<?php
/* Copyright (C) 2003-2005	Rodolphe Quiedeville	<rodolphe@quiedeville.org>
 * Copyright (C) 2004-2010	Laurent Destailleur	<eldy@users.sourceforge.net>
 * Copyright (C) 2004		Eric Seigne		<eric.seigne@ryxeo.com>
 * Copyright (C) 2005-2012	Regis Houssin		<regis.houssin@capnetworks.com>
 * Copyright (C) 2015       	Marcos García           <marcosgdf@gmail.com>
 * Copyright (C) 2016       	Charlie Benke           <charlie@patas-monkey.com>
 *
 * This program is free software; you can redistribute it and/or modify
 * it under the terms of the GNU General Public License as published by
 * the Free Software Foundation; either version 3 of the License, or
 * (at your option) any later version.
 *
 * This program is distributed in the hope that it will be useful,
 * but WITHOUT ANY WARRANTY; without even the implied warranty of
 * MERCHANTABILITY or FITNESS FOR A PARTICULAR PURPOSE.  See the
 * GNU General Public License for more details.
 *
 * You should have received a copy of the GNU General Public License
 * along with this program. If not, see <http://www.gnu.org/licenses/>.
 * or see http://www.gnu.org/
 */

/**
 *	    \file       htdocs/core/class/commondocgenerator.class.php
 *		\ingroup    core
 *		\brief      File of parent class for documents generators
 */


/**
 *	Parent class for documents generators
 */
abstract class CommonDocGenerator
{
	var $error='';
	protected $db;


	/**
	 *	Constructor
	 *
	 *  @param		DoliDB		$db      Database handler
	*/
	public function __construct($db) {
		$this->db = $db;
		return 1;
	}


    /**
     * Define array with couple subtitution key => subtitution value
     *
     * @param   User		$user           User
     * @param   Translate	$outputlangs    Language object for output
     * @return	array						Array of substitution key->code
     */
    function get_substitutionarray_user($user,$outputlangs)
    {
        global $conf;

        $logotouse=$conf->user->dir_output.'/'.get_exdir($user->id, 2, 0, 1, $user, 'user').'/'.$user->photo;

        return array(
            'myuser_lastname'=>$user->lastname,
            'myuser_firstname'=>$user->firstname,
            'myuser_fullname'=>$user->getFullName($outputlangs,1),
            'myuser_login'=>$user->login,
            'myuser_phone'=>$user->office_phone,
       		'myuser_address'=>$user->address,
       		'myuser_zip'=>$user->zip,
       		'myuser_town'=>$user->town,
       		'myuser_country'=>$user->country,
        	'myuser_country_code'=>$user->country_code,
       		'myuser_state'=>$user->state,
        	'myuser_state_code'=>$user->state_code,
        	'myuser_fax'=>$user->office_fax,
            'myuser_mobile'=>$user->user_mobile,
            'myuser_email'=>$user->email,
        	'myuser_logo'=>$logotouse,
        	'myuser_job'=>$user->job,
            'myuser_web'=>''	// url not exist in $user object
        );
    }


    /**
     * Define array with couple subtitution key => subtitution value
     *
     * @param   Societe		$mysoc			Object thirdparty
     * @param   Translate	$outputlangs    Language object for output
     * @return	array						Array of substitution key->code
     */
    function get_substitutionarray_mysoc($mysoc,$outputlangs)
    {
        global $conf;

        if (empty($mysoc->forme_juridique) && ! empty($mysoc->forme_juridique_code))
        {
            $mysoc->forme_juridique=getFormeJuridiqueLabel($mysoc->forme_juridique_code);
        }
        if (empty($mysoc->country) && ! empty($mysoc->country_code))
        {
        	$mysoc->country=$outputlangs->transnoentitiesnoconv("Country".$mysoc->country_code);
        }
        if (empty($mysoc->state) && ! empty($mysoc->state_code))
        {
        	$mysoc->state=getState($mysoc->state_code,0);
        }

        $logotouse=$conf->mycompany->dir_output.'/logos/thumbs/'.$mysoc->logo_small;

        return array(
            'mycompany_logo'=>$logotouse,
            'mycompany_name'=>$mysoc->name,
            'mycompany_email'=>$mysoc->email,
            'mycompany_phone'=>$mysoc->phone,
            'mycompany_fax'=>$mysoc->fax,
            'mycompany_address'=>$mysoc->address,
            'mycompany_zip'=>$mysoc->zip,
            'mycompany_town'=>$mysoc->town,
            'mycompany_country'=>$mysoc->country,
            'mycompany_country_code'=>$mysoc->country_code,
            'mycompany_state'=>$mysoc->state,
            'mycompany_state_code'=>$mysoc->state_code,
        	'mycompany_web'=>$mysoc->url,
            'mycompany_juridicalstatus'=>$mysoc->forme_juridique,
            'mycompany_managers'=>$mysoc->managers,
            'mycompany_capital'=>$mysoc->capital,
            'mycompany_barcode'=>$mysoc->barcode,
            'mycompany_idprof1'=>$mysoc->idprof1,
            'mycompany_idprof2'=>$mysoc->idprof2,
            'mycompany_idprof3'=>$mysoc->idprof3,
            'mycompany_idprof4'=>$mysoc->idprof4,
            'mycompany_idprof5'=>$mysoc->idprof5,
            'mycompany_idprof6'=>$mysoc->idprof6,
        	'mycompany_vatnumber'=>$mysoc->tva_intra,
			'mycompany_object'=>$mysoc->object,
            'mycompany_note_private'=>$mysoc->note_private,
            //'mycompany_note_public'=>$mysoc->note_public,        // Only private not exists for "mysoc" but both for thirdparties
        );
    }


    /**
     * Define array with couple subtitution key => subtitution value
     *
     * @param	Object		$object			Object
     * @param   Translate	$outputlangs    Language object for output
     * @return	array						Array of substitution key->code
     */
    function get_substitutionarray_thirdparty($object,$outputlangs)
    {
        global $conf;

        if (empty($object->country) && ! empty($object->country_code))
        {
        	$object->country=$outputlangs->transnoentitiesnoconv("Country".$object->country_code);
        }
        if (empty($object->state) && ! empty($object->state_code))
        {
        	$object->state=getState($object->state_code,0);
        }

        $array_thirdparty = array(
            'company_name'=>$object->name,
	        'company_name_alias' => $object->name_alias,
            'company_email'=>$object->email,
            'company_phone'=>$object->phone,
            'company_fax'=>$object->fax,
            'company_address'=>$object->address,
            'company_zip'=>$object->zip,
            'company_town'=>$object->town,
            'company_country'=>$object->country,
        	'company_country_code'=>$object->country_code,
            'company_state'=>$object->state,
        	'company_state_code'=>$object->state_code,
        	'company_web'=>$object->url,
            'company_barcode'=>$object->barcode,
            'company_vatnumber'=>$object->tva_intra,
            'company_customercode'=>$object->code_client,
            'company_suppliercode'=>$object->code_fournisseur,
            'company_customeraccountancycode'=>$object->code_compta,
            'company_supplieraccountancycode'=>$object->code_compta_fournisseur,
            'company_juridicalstatus'=>$object->forme_juridique,
            'company_outstanding_limit'=>$object->outstanding_limit,
            'company_capital'=>$object->capital,
            'company_idprof1'=>$object->idprof1,
            'company_idprof2'=>$object->idprof2,
            'company_idprof3'=>$object->idprof3,
            'company_idprof4'=>$object->idprof4,
            'company_idprof5'=>$object->idprof5,
            'company_idprof6'=>$object->idprof6,
            'company_note_public'=>$object->note_public,
            'company_note_private'=>$object->note_private,
            'company_default_bank_iban'=>$object->bank_account->iban,
            'company_default_bank_bic'=>$object->bank_account->bic
        );

        // Retrieve extrafields
        if(is_array($object->array_options) && count($object->array_options))
        {
        	require_once DOL_DOCUMENT_ROOT.'/core/class/extrafields.class.php';
        	$extrafields = new ExtraFields($this->db);
        	$extralabels = $extrafields->fetch_name_optionals_label('societe',true);
        	$object->fetch_optionals($object->id,$extralabels);

        	foreach($extrafields->attribute_label as $key=>$label)
        	{
        		if($extrafields->attribute_type[$key] == 'price')
        		{
        			$object->array_options['options_'.$key] = price($object->array_options['options_'.$key],0,$outputlangs,0,0,-1,$conf->currency);
        		}
        		else if($extrafields->attribute_type[$key] == 'select' || $extrafields->attribute_type[$key] == 'checkbox')
        		{
        			$object->array_options['options_'.$key] = $extrafields->attribute_param[$key]['options'][$object->array_options['options_'.$key]];
        		}
        		$array_thirdparty = array_merge($array_thirdparty, array ('company_options_'.$key => $object->array_options ['options_' . $key]));
			}
		}
		return $array_thirdparty;
	}

	/**
	 * Define array with couple subtitution key => subtitution value
	 *
	 * @param	Contact 		$object        	contact
	 * @param	Translate 	$outputlangs   	object for output
	 * @param   array_key	$array_key	    Name of the key for return array
	 * @return	array of substitution key->code
	 */
	function get_substitutionarray_contact($object, $outputlangs, $array_key = 'object') {
		global $conf;

		if(empty($object->country) && ! empty($object->country_code))
		{
			$object->country = $outputlangs->transnoentitiesnoconv("Country" . $object->country_code);
		}
		if(empty($object->state) && ! empty($object->state_code))
		{
			$object->state = getState($object->state_code, 0);
		}

		$array_contact = array (
		    $array_key . '_fullname' => $object->getFullName($outputlangs, 1),
            $array_key . '_lastname' => $object->lastname,
            $array_key . '_firstname' => $object->firstname,
            $array_key . '_address' => $object->address,
            $array_key . '_zip' => $object->zip,
            $array_key . '_town' => $object->town,
            $array_key . '_state_id' => $object->state_id,
            $array_key . '_state_code' => $object->state_code,
            $array_key . '_state' => $object->state,
            $array_key . '_country_id' => $object->country_id,
            $array_key . '_country_code' => $object->country_code,
            $array_key . '_country' => $object->country,
            $array_key . '_poste' => $object->poste,
            $array_key . '_socid' => $object->socid,
            $array_key . '_statut' => $object->statut,
            $array_key . '_code' => $object->code,
            $array_key . '_email' => $object->email,
            $array_key . '_jabberid' => $object->jabberid,
            $array_key . '_phone_pro' => $object->phone_pro,
            $array_key . '_phone_perso' => $object->phone_perso,
            $array_key . '_phone_mobile' => $object->phone_mobile,
            $array_key . '_fax' => $object->fax,
            $array_key . '_birthday' => $object->birthday,
            $array_key . '_default_lang' => $object->default_lang,
            $array_key . '_note_public' => $object->note_public,
            $array_key . '_note_private' => $object->note_private
		);

		// Retrieve extrafields
		require_once DOL_DOCUMENT_ROOT . '/core/class/extrafields.class.php';
		$extrafields = new ExtraFields($this->db);
		$extralabels = $extrafields->fetch_name_optionals_label('socpeople', true);
		$object->fetch_optionals($object->id, $extralabels);

		foreach($extrafields->attribute_label as $key => $label)
		{
			if ($extrafields->attribute_type[$key] == 'price')
			{
				$object->array_options['options_' . $key] = price($object->array_options ['options_' . $key], 0, $outputlangs, 0, 0, - 1, $conf->currency);
			}
			elseif($extrafields->attribute_type[$key] == 'select' || $extrafields->attribute_type[$key] == 'checkbox')
			{
				$object->array_options['options_' . $key] = $extrafields->attribute_param[$key]['options'][$object->array_options['options_' . $key]];
			}
			$array_contact = array_merge($array_contact, array($array_key.'_options_' . $key => $object->array_options['options_'. $key]));
		}
		return $array_contact;
	}


    /**
     * Define array with couple subtitution key => subtitution value
     *
     * @param   Translate	$outputlangs    Language object for output
     * @return	array						Array of substitution key->code
     */
    function get_substitutionarray_other($outputlangs)
    {
    	global $conf;

    	$now=dol_now('gmt');	// gmt
    	$array_other = array(
   			'current_date'=>dol_print_date($now,'day','tzuser'),
   			'current_datehour'=>dol_print_date($now,'dayhour','tzuser'),
   			'current_server_date'=>dol_print_date($now,'day','tzserver'),
   			'current_server_datehour'=>dol_print_date($now,'dayhour','tzserver'),
   			'current_date_locale'=>dol_print_date($now,'day','tzuser',$outputlangs),
   			'current_datehour_locale'=>dol_print_date($now,'dayhour','tzuser',$outputlangs),
   			'current_server_date_locale'=>dol_print_date($now,'day','tzserver',$outputlangs),
   			'current_server_datehour_locale'=>dol_print_date($now,'dayhour','tzserver',$outputlangs),
    	);

    	return $array_other;
    }



	/**
	 * Define array with couple substitution key => substitution value
	 *
	 * @param   Object			$object             Main object to use as data source
	 * @param   Translate		$outputlangs        Lang object to use for output
     * @param   string		    $array_key	        Name of the key for return array
	 * @return	array								Array of substitution
	 */
	function get_substitutionarray_object($object,$outputlangs,$array_key='object')
	{
		global $conf;

		$sumpayed=''; $alreadypayed='';
		if ($object->element == 'facture')
		{
			$invoice_source=new Facture($this->db);
			if ($object->fk_facture_source > 0)
			{
				$invoice_source->fetch($object->fk_facture_source);
			}
			$sumpayed = $object->getSommePaiement();
			$alreadypayed=price($sumpayed,0,$outputlangs);
		}

		$resarray=array(
		$array_key.'_id'=>$object->id,
		$array_key.'_ref'=>$object->ref,
		$array_key.'_ref_ext'=>$object->ref_ext,
		$array_key.'_ref_customer'=>$object->ref_client,
		$array_key.'_ref_supplier'=>(! empty($object->ref_fournisseur)?$object->ref_fournisseur:''),
		$array_key.'_source_invoice_ref'=>$invoice_source->ref,
        $array_key.'_hour'=>dol_print_date($object->date,'hour'),
		$array_key.'_date'=>dol_print_date($object->date,'day'),
		$array_key.'_date_rfc'=>dol_print_date($object->date,'dayrfc'),
		$array_key.'_date_limit'=>(! empty($object->date_lim_reglement)?dol_print_date($object->date_lim_reglement,'day'):''),
	    $array_key.'_date_end'=>(! empty($object->fin_validite)?dol_print_date($object->fin_validite,'day'):''),
		$array_key.'_date_creation'=>dol_print_date($object->date_creation,'day'),
		$array_key.'_date_modification'=>(! empty($object->date_modification)?dol_print_date($object->date_modification,'day'):''),
		$array_key.'_date_validation'=>(! empty($object->date_validation)?dol_print_date($object->date_validation,'dayhour'):''),
		$array_key.'_date_delivery_planed'=>(! empty($object->date_livraison)?dol_print_date($object->date_livraison,'day'):''),
		$array_key.'_date_close'=>(! empty($object->date_cloture)?dol_print_date($object->date_cloture,'dayhour'):''),
		$array_key.'_payment_mode_code'=>$object->mode_reglement_code,
		$array_key.'_payment_mode'=>($outputlangs->transnoentitiesnoconv('PaymentType'.$object->mode_reglement_code)!='PaymentType'.$object->mode_reglement_code?$outputlangs->transnoentitiesnoconv('PaymentType'.$object->mode_reglement_code):$object->mode_reglement),
		$array_key.'_payment_term_code'=>$object->cond_reglement_code,
		$array_key.'_payment_term'=>($outputlangs->transnoentitiesnoconv('PaymentCondition'.$object->cond_reglement_code)!='PaymentCondition'.$object->cond_reglement_code?$outputlangs->transnoentitiesnoconv('PaymentCondition'.$object->cond_reglement_code):$object->cond_reglement),

		$array_key.'_total_ht_locale'=>price($object->total_ht, 0, $outputlangs),
		$array_key.'_total_vat_locale'=>(! empty($object->total_vat)?price($object->total_vat, 0, $outputlangs):price($object->total_tva, 0, $outputlangs)),
		$array_key.'_total_localtax1_locale'=>price($object->total_localtax1, 0, $outputlangs),
		$array_key.'_total_localtax2_locale'=>price($object->total_localtax2, 0, $outputlangs),
		$array_key.'_total_ttc_locale'=>price($object->total_ttc, 0, $outputlangs),
		$array_key.'_total_discount_ht_locale' => price($object->getTotalDiscount(), 0, $outputlangs),
		$array_key.'_total_ht'=>price2num($object->total_ht),
		$array_key.'_total_vat'=>(! empty($object->total_vat)?price2num($object->total_vat):price2num($object->total_tva)),
		$array_key.'_total_localtax1'=>price2num($object->total_localtax1),
		$array_key.'_total_localtax2'=>price2num($object->total_localtax2),
		$array_key.'_total_ttc'=>price2num($object->total_ttc),
		$array_key.'_total_discount_ht' => price2num($object->getTotalDiscount()),

		$array_key.'_note_private'=>$object->note,
		$array_key.'_note_public'=>$object->note_public,
		$array_key.'_note'=>$object->note_public,			// For backward compatibility
		// Payments
		$array_key.'_already_payed_locale'=>price($alreadypayed, 0, $outputlangs),
		$array_key.'_remain_to_pay_locale'=>price($object->total_ttc - $sumpayed, 0, $outputlangs),
		$array_key.'_already_payed'=>$alreadypayed,
		$array_key.'_remain_to_pay'=>price2num($object->total_ttc - $sumpayed)
		);

		// Add vat by rates
		foreach ($object->lines as $line)
		{
		    // $line->tva_tx format depends on database field accuraty, no reliable. This is kept for backward comaptibility
			if (empty($resarray[$array_key.'_total_vat_'.$line->tva_tx])) $resarray[$array_key.'_total_vat_'.$line->tva_tx]=0;
			$resarray[$array_key.'_total_vat_'.$line->tva_tx]+=$line->total_tva;
			$resarray[$array_key.'_total_vat_locale_'.$line->tva_tx]=price($resarray[$array_key.'_total_vat_'.$line->tva_tx]);
		    // $vatformated is vat without not expected chars (so 20, or 8.5 or 5.99 for example)
			$vatformated=vatrate($line->tva_tx);
			if (empty($resarray[$array_key.'_total_vat_'.$vatformated])) $resarray[$array_key.'_total_vat_'.$vatformated]=0;
			$resarray[$array_key.'_total_vat_'.$vatformated]+=$line->total_tva;
			$resarray[$array_key.'_total_vat_locale_'.$vatformated]=price($resarray[$array_key.'_total_vat_'.$vatformated]);
		}
		// Retrieve extrafields
		if (is_array($object->array_options) && count($object->array_options))
		{
			$extrafieldkey=$object->element;

			require_once DOL_DOCUMENT_ROOT.'/core/class/extrafields.class.php';
			$extrafields = new ExtraFields($this->db);
			$extralabels = $extrafields->fetch_name_optionals_label($extrafieldkey,true);
			$object->fetch_optionals($object->id,$extralabels);

			$resarray = $this->fill_substitutionarray_with_extrafields($object,$resarray,$extrafields,$array_key,$outputlangs);
		}
		return $resarray;
	}

	/**
	 *	Define array with couple substitution key => substitution value
	 *
	 *	@param  array			$line				Array of lines
	 *	@param  Translate		$outputlangs        Lang object to use for output
	 *  @return	array								Return a substitution array
	 */
	function get_substitutionarray_lines($line,$outputlangs)
	{
		global $conf;

		$resarray= array(
			'line_fulldesc'=>doc_getlinedesc($line,$outputlangs),
			'line_product_ref'=>$line->product_ref,
			'line_product_label'=>$line->product_label,
			'line_product_type'=>$line->product_type,
			'line_desc'=>$line->desc,
			'line_vatrate'=>vatrate($line->tva_tx,true,$line->info_bits),
			'line_up'=>price2num($line->subprice),
			'line_up_locale'=>price($line->subprice, 0, $outputlangs),
			'line_qty'=>$line->qty,
			'line_discount_percent'=>($line->remise_percent?$line->remise_percent.'%':''),
			'line_price_ht'=>price2num($line->total_ht),
			'line_price_ttc'=>price2num($line->total_ttc),
			'line_price_vat'=>price2num($line->total_tva),
			'line_price_ht_locale'=>price($line->total_ht, 0, $outputlangs),
			'line_price_ttc_locale'=>price($line->total_ttc, 0, $outputlangs),
			'line_price_vat_locale'=>price($line->total_tva, 0, $outputlangs),
			'line_date_start'=>$line->date_start,
			'line_date_start_rfc'=>dol_print_date($line->date_start,'dayrfc'),
			'line_date_end'=>$line->date_end,
			'line_date_end_rfc'=>dol_print_date($line->date_end,'dayrfc')
		);

		// Retrieve extrafields
		$extrafieldkey=$line->element;
		$array_key="line";
		require_once DOL_DOCUMENT_ROOT.'/core/class/extrafields.class.php';
		$extrafields = new ExtraFields($this->db);
		$extralabels = $extrafields->fetch_name_optionals_label($extrafieldkey,true);
		$line->fetch_optionals($line->rowid,$extralabels);

		$resarray = $this->fill_substitutionarray_with_extrafields($line,$resarray,$extrafields,$array_key=$array_key,$outputlangs);

		return $resarray;
	}

    /**
     * Define array with couple substitution key => substitution value
     *
     * @param   Expedition			$object             Main object to use as data source
     * @param   Translate		$outputlangs        Lang object to use for output
     * @param   array_key		$array_key	        Name of the key for return array
     * @return	array								Array of substitution
     */
    function get_substitutionarray_shipment($object,$outputlangs,$array_key='object')
    {
    	global $conf;
		dol_include_once('/core/lib/product.lib.php');
		$object->list_delivery_methods($object->shipping_method_id);
		$calculatedVolume=($object->trueWidth * $object->trueHeight * $object->trueDepth);

    	$array_shipment=array(
	    	$array_key.'_id'=>$object->id,
	    	$array_key.'_ref'=>$object->ref,
	    	$array_key.'_ref_ext'=>$object->ref_ext,
	    	$array_key.'_ref_customer'=>$object->ref_customer,
	    	$array_key.'_date_delivery'=>dol_print_date($object->date_delivery,'day'),
	    	$array_key.'_hour_delivery'=>dol_print_date($object->date_delivery,'hour'),
	    	$array_key.'_date_creation'=>dol_print_date($object->date_creation,'day'),
	    	$array_key.'_total_ht'=>price($object->total_ht),
	    	$array_key.'_total_vat'=>price($object->total_tva),
	    	$array_key.'_total_ttc'=>price($object->total_ttc),
	    	$array_key.'_total_discount_ht' => price($object->getTotalDiscount()),
	    	$array_key.'_note_private'=>$object->note_private,
	    	$array_key.'_note'=>$object->note_public,
	    	$array_key.'_tracking_number'=>$object->tracking_number,
	    	$array_key.'_tracking_url'=>$object->tracking_url,
	    	$array_key.'_shipping_method'=>$object->listmeths[0]['libelle'],
	    	$array_key.'_weight'=>$object->trueWeight.' '.measuring_units_string($object->weight_units, 'weight'),
	    	$array_key.'_width'=>$object->trueWidth.' '.measuring_units_string($object->width_units, 'size'),
	    	$array_key.'_height'=>$object->trueHeight.' '.measuring_units_string($object->height_units, 'size'),
	    	$array_key.'_depth'=>$object->trueDepth.' '.measuring_units_string($object->depth_units, 'size'),
	    	$array_key.'_size'=>$calculatedVolume.' '.measuring_units_string(0, 'volume'),
    	);

    	// Add vat by rates
    	foreach ($object->lines as $line)
    	{
    		if (empty($array_shipment[$array_key.'_total_vat_'.$line->tva_tx])) $array_shipment[$array_key.'_total_vat_'.$line->tva_tx]=0;
    		$array_shipment[$array_key.'_total_vat_'.$line->tva_tx]+=$line->total_tva;
    	}

    	// Retrieve extrafields
    	/*if(is_array($object->array_options) && count($object->array_options))
    	{
    		require_once DOL_DOCUMENT_ROOT.'/core/class/extrafields.class.php';
    		$extrafields = new ExtraFields($this->db);
    		$extralabels = $extrafields->fetch_name_optionals_label('shipment',true);
    		$object->fetch_optionals($object->id,$extralabels);

    		$array_shipment = $this->fill_substitutionarray_with_extrafields($object,$array_shipment,$extrafields,$array_key,$outputlangs);
    	}*/
    	return $array_shipment;
    }


    /**
     *	Define array with couple substitution key => substitution value
     *
     *	@param  array			$line				Array of lines
     *	@param  Translate		$outputlangs        Lang object to use for output
     *	@return	array								Substitution array
     */
    function get_substitutionarray_shipment_lines($line,$outputlangs)
    {
    	global $conf;
		dol_include_once('/core/lib/product.lib.php');

    	return array(
	    	'line_fulldesc'=>doc_getlinedesc($line,$outputlangs),
	    	'line_product_ref'=>$line->product_ref,
	    	'line_product_label'=>$line->product_label,
	    	'line_desc'=>$line->desc,
	    	'line_vatrate'=>vatrate($line->tva_tx,true,$line->info_bits),
	    	'line_up'=>price($line->subprice),
	    	'line_qty'=>$line->qty,
	    	'line_qty_shipped'=>$line->qty_shipped,
	    	'line_qty_asked'=>$line->qty_asked,
	    	'line_discount_percent'=>($line->remise_percent?$line->remise_percent.'%':''),
	    	'line_price_ht'=>price($line->total_ht),
	    	'line_price_ttc'=>price($line->total_ttc),
	    	'line_price_vat'=>price($line->total_tva),
	    	'line_weight'=>empty($line->weight) ? '' : $line->weight*$line->qty_shipped.' '.measuring_units_string($line->weight_units, 'weight'),
	    	'line_length'=>empty($line->length) ? '' : $line->length*$line->qty_shipped.' '.measuring_units_string($line->length_units, 'size'),
	    	'line_surface'=>empty($line->surface) ? '' : $line->surface*$line->qty_shipped.' '.measuring_units_string($line->surface_units, 'surface'),
	    	'line_volume'=>empty($line->volume) ? '' : $line->volume*$line->qty_shipped.' '.measuring_units_string($line->volume_units, 'volume'),
    	);
    }

    /**
     *	Fill array with couple extrafield key => extrafield value
     *
     *	@param  Object			$object				Object with extrafields (must have $object->array_options filled)
     *	@param  array			$array_to_fill      Substitution array
     *  @param  Extrafields		$extrafields        Extrafields object
     *  @param  string			$array_key	        Prefix for name of the keys into returned array
     *  @param  Translate		$outputlangs        Lang object to use for output
     *	@return	array								Substitution array
     */
	function fill_substitutionarray_with_extrafields($object,$array_to_fill,$extrafields,$array_key,$outputlangs)
	{
		global $conf;
		foreach($extrafields->attribute_label as $key=>$label)
		{
			if($extrafields->attribute_type[$key] == 'price')
			{
				$object->array_options['options_'.$key] = price2num($object->array_options['options_'.$key]);
				$object->array_options['options_'.$key.'_currency'] = price($object->array_options['options_'.$key],0,$outputlangs,0,0,-1,$conf->currency);
				//Add value to store price with currency
				$array_to_fill=array_merge($array_to_fill,array($array_key.'_options_'.$key.'_currency' => $object->array_options['options_'.$key.'_currency']));
			}
			else if($extrafields->attribute_type[$key] == 'select' || $extrafields->attribute_type[$key] == 'checkbox')
			{
				$object->array_options['options_'.$key] = $extrafields->attribute_param[$key]['options'][$object->array_options['options_'.$key]];
			}
			else if($extrafields->attribute_type[$key] == 'date')
<<<<<<< HEAD
			{	
				if (strlen($object->array_options['options_'.$key])>0)
				{
					$object->array_options['options_'.$key] = dol_print_date($object->array_options['options_'.$key],'day');                                       // using company output language
					$object->array_options['options_'.$key.'_locale'] = dol_print_date($object->array_options['options_'.$key],'day','tzserver',$outputlangs);     // using output language format
					$object->array_options['options_'.$key.'_rfc'] = dol_print_date($object->array_options['options_'.$key],'dayrfc');                             // international format
=======
			{
				if (strlen($object->array_options['options_'.$key])>0)
				{
					$date = $object->array_options['options_'.$key];
					$object->array_options['options_'.$key] = dol_print_date($date,'day');                                       // using company output language
					$object->array_options['options_'.$key.'_locale'] = dol_print_date($date,'day','tzserver',$outputlangs);     // using output language format
					$object->array_options['options_'.$key.'_rfc'] = dol_print_date($date,'dayrfc');                             // international format
>>>>>>> 3f5d67d4
				}
				else
				{
					$object->array_options['options_'.$key] = '';
					$object->array_options['options_'.$key.'_locale'] = '';
					$object->array_options['options_'.$key.'_rfc'] = '';
				}
<<<<<<< HEAD
			}
			else if($extrafields->attribute_type[$key] == 'datetime')
			{
				$object->array_options['options_'.$key] = ($object->array_options['options_'.$key]!="0000-00-00 00:00:00"?dol_print_date($object->array_options['options_'.$key],'dayhour'):'');                            // using company output language
				$object->array_options['options_'.$key.'_locale'] = ($object->array_options['options_'.$key]!="0000-00-00 00:00:00"?dol_print_date($object->array_options['options_'.$key],'dayhour','tzserver',$outputlangs):'');    // using output language format
				$object->array_options['options_'.$key.'_rfc'] = ($object->array_options['options_'.$key]!="0000-00-00 00:00:00"?dol_print_date($object->array_options['options_'.$key],'dayhourrfc'):'');                             // international format
=======
				$array_to_fill=array_merge($array_to_fill,array($array_key.'_options_'.$key.'_locale' => $object->array_options['options_'.$key.'_locale']));
				$array_to_fill=array_merge($array_to_fill,array($array_key.'_options_'.$key.'_rfc' => $object->array_options['options_'.$key.'_rfc']));
			}
			else if($extrafields->attribute_type[$key] == 'datetime')
			{
				$datetime = $object->array_options['options_'.$key];
				$object->array_options['options_'.$key] = ($datetime!="0000-00-00 00:00:00"?dol_print_date($object->array_options['options_'.$key],'dayhour'):'');                            // using company output language
				$object->array_options['options_'.$key.'_locale'] = ($datetime!="0000-00-00 00:00:00"?dol_print_date($object->array_options['options_'.$key],'dayhour','tzserver',$outputlangs):'');    // using output language format
				$object->array_options['options_'.$key.'_rfc'] = ($datetime!="0000-00-00 00:00:00"?dol_print_date($object->array_options['options_'.$key],'dayhourrfc'):'');                             // international format
				$array_to_fill=array_merge($array_to_fill,array($array_key.'_options_'.$key.'_locale' => $object->array_options['options_'.$key.'_locale']));
				$array_to_fill=array_merge($array_to_fill,array($array_key.'_options_'.$key.'_rfc' => $object->array_options['options_'.$key.'_rfc']));
>>>>>>> 3f5d67d4
			}
			$array_to_fill=array_merge($array_to_fill,array($array_key.'_options_'.$key => $object->array_options['options_'.$key]));
		}

		return $array_to_fill;

	}


	/**
	 * Rect pdf
	 *
	 * @param	PDF		$pdf			Object PDF
	 * @param	float	$x				Abscissa of first point
	 * @param	float	$y		        Ordinate of first point
	 * @param	float	$l				??
	 * @param	float	$h				??
	 * @param	int		$hidetop		1=Hide top bar of array and title, 0=Hide nothing, -1=Hide only title
	 * @param	int		$hidebottom		Hide bottom
	 * @return	void
	 */
    function printRect($pdf, $x, $y, $l, $h, $hidetop=0, $hidebottom=0)
    {
	    if (empty($hidetop) || $hidetop==-1) $pdf->line($x, $y, $x+$l, $y);
	    $pdf->line($x+$l, $y, $x+$l, $y+$h);
	    if (empty($hidebottom)) $pdf->line($x+$l, $y+$h, $x, $y+$h);
	    $pdf->line($x, $y+$h, $x, $y);
    }
}
<|MERGE_RESOLUTION|>--- conflicted
+++ resolved
@@ -583,14 +583,6 @@
 				$object->array_options['options_'.$key] = $extrafields->attribute_param[$key]['options'][$object->array_options['options_'.$key]];
 			}
 			else if($extrafields->attribute_type[$key] == 'date')
-<<<<<<< HEAD
-			{	
-				if (strlen($object->array_options['options_'.$key])>0)
-				{
-					$object->array_options['options_'.$key] = dol_print_date($object->array_options['options_'.$key],'day');                                       // using company output language
-					$object->array_options['options_'.$key.'_locale'] = dol_print_date($object->array_options['options_'.$key],'day','tzserver',$outputlangs);     // using output language format
-					$object->array_options['options_'.$key.'_rfc'] = dol_print_date($object->array_options['options_'.$key],'dayrfc');                             // international format
-=======
 			{
 				if (strlen($object->array_options['options_'.$key])>0)
 				{
@@ -598,7 +590,6 @@
 					$object->array_options['options_'.$key] = dol_print_date($date,'day');                                       // using company output language
 					$object->array_options['options_'.$key.'_locale'] = dol_print_date($date,'day','tzserver',$outputlangs);     // using output language format
 					$object->array_options['options_'.$key.'_rfc'] = dol_print_date($date,'dayrfc');                             // international format
->>>>>>> 3f5d67d4
 				}
 				else
 				{
@@ -606,14 +597,6 @@
 					$object->array_options['options_'.$key.'_locale'] = '';
 					$object->array_options['options_'.$key.'_rfc'] = '';
 				}
-<<<<<<< HEAD
-			}
-			else if($extrafields->attribute_type[$key] == 'datetime')
-			{
-				$object->array_options['options_'.$key] = ($object->array_options['options_'.$key]!="0000-00-00 00:00:00"?dol_print_date($object->array_options['options_'.$key],'dayhour'):'');                            // using company output language
-				$object->array_options['options_'.$key.'_locale'] = ($object->array_options['options_'.$key]!="0000-00-00 00:00:00"?dol_print_date($object->array_options['options_'.$key],'dayhour','tzserver',$outputlangs):'');    // using output language format
-				$object->array_options['options_'.$key.'_rfc'] = ($object->array_options['options_'.$key]!="0000-00-00 00:00:00"?dol_print_date($object->array_options['options_'.$key],'dayhourrfc'):'');                             // international format
-=======
 				$array_to_fill=array_merge($array_to_fill,array($array_key.'_options_'.$key.'_locale' => $object->array_options['options_'.$key.'_locale']));
 				$array_to_fill=array_merge($array_to_fill,array($array_key.'_options_'.$key.'_rfc' => $object->array_options['options_'.$key.'_rfc']));
 			}
@@ -625,7 +608,6 @@
 				$object->array_options['options_'.$key.'_rfc'] = ($datetime!="0000-00-00 00:00:00"?dol_print_date($object->array_options['options_'.$key],'dayhourrfc'):'');                             // international format
 				$array_to_fill=array_merge($array_to_fill,array($array_key.'_options_'.$key.'_locale' => $object->array_options['options_'.$key.'_locale']));
 				$array_to_fill=array_merge($array_to_fill,array($array_key.'_options_'.$key.'_rfc' => $object->array_options['options_'.$key.'_rfc']));
->>>>>>> 3f5d67d4
 			}
 			$array_to_fill=array_merge($array_to_fill,array($array_key.'_options_'.$key => $object->array_options['options_'.$key]));
 		}
