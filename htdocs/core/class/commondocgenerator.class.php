--- conflicted
+++ resolved
@@ -1018,7 +1018,7 @@
 
         $parameters=array(
             'object' => $object,
-            'curY' =>& $curY,
+            'curY' => &$curY,
             'columnText' => $columnText,
             'colKey' => $colKey
         );
@@ -1031,10 +1031,6 @@
             $colDef = $this->cols[$colKey];
             $pdf->MultiCell( $this->getColumnContentWidth($colKey),2, $columnText,'',$colDef['content']['align']);
         }
-<<<<<<< HEAD
-
-=======
->>>>>>> 2794439d
     }
 
 
