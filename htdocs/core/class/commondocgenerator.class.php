--- conflicted
+++ resolved
@@ -624,23 +624,15 @@
     /**
      *  Define array with couple substitution key => substitution value
      *
-<<<<<<< HEAD
-     *  @param  array			$line				Array of lines
-     *  @param  Translate		$outputlangs        Lang object to use for output
-     *  @return	array								Substitution array
-     */
-    // phpcs:ignore PEAR.NamingConventions.ValidFunctionName.NotCamelCaps
-    function get_substitutionarray_shipment_lines($line,$outputlangs)
-=======
      *	@param  ExpeditionLigne	$line				Object line
      *	@param  Translate		$outputlangs        Lang object to use for output
      *	@return	array								Substitution array
      */
+    // phpcs:ignore PEAR.NamingConventions.ValidFunctionName.NotCamelCaps
     function get_substitutionarray_shipment_lines($line, $outputlangs)
->>>>>>> 50d50c2e
     {
     	global $conf;
-		dol_include_once('/core/lib/product.lib.php');
+        dol_include_once('/core/lib/product.lib.php');
 
         $resarray = array(
 	    	'line_fulldesc'=>doc_getlinedesc($line,$outputlangs),
@@ -662,7 +654,7 @@
 	    	'line_volume'=>empty($line->volume) ? '' : $line->volume*$line->qty_shipped.' '.measuring_units_string($line->volume_units, 'volume'),
     	);
 
-		// Retrieve extrafields
+        // Retrieve extrafields
         $extrafieldkey = $line->element;
         $array_key = "line";
         require_once DOL_DOCUMENT_ROOT.'/core/class/extrafields.class.php';
