<?php
/* Copyright (C) 2019 Laurent Destailleur  <eldy@users.sourceforge.net>
 *
 * This program is free software; you can redistribute it and/or modify
 * it under the terms of the GNU General Public License as published by
 * the Free Software Foundation; either version 3 of the License, or
 * (at your option) any later version.
 *
 * This program is distributed in the hope that it will be useful,
 * but WITHOUT ANY WARRANTY; without even the implied warranty of
 * MERCHANTABILITY or FITNESS FOR A PARTICULAR PURPOSE.  See the
 * GNU General Public License for more details.
 *
 * You should have received a copy of the GNU General Public License
 * along with this program. If not, see <https://www.gnu.org/licenses/>.
 * or see https://www.gnu.org/
 */

/**
 * 	Class to manage comment
 */
class Comment extends CommonObject
{
	/**
	 * @var string ID to identify managed object
	 */
	public $element = 'comment';

	/**
	 * @var string Name of table without prefix where object is stored
	 */
	public $table_element = 'comment';

	/**
	 * @var int ID of parent key (it's not the name of a field)
	 */
	public $fk_element;

	/**
	 * @var string element type
	 */
	public $element_type;

	/**
	 * @var string description
	 */
	public $description;

	/**
	 * Date modification record (tms)
	 *
	 * @var integer
	 */
	public $tms;

	/**
	 * Date creation record (datec)
	 *
	 * @var integer
	 */
	public $datec;

	/**
	 * @var int ID
	 */
	public $fk_user_author;

	/**
	 * @var int ID
	 */
	public $fk_user_modif;

	/**
	 * @var int Entity
	 */
	public $entity;

	/**
	 * @var string import key
	 */
	public $import_key;

	public $comments = array();

	/**
	 * @var Comment Object oldcopy
	 */
	public $oldcopy;


	/**
	 *  Constructor
	 *
	 *  @param      DoliDB		$db      Database handler
	 */
	public function __construct($db)
	{
		$this->db = $db;
	}


	/**
	 *  Create into database
	 *
	 *  @param	User	$user        	User that create
	 *  @param 	int		$notrigger	    0=launch triggers after, 1=disable triggers
	 *  @return int 		        	<0 if KO, Id of created object if OK
	 */
	public function create($user, $notrigger = 0)
	{
		global $user;

		$error = 0;

		// Insert request
		$sql = "INSERT INTO ".$this->db->prefix().$this->table_element." (";
		$sql .= "description";
		$sql .= ", datec";
		$sql .= ", fk_element";
		$sql .= ", element_type";
		$sql .= ", fk_user_author";
		$sql .= ", fk_user_modif";
		$sql .= ", entity";
		$sql .= ", import_key";
		$sql .= ") VALUES (";
		$sql .= "'".$this->db->escape($this->description)."'";
		$sql .= ", ".($this->datec != '' ? "'".$this->db->idate($this->datec)."'" : 'null');
		$sql .= ", '".(isset($this->fk_element) ? $this->fk_element : "null")."'";
		$sql .= ", '".$this->db->escape($this->element_type)."'";
		$sql .= ", '".(isset($this->fk_user_author) ? $this->fk_user_author : "null")."'";
		$sql .= ", ".((int) $user->id);
		$sql .= ", ".(!empty($this->entity) ? $this->entity : '1');
		$sql .= ", ".(!empty($this->import_key) ? "'".$this->db->escape($this->import_key)."'" : "null");
		$sql .= ")";

		//var_dump($this->db);
		//echo $sql;

		$this->db->begin();

		dol_syslog(get_class($this)."::create", LOG_DEBUG);
		$resql = $this->db->query($sql);
		if (!$resql) {
			$error++;
			$this->errors[] = "Error ".$this->db->lasterror();
		}

		if (!$error) {
			$this->id = $this->db->last_insert_id($this->db->prefix().$this->table_element);

			if (!$notrigger) {
				// Call trigger
				$result = $this->call_trigger('TASK_COMMENT_CREATE', $user);
				if ($result < 0) {
					$error++;
				}
				// End call triggers
			}
		}

		// Commit or rollback
		if ($error) {
			foreach ($this->errors as $errmsg) {
				dol_syslog(get_class($this)."::create ".$errmsg, LOG_ERR);
				$this->error .= ($this->error ? ', '.$errmsg : $errmsg);
			}
			$this->db->rollback();
			return -1 * $error;
		} else {
			$this->db->commit();
			return $this->id;
		}
	}


	/**
	 *  Load object in memory from database
	 *
	 *  @param	int		$id			Id object
	 *  @param	int		$ref		ref object
	 *  @return int 		        <0 if KO, 0 if not found, >0 if OK
	 */
	public function fetch($id, $ref = '')
	{
		global $langs;

		$sql = "SELECT";
		$sql .= " c.rowid,";
		$sql .= " c.description,";
		$sql .= " c.datec,";
		$sql .= " c.tms,";
		$sql .= " c.fk_element,";
		$sql .= " c.element_type,";
		$sql .= " c.fk_user_author,";
		$sql .= " c.fk_user_modif,";
		$sql .= " c.entity,";
		$sql .= " c.import_key";
		$sql .= " FROM ".$this->db->prefix().$this->table_element." as c";
		$sql .= " WHERE c.rowid = ".((int) $id);

		dol_syslog(get_class($this)."::fetch", LOG_DEBUG);
		$resql = $this->db->query($sql);
		if ($resql) {
			$num_rows = $this->db->num_rows($resql);

			if ($num_rows) {
				$obj = $this->db->fetch_object($resql);

				$this->id = $obj->rowid;
				$this->description = $obj->description;
				$this->element_type = $obj->element_type;
				$this->datec = $this->db->jdate($obj->datec);
				$this->tms = $this->db->jdate($obj->tms);
				$this->fk_user_author = $obj->fk_user_author;
				$this->fk_user_modif = $obj->fk_user_modif;
				$this->fk_element			= $obj->fk_element;
				$this->entity = $obj->entity;
				$this->import_key			= $obj->import_key;
			}

			$this->db->free($resql);

			if ($num_rows) {
				return 1;
			} else {
				return 0;
			}
		} else {
			$this->error = "Error ".$this->db->lasterror();
			return -1;
		}
	}


	/**
	 *  Update database
	 *
	 *  @param	User	$user        	User that modify
	 *  @param  int		$notrigger	    0=launch triggers after, 1=disable triggers
	 *  @return int			         	<=0 if KO, >0 if OK
	 */
	public function update(User $user, $notrigger = 0)
	{
		global $user;
		$error = 0;

		// Clean parameters
		if (isset($this->fk_element)) {
			$this->fk_project = (int) trim($this->fk_element);
		}
		if (isset($this->description)) {
			$this->description = trim($this->description);
		}


		// Update request
		$sql = "UPDATE ".$this->db->prefix().$this->table_element." SET";
		$sql .= " description=".(isset($this->description) ? "'".$this->db->escape($this->description)."'" : "null").",";
		$sql .= " datec=".($this->datec != '' ? "'".$this->db->idate($this->datec)."'" : 'null').",";
		$sql .= " fk_element=".(isset($this->fk_element) ? $this->fk_element : "null").",";
		$sql .= " element_type='".$this->db->escape($this->element_type)."',";
		$sql .= " fk_user_modif=".$user->id.",";
		$sql .= " entity=".(!empty($this->entity) ? $this->entity : '1').",";
		$sql .= " import_key=".(!empty($this->import_key) ? "'".$this->db->escape($this->import_key)."'" : "null");
		$sql .= " WHERE rowid=".((int) $this->id);

		$this->db->begin();

		dol_syslog(get_class($this)."::update", LOG_DEBUG);
		$resql = $this->db->query($sql);
		if (!$resql) {
			$error++;
			$this->errors[] = "Error ".$this->db->lasterror();
		}

		if (!$error) {
			if (!$notrigger) {
				// Call trigger
				$result = $this->call_trigger('TASK_COMMENT_MODIFY', $user);
				if ($result < 0) {
					$error++;
				}
				// End call triggers
			}
		}

		// Commit or rollback
		if ($error) {
			foreach ($this->errors as $errmsg) {
				dol_syslog(get_class($this)."::update ".$errmsg, LOG_ERR);
				$this->error .= ($this->error ? ', '.$errmsg : $errmsg);
			}
			$this->db->rollback();
			return -1 * $error;
		} else {
			$this->db->commit();
			return 1;
		}
	}


	/**
	 *	Delete task from database
	 *
	 *	@param	User	$user        	User that delete
	 *  @param  int		$notrigger	    0=launch triggers after, 1=disable triggers
	 *	@return	int						<0 if KO, >0 if OK
	 */
	public function delete($user, $notrigger = 0)
	{
		global $conf, $langs;
		require_once DOL_DOCUMENT_ROOT.'/core/lib/files.lib.php';

		$error = 0;

		$this->db->begin();

<<<<<<< HEAD
		$sql = "DELETE FROM ".MAIN_DB_PREFIX.$this->table_element;
=======
		$sql = "DELETE FROM ".$this->db->prefix().$this->table_element;
>>>>>>> 95dc2558
		$sql .= " WHERE rowid=".((int) $this->id);

		$resql = $this->db->query($sql);
		if (!$resql) {
			$error++;
			$this->errors[] = "Error ".$this->db->lasterror();
		}

		if (!$error) {
			if (!$notrigger) {
				// Call trigger
				$result = $this->call_trigger('TASK_COMMENT_DELETE', $user);
				if ($result < 0) {
					$error++;
				}
				// End call triggers
			}
		}

		// Commit or rollback
		if ($error) {
			foreach ($this->errors as $errmsg) {
				dol_syslog(get_class($this)."::delete ".$errmsg, LOG_ERR);
				$this->error .= ($this->error ? ', '.$errmsg : $errmsg);
			}
			$this->db->rollback();
			return -1 * $error;
		} else {
			$this->db->commit();
			return 1;
		}
	}


	/**
	 * Load comments linked with current task
	 *
	 * @param	string		$element_type		Element type
	 * @param	int			$fk_element			Id of element
	 * @return 	array							Comment array
	 */
	public function fetchAllFor($element_type, $fk_element)
	{
		global $db, $conf;
		$this->comments = array();
		if (!empty($element_type) && !empty($fk_element)) {
			$sql = "SELECT";
			$sql .= " c.rowid";
<<<<<<< HEAD
			$sql .= " FROM ".MAIN_DB_PREFIX.$this->table_element." as c";
=======
			$sql .= " FROM ".$this->db->prefix().$this->table_element." as c";
>>>>>>> 95dc2558
			$sql .= " WHERE c.fk_element = ".((int) $fk_element);
			$sql .= " AND c.element_type = '".$this->db->escape($element_type)."'";
			$sql .= " AND c.entity = ".$conf->entity;
			$sql .= " ORDER BY c.tms DESC";

			dol_syslog(get_class($this).'::'.__METHOD__, LOG_DEBUG);
			$resql = $this->db->query($sql);
			if ($resql) {
				$num_rows = $this->db->num_rows($resql);
				if ($num_rows > 0) {
					while ($obj = $this->db->fetch_object($resql)) {
						$comment = new self($db);
						$comment->fetch($obj->rowid);
						$this->comments[] = $comment;
					}
				}
				$this->db->free($resql);
			} else {
				$this->errors[] = "Error ".$this->db->lasterror();
				return -1;
			}
		}

		return count($this->comments);
	}
}<|MERGE_RESOLUTION|>--- conflicted
+++ resolved
@@ -315,11 +315,7 @@
 
 		$this->db->begin();
 
-<<<<<<< HEAD
-		$sql = "DELETE FROM ".MAIN_DB_PREFIX.$this->table_element;
-=======
 		$sql = "DELETE FROM ".$this->db->prefix().$this->table_element;
->>>>>>> 95dc2558
 		$sql .= " WHERE rowid=".((int) $this->id);
 
 		$resql = $this->db->query($sql);
@@ -368,11 +364,7 @@
 		if (!empty($element_type) && !empty($fk_element)) {
 			$sql = "SELECT";
 			$sql .= " c.rowid";
-<<<<<<< HEAD
-			$sql .= " FROM ".MAIN_DB_PREFIX.$this->table_element." as c";
-=======
 			$sql .= " FROM ".$this->db->prefix().$this->table_element." as c";
->>>>>>> 95dc2558
 			$sql .= " WHERE c.fk_element = ".((int) $fk_element);
 			$sql .= " AND c.element_type = '".$this->db->escape($element_type)."'";
 			$sql .= " AND c.entity = ".$conf->entity;
