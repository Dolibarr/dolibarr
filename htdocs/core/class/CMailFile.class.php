<?php
/**
 * Copyright (C)            Dan Potter
 * Copyright (C)            Eric Seigne
 * Copyright (C) 2000-2005  Rodolphe Quiedeville    <rodolphe@quiedeville.org>
 * Copyright (C) 2003       Jean-Louis Bergamo      <jlb@j1b.org>
 * Copyright (C) 2004-2015  Laurent Destailleur     <eldy@users.sourceforge.net>
 * Copyright (C) 2005-2012  Regis Houssin           <regis.houssin@inodbox.com>
 * Copyright (C) 2019       Frédéric France         <frederic.france@netlogic.fr>
 *
 * This program is free software; you can redistribute it and/or modify
 * it under the terms of the GNU General Public License as published by
 * the Free Software Foundation; either version 3 of the License, or
 * (at your option) any later version.
 *
 * This program is distributed in the hope that it will be useful,
 * but WITHOUT ANY WARRANTY; without even the implied warranty of
 * MERCHANTABILITY or FITNESS FOR A PARTICULAR PURPOSE.  See the
 * GNU General Public License for more details.
 *
 * You should have received a copy of the GNU General Public License
 * along with this program. If not, see <https://www.gnu.org/licenses/>.
 * or see https://www.gnu.org/
 *
 * Lots of code inspired from Dan Potter's CMailFile class
 */

/**
 *      \file       htdocs/core/class/CMailFile.class.php
 *      \brief      File of class to send emails (with attachments or not)
 */

/**
 *	Class to send emails (with attachments or not)
 *  Usage: $mailfile = new CMailFile($subject,$sendto,$replyto,$message,$filepath,$mimetype,$filename,$cc,$ccc,$deliveryreceipt,$msgishtml,$errors_to,$css,$trackid,$moreinheader,$sendcontext);
 *         $mailfile->sendfile();
 */
class CMailFile
{
	public $sendcontext;
	public $sendmode;
	public $sendsetup;

    public $subject; // Topic:       Subject of email
    public $addr_from; // From:		Label and EMail of sender (must include '<>'). For example '<myemail@example.com>' or 'John Doe <myemail@example.com>' or '<myemail+trackingid@example.com>'). Note that with gmail smtps, value here is forced by google to account (but not the reply-to).
	// Sender:      Who send the email ("Sender" has sent emails on behalf of "From").
	//              Use it when the "From" is an email of a domain that is a SPF protected domain, and sending smtp server is not this domain. In such case, add Sender field with an email of the protected domain.
	// Return-Path: Email where to send bounds.
    public $reply_to; // Reply-To:	Email where to send replies from mailer software (mailer use From if reply-to not defined, Gmail use gmail account if reply-to not defined)
    public $errors_to; // Errors-To:	Email where to send errors.
    public $addr_to;
    public $addr_cc;
    public $addr_bcc;
    public $trackid;

    public $mixed_boundary;
    public $related_boundary;
    public $alternative_boundary;
    public $deliveryreceipt;

    public $eol;
    public $eol2;

	/**
	 * @var string Error code (or message)
	 */
	public $error = '';

    public $smtps; // Contains SMTPs object (if this method is used)
    public $phpmailer; // Contains PHPMailer object (if this method is used)

	/**
	 * @var string CSS
	 */
	public $css;
	//! Defined css style for body background
    public $styleCSS;
	//! Defined background directly in body tag
    public $bodyCSS;

    public $msgid;
    public $headers;
    public $message;
    /**
	 * @var array fullfilenames list
	 */
	public $filename_list = array();
	/**
	 * @var array mimetypes of files list
	 */
	public $mimetype_list = array();
	/**
	 * @var array filenames list
	 */
	public $mimefilename_list = array();

	// Image
    public $html;
    public $image_boundary;
    public $atleastoneimage = 0; // at least one image file with file=xxx.ext into content (TODO Debug this. How can this case be tested. Remove if not used).
    public $html_images = array();
    public $images_encoded = array();
    public $image_types = array(
        'gif'  => 'image/gif',
		'jpg'  => 'image/jpeg',
		'jpeg' => 'image/jpeg',
		'jpe'  => 'image/jpeg',
		'bmp'  => 'image/bmp',
		'png'  => 'image/png',
		'tif'  => 'image/tiff',
        'tiff' => 'image/tiff',
    );


	/**
	 *	CMailFile
	 *
	 *	@param 	string	$subject             Topic/Subject of mail
	 *	@param 	string	$to                  Recipients emails (RFC 2822: "Name firstname <email>[, ...]" or "email[, ...]" or "<email>[, ...]"). Note: the keyword '__SUPERVISOREMAIL__' is not allowed here and must be replaced by caller.
	 *	@param 	string	$from                Sender email      (RFC 2822: "Name firstname <email>[, ...]" or "email[, ...]" or "<email>[, ...]")
	 *	@param 	string	$msg                 Message
	 *	@param 	array	$filename_list       List of files to attach (full path of filename on file system)
	 *	@param 	array	$mimetype_list       List of MIME type of attached files
	 *	@param 	array	$mimefilename_list   List of attached file name in message
	 *	@param 	string	$addr_cc             Email cc
	 *	@param 	string	$addr_bcc            Email bcc (Note: This is autocompleted with MAIN_MAIL_AUTOCOPY_TO if defined)
	 *	@param 	int		$deliveryreceipt     Ask a delivery receipt
	 *	@param 	int		$msgishtml           1=String IS already html, 0=String IS NOT html, -1=Unknown make autodetection (with fast mode, not reliable)
	 *	@param 	string	$errors_to      	 Email for errors-to
	 *	@param	string	$css                 Css option
	 *	@param	string	$trackid             Tracking string (contains type and id of related element)
	 *  @param  string  $moreinheader        More in header. $moreinheader must contains the "\r\n" (TODO not supported for other MAIL_SEND_MODE different than 'phpmail' and 'smtps' for the moment)
	 *  @param  string  $sendcontext      	 'standard', 'emailing', ... (used to define which sending mode and parameters to use)
	 *  @param	string	$replyto			 Reply-to email (will be set to same value than From by default if not provided)
	 */
	public function __construct($subject, $to, $from, $msg, $filename_list = array(), $mimetype_list = array(), $mimefilename_list = array(), $addr_cc = "", $addr_bcc = "", $deliveryreceipt = 0, $msgishtml = 0, $errors_to = '', $css = '', $trackid = '', $moreinheader = '', $sendcontext = 'standard', $replyto = '')
	{
		global $conf, $dolibarr_main_data_root;

		// Clean values of $mimefilename_list
		if (is_array($mimefilename_list)) {
			foreach($mimefilename_list as $key => $val) {
				$mimefilename_list[$key] = dol_string_unaccent($mimefilename_list[$key]);
			}
		}

		// Add autocopy to (Note: Adding bcc for specific modules are also done from pages)
		if (!empty($conf->global->MAIN_MAIL_AUTOCOPY_TO)) $addr_bcc .= ($addr_bcc ? ', ' : '').$conf->global->MAIN_MAIL_AUTOCOPY_TO;

        $this->subject = $subject;
		$this->addr_to = $to;
		$this->addr_from = $from;
		$this->msg = $msg;
		$this->filename_list = $filename_list;
		$this->mimetype_list = $mimetype_list;
		$this->mimefilename_list = $mimefilename_list;
		$this->addr_cc = $addr_cc;
		$this->addr_bcc = $addr_bcc;
		$this->deliveryreceipt = $deliveryreceipt;
		if (empty($replyto)) $replyto = $from;
		$this->reply_to = $replyto;
		$this->errors_to = $errors_to;
		$this->trackid = $trackid;
		$this->sendcontext = $sendcontext;
		$this->filename_list = $filename_list;
		$this->mimetype_list = $mimetype_list;
		$this->mimefilename_list = $mimefilename_list;


		// Define this->sendmode
		$this->sendmode = '';
		if ($this->sendcontext == 'emailing' && !empty($conf->global->MAIN_MAIL_SENDMODE_EMAILING) && $conf->global->MAIN_MAIL_SENDMODE_EMAILING != 'default')
		{
			$this->sendmode = $conf->global->MAIN_MAIL_SENDMODE_EMAILING;
		}
		if (empty($this->sendmode)) $this->sendmode = $conf->global->MAIN_MAIL_SENDMODE;
		if (empty($this->sendmode)) $this->sendmode = 'mail';

		// We define end of line (RFC 821).
		$this->eol = "\r\n";
		// We define end of line for header fields (RFC 822bis section 2.3 says header must contains \r\n).
		$this->eol2 = "\r\n";
		if (!empty($conf->global->MAIN_FIX_FOR_BUGGED_MTA))
		{
			$this->eol = "\n";
			$this->eol2 = "\n";
			$moreinheader = str_replace("\r\n", "\n", $moreinheader);
		}

		// On defini mixed_boundary
		$this->mixed_boundary = "multipart_x.".time().".x_boundary";

		// On defini related_boundary
		$this->related_boundary = 'mul_'.dol_hash(uniqid("dolibarr2"), 3); // Force md5 hash (does not contains special chars)

		// On defini alternative_boundary
		$this->alternative_boundary = 'mul_'.dol_hash(uniqid("dolibarr3"), 3); // Force md5 hash (does not contains special chars)

		dol_syslog("CMailFile::CMailfile: sendmode=".$this->sendmode." charset=".$conf->file->character_set_client." from=$from, to=$to, addr_cc=$addr_cc, addr_bcc=$addr_bcc, errors_to=$errors_to, trackid=$trackid sendcontext=$sendcontext", LOG_DEBUG);
		dol_syslog("CMailFile::CMailfile: subject=".$subject.", deliveryreceipt=".$deliveryreceipt.", msgishtml=".$msgishtml, LOG_DEBUG);

		if (empty($subject))
		{
			dol_syslog("CMailFile::CMailfile: Try to send an email with empty subject");
			$this->error = 'ErrorSubjectIsRequired';
			return;
		}
		if (empty($msg))
		{
		    dol_syslog("CMailFile::CMailfile: Try to send an email with empty body");
		    $msg = '.'; // Avoid empty message (with empty message content, you will see a multipart structure)
		}

		// Detect if message is HTML (use fast method)
		if ($msgishtml == -1)
		{
			$this->msgishtml = 0;
			if (dol_textishtml($msg)) $this->msgishtml = 1;
		}
		else
		{
			$this->msgishtml = $msgishtml;
		}

		global $dolibarr_main_url_root;

		// Define $urlwithroot
		$urlwithouturlroot = preg_replace('/'.preg_quote(DOL_URL_ROOT, '/').'$/i', '', trim($dolibarr_main_url_root));
		$urlwithroot = $urlwithouturlroot.DOL_URL_ROOT; // This is to use external domain name found into config file
		//$urlwithroot=DOL_MAIN_URL_ROOT;					// This is to use same domain name than current

		// Replace relative /viewimage to absolute path
		$msg = preg_replace('/src="'.preg_quote(DOL_URL_ROOT, '/').'\/viewimage\.php/ims', 'src="'.$urlwithroot.'/viewimage.php', $msg, -1);

		if (!empty($conf->global->MAIN_MAIL_FORCE_CONTENT_TYPE_TO_HTML)) $this->msgishtml = 1; // To force to send everything with content type html.

		// Detect images
		if ($this->msgishtml)
		{
			$this->html = $msg;

			if (!empty($conf->global->MAIN_MAIL_ADD_INLINE_IMAGES_IF_IN_MEDIAS))
			{
				$findimg = $this->findHtmlImages($dolibarr_main_data_root.'/medias');
			}

			// Define if there is at least one file
			if ($findimg)
			{
				foreach ($this->html_images as $i => $val)
				{
					if ($this->html_images[$i])
					{
						$this->atleastoneimage = 1;
						dol_syslog("CMailFile::CMailfile: html_images[$i]['name']=".$this->html_images[$i]['name'], LOG_DEBUG);
					}
				}
			}
		}

		// Define if there is at least one file
		if (is_array($filename_list))
		{
			foreach ($filename_list as $i => $val)
			{
				if ($filename_list[$i])
				{
					$this->atleastonefile = 1;
					dol_syslog("CMailFile::CMailfile: filename_list[$i]=".$filename_list[$i].", mimetype_list[$i]=".$mimetype_list[$i]." mimefilename_list[$i]=".$mimefilename_list[$i], LOG_DEBUG);
				}
			}
		}

<<<<<<< HEAD
		// We set all data according to choosed sending method.
		// We also set a value for ->msgid
=======
		// Add autocopy to (Note: Adding bcc for specific modules are also done from pages)
		if (! empty($conf->global->MAIN_MAIL_AUTOCOPY_TO)) $addr_bcc.=($addr_bcc?', ':'').$conf->global->MAIN_MAIL_AUTOCOPY_TO;

		$this->addr_to = $to;
		$this->addr_cc = $addr_cc;
		$this->addr_bcc = $addr_bcc;
		$this->reply_to = $replyto;
		$this->addr_from = $from;
		$this->subject = $subject;
		$this->errors_to = $errors_to;
		$this->deliveryreceipt = $deliveryreceipt;
		$this->trackid = $trackid;

		if (!empty($conf->global->MAIN_MAIL_FORCE_SENDTO))
		{
			$this->addr_to = $conf->global->MAIN_MAIL_FORCE_SENDTO;
			$this->addr_cc = '';
			$this->addr_bcc = '';
		}

		// Action according to choosed sending method
>>>>>>> 53acd8cf
		if ($this->sendmode == 'mail')
		{
			// Use mail php function (default PHP method)
			// ------------------------------------------

			$smtp_headers = "";
			$mime_headers = "";
			$text_body = "";
			$files_encoded = "";

<<<<<<< HEAD
			// Define smtp_headers (this also set ->msgid)
=======
			// Define smtp_headers
>>>>>>> 53acd8cf
			$smtp_headers = $this->write_smtpheaders();
			if (!empty($moreinheader)) $smtp_headers .= $moreinheader; // $moreinheader contains the \r\n

			// Define mime_headers
			$mime_headers = $this->write_mimeheaders($filename_list, $mimefilename_list);

			if (!empty($this->html))
			{
				if (!empty($css))
				{
					$this->css = $css;
					$this->buildCSS(); // Build a css style (mode = all) into this->styleCSS and this->bodyCSS
				}

				$msg = $this->html;
			}

			// Define body in text_body
			$text_body = $this->write_body($msg);

			// Add attachments to text_encoded
			if ($this->atleastonefile)
			{
				$files_encoded = $this->write_files($filename_list, $mimetype_list, $mimefilename_list);
			}

			// We now define $this->headers and $this->message
			$this->headers = $smtp_headers.$mime_headers;
			// On nettoie le header pour qu'il ne se termine pas par un retour chariot.
			// This avoid also empty lines at end that can be interpreted as mail injection by email servers.
			$this->headers = preg_replace("/([\r\n]+)$/i", "", $this->headers);

			//$this->message = $this->eol.'This is a message with multiple parts in MIME format.'.$this->eol;
			$this->message = 'This is a message with multiple parts in MIME format.'.$this->eol;
			$this->message .= $text_body.$files_encoded;
			$this->message .= "--".$this->mixed_boundary."--".$this->eol;
		}
		elseif ($this->sendmode == 'smtps')
		{
			// Use SMTPS library
			// ------------------------------------------

			require_once DOL_DOCUMENT_ROOT.'/core/class/smtps.class.php';
			$smtps = new SMTPs();
			$smtps->setCharSet($conf->file->character_set_client);

			$smtps->setSubject($this->encodetorfc2822($this->subject));
			$smtps->setTO($this->getValidAddress($this->addr_to, 0, 1));
			$smtps->setFrom($this->getValidAddress($this->addr_from, 0, 1));
			$smtps->setTrackId($this->trackid);
			$smtps->setReplyTo($this->getValidAddress($this->reply_to, 0, 1));

			if (!empty($moreinheader)) $smtps->setMoreInHeader($moreinheader);

			if (!empty($this->html))
			{
				if (!empty($css))
				{
					$this->css = $css;
					$this->buildCSS();
				}
				$msg = $this->html;
				$msg = $this->checkIfHTML($msg);
			}

			// Replace . alone on a new line with .. to avoid to have SMTP interpret this as end of message
			$msg = preg_replace('/(\r|\n)\.(\r|\n)/ims', '\1..\2', $msg);

			if ($this->msgishtml) $smtps->setBodyContent($msg, 'html');
			else $smtps->setBodyContent($msg, 'plain');

			if ($this->atleastoneimage)
			{
				foreach ($this->images_encoded as $img)
				{
					$smtps->setImageInline($img['image_encoded'], $img['name'], $img['content_type'], $img['cid']);
				}
			}

			if ($this->atleastonefile)
			{
				foreach ($filename_list as $i => $val)
				{
					$content = file_get_contents($filename_list[$i]);
					$smtps->setAttachment($content, $mimefilename_list[$i], $mimetype_list[$i]);
				}
			}

			$smtps->setCC($this->addr_cc);
			$smtps->setBCC($this->addr_bcc);
			$smtps->setErrorsTo($this->errors_to);
			$smtps->setDeliveryReceipt($this->deliveryreceipt);

			$host=dol_getprefix('email');
			$this->msgid = time() . '.SMTPs-dolibarr-'.$trackid.'@' . $host;

			$this->smtps = $smtps;
		}
		elseif ($this->sendmode == 'swiftmailer')
		{
			// Use Swift Mailer library
            $host = dol_getprefix('email');

            require_once DOL_DOCUMENT_ROOT.'/includes/swiftmailer/lexer/lib/Doctrine/Common/Lexer/AbstractLexer.php';

            // egulias autoloader lib
            require_once DOL_DOCUMENT_ROOT.'/includes/swiftmailer/autoload.php';

            require_once DOL_DOCUMENT_ROOT.'/includes/swiftmailer/lib/swift_required.php';

            // Create the message
            //$this->message = Swift_Message::newInstance();
            $this->message = new Swift_Message();
            //$this->message = new Swift_SignedMessage();
            // Adding a trackid header to a message
            $headers = $this->message->getHeaders();
<<<<<<< HEAD
            $headers->addTextHeader('X-Dolibarr-TRACKID', $trackid.'@'.$host);
            $this->msgid = time().'.swiftmailer-dolibarr-'.$trackid.'@'.$host;
            $headerID = $this->msgid;
=======
            $headers->addTextHeader('X-Dolibarr-TRACKID', $this->trackid . '@' . $host);
            $headerID = time() . '.swiftmailer-dolibarr-' . $this->trackid . '@' . $host;
>>>>>>> 53acd8cf
            $msgid = $headers->get('Message-ID');
            $msgid->setId($headerID);
            $headers->addIdHeader('References', $headerID);
            // TODO if (! empty($moreinheader)) ...

            // Give the message a subject
            try {
                $result = $this->message->setSubject($this->subject);
            } catch (Exception $e) {
                $this->errors[] = $e->getMessage();
            }

            // Set the From address with an associative array
            //$this->message->setFrom(array('john@doe.com' => 'John Doe'));
<<<<<<< HEAD
            if (!empty($from)) {
=======
            if (! empty($this->addr_from)) {
>>>>>>> 53acd8cf
                try {
                    $result = $this->message->setFrom($this->getArrayAddress($this->addr_from));
                } catch (Exception $e) {
                    $this->errors[] = $e->getMessage();
                }
            }

            // Set the To addresses with an associative array
<<<<<<< HEAD
            if (!empty($to)) {
=======
            if (! empty($this->addr_to)) {
>>>>>>> 53acd8cf
                try {
                    $result = $this->message->setTo($this->getArrayAddress($this->addr_to));
                } catch (Exception $e) {
                    $this->errors[] = $e->getMessage();
                }
            }

<<<<<<< HEAD
            if (!empty($replyto)) {
=======
            if (! empty($this->reply_to)) {
>>>>>>> 53acd8cf
                try {
                	$result = $this->message->SetReplyTo($this->getArrayAddress($this->reply_to));
                } catch (Exception $e) {
                    $this->errors[] = $e->getMessage();
                }
            }

            try {
                $result = $this->message->setCharSet($conf->file->character_set_client);
            } catch (Exception $e) {
                $this->errors[] = $e->getMessage();
            }

            if (!empty($this->html)) {
				if (!empty($css)) {
					$this->css = $css;
					$this->buildCSS();
				}
				$msg = $this->html;
				$msg = $this->checkIfHTML($msg);
			}

			if ($this->atleastoneimage)
			{
				foreach ($this->images_encoded as $img)
				{
					//$img['fullpath'],$img['image_encoded'],$img['name'],$img['content_type'],$img['cid']
					$attachment = Swift_Image::fromPath($img['fullpath']);
					// embed image
					$imgcid = $this->message->embed($attachment);
					// replace cid by the one created by swiftmail in html message
					$msg = str_replace("cid:".$img['cid'], $imgcid, $msg);
				}
			}

			if ($this->msgishtml) {
				$this->message->setBody($msg, 'text/html');
				// And optionally an alternative body
				$this->message->addPart(html_entity_decode(strip_tags($msg)), 'text/plain');
			} else {
				$this->message->setBody($msg, 'text/plain');
				// And optionally an alternative body
				$this->message->addPart(dol_nl2br($msg), 'text/html');
			}

			if ($this->atleastonefile)
			{
				foreach ($filename_list as $i => $val)
				{
					//$this->message->attach(Swift_Attachment::fromPath($filename_list[$i],$mimetype_list[$i]));
					$attachment = Swift_Attachment::fromPath($filename_list[$i], $mimetype_list[$i]);
					$this->message->attach($attachment);
				}
			}

<<<<<<< HEAD
			if (!empty($addr_cc)) $this->message->setCc($this->getArrayAddress($addr_cc));
			if (!empty($addr_bcc)) $this->message->setBcc($this->getArrayAddress($addr_bcc));
=======
			if (! empty($this->addr_cc)) $this->message->setCc($this->getArrayAddress($this->addr_cc));
			if (! empty($this->addr_bcc)) $this->message->setBcc($this->getArrayAddress($this->addr_bcc));
>>>>>>> 53acd8cf
			//if (! empty($errors_to)) $this->message->setErrorsTo($this->getArrayAddress($errors_to);
			if (isset($this->deliveryreceipt) && $this->deliveryreceipt == 1) $this->message->setReadReceiptTo($this->getArrayAddress($this->addr_from));
		}
		else
		{
			// Send mail method not correctly defined
			// --------------------------------------
			$this->error = 'Bad value for sendmode';
		}
	}


	/**
	 * Send mail that was prepared by constructor.
	 *
	 * @return    boolean     True if mail sent, false otherwise
	 */
	public function sendfile()
	{
		global $conf, $db, $langs;

		$errorlevel = error_reporting();
		//error_reporting($errorlevel ^ E_WARNING);   // Desactive warnings

		$res = false;

		if (empty($conf->global->MAIN_DISABLE_ALL_MAILS))
		{
			require_once DOL_DOCUMENT_ROOT.'/core/class/hookmanager.class.php';
			$hookmanager = new HookManager($db);
			$hookmanager->initHooks(array('mail'));

			$parameters = array(); $action = '';
			$reshook = $hookmanager->executeHooks('sendMail', $parameters, $this, $action); // Note that $action and $object may have been modified by some hooks
			if ($reshook < 0)
			{
				$this->error = "Error in hook maildao sendMail ".$reshook;
				dol_syslog("CMailFile::sendfile: mail end error=".$this->error, LOG_ERR);

				return $reshook;
			}
			if ($reshook == 1)	// Hook replace standard code
			{
				return true;
			}

			$sendingmode = $this->sendmode;
			if ($this->context == 'emailing' && !empty($conf->global->MAILING_NO_USING_PHPMAIL) && $sendingmode == 'mail')
			{
			    // List of sending methods
			    $listofmethods = array();
			    $listofmethods['mail'] = 'PHP mail function';
			    //$listofmethods['simplemail']='Simplemail class';
			    $listofmethods['smtps'] = 'SMTP/SMTPS socket library';

			    // EMailing feature may be a spam problem, so when you host several users/instance, having this option may force each user to use their own SMTP agent.
			    // You ensure that every user is using its own SMTP server when using the mass emailing module.
			    $linktoadminemailbefore = '<a href="'.DOL_URL_ROOT.'/admin/mails.php">';
			    $linktoadminemailend = '</a>';
			    $this->error = $langs->trans("MailSendSetupIs", $listofmethods[$sendingmode]);
			    $this->errors[] = $langs->trans("MailSendSetupIs", $listofmethods[$sendingmode]);
			    $this->error .= '<br>'.$langs->trans("MailSendSetupIs2", $linktoadminemailbefore, $linktoadminemailend, $langs->transnoentitiesnoconv("MAIN_MAIL_SENDMODE"), $listofmethods['smtps']);
			    $this->errors[] = $langs->trans("MailSendSetupIs2", $linktoadminemailbefore, $linktoadminemailend, $langs->transnoentitiesnoconv("MAIN_MAIL_SENDMODE"), $listofmethods['smtps']);
			    if (!empty($conf->global->MAILING_SMTP_SETUP_EMAILS_FOR_QUESTIONS))
			    {
			        $this->error .= '<br>'.$langs->trans("MailSendSetupIs3", $conf->global->MAILING_SMTP_SETUP_EMAILS_FOR_QUESTIONS);
			        $this->errors[] = $langs->trans("MailSendSetupIs3", $conf->global->MAILING_SMTP_SETUP_EMAILS_FOR_QUESTIONS);
			    }
                return false;
			}

			// Check number of recipient is lower or equal than MAIL_MAX_NB_OF_RECIPIENTS_IN_SAME_EMAIL
			if (empty($conf->global->MAIL_MAX_NB_OF_RECIPIENTS_TO_IN_SAME_EMAIL)) $conf->global->MAIL_MAX_NB_OF_RECIPIENTS_TO_IN_SAME_EMAIL = 10;
			$tmparray1 = explode(',', $this->addr_to);
			if (count($tmparray1) > $conf->global->MAIL_MAX_NB_OF_RECIPIENTS_TO_IN_SAME_EMAIL)
			{
				$this->error = 'Too much recipients in to:';
				dol_syslog("CMailFile::sendfile: mail end error=".$this->error, LOG_WARNING);
				return false;
			}
			if (empty($conf->global->MAIL_MAX_NB_OF_RECIPIENTS_CC_IN_SAME_EMAIL)) $conf->global->MAIL_MAX_NB_OF_RECIPIENTS_CC_IN_SAME_EMAIL = 10;
			$tmparray2 = explode(',', $this->addr_cc);
			if (count($tmparray2) > $conf->global->MAIL_MAX_NB_OF_RECIPIENTS_CC_IN_SAME_EMAIL)
			{
				$this->error = 'Too much recipients in cc:';
				dol_syslog("CMailFile::sendfile: mail end error=".$this->error, LOG_WARNING);
				return false;
			}
			if (empty($conf->global->MAIL_MAX_NB_OF_RECIPIENTS_BCC_IN_SAME_EMAIL)) $conf->global->MAIL_MAX_NB_OF_RECIPIENTS_BCC_IN_SAME_EMAIL = 10;
			$tmparray3 = explode(',', $this->addr_bcc);
			if (count($tmparray3) > $conf->global->MAIL_MAX_NB_OF_RECIPIENTS_BCC_IN_SAME_EMAIL)
			{
				$this->error = 'Too much recipients in bcc:';
				dol_syslog("CMailFile::sendfile: mail end error=".$this->error, LOG_WARNING);
				return false;
			}
			if (empty($conf->global->MAIL_MAX_NB_OF_RECIPIENTS_IN_SAME_EMAIL)) $conf->global->MAIL_MAX_NB_OF_RECIPIENTS_IN_SAME_EMAIL = 10;
			if ((count($tmparray1) + count($tmparray2) + count($tmparray3)) > $conf->global->MAIL_MAX_NB_OF_RECIPIENTS_IN_SAME_EMAIL)
			{
				$this->error = 'Too much recipients in to:, cc:, bcc:';
				dol_syslog("CMailFile::sendfile: mail end error=".$this->error, LOG_WARNING);
				return false;
			}

			$keyforsmtpserver = 'MAIN_MAIL_SMTP_SERVER';
			$keyforsmtpport  = 'MAIN_MAIL_SMTP_PORT';
			$keyforsmtpid    = 'MAIN_MAIL_SMTPS_ID';
			$keyforsmtppw    = 'MAIN_MAIL_SMTPS_PW';
			$keyfortls       = 'MAIN_MAIL_EMAIL_TLS';
			$keyforstarttls  = 'MAIN_MAIL_EMAIL_STARTTLS';
			if ($this->sendcontext == 'emailing' && !empty($conf->global->MAIN_MAIL_SENDMODE_EMAILING) && $conf->global->MAIN_MAIL_SENDMODE_EMAILING != 'default')
			{
				$keyforsmtpserver = 'MAIN_MAIL_SMTP_SERVER_EMAILING';
				$keyforsmtpport  = 'MAIN_MAIL_SMTP_PORT_EMAILING';
				$keyforsmtpid    = 'MAIN_MAIL_SMTPS_ID_EMAILING';
				$keyforsmtppw    = 'MAIN_MAIL_SMTPS_PW_EMAILING';
				$keyfortls       = 'MAIN_MAIL_EMAIL_TLS_EMAILING';
				$keyforstarttls  = 'MAIN_MAIL_EMAIL_STARTTLS_EMAILING';
			}

			// Action according to choosed sending method
			if ($this->sendmode == 'mail')
			{
				// Use mail php function (default PHP method)
				// ------------------------------------------
				dol_syslog("CMailFile::sendfile addr_to=".$this->addr_to.", subject=".$this->subject, LOG_DEBUG);
				dol_syslog("CMailFile::sendfile header=\n".$this->headers, LOG_DEBUG);
				//dol_syslog("CMailFile::sendfile message=\n".$message);

				// If Windows, sendmail_from must be defined
				if (isset($_SERVER["WINDIR"]))
				{
					if (empty($this->addr_from)) $this->addr_from = 'robot@example.com';
					@ini_set('sendmail_from', $this->getValidAddress($this->addr_from, 2));
				}

				// Force parameters
				//dol_syslog("CMailFile::sendfile conf->global->".$keyforsmtpserver."=".$conf->global->$keyforsmtpserver." cpnf->global->".$keyforsmtpport."=".$conf->global->$keyforsmtpport, LOG_DEBUG);
				if (!empty($conf->global->$keyforsmtpserver)) ini_set('SMTP', $conf->global->$keyforsmtpserver);
				if (!empty($conf->global->$keyforsmtpport))   ini_set('smtp_port', $conf->global->$keyforsmtpport);

				$res = true;
				if ($res && !$this->subject)
				{
					$this->error = "Failed to send mail with php mail to HOST=".ini_get('SMTP').", PORT=".ini_get('smtp_port')."<br>Subject is empty";
					dol_syslog("CMailFile::sendfile: mail end error=".$this->error, LOG_ERR);
					$res = false;
				}
				$dest = $this->getValidAddress($this->addr_to, 2);
				if ($res && !$dest)
				{
					$this->error = "Failed to send mail with php mail to HOST=".ini_get('SMTP').", PORT=".ini_get('smtp_port')."<br>Recipient address '$dest' invalid";
					dol_syslog("CMailFile::sendfile: mail end error=".$this->error, LOG_ERR);
					$res = false;
				}

				if ($res)
				{
					$additionnalparam = ''; // By default
					if (!empty($conf->global->MAIN_MAIL_ALLOW_SENDMAIL_F))
					{
						// le "Return-Path" (retour des messages bounced) dans les header ne fonctionne pas avec tous les MTA
						// Le forcage de la valeur grace à l'option -f de sendmail est donc possible si la constante MAIN_MAIL_ALLOW_SENDMAIL_F est definie.
						// Having this variable defined may create problems with some sendmail (option -f refused)
						// Having this variable not defined may create problems with some other sendmail (option -f required)
						$additionnalparam .= ($additionnalparam ? ' ' : '').(!empty($conf->global->MAIN_MAIL_ERRORS_TO) ? '-f'.$this->getValidAddress($conf->global->MAIN_MAIL_ERRORS_TO, 2) : ($this->addr_from != '' ? '-f'.$this->getValidAddress($this->addr_from, 2) : ''));
					}
					if (!empty($conf->global->MAIN_MAIL_SENDMAIL_FORCE_BA))    // To force usage of -ba option. This option tells sendmail to read From: or Sender: to setup sender
					{
						$additionnalparam .= ($additionnalparam ? ' ' : '').'-ba';
					}

					if (!empty($conf->global->MAIN_MAIL_SENDMAIL_FORCE_ADDPARAM)) $additionnalparam .= ($additionnalparam ? ' ' : '').'-U '.$additionnalparam; // Use -U to add additionnal params

					dol_syslog("CMailFile::sendfile: mail start HOST=".ini_get('SMTP').", PORT=".ini_get('smtp_port').", additionnal_parameters=".$additionnalparam, LOG_DEBUG);

					$this->message = stripslashes($this->message);

					if (!empty($conf->global->MAIN_MAIL_DEBUG)) $this->dump_mail();

					if (!empty($additionnalparam)) $res = mail($dest, $this->encodetorfc2822($this->subject), $this->message, $this->headers, $additionnalparam);
					else $res = mail($dest, $this->encodetorfc2822($this->subject), $this->message, $this->headers);

					if (!$res)
					{
						$langs->load("errors");
						$this->error = "Failed to send mail with php mail";
						$linuxlike = 1;
						if (preg_match('/^win/i', PHP_OS)) $linuxlike = 0;
						if (preg_match('/^mac/i', PHP_OS)) $linuxlike = 0;
						if (!$linuxlike)
						{
							$this->error .= " to HOST=".ini_get('SMTP').", PORT=".ini_get('smtp_port'); // This values are value used only for non linuxlike systems
						}
						$this->error .= ".<br>";
						$this->error .= $langs->trans("ErrorPhpMailDelivery");
						dol_syslog("CMailFile::sendfile: mail end error=".$this->error, LOG_ERR);
					}
					else
					{
						dol_syslog("CMailFile::sendfile: mail end success", LOG_DEBUG);
					}
				}

				if (isset($_SERVER["WINDIR"]))
				{
					@ini_restore('sendmail_from');
				}

				// Restore parameters
				if (!empty($conf->global->$keyforsmtpserver))	ini_restore('SMTP');
				if (!empty($conf->global->$keyforsmtpport)) 	ini_restore('smtp_port');
			}
			elseif ($this->sendmode == 'smtps')
			{
				if (!is_object($this->smtps))
				{
					$this->error = "Failed to send mail with smtps lib to HOST=".$server.", PORT=".$conf->global->$keyforsmtpport."<br>Constructor of object CMailFile was not initialized without errors.";
					dol_syslog("CMailFile::sendfile: mail end error=".$this->error, LOG_ERR);
					return false;
				}

				// Use SMTPS library
				// ------------------------------------------
				$this->smtps->setTransportType(0); // Only this method is coded in SMTPs library

				// Clean parameters
				if (empty($conf->global->$keyforsmtpserver)) $conf->global->$keyforsmtpserver = ini_get('SMTP');
				if (empty($conf->global->$keyforsmtpport))   $conf->global->$keyforsmtpport = ini_get('smtp_port');

				// If we use SSL/TLS
				$server = $conf->global->$keyforsmtpserver;
				$secure = '';
				if (!empty($conf->global->$keyfortls) && function_exists('openssl_open')) $secure = 'ssl';
				if (!empty($conf->global->$keyforstarttls) && function_exists('openssl_open')) $secure = 'tls';
				$server = ($secure ? $secure.'://' : '').$server;

				$port = $conf->global->$keyforsmtpport;

				$this->smtps->setHost($server);
				$this->smtps->setPort($port); // 25, 465...;

				$loginid = ''; $loginpass = '';
				if (!empty($conf->global->$keyforsmtpid))
				{
					$loginid = $conf->global->$keyforsmtpid;
					$this->smtps->setID($loginid);
				}
				if (!empty($conf->global->$keyforsmtppw))
				{
					$loginpass = $conf->global->$keyforsmtppw;
					$this->smtps->setPW($loginpass);
				}

				$res = true;
				$from = $this->smtps->getFrom('org');
				if ($res && !$from)
				{
					$this->error = "Failed to send mail with smtps lib to HOST=".$server.", PORT=".$conf->global->$keyforsmtpport."<br>Sender address '$from' invalid";
					dol_syslog("CMailFile::sendfile: mail end error=".$this->error, LOG_ERR);
					$res = false;
				}
				$dest = $this->smtps->getTo();
				if ($res && !$dest)
				{
					$this->error = "Failed to send mail with smtps lib to HOST=".$server.", PORT=".$conf->global->$keyforsmtpport."<br>Recipient address '$dest' invalid";
					dol_syslog("CMailFile::sendfile: mail end error=".$this->error, LOG_ERR);
					$res = false;
				}

				if ($res)
				{
					if (!empty($conf->global->MAIN_MAIL_DEBUG)) $this->smtps->setDebug(true);

					$result = $this->smtps->sendMsg();
					//print $result;

					if (!empty($conf->global->MAIN_MAIL_DEBUG)) $this->dump_mail();

					$result = $this->smtps->getErrors();
					if (empty($this->error) && empty($result))
					{
						dol_syslog("CMailFile::sendfile: mail end success", LOG_DEBUG);
						$res = true;
					}
					else
					{
						if (empty($this->error)) $this->error = $result;
						dol_syslog("CMailFile::sendfile: mail end error with smtps lib to HOST=".$server.", PORT=".$conf->global->$keyforsmtpport."<br>".$this->error, LOG_ERR);
						$res = false;
					}
				}
			}
			elseif ($this->sendmode == 'swiftmailer')
			{
                // Use Swift Mailer library
                // ------------------------------------------
                require_once DOL_DOCUMENT_ROOT.'/includes/swiftmailer/lib/swift_required.php';

				// Clean parameters
				if (empty($conf->global->$keyforsmtpserver)) $conf->global->$keyforsmtpserver = ini_get('SMTP');
				if (empty($conf->global->$keyforsmtpport))   $conf->global->$keyforsmtpport = ini_get('smtp_port');

				// If we use SSL/TLS
				$server = $conf->global->$keyforsmtpserver;
				$secure = '';
				if (!empty($conf->global->$keyfortls) && function_exists('openssl_open')) $secure = 'ssl';
				if (!empty($conf->global->$keyforstarttls) && function_exists('openssl_open')) $secure = 'tls';

				$this->transport = new Swift_SmtpTransport($server, $conf->global->$keyforsmtpport, $secure);

				if (!empty($conf->global->$keyforsmtpid)) $this->transport->setUsername($conf->global->$keyforsmtpid);
				if (!empty($conf->global->$keyforsmtppw)) $this->transport->setPassword($conf->global->$keyforsmtppw);
				//$smtps->_msgReplyTo  = 'reply@web.com';

				// Switch content encoding to base64 - avoid the doubledot issue with quoted-printable
                $contentEncoderBase64 = new Swift_Mime_ContentEncoder_Base64ContentEncoder();
                $this->message->setEncoder($contentEncoderBase64);

				// Create the Mailer using your created Transport
				$this->mailer = new Swift_Mailer($this->transport);

                // DKIM SIGN
                if ($conf->global->MAIN_MAIL_EMAIL_DKIM_ENABLED) {
                    $privateKey = $conf->global->MAIN_MAIL_EMAIL_DKIM_PRIVATE_KEY;
                    $domainName = $conf->global->MAIN_MAIL_EMAIL_DKIM_DOMAIN;
                    $selector = $conf->global->MAIN_MAIL_EMAIL_DKIM_SELECTOR;
                    $signer = new Swift_Signers_DKIMSigner($privateKey, $domainName, $selector);
                    $this->message->attachSigner($signer->ignoreHeader('Return-Path'));
                }

                if (!empty($conf->global->MAIN_MAIL_DEBUG)) {
					// To use the ArrayLogger
					$this->logger = new Swift_Plugins_Loggers_ArrayLogger();
					// Or to use the Echo Logger
					//$this->logger = new Swift_Plugins_Loggers_EchoLogger();
					$this->mailer->registerPlugin(new Swift_Plugins_LoggerPlugin($this->logger));
				}
				// send mail
				try {
					$result = $this->mailer->send($this->message);
				} catch (Exception $e) {
					$this->error = $e->getMessage();
				}
				if (!empty($conf->global->MAIN_MAIL_DEBUG)) $this->dump_mail();

				$res = true;
				if (!empty($this->error) || !$result) {
					dol_syslog("CMailFile::sendfile: mail end error=".$this->error, LOG_ERR);
					$res = false;
				}
				else
				{
					dol_syslog("CMailFile::sendfile: mail end success", LOG_DEBUG);
				}
			}
			else
			{
				// Send mail method not correctly defined
				// --------------------------------------

				return 'Bad value for sendmode';
			}

			$parameters = array(); $action = '';
			$reshook = $hookmanager->executeHooks('sendMailAfter', $parameters, $this, $action); // Note that $action and $object may have been modified by some hooks
			if ($reshook < 0)
			{
				$this->error = "Error in hook maildao sendMailAfter ".$reshook;
				dol_syslog("CMailFile::sendfile: mail end error=".$this->error, LOG_ERR);

				return $reshook;
			}
		}
		else
		{
			$this->error = 'No mail sent. Feature is disabled by option MAIN_DISABLE_ALL_MAILS';
			dol_syslog("CMailFile::sendfile: ".$this->error, LOG_WARNING);
		}

		error_reporting($errorlevel); // Reactive niveau erreur origine

		return $res;
	}

	/**
	 * Encode subject according to RFC 2822 - http://en.wikipedia.org/wiki/MIME#Encoded-Word
	 *
	 * @param string $stringtoencode String to encode
	 * @return string                string encoded
	 */
	public static function encodetorfc2822($stringtoencode)
	{
		global $conf;
		return '=?'.$conf->file->character_set_client.'?B?'.base64_encode($stringtoencode).'?=';
	}

    // phpcs:disable PEAR.NamingConventions.ValidFunctionName.ScopeNotCamelCaps
	/**
	 * Read a file on disk and return encoded content for emails (mode = 'mail')
	 *
	 * @param	string	$sourcefile		Path to file to encode
	 * @return 	int					    <0 if KO, encoded string if OK
	 */
	private function _encode_file($sourcefile)
	{
        // phpcs:enable
		$newsourcefile = dol_osencode($sourcefile);

		if (is_readable($newsourcefile))
		{
			$contents = file_get_contents($newsourcefile); // Need PHP 4.3
			$encoded = chunk_split(base64_encode($contents), 76, $this->eol); // 76 max is defined into http://tools.ietf.org/html/rfc2047
			return $encoded;
		}
		else
		{
			$this->error = "Error: Can't read file '".$sourcefile."' into _encode_file";
			dol_syslog("CMailFile::encode_file: ".$this->error, LOG_ERR);
			return -1;
		}
	}


    // phpcs:disable PEAR.NamingConventions.ValidFunctionName.ScopeNotCamelCaps
	/**
	 *  Write content of a SMTP request into a dump file (mode = all)
	 *  Used for debugging.
	 *  Note that to see full SMTP protocol, you can use tcpdump -w /tmp/smtp -s 2000 port 25"
	 *
	 *  @return	void
	 */
	public function dump_mail()
	{
        // phpcs:enable
		global $conf, $dolibarr_main_data_root;

		if (@is_writeable($dolibarr_main_data_root))	// Avoid fatal error on fopen with open_basedir
		{
			$outputfile = $dolibarr_main_data_root."/dolibarr_mail.log";
			$fp = fopen($outputfile, "w");

			if ($this->sendmode == 'mail')
			{
				fputs($fp, $this->headers);
				fputs($fp, $this->eol); // This eol is added by the mail function, so we add it in log
				fputs($fp, $this->message);
			}
			elseif ($this->sendmode == 'smtps')
			{
				fputs($fp, $this->smtps->log); // this->smtps->log is filled only if MAIN_MAIL_DEBUG was set to on
			}
			elseif ($this->sendmode == 'swiftmailer')
			{
				fputs($fp, $this->logger->dump()); // this->logger is filled only if MAIN_MAIL_DEBUG was set to on
			}

			fclose($fp);
			if (!empty($conf->global->MAIN_UMASK))
				@chmod($outputfile, octdec($conf->global->MAIN_UMASK));
		}
	}


	/**
	 * Correct an uncomplete html string
	 *
	 * @param	string	$msg	String
	 * @return	string			Completed string
	 */
	public function checkIfHTML($msg)
	{
		if (!preg_match('/^[\s\t]*<html/i', $msg))
		{
			$out = "<html><head><title></title>";
			if (!empty($this->styleCSS)) $out .= $this->styleCSS;
			$out .= "</head><body";
			if (!empty($this->bodyCSS)) $out .= $this->bodyCSS;
			$out .= ">";
			$out .= $msg;
			$out .= "</body></html>";
		}
		else
		{
			$out = $msg;
		}

		return $out;
	}

	/**
	 * Build a css style (mode = all) into this->styleCSS and this->bodyCSS
	 *
	 * @return string
	 */
	public function buildCSS()
	{
		if (!empty($this->css))
		{
			// Style CSS
			$this->styleCSS = '<style type="text/css">';
			$this->styleCSS .= 'body {';

			if ($this->css['bgcolor'])
			{
				$this->styleCSS .= '  background-color: '.$this->css['bgcolor'].';';
				$this->bodyCSS .= ' bgcolor="'.$this->css['bgcolor'].'"';
			}
			if ($this->css['bgimage'])
			{
				// TODO recuperer cid
				$this->styleCSS .= ' background-image: url("cid:'.$this->css['bgimage_cid'].'");';
			}
			$this->styleCSS .= '}';
			$this->styleCSS .= '</style>';
		}
	}


    // phpcs:disable PEAR.NamingConventions.ValidFunctionName.ScopeNotCamelCaps
	/**
	 * Create SMTP headers (mode = 'mail')
	 *
	 * @return	string headers
	 */
	public function write_smtpheaders()
	{
        // phpcs:enable
		global $conf;
		$out = "";

		$host = dol_getprefix('email');

		// Sender
		//$out.= "Sender: ".getValidAddress($this->addr_from,2)).$this->eol2;
		$out .= "From: ".$this->getValidAddress($this->addr_from, 3, 1).$this->eol2;
		if (!empty($conf->global->MAIN_MAIL_SENDMAIL_FORCE_BA))
		{
			$out .= "To: ".$this->getValidAddress($this->addr_to, 0, 1).$this->eol2;
		}
		// Return-Path is important because it is used by SPF. Some MTA does not read Return-Path from header but from command line. See option MAIN_MAIL_ALLOW_SENDMAIL_F for that.
		$out .= "Return-Path: ".$this->getValidAddress($this->addr_from, 0, 1).$this->eol2;
		if (isset($this->reply_to) && $this->reply_to)  $out .= "Reply-To: ".$this->getValidAddress($this->reply_to, 2).$this->eol2;
		if (isset($this->errors_to) && $this->errors_to) $out .= "Errors-To: ".$this->getValidAddress($this->errors_to, 2).$this->eol2;

		// Receiver
		if (isset($this->addr_cc) && $this->addr_cc)   $out .= "Cc: ".$this->getValidAddress($this->addr_cc, 2).$this->eol2;
		if (isset($this->addr_bcc) && $this->addr_bcc)  $out .= "Bcc: ".$this->getValidAddress($this->addr_bcc, 2).$this->eol2; // TODO Question: bcc must not be into header, only into SMTP command "RCPT TO". Does php mail support this ?

		// Delivery receipt
		if (isset($this->deliveryreceipt) && $this->deliveryreceipt == 1) $out .= "Disposition-Notification-To: ".$this->getValidAddress($this->addr_from, 2).$this->eol2;

		//$out.= "X-Priority: 3".$this->eol2;

		$out .= 'Date: '.date("r").$this->eol2;

		$trackid = $this->trackid;
		if ($trackid)
		{
			// References is kept in response and Message-ID is returned into In-Reply-To:
			$this->msgid = time().'.phpmail-dolibarr-'.$trackid.'@'.$host;
			$out .= 'Message-ID: <'.$this->msgid.">".$this->eol2; // Uppercase seems replaced by phpmail
			$out .= 'References: <'.$this->msgid.">".$this->eol2;
			$out .= 'X-Dolibarr-TRACKID: '.$trackid.'@'.$host.$this->eol2;
		}
		else
		{
			$this->msgid = time().'.phpmail@'.$host;
			$out .= 'Message-ID: <'.$this->msgid.">".$this->eol2;
		}

		if (!empty($_SERVER['REMOTE_ADDR'])) $out .= "X-RemoteAddr: ".$_SERVER['REMOTE_ADDR'].$this->eol2;
		$out .= "X-Mailer: Dolibarr version ".DOL_VERSION." (using php mail)".$this->eol2;
		$out .= "Mime-Version: 1.0".$this->eol2;

		//$out.= "From: ".$this->getValidAddress($this->addr_from,3,1).$this->eol;

		$out .= "Content-Type: multipart/mixed;".$this->eol2." boundary=\"".$this->mixed_boundary."\"".$this->eol2;
		$out .= "Content-Transfer-Encoding: 8bit".$this->eol2; // TODO Seems to be ignored. Header is 7bit once received.

		dol_syslog("CMailFile::write_smtpheaders smtp_header=\n".$out);
		return $out;
	}


    // phpcs:disable PEAR.NamingConventions.ValidFunctionName.ScopeNotCamelCaps
	/**
	 * Create header MIME (mode = 'mail')
	 *
	 * @param	array	$filename_list			Array of filenames
	 * @param 	array	$mimefilename_list		Array of mime types
	 * @return	string							mime headers
	 */
	public function write_mimeheaders($filename_list, $mimefilename_list)
	{
        // phpcs:enable
		$mimedone = 0;
		$out = "";

		if (is_array($filename_list))
		{
			$filename_list_size = count($filename_list);
			for ($i = 0; $i < $filename_list_size; $i++)
			{
				if ($filename_list[$i])
				{
					if ($mimefilename_list[$i]) $filename_list[$i] = $mimefilename_list[$i];
					$out .= "X-attachments: $filename_list[$i]".$this->eol2;
				}
			}
		}

		dol_syslog("CMailFile::write_mimeheaders mime_header=\n".$out, LOG_DEBUG);
		return $out;
	}

    // phpcs:disable PEAR.NamingConventions.ValidFunctionName.ScopeNotCamelCaps
	/**
	 * Return email content (mode = 'mail')
	 *
	 * @param	string		$msgtext		Message string
	 * @return	string						String content
	 */
	public function write_body($msgtext)
	{
        // phpcs:enable
		global $conf;

		$out = '';

		$out .= "--".$this->mixed_boundary.$this->eol;

		if ($this->atleastoneimage)
		{
			$out .= "Content-Type: multipart/alternative;".$this->eol." boundary=\"".$this->alternative_boundary."\"".$this->eol;
			$out .= $this->eol;
			$out .= "--".$this->alternative_boundary.$this->eol;
		}

		// Make RFC821 Compliant, replace bare linefeeds
		$strContent = preg_replace("/(?<!\r)\n/si", "\r\n", $msgtext); // PCRE modifier /s means new lines are common chars
		if (!empty($conf->global->MAIN_FIX_FOR_BUGGED_MTA))
		{
			$strContent = preg_replace("/\r\n/si", "\n", $strContent); // PCRE modifier /s means new lines are common chars
		}

		$strContentAltText = '';
		if ($this->msgishtml)
		{
			// Similar code to forge a text from html is also in smtps.class.php
			$strContentAltText = preg_replace("/<br\s*[^>]*>/", " ", $strContent);
			$strContentAltText = html_entity_decode(strip_tags($strContentAltText));
			$strContentAltText = trim(wordwrap($strContentAltText, 75, empty($conf->global->MAIN_FIX_FOR_BUGGED_MTA) ? "\r\n" : "\n"));

			// Check if html header already in message, if not complete the message
			$strContent = $this->checkIfHTML($strContent);
		}

		// Make RFC2045 Compliant, split lines
		//$strContent = rtrim(chunk_split($strContent));    // Function chunck_split seems ko if not used on a base64 content
		// TODO Encode main content into base64 and use the chunk_split, or quoted-printable
		$strContent = rtrim(wordwrap($strContent, 75, empty($conf->global->MAIN_FIX_FOR_BUGGED_MTA) ? "\r\n" : "\n")); // TODO Using this method creates unexpected line break on text/plain content.

		if ($this->msgishtml)
		{
			if ($this->atleastoneimage)
			{
				$out .= "Content-Type: text/plain; charset=".$conf->file->character_set_client.$this->eol;
				//$out.= "Content-Transfer-Encoding: 7bit".$this->eol;
				$out .= $this->eol.($strContentAltText ? $strContentAltText : strip_tags($strContent)).$this->eol; // Add plain text message
				$out .= "--".$this->alternative_boundary.$this->eol;
				$out .= "Content-Type: multipart/related;".$this->eol." boundary=\"".$this->related_boundary."\"".$this->eol;
				$out .= $this->eol;
				$out .= "--".$this->related_boundary.$this->eol;
			}

			if (!$this->atleastoneimage && $strContentAltText && !empty($conf->global->MAIN_MAIL_USE_MULTI_PART))    // Add plain text message part before html part
			{
				$out .= "Content-Type: multipart/alternative;".$this->eol." boundary=\"".$this->alternative_boundary."\"".$this->eol;
				$out .= $this->eol;
				$out .= "--".$this->alternative_boundary.$this->eol;
				$out .= "Content-Type: text/plain; charset=".$conf->file->character_set_client.$this->eol;
				//$out.= "Content-Transfer-Encoding: 7bit".$this->eol;
				$out .= $this->eol.$strContentAltText.$this->eol;
				$out .= "--".$this->alternative_boundary.$this->eol;
			}

			$out .= "Content-Type: text/html; charset=".$conf->file->character_set_client.$this->eol;
			//$out.= "Content-Transfer-Encoding: 7bit".$this->eol;	// TODO Use base64
			$out .= $this->eol.$strContent.$this->eol;

			if (!$this->atleastoneimage && $strContentAltText && !empty($conf->global->MAIN_MAIL_USE_MULTI_PART))    // Add plain text message part after html part
			{
				$out .= "--".$this->alternative_boundary."--".$this->eol;
			}
		}
		else
		{
			$out .= "Content-Type: text/plain; charset=".$conf->file->character_set_client.$this->eol;
			//$out.= "Content-Transfer-Encoding: 7bit".$this->eol;
			$out .= $this->eol.$strContent.$this->eol;
		}

		$out .= $this->eol;

		// Encode images
		if ($this->atleastoneimage)
		{
			$out .= $this->write_images($this->images_encoded);
			// always end related and end alternative after inline images
			$out .= "--".$this->related_boundary."--".$this->eol;
			$out .= $this->eol."--".$this->alternative_boundary."--".$this->eol;
			$out .= $this->eol;
		}

		return $out;
	}

    // phpcs:disable PEAR.NamingConventions.ValidFunctionName.ScopeNotCamelCaps
	/**
	 * Attach file to email (mode = 'mail')
	 *
	 * @param	array	$filename_list		Tableau
	 * @param	array	$mimetype_list		Tableau
	 * @param 	array	$mimefilename_list	Tableau
	 * @return	string						Chaine fichiers encodes
	 */
	public function write_files($filename_list, $mimetype_list, $mimefilename_list)
	{
        // phpcs:enable
		$out = '';

		$filename_list_size = count($filename_list);
		for ($i = 0; $i < $filename_list_size; $i++)
		{
			if ($filename_list[$i])
			{
				dol_syslog("CMailFile::write_files: i=$i");
				$encoded = $this->_encode_file($filename_list[$i]);
				if ($encoded >= 0)
				{
					if ($mimefilename_list[$i]) $filename_list[$i] = $mimefilename_list[$i];
					if (!$mimetype_list[$i]) {
						$mimetype_list[$i] = "application/octet-stream";
					}

					$out .= "--".$this->mixed_boundary.$this->eol;
					$out .= "Content-Disposition: attachment; filename=\"".$filename_list[$i]."\"".$this->eol;
					$out .= "Content-Type: ".$mimetype_list[$i]."; name=\"".$filename_list[$i]."\"".$this->eol;
					$out .= "Content-Transfer-Encoding: base64".$this->eol;
					$out .= "Content-Description: ".$filename_list[$i].$this->eol;
					$out .= $this->eol;
					$out .= $encoded;
					$out .= $this->eol;
					//$out.= $this->eol;
				}
				else
				{
					return $encoded;
				}
			}
		}

		return $out;
	}


    // phpcs:disable PEAR.NamingConventions.ValidFunctionName.ScopeNotCamelCaps
	/**
	 * Attach an image to email (mode = 'mail')
	 *
	 * @param	array	$images_list	Array of array image
	 * @return	string					Chaine images encodees
	 */
	public function write_images($images_list)
	{
        // phpcs:enable
		$out = '';

		if (is_array($images_list))
		{
			foreach ($images_list as $img)
			{
				dol_syslog("CMailFile::write_images: ".$img["name"]);

				$out .= "--".$this->related_boundary.$this->eol; // always related for an inline image
				$out .= "Content-Type: ".$img["content_type"]."; name=\"".$img["name"]."\"".$this->eol;
				$out .= "Content-Transfer-Encoding: base64".$this->eol;
				$out .= "Content-Disposition: inline; filename=\"".$img["name"]."\"".$this->eol;
				$out .= "Content-ID: <".$img["cid"].">".$this->eol;
				$out .= $this->eol;
				$out .= $img["image_encoded"];
				$out .= $this->eol;
			}
		}

		return $out;
	}


    // phpcs:disable PEAR.NamingConventions.ValidFunctionName.ScopeNotCamelCaps
	/**
	 * Try to create a socket connection
	 *
	 * @param 	string		$host		Add ssl:// for SSL/TLS.
	 * @param 	int			$port		Example: 25, 465
	 * @return	int						Socket id if ok, 0 if KO
	 */
	public function check_server_port($host, $port)
	{
        // phpcs:enable
		global $conf;

		$_retVal = 0;
		$timeout = 5; // Timeout in seconds

		if (function_exists('fsockopen'))
		{
			$keyforsmtpserver = 'MAIN_MAIL_SMTP_SERVER';
			$keyforsmtpport  = 'MAIN_MAIL_SMTP_PORT';
			$keyforsmtpid    = 'MAIN_MAIL_SMTPS_ID';
			$keyforsmtppw    = 'MAIN_MAIL_SMTPS_PW';
			$keyfortls       = 'MAIN_MAIL_EMAIL_TLS';
			$keyforstarttls  = 'MAIN_MAIL_EMAIL_STARTTLS';
			if ($this->sendcontext == 'emailing' && !empty($conf->global->MAIN_MAIL_SENDMODE_EMAILING) && $conf->global->MAIN_MAIL_SENDMODE_EMAILING != 'default')
			{
				$keyforsmtpserver = 'MAIN_MAIL_SMTP_SERVER_EMAILING';
				$keyforsmtpport  = 'MAIN_MAIL_SMTP_PORT_EMAILING';
				$keyforsmtpid    = 'MAIN_MAIL_SMTPS_ID_EMAILING';
				$keyforsmtppw    = 'MAIN_MAIL_SMTPS_PW_EMAILING';
				$keyfortls       = 'MAIN_MAIL_EMAIL_TLS_EMAILING';
				$keyforstarttls  = 'MAIN_MAIL_EMAIL_STARTTLS_EMAILING';
			}

			// If we use SSL/TLS
			if (!empty($conf->global->$keyfortls) && function_exists('openssl_open')) $host = 'ssl://'.$host;
			// tls smtp start with no encryption
			//if (! empty($conf->global->MAIN_MAIL_EMAIL_STARTTLS) && function_exists('openssl_open')) $host='tls://'.$host;

			dol_syslog("Try socket connection to host=".$host." port=".$port);
			//See if we can connect to the SMTP server
            if ($socket = @fsockopen(
					$host, // Host to test, IP or domain. Add ssl:// for SSL/TLS.
					$port, // which Port number to use
					$errno, // actual system level error
					$errstr, // and any text that goes with the error
					$timeout     // timeout for reading/writing data over the socket
			)) {
				// Windows still does not have support for this timeout function
				if (function_exists('stream_set_timeout')) stream_set_timeout($socket, $timeout, 0);

				dol_syslog("Now we wait for answer 220");

				// Check response from Server
				if ($_retVal = $this->server_parse($socket, "220")) $_retVal = $socket;
			}
			else
			{
				$this->error = utf8_check('Error '.$errno.' - '.$errstr) ? 'Error '.$errno.' - '.$errstr : utf8_encode('Error '.$errno.' - '.$errstr);
			}
		}
		return $_retVal;
	}

    // phpcs:disable PEAR.NamingConventions.ValidFunctionName.ScopeNotCamelCaps
	/**
	 * This function has been modified as provided by SirSir to allow multiline responses when
	 * using SMTP Extensions.
	 *
	 * @param	resource	$socket			Socket
	 * @param   string	    $response		Response string
	 * @return  boolean		      			true if success
	 */
	public function server_parse($socket, $response)
	{
        // phpcs:enable
		$_retVal = true; // Indicates if Object was created or not
		$server_response = '';

		while (substr($server_response, 3, 1) != ' ')
		{
			if (!($server_response = fgets($socket, 256)))
			{
				$this->error = "Couldn't get mail server response codes";
				return false;
			}
		}

		if (!(substr($server_response, 0, 3) == $response))
		{
			$this->error = "Ran into problems sending Mail.\r\nResponse: $server_response";
			$_retVal = false;
		}

		return $_retVal;
	}

	/**
	 * Seearch images into html message and init array this->images_encoded if found
	 *
	 * @param	string	$images_dir		Location of physical images files
	 * @return	int 		        	>0 if OK, <0 if KO
	 */
	public function findHtmlImages($images_dir)
	{
		// Build the list of image extensions
		$extensions = array_keys($this->image_types);

		$matches = array();
		preg_match_all('/(?:"|\')([^"\']+\.('.implode('|', $extensions).'))(?:"|\')/Ui', $this->html, $matches); // If "xxx.ext" or 'xxx.ext' found

		if (!empty($matches))
		{
			$i = 0;
			foreach ($matches[1] as $full)
			{
				if (preg_match('/file=([A-Za-z0-9_\-\/]+[\.]?[A-Za-z0-9]+)?$/i', $full, $regs))   // If xxx is 'file=aaa'
				{
					$img = $regs[1];

					if (file_exists($images_dir.'/'.$img))
					{
						// Image path in src
						$src = preg_quote($full, '/');

						// Image full path
						$this->html_images[$i]["fullpath"] = $images_dir.'/'.$img;

						// Image name
						$this->html_images[$i]["name"] = $img;

						// Content type
						if (preg_match('/^.+\.(\w{3,4})$/', $img, $reg))
						{
							$ext = strtolower($reg[1]);
							$this->html_images[$i]["content_type"] = $this->image_types[$ext];
						}

						// cid
						$this->html_images[$i]["cid"] = dol_hash(uniqid(time()), 3); // Force md5 hash (does not contains special chars)
						$this->html = preg_replace("/src=\"$src\"|src='$src'/i", "src=\"cid:".$this->html_images[$i]["cid"]."\"", $this->html);
					}
					$i++;
				}
			}

			if (!empty($this->html_images))
			{
				$inline = array();

				$i = 0;

				foreach ($this->html_images as $img)
				{
					$fullpath = $images_dir.'/'.$img["name"];

					// If duplicate images are embedded, they may show up as attachments, so remove them.
					if (!in_array($fullpath, $inline))
					{
						// Read image file
						if ($image = file_get_contents($fullpath))
						{
							// On garde que le nom de l'image
							preg_match('/([A-Za-z0-9_-]+[\.]?[A-Za-z0-9]+)?$/i', $img["name"], $regs);
							$imgName = $regs[1];

							$this->images_encoded[$i]['name'] = $imgName;
							$this->images_encoded[$i]['fullpath'] = $fullpath;
							$this->images_encoded[$i]['content_type'] = $img["content_type"];
							$this->images_encoded[$i]['cid'] = $img["cid"];
							// Encodage de l'image
							$this->images_encoded[$i]["image_encoded"] = chunk_split(base64_encode($image), 68, $this->eol);
							$inline[] = $fullpath;
						}
					}
					$i++;
				}
			}
			else
			{
				return -1;
			}

			return 1;
		}
		else
		{
			return 0;
		}
	}

	/**
	 * Return a formatted address string for SMTP protocol
	 *
	 * @param	string		$address		     Example: 'John Doe <john@doe.com>, Alan Smith <alan@smith.com>' or 'john@doe.com, alan@smith.com'
	 * @param	int			$format			     0=auto, 1=emails with <>, 2=emails without <>, 3=auto + label between ", 4 label or email, 5 mailto link
	 * @param	int			$encode			     0=No encode name, 1=Encode name to RFC2822
	 * @param   int         $maxnumberofemail    0=No limit. Otherwise, maximum number of emails returned ($address may contains several email separated with ','). Add '...' if there is more.
	 * @return	string						     If format 0: '<john@doe.com>' or 'John Doe <john@doe.com>' or '=?UTF-8?B?Sm9obiBEb2U=?= <john@doe.com>'
	 * 										     If format 1: '<john@doe.com>'
	 *										     If format 2: 'john@doe.com'
	 *										     If format 3: '<john@doe.com>' or '"John Doe" <john@doe.com>' or '"=?UTF-8?B?Sm9obiBEb2U=?=" <john@doe.com>'
	 *                                           If format 4: 'John Doe' or 'john@doe.com' if no label exists
     *                                           If format 5: <a href="mailto:john@doe.com">John Doe</a> or <a href="mailto:john@doe.com">john@doe.com</a> if no label exists
     * @see getArrayAddress()
	 */
	public static function getValidAddress($address, $format, $encode = 0, $maxnumberofemail = 0)
	{
		global $conf;

		$ret = '';

		$arrayaddress = explode(',', $address);

		// Boucle sur chaque composant de l'adresse
		$i = 0;
		foreach ($arrayaddress as $val)
		{
			if (preg_match('/^(.*)<(.*)>$/i', trim($val), $regs))
			{
				$name  = trim($regs[1]);
				$email = trim($regs[2]);
			}
			else
			{
				$name  = '';
				$email = trim($val);
			}

			if ($email)
			{
				$i++;

				$newemail = '';
                if ($format == 5) {
                    $newemail = $name ? $name : $email;
                    $newemail = '<a href="mailto:'.$email.'">'.$newemail.'</a>';
                }
				if ($format == 4)
				{
					$newemail = $name ? $name : $email;
				}
				if ($format == 2)
				{
					$newemail = $email;
				}
				if ($format == 1 || $format == 3)
				{
					$newemail = '<'.$email.'>';
				}
				if ($format == 0 || $format == 3)
				{
					if (!empty($conf->global->MAIN_MAIL_NO_FULL_EMAIL)) $newemail = '<'.$email.'>';
					elseif (!$name) $newemail = '<'.$email.'>';
					else $newemail = ($format == 3 ? '"' : '').($encode ?self::encodetorfc2822($name) : $name).($format == 3 ? '"' : '').' <'.$email.'>';
				}

				$ret = ($ret ? $ret.',' : '').$newemail;

				// Stop if we have too much records
				if ($maxnumberofemail && $i >= $maxnumberofemail)
				{
					if (count($arrayaddress) > $maxnumberofemail) $ret .= '...';
					break;
				}
			}
		}

		return $ret;
	}

	/**
	 * Return a formatted array of address string for SMTP protocol
	 *
	 * @param   string      $address        Example: 'John Doe <john@doe.com>, Alan Smith <alan@smith.com>' or 'john@doe.com, alan@smith.com'
	 * @return  array                       array of email => name
	 * @see getValidAddress()
	 */
	public function getArrayAddress($address)
	{
		global $conf;

		$ret = array();

		$arrayaddress = explode(',', $address);

		// Boucle sur chaque composant de l'adresse
		foreach ($arrayaddress as $val)
		{
			if (preg_match('/^(.*)<(.*)>$/i', trim($val), $regs))
			{
				$name  = trim($regs[1]);
				$email = trim($regs[2]);
			}
			else
			{
				$name  = null;
				$email = trim($val);
			}

			$ret[$email] = empty($conf->global->MAIN_MAIL_NO_FULL_EMAIL) ? $name : null;
		}

		return $ret;
	}
}<|MERGE_RESOLUTION|>--- conflicted
+++ resolved
@@ -271,10 +271,6 @@
 			}
 		}
 
-<<<<<<< HEAD
-		// We set all data according to choosed sending method.
-		// We also set a value for ->msgid
-=======
 		// Add autocopy to (Note: Adding bcc for specific modules are also done from pages)
 		if (! empty($conf->global->MAIN_MAIL_AUTOCOPY_TO)) $addr_bcc.=($addr_bcc?', ':'').$conf->global->MAIN_MAIL_AUTOCOPY_TO;
 
@@ -295,8 +291,8 @@
 			$this->addr_bcc = '';
 		}
 
-		// Action according to choosed sending method
->>>>>>> 53acd8cf
+		// We set all data according to choosed sending method.
+		// We also set a value for ->msgid
 		if ($this->sendmode == 'mail')
 		{
 			// Use mail php function (default PHP method)
@@ -307,11 +303,7 @@
 			$text_body = "";
 			$files_encoded = "";
 
-<<<<<<< HEAD
 			// Define smtp_headers (this also set ->msgid)
-=======
-			// Define smtp_headers
->>>>>>> 53acd8cf
 			$smtp_headers = $this->write_smtpheaders();
 			if (!empty($moreinheader)) $smtp_headers .= $moreinheader; // $moreinheader contains the \r\n
 
@@ -428,14 +420,9 @@
             //$this->message = new Swift_SignedMessage();
             // Adding a trackid header to a message
             $headers = $this->message->getHeaders();
-<<<<<<< HEAD
-            $headers->addTextHeader('X-Dolibarr-TRACKID', $trackid.'@'.$host);
-            $this->msgid = time().'.swiftmailer-dolibarr-'.$trackid.'@'.$host;
+            $headers->addTextHeader('X-Dolibarr-TRACKID', $this->trackid.'@'.$host);
+            $this->msgid = time().'.swiftmailer-dolibarr-'.$this->trackid.'@'.$host;
             $headerID = $this->msgid;
-=======
-            $headers->addTextHeader('X-Dolibarr-TRACKID', $this->trackid . '@' . $host);
-            $headerID = time() . '.swiftmailer-dolibarr-' . $this->trackid . '@' . $host;
->>>>>>> 53acd8cf
             $msgid = $headers->get('Message-ID');
             $msgid->setId($headerID);
             $headers->addIdHeader('References', $headerID);
@@ -450,11 +437,7 @@
 
             // Set the From address with an associative array
             //$this->message->setFrom(array('john@doe.com' => 'John Doe'));
-<<<<<<< HEAD
-            if (!empty($from)) {
-=======
             if (! empty($this->addr_from)) {
->>>>>>> 53acd8cf
                 try {
                     $result = $this->message->setFrom($this->getArrayAddress($this->addr_from));
                 } catch (Exception $e) {
@@ -463,11 +446,7 @@
             }
 
             // Set the To addresses with an associative array
-<<<<<<< HEAD
-            if (!empty($to)) {
-=======
             if (! empty($this->addr_to)) {
->>>>>>> 53acd8cf
                 try {
                     $result = $this->message->setTo($this->getArrayAddress($this->addr_to));
                 } catch (Exception $e) {
@@ -475,11 +454,7 @@
                 }
             }
 
-<<<<<<< HEAD
-            if (!empty($replyto)) {
-=======
             if (! empty($this->reply_to)) {
->>>>>>> 53acd8cf
                 try {
                 	$result = $this->message->SetReplyTo($this->getArrayAddress($this->reply_to));
                 } catch (Exception $e) {
@@ -535,13 +510,8 @@
 				}
 			}
 
-<<<<<<< HEAD
-			if (!empty($addr_cc)) $this->message->setCc($this->getArrayAddress($addr_cc));
-			if (!empty($addr_bcc)) $this->message->setBcc($this->getArrayAddress($addr_bcc));
-=======
 			if (! empty($this->addr_cc)) $this->message->setCc($this->getArrayAddress($this->addr_cc));
 			if (! empty($this->addr_bcc)) $this->message->setBcc($this->getArrayAddress($this->addr_bcc));
->>>>>>> 53acd8cf
 			//if (! empty($errors_to)) $this->message->setErrorsTo($this->getArrayAddress($errors_to);
 			if (isset($this->deliveryreceipt) && $this->deliveryreceipt == 1) $this->message->setReadReceiptTo($this->getArrayAddress($this->addr_from));
 		}
