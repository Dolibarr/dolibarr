<?php
/**
 * Copyright (C)            Dan Potter
 * Copyright (C)            Eric Seigne
 * Copyright (C) 2000-2005  Rodolphe Quiedeville        <rodolphe@quiedeville.org>
 * Copyright (C) 2003       Jean-Louis Bergamo          <jlb@j1b.org>
 * Copyright (C) 2004-2015  Laurent Destailleur         <eldy@users.sourceforge.net>
 * Copyright (C) 2005-2012  Regis Houssin               <regis.houssin@inodbox.com>
 * Copyright (C) 2019-2024  Frédéric France             <frederic.france@free.fr>
 * Copyright (C) 2024		MDW							<mdeweerd@users.noreply.github.com>
 *
 * This program is free software; you can redistribute it and/or modify
 * it under the terms of the GNU General Public License as published by
 * the Free Software Foundation; either version 3 of the License, or
 * (at your option) any later version.
 *
 * This program is distributed in the hope that it will be useful,
 * but WITHOUT ANY WARRANTY; without even the implied warranty of
 * MERCHANTABILITY or FITNESS FOR A PARTICULAR PURPOSE.  See the
 * GNU General Public License for more details.
 *
 * You should have received a copy of the GNU General Public License
 * along with this program. If not, see <https://www.gnu.org/licenses/>.
 * or see https://www.gnu.org/
 *
 * Lots of code inspired from Dan Potter's CMailFile class
 */

/**
 *      \file       htdocs/core/class/CMailFile.class.php
 *      \brief      File of class to send emails (with attachments or not)
 */

use OAuth\Common\Storage\DoliStorage;
use OAuth\Common\Consumer\Credentials;

<<<<<<< HEAD

=======
>>>>>>> cc80841a
/**
 *	Class to send emails (with attachments or not)
 *  Usage: $mailfile = new CMailFile($subject,$sendto,$replyto,$message,$filepath,$mimetype,$filename,$cc,$ccc,$deliveryreceipt,$msgishtml,$errors_to,$css,$trackid,$moreinheader,$sendcontext,$replyto);
 *         $mailfile->sendfile();
 */
class CMailFile
{
	/** @var string Context of mail ('standard', 'emailing', 'ticket', 'password') */
	public $sendcontext;
	/** @var string Send mode of mail ('mail', 'smtps', 'swiftmailer', ...) */
	public $sendmode;
	/**
	 * @var mixed
	 * @deprecated Seems unused, update if used
	 */
	public $sendsetup;

	/**
	 * @var string Subject of email
	 */
	public $subject;
<<<<<<< HEAD
	public $addr_from; // From:		Label and EMail of sender (must include '<>'). For example '<myemail@example.com>' or 'John Doe <myemail@example.com>' or '<myemail+trackingid@example.com>'). Note that with gmail smtps, value here is forced by google to account (but not the reply-to).
	// Sender:      Who send the email ("Sender" has sent emails on behalf of "From").
	//              Use it when the "From" is an email of a domain that is a SPF protected domain, and the sending smtp server is not this domain. In such case, add Sender field with an email of the protected domain.
=======
	/** @var string  From: Label and EMail of sender (must include '<>'). For example '<myemail@example.com>' or 'John Doe <myemail@example.com>' or '<myemail+trackingid@example.com>'). Note that with gmail smtps, value here is forced by google to account (but not the reply-to). */
	/**
	 *  @var string Sender email
	 * Sender:      Who sends the email ("Sender" has sent emails on behalf of "From").
	 *              Use it when the "From" is an email of a domain that is a SPF protected domain, and the sending smtp server is not this domain. In such case, add Sender field with an email of the protected domain.
	 */
	public $addr_from;

>>>>>>> cc80841a
	// Return-Path: Email where to send bounds.

	/** @var string   Reply-To:	Email where to send replies from mailer software (mailer use From if reply-to not defined, Gmail use gmail account if reply-to not defined) */
	public $reply_to;
	/** @var string Errors-To:	Email where to send errors. */
	public $errors_to;
	/** @var string Comma separates list of destination emails */
	public $addr_to;
	/** @var string Comma separates list of cc emails */
	public $addr_cc;
	/** @var string Comma separates list of bcc emails */
	public $addr_bcc;
	/** @var string Tracking code */
	public $trackid;

	/** @var string Mixed Boundary */
	public $mixed_boundary;
	/** @var string Related Boundary */
	public $related_boundary;
	/** @var string Alternative Boundary */
	public $alternative_boundary;
	/** @var int<0,1> When 1, request delivery receipt */
	public $deliveryreceipt;

	/** @var ?int<1,1> When 1, there is at least one file */
	public $atleastonefile;

	/** @var string $msg Message to send */
	public $msg;
	/** @var string $msg End of line sequence */
	public $eol;
	/** @var string $msg End of line sequence (header ?) */
	public $eol2;

	/**
	 * @var string Error code (or message)
	 */
	public $error = '';

	/**
	 * @var string[] Array of Error code (or message)
	 */
	public $errors = array();

<<<<<<< HEAD

	/**
	 * @var SMTPS (if this method is used)
	 */
	public $smtps;
	/**
	 * @var Swift_Mailer (if the method is used)
	 */
	public $mailer;

	/**
	 * @var Swift_SmtpTransport
	 */
	public $transport;
	/**
	 * @var Swift_Plugins_Loggers_ArrayLogger
	 */
	public $logger;
=======
>>>>>>> cc80841a

	/**
	 * @var SMTPS (if this method is used)
	 */
	public $smtps;
	/**
	 * @var Swift_Mailer (if the method is used)
	 */
	public $mailer;

	/**
	 * @var Swift_SmtpTransport
	 */
	public $transport;
	/**
	 * @var Swift_Plugins_Loggers_ArrayLogger
	 */
	public $logger;

	/**
	 * @var string|array<string,string> CSS
	 */
	public $css;
	/** @var ?string Defined css style for body background */
	public $styleCSS;
	/** @var ?string Defined background directly in body tag */
	public $bodyCSS;

	/**
	 * @var string	Message-ID of the email to send (generated)
	 */
	public $msgid;

	/**
	 * @var string	Value to use in In-reply-to when email is set as an answer of another email (The Msg-Id of received email)
	 */
	public $in_reply_to;

	/**
	 * @var string	References to add to the email to send (generated from the email we answer)
	 */
	public $references;

<<<<<<< HEAD
	public $headers;

=======
	/**
	 * @var string Headers
	 */
	public $headers;

	/**
	 * @var string Message
	 */
>>>>>>> cc80841a
	public $message;

	/**
	 * @var ?string[] fullfilenames list (full path of filename on file system)
	 */
	public $filename_list = array();
	/**
	 * @var ?string[] mimetypes of files list (List of MIME type of attached files)
	 */
	public $mimetype_list = array();
	/**
	 * @var ?string[] filenames list (List of attached file name in message)
	 */
	public $mimefilename_list = array();
	/**
<<<<<<< HEAD
	 * @var array filenames cid
=======
	 * @var ?string[] filenames cid
>>>>>>> cc80841a
	 */
	public $cid_list = array();

	/** @var string HTML content */
	public $html;
<<<<<<< HEAD
	public $msgishtml;
=======
	/** @var int<0,1> */
	public $msgishtml;
	/** @var string */
>>>>>>> cc80841a
	public $image_boundary;
	/** @var int<0,1> */
	public $atleastoneimage = 0; // at least one image file with file=xxx.ext into content (TODO Debug this. How can this case be tested. Remove if not used).
	/** @var array<array{type:string,fullpath:string,content_type?:string,name:string,cid:string}> */
	public $html_images = array();
	/** @var array<array{name:string,fullpath:string,content_type:string,cid:string,image_encoded:string}> */
	public $images_encoded = array();
	public $image_types = array(
		'gif'  => 'image/gif',
		'jpg'  => 'image/jpeg',
		'jpeg' => 'image/jpeg',
		'jpe'  => 'image/jpeg',
		'bmp'  => 'image/bmp',
		'png'  => 'image/png',
		'tif'  => 'image/tiff',
		'tiff' => 'image/tiff',
	);


	/**
	 *	CMailFile
	 *
	 *	@param 	string	$subject             Topic/Subject of mail
	 *	@param 	string	$to                  Recipients emails (RFC 2822: "Name firstname <email>[, ...]" or "email[, ...]" or "<email>[, ...]"). Note: the keyword '__SUPERVISOREMAIL__' is not allowed here and must be replaced by caller.
	 *	@param 	string	$from                Sender email      (RFC 2822: "Name firstname <email>[, ...]" or "email[, ...]" or "<email>[, ...]")
	 *	@param 	string	$msg                 Message
<<<<<<< HEAD
	 *	@param 	array	$filename_list       List of files to attach (full path of filename on file system)
	 *	@param 	array	$mimetype_list       List of MIME type of attached files
	 *	@param 	array	$mimefilename_list   List of attached file name in message
=======
	 *	@param 	?string[]	$filename_list       List of files to attach (full path of filename on file system)
	 *	@param 	?string[]	$mimetype_list       List of MIME type of attached files
	 *	@param 	?string[]	$mimefilename_list   List of attached file name in message
>>>>>>> cc80841a
	 *	@param 	string	$addr_cc             Email cc (Example: 'abc@def.com, ghk@lmn.com')
	 *	@param 	string	$addr_bcc            Email bcc (Note: This is autocompleted with MAIN_MAIL_AUTOCOPY_TO if defined)
	 *	@param 	int<0,1>	$deliveryreceipt     Ask a delivery receipt
	 *	@param 	int<-1,1>	$msgishtml           1=String IS already html, 0=String IS NOT html, -1=Unknown make autodetection (with fast mode, not reliable)
	 *	@param 	string	$errors_to      	 Email for errors-to
	 *	@param	string|array<string,string>	$css                 Css option (should be array, legacy: empty string if none)
	 *	@param	string	$trackid             Tracking string (contains type and id of related element)
	 *  @param  string  $moreinheader        More in header. $moreinheader must contains the "\r\n" at end of each line
	 *  @param  string  $sendcontext      	 'standard', 'emailing', 'ticket', 'password', ... (used to define which sending mode and parameters to use)
	 *  @param	string	$replyto			 Reply-to email (will be set to the same value than From by default if not provided)
	 *  @param	string	$upload_dir_tmp		 Temporary directory (used to convert images embedded as img src=data:image)
	 *  @param	string	$in_reply_to		 Message-ID of the message we reply to
	 *  @param	string	$references			 String with list of Message-ID of the thread ('<123> <456> ...')
	 */
	public function __construct($subject, $to, $from, $msg, $filename_list = array(), $mimetype_list = array(), $mimefilename_list = array(), $addr_cc = "", $addr_bcc = "", $deliveryreceipt = 0, $msgishtml = 0, $errors_to = '', $css = '', $trackid = '', $moreinheader = '', $sendcontext = 'standard', $replyto = '', $upload_dir_tmp = '', $in_reply_to = '', $references = '')
	{
		global $conf, $dolibarr_main_data_root, $user;

		dol_syslog("CMailFile::CMailfile: charset=".$conf->file->character_set_client." from=$from, to=$to, addr_cc=$addr_cc, addr_bcc=$addr_bcc, errors_to=$errors_to, replyto=$replyto trackid=$trackid sendcontext=$sendcontext");
		dol_syslog("CMailFile::CMailfile: subject=".$subject.", deliveryreceipt=".$deliveryreceipt.", msgishtml=".$msgishtml, LOG_DEBUG);


		// Clean values of $mimefilename_list
		if (is_array($mimefilename_list)) {
			foreach ($mimefilename_list as $key => $val) {
				$mimefilename_list[$key] = dol_string_unaccent($mimefilename_list[$key]);
			}
		}

		$cid_list = array();

		$this->sendcontext = $sendcontext;

		// Define this->sendmode ('mail', 'smtps', 'swiftmailer', ...) according to $sendcontext ('standard', 'emailing', 'ticket', 'passwordreset')
		$this->sendmode = '';
		if (!empty($this->sendcontext)) {
			$smtpContextKey = strtoupper($this->sendcontext);
			$smtpContextSendMode = getDolGlobalString('MAIN_MAIL_SENDMODE_'.$smtpContextKey);
			if (!empty($smtpContextSendMode) && $smtpContextSendMode != 'default') {
				$this->sendmode = $smtpContextSendMode;
			}
		}
		if (empty($this->sendmode)) {
			$this->sendmode = getDolGlobalString('MAIN_MAIL_SENDMODE', 'mail');
		}

		// Add a Feedback-ID. Must be used for stats on spam report only.
		if ($trackid) {
			//Examples:
			// LinkedIn – Feedback-ID: accept_invite_04:linkedin
			// Twitter – Feedback-ID: 0040162518f58f41d1f0:15491f3b2ee48656f8e7fb2fac:none:twitterESP
			// Amazon.com : Feedback-ID: 1.eu-west-1.kjoQSiqb8G+7lWWiDVsxjM2m0ynYd4I6yEFlfoox6aY=:AmazonSES
			$moreinheader .= "Feedback-ID: ".$trackid.':'.dol_getprefix('email').":dolib\r\n";
		}

		// We define end of line (RFC 821).
		$this->eol = "\r\n";
		// We define end of line for header fields (RFC 822bis section 2.3 says header must contains \r\n).
		$this->eol2 = "\r\n";
		if (getDolGlobalString('MAIN_FIX_FOR_BUGGED_MTA')) {
			$this->eol = "\n";
			$this->eol2 = "\n";
			$moreinheader = str_replace("\r\n", "\n", $moreinheader);
		}

		// On defini mixed_boundary
		$this->mixed_boundary = "multipart_x.".time().".x_boundary";

		// On defini related_boundary
<<<<<<< HEAD
		$this->related_boundary = 'mul_'.dol_hash(uniqid("dolibarr2"), 3); // Force md5 hash (does not contain special chars)

		// On defini alternative_boundary
		$this->alternative_boundary = 'mul_'.dol_hash(uniqid("dolibarr3"), 3); // Force md5 hash (does not contain special chars)
=======
		$this->related_boundary = 'mul_'.dol_hash(uniqid("dolibarr2"), '3'); // Force md5 hash (does not contain special chars)

		// On defini alternative_boundary
		$this->alternative_boundary = 'mul_'.dol_hash(uniqid("dolibarr3"), '3'); // Force md5 hash (does not contain special chars)
>>>>>>> cc80841a

		if (empty($subject)) {
			dol_syslog("CMailFile::CMailfile: Try to send an email with empty subject");
			$this->error = 'ErrorSubjectIsRequired';
			return;
		}
		if (empty($msg)) {
			dol_syslog("CMailFile::CMailfile: Try to send an email with empty body");
			$msg = '.'; // Avoid empty message (with empty message content, you will see a multipart structure)
		}

		// Detect if message is HTML (use fast method)
		if ($msgishtml == -1) {
			$this->msgishtml = 0;
			if (dol_textishtml($msg)) {
				$this->msgishtml = 1;
			}
		} else {
			$this->msgishtml = $msgishtml;
		}

		global $dolibarr_main_url_root;

		// Define $urlwithroot
		$urlwithouturlroot = preg_replace('/'.preg_quote(DOL_URL_ROOT, '/').'$/i', '', trim($dolibarr_main_url_root));
		$urlwithroot = $urlwithouturlroot.DOL_URL_ROOT; // This is to use external domain name found into config file
		//$urlwithroot=DOL_MAIN_URL_ROOT;					// This is to use same domain name than current

		// Replace relative /viewimage to absolute path
		$msg = preg_replace('/src="'.preg_quote(DOL_URL_ROOT, '/').'\/viewimage\.php/ims', 'src="'.$urlwithroot.'/viewimage.php', $msg, -1);

		if (getDolGlobalString('MAIN_MAIL_FORCE_CONTENT_TYPE_TO_HTML')) {
			$this->msgishtml = 1; // To force to send everything with content type html.
		}
		dol_syslog("CMailFile::CMailfile: msgishtml=".$this->msgishtml, LOG_DEBUG);

		// Detect images
		if ($this->msgishtml) {
			$this->html = $msg;

			$findimg = 0;
			if (getDolGlobalString('MAIN_MAIL_ADD_INLINE_IMAGES_IF_IN_MEDIAS')) {	// Off by default
				// Search into the body for <img tags of links in medias files to replace them with an embedded file
				// Note because media links are public, this should be useless, except avoid blocking images with email browser.
				// This converts an embed file with src="/viewimage.php?modulepart... into a cid link
				// TODO Exclude viewimage used for the read tracker ?
				$findimg = $this->findHtmlImages($dolibarr_main_data_root.'/medias');
				if ($findimg < 0) {
					dol_syslog("CMailFile::CMailfile: Error on findHtmlImages");
					$this->error = 'ErrorInAddAttachmentsImageBaseOnMedia';
					return;
				}
<<<<<<< HEAD
			}

			if (getDolGlobalString('MAIN_MAIL_ADD_INLINE_IMAGES_IF_DATA')) {
				// Search into the body for <img src="data:image/ext;base64,..." to replace them with an embedded file
				// This convert an embedded file with src="data:image... into a cid link + attached file
				$resultImageData = $this->findHtmlImagesIsSrcData($upload_dir_tmp);
				if ($resultImageData < 0) {
					dol_syslog("CMailFile::CMailfile: Error on findHtmlImagesInSrcData code=".$resultImageData." upload_dir_tmp=".$upload_dir_tmp);
					$this->error = 'ErrorInAddAttachmentsImageBaseIsSrcData';
					return;
				}
				$findimg += $resultImageData;
			}

=======
			}

			if (getDolGlobalString('MAIN_MAIL_ADD_INLINE_IMAGES_IF_DATA')) {
				// Search into the body for <img src="data:image/ext;base64,..." to replace them with an embedded file
				// This convert an embedded file with src="data:image... into a cid link + attached file
				$resultImageData = $this->findHtmlImagesIsSrcData($upload_dir_tmp);
				if ($resultImageData < 0) {
					dol_syslog("CMailFile::CMailfile: Error on findHtmlImagesInSrcData code=".$resultImageData." upload_dir_tmp=".$upload_dir_tmp);
					$this->error = 'ErrorInAddAttachmentsImageBaseIsSrcData';
					return;
				}
				$findimg += $resultImageData;
			}

>>>>>>> cc80841a
			// Set atleastoneimage if there is at least one embedded file (into ->html_images)
			if ($findimg > 0) {
				foreach ($this->html_images as $i => $val) {
					if ($this->html_images[$i]) {
						$this->atleastoneimage = 1;
						if ($this->html_images[$i]['type'] == 'cidfromdata') {
							if (!in_array($this->html_images[$i]['fullpath'], $filename_list)) {
								// If this file path is not already into the $filename_list, we append it at end of array
								$posindice = count($filename_list);
								$filename_list[$posindice] = $this->html_images[$i]['fullpath'];
								$mimetype_list[$posindice] = $this->html_images[$i]['content_type'];
								$mimefilename_list[$posindice] = $this->html_images[$i]['name'];
							} else {
								$posindice = array_search($this->html_images[$i]['fullpath'], $filename_list);
							}
							// We complete the array of cid_list
							$cid_list[$posindice] = $this->html_images[$i]['cid'];
						}
						dol_syslog("CMailFile::CMailfile: html_images[$i]['name']=".$this->html_images[$i]['name'], LOG_DEBUG);
					}
				}
			}
		}
		//var_dump($filename_list);
		//var_dump($cid_list);exit;

		// Set atleastoneimage if there is at least one file (into $filename_list array)
		if (is_array($filename_list)) {
			foreach ($filename_list as $i => $val) {
				if ($filename_list[$i]) {
					$this->atleastonefile = 1;
					dol_syslog("CMailFile::CMailfile: filename_list[$i]=".$filename_list[$i].", mimetype_list[$i]=".$mimetype_list[$i]." mimefilename_list[$i]=".$mimefilename_list[$i]." cid_list[$i]=".(empty($cid_list[$i]) ? '' : $cid_list[$i]), LOG_DEBUG);
<<<<<<< HEAD
				}
			}
		}

		// Add auto copy to if not already in $to (Note: Adding bcc for specific modules are also done from pages)
		// For example MAIN_MAIL_AUTOCOPY_TO can be 'email@example.com, __USER_EMAIL__, ...'
		if (getDolGlobalString('MAIN_MAIL_AUTOCOPY_TO')) {
			$listofemailstoadd = explode(',', getDolGlobalString('MAIN_MAIL_AUTOCOPY_TO'));
			foreach ($listofemailstoadd as $key => $val) {
				$emailtoadd = $listofemailstoadd[$key];
				if (trim($emailtoadd) == '__USER_EMAIL__') {
					if (!empty($user) && !empty($user->email)) {
						$emailtoadd = $user->email;
					} else {
						$emailtoadd = '';
					}
				}
				if ($emailtoadd && preg_match('/'.preg_quote($emailtoadd, '/').'/i', $to)) {
					$emailtoadd = '';	// Email already in the "To"
				}
				if ($emailtoadd) {
					$listofemailstoadd[$key] = $emailtoadd;
				} else {
					unset($listofemailstoadd[$key]);
				}
			}
			if (!empty($listofemailstoadd)) {
				$addr_bcc .= ($addr_bcc ? ', ' : '').implode(', ', $listofemailstoadd);
			}
		}

		// Verify if $to, $addr_cc and addr_bcc have unwanted addresses
		if (getDolGlobalString('MAIN_MAIL_FORCE_NOT_SENDING_TO')) {
			//Verify for $to
			$replaceto = false;
			$tabto = explode(",", $to);
			$listofemailstonotsendto = explode(',', getDolGlobalString('MAIN_MAIL_FORCE_NOT_SENDING_TO'));
			foreach ($tabto as $key => $addrto) {
				$addrto = array_keys($this->getArrayAddress($addrto));
				if (in_array($addrto[0], $listofemailstonotsendto)) {
					unset($tabto[$key]);
					$replaceto = true;
				}
			}
			if ($replaceto && getDolGlobalString('MAIN_MAIL_FORCE_NOT_SENDING_TO_REPLACE')) {
				$tabto[] = getDolGlobalString('MAIN_MAIL_FORCE_NOT_SENDING_TO_REPLACE');
			}
			$to = implode(',', $tabto);

			//Verify for $addr_cc
			$replacecc = false;
			$tabcc = explode(',', $addr_cc);
			foreach ($tabcc as $key => $cc) {
				$cc = array_keys($this->getArrayAddress($cc));
				if (in_array($cc[0], $listofemailstonotsendto)) {
					unset($tabcc[$key]);
					$replacecc = true;
=======
>>>>>>> cc80841a
				}
			}
			if ($replacecc && getDolGlobalString('MAIN_MAIL_FORCE_NOT_SENDING_TO_REPLACE')) {
				$tabcc[] = getDolGlobalString('MAIN_MAIL_FORCE_NOT_SENDING_TO_REPLACE');
			}
			$addr_cc = implode(',', $tabcc);

			//Verify for $addr_bcc
			$replacebcc = false;
			$tabbcc = explode(',', $addr_bcc);
			foreach ($tabbcc as $key => $bcc) {
				$bcc = array_keys($this->getArrayAddress($bcc));
				if (in_array($bcc[0], $listofemailstonotsendto)) {
					unset($tabbcc[$key]);
					$replacebcc = true;
				}
			}
			if ($replacebcc && getDolGlobalString('MAIN_MAIL_FORCE_NOT_SENDING_TO_REPLACE')) {
				$tabbcc[] = getDolGlobalString('MAIN_MAIL_FORCE_NOT_SENDING_TO_REPLACE');
			}
			$addr_bcc = implode(',', $tabbcc);
		}

<<<<<<< HEAD
=======
		// Add auto copy to if not already in $to (Note: Adding bcc for specific modules are also done from pages)
		// For example MAIN_MAIL_AUTOCOPY_TO can be 'email@example.com, __USER_EMAIL__, ...'
		if (getDolGlobalString('MAIN_MAIL_AUTOCOPY_TO')) {
			$listofemailstoadd = explode(',', getDolGlobalString('MAIN_MAIL_AUTOCOPY_TO'));
			foreach ($listofemailstoadd as $key => $val) {
				$emailtoadd = $listofemailstoadd[$key];
				if (trim($emailtoadd) == '__USER_EMAIL__') {
					if (!empty($user) && !empty($user->email)) {
						$emailtoadd = $user->email;
					} else {
						$emailtoadd = '';
					}
				}
				if ($emailtoadd && preg_match('/'.preg_quote($emailtoadd, '/').'/i', $to)) {
					$emailtoadd = '';	// Email already in the "To"
				}
				if ($emailtoadd) {
					$listofemailstoadd[$key] = $emailtoadd;
				} else {
					unset($listofemailstoadd[$key]);
				}
			}
			if (!empty($listofemailstoadd)) {
				$addr_bcc .= ($addr_bcc ? ', ' : '').implode(', ', $listofemailstoadd);
			}
		}

		// Verify if $to, $addr_cc and addr_bcc have unwanted addresses
		if (getDolGlobalString('MAIN_MAIL_FORCE_NOT_SENDING_TO')) {
			//Verify for $to
			$replaceto = false;
			$tabto = explode(",", $to);
			$listofemailstonotsendto = explode(',', getDolGlobalString('MAIN_MAIL_FORCE_NOT_SENDING_TO'));
			foreach ($tabto as $key => $addrto) {
				$addrto = array_keys($this->getArrayAddress($addrto));
				if (in_array($addrto[0], $listofemailstonotsendto)) {
					unset($tabto[$key]);
					$replaceto = true;
				}
			}
			if ($replaceto && getDolGlobalString('MAIN_MAIL_FORCE_NOT_SENDING_TO_REPLACE')) {
				$tabto[] = getDolGlobalString('MAIN_MAIL_FORCE_NOT_SENDING_TO_REPLACE');
			}
			$to = implode(',', $tabto);

			//Verify for $addr_cc
			$replacecc = false;
			$tabcc = explode(',', $addr_cc);
			foreach ($tabcc as $key => $cc) {
				$cc = array_keys($this->getArrayAddress($cc));
				if (in_array($cc[0], $listofemailstonotsendto)) {
					unset($tabcc[$key]);
					$replacecc = true;
				}
			}
			if ($replacecc && getDolGlobalString('MAIN_MAIL_FORCE_NOT_SENDING_TO_REPLACE')) {
				$tabcc[] = getDolGlobalString('MAIN_MAIL_FORCE_NOT_SENDING_TO_REPLACE');
			}
			$addr_cc = implode(',', $tabcc);

			//Verify for $addr_bcc
			$replacebcc = false;
			$tabbcc = explode(',', $addr_bcc);
			foreach ($tabbcc as $key => $bcc) {
				$bcc = array_keys($this->getArrayAddress($bcc));
				if (in_array($bcc[0], $listofemailstonotsendto)) {
					unset($tabbcc[$key]);
					$replacebcc = true;
				}
			}
			if ($replacebcc && getDolGlobalString('MAIN_MAIL_FORCE_NOT_SENDING_TO_REPLACE')) {
				$tabbcc[] = getDolGlobalString('MAIN_MAIL_FORCE_NOT_SENDING_TO_REPLACE');
			}
			$addr_bcc = implode(',', $tabbcc);
		}

>>>>>>> cc80841a
		// We always use a replyto
		if (empty($replyto)) {
			$replyto = dol_sanitizeEmail($from);
		}
		// We can force the from
		if (getDolGlobalString('MAIN_MAIL_FORCE_FROM')) {
			$from = getDolGlobalString('MAIN_MAIL_FORCE_FROM');
		}

		$this->subject = $subject;
		$this->addr_to = dol_sanitizeEmail($to);
		$this->addr_from = dol_sanitizeEmail($from);
		$this->msg = $msg;
		$this->addr_cc = dol_sanitizeEmail($addr_cc);
		$this->addr_bcc = dol_sanitizeEmail($addr_bcc);
		$this->deliveryreceipt = $deliveryreceipt;
		$this->reply_to = dol_sanitizeEmail($replyto);
		$this->errors_to = dol_sanitizeEmail($errors_to);
		$this->trackid = $trackid;
		$this->in_reply_to = $in_reply_to;
		$this->references = $references;
		// Set arrays with attached files info
		$this->filename_list = $filename_list;
		$this->mimetype_list = $mimetype_list;
		$this->mimefilename_list = $mimefilename_list;
		$this->cid_list = $cid_list;

		if (getDolGlobalString('MAIN_MAIL_FORCE_SENDTO')) {
			$this->addr_to = dol_sanitizeEmail(getDolGlobalString('MAIN_MAIL_FORCE_SENDTO'));
			$this->addr_cc = '';
			$this->addr_bcc = '';
		}

		$keyforsslseflsigned = 'MAIN_MAIL_EMAIL_SMTP_ALLOW_SELF_SIGNED';
		if (!empty($this->sendcontext)) {
			$smtpContextKey = strtoupper($this->sendcontext);
			$smtpContextSendMode = getDolGlobalString('MAIN_MAIL_SENDMODE_'.$smtpContextKey);
			if (!empty($smtpContextSendMode) && $smtpContextSendMode != 'default') {
				$keyforsslseflsigned = 'MAIN_MAIL_EMAIL_SMTP_ALLOW_SELF_SIGNED_'.$smtpContextKey;
			}
		}

		dol_syslog("CMailFile::CMailfile: sendmode=".$this->sendmode." addr_bcc=$addr_bcc, replyto=$replyto", LOG_DEBUG);

		// We set all data according to chose sending method.
		// We also set a value for ->msgid
		if ($this->sendmode == 'mail') {
			// Use mail php function (default PHP method)
			// ------------------------------------------

			$smtp_headers = "";
			$mime_headers = "";
			$text_body = "";
			$files_encoded = "";

			// Define smtp_headers (this also set SMTP headers from ->msgid, ->in_reply_to and ->references)
			$smtp_headers = $this->write_smtpheaders();
			if (!empty($moreinheader)) {
				$smtp_headers .= $moreinheader; // $moreinheader contains the \r\n
			}

			// Define mime_headers
			$mime_headers = $this->write_mimeheaders($filename_list, $mimefilename_list);

			if (!empty($this->html)) {
				if (!empty($css)) {
					$this->css = $css;
					$this->buildCSS(); // Build a css style (mode = all) into this->styleCSS and this->bodyCSS
				}

				$msg = $this->html;
			}

			// Define body in text_body
			$text_body = $this->write_body($msg);

			// Add attachments to text_encoded
			if (!empty($this->atleastonefile)) {
				$files_encoded = $this->write_files($filename_list, $mimetype_list, $mimefilename_list, $cid_list);
			}

			// We now define $this->headers and $this->message
			$this->headers = $smtp_headers.$mime_headers;
			// Clean the header to avoid that it terminates with a CR character.
			// This avoid also empty lines at end that can be interpreted as mail injection by email servers.
			$this->headers = preg_replace("/([\r\n]+)$/i", "", $this->headers);

			//$this->message = $this->eol.'This is a message with multiple parts in MIME format.'.$this->eol;
			$this->message = 'This is a message with multiple parts in MIME format.'.$this->eol;
			$this->message .= $text_body.$files_encoded;
			$this->message .= "--".$this->mixed_boundary."--".$this->eol;
		} elseif ($this->sendmode == 'smtps') {
			// Use SMTPS library
			// ------------------------------------------
			$host = dol_getprefix('email');

			require_once DOL_DOCUMENT_ROOT.'/core/class/smtps.class.php';
			$smtps = new SMTPs();
			$smtps->setCharSet($conf->file->character_set_client);

			// Encode subject if required.
			$subjecttouse = $this->subject;
			if (!ascii_check($subjecttouse)) {
				$subjecttouse = $this->encodetorfc2822($subjecttouse);
			}

			$smtps->setSubject($subjecttouse);
			$smtps->setTO($this->getValidAddress($this->addr_to, 0, 1));
			$smtps->setFrom($this->getValidAddress($this->addr_from, 0, 1));
			$smtps->setReplyTo($this->getValidAddress($this->reply_to, 0, 1));

			$smtps->setTrackId($this->trackid);

			if (!empty($this->in_reply_to)) {
				$smtps->setInReplyTo($this->in_reply_to);
			}
			if (!empty($this->references)) {
				$smtps->setReferences($this->references);
			}

			if (!empty($moreinheader)) {
				$smtps->setMoreInHeader($moreinheader);
			}

			//X-Dolibarr-TRACKID, In-Reply-To, References and $moreinheader will be added to header inside the smtps->getHeader

			if (!empty($this->html)) {
				if (!empty($css)) {
					$this->css = $css;
					$this->buildCSS();
				}
				$msg = $this->html;
				$msg = $this->checkIfHTML($msg);		// This add a header and a body including custom CSS to the HTML content
			}

			// Replace . alone on a new line with .. to avoid to have SMTP interpret this as end of message
			$msg = preg_replace('/(\r|\n)\.(\r|\n)/ims', '\1..\2', $msg);

			if ($this->msgishtml) {
				$smtps->setBodyContent($msg, 'html');
			} else {
				$smtps->setBodyContent($msg, 'plain');
			}

			if ($this->atleastoneimage) {
				foreach ($this->images_encoded as $img) {
					$smtps->setImageInline($img['image_encoded'], $img['name'], $img['content_type'], $img['cid']);
				}
			}

			if (!empty($this->atleastonefile)) {
				foreach ($filename_list as $i => $val) {
					$content = file_get_contents($filename_list[$i]);
					$smtps->setAttachment($content, $mimefilename_list[$i], $mimetype_list[$i], (empty($cid_list[$i]) ? '' : $cid_list[$i]));
				}
			}

			$smtps->setCC($this->addr_cc);
			$smtps->setBCC($this->addr_bcc);
			$smtps->setErrorsTo($this->errors_to);
			$smtps->setDeliveryReceipt($this->deliveryreceipt);
			if (getDolGlobalString($keyforsslseflsigned)) {
				$smtps->setOptions(array('ssl' => array('verify_peer' => false, 'verify_peer_name' => false, 'allow_self_signed' => true)));
			}

			$this->msgid = time().'.SMTPs-dolibarr-'.$this->trackid.'@'.$host;

			$this->smtps = $smtps;
		} elseif ($this->sendmode == 'swiftmailer') {
			// Use Swift Mailer library
			// ------------------------------------------
			$host = dol_getprefix('email');

			require_once DOL_DOCUMENT_ROOT.'/includes/swiftmailer/lexer/lib/Doctrine/Common/Lexer/AbstractLexer.php';

			// egulias autoloader lib
			require_once DOL_DOCUMENT_ROOT.'/includes/swiftmailer/autoload.php';

			require_once DOL_DOCUMENT_ROOT.'/includes/swiftmailer/lib/swift_required.php';

			// Create the message
			//$this->message = Swift_Message::newInstance();
			$this->message = new Swift_Message();
			//$this->message = new Swift_SignedMessage();
			// Adding a trackid header to a message
			$headers = $this->message->getHeaders();

			$headers->addTextHeader('X-Dolibarr-TRACKID', $this->trackid.'@'.$host);
			$this->msgid = time().'.swiftmailer-dolibarr-'.$this->trackid.'@'.$host;
			$headerID = $this->msgid;
			$msgid = $headers->get('Message-ID');
<<<<<<< HEAD
			$msgid->setId($headerID);
=======
			if ($msgid instanceof Swift_Mime_Headers_IdentificationHeader) {
				$msgid->setId($headerID);
			}
>>>>>>> cc80841a

			// Add 'In-Reply-To:' header
			if (!empty($this->in_reply_to)) {
				$headers->addIdHeader('In-Reply-To', $this->in_reply_to);
			}
			// Add 'References:' header
			if (!empty($this->references)) {
				$headers->addIdHeader('References', $this->references);
			}

			if (!empty($moreinheader)) {
				$moreinheaderarray = preg_split('/[\r\n]+/', $moreinheader);
				foreach ($moreinheaderarray as $moreinheaderval) {
					$moreinheadervaltmp = explode(':', $moreinheaderval, 2);
					if (!empty($moreinheadervaltmp[0]) && !empty($moreinheadervaltmp[1])) {
						$headers->addTextHeader($moreinheadervaltmp[0], $moreinheadervaltmp[1]);
					}
				}
			}

			// Give the message a subject
			try {
				$this->message->setSubject($this->subject);
			} catch (Exception $e) {
				$this->errors[] = $e->getMessage();
			}

			// Set the From address with an associative array
			//$this->message->setFrom(array('john@doe.com' => 'John Doe'));
			if (!empty($this->addr_from)) {
				try {
					if (getDolGlobalString('MAIN_FORCE_DISABLE_MAIL_SPOOFING')) {
						// Prevent email spoofing for smtp server with a strict configuration
						$regexp = '/([a-z0-9_\.\-\+])+\@(([a-z0-9\-])+\.)+([a-z0-9]{2,4})+/i'; // This regular expression extracts all emails from a string
						$adressEmailFrom = array();
						$emailMatchs = preg_match_all($regexp, $from, $adressEmailFrom);
						$adressEmailFrom = reset($adressEmailFrom);
						if ($emailMatchs !== false && filter_var($conf->global->MAIN_MAIL_SMTPS_ID, FILTER_VALIDATE_EMAIL) && $conf->global->MAIN_MAIL_SMTPS_ID !== $adressEmailFrom) {
							$this->message->setFrom($conf->global->MAIN_MAIL_SMTPS_ID);
						} else {
							$this->message->setFrom($this->getArrayAddress($this->addr_from));
						}
					} else {
						$this->message->setFrom($this->getArrayAddress($this->addr_from));
					}
				} catch (Exception $e) {
					$this->errors[] = $e->getMessage();
				}
			}

			// Set the To addresses with an associative array
			if (!empty($this->addr_to)) {
				try {
					$this->message->setTo($this->getArrayAddress($this->addr_to));
				} catch (Exception $e) {
					$this->errors[] = $e->getMessage();
				}
			}

			if (!empty($this->reply_to)) {
				try {
					$this->message->SetReplyTo($this->getArrayAddress($this->reply_to));
				} catch (Exception $e) {
					$this->errors[] = $e->getMessage();
				}
			}

			if (!empty($this->errors_to)) {
				try {
<<<<<<< HEAD
					$headers->addTextHeader('Errors-To', $this->getArrayAddress($this->errors_to));
=======
					$headers->addMailboxHeader('Errors-To', $this->getArrayAddress($this->errors_to));
>>>>>>> cc80841a
				} catch (Exception $e) {
					$this->errors[] = $e->getMessage();
				}
			}

			try {
				$this->message->setCharSet($conf->file->character_set_client);
			} catch (Exception $e) {
				$this->errors[] = $e->getMessage();
			}

			if (!empty($this->html)) {
				if (!empty($css)) {
					$this->css = $css;
					$this->buildCSS();
				}
				$msg = $this->html;
				$msg = $this->checkIfHTML($msg);		// This add a header and a body including custom CSS to the HTML content
			}

			if ($this->atleastoneimage) {
				foreach ($this->html_images as $img) {
					// $img['fullpath'],$img['image_encoded'],$img['name'],$img['content_type'],$img['cid']
					$attachment = Swift_Image::fromPath($img['fullpath']);
					// embed image
					$imgcid = $this->message->embed($attachment);
					// replace cid by the one created by swiftmail in html message
					$msg = str_replace("cid:".$img['cid'], $imgcid, $msg);
				}
				foreach ($this->images_encoded as $img) {
					//$img['fullpath'],$img['image_encoded'],$img['name'],$img['content_type'],$img['cid']
					$attachment = Swift_Image::fromPath($img['fullpath']);
					// embed image
					$imgcid = $this->message->embed($attachment);
					// replace cid by the one created by swiftmail in html message
					$msg = str_replace("cid:".$img['cid'], $imgcid, $msg);
				}
			}

			if ($this->msgishtml) {
				$this->message->setBody($msg, 'text/html');
				// And optionally an alternative body
				$this->message->addPart(html_entity_decode(strip_tags($msg)), 'text/plain');
			} else {
				$this->message->setBody($msg, 'text/plain');
				// And optionally an alternative body
				$this->message->addPart(dol_nl2br($msg), 'text/html');
			}

			if (!empty($this->atleastonefile)) {
				foreach ($filename_list as $i => $val) {
					//$this->message->attach(Swift_Attachment::fromPath($filename_list[$i],$mimetype_list[$i]));
					$attachment = Swift_Attachment::fromPath($filename_list[$i], $mimetype_list[$i]);
					if (!empty($mimefilename_list[$i])) {
						$attachment->setFilename($mimefilename_list[$i]);
					}
					$this->message->attach($attachment);
				}
			}

			if (!empty($this->addr_cc)) {
				try {
					$this->message->setCc($this->getArrayAddress($this->addr_cc));
				} catch (Exception $e) {
					$this->errors[] = $e->getMessage();
				}
			}
			if (!empty($this->addr_bcc)) {
				try {
					$this->message->setBcc($this->getArrayAddress($this->addr_bcc));
				} catch (Exception $e) {
					$this->errors[] = $e->getMessage();
				}
			}
			//if (!empty($this->errors_to)) $this->message->setErrorsTo($this->getArrayAddress($this->errors_to));
			if (isset($this->deliveryreceipt) && $this->deliveryreceipt == 1) {
				try {
					$this->message->setReadReceiptTo($this->getArrayAddress($this->addr_from));
				} catch (Exception $e) {
					$this->errors[] = $e->getMessage();
				}
			}
		} else {
			// Send mail method not correctly defined
			// --------------------------------------
			$this->error = 'Bad value for sendmode';
		}
	}

	/**
	 * Send mail that was prepared by constructor.
	 *
	 * @return    bool	True if mail sent, false otherwise.  Negative int if error in hook.  String if incorrect send mode.
	 *
	 * @phan-suppress PhanTypeMismatchReturnNullable  False positif by phan for unclear reason.
	 */
	public function sendfile()
	{
		global $conf, $db, $langs, $hookmanager;

		$errorlevel = error_reporting();
		//error_reporting($errorlevel ^ E_WARNING);   // Desactive warnings

		$res = false;

		if (!getDolGlobalString('MAIN_DISABLE_ALL_MAILS')) {
			if (!is_object($hookmanager)) {
				include_once DOL_DOCUMENT_ROOT.'/core/class/hookmanager.class.php';
				$hookmanager = new HookManager($db);
			}
			$hookmanager->initHooks(array('mail'));

			$parameters = array();
			$action = '';
			$reshook = $hookmanager->executeHooks('sendMail', $parameters, $this, $action); // Note that $action and $object may have been modified by some hooks
			if ($reshook < 0) {
				$this->error = "Error in hook maildao sendMail ".$reshook;
				dol_syslog("CMailFile::sendfile: mail end error=".$this->error, LOG_ERR);

				return false;
			}
			if ($reshook == 1) {	// Hook replace standard code
				dol_syslog("A hook has replaced code to send email", LOG_DEBUG);
				return true;
			}

			$sendingmode = $this->sendmode;
			if ($this->sendcontext == 'emailing' && getDolGlobalString('MAILING_NO_USING_PHPMAIL') && $sendingmode == 'mail') {
				// List of sending methods
				$listofmethods = array();
				$listofmethods['mail'] = 'PHP mail function';
				//$listofmethods['simplemail']='Simplemail class';
				$listofmethods['smtps'] = 'SMTP/SMTPS socket library';

				// EMailing feature may be a spam problem, so when you host several users/instance, having this option may force each user to use their own SMTP agent.
				// You ensure that every user is using its own SMTP server when using the mass emailing module.
				$linktoadminemailbefore = '<a href="'.DOL_URL_ROOT.'/admin/mails.php">';
				$linktoadminemailend = '</a>';
				$this->error = $langs->trans("MailSendSetupIs", $listofmethods[$sendingmode]);
				$this->errors[] = $langs->trans("MailSendSetupIs", $listofmethods[$sendingmode]);
				$this->error .= '<br>'.$langs->trans("MailSendSetupIs2", $linktoadminemailbefore, $linktoadminemailend, $langs->transnoentitiesnoconv("MAIN_MAIL_SENDMODE"), $listofmethods['smtps']);
				$this->errors[] = $langs->trans("MailSendSetupIs2", $linktoadminemailbefore, $linktoadminemailend, $langs->transnoentitiesnoconv("MAIN_MAIL_SENDMODE"), $listofmethods['smtps']);
				if (getDolGlobalString('MAILING_SMTP_SETUP_EMAILS_FOR_QUESTIONS')) {
					$this->error .= '<br>'.$langs->trans("MailSendSetupIs3", getDolGlobalString('MAILING_SMTP_SETUP_EMAILS_FOR_QUESTIONS'));
					$this->errors[] = $langs->trans("MailSendSetupIs3", getDolGlobalString('MAILING_SMTP_SETUP_EMAILS_FOR_QUESTIONS'));
				}

				dol_syslog("CMailFile::sendfile: mail end error=".$this->error, LOG_WARNING);
				return false;
			}

			// Check number of recipient is lower or equal than MAIL_MAX_NB_OF_RECIPIENTS_IN_SAME_EMAIL
			if (!getDolGlobalString('MAIL_MAX_NB_OF_RECIPIENTS_TO_IN_SAME_EMAIL')) {
				$conf->global->MAIL_MAX_NB_OF_RECIPIENTS_TO_IN_SAME_EMAIL = 10;
			}
			$tmparray1 = explode(',', $this->addr_to);
			if (count($tmparray1) > $conf->global->MAIL_MAX_NB_OF_RECIPIENTS_TO_IN_SAME_EMAIL) {
				$this->error = 'Too much recipients in to:';
				dol_syslog("CMailFile::sendfile: mail end error=".$this->error, LOG_WARNING);
				return false;
			}
			if (!getDolGlobalString('MAIL_MAX_NB_OF_RECIPIENTS_CC_IN_SAME_EMAIL')) {
				$conf->global->MAIL_MAX_NB_OF_RECIPIENTS_CC_IN_SAME_EMAIL = 10;
			}
			$tmparray2 = explode(',', $this->addr_cc);
			if (count($tmparray2) > $conf->global->MAIL_MAX_NB_OF_RECIPIENTS_CC_IN_SAME_EMAIL) {
				$this->error = 'Too much recipients in cc:';
				dol_syslog("CMailFile::sendfile: mail end error=".$this->error, LOG_WARNING);
				return false;
			}
			if (!getDolGlobalString('MAIL_MAX_NB_OF_RECIPIENTS_BCC_IN_SAME_EMAIL')) {
				$conf->global->MAIL_MAX_NB_OF_RECIPIENTS_BCC_IN_SAME_EMAIL = 10;
			}
			$tmparray3 = explode(',', $this->addr_bcc);
			if (count($tmparray3) > $conf->global->MAIL_MAX_NB_OF_RECIPIENTS_BCC_IN_SAME_EMAIL) {
				$this->error = 'Too much recipients in bcc:';
				dol_syslog("CMailFile::sendfile: mail end error=".$this->error, LOG_WARNING);
				return false;
			}
			if (!getDolGlobalString('MAIL_MAX_NB_OF_RECIPIENTS_IN_SAME_EMAIL')) {
				$conf->global->MAIL_MAX_NB_OF_RECIPIENTS_IN_SAME_EMAIL = 10;
			}
			if ((count($tmparray1) + count($tmparray2) + count($tmparray3)) > $conf->global->MAIL_MAX_NB_OF_RECIPIENTS_IN_SAME_EMAIL) {
				$this->error = 'Too much recipients in to:, cc:, bcc:';
				dol_syslog("CMailFile::sendfile: mail end error=".$this->error, LOG_WARNING);
				return false;
			}

			$keyforsmtpserver = 'MAIN_MAIL_SMTP_SERVER';
			$keyforsmtpport  = 'MAIN_MAIL_SMTP_PORT';
			$keyforsmtpid    = 'MAIN_MAIL_SMTPS_ID';
			$keyforsmtppw    = 'MAIN_MAIL_SMTPS_PW';
			$keyforsmtpauthtype = 'MAIN_MAIL_SMTPS_AUTH_TYPE';
			$keyforsmtpoauthservice = 'MAIN_MAIL_SMTPS_OAUTH_SERVICE';
			$keyfortls       = 'MAIN_MAIL_EMAIL_TLS';
			$keyforstarttls  = 'MAIN_MAIL_EMAIL_STARTTLS';
			$keyforsslseflsigned = 'MAIN_MAIL_EMAIL_SMTP_ALLOW_SELF_SIGNED';
			if (!empty($this->sendcontext)) {
				$smtpContextKey = strtoupper($this->sendcontext);
				$smtpContextSendMode = getDolGlobalString('MAIN_MAIL_SENDMODE_'.$smtpContextKey);
				if (!empty($smtpContextSendMode) && $smtpContextSendMode != 'default') {
					$keyforsmtpserver = 'MAIN_MAIL_SMTP_SERVER_'.$smtpContextKey;
					$keyforsmtpport   = 'MAIN_MAIL_SMTP_PORT_'.$smtpContextKey;
					$keyforsmtpid     = 'MAIN_MAIL_SMTPS_ID_'.$smtpContextKey;
					$keyforsmtppw     = 'MAIN_MAIL_SMTPS_PW_'.$smtpContextKey;
					$keyforsmtpauthtype = 'MAIN_MAIL_SMTPS_AUTH_TYPE_'.$smtpContextKey;
					$keyforsmtpoauthservice = 'MAIN_MAIL_SMTPS_OAUTH_SERVICE_'.$smtpContextKey;
					$keyfortls        = 'MAIN_MAIL_EMAIL_TLS_'.$smtpContextKey;
					$keyforstarttls   = 'MAIN_MAIL_EMAIL_STARTTLS_'.$smtpContextKey;
					$keyforsslseflsigned = 'MAIN_MAIL_EMAIL_SMTP_ALLOW_SELF_SIGNED_'.$smtpContextKey;
				}
			}

			// Action according to chose sending method
			if ($this->sendmode == 'mail') {
				// Use mail php function (default PHP method)
				// ------------------------------------------
				dol_syslog("CMailFile::sendfile addr_to=".$this->addr_to.", subject=".$this->subject, LOG_NOTICE);
				//dol_syslog("CMailFile::sendfile header=\n".$this->headers, LOG_DEBUG);
				//dol_syslog("CMailFile::sendfile message=\n".$message);

				// If Windows, sendmail_from must be defined
				if (isset($_SERVER["WINDIR"])) {
					if (empty($this->addr_from)) {
						$this->addr_from = 'robot@example.com';
					}
					@ini_set('sendmail_from', $this->getValidAddress($this->addr_from, 2));
				}

				// Force parameters
				//dol_syslog("CMailFile::sendfile conf->global->".$keyforsmtpserver."=".getDolGlobalString($keyforsmtpserver)." cpnf->global->".$keyforsmtpport."=".$conf->global->$keyforsmtpport, LOG_DEBUG);
				if (getDolGlobalString($keyforsmtpserver)) {
					ini_set('SMTP', getDolGlobalString($keyforsmtpserver));
				}
				if (getDolGlobalString($keyforsmtpport)) {
					ini_set('smtp_port', getDolGlobalString($keyforsmtpport));
				}

				$res = true;
				if ($res && !$this->subject) {
					$this->error = "Failed to send mail with php mail to HOST=".ini_get('SMTP').", PORT=".ini_get('smtp_port')."<br>Subject is empty";
					dol_syslog("CMailFile::sendfile: mail end error=".$this->error, LOG_ERR);
					$res = false;
				}
				$dest = $this->getValidAddress($this->addr_to, 2);
				if ($res && !$dest) {
					$this->error = "Failed to send mail with php mail to HOST=".ini_get('SMTP').", PORT=".ini_get('smtp_port')."<br>Recipient address '$dest' invalid";
					dol_syslog("CMailFile::sendfile: mail end error=".$this->error, LOG_ERR);
					$res = false;
				}

				if ($res) {
					$additionnalparam = ''; // By default
					if (getDolGlobalString('MAIN_MAIL_ALLOW_SENDMAIL_F')) {
						// When using the phpmail function, the mail command may force the from to the user of the login, for example: linuxuser@myserver.mydomain.com
						// You can try to set this option to have the command use the From. if it does not work, you can also try the MAIN_MAIL_SENDMAIL_FORCE_BA.
						// So forcing using the option -f of sendmail is possible if constant MAIN_MAIL_ALLOW_SENDMAIL_F is defined.
						// Having this variable defined may create problems with some sendmail (option -f refused)
						// Having this variable not defined may create problems with some other sendmail (option -f required)
						$additionnalparam .= ($additionnalparam ? ' ' : '').(getDolGlobalString('MAIN_MAIL_ERRORS_TO') ? '-f'.$this->getValidAddress($conf->global->MAIN_MAIL_ERRORS_TO, 2) : ($this->addr_from != '' ? '-f'.$this->getValidAddress($this->addr_from, 2) : ''));
					}
					if (getDolGlobalString('MAIN_MAIL_SENDMAIL_FORCE_BA')) {    // To force usage of -ba option. This option tells sendmail to read From: or Sender: to setup sender
						$additionnalparam .= ($additionnalparam ? ' ' : '').'-ba';
					}

					if (getDolGlobalString('MAIN_MAIL_SENDMAIL_FORCE_ADDPARAM')) {
						$additionnalparam .= ($additionnalparam ? ' ' : '').'-U '.$additionnalparam; // Use -U to add additional params
					}

					$linuxlike = 1;
					if (preg_match('/^win/i', PHP_OS)) {
						$linuxlike = 0;
					}
					if (preg_match('/^mac/i', PHP_OS)) {
						$linuxlike = 0;
					}

					dol_syslog("CMailFile::sendfile: mail start".($linuxlike ? '' : " HOST=".ini_get('SMTP').", PORT=".ini_get('smtp_port')).", additionnal_parameters=".$additionnalparam, LOG_DEBUG);

					$this->message = stripslashes($this->message);

					if (getDolGlobalString('MAIN_MAIL_DEBUG')) {
						$this->dump_mail();
					}

					// Encode subject if required.
					$subjecttouse = $this->subject;
					if (!ascii_check($subjecttouse)) {
						$subjecttouse = $this->encodetorfc2822($subjecttouse);
					}

					if (!empty($additionnalparam)) {
						$res = mail($dest, $subjecttouse, $this->message, $this->headers, $additionnalparam);
					} else {
						$res = mail($dest, $subjecttouse, $this->message, $this->headers);
					}

					if (!$res) {
						$langs->load("errors");
						$this->error = "Failed to send mail with php mail";
						if (!$linuxlike) {
							$this->error .= " to HOST=".ini_get('SMTP').", PORT=".ini_get('smtp_port'); // This values are value used only for non linuxlike systems
						}
						$this->error .= ".<br>";
						$this->error .= $langs->trans("ErrorPhpMailDelivery");
						dol_syslog("CMailFile::sendfile: mail end error=".$this->error, LOG_ERR);

						if (getDolGlobalString('MAIN_MAIL_DEBUG')) {
							$this->save_dump_mail_in_err('Mail with topic '.$this->subject);
						}
					} else {
						dol_syslog("CMailFile::sendfile: mail end success", LOG_DEBUG);
					}
				}

				if (isset($_SERVER["WINDIR"])) {
					@ini_restore('sendmail_from');
				}

				// Restore parameters
				if (getDolGlobalString($keyforsmtpserver)) {
					ini_restore('SMTP');
				}
				if (getDolGlobalString($keyforsmtpport)) {
					ini_restore('smtp_port');
				}
			} elseif ($this->sendmode == 'smtps') {
				if (!is_object($this->smtps)) {
					$this->error = "Failed to send mail with smtps lib<br>Constructor of object CMailFile was not initialized without errors.";
					dol_syslog("CMailFile::sendfile: mail end error=".$this->error, LOG_ERR);
					return false;
				}

				// Use SMTPS library
				// ------------------------------------------
				$this->smtps->setTransportType(0); // Only this method is coded in SMTPs library

				// Clean parameters
				if (empty($conf->global->$keyforsmtpserver)) {
					$conf->global->$keyforsmtpserver = ini_get('SMTP');
				}
				if (empty($conf->global->$keyforsmtpport)) {
					$conf->global->$keyforsmtpport = ini_get('smtp_port');
				}

				// If we use SSL/TLS
				$server = getDolGlobalString($keyforsmtpserver);
				$secure = '';
				if (getDolGlobalString($keyfortls) && function_exists('openssl_open')) {
					$secure = 'ssl';
				}
				if (getDolGlobalString($keyforstarttls) && function_exists('openssl_open')) {
					$secure = 'tls';
				}
				$server = ($secure ? $secure.'://' : '').$server;

				$port = getDolGlobalInt($keyforsmtpport);

				$this->smtps->setHost($server);
				$this->smtps->setPort($port); // 25, 465...;

				$loginid = '';
				$loginpass = '';
<<<<<<< HEAD
				if (!empty($conf->global->$keyforsmtpid)) {
					$loginid = getDolGlobalString($keyforsmtpid);
					$this->smtps->setID($loginid);
				}
				if (!empty($conf->global->$keyforsmtppw)) {
=======
				if (getDolGlobalString($keyforsmtpid)) {
					$loginid = getDolGlobalString($keyforsmtpid);
					$this->smtps->setID($loginid);
				}
				if (getDolGlobalString($keyforsmtppw)) {
>>>>>>> cc80841a
					$loginpass = getDolGlobalString($keyforsmtppw);
					$this->smtps->setPW($loginpass);
				}

				if (getDolGlobalString($keyforsmtpauthtype) === "XOAUTH2") {
					require_once DOL_DOCUMENT_ROOT.'/core/lib/oauth.lib.php'; // define $supportedoauth2array

					$supportedoauth2array = getSupportedOauth2Array();

					$keyforsupportedoauth2array = getDolGlobalString($keyforsmtpoauthservice);
					if (preg_match('/^.*-/', $keyforsupportedoauth2array)) {
						$keyforprovider = preg_replace('/^.*-/', '', $keyforsupportedoauth2array);
					} else {
						$keyforprovider = '';
					}
					$keyforsupportedoauth2array = preg_replace('/-.*$/', '', $keyforsupportedoauth2array);
					$keyforsupportedoauth2array = 'OAUTH_'.$keyforsupportedoauth2array.'_NAME';

					if (!empty($supportedoauth2array)) {
						$OAUTH_SERVICENAME = (empty($supportedoauth2array[$keyforsupportedoauth2array]['name']) ? 'Unknown' : $supportedoauth2array[$keyforsupportedoauth2array]['name'].($keyforprovider ? '-'.$keyforprovider : ''));
					} else {
						$OAUTH_SERVICENAME = 'Unknown';
					}

					require_once DOL_DOCUMENT_ROOT.'/includes/OAuth/bootstrap.php';

					$storage = new DoliStorage($db, $conf, $keyforprovider);
					try {
						$tokenobj = $storage->retrieveAccessToken($OAUTH_SERVICENAME);

						$expire = false;
						// Is token expired or will token expire in the next 30 seconds
						if (is_object($tokenobj)) {
							$expire = ($tokenobj->getEndOfLife() !== -9002 && $tokenobj->getEndOfLife() !== -9001 && time() > ($tokenobj->getEndOfLife() - 30));
						}
						// Token expired so we refresh it
						if (is_object($tokenobj) && $expire) {
							$credentials = new Credentials(
								getDolGlobalString('OAUTH_'.getDolGlobalString($keyforsmtpoauthservice).'_ID'),
								getDolGlobalString('OAUTH_'.getDolGlobalString($keyforsmtpoauthservice).'_SECRET'),
<<<<<<< HEAD
								getDolGlobalString('OAUTH_'.getDolGlobalString($keyforsmtpoauthservice).'_URLAUTHORIZE')
=======
								getDolGlobalString('OAUTH_'.getDolGlobalString($keyforsmtpoauthservice).'_URLCALLBACK')
>>>>>>> cc80841a
							);
							$serviceFactory = new \OAuth\ServiceFactory();
							$oauthname = explode('-', $OAUTH_SERVICENAME);
							// ex service is Google-Emails we need only the first part Google
							$apiService = $serviceFactory->createService($oauthname[0], $credentials, $storage, array());
<<<<<<< HEAD
							// We have to save the token because Google give it only once
							$refreshtoken = $tokenobj->getRefreshToken();
							$tokenobj = $apiService->refreshAccessToken($tokenobj);
							$tokenobj->setRefreshToken($refreshtoken);
							$storage->storeAccessToken($OAUTH_SERVICENAME, $tokenobj);
=======

							// We have to save the refresh token because Google give it only once
							$refreshtoken = $tokenobj->getRefreshToken();

							if ($apiService instanceof OAuth\OAuth2\Service\AbstractService || $apiService instanceof OAuth\OAuth1\Service\AbstractService) {
								// ServiceInterface does not provide refreshAccessToken, AbstractService does
								$tokenobj = $apiService->refreshAccessToken($tokenobj);
								$tokenobj->setRefreshToken($refreshtoken);	// Restore the refresh token
								$storage->storeAccessToken($OAUTH_SERVICENAME, $tokenobj);
							}
>>>>>>> cc80841a

							$tokenobj = $storage->retrieveAccessToken($OAUTH_SERVICENAME);
						}

						if (is_object($tokenobj)) {
							$this->smtps->setToken($tokenobj->getAccessToken());
						} else {
							$this->error = "Token not found";
						}
					} catch (Exception $e) {
						// Return an error if token not found
						$this->error = $e->getMessage();
						dol_syslog("CMailFile::sendfile: mail end error=".$this->error, LOG_ERR);
					}
				}

				$res = true;
				$from = $this->smtps->getFrom('org');
				if ($res && !$from) {
					$this->error = "Failed to send mail with smtps lib to HOST=".$server.", PORT=" . getDolGlobalString($keyforsmtpport)." - Sender address '$from' invalid";
					dol_syslog("CMailFile::sendfile: mail end error=".$this->error, LOG_ERR);
					$res = false;
				}
				$dest = $this->smtps->getTo();
				if ($res && !$dest) {
					$this->error = "Failed to send mail with smtps lib to HOST=".$server.", PORT=" . getDolGlobalString($keyforsmtpport)." - Recipient address '$dest' invalid";
					dol_syslog("CMailFile::sendfile: mail end error=".$this->error, LOG_ERR);
					$res = false;
				}

				if ($res) {
					dol_syslog("CMailFile::sendfile: sendMsg, HOST=".$server.", PORT=" . getDolGlobalString($keyforsmtpport), LOG_NOTICE);

					if (getDolGlobalString('MAIN_MAIL_DEBUG')) {
						$this->smtps->setDebug(true);
					}

					$result = $this->smtps->sendMsg();

					if (getDolGlobalString('MAIN_MAIL_DEBUG')) {
						$this->dump_mail();
					}

					$smtperrorcode = 0;
					if (! $result) {
						$smtperrorcode = $this->smtps->lastretval;	// SMTP error code
						dol_syslog("CMailFile::sendfile: mail SMTP error code ".$smtperrorcode, LOG_WARNING);

						if ($smtperrorcode == '421') {	// Try later
							// TODO Add a delay and try again
							/*
							dol_syslog("CMailFile::sendfile: Try later error, so we wait and we retry");
							sleep(2);

							$result = $this->smtps->sendMsg();

							if (!empty($conf->global->MAIN_MAIL_DEBUG)) {
								$this->dump_mail();
							}
							*/
						}
					}

					$result = $this->smtps->getErrors();	// applicative error code (not SMTP error code)
					if (empty($this->error) && empty($result)) {
						dol_syslog("CMailFile::sendfile: mail end success", LOG_DEBUG);
						$res = true;
					} else {
						if (empty($this->error)) {
							$this->error = $result;
						}
						dol_syslog("CMailFile::sendfile: mail end error with smtps lib to HOST=".$server.", PORT=" . getDolGlobalString($keyforsmtpport)." - ".$this->error, LOG_ERR);
						$res = false;

						if (getDolGlobalString('MAIN_MAIL_DEBUG')) {
							$this->save_dump_mail_in_err('Mail smtp error '.$smtperrorcode.' with topic '.$this->subject);
						}
					}
				}
			} elseif ($this->sendmode == 'swiftmailer') {
				// Use Swift Mailer library
				// ------------------------------------------
				require_once DOL_DOCUMENT_ROOT.'/includes/swiftmailer/lib/swift_required.php';

				// Clean parameters
				if (empty($conf->global->$keyforsmtpserver)) {
					$conf->global->$keyforsmtpserver = ini_get('SMTP');
				}
				if (empty($conf->global->$keyforsmtpport)) {
					$conf->global->$keyforsmtpport = ini_get('smtp_port');
				}

				// If we use SSL/TLS
				$server = getDolGlobalString($keyforsmtpserver);
				$secure = '';
				if (getDolGlobalString($keyfortls) && function_exists('openssl_open')) {
					$secure = 'ssl';
				}
				if (getDolGlobalString($keyforstarttls) && function_exists('openssl_open')) {
					$secure = 'tls';
				}

<<<<<<< HEAD
				$this->transport = new Swift_SmtpTransport($server, getDolGlobalString($keyforsmtpport), $secure);
=======
				$this->transport = new Swift_SmtpTransport($server, getDolGlobalInt($keyforsmtpport), $secure);
>>>>>>> cc80841a

				if (getDolGlobalString($keyforsmtpid)) {
					$this->transport->setUsername($conf->global->$keyforsmtpid);
				}
<<<<<<< HEAD
				if (!empty($conf->global->$keyforsmtppw) && getDolGlobalString($keyforsmtpauthtype) != "XOAUTH2") {
=======
				if (getDolGlobalString($keyforsmtppw) && getDolGlobalString($keyforsmtpauthtype) != "XOAUTH2") {
>>>>>>> cc80841a
					$this->transport->setPassword($conf->global->$keyforsmtppw);
				}
				if (getDolGlobalString($keyforsmtpauthtype) === "XOAUTH2") {
					require_once DOL_DOCUMENT_ROOT.'/core/lib/oauth.lib.php';

					$supportedoauth2array = getSupportedOauth2Array();

					$keyforsupportedoauth2array = getDolGlobalString($keyforsmtpoauthservice);
					if (preg_match('/^.*-/', $keyforsupportedoauth2array)) {
						$keyforprovider = preg_replace('/^.*-/', '', $keyforsupportedoauth2array);
					} else {
						$keyforprovider = '';
					}
					$keyforsupportedoauth2array = preg_replace('/-.*$/', '', $keyforsupportedoauth2array);
					$keyforsupportedoauth2array = 'OAUTH_'.$keyforsupportedoauth2array.'_NAME';

					$OAUTH_SERVICENAME = 'Unknown';
					if (array_key_exists($keyforsupportedoauth2array, $supportedoauth2array)
						&& array_key_exists('name', $supportedoauth2array[$keyforsupportedoauth2array])
						&& !empty($supportedoauth2array[$keyforsupportedoauth2array]['name'])) {
						$OAUTH_SERVICENAME = $supportedoauth2array[$keyforsupportedoauth2array]['name'].(!empty($keyforprovider) ? '-'.$keyforprovider : '');
					}

					require_once DOL_DOCUMENT_ROOT.'/includes/OAuth/bootstrap.php';

					$storage = new DoliStorage($db, $conf, $keyforprovider);

					try {
						$tokenobj = $storage->retrieveAccessToken($OAUTH_SERVICENAME);

						$expire = false;
						// Is token expired or will token expire in the next 30 seconds
						if (is_object($tokenobj)) {
							$expire = ($tokenobj->getEndOfLife() !== -9002 && $tokenobj->getEndOfLife() !== -9001 && time() > ($tokenobj->getEndOfLife() - 30));
						}
						// Token expired so we refresh it
						if (is_object($tokenobj) && $expire) {
							$credentials = new Credentials(
								getDolGlobalString('OAUTH_'.getDolGlobalString($keyforsmtpoauthservice).'_ID'),
								getDolGlobalString('OAUTH_'.getDolGlobalString($keyforsmtpoauthservice).'_SECRET'),
<<<<<<< HEAD
								getDolGlobalString('OAUTH_'.getDolGlobalString($keyforsmtpoauthservice).'_URLAUTHORIZE')
=======
								getDolGlobalString('OAUTH_'.getDolGlobalString($keyforsmtpoauthservice).'_URLCALLBACK')
>>>>>>> cc80841a
							);
							$serviceFactory = new \OAuth\ServiceFactory();
							$oauthname = explode('-', $OAUTH_SERVICENAME);
							// ex service is Google-Emails we need only the first part Google
							$apiService = $serviceFactory->createService($oauthname[0], $credentials, $storage, array());
<<<<<<< HEAD
							// We have to save the token because Google give it only once
							$refreshtoken = $tokenobj->getRefreshToken();
							$tokenobj = $apiService->refreshAccessToken($tokenobj);
							$tokenobj->setRefreshToken($refreshtoken);
							$storage->storeAccessToken($OAUTH_SERVICENAME, $tokenobj);

							$tokenobj = $storage->retrieveAccessToken($OAUTH_SERVICENAME);
=======
							$refreshtoken = $tokenobj->getRefreshToken();

							if ($apiService instanceof OAuth\OAuth2\Service\AbstractService || $apiService instanceof OAuth\OAuth1\Service\AbstractService) {
								// ServiceInterface does not provide refreshAccessToken, AbstractService does
								// We must save the token because Google provides it only once
								$tokenobj = $apiService->refreshAccessToken($tokenobj);
								$tokenobj->setRefreshToken($refreshtoken);
								$storage->storeAccessToken($OAUTH_SERVICENAME, $tokenobj);

								$tokenobj = $storage->retrieveAccessToken($OAUTH_SERVICENAME);
							}
>>>>>>> cc80841a
						}

						if (is_object($tokenobj)) {
							$this->transport->setAuthMode('XOAUTH2');
							$this->transport->setPassword($tokenobj->getAccessToken());
						} else {
							$this->errors[] = "Token not found";
						}
					} catch (Exception $e) {
						// Return an error if token not found
						$this->errors[] = $e->getMessage();
						dol_syslog("CMailFile::sendfile: mail end error=".$e->getMessage(), LOG_ERR);
					}
				}
				if (getDolGlobalString($keyforsslseflsigned)) {
					$this->transport->setStreamOptions(array('ssl' => array('allow_self_signed' => true, 'verify_peer' => false)));
				}
				//$smtps->_msgReplyTo  = 'reply@web.com';

				// Switch content encoding to base64 - avoid the doubledot issue with quoted-printable
				$contentEncoderBase64 = new Swift_Mime_ContentEncoder_Base64ContentEncoder();
				$this->message->setEncoder($contentEncoderBase64);

				// Create the Mailer using your created Transport
				$this->mailer = new Swift_Mailer($this->transport);

				// DKIM SIGN
				if (getDolGlobalString('MAIN_MAIL_EMAIL_DKIM_ENABLED')) {
					$privateKey = getDolGlobalString('MAIN_MAIL_EMAIL_DKIM_PRIVATE_KEY');
					$domainName = getDolGlobalString('MAIN_MAIL_EMAIL_DKIM_DOMAIN');
					$selector = getDolGlobalString('MAIN_MAIL_EMAIL_DKIM_SELECTOR');
					$signer = new Swift_Signers_DKIMSigner($privateKey, $domainName, $selector);
					$this->message->attachSigner($signer->ignoreHeader('Return-Path'));
				}

				if (getDolGlobalString('MAIN_MAIL_DEBUG')) {
					// To use the ArrayLogger
					$this->logger = new Swift_Plugins_Loggers_ArrayLogger();
					// Or to use the Echo Logger
					//$this->logger = new Swift_Plugins_Loggers_EchoLogger();
					$this->mailer->registerPlugin(new Swift_Plugins_LoggerPlugin($this->logger));
				}

				dol_syslog("CMailFile::sendfile: mailer->send, HOST=".$server.", PORT=" . getDolGlobalString($keyforsmtpport), LOG_NOTICE);

				// send mail
				$failedRecipients = array();
				try {
					$result = $this->mailer->send($this->message, $failedRecipients);
				} catch (Exception $e) {
					$this->errors[] = $e->getMessage();
				}
				if (getDolGlobalString('MAIN_MAIL_DEBUG')) {
					$this->dump_mail();
				}

				$res = true;
				if (!empty($this->error) || !empty($this->errors) || !$result) {
					if (!empty($failedRecipients)) {
						$this->error = 'Transport failed for the following addresses: "' . implode('", "', $failedRecipients) . '".';
						$this->errors[] = $this->error;
					}
					dol_syslog("CMailFile::sendfile: mail end error=". implode(' ', $this->errors), LOG_ERR);
					$res = false;

					if (getDolGlobalString('MAIN_MAIL_DEBUG')) {
						$this->save_dump_mail_in_err('Mail with topic '.$this->subject);
					}
				} else {
					dol_syslog("CMailFile::sendfile: mail end success", LOG_DEBUG);
				}
			} else {
				// Send mail method not correctly defined
				// --------------------------------------

				$this->error = 'Bad value for sendmode';
				return false;
			}

			// Now we delete image files that were created dynamically to manage data inline files
<<<<<<< HEAD
=======
			/* Note: dol_delete call was disabled, so code commented to not trigger empty if body
>>>>>>> cc80841a
			foreach ($this->html_images as $val) {
				if (!empty($val['type']) && $val['type'] == 'cidfromdata') {
					//dol_delete($val['fullpath']);
				}
			}
<<<<<<< HEAD
=======
			*/
>>>>>>> cc80841a

			$parameters = array('sent' => $res);
			$action = '';
			$reshook = $hookmanager->executeHooks('sendMailAfter', $parameters, $this, $action); // Note that $action and $object may have been modified by some hooks
			if ($reshook < 0) {
				$this->error = "Error in hook maildao sendMailAfter ".$reshook;
				dol_syslog("CMailFile::sendfile: mail end error=".$this->error, LOG_ERR);

				return false;
			}
		} else {
			$this->error = 'No mail sent. Feature is disabled by option MAIN_DISABLE_ALL_MAILS';
			dol_syslog("CMailFile::sendfile: ".$this->error, LOG_WARNING);
		}

		error_reporting($errorlevel); // Reactive niveau erreur origine
		return $res;
	}

	/**
	 * Encode subject according to RFC 2822 - http://en.wikipedia.org/wiki/MIME#Encoded-Word
	 *
	 * @param string $stringtoencode String to encode
	 * @return string                string encoded
	 */
	public static function encodetorfc2822($stringtoencode)
	{
		global $conf;
		return '=?'.$conf->file->character_set_client.'?B?'.base64_encode($stringtoencode).'?=';
	}

	// phpcs:disable PEAR.NamingConventions.ValidFunctionName.ScopeNotCamelCaps
	/**
	 * Read a file on disk and return encoded content for emails (mode = 'mail')
	 *
	 * @param	string	$sourcefile		Path to file to encode
<<<<<<< HEAD
	 * @return 	int|string			    Return integer <0 if KO, encoded string if OK
=======
	 * @return 	int<-1,-1>|string		Return integer <0 if KO, encoded string if OK
>>>>>>> cc80841a
	 */
	private function _encode_file($sourcefile)
	{
		// phpcs:enable
		$newsourcefile = dol_osencode($sourcefile);

		if (is_readable($newsourcefile)) {
			$contents = file_get_contents($newsourcefile); // Need PHP 4.3
			$encoded = chunk_split(base64_encode($contents), 76, $this->eol); // 76 max is defined into http://tools.ietf.org/html/rfc2047
			return $encoded;
		} else {
			$this->error = "Error in _encode_file() method: Can't read file '".$sourcefile."'";
			dol_syslog("CMailFile::_encode_file: ".$this->error, LOG_ERR);
			return -1;
		}
	}


	// phpcs:disable PEAR.NamingConventions.ValidFunctionName.ScopeNotCamelCaps
	/**
	 *  Write content of a SMTP request into a dump file (mode = all)
	 *  Used for debugging.
	 *  Note that to see full SMTP protocol, you can use tcpdump -w /tmp/smtp -s 2000 port 25"
	 *
	 *  @return	void
	 */
	public function dump_mail()
	{
		// phpcs:enable
		global $dolibarr_main_data_root;

		if (@is_writable($dolibarr_main_data_root)) {	// Avoid fatal error on fopen with open_basedir
			$outputfile = $dolibarr_main_data_root."/dolibarr_mail.log";
			$fp = fopen($outputfile, "w");	// overwrite

			if ($this->sendmode == 'mail') {
				fwrite($fp, $this->headers);
				fwrite($fp, $this->eol); // This eol is added by the mail function, so we add it in log
				fwrite($fp, $this->message);
			} elseif ($this->sendmode == 'smtps') {
				fwrite($fp, $this->smtps->log); // this->smtps->log is filled only if MAIN_MAIL_DEBUG was set to on
			} elseif ($this->sendmode == 'swiftmailer') {
				fwrite($fp, "smtpheader=\n".$this->message->getHeaders()->toString()."\n");
				fwrite($fp, $this->logger->dump()); // this->logger is filled only if MAIN_MAIL_DEBUG was set to on
			}

			fclose($fp);
			dolChmod($outputfile);

<<<<<<< HEAD
			// Move dolibarr_mail.log into a dolibarr_mail.YYYYMMDD.log
			if (getDolGlobalString('MAIN_MAIL_DEBUG_LOG_WITH_DATE')) {
				$destfile = $dolibarr_main_data_root."/dolibarr_mail.".dol_print_date(dol_now(), 'dayhourlog', 'gmt').".log";

				require_once DOL_DOCUMENT_ROOT.'/core/lib/files.lib.php';
				dol_move($outputfile, $destfile, 0, 1, 0, 0);
=======
			// Move dolibarr_mail.log into a dolibarr_mail.log.v123456789
			if (getDolGlobalInt('MAIN_MAIL_DEBUG_LOG_WITH_DATE')) {
				require_once DOL_DOCUMENT_ROOT.'/core/lib/files.lib.php';
				archiveOrBackupFile($outputfile, getDolGlobalInt('MAIN_MAIL_DEBUG_LOG_WITH_DATE'));
>>>>>>> cc80841a
			}
		}
	}

	// phpcs:disable PEAR.NamingConventions.ValidFunctionName.ScopeNotCamelCaps
	/**
	 *  Save content if mail is in error
	 *  Used for debugging.
	 *
	 *  @param	string		$message		Add also a message
	 *  @return	void
	 */
	public function save_dump_mail_in_err($message = '')
	{
		global $dolibarr_main_data_root;

		if (@is_writable($dolibarr_main_data_root)) {	// Avoid fatal error on fopen with open_basedir
			$srcfile = $dolibarr_main_data_root."/dolibarr_mail.log";

			// Add message to dolibarr_mail.log. We do not use dol_syslog() on purpose,
			// to be sure to write into dolibarr_mail.log
			if ($message) {
				// Test constant SYSLOG_FILE_NO_ERROR (should stay a constant defined with define('SYSLOG_FILE_NO_ERROR',1);
				if (defined('SYSLOG_FILE_NO_ERROR')) {
					$filefd = @fopen($srcfile, 'a+');
				} else {
					$filefd = fopen($srcfile, 'a+');
				}
				if ($filefd) {
					fwrite($filefd, $message."\n");
					fclose($filefd);
					dolChmod($srcfile);
				}
<<<<<<< HEAD
			}

			// Move dolibarr_mail.log into a dolibarr_mail.err or dolibarr_mail.date.err
			if (getDolGlobalString('MAIN_MAIL_DEBUG_ERR_WITH_DATE')) {
				$destfile = $dolibarr_main_data_root."/dolibarr_mail.".dol_print_date(dol_now(), 'dayhourlog', 'gmt').".err";
			} else {
				$destfile = $dolibarr_main_data_root."/dolibarr_mail.err";
			}

			require_once DOL_DOCUMENT_ROOT.'/core/lib/files.lib.php';
			dol_move($srcfile, $destfile, 0, 1, 0, 0);
=======
			}

			// Move dolibarr_mail.log into a dolibarr_mail.err or dolibarr_mail.date.err
			if (getDolGlobalString('MAIN_MAIL_DEBUG_ERR_WITH_DATE')) {
				$destfile = $dolibarr_main_data_root."/dolibarr_mail.".dol_print_date(dol_now(), 'dayhourlog', 'gmt').".err";
			} else {
				$destfile = $dolibarr_main_data_root."/dolibarr_mail.err";
			}

			require_once DOL_DOCUMENT_ROOT.'/core/lib/files.lib.php';
			dol_move($srcfile, $destfile, '0', 1, 0, 0);
>>>>>>> cc80841a
		}
	}


	/**
	 * Correct an incomplete html string
	 *
	 * @param	string	$msg	String
	 * @return	string			Completed string
	 */
	public function checkIfHTML($msg)
	{
		if (!preg_match('/^[\s\t]*<html/i', $msg)) {
			$out = "<html><head><title></title>";
			if (!empty($this->styleCSS)) {
				$out .= $this->styleCSS;
			}
			$out .= "</head><body";
			if (!empty($this->bodyCSS)) {
				$out .= $this->bodyCSS;
			}
			$out .= ">";
			$out .= $msg;
			$out .= "</body></html>";
		} else {
			$out = $msg;
		}

		return $out;
	}

	/**
	 * Build a css style (mode = all) into this->styleCSS and this->bodyCSS
	 *
	 * @return void
	 */
	public function buildCSS()
	{
		if (!empty($this->css)) {
			// Style CSS
			$this->styleCSS = '<style type="text/css">';
			$this->styleCSS .= 'body {';

			if ($this->css['bgcolor']) {
				$this->styleCSS .= '  background-color: '.$this->css['bgcolor'].';';
				$this->bodyCSS .= ' bgcolor="'.$this->css['bgcolor'].'"';
			}
			if ($this->css['bgimage']) {
				// TODO recuperer cid
				$this->styleCSS .= ' background-image: url("cid:'.$this->css['bgimage_cid'].'");';
			}
			$this->styleCSS .= '}';
			$this->styleCSS .= '</style>';
		}
	}


	// phpcs:disable PEAR.NamingConventions.ValidFunctionName.ScopeNotCamelCaps
	/**
	 * Create SMTP headers (mode = 'mail')
	 *
	 * @return	string headers
	 */
	public function write_smtpheaders()
	{
		// phpcs:enable
		$out = "";
		$host = dol_getprefix('email');

		// Sender
		//$out.= "Sender: ".getValidAddress($this->addr_from,2)).$this->eol2;
		$out .= "From: ".$this->getValidAddress($this->addr_from, 3, 1).$this->eol2;
		if (getDolGlobalString('MAIN_MAIL_SENDMAIL_FORCE_BA')) {
			$out .= "To: ".$this->getValidAddress($this->addr_to, 0, 1).$this->eol2;
		}
		// Return-Path is important because it is used by SPF. Some MTA does not read Return-Path from header but from command line. See option MAIN_MAIL_ALLOW_SENDMAIL_F for that.
		$out .= "Return-Path: ".$this->getValidAddress($this->addr_from, 0, 1).$this->eol2;
		if (isset($this->reply_to) && $this->reply_to) {
			$out .= "Reply-To: ".$this->getValidAddress($this->reply_to, 2).$this->eol2;
		}
		if (isset($this->errors_to) && $this->errors_to) {
			$out .= "Errors-To: ".$this->getValidAddress($this->errors_to, 2).$this->eol2;
		}

		// Receiver
		if (isset($this->addr_cc) && $this->addr_cc) {
			$out .= "Cc: ".$this->getValidAddress($this->addr_cc, 2).$this->eol2;
		}
		if (isset($this->addr_bcc) && $this->addr_bcc) {
			$out .= "Bcc: ".$this->getValidAddress($this->addr_bcc, 2).$this->eol2; // TODO Question: bcc must not be into header, only into SMTP command "RCPT TO". Does php mail support this ?
		}

		// Delivery receipt
		if (isset($this->deliveryreceipt) && $this->deliveryreceipt == 1) {
			$out .= "Disposition-Notification-To: ".$this->getValidAddress($this->addr_from, 2).$this->eol2;
		}

		//$out.= "X-Priority: 3".$this->eol2;

		$out .= 'Date: '.date("r").$this->eol2;

		$trackid = $this->trackid;
		if ($trackid) {
			$this->msgid = time().'.phpmail-dolibarr-'.$trackid.'@'.$host;
			$out .= 'Message-ID: <'.$this->msgid.">".$this->eol2; // Uppercase seems replaced by phpmail
			$out .= 'X-Dolibarr-TRACKID: '.$trackid.'@'.$host.$this->eol2;
		} else {
			$this->msgid = time().'.phpmail@'.$host;
			$out .= 'Message-ID: <'.$this->msgid.">".$this->eol2;
		}

		// Add 'In-Reply-To:' header with the Message-Id we answer
		if (!empty($this->in_reply_to)) {
			$out .= 'In-Reply-To: <'.$this->in_reply_to.'>'.$this->eol2;
		}
		// Add 'References:' header with list of all Message-ID in thread history
		if (!empty($this->references)) {
			$out .= 'References: '.$this->references.$this->eol2;
		}

		if (!empty($_SERVER['REMOTE_ADDR'])) {
			$out .= "X-RemoteAddr: ".$_SERVER['REMOTE_ADDR'].$this->eol2;
		}
		$out .= "X-Mailer: Dolibarr version ".DOL_VERSION." (using php mail)".$this->eol2;
		$out .= "Mime-Version: 1.0".$this->eol2;

		//$out.= "From: ".$this->getValidAddress($this->addr_from,3,1).$this->eol;

		$out .= "Content-Type: multipart/mixed;".$this->eol2." boundary=\"".$this->mixed_boundary."\"".$this->eol2;
		$out .= "Content-Transfer-Encoding: 8bit".$this->eol2; // TODO Seems to be ignored. Header is 7bit once received.

		dol_syslog("CMailFile::write_smtpheaders smtp_header=\n".$out, LOG_DEBUG);
		return $out;
	}


	// phpcs:disable PEAR.NamingConventions.ValidFunctionName.ScopeNotCamelCaps
	/**
	 * Create header MIME (mode = 'mail')
	 *
	 * @param	string[]	$filename_list			Array of filenames
	 * @param 	string[]	$mimefilename_list		Array of mime types
	 * @return	string							mime headers
	 */
	public function write_mimeheaders($filename_list, $mimefilename_list)
	{
		// phpcs:enable
		$mimedone = 0;
		$out = "";

		if (is_array($filename_list)) {
			$filename_list_size = count($filename_list);
			for ($i = 0; $i < $filename_list_size; $i++) {
				if ($filename_list[$i]) {
					if ($mimefilename_list[$i]) {
						$filename_list[$i] = $mimefilename_list[$i];
					}
					$out .= "X-attachments: $filename_list[$i]".$this->eol2;
				}
			}
		}

		dol_syslog("CMailFile::write_mimeheaders mime_header=\n".$out, LOG_DEBUG);
		return $out;
	}

	// phpcs:disable PEAR.NamingConventions.ValidFunctionName.ScopeNotCamelCaps
	/**
	 * Return email content (mode = 'mail')
	 *
	 * @param	string		$msgtext		Message string
	 * @return	string						String content
	 */
	public function write_body($msgtext)
	{
		// phpcs:enable
		global $conf;

		$out = '';

		$out .= "--".$this->mixed_boundary.$this->eol;

		if ($this->atleastoneimage) {
			$out .= "Content-Type: multipart/alternative;".$this->eol." boundary=\"".$this->alternative_boundary."\"".$this->eol;
			$out .= $this->eol;
			$out .= "--".$this->alternative_boundary.$this->eol;
		}

		// Make RFC821 Compliant, replace bare linefeeds
		$strContent = preg_replace("/(?<!\r)\n/si", "\r\n", $msgtext); // PCRE modifier /s means new lines are common chars
		if (getDolGlobalString('MAIN_FIX_FOR_BUGGED_MTA')) {
			$strContent = preg_replace("/\r\n/si", "\n", $strContent); // PCRE modifier /s means new lines are common chars
		}

		$strContentAltText = '';
		if ($this->msgishtml) {
			// Similar code to forge a text from html is also in smtps.class.php
			$strContentAltText = preg_replace("/<br\s*[^>]*>/", " ", $strContent);
			// TODO We could replace <img ...> with [Filename.ext] like Gmail do.
			$strContentAltText = html_entity_decode(strip_tags($strContentAltText));	// Remove any HTML tags
			$strContentAltText = trim(wordwrap($strContentAltText, 75, !getDolGlobalString('MAIN_FIX_FOR_BUGGED_MTA') ? "\r\n" : "\n"));

			// Check if html header already in message, if not complete the message
			$strContent = $this->checkIfHTML($strContent);		// This add a header and a body including custom CSS to the HTML content
		}

		// Make RFC2045 Compliant, split lines
		//$strContent = rtrim(chunk_split($strContent));    // Function chunck_split seems ko if not used on a base64 content
		// TODO Encode main content into base64 and use the chunk_split, or quoted-printable
		$strContent = rtrim(wordwrap($strContent, 75, !getDolGlobalString('MAIN_FIX_FOR_BUGGED_MTA') ? "\r\n" : "\n")); // TODO Using this method creates unexpected line break on text/plain content.

		if ($this->msgishtml) {
			if ($this->atleastoneimage) {
				$out .= "Content-Type: text/plain; charset=".$conf->file->character_set_client.$this->eol;
				//$out.= "Content-Transfer-Encoding: 7bit".$this->eol;
				$out .= $this->eol.($strContentAltText ? $strContentAltText : strip_tags($strContent)).$this->eol; // Add plain text message
				$out .= "--".$this->alternative_boundary.$this->eol;
				$out .= "Content-Type: multipart/related;".$this->eol." boundary=\"".$this->related_boundary."\"".$this->eol;
				$out .= $this->eol;
				$out .= "--".$this->related_boundary.$this->eol;
			}

			if (!$this->atleastoneimage && $strContentAltText && getDolGlobalString('MAIN_MAIL_USE_MULTI_PART')) {    // Add plain text message part before html part
				$out .= "Content-Type: multipart/alternative;".$this->eol." boundary=\"".$this->alternative_boundary."\"".$this->eol;
				$out .= $this->eol;
				$out .= "--".$this->alternative_boundary.$this->eol;
				$out .= "Content-Type: text/plain; charset=".$conf->file->character_set_client.$this->eol;
				//$out.= "Content-Transfer-Encoding: 7bit".$this->eol;
				$out .= $this->eol.$strContentAltText.$this->eol;
				$out .= "--".$this->alternative_boundary.$this->eol;
			}

			$out .= "Content-Type: text/html; charset=".$conf->file->character_set_client.$this->eol;
			//$out.= "Content-Transfer-Encoding: 7bit".$this->eol;	// TODO Use base64
			$out .= $this->eol.$strContent.$this->eol;

			if (!$this->atleastoneimage && $strContentAltText && getDolGlobalString('MAIN_MAIL_USE_MULTI_PART')) {    // Add plain text message part after html part
				$out .= "--".$this->alternative_boundary."--".$this->eol;
			}
		} else {
			$out .= "Content-Type: text/plain; charset=".$conf->file->character_set_client.$this->eol;
			//$out.= "Content-Transfer-Encoding: 7bit".$this->eol;
			$out .= $this->eol.$strContent.$this->eol;
		}

		$out .= $this->eol;

		// Encode images
		if ($this->atleastoneimage) {
			$out .= $this->write_images($this->images_encoded);
			// always end related and end alternative after inline images
			$out .= "--".$this->related_boundary."--".$this->eol;
			$out .= $this->eol."--".$this->alternative_boundary."--".$this->eol;
			$out .= $this->eol;
		}

		return $out;
	}

	// phpcs:disable PEAR.NamingConventions.ValidFunctionName.ScopeNotCamelCaps
	/**
	 * Attach file to email (mode = 'mail')
	 *
<<<<<<< HEAD
	 * @param	array	$filename_list		Tableau
	 * @param	array	$mimetype_list		Tableau
	 * @param 	array	$mimefilename_list	Tableau
	 * @param	array	$cidlist			Array of CID if file must be completed with CID code
	 * @return	string|int						String with files encoded
=======
	 * @param	string[]	$filename_list		Tableau
	 * @param	string[]	$mimetype_list		Tableau
	 * @param 	string[]	$mimefilename_list	Tableau
	 * @param	?string[]	$cidlist			Array of CID if file must be completed with CID code
	 * @return	string|int<-1,-1>	 			String with files encoded or -1 when error
>>>>>>> cc80841a
	 */
	private function write_files($filename_list, $mimetype_list, $mimefilename_list, $cidlist)
	{
		// phpcs:enable
		$out = '';

		$filename_list_size = count($filename_list);
		for ($i = 0; $i < $filename_list_size; $i++) {
			if ($filename_list[$i]) {
				dol_syslog("CMailFile::write_files: i=$i ".$filename_list[$i]);
				$encoded = $this->_encode_file($filename_list[$i]);
				if ($encoded !== -1) {
					if ($mimefilename_list[$i]) {
						$filename_list[$i] = $mimefilename_list[$i];
					}
					if (!$mimetype_list[$i]) {
						$mimetype_list[$i] = "application/octet-stream";
					}

					$out .= "--".$this->mixed_boundary.$this->eol;
					$out .= "Content-Disposition: attachment; filename=\"".$filename_list[$i]."\"".$this->eol;
					$out .= "Content-Type: ".$mimetype_list[$i]."; name=\"".$filename_list[$i]."\"".$this->eol;
					$out .= "Content-Transfer-Encoding: base64".$this->eol;
					$out .= "Content-Description: ".$filename_list[$i].$this->eol;
					if (!empty($cidlist) && is_array($cidlist) && $cidlist[$i]) {
						$out .= "X-Attachment-Id: ".$cidlist[$i].$this->eol;
						$out .= "Content-ID: <".$cidlist[$i].'>'.$this->eol;
					}
					$out .= $this->eol;
					$out .= $encoded;
					$out .= $this->eol;
					//$out.= $this->eol;
				} else {
					return $encoded;
				}
			}
		}

		return $out;
	}


	// phpcs:disable PEAR.NamingConventions.ValidFunctionName.ScopeNotCamelCaps
	/**
	 * Attach an image to email (mode = 'mail')
	 *
	 * @param	array<array{name:string,fullpath:string,content_type:string,cid:string,image_encoded:string}>	$images_list	Array of array image
	 * @return	string					Chaine images encodees
	 */
	public function write_images($images_list)
	{
		// phpcs:enable
		$out = '';

		if (is_array($images_list)) {
			foreach ($images_list as $img) {
				dol_syslog("CMailFile::write_images: ".$img["name"]);

				$out .= "--".$this->related_boundary.$this->eol; // always related for an inline image
				$out .= "Content-Type: ".$img["content_type"]."; name=\"".$img["name"]."\"".$this->eol;
				$out .= "Content-Transfer-Encoding: base64".$this->eol;
				$out .= "Content-Disposition: inline; filename=\"".$img["name"]."\"".$this->eol;
				$out .= "Content-ID: <".$img["cid"].">".$this->eol;
				$out .= $this->eol;
				$out .= $img["image_encoded"];
				$out .= $this->eol;
			}
		}

		return $out;
	}


	// phpcs:disable PEAR.NamingConventions.ValidFunctionName.ScopeNotCamelCaps
	/**
	 * Try to create a socket connection
	 *
	 * @param 	string		$host		Add ssl:// for SSL/TLS.
	 * @param 	int			$port		Example: 25, 465
	 * @return	int						Socket id if ok, 0 if KO
	 */
	public function check_server_port($host, $port)
	{
		// phpcs:enable
		global $conf;

		$_retVal = 0;
		$timeout = 5; // Timeout in seconds

		if (function_exists('fsockopen')) {
			$keyforsmtpserver = 'MAIN_MAIL_SMTP_SERVER';
			$keyforsmtpport  = 'MAIN_MAIL_SMTP_PORT';
			$keyforsmtpid    = 'MAIN_MAIL_SMTPS_ID';
			$keyforsmtppw    = 'MAIN_MAIL_SMTPS_PW';
			$keyforsmtpauthtype = 'MAIN_MAIL_SMTPS_AUTH_TYPE';
			$keyforsmtpoauthservice = 'MAIN_MAIL_SMTPS_OAUTH_SERVICE';
			$keyfortls       = 'MAIN_MAIL_EMAIL_TLS';
			$keyforstarttls  = 'MAIN_MAIL_EMAIL_STARTTLS';
			$keyforsslseflsigned = 'MAIN_MAIL_EMAIL_SMTP_ALLOW_SELF_SIGNED';

			if (!empty($this->sendcontext)) {
				$smtpContextKey = strtoupper($this->sendcontext);
				$smtpContextSendMode = getDolGlobalString('MAIN_MAIL_SENDMODE_'.$smtpContextKey);
				if (!empty($smtpContextSendMode) && $smtpContextSendMode != 'default') {
					$keyforsmtpserver = 'MAIN_MAIL_SMTP_SERVER_'.$smtpContextKey;
					$keyforsmtpport   = 'MAIN_MAIL_SMTP_PORT_'.$smtpContextKey;
					$keyforsmtpid     = 'MAIN_MAIL_SMTPS_ID_'.$smtpContextKey;
					$keyforsmtppw     = 'MAIN_MAIL_SMTPS_PW_'.$smtpContextKey;
					$keyforsmtpauthtype = 'MAIN_MAIL_SMTPS_AUTH_TYPE_'.$smtpContextKey;
					$keyforsmtpoauthservice = 'MAIN_MAIL_SMTPS_OAUTH_SERVICE_'.$smtpContextKey;
					$keyfortls        = 'MAIN_MAIL_EMAIL_TLS_'.$smtpContextKey;
					$keyforstarttls   = 'MAIN_MAIL_EMAIL_STARTTLS_'.$smtpContextKey;
					$keyforsslseflsigned = 'MAIN_MAIL_EMAIL_SMTP_ALLOW_SELF_SIGNED_'.$smtpContextKey;
				}
			}

			// If we use SSL/TLS
			if (getDolGlobalString($keyfortls) && function_exists('openssl_open')) {
				$host = 'ssl://'.$host;
			}
			// tls smtp start with no encryption
			//if (!empty($conf->global->MAIN_MAIL_EMAIL_STARTTLS) && function_exists('openssl_open')) $host='tls://'.$host;

			dol_syslog("Try socket connection to host=".$host." port=".$port." timeout=".$timeout);
			//See if we can connect to the SMTP server
			$errno = 0;
			$errstr = '';
			if ($socket = @fsockopen(
				$host, // Host to test, IP or domain. Add ssl:// for SSL/TLS.
				$port, // which Port number to use
				$errno, // actual system level error
				$errstr, // and any text that goes with the error
				$timeout     // timeout for reading/writing data over the socket
			)) {
				// Windows still does not have support for this timeout function
				if (function_exists('stream_set_timeout')) {
					stream_set_timeout($socket, $timeout, 0);
				}

				dol_syslog("Now we wait for answer 220");

				// Check response from Server
				if ($_retVal = $this->server_parse($socket, "220")) {
					$_retVal = $socket;
				}
			} else {
				$this->error = utf8_check('Error '.$errno.' - '.$errstr) ? 'Error '.$errno.' - '.$errstr : mb_convert_encoding('Error '.$errno.' - '.$errstr, 'UTF-8', 'ISO-8859-1');
			}
		}
		return $_retVal;
	}

	// phpcs:disable PEAR.NamingConventions.ValidFunctionName.ScopeNotCamelCaps
	/**
	 * This function has been modified as provided by SirSir to allow multiline responses when
	 * using SMTP Extensions.
	 *
	 * @param	resource	$socket			Socket
	 * @param   string	    $response		Response string
	 * @return  boolean		      			true if success
	 */
	public function server_parse($socket, $response)
	{
		// phpcs:enable
		$_retVal = true; // Indicates if Object was created or not
		$server_response = '';

		while (substr($server_response, 3, 1) != ' ') {
			if (!($server_response = fgets($socket, 256))) {
				$this->error = "Couldn't get mail server response codes";
				return false;
			}
		}

		if (!(substr($server_response, 0, 3) == $response)) {
			$this->error = "Ran into problems sending Mail.\r\nResponse: $server_response";
			$_retVal = false;
		}

		return $_retVal;
	}

	/**
	 * Search images into html message and init array this->images_encoded if found
	 *
	 * @param	string	$images_dir		Path to store physical images files. For example $dolibarr_main_data_root.'/medias'
	 * @return	int 		        	>0 if OK, <0 if KO
	 */
	private function findHtmlImages($images_dir)
	{
		// Build the array of image extensions
		$extensions = array_keys($this->image_types);

		// We search (into mail body this->html), if we find some strings like "... file=xxx.img"
		// For example when:
		// <img alt="" src="/viewimage.php?modulepart=medias&amp;entity=1&amp;file=image/picture.jpg" style="height:356px; width:1040px" />
		$matches = array();
		preg_match_all('/(?:"|\')([^"\']+\.('.implode('|', $extensions).'))(?:"|\')/Ui', $this->html, $matches); // If "xxx.ext" or 'xxx.ext' found

		if (!empty($matches) && !empty($matches[1])) {
			$i = 0;
			// We are interested in $matches[1] only (the second set of parenthesis into regex)
			foreach ($matches[1] as $full) {
				$regs = array();
				if (preg_match('/file=([A-Za-z0-9_\-\/]+[\.]?[A-Za-z0-9]+)?$/i', $full, $regs)) {   // If xxx is 'file=aaa'
					$img = $regs[1];

					if (file_exists($images_dir.'/'.$img)) {
						// Image path in src
						$src = preg_quote($full, '/');
						// Image full path
						$this->html_images[$i]["fullpath"] = $images_dir.'/'.$img;
						// Image name
						$this->html_images[$i]["name"] = $img;
						// Content type
						$regext = array();
						if (preg_match('/^.+\.(\w{3,4})$/', $img, $regext)) {
							$ext = strtolower($regext[1]);
							$this->html_images[$i]["content_type"] = $this->image_types[$ext];
						}
						// cid
						$this->html_images[$i]["cid"] = dol_hash($this->html_images[$i]["fullpath"], 'md5'); // Force md5 hash (does not contain special chars)
						// type
						$this->html_images[$i]["type"] = 'cidfromurl';

						$this->html = preg_replace("/src=\"$src\"|src='$src'/i", "src=\"cid:".$this->html_images[$i]["cid"]."\"", $this->html);
					}
					$i++;
				}
			}

			if (!empty($this->html_images)) {
				$inline = array();

				$i = 0;

				foreach ($this->html_images as $img) {
					$fullpath = $images_dir.'/'.$img["name"];

					// If duplicate images are embedded, they may show up as attachments, so remove them.
					if (!in_array($fullpath, $inline)) {
						// Read image file
						if ($image = file_get_contents($fullpath)) {
							// On garde que le nom de l'image
							$regs = array();
							preg_match('/([A-Za-z0-9_-]+[\.]?[A-Za-z0-9]+)?$/i', $img["name"], $regs);
							$imgName = $regs[1];
							$this->images_encoded[$i]['name'] = $imgName;
							$this->images_encoded[$i]['fullpath'] = $fullpath;
							$this->images_encoded[$i]['content_type'] = $img["content_type"];
							$this->images_encoded[$i]['cid'] = $img["cid"];
							// Encodage de l'image
							$this->images_encoded[$i]["image_encoded"] = chunk_split(base64_encode($image), 68, $this->eol);
							$inline[] = $fullpath;
						}
					}
					$i++;
				}
			} else {
				return -1;
			}

			return 1;
		} else {
			return 0;
		}
	}

	/**
	 * Seearch images with data:image format into html message.
	 * If we find some, we create it on disk.
	 *
	 * @param	string	$images_dir		Location of where to store physically images files. For example $dolibarr_main_data_root.'/medias'
	 * @return	int 		        	>0 if OK, <0 if KO
	 */
	private function findHtmlImagesIsSrcData($images_dir)
	{
		global $conf;

		require_once DOL_DOCUMENT_ROOT.'/core/lib/files.lib.php';

		// Build the array of image extensions
		$extensions = array_keys($this->image_types);

		if (empty($images_dir)) {
			//$images_dir = $conf->admin->dir_output.'/temp/'.uniqid('cmailfile');
			$images_dir = $conf->admin->dir_output.'/temp/cmailfile';
		}

		if ($images_dir && !dol_is_dir($images_dir)) {
			dol_mkdir($images_dir, DOL_DATA_ROOT);
		}

		// Uncomment this for debug
		/*
		global $dolibarr_main_data_root;
		$outputfile = $dolibarr_main_data_root."/dolibarr_mail.log";
		$fp = fopen($outputfile, "w+");
		fwrite($fp, $this->html);
		fclose($fp);
		*/

		// We search (into mail body this->html), if we find some strings like "... file=xxx.img"
		// For example when:
		// <img alt="" src="/src="data:image....;base64,...." />
		$matches = array();
		preg_match_all('/src="data:image\/('.implode('|', $extensions).');base64,([^"]+)"/Ui', $this->html, $matches); // If "xxx.ext" or 'xxx.ext' found

		if (!empty($matches) && !empty($matches[1])) {
			if (empty($images_dir)) {
				// No temp directory provided, so we are not able to support conversion of data:image into physical images.
				$this->errors[] = 'NoTempDirProvidedInCMailConstructorSoCantConvertDataImgOnDisk';
				return -1;
			}

			$i = count($this->html_images);
			foreach ($matches[1] as $key => $ext) {
				// We save the image to send in disk
				$filecontent = $matches[2][$key];

				$cid = 'cid000'.dol_hash($filecontent, 'md5');		// The id must not change if image is same

				$destfiletmp = $images_dir.'/'.$cid.'.'.$ext;

				if (!dol_is_file($destfiletmp)) {	// If file does not exist yet (this is the case for the first email sent with a data:image inside)
					dol_syslog("write the cid file ".$destfiletmp);
					$fhandle = @fopen($destfiletmp, 'w');
					if ($fhandle) {
						$nbofbyteswrote = fwrite($fhandle, base64_decode($filecontent));
						fclose($fhandle);
						dolChmod($destfiletmp);
					} else {
						$this->errors[] = "Failed to open file '".$destfiletmp."' for write";
						return -2;
					}
				}

				if (file_exists($destfiletmp)) {
					// Image full path
					$this->html_images[$i]["fullpath"] = $destfiletmp;
					// Image name
					$this->html_images[$i]["name"] = basename($destfiletmp);
					// Content type
					$this->html_images[$i]["content_type"] = $this->image_types[strtolower($ext)];
					// cid
					$this->html_images[$i]["cid"] = $cid;
					// type
					$this->html_images[$i]["type"] = 'cidfromdata';

					$this->html = str_replace('src="data:image/'.$ext.';base64,'.$filecontent.'"', 'src="cid:'.$this->html_images[$i]["cid"].'"', $this->html);
				}
				$i++;
			}

			return 1;
		} else {
			return 0;
		}
	}

	/**
	 * Return a formatted address string for SMTP protocol
	 *
	 * @param	string		$address		     Example: 'John Doe <john@doe.com>, Alan Smith <alan@smith.com>' or 'john@doe.com, alan@smith.com'
	 * @param	int			$format			     0=auto, 1=emails with <>, 2=emails without <>, 3=auto + label between ", 4 label or email, 5 mailto link
	 * @param	int			$encode			     0=No encode name, 1=Encode name to RFC2822
	 * @param   int         $maxnumberofemail    0=No limit. Otherwise, maximum number of emails returned ($address may contains several email separated with ','). Add '...' if there is more.
	 * @return	string						     If format 0: '<john@doe.com>' or 'John Doe <john@doe.com>' or '=?UTF-8?B?Sm9obiBEb2U=?= <john@doe.com>'
	 * 										     If format 1: '<john@doe.com>'
	 *										     If format 2: 'john@doe.com'
	 *										     If format 3: '<john@doe.com>' or '"John Doe" <john@doe.com>' or '"=?UTF-8?B?Sm9obiBEb2U=?=" <john@doe.com>'
	 *                                           If format 4: 'John Doe' or 'john@doe.com' if no label exists
	 *                                           If format 5: <a href="mailto:john@doe.com">John Doe</a> or <a href="mailto:john@doe.com">john@doe.com</a> if no label exists
	 * @see getArrayAddress()
	 */
	public static function getValidAddress($address, $format, $encode = 0, $maxnumberofemail = 0)
	{
		global $conf;

		$ret = '';

		$arrayaddress = (!empty($address) ? explode(',', $address) : array());

		// Boucle sur chaque composant de l'address
		$i = 0;
		foreach ($arrayaddress as $val) {
			$regs = array();
			if (preg_match('/^(.*)<(.*)>$/i', trim($val), $regs)) {
				$name  = trim($regs[1]);
				$email = trim($regs[2]);
			} else {
				$name  = '';
				$email = trim($val);
			}

			if ($email) {
				$i++;

				$newemail = '';
				if ($format == 5) {
					$newemail = $name ? $name : $email;
					$newemail = '<a href="mailto:'.$email.'">'.$newemail.'</a>';
				}
				if ($format == 4) {
					$newemail = $name ? $name : $email;
				}
				if ($format == 2) {
					$newemail = $email;
				}
				if ($format == 1 || $format == 3) {
					$newemail = '<'.$email.'>';
				}
				if ($format == 0 || $format == 3) {
					if (getDolGlobalString('MAIN_MAIL_NO_FULL_EMAIL')) {
						$newemail = '<'.$email.'>';
					} elseif (!$name) {
						$newemail = '<'.$email.'>';
					} else {
						$newemail = ($format == 3 ? '"' : '').($encode ? self::encodetorfc2822($name) : $name).($format == 3 ? '"' : '').' <'.$email.'>';
					}
				}

				$ret = ($ret ? $ret.',' : '').$newemail;

				// Stop if we have too much records
				if ($maxnumberofemail && $i >= $maxnumberofemail) {
					if (count($arrayaddress) > $maxnumberofemail) {
						$ret .= '...';
					}
					break;
				}
			}
		}

		return $ret;
	}

	/**
	 * Return a formatted array of address string for SMTP protocol
	 *
<<<<<<< HEAD
	 * @param   string      $address        Example: 'John Doe <john@doe.com>, Alan Smith <alan@smith.com>' or 'john@doe.com, alan@smith.com'
	 * @return  array                       array(email => name)
=======
	 * @param   string	$address		Example: 'John Doe <john@doe.com>, Alan Smith <alan@smith.com>' or 'john@doe.com, alan@smith.com'
	 * @return  array<string,?string>		array(email => name)
>>>>>>> cc80841a
	 * @see getValidAddress()
	 */
	public static function getArrayAddress($address)
	{
		$ret = array();

		$arrayaddress = explode(',', $address);

		// Boucle sur chaque composant de l'address
		foreach ($arrayaddress as $val) {
			$regs = array();
			if (preg_match('/^(.*)<(.*)>$/i', trim($val), $regs)) {
				$name  = trim($regs[1]);
				$email = trim($regs[2]);
			} else {
				$name  = null;
				$email = trim($val);
			}

			$ret[$email] = getDolGlobalString('MAIN_MAIL_NO_FULL_EMAIL') ? null : $name;
		}

		return $ret;
	}
}<|MERGE_RESOLUTION|>--- conflicted
+++ resolved
@@ -34,10 +34,6 @@
 use OAuth\Common\Storage\DoliStorage;
 use OAuth\Common\Consumer\Credentials;
 
-<<<<<<< HEAD
-
-=======
->>>>>>> cc80841a
 /**
  *	Class to send emails (with attachments or not)
  *  Usage: $mailfile = new CMailFile($subject,$sendto,$replyto,$message,$filepath,$mimetype,$filename,$cc,$ccc,$deliveryreceipt,$msgishtml,$errors_to,$css,$trackid,$moreinheader,$sendcontext,$replyto);
@@ -59,11 +55,6 @@
 	 * @var string Subject of email
 	 */
 	public $subject;
-<<<<<<< HEAD
-	public $addr_from; // From:		Label and EMail of sender (must include '<>'). For example '<myemail@example.com>' or 'John Doe <myemail@example.com>' or '<myemail+trackingid@example.com>'). Note that with gmail smtps, value here is forced by google to account (but not the reply-to).
-	// Sender:      Who send the email ("Sender" has sent emails on behalf of "From").
-	//              Use it when the "From" is an email of a domain that is a SPF protected domain, and the sending smtp server is not this domain. In such case, add Sender field with an email of the protected domain.
-=======
 	/** @var string  From: Label and EMail of sender (must include '<>'). For example '<myemail@example.com>' or 'John Doe <myemail@example.com>' or '<myemail+trackingid@example.com>'). Note that with gmail smtps, value here is forced by google to account (but not the reply-to). */
 	/**
 	 *  @var string Sender email
@@ -72,7 +63,6 @@
 	 */
 	public $addr_from;
 
->>>>>>> cc80841a
 	// Return-Path: Email where to send bounds.
 
 	/** @var string   Reply-To:	Email where to send replies from mailer software (mailer use From if reply-to not defined, Gmail use gmail account if reply-to not defined) */
@@ -117,27 +107,6 @@
 	 */
 	public $errors = array();
 
-<<<<<<< HEAD
-
-	/**
-	 * @var SMTPS (if this method is used)
-	 */
-	public $smtps;
-	/**
-	 * @var Swift_Mailer (if the method is used)
-	 */
-	public $mailer;
-
-	/**
-	 * @var Swift_SmtpTransport
-	 */
-	public $transport;
-	/**
-	 * @var Swift_Plugins_Loggers_ArrayLogger
-	 */
-	public $logger;
-=======
->>>>>>> cc80841a
 
 	/**
 	 * @var SMTPS (if this method is used)
@@ -181,19 +150,14 @@
 	 */
 	public $references;
 
-<<<<<<< HEAD
+	/**
+	 * @var string Headers
+	 */
 	public $headers;
 
-=======
-	/**
-	 * @var string Headers
-	 */
-	public $headers;
-
 	/**
 	 * @var string Message
 	 */
->>>>>>> cc80841a
 	public $message;
 
 	/**
@@ -209,23 +173,15 @@
 	 */
 	public $mimefilename_list = array();
 	/**
-<<<<<<< HEAD
-	 * @var array filenames cid
-=======
 	 * @var ?string[] filenames cid
->>>>>>> cc80841a
 	 */
 	public $cid_list = array();
 
 	/** @var string HTML content */
 	public $html;
-<<<<<<< HEAD
-	public $msgishtml;
-=======
 	/** @var int<0,1> */
 	public $msgishtml;
 	/** @var string */
->>>>>>> cc80841a
 	public $image_boundary;
 	/** @var int<0,1> */
 	public $atleastoneimage = 0; // at least one image file with file=xxx.ext into content (TODO Debug this. How can this case be tested. Remove if not used).
@@ -252,15 +208,9 @@
 	 *	@param 	string	$to                  Recipients emails (RFC 2822: "Name firstname <email>[, ...]" or "email[, ...]" or "<email>[, ...]"). Note: the keyword '__SUPERVISOREMAIL__' is not allowed here and must be replaced by caller.
 	 *	@param 	string	$from                Sender email      (RFC 2822: "Name firstname <email>[, ...]" or "email[, ...]" or "<email>[, ...]")
 	 *	@param 	string	$msg                 Message
-<<<<<<< HEAD
-	 *	@param 	array	$filename_list       List of files to attach (full path of filename on file system)
-	 *	@param 	array	$mimetype_list       List of MIME type of attached files
-	 *	@param 	array	$mimefilename_list   List of attached file name in message
-=======
 	 *	@param 	?string[]	$filename_list       List of files to attach (full path of filename on file system)
 	 *	@param 	?string[]	$mimetype_list       List of MIME type of attached files
 	 *	@param 	?string[]	$mimefilename_list   List of attached file name in message
->>>>>>> cc80841a
 	 *	@param 	string	$addr_cc             Email cc (Example: 'abc@def.com, ghk@lmn.com')
 	 *	@param 	string	$addr_bcc            Email bcc (Note: This is autocompleted with MAIN_MAIL_AUTOCOPY_TO if defined)
 	 *	@param 	int<0,1>	$deliveryreceipt     Ask a delivery receipt
@@ -330,17 +280,10 @@
 		$this->mixed_boundary = "multipart_x.".time().".x_boundary";
 
 		// On defini related_boundary
-<<<<<<< HEAD
-		$this->related_boundary = 'mul_'.dol_hash(uniqid("dolibarr2"), 3); // Force md5 hash (does not contain special chars)
-
-		// On defini alternative_boundary
-		$this->alternative_boundary = 'mul_'.dol_hash(uniqid("dolibarr3"), 3); // Force md5 hash (does not contain special chars)
-=======
 		$this->related_boundary = 'mul_'.dol_hash(uniqid("dolibarr2"), '3'); // Force md5 hash (does not contain special chars)
 
 		// On defini alternative_boundary
 		$this->alternative_boundary = 'mul_'.dol_hash(uniqid("dolibarr3"), '3'); // Force md5 hash (does not contain special chars)
->>>>>>> cc80841a
 
 		if (empty($subject)) {
 			dol_syslog("CMailFile::CMailfile: Try to send an email with empty subject");
@@ -393,7 +336,6 @@
 					$this->error = 'ErrorInAddAttachmentsImageBaseOnMedia';
 					return;
 				}
-<<<<<<< HEAD
 			}
 
 			if (getDolGlobalString('MAIN_MAIL_ADD_INLINE_IMAGES_IF_DATA')) {
@@ -408,22 +350,6 @@
 				$findimg += $resultImageData;
 			}
 
-=======
-			}
-
-			if (getDolGlobalString('MAIN_MAIL_ADD_INLINE_IMAGES_IF_DATA')) {
-				// Search into the body for <img src="data:image/ext;base64,..." to replace them with an embedded file
-				// This convert an embedded file with src="data:image... into a cid link + attached file
-				$resultImageData = $this->findHtmlImagesIsSrcData($upload_dir_tmp);
-				if ($resultImageData < 0) {
-					dol_syslog("CMailFile::CMailfile: Error on findHtmlImagesInSrcData code=".$resultImageData." upload_dir_tmp=".$upload_dir_tmp);
-					$this->error = 'ErrorInAddAttachmentsImageBaseIsSrcData';
-					return;
-				}
-				$findimg += $resultImageData;
-			}
-
->>>>>>> cc80841a
 			// Set atleastoneimage if there is at least one embedded file (into ->html_images)
 			if ($findimg > 0) {
 				foreach ($this->html_images as $i => $val) {
@@ -456,7 +382,6 @@
 				if ($filename_list[$i]) {
 					$this->atleastonefile = 1;
 					dol_syslog("CMailFile::CMailfile: filename_list[$i]=".$filename_list[$i].", mimetype_list[$i]=".$mimetype_list[$i]." mimefilename_list[$i]=".$mimefilename_list[$i]." cid_list[$i]=".(empty($cid_list[$i]) ? '' : $cid_list[$i]), LOG_DEBUG);
-<<<<<<< HEAD
 				}
 			}
 		}
@@ -514,8 +439,6 @@
 				if (in_array($cc[0], $listofemailstonotsendto)) {
 					unset($tabcc[$key]);
 					$replacecc = true;
-=======
->>>>>>> cc80841a
 				}
 			}
 			if ($replacecc && getDolGlobalString('MAIN_MAIL_FORCE_NOT_SENDING_TO_REPLACE')) {
@@ -539,85 +462,6 @@
 			$addr_bcc = implode(',', $tabbcc);
 		}
 
-<<<<<<< HEAD
-=======
-		// Add auto copy to if not already in $to (Note: Adding bcc for specific modules are also done from pages)
-		// For example MAIN_MAIL_AUTOCOPY_TO can be 'email@example.com, __USER_EMAIL__, ...'
-		if (getDolGlobalString('MAIN_MAIL_AUTOCOPY_TO')) {
-			$listofemailstoadd = explode(',', getDolGlobalString('MAIN_MAIL_AUTOCOPY_TO'));
-			foreach ($listofemailstoadd as $key => $val) {
-				$emailtoadd = $listofemailstoadd[$key];
-				if (trim($emailtoadd) == '__USER_EMAIL__') {
-					if (!empty($user) && !empty($user->email)) {
-						$emailtoadd = $user->email;
-					} else {
-						$emailtoadd = '';
-					}
-				}
-				if ($emailtoadd && preg_match('/'.preg_quote($emailtoadd, '/').'/i', $to)) {
-					$emailtoadd = '';	// Email already in the "To"
-				}
-				if ($emailtoadd) {
-					$listofemailstoadd[$key] = $emailtoadd;
-				} else {
-					unset($listofemailstoadd[$key]);
-				}
-			}
-			if (!empty($listofemailstoadd)) {
-				$addr_bcc .= ($addr_bcc ? ', ' : '').implode(', ', $listofemailstoadd);
-			}
-		}
-
-		// Verify if $to, $addr_cc and addr_bcc have unwanted addresses
-		if (getDolGlobalString('MAIN_MAIL_FORCE_NOT_SENDING_TO')) {
-			//Verify for $to
-			$replaceto = false;
-			$tabto = explode(",", $to);
-			$listofemailstonotsendto = explode(',', getDolGlobalString('MAIN_MAIL_FORCE_NOT_SENDING_TO'));
-			foreach ($tabto as $key => $addrto) {
-				$addrto = array_keys($this->getArrayAddress($addrto));
-				if (in_array($addrto[0], $listofemailstonotsendto)) {
-					unset($tabto[$key]);
-					$replaceto = true;
-				}
-			}
-			if ($replaceto && getDolGlobalString('MAIN_MAIL_FORCE_NOT_SENDING_TO_REPLACE')) {
-				$tabto[] = getDolGlobalString('MAIN_MAIL_FORCE_NOT_SENDING_TO_REPLACE');
-			}
-			$to = implode(',', $tabto);
-
-			//Verify for $addr_cc
-			$replacecc = false;
-			$tabcc = explode(',', $addr_cc);
-			foreach ($tabcc as $key => $cc) {
-				$cc = array_keys($this->getArrayAddress($cc));
-				if (in_array($cc[0], $listofemailstonotsendto)) {
-					unset($tabcc[$key]);
-					$replacecc = true;
-				}
-			}
-			if ($replacecc && getDolGlobalString('MAIN_MAIL_FORCE_NOT_SENDING_TO_REPLACE')) {
-				$tabcc[] = getDolGlobalString('MAIN_MAIL_FORCE_NOT_SENDING_TO_REPLACE');
-			}
-			$addr_cc = implode(',', $tabcc);
-
-			//Verify for $addr_bcc
-			$replacebcc = false;
-			$tabbcc = explode(',', $addr_bcc);
-			foreach ($tabbcc as $key => $bcc) {
-				$bcc = array_keys($this->getArrayAddress($bcc));
-				if (in_array($bcc[0], $listofemailstonotsendto)) {
-					unset($tabbcc[$key]);
-					$replacebcc = true;
-				}
-			}
-			if ($replacebcc && getDolGlobalString('MAIN_MAIL_FORCE_NOT_SENDING_TO_REPLACE')) {
-				$tabbcc[] = getDolGlobalString('MAIN_MAIL_FORCE_NOT_SENDING_TO_REPLACE');
-			}
-			$addr_bcc = implode(',', $tabbcc);
-		}
-
->>>>>>> cc80841a
 		// We always use a replyto
 		if (empty($replyto)) {
 			$replyto = dol_sanitizeEmail($from);
@@ -809,13 +653,9 @@
 			$this->msgid = time().'.swiftmailer-dolibarr-'.$this->trackid.'@'.$host;
 			$headerID = $this->msgid;
 			$msgid = $headers->get('Message-ID');
-<<<<<<< HEAD
-			$msgid->setId($headerID);
-=======
 			if ($msgid instanceof Swift_Mime_Headers_IdentificationHeader) {
 				$msgid->setId($headerID);
 			}
->>>>>>> cc80841a
 
 			// Add 'In-Reply-To:' header
 			if (!empty($this->in_reply_to)) {
@@ -885,11 +725,7 @@
 
 			if (!empty($this->errors_to)) {
 				try {
-<<<<<<< HEAD
-					$headers->addTextHeader('Errors-To', $this->getArrayAddress($this->errors_to));
-=======
 					$headers->addMailboxHeader('Errors-To', $this->getArrayAddress($this->errors_to));
->>>>>>> cc80841a
 				} catch (Exception $e) {
 					$this->errors[] = $e->getMessage();
 				}
@@ -1253,19 +1089,11 @@
 
 				$loginid = '';
 				$loginpass = '';
-<<<<<<< HEAD
-				if (!empty($conf->global->$keyforsmtpid)) {
-					$loginid = getDolGlobalString($keyforsmtpid);
-					$this->smtps->setID($loginid);
-				}
-				if (!empty($conf->global->$keyforsmtppw)) {
-=======
 				if (getDolGlobalString($keyforsmtpid)) {
 					$loginid = getDolGlobalString($keyforsmtpid);
 					$this->smtps->setID($loginid);
 				}
 				if (getDolGlobalString($keyforsmtppw)) {
->>>>>>> cc80841a
 					$loginpass = getDolGlobalString($keyforsmtppw);
 					$this->smtps->setPW($loginpass);
 				}
@@ -1306,23 +1134,12 @@
 							$credentials = new Credentials(
 								getDolGlobalString('OAUTH_'.getDolGlobalString($keyforsmtpoauthservice).'_ID'),
 								getDolGlobalString('OAUTH_'.getDolGlobalString($keyforsmtpoauthservice).'_SECRET'),
-<<<<<<< HEAD
-								getDolGlobalString('OAUTH_'.getDolGlobalString($keyforsmtpoauthservice).'_URLAUTHORIZE')
-=======
 								getDolGlobalString('OAUTH_'.getDolGlobalString($keyforsmtpoauthservice).'_URLCALLBACK')
->>>>>>> cc80841a
 							);
 							$serviceFactory = new \OAuth\ServiceFactory();
 							$oauthname = explode('-', $OAUTH_SERVICENAME);
 							// ex service is Google-Emails we need only the first part Google
 							$apiService = $serviceFactory->createService($oauthname[0], $credentials, $storage, array());
-<<<<<<< HEAD
-							// We have to save the token because Google give it only once
-							$refreshtoken = $tokenobj->getRefreshToken();
-							$tokenobj = $apiService->refreshAccessToken($tokenobj);
-							$tokenobj->setRefreshToken($refreshtoken);
-							$storage->storeAccessToken($OAUTH_SERVICENAME, $tokenobj);
-=======
 
 							// We have to save the refresh token because Google give it only once
 							$refreshtoken = $tokenobj->getRefreshToken();
@@ -1333,7 +1150,6 @@
 								$tokenobj->setRefreshToken($refreshtoken);	// Restore the refresh token
 								$storage->storeAccessToken($OAUTH_SERVICENAME, $tokenobj);
 							}
->>>>>>> cc80841a
 
 							$tokenobj = $storage->retrieveAccessToken($OAUTH_SERVICENAME);
 						}
@@ -1436,20 +1252,12 @@
 					$secure = 'tls';
 				}
 
-<<<<<<< HEAD
-				$this->transport = new Swift_SmtpTransport($server, getDolGlobalString($keyforsmtpport), $secure);
-=======
 				$this->transport = new Swift_SmtpTransport($server, getDolGlobalInt($keyforsmtpport), $secure);
->>>>>>> cc80841a
 
 				if (getDolGlobalString($keyforsmtpid)) {
 					$this->transport->setUsername($conf->global->$keyforsmtpid);
 				}
-<<<<<<< HEAD
-				if (!empty($conf->global->$keyforsmtppw) && getDolGlobalString($keyforsmtpauthtype) != "XOAUTH2") {
-=======
 				if (getDolGlobalString($keyforsmtppw) && getDolGlobalString($keyforsmtpauthtype) != "XOAUTH2") {
->>>>>>> cc80841a
 					$this->transport->setPassword($conf->global->$keyforsmtppw);
 				}
 				if (getDolGlobalString($keyforsmtpauthtype) === "XOAUTH2") {
@@ -1490,25 +1298,12 @@
 							$credentials = new Credentials(
 								getDolGlobalString('OAUTH_'.getDolGlobalString($keyforsmtpoauthservice).'_ID'),
 								getDolGlobalString('OAUTH_'.getDolGlobalString($keyforsmtpoauthservice).'_SECRET'),
-<<<<<<< HEAD
-								getDolGlobalString('OAUTH_'.getDolGlobalString($keyforsmtpoauthservice).'_URLAUTHORIZE')
-=======
 								getDolGlobalString('OAUTH_'.getDolGlobalString($keyforsmtpoauthservice).'_URLCALLBACK')
->>>>>>> cc80841a
 							);
 							$serviceFactory = new \OAuth\ServiceFactory();
 							$oauthname = explode('-', $OAUTH_SERVICENAME);
 							// ex service is Google-Emails we need only the first part Google
 							$apiService = $serviceFactory->createService($oauthname[0], $credentials, $storage, array());
-<<<<<<< HEAD
-							// We have to save the token because Google give it only once
-							$refreshtoken = $tokenobj->getRefreshToken();
-							$tokenobj = $apiService->refreshAccessToken($tokenobj);
-							$tokenobj->setRefreshToken($refreshtoken);
-							$storage->storeAccessToken($OAUTH_SERVICENAME, $tokenobj);
-
-							$tokenobj = $storage->retrieveAccessToken($OAUTH_SERVICENAME);
-=======
 							$refreshtoken = $tokenobj->getRefreshToken();
 
 							if ($apiService instanceof OAuth\OAuth2\Service\AbstractService || $apiService instanceof OAuth\OAuth1\Service\AbstractService) {
@@ -1520,7 +1315,6 @@
 
 								$tokenobj = $storage->retrieveAccessToken($OAUTH_SERVICENAME);
 							}
->>>>>>> cc80841a
 						}
 
 						if (is_object($tokenobj)) {
@@ -1601,19 +1395,13 @@
 			}
 
 			// Now we delete image files that were created dynamically to manage data inline files
-<<<<<<< HEAD
-=======
 			/* Note: dol_delete call was disabled, so code commented to not trigger empty if body
->>>>>>> cc80841a
 			foreach ($this->html_images as $val) {
 				if (!empty($val['type']) && $val['type'] == 'cidfromdata') {
 					//dol_delete($val['fullpath']);
 				}
 			}
-<<<<<<< HEAD
-=======
 			*/
->>>>>>> cc80841a
 
 			$parameters = array('sent' => $res);
 			$action = '';
@@ -1650,11 +1438,7 @@
 	 * Read a file on disk and return encoded content for emails (mode = 'mail')
 	 *
 	 * @param	string	$sourcefile		Path to file to encode
-<<<<<<< HEAD
-	 * @return 	int|string			    Return integer <0 if KO, encoded string if OK
-=======
 	 * @return 	int<-1,-1>|string		Return integer <0 if KO, encoded string if OK
->>>>>>> cc80841a
 	 */
 	private function _encode_file($sourcefile)
 	{
@@ -1704,19 +1488,10 @@
 			fclose($fp);
 			dolChmod($outputfile);
 
-<<<<<<< HEAD
-			// Move dolibarr_mail.log into a dolibarr_mail.YYYYMMDD.log
-			if (getDolGlobalString('MAIN_MAIL_DEBUG_LOG_WITH_DATE')) {
-				$destfile = $dolibarr_main_data_root."/dolibarr_mail.".dol_print_date(dol_now(), 'dayhourlog', 'gmt').".log";
-
-				require_once DOL_DOCUMENT_ROOT.'/core/lib/files.lib.php';
-				dol_move($outputfile, $destfile, 0, 1, 0, 0);
-=======
 			// Move dolibarr_mail.log into a dolibarr_mail.log.v123456789
 			if (getDolGlobalInt('MAIN_MAIL_DEBUG_LOG_WITH_DATE')) {
 				require_once DOL_DOCUMENT_ROOT.'/core/lib/files.lib.php';
 				archiveOrBackupFile($outputfile, getDolGlobalInt('MAIN_MAIL_DEBUG_LOG_WITH_DATE'));
->>>>>>> cc80841a
 			}
 		}
 	}
@@ -1750,7 +1525,6 @@
 					fclose($filefd);
 					dolChmod($srcfile);
 				}
-<<<<<<< HEAD
 			}
 
 			// Move dolibarr_mail.log into a dolibarr_mail.err or dolibarr_mail.date.err
@@ -1761,20 +1535,7 @@
 			}
 
 			require_once DOL_DOCUMENT_ROOT.'/core/lib/files.lib.php';
-			dol_move($srcfile, $destfile, 0, 1, 0, 0);
-=======
-			}
-
-			// Move dolibarr_mail.log into a dolibarr_mail.err or dolibarr_mail.date.err
-			if (getDolGlobalString('MAIN_MAIL_DEBUG_ERR_WITH_DATE')) {
-				$destfile = $dolibarr_main_data_root."/dolibarr_mail.".dol_print_date(dol_now(), 'dayhourlog', 'gmt').".err";
-			} else {
-				$destfile = $dolibarr_main_data_root."/dolibarr_mail.err";
-			}
-
-			require_once DOL_DOCUMENT_ROOT.'/core/lib/files.lib.php';
 			dol_move($srcfile, $destfile, '0', 1, 0, 0);
->>>>>>> cc80841a
 		}
 	}
 
@@ -2038,19 +1799,11 @@
 	/**
 	 * Attach file to email (mode = 'mail')
 	 *
-<<<<<<< HEAD
-	 * @param	array	$filename_list		Tableau
-	 * @param	array	$mimetype_list		Tableau
-	 * @param 	array	$mimefilename_list	Tableau
-	 * @param	array	$cidlist			Array of CID if file must be completed with CID code
-	 * @return	string|int						String with files encoded
-=======
 	 * @param	string[]	$filename_list		Tableau
 	 * @param	string[]	$mimetype_list		Tableau
 	 * @param 	string[]	$mimefilename_list	Tableau
 	 * @param	?string[]	$cidlist			Array of CID if file must be completed with CID code
 	 * @return	string|int<-1,-1>	 			String with files encoded or -1 when error
->>>>>>> cc80841a
 	 */
 	private function write_files($filename_list, $mimetype_list, $mimefilename_list, $cidlist)
 	{
@@ -2491,13 +2244,8 @@
 	/**
 	 * Return a formatted array of address string for SMTP protocol
 	 *
-<<<<<<< HEAD
-	 * @param   string      $address        Example: 'John Doe <john@doe.com>, Alan Smith <alan@smith.com>' or 'john@doe.com, alan@smith.com'
-	 * @return  array                       array(email => name)
-=======
 	 * @param   string	$address		Example: 'John Doe <john@doe.com>, Alan Smith <alan@smith.com>' or 'john@doe.com, alan@smith.com'
 	 * @return  array<string,?string>		array(email => name)
->>>>>>> cc80841a
 	 * @see getValidAddress()
 	 */
 	public static function getArrayAddress($address)
