--- conflicted
+++ resolved
@@ -594,7 +594,6 @@
 
 			// Add 'References:' header
 			//$headers->addIdHeader('References', $headerID);
-<<<<<<< HEAD
 
 			if (!empty($moreinheader)) {
 				$moreinheaderarray = preg_split('/[\r\n]+/', $moreinheader);
@@ -605,8 +604,6 @@
 					}
 				}
 			}
-=======
->>>>>>> 43a3f449
 
 			// Give the message a subject
 			try {
