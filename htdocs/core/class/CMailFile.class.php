--- conflicted
+++ resolved
@@ -908,11 +908,7 @@
 
 					require_once DOL_DOCUMENT_ROOT.'/includes/OAuth/bootstrap.php';
 
-<<<<<<< HEAD
-					$storage = new DoliStorage($db, $conf);
-=======
 					$storage = new DoliStorage($db, $conf, $keyforprovider);
->>>>>>> 18733716
 					try {
 						$tokenobj = $storage->retrieveAccessToken($OAUTH_SERVICENAME);
 						$expire = false;
@@ -1034,11 +1030,7 @@
 
 					require_once DOL_DOCUMENT_ROOT.'/includes/OAuth/bootstrap.php';
 
-<<<<<<< HEAD
-					$storage = new DoliStorage($db, $conf);
-=======
 					$storage = new DoliStorage($db, $conf, $keyforprovider);
->>>>>>> 18733716
 
 					try {
 						$tokenobj = $storage->retrieveAccessToken($OAUTH_SERVICENAME);
