--- conflicted
+++ resolved
@@ -1141,22 +1141,15 @@
 							$apiService = $serviceFactory->createService($oauthname[0], $credentials, $storage, array());
 							// We have to save the token because Google give it only once
 							$refreshtoken = $tokenobj->getRefreshToken();
-<<<<<<< HEAD
-							if ($apiService instanceof OAuth\OAuth2\Service\AbstractService
-							   || $apiService instanceof OAuth\OAuth1\Service\AbstractService
-							) {
+
+							if ($apiService instanceof OAuth\OAuth2\Service\AbstractService || $apiService instanceof OAuth\OAuth1\Service\AbstractService) {
 								// ServiceInterface does not provide refreshAccessToekn, AbstractService does
 								$tokenobj = $apiService->refreshAccessToken($tokenobj);
 								$tokenobj->setRefreshToken($refreshtoken);
 								$storage->storeAccessToken($OAUTH_SERVICENAME, $tokenobj);
 							}
-=======
-							$tokenobj = $apiService->refreshAccessToken($tokenobj);
-							$tokenobj->setRefreshToken($refreshtoken);
-							$storage->storeAccessToken($OAUTH_SERVICENAME, $tokenobj);
 
 							$tokenobj = $storage->retrieveAccessToken($OAUTH_SERVICENAME);
->>>>>>> 534570a8
 						}
 
 						if (is_object($tokenobj)) {
@@ -1310,23 +1303,16 @@
 							// ex service is Google-Emails we need only the first part Google
 							$apiService = $serviceFactory->createService($oauthname[0], $credentials, $storage, array());
 							$refreshtoken = $tokenobj->getRefreshToken();
-<<<<<<< HEAD
-							if ($apiService instanceof OAuth\OAuth2\Service\AbstractService
-							   || $apiService instanceof OAuth\OAuth1\Service\AbstractService
-							) {
+
+							if ($apiService instanceof OAuth\OAuth2\Service\AbstractService || $apiService instanceof OAuth\OAuth1\Service\AbstractService) {
 								// ServiceInterface does not provide refreshAccessToekn, AbstractService does
 								// We must save the token because Google provides it only once
 								$tokenobj = $apiService->refreshAccessToken($tokenobj);
 								$tokenobj->setRefreshToken($refreshtoken);
 								$storage->storeAccessToken($OAUTH_SERVICENAME, $tokenobj);
+
+								$tokenobj = $storage->retrieveAccessToken($OAUTH_SERVICENAME);
 							}
-=======
-							$tokenobj = $apiService->refreshAccessToken($tokenobj);
-							$tokenobj->setRefreshToken($refreshtoken);
-							$storage->storeAccessToken($OAUTH_SERVICENAME, $tokenobj);
-
-							$tokenobj = $storage->retrieveAccessToken($OAUTH_SERVICENAME);
->>>>>>> 534570a8
 						}
 
 						if (is_object($tokenobj)) {
