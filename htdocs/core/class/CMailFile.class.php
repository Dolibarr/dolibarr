--- conflicted
+++ resolved
@@ -1256,19 +1256,11 @@
 
 				$this->transport = new Swift_SmtpTransport($server, getDolGlobalInt($keyforsmtpport), $secure);
 
-<<<<<<< HEAD
 				if (getDolGlobalString($keyforsmtpid)) {
-					$this->transport->setUsername($conf->global->$keyforsmtpid);
+					$this->transport->setUsername(getDolGlobalString($keyforsmtpid));
 				}
 				if (getDolGlobalString($keyforsmtppw) && getDolGlobalString($keyforsmtpauthtype) != "XOAUTH2") {
-					$this->transport->setPassword($conf->global->$keyforsmtppw);
-=======
-				if (!empty($conf->global->$keyforsmtpid)) {
-					$this->transport->setUsername(getDolGlobalString($keyforsmtpid));
-				}
-				if (!empty($conf->global->$keyforsmtppw) && getDolGlobalString($keyforsmtpauthtype) != "XOAUTH2") {
 					$this->transport->setPassword(getDolGlobalString($keyforsmtppw));
->>>>>>> 50d26131
 				}
 				if (getDolGlobalString($keyforsmtpauthtype) === "XOAUTH2") {
 					require_once DOL_DOCUMENT_ROOT.'/core/lib/oauth.lib.php';
