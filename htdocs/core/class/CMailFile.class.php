--- conflicted
+++ resolved
@@ -903,11 +903,7 @@
 				}
 			} elseif ($this->sendmode == 'smtps') {
 				if (!is_object($this->smtps)) {
-<<<<<<< HEAD
 					$this->error = "Failed to send mail with smtps lib<br>Constructor of object CMailFile was not initialized without errors.";
-=======
-					$this->error = "Failed to send mail with smtps lib to HOST=".ini_get('SMTP').", PORT=".$conf->global->$keyforsmtpport."<br>Constructor of object CMailFile was not initialized without errors.";
->>>>>>> 2f773e93
 					dol_syslog("CMailFile::sendfile: mail end error=".$this->error, LOG_ERR);
 					return false;
 				}
