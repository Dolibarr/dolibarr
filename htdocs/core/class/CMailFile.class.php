<?php
/**
 * Copyright (C)           Dan Potter
 * Copyright (C)           Eric Seigne
 * Copyright (C) 2000-2005 Rodolphe Quiedeville <rodolphe@quiedeville.org>
 * Copyright (C) 2003      Jean-Louis Bergamo   <jlb@j1b.org>
 * Copyright (C) 2004-2015 Laurent Destailleur  <eldy@users.sourceforge.net>
 * Copyright (C) 2005-2012 Regis Houssin        <regis.houssin@inodbox.com>
 *
 * This program is free software; you can redistribute it and/or modify
 * it under the terms of the GNU General Public License as published by
 * the Free Software Foundation; either version 3 of the License, or
 * (at your option) any later version.
 *
 * This program is distributed in the hope that it will be useful,
 * but WITHOUT ANY WARRANTY; without even the implied warranty of
 * MERCHANTABILITY or FITNESS FOR A PARTICULAR PURPOSE.  See the
 * GNU General Public License for more details.
 *
 * You should have received a copy of the GNU General Public License
 * along with this program. If not, see <http://www.gnu.org/licenses/>.
 * or see http://www.gnu.org/
 *
 * Lots of code inspired from Dan Potter's CMailFile class
 */

/**
 *      \file       htdocs/core/class/CMailFile.class.php
 *      \brief      File of class to send emails (with attachments or not)
 */

/**
 *	Class to send emails (with attachments or not)
 *  Usage: $mailfile = new CMailFile($subject,$sendto,$replyto,$message,$filepath,$mimetype,$filename,$cc,$ccc,$deliveryreceipt,$msgishtml,$errors_to,$css,$trackid,$moreinheader,$sendcontext);
 *         $mailfile->sendfile();
 */
class CMailFile
{
	public $sendcontext;
	public $sendmode;
	public $sendsetup;

	var $subject;      	// Topic:       Subject of email
	var $addr_from;    	// From:		Label and EMail of sender (must include '<>'). For example '<myemail@example.com>' or 'John Doe <myemail@example.com>' or '<myemail+trackingid@example.com>'). Note that with gmail smtps, value here is forced by google to account (but not the reply-to).
	// Sender:      Who send the email ("Sender" has sent emails on behalf of "From").
	//              Use it when the "From" is an email of a domain that is a SPF protected domain, and sending smtp server is not this domain. In such case, add Sender field with an email of the protected domain.
	// Return-Path: Email where to send bounds.
	var $reply_to;		// Reply-To:	Email where to send replies from mailer software (mailer use From if reply-to not defined, Gmail use gmail account if reply-to not defined)
	var $errors_to;		// Errors-To:	Email where to send errors.
	var $addr_to;
	var $addr_cc;
	var $addr_bcc;
	var $trackid;

	var $mixed_boundary;
	var $related_boundary;
	var $alternative_boundary;
	var $deliveryreceipt;

	var $eol;
	var $eol2;

	/**
	 * @var string Error code (or message)
	 */
	public $error='';

	var $smtps;			// Contains SMTPs object (if this method is used)
	var $phpmailer;		// Contains PHPMailer object (if this method is used)

	/**
	 * @var string CSS
	 */
	public $css;
	//! Defined css style for body background
	var $styleCSS;
	//! Defined background directly in body tag
	var $bodyCSS;

	var $headers;
	var $message;

	// Image
	var $html;
	var $image_boundary;
	var $atleastoneimage=0;    // at least one image file with file=xxx.ext into content (TODO Debug this. How can this case be tested. Remove if not used).
	var $html_images=array();
	var $images_encoded=array();
	var $image_types = array(
        'gif'  => 'image/gif',
		'jpg'  => 'image/jpeg',
		'jpeg' => 'image/jpeg',
		'jpe'  => 'image/jpeg',
		'bmp'  => 'image/bmp',
		'png'  => 'image/png',
		'tif'  => 'image/tiff',
        'tiff' => 'image/tiff',
    );


	/**
	 *	CMailFile
	 *
	 *	@param 	string	$subject             Topic/Subject of mail
	 *	@param 	string	$to                  Recipients emails (RFC 2822: "Name firstname <email>[, ...]" or "email[, ...]" or "<email>[, ...]"). Note: the keyword '__SUPERVISOREMAIL__' is not allowed here and must be replaced by caller.
	 *	@param 	string	$from                Sender email      (RFC 2822: "Name firstname <email>[, ...]" or "email[, ...]" or "<email>[, ...]")
	 *	@param 	string	$msg                 Message
	 *	@param 	array	$filename_list       List of files to attach (full path of filename on file system)
	 *	@param 	array	$mimetype_list       List of MIME type of attached files
	 *	@param 	array	$mimefilename_list   List of attached file name in message
	 *	@param 	string	$addr_cc             Email cc
	 *	@param 	string	$addr_bcc            Email bcc (Note: This is autocompleted with MAIN_MAIL_AUTOCOPY_TO if defined)
	 *	@param 	int		$deliveryreceipt     Ask a delivery receipt
	 *	@param 	int		$msgishtml           1=String IS already html, 0=String IS NOT html, -1=Unknown make autodetection (with fast mode, not reliable)
	 *	@param 	string	$errors_to      	 Email for errors-to
	 *	@param	string	$css                 Css option
	 *	@param	string	$trackid             Tracking string (contains type and id of related element)
	 *  @param  string  $moreinheader        More in header. $moreinheader must contains the "\r\n" (TODO not supported for other MAIL_SEND_MODE different than 'phpmail' and 'smtps' for the moment)
	 *  @param  string  $sendcontext      	 'standard', 'emailing', ... (used to define with sending mode and parameters to use)
	 *  @param	string	$replyto			 Reply-to email (will be set to same value than From by default if not provided)
	 */
<<<<<<< HEAD
	function __construct($subject,$to,$from,$msg,$filename_list=array(),$mimetype_list=array(),$mimefilename_list=array(),$addr_cc="",$addr_bcc="",$deliveryreceipt=0,$msgishtml=0,$errors_to='',$css='',$trackid='',$moreinheader='',$sendcontext='standard',$replyto='')
=======
	function __construct($subject, $to, $from, $msg, $filename_list=array(), $mimetype_list=array(), $mimefilename_list=array(), $addr_cc="", $addr_bcc="", $deliveryreceipt=0, $msgishtml=0, $errors_to='', $css='', $trackid='', $moreinheader='', $sendcontext='standard', $replyto='')
>>>>>>> d9b8a8c8
	{
		global $conf, $dolibarr_main_data_root;

		$this->sendcontext = $sendcontext;

		if (empty($replyto)) $replyto=$from;

		// Define this->sendmode
		$this->sendmode = '';
		if ($this->sendcontext == 'emailing' && !empty($conf->global->MAIN_MAIL_SENDMODE_EMAILING) && $conf->global->MAIN_MAIL_SENDMODE_EMAILING != 'default')
		{
			$this->sendmode = $conf->global->MAIN_MAIL_SENDMODE_EMAILING;
		}
		if (empty($this->sendmode)) $this->sendmode=$conf->global->MAIN_MAIL_SENDMODE;
		if (empty($this->sendmode)) $this->sendmode='mail';

		// We define end of line (RFC 821).
		$this->eol="\r\n";
		// We define end of line for header fields (RFC 822bis section 2.3 says header must contains \r\n).
		$this->eol2="\r\n";
		if (! empty($conf->global->MAIN_FIX_FOR_BUGGED_MTA))
		{
			$this->eol="\n";
			$this->eol2="\n";
			$moreinheader = str_replace("\r\n","\n",$moreinheader);
		}

		// On defini mixed_boundary
		$this->mixed_boundary = "multipart_x." . time() . ".x_boundary";

		// On defini related_boundary
		$this->related_boundary = 'mul_'.dol_hash(uniqid("dolibarr2"), 3);	// Force md5 hash (does not contains special chars)

		// On defini alternative_boundary
		$this->alternative_boundary = 'mul_'.dol_hash(uniqid("dolibarr3"), 3);	// Force md5 hash (does not contains special chars)

		dol_syslog("CMailFile::CMailfile: sendmode=".$this->sendmode." charset=".$conf->file->character_set_client." from=$from, to=$to, addr_cc=$addr_cc, addr_bcc=$addr_bcc, errors_to=$errors_to, trackid=$trackid sendcontext=$sendcontext", LOG_DEBUG);
		dol_syslog("CMailFile::CMailfile: subject=".$subject.", deliveryreceipt=".$deliveryreceipt.", msgishtml=".$msgishtml, LOG_DEBUG);

		if (empty($subject))
		{
			dol_syslog("CMailFile::CMailfile: Try to send an email with empty subject");
			$this->error='ErrorSubjectIsRequired';
			return;
		}
		if (empty($msg))
		{
		    dol_syslog("CMailFile::CMailfile: Try to send an email with empty body");
		    $msg='.';     // Avoid empty message (with empty message conten show a multipart structure)
		}

		// Detect if message is HTML (use fast method)
		if ($msgishtml == -1)
		{
			$this->msgishtml = 0;
			if (dol_textishtml($msg)) $this->msgishtml = 1;
		}
		else
		{
			$this->msgishtml = $msgishtml;
		}

		global $dolibarr_main_url_root;

		// Define $urlwithroot
		$urlwithouturlroot=preg_replace('/'.preg_quote(DOL_URL_ROOT,'/').'$/i','',trim($dolibarr_main_url_root));
		$urlwithroot=$urlwithouturlroot.DOL_URL_ROOT;		// This is to use external domain name found into config file
		//$urlwithroot=DOL_MAIN_URL_ROOT;					// This is to use same domain name than current

		// Replace relative /viewimage to absolute path
		$msg = preg_replace('/src="'.preg_quote(DOL_URL_ROOT,'/').'\/viewimage\.php/ims', 'src="'.$urlwithroot.'/viewimage.php', $msg, -1, $nbrep);

		if (! empty($conf->global->MAIN_MAIL_FORCE_CONTENT_TYPE_TO_HTML)) $this->msgishtml=1; // To force to send everything with content type html.

		// Detect images
		if ($this->msgishtml)
		{
			$this->html = $msg;

			if (! empty($conf->global->MAIN_MAIL_ADD_INLINE_IMAGES_IF_IN_MEDIAS))
			{
				$findimg = $this->findHtmlImages($dolibarr_main_data_root.'/medias');
			}

			// Define if there is at least one file
			if ($findimg)
			{
				foreach ($this->html_images as $i => $val)
				{
					if ($this->html_images[$i])
					{
						$this->atleastoneimage=1;
						dol_syslog("CMailFile::CMailfile: html_images[$i]['name']=".$this->html_images[$i]['name'], LOG_DEBUG);
					}
				}
			}
		}

		// Define if there is at least one file
		if (is_array($filename_list))
		{
			foreach ($filename_list as $i => $val)
			{
				if ($filename_list[$i])
				{
					$this->atleastonefile=1;
					dol_syslog("CMailFile::CMailfile: filename_list[$i]=".$filename_list[$i].", mimetype_list[$i]=".$mimetype_list[$i]." mimefilename_list[$i]=".$mimefilename_list[$i], LOG_DEBUG);
				}
			}
		}

		// Add autocopy to (Note: Adding bcc for specific modules are also done from pages)
		if (! empty($conf->global->MAIN_MAIL_AUTOCOPY_TO)) $addr_bcc.=($addr_bcc?', ':'').$conf->global->MAIN_MAIL_AUTOCOPY_TO;

		// Action according to choosed sending method
		if ($this->sendmode == 'mail')
		{
			// Use mail php function (default PHP method)
			// ------------------------------------------

			$smtp_headers = "";
			$mime_headers = "";
			$text_body = "";
			$files_encoded = "";

			// Define smtp_headers
			$this->subject = $subject;
			$this->addr_from = $from;
			$this->reply_to = $replyto;
			$this->errors_to = $errors_to;
			$this->addr_to = $to;
			$this->addr_cc = $addr_cc;
			$this->addr_bcc = $addr_bcc;
			$this->deliveryreceipt = $deliveryreceipt;
			$this->trackid = $trackid;

			$smtp_headers = $this->write_smtpheaders();
			if (! empty($moreinheader)) $smtp_headers.=$moreinheader;   // $moreinheader contains the \r\n

			// Define mime_headers
			$mime_headers = $this->write_mimeheaders($filename_list, $mimefilename_list);

			if (! empty($this->html))
			{
				if (!empty($css))
				{
					$this->css = $css;
					$this->buildCSS();    // Build a css style (mode = all) into this->styleCSS and this->bodyCSS
				}

				$msg = $this->html;
			}

			// Define body in text_body
			$text_body = $this->write_body($msg);

			// Add attachments to text_encoded
			if ($this->atleastonefile)
			{
				$files_encoded = $this->write_files($filename_list,$mimetype_list,$mimefilename_list);
			}

			// We now define $this->headers and $this->message
			$this->headers = $smtp_headers . $mime_headers;
			// On nettoie le header pour qu'il ne se termine pas par un retour chariot.
			// Ceci evite aussi les lignes vides en fin qui peuvent etre interpretees
			// comme des injections mail par les serveurs de messagerie.
			$this->headers = preg_replace("/([\r\n]+)$/i","",$this->headers);

			//$this->message = $this->eol.'This is a message with multiple parts in MIME format.'.$this->eol;
			$this->message = 'This is a message with multiple parts in MIME format.'.$this->eol;
			$this->message.= $text_body . $files_encoded;
			$this->message.= "--" . $this->mixed_boundary . "--" . $this->eol;
		}
		else if ($this->sendmode == 'smtps')
		{
			// Use SMTPS library
			// ------------------------------------------

			require_once DOL_DOCUMENT_ROOT.'/core/class/smtps.class.php';
			$smtps = new SMTPs();
			$smtps->setCharSet($conf->file->character_set_client);

			$smtps->setSubject($this->encodetorfc2822($subject));
			$smtps->setTO($this->getValidAddress($to,0,1));
			$smtps->setFrom($this->getValidAddress($from,0,1));
			$smtps->setTrackId($trackid);
			$smtps->setReplyTo($this->getValidAddress($replyto,0,1));

			if (! empty($moreinheader)) $smtps->setMoreInHeader($moreinheader);

			if (! empty($this->html))
			{
				if (!empty($css))
				{
					$this->css = $css;
					$this->buildCSS();
				}
				$msg = $this->html;
				$msg = $this->checkIfHTML($msg);
			}

			if ($this->msgishtml) $smtps->setBodyContent($msg,'html');
			else $smtps->setBodyContent($msg,'plain');

			if ($this->atleastoneimage)
			{
				foreach ($this->images_encoded as $img)
				{
					$smtps->setImageInline($img['image_encoded'],$img['name'],$img['content_type'],$img['cid']);
				}
			}

			if ($this->atleastonefile)
			{
				foreach ($filename_list as $i => $val)
				{
					$content=file_get_contents($filename_list[$i]);
					$smtps->setAttachment($content,$mimefilename_list[$i],$mimetype_list[$i]);
				}
			}

			$smtps->setCC($addr_cc);
			$smtps->setBCC($addr_bcc);
			$smtps->setErrorsTo($errors_to);
			$smtps->setDeliveryReceipt($deliveryreceipt);

			$this->smtps=$smtps;
		}
		else if ($this->sendmode == 'swiftmailer')
		{
			// Use Swift Mailer library
			// ------------------------------------------

            $host = dol_getprefix('email');

            require_once DOL_DOCUMENT_ROOT.'/includes/swiftmailer/lexer/lib/Doctrine/Common/Lexer/AbstractLexer.php';

            require_once DOL_DOCUMENT_ROOT.'/includes/swiftmailer/egulias/email-validator/EmailValidator/Exception/InvalidEmail.php';
            require_once DOL_DOCUMENT_ROOT.'/includes/swiftmailer/egulias/email-validator/EmailValidator/Exception/NoDomainPart.php';
            require_once DOL_DOCUMENT_ROOT.'/includes/swiftmailer/egulias/email-validator/EmailValidator/EmailParser.php';
			require_once DOL_DOCUMENT_ROOT.'/includes/swiftmailer/egulias/email-validator/EmailValidator/EmailLexer.php';
			require_once DOL_DOCUMENT_ROOT.'/includes/swiftmailer/egulias/email-validator/EmailValidator/EmailValidator.php';
			require_once DOL_DOCUMENT_ROOT.'/includes/swiftmailer/egulias/email-validator/EmailValidator/Warning/Warning.php';
			require_once DOL_DOCUMENT_ROOT.'/includes/swiftmailer/egulias/email-validator/EmailValidator/Warning/LocalTooLong.php';
			require_once DOL_DOCUMENT_ROOT.'/includes/swiftmailer/egulias/email-validator/EmailValidator/Parser/Parser.php';
			require_once DOL_DOCUMENT_ROOT.'/includes/swiftmailer/egulias/email-validator/EmailValidator/Parser/DomainPart.php';
			require_once DOL_DOCUMENT_ROOT.'/includes/swiftmailer/egulias/email-validator/EmailValidator/Parser/LocalPart.php';
			require_once DOL_DOCUMENT_ROOT.'/includes/swiftmailer/egulias/email-validator/EmailValidator/Validation/EmailValidation.php';
			require_once DOL_DOCUMENT_ROOT.'/includes/swiftmailer/egulias/email-validator/EmailValidator/Validation/RFCValidation.php';

            require_once DOL_DOCUMENT_ROOT.'/includes/swiftmailer/lib/classes/Swift/InputByteStream.php';
			require_once DOL_DOCUMENT_ROOT.'/includes/swiftmailer/lib/classes/Swift/Signer.php';
			require_once DOL_DOCUMENT_ROOT.'/includes/swiftmailer/lib/classes/Swift/Signers/HeaderSigner.php';
			require_once DOL_DOCUMENT_ROOT.'/includes/swiftmailer/lib/classes/Swift/Signers/DKIMSigner.php';
			//require_once DOL_DOCUMENT_ROOT.'/includes/swiftmailer/lib/classes/Swift/SignedMessage.php';
			require_once DOL_DOCUMENT_ROOT.'/includes/swiftmailer/lib/swift_required.php';
			// Create the message
			//$this->message = Swift_Message::newInstance();
			$this->message = new Swift_Message();
            //$this->message = new Swift_SignedMessage();
            // Adding a trackid header to a message
			$headers = $this->message->getHeaders();
			$headers->addTextHeader('X-Dolibarr-TRACKID', $trackid . '@' . $host);
			$headerID = time() . '.swiftmailer-dolibarr-' . $trackid . '@' . $host;
			$msgid = $headers->get('Message-ID');
			$msgid->setId($headerID);
			$headers->addIdHeader('References', $headerID);
			// TODO if (! empty($moreinheader)) ...

			// Give the message a subject
			try {
				$result = $this->message->setSubject($subject);
			} catch (Exception $e) {
				$this->errors[] =  $e->getMessage();
			}

			// Set the From address with an associative array
			//$this->message->setFrom(array('john@doe.com' => 'John Doe'));
			if (! empty($from)) {
                try {
<<<<<<< HEAD
                    $this->message->setFrom($this->getArrayAddress($from));
=======
                	$result = $this->message->setFrom($this->getArrayAddress($from));
>>>>>>> d9b8a8c8
                } catch (Exception $e) {
                    $this->errors[] = $e->getMessage();
                }
            }

			// Set the To addresses with an associative array
			if (! empty($to)) {
                try {
<<<<<<< HEAD
                    $this->message->setTo($this->getArrayAddress($to));
=======
                	$result = $this->message->setTo($this->getArrayAddress($to));
>>>>>>> d9b8a8c8
                } catch (Exception $e) {
                    $this->errors[] = $e->getMessage();
                }
            }

			if (! empty($replyto)) {
                try {
<<<<<<< HEAD
                    $this->message->SetReplyTo($this->getArrayAddress($replyto));
=======
                	$result = $this->message->SetReplyTo($this->getArrayAddress($replyto));
>>>>>>> d9b8a8c8
                } catch (Exception $e) {
                    $this->errors[] = $e->getMessage();
                }
            }

<<<<<<< HEAD
			$this->message->setCharSet($conf->file->character_set_client);
=======
			try {
				$result = $this->message->setCharSet($conf->file->character_set_client);
			} catch (Exception $e) {
				$this->errors[] =  $e->getMessage();
			}
>>>>>>> d9b8a8c8

			if (! empty($this->html))
			{
				if (!empty($css))
				{
					$this->css = $css;
					$this->buildCSS();
				}
				$msg = $this->html;
				$msg = $this->checkIfHTML($msg);
			}

			if ($this->atleastoneimage)
			{
				foreach ($this->images_encoded as $img)
				{
					//$img['fullpath'],$img['image_encoded'],$img['name'],$img['content_type'],$img['cid']
					$attachment = Swift_Image::fromPath($img['fullpath'], $img['content_type']);
					// embed image
					$imgcid = $this->message->embed($attachment);
					// replace cid by the one created by swiftmail in html message
					$msg = str_replace("cid:".$img['cid'], $imgcid, $msg);
				}
			}

			if ($this->msgishtml) {
				$this->message->setBody($msg,'text/html');
				// And optionally an alternative body
				$this->message->addPart(html_entity_decode(strip_tags($msg)), 'text/plain');
			} else {
				$this->message->setBody($msg,'text/plain');
				// And optionally an alternative body
				$this->message->addPart($msg, 'text/html');
			}

			if ($this->atleastonefile)
			{
				foreach ($filename_list as $i => $val)
				{
					//$this->message->attach(Swift_Attachment::fromPath($filename_list[$i],$mimetype_list[$i]));
					$attachment = Swift_Attachment::fromPath($filename_list[$i],$mimetype_list[$i]);
					$this->message->attach($attachment);
				}
			}

			if (! empty($addr_cc)) $this->message->setCc($this->getArrayAddress($addr_cc));
			if (! empty($addr_bcc)) $this->message->setBcc($this->getArrayAddress($addr_bcc));
			//if (! empty($errors_to)) $this->message->setErrorsTo($this->getArrayAddress($errors_to);
			if (isset($deliveryreceipt) && $deliveryreceipt == 1) $this->message->setReadReceiptTo($this->getArrayAddress($from));
		}
		else
		{
			// Send mail method not correctly defined
			// --------------------------------------
			$this->error = 'Bad value for sendmode';
		}
	}


	/**
	 * Send mail that was prepared by constructor.
	 *
	 * @return    boolean     True if mail sent, false otherwise
	 */
	function sendfile()
	{
		global $conf,$db,$langs;

		$errorlevel=error_reporting();
		//error_reporting($errorlevel ^ E_WARNING);   // Desactive warnings

		$res=false;

		if (empty($conf->global->MAIN_DISABLE_ALL_MAILS) || !empty($conf->global->MAIN_MAIL_FORCE_SENDTO))
		{
			require_once DOL_DOCUMENT_ROOT . '/core/class/hookmanager.class.php';
			$hookmanager = new HookManager($db);
			$hookmanager->initHooks(array('mail'));

			$parameters=array(); $action='';
			$reshook = $hookmanager->executeHooks('sendMail', $parameters, $this, $action); // Note that $action and $object may have been modified by some hooks
			if ($reshook < 0)
			{
				$this->error = "Error in hook maildao sendMail " . $reshook;
				dol_syslog("CMailFile::sendfile: mail end error=" . $this->error, LOG_ERR);

				return $reshook;
			}
			if ($reshook == 1)	// Hook replace standard code
			{
				return true;
			}

			// Check number of recipient is lower or equal than MAIL_MAX_NB_OF_RECIPIENTS_IN_SAME_EMAIL
			if (empty($conf->global->MAIL_MAX_NB_OF_RECIPIENTS_TO_IN_SAME_EMAIL)) $conf->global->MAIL_MAX_NB_OF_RECIPIENTS_TO_IN_SAME_EMAIL=10;
			$tmparray1 = explode(',', $this->addr_to);
			if (count($tmparray1) > $conf->global->MAIL_MAX_NB_OF_RECIPIENTS_TO_IN_SAME_EMAIL)
			{
				$this->error = 'Too much recipients in to:';
				dol_syslog("CMailFile::sendfile: mail end error=" . $this->error, LOG_WARNING);
				return false;
			}
			if (empty($conf->global->MAIL_MAX_NB_OF_RECIPIENTS_CC_IN_SAME_EMAIL)) $conf->global->MAIL_MAX_NB_OF_RECIPIENTS_CC_IN_SAME_EMAIL=10;
			$tmparray2 = explode(',', $this->addr_cc);
			if (count($tmparray2) > $conf->global->MAIL_MAX_NB_OF_RECIPIENTS_CC_IN_SAME_EMAIL)
			{
				$this->error = 'Too much recipients in cc:';
				dol_syslog("CMailFile::sendfile: mail end error=" . $this->error, LOG_WARNING);
				return false;
			}
			if (empty($conf->global->MAIL_MAX_NB_OF_RECIPIENTS_BCC_IN_SAME_EMAIL)) $conf->global->MAIL_MAX_NB_OF_RECIPIENTS_BCC_IN_SAME_EMAIL=10;
			$tmparray3 = explode(',', $this->addr_bcc);
			if (count($tmparray3) > $conf->global->MAIL_MAX_NB_OF_RECIPIENTS_BCC_IN_SAME_EMAIL)
			{
				$this->error = 'Too much recipients in bcc:';
				dol_syslog("CMailFile::sendfile: mail end error=" . $this->error, LOG_WARNING);
				return false;
			}
			if (empty($conf->global->MAIL_MAX_NB_OF_RECIPIENTS_IN_SAME_EMAIL)) $conf->global->MAIL_MAX_NB_OF_RECIPIENTS_IN_SAME_EMAIL=10;
			if ((count($tmparray1)+count($tmparray2)+count($tmparray3)) > $conf->global->MAIL_MAX_NB_OF_RECIPIENTS_IN_SAME_EMAIL)
			{
				$this->error = 'Too much recipients in to:, cc:, bcc:';
				dol_syslog("CMailFile::sendfile: mail end error=" . $this->error, LOG_WARNING);
				return false;
			}

			$keyforsmtpserver='MAIN_MAIL_SMTP_SERVER';
			$keyforsmtpport  ='MAIN_MAIL_SMTP_PORT';
			$keyforsmtpid    ='MAIN_MAIL_SMTPS_ID';
			$keyforsmtppw    ='MAIN_MAIL_SMTPS_PW';
			$keyfortls       ='MAIN_MAIL_EMAIL_TLS';
			$keyforstarttls  ='MAIN_MAIL_EMAIL_STARTTLS';
			if ($this->sendcontext == 'emailing' && !empty($conf->global->MAIN_MAIL_SENDMODE_EMAILING) && $conf->global->MAIN_MAIL_SENDMODE_EMAILING != 'default')
			{
				$keyforsmtpserver='MAIN_MAIL_SMTP_SERVER_EMAILING';
				$keyforsmtpport  ='MAIN_MAIL_SMTP_PORT_EMAILING';
				$keyforsmtpid    ='MAIN_MAIL_SMTPS_ID_EMAILING';
				$keyforsmtppw    ='MAIN_MAIL_SMTPS_PW_EMAILING';
				$keyfortls       ='MAIN_MAIL_EMAIL_TLS_EMAILING';
				$keyforstarttls  ='MAIN_MAIL_EMAIL_STARTTLS_EMAILING';
			}

<<<<<<< HEAD
			if(!empty($conf->global->MAIN_MAIL_FORCE_SENDTO)) {
=======
			if (!empty($conf->global->MAIN_MAIL_FORCE_SENDTO))
			{
>>>>>>> d9b8a8c8
				$this->addr_to = $conf->global->MAIN_MAIL_FORCE_SENDTO;
				$this->addr_cc = '';
				$this->addr_bcc = '';
			}

			// Action according to choosed sending method
			if ($this->sendmode == 'mail')
			{
				// Use mail php function (default PHP method)
				// ------------------------------------------
				dol_syslog("CMailFile::sendfile addr_to=".$this->addr_to.", subject=".$this->subject, LOG_DEBUG);
				dol_syslog("CMailFile::sendfile header=\n".$this->headers, LOG_DEBUG);
				//dol_syslog("CMailFile::sendfile message=\n".$message);

				// If Windows, sendmail_from must be defined
				if (isset($_SERVER["WINDIR"]))
				{
					if (empty($this->addr_from)) $this->addr_from = 'robot@example.com';
					@ini_set('sendmail_from',$this->getValidAddress($this->addr_from,2));
				}

				// Force parameters
				if (! empty($conf->global->$keyforsmtpserver)) ini_set('SMTP',$conf->global->$keyforsmtpserver);
				if (! empty($conf->global->$keyforsmtpport))   ini_set('smtp_port',$conf->global->$keyforsmtpport);

				$res=true;
				if ($res && ! $this->subject)
				{
					$this->error="Failed to send mail with php mail to HOST=".ini_get('SMTP').", PORT=".ini_get('smtp_port')."<br>Subject is empty";
					dol_syslog("CMailFile::sendfile: mail end error=".$this->error, LOG_ERR);
					$res=false;
				}
				$dest=$this->getValidAddress($this->addr_to,2);
				if ($res && ! $dest)
				{
					$this->error="Failed to send mail with php mail to HOST=".ini_get('SMTP').", PORT=".ini_get('smtp_port')."<br>Recipient address '$dest' invalid";
					dol_syslog("CMailFile::sendfile: mail end error=".$this->error, LOG_ERR);
					$res=false;
				}

				if ($res)
				{
					$additionnalparam = '';	// By default
					if (! empty($conf->global->MAIN_MAIL_ALLOW_SENDMAIL_F))
					{
						// le "Return-Path" (retour des messages bounced) dans les header ne fonctionne pas avec tous les MTA
						// Le forcage de la valeur grace à l'option -f de sendmail est donc possible si la constante MAIN_MAIL_ALLOW_SENDMAIL_F est definie.
						// Having this variable defined may create problems with some sendmail (option -f refused)
						// Having this variable not defined may create problems with some other sendmail (option -f required)
						$additionnalparam .= ($additionnalparam?' ':'').(! empty($conf->global->MAIN_MAIL_ERRORS_TO) ? '-f' . $this->getValidAddress($conf->global->MAIN_MAIL_ERRORS_TO,2) : ($this->addr_from != '' ? '-f' . $this->getValidAddress($this->addr_from,2) : '') );
					}
					if (! empty($conf->global->MAIN_MAIL_SENDMAIL_FORCE_BA))    // To force usage of -ba option. This option tells sendmail to read From: or Sender: to setup sender
					{
						$additionnalparam .= ($additionnalparam?' ':'').'-ba';
					}

					if (! empty($conf->global->MAIN_MAIL_SENDMAIL_FORCE_ADDPARAM)) $additionnalparam .= ($additionnalparam?' ':'').'-U '.$additionnalparam; // Use -U to add additionnal params

					dol_syslog("CMailFile::sendfile: mail start HOST=".ini_get('SMTP').", PORT=".ini_get('smtp_port').", additionnal_parameters=".$additionnalparam, LOG_DEBUG);

					$this->message=stripslashes($this->message);

					if (! empty($conf->global->MAIN_MAIL_DEBUG)) $this->dump_mail();

					if (! empty($additionnalparam)) $res = mail($dest, $this->encodetorfc2822($this->subject), $this->message, $this->headers, $additionnalparam);
					else $res = mail($dest, $this->encodetorfc2822($this->subject), $this->message, $this->headers);

					if (! $res)
					{
						$langs->load("errors");
						$this->error="Failed to send mail with php mail";
						$linuxlike=1;
						if (preg_match('/^win/i',PHP_OS)) $linuxlike=0;
						if (preg_match('/^mac/i',PHP_OS)) $linuxlike=0;
						if (! $linuxlike)
						{
							$this->error.=" to HOST=".ini_get('SMTP').", PORT=".ini_get('smtp_port');	// This values are value used only for non linuxlike systems
						}
						$this->error.=".<br>";
						$this->error.=$langs->trans("ErrorPhpMailDelivery");
						dol_syslog("CMailFile::sendfile: mail end error=".$this->error, LOG_ERR);
					}
					else
					{
						dol_syslog("CMailFile::sendfile: mail end success", LOG_DEBUG);
					}
				}

				if (isset($_SERVER["WINDIR"]))
				{
					@ini_restore('sendmail_from');
				}

				// Restore parameters
				if (! empty($conf->global->$keyforsmtpserver))	ini_restore('SMTP');
				if (! empty($conf->global->$keyforsmtpport)) 	ini_restore('smtp_port');
			}
			else if ($this->sendmode == 'smtps')
			{
				if (! is_object($this->smtps))
				{
					$this->error="Failed to send mail with smtps lib to HOST=".$server.", PORT=".$conf->global->$keyforsmtpport."<br>Constructor of object CMailFile was not initialized without errors.";
					dol_syslog("CMailFile::sendfile: mail end error=".$this->error, LOG_ERR);
					return false;
				}

				// Use SMTPS library
				// ------------------------------------------
				$this->smtps->setTransportType(0);	// Only this method is coded in SMTPs library

				// Clean parameters
				if (empty($conf->global->$keyforsmtpserver)) $conf->global->$keyforsmtpserver=ini_get('SMTP');
				if (empty($conf->global->$keyforsmtpport))   $conf->global->$keyforsmtpport=ini_get('smtp_port');

				// If we use SSL/TLS
				$server=$conf->global->$keyforsmtpserver;
				$secure='';
				if (! empty($conf->global->$keyfortls) && function_exists('openssl_open')) $secure='ssl';
				if (! empty($conf->global->$keyforstarttls) && function_exists('openssl_open')) $secure='tls';
				$server=($secure?$secure.'://':'').$server;

				$port=$conf->global->$keyforsmtpport;

				$this->smtps->setHost($server);
				$this->smtps->setPort($port); // 25, 465...;

				$loginid=''; $loginpass='';
				if (! empty($conf->global->$keyforsmtpid))
				{
					$loginid = $conf->global->$keyforsmtpid;
					$this->smtps->setID($loginid);
				}
				if (! empty($conf->global->$keyforsmtppw))
				{
					$loginpass = $conf->global->$keyforsmtppw;
					$this->smtps->setPW($loginpass);
				}

				$res=true;
				$from=$this->smtps->getFrom('org');
				if ($res && ! $from)
				{
					$this->error="Failed to send mail with smtps lib to HOST=".$server.", PORT=".$conf->global->$keyforsmtpport."<br>Sender address '$from' invalid";
					dol_syslog("CMailFile::sendfile: mail end error=".$this->error, LOG_ERR);
					$res=false;
				}
				$dest=$this->smtps->getTo();
				if ($res && ! $dest)
				{
					$this->error="Failed to send mail with smtps lib to HOST=".$server.", PORT=".$conf->global->$keyforsmtpport."<br>Recipient address '$dest' invalid";
					dol_syslog("CMailFile::sendfile: mail end error=".$this->error, LOG_ERR);
					$res=false;
				}

				if ($res)
				{
					if (! empty($conf->global->MAIN_MAIL_DEBUG)) $this->smtps->setDebug(true);

					$result=$this->smtps->sendMsg();
					//print $result;

					if (! empty($conf->global->MAIN_MAIL_DEBUG)) $this->dump_mail();

					$result=$this->smtps->getErrors();
					if (empty($this->error) && empty($result))
					{
						dol_syslog("CMailFile::sendfile: mail end success", LOG_DEBUG);
						$res=true;
					}
					else
					{
						if (empty($this->error)) $this->error=$result;
						dol_syslog("CMailFile::sendfile: mail end error=".$this->error, LOG_ERR);
						$res=false;
					}
				}
			}
			else if ($this->sendmode == 'swiftmailer')
			{
				// Use Swift Mailer library
				// ------------------------------------------
				require_once DOL_DOCUMENT_ROOT.'/includes/swiftmailer/lib/swift_required.php';

				// Clean parameters
				if (empty($conf->global->$keyforsmtpserver)) $conf->global->$keyforsmtpserver=ini_get('SMTP');
				if (empty($conf->global->$keyforsmtpport))   $conf->global->$keyforsmtpport=ini_get('smtp_port');

				// If we use SSL/TLS
				$server = $conf->global->$keyforsmtpserver;
				$secure = '';
				if (! empty($conf->global->$keyfortls) && function_exists('openssl_open')) $secure='ssl';
				if (! empty($conf->global->$keyforstarttls) && function_exists('openssl_open')) $secure='tls';

				$this->transport = new Swift_SmtpTransport($server, $conf->global->$keyforsmtpport, $secure);

				if (! empty($conf->global->$keyforsmtpid)) $this->transport->setUsername($conf->global->$keyforsmtpid);
				if (! empty($conf->global->$keyforsmtppw)) $this->transport->setPassword($conf->global->$keyforsmtppw);
				//$smtps->_msgReplyTo  = 'reply@web.com';

				// Create the Mailer using your created Transport
				$this->mailer = new Swift_Mailer($this->transport);

                // DKIM SIGN
                if ($conf->global->MAIN_MAIL_EMAIL_DKIM_ENABLED) {
                    $privateKey = $conf->global->MAIN_MAIL_EMAIL_DKIM_PRIVATE_KEY;
                    $domainName = $conf->global->MAIN_MAIL_EMAIL_DKIM_DOMAIN;
                    $selector = $conf->global->MAIN_MAIL_EMAIL_DKIM_SELECTOR;
                    $signer = new Swift_Signers_DKIMSigner($privateKey, $domainName, $selector);
                    $this->message->attachSigner($signer->ignoreHeader('Return-Path'));
                }

                if (! empty($conf->global->MAIN_MAIL_DEBUG)) {
					// To use the ArrayLogger
					$this->logger = new Swift_Plugins_Loggers_ArrayLogger();
					// Or to use the Echo Logger
					//$this->logger = new Swift_Plugins_Loggers_EchoLogger();
					$this->mailer->registerPlugin(new Swift_Plugins_LoggerPlugin($this->logger));
				}
				// send mail
				try {
					$result = $this->mailer->send($this->message);
				} catch (Exception $e) {
					$this->error =  $e->getMessage();
				}
				if (! empty($conf->global->MAIN_MAIL_DEBUG)) $this->dump_mail();

				$res = true;
				if (! empty($this->error) || ! $result) {
					dol_syslog("CMailFile::sendfile: mail end error=".$this->error, LOG_ERR);
					$res=false;
<<<<<<< HEAD
=======
				}
				else
				{
					dol_syslog("CMailFile::sendfile: mail end success", LOG_DEBUG);
>>>>>>> d9b8a8c8
				}
			}
			else
			{
				// Send mail method not correctly defined
				// --------------------------------------

				return 'Bad value for sendmode';
			}

			$parameters=array(); $action='';
			$reshook = $hookmanager->executeHooks('sendMailAfter', $parameters, $this, $action); // Note that $action and $object may have been modified by some hooks
			if ($reshook < 0)
			{
				$this->error = "Error in hook maildao sendMailAfter " . $reshook;
				dol_syslog("CMailFile::sendfile: mail end error=" . $this->error, LOG_ERR);

				return $reshook;
			}
		}
		else
		{
			$this->error='No mail sent. Feature is disabled by option MAIN_DISABLE_ALL_MAILS';
			dol_syslog("CMailFile::sendfile: ".$this->error, LOG_WARNING);
		}

		error_reporting($errorlevel);              // Reactive niveau erreur origine

		return $res;
	}

	/**
	 * Encode subject according to RFC 2822 - http://en.wikipedia.org/wiki/MIME#Encoded-Word
	 *
	 * @param string $stringtoencode String to encode
	 * @return string                string encoded
	 */
	static function encodetorfc2822($stringtoencode)
	{
		global $conf;
		return '=?'.$conf->file->character_set_client.'?B?'.base64_encode($stringtoencode).'?=';
	}

    // phpcs:disable PEAR.NamingConventions.ValidFunctionName.NotCamelCaps
	/**
	 * Read a file on disk and return encoded content for emails (mode = 'mail')
	 *
	 * @param	string	$sourcefile		Path to file to encode
	 * @return 	int					    <0 if KO, encoded string if OK
	 */
	function _encode_file($sourcefile)
	{
        // phpcs:enable
		$newsourcefile=dol_osencode($sourcefile);

		if (is_readable($newsourcefile))
		{
			$contents = file_get_contents($newsourcefile);	// Need PHP 4.3
			$encoded = chunk_split(base64_encode($contents), 76, $this->eol);    // 76 max is defined into http://tools.ietf.org/html/rfc2047
			return $encoded;
		}
		else
		{
			$this->error="Error: Can't read file '".$sourcefile."' into _encode_file";
			dol_syslog("CMailFile::encode_file: ".$this->error, LOG_ERR);
			return -1;
		}
	}


    // phpcs:disable PEAR.NamingConventions.ValidFunctionName.NotCamelCaps
	/**
	 *  Write content of a SMTP request into a dump file (mode = all)
	 *  Used for debugging.
	 *  Note that to see full SMTP protocol, you can use tcpdump -w /tmp/smtp -s 2000 port 25"
	 *
	 *  @return	void
	 */
	function dump_mail()
	{
        // phpcs:enable
		global $conf,$dolibarr_main_data_root;

		if (@is_writeable($dolibarr_main_data_root))	// Avoid fatal error on fopen with open_basedir
		{
			$outputfile=$dolibarr_main_data_root."/dolibarr_mail.log";
			$fp = fopen($outputfile,"w");

			if ($this->sendmode == 'mail')
			{
				fputs($fp, $this->headers);
				fputs($fp, $this->eol);			// This eol is added by the mail function, so we add it in log
				fputs($fp, $this->message);
			}
			elseif ($this->sendmode == 'smtps')
			{
				fputs($fp, $this->smtps->log);	// this->smtps->log is filled only if MAIN_MAIL_DEBUG was set to on
			}
			elseif ($this->sendmode == 'swiftmailer')
			{
				fputs($fp, $this->logger->dump());	// this->logger is filled only if MAIN_MAIL_DEBUG was set to on
			}

			fclose($fp);
			if (! empty($conf->global->MAIN_UMASK))
				@chmod($outputfile, octdec($conf->global->MAIN_UMASK));
		}
	}


	/**
	 * Correct an uncomplete html string
	 *
	 * @param	string	$msg	String
	 * @return	string			Completed string
	 */
	function checkIfHTML($msg)
	{
		if (!preg_match('/^[\s\t]*<html/i',$msg))
		{
			$out = "<html><head><title></title>";
			if (!empty($this->styleCSS)) $out.= $this->styleCSS;
			$out.= "</head><body";
			if (!empty($this->bodyCSS)) $out.= $this->bodyCSS;
			$out.= ">";
			$out.= $msg;
			$out.= "</body></html>";
		}
		else
		{
			$out = $msg;
		}

		return $out;
	}

	/**
	 * Build a css style (mode = all) into this->styleCSS and this->bodyCSS
	 *
	 * @return string
	 */
	function buildCSS()
	{
		if (! empty($this->css))
		{
			// Style CSS
			$this->styleCSS = '<style type="text/css">';
			$this->styleCSS.= 'body {';

			if ($this->css['bgcolor'])
			{
				$this->styleCSS.= '  background-color: '.$this->css['bgcolor'].';';
				$this->bodyCSS.= ' bgcolor="'.$this->css['bgcolor'].'"';
			}
			if ($this->css['bgimage'])
			{
				// TODO recuperer cid
				$this->styleCSS.= ' background-image: url("cid:'.$this->css['bgimage_cid'].'");';
			}
			$this->styleCSS.= '}';
			$this->styleCSS.= '</style>';
		}
	}


    // phpcs:disable PEAR.NamingConventions.ValidFunctionName.NotCamelCaps
	/**
	 * Create SMTP headers (mode = 'mail')
	 *
	 * @return	string headers
	 */
	function write_smtpheaders()
	{
        // phpcs:enable
		global $conf;
		$out = "";

		$host = dol_getprefix('email');

		// Sender
		//$out.= "Sender: ".getValidAddress($this->addr_from,2)).$this->eol2;
		$out.= "From: ".$this->getValidAddress($this->addr_from,3,1).$this->eol2;
		if (! empty($conf->global->MAIN_MAIL_SENDMAIL_FORCE_BA))
		{
			$out.= "To: ".$this->getValidAddress($this->addr_to,0,1).$this->eol2;
		}
		// Return-Path is important because it is used by SPF. Some MTA does not read Return-Path from header but from command line. See option MAIN_MAIL_ALLOW_SENDMAIL_F for that.
		$out.= "Return-Path: ".$this->getValidAddress($this->addr_from,0,1).$this->eol2;
		if (isset($this->reply_to)  && $this->reply_to)  $out.= "Reply-To: ".$this->getValidAddress($this->reply_to,2).$this->eol2;
		if (isset($this->errors_to) && $this->errors_to) $out.= "Errors-To: ".$this->getValidAddress($this->errors_to,2).$this->eol2;

		// Receiver
		if (isset($this->addr_cc)   && $this->addr_cc)   $out.= "Cc: ".$this->getValidAddress($this->addr_cc,2).$this->eol2;
		if (isset($this->addr_bcc)  && $this->addr_bcc)  $out.= "Bcc: ".$this->getValidAddress($this->addr_bcc,2).$this->eol2;    // TODO Question: bcc must not be into header, only into SMTP command "RCPT TO". Does php mail support this ?

		// Delivery receipt
		if (isset($this->deliveryreceipt) && $this->deliveryreceipt == 1) $out.= "Disposition-Notification-To: ".$this->getValidAddress($this->addr_from,2).$this->eol2;

		//$out.= "X-Priority: 3".$this->eol2;

		$out.= 'Date: ' . date("r") . $this->eol2;

		$trackid = $this->trackid;
		if ($trackid)
		{
			// References is kept in response and Message-ID is returned into In-Reply-To:
			$out.= 'Message-ID: <' . time() . '.phpmail-dolibarr-'. $trackid . '@' . $host . ">" . $this->eol2;	// Uppercase seems replaced by phpmail
			$out.= 'References: <' . time() . '.phpmail-dolibarr-'. $trackid . '@' . $host . ">" . $this->eol2;
			$out.= 'X-Dolibarr-TRACKID: ' . $trackid . '@' . $host. $this->eol2;
		}
		else
		{
			$out.= 'Message-ID: <' . time() . '.phpmail@' . $host . ">" . $this->eol2;
		}

		if (! empty($_SERVER['REMOTE_ADDR'])) $out.= "X-RemoteAddr: " . $_SERVER['REMOTE_ADDR']. $this->eol2;
		$out.= "X-Mailer: Dolibarr version " . DOL_VERSION ." (using php mail)".$this->eol2;
		$out.= "Mime-Version: 1.0".$this->eol2;

		//$out.= "From: ".$this->getValidAddress($this->addr_from,3,1).$this->eol;

		$out.= "Content-Type: multipart/mixed;".$this->eol2." boundary=\"".$this->mixed_boundary."\"".$this->eol2;
		$out.= "Content-Transfer-Encoding: 8bit".$this->eol2;		// TODO Seems to be ignored. Header is 7bit once received.

		dol_syslog("CMailFile::write_smtpheaders smtp_header=\n".$out);
		return $out;
	}


    // phpcs:disable PEAR.NamingConventions.ValidFunctionName.NotCamelCaps
	/**
	 * Create header MIME (mode = 'mail')
	 *
	 * @param	array	$filename_list			Array of filenames
	 * @param 	array	$mimefilename_list		Array of mime types
	 * @return	string							mime headers
	 */
	function write_mimeheaders($filename_list, $mimefilename_list)
	{
        // phpcs:enable
		$mimedone=0;
		$out = "";

		if (is_array($filename_list))
		{
			$filename_list_size=count($filename_list);
			for($i=0;$i < $filename_list_size;$i++)
			{
				if ($filename_list[$i])
				{
					if ($mimefilename_list[$i]) $filename_list[$i] = $mimefilename_list[$i];
					$out.= "X-attachments: $filename_list[$i]".$this->eol2;
				}
			}
		}

		dol_syslog("CMailFile::write_mimeheaders mime_header=\n".$out, LOG_DEBUG);
		return $out;
	}

    // phpcs:disable PEAR.NamingConventions.ValidFunctionName.NotCamelCaps
	/**
	 * Return email content (mode = 'mail')
	 *
	 * @param	string		$msgtext		Message string
	 * @return	string						String content
	 */
	function write_body($msgtext)
	{
        // phpcs:enable
		global $conf;

		$out='';

		$out.= "--" . $this->mixed_boundary . $this->eol;

		if ($this->atleastoneimage)
		{
			$out.= "Content-Type: multipart/alternative;".$this->eol." boundary=\"".$this->alternative_boundary."\"".$this->eol;
			$out.= $this->eol;
			$out.= "--" . $this->alternative_boundary . $this->eol;
		}

		// Make RFC821 Compliant, replace bare linefeeds
		$strContent = preg_replace("/(?<!\r)\n/si", "\r\n", $msgtext);	// PCRE modifier /s means new lines are common chars
		if (! empty($conf->global->MAIN_FIX_FOR_BUGGED_MTA))
		{
			$strContent = preg_replace("/\r\n/si", "\n", $strContent);	// PCRE modifier /s means new lines are common chars
		}

		$strContentAltText = '';
		if ($this->msgishtml)
		{
			// Similar code to forge a text from html is also in CMailFile.class.php
			$strContentAltText = preg_replace("/<br\s*[^>]*>/"," ", $strContent);
			$strContentAltText = html_entity_decode(strip_tags($strContentAltText));
			$strContentAltText = rtrim(wordwrap($strContentAltText, 75, empty($conf->global->MAIN_FIX_FOR_BUGGED_MTA)?"\r\n":"\n"));

			// Check if html header already in message, if not complete the message
			$strContent = $this->checkIfHTML($strContent);
		}

		// Make RFC2045 Compliant, split lines
		//$strContent = rtrim(chunk_split($strContent));    // Function chunck_split seems ko if not used on a base64 content
		// TODO Encode main content into base64 and use the chunk_split, or quoted-printable
		$strContent = rtrim(wordwrap($strContent, 75, empty($conf->global->MAIN_FIX_FOR_BUGGED_MTA)?"\r\n":"\n"));   // TODO Using this method creates unexpected line break on text/plain content.

		if ($this->msgishtml)
		{
			if ($this->atleastoneimage)
			{
				$out.= "Content-Type: text/plain; charset=".$conf->file->character_set_client.$this->eol;
				//$out.= "Content-Transfer-Encoding: 7bit".$this->eol;
				$out.= $this->eol.($strContentAltText?$strContentAltText:strip_tags($strContent)).$this->eol; // Add plain text message
				$out.= "--" . $this->alternative_boundary . $this->eol;
				$out.= "Content-Type: multipart/related;".$this->eol." boundary=\"".$this->related_boundary."\"".$this->eol;
				$out.= $this->eol;
				$out.= "--" . $this->related_boundary . $this->eol;
			}

			if (! $this->atleastoneimage && $strContentAltText && ! empty($conf->global->MAIN_MAIL_USE_MULTI_PART))    // Add plain text message part before html part
			{
				$out.= "Content-Type: multipart/alternative;".$this->eol." boundary=\"".$this->alternative_boundary."\"".$this->eol;
				$out.= $this->eol;
				$out.= "--" . $this->alternative_boundary . $this->eol;
				$out.= "Content-Type: text/plain; charset=".$conf->file->character_set_client.$this->eol;
				//$out.= "Content-Transfer-Encoding: 7bit".$this->eol;
				$out.= $this->eol.$strContentAltText.$this->eol;
				$out.= "--" . $this->alternative_boundary . $this->eol;
			}

			$out.= "Content-Type: text/html; charset=".$conf->file->character_set_client.$this->eol;
			//$out.= "Content-Transfer-Encoding: 7bit".$this->eol;	// TODO Use base64
			$out.= $this->eol.$strContent.$this->eol;

			if (! $this->atleastoneimage && $strContentAltText && ! empty($conf->global->MAIN_MAIL_USE_MULTI_PART))    // Add plain text message part after html part
			{
				$out.= "--" . $this->alternative_boundary . "--". $this->eol;
			}
		}
		else
		{
			$out.= "Content-Type: text/plain; charset=".$conf->file->character_set_client.$this->eol;
			//$out.= "Content-Transfer-Encoding: 7bit".$this->eol;
			$out.= $this->eol.$strContent.$this->eol;
		}

		$out.= $this->eol;

		// Encode images
		if ($this->atleastoneimage)
		{
			$out .= $this->write_images($this->images_encoded);
			// always end related and end alternative after inline images
			$out .= "--" . $this->related_boundary . "--" . $this->eol;
			$out .= $this->eol . "--" . $this->alternative_boundary . "--" . $this->eol;
			$out .= $this->eol;
		}

		return $out;
	}

    // phpcs:disable PEAR.NamingConventions.ValidFunctionName.NotCamelCaps
	/**
	 * Attach file to email (mode = 'mail')
	 *
	 * @param	array	$filename_list		Tableau
	 * @param	array	$mimetype_list		Tableau
	 * @param 	array	$mimefilename_list	Tableau
	 * @return	string						Chaine fichiers encodes
	 */
	function write_files($filename_list,$mimetype_list,$mimefilename_list)
	{
        // phpcs:enable
		$out = '';

		$filename_list_size=count($filename_list);
		for($i=0;$i < $filename_list_size;$i++)
		{
			if ($filename_list[$i])
			{
				dol_syslog("CMailFile::write_files: i=$i");
				$encoded = $this->_encode_file($filename_list[$i]);
				if ($encoded >= 0)
				{
					if ($mimefilename_list[$i]) $filename_list[$i] = $mimefilename_list[$i];
					if (! $mimetype_list[$i]) {
						$mimetype_list[$i] = "application/octet-stream";
					}

					$out.= "--" . $this->mixed_boundary . $this->eol;
					$out.= "Content-Disposition: attachment; filename=\"".$filename_list[$i]."\"".$this->eol;
					$out.= "Content-Type: " . $mimetype_list[$i] . "; name=\"".$filename_list[$i]."\"".$this->eol;
					$out.= "Content-Transfer-Encoding: base64".$this->eol;
					$out.= "Content-Description: ".$filename_list[$i].$this->eol;
					$out.= $this->eol;
					$out.= $encoded;
					$out.= $this->eol;
					//$out.= $this->eol;
				}
				else
				{
					return $encoded;
				}
			}
		}

		return $out;
	}


    // phpcs:disable PEAR.NamingConventions.ValidFunctionName.NotCamelCaps
	/**
	 * Attach an image to email (mode = 'mail')
	 *
	 * @param	array	$images_list	Array of array image
	 * @return	string					Chaine images encodees
	 */
	function write_images($images_list)
	{
        // phpcs:enable
		$out = '';

		if (is_array($images_list))
		{
			foreach ($images_list as $img)
			{
				dol_syslog("CMailFile::write_images: ".$img["name"]);

				$out.= "--" . $this->related_boundary . $this->eol; // always related for an inline image
				$out.= "Content-Type: " . $img["content_type"] . "; name=\"".$img["name"]."\"".$this->eol;
				$out.= "Content-Transfer-Encoding: base64".$this->eol;
				$out.= "Content-Disposition: inline; filename=\"".$img["name"]."\"".$this->eol;
				$out.= "Content-ID: <".$img["cid"].">".$this->eol;
				$out.= $this->eol;
				$out.= $img["image_encoded"];
				$out.= $this->eol;
			}
		}

		return $out;
	}


    // phpcs:disable PEAR.NamingConventions.ValidFunctionName.NotCamelCaps
	/**
	 * Try to create a socket connection
	 *
	 * @param 	string		$host		Add ssl:// for SSL/TLS.
	 * @param 	int			$port		Example: 25, 465
	 * @return	int						Socket id if ok, 0 if KO
	 */
	function check_server_port($host,$port)
	{
        // phpcs:enable
		global $conf;

		$_retVal=0;
		$timeout=5;	// Timeout in seconds

		if (function_exists('fsockopen'))
		{
			$keyforsmtpserver='MAIN_MAIL_SMTP_SERVER';
			$keyforsmtpport  ='MAIN_MAIL_SMTP_PORT';
			$keyforsmtpid    ='MAIN_MAIL_SMTPS_ID';
			$keyforsmtppw    ='MAIN_MAIL_SMTPS_PW';
			$keyfortls       ='MAIN_MAIL_EMAIL_TLS';
			$keyforstarttls  ='MAIN_MAIL_EMAIL_STARTTLS';
			if ($this->sendcontext == 'emailing' && !empty($conf->global->MAIN_MAIL_SENDMODE_EMAILING) && $conf->global->MAIN_MAIL_SENDMODE_EMAILING != 'default')
			{
				$keyforsmtpserver='MAIN_MAIL_SMTP_SERVER_EMAILING';
				$keyforsmtpport  ='MAIN_MAIL_SMTP_PORT_EMAILING';
				$keyforsmtpid    ='MAIN_MAIL_SMTPS_ID_EMAILING';
				$keyforsmtppw    ='MAIN_MAIL_SMTPS_PW_EMAILING';
				$keyfortls       ='MAIN_MAIL_EMAIL_TLS_EMAILING';
				$keyforstarttls  ='MAIN_MAIL_EMAIL_STARTTLS_EMAILING';
			}

			// If we use SSL/TLS
			if (! empty($conf->global->$keyfortls) && function_exists('openssl_open')) $host='ssl://'.$host;
			// tls smtp start with no encryption
			//if (! empty($conf->global->MAIN_MAIL_EMAIL_STARTTLS) && function_exists('openssl_open')) $host='tls://'.$host;

			dol_syslog("Try socket connection to host=".$host." port=".$port);
			//See if we can connect to the SMTP server
			if ($socket = @fsockopen(
					$host,       // Host to test, IP or domain. Add ssl:// for SSL/TLS.
					$port,       // which Port number to use
					$errno,      // actual system level error
					$errstr,     // and any text that goes with the error
					$timeout
			))  // timeout for reading/writing data over the socket
			{
				// Windows still does not have support for this timeout function
				if (function_exists('stream_set_timeout')) stream_set_timeout($socket, $timeout, 0);

				dol_syslog("Now we wait for answer 220");

				// Check response from Server
				if ( $_retVal = $this->server_parse($socket, "220") ) $_retVal = $socket;
			}
			else
			{
				$this->error = utf8_check('Error '.$errno.' - '.$errstr)?'Error '.$errno.' - '.$errstr:utf8_encode('Error '.$errno.' - '.$errstr);
			}
		}
		return $_retVal;
	}

    // phpcs:disable PEAR.NamingConventions.ValidFunctionName.NotCamelCaps
	/**
	 * This function has been modified as provided by SirSir to allow multiline responses when
	 * using SMTP Extensions.
	 *
	 * @param	Socket	$socket			Socket
	 * @param   string	$response		Response string
	 * @return  boolean					true if success
	 */
	function server_parse($socket, $response)
	{
        // phpcs:enable
		$_retVal = true;	// Indicates if Object was created or not
		$server_response = '';

		while (substr($server_response,3,1) != ' ')
		{
			if (! ($server_response = fgets($socket, 256)) )
			{
				$this->error="Couldn't get mail server response codes";
				return false;
			}
		}

		if( !( substr($server_response, 0, 3) == $response ) )
		{
			$this->error="Ran into problems sending Mail.\r\nResponse: $server_response";
			$_retVal = false;
		}

		return $_retVal;
	}

	/**
	 * Seearch images into html message and init array this->images_encoded if found
	 *
	 * @param	string	$images_dir		Location of physical images files
	 * @return	int 		        	>0 if OK, <0 if KO
	 */
	function findHtmlImages($images_dir)
	{
		// Build the list of image extensions
		$extensions = array_keys($this->image_types);

		$matches = array();
		preg_match_all('/(?:"|\')([^"\']+\.('.implode('|', $extensions).'))(?:"|\')/Ui', $this->html, $matches);  // If "xxx.ext" or 'xxx.ext' found

		if (! empty($matches))
		{
			$i=0;
			foreach ($matches[1] as $full)
			{

				if (preg_match('/file=([A-Za-z0-9_\-\/]+[\.]?[A-Za-z0-9]+)?$/i',$full,$regs))   // If xxx is 'file=aaa'
				{
					$img = $regs[1];

					if (file_exists($images_dir.'/'.$img))
					{
						// Image path in src
						$src = preg_quote($full,'/');

						// Image full path
						$this->html_images[$i]["fullpath"] = $images_dir.'/'.$img;

						// Image name
						$this->html_images[$i]["name"] = $img;

						// Content type
						if (preg_match('/^.+\.(\w{3,4})$/', $img, $reg))
						{
							$ext=strtolower($reg[1]);
							$this->html_images[$i]["content_type"] = $this->image_types[$ext];
						}

						// cid
						$this->html_images[$i]["cid"] = dol_hash(uniqid(time()), 3);	// Force md5 hash (does not contains special chars)
						$this->html = preg_replace("/src=\"$src\"|src='$src'/i", "src=\"cid:".$this->html_images[$i]["cid"]."\"", $this->html);
					}
					$i++;
				}
			}

			if (!empty($this->html_images))
			{
				$inline = array();

				$i=0;

				foreach ($this->html_images as $img)
				{
					$fullpath = $images_dir.'/'.$img["name"];

					// If duplicate images are embedded, they may show up as attachments, so remove them.
					if (!in_array($fullpath,$inline))
					{
						// Read image file
						if ($image = file_get_contents($fullpath))
						{
							// On garde que le nom de l'image
							preg_match('/([A-Za-z0-9_-]+[\.]?[A-Za-z0-9]+)?$/i',$img["name"],$regs);
							$imgName = $regs[1];

							$this->images_encoded[$i]['name'] = $imgName;
							$this->images_encoded[$i]['fullpath'] = $fullpath;
							$this->images_encoded[$i]['content_type'] = $img["content_type"];
							$this->images_encoded[$i]['cid'] = $img["cid"];
							// Encodage de l'image
							$this->images_encoded[$i]["image_encoded"] = chunk_split(base64_encode($image), 68, $this->eol);
							$inline[] = $fullpath;
						}
					}
					$i++;
				}
			}
			else
			{
				return -1;
			}

			return 1;
		}
		else
		{
			return 0;
		}
	}

	/**
	 * Return a formatted address string for SMTP protocol
	 *
	 * @param	string		$address		     Example: 'John Doe <john@doe.com>, Alan Smith <alan@smith.com>' or 'john@doe.com, alan@smith.com'
	 * @param	int			$format			     0=auto, 1=emails with <>, 2=emails without <>, 3=auto + label between "
	 * @param	int			$encode			     0=No encode name, 1=Encode name to RFC2822
	 * @param   int         $maxnumberofemail    0=No limit. Otherwise, maximum number of emails returned ($address may contains several email separated with ','). Add '...' if there is more.
	 * @return	string						     If format 0: '<john@doe.com>' or 'John Doe <john@doe.com>' or '=?UTF-8?B?Sm9obiBEb2U=?= <john@doe.com>'
	 * 										     If format 1: '<john@doe.com>'
	 *										     If format 2: 'john@doe.com'
	 *										     If format 3: '<john@doe.com>' or '"John Doe" <john@doe.com>' or '"=?UTF-8?B?Sm9obiBEb2U=?=" <john@doe.com>'
	 *                                           If format 4: 'John Doe' or 'john@doe.com' if no label exists
	 */
	static function getValidAddress($address,$format,$encode=0,$maxnumberofemail=0)
	{
		global $conf;

		$ret='';

		$arrayaddress=explode(',',$address);

		// Boucle sur chaque composant de l'adresse
		$i=0;
		foreach($arrayaddress as $val)
		{
			if (preg_match('/^(.*)<(.*)>$/i',trim($val),$regs))
			{
				$name  = trim($regs[1]);
				$email = trim($regs[2]);
			}
			else
			{
				$name  = '';
				$email = trim($val);
			}

			if ($email)
			{
				$i++;

				$newemail='';
				if ($format == 4)
				{
					$newemail = $name?$name:$email;
				}
				if ($format == 2)
				{
					$newemail=$email;
				}
				if ($format == 1 || $format == 3)
				{
					$newemail='<'.$email.'>';
				}
				if ($format == 0 || $format == 3)
				{
					if (! empty($conf->global->MAIN_MAIL_NO_FULL_EMAIL)) $newemail='<'.$email.'>';
					elseif (! $name) $newemail='<'.$email.'>';
					else $newemail=($format==3?'"':'').($encode?self::encodetorfc2822($name):$name).($format==3?'"':'').' <'.$email.'>';
				}

				$ret=($ret ? $ret.',' : '').$newemail;

				// Stop if we have too much records
				if ($maxnumberofemail && $i >= $maxnumberofemail)
				{
					if (count($arrayaddress) > $maxnumberofemail) $ret.='...';
					break;
				}
			}
		}

		return $ret;
	}

	/**
	 * Return a formatted array of address string for SMTP protocol
	 *
	 * @param   string      $address        Example: 'John Doe <john@doe.com>, Alan Smith <alan@smith.com>' or 'john@doe.com, alan@smith.com'
	 * @return  array                       array of email => name
	 */
	function getArrayAddress($address)
	{
		global $conf;

		$ret=array();

		$arrayaddress=explode(',',$address);

		// Boucle sur chaque composant de l'adresse
		foreach($arrayaddress as $val)
		{
			if (preg_match('/^(.*)<(.*)>$/i',trim($val),$regs))
			{
				$name  = trim($regs[1]);
				$email = trim($regs[2]);
			}
			else
			{
				$name  = null;
				$email = trim($val);
			}

			$ret[$email]=empty($conf->global->MAIN_MAIL_NO_FULL_EMAIL)?$name:null;
		}

		return $ret;
	}
}<|MERGE_RESOLUTION|>--- conflicted
+++ resolved
@@ -119,11 +119,7 @@
 	 *  @param  string  $sendcontext      	 'standard', 'emailing', ... (used to define with sending mode and parameters to use)
 	 *  @param	string	$replyto			 Reply-to email (will be set to same value than From by default if not provided)
 	 */
-<<<<<<< HEAD
-	function __construct($subject,$to,$from,$msg,$filename_list=array(),$mimetype_list=array(),$mimefilename_list=array(),$addr_cc="",$addr_bcc="",$deliveryreceipt=0,$msgishtml=0,$errors_to='',$css='',$trackid='',$moreinheader='',$sendcontext='standard',$replyto='')
-=======
 	function __construct($subject, $to, $from, $msg, $filename_list=array(), $mimetype_list=array(), $mimefilename_list=array(), $addr_cc="", $addr_bcc="", $deliveryreceipt=0, $msgishtml=0, $errors_to='', $css='', $trackid='', $moreinheader='', $sendcontext='standard', $replyto='')
->>>>>>> d9b8a8c8
 	{
 		global $conf, $dolibarr_main_data_root;
 
@@ -405,11 +401,7 @@
 			//$this->message->setFrom(array('john@doe.com' => 'John Doe'));
 			if (! empty($from)) {
                 try {
-<<<<<<< HEAD
-                    $this->message->setFrom($this->getArrayAddress($from));
-=======
                 	$result = $this->message->setFrom($this->getArrayAddress($from));
->>>>>>> d9b8a8c8
                 } catch (Exception $e) {
                     $this->errors[] = $e->getMessage();
                 }
@@ -418,11 +410,7 @@
 			// Set the To addresses with an associative array
 			if (! empty($to)) {
                 try {
-<<<<<<< HEAD
-                    $this->message->setTo($this->getArrayAddress($to));
-=======
                 	$result = $this->message->setTo($this->getArrayAddress($to));
->>>>>>> d9b8a8c8
                 } catch (Exception $e) {
                     $this->errors[] = $e->getMessage();
                 }
@@ -430,25 +418,17 @@
 
 			if (! empty($replyto)) {
                 try {
-<<<<<<< HEAD
-                    $this->message->SetReplyTo($this->getArrayAddress($replyto));
-=======
                 	$result = $this->message->SetReplyTo($this->getArrayAddress($replyto));
->>>>>>> d9b8a8c8
                 } catch (Exception $e) {
                     $this->errors[] = $e->getMessage();
                 }
             }
 
-<<<<<<< HEAD
-			$this->message->setCharSet($conf->file->character_set_client);
-=======
 			try {
 				$result = $this->message->setCharSet($conf->file->character_set_client);
 			} catch (Exception $e) {
 				$this->errors[] =  $e->getMessage();
 			}
->>>>>>> d9b8a8c8
 
 			if (! empty($this->html))
 			{
@@ -591,12 +571,8 @@
 				$keyforstarttls  ='MAIN_MAIL_EMAIL_STARTTLS_EMAILING';
 			}
 
-<<<<<<< HEAD
-			if(!empty($conf->global->MAIN_MAIL_FORCE_SENDTO)) {
-=======
 			if (!empty($conf->global->MAIN_MAIL_FORCE_SENDTO))
 			{
->>>>>>> d9b8a8c8
 				$this->addr_to = $conf->global->MAIN_MAIL_FORCE_SENDTO;
 				$this->addr_cc = '';
 				$this->addr_bcc = '';
@@ -827,13 +803,10 @@
 				if (! empty($this->error) || ! $result) {
 					dol_syslog("CMailFile::sendfile: mail end error=".$this->error, LOG_ERR);
 					$res=false;
-<<<<<<< HEAD
-=======
 				}
 				else
 				{
 					dol_syslog("CMailFile::sendfile: mail end success", LOG_DEBUG);
->>>>>>> d9b8a8c8
 				}
 			}
 			else
