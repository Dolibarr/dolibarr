--- conflicted
+++ resolved
@@ -285,60 +285,57 @@
 
 			$this->smtps=$smtps;
 		}
-<<<<<<< HEAD
-=======
 		// TODO not stable, in progress
->>>>>>> 9a80f035
-		else if ($conf->global->MAIN_MAIL_SENDMODE == 'phpmailer')
-		{
-			// Use PHPMailer library
-			// ------------------------------------------
-
-			require_once(DOL_DOCUMENT_ROOT."/includes/phpmailer/class.phpmailer.php");
-			$this->phpmailer = new PHPMailer();
-			$this->phpmailer->CharSet = $conf->file->character_set_client;
-
-			$this->phpmailer->Subject($this->encodetorfc2822($subject));
-			$this->phpmailer->setTO($this->getValidAddress($to,0,1));
-			$this->phpmailer->SetFrom($this->getValidAddress($from,0,1));
-
-			if (! empty($this->html))
-			{
-				if (!empty($css))
-				{
-					$this->css = $css;
-					$this->styleCSS = $this->buildCSS();
-				}
-				$msg = $this->html;
-				$msg = $this->checkIfHTML($msg);
-			}
-
-			if ($this->msgishtml) $smtps->setBodyContent($msg,'html');
-			else $smtps->setBodyContent($msg,'plain');
-
-			if ($this->atleastoneimage)
-			{
-				foreach ($this->images_encoded as $img)
-				{
-					$smtps->setImageInline($img['image_encoded'],$img['name'],$img['content_type'],$img['cid']);
-				}
-			}
-
-			if ($this->atleastonefile)
-			{
-				foreach ($filename_list as $i => $val)
-				{
-					$content=file_get_contents($filename_list[$i]);
-					$smtps->setAttachment($content,$mimefilename_list[$i],$mimetype_list[$i]);
-				}
-			}
-
-			$smtps->setCC($addr_cc);
-			$smtps->setBCC($addr_bcc);
-			$smtps->setErrorsTo($errors_to);
-			$smtps->setDeliveryReceipt($deliveryreceipt);
-
-			$this->smtps=$smtps;
+		else if ($conf->global->MAIN_MAIL_SENDMODE == 'phpmailer')
+		{
+			// Use PHPMailer library
+			// ------------------------------------------
+
+			require_once(DOL_DOCUMENT_ROOT."/includes/phpmailer/class.phpmailer.php");
+			$this->phpmailer = new PHPMailer();
+			$this->phpmailer->CharSet = $conf->file->character_set_client;
+
+			$this->phpmailer->Subject($this->encodetorfc2822($subject));
+			$this->phpmailer->setTO($this->getValidAddress($to,0,1));
+			$this->phpmailer->SetFrom($this->getValidAddress($from,0,1));
+
+			if (! empty($this->html))
+			{
+				if (!empty($css))
+				{
+					$this->css = $css;
+					$this->styleCSS = $this->buildCSS();
+				}
+				$msg = $this->html;
+				$msg = $this->checkIfHTML($msg);
+			}
+
+			if ($this->msgishtml) $smtps->setBodyContent($msg,'html');
+			else $smtps->setBodyContent($msg,'plain');
+
+			if ($this->atleastoneimage)
+			{
+				foreach ($this->images_encoded as $img)
+				{
+					$smtps->setImageInline($img['image_encoded'],$img['name'],$img['content_type'],$img['cid']);
+				}
+			}
+
+			if ($this->atleastonefile)
+			{
+				foreach ($filename_list as $i => $val)
+				{
+					$content=file_get_contents($filename_list[$i]);
+					$smtps->setAttachment($content,$mimefilename_list[$i],$mimetype_list[$i]);
+				}
+			}
+
+			$smtps->setCC($addr_cc);
+			$smtps->setBCC($addr_bcc);
+			$smtps->setErrorsTo($errors_to);
+			$smtps->setDeliveryReceipt($deliveryreceipt);
+
+			$this->smtps=$smtps;
 		}
 		else
 		{
