--- conflicted
+++ resolved
@@ -659,7 +659,6 @@
 				$keyForSMTPSendMode = 'MAIN_MAIL_SENDMODE_'.$smtpContextKey;
 				$smtpContextSendMode = $conf->global->{$keyForSMTPSendMode};
 				if (!empty($smtpContextSendMode) && $smtpContextSendMode != 'default') {
-<<<<<<< HEAD
 					$keyforsmtpserver = 'MAIN_MAIL_SMTP_SERVER_' . $smtpContextKey;
 					$keyforsmtpport   = 'MAIN_MAIL_SMTP_PORT_' . $smtpContextKey;
 					$keyforsmtpid     = 'MAIN_MAIL_SMTPS_ID_' . $smtpContextKey;
@@ -667,14 +666,6 @@
 					$keyfortls        = 'MAIN_MAIL_EMAIL_TLS_' . $smtpContextKey;
 					$keyforstarttls   = 'MAIN_MAIL_EMAIL_STARTTLS_' . $smtpContextKey;
 					$keyforsslseflsigned  ='MAIN_MAIL_EMAIL_SMTP_ALLOW_SELF_SIGNED_' . $smtpContextKey;
-=======
-					$keyforsmtpserver = 'MAIN_MAIL_SMTP_SERVER_'.$smtpContextKey;
-					$keyforsmtpport   = 'MAIN_MAIL_SMTP_PORT_'.$smtpContextKey;
-					$keyforsmtpid     = 'MAIN_MAIL_SMTPS_ID_'.$smtpContextKey;
-					$keyforsmtppw     = 'MAIN_MAIL_SMTPS_PW_'.$smtpContextKey;
-					$keyfortls        = 'MAIN_MAIL_EMAIL_TLS_'.$smtpContextKey;
-					$keyforstarttls   = 'MAIN_MAIL_EMAIL_STARTTLS_'.$smtpContextKey;
->>>>>>> cde58c69
 				}
 			}
 
