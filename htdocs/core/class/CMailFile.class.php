<?php
/**
 * Copyright (C)            Dan Potter
 * Copyright (C)            Eric Seigne
 * Copyright (C) 2000-2005  Rodolphe Quiedeville    <rodolphe@quiedeville.org>
 * Copyright (C) 2003       Jean-Louis Bergamo      <jlb@j1b.org>
 * Copyright (C) 2004-2015  Laurent Destailleur     <eldy@users.sourceforge.net>
 * Copyright (C) 2005-2012  Regis Houssin           <regis.houssin@inodbox.com>
 * Copyright (C) 2019       Frédéric France         <frederic.france@netlogic.fr>
 *
 * This program is free software; you can redistribute it and/or modify
 * it under the terms of the GNU General Public License as published by
 * the Free Software Foundation; either version 3 of the License, or
 * (at your option) any later version.
 *
 * This program is distributed in the hope that it will be useful,
 * but WITHOUT ANY WARRANTY; without even the implied warranty of
 * MERCHANTABILITY or FITNESS FOR A PARTICULAR PURPOSE.  See the
 * GNU General Public License for more details.
 *
 * You should have received a copy of the GNU General Public License
 * along with this program. If not, see <https://www.gnu.org/licenses/>.
 * or see https://www.gnu.org/
 *
 * Lots of code inspired from Dan Potter's CMailFile class
 */

/**
 *      \file       htdocs/core/class/CMailFile.class.php
 *      \brief      File of class to send emails (with attachments or not)
 */

/**
 *	Class to send emails (with attachments or not)
 *  Usage: $mailfile = new CMailFile($subject,$sendto,$replyto,$message,$filepath,$mimetype,$filename,$cc,$ccc,$deliveryreceipt,$msgishtml,$errors_to,$css,$trackid,$moreinheader,$sendcontext);
 *         $mailfile->sendfile();
 */
class CMailFile
{
	public $sendcontext;
	public $sendmode;
	public $sendsetup;

    public $subject; // Topic:       Subject of email
    public $addr_from; // From:		Label and EMail of sender (must include '<>'). For example '<myemail@example.com>' or 'John Doe <myemail@example.com>' or '<myemail+trackingid@example.com>'). Note that with gmail smtps, value here is forced by google to account (but not the reply-to).
	// Sender:      Who send the email ("Sender" has sent emails on behalf of "From").
	//              Use it when the "From" is an email of a domain that is a SPF protected domain, and sending smtp server is not this domain. In such case, add Sender field with an email of the protected domain.
	// Return-Path: Email where to send bounds.
    public $reply_to; // Reply-To:	Email where to send replies from mailer software (mailer use From if reply-to not defined, Gmail use gmail account if reply-to not defined)
    public $errors_to; // Errors-To:	Email where to send errors.
    public $addr_to;
    public $addr_cc;
    public $addr_bcc;
    public $trackid;

    public $mixed_boundary;
    public $related_boundary;
    public $alternative_boundary;
    public $deliveryreceipt;

    public $eol;
    public $eol2;

	/**
	 * @var string Error code (or message)
	 */
	public $error = '';

    public $smtps; // Contains SMTPs object (if this method is used)
    public $phpmailer; // Contains PHPMailer object (if this method is used)

	/**
	 * @var string CSS
	 */
	public $css;
	//! Defined css style for body background
    public $styleCSS;
	//! Defined background directly in body tag
    public $bodyCSS;

    public $msgid;
    public $headers;
    public $message;
    /**
	 * @var array fullfilenames list (full path of filename on file system)
	 */
	public $filename_list = array();
	/**
	 * @var array mimetypes of files list (List of MIME type of attached files)
	 */
	public $mimetype_list = array();
	/**
	 * @var array filenames list (List of attached file name in message)
	 */
	public $mimefilename_list = array();

	// Image
    public $html;
    public $image_boundary;
    public $atleastoneimage = 0; // at least one image file with file=xxx.ext into content (TODO Debug this. How can this case be tested. Remove if not used).
    public $html_images = array();
    public $images_encoded = array();
    public $image_types = array(
        'gif'  => 'image/gif',
		'jpg'  => 'image/jpeg',
		'jpeg' => 'image/jpeg',
		'jpe'  => 'image/jpeg',
		'bmp'  => 'image/bmp',
		'png'  => 'image/png',
		'tif'  => 'image/tiff',
        'tiff' => 'image/tiff',
    );


	/**
	 *	CMailFile
	 *
	 *	@param 	string	$subject             Topic/Subject of mail
	 *	@param 	string	$to                  Recipients emails (RFC 2822: "Name firstname <email>[, ...]" or "email[, ...]" or "<email>[, ...]"). Note: the keyword '__SUPERVISOREMAIL__' is not allowed here and must be replaced by caller.
	 *	@param 	string	$from                Sender email      (RFC 2822: "Name firstname <email>[, ...]" or "email[, ...]" or "<email>[, ...]")
	 *	@param 	string	$msg                 Message
	 *	@param 	array	$filename_list       List of files to attach (full path of filename on file system)
	 *	@param 	array	$mimetype_list       List of MIME type of attached files
	 *	@param 	array	$mimefilename_list   List of attached file name in message
	 *	@param 	string	$addr_cc             Email cc
	 *	@param 	string	$addr_bcc            Email bcc (Note: This is autocompleted with MAIN_MAIL_AUTOCOPY_TO if defined)
	 *	@param 	int		$deliveryreceipt     Ask a delivery receipt
	 *	@param 	int		$msgishtml           1=String IS already html, 0=String IS NOT html, -1=Unknown make autodetection (with fast mode, not reliable)
	 *	@param 	string	$errors_to      	 Email for errors-to
	 *	@param	string	$css                 Css option
	 *	@param	string	$trackid             Tracking string (contains type and id of related element)
	 *  @param  string  $moreinheader        More in header. $moreinheader must contains the "\r\n" (TODO not supported for other MAIL_SEND_MODE different than 'phpmail' and 'smtps' for the moment)
	 *  @param  string  $sendcontext      	 'standard', 'emailing', ... (used to define which sending mode and parameters to use)
	 *  @param	string	$replyto			 Reply-to email (will be set to same value than From by default if not provided)
	 */
	public function __construct($subject, $to, $from, $msg, $filename_list = array(), $mimetype_list = array(), $mimefilename_list = array(), $addr_cc = "", $addr_bcc = "", $deliveryreceipt = 0, $msgishtml = 0, $errors_to = '', $css = '', $trackid = '', $moreinheader = '', $sendcontext = 'standard', $replyto = '')
	{
		global $conf, $dolibarr_main_data_root;

		// Clean values of $mimefilename_list
		if (is_array($mimefilename_list)) {
			foreach ($mimefilename_list as $key => $val) {
				$mimefilename_list[$key] = dol_string_unaccent($mimefilename_list[$key]);
			}
		}

		// Add autocopy to (Note: Adding bcc for specific modules are also done from pages)
		if (!empty($conf->global->MAIN_MAIL_AUTOCOPY_TO)) $addr_bcc .= ($addr_bcc ? ', ' : '').$conf->global->MAIN_MAIL_AUTOCOPY_TO;

        $this->subject = $subject;
		$this->addr_to = $to;
		$this->addr_from = $from;
		$this->msg = $msg;
		$this->filename_list = $filename_list;
		$this->mimetype_list = $mimetype_list;
		$this->mimefilename_list = $mimefilename_list;
		$this->addr_cc = $addr_cc;
		$this->addr_bcc = $addr_bcc;
		$this->deliveryreceipt = $deliveryreceipt;
		if (empty($replyto)) $replyto = $from;
		$this->reply_to = $replyto;
		$this->errors_to = $errors_to;
		$this->trackid = $trackid;
		$this->sendcontext = $sendcontext;
		$this->filename_list = $filename_list;
		$this->mimetype_list = $mimetype_list;
		$this->mimefilename_list = $mimefilename_list;

		// Define this->sendmode
		$this->sendmode = '';
		if ($this->sendcontext == 'emailing' && !empty($conf->global->MAIN_MAIL_SENDMODE_EMAILING) && $conf->global->MAIN_MAIL_SENDMODE_EMAILING != 'default')
		{
			$this->sendmode = $conf->global->MAIN_MAIL_SENDMODE_EMAILING;
		}
		if (empty($this->sendmode)) $this->sendmode = $conf->global->MAIN_MAIL_SENDMODE;
		if (empty($this->sendmode)) $this->sendmode = 'mail';

		// We define end of line (RFC 821).
		$this->eol = "\r\n";
		// We define end of line for header fields (RFC 822bis section 2.3 says header must contains \r\n).
		$this->eol2 = "\r\n";
		if (!empty($conf->global->MAIN_FIX_FOR_BUGGED_MTA))
		{
			$this->eol = "\n";
			$this->eol2 = "\n";
			$moreinheader = str_replace("\r\n", "\n", $moreinheader);
		}

		// On defini mixed_boundary
		$this->mixed_boundary = "multipart_x.".time().".x_boundary";

		// On defini related_boundary
		$this->related_boundary = 'mul_'.dol_hash(uniqid("dolibarr2"), 3); // Force md5 hash (does not contains special chars)

		// On defini alternative_boundary
		$this->alternative_boundary = 'mul_'.dol_hash(uniqid("dolibarr3"), 3); // Force md5 hash (does not contains special chars)

		dol_syslog("CMailFile::CMailfile: sendmode=".$this->sendmode." charset=".$conf->file->character_set_client." from=$from, to=$to, addr_cc=$addr_cc, addr_bcc=$addr_bcc, errors_to=$errors_to, trackid=$trackid sendcontext=$sendcontext", LOG_DEBUG);
		dol_syslog("CMailFile::CMailfile: subject=".$subject.", deliveryreceipt=".$deliveryreceipt.", msgishtml=".$msgishtml, LOG_DEBUG);

		if (empty($subject))
		{
			dol_syslog("CMailFile::CMailfile: Try to send an email with empty subject");
			$this->error = 'ErrorSubjectIsRequired';
			return;
		}
		if (empty($msg))
		{
		    dol_syslog("CMailFile::CMailfile: Try to send an email with empty body");
		    $msg = '.'; // Avoid empty message (with empty message content, you will see a multipart structure)
		}

		// Detect if message is HTML (use fast method)
		if ($msgishtml == -1)
		{
			$this->msgishtml = 0;
			if (dol_textishtml($msg)) $this->msgishtml = 1;
		}
		else
		{
			$this->msgishtml = $msgishtml;
		}

		global $dolibarr_main_url_root;

		// Define $urlwithroot
		$urlwithouturlroot = preg_replace('/'.preg_quote(DOL_URL_ROOT, '/').'$/i', '', trim($dolibarr_main_url_root));
		$urlwithroot = $urlwithouturlroot.DOL_URL_ROOT; // This is to use external domain name found into config file
		//$urlwithroot=DOL_MAIN_URL_ROOT;					// This is to use same domain name than current

		// Replace relative /viewimage to absolute path
		$msg = preg_replace('/src="'.preg_quote(DOL_URL_ROOT, '/').'\/viewimage\.php/ims', 'src="'.$urlwithroot.'/viewimage.php', $msg, -1);

		if (!empty($conf->global->MAIN_MAIL_FORCE_CONTENT_TYPE_TO_HTML)) $this->msgishtml = 1; // To force to send everything with content type html.

		// Detect images
		if ($this->msgishtml)
		{
			$this->html = $msg;

			if (!empty($conf->global->MAIN_MAIL_ADD_INLINE_IMAGES_IF_IN_MEDIAS))
			{
				$findimg = $this->findHtmlImages($dolibarr_main_data_root.'/medias');
			}

			// Define if there is at least one file
			if ($findimg)
			{
				foreach ($this->html_images as $i => $val)
				{
					if ($this->html_images[$i])
					{
						$this->atleastoneimage = 1;
						dol_syslog("CMailFile::CMailfile: html_images[$i]['name']=".$this->html_images[$i]['name'], LOG_DEBUG);
					}
				}
			}
		}

		// Define if there is at least one file
		if (is_array($filename_list))
		{
			foreach ($filename_list as $i => $val)
			{
				if ($filename_list[$i])
				{
					$this->atleastonefile = 1;
					dol_syslog("CMailFile::CMailfile: filename_list[$i]=".$filename_list[$i].", mimetype_list[$i]=".$mimetype_list[$i]." mimefilename_list[$i]=".$mimefilename_list[$i], LOG_DEBUG);
				}
			}
		}

		// Add autocopy to (Note: Adding bcc for specific modules are also done from pages)
		if (! empty($conf->global->MAIN_MAIL_AUTOCOPY_TO)) $addr_bcc.=($addr_bcc?', ':'').$conf->global->MAIN_MAIL_AUTOCOPY_TO;

		$this->addr_to = $to;
		$this->addr_cc = $addr_cc;
		$this->addr_bcc = $addr_bcc;
		$this->reply_to = $replyto;
		$this->addr_from = $from;
		$this->subject = $subject;
		$this->errors_to = $errors_to;
		$this->deliveryreceipt = $deliveryreceipt;
		$this->trackid = $trackid;

		if (!empty($conf->global->MAIN_MAIL_FORCE_SENDTO))
		{
			$this->addr_to = $conf->global->MAIN_MAIL_FORCE_SENDTO;
			$this->addr_cc = '';
			$this->addr_bcc = '';
		}

		// We set all data according to choosed sending method.
		// We also set a value for ->msgid
		if ($this->sendmode == 'mail')
		{
			// Use mail php function (default PHP method)
			// ------------------------------------------

			$smtp_headers = "";
			$mime_headers = "";
			$text_body = "";
			$files_encoded = "";

			// Define smtp_headers (this also set ->msgid)
			$smtp_headers = $this->write_smtpheaders();
			if (!empty($moreinheader)) $smtp_headers .= $moreinheader; // $moreinheader contains the \r\n

			// Define mime_headers
			$mime_headers = $this->write_mimeheaders($filename_list, $mimefilename_list);

			if (!empty($this->html))
			{
				if (!empty($css))
				{
					$this->css = $css;
					$this->buildCSS(); // Build a css style (mode = all) into this->styleCSS and this->bodyCSS
				}

				$msg = $this->html;
			}

			// Define body in text_body
			$text_body = $this->write_body($msg);

			// Add attachments to text_encoded
			if ($this->atleastonefile)
			{
				$files_encoded = $this->write_files($filename_list, $mimetype_list, $mimefilename_list);
			}

			// We now define $this->headers and $this->message
			$this->headers = $smtp_headers.$mime_headers;
			// On nettoie le header pour qu'il ne se termine pas par un retour chariot.
			// This avoid also empty lines at end that can be interpreted as mail injection by email servers.
			$this->headers = preg_replace("/([\r\n]+)$/i", "", $this->headers);

			//$this->message = $this->eol.'This is a message with multiple parts in MIME format.'.$this->eol;
			$this->message = 'This is a message with multiple parts in MIME format.'.$this->eol;
			$this->message .= $text_body.$files_encoded;
			$this->message .= "--".$this->mixed_boundary."--".$this->eol;
		}
		elseif ($this->sendmode == 'smtps')
		{
			// Use SMTPS library
			// ------------------------------------------

			require_once DOL_DOCUMENT_ROOT.'/core/class/smtps.class.php';
			$smtps = new SMTPs();
			$smtps->setCharSet($conf->file->character_set_client);

<<<<<<< HEAD
			// Encode subject if required.
			$subjecttouse = $subject;
			if (!ascii_check($subjecttouse)) {
				$subjecttouse = $this->encodetorfc2822($subjecttouse);
			}

			$smtps->setSubject($subjecttouse);
			$smtps->setTO($this->getValidAddress($to, 0, 1));
			$smtps->setFrom($this->getValidAddress($from, 0, 1));
			$smtps->setTrackId($trackid);
			$smtps->setReplyTo($this->getValidAddress($replyto, 0, 1));
=======
			$smtps->setSubject($this->encodetorfc2822($this->subject));
			$smtps->setTO($this->getValidAddress($this->addr_to, 0, 1));
			$smtps->setFrom($this->getValidAddress($this->addr_from, 0, 1));
			$smtps->setTrackId($this->trackid);
			$smtps->setReplyTo($this->getValidAddress($this->reply_to, 0, 1));
>>>>>>> 3e6ae9be

			if (!empty($moreinheader)) $smtps->setMoreInHeader($moreinheader);

			if (!empty($this->html))
			{
				if (!empty($css))
				{
					$this->css = $css;
					$this->buildCSS();
				}
				$msg = $this->html;
				$msg = $this->checkIfHTML($msg);
			}

			// Replace . alone on a new line with .. to avoid to have SMTP interpret this as end of message
			$msg = preg_replace('/(\r|\n)\.(\r|\n)/ims', '\1..\2', $msg);

			if ($this->msgishtml) $smtps->setBodyContent($msg, 'html');
			else $smtps->setBodyContent($msg, 'plain');

			if ($this->atleastoneimage)
			{
				foreach ($this->images_encoded as $img)
				{
					$smtps->setImageInline($img['image_encoded'], $img['name'], $img['content_type'], $img['cid']);
				}
			}

			if ($this->atleastonefile)
			{
				foreach ($filename_list as $i => $val)
				{
					$content = file_get_contents($filename_list[$i]);
					$smtps->setAttachment($content, $mimefilename_list[$i], $mimetype_list[$i]);
				}
			}

			$smtps->setCC($this->addr_cc);
			$smtps->setBCC($this->addr_bcc);
			$smtps->setErrorsTo($this->errors_to);
			$smtps->setDeliveryReceipt($this->deliveryreceipt);

			$host = dol_getprefix('email');
			$this->msgid = time().'.SMTPs-dolibarr-'.$trackid.'@'.$host;

			$this->smtps = $smtps;
		}
		elseif ($this->sendmode == 'swiftmailer')
		{
			// Use Swift Mailer library
            $host = dol_getprefix('email');

            require_once DOL_DOCUMENT_ROOT.'/includes/swiftmailer/lexer/lib/Doctrine/Common/Lexer/AbstractLexer.php';

            // egulias autoloader lib
            require_once DOL_DOCUMENT_ROOT.'/includes/swiftmailer/autoload.php';

            require_once DOL_DOCUMENT_ROOT.'/includes/swiftmailer/lib/swift_required.php';

            // Create the message
            //$this->message = Swift_Message::newInstance();
            $this->message = new Swift_Message();
            //$this->message = new Swift_SignedMessage();
            // Adding a trackid header to a message
            $headers = $this->message->getHeaders();
            $headers->addTextHeader('X-Dolibarr-TRACKID', $this->trackid.'@'.$host);
            $this->msgid = time().'.swiftmailer-dolibarr-'.$this->trackid.'@'.$host;
            $headerID = $this->msgid;
            $msgid = $headers->get('Message-ID');
            $msgid->setId($headerID);
            $headers->addIdHeader('References', $headerID);
            // TODO if (! empty($moreinheader)) ...

            // Give the message a subject
            try {
                $result = $this->message->setSubject($this->subject);
            } catch (Exception $e) {
                $this->errors[] = $e->getMessage();
            }

            // Set the From address with an associative array
            //$this->message->setFrom(array('john@doe.com' => 'John Doe'));
            if (! empty($this->addr_from)) {
                try {
                    $result = $this->message->setFrom($this->getArrayAddress($this->addr_from));
                } catch (Exception $e) {
                    $this->errors[] = $e->getMessage();
                }
            }

            // Set the To addresses with an associative array
            if (! empty($this->addr_to)) {
                try {
                    $result = $this->message->setTo($this->getArrayAddress($this->addr_to));
                } catch (Exception $e) {
                    $this->errors[] = $e->getMessage();
                }
            }

            if (! empty($this->reply_to)) {
                try {
                	$result = $this->message->SetReplyTo($this->getArrayAddress($this->reply_to));
                } catch (Exception $e) {
                    $this->errors[] = $e->getMessage();
                }
            }

            try {
                $result = $this->message->setCharSet($conf->file->character_set_client);
            } catch (Exception $e) {
                $this->errors[] = $e->getMessage();
            }

            if (!empty($this->html)) {
				if (!empty($css)) {
					$this->css = $css;
					$this->buildCSS();
				}
				$msg = $this->html;
				$msg = $this->checkIfHTML($msg);
			}

			if ($this->atleastoneimage)
			{
				foreach ($this->images_encoded as $img)
				{
					//$img['fullpath'],$img['image_encoded'],$img['name'],$img['content_type'],$img['cid']
					$attachment = Swift_Image::fromPath($img['fullpath']);
					// embed image
					$imgcid = $this->message->embed($attachment);
					// replace cid by the one created by swiftmail in html message
					$msg = str_replace("cid:".$img['cid'], $imgcid, $msg);
				}
			}

			if ($this->msgishtml) {
				$this->message->setBody($msg, 'text/html');
				// And optionally an alternative body
				$this->message->addPart(html_entity_decode(strip_tags($msg)), 'text/plain');
			} else {
				$this->message->setBody($msg, 'text/plain');
				// And optionally an alternative body
				$this->message->addPart(dol_nl2br($msg), 'text/html');
			}

			if ($this->atleastonefile)
			{
				foreach ($filename_list as $i => $val)
				{
					//$this->message->attach(Swift_Attachment::fromPath($filename_list[$i],$mimetype_list[$i]));
					$attachment = Swift_Attachment::fromPath($filename_list[$i], $mimetype_list[$i]);
					$this->message->attach($attachment);
				}
			}

			if (! empty($this->addr_cc)) $this->message->setCc($this->getArrayAddress($this->addr_cc));
			if (! empty($this->addr_bcc)) $this->message->setBcc($this->getArrayAddress($this->addr_bcc));
			//if (! empty($errors_to)) $this->message->setErrorsTo($this->getArrayAddress($errors_to);
			if (isset($this->deliveryreceipt) && $this->deliveryreceipt == 1) $this->message->setReadReceiptTo($this->getArrayAddress($this->addr_from));
		}
		else
		{
			// Send mail method not correctly defined
			// --------------------------------------
			$this->error = 'Bad value for sendmode';
		}
	}


	/**
	 * Send mail that was prepared by constructor.
	 *
	 * @return    boolean     True if mail sent, false otherwise
	 */
	public function sendfile()
	{
		global $conf, $db, $langs;

		$errorlevel = error_reporting();
		//error_reporting($errorlevel ^ E_WARNING);   // Desactive warnings

		$res = false;

		if (empty($conf->global->MAIN_DISABLE_ALL_MAILS))
		{
			require_once DOL_DOCUMENT_ROOT.'/core/class/hookmanager.class.php';
			$hookmanager = new HookManager($db);
			$hookmanager->initHooks(array('mail'));

			$parameters = array(); $action = '';
			$reshook = $hookmanager->executeHooks('sendMail', $parameters, $this, $action); // Note that $action and $object may have been modified by some hooks
			if ($reshook < 0)
			{
				$this->error = "Error in hook maildao sendMail ".$reshook;
				dol_syslog("CMailFile::sendfile: mail end error=".$this->error, LOG_ERR);

				return $reshook;
			}
			if ($reshook == 1)	// Hook replace standard code
			{
				return true;
			}

			$sendingmode = $this->sendmode;
			if ($this->context == 'emailing' && !empty($conf->global->MAILING_NO_USING_PHPMAIL) && $sendingmode == 'mail')
			{
			    // List of sending methods
			    $listofmethods = array();
			    $listofmethods['mail'] = 'PHP mail function';
			    //$listofmethods['simplemail']='Simplemail class';
			    $listofmethods['smtps'] = 'SMTP/SMTPS socket library';

			    // EMailing feature may be a spam problem, so when you host several users/instance, having this option may force each user to use their own SMTP agent.
			    // You ensure that every user is using its own SMTP server when using the mass emailing module.
			    $linktoadminemailbefore = '<a href="'.DOL_URL_ROOT.'/admin/mails.php">';
			    $linktoadminemailend = '</a>';
			    $this->error = $langs->trans("MailSendSetupIs", $listofmethods[$sendingmode]);
			    $this->errors[] = $langs->trans("MailSendSetupIs", $listofmethods[$sendingmode]);
			    $this->error .= '<br>'.$langs->trans("MailSendSetupIs2", $linktoadminemailbefore, $linktoadminemailend, $langs->transnoentitiesnoconv("MAIN_MAIL_SENDMODE"), $listofmethods['smtps']);
			    $this->errors[] = $langs->trans("MailSendSetupIs2", $linktoadminemailbefore, $linktoadminemailend, $langs->transnoentitiesnoconv("MAIN_MAIL_SENDMODE"), $listofmethods['smtps']);
			    if (!empty($conf->global->MAILING_SMTP_SETUP_EMAILS_FOR_QUESTIONS))
			    {
			        $this->error .= '<br>'.$langs->trans("MailSendSetupIs3", $conf->global->MAILING_SMTP_SETUP_EMAILS_FOR_QUESTIONS);
			        $this->errors[] = $langs->trans("MailSendSetupIs3", $conf->global->MAILING_SMTP_SETUP_EMAILS_FOR_QUESTIONS);
			    }
                return false;
			}

			// Check number of recipient is lower or equal than MAIL_MAX_NB_OF_RECIPIENTS_IN_SAME_EMAIL
			if (empty($conf->global->MAIL_MAX_NB_OF_RECIPIENTS_TO_IN_SAME_EMAIL)) $conf->global->MAIL_MAX_NB_OF_RECIPIENTS_TO_IN_SAME_EMAIL = 10;
			$tmparray1 = explode(',', $this->addr_to);
			if (count($tmparray1) > $conf->global->MAIL_MAX_NB_OF_RECIPIENTS_TO_IN_SAME_EMAIL)
			{
				$this->error = 'Too much recipients in to:';
				dol_syslog("CMailFile::sendfile: mail end error=".$this->error, LOG_WARNING);
				return false;
			}
			if (empty($conf->global->MAIL_MAX_NB_OF_RECIPIENTS_CC_IN_SAME_EMAIL)) $conf->global->MAIL_MAX_NB_OF_RECIPIENTS_CC_IN_SAME_EMAIL = 10;
			$tmparray2 = explode(',', $this->addr_cc);
			if (count($tmparray2) > $conf->global->MAIL_MAX_NB_OF_RECIPIENTS_CC_IN_SAME_EMAIL)
			{
				$this->error = 'Too much recipients in cc:';
				dol_syslog("CMailFile::sendfile: mail end error=".$this->error, LOG_WARNING);
				return false;
			}
			if (empty($conf->global->MAIL_MAX_NB_OF_RECIPIENTS_BCC_IN_SAME_EMAIL)) $conf->global->MAIL_MAX_NB_OF_RECIPIENTS_BCC_IN_SAME_EMAIL = 10;
			$tmparray3 = explode(',', $this->addr_bcc);
			if (count($tmparray3) > $conf->global->MAIL_MAX_NB_OF_RECIPIENTS_BCC_IN_SAME_EMAIL)
			{
				$this->error = 'Too much recipients in bcc:';
				dol_syslog("CMailFile::sendfile: mail end error=".$this->error, LOG_WARNING);
				return false;
			}
			if (empty($conf->global->MAIL_MAX_NB_OF_RECIPIENTS_IN_SAME_EMAIL)) $conf->global->MAIL_MAX_NB_OF_RECIPIENTS_IN_SAME_EMAIL = 10;
			if ((count($tmparray1) + count($tmparray2) + count($tmparray3)) > $conf->global->MAIL_MAX_NB_OF_RECIPIENTS_IN_SAME_EMAIL)
			{
				$this->error = 'Too much recipients in to:, cc:, bcc:';
				dol_syslog("CMailFile::sendfile: mail end error=".$this->error, LOG_WARNING);
				return false;
			}

			$keyforsmtpserver = 'MAIN_MAIL_SMTP_SERVER';
			$keyforsmtpport  = 'MAIN_MAIL_SMTP_PORT';
			$keyforsmtpid    = 'MAIN_MAIL_SMTPS_ID';
			$keyforsmtppw    = 'MAIN_MAIL_SMTPS_PW';
			$keyfortls       = 'MAIN_MAIL_EMAIL_TLS';
			$keyforstarttls  = 'MAIN_MAIL_EMAIL_STARTTLS';
			if ($this->sendcontext == 'emailing' && !empty($conf->global->MAIN_MAIL_SENDMODE_EMAILING) && $conf->global->MAIN_MAIL_SENDMODE_EMAILING != 'default')
			{
				$keyforsmtpserver = 'MAIN_MAIL_SMTP_SERVER_EMAILING';
				$keyforsmtpport  = 'MAIN_MAIL_SMTP_PORT_EMAILING';
				$keyforsmtpid    = 'MAIN_MAIL_SMTPS_ID_EMAILING';
				$keyforsmtppw    = 'MAIN_MAIL_SMTPS_PW_EMAILING';
				$keyfortls       = 'MAIN_MAIL_EMAIL_TLS_EMAILING';
				$keyforstarttls  = 'MAIN_MAIL_EMAIL_STARTTLS_EMAILING';
			}

			// Action according to choosed sending method
			if ($this->sendmode == 'mail')
			{
				// Use mail php function (default PHP method)
				// ------------------------------------------
				dol_syslog("CMailFile::sendfile addr_to=".$this->addr_to.", subject=".$this->subject, LOG_DEBUG);
				dol_syslog("CMailFile::sendfile header=\n".$this->headers, LOG_DEBUG);
				//dol_syslog("CMailFile::sendfile message=\n".$message);

				// If Windows, sendmail_from must be defined
				if (isset($_SERVER["WINDIR"]))
				{
					if (empty($this->addr_from)) $this->addr_from = 'robot@example.com';
					@ini_set('sendmail_from', $this->getValidAddress($this->addr_from, 2));
				}

				// Force parameters
				//dol_syslog("CMailFile::sendfile conf->global->".$keyforsmtpserver."=".$conf->global->$keyforsmtpserver." cpnf->global->".$keyforsmtpport."=".$conf->global->$keyforsmtpport, LOG_DEBUG);
				if (!empty($conf->global->$keyforsmtpserver)) ini_set('SMTP', $conf->global->$keyforsmtpserver);
				if (!empty($conf->global->$keyforsmtpport))   ini_set('smtp_port', $conf->global->$keyforsmtpport);

				$res = true;
				if ($res && !$this->subject)
				{
					$this->error = "Failed to send mail with php mail to HOST=".ini_get('SMTP').", PORT=".ini_get('smtp_port')."<br>Subject is empty";
					dol_syslog("CMailFile::sendfile: mail end error=".$this->error, LOG_ERR);
					$res = false;
				}
				$dest = $this->getValidAddress($this->addr_to, 2);
				if ($res && !$dest)
				{
					$this->error = "Failed to send mail with php mail to HOST=".ini_get('SMTP').", PORT=".ini_get('smtp_port')."<br>Recipient address '$dest' invalid";
					dol_syslog("CMailFile::sendfile: mail end error=".$this->error, LOG_ERR);
					$res = false;
				}

				if ($res)
				{
					$additionnalparam = ''; // By default
					if (!empty($conf->global->MAIN_MAIL_ALLOW_SENDMAIL_F))
					{
						// le "Return-Path" (retour des messages bounced) dans les header ne fonctionne pas avec tous les MTA
						// Le forcage de la valeur grace à l'option -f de sendmail est donc possible si la constante MAIN_MAIL_ALLOW_SENDMAIL_F est definie.
						// Having this variable defined may create problems with some sendmail (option -f refused)
						// Having this variable not defined may create problems with some other sendmail (option -f required)
						$additionnalparam .= ($additionnalparam ? ' ' : '').(!empty($conf->global->MAIN_MAIL_ERRORS_TO) ? '-f'.$this->getValidAddress($conf->global->MAIN_MAIL_ERRORS_TO, 2) : ($this->addr_from != '' ? '-f'.$this->getValidAddress($this->addr_from, 2) : ''));
					}
					if (!empty($conf->global->MAIN_MAIL_SENDMAIL_FORCE_BA))    // To force usage of -ba option. This option tells sendmail to read From: or Sender: to setup sender
					{
						$additionnalparam .= ($additionnalparam ? ' ' : '').'-ba';
					}

					if (!empty($conf->global->MAIN_MAIL_SENDMAIL_FORCE_ADDPARAM)) $additionnalparam .= ($additionnalparam ? ' ' : '').'-U '.$additionnalparam; // Use -U to add additionnal params

					dol_syslog("CMailFile::sendfile: mail start HOST=".ini_get('SMTP').", PORT=".ini_get('smtp_port').", additionnal_parameters=".$additionnalparam, LOG_DEBUG);

					$this->message = stripslashes($this->message);

					if (!empty($conf->global->MAIN_MAIL_DEBUG)) $this->dump_mail();

					// Encode subject if required.
					$subjecttouse = $this->subject;
					if (!ascii_check($subjecttouse)) {
						$subjecttouse = $this->encodetorfc2822($subjecttouse);
					}

					if (!empty($additionnalparam)) $res = mail($dest, $subjecttouse, $this->message, $this->headers, $additionnalparam);
					else $res = mail($dest, $subjecttouse, $this->message, $this->headers);

					if (!$res)
					{
						$langs->load("errors");
						$this->error = "Failed to send mail with php mail";
						$linuxlike = 1;
						if (preg_match('/^win/i', PHP_OS)) $linuxlike = 0;
						if (preg_match('/^mac/i', PHP_OS)) $linuxlike = 0;
						if (!$linuxlike)
						{
							$this->error .= " to HOST=".ini_get('SMTP').", PORT=".ini_get('smtp_port'); // This values are value used only for non linuxlike systems
						}
						$this->error .= ".<br>";
						$this->error .= $langs->trans("ErrorPhpMailDelivery");
						dol_syslog("CMailFile::sendfile: mail end error=".$this->error, LOG_ERR);
					}
					else
					{
						dol_syslog("CMailFile::sendfile: mail end success", LOG_DEBUG);
					}
				}

				if (isset($_SERVER["WINDIR"]))
				{
					@ini_restore('sendmail_from');
				}

				// Restore parameters
				if (!empty($conf->global->$keyforsmtpserver))	ini_restore('SMTP');
				if (!empty($conf->global->$keyforsmtpport)) 	ini_restore('smtp_port');
			}
			elseif ($this->sendmode == 'smtps')
			{
				if (!is_object($this->smtps))
				{
					$this->error = "Failed to send mail with smtps lib to HOST=".$server.", PORT=".$conf->global->$keyforsmtpport."<br>Constructor of object CMailFile was not initialized without errors.";
					dol_syslog("CMailFile::sendfile: mail end error=".$this->error, LOG_ERR);
					return false;
				}

				// Use SMTPS library
				// ------------------------------------------
				$this->smtps->setTransportType(0); // Only this method is coded in SMTPs library

				// Clean parameters
				if (empty($conf->global->$keyforsmtpserver)) $conf->global->$keyforsmtpserver = ini_get('SMTP');
				if (empty($conf->global->$keyforsmtpport))   $conf->global->$keyforsmtpport = ini_get('smtp_port');

				// If we use SSL/TLS
				$server = $conf->global->$keyforsmtpserver;
				$secure = '';
				if (!empty($conf->global->$keyfortls) && function_exists('openssl_open')) $secure = 'ssl';
				if (!empty($conf->global->$keyforstarttls) && function_exists('openssl_open')) $secure = 'tls';
				$server = ($secure ? $secure.'://' : '').$server;

				$port = $conf->global->$keyforsmtpport;

				$this->smtps->setHost($server);
				$this->smtps->setPort($port); // 25, 465...;

				$loginid = ''; $loginpass = '';
				if (!empty($conf->global->$keyforsmtpid))
				{
					$loginid = $conf->global->$keyforsmtpid;
					$this->smtps->setID($loginid);
				}
				if (!empty($conf->global->$keyforsmtppw))
				{
					$loginpass = $conf->global->$keyforsmtppw;
					$this->smtps->setPW($loginpass);
				}

				$res = true;
				$from = $this->smtps->getFrom('org');
				if ($res && !$from)
				{
					$this->error = "Failed to send mail with smtps lib to HOST=".$server.", PORT=".$conf->global->$keyforsmtpport."<br>Sender address '$from' invalid";
					dol_syslog("CMailFile::sendfile: mail end error=".$this->error, LOG_ERR);
					$res = false;
				}
				$dest = $this->smtps->getTo();
				if ($res && !$dest)
				{
					$this->error = "Failed to send mail with smtps lib to HOST=".$server.", PORT=".$conf->global->$keyforsmtpport."<br>Recipient address '$dest' invalid";
					dol_syslog("CMailFile::sendfile: mail end error=".$this->error, LOG_ERR);
					$res = false;
				}

				if ($res)
				{
					if (!empty($conf->global->MAIN_MAIL_DEBUG)) $this->smtps->setDebug(true);

					$result = $this->smtps->sendMsg();
					//print $result;

					if (!empty($conf->global->MAIN_MAIL_DEBUG)) $this->dump_mail();

					$result = $this->smtps->getErrors();
					if (empty($this->error) && empty($result))
					{
						dol_syslog("CMailFile::sendfile: mail end success", LOG_DEBUG);
						$res = true;
					}
					else
					{
						if (empty($this->error)) $this->error = $result;
						dol_syslog("CMailFile::sendfile: mail end error with smtps lib to HOST=".$server.", PORT=".$conf->global->$keyforsmtpport."<br>".$this->error, LOG_ERR);
						$res = false;
					}
				}
			}
			elseif ($this->sendmode == 'swiftmailer')
			{
                // Use Swift Mailer library
                // ------------------------------------------
                require_once DOL_DOCUMENT_ROOT.'/includes/swiftmailer/lib/swift_required.php';

				// Clean parameters
				if (empty($conf->global->$keyforsmtpserver)) $conf->global->$keyforsmtpserver = ini_get('SMTP');
				if (empty($conf->global->$keyforsmtpport))   $conf->global->$keyforsmtpport = ini_get('smtp_port');

				// If we use SSL/TLS
				$server = $conf->global->$keyforsmtpserver;
				$secure = '';
				if (!empty($conf->global->$keyfortls) && function_exists('openssl_open')) $secure = 'ssl';
				if (!empty($conf->global->$keyforstarttls) && function_exists('openssl_open')) $secure = 'tls';

				$this->transport = new Swift_SmtpTransport($server, $conf->global->$keyforsmtpport, $secure);

				if (!empty($conf->global->$keyforsmtpid)) $this->transport->setUsername($conf->global->$keyforsmtpid);
				if (!empty($conf->global->$keyforsmtppw)) $this->transport->setPassword($conf->global->$keyforsmtppw);
				//$smtps->_msgReplyTo  = 'reply@web.com';

				// Switch content encoding to base64 - avoid the doubledot issue with quoted-printable
                $contentEncoderBase64 = new Swift_Mime_ContentEncoder_Base64ContentEncoder();
                $this->message->setEncoder($contentEncoderBase64);

				// Create the Mailer using your created Transport
				$this->mailer = new Swift_Mailer($this->transport);

                // DKIM SIGN
                if ($conf->global->MAIN_MAIL_EMAIL_DKIM_ENABLED) {
                    $privateKey = $conf->global->MAIN_MAIL_EMAIL_DKIM_PRIVATE_KEY;
                    $domainName = $conf->global->MAIN_MAIL_EMAIL_DKIM_DOMAIN;
                    $selector = $conf->global->MAIN_MAIL_EMAIL_DKIM_SELECTOR;
                    $signer = new Swift_Signers_DKIMSigner($privateKey, $domainName, $selector);
                    $this->message->attachSigner($signer->ignoreHeader('Return-Path'));
                }

                if (!empty($conf->global->MAIN_MAIL_DEBUG)) {
					// To use the ArrayLogger
					$this->logger = new Swift_Plugins_Loggers_ArrayLogger();
					// Or to use the Echo Logger
					//$this->logger = new Swift_Plugins_Loggers_EchoLogger();
					$this->mailer->registerPlugin(new Swift_Plugins_LoggerPlugin($this->logger));
				}
				// send mail
				try {
					$result = $this->mailer->send($this->message);
				} catch (Exception $e) {
					$this->error = $e->getMessage();
				}
				if (!empty($conf->global->MAIN_MAIL_DEBUG)) $this->dump_mail();

				$res = true;
				if (!empty($this->error) || !$result) {
					dol_syslog("CMailFile::sendfile: mail end error=".$this->error, LOG_ERR);
					$res = false;
				}
				else
				{
					dol_syslog("CMailFile::sendfile: mail end success", LOG_DEBUG);
				}
			}
			else
			{
				// Send mail method not correctly defined
				// --------------------------------------

				return 'Bad value for sendmode';
			}

			$parameters = array(); $action = '';
			$reshook = $hookmanager->executeHooks('sendMailAfter', $parameters, $this, $action); // Note that $action and $object may have been modified by some hooks
			if ($reshook < 0)
			{
				$this->error = "Error in hook maildao sendMailAfter ".$reshook;
				dol_syslog("CMailFile::sendfile: mail end error=".$this->error, LOG_ERR);

				return $reshook;
			}
		}
		else
		{
			$this->error = 'No mail sent. Feature is disabled by option MAIN_DISABLE_ALL_MAILS';
			dol_syslog("CMailFile::sendfile: ".$this->error, LOG_WARNING);
		}

		error_reporting($errorlevel); // Reactive niveau erreur origine

		return $res;
	}

	/**
	 * Encode subject according to RFC 2822 - http://en.wikipedia.org/wiki/MIME#Encoded-Word
	 *
	 * @param string $stringtoencode String to encode
	 * @return string                string encoded
	 */
	public static function encodetorfc2822($stringtoencode)
	{
		global $conf;
		return '=?'.$conf->file->character_set_client.'?B?'.base64_encode($stringtoencode).'?=';
	}

    // phpcs:disable PEAR.NamingConventions.ValidFunctionName.ScopeNotCamelCaps
	/**
	 * Read a file on disk and return encoded content for emails (mode = 'mail')
	 *
	 * @param	string	$sourcefile		Path to file to encode
	 * @return 	int					    <0 if KO, encoded string if OK
	 */
	private function _encode_file($sourcefile)
	{
        // phpcs:enable
		$newsourcefile = dol_osencode($sourcefile);

		if (is_readable($newsourcefile))
		{
			$contents = file_get_contents($newsourcefile); // Need PHP 4.3
			$encoded = chunk_split(base64_encode($contents), 76, $this->eol); // 76 max is defined into http://tools.ietf.org/html/rfc2047
			return $encoded;
		}
		else
		{
			$this->error = "Error: Can't read file '".$sourcefile."' into _encode_file";
			dol_syslog("CMailFile::encode_file: ".$this->error, LOG_ERR);
			return -1;
		}
	}


    // phpcs:disable PEAR.NamingConventions.ValidFunctionName.ScopeNotCamelCaps
	/**
	 *  Write content of a SMTP request into a dump file (mode = all)
	 *  Used for debugging.
	 *  Note that to see full SMTP protocol, you can use tcpdump -w /tmp/smtp -s 2000 port 25"
	 *
	 *  @return	void
	 */
	public function dump_mail()
	{
        // phpcs:enable
		global $conf, $dolibarr_main_data_root;

		if (@is_writeable($dolibarr_main_data_root))	// Avoid fatal error on fopen with open_basedir
		{
			$outputfile = $dolibarr_main_data_root."/dolibarr_mail.log";
			$fp = fopen($outputfile, "w");

			if ($this->sendmode == 'mail')
			{
				fputs($fp, $this->headers);
				fputs($fp, $this->eol); // This eol is added by the mail function, so we add it in log
				fputs($fp, $this->message);
			}
			elseif ($this->sendmode == 'smtps')
			{
				fputs($fp, $this->smtps->log); // this->smtps->log is filled only if MAIN_MAIL_DEBUG was set to on
			}
			elseif ($this->sendmode == 'swiftmailer')
			{
				fputs($fp, $this->logger->dump()); // this->logger is filled only if MAIN_MAIL_DEBUG was set to on
			}

			fclose($fp);
			if (!empty($conf->global->MAIN_UMASK))
				@chmod($outputfile, octdec($conf->global->MAIN_UMASK));
		}
	}


	/**
	 * Correct an uncomplete html string
	 *
	 * @param	string	$msg	String
	 * @return	string			Completed string
	 */
	public function checkIfHTML($msg)
	{
		if (!preg_match('/^[\s\t]*<html/i', $msg))
		{
			$out = "<html><head><title></title>";
			if (!empty($this->styleCSS)) $out .= $this->styleCSS;
			$out .= "</head><body";
			if (!empty($this->bodyCSS)) $out .= $this->bodyCSS;
			$out .= ">";
			$out .= $msg;
			$out .= "</body></html>";
		}
		else
		{
			$out = $msg;
		}

		return $out;
	}

	/**
	 * Build a css style (mode = all) into this->styleCSS and this->bodyCSS
	 *
	 * @return string
	 */
	public function buildCSS()
	{
		if (!empty($this->css))
		{
			// Style CSS
			$this->styleCSS = '<style type="text/css">';
			$this->styleCSS .= 'body {';

			if ($this->css['bgcolor'])
			{
				$this->styleCSS .= '  background-color: '.$this->css['bgcolor'].';';
				$this->bodyCSS .= ' bgcolor="'.$this->css['bgcolor'].'"';
			}
			if ($this->css['bgimage'])
			{
				// TODO recuperer cid
				$this->styleCSS .= ' background-image: url("cid:'.$this->css['bgimage_cid'].'");';
			}
			$this->styleCSS .= '}';
			$this->styleCSS .= '</style>';
		}
	}


    // phpcs:disable PEAR.NamingConventions.ValidFunctionName.ScopeNotCamelCaps
	/**
	 * Create SMTP headers (mode = 'mail')
	 *
	 * @return	string headers
	 */
	public function write_smtpheaders()
	{
        // phpcs:enable
		global $conf;
		$out = "";

		$host = dol_getprefix('email');

		// Sender
		//$out.= "Sender: ".getValidAddress($this->addr_from,2)).$this->eol2;
		$out .= "From: ".$this->getValidAddress($this->addr_from, 3, 1).$this->eol2;
		if (!empty($conf->global->MAIN_MAIL_SENDMAIL_FORCE_BA))
		{
			$out .= "To: ".$this->getValidAddress($this->addr_to, 0, 1).$this->eol2;
		}
		// Return-Path is important because it is used by SPF. Some MTA does not read Return-Path from header but from command line. See option MAIN_MAIL_ALLOW_SENDMAIL_F for that.
		$out .= "Return-Path: ".$this->getValidAddress($this->addr_from, 0, 1).$this->eol2;
		if (isset($this->reply_to) && $this->reply_to)  $out .= "Reply-To: ".$this->getValidAddress($this->reply_to, 2).$this->eol2;
		if (isset($this->errors_to) && $this->errors_to) $out .= "Errors-To: ".$this->getValidAddress($this->errors_to, 2).$this->eol2;

		// Receiver
		if (isset($this->addr_cc) && $this->addr_cc)   $out .= "Cc: ".$this->getValidAddress($this->addr_cc, 2).$this->eol2;
		if (isset($this->addr_bcc) && $this->addr_bcc)  $out .= "Bcc: ".$this->getValidAddress($this->addr_bcc, 2).$this->eol2; // TODO Question: bcc must not be into header, only into SMTP command "RCPT TO". Does php mail support this ?

		// Delivery receipt
		if (isset($this->deliveryreceipt) && $this->deliveryreceipt == 1) $out .= "Disposition-Notification-To: ".$this->getValidAddress($this->addr_from, 2).$this->eol2;

		//$out.= "X-Priority: 3".$this->eol2;

		$out .= 'Date: '.date("r").$this->eol2;

		$trackid = $this->trackid;
		if ($trackid)
		{
			// References is kept in response and Message-ID is returned into In-Reply-To:
			$this->msgid = time().'.phpmail-dolibarr-'.$trackid.'@'.$host;
			$out .= 'Message-ID: <'.$this->msgid.">".$this->eol2; // Uppercase seems replaced by phpmail
			$out .= 'References: <'.$this->msgid.">".$this->eol2;
			$out .= 'X-Dolibarr-TRACKID: '.$trackid.'@'.$host.$this->eol2;
		}
		else
		{
			$this->msgid = time().'.phpmail@'.$host;
			$out .= 'Message-ID: <'.$this->msgid.">".$this->eol2;
		}

		if (!empty($_SERVER['REMOTE_ADDR'])) $out .= "X-RemoteAddr: ".$_SERVER['REMOTE_ADDR'].$this->eol2;
		$out .= "X-Mailer: Dolibarr version ".DOL_VERSION." (using php mail)".$this->eol2;
		$out .= "Mime-Version: 1.0".$this->eol2;

		//$out.= "From: ".$this->getValidAddress($this->addr_from,3,1).$this->eol;

		$out .= "Content-Type: multipart/mixed;".$this->eol2." boundary=\"".$this->mixed_boundary."\"".$this->eol2;
		$out .= "Content-Transfer-Encoding: 8bit".$this->eol2; // TODO Seems to be ignored. Header is 7bit once received.

		dol_syslog("CMailFile::write_smtpheaders smtp_header=\n".$out);
		return $out;
	}


    // phpcs:disable PEAR.NamingConventions.ValidFunctionName.ScopeNotCamelCaps
	/**
	 * Create header MIME (mode = 'mail')
	 *
	 * @param	array	$filename_list			Array of filenames
	 * @param 	array	$mimefilename_list		Array of mime types
	 * @return	string							mime headers
	 */
	public function write_mimeheaders($filename_list, $mimefilename_list)
	{
        // phpcs:enable
		$mimedone = 0;
		$out = "";

		if (is_array($filename_list))
		{
			$filename_list_size = count($filename_list);
			for ($i = 0; $i < $filename_list_size; $i++)
			{
				if ($filename_list[$i])
				{
					if ($mimefilename_list[$i]) $filename_list[$i] = $mimefilename_list[$i];
					$out .= "X-attachments: $filename_list[$i]".$this->eol2;
				}
			}
		}

		dol_syslog("CMailFile::write_mimeheaders mime_header=\n".$out, LOG_DEBUG);
		return $out;
	}

    // phpcs:disable PEAR.NamingConventions.ValidFunctionName.ScopeNotCamelCaps
	/**
	 * Return email content (mode = 'mail')
	 *
	 * @param	string		$msgtext		Message string
	 * @return	string						String content
	 */
	public function write_body($msgtext)
	{
        // phpcs:enable
		global $conf;

		$out = '';

		$out .= "--".$this->mixed_boundary.$this->eol;

		if ($this->atleastoneimage)
		{
			$out .= "Content-Type: multipart/alternative;".$this->eol." boundary=\"".$this->alternative_boundary."\"".$this->eol;
			$out .= $this->eol;
			$out .= "--".$this->alternative_boundary.$this->eol;
		}

		// Make RFC821 Compliant, replace bare linefeeds
		$strContent = preg_replace("/(?<!\r)\n/si", "\r\n", $msgtext); // PCRE modifier /s means new lines are common chars
		if (!empty($conf->global->MAIN_FIX_FOR_BUGGED_MTA))
		{
			$strContent = preg_replace("/\r\n/si", "\n", $strContent); // PCRE modifier /s means new lines are common chars
		}

		$strContentAltText = '';
		if ($this->msgishtml)
		{
			// Similar code to forge a text from html is also in smtps.class.php
			$strContentAltText = preg_replace("/<br\s*[^>]*>/", " ", $strContent);
			$strContentAltText = html_entity_decode(strip_tags($strContentAltText));
			$strContentAltText = trim(wordwrap($strContentAltText, 75, empty($conf->global->MAIN_FIX_FOR_BUGGED_MTA) ? "\r\n" : "\n"));

			// Check if html header already in message, if not complete the message
			$strContent = $this->checkIfHTML($strContent);
		}

		// Make RFC2045 Compliant, split lines
		//$strContent = rtrim(chunk_split($strContent));    // Function chunck_split seems ko if not used on a base64 content
		// TODO Encode main content into base64 and use the chunk_split, or quoted-printable
		$strContent = rtrim(wordwrap($strContent, 75, empty($conf->global->MAIN_FIX_FOR_BUGGED_MTA) ? "\r\n" : "\n")); // TODO Using this method creates unexpected line break on text/plain content.

		if ($this->msgishtml)
		{
			if ($this->atleastoneimage)
			{
				$out .= "Content-Type: text/plain; charset=".$conf->file->character_set_client.$this->eol;
				//$out.= "Content-Transfer-Encoding: 7bit".$this->eol;
				$out .= $this->eol.($strContentAltText ? $strContentAltText : strip_tags($strContent)).$this->eol; // Add plain text message
				$out .= "--".$this->alternative_boundary.$this->eol;
				$out .= "Content-Type: multipart/related;".$this->eol." boundary=\"".$this->related_boundary."\"".$this->eol;
				$out .= $this->eol;
				$out .= "--".$this->related_boundary.$this->eol;
			}

			if (!$this->atleastoneimage && $strContentAltText && !empty($conf->global->MAIN_MAIL_USE_MULTI_PART))    // Add plain text message part before html part
			{
				$out .= "Content-Type: multipart/alternative;".$this->eol." boundary=\"".$this->alternative_boundary."\"".$this->eol;
				$out .= $this->eol;
				$out .= "--".$this->alternative_boundary.$this->eol;
				$out .= "Content-Type: text/plain; charset=".$conf->file->character_set_client.$this->eol;
				//$out.= "Content-Transfer-Encoding: 7bit".$this->eol;
				$out .= $this->eol.$strContentAltText.$this->eol;
				$out .= "--".$this->alternative_boundary.$this->eol;
			}

			$out .= "Content-Type: text/html; charset=".$conf->file->character_set_client.$this->eol;
			//$out.= "Content-Transfer-Encoding: 7bit".$this->eol;	// TODO Use base64
			$out .= $this->eol.$strContent.$this->eol;

			if (!$this->atleastoneimage && $strContentAltText && !empty($conf->global->MAIN_MAIL_USE_MULTI_PART))    // Add plain text message part after html part
			{
				$out .= "--".$this->alternative_boundary."--".$this->eol;
			}
		}
		else
		{
			$out .= "Content-Type: text/plain; charset=".$conf->file->character_set_client.$this->eol;
			//$out.= "Content-Transfer-Encoding: 7bit".$this->eol;
			$out .= $this->eol.$strContent.$this->eol;
		}

		$out .= $this->eol;

		// Encode images
		if ($this->atleastoneimage)
		{
			$out .= $this->write_images($this->images_encoded);
			// always end related and end alternative after inline images
			$out .= "--".$this->related_boundary."--".$this->eol;
			$out .= $this->eol."--".$this->alternative_boundary."--".$this->eol;
			$out .= $this->eol;
		}

		return $out;
	}

    // phpcs:disable PEAR.NamingConventions.ValidFunctionName.ScopeNotCamelCaps
	/**
	 * Attach file to email (mode = 'mail')
	 *
	 * @param	array	$filename_list		Tableau
	 * @param	array	$mimetype_list		Tableau
	 * @param 	array	$mimefilename_list	Tableau
	 * @return	string						Chaine fichiers encodes
	 */
	public function write_files($filename_list, $mimetype_list, $mimefilename_list)
	{
        // phpcs:enable
		$out = '';

		$filename_list_size = count($filename_list);
		for ($i = 0; $i < $filename_list_size; $i++)
		{
			if ($filename_list[$i])
			{
				dol_syslog("CMailFile::write_files: i=$i");
				$encoded = $this->_encode_file($filename_list[$i]);
				if ($encoded >= 0)
				{
					if ($mimefilename_list[$i]) $filename_list[$i] = $mimefilename_list[$i];
					if (!$mimetype_list[$i]) {
						$mimetype_list[$i] = "application/octet-stream";
					}

					$out .= "--".$this->mixed_boundary.$this->eol;
					$out .= "Content-Disposition: attachment; filename=\"".$filename_list[$i]."\"".$this->eol;
					$out .= "Content-Type: ".$mimetype_list[$i]."; name=\"".$filename_list[$i]."\"".$this->eol;
					$out .= "Content-Transfer-Encoding: base64".$this->eol;
					$out .= "Content-Description: ".$filename_list[$i].$this->eol;
					$out .= $this->eol;
					$out .= $encoded;
					$out .= $this->eol;
					//$out.= $this->eol;
				}
				else
				{
					return $encoded;
				}
			}
		}

		return $out;
	}


    // phpcs:disable PEAR.NamingConventions.ValidFunctionName.ScopeNotCamelCaps
	/**
	 * Attach an image to email (mode = 'mail')
	 *
	 * @param	array	$images_list	Array of array image
	 * @return	string					Chaine images encodees
	 */
	public function write_images($images_list)
	{
        // phpcs:enable
		$out = '';

		if (is_array($images_list))
		{
			foreach ($images_list as $img)
			{
				dol_syslog("CMailFile::write_images: ".$img["name"]);

				$out .= "--".$this->related_boundary.$this->eol; // always related for an inline image
				$out .= "Content-Type: ".$img["content_type"]."; name=\"".$img["name"]."\"".$this->eol;
				$out .= "Content-Transfer-Encoding: base64".$this->eol;
				$out .= "Content-Disposition: inline; filename=\"".$img["name"]."\"".$this->eol;
				$out .= "Content-ID: <".$img["cid"].">".$this->eol;
				$out .= $this->eol;
				$out .= $img["image_encoded"];
				$out .= $this->eol;
			}
		}

		return $out;
	}


    // phpcs:disable PEAR.NamingConventions.ValidFunctionName.ScopeNotCamelCaps
	/**
	 * Try to create a socket connection
	 *
	 * @param 	string		$host		Add ssl:// for SSL/TLS.
	 * @param 	int			$port		Example: 25, 465
	 * @return	int						Socket id if ok, 0 if KO
	 */
	public function check_server_port($host, $port)
	{
        // phpcs:enable
		global $conf;

		$_retVal = 0;
		$timeout = 5; // Timeout in seconds

		if (function_exists('fsockopen'))
		{
			$keyforsmtpserver = 'MAIN_MAIL_SMTP_SERVER';
			$keyforsmtpport  = 'MAIN_MAIL_SMTP_PORT';
			$keyforsmtpid    = 'MAIN_MAIL_SMTPS_ID';
			$keyforsmtppw    = 'MAIN_MAIL_SMTPS_PW';
			$keyfortls       = 'MAIN_MAIL_EMAIL_TLS';
			$keyforstarttls  = 'MAIN_MAIL_EMAIL_STARTTLS';
			if ($this->sendcontext == 'emailing' && !empty($conf->global->MAIN_MAIL_SENDMODE_EMAILING) && $conf->global->MAIN_MAIL_SENDMODE_EMAILING != 'default')
			{
				$keyforsmtpserver = 'MAIN_MAIL_SMTP_SERVER_EMAILING';
				$keyforsmtpport  = 'MAIN_MAIL_SMTP_PORT_EMAILING';
				$keyforsmtpid    = 'MAIN_MAIL_SMTPS_ID_EMAILING';
				$keyforsmtppw    = 'MAIN_MAIL_SMTPS_PW_EMAILING';
				$keyfortls       = 'MAIN_MAIL_EMAIL_TLS_EMAILING';
				$keyforstarttls  = 'MAIN_MAIL_EMAIL_STARTTLS_EMAILING';
			}

			// If we use SSL/TLS
			if (!empty($conf->global->$keyfortls) && function_exists('openssl_open')) $host = 'ssl://'.$host;
			// tls smtp start with no encryption
			//if (! empty($conf->global->MAIN_MAIL_EMAIL_STARTTLS) && function_exists('openssl_open')) $host='tls://'.$host;

			dol_syslog("Try socket connection to host=".$host." port=".$port);
			//See if we can connect to the SMTP server
            if ($socket = @fsockopen(
					$host, // Host to test, IP or domain. Add ssl:// for SSL/TLS.
					$port, // which Port number to use
					$errno, // actual system level error
					$errstr, // and any text that goes with the error
					$timeout     // timeout for reading/writing data over the socket
			)) {
				// Windows still does not have support for this timeout function
				if (function_exists('stream_set_timeout')) stream_set_timeout($socket, $timeout, 0);

				dol_syslog("Now we wait for answer 220");

				// Check response from Server
				if ($_retVal = $this->server_parse($socket, "220")) $_retVal = $socket;
			}
			else
			{
				$this->error = utf8_check('Error '.$errno.' - '.$errstr) ? 'Error '.$errno.' - '.$errstr : utf8_encode('Error '.$errno.' - '.$errstr);
			}
		}
		return $_retVal;
	}

    // phpcs:disable PEAR.NamingConventions.ValidFunctionName.ScopeNotCamelCaps
	/**
	 * This function has been modified as provided by SirSir to allow multiline responses when
	 * using SMTP Extensions.
	 *
	 * @param	resource	$socket			Socket
	 * @param   string	    $response		Response string
	 * @return  boolean		      			true if success
	 */
	public function server_parse($socket, $response)
	{
        // phpcs:enable
		$_retVal = true; // Indicates if Object was created or not
		$server_response = '';

		while (substr($server_response, 3, 1) != ' ')
		{
			if (!($server_response = fgets($socket, 256)))
			{
				$this->error = "Couldn't get mail server response codes";
				return false;
			}
		}

		if (!(substr($server_response, 0, 3) == $response))
		{
			$this->error = "Ran into problems sending Mail.\r\nResponse: $server_response";
			$_retVal = false;
		}

		return $_retVal;
	}

	/**
	 * Seearch images into html message and init array this->images_encoded if found
	 *
	 * @param	string	$images_dir		Location of physical images files
	 * @return	int 		        	>0 if OK, <0 if KO
	 */
	public function findHtmlImages($images_dir)
	{
		// Build the list of image extensions
		$extensions = array_keys($this->image_types);

		$matches = array();
		preg_match_all('/(?:"|\')([^"\']+\.('.implode('|', $extensions).'))(?:"|\')/Ui', $this->html, $matches); // If "xxx.ext" or 'xxx.ext' found

		if (!empty($matches))
		{
			$i = 0;
			foreach ($matches[1] as $full)
			{
				if (preg_match('/file=([A-Za-z0-9_\-\/]+[\.]?[A-Za-z0-9]+)?$/i', $full, $regs))   // If xxx is 'file=aaa'
				{
					$img = $regs[1];

					if (file_exists($images_dir.'/'.$img))
					{
						// Image path in src
						$src = preg_quote($full, '/');

						// Image full path
						$this->html_images[$i]["fullpath"] = $images_dir.'/'.$img;

						// Image name
						$this->html_images[$i]["name"] = $img;

						// Content type
						if (preg_match('/^.+\.(\w{3,4})$/', $img, $reg))
						{
							$ext = strtolower($reg[1]);
							$this->html_images[$i]["content_type"] = $this->image_types[$ext];
						}

						// cid
						$this->html_images[$i]["cid"] = dol_hash(uniqid(time()), 3); // Force md5 hash (does not contains special chars)
						$this->html = preg_replace("/src=\"$src\"|src='$src'/i", "src=\"cid:".$this->html_images[$i]["cid"]."\"", $this->html);
					}
					$i++;
				}
			}

			if (!empty($this->html_images))
			{
				$inline = array();

				$i = 0;

				foreach ($this->html_images as $img)
				{
					$fullpath = $images_dir.'/'.$img["name"];

					// If duplicate images are embedded, they may show up as attachments, so remove them.
					if (!in_array($fullpath, $inline))
					{
						// Read image file
						if ($image = file_get_contents($fullpath))
						{
							// On garde que le nom de l'image
							preg_match('/([A-Za-z0-9_-]+[\.]?[A-Za-z0-9]+)?$/i', $img["name"], $regs);
							$imgName = $regs[1];

							$this->images_encoded[$i]['name'] = $imgName;
							$this->images_encoded[$i]['fullpath'] = $fullpath;
							$this->images_encoded[$i]['content_type'] = $img["content_type"];
							$this->images_encoded[$i]['cid'] = $img["cid"];
							// Encodage de l'image
							$this->images_encoded[$i]["image_encoded"] = chunk_split(base64_encode($image), 68, $this->eol);
							$inline[] = $fullpath;
						}
					}
					$i++;
				}
			}
			else
			{
				return -1;
			}

			return 1;
		}
		else
		{
			return 0;
		}
	}

	/**
	 * Return a formatted address string for SMTP protocol
	 *
	 * @param	string		$address		     Example: 'John Doe <john@doe.com>, Alan Smith <alan@smith.com>' or 'john@doe.com, alan@smith.com'
	 * @param	int			$format			     0=auto, 1=emails with <>, 2=emails without <>, 3=auto + label between ", 4 label or email, 5 mailto link
	 * @param	int			$encode			     0=No encode name, 1=Encode name to RFC2822
	 * @param   int         $maxnumberofemail    0=No limit. Otherwise, maximum number of emails returned ($address may contains several email separated with ','). Add '...' if there is more.
	 * @return	string						     If format 0: '<john@doe.com>' or 'John Doe <john@doe.com>' or '=?UTF-8?B?Sm9obiBEb2U=?= <john@doe.com>'
	 * 										     If format 1: '<john@doe.com>'
	 *										     If format 2: 'john@doe.com'
	 *										     If format 3: '<john@doe.com>' or '"John Doe" <john@doe.com>' or '"=?UTF-8?B?Sm9obiBEb2U=?=" <john@doe.com>'
	 *                                           If format 4: 'John Doe' or 'john@doe.com' if no label exists
     *                                           If format 5: <a href="mailto:john@doe.com">John Doe</a> or <a href="mailto:john@doe.com">john@doe.com</a> if no label exists
     * @see getArrayAddress()
	 */
	public static function getValidAddress($address, $format, $encode = 0, $maxnumberofemail = 0)
	{
		global $conf;

		$ret = '';

		$arrayaddress = explode(',', $address);

		// Boucle sur chaque composant de l'adresse
		$i = 0;
		foreach ($arrayaddress as $val)
		{
			if (preg_match('/^(.*)<(.*)>$/i', trim($val), $regs))
			{
				$name  = trim($regs[1]);
				$email = trim($regs[2]);
			}
			else
			{
				$name  = '';
				$email = trim($val);
			}

			if ($email)
			{
				$i++;

				$newemail = '';
                if ($format == 5) {
                    $newemail = $name ? $name : $email;
                    $newemail = '<a href="mailto:'.$email.'">'.$newemail.'</a>';
                }
				if ($format == 4)
				{
					$newemail = $name ? $name : $email;
				}
				if ($format == 2)
				{
					$newemail = $email;
				}
				if ($format == 1 || $format == 3)
				{
					$newemail = '<'.$email.'>';
				}
				if ($format == 0 || $format == 3)
				{
					if (!empty($conf->global->MAIN_MAIL_NO_FULL_EMAIL)) $newemail = '<'.$email.'>';
					elseif (!$name) $newemail = '<'.$email.'>';
					else $newemail = ($format == 3 ? '"' : '').($encode ?self::encodetorfc2822($name) : $name).($format == 3 ? '"' : '').' <'.$email.'>';
				}

				$ret = ($ret ? $ret.',' : '').$newemail;

				// Stop if we have too much records
				if ($maxnumberofemail && $i >= $maxnumberofemail)
				{
					if (count($arrayaddress) > $maxnumberofemail) $ret .= '...';
					break;
				}
			}
		}

		return $ret;
	}

	/**
	 * Return a formatted array of address string for SMTP protocol
	 *
	 * @param   string      $address        Example: 'John Doe <john@doe.com>, Alan Smith <alan@smith.com>' or 'john@doe.com, alan@smith.com'
	 * @return  array                       array of email => name
	 * @see getValidAddress()
	 */
	public function getArrayAddress($address)
	{
		global $conf;

		$ret = array();

		$arrayaddress = explode(',', $address);

		// Boucle sur chaque composant de l'adresse
		foreach ($arrayaddress as $val)
		{
			if (preg_match('/^(.*)<(.*)>$/i', trim($val), $regs))
			{
				$name  = trim($regs[1]);
				$email = trim($regs[2]);
			}
			else
			{
				$name  = null;
				$email = trim($val);
			}

			$ret[$email] = empty($conf->global->MAIN_MAIL_NO_FULL_EMAIL) ? $name : null;
		}

		return $ret;
	}
}<|MERGE_RESOLUTION|>--- conflicted
+++ resolved
@@ -349,25 +349,17 @@
 			$smtps = new SMTPs();
 			$smtps->setCharSet($conf->file->character_set_client);
 
-<<<<<<< HEAD
 			// Encode subject if required.
-			$subjecttouse = $subject;
+			$subjecttouse = $this->subject;
 			if (!ascii_check($subjecttouse)) {
 				$subjecttouse = $this->encodetorfc2822($subjecttouse);
 			}
 
 			$smtps->setSubject($subjecttouse);
-			$smtps->setTO($this->getValidAddress($to, 0, 1));
-			$smtps->setFrom($this->getValidAddress($from, 0, 1));
-			$smtps->setTrackId($trackid);
-			$smtps->setReplyTo($this->getValidAddress($replyto, 0, 1));
-=======
-			$smtps->setSubject($this->encodetorfc2822($this->subject));
-			$smtps->setTO($this->getValidAddress($this->addr_to, 0, 1));
-			$smtps->setFrom($this->getValidAddress($this->addr_from, 0, 1));
+			$smtps->setTO($this->getValidAddress($this->to, 0, 1));
+			$smtps->setFrom($this->getValidAddress($this->from, 0, 1));
 			$smtps->setTrackId($this->trackid);
-			$smtps->setReplyTo($this->getValidAddress($this->reply_to, 0, 1));
->>>>>>> 3e6ae9be
+			$smtps->setReplyTo($this->getValidAddress($this->replyto, 0, 1));
 
 			if (!empty($moreinheader)) $smtps->setMoreInHeader($moreinheader);
 
