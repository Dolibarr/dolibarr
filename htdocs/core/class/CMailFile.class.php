--- conflicted
+++ resolved
@@ -1326,12 +1326,8 @@
 				$res = true;
 				if (!empty($this->error) || !empty($this->errors) || !$result) {
 					if (!empty($failedRecipients)) {
-<<<<<<< HEAD
-						$this->errors[] = 'Transport failed for the following addresses: "' . implode('", "', $failedRecipients) . '".';
-=======
-						$this->error = 'Transport failed for the following addresses: "' . join('", "', $failedRecipients) . '".';
+						$this->error = 'Transport failed for the following addresses: "' . implode('", "', $failedRecipients) . '".';
 						$this->errors[] = $this->error;
->>>>>>> c10e9686
 					}
 					dol_syslog("CMailFile::sendfile: mail end error=". join(' ', $this->errors), LOG_ERR);
 					$res = false;
