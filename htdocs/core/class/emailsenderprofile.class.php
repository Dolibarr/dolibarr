<?php
/* Copyright (C) 2007-2017  Laurent Destailleur <eldy@users.sourceforge.net>
 * Copyright (C) 2014-2016  Juanjo Menent       <jmenent@2byte.es>
 * Copyright (C) 2015       Florian Henry       <florian.henry@open-concept.pro>
 * Copyright (C) 2015       Raphaël Doursenaud  <rdoursenaud@gpcsolutions.fr>
 * Copyright (C) ---Put here your own copyright and developer email---
 *
 * This program is free software; you can redistribute it and/or modify
 * it under the terms of the GNU General Public License as published by
 * the Free Software Foundation; either version 3 of the License, or
 * (at your option) any later version.
 *
 * This program is distributed in the hope that it will be useful,
 * but WITHOUT ANY WARRANTY; without even the implied warranty of
 * MERCHANTABILITY or FITNESS FOR A PARTICULAR PURPOSE.  See the
 * GNU General Public License for more details.
 *
 * You should have received a copy of the GNU General Public License
 * along with this program. If not, see <https://www.gnu.org/licenses/>.
 */

/**
 * \file        core/class/emailsenderprofile.class.php
 * \ingroup     core
 * \brief       This file is a CRUD class file for EmailSenderProfile (Create/Read/Update/Delete)
 */

// Put here all includes required by your class file
require_once DOL_DOCUMENT_ROOT.'/core/class/commonobject.class.php';
//require_once DOL_DOCUMENT_ROOT . '/societe/class/societe.class.php';
//require_once DOL_DOCUMENT_ROOT . '/product/class/product.class.php';


/**
 * Class for EmailSenderProfile
 */
class EmailSenderProfile extends CommonObject
{
	/**
	 * @var string ID to identify managed object
	 */
	public $element = 'emailsenderprofile';

	/**
	 * @var string Name of table without prefix where object is stored
	 */
	public $table_element = 'c_email_senderprofile';

	/**
	 * @var array  Does emailsenderprofile support multicompany module ? 0=No test on entity, 1=Test with field entity, 2=Test with link by societe
	 */
	public $ismultientitymanaged = 1;

	/**
	 * @var string String with name of icon for emailsenderprofile
	 */
	public $picto = 'emailsenderprofile';


	const STATUS_DISABLED = 0;
	const STATUS_ENABLED = 1;



	/**
	 *  'type' if the field format ('integer', 'integer:ObjectClass:PathToClass[:AddCreateButtonOrNot[:Filter]]', 'varchar(x)', 'double(24,8)', 'real', 'price', 'text', 'html', 'date', 'datetime', 'timestamp', 'duration', 'mail', 'phone', 'url', 'password')
	 *         Note: Filter can be a string like "(t.ref:like:'SO-%') or (t.date_creation:<:'20160101') or (t.nature:is:NULL)"
	 *  'label' the translation key.
	 *  'enabled' is a condition when the field must be managed.
	 *  'position' is the sort order of field.
	 *  'notnull' is set to 1 if not null in database. Set to -1 if we must set data to null if empty ('' or 0).
	 *  'visible' says if field is visible in list (Examples: 0=Not visible, 1=Visible on list and create/update/view forms, 2=Visible on list only, 3=Visible on create/update/view form only (not list), 4=Visible on list and update/view form only (not create). 5=Visible on list and view only (not create/not update). Using a negative value means field is not shown by default on list but can be selected for viewing)
	 *  'noteditable' says if field is not editable (1 or 0)
	 *  'default' is a default value for creation (can still be overwrote by the Setup of Default Values if field is editable in creation form). Note: If default is set to '(PROV)' and field is 'ref', the default value will be set to '(PROVid)' where id is rowid when a new record is created.
	 *  'index' if we want an index in database.
	 *  'foreignkey'=>'tablename.field' if the field is a foreign key (it is recommanded to name the field fk_...).
	 *  'searchall' is 1 if we want to search in this field when making a search from the quick search button.
	 *  'isameasure' must be set to 1 if you want to have a total on list for this field. Field type must be summable like integer or double(24,8).
	 *  'css' is the CSS style to use on field. For example: 'maxwidth200'
	 *  'help' is a string visible as a tooltip on field
	 *  'showoncombobox' if value of the field must be visible into the label of the combobox that list record
	 *  'disabled' is 1 if we want to have the field locked by a 'disabled' attribute. In most cases, this is never set into the definition of $fields into class, but is set dynamically by some part of code.
	 *  'arrayofkeyval' to set list of value if type is a list of predefined values. For example: array("0"=>"Draft","1"=>"Active","-1"=>"Cancel")
	 *  'comment' is not used. You can store here any text of your choice. It is not used by application.
	 *
	 *  Note: To have value dynamic, you can set value to 0 in definition and edit the value on the fly into the constructor.
	 */

	// BEGIN MODULEBUILDER PROPERTIES
	/**
	 * @var array  Array with all fields and their property. Do not use it as a static var. It may be modified by constructor.
	 */
	public $fields = array(
		'rowid' => array('type'=>'integer', 'label'=>'TechnicalID', 'visible'=>-1, 'enabled'=>1, 'position'=>1, 'notnull'=>1, 'index'=>1, 'comment'=>'Id',),
		'entity' => array('type'=>'integer', 'label'=>'Entity', 'visible'=>-1, 'enabled'=>1, 'position'=>20, 'notnull'=>1, 'index'=>1,),
		'label' => array('type'=>'varchar(255)', 'label'=>'Label', 'visible'=>1, 'enabled'=>1, 'position'=>30, 'notnull'=>1),
		'email' => array('type'=>'varchar(255)', 'label'=>'Email', 'visible'=>1, 'enabled'=>1, 'position'=>40, 'notnull'=>-1),
		'private' => array('type'=>'integer:User:user/class/user.class.php', 'label'=>'User', 'visible'=>-1, 'enabled'=>1, 'position'=>50, 'default'=>'0', 'notnull'=>1),
		'signature' => array('type'=>'text', 'label'=>'Signature', 'visible'=>3, 'enabled'=>1, 'position'=>400, 'notnull'=>-1, 'index'=>1,),
		'position' => array('type'=>'integer', 'label'=>'Position', 'visible'=>1, 'enabled'=>1, 'position'=>405, 'notnull'=>-1, 'index'=>1,),
		'date_creation' => array('type'=>'datetime', 'label'=>'DateCreation', 'visible'=>-1, 'enabled'=>1, 'position'=>500, 'notnull'=>1,),
		'tms' => array('type'=>'timestamp', 'label'=>'DateModification', 'visible'=>-1, 'enabled'=>1, 'position'=>500, 'notnull'=>1,),
		'active' => array('type'=>'integer', 'label'=>'Status', 'visible'=>1, 'enabled'=>1, 'default'=>1, 'position'=>1000, 'notnull'=>1, 'index'=>1, 'arrayofkeyval'=>array(0=>'Disabled', 1=>'Enabled')),
	);

	/**
	 * @var int ID
	 */
	public $rowid;

	/**
	 * @var int Entity
	 */
	public $entity;

	/**
	 * @var string Email Sender Profile label
	 */
	public $label;

	public $email;

	/**
	 * @var integer|string date_creation
	 */
	public $date_creation;

	public $tms;
	public $private;
	public $signature;
	public $position;
	public $active;
	// END MODULEBUILDER PROPERTIES


	/**
	 * Constructor
	 *
	 * @param DoliDb $db Database handler
	 */
	public function __construct(DoliDB $db)
	{
		global $conf;

		$this->db = $db;

		if (empty($conf->global->MAIN_SHOW_TECHNICAL_ID)) {
			$this->fields['rowid']['visible'] = 0;
		}
		if (empty($conf->multicompany->enabled)) {
			$this->fields['entity']['enabled'] = 0;
		}
	}

	/**
	 * Create object into database
	 *
	 * @param  User $user      User that creates
	 * @param  bool $notrigger false=launch triggers after, true=disable triggers
	 * @return int             <0 if KO, Id of created object if OK
	 */
	public function create(User $user, $notrigger = false)
	{
		return $this->createCommon($user, $notrigger);
	}

	/**
	 * Clone and object into another one
	 *
	 * @param  	User 	$user      	User that creates
	 * @param  	int 	$fromid     Id of object to clone
	 * @return 	mixed 				New object created, <0 if KO
	 */
	public function createFromClone(User $user, $fromid)
	{
		global $hookmanager, $langs;
		$error = 0;

		dol_syslog(__METHOD__, LOG_DEBUG);

		$object = new self($this->db);

		$this->db->begin();

		// Load source object
		$object->fetchCommon($fromid);
		// Reset some properties
		unset($object->id);
		unset($object->fk_user_creat);
		unset($object->import_key);

		// Clear fields
		$object->ref = "copy_of_".$object->ref;
		$object->title = $langs->trans("CopyOf")." ".$object->title;
		// ...

		// Create clone
		$object->context['createfromclone'] = 'createfromclone';
		$result = $object->createCommon($user);
		if ($result < 0) {
			$error++;
			$this->error = $object->error;
			$this->errors = $object->errors;
		}

		unset($object->context['createfromclone']);

		// End
		if (!$error) {
			$this->db->commit();
			return $object;
		} else {
			$this->db->rollback();
			return -1;
		}
	}

	/**
	 * Load object in memory from the database
	 *
	 * @param int    $id   Id object
	 * @param string $ref  Ref
	 * @return int         <0 if KO, 0 if not found, >0 if OK
	 */
	public function fetch($id, $ref = null)
	{
		$result = $this->fetchCommon($id, $ref);
		if ($result > 0 && !empty($this->table_element_line)) {
			$this->fetchLines();
		}
		return $result;
	}

	/**
	 * Load object lines in memory from the database
	 *
	 * @return int         <0 if KO, 0 if not found, >0 if OK
	 */
	public function fetchLines()
	{
		$this->lines = array();

		// Load lines with object EmailSenderProfileLine

		return count($this->lines) ? 1 : 0;
	}

	/**
	 * Update object into database
	 *
	 * @param  User $user      User that modifies
	 * @param  bool $notrigger false=launch triggers after, true=disable triggers
	 * @return int             <0 if KO, >0 if OK
	 */
	public function update(User $user, $notrigger = false)
	{
		return $this->updateCommon($user, $notrigger);
	}

	/**
	 * Delete object in database
	 *
	 * @param User $user       User that deletes
	 * @param bool $notrigger  false=launch triggers after, true=disable triggers
	 * @return int             <0 if KO, >0 if OK
	 */
	public function delete(User $user, $notrigger = false)
	{
		return $this->deleteCommon($user, $notrigger);
	}

	/**
	 *  Return a link to the object card (with optionaly the picto)
	 *
	 *	@param	int		$withpicto					Include picto in link (0=No picto, 1=Include picto into link, 2=Only picto)
	 *	@return	string								String with URL
	 */
	public function getNomUrl($withpicto = 0)
	{
		global $db, $conf, $langs;
		global $dolibarr_main_authentication, $dolibarr_main_demo;
		global $menumanager;

		$result = '';
		$companylink = '';

		$label = $this->label;

		$url = '';
		//$url = dol_buildpath('/monmodule/emailsenderprofile_card.php',1).'?id='.$this->id;

		$linkstart = '';
		$linkend = '';

		if ($withpicto) {
			$result .= ($linkstart.img_object($label, 'label', 'class="classfortooltip"').$linkend);
			if ($withpicto != 2) {
				$result .= ' ';
			}
		}
		$result .= $linkstart.$this->label.$linkend;
		return $result;
	}

	/**
	 *  Retourne le libelle du status d'un user (actif, inactif)
	 *
	 *  @param	int		$mode          0=libelle long, 1=libelle court, 2=Picto + Libelle court, 3=Picto, 4=Picto + Libelle long, 5=Libelle court + Picto
	 *  @return	string 			       Label of status
	 */
	public function getLibStatut($mode = 0)
	{
		return $this->LibStatut($this->active, $mode);
	}

	// phpcs:disable PEAR.NamingConventions.ValidFunctionName.ScopeNotCamelCaps
	/**
	 *  Return the status
	 *
	 *  @param	int		$status        	Id status
	 *  @param  int		$mode          	0=long label, 1=short label, 2=Picto + short label, 3=Picto, 4=Picto + long label, 5=Short label + Picto, 6=Long label + Picto
	 *  @return string 			       	Label of status
	 */
	public static function LibStatut($status, $mode = 0)
	{
		global $langs;

		if ($status == 1) {
			$label = $labelshort = $langs->transnoentitiesnoconv('Enabled');
		} else {
			$label = $labelshort = $langs->transnoentitiesnoconv('Disabled');
		}

		$statusType = 'status'.$status;
		if ($status == self::STATUS_ENABLED) {
			$statusType = 'status4';
		}

		return dolGetStatus($label, $labelshort, '', $statusType, $mode);
	}

	/**
	 *  Charge les informations d'ordre info dans l'objet commande
	 *
	 *  @param  int     $id       Id of order
	 *  @return	void
	 */
	public function info($id)
	{
<<<<<<< HEAD
		$sql = 'SELECT rowid, date_creation as datec, tms as datem,';
		$sql .= ' fk_user_creat, fk_user_modif';
		$sql .= ' FROM '.MAIN_DB_PREFIX.$this->table_element.' as t';
		$sql .= ' WHERE t.rowid = '.((int) $id);
=======
		$sql = "SELECT rowid, date_creation as datec, tms as datem";
		$sql .= " FROM ".$this->db->prefix().$this->table_element." as t";
		$sql .= " WHERE t.rowid = ".((int) $id);
>>>>>>> 95dc2558
		$result = $this->db->query($sql);
		if ($result) {
			if ($this->db->num_rows($result)) {
				$obj = $this->db->fetch_object($result);
				$this->id = $obj->rowid;

				$this->date_creation     = $this->db->jdate($obj->datec);
				$this->date_modification = $this->db->jdate($obj->datem);
			}

			$this->db->free($result);
		} else {
			dol_print_error($this->db);
		}
	}

	/**
	 * Initialise object with example values
	 * Id must be 0 if object instance is a specimen
	 *
	 * @return void
	 */
	public function initAsSpecimen()
	{
		$this->initAsSpecimenCommon();
	}
}

/**
 * Class EmailSenderProfileLine. You can also remove this and generate a CRUD class for lines objects.
 */
/*
class EmailSenderProfileLine
{
	// @var int ID
	public $id;
	// @var mixed Sample line property 1
	public $prop1;
	// @var mixed Sample line property 2
	public $prop2;
}
*/<|MERGE_RESOLUTION|>--- conflicted
+++ resolved
@@ -347,16 +347,9 @@
 	 */
 	public function info($id)
 	{
-<<<<<<< HEAD
-		$sql = 'SELECT rowid, date_creation as datec, tms as datem,';
-		$sql .= ' fk_user_creat, fk_user_modif';
-		$sql .= ' FROM '.MAIN_DB_PREFIX.$this->table_element.' as t';
-		$sql .= ' WHERE t.rowid = '.((int) $id);
-=======
 		$sql = "SELECT rowid, date_creation as datec, tms as datem";
 		$sql .= " FROM ".$this->db->prefix().$this->table_element." as t";
 		$sql .= " WHERE t.rowid = ".((int) $id);
->>>>>>> 95dc2558
 		$result = $this->db->query($sql);
 		if ($result) {
 			if ($this->db->num_rows($result)) {
