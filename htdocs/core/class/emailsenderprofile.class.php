<?php
/* Copyright (C) 2007-2017  Laurent Destailleur <eldy@users.sourceforge.net>
 * Copyright (C) 2014-2016  Juanjo Menent       <jmenent@2byte.es>
 * Copyright (C) 2015       Florian Henry       <florian.henry@open-concept.pro>
 * Copyright (C) 2015       Raphaël Doursenaud  <rdoursenaud@gpcsolutions.fr>
 * Copyright (C) ---Put here your own copyright and developer email---
 *
 * This program is free software; you can redistribute it and/or modify
 * it under the terms of the GNU General Public License as published by
 * the Free Software Foundation; either version 3 of the License, or
 * (at your option) any later version.
 *
 * This program is distributed in the hope that it will be useful,
 * but WITHOUT ANY WARRANTY; without even the implied warranty of
 * MERCHANTABILITY or FITNESS FOR A PARTICULAR PURPOSE.  See the
 * GNU General Public License for more details.
 *
 * You should have received a copy of the GNU General Public License
 * along with this program. If not, see <https://www.gnu.org/licenses/>.
 */

/**
 * \file        core/class/emailsenderprofile.class.php
 * \ingroup     core
 * \brief       This file is a CRUD class file for EmailSenderProfile (Create/Read/Update/Delete)
 */

// Put here all includes required by your class file
require_once DOL_DOCUMENT_ROOT.'/core/class/commonobject.class.php';
//require_once DOL_DOCUMENT_ROOT . '/societe/class/societe.class.php';
//require_once DOL_DOCUMENT_ROOT . '/product/class/product.class.php';


/**
 * Class for EmailSenderProfile
 */
class EmailSenderProfile extends CommonObject
{
	/**
	 * @var string ID to identify managed object
	 */
	public $element = 'emailsenderprofile';

	/**
	 * @var string Name of table without prefix where object is stored
	 */
	public $table_element = 'c_email_senderprofile';

	/**
	 * @var array  Does emailsenderprofile support multicompany module ? 0=No test on entity, 1=Test with field entity, 2=Test with link by societe
	 */
	public $ismultientitymanaged = 1;

	/**
	 * @var string String with name of icon for emailsenderprofile
	 */
	public $picto = 'emailsenderprofile';

	public $fk_user_creat;


	const STATUS_DISABLED = 0;
	const STATUS_ENABLED = 1;



	/**
	 *  'type' if the field format ('integer', 'integer:ObjectClass:PathToClass[:AddCreateButtonOrNot[:Filter]]', 'varchar(x)', 'double(24,8)', 'real', 'price', 'text', 'html', 'date', 'datetime', 'timestamp', 'duration', 'mail', 'phone', 'url', 'password')
	 *         Note: Filter can be a string like "(t.ref:like:'SO-%') or (t.date_creation:<:'20160101') or (t.nature:is:NULL)"
	 *  'label' the translation key.
	 *  'enabled' is a condition when the field must be managed.
	 *  'position' is the sort order of field.
	 *  'notnull' is set to 1 if not null in database. Set to -1 if we must set data to null if empty ('' or 0).
	 *  'visible' says if field is visible in list (Examples: 0=Not visible, 1=Visible on list and create/update/view forms, 2=Visible on list only, 3=Visible on create/update/view form only (not list), 4=Visible on list and update/view form only (not create). 5=Visible on list and view only (not create/not update). Using a negative value means field is not shown by default on list but can be selected for viewing)
	 *  'noteditable' says if field is not editable (1 or 0)
	 *  'default' is a default value for creation (can still be overwrote by the Setup of Default Values if field is editable in creation form). Note: If default is set to '(PROV)' and field is 'ref', the default value will be set to '(PROVid)' where id is rowid when a new record is created.
	 *  'index' if we want an index in database.
	 *  'foreignkey'=>'tablename.field' if the field is a foreign key (it is recommanded to name the field fk_...).
	 *  'searchall' is 1 if we want to search in this field when making a search from the quick search button.
	 *  'isameasure' must be set to 1 if you want to have a total on list for this field. Field type must be summable like integer or double(24,8).
	 *  'css' is the CSS style to use on field. For example: 'maxwidth200'
	 *  'help' is a string visible as a tooltip on field
	 *  'showoncombobox' if value of the field must be visible into the label of the combobox that list record
	 *  'disabled' is 1 if we want to have the field locked by a 'disabled' attribute. In most cases, this is never set into the definition of $fields into class, but is set dynamically by some part of code.
	 *  'arrayofkeyval' to set list of value if type is a list of predefined values. For example: array("0"=>"Draft","1"=>"Active","-1"=>"Cancel")
	 *  'comment' is not used. You can store here any text of your choice. It is not used by application.
	 *
	 *  Note: To have value dynamic, you can set value to 0 in definition and edit the value on the fly into the constructor.
	 */

	// BEGIN MODULEBUILDER PROPERTIES
	/**
	 * @var array  Array with all fields and their property. Do not use it as a static var. It may be modified by constructor.
	 */
	public $fields = array(
		'rowid' => array('type'=>'integer', 'label'=>'TechnicalID', 'visible'=>-1, 'enabled'=>1, 'position'=>1, 'notnull'=>1, 'index'=>1, 'comment'=>'Id',),
		'entity' => array('type'=>'integer', 'label'=>'Entity', 'visible'=>-1, 'enabled'=>1, 'position'=>20, 'notnull'=>1, 'index'=>1,),
		'label' => array('type'=>'varchar(255)', 'label'=>'Label', 'visible'=>1, 'enabled'=>1, 'position'=>30, 'notnull'=>1),
		'email' => array('type'=>'varchar(255)', 'label'=>'Email', 'visible'=>1, 'enabled'=>1, 'position'=>40, 'notnull'=>-1),
		'private' => array('type'=>'integer:User:user/class/user.class.php', 'label'=>'User', 'visible'=>-1, 'enabled'=>1, 'position'=>50, 'default'=>'0', 'notnull'=>1),
		'signature' => array('type'=>'text', 'label'=>'Signature', 'visible'=>3, 'enabled'=>1, 'position'=>400, 'notnull'=>-1, 'index'=>1,),
		'position' => array('type'=>'integer', 'label'=>'Position', 'visible'=>1, 'enabled'=>1, 'position'=>405, 'notnull'=>-1, 'index'=>1,),
		'date_creation' => array('type'=>'datetime', 'label'=>'DateCreation', 'visible'=>-1, 'enabled'=>1, 'position'=>500, 'notnull'=>1,),
		'tms' => array('type'=>'timestamp', 'label'=>'DateModification', 'visible'=>-1, 'enabled'=>1, 'position'=>500, 'notnull'=>1,),
		'active' => array('type'=>'integer', 'label'=>'Status', 'visible'=>1, 'enabled'=>1, 'default'=>1, 'position'=>1000, 'notnull'=>1, 'index'=>1, 'arrayofkeyval'=>array(0=>'Disabled', 1=>'Enabled')),
	);

	/**
	 * @var int ID
	 */
	public $rowid;

	/**
	 * @var int Entity
	 */
	public $entity;

	/**
	 * @var string Email Sender Profile label
	 */
	public $label;

	public $email;

	/**
	 * @var integer|string date_creation
	 */
	public $date_creation;

	public $tms;
	public $private;
	public $signature;
	public $position;
	public $active;
	// END MODULEBUILDER PROPERTIES


	/**
	 * Constructor
	 *
	 * @param DoliDb $db Database handler
	 */
	public function __construct(DoliDB $db)
	{
		global $conf;

		$this->db = $db;

		if (empty($conf->global->MAIN_SHOW_TECHNICAL_ID)) {
			$this->fields['rowid']['visible'] = 0;
		}
		if (empty($conf->multicompany->enabled)) {
			$this->fields['entity']['enabled'] = 0;
		}
	}

	/**
	 * Create object into database
	 *
	 * @param  User $user      User that creates
	 * @param  bool $notrigger false=launch triggers after, true=disable triggers
	 * @return int             <0 if KO, Id of created object if OK
	 */
	public function create(User $user, $notrigger = false)
	{
		return $this->createCommon($user, $notrigger);
	}

	/**
	 * Clone and object into another one
	 *
	 * @param  	User 	$user      	User that creates
	 * @param  	int 	$fromid     Id of object to clone
	 * @return 	mixed 				New object created, <0 if KO
	 */
	public function createFromClone(User $user, $fromid)
	{
		global $hookmanager, $langs;
		$error = 0;

		dol_syslog(__METHOD__, LOG_DEBUG);

		$object = new self($this->db);

		$this->db->begin();

		// Load source object
		$object->fetchCommon($fromid);
		// Reset some properties
		unset($object->id);
		unset($object->fk_user_creat);
		unset($object->import_key);

		// Clear fields
		$object->ref = "copy_of_".$object->ref;
		$object->title = $langs->trans("CopyOf")." ".$object->title;
		// ...

		// Create clone
		$object->context['createfromclone'] = 'createfromclone';
		$result = $object->createCommon($user);
		if ($result < 0) {
			$error++;
			$this->error = $object->error;
			$this->errors = $object->errors;
		}

		unset($object->context['createfromclone']);

		// End
		if (!$error) {
			$this->db->commit();
			return $object;
		} else {
			$this->db->rollback();
			return -1;
		}
	}

	/**
	 * Load object in memory from the database
	 *
	 * @param int    $id   Id object
	 * @param string $ref  Ref
	 * @return int         <0 if KO, 0 if not found, >0 if OK
	 */
	public function fetch($id, $ref = null)
	{
		$result = $this->fetchCommon($id, $ref);
		if ($result > 0 && !empty($this->table_element_line)) {
			$this->fetchLines();
		}
		return $result;
	}

	/**
	 * Load object lines in memory from the database
	 *
	 * @return int         <0 if KO, 0 if not found, >0 if OK
	 */
	public function fetchLines()
	{
		$this->lines = array();

		// Load lines with object EmailSenderProfileLine

		return count($this->lines) ? 1 : 0;
	}

	/**
	 * Update object into database
	 *
	 * @param  User $user      User that modifies
	 * @param  bool $notrigger false=launch triggers after, true=disable triggers
	 * @return int             <0 if KO, >0 if OK
	 */
	public function update(User $user, $notrigger = false)
	{
		return $this->updateCommon($user, $notrigger);
	}

	/**
	 * Delete object in database
	 *
	 * @param User $user       User that deletes
	 * @param bool $notrigger  false=launch triggers after, true=disable triggers
	 * @return int             <0 if KO, >0 if OK
	 */
	public function delete(User $user, $notrigger = false)
	{
		return $this->deleteCommon($user, $notrigger);
	}

	/**
	 *  Return a link to the object card (with optionaly the picto)
	 *
	 *	@param	int		$withpicto					Include picto in link (0=No picto, 1=Include picto into link, 2=Only picto)
	 *	@return	string								String with URL
	 */
	public function getNomUrl($withpicto = 0)
	{
		global $db, $conf, $langs;
		global $dolibarr_main_authentication, $dolibarr_main_demo;
		global $menumanager;

		$result = '';
		$companylink = '';

		$label = $this->label;

		$url = '';
		//$url = dol_buildpath('/monmodule/emailsenderprofile_card.php',1).'?id='.$this->id;

		$linkstart = '';
		$linkend = '';

		if ($withpicto) {
			$result .= ($linkstart.img_object($label, 'label', 'class="classfortooltip"').$linkend);
			if ($withpicto != 2) {
				$result .= ' ';
			}
		}
		$result .= $linkstart.$this->label.$linkend;
		return $result;
	}

	/**
	 *  Retourne le libelle du status d'un user (actif, inactif)
	 *
	 *  @param	int		$mode          0=libelle long, 1=libelle court, 2=Picto + Libelle court, 3=Picto, 4=Picto + Libelle long, 5=Libelle court + Picto
	 *  @return	string 			       Label of status
	 */
	public function getLibStatut($mode = 0)
	{
		return $this->LibStatut($this->active, $mode);
	}

	// phpcs:disable PEAR.NamingConventions.ValidFunctionName.ScopeNotCamelCaps
	/**
	 *  Return the status
	 *
	 *  @param	int		$status        	Id status
	 *  @param  int		$mode          	0=long label, 1=short label, 2=Picto + short label, 3=Picto, 4=Picto + long label, 5=Short label + Picto, 6=Long label + Picto
	 *  @return string 			       	Label of status
	 */
	public static function LibStatut($status, $mode = 0)
	{
		global $langs;

		if ($status == 1) {
			$label = $labelshort = $langs->transnoentitiesnoconv('Enabled');
		} else {
			$label = $labelshort = $langs->transnoentitiesnoconv('Disabled');
		}

		$statusType = 'status'.$status;
		if ($status == self::STATUS_ENABLED) {
			$statusType = 'status4';
		}

		return dolGetStatus($label, $labelshort, '', $statusType, $mode);
	}

	/**
	 *  Charge les informations d'ordre info dans l'objet commande
	 *
	 *  @param  int     $id       Id of order
	 *  @return	void
	 */
	public function info($id)
	{
<<<<<<< HEAD
		$sql = 'SELECT rowid, date_creation as datec, tms as datem';
		$sql .= ' FROM '.MAIN_DB_PREFIX.$this->table_element.' as t';
		$sql .= ' WHERE t.rowid = '.((int) $id);
=======
		$sql = "SELECT rowid, date_creation as datec, tms as datem";
		$sql .= " FROM ".$this->db->prefix().$this->table_element." as t";
		$sql .= " WHERE t.rowid = ".((int) $id);
>>>>>>> 503d1a04
		$result = $this->db->query($sql);
		if ($result) {
			if ($this->db->num_rows($result)) {
				$obj = $this->db->fetch_object($result);
				$this->id = $obj->rowid;

				$this->date_creation     = $this->db->jdate($obj->datec);
				$this->date_modification = $this->db->jdate($obj->datem);
			}

			$this->db->free($result);
		} else {
			dol_print_error($this->db);
		}
	}

	/**
	 * Initialise object with example values
	 * Id must be 0 if object instance is a specimen
	 *
	 * @return void
	 */
	public function initAsSpecimen()
	{
		$this->initAsSpecimenCommon();
	}
}

/**
 * Class EmailSenderProfileLine. You can also remove this and generate a CRUD class for lines objects.
 */
/*
class EmailSenderProfileLine
{
	// @var int ID
	public $id;
	// @var mixed Sample line property 1
	public $prop1;
	// @var mixed Sample line property 2
	public $prop2;
}
*/<|MERGE_RESOLUTION|>--- conflicted
+++ resolved
@@ -349,15 +349,9 @@
 	 */
 	public function info($id)
 	{
-<<<<<<< HEAD
-		$sql = 'SELECT rowid, date_creation as datec, tms as datem';
-		$sql .= ' FROM '.MAIN_DB_PREFIX.$this->table_element.' as t';
-		$sql .= ' WHERE t.rowid = '.((int) $id);
-=======
 		$sql = "SELECT rowid, date_creation as datec, tms as datem";
 		$sql .= " FROM ".$this->db->prefix().$this->table_element." as t";
 		$sql .= " WHERE t.rowid = ".((int) $id);
->>>>>>> 503d1a04
 		$result = $this->db->query($sql);
 		if ($result) {
 			if ($this->db->num_rows($result)) {
