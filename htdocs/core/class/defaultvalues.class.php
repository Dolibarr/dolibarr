--- conflicted
+++ resolved
@@ -268,25 +268,15 @@
 		if (count($filter) > 0) {
 			foreach ($filter as $key => $value) {
 				if ($key == 't.rowid' || ($key == 't.entity' && !is_array($value)) || ($key == 't.user_id' && !is_array($value))) {
-<<<<<<< HEAD
-					$sqlwhere[] = $key.'='.$value;
-				} elseif (isset($this->fields[$key]) && in_array($this->fields[$key]['type'], array('date', 'datetime', 'timestamp'))) {
-					$sqlwhere[] = $key.' = \''.$this->db->idate($value).'\'';
-=======
 					$sqlwhere[] = $key." = ".((int) $value);
 				} elseif (isset($this->fields[$key]) && in_array($this->fields[$key]['type'], array('date', 'datetime', 'timestamp'))) {
 					$sqlwhere[] = $key." = '".$this->db->idate($value)."'";
->>>>>>> 95dc2558
 				} elseif ($key == 't.page' || $key == 't.param' || $key == 't.type') {
 					$sqlwhere[] = $key." = '".$this->db->escape($value)."'";
 				} elseif ($key == 'customsql') {
 					$sqlwhere[] = $value;
 				} elseif (is_array($value)) {
-<<<<<<< HEAD
-					$sqlwhere[] = $key.' IN ('.$this->db->sanitize(implode(',', $value)).')';
-=======
 					$sqlwhere[] = $key." IN (".$this->db->sanitize(implode(',', $value)).")";
->>>>>>> 95dc2558
 				} else {
 					$sqlwhere[] = $key." LIKE '%".$this->db->escape($value)."%'";
 				}
