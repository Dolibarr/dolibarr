--- conflicted
+++ resolved
@@ -85,11 +85,7 @@
 			$this->libelle = trim($this->short_label);
 		}
 		if (isset($this->unit_type)) {
-<<<<<<< HEAD
-			$this->active = (int) $this->unit_type;
-=======
 			$this->unit_type = trim($this->unit_type);
->>>>>>> ac6b230a
 		}
 		if (isset($this->active)) {
 			$this->active = (int) $this->active;
