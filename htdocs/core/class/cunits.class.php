<?php
/* Copyright (C) 2007-2011 Laurent Destailleur  <eldy@users.sourceforge.net>
 *
 * This program is free software; you can redistribute it and/or modify
 * it under the terms of the GNU General Public License as published by
 * the Free Software Foundation; either version 3 of the License, or
 * (at your option) any later version.
 *
 * This program is distributed in the hope that it will be useful,
 * but WITHOUT ANY WARRANTY; without even the implied warranty of
 * MERCHANTABILITY or FITNESS FOR A PARTICULAR PURPOSE.  See the
 * GNU General Public License for more details.
 *
 * You should have received a copy of the GNU General Public License
 * along with this program. If not, see <https://www.gnu.org/licenses/>.
 */

/**
 *      \file       htdocs/core/class/cunits.class.php
 *      \ingroup    core
 *      \brief      This file is CRUD class file (Create/Read/Update/Delete) for c_units dictionary
 */


/**
 *	Class of dictionary type of thirdparty (used by imports)
 */
class CUnits // extends CommonObject
{
	/**
	 * @var DoliDB Database handler.
	 */
	public $db;

	/**
	 * @var string Error code (or message)
	 */
	public $error = '';

	/**
	 * @var string[] Error codes (or messages)
	 */
	public $errors = array();
	public $records = array();

	//var $element='ctypent';			//!< Id that identify managed objects
	//var $table_element='ctypent';	//!< Name of table without prefix where object is stored

	/**
	 * @var int ID
	 */
	public $id;

	public $code;
	public $label;
	public $short_label;
	public $unit_type;
	public $scale;
	public $active;




	/**
	 *  Constructor
	 *
	 *  @param      DoliDb		$db      Database handler
	 */
	public function __construct($db)
	{
		$this->db = $db;
	}


	/**
	 *  Create object into database
	 *
	 *  @param      User	$user        User that create
	 *  @param      int		$notrigger   0=launch triggers after, 1=disable triggers
	 *  @return     int      		   	 <0 if KO, Id of created object if OK
	 */
	public function create($user, $notrigger = 0)
	{
		global $conf, $langs;
		$error = 0;

		// Clean parameters

		if (isset($this->id)) {
			$this->id = (int) $this->id;
		}
		if (isset($this->code)) {
			$this->code = trim($this->code);
		}
		if (isset($this->label)) {
			$this->libelle = trim($this->label);
		}
		if (isset($this->short_label)) {
			$this->libelle = trim($this->short_label);
		}
		if (isset($this->unit_type)) {
			$this->active = trim($this->unit_type);
		}
		if (isset($this->active)) {
			$this->active = trim($this->active);
		}
		if (isset($this->scale)) {
			$this->scale = trim($this->scale);
		}

		// Check parameters
		// Put here code to add control on parameters values

		// Insert request
		$sql = "INSERT INTO ".$this->db->prefix()."c_units(";
		$sql .= "rowid,";
		$sql .= "code,";
		$sql .= "label,";
		$sql .= "short_label,";
		$sql .= "unit_type";
		$sql .= "scale";
		$sql .= ") VALUES (";
		$sql .= " ".(!isset($this->id) ? 'NULL' : "'".$this->db->escape($this->id)."'").",";
		$sql .= " ".(!isset($this->code) ? 'NULL' : "'".$this->db->escape($this->code)."'").",";
		$sql .= " ".(!isset($this->label) ? 'NULL' : "'".$this->db->escape($this->label)."'").",";
		$sql .= " ".(!isset($this->short_label) ? 'NULL' : "'".$this->db->escape($this->short_label)."'").",";
		$sql .= " ".(!isset($this->unit_type) ? 'NULL' : "'".$this->db->escape($this->unit_type)."'");
		$sql .= " ".(!isset($this->scale) ? 'NULL' : "'".$this->db->escape($this->scale)."'");
		$sql .= ")";

		$this->db->begin();

		dol_syslog(get_class($this)."::create", LOG_DEBUG);
		$resql = $this->db->query($sql);
		if (!$resql) {
			$error++;
			$this->errors[] = "Error ".$this->db->lasterror();
		}

		if (!$error) {
			$this->id = $this->db->last_insert_id($this->db->prefix()."c_units");
		}

		// Commit or rollback
		if ($error) {
			foreach ($this->errors as $errmsg) {
				dol_syslog(get_class($this)."::create ".$errmsg, LOG_ERR);
				$this->error .= ($this->error ? ', '.$errmsg : $errmsg);
			}
			$this->db->rollback();
			return -1 * $error;
		} else {
			$this->db->commit();
			return $this->id;
		}
	}


	/**
	 *  Load object in memory from database
	 *
	 *  @param      int		$id    			Id of CUnit object to fetch (rowid)
	 *  @param		string	$code			Code
	 *  @param		string	$short_label	Short Label ('g', 'kg', ...)
	 *  @param		string	$unit_type		Unit type ('size', 'surface', 'volume', 'weight', ...)
	 *  @return     int						<0 if KO, >0 if OK
	 */
	public function fetch($id, $code = '', $short_label = '', $unit_type = '')
	{
		global $langs;

		$sql = "SELECT";
		$sql .= " t.rowid,";
		$sql .= " t.code,";
		$sql .= " t.label,";
		$sql .= " t.short_label,";
		$sql .= " t.scale,";
		$sql .= " t.unit_type,";
		$sql .= " t.scale,";
		$sql .= " t.active";
		$sql .= " FROM ".$this->db->prefix()."c_units as t";
		$sql_where = array();
		if ($id) {
			$sql_where[] = " t.rowid = ".((int) $id);
		}
		if ($unit_type) {
			$sql_where[] = " t.unit_type = '".$this->db->escape($unit_type)."'";
		}
		if ($code) {
			$sql_where[] = " t.code = '".$this->db->escape($code)."'";
		}
		if ($short_label) {
			$sql_where[] = " t.short_label = '".$this->db->escape($short_label)."'";
		}
		if (count($sql_where) > 0) {
			$sql .= ' WHERE '.implode(' AND ', $sql_where);
		}

		$resql = $this->db->query($sql);
		if ($resql) {
			if ($this->db->num_rows($resql)) {
				$obj = $this->db->fetch_object($resql);

				$this->id = $obj->rowid;
				$this->code = $obj->code;
				$this->label = $obj->label;
				$this->short_label = $obj->short_label;
				$this->scale = $obj->scale;
				$this->unit_type = $obj->unit_type;
				$this->scale = $obj->scale;
				$this->active = $obj->active;
			}
			$this->db->free($resql);

			return 1;
		} else {
			$this->error = "Error ".$this->db->lasterror();
			return -1;
		}
	}


	/**
	 * Load list of objects in memory from the database.
	 *
	 * @param  string      $sortorder    Sort Order
	 * @param  string      $sortfield    Sort field
	 * @param  int         $limit        limit
	 * @param  int         $offset       Offset
	 * @param  array       $filter       Filter array. Example array('field'=>'valueforlike', 'customurl'=>...)
	 * @param  string      $filtermode   Filter mode (AND or OR)
	 * @return array|int                 int <0 if KO, array of pages if OK
	 */
	public function fetchAll($sortorder = '', $sortfield = '', $limit = 0, $offset = 0, array $filter = array(), $filtermode = 'AND')
	{
		global $conf;

		dol_syslog(__METHOD__, LOG_DEBUG);

		$sql = "SELECT";
		$sql .= " t.rowid,";
		$sql .= " t.code,";
		$sql .= " t.sortorder,";
		$sql .= " t.label,";
		$sql .= " t.short_label,";
		$sql .= " t.unit_type,";
		$sql .= " t.scale,";
		$sql .= " t.active";
		$sql .= " FROM ".$this->db->prefix()."c_units as t";
		// Manage filter
		$sqlwhere = array();
		if (count($filter) > 0) {
			foreach ($filter as $key => $value) {
				if ($key == 't.rowid' || $key == 't.active' || $key == 't.scale') {
					$sqlwhere[] = $key." = ".((int) $value);
				} elseif (strpos($key, 'date') !== false) {
					$sqlwhere[] = $key." = '".$this->db->idate($value)."'";
				} elseif ($key == 't.unit_type' || $key == 't.code' || $key == 't.short_label') {
					$sqlwhere[] = $key." = '".$this->db->escape($value)."'";
				} else {
					$sqlwhere[] = $key." LIKE '%".$this->db->escape($value)."%'";
				}
			}
		}
		if (count($sqlwhere) > 0) {
			$sql .= ' WHERE ('.implode(' '.$this->db->escape($filtermode).' ', $sqlwhere).')';
		}

		if (!empty($sortfield)) {
			$sql .= $this->db->order($sortfield, $sortorder);
		}
		if (!empty($limit)) {
			$sql .= $this->db->plimit($limit, $offset);
		}

		$resql = $this->db->query($sql);
		if ($resql) {
			$this->records = array();
			$num = $this->db->num_rows($resql);
			if ($num > 0) {
				while ($obj = $this->db->fetch_object($resql)) {
					$record = new self($this->db);

					$record->id = $obj->rowid;
					$record->code = $obj->code;
					$record->sortorder = $obj->sortorder;
					$record->label = $obj->label;
					$record->short_label = $obj->short_label;
					$record->unit_type = $obj->unit_type;
					$record->scale = $obj->scale;
					$record->active = $obj->active;
					$this->records[$record->id] = $record;
				}
			}
			$this->db->free($resql);

			return $this->records;
		} else {
			$this->errors[] = 'Error '.$this->db->lasterror();
			dol_syslog(__METHOD__.' '.join(',', $this->errors), LOG_ERR);

			return -1;
		}
	}


	/**
	 *  Update object into database
	 *
	 *  @param      User	$user        User that modify
	 *  @param      int		$notrigger	 0=launch triggers after, 1=disable triggers
	 *  @return     int     		   	 <0 if KO, >0 if OK
	 */
	public function update($user = null, $notrigger = 0)
	{
		global $conf, $langs;
		$error = 0;

		// Clean parameters
		if (isset($this->code)) {
			$this->code = trim($this->code);
		}
		if (isset($this->sortorder)) {
			$this->sortorder = trim($this->sortorder);
		}
		if (isset($this->label)) {
			$this->libelle = trim($this->label);
		}
		if (isset($this->short_label)) {
			$this->libelle = trim($this->short_label);
		}
		if (isset($this->unit_type)) {
			$this->libelle = trim($this->unit_type);
		}
		if (isset($this->scale)) {
			$this->scale = trim($this->scale);
		}
		if (isset($this->active)) {
			$this->active = trim($this->active);
		}

		// Check parameters
		// Put here code to add control on parameters values

		// Update request
		$sql = "UPDATE ".$this->db->prefix()."c_units SET";
		$sql .= " code=".(isset($this->code) ? "'".$this->db->escape($this->code)."'" : "null").",";
		$sql .= " sortorder=".(isset($this->sortorder) ? "'".$this->db->escape($this->sortorder)."'" : "null").",";
		$sql .= " label=".(isset($this->label) ? "'".$this->db->escape($this->label)."'" : "null").",";
		$sql .= " short_label=".(isset($this->short_label) ? "'".$this->db->escape($this->short_label)."'" : "null").",";
		$sql .= " unit_type=".(isset($this->unit_type) ? "'".$this->db->escape($this->unit_type)."'" : "null").",";
		$sql .= " scale=".(isset($this->scale) ? "'".$this->db->escape($this->scale)."'" : "null").",";
		$sql .= " active=".(isset($this->active) ? $this->active : "null");
		$sql .= " WHERE rowid=".((int) $this->id);

		$this->db->begin();

		dol_syslog(get_class($this)."::update", LOG_DEBUG);
		$resql = $this->db->query($sql);
		if (!$resql) {
			$error++;
			$this->errors[] = "Error ".$this->db->lasterror();
		}

		// Commit or rollback
		if ($error) {
			foreach ($this->errors as $errmsg) {
				dol_syslog(get_class($this)."::update ".$errmsg, LOG_ERR);
				$this->error .= ($this->error ? ', '.$errmsg : $errmsg);
			}
			$this->db->rollback();
			return -1 * $error;
		} else {
			$this->db->commit();
			return 1;
		}
	}


	/**
	 *  Delete object in database
	 *
	 *	@param  User	$user        User that delete
	 *  @param  int		$notrigger	 0=launch triggers after, 1=disable triggers
	 *  @return	int					 <0 if KO, >0 if OK
	 */
	public function delete($user, $notrigger = 0)
	{
		global $conf, $langs;
		$error = 0;

<<<<<<< HEAD
		$sql = "DELETE FROM ".MAIN_DB_PREFIX."c_units";
=======
		$sql = "DELETE FROM ".$this->db->prefix()."c_units";
>>>>>>> 95dc2558
		$sql .= " WHERE rowid=".((int) $this->id);

		$this->db->begin();

		dol_syslog(get_class($this)."::delete", LOG_DEBUG);
		$resql = $this->db->query($sql);
		if (!$resql) {
			$error++;
			$this->errors[] = "Error ".$this->db->lasterror();
		}

		// Commit or rollback
		if ($error) {
			foreach ($this->errors as $errmsg) {
				dol_syslog(get_class($this)."::delete ".$errmsg, LOG_ERR);
				$this->error .= ($this->error ? ', '.$errmsg : $errmsg);
			}
			$this->db->rollback();
			return -1 * $error;
		} else {
			$this->db->commit();
			return 1;
		}
	}


	/**
	 * Get unit from code
	 * @param string $code code of unit
	 * @param string $mode 0= id , short_label=Use short label as value, code=use code
	 * @return int            <0 if KO, Id of code if OK
	 */
	public function getUnitFromCode($code, $mode = 'code')
	{

		if ($mode == 'short_label') {
			return dol_getIdFromCode($this->db, $code, 'c_units', 'short_label', 'rowid');
		} elseif ($mode == 'code') {
			return dol_getIdFromCode($this->db, $code, 'c_units', 'code', 'rowid');
		}

		return $code;
	}

	/**
	 * Unit converter
	 * @param double $value value to convert
	 * @param int $fk_unit current unit id of value
	 * @param int $fk_new_unit the id of unit to convert in
	 * @return double
	 */
	public function unitConverter($value, $fk_unit, $fk_new_unit = 0)
	{
		$value = floatval(price2num($value));
		$fk_unit = intval($fk_unit);

		// Calcul en unité de base
		$scaleUnitPow = $this->scaleOfUnitPow($fk_unit);

		// convert to standard unit
		$value = $value * $scaleUnitPow;
		if ($fk_new_unit != 0) {
			// Calcul en unité de base
			$scaleUnitPow = $this->scaleOfUnitPow($fk_new_unit);
			if (!empty($scaleUnitPow)) {
				// convert to new unit
				$value = $value / $scaleUnitPow;
			}
		}
		return round($value, 2);
	}

	/**
	 * get scale of unit factor
	 * @param int $id id of unit in dictionary
	 * @return float|int
	 */
	public function scaleOfUnitPow($id)
	{
		$base = 10;
		// TODO : add base col into unit dictionary table
		$unit = $this->db->getRow("SELECT scale, unit_type from ".$this->db->prefix()."c_units WHERE rowid = ".intval($id));
		if ($unit) {
			// TODO : if base exist in unit dictionary table remove this convertion exception and update convertion infos in database exemple time hour currently scale 3600 will become scale 2 base 60
			if ($unit->unit_type == 'time') {
				return floatval($unit->scale);
			}

			return pow($base, floatval($unit->scale));
		}

		return 0;
	}
}<|MERGE_RESOLUTION|>--- conflicted
+++ resolved
@@ -389,11 +389,7 @@
 		global $conf, $langs;
 		$error = 0;
 
-<<<<<<< HEAD
-		$sql = "DELETE FROM ".MAIN_DB_PREFIX."c_units";
-=======
 		$sql = "DELETE FROM ".$this->db->prefix()."c_units";
->>>>>>> 95dc2558
 		$sql .= " WHERE rowid=".((int) $this->id);
 
 		$this->db->begin();
