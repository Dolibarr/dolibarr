--- conflicted
+++ resolved
@@ -629,19 +629,14 @@
 	 */
 	public function update($attrname, $label, $type, $length, $elementtype, $unique = 0, $required = 0, $pos = 0, $param = '', $alwayseditable = 0, $perms = '', $list = '', $help = '', $default = '', $computed = '', $entity = '', $langfile = '', $enabled = '1', $totalizable = 0, $printable = 0)
 	{
-<<<<<<< HEAD
+		global $hookmanager;
+
 		if ($elementtype == 'thirdparty') {
 			$elementtype = 'societe';
 		}
 		if ($elementtype == 'contact') {
 			$elementtype = 'socpeople';
 		}
-=======
-		global $hookmanager;
-
-		if ($elementtype == 'thirdparty') $elementtype = 'societe';
-		if ($elementtype == 'contact') $elementtype = 'socpeople';
->>>>>>> c0689b38
 
 		$table = $elementtype.'_extrafields';
 		if ($elementtype == 'categorie') {
@@ -681,9 +676,6 @@
 			}
 			$field_desc = array('type'=>$typedb, 'value'=>$lengthdb, 'null'=>($required ? 'NOT NULL' : 'NULL'), 'default'=>$default);
 
-<<<<<<< HEAD
-			if ($type != 'separate') { // No table update when separate type
-=======
 			if (is_object($hookmanager))
 			{
 				$hookmanager->initHooks(array('extrafieldsdao'));
@@ -696,9 +688,7 @@
 				}
 			}
 
-			if ($type != 'separate') // No table update when separate type
-			{
->>>>>>> c0689b38
+			if ($type != 'separate') { // No table update when separate type
 				$result = $this->db->DDLUpdateField(MAIN_DB_PREFIX.$table, $attrname, $field_desc);
 			}
 			if ($result > 0 || $type == 'separate') {
