--- conflicted
+++ resolved
@@ -1696,13 +1696,8 @@
 		} elseif ($type == 'link') {
 			$param_list = array_keys($param['options']); // $param_list[0] = 'ObjectName:classPath' but can also be 'ObjectName:classPath:1:(status:=:1)'
 			/* Removed.
-<<<<<<< HEAD
-			The selectForForms is called with parameter $objectfield defined, so that the app can retrieve the filter inside the ajax component instead of being provided as parameters. The
-			filter was used to pass SQL requests leading to serious SQL injection problems. This should not be possible. Also the call of the ajax was broken by some WAF.
-=======
 			The selectForForms is called with parameter $objectfield defined, so the app can retrieve the filter inside the ajax component instead of being provided as parameters. The
 			filter was used to pass SQL requests leading to serious SQL injection problem. This should not be possible. Also the call of the ajax was broken by some WAF.
->>>>>>> 4b50036d
 			if (strpos($param_list[0], '$ID$') !== false && !empty($objectid)) {
 				$param_list[0] = str_replace('$ID$', $objectid, $param_list[0]);
 			}*/
@@ -1717,9 +1712,11 @@
 				$element = 'project';
 			}
 
-<<<<<<< HEAD
-			//$out = $form->selectForForms($param_list[0], $keyprefix.$key.$keysuffix, $value, $showempty, '', '', $morecss, '', 0, 0, '');
-			$out = $form->selectForForms($tmparray[0], $keyprefix.$key.$keysuffix, $value, $showempty, '', '', $morecss, '', 0, 0, '', $element.':options_'.$key);
+			//$objectdesc = $param_list[0];				// Example: 'ObjectName:classPath:1:(status:=:1)'	Replaced by next line: this was propagated also a filter by ajax call that was blocked by some WAF
+			$objectdesc = $tmparray[0];					// Example: 'ObjectName:classPath'					To not propagate any filter (selectForForms do ajax call and propagating SQL filter is blocked by some WAF). Also we should use the one into the definition in the ->fields of $elem if found.
+			$objectfield = $element.':options_'.$key;	// Example: 'actioncomm:options_fff'				To be used in priority to know object linked with all its definition (including filters)
+
+			$out = $form->selectForForms($objectdesc, $keyprefix.$key.$keysuffix, $value, $showempty, '', '', $morecss, '', 0, 0, '', $objectfield);
 		} elseif (in_array($type, ['point', 'multipts', 'linestrg', 'polygon'])) {
 			require_once DOL_DOCUMENT_ROOT.'/core/class/dolgeophp.class.php';
 			$dolgeophp = new DolGeoPHP($this->db);
@@ -1738,13 +1735,6 @@
 				// If keyprefix is search_ or search_options_, we must just use a simple text field
 				$out = ''; // @phan-suppress-current-line PhanPluginRedundantAssignment
 			}
-=======
-			//$objectdesc = $param_list[0];				// Example: 'ObjectName:classPath:1:(status:=:1)'	Replaced by next line: this was propagated also a filter by ajax call that was blocked by some WAF
-			$objectdesc = $tmparray[0];					// Example: 'ObjectName:classPath'					To not propagate any filter (selectForForms do ajax call and propagating SQL filter is blocked by some WAF). Also we should use the one into the definition in the ->fields of $elem if found.
-			$objectfield = $element.':options_'.$key;	// Example: 'actioncomm:options_fff'				To be used in priority to know object linked with all its definition (including filters)
-
-			$out = $form->selectForForms($objectdesc, $keyprefix.$key.$keysuffix, $value, $showempty, '', '', $morecss, '', 0, 0, '', $objectfield);
->>>>>>> 4b50036d
 		} elseif ($type == 'password') {
 			// If prefix is 'search_', field is used as a filter, we use a common text field.
 			$out = '<input style="display:none" type="text" name="fakeusernameremembered">'; // Hidden field to reduce impact of evil Google Chrome autopopulate bug.
