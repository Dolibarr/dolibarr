<?php
/* Copyright (C) 2002-2003  Rodolphe Quiedeville    <rodolphe@quiedeville.org>
 * Copyright (C) 2002-2003  Jean-Louis Bergamo      <jlb@j1b.org>
 * Copyright (C) 2004       Sebastien Di Cintio     <sdicintio@ressource-toi.org>
 * Copyright (C) 2004       Benoit Mortier          <benoit.mortier@opensides.be>
 * Copyright (C) 2009-2012  Laurent Destailleur     <eldy@users.sourceforge.net>
 * Copyright (C) 2009-2012  Regis Houssin           <regis.houssin@inodbox.com>
 * Copyright (C) 2013       Florian Henry           <forian.henry@open-concept.pro>
 * Copyright (C) 2015       Charles-Fr BENKE        <charles.fr@benke.fr>
 * Copyright (C) 2016       Raphaël Doursenaud      <rdoursenaud@gpcsolutions.fr>
 * Copyright (C) 2017       Nicolas ZABOURI         <info@inovea-conseil.com>
 * Copyright (C) 2018-2021  Frédéric France         <frederic.france@netlogic.fr>
 * Copyright (C) 2022 		Antonin MARCHAL         <antonin@letempledujeu.fr>
 *
 * This program is free software; you can redistribute it and/or modify
 * it under the terms of the GNU General Public License as published by
 * the Free Software Foundation; either version 3 of the License, or
 * (at your option) any later version.
 *
 * This program is distributed in the hope that it will be useful,
 * but WITHOUT ANY WARRANTY; without even the implied warranty of
 * MERCHANTABILITY or FITNESS FOR A PARTICULAR PURPOSE.  See the
 * GNU General Public License for more details.
 *
 * You should have received a copy of the GNU General Public License
 * along with this program. If not, see <https://www.gnu.org/licenses/>.
 */

/**
 * 	\file 		htdocs/core/class/extrafields.class.php
 *	\ingroup    core
 *	\brief      File of class to manage extra fields
 */


/**
 *	Class to manage standard extra fields
 */
class ExtraFields
{
	/**
	 * @var DoliDB Database handler.
	 */
	public $db;

	/**
	 * @var array Array with type of the extra field
	 * @deprecated
	 */
	public $attribute_type;

	/**
	 * @var array Array with label of extra field
	 * @deprecated
	 */
	public $attribute_label;

	/**
	 * @var array Array with list of possible values for some types of extra fields
	 * @deprecated
	 */
	public $attribute_choice;

	/**
	 * @var array array to store extrafields definition
	 * @deprecated
	 */
	public $attribute_list;

	/**
	 * @var array New array to store extrafields definition
	 */
	public $attributes;

	/**
	 * @var array	Array with boolean of status of groups
	 */
	public $expand_display;

	/**
	 * @var string Error code (or message)
	 */
	public $error = '';

	/**
	 * @var string[] Array of Error code (or message)
	 */
	public $errors = array();

	/**
	 * @var string DB Error number
	 */
	public $errno;


	public static $type2label = array(
		'varchar'=>'String1Line',
		'text'=>'TextLongNLines',
		'html'=>'HtmlText',
		'int'=>'Int',
		'double'=>'Float',
		'date'=>'Date',
		'datetime'=>'DateAndTime',
		'boolean'=>'Boolean',
		'price'=>'ExtrafieldPrice',
		'phone'=>'ExtrafieldPhone',
		'mail'=>'ExtrafieldMail',
		'url'=>'ExtrafieldUrl',
		'password' => 'ExtrafieldPassword',
		'select' => 'ExtrafieldSelect',
		'sellist' => 'ExtrafieldSelectList',
		'radio' => 'ExtrafieldRadio',
		'checkbox' => 'ExtrafieldCheckBox',
		'chkbxlst' => 'ExtrafieldCheckBoxFromList',
		'link' => 'ExtrafieldLink',
		'separate' => 'ExtrafieldSeparator',
	);


	/**
	 *	Constructor
	 *
	 *  @param		DoliDB		$db      Database handler
	 */
	public function __construct($db)
	{
		$this->db = $db;
		$this->error = '';
		$this->errors = array();
		$this->attributes = array();

		// For old usage
		$this->attribute_type = array();
		$this->attribute_label = array();
	}

	/**
	 *  Add a new extra field parameter
	 *
	 *  @param	string			$attrname           Code of attribute
	 *  @param  string			$label              label of attribute
	 *  @param  string			$type               Type of attribute ('boolean','int','varchar','text','html','date','datehour','price','phone','mail','password','url','select','checkbox','separate',...)
	 *  @param  int				$pos                Position of attribute
	 *  @param  string			$size               Size/length definition of attribute ('5', '24,8', ...). For float, it contains 2 numeric separated with a comma.
	 *  @param  string			$elementtype        Element type. Same value than object->table_element (Example 'member', 'product', 'thirdparty', ...)
	 *  @param	int				$unique				Is field unique or not
	 *  @param	int				$required			Is field required or not
	 *  @param	string			$default_value		Defaulted value (In database. use the default_value feature for default value on screen. Example: '', '0', 'null', 'avalue')
	 *  @param  array|string	$param				Params for field (ex for select list : array('options' => array(value'=>'label of option')) )
	 *  @param  int				$alwayseditable		Is attribute always editable regardless of the document status
	 *  @param	string			$perms				Permission to check
	 *  @param	string			$list				Visibilty ('0'=never visible, '1'=visible on list+forms, '2'=list only, '3'=form only or 'eval string')
	 *  @param	string			$help				Text with help tooltip
	 *  @param  string  		$computed           Computed value
	 *  @param  string  		$entity    		 	Entity of extrafields (for multicompany modules)
	 *  @param  string  		$langfile  		 	Language file
	 *  @param  string  		$enabled  		 	Condition to have the field enabled or not
	 *  @param	int				$totalizable		Is a measure. Must show a total on lists
	 *  @param  int             $printable          Is extrafield displayed on PDF
	 *  @return int      							<=0 if KO, >0 if OK
	 */
	public function addExtraField($attrname, $label, $type, $pos, $size, $elementtype, $unique = 0, $required = 0, $default_value = '', $param = '', $alwayseditable = 0, $perms = '', $list = '-1', $help = '', $computed = '', $entity = '', $langfile = '', $enabled = '1', $totalizable = 0, $printable = 0)
	{
		if (empty($attrname)) {
			return -1;
		}
		if (empty($label)) {
			return -1;
		}

		$result = 0;

		if ($type == 'separate') {
			$unique = 0;
			$required = 0;
		}	// Force unique and not required if this is a separator field to avoid troubles.
		if ($elementtype == 'thirdparty') {
			$elementtype = 'societe';
		}
		if ($elementtype == 'contact') {
			$elementtype = 'socpeople';
		}

		// Create field into database except for separator type which is not stored in database
		if ($type != 'separate') {
			$result = $this->create($attrname, $type, $size, $elementtype, $unique, $required, $default_value, $param, $perms, $list, $computed, $help);
		}
		$err1 = $this->errno;
		if ($result > 0 || $err1 == 'DB_ERROR_COLUMN_ALREADY_EXISTS' || $type == 'separate') {
			// Add declaration of field into table
			$result2 = $this->create_label($attrname, $label, $type, $pos, $size, $elementtype, $unique, $required, $param, $alwayseditable, $perms, $list, $help, $default_value, $computed, $entity, $langfile, $enabled, $totalizable, $printable);
			$err2 = $this->errno;
			if ($result2 > 0 || ($err1 == 'DB_ERROR_COLUMN_ALREADY_EXISTS' && $err2 == 'DB_ERROR_RECORD_ALREADY_EXISTS')) {
				$this->error = '';
				$this->errno = 0;
				return 1;
			} else {
				return -2;
			}
		} else {
			return -1;
		}
	}

	/**
	 *	Add a new optional attribute.
	 *  This is a private method. For public method, use addExtraField.
	 *
	 *	@param	string	$attrname			code of attribute
	 *  @param	int		$type				Type of attribute ('boolean', 'int', 'varchar', 'text', 'html', 'date', 'datehour','price','phone','mail','password','url','select','checkbox', ...)
	 *  @param	string	$length				Size/length of attribute ('5', '24,8', ...)
	 *  @param  string	$elementtype        Element type ('member', 'product', 'thirdparty', 'contact', ...)
	 *  @param	int		$unique				Is field unique or not
	 *  @param	int		$required			Is field required or not
	 *  @param  string  $default_value		Default value for field (in database)
	 *  @param  array	$param				Params for field  (ex for select list : array('options'=>array('value'=>'label of option'))
	 *  @param	string	$perms				Permission
	 *	@param	string	$list				Into list view by default
	 *  @param  string  $computed           Computed value
	 *  @param	string	$help				Help on tooltip
	 *  @return int      	           		<=0 if KO, >0 if OK
	 */
	private function create($attrname, $type = 'varchar', $length = 255, $elementtype = 'member', $unique = 0, $required = 0, $default_value = '', $param = '', $perms = '', $list = '0', $computed = '', $help = '')
	{
		if ($elementtype == 'thirdparty') {
			$elementtype = 'societe';
		}
		if ($elementtype == 'contact') {
			$elementtype = 'socpeople';
		}

		$table = $elementtype.'_extrafields';
		if ($elementtype == 'categorie') {
			$table = 'categories_extrafields';
		}

		if (!empty($attrname) && preg_match("/^\w[a-zA-Z0-9_]*$/", $attrname) && !is_numeric($attrname)) {
			if ($type == 'boolean') {
				$typedb = 'int';
				$lengthdb = '1';
			} elseif ($type == 'price') {
				$typedb = 'double';
				$lengthdb = '24,8';
			} elseif ($type == 'phone') {
				$typedb = 'varchar';
				$lengthdb = '20';
			} elseif ($type == 'mail') {
				$typedb = 'varchar';
				$lengthdb = '128';
			} elseif ($type == 'url') {
				$typedb = 'varchar';
				$lengthdb = '255';
			} elseif (($type == 'select') || ($type == 'sellist') || ($type == 'radio') || ($type == 'checkbox') || ($type == 'chkbxlst')) {
				$typedb = 'varchar';
				$lengthdb = '255';
			} elseif ($type == 'link') {
				$typedb = 'int';
				$lengthdb = '11';
			} elseif ($type == 'html') {
				$typedb = 'text';
				$lengthdb = $length;
			} elseif ($type == 'password') {
				$typedb = 'varchar';
				$lengthdb = '128';
			} else {
				$typedb = $type;
				$lengthdb = $length;
				if ($type == 'varchar' && empty($lengthdb)) {
					$lengthdb = '255';
				}
			}
			$field_desc = array(
				'type'=>$typedb,
				'value'=>$lengthdb,
				'null'=>($required ? 'NOT NULL' : 'NULL'),
				'default' => $default_value
			);

			$result = $this->db->DDLAddField($this->db->prefix().$table, $attrname, $field_desc);
			if ($result > 0) {
				if ($unique) {
					$sql = "ALTER TABLE ".$this->db->prefix().$table." ADD UNIQUE INDEX uk_".$table."_".$attrname." (".$attrname.")";
					$resql = $this->db->query($sql, 1, 'dml');
				}
				return 1;
			} else {
				$this->error = $this->db->lasterror();
				$this->errno = $this->db->lasterrno();
				return -1;
			}
		} else {
			return 0;
		}
	}

	// phpcs:disable PEAR.NamingConventions.ValidFunctionName.ScopeNotCamelCaps
	/**
	 *	Add description of a new optional attribute
	 *
	 *	@param	string			$attrname		code of attribute
	 *	@param	string			$label			label of attribute
	 *  @param	int				$type			Type of attribute ('int', 'varchar', 'text', 'html', 'date', 'datehour', 'float')
	 *  @param	int				$pos			Position of attribute
	 *  @param	string			$size			Size/length of attribute ('5', '24,8', ...)
	 *  @param  string			$elementtype	Element type ('member', 'product', 'thirdparty', ...)
	 *  @param	int				$unique			Is field unique or not
	 *  @param	int				$required		Is field required or not
	 *  @param  array|string	$param			Params for field  (ex for select list : array('options' => array(value'=>'label of option')) )
	 *  @param  int				$alwayseditable	Is attribute always editable regardless of the document status
	 *  @param	string			$perms			Permission to check
	 *  @param	string			$list			Visibily
	 *  @param	string			$help			Help on tooltip
	 *  @param  string          $default        Default value (in database. use the default_value feature for default value on screen).
	 *  @param  string          $computed       Computed value
	 *  @param  string          $entity     	Entity of extrafields
	 *  @param	string			$langfile		Language file
	 *  @param  string  		$enabled  		Condition to have the field enabled or not
	 *  @param	int				$totalizable	Is a measure. Must show a total on lists
	 *  @param  int             $printable        Is extrafield displayed on PDF
	 *  @return	int								<=0 if KO, >0 if OK
	 *  @throws Exception
	 */
	private function create_label($attrname, $label = '', $type = '', $pos = 0, $size = 0, $elementtype = 'member', $unique = 0, $required = 0, $param = '', $alwayseditable = 0, $perms = '', $list = '-1', $help = '', $default = '', $computed = '', $entity = '', $langfile = '', $enabled = '1', $totalizable = 0, $printable = 0)
	{
		// phpcs:enable
		global $conf, $user;

		if ($elementtype == 'thirdparty') {
			$elementtype = 'societe';
		}
		if ($elementtype == 'contact') {
			$elementtype = 'socpeople';
		}

		// Clean parameters
		if (empty($pos)) {
			$pos = 0;
		}
		if (empty($list)) {
			$list = '0';
		}
		if (empty($required)) {
			$required = 0;
		}
		if (empty($unique)) {
			$unique = 0;
		}
		if (empty($printable)) {
			$printable = 0;
		}
		if (empty($alwayseditable)) {
			$alwayseditable = 0;
		}
		if (empty($totalizable)) {
			$totalizable = 0;
		}

		if (!empty($attrname) && preg_match("/^\w[a-zA-Z0-9-_]*$/", $attrname) && !is_numeric($attrname)) {
			if (is_array($param) && count($param) > 0) {
				$params = serialize($param);
			} elseif (strlen($param) > 0) {
				$params = trim($param);
			} else {
				$params = '';
			}

			$sql = "INSERT INTO ".$this->db->prefix()."extrafields(";
			$sql .= " name,";
			$sql .= " label,";
			$sql .= " type,";
			$sql .= " pos,";
			$sql .= " size,";
			$sql .= " entity,";
			$sql .= " elementtype,";
			$sql .= " fieldunique,";
			$sql .= " fieldrequired,";
			$sql .= " param,";
			$sql .= " alwayseditable,";
			$sql .= " perms,";
			$sql .= " langs,";
			$sql .= " list,";
			$sql .= " printable,";
			$sql .= " fielddefault,";
			$sql .= " fieldcomputed,";
			$sql .= " fk_user_author,";
			$sql .= " fk_user_modif,";
			$sql .= " datec,";
			$sql .= " enabled,";
			$sql .= " help,";
			$sql .= " totalizable";
			$sql .= " )";
			$sql .= " VALUES('".$this->db->escape($attrname)."',";
			$sql .= " '".$this->db->escape($label)."',";
			$sql .= " '".$this->db->escape($type)."',";
			$sql .= " ".((int) $pos).",";
			$sql .= " '".$this->db->escape($size)."',";
			$sql .= " ".($entity === '' ? $conf->entity : $entity).",";
			$sql .= " '".$this->db->escape($elementtype)."',";
			$sql .= " ".((int) $unique).",";
			$sql .= " ".((int) $required).",";
			$sql .= " '".$this->db->escape($params)."',";
			$sql .= " ".((int) $alwayseditable).",";
			$sql .= " ".($perms ? "'".$this->db->escape($perms)."'" : "null").",";
			$sql .= " ".($langfile ? "'".$this->db->escape($langfile)."'" : "null").",";
			$sql .= " '".$this->db->escape($list)."',";
			$sql .= " '".$this->db->escape($printable)."',";
			$sql .= " ".($default ? "'".$this->db->escape($default)."'" : "null").",";
			$sql .= " ".($computed ? "'".$this->db->escape($computed)."'" : "null").",";
			$sql .= " ".(is_object($user) ? $user->id : 0).",";
			$sql .= " ".(is_object($user) ? $user->id : 0).",";
			$sql .= "'".$this->db->idate(dol_now())."',";
			$sql .= " ".($enabled ? "'".$this->db->escape($enabled)."'" : "1").",";
			$sql .= " ".($help ? "'".$this->db->escape($help)."'" : "null").",";
			$sql .= " ".($totalizable ? 'TRUE' : 'FALSE');
			$sql .= ')';

			dol_syslog(get_class($this)."::create_label", LOG_DEBUG);
			if ($this->db->query($sql)) {
				return 1;
			} else {
				$this->error = $this->db->lasterror();
				$this->errno = $this->db->lasterrno();
				return -1;
			}
		}
	}

	/**
	 *	Delete an optional attribute
	 *
	 *	@param	string	$attrname		Code of attribute to delete
	 *  @param  string	$elementtype    Element type ('member', 'product', 'thirdparty', 'contact', ...)
	 *  @return int              		< 0 if KO, 0 if nothing is done, 1 if OK
	 */
	public function delete($attrname, $elementtype = 'member')
	{
		if ($elementtype == 'thirdparty') {
			$elementtype = 'societe';
		}
		if ($elementtype == 'contact') {
			$elementtype = 'socpeople';
		}

		$table = $elementtype.'_extrafields';
		if ($elementtype == 'categorie') {
			$table = 'categories_extrafields';
		}

		$error = 0;

		if (!empty($attrname) && preg_match("/^\w[a-zA-Z0-9-_]*$/", $attrname)) {
			$result = $this->delete_label($attrname, $elementtype);
			if ($result < 0) {
				$this->error = $this->db->lasterror();
				$this->errors[] = $this->db->lasterror();
				$error++;
			}

			if (!$error) {
				$sql = "SELECT COUNT(rowid) as nb";
				$sql .= " FROM ".$this->db->prefix()."extrafields";
				$sql .= " WHERE elementtype = '".$this->db->escape($elementtype)."'";
				$sql .= " AND name = '".$this->db->escape($attrname)."'";
				//$sql.= " AND entity IN (0,".$conf->entity.")";      Do not test on entity here. We want to see if there is still on field remaning in other entities before deleting field in table
				$resql = $this->db->query($sql);
				if ($resql) {
					$obj = $this->db->fetch_object($resql);
					if ($obj->nb <= 0) {
						$result = $this->db->DDLDropField($this->db->prefix().$table, $attrname); // This also drop the unique key
						if ($result < 0) {
							$this->error = $this->db->lasterror();
							$this->errors[] = $this->db->lasterror();
							$error++;
						}
					}
				}
			}

			return $result;
		} else {
			return 0;
		}
	}

	// phpcs:disable PEAR.NamingConventions.ValidFunctionName.ScopeNotCamelCaps
	/**
	 *	Delete description of an optional attribute
	 *
	 *	@param	string	$attrname			Code of attribute to delete
	 *  @param  string	$elementtype        Element type ('member', 'product', 'thirdparty', ...)
	 *  @return int              			< 0 if KO, 0 if nothing is done, 1 if OK
	 */
	private function delete_label($attrname, $elementtype = 'member')
	{
		// phpcs:enable
		global $conf;

		if ($elementtype == 'thirdparty') {
			$elementtype = 'societe';
		}
		if ($elementtype == 'contact') {
			$elementtype = 'socpeople';
		}

		if (isset($attrname) && $attrname != '' && preg_match("/^\w[a-zA-Z0-9-_]*$/", $attrname)) {
			$sql = "DELETE FROM ".$this->db->prefix()."extrafields";
			$sql .= " WHERE name = '".$this->db->escape($attrname)."'";
			$sql .= " AND entity IN  (0,".$conf->entity.')';
			$sql .= " AND elementtype = '".$this->db->escape($elementtype)."'";

			dol_syslog(get_class($this)."::delete_label", LOG_DEBUG);
			$resql = $this->db->query($sql);
			if ($resql) {
				return 1;
			} else {
				dol_print_error($this->db);
				return -1;
			}
		} else {
			return 0;
		}
	}

	/**
	 * 	Modify type of a personalized attribute
	 *
	 *  @param	string	$attrname			Name of attribute
	 *  @param	string	$label				Label of attribute
	 *  @param	string	$type				Type of attribute ('boolean', 'int', 'varchar', 'text', 'html', 'date', 'datehour','price','phone','mail','password','url','select','checkbox', ...)
	 *  @param	int		$length				Length of attribute
	 *  @param  string	$elementtype        Element type ('member', 'product', 'thirdparty', 'contact', ...)
	 *  @param	int		$unique				Is field unique or not
	 *  @param	int		$required			Is field required or not
	 *  @param	int		$pos				Position of attribute
	 *  @param  array	$param				Params for field (ex for select list : array('options' => array(value'=>'label of option')) )
	 *  @param  int		$alwayseditable		Is attribute always editable regardless of the document status
	 *  @param	string	$perms				Permission to check
	 *  @param	string	$list				Visibility
	 *  @param	string	$help				Help on tooltip
	 *  @param  string  $default            Default value (in database. use the default_value feature for default value on screen).
	 *  @param  string  $computed           Computed value
	 *  @param  string  $entity	            Entity of extrafields
	 *  @param	string	$langfile			Language file
	 *  @param  string  $enabled  			Condition to have the field enabled or not
	 *  @param  int     $totalizable        Is extrafield totalizable on list
	 *  @param  int     $printable        Is extrafield displayed on PDF
	 * 	@return	int							>0 if OK, <=0 if KO
	 *  @throws Exception
	 */
	public function update($attrname, $label, $type, $length, $elementtype, $unique = 0, $required = 0, $pos = 0, $param = '', $alwayseditable = 0, $perms = '', $list = '', $help = '', $default = '', $computed = '', $entity = '', $langfile = '', $enabled = '1', $totalizable = 0, $printable = 0)
	{
		global $hookmanager;

		if ($elementtype == 'thirdparty') {
			$elementtype = 'societe';
		}
		if ($elementtype == 'contact') {
			$elementtype = 'socpeople';
		}

		$table = $elementtype.'_extrafields';
		if ($elementtype == 'categorie') {
			$table = 'categories_extrafields';
		}

		if (isset($attrname) && $attrname != '' && preg_match("/^\w[a-zA-Z0-9-_]*$/", $attrname)) {
			if ($type == 'boolean') {
				$typedb = 'int';
				$lengthdb = '1';
			} elseif ($type == 'price') {
				$typedb = 'double';
				$lengthdb = '24,8';
			} elseif ($type == 'phone') {
				$typedb = 'varchar';
				$lengthdb = '20';
			} elseif ($type == 'mail') {
				$typedb = 'varchar';
				$lengthdb = '128';
			} elseif ($type == 'url') {
				$typedb = 'varchar';
				$lengthdb = '255';
			} elseif (($type == 'select') || ($type == 'sellist') || ($type == 'radio') || ($type == 'checkbox') || ($type == 'chkbxlst')) {
				$typedb = 'varchar';
				$lengthdb = '255';
			} elseif ($type == 'html') {
				$typedb = 'text';
			} elseif ($type == 'link') {
				$typedb = 'int';
				$lengthdb = '11';
			} elseif ($type == 'password') {
				$typedb = 'varchar';
				$lengthdb = '50';
			} else {
				$typedb = $type;
				$lengthdb = $length;
			}
			$field_desc = array('type'=>$typedb, 'value'=>$lengthdb, 'null'=>($required ? 'NOT NULL' : 'NULL'), 'default'=>$default);

			if (is_object($hookmanager)) {
				$hookmanager->initHooks(array('extrafieldsdao'));
				$parameters = array('field_desc'=>&$field_desc, 'table'=>$table, 'attr_name'=>$attrname, 'label'=>$label, 'type'=>$type, 'length'=>$length, 'unique'=>$unique, 'required'=>$required, 'pos'=>$pos, 'param'=>$param, 'alwayseditable'=>$alwayseditable, 'perms'=>$perms, 'list'=>$list, 'help'=>$help, 'default'=>$default, 'computed'=>$computed, 'entity'=>$entity, 'langfile'=>$langfile, 'enabled'=>$enabled, 'totalizable'=>$totalizable, 'printable'=>$printable);
				$reshook = $hookmanager->executeHooks('updateExtrafields', $parameters, $this, $action); // Note that $action and $object may have been modified by some hooks

				if ($reshook < 0) {
					$this->error = $this->db->lasterror();
					return -1;
				}
			}

			if ($type != 'separate') { // No table update when separate type
				$result = $this->db->DDLUpdateField($this->db->prefix().$table, $attrname, $field_desc);
			}
			if ($result > 0 || $type == 'separate') {
				if ($label) {
					$result = $this->update_label($attrname, $label, $type, $length, $elementtype, $unique, $required, $pos, $param, $alwayseditable, $perms, $list, $help, $default, $computed, $entity, $langfile, $enabled, $totalizable, $printable);
				}
				if ($result > 0) {
					$sql = '';
					if ($unique) {
						$sql = "ALTER TABLE ".$this->db->prefix().$table." ADD UNIQUE INDEX uk_".$table."_".$attrname." (".$attrname.")";
					} else {
						$sql = "ALTER TABLE ".$this->db->prefix().$table." DROP INDEX IF EXISTS uk_".$table."_".$attrname;
					}
					dol_syslog(get_class($this).'::update', LOG_DEBUG);
					$resql = $this->db->query($sql, 1, 'dml');
					/*if ($resql < 0) {
						$this->error = $this->db->lasterror();
						return -1;
					}*/
					return 1;
				} else {
					$this->error = $this->db->lasterror();
					return -1;
				}
			} else {
				$this->error = $this->db->lasterror();
				return -1;
			}
		} else {
			return 0;
		}
	}

	// phpcs:disable PEAR.NamingConventions.ValidFunctionName.ScopeNotCamelCaps
	/**
	 *  Modify description of personalized attribute
	 *
	 *  @param	string	$attrname			Name of attribute
	 *  @param	string	$label				Label of attribute
	 *  @param  string	$type               Type of attribute
	 *  @param  int		$size		        Length of attribute
	 *  @param  string	$elementtype		Element type ('member', 'product', 'thirdparty', ...)
	 *  @param	int		$unique				Is field unique or not
	 *  @param	int		$required			Is field required or not
	 *  @param	int		$pos				Position of attribute
	 *  @param  array	$param				Params for field  (ex for select list : array('options' => array(value'=>'label of option')) )
	 *  @param  int		$alwayseditable		Is attribute always editable regardless of the document status
	 *  @param	string	$perms				Permission to check
	 *  @param	string	$list				Visiblity
	 *  @param	string	$help				Help on tooltip.
	 *  @param  string  $default            Default value (in database. use the default_value feature for default value on screen).
	 *  @param  string  $computed           Computed value
	 *  @param  string  $entity     		Entity of extrafields
	 *  @param	string	$langfile			Language file
	 *  @param  string  $enabled  			Condition to have the field enabled or not
	 *  @param  int     $totalizable        Is extrafield totalizable on list
	 *  @param  int     $printable        Is extrafield displayed on PDF
	 *  @return	int							<=0 if KO, >0 if OK
	 *  @throws Exception
	 */
	private function update_label($attrname, $label, $type, $size, $elementtype, $unique = 0, $required = 0, $pos = 0, $param = '', $alwayseditable = 0, $perms = '', $list = '0', $help = '', $default = '', $computed = '', $entity = '', $langfile = '', $enabled = '1', $totalizable = 0, $printable = 0)
	{
		// phpcs:enable
		global $conf, $user;
		dol_syslog(get_class($this)."::update_label ".$attrname.", ".$label.", ".$type.", ".$size.", ".$elementtype.", ".$unique.", ".$required.", ".$pos.", ".$alwayseditable.", ".$perms.", ".$list.", ".$default.", ".$computed.", ".$entity.", ".$langfile.", ".$enabled.", ".$totalizable.", ".$printable);

		// Clean parameters
		if ($elementtype == 'thirdparty') {
			$elementtype = 'societe';
		}
		if ($elementtype == 'contact') {
			$elementtype = 'socpeople';
		}

		if (empty($pos)) {
			$pos = 0;
		}
		if (empty($list)) {
			$list = '0';
		}
		if (empty($totalizable)) {
			$totalizable = 0;
		}
		if (empty($required)) {
			$required = 0;
		}
		if (empty($unique)) {
			$unique = 0;
		}
		if (empty($alwayseditable)) {
			$alwayseditable = 0;
		}

		if (isset($attrname) && $attrname != '' && preg_match("/^\w[a-zA-Z0-9-_]*$/", $attrname)) {
			$this->db->begin();

			if (is_array($param) && count($param) > 0) {
				$params = serialize($param);
			} elseif (strlen($param) > 0) {
				$params = trim($param);
			} else {
				$params = '';
			}

			if ($entity === '' || $entity != '0') {
				// We dont want on all entities, we delete all and current
				$sql_del = "DELETE FROM ".$this->db->prefix()."extrafields";
				$sql_del .= " WHERE name = '".$this->db->escape($attrname)."'";
				$sql_del .= " AND entity IN (0, ".($entity === '' ? $conf->entity : $entity).")";
				$sql_del .= " AND elementtype = '".$this->db->escape($elementtype)."'";
			} else {
				// We want on all entities ($entities = '0'), we delete on all only (we keep setup specific to each entity)
				$sql_del = "DELETE FROM ".$this->db->prefix()."extrafields";
				$sql_del .= " WHERE name = '".$this->db->escape($attrname)."'";
				$sql_del .= " AND entity = 0";
				$sql_del .= " AND elementtype = '".$this->db->escape($elementtype)."'";
			}
			$resql1 = $this->db->query($sql_del);

			$sql = "INSERT INTO ".$this->db->prefix()."extrafields(";
			$sql .= " name,"; // This is code
			$sql .= " entity,";
			$sql .= " label,";
			$sql .= " type,";
			$sql .= " size,";
			$sql .= " elementtype,";
			$sql .= " fieldunique,";
			$sql .= " fieldrequired,";
			$sql .= " perms,";
			$sql .= " langs,";
			$sql .= " pos,";
			$sql .= " alwayseditable,";
			$sql .= " param,";
			$sql .= " list,";
			$sql .= " printable,";
			$sql .= " totalizable,";
			$sql .= " fielddefault,";
			$sql .= " fieldcomputed,";
			$sql .= " fk_user_author,";
			$sql .= " fk_user_modif,";
			$sql .= " datec,";
			$sql .= " enabled,";
			$sql .= " help";
			$sql .= ") VALUES (";
			$sql .= "'".$this->db->escape($attrname)."',";
			$sql .= " ".($entity === '' ? $conf->entity : $entity).",";
			$sql .= " '".$this->db->escape($label)."',";
			$sql .= " '".$this->db->escape($type)."',";
			$sql .= " '".$this->db->escape($size)."',";
			$sql .= " '".$this->db->escape($elementtype)."',";
			$sql .= " ".$unique.",";
			$sql .= " ".$required.",";
			$sql .= " ".($perms ? "'".$this->db->escape($perms)."'" : "null").",";
			$sql .= " ".($langfile ? "'".$this->db->escape($langfile)."'" : "null").",";
			$sql .= " ".$pos.",";
			$sql .= " '".$this->db->escape($alwayseditable)."',";
			$sql .= " '".$this->db->escape($params)."',";
			$sql .= " '".$this->db->escape($list)."', ";
			$sql .= " '".$this->db->escape($printable)."', ";
			$sql .= " ".($totalizable ? 'TRUE' : 'FALSE').",";
			$sql .= " ".(($default != '') ? "'".$this->db->escape($default)."'" : "null").",";
			$sql .= " ".($computed ? "'".$this->db->escape($computed)."'" : "null").",";
			$sql .= " ".$user->id.",";
			$sql .= " ".$user->id.",";
			$sql .= "'".$this->db->idate(dol_now())."',";
			$sql .= "'".$this->db->escape($enabled)."',";
			$sql .= " ".($help ? "'".$this->db->escape($help)."'" : "null");
			$sql .= ")";

			$resql2 = $this->db->query($sql);

			if ($resql1 && $resql2) {
				$this->db->commit();
				return 1;
			} else {
				$this->db->rollback();
				dol_print_error($this->db);
				return -1;
			}
		} else {
			return 0;
		}
	}


	// phpcs:disable PEAR.NamingConventions.ValidFunctionName.ScopeNotCamelCaps
	/**
	 * 	Load array this->attributes (and some old this->attribute_xxx like attribute_label, attribute_type, ...
	 *
	 * 	@param	string		$elementtype		Type of element ('' = all or $object->table_element like 'adherent', 'commande', 'thirdparty', 'facture', 'propal', 'product', ...).
	 * 	@param	boolean		$forceload			Force load of extra fields whatever is status of cache.
	 * 	@return	array							Array of attributes keys+label for all extra fields.
	 */
	public function fetch_name_optionals_label($elementtype, $forceload = false)
	{
		// phpcs:enable
		global $conf;

		if (empty($elementtype)) {
			return array();
		}

		if ($elementtype == 'thirdparty') {
			$elementtype = 'societe';
		}
		if ($elementtype == 'contact') {
			$elementtype = 'socpeople';
		}
		if ($elementtype == 'order_supplier') {
			$elementtype = 'commande_fournisseur';
		}

		$array_name_label = array();

		// We should not have several time this request. If we have, there is some optimization to do by calling a simple $extrafields->fetch_optionals() in top of code and not into subcode
		$sql = "SELECT rowid, name, label, type, size, elementtype, fieldunique, fieldrequired, param, pos, alwayseditable, perms, langs, list, printable, totalizable, fielddefault, fieldcomputed, entity, enabled, help,";
		$sql .= " css, cssview, csslist";
		$sql .= " FROM ".$this->db->prefix()."extrafields";
		//$sql.= " WHERE entity IN (0,".$conf->entity.")";    // Filter is done later
		if ($elementtype) {
			$sql .= " WHERE elementtype = '".$this->db->escape($elementtype)."'"; // Filed with object->table_element
		}
		$sql .= " ORDER BY pos";

		$resql = $this->db->query($sql);
		if ($resql) {
			if ($this->db->num_rows($resql)) {
				while ($tab = $this->db->fetch_object($resql)) {
					if ($tab->entity != 0 && $tab->entity != $conf->entity) {
						// This field is not in current entity. We discard but before we save it into the array of mandatory fields if it is a mandatory field without default value
						if ($tab->fieldrequired && is_null($tab->fielddefault)) {
							$this->attributes[$tab->elementtype]['mandatoryfieldsofotherentities'][$tab->name] = $tab->type;
						}
						continue;
					}

					// We can add this attribute to object. TODO Remove this and return $this->attributes[$elementtype]['label']
					if ($tab->type != 'separate') {
						$array_name_label[$tab->name] = $tab->label;
					}

					// Old usage
					$this->attribute_type[$tab->name] = $tab->type;
					$this->attribute_label[$tab->name] = $tab->label;

					// New usage
					$this->attributes[$tab->elementtype]['type'][$tab->name] = $tab->type;
					$this->attributes[$tab->elementtype]['label'][$tab->name] = $tab->label;
					$this->attributes[$tab->elementtype]['size'][$tab->name] = $tab->size;
					$this->attributes[$tab->elementtype]['elementtype'][$tab->name] = $tab->elementtype;
					$this->attributes[$tab->elementtype]['default'][$tab->name] = $tab->fielddefault;
					$this->attributes[$tab->elementtype]['computed'][$tab->name] = $tab->fieldcomputed;
					$this->attributes[$tab->elementtype]['unique'][$tab->name] = $tab->fieldunique;
					$this->attributes[$tab->elementtype]['required'][$tab->name] = $tab->fieldrequired;
					$this->attributes[$tab->elementtype]['param'][$tab->name] = ($tab->param ? jsonOrUnserialize($tab->param) : '');
					$this->attributes[$tab->elementtype]['pos'][$tab->name] = $tab->pos;
					$this->attributes[$tab->elementtype]['alwayseditable'][$tab->name] = $tab->alwayseditable;
					$this->attributes[$tab->elementtype]['perms'][$tab->name] = ((is_null($tab->perms) || strlen($tab->perms) == 0) ? 1 : $tab->perms);
					$this->attributes[$tab->elementtype]['langfile'][$tab->name] = $tab->langs;
					$this->attributes[$tab->elementtype]['list'][$tab->name] = $tab->list;
					$this->attributes[$tab->elementtype]['printable'][$tab->name] = $tab->printable;
					$this->attributes[$tab->elementtype]['totalizable'][$tab->name] = ($tab->totalizable ? 1 : 0);
					$this->attributes[$tab->elementtype]['entityid'][$tab->name] = $tab->entity;
					$this->attributes[$tab->elementtype]['enabled'][$tab->name] = $tab->enabled;
					$this->attributes[$tab->elementtype]['help'][$tab->name] = $tab->help;
					$this->attributes[$tab->elementtype]['css'][$tab->name] = $tab->css;
					$this->attributes[$tab->elementtype]['cssview'][$tab->name] = $tab->cssview;
					$this->attributes[$tab->elementtype]['csslist'][$tab->name] = $tab->csslist;

					$this->attributes[$tab->elementtype]['loaded'] = 1;
				}
			}
			if ($elementtype) {
				$this->attributes[$elementtype]['loaded'] = 1; // If nothing found, we also save tag 'loaded'
			}
		} else {
			$this->error = $this->db->lasterror();
			dol_syslog(get_class($this)."::fetch_name_optionals_label ".$this->error, LOG_ERR);
		}

		return $array_name_label;
	}


	/**
	 * Return HTML string to put an input field into a page
	 * Code very similar with showInputField of common object
	 *
	 * @param  string        $key            		Key of attribute
	 * @param  string|array  $value 			    Preselected value to show (for date type it must be in timestamp format, for amount or price it must be a php numeric value); for dates in filter mode, a range array('start'=><timestamp>, 'end'=><timestamp>) should be provided
	 * @param  string        $moreparam      		To add more parameters on html input tag
	 * @param  string        $keysuffix      		Prefix string to add after name and id of field (can be used to avoid duplicate names)
	 * @param  string        $keyprefix      		Suffix string to add before name and id of field (can be used to avoid duplicate names)
	 * @param  string        $morecss        		More css (to defined size of field. Old behaviour: may also be a numeric)
	 * @param  int           $objectid       		Current object id
	 * @param  string        $extrafieldsobjectkey	If defined (for example $object->table_element), use the new method to get extrafields data
	 * @param  string        $mode                  1=Used for search filters
	 * @return string
	 */
	public function showInputField($key, $value, $moreparam = '', $keysuffix = '', $keyprefix = '', $morecss = '', $objectid = 0, $extrafieldsobjectkey = '', $mode = 0)
	{
		global $conf, $langs, $form;

		if (!is_object($form)) {
			require_once DOL_DOCUMENT_ROOT.'/core/class/html.form.class.php';
			$form = new Form($this->db);
		}

		$out = '';

		if (!preg_match('/options_$/', $keyprefix)) {	// Because we work on extrafields, we add 'options_' to prefix if not already added
			$keyprefix = $keyprefix.'options_';
		}

		if (!empty($extrafieldsobjectkey)) {
			$label = $this->attributes[$extrafieldsobjectkey]['label'][$key];
			$type = $this->attributes[$extrafieldsobjectkey]['type'][$key];
			$size = $this->attributes[$extrafieldsobjectkey]['size'][$key];
			$default = $this->attributes[$extrafieldsobjectkey]['default'][$key];
			$computed = $this->attributes[$extrafieldsobjectkey]['computed'][$key];
			$unique = $this->attributes[$extrafieldsobjectkey]['unique'][$key];
			$required = $this->attributes[$extrafieldsobjectkey]['required'][$key];
			$param = $this->attributes[$extrafieldsobjectkey]['param'][$key];
			$perms = dol_eval($this->attributes[$extrafieldsobjectkey]['perms'][$key], 1, 1, '1');
			$langfile = $this->attributes[$extrafieldsobjectkey]['langfile'][$key];
			$list = dol_eval($this->attributes[$extrafieldsobjectkey]['list'][$key], 1, 1, '1');
			$totalizable = $this->attributes[$extrafieldsobjectkey]['totalizable'][$key];
			$help = $this->attributes[$extrafieldsobjectkey]['help'][$key];
			$hidden = (empty($list) ? 1 : 0); // If empty, we are sure it is hidden, otherwise we show. If it depends on mode (view/create/edit form or list, this must be filtered by caller)
		} else {
			// Old usage
			$label = $this->attribute_label[$key];
			$type = $this->attribute_type[$key];
			$list = $this->attribute_list[$key];
			$hidden = (empty($list) ? 1 : 0); // If empty, we are sure it is hidden, otherwise we show. If it depends on mode (view/create/edit form or list, this must be filtered by caller)
		}

		if ($computed) {
			if (!preg_match('/^search_/', $keyprefix)) {
				return '<span class="opacitymedium">'.$langs->trans("AutomaticallyCalculated").'</span>';
			} else {
				return '';
			}
		}

		if (empty($morecss)) {
			if ($type == 'date') {
				$morecss = 'minwidth100imp';
			} elseif ($type == 'datetime' || $type == 'link') {
				$morecss = 'minwidth200imp';
			} elseif (in_array($type, array('int', 'integer', 'double', 'price'))) {
				$morecss = 'maxwidth75';
			} elseif ($type == 'password') {
				$morecss = 'maxwidth100';
			} elseif ($type == 'url') {
				$morecss = 'minwidth400';
			} elseif ($type == 'boolean') {
				$morecss = '';
			} elseif ($type == 'radio') {
				$morecss = 'width25';
			} else {
				if (empty($size) || round($size) < 12) {
					$morecss = 'minwidth100';
				} elseif (round($size) <= 48) {
					$morecss = 'minwidth200';
				} else {
					$morecss = 'minwidth400';
				}
			}
		}

		if (in_array($type, array('date'))) {
			$tmp = explode(',', $size);
			$newsize = $tmp[0];
			$showtime = 0;

			// Do not show current date when field not required (see selectDate() method)
			if (!$required && $value == '') {
				$value = '-1';
			}

			if ($mode == 1) {
				// search filter on a date extrafield shows two inputs to select a date range
				$prefill = array(
					'start' => isset($value['start']) ? $value['start'] : '',
					'end'   => isset($value['end'])   ? $value['end']   : ''
				);
				$out = '<div ' . ($moreparam ? $moreparam : '') . '><div class="nowrap">';
				$out .= $form->selectDate($prefill['start'], $keyprefix.$key.$keysuffix.'_start', 0, 0, 1, '', 1, 0, 0, '', '', '', '', 1, '', $langs->trans("From"));
				$out .= '</div><div class="nowrap">';
				$out .= $form->selectDate($prefill['end'], $keyprefix.$key.$keysuffix.'_end', 0, 0, 1, '', 1, 0, 0, '', '', '', '', 1, '', $langs->trans("to"));
				$out .= '</div></div>';
			} else {
				// TODO Must also support $moreparam
				$out = $form->selectDate($value, $keyprefix.$key.$keysuffix, $showtime, $showtime, $required, '', 1, (($keyprefix != 'search_' && $keyprefix != 'search_options_') ? 1 : 0), 0, 1);
			}
		} elseif (in_array($type, array('datetime'))) {
			$tmp = explode(',', $size);
			$newsize = $tmp[0];
			$showtime = 1;

			// Do not show current date when field not required (see selectDate() method)
			if (!$required && $value == '') {
				$value = '-1';
			}

			if ($mode == 1) {
				// search filter on a date extrafield shows two inputs to select a date range
				$prefill = array(
					'start' => isset($value['start']) ? $value['start'] : '',
					'end'   => isset($value['end'])   ? $value['end']   : ''
				);
				$out = '<div ' . ($moreparam ? $moreparam : '') . '><div class="nowrap">';
				$out .= $form->selectDate($prefill['start'], $keyprefix.$key.$keysuffix.'_start', 1, 1, 1, '', 1, 0, 0, '', '', '', '', 1, '', $langs->trans("From"), 'tzuserrel');
				$out .= '</div><div class="nowrap">';
				$out .= $form->selectDate($prefill['end'], $keyprefix.$key.$keysuffix.'_end', 1, 1, 1, '', 1, 0, 0, '', '', '', '', 1, '', $langs->trans("to"), 'tzuserrel');
				$out .= '</div></div>';
			} else {
				// TODO Must also support $moreparam
				$out = $form->selectDate($value, $keyprefix.$key.$keysuffix, $showtime, $showtime, $required, '', 1, (($keyprefix != 'search_' && $keyprefix != 'search_options_') ? 1 : 0), 0, 1, '', '', '', 1, '', '', 'tzuserrel');
			}
		} elseif (in_array($type, array('int', 'integer')))	{
			$tmp = explode(',', $size);
			$newsize = $tmp[0];
			$out = '<input type="text" class="flat '.$morecss.' maxwidthonsmartphone" name="'.$keyprefix.$key.$keysuffix.'" id="'.$keyprefix.$key.$keysuffix.'" maxlength="'.$newsize.'" value="'.dol_escape_htmltag($value).'"'.($moreparam ? $moreparam : '').'>';
		} elseif (preg_match('/varchar/', $type)) {
			$out = '<input type="text" class="flat '.$morecss.' maxwidthonsmartphone" name="'.$keyprefix.$key.$keysuffix.'" id="'.$keyprefix.$key.$keysuffix.'" maxlength="'.$size.'" value="'.dol_escape_htmltag($value).'"'.($moreparam ? $moreparam : '').'>';
		} elseif (in_array($type, array('mail', 'phone', 'url'))) {
			$out = '<input type="text" class="flat '.$morecss.' maxwidthonsmartphone" name="'.$keyprefix.$key.$keysuffix.'" id="'.$keyprefix.$key.$keysuffix.'" value="'.dol_escape_htmltag($value).'" '.($moreparam ? $moreparam : '').'>';
		} elseif ($type == 'text') {
			if (!preg_match('/search_/', $keyprefix)) {		// If keyprefix is search_ or search_options_, we must just use a simple text field
				require_once DOL_DOCUMENT_ROOT.'/core/class/doleditor.class.php';
				$doleditor = new DolEditor($keyprefix.$key.$keysuffix, $value, '', 200, 'dolibarr_notes', 'In', false, false, false, ROWS_5, '90%');
				$out = $doleditor->Create(1);
			} else {
				$out = '<input type="text" class="flat '.$morecss.' maxwidthonsmartphone" name="'.$keyprefix.$key.$keysuffix.'" id="'.$keyprefix.$key.$keysuffix.'" value="'.dol_escape_htmltag($value).'" '.($moreparam ? $moreparam : '').'>';
			}
		} elseif ($type == 'html') {
			if (!preg_match('/search_/', $keyprefix)) {		// If keyprefix is search_ or search_options_, we must just use a simple text field
				require_once DOL_DOCUMENT_ROOT.'/core/class/doleditor.class.php';
				$doleditor = new DolEditor($keyprefix.$key.$keysuffix, $value, '', 200, 'dolibarr_notes', 'In', false, false, !empty($conf->fckeditor->enabled) && $conf->global->FCKEDITOR_ENABLE_SOCIETE, ROWS_5, '90%');
				$out = $doleditor->Create(1);
			} else {
				$out = '<input type="text" class="flat '.$morecss.' maxwidthonsmartphone" name="'.$keyprefix.$key.$keysuffix.'" id="'.$keyprefix.$key.$keysuffix.'" value="'.dol_escape_htmltag($value).'" '.($moreparam ? $moreparam : '').'>';
			}
		} elseif ($type == 'boolean') {
			if (empty($mode)) {
				$checked = '';
				if (!empty($value)) {
					$checked = ' checked value="1" ';
				} else {
					$checked = ' value="1" ';
				}
				$out = '<input type="checkbox" class="flat valignmiddle'.($morecss ? ' '.$morecss : '').' maxwidthonsmartphone" name="'.$keyprefix.$key.$keysuffix.'" id="'.$keyprefix.$key.$keysuffix.'" '.$checked.' '.($moreparam ? $moreparam : '').'>';
			} else {
				$out .= $form->selectyesno($keyprefix.$key.$keysuffix, $value, 1, false, 1);
			}
		} elseif ($type == 'price') {
			if (!empty($value)) {		// $value in memory is a php numeric, we format it into user number format.
				$value = price($value);
			}
			$out = '<input type="text" class="flat '.$morecss.' maxwidthonsmartphone" name="'.$keyprefix.$key.$keysuffix.'" id="'.$keyprefix.$key.$keysuffix.'" value="'.$value.'" '.($moreparam ? $moreparam : '').'> '.$langs->getCurrencySymbol($conf->currency);
		} elseif ($type == 'double') {
			if (!empty($value)) {		// $value in memory is a php numeric, we format it into user number format.
				$value = price($value);
			}
			$out = '<input type="text" class="flat '.$morecss.' maxwidthonsmartphone" name="'.$keyprefix.$key.$keysuffix.'" id="'.$keyprefix.$key.$keysuffix.'" value="'.$value.'" '.($moreparam ? $moreparam : '').'> ';
		} elseif ($type == 'select') {
			$out = '';
			if ($mode) {
				$options = array();
				foreach ($param['options'] as $okey => $val) {
					if ((string) $okey == '') {
						continue;
					}

					$valarray = explode('|', $val);
					$val = $valarray[0];

					if ($langfile && $val) {
						$options[$okey] = $langs->trans($val);
					} else {
						$options[$okey] = $val;
					}
				}
				$selected = array();
				if (!is_array($value)) {
					$selected = explode(',', $value);
				}

				$out .= $form->multiselectarray($keyprefix.$key.$keysuffix, $options, $selected, 0, 0, $morecss, 0, 0, '', '', '', !empty($conf->use_javascript_ajax) && empty($conf->global->MAIN_EXTRAFIELDS_DISABLE_SELECT2));
			} else {
				if (!empty($conf->use_javascript_ajax) && empty($conf->global->MAIN_EXTRAFIELDS_DISABLE_SELECT2)) {
					include_once DOL_DOCUMENT_ROOT.'/core/lib/ajax.lib.php';
					$out .= ajax_combobox($keyprefix.$key.$keysuffix, array(), 0);
				}

				$out .= '<select class="flat '.$morecss.' maxwidthonsmartphone" name="'.$keyprefix.$key.$keysuffix.'" id="'.$keyprefix.$key.$keysuffix.'" '.($moreparam ? $moreparam : '').'>';
				$out .= '<option value="0">&nbsp;</option>';
				foreach ($param['options'] as $key => $val) {
					if ((string) $key == '') {
						continue;
					}
					$valarray = explode('|', $val);
					$val = $valarray[0];
					$parent = '';
					if (!empty($valarray[1])) {
						$parent = $valarray[1];
					}
					$out .= '<option value="'.$key.'"';
					$out .= (((string) $value == (string) $key) ? ' selected' : '');
					$out .= (!empty($parent) ? ' parent="'.$parent.'"' : '');
					$out .= '>';
					if ($langfile && $val) {
						$out .= $langs->trans($val);
					} else {
						$out .= $val;
					}
					$out .= '</option>';
				}
				$out .= '</select>';
			}
		} elseif ($type == 'sellist') {
			$out = '';
			if (!empty($conf->use_javascript_ajax) && empty($conf->global->MAIN_EXTRAFIELDS_DISABLE_SELECT2)) {
				include_once DOL_DOCUMENT_ROOT.'/core/lib/ajax.lib.php';
				$out .= ajax_combobox($keyprefix.$key.$keysuffix, array(), 0);
			}

			$out .= '<select class="flat '.$morecss.' maxwidthonsmartphone" name="'.$keyprefix.$key.$keysuffix.'" id="'.$keyprefix.$key.$keysuffix.'" '.($moreparam ? $moreparam : '').'>';
			if (is_array($param['options'])) {
				$param_list = array_keys($param['options']);
				$InfoFieldList = explode(":", $param_list[0]);
				$parentName = '';
				$parentField = '';
				// 0 : tableName
				// 1 : label field name
				// 2 : key fields name (if differ of rowid)
				// 3 : key field parent (for dependent lists)
				// 4 : where clause filter on column or table extrafield, syntax field='value' or extra.field=value
				// 5 : id category type
				// 6 : ids categories list separated by comma for category root
				$keyList = (empty($InfoFieldList[2]) ? 'rowid' : $InfoFieldList[2].' as rowid');


				if (count($InfoFieldList) > 4 && !empty($InfoFieldList[4])) {
					if (strpos($InfoFieldList[4], 'extra.') !== false) {
						$keyList = 'main.'.$InfoFieldList[2].' as rowid';
					} else {
						$keyList = $InfoFieldList[2].' as rowid';
					}
				}
				if (count($InfoFieldList) > 3 && !empty($InfoFieldList[3])) {
					list($parentName, $parentField) = explode('|', $InfoFieldList[3]);
					$keyList .= ', '.$parentField;
				}

				$filter_categorie = false;
				if (count($InfoFieldList) > 5) {
					if ($InfoFieldList[0] == 'categorie') {
						$filter_categorie = true;
					}
				}

				if ($filter_categorie === false) {
					$fields_label = explode('|', $InfoFieldList[1]);
					if (is_array($fields_label)) {
						$keyList .= ', ';
						$keyList .= implode(', ', $fields_label);
					}

					$sqlwhere = '';
					$sql = "SELECT ".$keyList;
					$sql .= ' FROM '.$this->db->prefix().$InfoFieldList[0];
					if (!empty($InfoFieldList[4])) {
						// can use current entity filter
						if (strpos($InfoFieldList[4], '$ENTITY$') !== false) {
							$InfoFieldList[4] = str_replace('$ENTITY$', $conf->entity, $InfoFieldList[4]);
						}
						// can use SELECT request
						if (strpos($InfoFieldList[4], '$SEL$') !== false) {
							$InfoFieldList[4] = str_replace('$SEL$', 'SELECT', $InfoFieldList[4]);
						}

						// current object id can be use into filter
						if (strpos($InfoFieldList[4], '$ID$') !== false && !empty($objectid)) {
							$InfoFieldList[4] = str_replace('$ID$', $objectid, $InfoFieldList[4]);
						} else {
							$InfoFieldList[4] = str_replace('$ID$', '0', $InfoFieldList[4]);
						}
						//We have to join on extrafield table
						if (strpos($InfoFieldList[4], 'extra') !== false) {
							$sql .= ' as main, '.$this->db->prefix().$InfoFieldList[0].'_extrafields as extra';
							$sqlwhere .= " WHERE extra.fk_object=main.".$InfoFieldList[2]." AND ".$InfoFieldList[4];
						} else {
							$sqlwhere .= " WHERE ".$InfoFieldList[4];
						}
					} else {
						$sqlwhere .= ' WHERE 1=1';
					}
					// Some tables may have field, some other not. For the moment we disable it.
					if (in_array($InfoFieldList[0], array('tablewithentity'))) {
						$sqlwhere .= ' AND entity = '.((int) $conf->entity);
					}
					$sql .= $sqlwhere;
					//print $sql;

					$sql .= ' ORDER BY '.implode(', ', $fields_label);

					dol_syslog(get_class($this).'::showInputField type=sellist', LOG_DEBUG);
					$resql = $this->db->query($sql);
					if ($resql) {
						$out .= '<option value="0">&nbsp;</option>';
						$num = $this->db->num_rows($resql);
						$i = 0;
						while ($i < $num) {
							$labeltoshow = '';
							$obj = $this->db->fetch_object($resql);

							// Several field into label (eq table:code|libelle:rowid)
							$notrans = false;
							$fields_label = explode('|', $InfoFieldList[1]);
							if (is_array($fields_label) && count($fields_label) > 1) {
								$notrans = true;
								foreach ($fields_label as $field_toshow) {
									$labeltoshow .= $obj->$field_toshow.' ';
								}
							} else {
								$labeltoshow = $obj->{$InfoFieldList[1]};
							}
							$labeltoshow = $labeltoshow;

							if ($value == $obj->rowid) {
								if (!$notrans) {
									foreach ($fields_label as $field_toshow) {
										$translabel = $langs->trans($obj->$field_toshow);
										$labeltoshow = $translabel.' ';
									}
								}
								$out .= '<option value="'.$obj->rowid.'" selected>'.$labeltoshow.'</option>';
							} else {
								if (!$notrans) {
									$translabel = $langs->trans($obj->{$InfoFieldList[1]});
									$labeltoshow = $translabel;
								}
								if (empty($labeltoshow)) {
									$labeltoshow = '(not defined)';
								}

								if (!empty($InfoFieldList[3]) && $parentField) {
									$parent = $parentName.':'.$obj->{$parentField};
								}

								$out .= '<option value="'.$obj->rowid.'"';
								$out .= ($value == $obj->rowid ? ' selected' : '');
								$out .= (!empty($parent) ? ' parent="'.$parent.'"' : '');
								$out .= '>'.$labeltoshow.'</option>';
							}

							$i++;
						}
						$this->db->free($resql);
					} else {
						print 'Error in request '.$sql.' '.$this->db->lasterror().'. Check setup of extra parameters.<br>';
					}
				} else {
					require_once DOL_DOCUMENT_ROOT.'/categories/class/categorie.class.php';
					$data = $form->select_all_categories(Categorie::$MAP_ID_TO_CODE[$InfoFieldList[5]], '', 'parent', 64, $InfoFieldList[6], 1, 1);
					$out .= '<option value="0">&nbsp;</option>';
					if (is_array($data)) {
						foreach ($data as $data_key => $data_value) {
							$out .= '<option value="'.$data_key.'"';
							$out .= ($value == $data_key ? ' selected' : '');
							$out .= '>'.$data_value.'</option>';
						}
					}
				}
			}
			$out .= '</select>';
		} elseif ($type == 'checkbox') {
			$value_arr = $value;
			if (!is_array($value)) {
				$value_arr = explode(',', $value);
			}
			$out = $form->multiselectarray($keyprefix.$key.$keysuffix, (empty($param['options']) ?null:$param['options']), $value_arr, '', 0, '', 0, '100%');
		} elseif ($type == 'radio') {
			$out = '';
			foreach ($param['options'] as $keyopt => $val) {
				$out .= '<input class="flat '.$morecss.'" type="radio" name="'.$keyprefix.$key.$keysuffix.'" id="'.$keyprefix.$key.$keysuffix.'" '.($moreparam ? $moreparam : '');
				$out .= ' value="'.$keyopt.'"';
				$out .= ' id="'.$keyprefix.$key.$keysuffix.'_'.$keyopt.'"';
				$out .= ($value == $keyopt ? 'checked' : '');
				$out .= '/><label for="'.$keyprefix.$key.$keysuffix.'_'.$keyopt.'">'.$langs->trans($val).'</label><br>';
			}
		} elseif ($type == 'chkbxlst') {
			if (is_array($value)) {
				$value_arr = $value;
			} else {
				$value_arr = explode(',', $value);
			}

			if (is_array($param['options'])) {
				$param_list = array_keys($param['options']);
				$InfoFieldList = explode(":", $param_list[0]);
				$parentName = '';
				$parentField = '';
				// 0 : tableName
				// 1 : label field name
				// 2 : key fields name (if differ of rowid)
				// 3 : key field parent (for dependent lists)
				// 4 : where clause filter on column or table extrafield, syntax field='value' or extra.field=value
				// 5 : id category type
				// 6 : ids categories list separated by comma for category root
				$keyList = (empty($InfoFieldList[2]) ? 'rowid' : $InfoFieldList[2].' as rowid');

				if (count($InfoFieldList) > 3 && !empty($InfoFieldList[3])) {
					list ($parentName, $parentField) = explode('|', $InfoFieldList[3]);
					$keyList .= ', '.$parentField;
				}
				if (count($InfoFieldList) > 4 && !empty($InfoFieldList[4])) {
					if (strpos($InfoFieldList[4], 'extra.') !== false) {
						$keyList = 'main.'.$InfoFieldList[2].' as rowid';
					} else {
						$keyList = $InfoFieldList[2].' as rowid';
					}
				}

				$filter_categorie = false;
				if (count($InfoFieldList) > 5) {
					if ($InfoFieldList[0] == 'categorie') {
						$filter_categorie = true;
					}
				}

				if ($filter_categorie === false) {
					$fields_label = explode('|', $InfoFieldList[1]);
					if (is_array($fields_label)) {
						$keyList .= ', ';
						$keyList .= implode(', ', $fields_label);
					}

					$sqlwhere = '';
					$sql = "SELECT ".$keyList;
					$sql .= ' FROM '.$this->db->prefix().$InfoFieldList[0];
					if (!empty($InfoFieldList[4])) {
						// can use current entity filter
						if (strpos($InfoFieldList[4], '$ENTITY$') !== false) {
							$InfoFieldList[4] = str_replace('$ENTITY$', $conf->entity, $InfoFieldList[4]);
						}
						// can use SELECT request
						if (strpos($InfoFieldList[4], '$SEL$') !== false) {
							$InfoFieldList[4] = str_replace('$SEL$', 'SELECT', $InfoFieldList[4]);
						}

						// current object id can be use into filter
						if (strpos($InfoFieldList[4], '$ID$') !== false && !empty($objectid)) {
							$InfoFieldList[4] = str_replace('$ID$', $objectid, $InfoFieldList[4]);
						} elseif (preg_match("#^.*list.php$#", $_SERVER["PHP_SELF"])) {
							// Pattern for word=$ID$
							$word = '\b[a-zA-Z0-9-\.-_]+\b=\$ID\$';

							// Removing space arount =, ( and )
							$InfoFieldList[4] = preg_replace('# *(=|\(|\)) *#', '$1', $InfoFieldList[4]);

							$nbPreg = 1;
							// While we have parenthesis
							while ($nbPreg != 0) {
								// Init des compteurs
								$nbPregRepl = $nbPregSel = 0;
								// On retire toutes les parenthèses sans = avant
								$InfoFieldList[4] = preg_replace('#([^=])(\([^)^(]*('.$word.')[^)^(]*\))#', '$1 $3 ', $InfoFieldList[4], -1, $nbPregRepl);
								// On retire les espaces autour des = et parenthèses
								$InfoFieldList[4] = preg_replace('# *(=|\(|\)) *#', '$1', $InfoFieldList[4]);
								// On retire toutes les parenthèses avec = avant
								$InfoFieldList[4] = preg_replace('#\b[a-zA-Z0-9-\.-_]+\b=\([^)^(]*('.$word.')[^)^(]*\)#', '$1 ', $InfoFieldList[4], -1, $nbPregSel);
								// On retire les espaces autour des = et parenthèses
								$InfoFieldList[4] = preg_replace('# *(=|\(|\)) *#', '$1', $InfoFieldList[4]);

								// Calcul du compteur général pour la boucle
								$nbPreg = $nbPregRepl + $nbPregSel;
							}

							// Si l'on a un AND ou un OR, avant ou après
							preg_match('#(AND|OR|) *('.$word.') *(AND|OR|)#', $InfoFieldList[4], $matchCondition);
							while (!empty($matchCondition[0])) {
								// If the two sides differ but are not empty
								if (!empty($matchCondition[1]) && !empty($matchCondition[3]) && $matchCondition[1] != $matchCondition[3]) {
									// Nobody sain would do that without parentheses
									$InfoFieldList[4] = str_replace('$ID$', '0', $InfoFieldList[4]);
								} else {
									if (!empty($matchCondition[1])) {
										$boolCond = (($matchCondition[1] == "AND") ? ' AND TRUE ' : ' OR FALSE ');
										$InfoFieldList[4] = str_replace($matchCondition[0], $boolCond.$matchCondition[3], $InfoFieldList[4]);
									} elseif (!empty($matchCondition[3])) {
										$boolCond = (($matchCondition[3] == "AND") ? ' TRUE AND ' : ' FALSE OR');
										$InfoFieldList[4] = str_replace($matchCondition[0], $boolCond, $InfoFieldList[4]);
									} else {
										$InfoFieldList[4] = " TRUE ";
									}
								}

								// Si l'on a un AND ou un OR, avant ou après
								preg_match('#(AND|OR|) *('.$word.') *(AND|OR|)#', $InfoFieldList[4], $matchCondition);
							}
						} else {
							$InfoFieldList[4] = str_replace('$ID$', '0', $InfoFieldList[4]);
						}

						// We have to join on extrafield table
						if (strpos($InfoFieldList[4], 'extra.') !== false) {
							$sql .= ' as main, '.$this->db->prefix().$InfoFieldList[0].'_extrafields as extra';
							$sqlwhere .= " WHERE extra.fk_object=main.".$InfoFieldList[2]." AND ".$InfoFieldList[4];
						} else {
							$sqlwhere .= " WHERE ".$InfoFieldList[4];
						}
					} else {
						$sqlwhere .= ' WHERE 1=1';
					}
					// Some tables may have field, some other not. For the moment we disable it.
					if (in_array($InfoFieldList[0], array('tablewithentity'))) {
						$sqlwhere .= " AND entity = ".((int) $conf->entity);
					}
					// $sql.=preg_replace('/^ AND /','',$sqlwhere);
					// print $sql;

					$sql .= $sqlwhere;
					dol_syslog(get_class($this).'::showInputField type=chkbxlst', LOG_DEBUG);
					$resql = $this->db->query($sql);
					if ($resql) {
						$num = $this->db->num_rows($resql);
						$i = 0;

						$data = array();

						while ($i < $num) {
							$labeltoshow = '';
							$obj = $this->db->fetch_object($resql);

							$notrans = false;
							// Several field into label (eq table:code|libelle:rowid)
							$fields_label = explode('|', $InfoFieldList[1]);
							if (is_array($fields_label)) {
								$notrans = true;
								foreach ($fields_label as $field_toshow) {
									$labeltoshow .= $obj->$field_toshow.' ';
								}
							} else {
								$labeltoshow = $obj->{$InfoFieldList[1]};
							}
							$labeltoshow = dol_trunc($labeltoshow, 45);

							if (is_array($value_arr) && in_array($obj->rowid, $value_arr)) {
								$labeltoshow = '';
								foreach ($fields_label as $field_toshow) {
									$translabel = $langs->trans($obj->$field_toshow);
									if ($translabel != $obj->$field_toshow) {
										$labeltoshow .= ' '.dol_trunc($translabel, 18).' ';
									} else {
										$labeltoshow .= ' '.dol_trunc($obj->$field_toshow, 18).' ';
									}
								}
								$data[$obj->rowid] = $labeltoshow;
							} else {
								if (!$notrans) {
									$translabel = $langs->trans($obj->{$InfoFieldList[1]});
									if ($translabel != $obj->{$InfoFieldList[1]}) {
										$labeltoshow = dol_trunc($translabel, 18);
									} else {
										$labeltoshow = dol_trunc($obj->{$InfoFieldList[1]}, 18);
									}
								}
								if (empty($labeltoshow)) {
									$labeltoshow = '(not defined)';
								}

								if (is_array($value_arr) && in_array($obj->rowid, $value_arr)) {
									$data[$obj->rowid] = $labeltoshow;
								}

								if (!empty($InfoFieldList[3]) && $parentField) {
									$parent = $parentName.':'.$obj->{$parentField};
								}

								$data[$obj->rowid] = $labeltoshow;
							}

							$i++;
						}
						$this->db->free($resql);

						$out = $form->multiselectarray($keyprefix.$key.$keysuffix, $data, $value_arr, '', 0, '', 0, '100%');
					} else {
						print 'Error in request '.$sql.' '.$this->db->lasterror().'. Check setup of extra parameters.<br>';
					}
				} else {
					require_once DOL_DOCUMENT_ROOT.'/categories/class/categorie.class.php';
					$data = $form->select_all_categories(Categorie::$MAP_ID_TO_CODE[$InfoFieldList[5]], '', 'parent', 64, $InfoFieldList[6], 1, 1);
					$out = $form->multiselectarray($keyprefix.$key.$keysuffix, $data, $value_arr, '', 0, '', 0, '100%');
				}
			}
		} elseif ($type == 'link') {
			$param_list = array_keys($param['options']); // $param_list='ObjectName:classPath'
			$showempty = (($required && $default != '') ? 0 : 1);
			$out = $form->selectForForms($param_list[0], $keyprefix.$key.$keysuffix, $value, $showempty, '', '', $morecss);
		} elseif ($type == 'password') {
			// If prefix is 'search_', field is used as a filter, we use a common text field.
			$out = '<input style="display:none" type="text" name="fakeusernameremembered">'; // Hidden field to reduce impact of evil Google Chrome autopopulate bug.
			$out .= '<input autocomplete="new-password" type="'.($keyprefix == 'search_' ? 'text' : 'password').'" class="flat '.$morecss.'" name="'.$keyprefix.$key.$keysuffix.'" id="'.$keyprefix.$key.$keysuffix.'" value="'.$value.'" '.($moreparam ? $moreparam : '').'>';
		}
		if (!empty($hidden)) {
			$out = '<input type="hidden" value="'.$value.'" name="'.$keyprefix.$key.$keysuffix.'" id="'.$keyprefix.$key.$keysuffix.'"/>';
		}
		/* Add comments
		 if ($type == 'date') $out.=' (YYYY-MM-DD)';
		 elseif ($type == 'datetime') $out.=' (YYYY-MM-DD HH:MM:SS)';
		 */
		/*if (! empty($help) && $keyprefix != 'search_options_') {
			$out .= $form->textwithpicto('', $help, 1, 'help', '', 0, 3);
		}*/
		return $out;
	}


	/**
	 * Return HTML string to put an output field into a page
	 *
	 * @param   string	$key            		Key of attribute
	 * @param   string	$value          		Value to show
	 * @param	string	$moreparam				To add more parameters on html input tag (only checkbox use html input for output rendering)
	 * @param	string	$extrafieldsobjectkey	Required (for example $object->table_element).
	 * @return	string							Formated value
	 */
	public function showOutputField($key, $value, $moreparam = '', $extrafieldsobjectkey = '')
	{
		global $conf, $langs;

		if (!empty($extrafieldsobjectkey)) {
			$label = $this->attributes[$extrafieldsobjectkey]['label'][$key];
			$type = $this->attributes[$extrafieldsobjectkey]['type'][$key];
			$size = $this->attributes[$extrafieldsobjectkey]['size'][$key];			// Can be '255', '24,8'...
			$default = $this->attributes[$extrafieldsobjectkey]['default'][$key];
			$computed = $this->attributes[$extrafieldsobjectkey]['computed'][$key];
			$unique = $this->attributes[$extrafieldsobjectkey]['unique'][$key];
			$required = $this->attributes[$extrafieldsobjectkey]['required'][$key];
			$param = $this->attributes[$extrafieldsobjectkey]['param'][$key];
			$perms = dol_eval($this->attributes[$extrafieldsobjectkey]['perms'][$key], 1, 1, '1');
			$langfile = $this->attributes[$extrafieldsobjectkey]['langfile'][$key];
			$list = dol_eval($this->attributes[$extrafieldsobjectkey]['list'][$key], 1, 1, '1');
			$help = $this->attributes[$extrafieldsobjectkey]['help'][$key];
			$hidden = (empty($list) ? 1 : 0); // If $list empty, we are sure it is hidden, otherwise we show. If it depends on mode (view/create/edit form or list, this must be filtered by caller)
		} else {
			// Old usage not allowed anymore
			dol_syslog(get_class($this).'::showOutputField extrafieldsobjectkey required', LOG_WARNING);
			return '';
		}

		if ($hidden) {
			return ''; // This is a protection. If field is hidden, we should just not call this method.
		}

		//if ($computed) $value =		// $value is already calculated into $value before calling this method

		$showsize = 0;
		if ($type == 'date') {
			$showsize = 10;
			if ($value !== '') {
				$value = dol_print_date($value, 'day');	// For date without hour, date is always GMT for storage and output
			}
		} elseif ($type == 'datetime') {
			$showsize = 19;
			if ($value !== '') {
				$value = dol_print_date($value, 'dayhour', 'tzuserrel');
			}
		} elseif ($type == 'int') {
			$showsize = 10;
		} elseif ($type == 'double') {
			if (!empty($value)) {
				//$value=price($value);
				$sizeparts = explode(",", $size);
				$number_decimals = array_key_exists(1, $sizeparts) ? $sizeparts[1] : 0;
				$value = price($value, 0, $langs, 0, 0, $number_decimals, '');
			}
		} elseif ($type == 'boolean') {
			$checked = '';
			if (!empty($value)) {
				$checked = ' checked ';
			}
			$value = '<input type="checkbox" '.$checked.' '.($moreparam ? $moreparam : '').' readonly disabled>';
		} elseif ($type == 'mail') {
			$value = dol_print_email($value, 0, 0, 0, 64, 1, 1);
		} elseif ($type == 'url') {
			$value = dol_print_url($value, '_blank', 32, 1);
		} elseif ($type == 'phone') {
			$value = dol_print_phone($value, '', 0, 0, '', '&nbsp;', 'phone');
		} elseif ($type == 'price') {
			//$value = price($value, 0, $langs, 0, 0, -1, $conf->currency);
			if ($value || $value == '0') {
				$value = price($value, 0, $langs, 0, $conf->global->MAIN_MAX_DECIMALS_TOT, -1).' '.$langs->getCurrencySymbol($conf->currency);
			}
		} elseif ($type == 'select') {
			$valstr = (!empty($param['options'][$value]) ? $param['options'][$value] : '');
			if (($pos = strpos($valstr, "|")) !== false) {
				$valstr = substr($valstr, 0, $pos);
			}
			if ($langfile && $valstr) {
				$value = $langs->trans($valstr);
			} else {
				$value = $valstr;
			}
		} elseif ($type == 'sellist') {
			$param_list = array_keys($param['options']);
			$InfoFieldList = explode(":", $param_list[0]);

			$selectkey = "rowid";
			$keyList = 'rowid';

			if (count($InfoFieldList) >= 3) {
				$selectkey = $InfoFieldList[2];
				$keyList = $InfoFieldList[2].' as rowid';
			}

			$fields_label = explode('|', $InfoFieldList[1]);
			if (is_array($fields_label)) {
				$keyList .= ', ';
				$keyList .= implode(', ', $fields_label);
			}

			$filter_categorie = false;
			if (count($InfoFieldList) > 5) {
				if ($InfoFieldList[0] == 'categorie') {
					$filter_categorie = true;
				}
			}

			$sql = "SELECT ".$keyList;
			$sql .= ' FROM '.$this->db->prefix().$InfoFieldList[0];
			if (!empty($InfoFieldList[4]) && strpos($InfoFieldList[4], 'extra') !== false) {
				$sql .= ' as main';
			}
			if ($selectkey == 'rowid' && empty($value)) {
				$sql .= " WHERE ".$selectkey." = 0";
			} elseif ($selectkey == 'rowid') {
				$sql .= " WHERE ".$selectkey." = ".((int) $value);
			} else {
				$sql .= " WHERE ".$selectkey." = '".$this->db->escape($value)."'";
			}

			//$sql.= ' AND entity = '.$conf->entity;

			dol_syslog(get_class($this).':showOutputField:$type=sellist', LOG_DEBUG);
			$resql = $this->db->query($sql);
			if ($resql) {
				if ($filter_categorie === false) {
					$value = ''; // value was used, so now we reste it to use it to build final output

					$obj = $this->db->fetch_object($resql);

					// Several field into label (eq table:code|libelle:rowid)
					$fields_label = explode('|', $InfoFieldList[1]);

					if (is_array($fields_label) && count($fields_label) > 1) {
						foreach ($fields_label as $field_toshow) {
							$translabel = '';
							if (!empty($obj->$field_toshow)) {
								$translabel = $langs->trans($obj->$field_toshow);
							}
							if ($translabel != $field_toshow) {
								$value .= dol_trunc($translabel, 18).' ';
							} else {
								$value .= $obj->$field_toshow.' ';
							}
						}
					} else {
						$translabel = '';
						$tmppropname = $InfoFieldList[1];
						//$obj->$tmppropname = '';
						if (!empty(isset($obj->$tmppropname) ? $obj->$tmppropname : '')) {
							$translabel = $langs->trans($obj->$tmppropname);
						}
						if ($translabel != (isset($obj->$tmppropname) ? $obj->$tmppropname : '')) {
							$value = dol_trunc($translabel, 18);
						} else {
							$value = isset($obj->$tmppropname) ? $obj->$tmppropname : '';
						}
					}
				} else {
					$toprint = array();
					$obj = $this->db->fetch_object($resql);
					if ($obj->rowid) {
						require_once DOL_DOCUMENT_ROOT . '/categories/class/categorie.class.php';
						$c = new Categorie($this->db);
						$result = $c->fetch($obj->rowid);
						if ($result > 0) {
							$ways = $c->print_all_ways(); // $ways[0] = "ccc2 >> ccc2a >> ccc2a1" with html formatted text
							foreach ($ways as $way) {
								$toprint[] = '<li class="select2-search-choice-dolibarr noborderoncategories"' . ($c->color ? ' style="background: #' . $c->color . ';"' : ' style="background: #bbb"') . '>' . img_object('', 'category') . ' ' . $way . '</li>';
							}
						}
					}
					$value = '<div class="select2-container-multi-dolibarr" style="width: 90%;"><ul class="select2-choices-dolibarr">'.implode(' ', $toprint).'</ul></div>';
				}
			} else {
				dol_syslog(get_class($this).'::showOutputField error '.$this->db->lasterror(), LOG_WARNING);
			}
		} elseif ($type == 'radio') {
			if (!isset($param['options'][$value])) {
				$langs->load('errors');
				$value = $langs->trans('ErrorNoValueForRadioType');
			} else {
				$value = $langs->trans($param['options'][$value]);
			}
		} elseif ($type == 'checkbox') {
			$value_arr = explode(',', $value);
			$value = '';
			$toprint = array();
			if (is_array($value_arr)) {
				foreach ($value_arr as $keyval => $valueval) {
					if (!empty($valueval)) {
						$toprint[] = '<li class="select2-search-choice-dolibarr noborderoncategories" style="background: #bbb">'.$param['options'][$valueval].'</li>';
					}
				}
			}
			$value = '<div class="select2-container-multi-dolibarr" style="width: 90%;"><ul class="select2-choices-dolibarr">'.implode(' ', $toprint).'</ul></div>';
		} elseif ($type == 'chkbxlst') {
			$value_arr = explode(',', $value);

			$param_list = array_keys($param['options']);
			$InfoFieldList = explode(":", $param_list[0]);

			$selectkey = "rowid";
			$keyList = 'rowid';

			if (count($InfoFieldList) >= 3) {
				$selectkey = $InfoFieldList[2];
				$keyList = $InfoFieldList[2].' as rowid';
			}

			$fields_label = explode('|', $InfoFieldList[1]);
			if (is_array($fields_label)) {
				$keyList .= ', ';
				$keyList .= implode(', ', $fields_label);
			}

			$filter_categorie = false;
			if (count($InfoFieldList) > 5) {
				if ($InfoFieldList[0] == 'categorie') {
					$filter_categorie = true;
				}
			}

			$sql = "SELECT ".$keyList;
			$sql .= " FROM ".$this->db->prefix().$InfoFieldList[0];
			if (strpos($InfoFieldList[4], 'extra') !== false) {
				$sql .= ' as main';
			}
			// $sql.= " WHERE ".$selectkey."='".$this->db->escape($value)."'";
			// $sql.= ' AND entity = '.$conf->entity;

			dol_syslog(get_class($this).':showOutputField:$type=chkbxlst', LOG_DEBUG);
			$resql = $this->db->query($sql);
			if ($resql) {
				if ($filter_categorie === false) {
					$value = ''; // value was used, so now we reste it to use it to build final output
					$toprint = array();
					while ($obj = $this->db->fetch_object($resql)) {
						// Several field into label (eq table:code|libelle:rowid)
						$fields_label = explode('|', $InfoFieldList[1]);
						if (is_array($value_arr) && in_array($obj->rowid, $value_arr)) {
							if (is_array($fields_label) && count($fields_label) > 1) {
								$label = '<li class="select2-search-choice-dolibarr noborderoncategories" style="background: #bbb">';
								foreach ($fields_label as $field_toshow) {
									$translabel = '';
									if (!empty($obj->$field_toshow)) {
										$translabel = $langs->trans($obj->$field_toshow);
									}
									if ($translabel != $field_toshow) {
										$label .= ' '.dol_trunc($translabel, 18);
									} else {
										$label .= ' '.$obj->$field_toshow;
									}
								}
								$label .= '</li>';
								$toprint[] = $label;
							} else {
								$translabel = '';
								if (!empty($obj->{$InfoFieldList[1]})) {
									$translabel = $langs->trans($obj->{$InfoFieldList[1]});
								}
								if ($translabel != $obj->{$InfoFieldList[1]}) {
									$toprint[] = '<li class="select2-search-choice-dolibarr noborderoncategories" style="background: #bbb">'.dol_trunc($translabel, 18).'</li>';
								} else {
									$toprint[] = '<li class="select2-search-choice-dolibarr noborderoncategories" style="background: #bbb">'.$obj->{$InfoFieldList[1]}.'</li>';
								}
							}
						}
					}
				} else {
					require_once DOL_DOCUMENT_ROOT.'/categories/class/categorie.class.php';

					$toprint = array();
					while ($obj = $this->db->fetch_object($resql)) {
						if (is_array($value_arr) && in_array($obj->rowid, $value_arr)) {
							$c = new Categorie($this->db);
							$c->fetch($obj->rowid);
							$ways = $c->print_all_ways(); // $ways[0] = "ccc2 >> ccc2a >> ccc2a1" with html formatted text
							foreach ($ways as $way) {
								$toprint[] = '<li class="select2-search-choice-dolibarr noborderoncategories"'.($c->color ? ' style="background: #'.$c->color.';"' : ' style="background: #bbb"').'>'.img_object('', 'category').' '.$way.'</li>';
							}
						}
					}
				}
				if (!empty($toprint)) $value = '<div class="select2-container-multi-dolibarr" style="width: 90%;"><ul class="select2-choices-dolibarr">'.implode(' ', $toprint).'</ul></div>';
			} else {
				dol_syslog(get_class($this).'::showOutputField error '.$this->db->lasterror(), LOG_WARNING);
			}
		} elseif ($type == 'link') {
			$out = '';

			// Only if something to display (perf)
			if ($value) {		// If we have -1 here, pb is into insert, not into ouptut (fix insert instead of changing code here to compensate)
				$param_list = array_keys($param['options']); // $param_list='ObjectName:classPath'

				$InfoFieldList = explode(":", $param_list[0]);
				$classname = $InfoFieldList[0];
				$classpath = $InfoFieldList[1];
				if (!empty($classpath)) {
					dol_include_once($InfoFieldList[1]);
					if ($classname && class_exists($classname)) {
						$object = new $classname($this->db);
						$object->fetch($value);
						$value = $object->getNomUrl(3);
					}
				} else {
					dol_syslog('Error bad setup of extrafield', LOG_WARNING);
					return 'Error bad setup of extrafield';
				}
			}
		} elseif ($type == 'text') {
			$value = dol_htmlentitiesbr($value);
		} elseif ($type == 'html') {
			$value = dol_htmlentitiesbr($value);
		} elseif ($type == 'password') {
			$value = dol_trunc(preg_replace('/./i', '*', $value), 8, 'right', 'UTF-8', 1);
		} else {
			$showsize = round((float) $size);
			if ($showsize > 48) {
				$showsize = 48;
			}
		}

		//print $type.'-'.$size;
		$out = $value;

		return $out;
	}

	/**
	 * Return the CSS to use for this extrafield into list
	 *
	 * @param   string	$key            		Key of attribute
	 * @param	string	$extrafieldsobjectkey	If defined, use the new method to get extrafields data
	 * @return	string							Formated value
	 */
	public function getAlignFlag($key, $extrafieldsobjectkey = '')
	{
		global $conf, $langs;

		if (!empty($extrafieldsobjectkey)) {
			$type = $this->attributes[$extrafieldsobjectkey]['type'][$key];
		} else {
			$type = $this->attribute_type[$key];
		}

		$cssstring = '';

		if ($type == 'date') {
			$cssstring = "center";
		} elseif ($type == 'datetime') {
			$cssstring = "center";
		} elseif ($type == 'int') {
			$cssstring = "right";
		} elseif ($type == 'price') {
			$cssstring = "right";
		} elseif ($type == 'double') {
			$cssstring = "right";
		} elseif ($type == 'boolean') {
			$cssstring = "center";
		} elseif ($type == 'radio') {
			$cssstring = "center";
		} elseif ($type == 'checkbox') {
			$cssstring = "center";
		} elseif ($type == 'price') {
			$cssstring = "right";
		}

		if (!empty($this->attributes[$extrafieldsobjectkey]['csslist'][$key])) {
			$cssstring .= ($cssstring ? ' ' : '').$this->attributes[$extrafieldsobjectkey]['csslist'][$key];
		}

		return $cssstring;
	}

	/**
	 * Return HTML string to print separator extrafield
	 *
	 * @param   string	$key            Key of attribute
	 * @param	string	$object			Object
	 * @param	int		$colspan		Value of colspan to use (it must includes the first column with title)
	 * @param	string	$display_type	"card" for form display, "line" for document line display (extrafields on propal line, order line, etc...)
	 * @param 	string  $mode           Show output ('view') or input ('create' or 'edit') for extrafield
	 * @return 	string					HTML code with line for separator
	 */
	public function showSeparator($key, $object, $colspan = 2, $display_type = 'card', $mode = '')
	{
		global $conf, $langs;

		$tagtype='tr';
		$tagtype_dyn='td';

		if ($display_type=='line') {
			$tagtype='div';
			$tagtype_dyn='span';
			$colspan=0;
		}

		$extrafield_param = $this->attributes[$object->table_element]['param'][$key];
		$extrafield_param_list = array();
		if (!empty($extrafield_param) && is_array($extrafield_param)) {
			$extrafield_param_list = array_keys($extrafield_param['options']);
		}
		$extrafield_collapse_display_value = -1;
		$expand_display = false;
		if (is_array($extrafield_param_list) && count($extrafield_param_list) > 0) {
			$extrafield_collapse_display_value = intval($extrafield_param_list[0]);
			$expand_display = ((isset($_COOKIE['DOLCOLLAPSE_'.$object->table_element.'_extrafields_'.$key]) || GETPOST('ignorecollapsesetup', 'int')) ? ($_COOKIE['DOLCOLLAPSE_'.$object->table_element.'_extrafields_'.$key] ? true : false) : ($extrafield_collapse_display_value == 2 ? false : true));
		}
		if ($mode == 'create') {
			$extrafield_collapse_display_value = 0;
		}

		$out = '<'.$tagtype.' id="trextrafieldseparator'.$key.(!empty($object->id)?'_'.$object->id:'').'" class="trextrafieldseparator trextrafieldseparator'.$key.(!empty($object->id)?'_'.$object->id:'').'">';
		$out .= '<'.$tagtype_dyn.' '.(!empty($colspan)?'colspan="' . $colspan . '"':'').'>';
		// Some js code will be injected here to manage the collapsing of extrafields
		// Output the picto
		$out .= '<span class="cursorpointer '.($extrafield_collapse_display_value == 0 ? 'fas fa-square opacitymedium' : 'far fa-'.(($expand_display ? 'minus' : 'plus').'-square')).'"></span>';
		$out .= '&nbsp;';
		$out .= '<strong>';
		$out .= $langs->trans($this->attributes[$object->table_element]['label'][$key]);
		$out .= '</strong>';
		$out .= '</'.$tagtype_dyn.'>';
		$out .= '</'.$tagtype.'>';

		$collapse_group = $key.(!empty($object->id) ? '_'.$object->id : '');
		//$extrafields_collapse_num = $this->attributes[$object->table_element]['pos'][$key].(!empty($object->id)?'_'.$object->id:'');

		if ($extrafield_collapse_display_value == 1 || $extrafield_collapse_display_value == 2) {
			// Set the collapse_display status to cookie in priority or if ignorecollapsesetup is 1, if cookie and ignorecollapsesetup not defined, use the setup.
			$this->expand_display[$collapse_group] = $expand_display;

			if (!empty($conf->use_javascript_ajax) && $mode != 'create') {
				$out .= '<!-- Add js script to manage the collapse/uncollapse of extrafields separators '.$key.' -->'."\n";
				$out .= '<script type="text/javascript">'."\n";
				$out .= 'jQuery(document).ready(function(){'."\n";
				if ($expand_display === false) {
					$out .= '   console.log("Inject js for the collapsing of extrafield '.$key.' - hide");'."\n";
					$out .= '   jQuery(".trextrafields_collapse'.$collapse_group.'").hide();'."\n";
				} else {
					$out .= '   console.log("Inject js for collapsing of extrafield '.$key.' - keep visible and set cookie");'."\n";
					$out .= '   document.cookie = "DOLCOLLAPSE_'.$object->table_element.'_extrafields_'.$key.'=1; path='.$_SERVER["PHP_SELF"].'"'."\n";
				}
				$out .= '   jQuery("#trextrafieldseparator'.$key.(!empty($object->id)?'_'.$object->id:'').'").click(function(){'."\n";
				$out .= '       console.log("We click on collapse/uncollapse .trextrafields_collapse'.$collapse_group.'");'."\n";
				$out .= '       jQuery(".trextrafields_collapse'.$collapse_group.'").toggle(100, function(){'."\n";
				$out .= '           if (jQuery(".trextrafields_collapse'.$collapse_group.'").is(":hidden")) {'."\n";
				$out .= '               jQuery("#trextrafieldseparator'.$key.(!empty($object->id)?'_'.$object->id:'').' '.$tagtype_dyn.' span").addClass("fa-plus-square").removeClass("fa-minus-square");'."\n";
				$out .= '               document.cookie = "DOLCOLLAPSE_'.$object->table_element.'_extrafields_'.$key.'=0; path='.$_SERVER["PHP_SELF"].'"'."\n";
				$out .= '           } else {'."\n";
				$out .= '               jQuery("#trextrafieldseparator'.$key.(!empty($object->id)?'_'.$object->id:'').' '.$tagtype_dyn.' span").addClass("fa-minus-square").removeClass("fa-plus-square");'."\n";
				$out .= '               document.cookie = "DOLCOLLAPSE_'.$object->table_element.'_extrafields_'.$key.'=1; path='.$_SERVER["PHP_SELF"].'"'."\n";
				$out .= '           }'."\n";
				$out .= '       });'."\n";
				$out .= '   });'."\n";
				$out .= '});'."\n";
				$out .= '</script>'."\n";
			}
		} else {
			$this->expand_display[$collapse_group] = 1;
		}

		return $out;
	}

	/**
	 * Fill array_options property of object by extrafields value (using for data sent by forms)
	 *
	 * @param   array	$extralabels    	Deprecated (old $array of extrafields, now set this to null)
	 * @param   object	$object         	Object
	 * @param	string	$onlykey			Only some keys are filled:
	 *                                  	'string' => When we make update of only one extrafield ($action = 'update_extras'), calling page can set this to avoid to have other extrafields being reset.
	 *                                  	'@GETPOSTISSET' => When we make update of several extrafields ($action = 'update'), calling page can set this to avoid to have fields not into POST being reset.
	 * @param	int		$todefaultifmissing 1=Set value to the default value in database if value is mandatory and missing
	 * @return	int							1 if array_options set, 0 if no value, -1 if error (field required missing for example)
	 */
	public function setOptionalsFromPost($extralabels, &$object, $onlykey = '', $todefaultifmissing = 0)
	{
		global $_POST, $langs;

		$nofillrequired = 0; // For error when required field left blank
		$error_field_required = array();

		if (isset($this->attributes[$object->table_element]['label']) && is_array($this->attributes[$object->table_element]['label'])) {
			$extralabels = $this->attributes[$object->table_element]['label'];
		}

		if (is_array($extralabels)) {
			// Get extra fields
			foreach ($extralabels as $key => $value) {
				if (!empty($onlykey) && $onlykey != '@GETPOSTISSET' && $key != $onlykey) {
					continue;
				}

				if (!empty($onlykey) && $onlykey == '@GETPOSTISSET' && !GETPOSTISSET('options_'.$key) && (! in_array($this->attributes[$object->table_element]['type'][$key], array('boolean', 'chkbxlst')))) {
					//when unticking boolean field, it's not set in POST
					continue;
				}

				$key_type = $this->attributes[$object->table_element]['type'][$key];
				if ($key_type == 'separate') {
					continue;
				}

				$enabled = 1;
				if (isset($this->attributes[$object->table_element]['enabled'][$key])) {	// 'enabled' is often a condition on module enabled or not
					$enabled = dol_eval($this->attributes[$object->table_element]['enabled'][$key], 1, 1, '1');
				}

				$visibility = 1;
				if (isset($this->attributes[$object->table_element]['list'][$key])) {		// 'list' is option for visibility
					$visibility = intval(dol_eval($this->attributes[$object->table_element]['list'][$key], 1, 1, '1'));
				}

				$perms = 1;
				if (isset($this->attributes[$object->table_element]['perms'][$key])) {
					$perms = dol_eval($this->attributes[$object->table_element]['perms'][$key], 1, 1, '1');
				}
				if (empty($enabled)
					|| (
						$onlykey === '@GETPOSTISSET'
						&& in_array($this->attributes[$object->table_element]['type'][$key], array('boolean', 'chkbxlst'))
						&& in_array(abs($enabled), array(2, 5))
						&& ! GETPOSTISSET('options_' . $key) // Update hidden checkboxes and multiselect only if they are provided
					)
				) {
					continue;
				}
				if (empty($visibility)) {
					continue;
				}
				if (empty($perms)) {
					continue;
				}

				if ($this->attributes[$object->table_element]['required'][$key]) {	// Value is required
					// Check if functionally empty without using GETPOST (depending on the type of extrafield, a
					// technically non-empty value may be treated as empty functionally).
					// value can be alpha, int, array, etc...
					if ((!is_array($_POST["options_".$key]) && empty($_POST["options_".$key]) && $this->attributes[$object->table_element]['type'][$key] != 'select' && $_POST["options_".$key] != '0')
						|| (!is_array($_POST["options_".$key]) && empty($_POST["options_".$key]) && $this->attributes[$object->table_element]['type'][$key] == 'select')
						|| (!is_array($_POST["options_".$key]) && isset($_POST["options_".$key]) && $this->attributes[$object->table_element]['type'][$key] == 'sellist' && $_POST['options_'.$key] == '0')
						|| (is_array($_POST["options_".$key]) && empty($_POST["options_".$key]))) {
						//print 'ccc'.$value.'-'.$this->attributes[$object->table_element]['required'][$key];
<<<<<<< HEAD

						// Field is not defined. We mark this as a problem. We may fix it later if there is a default value and $todefaultifmissing is set.
=======
						if (!empty($this->attributes[$object->table_element]['langfile'][$key])) {
							$langs->load($this->attributes[$object->table_element]['langfile'][$key]);
						}
>>>>>>> aa39bdb7
						$nofillrequired++;
						$error_field_required[$key] = $langs->transnoentitiesnoconv($value);
					}
				}

				if (in_array($key_type, array('date'))) {
					// Clean parameters
					$value_key = dol_mktime(12, 0, 0, GETPOST("options_".$key."month", 'int'), GETPOST("options_".$key."day", 'int'), GETPOST("options_".$key."year", 'int'));
				} elseif (in_array($key_type, array('datetime'))) {
					// Clean parameters
					$value_key = dol_mktime(GETPOST("options_".$key."hour", 'int'), GETPOST("options_".$key."min", 'int'), GETPOST("options_".$key."sec", 'int'), GETPOST("options_".$key."month", 'int'), GETPOST("options_".$key."day", 'int'), GETPOST("options_".$key."year", 'int'), 'tzuserrel');
				} elseif (in_array($key_type, array('checkbox', 'chkbxlst'))) {
					$value_arr = GETPOST("options_".$key, 'array'); // check if an array
					if (!empty($value_arr)) {
						$value_key = implode(',', $value_arr);
					} else {
						$value_key = '';
					}
				} elseif (in_array($key_type, array('price', 'double'))) {
					$value_arr = GETPOST("options_".$key, 'alpha');
					$value_key = price2num($value_arr);
				} elseif (in_array($key_type, array('html'))) {
					$value_key = GETPOST("options_".$key, 'restricthtml');
				} elseif (in_array($key_type, array('text'))) {
					$value_key = GETPOST("options_".$key, 'alphanohtml');
				} else {
					$value_key = GETPOST("options_".$key);
					if (in_array($key_type, array('link')) && $value_key == '-1') {
						$value_key = '';
					}
				}

				if (!empty($error_field_required[$key]) && $todefaultifmissing) {
					// Value is required but we have a default value and we asked to set empty value to the default value
					if (!empty($this->attributes[$object->table_element]['default']) && !is_null($this->attributes[$object->table_element]['default'][$key])) {
						$value_key = $this->attributes[$object->table_element]['default'][$key];
						unset($error_field_required[$key]);
						$nofillrequired--;
					}
				}

				$object->array_options["options_".$key] = $value_key;
			}

			if ($nofillrequired) {
				$langs->load('errors');
				$this->error = $langs->trans('ErrorFieldsRequired').' : '.implode(', ', $error_field_required);
				setEventMessages($this->error, null, 'errors');
				return -1;
			} else {
				return 1;
			}
		} else {
			return 0;
		}
	}

	/**
	 * return array_options array of data of extrafields value of object sent by a search form
	 *
	 * @param  array|string		$extrafieldsobjectkey  	array of extrafields (old usage) or value of object->table_element (new usage)
	 * @param  string			$keyprefix      		Prefix string to add into name and id of field (can be used to avoid duplicate names)
	 * @param  string			$keysuffix      		Suffix string to add into name and id of field (can be used to avoid duplicate names)
	 * @return array|int								array_options set or 0 if no value
	 */
	public function getOptionalsFromPost($extrafieldsobjectkey, $keyprefix = '', $keysuffix = '')
	{
		global $_POST;

		if (is_string($extrafieldsobjectkey) && !empty($this->attributes[$extrafieldsobjectkey]['label']) && is_array($this->attributes[$extrafieldsobjectkey]['label'])) {
			$extralabels = $this->attributes[$extrafieldsobjectkey]['label'];
		} else {
			$extralabels = $extrafieldsobjectkey;
		}

		if (is_array($extralabels)) {
			$array_options = array();

			// Get extra fields
			foreach ($extralabels as $key => $value) {
				$key_type = '';
				if (is_string($extrafieldsobjectkey)) {
					$key_type = $this->attributes[$extrafieldsobjectkey]['type'][$key];
				}

				if (in_array($key_type, array('date'))) {
					$dateparamname_start = $keysuffix . 'options_' . $key . $keyprefix . '_start';
					$dateparamname_end   = $keysuffix . 'options_' . $key . $keyprefix . '_end';
					if (GETPOSTISSET($dateparamname_start . 'year') && GETPOSTISSET($dateparamname_end . 'year')) {
						// values provided as a date pair (start date + end date), each date being broken down as year, month, day, etc.
						$value_key = array(
							'start' => dol_mktime(0, 0, 0, GETPOST($dateparamname_start . 'month', 'int'), GETPOST($dateparamname_start . 'day', 'int'), GETPOST($dateparamname_start . 'year', 'int')),
							'end' => dol_mktime(23, 59, 59, GETPOST($dateparamname_end . 'month', 'int'), GETPOST($dateparamname_end . 'day', 'int'), GETPOST($dateparamname_end . 'year', 'int'))
						);
					} elseif (GETPOSTISSET($keysuffix."options_".$key.$keyprefix."year")) {
						// Clean parameters
						$value_key = dol_mktime(12, 0, 0, GETPOST($keysuffix."options_".$key.$keyprefix."month", 'int'), GETPOST($keysuffix."options_".$key.$keyprefix."day", 'int'), GETPOST($keysuffix."options_".$key.$keyprefix."year", 'int'));
					} else {
						continue; // Value was not provided, we should not set it.
					}
				} elseif (in_array($key_type, array('datetime'))) {
					$dateparamname_start = $keysuffix . 'options_' . $key . $keyprefix . '_start';
					$dateparamname_end   = $keysuffix . 'options_' . $key . $keyprefix . '_end';
					if (GETPOSTISSET($dateparamname_start . 'year') && GETPOSTISSET($dateparamname_end . 'year')) {
						// values provided as a date pair (start date + end date), each date being broken down as year, month, day, etc.
						$dateparamname_end_hour = GETPOST($dateparamname_end . 'hour', 'int') !='-1' ? GETPOST($dateparamname_end . 'hour', 'int') : '23';
						$dateparamname_end_min = GETPOST($dateparamname_end . 'min', 'int') !='-1' ? GETPOST($dateparamname_end . 'min', 'int') : '59';
						$dateparamname_end_sec = GETPOST($dateparamname_end . 'sec', 'int') !='-1' ? GETPOST($dateparamname_end . 'sec', 'int') : '59';
						$value_key = array(
							'start' => dol_mktime(GETPOST($dateparamname_start . 'hour', 'int'), GETPOST($dateparamname_start . 'min', 'int'), GETPOST($dateparamname_start . 'sec', 'int'), GETPOST($dateparamname_start . 'month', 'int'), GETPOST($dateparamname_start . 'day', 'int'), GETPOST($dateparamname_start . 'year', 'int'), 'tzuserrel'),
							'end' => dol_mktime($dateparamname_end_hour, $dateparamname_end_min, $dateparamname_end_sec, GETPOST($dateparamname_end . 'month', 'int'), GETPOST($dateparamname_end . 'day', 'int'), GETPOST($dateparamname_end . 'year', 'int'), 'tzuserrel')
						);
					} elseif (GETPOSTISSET($keysuffix."options_".$key.$keyprefix."year")) {
						// Clean parameters
						$value_key = dol_mktime(GETPOST($keysuffix."options_".$key.$keyprefix."hour", 'int'), GETPOST($keysuffix."options_".$key.$keyprefix."min", 'int'), GETPOST($keysuffix."options_".$key.$keyprefix."sec", 'int'), GETPOST($keysuffix."options_".$key.$keyprefix."month", 'int'), GETPOST($keysuffix."options_".$key.$keyprefix."day", 'int'), GETPOST($keysuffix."options_".$key.$keyprefix."year", 'int'), 'tzuserrel');
					} else {
						continue; // Value was not provided, we should not set it.
					}
				} elseif ($key_type == 'select') {
					// to detect if we are in search context
					if (GETPOSTISARRAY($keysuffix."options_".$key.$keyprefix)) {
						$value_arr = GETPOST($keysuffix."options_".$key.$keyprefix, 'array:aZ09');
						// Make sure we get an array even if there's only one selected
						$value_arr = (array) $value_arr;
						$value_key = implode(',', $value_arr);
					} else {
						$value_key = GETPOST($keysuffix."options_".$key.$keyprefix);
					}
				} elseif (in_array($key_type, array('checkbox', 'chkbxlst'))) {
					if (!GETPOSTISSET($keysuffix."options_".$key.$keyprefix)) {
						continue; // Value was not provided, we should not set it.
					}
					$value_arr = GETPOST($keysuffix."options_".$key.$keyprefix);
					// Make sure we get an array even if there's only one checkbox
					$value_arr = (array) $value_arr;
					$value_key = implode(',', $value_arr);
				} elseif (in_array($key_type, array('price', 'double', 'int'))) {
					if (!GETPOSTISSET($keysuffix."options_".$key.$keyprefix)) {
						continue; // Value was not provided, we should not set it.
					}
					$value_arr = GETPOST($keysuffix."options_".$key.$keyprefix);
					if ($keysuffix != 'search_') {    // If value is for a search, we must keep complex string like '>100 <=150'
						$value_key = price2num($value_arr);
					} else {
						$value_key = $value_arr;
					}
				} elseif (in_array($key_type, array('boolean'))) {
					if (!GETPOSTISSET($keysuffix."options_".$key.$keyprefix)) {
						$value_key = '';
					} else {
						$value_arr = GETPOST($keysuffix."options_".$key.$keyprefix);
						$value_key = $value_arr;
					}
				} else {
					if (!GETPOSTISSET($keysuffix."options_".$key.$keyprefix)) {
						continue; // Value was not provided, we should not set it.
					}
					$value_key = GETPOST($keysuffix."options_".$key.$keyprefix);
				}

				$array_options[$keysuffix."options_".$key] = $value_key; // No keyprefix here. keyprefix is used only for read.
			}

			return $array_options;
		}

		return 0;
	}
}<|MERGE_RESOLUTION|>--- conflicted
+++ resolved
@@ -2079,15 +2079,13 @@
 						|| (!is_array($_POST["options_".$key]) && isset($_POST["options_".$key]) && $this->attributes[$object->table_element]['type'][$key] == 'sellist' && $_POST['options_'.$key] == '0')
 						|| (is_array($_POST["options_".$key]) && empty($_POST["options_".$key]))) {
 						//print 'ccc'.$value.'-'.$this->attributes[$object->table_element]['required'][$key];
-<<<<<<< HEAD
-
-						// Field is not defined. We mark this as a problem. We may fix it later if there is a default value and $todefaultifmissing is set.
-=======
+
+						// Field is not defined. We mark this as an error. We may fix it later if there is a default value and $todefaultifmissing is set.
+
+						$nofillrequired++;
 						if (!empty($this->attributes[$object->table_element]['langfile'][$key])) {
 							$langs->load($this->attributes[$object->table_element]['langfile'][$key]);
 						}
->>>>>>> aa39bdb7
-						$nofillrequired++;
 						$error_field_required[$key] = $langs->transnoentitiesnoconv($value);
 					}
 				}
