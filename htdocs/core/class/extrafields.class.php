--- conflicted
+++ resolved
@@ -1960,39 +1960,27 @@
 					}
 				}
 
-				if (in_array($key_type, array('date')))
-				{
+				if (in_array($key_type, array('date'))) {
 					// Clean parameters
 					// TODO GMT date in memory must be GMT so we should add gm=true in parameters
 					$value_key = dol_mktime(0, 0, 0, $_POST["options_".$key."month"], $_POST["options_".$key."day"], $_POST["options_".$key."year"]);
-				} elseif (in_array($key_type, array('datetime')))
-				{
+				} elseif (in_array($key_type, array('datetime'))) {
 					// Clean parameters
 					// TODO GMT date in memory must be GMT so we should add gm=true in parameters
 					$value_key = dol_mktime($_POST["options_".$key."hour"], $_POST["options_".$key."min"], 0, $_POST["options_".$key."month"], $_POST["options_".$key."day"], $_POST["options_".$key."year"]);
-				} elseif (in_array($key_type, array('checkbox', 'chkbxlst')))
-				{
+				} elseif (in_array($key_type, array('checkbox', 'chkbxlst'))) {
 					$value_arr = GETPOST("options_".$key, 'array'); // check if an array
 					if (!empty($value_arr)) {
 						$value_key = implode($value_arr, ',');
 					} else {
 						$value_key = '';
 					}
-				} elseif (in_array($key_type, array('price', 'double')))
-				{
+				} elseif (in_array($key_type, array('price', 'double'))) {
 					$value_arr = GETPOST("options_".$key, 'alpha');
 					$value_key = price2num($value_arr);
-<<<<<<< HEAD
+				} elseif (in_array($key_type, array('html'))) {
+					$value_key = GETPOST("options_".$key, 'alpha');
 				} else {
-=======
-				}
-				elseif (in_array($key_type, array('html')))
-				{
-					$value_key = GETPOST("options_".$key, 'alpha');
-				}
-				else
-				{
->>>>>>> 4819e58d
 					$value_key = GETPOST("options_".$key);
 					if (in_array($key_type, array('link')) && $value_key == '-1') $value_key = '';
 				}
