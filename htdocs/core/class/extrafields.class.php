--- conflicted
+++ resolved
@@ -411,7 +411,6 @@
 			}
 
 			$sql = "INSERT INTO ".MAIN_DB_PREFIX."extrafields(";
-<<<<<<< HEAD
 			$sql .= " name,";
 			$sql .= " label,";
 			$sql .= " type,";
@@ -458,56 +457,8 @@
 			$sql .= "'".$this->db->idate(dol_now())."',";
 			$sql .= " ".($enabled ? "'".$this->db->escape($enabled)."'" : "1").",";
 			$sql .= " ".($help ? "'".$this->db->escape($help)."'" : "null").",";
-			$sql .= " ".($totalizable ? '1' : '0');
+			$sql .= " ".($totalizable ? 'TRUE' : 'FALSE');
 			$sql .= ')';
-=======
-			$sql.= " name,";
-			$sql.= " label,";
-			$sql.= " type,";
-			$sql.= " pos,";
-			$sql.= " size,";
-			$sql.= " entity,";
-			$sql.= " elementtype,";
-			$sql.= " fieldunique,";
-			$sql.= " fieldrequired,";
-			$sql.= " param,";
-			$sql.= " alwayseditable,";
-			$sql.= " perms,";
-			$sql.= " langs,";
-			$sql.= " list,";
-			$sql.= " fielddefault,";
-			$sql.= " fieldcomputed,";
-			$sql.= " fk_user_author,";
-			$sql.= " fk_user_modif,";
-			$sql.= " datec,";
-			$sql.= " enabled,";
-			$sql.= " help,";
-			$sql.= " totalizable";
-			$sql.= " )";
-			$sql.= " VALUES('".$attrname."',";
-			$sql.= " '".$this->db->escape($label)."',";
-			$sql.= " '".$this->db->escape($type)."',";
-			$sql.= " ".$pos.",";
-			$sql.= " '".$this->db->escape($size)."',";
-			$sql.= " ".($entity===''?$conf->entity:$entity).",";
-			$sql.= " '".$this->db->escape($elementtype)."',";
-			$sql.= " ".$unique.",";
-			$sql.= " ".$required.",";
-			$sql.= " '".$this->db->escape($params)."',";
-			$sql.= " ".$alwayseditable.",";
-			$sql.= " ".($perms?"'".$this->db->escape($perms)."'":"null").",";
-			$sql.= " ".($langfile?"'".$this->db->escape($langfile)."'":"null").",";
-			$sql.= " '".$this->db->escape($list)."',";
-			$sql.= " ".($default?"'".$this->db->escape($default)."'":"null").",";
-			$sql.= " ".($computed?"'".$this->db->escape($computed)."'":"null").",";
-			$sql .= " " . (is_object($user) ? $user->id : 0). ",";
-			$sql .= " " . (is_object($user) ? $user->id : 0). ",";
-			$sql .= "'" . $this->db->idate(dol_now()) . "',";
-			$sql.= " ".($enabled?"'".$this->db->escape($enabled)."'":"1").",";
-			$sql.= " ".($help?"'".$this->db->escape($help)."'":"null").",";
-			$sql.= " ".($totalizable?'TRUE':'FALSE');
-			$sql.=')';
->>>>>>> 3075e40f
 
 			dol_syslog(get_class($this)."::create_label", LOG_DEBUG);
 			if ($this->db->query($sql))
@@ -854,12 +805,8 @@
 			$sql .= " '".$this->db->escape($alwayseditable)."',";
 			$sql .= " '".$this->db->escape($params)."',";
 			$sql .= " '".$this->db->escape($list)."', ";
-<<<<<<< HEAD
 			$sql .= " '".$this->db->escape($printable)."', ";
-            $sql .= " ".$totalizable.",";
-=======
-            $sql .= " ".($totalizable?'TRUE':'FALSE').",";
->>>>>>> 3075e40f
+            $sql .= " ".($totalizable ? 'TRUE' : 'FALSE').",";
 			$sql .= " ".(($default != '') ? "'".$this->db->escape($default)."'" : "null").",";
 			$sql .= " ".($computed ? "'".$this->db->escape($computed)."'" : "null").",";
 			$sql .= " ".$user->id.",";
@@ -984,7 +931,6 @@
 					$this->attribute_entityid[$tab->name] = $tab->entity;
 
 					// New usage
-<<<<<<< HEAD
 					$this->attributes[$tab->elementtype]['type'][$tab->name] = $tab->type;
 					$this->attributes[$tab->elementtype]['label'][$tab->name] = $tab->label;
 					$this->attributes[$tab->elementtype]['size'][$tab->name] = $tab->size;
@@ -1000,34 +946,12 @@
 					$this->attributes[$tab->elementtype]['langfile'][$tab->name] = $tab->langs;
 					$this->attributes[$tab->elementtype]['list'][$tab->name] = $tab->list;
 					$this->attributes[$tab->elementtype]['printable'][$tab->name] = $tab->printable;
-                    $this->attributes[$tab->elementtype]['totalizable'][$tab->name] = $tab->totalizable;
+                    $this->attributes[$tab->elementtype]['totalizable'][$tab->name] = ($tab->totalizable ? 1 : 0);
 					$this->attributes[$tab->elementtype]['entityid'][$tab->name] = $tab->entity;
 					$this->attributes[$tab->elementtype]['enabled'][$tab->name] = $tab->enabled;
 					$this->attributes[$tab->elementtype]['help'][$tab->name] = $tab->help;
 
 					$this->attributes[$tab->elementtype]['loaded'] = 1;
-=======
-					$this->attributes[$tab->elementtype]['type'][$tab->name]=$tab->type;
-					$this->attributes[$tab->elementtype]['label'][$tab->name]=$tab->label;
-					$this->attributes[$tab->elementtype]['size'][$tab->name]=$tab->size;
-					$this->attributes[$tab->elementtype]['elementtype'][$tab->name]=$tab->elementtype;
-					$this->attributes[$tab->elementtype]['default'][$tab->name]=$tab->fielddefault;
-					$this->attributes[$tab->elementtype]['computed'][$tab->name]=$tab->fieldcomputed;
-					$this->attributes[$tab->elementtype]['unique'][$tab->name]=$tab->fieldunique;
-					$this->attributes[$tab->elementtype]['required'][$tab->name]=$tab->fieldrequired;
-					$this->attributes[$tab->elementtype]['param'][$tab->name]=($tab->param ? unserialize($tab->param) : '');
-					$this->attributes[$tab->elementtype]['pos'][$tab->name]=$tab->pos;
-					$this->attributes[$tab->elementtype]['alwayseditable'][$tab->name]=$tab->alwayseditable;
-					$this->attributes[$tab->elementtype]['perms'][$tab->name]=(strlen($tab->perms) == 0 ? 1 : $tab->perms);
-					$this->attributes[$tab->elementtype]['langfile'][$tab->name]=$tab->langs;
-					$this->attributes[$tab->elementtype]['list'][$tab->name]=$tab->list;
-                    $this->attributes[$tab->elementtype]['totalizable'][$tab->name]=($tab->totalizable ? 1 : 0);
-					$this->attributes[$tab->elementtype]['entityid'][$tab->name]=$tab->entity;
-					$this->attributes[$tab->elementtype]['enabled'][$tab->name]=$tab->enabled;
-					$this->attributes[$tab->elementtype]['help'][$tab->name]=$tab->help;
-
-					$this->attributes[$tab->elementtype]['loaded']=1;
->>>>>>> 3075e40f
 				}
 			}
 			if ($elementtype) $this->attributes[$elementtype]['loaded'] = 1; // If nothing found, we also save tag 'loaded'
