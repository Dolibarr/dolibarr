--- conflicted
+++ resolved
@@ -2016,13 +2016,9 @@
 				if (!empty($onlykey) && $onlykey != '@GETPOSTISSET' && $key != $onlykey) {
 					continue;
 				}
-<<<<<<< HEAD
-
-				if (!empty($onlykey) && $onlykey == '@GETPOSTISSET' && !GETPOSTISSET('options_'.$key) && (! in_array($this->attributes[$object->table_element]['type'][$key], array('boolean', 'chkbxlst')))) {
-=======
+
 				if (!empty($onlykey) && $onlykey == '@GETPOSTISSET' && !GETPOSTISSET('options_'.$key) && (! in_array($this->attributes[$object->table_element]['type'][$key], array('boolean', 'chkbxlst')))) {
 					//when unticking boolean field, it's not set in POST
->>>>>>> 88543c85
 					continue;
 				}
 
