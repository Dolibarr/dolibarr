--- conflicted
+++ resolved
@@ -520,11 +520,7 @@
      *  @param  int     $totalizable        Is extrafield totalizable on list
 	 * 	@return	int							>0 if OK, <=0 if KO
 	 */
-<<<<<<< HEAD
-	function update($attrname, $label, $type, $length, $elementtype, $unique=0, $required=0, $pos=0, $param='', $alwayseditable=0, $perms='', $list='', $help='', $default='', $computed='', $entity='', $langfile='', $enabled='1')
-=======
 	function update($attrname, $label, $type, $length, $elementtype, $unique=0, $required=0, $pos=0, $param='', $alwayseditable=0, $perms='', $list='', $help='', $default='', $computed='', $entity='', $langfile='', $enabled='1', $totalizable=0)
->>>>>>> 1ca17fb7
 	{
 		if ($elementtype == 'thirdparty') $elementtype='societe';
 		if ($elementtype == 'contact') $elementtype='socpeople';
@@ -574,11 +570,7 @@
 			{
 				if ($label)
 				{
-<<<<<<< HEAD
-					$result=$this->update_label($attrname,$label,$type,$length,$elementtype,$unique,$required,$pos,$param,$alwayseditable,$perms,$list,$help,$default,$computed,$entity,$langfile,$enabled);
-=======
 					$result=$this->update_label($attrname,$label,$type,$length,$elementtype,$unique,$required,$pos,$param,$alwayseditable,$perms,$list,$help,$default,$computed,$entity,$langfile,$enabled, $totalizable);
->>>>>>> 1ca17fb7
 				}
 				if ($result > 0)
 				{
@@ -638,17 +630,10 @@
      *  @param  int     $totalizable        Is extrafield totalizable on list
      *  @return	int							<=0 if KO, >0 if OK
 	 */
-<<<<<<< HEAD
-	private function update_label($attrname,$label,$type,$size,$elementtype,$unique=0,$required=0,$pos=0,$param='',$alwayseditable=0,$perms='',$list='0',$help='',$default='',$computed='',$entity='',$langfile='',$enabled='1')
-	{
-		global $conf, $user;
-		dol_syslog(get_class($this)."::update_label ".$attrname.", ".$label.", ".$type.", ".$size.", ".$elementtype.", ".$unique.", ".$required.", ".$pos.", ".$alwayseditable.", ".$perms.", ".$list.", ".$default.", ".$computed.", ".$entity.", ".$langfile.", ".$enabled);
-=======
 	private function update_label($attrname,$label,$type,$size,$elementtype,$unique=0,$required=0,$pos=0,$param='',$alwayseditable=0,$perms='',$list='0',$help='',$default='',$computed='',$entity='',$langfile='',$enabled='1', $totalizable=0)
 	{
 		global $conf, $user;
 		dol_syslog(get_class($this)."::update_label ".$attrname.", ".$label.", ".$type.", ".$size.", ".$elementtype.", ".$unique.", ".$required.", ".$pos.", ".$alwayseditable.", ".$perms.", ".$list.", ".$default.", ".$computed.", ".$entity.", ".$langfile.", ".$enabled.", ".$totalizable);
->>>>>>> 1ca17fb7
 
 		// Clean parameters
 		if ($elementtype == 'thirdparty') $elementtype='societe';
@@ -797,11 +782,7 @@
 		// We should not have several time this log. If we have, there is some optimization to do by calling a simple $object->fetch_optionals() that include cache management.
 		dol_syslog("fetch_name_optionals_label elementtype=".$elementtype);
 
-<<<<<<< HEAD
-		$sql = "SELECT rowid,name,label,type,size,elementtype,fieldunique,fieldrequired,param,pos,alwayseditable,perms,langs,list,fielddefault,fieldcomputed,entity,enabled,help";
-=======
 		$sql = "SELECT rowid,name,label,type,size,elementtype,fieldunique,fieldrequired,param,pos,alwayseditable,perms,langs,list,totalizable,fielddefault,fieldcomputed,entity,enabled,help";
->>>>>>> 1ca17fb7
 		$sql.= " FROM ".MAIN_DB_PREFIX."extrafields";
 		$sql.= " WHERE entity IN (0,".$conf->entity.")";
 		if ($elementtype) $sql.= " AND elementtype = '".$elementtype."'";	// Filed with object->table_element
@@ -916,10 +897,7 @@
 			$perms=dol_eval($this->attributes[$extrafieldsobjectkey]['perms'][$key], 1);
 			$langfile=$this->attributes[$extrafieldsobjectkey]['langfile'][$key];
 			$list=dol_eval($this->attributes[$extrafieldsobjectkey]['list'][$key], 1);
-<<<<<<< HEAD
-=======
 			$totalizable=$this->attributes[$extrafieldsobjectkey]['totalizable'][$key];
->>>>>>> 1ca17fb7
 			$help=$this->attributes[$extrafieldsobjectkey]['help'][$key];
 			$hidden=(empty($list) ? 1 : 0);		// If empty, we are sure it is hidden, otherwise we show. If it depends on mode (view/create/edit form or list, this must be filtered by caller)
 		}
