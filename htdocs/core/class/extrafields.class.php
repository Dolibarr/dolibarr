--- conflicted
+++ resolved
@@ -830,11 +830,7 @@
 	 *
 	 * 	@param	string		$elementtype		Type of element ('all' = all or $object->table_element like 'adherent', 'commande', 'thirdparty', 'facture', 'propal', 'product', ...).
 	 * 	@param	boolean		$forceload			Force load of extra fields whatever is status of cache.
-<<<<<<< HEAD
-     *  @param  string		$attrname           The name of the attribute.
-=======
 	 *  @param  string		$attrname           The name of the attribute.
->>>>>>> 40b9408a
 	 *  @return array{}|array{label:array<string,string>,type:array<string,string>,size:array<string,string>,default:array<string,string>,computed:array<string,string>,unique:array<string,int>,required:array<string,int>,param:array<string,mixed>,perms:array<string,mixed[]>,list:array<string,int>|array<string,string>,pos:array<string,int>,totalizable:array<string,int>,help:array<string,string>,printable:array<string,int>,enabled:array<string,int>,langfile:array<string,string>,css:array<string,string>,csslist:array<string,string>,hidden:array<string,int>,mandatoryfieldsofotherentities?:array<string,string>,loaded?:int,count:int}		Array of attributes keys+label for all extra fields.  Note: count set as present to avoid static analysis notices
 	 */
 	public function fetch_name_optionals_label($elementtype, $forceload = false, $attrname = '')
