--- conflicted
+++ resolved
@@ -1452,13 +1452,8 @@
 				}
 				else if (in_array($key_type,array('checkbox')))
 				{
-<<<<<<< HEAD
 					$value_arr=GETPOST($keysuffix."options_".$key.$keyprefix);
-					$value_key=implode($value_arr,',');
-=======
-					$value_arr=GETPOST("options_".$key.$keyprefix);
 					$value_key=implode(',', $value_arr);
->>>>>>> 279e7028
 				}
 				else if (in_array($key_type,array('price','double')))
 				{
