--- conflicted
+++ resolved
@@ -115,11 +115,7 @@
 	 *
 	 *  @param	string			$attrname           Code of attribute
 	 *  @param  string			$label              label of attribute
-<<<<<<< HEAD
-	 *  @param  string			$type               Type of attribute ('boolean','int','varchar','text','html','date','datehour','price', 'pricecy', 'phone','mail','password','url','select','checkbox','separate',...)
-=======
-	 *  @param  string			$type               Type of attribute ('boolean','int','varchar','text','html','date','datetime','price','phone','mail','password','url','select','checkbox','separate',...)
->>>>>>> 5f24f79b
+	 *  @param  string			$type               Type of attribute ('boolean','int','varchar','text','html','date','datetime','price', 'pricecy', 'phone','mail','password','url','select','checkbox','separate',...)
 	 *  @param  int				$pos                Position of attribute
 	 *  @param  string			$size               Size/length definition of attribute ('5', '24,8', ...). For float, it contains 2 numeric separated with a comma.
 	 *  @param  string			$elementtype        Element type. Same value than object->table_element (Example 'member', 'product', 'thirdparty', ...)
@@ -188,11 +184,7 @@
 	 *  This is a private method. For public method, use addExtraField.
 	 *
 	 *	@param	string	$attrname			code of attribute
-<<<<<<< HEAD
-	 *  @param	int		$type				Type of attribute ('boolean', 'int', 'varchar', 'text', 'html', 'date', 'datehour','price','pricecy','phone','mail','password','url','select','checkbox', ...)
-=======
-	 *  @param	int		$type				Type of attribute ('boolean', 'int', 'varchar', 'text', 'html', 'date', 'datetime','price','phone','mail','password','url','select','checkbox', ...)
->>>>>>> 5f24f79b
+	 *  @param	int		$type				Type of attribute ('boolean', 'int', 'varchar', 'text', 'html', 'date', 'datetime','price','pricecy','phone','mail','password','url','select','checkbox', ...)
 	 *  @param	string	$length				Size/length of attribute ('5', '24,8', ...)
 	 *  @param  string	$elementtype        Element type ('member', 'product', 'thirdparty', 'contact', ...)
 	 *  @param	int		$unique				Is field unique or not
