<?php
/* Copyright (C) 2002-2003  Rodolphe Quiedeville    <rodolphe@quiedeville.org>
 * Copyright (C) 2002-2003  Jean-Louis Bergamo      <jlb@j1b.org>
 * Copyright (C) 2004       Sebastien Di Cintio     <sdicintio@ressource-toi.org>
 * Copyright (C) 2004       Benoit Mortier          <benoit.mortier@opensides.be>
 * Copyright (C) 2009-2012  Laurent Destailleur     <eldy@users.sourceforge.net>
 * Copyright (C) 2009-2012  Regis Houssin           <regis.houssin@inodbox.com>
 * Copyright (C) 2013       Florian Henry           <forian.henry@open-concept.pro>
 * Copyright (C) 2015-2023  Charlene BENKE          <charlene@patas-monkey.com>
 * Copyright (C) 2016       Raphaël Doursenaud      <rdoursenaud@gpcsolutions.fr>
 * Copyright (C) 2017       Nicolas ZABOURI         <info@inovea-conseil.com>
 * Copyright (C) 2018-2024  Frédéric France         <frederic.france@free.fr>
 * Copyright (C) 2022 		Antonin MARCHAL         <antonin@letempledujeu.fr>
 * Copyright (C) 2024		MDW							<mdeweerd@users.noreply.github.com>
 *
 * This program is free software; you can redistribute it and/or modify
 * it under the terms of the GNU General Public License as published by
 * the Free Software Foundation; either version 3 of the License, or
 * (at your option) any later version.
 *
 * This program is distributed in the hope that it will be useful,
 * but WITHOUT ANY WARRANTY; without even the implied warranty of
 * MERCHANTABILITY or FITNESS FOR A PARTICULAR PURPOSE.  See the
 * GNU General Public License for more details.
 *
 * You should have received a copy of the GNU General Public License
 * along with this program. If not, see <https://www.gnu.org/licenses/>.
 */

/**
 * 	\file 		htdocs/core/class/extrafields.class.php
 *	\ingroup    core
 *	\brief      File of class to manage extra fields
 */


/**
 *	Class to manage standard extra fields
 */
class ExtraFields
{
	/**
	 * @var DoliDB Database handler.
	 */
	public $db;

	/**
<<<<<<< HEAD
	 * @var array<string,array{label:array<string,string>,type:array<string,string>,size:array<string,string>,default:array<string,string>,computed:array<string,string>,unique:array<string,int>,required:array<string,int>,param:array<string,mixed>,perms:array<string,mixed[]>,list:array<string,int|string>,pos:array<string,int>,totalizable:array<string,int>,help:array<string,string>,printable:array<string,int>,enabled:array<string,int>,langfile:array<string,string>,css:array<string,string>,csslist:array<string,string>,hidden:array<string,int>,mandatoryfieldsofotherentities:array<string,string>,loaded?:int,count:int}> New array to store extrafields definition  Note: count set as present to avoid static analysis notices
=======
	 * @var array<string,array{label:array<string,string>,type:array<string,string>,size:array<string,string>,default:array<string,string>,computed:array<string,string>,unique:array<string,int>,required:array<string,int>,param:array<string,mixed>,perms:array<string,mixed>,list:array<string,int|string>,pos:array<string,int>,totalizable:array<string,int>,help:array<string,string>,printable:array<string,int>,enabled:array<string,int>,langfile:array<string,string>,css:array<string,string>,csslist:array<string,string>,cssview:array<string,string>,hidden:array<string,int>,mandatoryfieldsofotherentities:array<string,string>,loaded?:int,count:int}> New array to store extrafields definition  Note: count set as present to avoid static analysis notices
>>>>>>> cc80841a
	 */
	public $attributes = array();

	/**
	 * @var array<string,bool>	Array with boolean of status of groups
	 */
	public $expand_display;

	/**
	 * @var string Error code (or message)
	 */
	public $error = '';

	/**
	 * @var string[] Array of Error code (or message)
	 */
	public $errors = array();

	/**
	 * @var string 	DB Error number
	 */
	public $errno;

	/**
	 * @var array<string,string> 	Array of type to label
	 */
	public static $type2label = array(
		'varchar' => 'String1Line',
		'text' => 'TextLongNLines',
		'html' => 'HtmlText',
		'int' => 'Int',
		'double' => 'Float',
		'date' => 'Date',
		'datetime' => 'DateAndTime',
		//'datetimegmt'=>'DateAndTimeUTC',
		'boolean' => 'Boolean',
		'price' => 'ExtrafieldPrice',
		'pricecy' => 'ExtrafieldPriceWithCurrency',
		'phone' => 'ExtrafieldPhone',
		'mail' => 'ExtrafieldMail',
		'url' => 'ExtrafieldUrl',
		'ip' => 'ExtrafieldIP',
		'icon' => 'Icon',
		'password' => 'ExtrafieldPassword',
		'radio' => 'ExtrafieldRadio',
		'select' => 'ExtrafieldSelect',
		'sellist' => 'ExtrafieldSelectList',
		'checkbox' => 'ExtrafieldCheckBox',
		'chkbxlst' => 'ExtrafieldCheckBoxFromList',
		'link' => 'ExtrafieldLink',
		'point' => 'ExtrafieldPointGeo',
		'multipts' => 'ExtrafieldMultiPointGeo',
		'linestrg' => 'ExtrafieldLinestringGeo',
		'polygon' => 'ExtrafieldPolygonGeo',
		'separate' => 'ExtrafieldSeparator',
	);

	/**
	 *	Constructor
	 *
	 *  @param		DoliDB		$db      Database handler
	 */
	public function __construct($db)
	{
		$this->db = $db;
	}

	/**
	 *  Add a new extra field parameter
	 *
	 *  @param	string			$attrname           Code of attribute
	 *  @param  string			$label              label of attribute
	 *  @param  string			$type               Type of attribute ('boolean','int','varchar','text','html','date','datetime','price', 'pricecy', 'phone','mail','password','url','select','checkbox','separate',...)
	 *  @param  int				$pos                Position of attribute
	 *  @param  string			$size               Size/length definition of attribute ('5', '24,8', ...). For float, it contains 2 numeric separated with a comma.
	 *  @param  string			$elementtype        Element type. Same value than object->table_element (Example 'member', 'product', 'thirdparty', ...)
	 *  @param	int				$unique				Is field unique or not
	 *  @param	int				$required			Is field required or not
	 *  @param	string			$default_value		Defaulted value (In database. use the default_value feature for default value on screen. Example: '', '0', 'null', 'avalue')
	 *  @param  array|string	$param				Params for field (ex for select list : array('options' => array(value'=>'label of option')) )
	 *  @param  int				$alwayseditable		Is attribute always editable regardless of the document status
	 *  @param	string			$perms				Permission to check
	 *  @param	string			$list				Visibility ('0'=never visible, '1'=visible on list+forms, '2'=list only, '3'=form only or 'eval string')
	 *  @param	string			$help				Text with help tooltip
	 *  @param  string  		$computed           Computed value
	 *  @param  string  		$entity    		 	Entity of extrafields (for multicompany modules)
	 *  @param  string  		$langfile  		 	Language file
	 *  @param  string  		$enabled  		 	Condition to have the field enabled or not
	 *  @param	int				$totalizable		Is a measure. Must show a total on lists
	 *  @param  int             $printable          Is extrafield displayed on PDF
	 *  @param	array			$moreparams			More parameters. Example: array('css'=>, 'csslist'=>Css on list, 'cssview'=>...)
	 *  @return int      							Return integer <=0 if KO, >0 if OK
	 */
	public function addExtraField($attrname, $label, $type, $pos, $size, $elementtype, $unique = 0, $required = 0, $default_value = '', $param = '', $alwayseditable = 0, $perms = '', $list = '-1', $help = '', $computed = '', $entity = '', $langfile = '', $enabled = '1', $totalizable = 0, $printable = 0, $moreparams = array())
	{
		if (empty($attrname)) {
			return -1;
		}
		if (empty($label)) {
			return -1;
		}

		$result = 0;

		if ($type == 'separator' || $type == 'separate') {
			$type = 'separate';
			$unique = 0;
			$required = 0;
		}	// Force unique and not required if this is a separator field to avoid troubles.
		if ($elementtype == 'thirdparty') {
			$elementtype = 'societe';
		}
		if ($elementtype == 'contact') {
			$elementtype = 'socpeople';
		}

		// Create field into database except for separator type which is not stored in database
		if ($type != 'separate') {
			$result = $this->create($attrname, $type, $size, $elementtype, $unique, $required, $default_value, $param, $perms, $list, $computed, $help, $moreparams);
		}
		$err1 = $this->errno;
		if ($result > 0 || $err1 == 'DB_ERROR_COLUMN_ALREADY_EXISTS' || $type == 'separate') {
			// Add declaration of field into table
			$result2 = $this->create_label($attrname, $label, $type, $pos, $size, $elementtype, $unique, $required, $param, $alwayseditable, $perms, $list, $help, $default_value, $computed, $entity, $langfile, $enabled, $totalizable, $printable, $moreparams);
			$err2 = $this->errno;
			if ($result2 > 0 || ($err1 == 'DB_ERROR_COLUMN_ALREADY_EXISTS' && $err2 == 'DB_ERROR_RECORD_ALREADY_EXISTS')) {
				$this->error = '';
				$this->errno = '0';
				return 1;
			} else {
				return -2;
			}
		} else {
			return -1;
		}
	}

	/**
	 *  Update an existing extra field parameter
	 *
	 *  @param  string			$attrname           Code of attribute
	 *  @param  string			$label              label of attribute
	 *  @param  string			$type               Type of attribute ('boolean','int','varchar','text','html','date','datetime','price', 'pricecy', 'phone','mail','password','url','select','checkbox','separate',...)
	 *  @param  int				$pos                Position of attribute
	 *  @param  string			$size               Size/length definition of attribute ('5', '24,8', ...). For float, it contains 2 numeric separated with a comma.
	 *  @param  string			$elementtype        Element type. Same value than object->table_element (Example 'member', 'product', 'thirdparty', ...)
	 *  @param  int				$unique				Is field unique or not
	 *  @param  int				$required			Is field required or not
	 *  @param  string			$default_value		Defaulted value (In database. use the default_value feature for default value on screen. Example: '', '0', 'null', 'avalue')
	 *  @param  array|string	$param				Params for field (ex for select list : array('options' => array(value'=>'label of option')) )
	 *  @param  int				$alwayseditable		Is attribute always editable regardless of the document status
	 *  @param  string			$perms				Permission to check
	 *  @param  string			$list				Visibility ('0'=never visible, '1'=visible on list+forms, '2'=list only, '3'=form only or 'eval string')
	 *  @param  string			$help				Text with help tooltip
	 *  @param  string  		$computed           Computed value
	 *  @param  string  		$entity    		 	Entity of extrafields (for multicompany modules)
	 *  @param  string  		$langfile  		 	Language file
	 *  @param  string  		$enabled  		 	Condition to have the field enabled or not
	 *  @param  int				$totalizable		Is a measure. Must show a total on lists
	 *  @param  int             $printable          Is extrafield displayed on PDF
	 *  @param  array			$moreparams			More parameters. Example: array('css'=>, 'csslist'=>Css on list, 'cssview'=>...)
	 *  @return int      							Return integer <=0 if KO, >0 if OK
	 */
	public function updateExtraField($attrname, $label, $type, $pos, $size, $elementtype, $unique = 0, $required = 0, $default_value = '', $param = '', $alwayseditable = 0, $perms = '', $list = '-1', $help = '', $computed = '', $entity = '', $langfile = '', $enabled = '1', $totalizable = 0, $printable = 0, $moreparams = array())
	{
		if (empty($attrname)) {
			return -1;
		}
		if (empty($label)) {
			return -1;
		}

		$result = 0;

		if ($type == 'separator' || $type == 'separate') {
			$type = 'separate';
			$unique = 0;
			$required = 0;
		}	// Force unique and not required if this is a separator field to avoid troubles.
		if ($elementtype == 'thirdparty') {
			$elementtype = 'societe';
		}
		if ($elementtype == 'contact') {
			$elementtype = 'socpeople';
		}

		// Create field into database except for separator type which is not stored in database
		if ($type != 'separate') {
			dol_syslog(get_class($this).'::thisupdate', LOG_DEBUG);
			$result = $this->update($attrname, $label, $type, $size, $elementtype, $unique, $required, $pos, $param, $alwayseditable, $perms, $list, $help, $default_value, $computed, $entity, $langfile, $enabled, $totalizable, $printable, $moreparams);
		}
		$err1 = $this->errno;
		if ($result > 0 || $err1 == 'DB_ERROR_COLUMN_ALREADY_EXISTS' || $type == 'separate') {
			// Add declaration of field into table
			dol_syslog(get_class($this).'::thislabel', LOG_DEBUG);
			$result2 = $this->update_label($attrname, $label, $type, $size, $elementtype, $unique, $required, $pos, $param, $alwayseditable, $perms, $list, $help, $default_value, $computed, $entity, $langfile, $enabled, $totalizable, $printable, $moreparams);
			$err2 = $this->errno;
			if ($result2 > 0 || ($err1 == 'DB_ERROR_COLUMN_ALREADY_EXISTS' && $err2 == 'DB_ERROR_RECORD_ALREADY_EXISTS')) {
				$this->error = '';
				$this->errno = '0';
				return 1;
			} else {
				return -2;
			}
		} else {
			return -1;
		}
	}

	/**
	 *	Add a new optional attribute.
	 *  This is a private method. For public method, use addExtraField.
	 *
	 *	@param	string	$attrname			code of attribute
	 *  @param	string	$type				Type of attribute ('boolean', 'int', 'varchar', 'text', 'html', 'date', 'datetime', 'price', 'pricecy', 'phone', 'mail', 'password', 'url', 'select', 'checkbox', ...)
	 *  @param	string	$length				Size/length of attribute ('5', '24,8', ...)
	 *  @param  string	$elementtype        Element type ('member', 'product', 'thirdparty', 'contact', ...)
	 *  @param	int		$unique				Is field unique or not
	 *  @param	int		$required			Is field required or not
	 *  @param  string  $default_value		Default value for field (in database)
	 *  @param  array	$param				Params for field  (ex for select list : array('options'=>array('value'=>'label of option'))
	 *  @param	string	$perms				Permission
	 *	@param	string	$list				Into list view by default
	 *  @param  string  $computed           Computed value
	 *  @param	string	$help				Help on tooltip
	 *  @param	array	$moreparams			More parameters. Example: array('css'=>, 'csslist'=>, 'cssview'=>...)
	 *  @return int      	           		Return integer <=0 if KO, >0 if OK
	 */
	private function create($attrname, $type = 'varchar', $length = '255', $elementtype = '', $unique = 0, $required = 0, $default_value = '', $param = array(), $perms = '', $list = '0', $computed = '', $help = '', $moreparams = array())
	{
		if ($elementtype == 'thirdparty') {
			$elementtype = 'societe';
		}
		if ($elementtype == 'contact') {
			$elementtype = 'socpeople';
		}

		$table = $elementtype.'_extrafields';
		if ($elementtype == 'categorie') {
			$table = 'categories_extrafields';
		}

		if (!empty($attrname) && preg_match("/^\w[a-zA-Z0-9_]*$/", $attrname) && !is_numeric($attrname)) {
			if ($type == 'boolean') {
				$typedb = 'int';
				$lengthdb = '1';
			} elseif ($type == 'price') {
				$typedb = 'double';
				$lengthdb = '24,8';
			} elseif ($type == 'pricecy') {
				$typedb = 'varchar';
				$lengthdb = '64';
			} elseif ($type == 'phone') {
				$typedb = 'varchar';
				$lengthdb = '20';
			} elseif ($type == 'mail' || $type == 'ip' || $type == 'icon') {
				$typedb = 'varchar';
				$lengthdb = '128';
			} elseif ($type == 'url') {
				$typedb = 'varchar';
				$lengthdb = '255';
			} elseif (($type == 'select') || ($type == 'sellist') || ($type == 'radio') || ($type == 'checkbox') || ($type == 'chkbxlst')) {
				$typedb = 'varchar';
				$lengthdb = '255';
			} elseif ($type == 'link') {
				$typedb = 'int';
				$lengthdb = '11';
			} elseif ($type == 'point') {
				$typedb = 'point';
				$lengthdb = '';
			} elseif ($type == 'multipts') {
				$typedb = 'multipoint';
				$lengthdb = '';
			} elseif ($type == 'linestrg') {
				$typedb = 'linestring';
				$lengthdb = '';
			} elseif ($type == 'polygon') {
				$typedb = 'polygon';
				$lengthdb = '';
			} elseif ($type == 'html') {
				$typedb = 'text';
				$lengthdb = $length;
			} elseif ($type == 'password') {
				$typedb = 'varchar';
				$lengthdb = '128';
			} else {
				$typedb = $type;
				$lengthdb = $length;
				if ($type == 'varchar' && empty($lengthdb)) {
					$lengthdb = '255';
				}
			}
			$field_desc = array(
				'type' => $typedb,
				'value' => $lengthdb,
				'null' => ($required ? 'NOT NULL' : 'NULL'),
				'default' => $default_value
			);

			$result = $this->db->DDLAddField($this->db->prefix().$table, $attrname, $field_desc);
			if ($result > 0) {
				if ($unique) {
					$sql = "ALTER TABLE ".$this->db->prefix().$table." ADD UNIQUE INDEX uk_".$table."_".$attrname." (".$attrname.")";
					$resql = $this->db->query($sql, 1, 'dml');
				}
				return 1;
			} else {
				$this->error = $this->db->lasterror();
				$this->errno = $this->db->lasterrno();
				return -1;
			}
		} else {
			return 0;
		}
	}

	// phpcs:disable PEAR.NamingConventions.ValidFunctionName.ScopeNotCamelCaps
	/**
	 *	Add description of a new optional attribute
	 *
	 *	@param	string			$attrname		code of attribute
	 *	@param	string			$label			label of attribute
	 *  @param	string			$type			Type of attribute ('int', 'varchar', 'text', 'html', 'date', 'datehour', 'float')
	 *  @param	int				$pos			Position of attribute
	 *  @param	string			$size			Size/length of attribute ('5', '24,8', ...)
	 *  @param  string			$elementtype	Element type ('member', 'product', 'thirdparty', ...)
	 *  @param	int				$unique			Is field unique or not
	 *  @param	int				$required		Is field required or not
	 *  @param  array|string	$param			Params for field  (ex for select list : array('options' => array(value'=>'label of option')) )
	 *  @param  int				$alwayseditable	Is attribute always editable regardless of the document status
	 *  @param	string			$perms			Permission to check
	 *  @param	string			$list			Visibility
	 *  @param	string			$help			Help on tooltip
	 *  @param  string          $default        Default value (in database. use the default_value feature for default value on screen).
	 *  @param  string          $computed       Computed value
	 *  @param  string          $entity     	Entity of extrafields
	 *  @param	string			$langfile		Language file
	 *  @param  string  		$enabled  		Condition to have the field enabled or not
	 *  @param	int				$totalizable	Is a measure. Must show a total on lists
	 *  @param  int             $printable      Is extrafield displayed on PDF
	 *  @param	array			$moreparams		More parameters. Example: array('css'=>, 'csslist'=>, 'cssview'=>...)
	 *  @return	int								Return integer <=0 if KO, >0 if OK
	 *  @throws Exception
	 */
	private function create_label($attrname, $label = '', $type = '', $pos = 0, $size = '', $elementtype = '', $unique = 0, $required = 0, $param = '', $alwayseditable = 0, $perms = '', $list = '-1', $help = '', $default = '', $computed = '', $entity = '', $langfile = '', $enabled = '1', $totalizable = 0, $printable = 0, $moreparams = array())
	{
		// phpcs:enable
		global $conf, $user;

		if ($elementtype == 'thirdparty') {
			$elementtype = 'societe';
		}
		if ($elementtype == 'contact') {
			$elementtype = 'socpeople';
		}

		// Clean parameters
		if (empty($pos)) {
			$pos = 0;
		}
		if (empty($list)) {
			$list = '0';
		}
		if (empty($required)) {
			$required = 0;
		}
		if (empty($unique)) {
			$unique = 0;
		}
		if (empty($printable)) {
			$printable = 0;
		}
		if (empty($alwayseditable)) {
			$alwayseditable = 0;
		}
		if (empty($totalizable)) {
			$totalizable = 0;
		}

		$css = '';
		if (!empty($moreparams) && !empty($moreparams['css'])) {
			$css = $moreparams['css'];
		}
		$csslist = '';
		if (!empty($moreparams) && !empty($moreparams['csslist'])) {
			$csslist = $moreparams['csslist'];
		}
		$cssview = '';
		if (!empty($moreparams) && !empty($moreparams['cssview'])) {
			$cssview = $moreparams['cssview'];
		}

		if (!empty($attrname) && preg_match("/^\w[a-zA-Z0-9-_]*$/", $attrname) && !is_numeric($attrname)) {
			if (is_array($param) && count($param) > 0) {
				$params = serialize($param);
			} elseif (strlen($param) > 0) {
				$params = trim($param);
			} else {
				$params = '';
			}

			$sql = "INSERT INTO ".$this->db->prefix()."extrafields(";
			$sql .= " name,";
			$sql .= " label,";
			$sql .= " type,";
			$sql .= " pos,";
			$sql .= " size,";
			$sql .= " entity,";
			$sql .= " elementtype,";
			$sql .= " fieldunique,";
			$sql .= " fieldrequired,";
			$sql .= " param,";
			$sql .= " alwayseditable,";
			$sql .= " perms,";
			$sql .= " langs,";
			$sql .= " list,";
			$sql .= " printable,";
			$sql .= " fielddefault,";
			$sql .= " fieldcomputed,";
			$sql .= " fk_user_author,";
			$sql .= " fk_user_modif,";
			$sql .= " datec,";
			$sql .= " enabled,";
			$sql .= " help,";
			$sql .= " totalizable,";
			$sql .= " css,";
			$sql .= " csslist,";
			$sql .= " cssview";
			$sql .= " )";
			$sql .= " VALUES('".$this->db->escape($attrname)."',";
			$sql .= " '".$this->db->escape($label)."',";
			$sql .= " '".$this->db->escape($type)."',";
			$sql .= " ".((int) $pos).",";
			$sql .= " '".$this->db->escape($size)."',";
			$sql .= " ".($entity === '' ? $conf->entity : $entity).",";
			$sql .= " '".$this->db->escape($elementtype)."',";
			$sql .= " ".((int) $unique).",";
			$sql .= " ".((int) $required).",";
			$sql .= " '".$this->db->escape($params)."',";
			$sql .= " ".((int) $alwayseditable).",";
			$sql .= " ".($perms ? "'".$this->db->escape($perms)."'" : "null").",";
			$sql .= " ".($langfile ? "'".$this->db->escape($langfile)."'" : "null").",";
			$sql .= " '".$this->db->escape($list)."',";
			$sql .= " '".$this->db->escape($printable)."',";
			$sql .= " ".($default ? "'".$this->db->escape($default)."'" : "null").",";
			$sql .= " ".($computed ? "'".$this->db->escape($computed)."'" : "null").",";
			$sql .= " ".(is_object($user) ? $user->id : 0).",";
			$sql .= " ".(is_object($user) ? $user->id : 0).",";
			$sql .= "'".$this->db->idate(dol_now())."',";
			$sql .= " ".($enabled ? "'".$this->db->escape($enabled)."'" : "1").",";
			$sql .= " ".($help ? "'".$this->db->escape($help)."'" : "null").",";
			$sql .= " ".($totalizable ? 'TRUE' : 'FALSE').",";
			$sql .= " ".($css ? "'".$this->db->escape($css)."'" : "null").",";
			$sql .= " ".($csslist ? "'".$this->db->escape($csslist)."'" : "null").",";
			$sql .= " ".($cssview ? "'".$this->db->escape($cssview)."'" : "null");
			$sql .= ')';

			if ($this->db->query($sql)) {
				dol_syslog(get_class($this)."::create_label_success", LOG_DEBUG);
				return 1;
			} else {
				dol_syslog(get_class($this)."::create_label_error", LOG_DEBUG);
				$this->error = $this->db->lasterror();
				$this->errno = $this->db->lasterrno();
				return -1;
			}
		}
		return -1;
	}

	/**
	 *	Delete an optional attribute
	 *
	 *	@param	string	$attrname		Code of attribute to delete
	 *  @param  string	$elementtype    Element type ('member', 'product', 'thirdparty', 'contact', ...)
	 *  @return int              		Return integer < 0 if KO, 0 if nothing is done, 1 if OK
	 */
	public function delete($attrname, $elementtype = '')
	{
		if ($elementtype == 'thirdparty') {
			$elementtype = 'societe';
		}
		if ($elementtype == 'contact') {
			$elementtype = 'socpeople';
		}

		$table = $elementtype.'_extrafields';
		if ($elementtype == 'categorie') {
			$table = 'categories_extrafields';
		}

		$error = 0;

		if (!empty($attrname) && preg_match("/^\w[a-zA-Z0-9-_]*$/", $attrname)) {
			$result = $this->delete_label($attrname, $elementtype);
			if ($result < 0) {
				$this->error = $this->db->lasterror();
				$this->errors[] = $this->db->lasterror();
				$error++;
			}

			if (!$error) {
				$sql = "SELECT COUNT(rowid) as nb";
				$sql .= " FROM ".$this->db->prefix()."extrafields";
				$sql .= " WHERE elementtype = '".$this->db->escape($elementtype)."'";
				$sql .= " AND name = '".$this->db->escape($attrname)."'";
				//$sql.= " AND entity IN (0,".$conf->entity.")";      Do not test on entity here. We want to see if there is still on field remaining in other entities before deleting field in table
				$resql = $this->db->query($sql);
				if ($resql) {
					$obj = $this->db->fetch_object($resql);
					if ($obj->nb <= 0) {
						$result = $this->db->DDLDropField($this->db->prefix().$table, $attrname); // This also drop the unique key
						if ($result < 0) {
							$this->error = $this->db->lasterror();
							$this->errors[] = $this->db->lasterror();
							$error++;
						}
					}
				} else {
					$this->error = $this->db->lasterror();
					$this->errors[] = $this->db->lasterror();
					$error++;
				}
			}
			if (empty($error)) {
				return $result;
			} else {
				return $error*-1;
			}
		} else {
			return 0;
		}
	}

	// phpcs:disable PEAR.NamingConventions.ValidFunctionName.ScopeNotCamelCaps
	/**
	 *	Delete description of an optional attribute
	 *
	 *	@param	string	$attrname			Code of attribute to delete
	 *  @param  string	$elementtype        Element type ('member', 'product', 'thirdparty', ...)
	 *  @return int              			Return integer < 0 if KO, 0 if nothing is done, 1 if OK
	 */
	private function delete_label($attrname, $elementtype = '')
	{
		// phpcs:enable
		global $conf;

		if ($elementtype == 'thirdparty') {
			$elementtype = 'societe';
		}
		if ($elementtype == 'contact') {
			$elementtype = 'socpeople';
		}

		if (isset($attrname) && $attrname != '' && preg_match("/^\w[a-zA-Z0-9-_]*$/", $attrname)) {
			$sql = "DELETE FROM ".$this->db->prefix()."extrafields";
			$sql .= " WHERE name = '".$this->db->escape($attrname)."'";
			$sql .= " AND entity IN  (0,".$conf->entity.')';
			$sql .= " AND elementtype = '".$this->db->escape($elementtype)."'";

			dol_syslog(get_class($this)."::delete_label", LOG_DEBUG);
			$resql = $this->db->query($sql);
			if ($resql) {
				return 1;
			} else {
				dol_print_error($this->db);
				return -1;
			}
		} else {
			return 0;
		}
	}

	/**
	 * 	Modify type of a personalized attribute
	 *
	 *  @param	string	$attrname			Name of attribute
	 *  @param	string	$label				Label of attribute
	 *  @param	string	$type				Type of attribute ('boolean', 'int', 'varchar', 'text', 'html', 'date', 'datetime','price','phone','mail','password','url','select','checkbox', ...)
	 *  @param	int		$length				Length of attribute
	 *  @param  string	$elementtype        Element type ('member', 'product', 'thirdparty', 'contact', ...)
	 *  @param	int		$unique				Is field unique or not
	 *  @param	int		$required			Is field required or not
	 *  @param	int		$pos				Position of attribute
	 *  @param  array	$param				Params for field (ex for select list : array('options' => array(value'=>'label of option')) )
	 *  @param  int		$alwayseditable		Is attribute always editable regardless of the document status
	 *  @param	string	$perms				Permission to check
	 *  @param	string	$list				Visibility
	 *  @param	string	$help				Help on tooltip
	 *  @param  string  $default            Default value (in database. use the default_value feature for default value on screen).
	 *  @param  string  $computed           Computed value
	 *  @param  string  $entity	            Entity of extrafields
	 *  @param	string	$langfile			Language file
	 *  @param  string  $enabled  			Condition to have the field enabled or not
	 *  @param  int     $totalizable        Is extrafield totalizable on list
	 *  @param  int     $printable        	Is extrafield displayed on PDF
	 *  @param	array	$moreparams			More parameters. Example: array('css'=>, 'csslist'=>, 'cssview'=>...)
	 * 	@return	int							>0 if OK, <=0 if KO
	 *  @throws Exception
	 */
	public function update($attrname, $label, $type, $length, $elementtype, $unique = 0, $required = 0, $pos = 0, $param = array(), $alwayseditable = 0, $perms = '', $list = '', $help = '', $default = '', $computed = '', $entity = '', $langfile = '', $enabled = '1', $totalizable = 0, $printable = 0, $moreparams = array())
	{
		global $action, $hookmanager;

		$result = 0;

		if ($elementtype == 'thirdparty') {
			$elementtype = 'societe';
		}
		if ($elementtype == 'contact') {
			$elementtype = 'socpeople';
		}

		$table = $elementtype.'_extrafields';
		if ($elementtype == 'categorie') {
			$table = 'categories_extrafields';
		}

		if (isset($attrname) && $attrname != '' && preg_match("/^\w[a-zA-Z0-9-_]*$/", $attrname)) {
			if ($type == 'boolean') {
				$typedb = 'int';
				$lengthdb = '1';
			} elseif ($type == 'price') {
				$typedb = 'double';
				$lengthdb = '24,8';
			} elseif ($type == 'pricecy') {
				$typedb = 'varchar';
				$lengthdb = '64';
			} elseif ($type == 'phone') {
				$typedb = 'varchar';
				$lengthdb = '20';
			} elseif ($type == 'mail' || $type == 'ip' || $type == 'icon') {
				$typedb = 'varchar';
				$lengthdb = '128';
			} elseif ($type == 'url') {
				$typedb = 'varchar';
				$lengthdb = '255';
			} elseif (($type == 'select') || ($type == 'sellist') || ($type == 'radio') || ($type == 'checkbox') || ($type == 'chkbxlst')) {
				$typedb = 'varchar';
				$lengthdb = '255';
			} elseif ($type == 'html') {
				$typedb = 'text';
				$lengthdb = $length;
			} elseif ($type == 'link') {
				$typedb = 'int';
				$lengthdb = '11';
			} elseif ($type == 'point') {
				$typedb = 'point';
				$lengthdb = '';
			} elseif ($type == 'multipts') {
				$typedb = 'multipoint';
				$lengthdb = '';
			} elseif ($type == 'linestrg') {
				$typedb = 'linestring';
				$lengthdb = '';
			} elseif ($type == 'polygon') {
				$typedb = 'polygon';
				$lengthdb = '';
			} elseif ($type == 'password') {
				$typedb = 'varchar';
				$lengthdb = '128';
			} else {
				$typedb = $type;
				$lengthdb = $length;
			}
			$field_desc = array('type' => $typedb, 'value' => $lengthdb, 'null' => ($required ? 'NOT NULL' : 'NULL'), 'default' => $default);

			if (is_object($hookmanager)) {
				$hookmanager->initHooks(array('extrafieldsdao'));
				$parameters = array('field_desc' => &$field_desc, 'table' => $table, 'attr_name' => $attrname, 'label' => $label, 'type' => $type, 'length' => $length, 'unique' => $unique, 'required' => $required, 'pos' => $pos, 'param' => $param, 'alwayseditable' => $alwayseditable, 'perms' => $perms, 'list' => $list, 'help' => $help, 'default' => $default, 'computed' => $computed, 'entity' => $entity, 'langfile' => $langfile, 'enabled' => $enabled, 'totalizable' => $totalizable, 'printable' => $printable);
				$reshook = $hookmanager->executeHooks('updateExtrafields', $parameters, $this, $action); // Note that $action and $object may have been modified by some hooks

				if ($reshook < 0) {
					$this->error = $this->db->lasterror();
					return -1;
				}
			}

			dol_syslog(get_class($this).'::DDLUpdateField', LOG_DEBUG);
			if ($type != 'separate') { // No table update when separate type
				$result = $this->db->DDLUpdateField($this->db->prefix().$table, $attrname, $field_desc);
			}
			if ($result > 0 || $type == 'separate') {
				if ($label) {
					dol_syslog(get_class($this).'::update_label', LOG_DEBUG);
					$result = $this->update_label($attrname, $label, $type, $length, $elementtype, $unique, $required, $pos, $param, $alwayseditable, $perms, $list, $help, $default, $computed, $entity, $langfile, $enabled, $totalizable, $printable, $moreparams);
				}
				if ($result > 0) {
					$sql = '';
					if ($unique) {
						dol_syslog(get_class($this).'::update_unique', LOG_DEBUG);
						$sql = "ALTER TABLE ".$this->db->prefix().$table." ADD UNIQUE INDEX uk_".$table."_".$this->db->sanitize($attrname)." (".$this->db->sanitize($attrname).")";
					} else {
						dol_syslog(get_class($this).'::update_common', LOG_DEBUG);
						$sql = "ALTER TABLE ".$this->db->prefix().$table." DROP INDEX IF EXISTS uk_".$table."_".$this->db->sanitize($attrname);
					}
					dol_syslog(get_class($this).'::update', LOG_DEBUG);
					$resql = $this->db->query($sql, 1, 'dml');
					/*if ($resql < 0) {
					 $this->error = $this->db->lasterror();
					 return -1;
					 }*/
					return 1;
				} else {
					$this->error = $this->db->lasterror();
					return -1;
				}
			} else {
				$this->error = $this->db->lasterror();
				return -1;
			}
		} else {
			return 0;
		}
	}

	// phpcs:disable PEAR.NamingConventions.ValidFunctionName.ScopeNotCamelCaps
	/**
	 *  Modify description of personalized attribute
	 * 	This is a private method. For public method, use updateExtraField.
	 *
	 *  @param	string	$attrname			Name of attribute
	 *  @param	string	$label				Label of attribute
	 *  @param  string	$type               Type of attribute
	 *  @param  int		$size		        Length of attribute
	 *  @param  string	$elementtype		Element type ('member', 'product', 'thirdparty', ...)
	 *  @param	int		$unique				Is field unique or not
	 *  @param	int		$required			Is field required or not
	 *  @param	int		$pos				Position of attribute
	 *  @param  array	$param				Params for field  (ex for select list : array('options' => array(value'=>'label of option')) )
	 *  @param  int		$alwayseditable		Is attribute always editable regardless of the document status
	 *  @param	string	$perms				Permission to check
	 *  @param	string	$list				Visibility
	 *  @param	string	$help				Help on tooltip.
	 *  @param  string  $default            Default value (in database. use the default_value feature for default value on screen).
	 *  @param  string  $computed           Computed value
	 *  @param  string  $entity     		Entity of extrafields
	 *  @param	string	$langfile			Language file
	 *  @param  string  $enabled  			Condition to have the field enabled or not
	 *  @param  int     $totalizable        Is extrafield totalizable on list
	 *  @param  int     $printable        	Is extrafield displayed on PDF
	 *  @param	array	$moreparams			More parameters. Example: array('css'=>, 'csslist'=>, 'cssview'=>...)
	 *  @return	int							Return integer <=0 if KO, >0 if OK
	 *  @throws Exception
	 */
	private function update_label($attrname, $label, $type, $size, $elementtype, $unique = 0, $required = 0, $pos = 0, $param = array(), $alwayseditable = 0, $perms = '', $list = '0', $help = '', $default = '', $computed = '', $entity = '', $langfile = '', $enabled = '1', $totalizable = 0, $printable = 0, $moreparams = array())
	{
		// phpcs:enable
		global $conf, $user;
		dol_syslog(get_class($this)."::update_label ".$attrname.", ".$label.", ".$type.", ".$size.", ".$elementtype.", ".$unique.", ".$required.", ".$pos.", ".$alwayseditable.", ".$perms.", ".$list.", ".$default.", ".$computed.", ".$entity.", ".$langfile.", ".$enabled.", ".$totalizable.", ".$printable);

		// Clean parameters
		if ($elementtype == 'thirdparty') {
			$elementtype = 'societe';
		}
		if ($elementtype == 'contact') {
			$elementtype = 'socpeople';
		}

		if (empty($pos)) {
			$pos = 0;
		}
		if (empty($list)) {
			$list = '0';
		}
		if (empty($totalizable)) {
			$totalizable = 0;
		}
		if (empty($required)) {
			$required = 0;
		}
		if (empty($unique)) {
			$unique = 0;
		}
		if (empty($alwayseditable)) {
			$alwayseditable = 0;
		}

		$css = '';
		if (!empty($moreparams) && !empty($moreparams['css'])) {
			$css = $moreparams['css'];
		}
		$csslist = '';
		if (!empty($moreparams) && !empty($moreparams['csslist'])) {
			$csslist = $moreparams['csslist'];
		}
		$cssview = '';
		if (!empty($moreparams) && !empty($moreparams['cssview'])) {
			$cssview = $moreparams['cssview'];
		}

		if (isset($attrname) && $attrname != '' && preg_match("/^\w[a-zA-Z0-9-_]*$/", $attrname)) {
			$this->db->begin();

			if (is_array($param) && count($param) > 0) {
				$params = serialize($param);
			} elseif (is_array($param)) {
				$params = '';
			} elseif (strlen($param) > 0) {
				$params = trim($param);
			} else {
				$params = '';
			}

			if ($entity === '' || $entity != '0') {
				// We don't want on all entities, we delete all and current
				$sql_del = "DELETE FROM ".$this->db->prefix()."extrafields";
				$sql_del .= " WHERE name = '".$this->db->escape($attrname)."'";
				$sql_del .= " AND entity IN (0, ".($entity === '' ? $conf->entity : $entity).")";
				$sql_del .= " AND elementtype = '".$this->db->escape($elementtype)."'";
			} else {
				// We want on all entities ($entities = '0'), we delete on all only (we keep setup specific to each entity)
				$sql_del = "DELETE FROM ".$this->db->prefix()."extrafields";
				$sql_del .= " WHERE name = '".$this->db->escape($attrname)."'";
				$sql_del .= " AND entity = 0";
				$sql_del .= " AND elementtype = '".$this->db->escape($elementtype)."'";
			}
			$resql1 = $this->db->query($sql_del);

			$sql = "INSERT INTO ".$this->db->prefix()."extrafields(";
			$sql .= " name,"; // This is code
			$sql .= " entity,";
			$sql .= " label,";
			$sql .= " type,";
			$sql .= " size,";
			$sql .= " elementtype,";
			$sql .= " fieldunique,";
			$sql .= " fieldrequired,";
			$sql .= " perms,";
			$sql .= " langs,";
			$sql .= " pos,";
			$sql .= " alwayseditable,";
			$sql .= " param,";
			$sql .= " list,";
			$sql .= " printable,";
			$sql .= " totalizable,";
			$sql .= " fielddefault,";
			$sql .= " fieldcomputed,";
			$sql .= " fk_user_author,";
			$sql .= " fk_user_modif,";
			$sql .= " datec,";
			$sql .= " enabled,";
			$sql .= " help,";
			$sql .= " css,";
			$sql .= " csslist,";
			$sql .= " cssview";
			$sql .= ") VALUES (";
			$sql .= "'".$this->db->escape($attrname)."',";
			$sql .= " ".($entity === '' ? $conf->entity : $entity).",";
			$sql .= " '".$this->db->escape($label)."',";
			$sql .= " '".$this->db->escape($type)."',";
			$sql .= " '".$this->db->escape($size)."',";
			$sql .= " '".$this->db->escape($elementtype)."',";
			$sql .= " ".$unique.",";
			$sql .= " ".$required.",";
			$sql .= " ".($perms ? "'".$this->db->escape($perms)."'" : "null").",";
			$sql .= " ".($langfile ? "'".$this->db->escape($langfile)."'" : "null").",";
			$sql .= " ".$pos.",";
			$sql .= " '".$this->db->escape($alwayseditable)."',";
			$sql .= " '".$this->db->escape($params)."',";
			$sql .= " '".$this->db->escape($list)."',";
			$sql .= " ".((int) $printable).",";
			$sql .= " ".($totalizable ? 'TRUE' : 'FALSE').",";
			$sql .= " ".(($default != '') ? "'".$this->db->escape($default)."'" : "null").",";
			$sql .= " ".($computed ? "'".$this->db->escape($computed)."'" : "null").",";
			$sql .= " ".$user->id.",";
			$sql .= " ".$user->id.",";
			$sql .= "'".$this->db->idate(dol_now())."',";
			$sql .= "'".$this->db->escape($enabled)."',";
			$sql .= " ".($help ? "'".$this->db->escape($help)."'" : "null").",";
			$sql .= " ".($css ? "'".$this->db->escape($css)."'" : "null").",";
			$sql .= " ".($csslist ? "'".$this->db->escape($csslist)."'" : "null").",";
			$sql .= " ".($cssview ? "'".$this->db->escape($cssview)."'" : "null");
			$sql .= ")";

			$resql2 = $this->db->query($sql);

			if ($resql1 && $resql2) {
				$this->db->commit();
				return 1;
			} else {
				$this->db->rollback();
				dol_print_error($this->db);
				return -1;
			}
		} else {
			return 0;
		}
	}

	// phpcs:disable PEAR.NamingConventions.ValidFunctionName.ScopeNotCamelCaps
	/**
	 * 	Load the array of extrafields definition $this->attributes
	 *
	 * 	@param	string		$elementtype		Type of element ('all' = all or $object->table_element like 'adherent', 'commande', 'thirdparty', 'facture', 'propal', 'product', ...).
	 * 	@param	boolean		$forceload			Force load of extra fields whatever is status of cache.
	 *  @param  string		$attrname           The name of the attribute.
	 *  @return array{}|array{label:array<string,string>,type:array<string,string>,size:array<string,string>,default:array<string,string>,computed:array<string,string>,unique:array<string,int>,required:array<string,int>,param:array<string,mixed>,perms:array<string,mixed[]>,list:array<string,int>|array<string,string>,pos:array<string,int>,totalizable:array<string,int>,help:array<string,string>,printable:array<string,int>,enabled:array<string,int>,langfile:array<string,string>,css:array<string,string>,csslist:array<string,string>,hidden:array<string,int>,mandatoryfieldsofotherentities?:array<string,string>,loaded?:int,count:int}		Array of attributes keys+label for all extra fields.  Note: count set as present to avoid static analysis notices
	 */
	public function fetch_name_optionals_label($elementtype, $forceload = false, $attrname = '')
	{
		// phpcs:enable
		global $conf;

		if (empty($elementtype)) {
			return array();
		}

		if ($elementtype == 'thirdparty') {
			$elementtype = 'societe';
		}
		if ($elementtype == 'contact') {
			$elementtype = 'socpeople';
		}
		if ($elementtype == 'order_supplier') {
			$elementtype = 'commande_fournisseur';
		}

		// Test cache $this->attributes[$elementtype]['loaded'] to see if we must do something
		// TODO

		$array_name_label = array();

		// We should not have several time this request. If we have, there is some optimization to do by calling a simple $extrafields->fetch_optionals() in top of code and not into subcode
		$sql = "SELECT rowid, name, label, type, size, elementtype, fieldunique, fieldrequired, param, pos, alwayseditable, perms, langs, list, printable, totalizable, fielddefault, fieldcomputed, entity, enabled, help,";
		$sql .= " css, cssview, csslist";
		$sql .= " FROM ".$this->db->prefix()."extrafields";
		//$sql.= " WHERE entity IN (0,".$conf->entity.")";    // Filter is done later
		if ($elementtype && $elementtype != 'all') {
			$sql .= " WHERE elementtype = '".$this->db->escape($elementtype)."'"; // Filed with object->table_element
		}
		if ($attrname && $elementtype && $elementtype != 'all') {
			$sql .= " AND name = '".$this->db->escape($attrname)."'";
		}
		$sql .= " ORDER BY pos";

		$resql = $this->db->query($sql);
		if ($resql) {
			$count = 0;
			if ($this->db->num_rows($resql)) {
				while ($tab = $this->db->fetch_object($resql)) {
					if ($tab->entity != 0 && $tab->entity != $conf->entity) {
						// This field is not in current entity. We discard but before we save it into the array of mandatory fields if it is a mandatory field without default value
						if ($tab->fieldrequired && is_null($tab->fielddefault)) {
							$this->attributes[$tab->elementtype]['mandatoryfieldsofotherentities'][$tab->name] = $tab->type;
						}
						continue;
					}

					// We can add this attribute to object. TODO Remove this and return $this->attributes[$elementtype]['label']
					if ($tab->type != 'separate') {
						$array_name_label[$tab->name] = $tab->label;
					}


					$this->attributes[$tab->elementtype]['type'][$tab->name] = $tab->type;
					$this->attributes[$tab->elementtype]['label'][$tab->name] = $tab->label;
					$this->attributes[$tab->elementtype]['size'][$tab->name] = $tab->size;
					$this->attributes[$tab->elementtype]['elementtype'][$tab->name] = $tab->elementtype;
					$this->attributes[$tab->elementtype]['default'][$tab->name] = $tab->fielddefault;
					$this->attributes[$tab->elementtype]['computed'][$tab->name] = $tab->fieldcomputed;
					$this->attributes[$tab->elementtype]['unique'][$tab->name] = $tab->fieldunique;
					$this->attributes[$tab->elementtype]['required'][$tab->name] = $tab->fieldrequired;
					$this->attributes[$tab->elementtype]['param'][$tab->name] = ($tab->param ? jsonOrUnserialize($tab->param) : '');
					$this->attributes[$tab->elementtype]['pos'][$tab->name] = $tab->pos;
					$this->attributes[$tab->elementtype]['alwayseditable'][$tab->name] = $tab->alwayseditable;
					$this->attributes[$tab->elementtype]['perms'][$tab->name] = ((is_null($tab->perms) || strlen($tab->perms) == 0) ? 1 : $tab->perms);
					$this->attributes[$tab->elementtype]['langfile'][$tab->name] = $tab->langs;
					$this->attributes[$tab->elementtype]['list'][$tab->name] = $tab->list;
					$this->attributes[$tab->elementtype]['printable'][$tab->name] = $tab->printable;
					$this->attributes[$tab->elementtype]['totalizable'][$tab->name] = ($tab->totalizable ? 1 : 0);
					$this->attributes[$tab->elementtype]['entityid'][$tab->name] = $tab->entity;
					$this->attributes[$tab->elementtype]['enabled'][$tab->name] = $tab->enabled;
					$this->attributes[$tab->elementtype]['help'][$tab->name] = $tab->help;
					$this->attributes[$tab->elementtype]['css'][$tab->name] = $tab->css;
					$this->attributes[$tab->elementtype]['cssview'][$tab->name] = $tab->cssview;
					$this->attributes[$tab->elementtype]['csslist'][$tab->name] = $tab->csslist;

					$this->attributes[$tab->elementtype]['loaded'] = 1;
					$count++;
				}
			}
			if ($elementtype) {
				$this->attributes[$elementtype]['loaded'] = 1; // Note: If nothing is found, we also set the key 'loaded' to 1.
				$this->attributes[$elementtype]['count'] = $count;
			}
		} else {
			$this->error = $this->db->lasterror();
			dol_syslog(get_class($this)."::fetch_name_optionals_label ".$this->error, LOG_ERR);
		}

		return $array_name_label;
	}


	/**
	 * Return HTML string to put an input field into a page
	 * Code very similar with showInputField of common object
	 *
	 * @param  string        $key            		Key of attribute
	 * @param  string|array  $value 			    Preselected value to show (for date type it must be in timestamp format, for amount or price it must be a php numeric value); for dates in filter mode, a range array('start'=><timestamp>, 'end'=><timestamp>) should be provided
	 * @param  string        $moreparam      		To add more parameters on html input tag
	 * @param  string        $keysuffix      		Suffix string to add after name and id of field (can be used to avoid duplicate names)
	 * @param  string        $keyprefix      		Prefix string to add before name and id of field (can be used to avoid duplicate names)
	 * @param  string        $morecss        		More css (to defined size of field. Old behaviour: may also be a numeric)
	 * @param  int           $objectid       		Current object id
	 * @param  string        $extrafieldsobjectkey	The key to use to store retrieved data (commonly $object->table_element)
	 * @param  int	         $mode                  1=Used for search filters
	 * @return string
	 */
	public function showInputField($key, $value, $moreparam = '', $keysuffix = '', $keyprefix = '', $morecss = '', $objectid = 0, $extrafieldsobjectkey = '', $mode = 0)
	{
		global $conf, $langs, $form;

		if (!is_object($form)) {
			require_once DOL_DOCUMENT_ROOT.'/core/class/html.form.class.php';
			$form = new Form($this->db);
		}

		$out = '';

		if (!preg_match('/options_$/', $keyprefix)) {	// Because we work on extrafields, we add 'options_' to prefix if not already added
			$keyprefix .= 'options_';
		}

		if (empty($extrafieldsobjectkey)) {
			dol_syslog(get_class($this).'::showInputField extrafieldsobjectkey required', LOG_ERR);
			return 'BadValueForParamExtraFieldsObjectKey';
		}

		$label = $this->attributes[$extrafieldsobjectkey]['label'][$key];
		$type = $this->attributes[$extrafieldsobjectkey]['type'][$key];
		$size = $this->attributes[$extrafieldsobjectkey]['size'][$key];
		$default = $this->attributes[$extrafieldsobjectkey]['default'][$key];
		$computed = $this->attributes[$extrafieldsobjectkey]['computed'][$key];
		$unique = $this->attributes[$extrafieldsobjectkey]['unique'][$key];
		$required = $this->attributes[$extrafieldsobjectkey]['required'][$key];
		$param = $this->attributes[$extrafieldsobjectkey]['param'][$key];
		$perms = (int) dol_eval($this->attributes[$extrafieldsobjectkey]['perms'][$key], 1, 1, '2');
		$langfile = $this->attributes[$extrafieldsobjectkey]['langfile'][$key];
		$list = (string) dol_eval($this->attributes[$extrafieldsobjectkey]['list'][$key], 1, 1, '2');
		$totalizable = $this->attributes[$extrafieldsobjectkey]['totalizable'][$key];
		$help = $this->attributes[$extrafieldsobjectkey]['help'][$key];
		$hidden = (empty($list) ? 1 : 0); // If empty, we are sure it is hidden, otherwise we show. If it depends on mode (view/create/edit form or list, this must be filtered by caller)

		//var_dump('key='.$key.' '.$value.' '.$moreparam.' '.$keysuffix.' '.$keyprefix.' '.$objectid.' '.$extrafieldsobjectkey.' '.$mode);
		//var_dump('label='.$label.' type='.$type.' param='.var_export($param, 1));

		if ($computed) {
			if (!preg_match('/^search_/', $keyprefix)) {
				return '<span class="opacitymedium">'.$langs->trans("AutomaticallyCalculated").'</span>';
			} else {
				return '';
			}
		}

		//
		// 'css' is used in creation and update. 'cssview' is used in view mode. 'csslist' is used for columns in lists. For example: 'css'=>'minwidth300 maxwidth500 widthcentpercentminusx', 'cssview'=>'wordbreak', 'csslist'=>'tdoverflowmax200'
		if (empty($morecss)) {
			// Add automatic css
			if ($type == 'date') {
				$morecss = 'minwidth100imp';
			} elseif ($type == 'datetime' || $type == 'datetimegmt' || $type == 'link') {
				$morecss = 'minwidth200imp';
			} elseif (in_array($type, array('int', 'integer', 'double', 'price'))) {
				$morecss = 'maxwidth75';
			} elseif ($type == 'password') {
				$morecss = 'maxwidth100';
			} elseif ($type == 'url') {
				$morecss = 'minwidth400';
			} elseif ($type == 'boolean') {
				$morecss = '';
			} elseif ($type == 'radio') {
				$morecss = 'width25';
			} else {
				if (empty($size) || round((float) $size) < 12) {
					$morecss = 'minwidth100';
				} elseif (round((float) $size) <= 48) {
					$morecss = 'minwidth200';
				} else {
					$morecss = 'minwidth400';
				}
			}
			// If css forced in attribute, we use this one
			if (!empty($this->attributes[$extrafieldsobjectkey]['css'][$key])) {
				$morecss = $this->attributes[$extrafieldsobjectkey]['css'][$key];
			}
		}

		if (in_array($type, array('date'))) {
			$tmp = explode(',', $size);
			$newsize = $tmp[0];
			$showtime = 0;

			// Do not show current date when field not required (see selectDate() method)
			if (!$required && $value == '') {
				$value = '-1';
			}

			if ($mode == 1) {
				// search filter on a date extrafield shows two inputs to select a date range
				$prefill = array(
					'start' => isset($value['start']) ? $value['start'] : '',
					'end'   => isset($value['end']) ? $value['end'] : ''
				);
				$out = '<div ' . ($moreparam ? $moreparam : '') . '><div class="nowrap">';
				$out .= $form->selectDate($prefill['start'], $keyprefix.$key.$keysuffix.'_start', 0, 0, 1, '', 1, 0, 0, '', '', '', '', 1, '', $langs->trans("From"));
				$out .= '</div><div class="nowrap">';
				$out .= $form->selectDate($prefill['end'], $keyprefix.$key.$keysuffix.'_end', 0, 0, 1, '', 1, 0, 0, '', '', '', '', 1, '', $langs->trans("to"));
				$out .= '</div></div>';
			} else {
				// TODO Must also support $moreparam
				$out = $form->selectDate($value, $keyprefix.$key.$keysuffix, $showtime, $showtime, $required, '', 1, (($keyprefix != 'search_' && $keyprefix != 'search_options_') ? 1 : 0), 0, 1);
			}
		} elseif (in_array($type, array('datetime', 'datetimegmt'))) {
			$tmp = explode(',', $size);
			$newsize = $tmp[0];
			$showtime = 1;

			// Do not show current date when field not required (see selectDate() method)
			if (!$required && $value == '') {
				$value = '-1';
			}

			if ($mode == 1) {
				// search filter on a date extrafield shows two inputs to select a date range
				$prefill = array(
					'start' => isset($value['start']) ? $value['start'] : '',
					'end'   => isset($value['end']) ? $value['end'] : ''
				);
				$out = '<div ' . ($moreparam ? $moreparam : '') . '><div class="nowrap">';
				$out .= $form->selectDate($prefill['start'], $keyprefix.$key.$keysuffix.'_start', 1, 1, 1, '', 1, 0, 0, '', '', '', '', 1, '', $langs->trans("From"), 'tzuserrel');
				$out .= '</div><div class="nowrap">';
				$out .= $form->selectDate($prefill['end'], $keyprefix.$key.$keysuffix.'_end', 1, 1, 1, '', 1, 0, 0, '', '', '', '', 1, '', $langs->trans("to"), 'tzuserrel');
				$out .= '</div></div>';
			} else {
				// TODO Must also support $moreparam
				$out = $form->selectDate($value, $keyprefix.$key.$keysuffix, $showtime, $showtime, $required, '', 1, (($keyprefix != 'search_' && $keyprefix != 'search_options_') ? 1 : 0), 0, 1, '', '', '', 1, '', '', 'tzuserrel');
			}
		} elseif (in_array($type, array('int', 'integer'))) {
			$tmp = explode(',', $size);
			$newsize = $tmp[0];
			$out = '<input type="text" class="flat '.$morecss.' maxwidthonsmartphone" name="'.$keyprefix.$key.$keysuffix.'" id="'.$keyprefix.$key.$keysuffix.'" maxlength="'.$newsize.'" value="'.dol_escape_htmltag($value).'"'.($moreparam ? $moreparam : '').'>';
		} elseif (preg_match('/varchar/', $type)) {
			$out = '<input type="text" class="flat '.$morecss.' maxwidthonsmartphone" name="'.$keyprefix.$key.$keysuffix.'" id="'.$keyprefix.$key.$keysuffix.'" maxlength="'.$size.'" value="'.dol_escape_htmltag($value).'"'.($moreparam ? $moreparam : '').'>';
		} elseif (in_array($type, array('mail', 'ip', 'phone', 'url'))) {
			$out = '<input type="text" class="flat '.$morecss.' maxwidthonsmartphone" name="'.$keyprefix.$key.$keysuffix.'" id="'.$keyprefix.$key.$keysuffix.'" value="'.dol_escape_htmltag($value).'" '.($moreparam ? $moreparam : '').'>';
		} elseif ($type == 'icon') {
			/* External lib inclusion are not allowed in backoffice. Also lib is included several time if there is several icon file.
			 Some code must be added into main when MAIN_ADD_ICONPICKER_JS is set to add of lib in html header
			 $out ='<link rel="stylesheet" href="'.dol_buildpath('/myfield/css/fontawesome-iconpicker.min.css', 1).'">';
			 $out.='<script src="'.dol_buildpath('/myfield/js/fontawesome-iconpicker.min.js', 1).'"></script>';
			 */
			$out .= '<input type="text" class="form-control icp icp-auto iconpicker-element iconpicker-input flat '.$morecss.' maxwidthonsmartphone"';
			$out .= ' name="'.$keyprefix.$key.$keysuffix.'" id="'.$keyprefix.$key.$keysuffix.'" value="'.dol_escape_htmltag($value).'" '.($moreparam ? $moreparam : '').'>';
			if (getDolGlobalInt('MAIN_ADD_ICONPICKER_JS')) {
				$out .= '<script>';
				$options = "{ title: '<b>".$langs->trans("IconFieldSelector")."</b>', placement: 'right', showFooter: false, templates: {";
				$options .= "iconpicker: '<div class=\"iconpicker\"><div style=\"background-color:#EFEFEF;\" class=\"iconpicker-items\"></div></div>',";
				$options .= "iconpickerItem: '<a role=\"button\" href=\"#\" class=\"iconpicker-item\" style=\"background-color:#DDDDDD;\"><i></i></a>',";
				// $options.="buttons: '<button style=\"background-color:#FFFFFF;\" class=\"iconpicker-btn iconpicker-btn-cancel btn btn-default btn-sm\">".$langs->trans("Cancel")."</button>";
				// $options.="<button style=\"background-color:#FFFFFF;\" class=\"iconpicker-btn iconpicker-btn-accept btn btn-primary btn-sm\">".$langs->trans("Save")."</button>',";
				$options .= "footer: '<div class=\"popover-footer\" style=\"background-color:#EFEFEF;\"></div>',";
				$options .= "search: '<input type=\"search\" class\"form-control iconpicker-search\" placeholder=\"".$langs->trans("TypeToFilter")."\" />',";
				$options .= "popover: '<div class=\"iconpicker-popover popover\">";
				$options .= "   <div class=\"arrow\" ></div>";
				$options .= "   <div class=\"popover-title\" style=\"text-align:center;background-color:#EFEFEF;\"></div>";
				$options .= "   <div class=\"popover-content \" ></div>";
				$options .= "</div>'}}";
				$out .= "$('#".$keyprefix.$key.$keysuffix."').iconpicker(".$options.");";
				$out .= '</script>';
			}
		} elseif ($type == 'text') {
			if (!preg_match('/search_/', $keyprefix)) {		// If keyprefix is search_ or search_options_, we must just use a simple text field
				require_once DOL_DOCUMENT_ROOT.'/core/class/doleditor.class.php';
				$doleditor = new DolEditor($keyprefix.$key.$keysuffix, $value, '', 200, 'dolibarr_notes', 'In', false, false, false, ROWS_5, '90%');
				$out = (string) $doleditor->Create(1);
			} else {
				$out = '<input type="text" class="flat '.$morecss.' maxwidthonsmartphone" name="'.$keyprefix.$key.$keysuffix.'" id="'.$keyprefix.$key.$keysuffix.'" value="'.dol_escape_htmltag($value).'" '.($moreparam ? $moreparam : '').'>';
			}
		} elseif ($type == 'html') {
			if (!preg_match('/search_/', $keyprefix)) {		// If keyprefix is search_ or search_options_, we must just use a simple text field
				require_once DOL_DOCUMENT_ROOT.'/core/class/doleditor.class.php';
				$doleditor = new DolEditor($keyprefix.$key.$keysuffix, $value, '', 200, 'dolibarr_notes', 'In', false, false, isModEnabled('fckeditor') && getDolGlobalInt('FCKEDITOR_ENABLE_SOCIETE'), ROWS_5, '90%');
				$out = (string) $doleditor->Create(1);
			} else {
				$out = '<input type="text" class="flat '.$morecss.' maxwidthonsmartphone" name="'.$keyprefix.$key.$keysuffix.'" id="'.$keyprefix.$key.$keysuffix.'" value="'.dol_escape_htmltag($value).'" '.($moreparam ? $moreparam : '').'>';
			}
		} elseif ($type == 'boolean') {
			if (empty($mode)) {
				$checked = '';
				if (!empty($value)) {
					$checked = ' checked value="1" ';
				} else {
					$checked = ' value="1" ';
				}
				$out = '<input type="checkbox" class="flat valignmiddle'.($morecss ? ' '.$morecss : '').' maxwidthonsmartphone" name="'.$keyprefix.$key.$keysuffix.'" id="'.$keyprefix.$key.$keysuffix.'" '.$checked.' '.($moreparam ? $moreparam : '').'>';
			} else {
<<<<<<< HEAD
				$out = $form->selectyesno($keyprefix.$key.$keysuffix, $value, 1, false, 1);
=======
				$out = $form->selectyesno($keyprefix.$key.$keysuffix, $value, 1, false, 1, 1, 'width75 yesno');
>>>>>>> cc80841a
			}
			$out .= '<input type="hidden" name="'.$keyprefix.$key.$keysuffix.'_boolean" value="1">';	// A hidden field ending with "_boolean" that is always set to 1.
		} elseif ($type == 'price') {
			if (!empty($value)) {		// $value in memory is a php numeric, we format it into user number format.
				$value = price($value);
			}
			$out = '<input type="text" class="flat '.$morecss.' maxwidthonsmartphone right" name="'.$keyprefix.$key.$keysuffix.'" id="'.$keyprefix.$key.$keysuffix.'" value="'.$value.'" '.($moreparam ? $moreparam : '').' placeholder="'.$langs->getCurrencySymbol($conf->currency).'">';
		} elseif ($type == 'pricecy') {
			$currency = $conf->currency;
			if (!empty($value)) {
				// $value in memory is a php string like '10.01:USD'
				$pricetmp = explode(':', $value);
				$currency = !empty($pricetmp[1]) ? $pricetmp[1] : $conf->currency;
				$value = price($pricetmp[0]);
			}
			$out = '<input type="text" class="flat '.$morecss.' maxwidthonsmartphone" name="'.$keyprefix.$key.$keysuffix.'" id="'.$keyprefix.$key.$keysuffix.'" value="'.$value.'" '.($moreparam ? $moreparam : '').'> ';
			$out .= $form->selectCurrency($currency, $keyprefix.$key.$keysuffix.'currency_id');
		} elseif ($type == 'double') {
			if (!empty($value)) {		// $value in memory is a php numeric, we format it into user number format.
				$value = price($value);
			}
			$out = '<input type="text" class="flat '.$morecss.' maxwidthonsmartphone" name="'.$keyprefix.$key.$keysuffix.'" id="'.$keyprefix.$key.$keysuffix.'" value="'.$value.'" '.($moreparam ? $moreparam : '').'> ';
		} elseif ($type == 'select') {
			$out = '';
			if ($mode) {
				$options = array();
				foreach ($param['options'] as $okey => $val) {
					if ((string) $okey == '') {
						continue;
					}

					$valarray = explode('|', $val);
					$val = $valarray[0];

					if ($langfile && $val) {
						$options[$okey] = $langs->trans($val);
					} else {
						$options[$okey] = $val;
					}
				}
				$selected = array();
				if (!is_array($value)) {
					$selected = explode(',', $value);
				}

				$out .= $form->multiselectarray($keyprefix.$key.$keysuffix, $options, $selected, 0, 0, $morecss, 0, 0, '', '', '', !empty($conf->use_javascript_ajax) && !getDolGlobalString('MAIN_EXTRAFIELDS_DISABLE_SELECT2'));
			} else {
				if (!empty($conf->use_javascript_ajax) && !getDolGlobalString('MAIN_EXTRAFIELDS_DISABLE_SELECT2')) {
					include_once DOL_DOCUMENT_ROOT.'/core/lib/ajax.lib.php';
					$out .= ajax_combobox($keyprefix.$key.$keysuffix, array(), 0);
<<<<<<< HEAD
				}

				$out .= '<select class="flat '.$morecss.' maxwidthonsmartphone" name="'.$keyprefix.$key.$keysuffix.'" id="'.$keyprefix.$key.$keysuffix.'" '.($moreparam ? $moreparam : '').'>';
				$out .= '<option value="0">&nbsp;</option>';
				foreach ($param['options'] as $key2 => $val2) {
					if ((string) $key2 == '') {
						continue;
					}
					$valarray = explode('|', $val2);
					$val2 = $valarray[0];
					$parent = '';
					if (!empty($valarray[1])) {
						$parent = $valarray[1];
					}
					$out .= '<option value="'.$key2.'"';
					$out .= (((string) $value == (string) $key2) ? ' selected' : '');
					$out .= (!empty($parent) ? ' parent="'.$parent.'"' : '');
					$out .= '>';
					if ($langfile && $val2) {
						$out .= $langs->trans($val2);
					} else {
						$out .= $val2;
					}
					$out .= '</option>';
				}
=======
				}

				$out .= '<select class="flat '.$morecss.' maxwidthonsmartphone" name="'.$keyprefix.$key.$keysuffix.'" id="'.$keyprefix.$key.$keysuffix.'" '.($moreparam ? $moreparam : '').'>';
				$out .= '<option value="0">&nbsp;</option>';
				foreach ($param['options'] as $key2 => $val2) {
					if ((string) $key2 == '') {
						continue;
					}
					$valarray = explode('|', $val2);
					$val2 = $valarray[0];
					$parent = '';
					if (!empty($valarray[1])) {
						$parent = $valarray[1];
					}
					$out .= '<option value="'.$key2.'"';
					$out .= (((string) $value == (string) $key2) ? ' selected' : '');
					$out .= (!empty($parent) ? ' parent="'.$parent.'"' : '');
					$out .= '>';
					if ($langfile && $val2) {
						$out .= $langs->trans($val2);
					} else {
						$out .= $val2;
					}
					$out .= '</option>';
				}
>>>>>>> cc80841a
				$out .= '</select>';
			}
		} elseif ($type == 'sellist') {		// List of values selected from a table (1 choice)
			$out = '';
			if (!empty($conf->use_javascript_ajax) && !getDolGlobalString('MAIN_EXTRAFIELDS_DISABLE_SELECT2')) {
				include_once DOL_DOCUMENT_ROOT.'/core/lib/ajax.lib.php';
				$out .= ajax_combobox($keyprefix.$key.$keysuffix, array(), 0);
			}

			$out .= '<select class="flat '.$morecss.' maxwidthonsmartphone" name="'.$keyprefix.$key.$keysuffix.'" id="'.$keyprefix.$key.$keysuffix.'" '.($moreparam ? $moreparam : '').'>';
			if (is_array($param['options'])) {
				$tmpparamoptions = array_keys($param['options']);
				$paramoptions = preg_split('/[\r\n]+/', $tmpparamoptions[0]);

				$InfoFieldList = explode(":", $paramoptions[0], 5);
				// 0 : tableName
				// 1 : label field name
				// 2 : key fields name (if different of rowid)
				// optional parameters...
				// 3 : key field parent (for dependent lists). How this is used ?
				// 4 : where clause filter on column or table extrafield, syntax field='value' or extra.field=value. Or use USF on the second line.
				// 5 : string category type. This replace the filter.
				// 6 : ids categories list separated by comma for category root. This replace the filter.
				// 7 : sort field (not used here but used into format for commobject)

				// If there is a filter, we extract it by taking all content inside parenthesis.
				if (! empty($InfoFieldList[4])) {
					$pos = 0;	// $pos will be position of ending filter
					$parenthesisopen = 0;
					while (substr($InfoFieldList[4], $pos, 1) !== '' && ($parenthesisopen || $pos == 0 || substr($InfoFieldList[4], $pos, 1) != ':')) {
						if (substr($InfoFieldList[4], $pos, 1) == '(') {
							$parenthesisopen++;
						}
						if (substr($InfoFieldList[4], $pos, 1) == ')') {
							$parenthesisopen--;
						}
						$pos++;
					}
					$tmpbefore = substr($InfoFieldList[4], 0, $pos);
					$tmpafter = substr($InfoFieldList[4], $pos + 1);
					//var_dump($InfoFieldList[4].' -> '.$pos); var_dump($tmpafter);
					$InfoFieldList[4] = $tmpbefore;
					if ($tmpafter !== '') {
						$InfoFieldList = array_merge($InfoFieldList, explode(':', $tmpafter));
					}
<<<<<<< HEAD

					// Fix better compatibility with some old extrafield syntax filter "(field=123)"
					$reg = array();
					if (preg_match('/^\(?([a-z0-9]+)([=<>]+)(\d+)\)?$/i', $InfoFieldList[4], $reg)) {
						$InfoFieldList[4] = '('.$reg[1].':'.$reg[2].':'.$reg[3].')';
					}

					//var_dump($InfoFieldList);
				}

				//$Usf = empty($paramoptions[1]) ? '' :$paramoptions[1];

=======

					// Fix better compatibility with some old extrafield syntax filter "(field=123)"
					$reg = array();
					if (preg_match('/^\(?([a-z0-9]+)([=<>]+)(\d+)\)?$/i', $InfoFieldList[4], $reg)) {
						$InfoFieldList[4] = '('.$reg[1].':'.$reg[2].':'.$reg[3].')';
					}

					//var_dump($InfoFieldList);
				}

				//$Usf = empty($paramoptions[1]) ? '' :$paramoptions[1];

>>>>>>> cc80841a
				$parentName = '';
				$parentField = '';
				$keyList = (empty($InfoFieldList[2]) ? 'rowid' : $InfoFieldList[2].' as rowid');

				if (count($InfoFieldList) > 3 && !empty($InfoFieldList[3])) {
					list($parentName, $parentField) = explode('|', $InfoFieldList[3]);
					$keyList .= ', '.$parentField;
				}
				if (count($InfoFieldList) > 4 && !empty($InfoFieldList[4])) {
					if (strpos($InfoFieldList[4], 'extra.') !== false) {
						$keyList = 'main.'.$InfoFieldList[2].' as rowid';
					} else {
						$keyList = $InfoFieldList[2].' as rowid';
					}
				}

				$filter_categorie = false;
				if (count($InfoFieldList) > 5) {
					if ($InfoFieldList[0] == 'categorie') {
						$filter_categorie = true;
					}
				}

				if (!$filter_categorie) {
					$fields_label = explode('|', $InfoFieldList[1]);
					if (is_array($fields_label)) {
						$keyList .= ', ';
						$keyList .= implode(', ', $fields_label);
					}

					$sqlwhere = '';
					$sql = "SELECT ".$keyList;
					$sql .= ' FROM '.$this->db->prefix().$InfoFieldList[0];

					// Add filter from 4th field
					if (!empty($InfoFieldList[4])) {
						// can use current entity filter
						if (strpos($InfoFieldList[4], '$ENTITY$') !== false) {
							$InfoFieldList[4] = str_replace('$ENTITY$', (string) $conf->entity, $InfoFieldList[4]);
						}
						// can use SELECT request
						if (strpos($InfoFieldList[4], '$SEL$') !== false) {
							$InfoFieldList[4] = str_replace('$SEL$', 'SELECT', $InfoFieldList[4]);
						}

						// current object id can be use into filter
						if (strpos($InfoFieldList[4], '$ID$') !== false && !empty($objectid)) {
							$InfoFieldList[4] = str_replace('$ID$', (string) $objectid, $InfoFieldList[4]);
						} else {
							$InfoFieldList[4] = str_replace('$ID$', '0', $InfoFieldList[4]);
						}

						// We have to join on extrafield table
						$errstr = '';
						if (strpos($InfoFieldList[4], 'extra.') !== false) {
							$sql .= ' as main, '.$this->db->sanitize($this->db->prefix().$InfoFieldList[0]).'_extrafields as extra';
							$sqlwhere .= " WHERE extra.fk_object = main.".$this->db->sanitize($InfoFieldList[2]);
							$sqlwhere .= " AND " . forgeSQLFromUniversalSearchCriteria($InfoFieldList[4], $errstr, 1);
						} else {
							$sqlwhere .= " WHERE " . forgeSQLFromUniversalSearchCriteria($InfoFieldList[4], $errstr, 1);
						}
					} else {
						$sqlwhere .= ' WHERE 1=1';
					}

					// Add Usf filter on second line
					/*
					 if ($Usf) {
					 $errorstr = '';
					 $sqlusf .= forgeSQLFromUniversalSearchCriteria($Usf, $errorstr);
					 if (!$errorstr) {
					 $sqlwhere .= $sqlusf;
					 } else {
					 $sqlwhere .= " AND invalid_usf_filter_of_extrafield";
					 }
					 }
					 */

					// Some tables may have field, some other not. For the moment we disable it.
					if (in_array($InfoFieldList[0], array('tablewithentity'))) {
						$sqlwhere .= ' AND entity = '.((int) $conf->entity);
					}
					$sql .= $sqlwhere;
					//print $sql;

					$sql .= ' ORDER BY '.implode(', ', $fields_label);

					dol_syslog(get_class($this).'::showInputField type=sellist', LOG_DEBUG);
					$resql = $this->db->query($sql);
					if ($resql) {
						$out .= '<option value="0">&nbsp;</option>';
						$num = $this->db->num_rows($resql);
						$i = 0;
						while ($i < $num) {
							$labeltoshow = '';
							$obj = $this->db->fetch_object($resql);

							// Several field into label (eq table:code|label:rowid)
							$notrans = false;
							$fields_label = explode('|', $InfoFieldList[1]);
							if (is_array($fields_label) && count($fields_label) > 1) {
								$notrans = true;
								foreach ($fields_label as $field_toshow) {
									$labeltoshow .= $obj->$field_toshow.' ';
								}
							} else {
								$labeltoshow = $obj->{$InfoFieldList[1]};
							}

							if ($value == $obj->rowid) {
								if (!$notrans) {
									foreach ($fields_label as $field_toshow) {
										$translabel = $langs->trans($obj->$field_toshow);
										$labeltoshow = $translabel.' ';
									}
								}
								$out .= '<option value="'.$obj->rowid.'" selected>'.$labeltoshow.'</option>';
							} else {
								if (!$notrans) {
									$translabel = $langs->trans($obj->{$InfoFieldList[1]});
									$labeltoshow = $translabel;
								}
								if (empty($labeltoshow)) {
									$labeltoshow = '(not defined)';
								}

								if (!empty($InfoFieldList[3]) && $parentField) {
									$parent = $parentName.':'.$obj->{$parentField};
								}

								$out .= '<option value="'.$obj->rowid.'"';
								$out .= ($value == $obj->rowid ? ' selected' : '');
								$out .= (!empty($parent) ? ' parent="'.$parent.'"' : '');
								$out .= '>'.$labeltoshow.'</option>';
							}

							$i++;
						}
						$this->db->free($resql);
					} else {
						print 'Error in request '.$sql.' '.$this->db->lasterror().'. Check setup of extra parameters.<br>';
					}
				} else {
					require_once DOL_DOCUMENT_ROOT.'/categories/class/categorie.class.php';
					$data = $form->select_all_categories(Categorie::$MAP_ID_TO_CODE[$InfoFieldList[5]], '', 'parent', 64, $InfoFieldList[6], 1, 1);
					$out .= '<option value="0">&nbsp;</option>';
					if (is_array($data)) {
						foreach ($data as $data_key => $data_value) {
							$out .= '<option value="'.$data_key.'"';
							$out .= ($value == $data_key ? ' selected' : '');
							$out .= '>'.$data_value.'</option>';
						}
					}
				}
			}
			$out .= '</select>';
		} elseif ($type == 'checkbox') {
			$value_arr = $value;
			if (!is_array($value)) {
				$value_arr = explode(',', $value);
			}
			$out = $form->multiselectarray($keyprefix.$key.$keysuffix, (empty($param['options']) ? null : $param['options']), $value_arr, '', 0, '', 0, '100%');
		} elseif ($type == 'radio') {
			$out = '';
			foreach ($param['options'] as $keyopt => $val) {
				$out .= '<input class="flat '.$morecss.'" type="radio" name="'.$keyprefix.$key.$keysuffix.'" id="'.$keyprefix.$key.$keysuffix.'" '.($moreparam ? $moreparam : '');
				$out .= ' value="'.$keyopt.'"';
				$out .= ' id="'.$keyprefix.$key.$keysuffix.'_'.$keyopt.'"';
				$out .= ($value == $keyopt ? 'checked' : '');
				$out .= '/><label for="'.$keyprefix.$key.$keysuffix.'_'.$keyopt.'">'.$langs->trans($val).'</label><br>';
			}
		} elseif ($type == 'chkbxlst') {	// List of values selected from a table (n choices)
			if (is_array($value)) {
				$value_arr = $value;
			} else {
				$value_arr = explode(',', $value);
			}

			if (is_array($param['options'])) {
				$tmpparamoptions = array_keys($param['options']);
				$paramoptions = preg_split('/[\r\n]+/', $tmpparamoptions[0]);

				$InfoFieldList = explode(":", $paramoptions[0], 5);
				// 0 : tableName
				// 1 : label field name
				// 2 : key fields name (if different of rowid)
				// optional parameters...
				// 3 : key field parent (for dependent lists). How this is used ?
				// 4 : where clause filter on column or table extrafield, syntax field='value' or extra.field=value. Or use USF on the second line.
				// 5 : string category type. This replace the filter.
				// 6 : ids categories list separated by comma for category root. This replace the filter.
				// 7 : sort field (not used here but used into format for commobject)

				// If there is a filter, we extract it by taking all content inside parenthesis.
				if (! empty($InfoFieldList[4])) {
					$pos = 0;
					$parenthesisopen = 0;
					while (substr($InfoFieldList[4], $pos, 1) !== '' && ($parenthesisopen || $pos == 0 || substr($InfoFieldList[4], $pos, 1) != ':')) {
						if (substr($InfoFieldList[4], $pos, 1) == '(') {
							$parenthesisopen++;
						}
						if (substr($InfoFieldList[4], $pos, 1) == ')') {
							$parenthesisopen--;
						}
						$pos++;
					}
					$tmpbefore = substr($InfoFieldList[4], 0, $pos);
					$tmpafter = substr($InfoFieldList[4], $pos + 1);
					//var_dump($InfoFieldList[4].' -> '.$pos); var_dump($tmpafter);
					$InfoFieldList[4] = $tmpbefore;
					if ($tmpafter !== '') {
						$InfoFieldList = array_merge($InfoFieldList, explode(':', $tmpafter));
					}

					// Fix better compatibility with some old extrafield syntax filter "(field=123)"
					$reg = array();
					if (preg_match('/^\(?([a-z0-9]+)([=<>]+)(\d+)\)?$/i', $InfoFieldList[4], $reg)) {
						$InfoFieldList[4] = '('.$reg[1].':'.$reg[2].':'.$reg[3].')';
					}

					//var_dump($InfoFieldList);
				}

				//$Usf = empty($paramoptions[1]) ? '' :$paramoptions[1];

				$parentName = '';
				$parentField = '';
				$keyList = (empty($InfoFieldList[2]) ? 'rowid' : $InfoFieldList[2].' as rowid');

				if (count($InfoFieldList) > 3 && !empty($InfoFieldList[3])) {
					list($parentName, $parentField) = explode('|', $InfoFieldList[3]);
					$keyList .= ', '.$parentField;
				}
				if (count($InfoFieldList) > 4 && !empty($InfoFieldList[4])) {
					if (strpos($InfoFieldList[4], 'extra.') !== false) {
						$keyList = 'main.'.$InfoFieldList[2].' as rowid';
					} else {
						$keyList = $InfoFieldList[2].' as rowid';
					}
				}

				$filter_categorie = false;
				if (count($InfoFieldList) > 5) {
					if ($InfoFieldList[0] == 'categorie') {
						$filter_categorie = true;
					}
				}

				if (!$filter_categorie) {
					$fields_label = explode('|', $InfoFieldList[1]);
					if (is_array($fields_label)) {
						$keyList .= ', ';
						$keyList .= implode(', ', $fields_label);
					}

					$sqlwhere = '';
					$sql = "SELECT ".$keyList;
					$sql .= ' FROM '.$this->db->prefix().$InfoFieldList[0];

					// Add filter from 4th field
					if (!empty($InfoFieldList[4])) {
						// can use current entity filter
						if (strpos($InfoFieldList[4], '$ENTITY$') !== false) {
							$InfoFieldList[4] = str_replace('$ENTITY$', (string) $conf->entity, $InfoFieldList[4]);
						}
						// can use SELECT request
						if (strpos($InfoFieldList[4], '$SEL$') !== false) {
							$InfoFieldList[4] = str_replace('$SEL$', 'SELECT', $InfoFieldList[4]);
						}

						// current object id can be use into filter
						if (strpos($InfoFieldList[4], '$ID$') !== false && !empty($objectid)) {
							$InfoFieldList[4] = str_replace('$ID$', (string) $objectid, $InfoFieldList[4]);
						} elseif (preg_match("#^.*list.php$#", $_SERVER["PHP_SELF"])) {
							// Pattern for word=$ID$
							$word = '\b[a-zA-Z0-9-\.-_]+\b=\$ID\$';

							// Removing spaces around =, ( and )
							$InfoFieldList[4] = preg_replace('# *(=|\(|\)) *#', '$1', $InfoFieldList[4]);

							$nbPreg = 1;
							// While we have parenthesis
							while ($nbPreg != 0) {
								// Initialise counters
								$nbPregRepl = $nbPregSel = 0;
								// Remove all parenthesis not preceded with '=' sign
								$InfoFieldList[4] = preg_replace('#([^=])(\([^)^(]*('.$word.')[^)^(]*\))#', '$1 $3 ', $InfoFieldList[4], -1, $nbPregRepl);
								// Remove all escape characters around '=' and parenthesis
								$InfoFieldList[4] = preg_replace('# *(=|\(|\)) *#', '$1', $InfoFieldList[4]);
								// Remove all parentheses preceded with '='
								$InfoFieldList[4] = preg_replace('#\b[a-zA-Z0-9-\.-_]+\b=\([^)^(]*('.$word.')[^)^(]*\)#', '$1 ', $InfoFieldList[4], -1, $nbPregSel);
								// On retire les escapes autour des = et parenthèses
								$InfoFieldList[4] = preg_replace('# *(=|\(|\)) *#', '$1', $InfoFieldList[4]);

								// UPdate the totals counter for the loop
								$nbPreg = $nbPregRepl + $nbPregSel;
							}

							// In case there is AND ou OR, before or after
							$matchCondition = array();
							preg_match('#(AND|OR|) *('.$word.') *(AND|OR|)#', $InfoFieldList[4], $matchCondition);
							while (!empty($matchCondition[0])) {
								// If the two sides differ but are not empty
								if (!empty($matchCondition[1]) && !empty($matchCondition[3]) && $matchCondition[1] != $matchCondition[3]) {
									// Nobody sain would do that without parentheses
									$InfoFieldList[4] = str_replace('$ID$', '0', $InfoFieldList[4]);
								} else {
									if (!empty($matchCondition[1])) {
										$boolCond = (($matchCondition[1] == "AND") ? ' AND TRUE ' : ' OR FALSE ');
										$InfoFieldList[4] = str_replace($matchCondition[0], $boolCond.$matchCondition[3], $InfoFieldList[4]);
									} elseif (!empty($matchCondition[3])) {
										$boolCond = (($matchCondition[3] == "AND") ? ' TRUE AND ' : ' FALSE OR');
										$InfoFieldList[4] = str_replace($matchCondition[0], $boolCond, $InfoFieldList[4]);
									} else {
										$InfoFieldList[4] = " TRUE ";
									}
								}

								// In case there is AND ou OR, before or after
								preg_match('#(AND|OR|) *('.$word.') *(AND|OR|)#', $InfoFieldList[4], $matchCondition);
							}
						} else {
							$InfoFieldList[4] = str_replace('$ID$', '0', $InfoFieldList[4]);
						}

						// We have to join on extrafield table
						$errstr = '';
						if (strpos($InfoFieldList[4], 'extra.') !== false) {
							$sql .= ' as main, '.$this->db->sanitize($this->db->prefix().$InfoFieldList[0]).'_extrafields as extra';
							$sqlwhere .= " WHERE extra.fk_object = main.".$this->db->sanitize($InfoFieldList[2]);
							$sqlwhere .= " AND " . forgeSQLFromUniversalSearchCriteria($InfoFieldList[4], $errstr, 1);
						} else {
							$sqlwhere .= " WHERE " . forgeSQLFromUniversalSearchCriteria($InfoFieldList[4], $errstr, 1);
						}
					} else {
						$sqlwhere .= ' WHERE 1=1';
					}

					// Add Usf filter on second line
					/*
					 if ($Usf) {
					 $errorstr = '';
					 $sqlusf .= forgeSQLFromUniversalSearchCriteria($Usf, $errorstr);
					 if (!$errorstr) {
					 $sqlwhere .= $sqlusf;
					 } else {
					 $sqlwhere .= " AND invalid_usf_filter_of_extrafield";
					 }
					 }
					 */

					// Some tables may have field, some other not. For the moment we disable it.
					if (in_array($InfoFieldList[0], array('tablewithentity'))) {
						$sqlwhere .= " AND entity = ".((int) $conf->entity);
					}
					// $sql.=preg_replace('/^ AND /','',$sqlwhere);
					// print $sql;

					$sql .= $sqlwhere;
					$sql .= ' ORDER BY '.implode(', ', $fields_label);

					dol_syslog(get_class($this).'::showInputField type=chkbxlst', LOG_DEBUG);
					$resql = $this->db->query($sql);
					if ($resql) {
						$num = $this->db->num_rows($resql);
						$i = 0;

						$data = array();

						while ($i < $num) {
							$labeltoshow = '';
							$obj = $this->db->fetch_object($resql);

							$notrans = false;
							// Several field into label (eq table:code|label:rowid)
							$fields_label = explode('|', $InfoFieldList[1]);
							if (is_array($fields_label)) {
								$notrans = true;
								foreach ($fields_label as $field_toshow) {
									$labeltoshow .= $obj->$field_toshow.' ';
								}
							} else {
								$labeltoshow = $obj->{$InfoFieldList[1]};
							}
							$labeltoshow = dol_trunc($labeltoshow, 45);

							if (is_array($value_arr) && in_array($obj->rowid, $value_arr)) {
								$labeltoshow = '';
								foreach ($fields_label as $field_toshow) {
									$translabel = $langs->trans($obj->$field_toshow);
									if ($translabel != $obj->$field_toshow) {
										$labeltoshow .= ' '.dol_trunc($translabel, 18).' ';
									} else {
										$labeltoshow .= ' '.dol_trunc($obj->$field_toshow, 18).' ';
									}
								}
								$data[$obj->rowid] = $labeltoshow;
							} else {
								if (!$notrans) {
									$translabel = $langs->trans($obj->{$InfoFieldList[1]});
									if ($translabel != $obj->{$InfoFieldList[1]}) {
										$labeltoshow = dol_trunc($translabel, 18);
									} else {
										$labeltoshow = dol_trunc($obj->{$InfoFieldList[1]}, 18);
									}
								}
								if (empty($labeltoshow)) {
									$labeltoshow = '(not defined)';
								}

								if (is_array($value_arr) && in_array($obj->rowid, $value_arr)) {
									$data[$obj->rowid] = $labeltoshow;
								}

								if (!empty($InfoFieldList[3]) && $parentField) {
									$parent = $parentName.':'.$obj->{$parentField};
								}

								$data[$obj->rowid] = $labeltoshow;
							}

							$i++;
						}
						$this->db->free($resql);

						$out = $form->multiselectarray($keyprefix.$key.$keysuffix, $data, $value_arr, '', 0, '', 0, '100%');
					} else {
						print 'Error in request '.$sql.' '.$this->db->lasterror().'. Check setup of extra parameters.<br>';
					}
				} else {
					require_once DOL_DOCUMENT_ROOT.'/categories/class/categorie.class.php';
					$data = $form->select_all_categories(Categorie::$MAP_ID_TO_CODE[$InfoFieldList[5]], '', 'parent', 64, $InfoFieldList[6], 1, 1);
					$out = $form->multiselectarray($keyprefix.$key.$keysuffix, $data, $value_arr, '', 0, '', 0, '100%');
				}
			}
		} elseif ($type == 'link') {
			$param_list = array_keys($param['options']); // $param_list[0] = 'ObjectName:classPath' but can also be 'ObjectName:classPath:1:(status:=:1)'
			/* Removed.
			 The selectForForms is called with parameter $objectfield defined, so the app can retrieve the filter inside the ajax component instead of being provided as parameters. The
			 filter was used to pass SQL requests leading to serious SQL injection problem. This should not be possible. Also the call of the ajax was broken by some WAF.
			 if (strpos($param_list[0], '$ID$') !== false && !empty($objectid)) {
			 $param_list[0] = str_replace('$ID$', $objectid, $param_list[0]);
			 }*/
			$showempty = (($required && $default != '') ? 0 : 1);

			$tmparray = explode(':', $param_list[0]);

			$element = $extrafieldsobjectkey;		// $extrafieldsobjectkey comes from $object->table_element but we need $object->element
			if ($element == 'socpeople') {
				$element = 'contact';
			} elseif ($element == 'projet') {
				$element = 'project';
			}

			//$objectdesc = $param_list[0];				// Example: 'ObjectName:classPath:1:(status:=:1)'	Replaced by next line: this was propagated also a filter by ajax call that was blocked by some WAF
			$objectdesc = $tmparray[0];					// Example: 'ObjectName:classPath'					To not propagate any filter (selectForForms do ajax call and propagating SQL filter is blocked by some WAF). Also we should use the one into the definition in the ->fields of $elem if found.
			$objectfield = $element.':options_'.$key;	// Example: 'actioncomm:options_fff'				To be used in priority to know object linked with all its definition (including filters)

			$out = $form->selectForForms($objectdesc, $keyprefix.$key.$keysuffix, $value, $showempty, '', '', $morecss, '', 0, 0, '', $objectfield);
		} elseif (in_array($type, ['point', 'multipts', 'linestrg', 'polygon'])) {
			require_once DOL_DOCUMENT_ROOT.'/core/class/dolgeophp.class.php';
			$dolgeophp = new DolGeoPHP($this->db);
			$geojson = '{}';
			$centroidjson = getDolGlobalString('MAIN_INFO_SOCIETE_GEO_COORDINATES', '{}');
			if (!empty($value)) {
				$tmparray = $dolgeophp->parseGeoString($value);
				$geojson = $tmparray['geojson'];
				$centroidjson = $tmparray['centroidjson'];
			}
			if (!preg_match('/search_/', $keyprefix)) {
				require_once DOL_DOCUMENT_ROOT.'/core/class/geomapeditor.class.php';
				$geomapeditor = new GeoMapEditor();
				$out .= $geomapeditor->getHtml($keyprefix.$key.$keysuffix, $geojson, $centroidjson, $type);
			} else {
				// If keyprefix is search_ or search_options_, we must just use a simple text field
				$out = '';
			}
		} elseif ($type == 'password') {
			// If prefix is 'search_', field is used as a filter, we use a common text field.
			$out = '<input style="display:none" type="text" name="fakeusernameremembered">'; // Hidden field to reduce impact of evil Google Chrome autopopulate bug.
			$out .= '<input autocomplete="new-password" type="'.($keyprefix == 'search_' ? 'text' : 'password').'" class="flat '.$morecss.'" name="'.$keyprefix.$key.$keysuffix.'" id="'.$keyprefix.$key.$keysuffix.'" value="'.$value.'" '.($moreparam ? $moreparam : '').'>';
		}
		if (!empty($hidden)) {
			$out = '<input type="hidden" value="'.$value.'" name="'.$keyprefix.$key.$keysuffix.'" id="'.$keyprefix.$key.$keysuffix.'"/>';
		}
		/* Add comments
		 if ($type == 'date') $out.=' (YYYY-MM-DD)';
		 elseif ($type == 'datetime') $out.=' (YYYY-MM-DD HH:MM:SS)';
		 */
		/*if (!empty($help) && $keyprefix != 'search_options_') {
		 $out .= $form->textwithpicto('', $help, 1, 'help', '', 0, 3);
		 }*/
		return $out;
	}


	/**
	 * Return HTML string to put an output field into a page
	 *
	 * @param   string	$key            		Key of attribute
	 * @param   string	$value          		Value to show
	 * @param	string	$moreparam				To add more parameters on html input tag (only checkbox use html input for output rendering)
	 * @param	string	$extrafieldsobjectkey	Required (for example $object->table_element).
	 * @param 	Translate $outputlangs 			Output language
	 * @return	string							Formatted value
	 */
	public function showOutputField($key, $value, $moreparam = '', $extrafieldsobjectkey = '', $outputlangs = null)
	{
		global $conf, $langs;

		if (is_null($outputlangs) || !is_object($outputlangs)) {
			$outputlangs = $langs;
		}

		if (empty($extrafieldsobjectkey)) {
			dol_syslog(get_class($this).'::showOutputField extrafieldsobjectkey required', LOG_ERR);
			return 'BadValueForParamExtraFieldsObjectKey';
		}

		$label = $this->attributes[$extrafieldsobjectkey]['label'][$key];
		$type = $this->attributes[$extrafieldsobjectkey]['type'][$key];
		$size = $this->attributes[$extrafieldsobjectkey]['size'][$key];			// Can be '255', '24,8'...
		$default = $this->attributes[$extrafieldsobjectkey]['default'][$key];
		$computed = $this->attributes[$extrafieldsobjectkey]['computed'][$key];
		$unique = $this->attributes[$extrafieldsobjectkey]['unique'][$key];
		$required = $this->attributes[$extrafieldsobjectkey]['required'][$key];
		$param = $this->attributes[$extrafieldsobjectkey]['param'][$key];
		$perms = (int) dol_eval($this->attributes[$extrafieldsobjectkey]['perms'][$key], 1, 1, '2');
		$langfile = $this->attributes[$extrafieldsobjectkey]['langfile'][$key];
		$list = (string) dol_eval($this->attributes[$extrafieldsobjectkey]['list'][$key], 1, 1, '2');
		$help = $this->attributes[$extrafieldsobjectkey]['help'][$key];
		$cssview = $this->attributes[$extrafieldsobjectkey]['cssview'][$key];

		$hidden = (empty($list) ? 1 : 0); // If $list empty, we are sure it is hidden, otherwise we show. If it depends on mode (view/create/edit form or list, this must be filtered by caller)

		if ($hidden) {
			return ''; // This is a protection. If field is hidden, we should just not call this method.
		}

		//if ($computed) $value =		// $value is already calculated into $value before calling this method

		$showsize = 0;
		if ($type == 'date') {
			$showsize = 10;
			if ($value !== '') {
				$value = dol_print_date($value, 'day');	// For date without hour, date is always GMT for storage and output
			}
		} elseif ($type == 'datetime') {
			$showsize = 19;
			if ($value !== '') {
				$value = dol_print_date($value, 'dayhour', 'tzuserrel');
			}
		} elseif ($type == 'datetimegmt') {
			$showsize = 19;
			if ($value !== '') {
				$value = dol_print_date($value, 'dayhour', 'gmt');
			}
		} elseif ($type == 'int') {
			$showsize = 10;
		} elseif ($type == 'double') {
			if (!empty($value)) {
				//$value=price($value);
				$sizeparts = explode(",", $size);
				$number_decimals = array_key_exists(1, $sizeparts) ? $sizeparts[1] : 0;
				$value = price($value, 0, $outputlangs, 0, 0, $number_decimals, '');
			}
		} elseif ($type == 'boolean') {
			$checked = '';
			if (!empty($value)) {
				$checked = ' checked ';
			}
			if (getDolGlobalInt('MAIN_OPTIMIZEFORTEXTBROWSER') < 2) {
				$value = '<input type="checkbox" '.$checked.' '.($moreparam ? $moreparam : '').' readonly disabled>';
			} else {
				$value = yn($value ? 1 : 0);
			}
		} elseif ($type == 'mail') {
			$value = dol_print_email($value, 0, 0, 0, 64, 1, 1);
		} elseif ($type == 'ip') {
			$value = dol_print_ip($value, 0);
		} elseif ($type == 'icon') {
			$value = '<span class="'.$value.'"></span>';
		} elseif ($type == 'url') {
			$value = dol_print_url($value, '_blank', 32, 1);
		} elseif ($type == 'phone') {
			$value = dol_print_phone($value, '', 0, 0, '', '&nbsp;', 'phone');
		} elseif ($type == 'price') {
			//$value = price($value, 0, $langs, 0, 0, -1, $conf->currency);
			if ($value || $value == '0') {
				$value = price($value, 0, $outputlangs, 0, $conf->global->MAIN_MAX_DECIMALS_TOT, -1).' '.$outputlangs->getCurrencySymbol($conf->currency);
			}
		} elseif ($type == 'pricecy') {
			$currency = $conf->currency;
			if (!empty($value)) {
				// $value in memory is a php string like '0.01:EUR'
				$pricetmp = explode(':', $value);
				$currency = !empty($pricetmp[1]) ? $pricetmp[1] : $conf->currency;
				$value = $pricetmp[0];
			}
			if ($value || $value == '0') {
				$value = price($value, 0, $outputlangs, 0, $conf->global->MAIN_MAX_DECIMALS_TOT, -1, $currency);
			}
		} elseif ($type == 'select') {
			$valstr = (!empty($param['options'][$value]) ? $param['options'][$value] : '');
			if (($pos = strpos($valstr, "|")) !== false) {
				$valstr = substr($valstr, 0, $pos);
			}
			if ($langfile && $valstr) {
				$value = $outputlangs->trans($valstr);
			} else {
				$value = $valstr;
			}
		} elseif ($type == 'sellist') {
			$param_list = array_keys($param['options']);
			$InfoFieldList = explode(":", $param_list[0]);

			$selectkey = "rowid";
			$keyList = 'rowid';

			if (count($InfoFieldList) >= 3) {
				$selectkey = $InfoFieldList[2];
				$keyList = $InfoFieldList[2].' as rowid';
			}

			$fields_label = explode('|', $InfoFieldList[1]);
			if (is_array($fields_label)) {
				$keyList .= ', ';
				$keyList .= implode(', ', $fields_label);
			}

			$filter_categorie = false;
			if (count($InfoFieldList) > 5) {
				if ($InfoFieldList[0] == 'categorie') {
					$filter_categorie = true;
				}
			}

			$sql = "SELECT ".$keyList;
			$sql .= ' FROM '.$this->db->prefix().$InfoFieldList[0];
			if (!empty($InfoFieldList[4]) && strpos($InfoFieldList[4], 'extra.') !== false) {
				$sql .= ' as main';
			}
			if ($selectkey == 'rowid' && empty($value)) {
				$sql .= " WHERE ".$selectkey." = 0";
			} elseif ($selectkey == 'rowid') {
				$sql .= " WHERE ".$selectkey." = ".((int) $value);
			} else {
				$sql .= " WHERE ".$selectkey." = '".$this->db->escape($value)."'";
			}

			//$sql.= ' AND entity = '.$conf->entity;

			dol_syslog(get_class($this).':showOutputField:$type=sellist', LOG_DEBUG);
			$resql = $this->db->query($sql);
			if ($resql) {
				if (!$filter_categorie) {
					$value = ''; // value was used, so now we reset it to use it to build final output

					$obj = $this->db->fetch_object($resql);

					// Several field into label (eq table:code|label:rowid)
					$fields_label = explode('|', $InfoFieldList[1]);

					if (is_array($fields_label) && count($fields_label) > 1) {
						foreach ($fields_label as $field_toshow) {
							$translabel = '';
							if (!empty($obj->$field_toshow)) {
								$translabel = $outputlangs->trans($obj->$field_toshow);

								if ($translabel != $obj->$field_toshow) {
									$value .= dol_trunc($translabel, 24) . ' ';
								} else {
									$value .= $obj->$field_toshow . ' ';
								}
							}
						}
					} else {
						$translabel = '';
						$tmppropname = $InfoFieldList[1];
						//$obj->$tmppropname = '';
						if (!empty(isset($obj->$tmppropname) ? $obj->$tmppropname : '')) {
							$translabel = $outputlangs->trans($obj->$tmppropname);
						}
						if ($translabel != (isset($obj->$tmppropname) ? $obj->$tmppropname : '')) {
							$value = dol_trunc($translabel, 18);
						} else {
							$value = isset($obj->$tmppropname) ? $obj->$tmppropname : '';
						}
					}
				} else {
					$toprint = array();
					$obj = $this->db->fetch_object($resql);
					if ($obj->rowid) {
						require_once DOL_DOCUMENT_ROOT . '/categories/class/categorie.class.php';
						$c = new Categorie($this->db);
						$result = $c->fetch($obj->rowid);
						if ($result > 0) {
							$ways = $c->print_all_ways(); // $ways[0] = "ccc2 >> ccc2a >> ccc2a1" with html formatted text
							foreach ($ways as $way) {
								$toprint[] = '<li class="select2-search-choice-dolibarr noborderoncategories"' . ($c->color ? ' style="background: #' . $c->color . ';"' : ' style="background: #bbb"') . '>' . img_object('', 'category') . ' ' . $way . '</li>';
							}
						}
					}
					$value = '<div class="select2-container-multi-dolibarr" style="width: 90%;"><ul class="select2-choices-dolibarr">'.implode(' ', $toprint).'</ul></div>';
				}
			} else {
				dol_syslog(get_class($this).'::showOutputField error '.$this->db->lasterror(), LOG_WARNING);
			}
		} elseif ($type == 'radio') {
			if (!isset($param['options'][$value])) {
				$outputlangs->load('errors');
				$value = $outputlangs->trans('ErrorNoValueForRadioType');
			} else {
				$value = $outputlangs->trans($param['options'][$value]);
			}
		} elseif ($type == 'checkbox') {
			$value_arr = explode(',', $value);
			$value = '';
			$toprint = array();
			if (is_array($value_arr)) {
				foreach ($value_arr as $keyval => $valueval) {
					if (!empty($valueval)) {
						$toprint[] = '<li class="select2-search-choice-dolibarr noborderoncategories" style="background: #bbb">'.$param['options'][$valueval].'</li>';
					}
				}
			}
			$value = '<div class="select2-container-multi-dolibarr" style="width: 90%;"><ul class="select2-choices-dolibarr">'.implode(' ', $toprint).'</ul></div>';
		} elseif ($type == 'chkbxlst') {
			$value_arr = explode(',', $value);

			$param_list = array_keys($param['options']);
			$InfoFieldList = explode(":", $param_list[0]);

			$selectkey = "rowid";
			$keyList = 'rowid';

			if (count($InfoFieldList) >= 3) {
				$selectkey = $InfoFieldList[2];
				$keyList = $InfoFieldList[2].' as rowid';
			}

			$fields_label = explode('|', $InfoFieldList[1]);
			if (is_array($fields_label)) {
				$keyList .= ', ';
				$keyList .= implode(', ', $fields_label);
			}

			$filter_categorie = false;
			if (count($InfoFieldList) > 5) {
				if ($InfoFieldList[0] == 'categorie') {
					$filter_categorie = true;
				}
			}

			$sql = "SELECT ".$keyList;
			$sql .= " FROM ".$this->db->prefix().$InfoFieldList[0];
			if (strpos($InfoFieldList[4], 'extra.') !== false) {
				$sql .= ' as main';
			}
			// $sql.= " WHERE ".$selectkey."='".$this->db->escape($value)."'";
			// $sql.= ' AND entity = '.$conf->entity;

			dol_syslog(get_class($this).':showOutputField:$type=chkbxlst', LOG_DEBUG);
			$resql = $this->db->query($sql);
			if ($resql) {
				if (!$filter_categorie) {
					$value = ''; // value was used, so now we reset it to use it to build final output
					$toprint = array();
					while ($obj = $this->db->fetch_object($resql)) {
						// Several field into label (eq table:code|label:rowid)
						$fields_label = explode('|', $InfoFieldList[1]);
						if (is_array($value_arr) && in_array($obj->rowid, $value_arr)) {
							if (is_array($fields_label) && count($fields_label) > 1) {
								$label = '<li class="select2-search-choice-dolibarr noborderoncategories" style="background: #bbb">';
								foreach ($fields_label as $field_toshow) {
									$translabel = '';
									if (!empty($obj->$field_toshow)) {
										$translabel = $outputlangs->trans($obj->$field_toshow);
									}
									if ($translabel != $field_toshow) {
										$label .= ' '.dol_trunc($translabel, 18);
									} else {
										$label .= ' '.$obj->$field_toshow;
									}
								}
								$label .= '</li>';
								$toprint[] = $label;
							} else {
								$translabel = '';
								if (!empty($obj->{$InfoFieldList[1]})) {
									$translabel = $outputlangs->trans($obj->{$InfoFieldList[1]});
								}
								if ($translabel != $obj->{$InfoFieldList[1]}) {
									$toprint[] = '<li class="select2-search-choice-dolibarr noborderoncategories" style="background: #bbb">'.dol_trunc($translabel, 18).'</li>';
								} else {
									$toprint[] = '<li class="select2-search-choice-dolibarr noborderoncategories" style="background: #bbb">'.$obj->{$InfoFieldList[1]}.'</li>';
								}
							}
						}
					}
				} else {
					require_once DOL_DOCUMENT_ROOT.'/categories/class/categorie.class.php';

					$toprint = array();
					while ($obj = $this->db->fetch_object($resql)) {
						if (is_array($value_arr) && in_array($obj->rowid, $value_arr)) {
							$c = new Categorie($this->db);
							$c->fetch($obj->rowid);
							$ways = $c->print_all_ways(); // $ways[0] = "ccc2 >> ccc2a >> ccc2a1" with html formatted text
							foreach ($ways as $way) {
								$toprint[] = '<li class="select2-search-choice-dolibarr noborderoncategories"'.($c->color ? ' style="background: #'.$c->color.';"' : ' style="background: #bbb"').'>'.img_object('', 'category').' '.$way.'</li>';
							}
						}
					}
				}
				if (!empty($toprint)) {
					$value = '<div class="select2-container-multi-dolibarr" style="width: 90%;"><ul class="select2-choices-dolibarr">'.implode(' ', $toprint).'</ul></div>';
				}
			} else {
				dol_syslog(get_class($this).'::showOutputField error '.$this->db->lasterror(), LOG_WARNING);
			}
		} elseif ($type == 'link') {
			$out = '';

			// Only if something to display (perf)
			if ($value) {		// If we have -1 here, pb is into insert, not into output (fix insert instead of changing code here to compensate)
				$param_list = array_keys($param['options']); // $param_list='ObjectName:classPath'

				$InfoFieldList = explode(":", $param_list[0]);
				$classname = $InfoFieldList[0];
				$classpath = $InfoFieldList[1];
				if (!empty($classpath)) {
					dol_include_once($InfoFieldList[1]);
					if ($classname && class_exists($classname)) {
						$object = new $classname($this->db);
						'@phan-var-force CommonObject $object';
						$object->fetch($value);
						$value = $object->getNomUrl(3);
					}
				} else {
					dol_syslog('Error bad setup of extrafield', LOG_WARNING);
					return 'Error bad setup of extrafield';
				}
			}
		} elseif ($type == 'point') {
			if (!empty($value)) {
				require_once DOL_DOCUMENT_ROOT.'/core/class/dolgeophp.class.php';
				$dolgeophp = new DolGeoPHP($this->db);
				$value = $dolgeophp->getXYString($value);
			} else {
				$value = '';
			}
		} elseif (in_array($type, ['multipts','linestrg', 'polygon'])) {
			if (!empty($value)) {
				require_once DOL_DOCUMENT_ROOT.'/core/class/dolgeophp.class.php';
				$dolgeophp = new DolGeoPHP($this->db);
				$value = $dolgeophp->getPointString($value);
			} else {
				$value = '';
			}
		} elseif ($type == 'text') {
			$value = '<div class="'.($cssview ? $cssview : 'shortmessagecut').'">'.dol_htmlentitiesbr($value).'</div>';
		} elseif ($type == 'html') {
			$value = dol_htmlentitiesbr($value);
		} elseif ($type == 'password') {
			$value = dol_trunc(preg_replace('/./i', '*', $value), 8, 'right', 'UTF-8', 1);
		} else {
			$showsize = round((float) $size);
			if ($showsize > 48) {
				$showsize = 48;
			}
		}

		//print $type.'-'.$size;
		$out = $value;

		return $out;
	}

	/**
	 * Return the CSS to use for this extrafield into list
	 *
	 * @param   string	$key            		Key of attribute
	 * @param	string	$extrafieldsobjectkey	If defined, use the new method to get extrafields data
	 * @return	string							Formatted value
	 */
	public function getAlignFlag($key, $extrafieldsobjectkey = '')
	{
		$type = 'varchar';
		if (!empty($extrafieldsobjectkey)) {
			$type = $this->attributes[$extrafieldsobjectkey]['type'][$key];
		}

		$cssstring = '';

		if (in_array($type, array('date', 'datetime', 'datetimegmt',))) {
			$cssstring = "center";
		} elseif (in_array($type, array('int', 'price', 'double'))) {
			$cssstring = "right";
		} elseif (in_array($type, array('boolean', 'radio', 'checkbox', 'ip', 'icon'))) {
			$cssstring = "center";
<<<<<<< HEAD
		}

		if (!empty($this->attributes[$extrafieldsobjectkey]['csslist'][$key])) {
			$cssstring .= ($cssstring ? ' ' : '').$this->attributes[$extrafieldsobjectkey]['csslist'][$key];
		} else {
			if (in_array($type, array('ip'))) {
				$cssstring .= ($cssstring ? ' ' : '').'tdoverflowmax150';
			}
		}

=======
		}

		if (!empty($this->attributes[$extrafieldsobjectkey]['csslist'][$key])) {
			$cssstring .= ($cssstring ? ' ' : '').$this->attributes[$extrafieldsobjectkey]['csslist'][$key];
		} else {
			if (in_array($type, array('ip'))) {
				$cssstring .= ($cssstring ? ' ' : '').'tdoverflowmax150';
			}
		}

>>>>>>> cc80841a
		return $cssstring;
	}

	/**
	 * Return HTML string to print separator extrafield
	 *
	 * @param   string	$key            Key of attribute
	 * @param	object	$object			Object
	 * @param	int		$colspan		Value of colspan to use (it must includes the first column with title)
	 * @param	string	$display_type	"card" for form display, "line" for document line display (extrafields on propal line, order line, etc...)
	 * @param 	string  $mode           Show output ('view') or input ('create' or 'edit') for extrafield
	 * @return 	string					HTML code with line for separator
	 */
	public function showSeparator($key, $object, $colspan = 2, $display_type = 'card', $mode = '')
	{
		global $conf, $langs;

		$tagtype = 'tr';
		$tagtype_dyn = 'td';

		if ($display_type == 'line') {
			$tagtype = 'div';
			$tagtype_dyn = 'span';
			$colspan = 0;
<<<<<<< HEAD
		}

		$extrafield_param = $this->attributes[$object->table_element]['param'][$key];
		$extrafield_param_list = array();
		if (!empty($extrafield_param) && is_array($extrafield_param)) {
			$extrafield_param_list = array_keys($extrafield_param['options']);
		}

		// Set $extrafield_collapse_display_value (do we have to collapse/expand the group after the separator)
		$extrafield_collapse_display_value = -1;
		$expand_display = false;
		if (is_array($extrafield_param_list) && count($extrafield_param_list) > 0) {
			$extrafield_collapse_display_value = intval($extrafield_param_list[0]);
			$expand_display = ((isset($_COOKIE['DOLCOLLAPSE_'.$object->table_element.'_extrafields_'.$key]) || GETPOSTINT('ignorecollapsesetup')) ? (empty($_COOKIE['DOLCOLLAPSE_'.$object->table_element.'_extrafields_'.$key]) ? false : true) : ($extrafield_collapse_display_value == 2 ? false : true));
		}
		$disabledcookiewrite = 0;
		if ($mode == 'create') {
			// On create mode, force separator group to not be collapsible
			$extrafield_collapse_display_value = 1;
			$expand_display = true;	// We force group to be shown expanded
			$disabledcookiewrite = 1; // We keep status of group unchanged into the cookie
		}

=======
		}

		$extrafield_param = $this->attributes[$object->table_element]['param'][$key];
		$extrafield_param_list = array();
		if (!empty($extrafield_param) && is_array($extrafield_param)) {
			$extrafield_param_list = array_keys($extrafield_param['options']);
		}

		// Set $extrafield_collapse_display_value (do we have to collapse/expand the group after the separator)
		$extrafield_collapse_display_value = -1;
		$expand_display = false;
		if (is_array($extrafield_param_list) && count($extrafield_param_list) > 0) {
			$extrafield_collapse_display_value = intval($extrafield_param_list[0]);
			$expand_display = ((isset($_COOKIE['DOLCOLLAPSE_'.$object->table_element.'_extrafields_'.$key]) || GETPOSTINT('ignorecollapsesetup')) ? (!empty($_COOKIE['DOLCOLLAPSE_'.$object->table_element.'_extrafields_'.$key])) : !($extrafield_collapse_display_value == 2));
		}
		$disabledcookiewrite = 0;
		if ($mode == 'create') {
			// On create mode, force separator group to not be collapsible
			$extrafield_collapse_display_value = 1;
			$expand_display = true;	// We force group to be shown expanded
			$disabledcookiewrite = 1; // We keep status of group unchanged into the cookie
		}

>>>>>>> cc80841a
		$out = '<'.$tagtype.' id="trextrafieldseparator'.$key.(!empty($object->id) ? '_'.$object->id : '').'" class="trextrafieldseparator trextrafieldseparator'.$key.(!empty($object->id) ? '_'.$object->id : '').'">';
		$out .= '<'.$tagtype_dyn.' '.(!empty($colspan) ? 'colspan="' . $colspan . '"' : '').'>';
		// Some js code will be injected here to manage the collapsing of extrafields
		// Output the picto
		$out .= '<span class="'.($extrafield_collapse_display_value ? 'cursorpointer ' : '').($extrafield_collapse_display_value == 0 ? 'fas fa-square opacitymedium' : 'far fa-'.(($expand_display ? 'minus' : 'plus').'-square')).'"></span>';
		$out .= '&nbsp;';
		$out .= '<strong>';
		$out .= $langs->trans($this->attributes[$object->table_element]['label'][$key]);
		$out .= '</strong>';
		$out .= '</'.$tagtype_dyn.'>';
		$out .= '</'.$tagtype.'>';

		$collapse_group = $key.(!empty($object->id) ? '_'.$object->id : '');
		//$extrafields_collapse_num = $this->attributes[$object->table_element]['pos'][$key].(!empty($object->id)?'_'.$object->id:'');

		if ($extrafield_collapse_display_value == 1 || $extrafield_collapse_display_value == 2) {
			// Set the collapse_display status to cookie in priority or if ignorecollapsesetup is 1, if cookie and ignorecollapsesetup not defined, use the setup.
			$this->expand_display[$collapse_group] = $expand_display;

			if (!empty($conf->use_javascript_ajax)) {
				$out .= '<!-- Add js script to manage the collapse/uncollapse of extrafields separators '.$key.' -->'."\n";
				$out .= '<script nonce="'.getNonce().'" type="text/javascript">'."\n";
				$out .= 'jQuery(document).ready(function(){'."\n";
				if (empty($disabledcookiewrite)) {
<<<<<<< HEAD
					if ($expand_display === false) {
=======
					if (!$expand_display) {
>>>>>>> cc80841a
						$out .= '   console.log("Inject js for the collapsing of extrafield '.$key.' - hide");'."\n";
						$out .= '   jQuery(".trextrafields_collapse'.$collapse_group.'").hide();'."\n";
					} else {
						$out .= '   console.log("Inject js for collapsing of extrafield '.$key.' - keep visible and set cookie");'."\n";
						$out .= '   document.cookie = "DOLCOLLAPSE_'.$object->table_element.'_extrafields_'.$key.'=1; path='.$_SERVER["PHP_SELF"].'"'."\n";
					}
				}
				$out .= '   jQuery("#trextrafieldseparator'.$key.(!empty($object->id) ? '_'.$object->id : '').'").click(function(){'."\n";
				$out .= '       console.log("We click on collapse/uncollapse to hide/show .trextrafields_collapse'.$collapse_group.'");'."\n";
				$out .= '       jQuery(".trextrafields_collapse'.$collapse_group.'").toggle(100, function(){'."\n";
				$out .= '           if (jQuery(".trextrafields_collapse'.$collapse_group.'").is(":hidden")) {'."\n";
				$out .= '               jQuery("#trextrafieldseparator'.$key.(!empty($object->id) ? '_'.$object->id : '').' '.$tagtype_dyn.' span").addClass("fa-plus-square").removeClass("fa-minus-square");'."\n";
				$out .= '               document.cookie = "DOLCOLLAPSE_'.$object->table_element.'_extrafields_'.$key.'=0; path='.$_SERVER["PHP_SELF"].'"'."\n";
				$out .= '           } else {'."\n";
				$out .= '               jQuery("#trextrafieldseparator'.$key.(!empty($object->id) ? '_'.$object->id : '').' '.$tagtype_dyn.' span").addClass("fa-minus-square").removeClass("fa-plus-square");'."\n";
				$out .= '               document.cookie = "DOLCOLLAPSE_'.$object->table_element.'_extrafields_'.$key.'=1; path='.$_SERVER["PHP_SELF"].'"'."\n";
				$out .= '           }'."\n";
				$out .= '       });'."\n";
				$out .= '   });'."\n";
				$out .= '});'."\n";
				$out .= '</script>'."\n";
			}
		} else {
			$this->expand_display[$collapse_group] = 1;
		}

		return $out;
	}

	/**
	 * Fill array_options property of object by extrafields value (using for data sent by forms)
	 *
	 * @param   array|null	$extralabels    	Deprecated (old $array of extrafields, now set this to null)
	 * @param   object		$object         	Object
	 * @param	string		$onlykey			Only some keys are filled:
	 *                      	            	'string' => When we make update of only one extrafield ($action = 'update_extras'), calling page can set this to avoid to have other extrafields being reset.
	 *                          	        	'@GETPOSTISSET' => When we make update of several extrafields ($action = 'update'), calling page can set this to avoid to have fields not into POST being reset.
	 * @param	int			$todefaultifmissing 1=Set value to the default value in database if value is mandatory and missing
	 * @return	int								1 if array_options set, 0 if no value, -1 if error (field required missing for example)
	 */
	public function setOptionalsFromPost($extralabels, &$object, $onlykey = '', $todefaultifmissing = 0)
	{
		global $langs;

		$nofillrequired = 0; // For error when required field left blank
		$error_field_required = array();

		if (isset($this->attributes[$object->table_element]['label']) && is_array($this->attributes[$object->table_element]['label'])) {
			$extralabels = $this->attributes[$object->table_element]['label'];
		}

		if (is_array($extralabels)) {
			// Get extra fields
			foreach ($extralabels as $key => $value) {
				if (!empty($onlykey) && $onlykey != '@GETPOSTISSET' && $key != $onlykey) {
					continue;
				}

				if (!empty($onlykey) && $onlykey == '@GETPOSTISSET' && !GETPOSTISSET('options_'.$key) && (! in_array($this->attributes[$object->table_element]['type'][$key], array('boolean', 'checkbox', 'chkbxlst', 'point', 'multipts', 'linestrg', 'polygon')))) {
					//when unticking boolean field, it's not set in POST
					continue;
				}

				$key_type = $this->attributes[$object->table_element]['type'][$key];
				if ($key_type == 'separate') {
					continue;
				}

				$enabled = 1;
				if (isset($this->attributes[$object->table_element]['enabled'][$key])) {	// 'enabled' is often a condition on module enabled or not
<<<<<<< HEAD
					$enabled = (int) dol_eval($this->attributes[$object->table_element]['enabled'][$key], 1, 1, '2');
=======
					$enabled = (int) dol_eval((string) $this->attributes[$object->table_element]['enabled'][$key], 1, 1, '2');
>>>>>>> cc80841a
				}

				$visibility = 1;
				if (isset($this->attributes[$object->table_element]['list'][$key])) {		// 'list' is option for visibility
					$visibility = (int) dol_eval($this->attributes[$object->table_element]['list'][$key], 1, 1, '2');
				}

				$perms = 1;
				if (isset($this->attributes[$object->table_element]['perms'][$key])) {
					$perms = (int) dol_eval($this->attributes[$object->table_element]['perms'][$key], 1, 1, '2');
				}
				if (empty($enabled)
					|| (
						$onlykey === '@GETPOSTISSET'
						&& in_array($this->attributes[$object->table_element]['type'][$key], array('boolean', 'checkbox', 'chkbxlst'))
						&& in_array(abs($enabled), array(2, 5))
						&& ! GETPOSTISSET('options_' . $key) // Update hidden checkboxes and multiselect only if they are provided
						)
					) {
						continue;
				}

					$visibility_abs = abs($visibility);
					// not modify if extra field is not in update form (0 : never, 2 or -2 : list only, 5 or - 5 : list and view only)
				if (empty($visibility_abs) || $visibility_abs == 2 || $visibility_abs == 5) {
					continue;
				}
				if (empty($perms)) {
					continue;
				}

				if ($this->attributes[$object->table_element]['required'][$key]) {	// Value is required
					// Check if functionally empty without using GETPOST (depending on the type of extrafield, a
					// technically non-empty value may be treated as empty functionally).
						// value can be alpha, int, array, etc...
						$v = $_POST["options_".$key] ?? null;
						$type = $this->attributes[$object->table_element]['type'][$key];
					if (self::isEmptyValue($v, $type)) {
						//print 'ccc'.$value.'-'.$this->attributes[$object->table_element]['required'][$key];

						// Field is not defined. We mark this as an error. We may fix it later if there is a default value and $todefaultifmissing is set.

						$nofillrequired++;
						if (!empty($this->attributes[$object->table_element]['langfile'][$key])) {
							$langs->load($this->attributes[$object->table_element]['langfile'][$key]);
						}
						$error_field_required[$key] = $langs->transnoentitiesnoconv($value);
					}
				}

				if (in_array($key_type, array('date'))) {
					// Clean parameters
					$value_key = dol_mktime(12, 0, 0, GETPOSTINT("options_".$key."month"), GETPOSTINT("options_".$key."day"), GETPOSTINT("options_".$key."year"));
				} elseif (in_array($key_type, array('datetime'))) {
					// Clean parameters
					$value_key = dol_mktime(GETPOSTINT("options_".$key."hour"), GETPOSTINT("options_".$key."min"), GETPOSTINT("options_".$key."sec"), GETPOSTINT("options_".$key."month"), GETPOSTINT("options_".$key."day"), GETPOSTINT("options_".$key."year"), 'tzuserrel');
				} elseif (in_array($key_type, array('datetimegmt'))) {
					// Clean parameters
					$value_key = dol_mktime(GETPOSTINT("options_".$key."hour"), GETPOSTINT("options_".$key."min"), GETPOSTINT("options_".$key."sec"), GETPOSTINT("options_".$key."month"), GETPOSTINT("options_".$key."day"), GETPOSTINT("options_".$key."year"), 'gmt');
				} elseif (in_array($key_type, array('checkbox', 'chkbxlst'))) {
					$value_arr = GETPOST("options_".$key, 'array'); // check if an array
					if (!empty($value_arr)) {
						$value_key = implode(',', $value_arr);
					} else {
						$value_key = '';
					}
				} elseif (in_array($key_type, array('price', 'double'))) {
					$value_arr = GETPOST("options_".$key, 'alpha');
					$value_key = price2num($value_arr);
				} elseif (in_array($key_type, array('pricecy', 'double'))) {
					$value_key = price2num(GETPOST("options_".$key, 'alpha')).':'.GETPOST("options_".$key."currency_id", 'alpha');
				} elseif (in_array($key_type, array('html'))) {
					$value_key = GETPOST("options_".$key, 'restricthtml');
				} elseif (in_array($key_type, ['point', 'multipts', 'linestrg', 'polygon'])) {
					// construct point
					require_once DOL_DOCUMENT_ROOT.'/core/class/dolgeophp.class.php';
					$geojson = GETPOST("options_".$key, 'restricthtml');
					if ($geojson != '{}') {
						$dolgeophp = new DolGeoPHP($this->db);
						$value_key = $dolgeophp->getWkt($geojson);
					} else {
						$value_key = '';
					}
				} elseif (in_array($key_type, array('text'))) {
					$label_security_check = 'alphanohtml';
					// by default 'alphanohtml' (better security); hidden conf MAIN_SECURITY_ALLOW_UNSECURED_LABELS_WITH_HTML allows basic html
					if (getDolGlobalString('MAIN_SECURITY_ALLOW_UNSECURED_REF_LABELS')) {
						$label_security_check = 'nohtml';
					} else {
						$label_security_check = !getDolGlobalString('MAIN_SECURITY_ALLOW_UNSECURED_LABELS_WITH_HTML') ? 'alphanohtml' : 'restricthtml';
					}
					$value_key = GETPOST("options_".$key, $label_security_check);
				} else {
					$value_key = GETPOST("options_".$key);
					if (in_array($key_type, array('link')) && $value_key == '-1') {
						$value_key = '';
					}
				}

				if (!empty($error_field_required[$key]) && $todefaultifmissing) {
					// Value is required but we have a default value and we asked to set empty value to the default value
					if (!empty($this->attributes[$object->table_element]['default']) && !is_null($this->attributes[$object->table_element]['default'][$key])) {
						$value_key = $this->attributes[$object->table_element]['default'][$key];
						unset($error_field_required[$key]);
						$nofillrequired--;
					}
				}

					$object->array_options["options_".$key] = $value_key;
			}

			if ($nofillrequired) {
				$langs->load('errors');
				$this->error = $langs->trans('ErrorFieldsRequired').' : '.implode(', ', $error_field_required);
				setEventMessages($this->error, null, 'errors');
				return -1;
			} else {
				return 1;
			}
		} else {
			return 0;
		}
	}

	/**
	 * return array_options array of data of extrafields value of object sent by a search form
	 *
	 * @param  array|string		$extrafieldsobjectkey  	array of extrafields (old usage) or value of object->table_element (new usage)
	 * @param  string			$keysuffix      		Suffix string to add into name and id of field (can be used to avoid duplicate names)
	 * @param  string			$keyprefix      		Prefix string to add into name and id of field (can be used to avoid duplicate names)
	 * @return array|int								array_options set or 0 if no value
	 */
	public function getOptionalsFromPost($extrafieldsobjectkey, $keysuffix = '', $keyprefix = '')
	{
		global $_POST;

		if (is_string($extrafieldsobjectkey) && !empty($this->attributes[$extrafieldsobjectkey]['label']) && is_array($this->attributes[$extrafieldsobjectkey]['label'])) {
			$extralabels = $this->attributes[$extrafieldsobjectkey]['label'];
		} else {
			$extralabels = $extrafieldsobjectkey;
		}

		if (is_array($extralabels)) {
			$array_options = array();

			// Get extra fields
			foreach ($extralabels as $key => $value) {
				$key_type = '';
				if (is_string($extrafieldsobjectkey)) {
					$key_type = $this->attributes[$extrafieldsobjectkey]['type'][$key];
				}

				if (in_array($key_type, array('date'))) {
					$dateparamname_start = $keyprefix . 'options_' . $key . $keysuffix . '_start';
					$dateparamname_end   = $keyprefix . 'options_' . $key . $keysuffix . '_end';

					if (GETPOST($dateparamname_start . 'year') || GETPOST($dateparamname_end . 'year')) {
						$value_key = array();
						// values provided as a component year, month, day, etc.
						if (GETPOST($dateparamname_start . 'year')) {
							$value_key['start'] = dol_mktime(0, 0, 0, GETPOSTINT($dateparamname_start . 'month'), GETPOSTINT($dateparamname_start . 'day'), GETPOSTINT($dateparamname_start . 'year'));
						}
						if (GETPOST($dateparamname_end . 'year')) {
							$value_key['end'] = dol_mktime(23, 59, 59, GETPOSTINT($dateparamname_end . 'month'), GETPOSTINT($dateparamname_end . 'day'), GETPOSTINT($dateparamname_end . 'year'));
						}
					} elseif (GETPOST($keyprefix."options_".$key.$keysuffix."year")) {
						// Clean parameters
						$value_key = dol_mktime(12, 0, 0, GETPOSTINT($keyprefix."options_".$key.$keysuffix."month"), GETPOSTINT($keyprefix."options_".$key.$keysuffix."day"), GETPOSTINT($keyprefix."options_".$key.$keysuffix."year"));
					} else {
						continue; // Value was not provided, we should not set it.
					}
				} elseif (in_array($key_type, array('datetime', 'datetimegmt'))) {
					$dateparamname_start = $keyprefix . 'options_' . $key . $keysuffix . '_start';
					$dateparamname_end   = $keyprefix . 'options_' . $key . $keysuffix . '_end';

					if (GETPOST($dateparamname_start . 'year') || GETPOST($dateparamname_end . 'year')) {
						// values provided as a date pair (start date + end date), each date being broken down as year, month, day, etc.
						$dateparamname_start_hour = GETPOSTINT($dateparamname_start . 'hour') != '-1' ? GETPOSTINT($dateparamname_start . 'hour') : '00';
						$dateparamname_start_min = GETPOSTINT($dateparamname_start . 'min') != '-1' ? GETPOSTINT($dateparamname_start . 'min') : '00';
						$dateparamname_start_sec = GETPOSTINT($dateparamname_start . 'sec') != '-1' ? GETPOSTINT($dateparamname_start . 'sec') : '00';
						$dateparamname_end_hour = GETPOSTINT($dateparamname_end . 'hour') != '-1' ? GETPOSTINT($dateparamname_end . 'hour') : '23';
						$dateparamname_end_min = GETPOSTINT($dateparamname_end . 'min') != '-1' ? GETPOSTINT($dateparamname_end . 'min') : '59';
						$dateparamname_end_sec = GETPOSTINT($dateparamname_end . 'sec') != '-1' ? GETPOSTINT($dateparamname_end . 'sec') : '59';
						if ($key_type == 'datetimegmt') {
							$value_key = array(
								'start' => dol_mktime($dateparamname_start_hour, $dateparamname_start_min, $dateparamname_start_sec, GETPOSTINT($dateparamname_start . 'month'), GETPOSTINT($dateparamname_start . 'day'), GETPOSTINT($dateparamname_start . 'year'), 'gmt'),
								'end' => dol_mktime($dateparamname_end_hour, $dateparamname_end_min, $dateparamname_end_sec, GETPOSTINT($dateparamname_end . 'month'), GETPOSTINT($dateparamname_end . 'day'), GETPOSTINT($dateparamname_end . 'year'), 'gmt')
							);
						} else {
							$value_key = array(
								'start' => dol_mktime($dateparamname_start_hour, $dateparamname_start_min, $dateparamname_start_sec, GETPOSTINT($dateparamname_start . 'month'), GETPOSTINT($dateparamname_start . 'day'), GETPOSTINT($dateparamname_start . 'year'), 'tzuserrel'),
								'end' => dol_mktime($dateparamname_end_hour, $dateparamname_end_min, $dateparamname_end_sec, GETPOSTINT($dateparamname_end . 'month'), GETPOSTINT($dateparamname_end . 'day'), GETPOSTINT($dateparamname_end . 'year'), 'tzuserrel')
							);
						}
					} elseif (GETPOST($keyprefix."options_".$key.$keysuffix."year")) {
						// Clean parameters
						if ($key_type == 'datetimegmt') {
							$value_key = dol_mktime(GETPOSTINT($keyprefix."options_".$key.$keysuffix."hour"), GETPOSTINT($keyprefix."options_".$key.$keysuffix."min"), GETPOSTINT($keyprefix."options_".$key.$keysuffix."sec"), GETPOSTINT($keyprefix."options_".$key.$keysuffix."month"), GETPOSTINT($keyprefix."options_".$key.$keysuffix."day"), GETPOSTINT($keyprefix."options_".$key.$keysuffix."year"), 'gmt');
						} else {
							$value_key = dol_mktime(GETPOSTINT($keyprefix."options_".$key.$keysuffix."hour"), GETPOSTINT($keyprefix."options_".$key.$keysuffix."min"), GETPOSTINT($keyprefix."options_".$key.$keysuffix."sec"), GETPOSTINT($keyprefix."options_".$key.$keysuffix."month"), GETPOSTINT($keyprefix."options_".$key.$keysuffix."day"), GETPOSTINT($keyprefix."options_".$key.$keysuffix."year"), 'tzuserrel');
						}
					} else {
						continue; // Value was not provided, we should not set it.
					}
				} elseif ($key_type == 'select') {
					// to detect if we are in search context
					if (GETPOSTISARRAY($keyprefix."options_".$key.$keysuffix)) {
						$value_arr = GETPOST($keyprefix."options_".$key.$keysuffix, 'array:aZ09');
						// Make sure we get an array even if there's only one selected
						$value_arr = (array) $value_arr;
						$value_key = implode(',', $value_arr);
					} else {
						$value_key = GETPOST($keyprefix."options_".$key.$keysuffix);
					}
				} elseif (in_array($key_type, array('checkbox', 'chkbxlst'))) {
					// We test on a hidden field named "..._multiselect" that is always set to 1 if param is in form so
					// when nothing is provided we can make a difference between noparam in the form and param was set to nothing.
					if (!GETPOSTISSET($keyprefix."options_".$key.$keysuffix.'_multiselect')) {
						continue; // Value was not provided, we should not set it.
					}
					$value_arr = GETPOST($keyprefix."options_".$key.$keysuffix);
					// Make sure we get an array even if there's only one checkbox
					$value_arr = (array) $value_arr;
					$value_key = implode(',', $value_arr);
				} elseif (in_array($key_type, array('price', 'double', 'int'))) {
					if (!GETPOSTISSET($keyprefix."options_".$key.$keysuffix)) {
						continue; // Value was not provided, we should not set it.
					}
					$value_arr = GETPOST($keyprefix."options_".$key.$keysuffix);
					if ($keyprefix != 'search_') {    // If value is for a search, we must keep complex string like '>100 <=150'
						$value_key = price2num($value_arr);
					} else {
						$value_key = $value_arr;
					}
				} elseif (in_array($key_type, array('boolean'))) {
					// We test on a hidden field named "..._boolean" that is always set to 1 if param is in form so
					// when nothing is provided we can make a difference between noparam in the form and param was set to nothing.
					if (!GETPOSTISSET($keyprefix."options_".$key.$keysuffix."_boolean")) {
						$value_key = '';
					} else {
						$value_arr = GETPOST($keyprefix."options_".$key.$keysuffix);
						$value_key = $value_arr;
					}
				} elseif (in_array($key_type, array('html'))) {
					if (!GETPOSTISSET($keyprefix."options_".$key.$keysuffix)) {
						continue; // Value was not provided, we should not set it.
					}
					$value_key = dol_htmlcleanlastbr(GETPOST($keyprefix."options_".$key.$keysuffix, 'restricthtml'));
				} else {
					if (!GETPOSTISSET($keyprefix."options_".$key.$keysuffix)) {
						continue; // Value was not provided, we should not set it.
					}
					$value_key = GETPOST($keyprefix."options_".$key.$keysuffix);
				}

				$array_options[$keyprefix."options_".$key] = $value_key; // No keyprefix here. keyprefix is used only for read.
			}

			return $array_options;
		}

		return 0;
	}

	/**
	 * Return array with all possible types and labels of extrafields
	 *
	 * @return string[]
	 */
	public static function getListOfTypesLabels()
	{
		global $langs;

		$arraytype2label = array('');

		$tmptype2label = ExtraFields::$type2label;
		foreach ($tmptype2label as $key => $val) {
			$arraytype2label[$key] = $langs->transnoentitiesnoconv($val);
		}

		if (!getDolGlobalString('MAIN_USE_EXTRAFIELDS_ICON')) {
			unset($arraytype2label['icon']);
		}
		if (!getDolGlobalString('MAIN_USE_GEOPHP')) {
			unset($arraytype2label['point']);
			unset($arraytype2label['multipts']);
			unset($arraytype2label['linestrg']);
			unset($arraytype2label['polygon']);
		}

		return $arraytype2label;
	}

	/**
	 * Return if a value is "empty" for a mandatory vision.
	 *
	 * @param 	mixed	$v		Value to test
	 * @param 	string 	$type	Type of extrafield 'sellist', 'link', 'select', ...
	 * @return 	boolean			True is value is an empty value, not allowed for a mandatory field.
	 */
	public static function isEmptyValue($v, string $type)
	{
		if ($v === null || $v === '') {
			return true;
		}
		if (is_array($v) || $type == 'select') {
			return empty($v);
		}
		if ($type == 'link') {
			return ($v == '-1');
		}
		if ($type == 'sellist') {
			return ($v == '0');
		}
		return (empty($v) && $v != '0');
	}
}<|MERGE_RESOLUTION|>--- conflicted
+++ resolved
@@ -45,11 +45,7 @@
 	public $db;
 
 	/**
-<<<<<<< HEAD
-	 * @var array<string,array{label:array<string,string>,type:array<string,string>,size:array<string,string>,default:array<string,string>,computed:array<string,string>,unique:array<string,int>,required:array<string,int>,param:array<string,mixed>,perms:array<string,mixed[]>,list:array<string,int|string>,pos:array<string,int>,totalizable:array<string,int>,help:array<string,string>,printable:array<string,int>,enabled:array<string,int>,langfile:array<string,string>,css:array<string,string>,csslist:array<string,string>,hidden:array<string,int>,mandatoryfieldsofotherentities:array<string,string>,loaded?:int,count:int}> New array to store extrafields definition  Note: count set as present to avoid static analysis notices
-=======
 	 * @var array<string,array{label:array<string,string>,type:array<string,string>,size:array<string,string>,default:array<string,string>,computed:array<string,string>,unique:array<string,int>,required:array<string,int>,param:array<string,mixed>,perms:array<string,mixed>,list:array<string,int|string>,pos:array<string,int>,totalizable:array<string,int>,help:array<string,string>,printable:array<string,int>,enabled:array<string,int>,langfile:array<string,string>,css:array<string,string>,csslist:array<string,string>,cssview:array<string,string>,hidden:array<string,int>,mandatoryfieldsofotherentities:array<string,string>,loaded?:int,count:int}> New array to store extrafields definition  Note: count set as present to avoid static analysis notices
->>>>>>> cc80841a
 	 */
 	public $attributes = array();
 
@@ -1248,11 +1244,7 @@
 				}
 				$out = '<input type="checkbox" class="flat valignmiddle'.($morecss ? ' '.$morecss : '').' maxwidthonsmartphone" name="'.$keyprefix.$key.$keysuffix.'" id="'.$keyprefix.$key.$keysuffix.'" '.$checked.' '.($moreparam ? $moreparam : '').'>';
 			} else {
-<<<<<<< HEAD
-				$out = $form->selectyesno($keyprefix.$key.$keysuffix, $value, 1, false, 1);
-=======
 				$out = $form->selectyesno($keyprefix.$key.$keysuffix, $value, 1, false, 1, 1, 'width75 yesno');
->>>>>>> cc80841a
 			}
 			$out .= '<input type="hidden" name="'.$keyprefix.$key.$keysuffix.'_boolean" value="1">';	// A hidden field ending with "_boolean" that is always set to 1.
 		} elseif ($type == 'price') {
@@ -1303,7 +1295,6 @@
 				if (!empty($conf->use_javascript_ajax) && !getDolGlobalString('MAIN_EXTRAFIELDS_DISABLE_SELECT2')) {
 					include_once DOL_DOCUMENT_ROOT.'/core/lib/ajax.lib.php';
 					$out .= ajax_combobox($keyprefix.$key.$keysuffix, array(), 0);
-<<<<<<< HEAD
 				}
 
 				$out .= '<select class="flat '.$morecss.' maxwidthonsmartphone" name="'.$keyprefix.$key.$keysuffix.'" id="'.$keyprefix.$key.$keysuffix.'" '.($moreparam ? $moreparam : '').'>';
@@ -1329,33 +1320,6 @@
 					}
 					$out .= '</option>';
 				}
-=======
-				}
-
-				$out .= '<select class="flat '.$morecss.' maxwidthonsmartphone" name="'.$keyprefix.$key.$keysuffix.'" id="'.$keyprefix.$key.$keysuffix.'" '.($moreparam ? $moreparam : '').'>';
-				$out .= '<option value="0">&nbsp;</option>';
-				foreach ($param['options'] as $key2 => $val2) {
-					if ((string) $key2 == '') {
-						continue;
-					}
-					$valarray = explode('|', $val2);
-					$val2 = $valarray[0];
-					$parent = '';
-					if (!empty($valarray[1])) {
-						$parent = $valarray[1];
-					}
-					$out .= '<option value="'.$key2.'"';
-					$out .= (((string) $value == (string) $key2) ? ' selected' : '');
-					$out .= (!empty($parent) ? ' parent="'.$parent.'"' : '');
-					$out .= '>';
-					if ($langfile && $val2) {
-						$out .= $langs->trans($val2);
-					} else {
-						$out .= $val2;
-					}
-					$out .= '</option>';
-				}
->>>>>>> cc80841a
 				$out .= '</select>';
 			}
 		} elseif ($type == 'sellist') {		// List of values selected from a table (1 choice)
@@ -1401,7 +1365,6 @@
 					if ($tmpafter !== '') {
 						$InfoFieldList = array_merge($InfoFieldList, explode(':', $tmpafter));
 					}
-<<<<<<< HEAD
 
 					// Fix better compatibility with some old extrafield syntax filter "(field=123)"
 					$reg = array();
@@ -1414,20 +1377,6 @@
 
 				//$Usf = empty($paramoptions[1]) ? '' :$paramoptions[1];
 
-=======
-
-					// Fix better compatibility with some old extrafield syntax filter "(field=123)"
-					$reg = array();
-					if (preg_match('/^\(?([a-z0-9]+)([=<>]+)(\d+)\)?$/i', $InfoFieldList[4], $reg)) {
-						$InfoFieldList[4] = '('.$reg[1].':'.$reg[2].':'.$reg[3].')';
-					}
-
-					//var_dump($InfoFieldList);
-				}
-
-				//$Usf = empty($paramoptions[1]) ? '' :$paramoptions[1];
-
->>>>>>> cc80841a
 				$parentName = '';
 				$parentField = '';
 				$keyList = (empty($InfoFieldList[2]) ? 'rowid' : $InfoFieldList[2].' as rowid');
@@ -2329,7 +2278,6 @@
 			$cssstring = "right";
 		} elseif (in_array($type, array('boolean', 'radio', 'checkbox', 'ip', 'icon'))) {
 			$cssstring = "center";
-<<<<<<< HEAD
 		}
 
 		if (!empty($this->attributes[$extrafieldsobjectkey]['csslist'][$key])) {
@@ -2340,18 +2288,6 @@
 			}
 		}
 
-=======
-		}
-
-		if (!empty($this->attributes[$extrafieldsobjectkey]['csslist'][$key])) {
-			$cssstring .= ($cssstring ? ' ' : '').$this->attributes[$extrafieldsobjectkey]['csslist'][$key];
-		} else {
-			if (in_array($type, array('ip'))) {
-				$cssstring .= ($cssstring ? ' ' : '').'tdoverflowmax150';
-			}
-		}
-
->>>>>>> cc80841a
 		return $cssstring;
 	}
 
@@ -2376,7 +2312,6 @@
 			$tagtype = 'div';
 			$tagtype_dyn = 'span';
 			$colspan = 0;
-<<<<<<< HEAD
 		}
 
 		$extrafield_param = $this->attributes[$object->table_element]['param'][$key];
@@ -2390,7 +2325,7 @@
 		$expand_display = false;
 		if (is_array($extrafield_param_list) && count($extrafield_param_list) > 0) {
 			$extrafield_collapse_display_value = intval($extrafield_param_list[0]);
-			$expand_display = ((isset($_COOKIE['DOLCOLLAPSE_'.$object->table_element.'_extrafields_'.$key]) || GETPOSTINT('ignorecollapsesetup')) ? (empty($_COOKIE['DOLCOLLAPSE_'.$object->table_element.'_extrafields_'.$key]) ? false : true) : ($extrafield_collapse_display_value == 2 ? false : true));
+			$expand_display = ((isset($_COOKIE['DOLCOLLAPSE_'.$object->table_element.'_extrafields_'.$key]) || GETPOSTINT('ignorecollapsesetup')) ? (!empty($_COOKIE['DOLCOLLAPSE_'.$object->table_element.'_extrafields_'.$key])) : !($extrafield_collapse_display_value == 2));
 		}
 		$disabledcookiewrite = 0;
 		if ($mode == 'create') {
@@ -2400,31 +2335,6 @@
 			$disabledcookiewrite = 1; // We keep status of group unchanged into the cookie
 		}
 
-=======
-		}
-
-		$extrafield_param = $this->attributes[$object->table_element]['param'][$key];
-		$extrafield_param_list = array();
-		if (!empty($extrafield_param) && is_array($extrafield_param)) {
-			$extrafield_param_list = array_keys($extrafield_param['options']);
-		}
-
-		// Set $extrafield_collapse_display_value (do we have to collapse/expand the group after the separator)
-		$extrafield_collapse_display_value = -1;
-		$expand_display = false;
-		if (is_array($extrafield_param_list) && count($extrafield_param_list) > 0) {
-			$extrafield_collapse_display_value = intval($extrafield_param_list[0]);
-			$expand_display = ((isset($_COOKIE['DOLCOLLAPSE_'.$object->table_element.'_extrafields_'.$key]) || GETPOSTINT('ignorecollapsesetup')) ? (!empty($_COOKIE['DOLCOLLAPSE_'.$object->table_element.'_extrafields_'.$key])) : !($extrafield_collapse_display_value == 2));
-		}
-		$disabledcookiewrite = 0;
-		if ($mode == 'create') {
-			// On create mode, force separator group to not be collapsible
-			$extrafield_collapse_display_value = 1;
-			$expand_display = true;	// We force group to be shown expanded
-			$disabledcookiewrite = 1; // We keep status of group unchanged into the cookie
-		}
-
->>>>>>> cc80841a
 		$out = '<'.$tagtype.' id="trextrafieldseparator'.$key.(!empty($object->id) ? '_'.$object->id : '').'" class="trextrafieldseparator trextrafieldseparator'.$key.(!empty($object->id) ? '_'.$object->id : '').'">';
 		$out .= '<'.$tagtype_dyn.' '.(!empty($colspan) ? 'colspan="' . $colspan . '"' : '').'>';
 		// Some js code will be injected here to manage the collapsing of extrafields
@@ -2449,11 +2359,7 @@
 				$out .= '<script nonce="'.getNonce().'" type="text/javascript">'."\n";
 				$out .= 'jQuery(document).ready(function(){'."\n";
 				if (empty($disabledcookiewrite)) {
-<<<<<<< HEAD
-					if ($expand_display === false) {
-=======
 					if (!$expand_display) {
->>>>>>> cc80841a
 						$out .= '   console.log("Inject js for the collapsing of extrafield '.$key.' - hide");'."\n";
 						$out .= '   jQuery(".trextrafields_collapse'.$collapse_group.'").hide();'."\n";
 					} else {
@@ -2524,11 +2430,7 @@
 
 				$enabled = 1;
 				if (isset($this->attributes[$object->table_element]['enabled'][$key])) {	// 'enabled' is often a condition on module enabled or not
-<<<<<<< HEAD
-					$enabled = (int) dol_eval($this->attributes[$object->table_element]['enabled'][$key], 1, 1, '2');
-=======
 					$enabled = (int) dol_eval((string) $this->attributes[$object->table_element]['enabled'][$key], 1, 1, '2');
->>>>>>> cc80841a
 				}
 
 				$visibility = 1;
