<?php
/* Copyright (C) 2002-2003  Rodolphe Quiedeville    <rodolphe@quiedeville.org>
 * Copyright (C) 2002-2003  Jean-Louis Bergamo      <jlb@j1b.org>
 * Copyright (C) 2004       Sebastien Di Cintio     <sdicintio@ressource-toi.org>
 * Copyright (C) 2004       Benoit Mortier          <benoit.mortier@opensides.be>
 * Copyright (C) 2009-2012  Laurent Destailleur     <eldy@users.sourceforge.net>
 * Copyright (C) 2009-2012  Regis Houssin           <regis.houssin@inodbox.com>
 * Copyright (C) 2013       Florian Henry           <forian.henry@open-concept.pro>
 * Copyright (C) 2015       Charles-Fr BENKE        <charles.fr@benke.fr>
 * Copyright (C) 2016       Raphaël Doursenaud      <rdoursenaud@gpcsolutions.fr>
 * Copyright (C) 2017       Nicolas ZABOURI         <info@inovea-conseil.com>
 * Copyright (C) 2018       Frédéric France         <frederic.france@netlogic.fr>
 *
 * This program is free software; you can redistribute it and/or modify
 * it under the terms of the GNU General Public License as published by
 * the Free Software Foundation; either version 3 of the License, or
 * (at your option) any later version.
 *
 * This program is distributed in the hope that it will be useful,
 * but WITHOUT ANY WARRANTY; without even the implied warranty of
 * MERCHANTABILITY or FITNESS FOR A PARTICULAR PURPOSE.  See the
 * GNU General Public License for more details.
 *
 * You should have received a copy of the GNU General Public License
 * along with this program. If not, see <http://www.gnu.org/licenses/>.
 */

/**
 * 	\file 		htdocs/core/class/extrafields.class.php
 *	\ingroup    core
 *	\brief      File of class to manage extra fields
 */


/**
 *	Class to manage standard extra fields
 */
class ExtraFields
{
	/**
     * @var DoliDB Database handler.
     */
    public $db;

	// type of element (for what object is the extrafield)
	// @deprecated
	var $attribute_elementtype;
	// Array with type of the extra field
	// @deprecated
	var $attribute_type;
	// Array with label of extra field
	// @deprecated
	var $attribute_label;
	// Array with size of extra field
	// @deprecated
	var $attribute_size;
	// array with list of possible values for some types of extra fields
	// @deprecated
	var $attribute_choice;
	// Array to store compute formula for computed fields
	// @deprecated
	var $attribute_computed;
	// Array to store default value
	// @deprecated
	var $attribute_default;
	// Array to store if attribute is unique or not
	// @deprecated
	var $attribute_unique;
	// Array to store if attribute is required or not
	// @deprecated
	var $attribute_required;
	// Array to store parameters of attribute (used in select type)
	// @deprecated
	var $attribute_param;
	// Array to store position of attribute
	// @deprecated
	var $attribute_pos;
	// Array to store if attribute is editable regardless of the document status
	// @deprecated
	var $attribute_alwayseditable;
	// Array to store permission to check
	// @deprecated
	var $attribute_perms;
	// Array to store language file to translate label of values
	// @deprecated
	var $attribute_langfile;
	// Array to store if field is visible by default on list
	// @deprecated
	var $attribute_list;

	// New array to store extrafields definition
	var $attributes;

	/**
	 * @var string Error code (or message)
	 */
	public $error='';

	var $errno;


	public static $type2label=array(
	'varchar'=>'String',
	'text'=>'TextLong',
	'html'=>'HtmlText',
	'int'=>'Int',
	'double'=>'Float',
	'date'=>'Date',
	'datetime'=>'DateAndTime',
	'boolean'=>'Boolean',
	'price'=>'ExtrafieldPrice',
	'phone'=>'ExtrafieldPhone',
	'mail'=>'ExtrafieldMail',
	'url'=>'ExtrafieldUrl',
	'password' => 'ExtrafieldPassword',
	'select' => 'ExtrafieldSelect',
	'sellist' => 'ExtrafieldSelectList',
	'radio' => 'ExtrafieldRadio',
	'checkbox' => 'ExtrafieldCheckBox',
	'chkbxlst' => 'ExtrafieldCheckBoxFromList',
	'link' => 'ExtrafieldLink',
	'separate' => 'ExtrafieldSeparator',
	);


	/**
	 *	Constructor
	 *
	 *  @param		DoliDB		$db      Database handler
	*/
	function __construct($db)
	{
		$this->db = $db;
		$this->error = array();
		$this->attributes = array();

		// For old usage
		$this->attribute_elementtype = array();
		$this->attribute_type = array();
		$this->attribute_label = array();
		$this->attribute_size = array();
		$this->attribute_computed = array();
		$this->attribute_default = array();
		$this->attribute_unique = array();
		$this->attribute_required = array();
		$this->attribute_perms = array();
		$this->attribute_langfile = array();
		$this->attribute_list = array();
	}

	/**
	 *  Add a new extra field parameter
	 *
	 *  @param	string			$attrname           Code of attribute
	 *  @param  string			$label              label of attribute
	 *  @param  int				$type               Type of attribute ('boolean','int','varchar','text','html','date','datehour','price','phone','mail','password','url','select','checkbox','separate',...)
	 *  @param  int				$pos                Position of attribute
	 *  @param  string			$size               Size/length of attribute
	 *  @param  string			$elementtype        Element type. Same value than object->table_element (Example 'member', 'product', 'thirdparty', ...)
	 *  @param	int				$unique				Is field unique or not
	 *  @param	int				$required			Is field required or not
	 *  @param	string			$default_value		Defaulted value (In database. use the default_value feature for default value on screen. Example: '', '0', 'null', 'avalue')
	 *  @param  array|string	$param				Params for field (ex for select list : array('options' => array(value'=>'label of option')) )
	 *  @param  int				$alwayseditable		Is attribute always editable regardless of the document status
	 *  @param	string			$perms				Permission to check
	 *  @param	string			$list				Visibilty ('0'=never visible, '1'=visible on list+forms, '2'=list only, '3'=form only or 'eval string')
<<<<<<< HEAD
	 *  @param	int				$notused			Deprecated.
=======
	 *  @param	string			$help				Text with help tooltip
>>>>>>> d9b8a8c8
	 *  @param  string  		$computed           Computed value
	 *  @param  string  		$entity    		 	Entity of extrafields (for multicompany modules)
	 *  @param  string  		$langfile  		 	Language file
	 *  @param  string  		$enabled  		 	Condition to have the field enabled or not
	 *  @return int      							<=0 if KO, >0 if OK
	 */
<<<<<<< HEAD
	function addExtraField($attrname, $label, $type, $pos, $size, $elementtype, $unique=0, $required=0, $default_value='', $param='', $alwayseditable=0, $perms='', $list='-1', $notused=0, $computed='', $entity='', $langfile='', $enabled='1')
=======
	function addExtraField($attrname, $label, $type, $pos, $size, $elementtype, $unique=0, $required=0, $default_value='', $param='', $alwayseditable=0, $perms='', $list='-1', $help='', $computed='', $entity='', $langfile='', $enabled='1')
>>>>>>> d9b8a8c8
	{
		if (empty($attrname)) return -1;
		if (empty($label)) return -1;

		if ($elementtype == 'thirdparty') $elementtype='societe';
		if ($elementtype == 'contact') $elementtype='socpeople';

		// Create field into database except for separator type which is not stored in database
		if ($type != 'separate')
		{
			$result=$this->create($attrname, $type, $size, $elementtype, $unique, $required, $default_value, $param, $perms, $list, $computed, $help);
		}
		$err1=$this->errno;
		if ($result > 0 || $err1 == 'DB_ERROR_COLUMN_ALREADY_EXISTS' || $type == 'separate')
		{
			// Add declaration of field into table
<<<<<<< HEAD
			$result2=$this->create_label($attrname, $label, $type, $pos, $size, $elementtype, $unique, $required, $param, $alwayseditable, $perms, $list, $notused, $default_value, $computed, $entity, $langfile, $enabled);
=======
			$result2=$this->create_label($attrname, $label, $type, $pos, $size, $elementtype, $unique, $required, $param, $alwayseditable, $perms, $list, $help, $default_value, $computed, $entity, $langfile, $enabled);
>>>>>>> d9b8a8c8
			$err2=$this->errno;
			if ($result2 > 0 || ($err1 == 'DB_ERROR_COLUMN_ALREADY_EXISTS' && $err2 == 'DB_ERROR_RECORD_ALREADY_EXISTS'))
			{
				$this->error='';
				$this->errno=0;
				return 1;
			}
			else return -2;
		}
		else
		{
			return -1;
		}
	}

	/**
	 *	Add a new optional attribute.
	 *  This is a private method. For public method, use addExtraField.
	 *
	 *	@param	string	$attrname			code of attribute
	 *  @param	int		$type				Type of attribute ('boolean', 'int', 'varchar', 'text', 'html', 'date', 'datehour','price','phone','mail','password','url','select','checkbox', ...)
	 *  @param	string	$length				Size/length of attribute ('5', '24,8', ...)
	 *  @param  string	$elementtype        Element type ('member', 'product', 'thirdparty', 'contact', ...)
	 *  @param	int		$unique				Is field unique or not
	 *  @param	int		$required			Is field required or not
	 *  @param  string  $default_value		Default value for field (in database)
	 *  @param  array	$param				Params for field  (ex for select list : array('options'=>array('value'=>'label of option'))
	 *  @param	string	$perms				Permission
	 *	@param	string	$list				Into list view by default
	 *  @param  string  $computed           Computed value
	 *  @return int      	           		<=0 if KO, >0 if OK
	 */
	private function create($attrname, $type='varchar', $length=255, $elementtype='member', $unique=0, $required=0, $default_value='',$param='', $perms='', $list='0', $computed='')
	{
		if ($elementtype == 'thirdparty') $elementtype='societe';
		if ($elementtype == 'contact') $elementtype='socpeople';

		$table=$elementtype.'_extrafields';
		if ($elementtype == 'categorie') $table='categories_extrafields';

		if (! empty($attrname) && preg_match("/^\w[a-zA-Z0-9_]*$/",$attrname) && ! is_numeric($attrname))
		{
			if ($type=='boolean') {
				$typedb='int';
				$lengthdb='1';
			} elseif($type=='price') {
				$typedb='double';
				$lengthdb='24,8';
			} elseif($type=='phone') {
				$typedb='varchar';
				$lengthdb='20';
			} elseif($type=='mail') {
				$typedb='varchar';
				$lengthdb='128';
			} elseif($type=='url') {
				$typedb='varchar';
				$lengthdb='255';
			} elseif (($type=='select') || ($type=='sellist') || ($type=='radio') ||($type=='checkbox') ||($type=='chkbxlst')){
				$typedb='varchar';
				$lengthdb='255';
			} elseif ($type=='link') {
				$typedb='int';
				$lengthdb='11';
			} elseif ($type=='html') {
				$typedb='text';
				$lengthdb=$length;
			} elseif($type=='password') {
				$typedb='varchar';
				$lengthdb='128';
			} else {
				$typedb=$type;
				$lengthdb=$length;
				if ($type == 'varchar' && empty($lengthdb)) $lengthdb='255';
			}
			$field_desc = array(
				'type'=>$typedb,
				'value'=>$lengthdb,
				'null'=>($required?'NOT NULL':'NULL'),
				'default' => $default_value
			);

			$result=$this->db->DDLAddField(MAIN_DB_PREFIX.$table, $attrname, $field_desc);
			if ($result > 0)
			{
				if ($unique)
				{
					$sql="ALTER TABLE ".MAIN_DB_PREFIX.$table." ADD UNIQUE INDEX uk_".$table."_".$attrname." (".$attrname.")";
					$resql=$this->db->query($sql,1,'dml');
				}
				return 1;
			}
			else
			{
				$this->error=$this->db->lasterror();
				$this->errno=$this->db->lasterrno();
				return -1;
			}
		}
		else
		{
			return 0;
		}
	}

    // phpcs:disable PEAR.NamingConventions.ValidFunctionName.ScopeNotCamelCaps
	/**
	 *	Add description of a new optional attribute
	 *
	 *	@param	string			$attrname		code of attribute
	 *	@param	string			$label			label of attribute
	 *  @param	int				$type			Type of attribute ('int', 'varchar', 'text', 'html', 'date', 'datehour', 'float')
	 *  @param	int				$pos			Position of attribute
	 *  @param	string			$size			Size/length of attribute ('5', '24,8', ...)
	 *  @param  string			$elementtype	Element type ('member', 'product', 'thirdparty', ...)
	 *  @param	int				$unique			Is field unique or not
	 *  @param	int				$required		Is field required or not
	 *  @param  array|string	$param			Params for field  (ex for select list : array('options' => array(value'=>'label of option')) )
	 *  @param  int				$alwayseditable	Is attribute always editable regardless of the document status
	 *  @param	string			$perms			Permission to check
	 *  @param	string			$list			Visibily
<<<<<<< HEAD
	 *  @param	int				$notused		Deprecated.
=======
	 *  @param	string			$help			Help on tooltip
>>>>>>> d9b8a8c8
	 *  @param  string          $default        Default value (in database. use the default_value feature for default value on screen).
	 *  @param  string          $computed       Computed value
	 *  @param  string          $entity     	Entity of extrafields
	 *  @param	string			$langfile		Language file
	 *  @param  string  		$enabled  		Condition to have the field enabled or not
	 *  @return	int								<=0 if KO, >0 if OK
	 */
<<<<<<< HEAD
	private function create_label($attrname, $label='', $type='', $pos=0, $size=0, $elementtype='member', $unique=0, $required=0, $param='', $alwayseditable=0, $perms='', $list='-1', $notused=0, $default='', $computed='',$entity='', $langfile='', $enabled='1')
	{
=======
	private function create_label($attrname, $label='', $type='', $pos=0, $size=0, $elementtype='member', $unique=0, $required=0, $param='', $alwayseditable=0, $perms='', $list='-1', $help='', $default='', $computed='',$entity='', $langfile='', $enabled='1')
	{
        // phpcs:enable
>>>>>>> d9b8a8c8
		global $conf,$user;

		if ($elementtype == 'thirdparty') $elementtype='societe';
		if ($elementtype == 'contact') $elementtype='socpeople';

		// Clean parameters
		if (empty($pos)) $pos=0;
		if (empty($list)) $list='0';
		if (empty($required)) $required=0;
		if (empty($unique)) $unique=0;
		if (empty($alwayseditable)) $alwayseditable=0;

		if (! empty($attrname) && preg_match("/^\w[a-zA-Z0-9-_]*$/",$attrname) && ! is_numeric($attrname))
		{
			if (is_array($param) && count($param) > 0)
			{
				$params = serialize($param);
			}
			elseif (strlen($param) > 0)
			{
				$params = trim($param);
			}
			else
			{
				$params='';
			}

			$sql = "INSERT INTO ".MAIN_DB_PREFIX."extrafields(";
			$sql.= " name,";
			$sql.= " label,";
			$sql.= " type,";
			$sql.= " pos,";
			$sql.= " size,";
			$sql.= " entity,";
			$sql.= " elementtype,";
			$sql.= " fieldunique,";
			$sql.= " fieldrequired,";
			$sql.= " param,";
			$sql.= " alwayseditable,";
			$sql.= " perms,";
			$sql.= " langs,";
			$sql.= " list,";
			$sql.= " fielddefault,";
			$sql.= " fieldcomputed,";
			$sql.= " fk_user_author,";
			$sql.= " fk_user_modif,";
			$sql.= " datec,";
<<<<<<< HEAD
			$sql.= " enabled";
=======
			$sql.= " enabled,";
			$sql.= " help";
>>>>>>> d9b8a8c8
			$sql.= " )";
			$sql.= " VALUES('".$attrname."',";
			$sql.= " '".$this->db->escape($label)."',";
			$sql.= " '".$this->db->escape($type)."',";
			$sql.= " ".$pos.",";
			$sql.= " '".$this->db->escape($size)."',";
			$sql.= " ".($entity===''?$conf->entity:$entity).",";
			$sql.= " '".$this->db->escape($elementtype)."',";
			$sql.= " ".$unique.",";
			$sql.= " ".$required.",";
			$sql.= " '".$this->db->escape($params)."',";
			$sql.= " ".$alwayseditable.",";
			$sql.= " ".($perms?"'".$this->db->escape($perms)."'":"null").",";
			$sql.= " ".($langfile?"'".$this->db->escape($langfile)."'":"null").",";
			$sql.= " '".$this->db->escape($list)."',";
			$sql.= " ".($default?"'".$this->db->escape($default)."'":"null").",";
			$sql.= " ".($computed?"'".$this->db->escape($computed)."'":"null").",";
			$sql .= " " . (is_object($user) ? $user->id : 0). ",";
			$sql .= " " . (is_object($user) ? $user->id : 0). ",";
			$sql .= "'" . $this->db->idate(dol_now()) . "',";
<<<<<<< HEAD
			$sql.= " ".($enabled?"'".$this->db->escape($enabled)."'":"1");
=======
			$sql.= " ".($enabled?"'".$this->db->escape($enabled)."'":"1").",";
			$sql.= " ".($help?"'".$this->db->escape($help)."'":"null");
>>>>>>> d9b8a8c8
			$sql.=')';

			dol_syslog(get_class($this)."::create_label", LOG_DEBUG);
			if ($this->db->query($sql))
			{
				return 1;
			}
			else
			{
				$this->error=$this->db->lasterror();
				$this->errno=$this->db->lasterrno();
				return -1;
			}
		}
	}

	/**
	 *	Delete an optional attribute
	 *
	 *	@param	string	$attrname		Code of attribute to delete
	 *  @param  string	$elementtype    Element type ('member', 'product', 'thirdparty', 'contact', ...)
	 *  @return int              		< 0 if KO, 0 if nothing is done, 1 if OK
	 */
	function delete($attrname, $elementtype='member')
	{
		if ($elementtype == 'thirdparty') $elementtype='societe';
		if ($elementtype == 'contact') $elementtype='socpeople';

		$table=$elementtype.'_extrafields';
		if ($elementtype == 'categorie') $table='categories_extrafields';

		$error=0;

		if (! empty($attrname) && preg_match("/^\w[a-zA-Z0-9-_]*$/",$attrname))
		{
			$result=$this->delete_label($attrname,$elementtype);
			if ($result < 0)
			{
			    $this->error=$this->db->lasterror();
			    $error++;
			}

			if (! $error)
			{
        		$sql = "SELECT COUNT(rowid) as nb";
        		$sql.= " FROM ".MAIN_DB_PREFIX."extrafields";
        		$sql.= " WHERE elementtype = '".$elementtype."'";
        		$sql.= " AND name = '".$attrname."'";
        		//$sql.= " AND entity IN (0,".$conf->entity.")";      Do not test on entity here. We want to see if there is still on field remaning in other entities before deleting field in table
                $resql = $this->db->query($sql);
                if ($resql)
                {
                    $obj = $this->db->fetch_object($resql);
                    if ($obj->nb <= 0)
                    {
            			$result=$this->db->DDLDropField(MAIN_DB_PREFIX.$table,$attrname);	// This also drop the unique key
            			if ($result < 0)
            			{
            				$this->error=$this->db->lasterror();
            				$error++;
            			}
                    }
                }
			}

			return $result;
		}
		else
		{
			return 0;
		}
	}

    // phpcs:disable PEAR.NamingConventions.ValidFunctionName.ScopeNotCamelCaps
	/**
	 *	Delete description of an optional attribute
	 *
	 *	@param	string	$attrname			Code of attribute to delete
	 *  @param  string	$elementtype        Element type ('member', 'product', 'thirdparty', ...)
	 *  @return int              			< 0 if KO, 0 if nothing is done, 1 if OK
	 */
	private function delete_label($attrname, $elementtype='member')
	{
        // phpcs:enable
		global $conf;

		if ($elementtype == 'thirdparty') $elementtype='societe';
		if ($elementtype == 'contact') $elementtype='socpeople';

		if (isset($attrname) && $attrname != '' && preg_match("/^\w[a-zA-Z0-9-_]*$/",$attrname))
		{
			$sql = "DELETE FROM ".MAIN_DB_PREFIX."extrafields";
			$sql.= " WHERE name = '".$attrname."'";
			$sql.= " AND entity IN  (0,".$conf->entity.')';
			$sql.= " AND elementtype = '".$elementtype."'";

			dol_syslog(get_class($this)."::delete_label", LOG_DEBUG);
			$resql=$this->db->query($sql);
			if ($resql)
			{
				return 1;
			}
			else
			{
				print dol_print_error($this->db);
				return -1;
			}
		}
		else
		{
			return 0;
		}
	}

	/**
	 * 	Modify type of a personalized attribute
	 *
	 *  @param	string	$attrname			Name of attribute
	 *  @param	string	$label				Label of attribute
	 *  @param	string	$type				Type of attribute ('boolean', 'int', 'varchar', 'text', 'html', 'date', 'datehour','price','phone','mail','password','url','select','checkbox', ...)
	 *  @param	int		$length				Length of attribute
	 *  @param  string	$elementtype        Element type ('member', 'product', 'thirdparty', 'contact', ...)
	 *  @param	int		$unique				Is field unique or not
	 *  @param	int		$required			Is field required or not
	 *  @param	int		$pos				Position of attribute
	 *  @param  array	$param				Params for field (ex for select list : array('options' => array(value'=>'label of option')) )
	 *  @param  int		$alwayseditable		Is attribute always editable regardless of the document status
	 *  @param	string	$perms				Permission to check
	 *  @param	string	$list				Visibility
<<<<<<< HEAD
	 *  @param	int		$notused			Deprecated.
=======
	 *  @param	string	$help				Help on tooltip
>>>>>>> d9b8a8c8
	 *  @param  string  $default            Default value (in database. use the default_value feature for default value on screen).
	 *  @param  string  $computed           Computed value
	 *  @param  string  $entity	            Entity of extrafields
	 *  @param	string	$langfile			Language file
	 *  @param  string  $enabled  			Condition to have the field enabled or not
<<<<<<< HEAD
	 * 	@return	int							>0 if OK, <=0 if KO
	 */
	function update($attrname, $label, $type, $length, $elementtype, $unique=0, $required=0, $pos=0, $param='', $alwayseditable=0, $perms='', $list='', $notused=0, $default='', $computed='', $entity='', $langfile='', $enabled='1')
=======
     *  @param  int     $totalizable        Is extrafield totalizable on list
	 * 	@return	int							>0 if OK, <=0 if KO
	 */
	function update($attrname, $label, $type, $length, $elementtype, $unique=0, $required=0, $pos=0, $param='', $alwayseditable=0, $perms='', $list='', $help='', $default='', $computed='', $entity='', $langfile='', $enabled='1', $totalizable=0)
>>>>>>> d9b8a8c8
	{
		if ($elementtype == 'thirdparty') $elementtype='societe';
		if ($elementtype == 'contact') $elementtype='socpeople';

        $table=$elementtype.'_extrafields';
		if ($elementtype == 'categorie') $table='categories_extrafields';

		if (isset($attrname) && $attrname != '' && preg_match("/^\w[a-zA-Z0-9-_]*$/",$attrname))
		{
			if ($type=='boolean') {
				$typedb='int';
				$lengthdb='1';
			} elseif($type=='price') {
				$typedb='double';
				$lengthdb='24,8';
			} elseif($type=='phone') {
				$typedb='varchar';
				$lengthdb='20';
			} elseif($type=='mail') {
				$typedb='varchar';
				$lengthdb='128';
			} elseif($type=='url') {
				$typedb='varchar';
				$lengthdb='255';
			} elseif (($type=='select') || ($type=='sellist') || ($type=='radio') || ($type=='checkbox') || ($type=='chkbxlst')) {
				$typedb='varchar';
				$lengthdb='255';
			} elseif ($type == 'html') {
				$typedb='text';
<<<<<<< HEAD
				$lengthdb='';
			} elseif ($type == 'html') {
				$typedb='text';
=======
>>>>>>> d9b8a8c8
			} elseif ($type=='link') {
				$typedb='int';
				$lengthdb='11';
			} elseif($type=='password') {
				$typedb='varchar';
				$lengthdb='50';
			} else {
				$typedb=$type;
				$lengthdb=$length;
			}
			$field_desc = array('type'=>$typedb, 'value'=>$lengthdb, 'null'=>($required?'NOT NULL':'NULL'), 'default'=>$default);

			if ($type != 'separate') // No table update when separate type
			{
				$result=$this->db->DDLUpdateField(MAIN_DB_PREFIX.$table, $attrname, $field_desc);
			}
			if ($result > 0 || $type == 'separate')
			{
				if ($label)
				{
<<<<<<< HEAD
					$result=$this->update_label($attrname,$label,$type,$length,$elementtype,$unique,$required,$pos,$param,$alwayseditable,$perms,$list,$notused,$default,$computed,$entity,$langfile,$enabled);
=======
					$result=$this->update_label($attrname,$label,$type,$length,$elementtype,$unique,$required,$pos,$param,$alwayseditable,$perms,$list,$help,$default,$computed,$entity,$langfile,$enabled, $totalizable);
>>>>>>> d9b8a8c8
				}
				if ($result > 0)
				{
					$sql='';
					if ($unique)
					{
						$sql="ALTER TABLE ".MAIN_DB_PREFIX.$table." ADD UNIQUE INDEX uk_".$table."_".$attrname." (".$attrname.")";
					}
					else
					{
						$sql="ALTER TABLE ".MAIN_DB_PREFIX.$table." DROP INDEX uk_".$table."_".$attrname;
					}
					dol_syslog(get_class($this).'::update', LOG_DEBUG);
					$resql=$this->db->query($sql,1,'dml');
					return 1;
				}
				else
				{
					$this->error=$this->db->lasterror();
					return -1;
				}
			}
			else
			{
				$this->error=$this->db->lasterror();
				return -1;
			}
		}
		else
		{
			return 0;
		}
	}

    // phpcs:disable PEAR.NamingConventions.ValidFunctionName.ScopeNotCamelCaps
	/**
	 *  Modify description of personalized attribute
	 *
	 *  @param	string	$attrname			Name of attribute
	 *  @param	string	$label				Label of attribute
	 *  @param  string	$type               Type of attribute
	 *  @param  int		$size		        Length of attribute
	 *  @param  string	$elementtype		Element type ('member', 'product', 'thirdparty', ...)
	 *  @param	int		$unique				Is field unique or not
	 *  @param	int		$required			Is field required or not
	 *  @param	int		$pos				Position of attribute
	 *  @param  array	$param				Params for field  (ex for select list : array('options' => array(value'=>'label of option')) )
	 *  @param  int		$alwayseditable		Is attribute always editable regardless of the document status
	 *  @param	string	$perms				Permission to check
	 *  @param	string	$list				Visiblity
<<<<<<< HEAD
	 *  @param	int		$notused			Deprecated.
=======
	 *  @param	string	$help				Help on tooltip.
>>>>>>> d9b8a8c8
	 *  @param  string  $default            Default value (in database. use the default_value feature for default value on screen).
	 *  @param  string  $computed           Computed value
	 *  @param  string  $entity     		Entity of extrafields
	 *  @param	string	$langfile			Language file
	 *  @param  string  $enabled  			Condition to have the field enabled or not
<<<<<<< HEAD
	 *  @return	int							<=0 if KO, >0 if OK
	 */
	private function update_label($attrname,$label,$type,$size,$elementtype,$unique=0,$required=0,$pos=0,$param='',$alwayseditable=0,$perms='',$list='0',$notused=0,$default='',$computed='',$entity='',$langfile='',$enabled='1')
	{
		global $conf, $user;
		dol_syslog(get_class($this)."::update_label ".$attrname.", ".$label.", ".$type.", ".$size.", ".$elementtype.", ".$unique.", ".$required.", ".$pos.", ".$alwayseditable.", ".$perms.", ".$list.", ".$notused.", ".$default.", ".$computed.", ".$entity.", ".$langfile.", ".$enabled);
=======
     *  @param  int     $totalizable        Is extrafield totalizable on list
     *  @return	int							<=0 if KO, >0 if OK
	 */
	private function update_label($attrname,$label,$type,$size,$elementtype,$unique=0,$required=0,$pos=0,$param='',$alwayseditable=0,$perms='',$list='0',$help='',$default='',$computed='',$entity='',$langfile='',$enabled='1', $totalizable=0)
	{
        // phpcs:enable
		global $conf, $user;
		dol_syslog(get_class($this)."::update_label ".$attrname.", ".$label.", ".$type.", ".$size.", ".$elementtype.", ".$unique.", ".$required.", ".$pos.", ".$alwayseditable.", ".$perms.", ".$list.", ".$default.", ".$computed.", ".$entity.", ".$langfile.", ".$enabled.", ".$totalizable);
>>>>>>> d9b8a8c8

		// Clean parameters
		if ($elementtype == 'thirdparty') $elementtype='societe';
		if ($elementtype == 'contact') $elementtype='socpeople';

		if (empty($pos)) $pos=0;
		if (empty($list)) $list='0';
<<<<<<< HEAD
=======
        if (empty($totalizable)) {
            $totalizable = 0;
        }
>>>>>>> d9b8a8c8
		if (empty($required)) $required=0;
		if (empty($unique)) $unique=0;
		if (empty($alwayseditable)) $alwayseditable=0;

		if (isset($attrname) && $attrname != '' && preg_match("/^\w[a-zA-Z0-9-_]*$/",$attrname))
		{
			$this->db->begin();

			if (is_array($param) && count($param) > 0)
<<<<<<< HEAD
			{
				$params = serialize($param);
			}
			elseif (strlen($param) > 0)
			{
				$params = trim($param);
			}
			else
			{
				$params='';
			}

			$sql_del = "DELETE FROM ".MAIN_DB_PREFIX."extrafields";
			$sql_del.= " WHERE name = '".$attrname."'";
			$sql_del.= " AND entity = ".($entity===''?$conf->entity:$entity);
			$sql_del.= " AND elementtype = '".$elementtype."'";

=======
			{
				$params = serialize($param);
			}
			elseif (strlen($param) > 0)
			{
				$params = trim($param);
			}
			else
			{
				$params='';
			}

			if ($entity === '' || $entity != '0')
			{
				// We dont want on all entities, we delete all and current
				$sql_del = "DELETE FROM ".MAIN_DB_PREFIX."extrafields";
				$sql_del.= " WHERE name = '".$attrname."'";
				$sql_del.= " AND entity IN (0, ".($entity===''?$conf->entity:$entity).")";
				$sql_del.= " AND elementtype = '".$elementtype."'";
			}
			else
			{
				// We want on all entities ($entities = '0'), we delete on all only (we keep setup specific to each entity)
				$sql_del = "DELETE FROM ".MAIN_DB_PREFIX."extrafields";
				$sql_del.= " WHERE name = '".$attrname."'";
				$sql_del.= " AND entity = 0";
				$sql_del.= " AND elementtype = '".$elementtype."'";
			}
>>>>>>> d9b8a8c8
			$resql1=$this->db->query($sql_del);

			$sql = "INSERT INTO ".MAIN_DB_PREFIX."extrafields(";
			$sql.= " name,";		// This is code
			$sql.= " entity,";
			$sql.= " label,";
			$sql.= " type,";
			$sql.= " size,";
			$sql.= " elementtype,";
			$sql.= " fieldunique,";
			$sql.= " fieldrequired,";
			$sql.= " perms,";
			$sql.= " langs,";
			$sql.= " pos,";
			$sql.= " alwayseditable,";
			$sql.= " param,";
			$sql.= " list,";
<<<<<<< HEAD
=======
            $sql.= " totalizable,";
>>>>>>> d9b8a8c8
			$sql.= " fielddefault,";
			$sql.= " fieldcomputed,";
			$sql.= " fk_user_author,";
			$sql.= " fk_user_modif,";
			$sql.= " datec,";
<<<<<<< HEAD
			$sql.= " enabled";
=======
			$sql.= " enabled,";
			$sql.= " help";
>>>>>>> d9b8a8c8
			$sql.= ") VALUES (";
			$sql.= "'".$attrname."',";
			$sql.= " ".($entity===''?$conf->entity:$entity).",";
			$sql.= " '".$this->db->escape($label)."',";
			$sql.= " '".$this->db->escape($type)."',";
			$sql.= " '".$this->db->escape($size)."',";
			$sql.= " '".$this->db->escape($elementtype)."',";
			$sql.= " ".$unique.",";
			$sql.= " ".$required.",";
			$sql.= " ".($perms?"'".$this->db->escape($perms)."'":"null").",";
			$sql.= " ".($langfile?"'".$this->db->escape($langfile)."'":"null").",";
			$sql.= " ".$pos.",";
			$sql.= " '".$this->db->escape($alwayseditable)."',";
			$sql.= " '".$this->db->escape($params)."',";
			$sql.= " '".$this->db->escape($list)."', ";
<<<<<<< HEAD
=======
            $sql.= " ".$totalizable.",";
>>>>>>> d9b8a8c8
			$sql.= " ".(($default!='')?"'".$this->db->escape($default)."'":"null").",";
			$sql.= " ".($computed?"'".$this->db->escape($computed)."'":"null").",";
			$sql .= " " . $user->id . ",";
			$sql .= " " . $user->id . ",";
			$sql .= "'" . $this->db->idate(dol_now()) . "',";
<<<<<<< HEAD
			$sql .= "'" . $this->db->escape($enabled). "'";
=======
			$sql .= "'" . $this->db->escape($enabled). "',";
			$sql.= " ".($help?"'".$this->db->escape($help)."'":"null");
>>>>>>> d9b8a8c8
			$sql.= ")";

			$resql2=$this->db->query($sql);

			if ($resql1 && $resql2)
			{
				$this->db->commit();
				return 1;
			}
			else
			{
				$this->db->rollback();
				print dol_print_error($this->db);
				return -1;
			}
		}
		else
		{
			return 0;
		}
	}


    // phpcs:disable PEAR.NamingConventions.ValidFunctionName.NotCamelCaps
	/**
	 * 	Load array this->attributes, or old this->attribute_xxx like attribute_label, attribute_type, ...
	 *
	 * 	@param	string		$elementtype		Type of element ('adherent', 'commande', 'thirdparty', 'facture', 'propal', 'product', ...).
	 * 	@param	boolean		$forceload			Force load of extra fields whatever is option MAIN_EXTRAFIELDS_DISABLED. Deprecated. Should not be required.
	 * 	@return	array							Array of attributes keys+label for all extra fields.
	 */
	function fetch_name_optionals_label($elementtype,$forceload=false)
	{
        // phpcs:enable
		global $conf;

		if (empty($elementtype)) return array();

		if ($elementtype == 'thirdparty') $elementtype='societe';
		if ($elementtype == 'contact') $elementtype='socpeople';
		if ($elementtype == 'order_supplier') $elementtype='commande_fournisseur';

		$array_name_label=array();

		// To avoid conflicts with external modules. TODO Remove this.
		if (!$forceload && !empty($conf->global->MAIN_EXTRAFIELDS_DISABLED)) return $array_name_label;

		// Set array of label of entity
		// TODO Remove completely loading of label. This should be done by presentation.
		$labelmulticompany=array();
		if (!empty($conf->multicompany->enabled))
		{
			$sql_entity_name='SELECT rowid, label FROM '.MAIN_DB_PREFIX.'entity WHERE rowid in (0,'.$conf->entity.')';
			$resql_entity_name=$this->db->query($sql_entity_name);
			if ($resql_entity_name)
			{
				while ($obj = $this->db->fetch_object($resql_entity_name))
				{
					$labelmulticompany[$obj->rowid]=$obj->label;
				}
			}
		}

		// We should not have several time this log. If we have, there is some optimization to do by calling a simple $object->fetch_optionals() that include cache management.
		dol_syslog("fetch_name_optionals_label elementtype=".$elementtype);

<<<<<<< HEAD
		$sql = "SELECT rowid,name,label,type,size,elementtype,fieldunique,fieldrequired,param,pos,alwayseditable,perms,langs,list,fielddefault,fieldcomputed,entity,enabled";
=======
		$sql = "SELECT rowid,name,label,type,size,elementtype,fieldunique,fieldrequired,param,pos,alwayseditable,perms,langs,list,totalizable,fielddefault,fieldcomputed,entity,enabled,help";
>>>>>>> d9b8a8c8
		$sql.= " FROM ".MAIN_DB_PREFIX."extrafields";
		$sql.= " WHERE entity IN (0,".$conf->entity.")";
		if ($elementtype) $sql.= " AND elementtype = '".$elementtype."'";	// Filed with object->table_element
		$sql.= " ORDER BY pos";

		$resql=$this->db->query($sql);
		if ($resql)
		{
			if ($this->db->num_rows($resql))
			{
				while ($tab = $this->db->fetch_object($resql))
				{
					// We can add this attribute to object. TODO Remove this and return $this->attributes[$elementtype]['label']
					if ($tab->type != 'separate')
					{
						$array_name_label[$tab->name]=$tab->label;
					}

					// Old usage
					$this->attribute_type[$tab->name]=$tab->type;
					$this->attribute_label[$tab->name]=$tab->label;
					$this->attribute_size[$tab->name]=$tab->size;
					$this->attribute_elementtype[$tab->name]=$tab->elementtype;
					$this->attribute_default[$tab->name]=$tab->fielddefault;
					$this->attribute_computed[$tab->name]=$tab->fieldcomputed;
					$this->attribute_unique[$tab->name]=$tab->fieldunique;
					$this->attribute_required[$tab->name]=$tab->fieldrequired;
					$this->attribute_param[$tab->name]=($tab->param ? unserialize($tab->param) : '');
					$this->attribute_pos[$tab->name]=$tab->pos;
					$this->attribute_alwayseditable[$tab->name]=$tab->alwayseditable;
					$this->attribute_perms[$tab->name]=(strlen($tab->perms) == 0 ? 1 : $tab->perms);
					$this->attribute_langfile[$tab->name]=$tab->langs;
					$this->attribute_list[$tab->name]=$tab->list;
<<<<<<< HEAD
=======
					$this->attribute_totalizable[$tab->name]=$tab->totalizable;
>>>>>>> d9b8a8c8
					$this->attribute_entityid[$tab->name]=$tab->entity;
					$this->attribute_entitylabel[$tab->name]=(empty($labelmulticompany[$tab->entity])?'Entity'.$tab->entity:$labelmulticompany[$tab->entity]);

					// New usage
					$this->attributes[$tab->elementtype]['type'][$tab->name]=$tab->type;
					$this->attributes[$tab->elementtype]['label'][$tab->name]=$tab->label;
					$this->attributes[$tab->elementtype]['size'][$tab->name]=$tab->size;
					$this->attributes[$tab->elementtype]['elementtype'][$tab->name]=$tab->elementtype;
					$this->attributes[$tab->elementtype]['default'][$tab->name]=$tab->fielddefault;
					$this->attributes[$tab->elementtype]['computed'][$tab->name]=$tab->fieldcomputed;
					$this->attributes[$tab->elementtype]['unique'][$tab->name]=$tab->fieldunique;
					$this->attributes[$tab->elementtype]['required'][$tab->name]=$tab->fieldrequired;
					$this->attributes[$tab->elementtype]['param'][$tab->name]=($tab->param ? unserialize($tab->param) : '');
					$this->attributes[$tab->elementtype]['pos'][$tab->name]=$tab->pos;
					$this->attributes[$tab->elementtype]['alwayseditable'][$tab->name]=$tab->alwayseditable;
					$this->attributes[$tab->elementtype]['perms'][$tab->name]=(strlen($tab->perms) == 0 ? 1 : $tab->perms);
					$this->attributes[$tab->elementtype]['langfile'][$tab->name]=$tab->langs;
					$this->attributes[$tab->elementtype]['list'][$tab->name]=$tab->list;
<<<<<<< HEAD
					$this->attributes[$tab->elementtype]['entityid'][$tab->name]=$tab->entity;
					$this->attributes[$tab->elementtype]['entitylabel'][$tab->name]=(empty($labelmulticompany[$tab->entity])?'Entity'.$tab->entity:$labelmulticompany[$tab->entity]);
					$this->attributes[$tab->elementtype]['enabled'][$tab->name]=$tab->enabled;
=======
                    $this->attributes[$tab->elementtype]['totalizable'][$tab->name]=$tab->totalizable;
					$this->attributes[$tab->elementtype]['entityid'][$tab->name]=$tab->entity;
					$this->attributes[$tab->elementtype]['entitylabel'][$tab->name]=(empty($labelmulticompany[$tab->entity])?'Entity'.$tab->entity:$labelmulticompany[$tab->entity]);
					$this->attributes[$tab->elementtype]['enabled'][$tab->name]=$tab->enabled;
					$this->attributes[$tab->elementtype]['help'][$tab->name]=$tab->help;
>>>>>>> d9b8a8c8

					$this->attributes[$tab->elementtype]['loaded']=1;
				}
			}
			if ($elementtype) $this->attributes[$elementtype]['loaded']=1;	// If nothing found, we also save tag 'loaded'
		}
		else
		{
			$this->error=$this->db->lasterror();
			dol_syslog(get_class($this)."::fetch_name_optionals_label ".$this->error, LOG_ERR);
		}

		return $array_name_label;
	}


	/**
	 * Return HTML string to put an input field into a page
	 * Code very similar with showInputField of common object
	 *
	 * @param  string  $key            			Key of attribute
	 * @param  string  $value          			Preselected value to show (for date type it must be in timestamp format, for amount or price it must be a php numeric value)
	 * @param  string  $moreparam      			To add more parametes on html input tag
	 * @param  string  $keysuffix      			Prefix string to add after name and id of field (can be used to avoid duplicate names)
	 * @param  string  $keyprefix      			Suffix string to add before name and id of field (can be used to avoid duplicate names)
	 * @param  string  $morecss        			More css (to defined size of field. Old behaviour: may also be a numeric)
	 * @param  int     $objectid       			Current object id
	 * @param  string  $extrafieldsobjectkey	If defined (for example $object->table_element), use the new method to get extrafields data
	 * @return string
	 */
	function showInputField($key, $value, $moreparam='', $keysuffix='', $keyprefix='', $morecss='', $objectid=0, $extrafieldsobjectkey='')
	{
		global $conf,$langs,$form;

		if (! is_object($form))
		{
			require_once DOL_DOCUMENT_ROOT.'/core/class/html.form.class.php';
			$form=new Form($this->db);
		}

		$out='';

		$keyprefix = $keyprefix.'options_';		// Because we work on extrafields

		if (! empty($extrafieldsobjectkey))
		{
			$label=$this->attributes[$extrafieldsobjectkey]['label'][$key];
			$type=$this->attributes[$extrafieldsobjectkey]['type'][$key];
			$size=$this->attributes[$extrafieldsobjectkey]['size'][$key];
			$default=$this->attributes[$extrafieldsobjectkey]['default'][$key];
			$computed=$this->attributes[$extrafieldsobjectkey]['computed'][$key];
			$unique=$this->attributes[$extrafieldsobjectkey]['unique'][$key];
			$required=$this->attributes[$extrafieldsobjectkey]['required'][$key];
			$param=$this->attributes[$extrafieldsobjectkey]['param'][$key];
			$perms=dol_eval($this->attributes[$extrafieldsobjectkey]['perms'][$key], 1);
			$langfile=$this->attributes[$extrafieldsobjectkey]['langfile'][$key];
			$list=dol_eval($this->attributes[$extrafieldsobjectkey]['list'][$key], 1);
<<<<<<< HEAD
=======
			$totalizable=$this->attributes[$extrafieldsobjectkey]['totalizable'][$key];
			$help=$this->attributes[$extrafieldsobjectkey]['help'][$key];
>>>>>>> d9b8a8c8
			$hidden=(empty($list) ? 1 : 0);		// If empty, we are sure it is hidden, otherwise we show. If it depends on mode (view/create/edit form or list, this must be filtered by caller)
		}
		else	// Old usage
		{
			$label=$this->attribute_label[$key];
			$type =$this->attribute_type[$key];
			$size =$this->attribute_size[$key];
			$elementtype=$this->attribute_elementtype[$key];	// Seems not used
			$default=$this->attribute_default[$key];
			$computed=$this->attribute_computed[$key];
			$unique=$this->attribute_unique[$key];
			$required=$this->attribute_required[$key];
			$param=$this->attribute_param[$key];
			$langfile=$this->attribute_langfile[$key];
			$list=$this->attribute_list[$key];
<<<<<<< HEAD
=======
			$totalizable=$this->attribute_totalizable[$key];
>>>>>>> d9b8a8c8
			$hidden=(empty($list) ? 1 : 0);		// If empty, we are sure it is hidden, otherwise we show. If it depends on mode (view/create/edit form or list, this must be filtered by caller)
		}

		if ($computed)
		{
			if (! preg_match('/^search_/', $keyprefix)) return '<span class="opacitymedium">'.$langs->trans("AutomaticallyCalculated").'</span>';
			else return '';
		}

		if (empty($morecss))
		{
			if ($type == 'date')
			{
				$morecss = 'minwidth100imp';
			}
			elseif ($type == 'datetime')
			{
				$morecss = 'minwidth200imp';
			}
			elseif (in_array($type,array('int','integer','double','price')))
			{
				$morecss = 'maxwidth75';
			}
			elseif ($type == 'password')
			{
				$morecss='maxwidth100';
			}
			elseif ($type == 'url')
			{
				$morecss='minwidth400';
			}
			elseif ($type == 'boolean')
			{
				$morecss='';
			}
			else
			{
				if (round($size) < 12)
				{
					$morecss = 'minwidth100';
				}
				else if (round($size) <= 48)
				{
					$morecss = 'minwidth200';
				}
				else
				{
					$morecss = 'minwidth400';
				}
			}
		}

		if (in_array($type,array('date','datetime')))
		{
			$tmp=explode(',',$size);
			$newsize=$tmp[0];

			$showtime = in_array($type,array('datetime')) ? 1 : 0;

			// Do not show current date when field not required (see selectDate() method)
			if (!$required && $value == '') $value = '-1';

			// TODO Must also support $moreparam
<<<<<<< HEAD
			$out = $form->select_date($value, $keyprefix.$key.$keysuffix, $showtime, $showtime, $required, '', 1, (($keyprefix != 'search_' && $keyprefix != 'search_options_') ? 1 : 0), 1, 0, 1);
=======
			$out = $form->selectDate($value, $keyprefix.$key.$keysuffix, $showtime, $showtime, $required, '', 1, (($keyprefix != 'search_' && $keyprefix != 'search_options_') ? 1 : 0), 0, 1);
>>>>>>> d9b8a8c8
		}
		elseif (in_array($type,array('int','integer')))
		{
			$tmp=explode(',',$size);
			$newsize=$tmp[0];
			$out='<input type="text" class="flat '.$morecss.' maxwidthonsmartphone" name="'.$keyprefix.$key.$keysuffix.'" id="'.$keyprefix.$key.$keysuffix.'" maxlength="'.$newsize.'" value="'.dol_escape_htmltag($value).'"'.($moreparam?$moreparam:'').'>';
		}
		elseif (preg_match('/varchar/', $type))
		{
			$out='<input type="text" class="flat '.$morecss.' maxwidthonsmartphone" name="'.$keyprefix.$key.$keysuffix.'" id="'.$keyprefix.$key.$keysuffix.'" maxlength="'.$size.'" value="'.dol_escape_htmltag($value).'"'.($moreparam?$moreparam:'').'>';
		}
		elseif (in_array($type, array('mail', 'phone', 'url')))
		{
			$out='<input type="text" class="flat '.$morecss.' maxwidthonsmartphone" name="'.$keyprefix.$key.$keysuffix.'" id="'.$keyprefix.$key.$keysuffix.'" value="'.dol_escape_htmltag($value).'" '.($moreparam?$moreparam:'').'>';
		}
		elseif ($type == 'text')
		{
			if (! preg_match('/search_/', $keyprefix))		// If keyprefix is search_ or search_options_, we must just use a simple text field
			{
				require_once DOL_DOCUMENT_ROOT.'/core/class/doleditor.class.php';
				$doleditor=new DolEditor($keyprefix.$key.$keysuffix,$value,'',200,'dolibarr_notes','In',false,false,false,ROWS_5,'90%');
				$out=$doleditor->Create(1);
			}
			else
			{
				$out='<input type="text" class="flat '.$morecss.' maxwidthonsmartphone" name="'.$keyprefix.$key.$keysuffix.'" id="'.$keyprefix.$key.$keysuffix.'" value="'.dol_escape_htmltag($value).'" '.($moreparam?$moreparam:'').'>';
			}
		}
		elseif ($type == 'html')
		{
			if (! preg_match('/search_/', $keyprefix))		// If keyprefix is search_ or search_options_, we must just use a simple text field
			{
				require_once DOL_DOCUMENT_ROOT.'/core/class/doleditor.class.php';
				$doleditor=new DolEditor($keyprefix.$key.$keysuffix,$value,'',200,'dolibarr_notes','In',false,false,! empty($conf->fckeditor->enabled) && $conf->global->FCKEDITOR_ENABLE_SOCIETE,ROWS_5,'90%');
				$out=$doleditor->Create(1);
			}
			else
			{
				$out='<input type="text" class="flat '.$morecss.' maxwidthonsmartphone" name="'.$keyprefix.$key.$keysuffix.'" id="'.$keyprefix.$key.$keysuffix.'" value="'.dol_escape_htmltag($value).'" '.($moreparam?$moreparam:'').'>';
			}
		}
		elseif ($type == 'boolean')
		{
			$checked='';
			if (!empty($value)) {
				$checked=' checked value="1" ';
			} else {
				$checked=' value="1" ';
			}
			$out='<input type="checkbox" class="flat '.$morecss.' maxwidthonsmartphone" name="'.$keyprefix.$key.$keysuffix.'" id="'.$keyprefix.$key.$keysuffix.'" '.$checked.' '.($moreparam?$moreparam:'').'>';
		}
		elseif ($type == 'price')
		{
			if (!empty($value)) {		// $value in memory is a php numeric, we format it into user number format.
				$value=price($value);
			}
			$out='<input type="text" class="flat '.$morecss.' maxwidthonsmartphone" name="'.$keyprefix.$key.$keysuffix.'" id="'.$keyprefix.$key.$keysuffix.'" value="'.$value.'" '.($moreparam?$moreparam:'').'> '.$langs->getCurrencySymbol($conf->currency);
		}
		elseif ($type == 'double')
		{
			if (!empty($value)) {		// $value in memory is a php numeric, we format it into user number format.
				$value=price($value);
			}
			$out='<input type="text" class="flat '.$morecss.' maxwidthonsmartphone" name="'.$keyprefix.$key.$keysuffix.'" id="'.$keyprefix.$key.$keysuffix.'" value="'.$value.'" '.($moreparam?$moreparam:'').'> ';
		}
		elseif ($type == 'select')
		{
			$out = '';
			if (! empty($conf->use_javascript_ajax) && ! empty($conf->global->MAIN_EXTRAFIELDS_USE_SELECT2))
			{
				include_once DOL_DOCUMENT_ROOT . '/core/lib/ajax.lib.php';
				$out.= ajax_combobox($keyprefix.$key.$keysuffix, array(), 0);
			}

			$out.='<select class="flat '.$morecss.' maxwidthonsmartphone" name="'.$keyprefix.$key.$keysuffix.'" id="'.$keyprefix.$key.$keysuffix.'" '.($moreparam?$moreparam:'').'>';
			$out.='<option value="0">&nbsp;</option>';
			foreach ($param['options'] as $key => $val)
			{
				if ((string) $key == '') continue;
				list($val, $parent) = explode('|', $val);
				$out.='<option value="'.$key.'"';
				$out.= (((string) $value == (string) $key)?' selected':'');
				$out.= (!empty($parent)?' parent="'.$parent.'"':'');
				$out.='>';
				if ($langfile && $val) $out.=$langs->trans($val);
				else $out.=$val;
				$out.='</option>';
			}
			$out.='</select>';
		}
		elseif ($type == 'sellist')
		{
			$out = '';
			if (! empty($conf->use_javascript_ajax) && ! empty($conf->global->MAIN_EXTRAFIELDS_USE_SELECT2))
			{
				include_once DOL_DOCUMENT_ROOT . '/core/lib/ajax.lib.php';
				$out.= ajax_combobox($keyprefix.$key.$keysuffix, array(), 0);
			}

			$out.='<select class="flat '.$morecss.' maxwidthonsmartphone" name="'.$keyprefix.$key.$keysuffix.'" id="'.$keyprefix.$key.$keysuffix.'" '.($moreparam?$moreparam:'').'>';
			if (is_array($param['options']))
			{
				$param_list=array_keys($param['options']);
				$InfoFieldList = explode(":", $param_list[0]);
				$parentName='';
				$parentField='';
				// 0 : tableName
				// 1 : label field name
				// 2 : key fields name (if differ of rowid)
				// 3 : key field parent (for dependent lists)
				// 4 : where clause filter on column or table extrafield, syntax field='value' or extra.field=value
				$keyList=(empty($InfoFieldList[2])?'rowid':$InfoFieldList[2].' as rowid');


				if (count($InfoFieldList) > 4 && ! empty($InfoFieldList[4]))
				{
					if (strpos($InfoFieldList[4], 'extra.') !== false)
					{
						$keyList='main.'.$InfoFieldList[2].' as rowid';
					} else {
						$keyList=$InfoFieldList[2].' as rowid';
					}
				}
				if (count($InfoFieldList) > 3 && ! empty($InfoFieldList[3]))
				{
					list($parentName, $parentField) = explode('|', $InfoFieldList[3]);
					$keyList.= ', '.$parentField;
				}

				$fields_label = explode('|',$InfoFieldList[1]);
				if (is_array($fields_label))
				{
					$keyList .=', ';
					$keyList .= implode(', ', $fields_label);
				}

				$sqlwhere='';
				$sql = 'SELECT '.$keyList;
				$sql.= ' FROM '.MAIN_DB_PREFIX .$InfoFieldList[0];
				if (!empty($InfoFieldList[4]))
				{
				    // can use curent entity filter
				    if (strpos($InfoFieldList[4], '$ENTITY$')!==false) {
				        $InfoFieldList[4]=str_replace('$ENTITY$',$conf->entity,$InfoFieldList[4]);
				    }
					// can use SELECT request
					if (strpos($InfoFieldList[4], '$SEL$')!==false) {
						$InfoFieldList[4]=str_replace('$SEL$','SELECT',$InfoFieldList[4]);
					}

					// current object id can be use into filter
					if (strpos($InfoFieldList[4], '$ID$')!==false && !empty($objectid)) {
						$InfoFieldList[4]=str_replace('$ID$',$objectid,$InfoFieldList[4]);
					} else {
						$InfoFieldList[4]=str_replace('$ID$','0',$InfoFieldList[4]);
					}
					//We have to join on extrafield table
					if (strpos($InfoFieldList[4], 'extra')!==false)
					{
						$sql.= ' as main, '.MAIN_DB_PREFIX .$InfoFieldList[0].'_extrafields as extra';
						$sqlwhere.= ' WHERE extra.fk_object=main.'.$InfoFieldList[2]. ' AND '.$InfoFieldList[4];
					}
					else
					{
						$sqlwhere.= ' WHERE '.$InfoFieldList[4];
					}
				}
				else
				{
					$sqlwhere.= ' WHERE 1=1';
				}
				// Some tables may have field, some other not. For the moment we disable it.
				if (in_array($InfoFieldList[0],array('tablewithentity')))
				{
					$sqlwhere.= ' AND entity = '.$conf->entity;
				}
				$sql.=$sqlwhere;
				//print $sql;

				$sql .= ' ORDER BY ' . implode(', ', $fields_label);

				dol_syslog(get_class($this).'::showInputField type=sellist', LOG_DEBUG);
				$resql = $this->db->query($sql);
				if ($resql)
				{
					$out.='<option value="0">&nbsp;</option>';
					$num = $this->db->num_rows($resql);
					$i = 0;
					while ($i < $num)
					{
						$labeltoshow='';
						$obj = $this->db->fetch_object($resql);

						// Several field into label (eq table:code|libelle:rowid)
						$notrans = false;
						$fields_label = explode('|',$InfoFieldList[1]);
						if (is_array($fields_label))
						{
							$notrans = true;
							foreach ($fields_label as $field_toshow)
							{
								$labeltoshow.= $obj->$field_toshow.' ';
							}
						}
						else
						{
							$labeltoshow=$obj->{$InfoFieldList[1]};
						}
						$labeltoshow=dol_trunc($labeltoshow,45);

						if ($value == $obj->rowid)
						{
							foreach ($fields_label as $field_toshow)
							{
								$translabel=$langs->trans($obj->$field_toshow);
								if ($translabel!=$obj->$field_toshow) {
									$labeltoshow=dol_trunc($translabel,18).' ';
								}else {
									$labeltoshow=dol_trunc($obj->$field_toshow,18).' ';
								}
							}
							$out.='<option value="'.$obj->rowid.'" selected>'.$labeltoshow.'</option>';
						}
						else
						{
							if (! $notrans)
							{
								$translabel=$langs->trans($obj->{$InfoFieldList[1]});
								if ($translabel!=$obj->{$InfoFieldList[1]}) {
									$labeltoshow=dol_trunc($translabel,18);
								}
								else {
									$labeltoshow=dol_trunc($obj->{$InfoFieldList[1]},18);
								}
							}
							if (empty($labeltoshow)) $labeltoshow='(not defined)';
							if ($value==$obj->rowid)
							{
								$out.='<option value="'.$obj->rowid.'" selected>'.$labeltoshow.'</option>';
							}

							if (!empty($InfoFieldList[3]) && $parentField)
							{
								$parent = $parentName.':'.$obj->{$parentField};
							}

							$out.='<option value="'.$obj->rowid.'"';
							$out.= ($value==$obj->rowid?' selected':'');
							$out.= (!empty($parent)?' parent="'.$parent.'"':'');
							$out.='>'.$labeltoshow.'</option>';
						}

						$i++;
					}
					$this->db->free($resql);
				}
				else {
					print 'Error in request '.$sql.' '.$this->db->lasterror().'. Check setup of extra parameters.<br>';
				}
			}
			$out.='</select>';
		}
		elseif ($type == 'checkbox')
		{
			$value_arr=explode(',',$value);
			$out=$form->multiselectarray($keyprefix.$key.$keysuffix, (empty($param['options'])?null:$param['options']), $value_arr, '', 0, '', 0, '100%');
		}
		elseif ($type == 'radio')
		{
			$out='';
			foreach ($param['options'] as $keyopt => $val)
			{
				$out.='<input class="flat '.$morecss.'" type="radio" name="'.$keyprefix.$key.$keysuffix.'" id="'.$keyprefix.$key.$keysuffix.'" '.($moreparam?$moreparam:'');
				$out.=' value="'.$keyopt.'"';
				$out.=' id="'.$keyprefix.$key.$keysuffix.'_'.$keyopt.'"';
				$out.= ($value==$keyopt?'checked':'');
				$out.='/><label for="'.$keyprefix.$key.$keysuffix.'_'.$keyopt.'">'.$val.'</label><br>';
			}
		}
		elseif ($type == 'chkbxlst')
		{
			if (is_array($value)) {
				$value_arr = $value;
			}
			else {
				$value_arr = explode(',', $value);
			}

			if (is_array($param['options'])) {
				$param_list = array_keys($param['options']);
				$InfoFieldList = explode(":", $param_list[0]);
				$parentName='';
				$parentField='';
				// 0 : tableName
				// 1 : label field name
				// 2 : key fields name (if differ of rowid)
				// 3 : key field parent (for dependent lists)
				// 4 : where clause filter on column or table extrafield, syntax field='value' or extra.field=value
				$keyList = (empty($InfoFieldList[2]) ? 'rowid' : $InfoFieldList[2] . ' as rowid');

				if (count($InfoFieldList) > 3 && ! empty($InfoFieldList[3])) {
					list ( $parentName, $parentField ) = explode('|', $InfoFieldList[3]);
					$keyList .= ', ' . $parentField;
				}
				if (count($InfoFieldList) > 4 && ! empty($InfoFieldList[4])) {
					if (strpos($InfoFieldList[4], 'extra.') !== false) {
						$keyList = 'main.' . $InfoFieldList[2] . ' as rowid';
					} else {
						$keyList = $InfoFieldList[2] . ' as rowid';
					}
				}

				$fields_label = explode('|', $InfoFieldList[1]);
				if (is_array($fields_label)) {
					$keyList .= ', ';
					$keyList .= implode(', ', $fields_label);
				}

				$sqlwhere = '';
				$sql = 'SELECT ' . $keyList;
				$sql .= ' FROM ' . MAIN_DB_PREFIX . $InfoFieldList[0];
				if (! empty($InfoFieldList[4])) {

					// can use SELECT request
					if (strpos($InfoFieldList[4], '$SEL$')!==false) {
						$InfoFieldList[4]=str_replace('$SEL$','SELECT',$InfoFieldList[4]);
					}

					// current object id can be use into filter
					if (strpos($InfoFieldList[4], '$ID$')!==false && !empty($objectid)) {
						$InfoFieldList[4]=str_replace('$ID$',$objectid,$InfoFieldList[4]);
					} else {
						$InfoFieldList[4]=str_replace('$ID$','0',$InfoFieldList[4]);
					}

					// We have to join on extrafield table
					if (strpos($InfoFieldList[4], 'extra') !== false) {
						$sql .= ' as main, ' . MAIN_DB_PREFIX . $InfoFieldList[0] . '_extrafields as extra';
						$sqlwhere .= ' WHERE extra.fk_object=main.' . $InfoFieldList[2] . ' AND ' . $InfoFieldList[4];
					} else {
						$sqlwhere .= ' WHERE ' . $InfoFieldList[4];
					}
				} else {
					$sqlwhere .= ' WHERE 1=1';
				}
				// Some tables may have field, some other not. For the moment we disable it.
				if (in_array($InfoFieldList[0], array ('tablewithentity')))
				{
					$sqlwhere .= ' AND entity = ' . $conf->entity;
				}
				// $sql.=preg_replace('/^ AND /','',$sqlwhere);
				// print $sql;

				$sql .= $sqlwhere;
				dol_syslog(get_class($this) . '::showInputField type=chkbxlst',LOG_DEBUG);
				$resql = $this->db->query($sql);
				if ($resql) {
					$num = $this->db->num_rows($resql);
					$i = 0;

					$data=array();

					while ( $i < $num ) {
						$labeltoshow = '';
						$obj = $this->db->fetch_object($resql);

						$notrans = false;
						// Several field into label (eq table:code|libelle:rowid)
						$fields_label = explode('|', $InfoFieldList[1]);
						if (is_array($fields_label)) {
							$notrans = true;
							foreach ( $fields_label as $field_toshow ) {
								$labeltoshow .= $obj->$field_toshow . ' ';
							}
						} else {
							$labeltoshow = $obj->{$InfoFieldList[1]};
						}
						$labeltoshow = dol_trunc($labeltoshow, 45);

						if (is_array($value_arr) && in_array($obj->rowid, $value_arr)) {
							foreach ( $fields_label as $field_toshow ) {
								$translabel = $langs->trans($obj->$field_toshow);
								if ($translabel != $obj->$field_toshow) {
									$labeltoshow = dol_trunc($translabel, 18) . ' ';
								} else {
									$labeltoshow = dol_trunc($obj->$field_toshow, 18) . ' ';
								}
							}

							$data[$obj->rowid]=$labeltoshow;
						} else {
							if (! $notrans) {
								$translabel = $langs->trans($obj->{$InfoFieldList[1]});
								if ($translabel != $obj->{$InfoFieldList[1]}) {
									$labeltoshow = dol_trunc($translabel, 18);
								} else {
									$labeltoshow = dol_trunc($obj->{$InfoFieldList[1]}, 18);
								}
							}
							if (empty($labeltoshow))
								$labeltoshow = '(not defined)';

								if (is_array($value_arr) && in_array($obj->rowid, $value_arr)) {
									$data[$obj->rowid]=$labeltoshow;
								}

								if (! empty($InfoFieldList[3]) && $parentField) {
									$parent = $parentName . ':' . $obj->{$parentField};
								}

								$data[$obj->rowid]=$labeltoshow;
						}

						$i ++;
					}
					$this->db->free($resql);

					$out=$form->multiselectarray($keyprefix.$key.$keysuffix, $data, $value_arr, '', 0, '', 0, '100%');
<<<<<<< HEAD

=======
>>>>>>> d9b8a8c8
				} else {
					print 'Error in request ' . $sql . ' ' . $this->db->lasterror() . '. Check setup of extra parameters.<br>';
				}
			}
		}
		elseif ($type == 'link')
		{
			$param_list=array_keys($param['options']);				// $param_list='ObjectName:classPath'
			$showempty=(($required && $default != '')?0:1);
			$out=$form->selectForForms($param_list[0], $keyprefix.$key.$keysuffix, $value, $showempty);
		}
		elseif ($type == 'password')
		{
			// If prefix is 'search_', field is used as a filter, we use a common text field.
			$out='<input style="display:none" type="text" name="fakeusernameremembered">';	// Hidden field to reduce impact of evil Google Chrome autopopulate bug.
			$out.='<input autocomplete="new-password" type="'.($keyprefix=='search_'?'text':'password').'" class="flat '.$morecss.'" name="'.$keyprefix.$key.$keysuffix.'" id="'.$keyprefix.$key.$keysuffix.'" value="'.$value.'" '.($moreparam?$moreparam:'').'>';
		}
		if (!empty($hidden)) {
			$out='<input type="hidden" value="'.$value.'" name="'.$keyprefix.$key.$keysuffix.'" id="'.$keyprefix.$key.$keysuffix.'"/>';
		}
		/* Add comments
		 if ($type == 'date') $out.=' (YYYY-MM-DD)';
		 elseif ($type == 'datetime') $out.=' (YYYY-MM-DD HH:MM:SS)';
		 */
		return $out;
	}


	/**
	 * Return HTML string to put an output field into a page
	 *
	 * @param   string	$key            		Key of attribute
	 * @param   string	$value          		Value to show
	 * @param	string	$moreparam				To add more parameters on html input tag (only checkbox use html input for output rendering)
	 * @param	string	$extrafieldsobjectkey	If defined (for example $object->table_element), use the new method to get extrafields data
	 * @return	string							Formated value
	 */
	function showOutputField($key, $value, $moreparam='', $extrafieldsobjectkey='')
	{
		global $conf,$langs;

		if (! empty($extrafieldsobjectkey))
		{
			$label=$this->attributes[$extrafieldsobjectkey]['label'][$key];
			$type=$this->attributes[$extrafieldsobjectkey]['type'][$key];
			$size=$this->attributes[$extrafieldsobjectkey]['size'][$key];
			$default=$this->attributes[$extrafieldsobjectkey]['default'][$key];
			$computed=$this->attributes[$extrafieldsobjectkey]['computed'][$key];
			$unique=$this->attributes[$extrafieldsobjectkey]['unique'][$key];
			$required=$this->attributes[$extrafieldsobjectkey]['required'][$key];
			$param=$this->attributes[$extrafieldsobjectkey]['param'][$key];
			$perms=dol_eval($this->attributes[$extrafieldsobjectkey]['perms'][$key], 1);
			$langfile=$this->attributes[$extrafieldsobjectkey]['langfile'][$key];
			$list=dol_eval($this->attributes[$extrafieldsobjectkey]['list'][$key], 1);
			$help=$this->attributes[$extrafieldsobjectkey]['help'][$key];
			$hidden=(empty($list) ? 1 : 0);		// If $list empty, we are sure it is hidden, otherwise we show. If it depends on mode (view/create/edit form or list, this must be filtered by caller)
		}
		else	// Old usage
		{
			$label=$this->attribute_label[$key];
			$type=$this->attribute_type[$key];
			$size=$this->attribute_size[$key];
			$default=$this->attribute_default[$key];
			$computed=$this->attribute_computed[$key];
			$unique=$this->attribute_unique[$key];
			$required=$this->attribute_required[$key];
			$param=$this->attribute_param[$key];
			$perms=dol_eval($this->attribute_perms[$key], 1);
			$langfile=$this->attribute_langfile[$key];
			$list=dol_eval($this->attribute_list[$key], 1);
			$help='';	// Not supported with old syntax
			$hidden=(empty($list) ? 1 : 0);		// If $list empty, we are sure it is hidden, otherwise we show. If it depends on mode (view/create/edit form or list, this must be filtered by caller)
		}

		if ($hidden) return '';		// This is a protection. If field is hidden, we should just not call this method.

		// If field is a computed field, value must become result of compute
		if ($computed)
		{
		    // Make the eval of compute string
		    //var_dump($computed);
		    $value = dol_eval($computed, 1, 0);
		}

		$showsize=0;
		if ($type == 'date')
		{
			$showsize=10;
			$value=dol_print_date($value, 'day');
		}
		elseif ($type == 'datetime')
		{
			$showsize=19;
			$value=dol_print_date($value, 'dayhour');
		}
		elseif ($type == 'int')
		{
			$showsize=10;
		}
		elseif ($type == 'double')
		{
			if (!empty($value)) {
				$value=price($value);
			}
		}
		elseif ($type == 'boolean')
		{
			$checked='';
			if (!empty($value)) {
				$checked=' checked ';
			}
			$value='<input type="checkbox" '.$checked.' '.($moreparam?$moreparam:'').' readonly disabled>';
		}
		elseif ($type == 'mail')
		{
			$value=dol_print_email($value, 0, 0, 0, 64, 1, 1);
		}
		elseif ($type == 'url')
		{
			$value=dol_print_url($value,'_blank',32,1);
		}
		elseif ($type == 'phone')
		{
			$value=dol_print_phone($value, '', 0, 0, '', '&nbsp;', 1);
		}
		elseif ($type == 'price')
		{
			$value=price($value, 0, $langs, 0, 0, -1, $conf->currency);
		}
		elseif ($type == 'select')
		{
			if ($langfile && $param['options'][$value]) $value=$langs->trans($param['options'][$value]);
			else $value=$param['options'][$value];
		}
		elseif ($type == 'sellist')
		{
			$param_list=array_keys($param['options']);
			$InfoFieldList = explode(":", $param_list[0]);

			$selectkey="rowid";
			$keyList='rowid';

			if (count($InfoFieldList)>=3)
			{
				$selectkey = $InfoFieldList[2];
				$keyList=$InfoFieldList[2].' as rowid';
			}

			$fields_label = explode('|',$InfoFieldList[1]);
			if(is_array($fields_label)) {
				$keyList .=', ';
				$keyList .= implode(', ', $fields_label);
			}

			$sql = 'SELECT '.$keyList;
			$sql.= ' FROM '.MAIN_DB_PREFIX .$InfoFieldList[0];
			if (strpos($InfoFieldList[4], 'extra')!==false)
			{
				$sql.= ' as main';
			}
			if ($selectkey=='rowid' && empty($value)) {
				$sql.= " WHERE ".$selectkey."=0";
			} elseif ($selectkey=='rowid') {
				$sql.= " WHERE ".$selectkey."=".$this->db->escape($value);
			}else {
				$sql.= " WHERE ".$selectkey."='".$this->db->escape($value)."'";
			}

			//$sql.= ' AND entity = '.$conf->entity;

			dol_syslog(get_class($this).':showOutputField:$type=sellist', LOG_DEBUG);
			$resql = $this->db->query($sql);
			if ($resql)
			{
				$value='';	// value was used, so now we reste it to use it to build final output

				$obj = $this->db->fetch_object($resql);

				// Several field into label (eq table:code|libelle:rowid)
				$fields_label = explode('|',$InfoFieldList[1]);

				if(is_array($fields_label) && count($fields_label)>1)
				{
					foreach ($fields_label as $field_toshow)
					{
						$translabel='';
						if (!empty($obj->$field_toshow)) {
							$translabel=$langs->trans($obj->$field_toshow);
						}
						if ($translabel!=$field_toshow) {
							$value.=dol_trunc($translabel,18).' ';
						}else {
							$value.=$obj->$field_toshow.' ';
						}
					}
				}
				else
				{
					$translabel='';
					if (!empty($obj->{$InfoFieldList[1]})) {
						$translabel=$langs->trans($obj->{$InfoFieldList[1]});
					}
					if ($translabel!=$obj->{$InfoFieldList[1]}) {
						$value=dol_trunc($translabel,18);
					}else {
						$value=$obj->{$InfoFieldList[1]};
					}
				}
			}
			else dol_syslog(get_class($this).'::showOutputField error '.$this->db->lasterror(), LOG_WARNING);
		}
		elseif ($type == 'radio')
		{
			$value=$param['options'][$value];
		}
		elseif ($type == 'checkbox')
		{
			$value_arr=explode(',',$value);
			$value='';
			$toprint=array();
			if (is_array($value_arr))
			{
				foreach ($value_arr as $keyval=>$valueval) {
					$toprint[]='<li class="select2-search-choice-dolibarr noborderoncategories" style="background: #aaa">'.$param['options'][$valueval].'</li>';
				}
			}
			$value='<div class="select2-container-multi-dolibarr" style="width: 90%;"><ul class="select2-choices-dolibarr">'.implode(' ', $toprint).'</ul></div>';
		}
		elseif ($type == 'chkbxlst')
		{
			$value_arr = explode(',', $value);

			$param_list = array_keys($param['options']);
			$InfoFieldList = explode(":", $param_list[0]);

			$selectkey = "rowid";
			$keyList = 'rowid';

			if (count($InfoFieldList) >= 3) {
				$selectkey = $InfoFieldList[2];
				$keyList = $InfoFieldList[2] . ' as rowid';
			}

			$fields_label = explode('|', $InfoFieldList[1]);
			if (is_array($fields_label)) {
				$keyList .= ', ';
				$keyList .= implode(', ', $fields_label);
			}

			$sql = 'SELECT ' . $keyList;
			$sql .= ' FROM ' . MAIN_DB_PREFIX . $InfoFieldList[0];
			if (strpos($InfoFieldList[4], 'extra') !== false) {
				$sql .= ' as main';
			}
			// $sql.= " WHERE ".$selectkey."='".$this->db->escape($value)."'";
			// $sql.= ' AND entity = '.$conf->entity;

			dol_syslog(get_class($this) . ':showOutputField:$type=chkbxlst',LOG_DEBUG);
			$resql = $this->db->query($sql);
			if ($resql) {
				$value = ''; // value was used, so now we reste it to use it to build final output
				$toprint=array();
				while ( $obj = $this->db->fetch_object($resql) ) {

					// Several field into label (eq table:code|libelle:rowid)
					$fields_label = explode('|', $InfoFieldList[1]);
					if (is_array($value_arr) && in_array($obj->rowid, $value_arr)) {
						if (is_array($fields_label) && count($fields_label) > 1) {
							foreach ( $fields_label as $field_toshow ) {
								$translabel = '';
								if (! empty($obj->$field_toshow)) {
									$translabel = $langs->trans($obj->$field_toshow);
								}
								if ($translabel != $field_toshow) {
									$toprint[]='<li class="select2-search-choice-dolibarr noborderoncategories" style="background: #aaa">'.dol_trunc($translabel, 18).'</li>';
								} else {
									$toprint[]='<li class="select2-search-choice-dolibarr noborderoncategories" style="background: #aaa">'.$obj->$field_toshow.'</li>';
								}
							}
						} else {
							$translabel = '';
							if (! empty($obj->{$InfoFieldList[1]})) {
								$translabel = $langs->trans($obj->{$InfoFieldList[1]});
							}
							if ($translabel != $obj->{$InfoFieldList[1]}) {
								$toprint[]='<li class="select2-search-choice-dolibarr noborderoncategories" style="background: #aaa">'.dol_trunc($translabel, 18).'</li>';
							} else {
								$toprint[]='<li class="select2-search-choice-dolibarr noborderoncategories" style="background: #aaa">'.$obj->{$InfoFieldList[1]}.'</li>';
							}
						}
					}
				}
				$value='<div class="select2-container-multi-dolibarr" style="width: 90%;"><ul class="select2-choices-dolibarr">'.implode(' ', $toprint).'</ul></div>';
			} else {
				dol_syslog(get_class($this) . '::showOutputField error ' . $this->db->lasterror(), LOG_WARNING);
			}
		}
		elseif ($type == 'link')
		{
			$out='';

			// Only if something to display (perf)
			if ($value)		// If we have -1 here, pb is into sert, not into ouptu
			{
				$param_list=array_keys($param['options']);				// $param_list='ObjectName:classPath'

				$InfoFieldList = explode(":", $param_list[0]);
				$classname=$InfoFieldList[0];
				$classpath=$InfoFieldList[1];
				if (! empty($classpath))
				{
					dol_include_once($InfoFieldList[1]);
					if ($classname && class_exists($classname))
					{
						$object = new $classname($this->db);
						$object->fetch($value);
						$value=$object->getNomUrl(3);
					}
				}
				else
				{
					dol_syslog('Error bad setup of extrafield', LOG_WARNING);
					return 'Error bad setup of extrafield';
				}
			}
		}
		elseif ($type == 'text')
		{
			$value=dol_htmlentitiesbr($value);
		}
		elseif ($type == 'html')
		{
			$value=dol_htmlentitiesbr($value);
		}
		elseif ($type == 'password')
		{
			$value=dol_trunc(preg_replace('/./i','*',$value), 8, 'right', 'UTF-8', 1);
		}
		else
		{
			$showsize=round($size);
			if ($showsize > 48) $showsize=48;
		}

		//print $type.'-'.$size;
		$out=$value;

		return $out;
	}

	/**
	 * Return tag to describe alignement to use for this extrafield
	 *
	 * @param   string	$key            		Key of attribute
	 * @param	string	$extrafieldsobjectkey	If defined, use the new method to get extrafields data
	 * @return	string							Formated value
	 */
	function getAlignFlag($key, $extrafieldsobjectkey='')
	{
		global $conf,$langs;

		if (! empty($extrafieldsobjectkey)) $type=$this->attributes[$extrafieldsobjectkey]['type'][$key];
		else $type=$this->attribute_type[$key];

		$align='';

        if ($type == 'date')
		{
			$align="center";
		}
		elseif ($type == 'datetime')
		{
			$align="center";
		}
		elseif ($type == 'int')
		{
			$align="right";
		}
		elseif ($type == 'double')
		{
			$align="right";
		}
		elseif ($type == 'boolean')
		{
			$align="center";
		}
		elseif ($type == 'radio')
		{
			$align="center";
		}
		elseif ($type == 'checkbox')
		{
			$align="center";
		}
		elseif ($type == 'price')
		{
			$align="right";
		}

		return $align;
	}

	/**
	 * Return HTML string to print separator extrafield
	 *
	 * @param   string	$key            Key of attribute
	 * @param	string	$object			Object
	 * @return 	string					HTML code with line for separator
	 */
	function showSeparator($key, $object)
	{
		global $langs;

		$out = '<tr class="trextrafieldseparator trextrafieldseparator'.$key.'"><td colspan="2"><strong>';
		$out.= $langs->trans($this->attributes[$object->table_element]['label'][$key]);
		$out.= '</strong></td></tr>';
		return $out;
	}

	/**
	 * Fill array_options property of object by extrafields value (using for data sent by forms)
	 *
	 * @param   array	$extralabels    $array of extrafields (@deprecated)
	 * @param   object	$object         Object
	 * @param	string	$onlykey		Only following key is filled. When we make update of only one extrafield ($action = 'update_extras'), calling page must must set this to avoid to have other extrafields being reset.
	 * @return	int						1 if array_options set, 0 if no value, -1 if error (field required missing for example)
	 */
	function setOptionalsFromPost($extralabels, &$object, $onlykey='')
	{
		global $_POST, $langs;
		$nofillrequired='';// For error when required field left blank
		$error_field_required = array();

		if (is_array($this->attributes[$object->table_element]['label'])) $extralabels=$this->attributes[$object->table_element]['label'];

		if (is_array($extralabels))
		{
			// Get extra fields
			foreach ($extralabels as $key => $value)
			{
				if (! empty($onlykey) && $key != $onlykey) continue;

				$key_type = $this->attributes[$object->table_element]['type'][$key];
				if ($key_type == 'separate') continue;

				$enabled = 1;
				if (isset($this->attributes[$object->table_element]['list'][$key]))
<<<<<<< HEAD
				{
					$enabled = dol_eval($this->attributes[$object->table_element]['list'][$key], 1);
				}
				$perms = 1;
				if (isset($this->attributes[$object->table_element]['perms'][$key]))
				{
					$perms = dol_eval($this->attributes[$object->table_element]['perms'][$key], 1);
				}
				if (empty($enabled)) continue;
				if (empty($perms)) continue;

				if ($this->attributes[$object->table_element]['required'][$key] && empty($_POST["options_".$key])) // Check if empty without GETPOST, value can be alpha, int, array, etc...
				{
					//print 'ccc'.$value.'-'.$this->attributes[$object->table_element]['required'][$key];
					$nofillrequired++;
					$error_field_required[] = $langs->transnoentitiesnoconv($value);
=======
				{
					$enabled = dol_eval($this->attributes[$object->table_element]['list'][$key], 1);
				}
				$perms = 1;
				if (isset($this->attributes[$object->table_element]['perms'][$key]))
				{
					$perms = dol_eval($this->attributes[$object->table_element]['perms'][$key], 1);
				}
				if (empty($enabled)) continue;
				if (empty($perms)) continue;

				if ($this->attributes[$object->table_element]['required'][$key])	// Value is required
				{
					// Check if empty without using GETPOST, value can be alpha, int, array, etc...
					if ((! is_array($_POST["options_".$key]) && empty($_POST["options_".$key]) && $_POST["options_".$key] != '0')
						|| (is_array($_POST["options_".$key]) && empty($_POST["options_".$key])))
					{
						//print 'ccc'.$value.'-'.$this->attributes[$object->table_element]['required'][$key];
						$nofillrequired++;
						$error_field_required[] = $langs->transnoentitiesnoconv($value);
					}
>>>>>>> d9b8a8c8
				}

				if (in_array($key_type,array('date')))
				{
					// Clean parameters
					// TODO GMT date in memory must be GMT so we should add gm=true in parameters
					$value_key=dol_mktime(0, 0, 0, $_POST["options_".$key."month"], $_POST["options_".$key."day"], $_POST["options_".$key."year"]);
				}
				elseif (in_array($key_type,array('datetime')))
				{
					// Clean parameters
					// TODO GMT date in memory must be GMT so we should add gm=true in parameters
					$value_key=dol_mktime($_POST["options_".$key."hour"], $_POST["options_".$key."min"], 0, $_POST["options_".$key."month"], $_POST["options_".$key."day"], $_POST["options_".$key."year"]);
				}
				else if (in_array($key_type,array('checkbox','chkbxlst')))
				{
					$value_arr=GETPOST("options_".$key, 'array'); // check if an array
					if (!empty($value_arr)) {
						$value_key=implode($value_arr,',');
					}else {
						$value_key='';
					}
				}
				else if (in_array($key_type,array('price','double')))
				{
					$value_arr=GETPOST("options_".$key, 'alpha');
					$value_key=price2num($value_arr);
				}
				else
				{
					$value_key=GETPOST("options_".$key);
				}

				$object->array_options["options_".$key]=$value_key;
			}

			if ($nofillrequired) {
				$langs->load('errors');
				setEventMessages($langs->trans('ErrorFieldsRequired').' : '.implode(', ',$error_field_required), null, 'errors');
				return -1;
			}
			else {
				return 1;
			}
		}
		else {
			return 0;
		}
	}

	/**
	 * return array_options array of data of extrafields value of object sent by a search form
	 *
<<<<<<< HEAD
	 * @param  array   $extralabels    $array of extrafields (@deprecated)
	 * @param  string  $keyprefix      Prefix string to add into name and id of field (can be used to avoid duplicate names)
	 * @param  string  $keysuffix      Suffix string to add into name and id of field (can be used to avoid duplicate names)
	 * @return array|int               array_options set or 0 if no value
=======
	 * @param  array|string		$extrafieldsobjectkey  	array of extrafields (old usage) or value of object->table_element (new usage)
	 * @param  string			$keyprefix      		Prefix string to add into name and id of field (can be used to avoid duplicate names)
	 * @param  string			$keysuffix      		Suffix string to add into name and id of field (can be used to avoid duplicate names)
	 * @return array|int								array_options set or 0 if no value
>>>>>>> d9b8a8c8
	 */
	function getOptionalsFromPost($extrafieldsobjectkey, $keyprefix='', $keysuffix='')
	{
		global $_POST;

<<<<<<< HEAD
		if (is_array($this->attributes[$object->table_element]['label'])) $extralabels=$this->attributes[$object->table_element]['label'];

		$array_options = array();
=======
		if (is_string($extrafieldsobjectkey) && is_array($this->attributes[$extrafieldsobjectkey]['label']))
		{
			$extralabels = $this->attributes[$extrafieldsobjectkey]['label'];
		}
		else
		{
			$extralabels = $extrafieldsobjectkey;
		}

>>>>>>> d9b8a8c8
		if (is_array($extralabels))
		{
			$array_options = array();

			// Get extra fields
			foreach ($extralabels as $key => $value)
			{
<<<<<<< HEAD
				$key_type = $this->attributes[$object->table_element]['type'][$key];
=======
				$key_type = '';
				if (is_string($extrafieldsobjectkey))
				{
					$key_type = $this->attributes[$extrafieldsobjectkey]['type'][$key];
				}
>>>>>>> d9b8a8c8

				if (in_array($key_type,array('date','datetime')))
				{
					// Clean parameters
					$value_key=dol_mktime($_POST[$keysuffix."options_".$key.$keyprefix."hour"], $_POST[$keysuffix."options_".$key.$keyprefix."min"], 0, $_POST[$keysuffix."options_".$key.$keyprefix."month"], $_POST[$keysuffix."options_".$key.$keyprefix."day"], $_POST[$keysuffix."options_".$key.$keyprefix."year"]);
				}
				else if (in_array($key_type,array('checkbox', 'chkbxlst')))
				{
					$value_arr=GETPOST($keysuffix."options_".$key.$keyprefix);
					// Make sure we get an array even if there's only one checkbox
					$value_arr=(array) $value_arr;
					$value_key=implode(',', $value_arr);
				}
				else if (in_array($key_type,array('price','double')))
				{
					$value_arr=GETPOST($keysuffix."options_".$key.$keyprefix);
					$value_key=price2num($value_arr);
				}
				else
				{
					$value_key=GETPOST($keysuffix."options_".$key.$keyprefix);
				}

				$array_options[$keysuffix."options_".$key]=$value_key;	// No keyprefix here. keyprefix is used only for read.
			}

			return $array_options;
		}

		return 0;
	}
}<|MERGE_RESOLUTION|>--- conflicted
+++ resolved
@@ -164,22 +164,14 @@
 	 *  @param  int				$alwayseditable		Is attribute always editable regardless of the document status
 	 *  @param	string			$perms				Permission to check
 	 *  @param	string			$list				Visibilty ('0'=never visible, '1'=visible on list+forms, '2'=list only, '3'=form only or 'eval string')
-<<<<<<< HEAD
-	 *  @param	int				$notused			Deprecated.
-=======
 	 *  @param	string			$help				Text with help tooltip
->>>>>>> d9b8a8c8
 	 *  @param  string  		$computed           Computed value
 	 *  @param  string  		$entity    		 	Entity of extrafields (for multicompany modules)
 	 *  @param  string  		$langfile  		 	Language file
 	 *  @param  string  		$enabled  		 	Condition to have the field enabled or not
 	 *  @return int      							<=0 if KO, >0 if OK
 	 */
-<<<<<<< HEAD
-	function addExtraField($attrname, $label, $type, $pos, $size, $elementtype, $unique=0, $required=0, $default_value='', $param='', $alwayseditable=0, $perms='', $list='-1', $notused=0, $computed='', $entity='', $langfile='', $enabled='1')
-=======
 	function addExtraField($attrname, $label, $type, $pos, $size, $elementtype, $unique=0, $required=0, $default_value='', $param='', $alwayseditable=0, $perms='', $list='-1', $help='', $computed='', $entity='', $langfile='', $enabled='1')
->>>>>>> d9b8a8c8
 	{
 		if (empty($attrname)) return -1;
 		if (empty($label)) return -1;
@@ -196,11 +188,7 @@
 		if ($result > 0 || $err1 == 'DB_ERROR_COLUMN_ALREADY_EXISTS' || $type == 'separate')
 		{
 			// Add declaration of field into table
-<<<<<<< HEAD
-			$result2=$this->create_label($attrname, $label, $type, $pos, $size, $elementtype, $unique, $required, $param, $alwayseditable, $perms, $list, $notused, $default_value, $computed, $entity, $langfile, $enabled);
-=======
 			$result2=$this->create_label($attrname, $label, $type, $pos, $size, $elementtype, $unique, $required, $param, $alwayseditable, $perms, $list, $help, $default_value, $computed, $entity, $langfile, $enabled);
->>>>>>> d9b8a8c8
 			$err2=$this->errno;
 			if ($result2 > 0 || ($err1 == 'DB_ERROR_COLUMN_ALREADY_EXISTS' && $err2 == 'DB_ERROR_RECORD_ALREADY_EXISTS'))
 			{
@@ -321,11 +309,7 @@
 	 *  @param  int				$alwayseditable	Is attribute always editable regardless of the document status
 	 *  @param	string			$perms			Permission to check
 	 *  @param	string			$list			Visibily
-<<<<<<< HEAD
-	 *  @param	int				$notused		Deprecated.
-=======
 	 *  @param	string			$help			Help on tooltip
->>>>>>> d9b8a8c8
 	 *  @param  string          $default        Default value (in database. use the default_value feature for default value on screen).
 	 *  @param  string          $computed       Computed value
 	 *  @param  string          $entity     	Entity of extrafields
@@ -333,14 +317,9 @@
 	 *  @param  string  		$enabled  		Condition to have the field enabled or not
 	 *  @return	int								<=0 if KO, >0 if OK
 	 */
-<<<<<<< HEAD
-	private function create_label($attrname, $label='', $type='', $pos=0, $size=0, $elementtype='member', $unique=0, $required=0, $param='', $alwayseditable=0, $perms='', $list='-1', $notused=0, $default='', $computed='',$entity='', $langfile='', $enabled='1')
-	{
-=======
 	private function create_label($attrname, $label='', $type='', $pos=0, $size=0, $elementtype='member', $unique=0, $required=0, $param='', $alwayseditable=0, $perms='', $list='-1', $help='', $default='', $computed='',$entity='', $langfile='', $enabled='1')
 	{
         // phpcs:enable
->>>>>>> d9b8a8c8
 		global $conf,$user;
 
 		if ($elementtype == 'thirdparty') $elementtype='societe';
@@ -388,12 +367,8 @@
 			$sql.= " fk_user_author,";
 			$sql.= " fk_user_modif,";
 			$sql.= " datec,";
-<<<<<<< HEAD
-			$sql.= " enabled";
-=======
 			$sql.= " enabled,";
 			$sql.= " help";
->>>>>>> d9b8a8c8
 			$sql.= " )";
 			$sql.= " VALUES('".$attrname."',";
 			$sql.= " '".$this->db->escape($label)."',";
@@ -414,12 +389,8 @@
 			$sql .= " " . (is_object($user) ? $user->id : 0). ",";
 			$sql .= " " . (is_object($user) ? $user->id : 0). ",";
 			$sql .= "'" . $this->db->idate(dol_now()) . "',";
-<<<<<<< HEAD
-			$sql.= " ".($enabled?"'".$this->db->escape($enabled)."'":"1");
-=======
 			$sql.= " ".($enabled?"'".$this->db->escape($enabled)."'":"1").",";
 			$sql.= " ".($help?"'".$this->db->escape($help)."'":"null");
->>>>>>> d9b8a8c8
 			$sql.=')';
 
 			dol_syslog(get_class($this)."::create_label", LOG_DEBUG);
@@ -549,26 +520,16 @@
 	 *  @param  int		$alwayseditable		Is attribute always editable regardless of the document status
 	 *  @param	string	$perms				Permission to check
 	 *  @param	string	$list				Visibility
-<<<<<<< HEAD
-	 *  @param	int		$notused			Deprecated.
-=======
 	 *  @param	string	$help				Help on tooltip
->>>>>>> d9b8a8c8
 	 *  @param  string  $default            Default value (in database. use the default_value feature for default value on screen).
 	 *  @param  string  $computed           Computed value
 	 *  @param  string  $entity	            Entity of extrafields
 	 *  @param	string	$langfile			Language file
 	 *  @param  string  $enabled  			Condition to have the field enabled or not
-<<<<<<< HEAD
-	 * 	@return	int							>0 if OK, <=0 if KO
-	 */
-	function update($attrname, $label, $type, $length, $elementtype, $unique=0, $required=0, $pos=0, $param='', $alwayseditable=0, $perms='', $list='', $notused=0, $default='', $computed='', $entity='', $langfile='', $enabled='1')
-=======
      *  @param  int     $totalizable        Is extrafield totalizable on list
 	 * 	@return	int							>0 if OK, <=0 if KO
 	 */
 	function update($attrname, $label, $type, $length, $elementtype, $unique=0, $required=0, $pos=0, $param='', $alwayseditable=0, $perms='', $list='', $help='', $default='', $computed='', $entity='', $langfile='', $enabled='1', $totalizable=0)
->>>>>>> d9b8a8c8
 	{
 		if ($elementtype == 'thirdparty') $elementtype='societe';
 		if ($elementtype == 'contact') $elementtype='socpeople';
@@ -598,12 +559,6 @@
 				$lengthdb='255';
 			} elseif ($type == 'html') {
 				$typedb='text';
-<<<<<<< HEAD
-				$lengthdb='';
-			} elseif ($type == 'html') {
-				$typedb='text';
-=======
->>>>>>> d9b8a8c8
 			} elseif ($type=='link') {
 				$typedb='int';
 				$lengthdb='11';
@@ -624,11 +579,7 @@
 			{
 				if ($label)
 				{
-<<<<<<< HEAD
-					$result=$this->update_label($attrname,$label,$type,$length,$elementtype,$unique,$required,$pos,$param,$alwayseditable,$perms,$list,$notused,$default,$computed,$entity,$langfile,$enabled);
-=======
 					$result=$this->update_label($attrname,$label,$type,$length,$elementtype,$unique,$required,$pos,$param,$alwayseditable,$perms,$list,$help,$default,$computed,$entity,$langfile,$enabled, $totalizable);
->>>>>>> d9b8a8c8
 				}
 				if ($result > 0)
 				{
@@ -679,24 +630,12 @@
 	 *  @param  int		$alwayseditable		Is attribute always editable regardless of the document status
 	 *  @param	string	$perms				Permission to check
 	 *  @param	string	$list				Visiblity
-<<<<<<< HEAD
-	 *  @param	int		$notused			Deprecated.
-=======
 	 *  @param	string	$help				Help on tooltip.
->>>>>>> d9b8a8c8
 	 *  @param  string  $default            Default value (in database. use the default_value feature for default value on screen).
 	 *  @param  string  $computed           Computed value
 	 *  @param  string  $entity     		Entity of extrafields
 	 *  @param	string	$langfile			Language file
 	 *  @param  string  $enabled  			Condition to have the field enabled or not
-<<<<<<< HEAD
-	 *  @return	int							<=0 if KO, >0 if OK
-	 */
-	private function update_label($attrname,$label,$type,$size,$elementtype,$unique=0,$required=0,$pos=0,$param='',$alwayseditable=0,$perms='',$list='0',$notused=0,$default='',$computed='',$entity='',$langfile='',$enabled='1')
-	{
-		global $conf, $user;
-		dol_syslog(get_class($this)."::update_label ".$attrname.", ".$label.", ".$type.", ".$size.", ".$elementtype.", ".$unique.", ".$required.", ".$pos.", ".$alwayseditable.", ".$perms.", ".$list.", ".$notused.", ".$default.", ".$computed.", ".$entity.", ".$langfile.", ".$enabled);
-=======
      *  @param  int     $totalizable        Is extrafield totalizable on list
      *  @return	int							<=0 if KO, >0 if OK
 	 */
@@ -705,7 +644,6 @@
         // phpcs:enable
 		global $conf, $user;
 		dol_syslog(get_class($this)."::update_label ".$attrname.", ".$label.", ".$type.", ".$size.", ".$elementtype.", ".$unique.", ".$required.", ".$pos.", ".$alwayseditable.", ".$perms.", ".$list.", ".$default.", ".$computed.", ".$entity.", ".$langfile.", ".$enabled.", ".$totalizable);
->>>>>>> d9b8a8c8
 
 		// Clean parameters
 		if ($elementtype == 'thirdparty') $elementtype='societe';
@@ -713,12 +651,9 @@
 
 		if (empty($pos)) $pos=0;
 		if (empty($list)) $list='0';
-<<<<<<< HEAD
-=======
         if (empty($totalizable)) {
             $totalizable = 0;
         }
->>>>>>> d9b8a8c8
 		if (empty($required)) $required=0;
 		if (empty($unique)) $unique=0;
 		if (empty($alwayseditable)) $alwayseditable=0;
@@ -728,25 +663,6 @@
 			$this->db->begin();
 
 			if (is_array($param) && count($param) > 0)
-<<<<<<< HEAD
-			{
-				$params = serialize($param);
-			}
-			elseif (strlen($param) > 0)
-			{
-				$params = trim($param);
-			}
-			else
-			{
-				$params='';
-			}
-
-			$sql_del = "DELETE FROM ".MAIN_DB_PREFIX."extrafields";
-			$sql_del.= " WHERE name = '".$attrname."'";
-			$sql_del.= " AND entity = ".($entity===''?$conf->entity:$entity);
-			$sql_del.= " AND elementtype = '".$elementtype."'";
-
-=======
 			{
 				$params = serialize($param);
 			}
@@ -775,7 +691,6 @@
 				$sql_del.= " AND entity = 0";
 				$sql_del.= " AND elementtype = '".$elementtype."'";
 			}
->>>>>>> d9b8a8c8
 			$resql1=$this->db->query($sql_del);
 
 			$sql = "INSERT INTO ".MAIN_DB_PREFIX."extrafields(";
@@ -793,21 +708,14 @@
 			$sql.= " alwayseditable,";
 			$sql.= " param,";
 			$sql.= " list,";
-<<<<<<< HEAD
-=======
             $sql.= " totalizable,";
->>>>>>> d9b8a8c8
 			$sql.= " fielddefault,";
 			$sql.= " fieldcomputed,";
 			$sql.= " fk_user_author,";
 			$sql.= " fk_user_modif,";
 			$sql.= " datec,";
-<<<<<<< HEAD
-			$sql.= " enabled";
-=======
 			$sql.= " enabled,";
 			$sql.= " help";
->>>>>>> d9b8a8c8
 			$sql.= ") VALUES (";
 			$sql.= "'".$attrname."',";
 			$sql.= " ".($entity===''?$conf->entity:$entity).",";
@@ -823,21 +731,14 @@
 			$sql.= " '".$this->db->escape($alwayseditable)."',";
 			$sql.= " '".$this->db->escape($params)."',";
 			$sql.= " '".$this->db->escape($list)."', ";
-<<<<<<< HEAD
-=======
             $sql.= " ".$totalizable.",";
->>>>>>> d9b8a8c8
 			$sql.= " ".(($default!='')?"'".$this->db->escape($default)."'":"null").",";
 			$sql.= " ".($computed?"'".$this->db->escape($computed)."'":"null").",";
 			$sql .= " " . $user->id . ",";
 			$sql .= " " . $user->id . ",";
 			$sql .= "'" . $this->db->idate(dol_now()) . "',";
-<<<<<<< HEAD
-			$sql .= "'" . $this->db->escape($enabled). "'";
-=======
 			$sql .= "'" . $this->db->escape($enabled). "',";
 			$sql.= " ".($help?"'".$this->db->escape($help)."'":"null");
->>>>>>> d9b8a8c8
 			$sql.= ")";
 
 			$resql2=$this->db->query($sql);
@@ -904,11 +805,7 @@
 		// We should not have several time this log. If we have, there is some optimization to do by calling a simple $object->fetch_optionals() that include cache management.
 		dol_syslog("fetch_name_optionals_label elementtype=".$elementtype);
 
-<<<<<<< HEAD
-		$sql = "SELECT rowid,name,label,type,size,elementtype,fieldunique,fieldrequired,param,pos,alwayseditable,perms,langs,list,fielddefault,fieldcomputed,entity,enabled";
-=======
 		$sql = "SELECT rowid,name,label,type,size,elementtype,fieldunique,fieldrequired,param,pos,alwayseditable,perms,langs,list,totalizable,fielddefault,fieldcomputed,entity,enabled,help";
->>>>>>> d9b8a8c8
 		$sql.= " FROM ".MAIN_DB_PREFIX."extrafields";
 		$sql.= " WHERE entity IN (0,".$conf->entity.")";
 		if ($elementtype) $sql.= " AND elementtype = '".$elementtype."'";	// Filed with object->table_element
@@ -942,10 +839,7 @@
 					$this->attribute_perms[$tab->name]=(strlen($tab->perms) == 0 ? 1 : $tab->perms);
 					$this->attribute_langfile[$tab->name]=$tab->langs;
 					$this->attribute_list[$tab->name]=$tab->list;
-<<<<<<< HEAD
-=======
 					$this->attribute_totalizable[$tab->name]=$tab->totalizable;
->>>>>>> d9b8a8c8
 					$this->attribute_entityid[$tab->name]=$tab->entity;
 					$this->attribute_entitylabel[$tab->name]=(empty($labelmulticompany[$tab->entity])?'Entity'.$tab->entity:$labelmulticompany[$tab->entity]);
 
@@ -964,17 +858,11 @@
 					$this->attributes[$tab->elementtype]['perms'][$tab->name]=(strlen($tab->perms) == 0 ? 1 : $tab->perms);
 					$this->attributes[$tab->elementtype]['langfile'][$tab->name]=$tab->langs;
 					$this->attributes[$tab->elementtype]['list'][$tab->name]=$tab->list;
-<<<<<<< HEAD
-					$this->attributes[$tab->elementtype]['entityid'][$tab->name]=$tab->entity;
-					$this->attributes[$tab->elementtype]['entitylabel'][$tab->name]=(empty($labelmulticompany[$tab->entity])?'Entity'.$tab->entity:$labelmulticompany[$tab->entity]);
-					$this->attributes[$tab->elementtype]['enabled'][$tab->name]=$tab->enabled;
-=======
                     $this->attributes[$tab->elementtype]['totalizable'][$tab->name]=$tab->totalizable;
 					$this->attributes[$tab->elementtype]['entityid'][$tab->name]=$tab->entity;
 					$this->attributes[$tab->elementtype]['entitylabel'][$tab->name]=(empty($labelmulticompany[$tab->entity])?'Entity'.$tab->entity:$labelmulticompany[$tab->entity]);
 					$this->attributes[$tab->elementtype]['enabled'][$tab->name]=$tab->enabled;
 					$this->attributes[$tab->elementtype]['help'][$tab->name]=$tab->help;
->>>>>>> d9b8a8c8
 
 					$this->attributes[$tab->elementtype]['loaded']=1;
 				}
@@ -1032,11 +920,8 @@
 			$perms=dol_eval($this->attributes[$extrafieldsobjectkey]['perms'][$key], 1);
 			$langfile=$this->attributes[$extrafieldsobjectkey]['langfile'][$key];
 			$list=dol_eval($this->attributes[$extrafieldsobjectkey]['list'][$key], 1);
-<<<<<<< HEAD
-=======
 			$totalizable=$this->attributes[$extrafieldsobjectkey]['totalizable'][$key];
 			$help=$this->attributes[$extrafieldsobjectkey]['help'][$key];
->>>>>>> d9b8a8c8
 			$hidden=(empty($list) ? 1 : 0);		// If empty, we are sure it is hidden, otherwise we show. If it depends on mode (view/create/edit form or list, this must be filtered by caller)
 		}
 		else	// Old usage
@@ -1052,10 +937,7 @@
 			$param=$this->attribute_param[$key];
 			$langfile=$this->attribute_langfile[$key];
 			$list=$this->attribute_list[$key];
-<<<<<<< HEAD
-=======
 			$totalizable=$this->attribute_totalizable[$key];
->>>>>>> d9b8a8c8
 			$hidden=(empty($list) ? 1 : 0);		// If empty, we are sure it is hidden, otherwise we show. If it depends on mode (view/create/edit form or list, this must be filtered by caller)
 		}
 
@@ -1119,11 +1001,7 @@
 			if (!$required && $value == '') $value = '-1';
 
 			// TODO Must also support $moreparam
-<<<<<<< HEAD
-			$out = $form->select_date($value, $keyprefix.$key.$keysuffix, $showtime, $showtime, $required, '', 1, (($keyprefix != 'search_' && $keyprefix != 'search_options_') ? 1 : 0), 1, 0, 1);
-=======
 			$out = $form->selectDate($value, $keyprefix.$key.$keysuffix, $showtime, $showtime, $required, '', 1, (($keyprefix != 'search_' && $keyprefix != 'search_options_') ? 1 : 0), 0, 1);
->>>>>>> d9b8a8c8
 		}
 		elseif (in_array($type,array('int','integer')))
 		{
@@ -1542,10 +1420,6 @@
 					$this->db->free($resql);
 
 					$out=$form->multiselectarray($keyprefix.$key.$keysuffix, $data, $value_arr, '', 0, '', 0, '100%');
-<<<<<<< HEAD
-
-=======
->>>>>>> d9b8a8c8
 				} else {
 					print 'Error in request ' . $sql . ' ' . $this->db->lasterror() . '. Check setup of extra parameters.<br>';
 				}
@@ -1993,24 +1867,6 @@
 
 				$enabled = 1;
 				if (isset($this->attributes[$object->table_element]['list'][$key]))
-<<<<<<< HEAD
-				{
-					$enabled = dol_eval($this->attributes[$object->table_element]['list'][$key], 1);
-				}
-				$perms = 1;
-				if (isset($this->attributes[$object->table_element]['perms'][$key]))
-				{
-					$perms = dol_eval($this->attributes[$object->table_element]['perms'][$key], 1);
-				}
-				if (empty($enabled)) continue;
-				if (empty($perms)) continue;
-
-				if ($this->attributes[$object->table_element]['required'][$key] && empty($_POST["options_".$key])) // Check if empty without GETPOST, value can be alpha, int, array, etc...
-				{
-					//print 'ccc'.$value.'-'.$this->attributes[$object->table_element]['required'][$key];
-					$nofillrequired++;
-					$error_field_required[] = $langs->transnoentitiesnoconv($value);
-=======
 				{
 					$enabled = dol_eval($this->attributes[$object->table_element]['list'][$key], 1);
 				}
@@ -2032,7 +1888,6 @@
 						$nofillrequired++;
 						$error_field_required[] = $langs->transnoentitiesnoconv($value);
 					}
->>>>>>> d9b8a8c8
 				}
 
 				if (in_array($key_type,array('date')))
@@ -2086,27 +1941,15 @@
 	/**
 	 * return array_options array of data of extrafields value of object sent by a search form
 	 *
-<<<<<<< HEAD
-	 * @param  array   $extralabels    $array of extrafields (@deprecated)
-	 * @param  string  $keyprefix      Prefix string to add into name and id of field (can be used to avoid duplicate names)
-	 * @param  string  $keysuffix      Suffix string to add into name and id of field (can be used to avoid duplicate names)
-	 * @return array|int               array_options set or 0 if no value
-=======
 	 * @param  array|string		$extrafieldsobjectkey  	array of extrafields (old usage) or value of object->table_element (new usage)
 	 * @param  string			$keyprefix      		Prefix string to add into name and id of field (can be used to avoid duplicate names)
 	 * @param  string			$keysuffix      		Suffix string to add into name and id of field (can be used to avoid duplicate names)
 	 * @return array|int								array_options set or 0 if no value
->>>>>>> d9b8a8c8
 	 */
 	function getOptionalsFromPost($extrafieldsobjectkey, $keyprefix='', $keysuffix='')
 	{
 		global $_POST;
 
-<<<<<<< HEAD
-		if (is_array($this->attributes[$object->table_element]['label'])) $extralabels=$this->attributes[$object->table_element]['label'];
-
-		$array_options = array();
-=======
 		if (is_string($extrafieldsobjectkey) && is_array($this->attributes[$extrafieldsobjectkey]['label']))
 		{
 			$extralabels = $this->attributes[$extrafieldsobjectkey]['label'];
@@ -2116,7 +1959,6 @@
 			$extralabels = $extrafieldsobjectkey;
 		}
 
->>>>>>> d9b8a8c8
 		if (is_array($extralabels))
 		{
 			$array_options = array();
@@ -2124,15 +1966,11 @@
 			// Get extra fields
 			foreach ($extralabels as $key => $value)
 			{
-<<<<<<< HEAD
-				$key_type = $this->attributes[$object->table_element]['type'][$key];
-=======
 				$key_type = '';
 				if (is_string($extrafieldsobjectkey))
 				{
 					$key_type = $this->attributes[$extrafieldsobjectkey]['type'][$key];
 				}
->>>>>>> d9b8a8c8
 
 				if (in_array($key_type,array('date','datetime')))
 				{
