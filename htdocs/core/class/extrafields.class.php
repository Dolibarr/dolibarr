<?php
/* Copyright (C) 2002-2003  Rodolphe Quiedeville    <rodolphe@quiedeville.org>
 * Copyright (C) 2002-2003  Jean-Louis Bergamo      <jlb@j1b.org>
 * Copyright (C) 2004       Sebastien Di Cintio     <sdicintio@ressource-toi.org>
 * Copyright (C) 2004       Benoit Mortier          <benoit.mortier@opensides.be>
 * Copyright (C) 2009-2012  Laurent Destailleur     <eldy@users.sourceforge.net>
 * Copyright (C) 2009-2012  Regis Houssin           <regis.houssin@capnetworks.com>
 * Copyright (C) 2013       Florian Henry           <forian.henry@open-concept.pro>
 * Copyright (C) 2015       Charles-Fr BENKE        <charles.fr@benke.fr>
 * Copyright (C) 2016       Raphaël Doursenaud      <rdoursenaud@gpcsolutions.fr>
 * Copyright (C) 2017       Nicolas ZABOURI         <info@inovea-conseil.com>
 *
 * This program is free software; you can redistribute it and/or modify
 * it under the terms of the GNU General Public License as published by
 * the Free Software Foundation; either version 3 of the License, or
 * (at your option) any later version.
 *
 * This program is distributed in the hope that it will be useful,
 * but WITHOUT ANY WARRANTY; without even the implied warranty of
 * MERCHANTABILITY or FITNESS FOR A PARTICULAR PURPOSE.  See the
 * GNU General Public License for more details.
 *
 * You should have received a copy of the GNU General Public License
 * along with this program. If not, see <http://www.gnu.org/licenses/>.
 */

/**
 * 	\file 		htdocs/core/class/extrafields.class.php
 *	\ingroup    core
 *	\brief      File of class to manage extra fields
 */


/**
 *	Class to manage standard extra fields
 */
class ExtraFields
{
	var $db;

	// type of element (for what object is the extrafield)
	// @deprecated
	var $attribute_elementtype;
	// Array with type of the extra field
	// @deprecated
	var $attribute_type;
	// Array with label of extra field
	// @deprecated
	var $attribute_label;
	// Array with size of extra field
	// @deprecated
	var $attribute_size;
	// array with list of possible values for some types of extra fields
	// @deprecated
	var $attribute_choice;
	// Array to store compute formula for computed fields
	// @deprecated
	var $attribute_computed;
	// Array to store default value
	// @deprecated
	var $attribute_default;
	// Array to store if attribute is unique or not
	// @deprecated
	var $attribute_unique;
	// Array to store if attribute is required or not
	// @deprecated
	var $attribute_required;
	// Array to store parameters of attribute (used in select type)
	// @deprecated
	var $attribute_param;
	// Array to store position of attribute
	// @deprecated
	var $attribute_pos;
	// Array to store if attribute is editable regardless of the document status
	// @deprecated
	var $attribute_alwayseditable;
	// Array to store permission to check
	// @deprecated
	var $attribute_perms;
	// Array to store language file to translate label of values
	// @deprecated
	var $attribute_langfile;
	// Array to store if field is visible by default on list
	// @deprecated
	var $attribute_list;

	// New array to store extrafields definition
	var $attributes;

	var $error;
	var $errno;


	public static $type2label=array(
	'varchar'=>'String',
	'text'=>'TextLong',
	'html'=>'HtmlText',
	'int'=>'Int',
	'double'=>'Float',
	'date'=>'Date',
	'datetime'=>'DateAndTime',
	'boolean'=>'Boolean',
	'price'=>'ExtrafieldPrice',
	'phone'=>'ExtrafieldPhone',
	'mail'=>'ExtrafieldMail',
	'url'=>'ExtrafieldUrl',
	'password' => 'ExtrafieldPassword',
	'select' => 'ExtrafieldSelect',
	'sellist' => 'ExtrafieldSelectList',
	'radio' => 'ExtrafieldRadio',
	'checkbox' => 'ExtrafieldCheckBox',
	'chkbxlst' => 'ExtrafieldCheckBoxFromList',
	'link' => 'ExtrafieldLink',
	'separate' => 'ExtrafieldSeparator',
	);


	/**
	 *	Constructor
	 *
	 *  @param		DoliDB		$db      Database handler
	*/
	function __construct($db)
	{
		$this->db = $db;
		$this->error = array();
		$this->attributes = array();

		// For old usage
		$this->attribute_elementtype = array();
		$this->attribute_type = array();
		$this->attribute_label = array();
		$this->attribute_size = array();
		$this->attribute_computed = array();
		$this->attribute_default = array();
		$this->attribute_unique = array();
		$this->attribute_required = array();
		$this->attribute_perms = array();
		$this->attribute_langfile = array();
		$this->attribute_list = array();
	}

	/**
	 *  Add a new extra field parameter
	 *
	 *  @param	string			$attrname           Code of attribute
	 *  @param  string			$label              label of attribute
	 *  @param  int				$type               Type of attribute ('boolean','int','varchar','text','html','date','datehour','price','phone','mail','password','url','select','checkbox','separate',...)
	 *  @param  int				$pos                Position of attribute
	 *  @param  string			$size               Size/length of attribute
	 *  @param  string			$elementtype        Element type. Same value than object->table_element (Example 'member', 'product', 'thirdparty', ...)
	 *  @param	int				$unique				Is field unique or not
	 *  @param	int				$required			Is field required or not
	 *  @param	string			$default_value		Defaulted value (In database. use the default_value feature for default value on screen. Example: '', '0', 'null', 'avalue')
	 *  @param  array|string	$param				Params for field (ex for select list : array('options' => array(value'=>'label of option')) )
	 *  @param  int				$alwayseditable		Is attribute always editable regardless of the document status
	 *  @param	string			$perms				Permission to check
	 *  @param	string			$list				Visibilty ('0'=never visible, '1'=visible on list+forms, '2'=list only, '3'=form only or 'eval string')
	 *  @param	int				$notused			Deprecated.
	 *  @param  string  		$computed           Computed value
	 *  @param  string  		$entity    		 	Entity of extrafields (for multicompany modules)
	 *  @param  string  		$langfile  		 	Language file
	 *  @param  string  		$enabled  		 	Condition to have the field enabled or not
	 *  @return int      							<=0 if KO, >0 if OK
	 */
	function addExtraField($attrname, $label, $type, $pos, $size, $elementtype, $unique=0, $required=0, $default_value='', $param='', $alwayseditable=0, $perms='', $list='-1', $notused=0, $computed='', $entity='', $langfile='', $enabled='1')
	{
		if (empty($attrname)) return -1;
		if (empty($label)) return -1;

		if ($elementtype == 'thirdparty') $elementtype='societe';
		if ($elementtype == 'contact') $elementtype='socpeople';

		// Create field into database except for separator type which is not stored in database
		if ($type != 'separate')
		{
			$result=$this->create($attrname, $type, $size, $elementtype, $unique, $required, $default_value, $param, $perms, $list, $computed);
		}
		$err1=$this->errno;
		if ($result > 0 || $err1 == 'DB_ERROR_COLUMN_ALREADY_EXISTS' || $type == 'separate')
		{
			// Add declaration of field into table
			$result2=$this->create_label($attrname, $label, $type, $pos, $size, $elementtype, $unique, $required, $param, $alwayseditable, $perms, $list, $notused, $default_value, $computed, $entity, $langfile, $enabled);
			$err2=$this->errno;
			if ($result2 > 0 || ($err1 == 'DB_ERROR_COLUMN_ALREADY_EXISTS' && $err2 == 'DB_ERROR_RECORD_ALREADY_EXISTS'))
			{
				$this->error='';
				$this->errno=0;
				return 1;
			}
			else return -2;
		}
		else
		{
			return -1;
		}
	}

	/**
	 *	Add a new optional attribute.
	 *  This is a private method. For public method, use addExtraField.
	 *
	 *	@param	string	$attrname			code of attribute
	 *  @param	int		$type				Type of attribute ('boolean', 'int', 'varchar', 'text', 'html', 'date', 'datehour','price','phone','mail','password','url','select','checkbox', ...)
	 *  @param	string	$length				Size/length of attribute ('5', '24,8', ...)
	 *  @param  string	$elementtype        Element type ('member', 'product', 'thirdparty', 'contact', ...)
	 *  @param	int		$unique				Is field unique or not
	 *  @param	int		$required			Is field required or not
	 *  @param  string  $default_value		Default value for field (in database)
	 *  @param  array	$param				Params for field  (ex for select list : array('options'=>array('value'=>'label of option'))
	 *  @param	string	$perms				Permission
	 *	@param	string	$list				Into list view by default
	 *  @param  string  $computed           Computed value
	 *  @return int      	           		<=0 if KO, >0 if OK
	 */
	private function create($attrname, $type='varchar', $length=255, $elementtype='member', $unique=0, $required=0, $default_value='',$param='', $perms='', $list='0', $computed='')
	{
		if ($elementtype == 'thirdparty') $elementtype='societe';
		if ($elementtype == 'contact') $elementtype='socpeople';

		$table=$elementtype.'_extrafields';
		if ($elementtype == 'categorie') $table='categories_extrafields';

		if (! empty($attrname) && preg_match("/^\w[a-zA-Z0-9_]*$/",$attrname) && ! is_numeric($attrname))
		{
			if ($type=='boolean') {
				$typedb='int';
				$lengthdb='1';
			} elseif($type=='price') {
				$typedb='double';
				$lengthdb='24,8';
			} elseif($type=='phone') {
				$typedb='varchar';
				$lengthdb='20';
			} elseif($type=='mail') {
				$typedb='varchar';
				$lengthdb='128';
			} elseif($type=='url') {
				$typedb='varchar';
				$lengthdb='255';
			} elseif (($type=='select') || ($type=='sellist') || ($type=='radio') ||($type=='checkbox') ||($type=='chkbxlst')){
				$typedb='varchar';
				$lengthdb='255';
			} elseif ($type=='link') {
				$typedb='int';
				$lengthdb='11';
			} elseif ($type=='html') {
				$typedb='text';
				$lengthdb=$length;
			} elseif($type=='password') {
				$typedb='varchar';
				$lengthdb='128';
			} else {
				$typedb=$type;
				$lengthdb=$length;
				if ($type == 'varchar' && empty($lengthdb)) $lengthdb='255';
			}
			$field_desc = array(
				'type'=>$typedb,
				'value'=>$lengthdb,
				'null'=>($required?'NOT NULL':'NULL'),
				'default' => $default_value
			);

			$result=$this->db->DDLAddField(MAIN_DB_PREFIX.$table, $attrname, $field_desc);
			if ($result > 0)
			{
				if ($unique)
				{
					$sql="ALTER TABLE ".MAIN_DB_PREFIX.$table." ADD UNIQUE INDEX uk_".$table."_".$attrname." (".$attrname.")";
					$resql=$this->db->query($sql,1,'dml');
				}
				return 1;
			}
			else
			{
				$this->error=$this->db->lasterror();
				$this->errno=$this->db->lasterrno();
				return -1;
			}
		}
		else
		{
			return 0;
		}
	}

	/**
	 *	Add description of a new optional attribute
	 *
	 *	@param	string			$attrname		code of attribute
	 *	@param	string			$label			label of attribute
	 *  @param	int				$type			Type of attribute ('int', 'varchar', 'text', 'html', 'date', 'datehour', 'float')
	 *  @param	int				$pos			Position of attribute
	 *  @param	string			$size			Size/length of attribute ('5', '24,8', ...)
	 *  @param  string			$elementtype	Element type ('member', 'product', 'thirdparty', ...)
	 *  @param	int				$unique			Is field unique or not
	 *  @param	int				$required		Is field required or not
	 *  @param  array|string	$param			Params for field  (ex for select list : array('options' => array(value'=>'label of option')) )
	 *  @param  int				$alwayseditable	Is attribute always editable regardless of the document status
	 *  @param	string			$perms			Permission to check
	 *  @param	string			$list			Visibily
	 *  @param	int				$notused		Deprecated.
	 *  @param  string          $default        Default value (in database. use the default_value feature for default value on screen).
	 *  @param  string          $computed       Computed value
	 *  @param  string          $entity     	Entity of extrafields
	 *  @param	string			$langfile		Language file
	 *  @param  string  		$enabled  		Condition to have the field enabled or not
	 *  @return	int								<=0 if KO, >0 if OK
	 */
	private function create_label($attrname, $label='', $type='', $pos=0, $size=0, $elementtype='member', $unique=0, $required=0, $param='', $alwayseditable=0, $perms='', $list='-1', $notused=0, $default='', $computed='',$entity='', $langfile='', $enabled='1')
	{
		global $conf,$user;

		if ($elementtype == 'thirdparty') $elementtype='societe';
		if ($elementtype == 'contact') $elementtype='socpeople';

		// Clean parameters
		if (empty($pos)) $pos=0;
		if (empty($list)) $list='0';
		if (empty($required)) $required=0;
		if (empty($unique)) $unique=0;
		if (empty($alwayseditable)) $alwayseditable=0;

		if (! empty($attrname) && preg_match("/^\w[a-zA-Z0-9-_]*$/",$attrname) && ! is_numeric($attrname))
		{
			if (is_array($param) && count($param) > 0)
			{
				$params = serialize($param);
			}
			elseif (strlen($param) > 0)
			{
				$params = trim($param);
			}
			else
			{
				$params='';
			}

			$sql = "INSERT INTO ".MAIN_DB_PREFIX."extrafields(";
			$sql.= " name,";
			$sql.= " label,";
			$sql.= " type,";
			$sql.= " pos,";
			$sql.= " size,";
			$sql.= " entity,";
			$sql.= " elementtype,";
			$sql.= " fieldunique,";
			$sql.= " fieldrequired,";
			$sql.= " param,";
			$sql.= " alwayseditable,";
			$sql.= " perms,";
			$sql.= " langs,";
			$sql.= " list,";
			$sql.= " fielddefault,";
			$sql.= " fieldcomputed,";
			$sql.= " fk_user_author,";
			$sql.= " fk_user_modif,";
			$sql.= " datec,";
			$sql.= " enabled";
			$sql.= " )";
			$sql.= " VALUES('".$attrname."',";
			$sql.= " '".$this->db->escape($label)."',";
			$sql.= " '".$this->db->escape($type)."',";
			$sql.= " ".$pos.",";
			$sql.= " '".$this->db->escape($size)."',";
			$sql.= " ".($entity===''?$conf->entity:$entity).",";
			$sql.= " '".$this->db->escape($elementtype)."',";
			$sql.= " ".$unique.",";
			$sql.= " ".$required.",";
			$sql.= " '".$this->db->escape($params)."',";
			$sql.= " ".$alwayseditable.",";
			$sql.= " ".($perms?"'".$this->db->escape($perms)."'":"null").",";
			$sql.= " ".($langfile?"'".$this->db->escape($langfile)."'":"null").",";
			$sql.= " '".$this->db->escape($list)."',";
			$sql.= " ".($default?"'".$this->db->escape($default)."'":"null").",";
			$sql.= " ".($computed?"'".$this->db->escape($computed)."'":"null").",";
			$sql .= " " . (is_object($user) ? $user->id : 0). ",";
			$sql .= " " . (is_object($user) ? $user->id : 0). ",";
			$sql .= "'" . $this->db->idate(dol_now()) . "',";
			$sql.= " ".($enabled?"'".$this->db->escape($enabled)."'":"1");
			$sql.=')';

			dol_syslog(get_class($this)."::create_label", LOG_DEBUG);
			if ($this->db->query($sql))
			{
				return 1;
			}
			else
			{
				$this->error=$this->db->lasterror();
				$this->errno=$this->db->lasterrno();
				return -1;
			}
		}
	}

	/**
	 *	Delete an optional attribute
	 *
	 *	@param	string	$attrname		Code of attribute to delete
	 *  @param  string	$elementtype    Element type ('member', 'product', 'thirdparty', 'contact', ...)
	 *  @return int              		< 0 if KO, 0 if nothing is done, 1 if OK
	 */
	function delete($attrname, $elementtype='member')
	{
		if ($elementtype == 'thirdparty') $elementtype='societe';
		if ($elementtype == 'contact') $elementtype='socpeople';

		$table=$elementtype.'_extrafields';
		if ($elementtype == 'categorie') $table='categories_extrafields';

		$error=0;

		if (! empty($attrname) && preg_match("/^\w[a-zA-Z0-9-_]*$/",$attrname))
		{
			$result=$this->delete_label($attrname,$elementtype);
			if ($result < 0)
			{
			    $this->error=$this->db->lasterror();
			    $error++;
			}

			if (! $error)
			{
        		$sql = "SELECT COUNT(rowid) as nb";
        		$sql.= " FROM ".MAIN_DB_PREFIX."extrafields";
        		$sql.= " WHERE elementtype = '".$elementtype."'";
        		$sql.= " AND name = '".$attrname."'";
        		//$sql.= " AND entity IN (0,".$conf->entity.")";      Do not test on entity here. We want to see if there is still on field remaning in other entities before deleting field in table
                $resql = $this->db->query($sql);
                if ($resql)
                {
                    $obj = $this->db->fetch_object($resql);
                    if ($obj->nb <= 0)
                    {
            			$result=$this->db->DDLDropField(MAIN_DB_PREFIX.$table,$attrname);	// This also drop the unique key
            			if ($result < 0)
            			{
            				$this->error=$this->db->lasterror();
            				$error++;
            			}
                    }
                }
			}

			return $result;
		}
		else
		{
			return 0;
		}

	}

	/**
	 *	Delete description of an optional attribute
	 *
	 *	@param	string	$attrname			Code of attribute to delete
	 *  @param  string	$elementtype        Element type ('member', 'product', 'thirdparty', ...)
	 *  @return int              			< 0 if KO, 0 if nothing is done, 1 if OK
	 */
	private function delete_label($attrname, $elementtype='member')
	{
		global $conf;

		if ($elementtype == 'thirdparty') $elementtype='societe';
		if ($elementtype == 'contact') $elementtype='socpeople';

		if (isset($attrname) && $attrname != '' && preg_match("/^\w[a-zA-Z0-9-_]*$/",$attrname))
		{
			$sql = "DELETE FROM ".MAIN_DB_PREFIX."extrafields";
			$sql.= " WHERE name = '".$attrname."'";
			$sql.= " AND entity IN  (0,".$conf->entity.')';
			$sql.= " AND elementtype = '".$elementtype."'";

			dol_syslog(get_class($this)."::delete_label", LOG_DEBUG);
			$resql=$this->db->query($sql);
			if ($resql)
			{
				return 1;
			}
			else
			{
				print dol_print_error($this->db);
				return -1;
			}
		}
		else
		{
			return 0;
		}

	}

	/**
	 * 	Modify type of a personalized attribute
	 *
	 *  @param	string	$attrname			Name of attribute
	 *  @param	string	$label				Label of attribute
	 *  @param	string	$type				Type of attribute ('boolean', 'int', 'varchar', 'text', 'html', 'date', 'datehour','price','phone','mail','password','url','select','checkbox', ...)
	 *  @param	int		$length				Length of attribute
	 *  @param  string	$elementtype        Element type ('member', 'product', 'thirdparty', 'contact', ...)
	 *  @param	int		$unique				Is field unique or not
	 *  @param	int		$required			Is field required or not
	 *  @param	int		$pos				Position of attribute
	 *  @param  array	$param				Params for field (ex for select list : array('options' => array(value'=>'label of option')) )
	 *  @param  int		$alwayseditable		Is attribute always editable regardless of the document status
	 *  @param	string	$perms				Permission to check
	 *  @param	string	$list				Visibility
	 *  @param	int		$notused			Deprecated.
	 *  @param  string  $default            Default value (in database. use the default_value feature for default value on screen).
	 *  @param  string  $computed           Computed value
	 *  @param  string  $entity	            Entity of extrafields
	 *  @param	string	$langfile			Language file
	 *  @param  string  $enabled  			Condition to have the field enabled or not
	 * 	@return	int							>0 if OK, <=0 if KO
	 */
	function update($attrname, $label, $type, $length, $elementtype, $unique=0, $required=0, $pos=0, $param='', $alwayseditable=0, $perms='', $list='', $notused=0, $default='', $computed='', $entity='', $langfile='', $enabled='1')
	{
		if ($elementtype == 'thirdparty') $elementtype='societe';
		if ($elementtype == 'contact') $elementtype='socpeople';

		$table=$elementtype.'_extrafields';
		if ($elementtype == 'categorie') $table='categories_extrafields';

		if (isset($attrname) && $attrname != '' && preg_match("/^\w[a-zA-Z0-9-_]*$/",$attrname))
		{
			if ($type=='boolean') {
				$typedb='int';
				$lengthdb='1';
			} elseif($type=='price') {
				$typedb='double';
				$lengthdb='24,8';
			} elseif($type=='phone') {
				$typedb='varchar';
				$lengthdb='20';
			} elseif($type=='mail') {
				$typedb='varchar';
				$lengthdb='128';
			} elseif($type=='url') {
				$typedb='varchar';
				$lengthdb='255';
			} elseif (($type=='select') || ($type=='sellist') || ($type=='radio') || ($type=='checkbox') || ($type=='chkbxlst')) {
				$typedb='varchar';
				$lengthdb='255';
			} elseif ($type == 'html') {
				$typedb='text';
			} elseif ($type=='link') {
				$typedb='int';
				$lengthdb='11';
			} elseif($type=='password') {
				$typedb='varchar';
				$lengthdb='50';
			} else {
				$typedb=$type;
				$lengthdb=$length;
			}
			$field_desc = array('type'=>$typedb, 'value'=>$lengthdb, 'null'=>($required?'NOT NULL':'NULL'), 'default'=>$default);

			if ($type != 'separate') // No table update when separate type
			{
				$result=$this->db->DDLUpdateField(MAIN_DB_PREFIX.$table, $attrname, $field_desc);
			}
			if ($result > 0 || $type == 'separate')
			{
				if ($label)
				{
					$result=$this->update_label($attrname,$label,$type,$length,$elementtype,$unique,$required,$pos,$param,$alwayseditable,$perms,$list,$notused,$default,$computed,$entity,$langfile,$enabled);
				}
				if ($result > 0)
				{
					$sql='';
					if ($unique)
					{
						$sql="ALTER TABLE ".MAIN_DB_PREFIX.$table." ADD UNIQUE INDEX uk_".$table."_".$attrname." (".$attrname.")";
					}
					else
					{
						$sql="ALTER TABLE ".MAIN_DB_PREFIX.$table." DROP INDEX uk_".$table."_".$attrname;
					}
					dol_syslog(get_class($this).'::update', LOG_DEBUG);
					$resql=$this->db->query($sql,1,'dml');
					return 1;
				}
				else
				{
					$this->error=$this->db->lasterror();
					return -1;
				}
			}
			else
			{
				$this->error=$this->db->lasterror();
				return -1;
			}
		}
		else
		{
			return 0;
		}

	}

	/**
	 *  Modify description of personalized attribute
	 *
	 *  @param	string	$attrname			Name of attribute
	 *  @param	string	$label				Label of attribute
	 *  @param  string	$type               Type of attribute
	 *  @param  int		$size		        Length of attribute
	 *  @param  string	$elementtype		Element type ('member', 'product', 'thirdparty', ...)
	 *  @param	int		$unique				Is field unique or not
	 *  @param	int		$required			Is field required or not
	 *  @param	int		$pos				Position of attribute
	 *  @param  array	$param				Params for field  (ex for select list : array('options' => array(value'=>'label of option')) )
	 *  @param  int		$alwayseditable		Is attribute always editable regardless of the document status
	 *  @param	string	$perms				Permission to check
	 *  @param	string	$list				Visiblity
	 *  @param	int		$notused			Deprecated.
	 *  @param  string  $default            Default value (in database. use the default_value feature for default value on screen).
	 *  @param  string  $computed           Computed value
	 *  @param  string  $entity     		Entity of extrafields
	 *  @param	string	$langfile			Language file
	 *  @param  string  $enabled  			Condition to have the field enabled or not
	 *  @return	int							<=0 if KO, >0 if OK
	 */
	private function update_label($attrname,$label,$type,$size,$elementtype,$unique=0,$required=0,$pos=0,$param='',$alwayseditable=0,$perms='',$list='0',$notused=0,$default='',$computed='',$entity='',$langfile='',$enabled='1')
	{
		global $conf, $user;
		dol_syslog(get_class($this)."::update_label ".$attrname.", ".$label.", ".$type.", ".$size.", ".$elementtype.", ".$unique.", ".$required.", ".$pos.", ".$alwayseditable.", ".$perms.", ".$list.", ".$notused.", ".$default.", ".$computed.", ".$entity.", ".$langfile.", ".$enabled);

		// Clean parameters
		if ($elementtype == 'thirdparty') $elementtype='societe';
		if ($elementtype == 'contact') $elementtype='socpeople';

		if (empty($pos)) $pos=0;
		if (empty($list)) $list='0';
		if (empty($required)) $required=0;
		if (empty($unique)) $unique=0;
		if (empty($alwayseditable)) $alwayseditable=0;

		if (isset($attrname) && $attrname != '' && preg_match("/^\w[a-zA-Z0-9-_]*$/",$attrname))
		{
			$this->db->begin();

			if (is_array($param) && count($param) > 0)
			{
				$params = serialize($param);
			}
			elseif (strlen($param) > 0)
			{
				$params = trim($param);
			}
			else
			{
				$params='';
			}

			if ($entity === '' || $entity != '0')
			{
				// We dont want on all entities, we delete all and current
				$sql_del = "DELETE FROM ".MAIN_DB_PREFIX."extrafields";
				$sql_del.= " WHERE name = '".$attrname."'";
				$sql_del.= " AND entity IN (0, ".($entity===''?$conf->entity:$entity).")";
				$sql_del.= " AND elementtype = '".$elementtype."'";
			}
			else
			{
				// We want on all entities ($entities = '0'), we delete on all only (we keep setup specific to each entity)
				$sql_del = "DELETE FROM ".MAIN_DB_PREFIX."extrafields";
				$sql_del.= " WHERE name = '".$attrname."'";
				$sql_del.= " AND entity = 0";
				$sql_del.= " AND elementtype = '".$elementtype."'";
			}
			$resql1=$this->db->query($sql_del);

			$sql = "INSERT INTO ".MAIN_DB_PREFIX."extrafields(";
			$sql.= " name,";		// This is code
			$sql.= " entity,";
			$sql.= " label,";
			$sql.= " type,";
			$sql.= " size,";
			$sql.= " elementtype,";
			$sql.= " fieldunique,";
			$sql.= " fieldrequired,";
			$sql.= " perms,";
			$sql.= " langs,";
			$sql.= " pos,";
			$sql.= " alwayseditable,";
			$sql.= " param,";
			$sql.= " list,";
			$sql.= " fielddefault,";
			$sql.= " fieldcomputed,";
			$sql.= " fk_user_author,";
			$sql.= " fk_user_modif,";
			$sql.= " datec,";
			$sql.= " enabled";
			$sql.= ") VALUES (";
			$sql.= "'".$attrname."',";
			$sql.= " ".($entity===''?$conf->entity:$entity).",";
			$sql.= " '".$this->db->escape($label)."',";
			$sql.= " '".$this->db->escape($type)."',";
			$sql.= " '".$this->db->escape($size)."',";
			$sql.= " '".$this->db->escape($elementtype)."',";
			$sql.= " ".$unique.",";
			$sql.= " ".$required.",";
			$sql.= " ".($perms?"'".$this->db->escape($perms)."'":"null").",";
			$sql.= " ".($langfile?"'".$this->db->escape($langfile)."'":"null").",";
			$sql.= " ".$pos.",";
			$sql.= " '".$this->db->escape($alwayseditable)."',";
			$sql.= " '".$this->db->escape($params)."',";
			$sql.= " '".$this->db->escape($list)."', ";
			$sql.= " ".(($default!='')?"'".$this->db->escape($default)."'":"null").",";
			$sql.= " ".($computed?"'".$this->db->escape($computed)."'":"null").",";
			$sql .= " " . $user->id . ",";
			$sql .= " " . $user->id . ",";
			$sql .= "'" . $this->db->idate(dol_now()) . "',";
			$sql .= "'" . $this->db->escape($enabled). "'";
			$sql.= ")";

			$resql2=$this->db->query($sql);

			if ($resql1 && $resql2)
			{
				$this->db->commit();
				return 1;
			}
			else
			{
				$this->db->rollback();
				print dol_print_error($this->db);
				return -1;
			}
		}
		else
		{
			return 0;
		}
	}


	/**
	 * 	Load array this->attributes, or old this->attribute_xxx like attribute_label, attribute_type, ...
	 *
	 * 	@param	string		$elementtype		Type of element ('adherent', 'commande', 'thirdparty', 'facture', 'propal', 'product', ...).
	 * 	@param	boolean		$forceload			Force load of extra fields whatever is option MAIN_EXTRAFIELDS_DISABLED. Deprecated. Should not be required.
	 * 	@return	array							Array of attributes keys+label for all extra fields.
	 */
	function fetch_name_optionals_label($elementtype,$forceload=false)
	{
		global $conf;

		if (empty($elementtype)) return array();

		if ($elementtype == 'thirdparty') $elementtype='societe';
		if ($elementtype == 'contact') $elementtype='socpeople';
		if ($elementtype == 'order_supplier') $elementtype='commande_fournisseur';

		$array_name_label=array();

		// To avoid conflicts with external modules. TODO Remove this.
		if (!$forceload && !empty($conf->global->MAIN_EXTRAFIELDS_DISABLED)) return $array_name_label;

		// Set array of label of entity
		// TODO Remove completely loading of label. This should be done by presentation.
		$labelmulticompany=array();
		if (!empty($conf->multicompany->enabled))
		{
			$sql_entity_name='SELECT rowid, label FROM '.MAIN_DB_PREFIX.'entity WHERE rowid in (0,'.$conf->entity.')';
			$resql_entity_name=$this->db->query($sql_entity_name);
			if ($resql_entity_name)
			{
				while ($obj = $this->db->fetch_object($resql_entity_name))
				{
					$labelmulticompany[$obj->rowid]=$obj->label;
				}
			}
		}

		// We should not have several time this log. If we have, there is some optimization to do by calling a simple $object->fetch_optionals() that include cache management.
		dol_syslog("fetch_name_optionals_label elementtype=".$elementtype);

		$sql = "SELECT rowid,name,label,type,size,elementtype,fieldunique,fieldrequired,param,pos,alwayseditable,perms,langs,list,fielddefault,fieldcomputed,entity,enabled";
		$sql.= " FROM ".MAIN_DB_PREFIX."extrafields";
		$sql.= " WHERE entity IN (0,".$conf->entity.")";
		if ($elementtype) $sql.= " AND elementtype = '".$elementtype."'";	// Filed with object->table_element
		$sql.= " ORDER BY pos";

		$resql=$this->db->query($sql);
		if ($resql)
		{
			if ($this->db->num_rows($resql))
			{
				while ($tab = $this->db->fetch_object($resql))
				{
					// We can add this attribute to object. TODO Remove this and return $this->attributes[$elementtype]['label']
					if ($tab->type != 'separate')
					{
						$array_name_label[$tab->name]=$tab->label;
					}

					// Old usage
					$this->attribute_type[$tab->name]=$tab->type;
					$this->attribute_label[$tab->name]=$tab->label;
					$this->attribute_size[$tab->name]=$tab->size;
					$this->attribute_elementtype[$tab->name]=$tab->elementtype;
					$this->attribute_default[$tab->name]=$tab->fielddefault;
					$this->attribute_computed[$tab->name]=$tab->fieldcomputed;
					$this->attribute_unique[$tab->name]=$tab->fieldunique;
					$this->attribute_required[$tab->name]=$tab->fieldrequired;
					$this->attribute_param[$tab->name]=($tab->param ? unserialize($tab->param) : '');
					$this->attribute_pos[$tab->name]=$tab->pos;
					$this->attribute_alwayseditable[$tab->name]=$tab->alwayseditable;
					$this->attribute_perms[$tab->name]=(strlen($tab->perms) == 0 ? 1 : $tab->perms);
					$this->attribute_langfile[$tab->name]=$tab->langs;
					$this->attribute_list[$tab->name]=$tab->list;
					$this->attribute_entityid[$tab->name]=$tab->entity;
					$this->attribute_entitylabel[$tab->name]=(empty($labelmulticompany[$tab->entity])?'Entity'.$tab->entity:$labelmulticompany[$tab->entity]);

					// New usage
					$this->attributes[$tab->elementtype]['type'][$tab->name]=$tab->type;
					$this->attributes[$tab->elementtype]['label'][$tab->name]=$tab->label;
					$this->attributes[$tab->elementtype]['size'][$tab->name]=$tab->size;
					$this->attributes[$tab->elementtype]['elementtype'][$tab->name]=$tab->elementtype;
					$this->attributes[$tab->elementtype]['default'][$tab->name]=$tab->fielddefault;
					$this->attributes[$tab->elementtype]['computed'][$tab->name]=$tab->fieldcomputed;
					$this->attributes[$tab->elementtype]['unique'][$tab->name]=$tab->fieldunique;
					$this->attributes[$tab->elementtype]['required'][$tab->name]=$tab->fieldrequired;
					$this->attributes[$tab->elementtype]['param'][$tab->name]=($tab->param ? unserialize($tab->param) : '');
					$this->attributes[$tab->elementtype]['pos'][$tab->name]=$tab->pos;
					$this->attributes[$tab->elementtype]['alwayseditable'][$tab->name]=$tab->alwayseditable;
					$this->attributes[$tab->elementtype]['perms'][$tab->name]=(strlen($tab->perms) == 0 ? 1 : $tab->perms);
					$this->attributes[$tab->elementtype]['langfile'][$tab->name]=$tab->langs;
					$this->attributes[$tab->elementtype]['list'][$tab->name]=$tab->list;
					$this->attributes[$tab->elementtype]['entityid'][$tab->name]=$tab->entity;
					$this->attributes[$tab->elementtype]['entitylabel'][$tab->name]=(empty($labelmulticompany[$tab->entity])?'Entity'.$tab->entity:$labelmulticompany[$tab->entity]);
					$this->attributes[$tab->elementtype]['enabled'][$tab->name]=$tab->enabled;

					$this->attributes[$tab->elementtype]['loaded']=1;
				}
			}
			if ($elementtype) $this->attributes[$elementtype]['loaded']=1;	// If nothing found, we also save tag 'loaded'
		}
		else
		{
			$this->error=$this->db->lasterror();
			dol_syslog(get_class($this)."::fetch_name_optionals_label ".$this->error, LOG_ERR);
		}

		return $array_name_label;
	}


	/**
	 * Return HTML string to put an input field into a page
	 * Code very similar with showInputField of common object
	 *
	 * @param  string  $key            			Key of attribute
	 * @param  string  $value          			Preselected value to show (for date type it must be in timestamp format, for amount or price it must be a php numeric value)
	 * @param  string  $moreparam      			To add more parametes on html input tag
	 * @param  string  $keysuffix      			Prefix string to add after name and id of field (can be used to avoid duplicate names)
	 * @param  string  $keyprefix      			Suffix string to add before name and id of field (can be used to avoid duplicate names)
	 * @param  string  $morecss        			More css (to defined size of field. Old behaviour: may also be a numeric)
	 * @param  int     $objectid       			Current object id
	 * @param  string  $extrafieldsobjectkey	If defined (for example $object->table_element), use the new method to get extrafields data
	 * @return string
	 */
	function showInputField($key, $value, $moreparam='', $keysuffix='', $keyprefix='', $morecss='', $objectid=0, $extrafieldsobjectkey='')
	{
		global $conf,$langs,$form;

		if (! is_object($form))
		{
			require_once DOL_DOCUMENT_ROOT.'/core/class/html.form.class.php';
			$form=new Form($this->db);
		}

		$out='';

		$keyprefix = $keyprefix.'options_';		// Because we work on extrafields

		if (! empty($extrafieldsobjectkey))
		{
			$label=$this->attributes[$extrafieldsobjectkey]['label'][$key];
			$type=$this->attributes[$extrafieldsobjectkey]['type'][$key];
			$size=$this->attributes[$extrafieldsobjectkey]['size'][$key];
			$default=$this->attributes[$extrafieldsobjectkey]['default'][$key];
			$computed=$this->attributes[$extrafieldsobjectkey]['computed'][$key];
			$unique=$this->attributes[$extrafieldsobjectkey]['unique'][$key];
			$required=$this->attributes[$extrafieldsobjectkey]['required'][$key];
			$param=$this->attributes[$extrafieldsobjectkey]['param'][$key];
			$perms=dol_eval($this->attributes[$extrafieldsobjectkey]['perms'][$key], 1);
			$langfile=$this->attributes[$extrafieldsobjectkey]['langfile'][$key];
			$list=dol_eval($this->attributes[$extrafieldsobjectkey]['list'][$key], 1);
			$hidden=(empty($list) ? 1 : 0);		// If empty, we are sure it is hidden, otherwise we show. If it depends on mode (view/create/edit form or list, this must be filtered by caller)
		}
		else	// Old usage
		{
			$label=$this->attribute_label[$key];
			$type =$this->attribute_type[$key];
			$size =$this->attribute_size[$key];
			$elementtype=$this->attribute_elementtype[$key];	// Seems not used
			$default=$this->attribute_default[$key];
			$computed=$this->attribute_computed[$key];
			$unique=$this->attribute_unique[$key];
			$required=$this->attribute_required[$key];
			$param=$this->attribute_param[$key];
			$langfile=$this->attribute_langfile[$key];
			$list=$this->attribute_list[$key];
			$hidden=(empty($list) ? 1 : 0);		// If empty, we are sure it is hidden, otherwise we show. If it depends on mode (view/create/edit form or list, this must be filtered by caller)
		}

		if ($computed)
		{
			if (! preg_match('/^search_/', $keyprefix)) return '<span class="opacitymedium">'.$langs->trans("AutomaticallyCalculated").'</span>';
			else return '';
		}

		if (empty($morecss))
		{
			if ($type == 'date')
			{
				$morecss = 'minwidth100imp';
			}
			elseif ($type == 'datetime')
			{
				$morecss = 'minwidth200imp';
			}
			elseif (in_array($type,array('int','integer','double','price')))
			{
				$morecss = 'maxwidth75';
			}
			elseif ($type == 'password')
			{
				$morecss='maxwidth100';
			}
			elseif ($type == 'url')
			{
				$morecss='minwidth400';
			}
			elseif ($type == 'boolean')
			{
				$morecss='';
			}
			else
			{
				if (round($size) < 12)
				{
					$morecss = 'minwidth100';
				}
				else if (round($size) <= 48)
				{
					$morecss = 'minwidth200';
				}
				else
				{
					$morecss = 'minwidth400';
				}
			}
		}

		if (in_array($type,array('date','datetime')))
		{
			$tmp=explode(',',$size);
			$newsize=$tmp[0];

			$showtime = in_array($type,array('datetime')) ? 1 : 0;

			// Do not show current date when field not required (see select_date() method)
			if (!$required && $value == '') $value = '-1';

			// TODO Must also support $moreparam
			$out = $form->select_date($value, $keyprefix.$key.$keysuffix, $showtime, $showtime, $required, '', 1, (($keyprefix != 'search_' && $keyprefix != 'search_options_') ? 1 : 0), 1, 0, 1);
		}
		elseif (in_array($type,array('int','integer')))
		{
			$tmp=explode(',',$size);
			$newsize=$tmp[0];
			$out='<input type="text" class="flat '.$morecss.' maxwidthonsmartphone" name="'.$keyprefix.$key.$keysuffix.'" id="'.$keyprefix.$key.$keysuffix.'" maxlength="'.$newsize.'" value="'.dol_escape_htmltag($value).'"'.($moreparam?$moreparam:'').'>';
		}
		elseif (preg_match('/varchar/', $type))
		{
			$out='<input type="text" class="flat '.$morecss.' maxwidthonsmartphone" name="'.$keyprefix.$key.$keysuffix.'" id="'.$keyprefix.$key.$keysuffix.'" maxlength="'.$size.'" value="'.dol_escape_htmltag($value).'"'.($moreparam?$moreparam:'').'>';
		}
		elseif (in_array($type, array('mail', 'phone', 'url')))
		{
			$out='<input type="text" class="flat '.$morecss.' maxwidthonsmartphone" name="'.$keyprefix.$key.$keysuffix.'" id="'.$keyprefix.$key.$keysuffix.'" value="'.dol_escape_htmltag($value).'" '.($moreparam?$moreparam:'').'>';
		}
		elseif ($type == 'text')
		{
			if (! preg_match('/search_/', $keyprefix))		// If keyprefix is search_ or search_options_, we must just use a simple text field
			{
				require_once DOL_DOCUMENT_ROOT.'/core/class/doleditor.class.php';
				$doleditor=new DolEditor($keyprefix.$key.$keysuffix,$value,'',200,'dolibarr_notes','In',false,false,false,ROWS_5,'90%');
				$out=$doleditor->Create(1);
			}
			else
			{
				$out='<input type="text" class="flat '.$morecss.' maxwidthonsmartphone" name="'.$keyprefix.$key.$keysuffix.'" id="'.$keyprefix.$key.$keysuffix.'" value="'.dol_escape_htmltag($value).'" '.($moreparam?$moreparam:'').'>';
			}
		}
		elseif ($type == 'html')
		{
			if (! preg_match('/search_/', $keyprefix))		// If keyprefix is search_ or search_options_, we must just use a simple text field
			{
				require_once DOL_DOCUMENT_ROOT.'/core/class/doleditor.class.php';
				$doleditor=new DolEditor($keyprefix.$key.$keysuffix,$value,'',200,'dolibarr_notes','In',false,false,! empty($conf->fckeditor->enabled) && $conf->global->FCKEDITOR_ENABLE_SOCIETE,ROWS_5,'90%');
				$out=$doleditor->Create(1);
			}
			else
			{
				$out='<input type="text" class="flat '.$morecss.' maxwidthonsmartphone" name="'.$keyprefix.$key.$keysuffix.'" id="'.$keyprefix.$key.$keysuffix.'" value="'.dol_escape_htmltag($value).'" '.($moreparam?$moreparam:'').'>';
			}
		}
		elseif ($type == 'boolean')
		{
			$checked='';
			if (!empty($value)) {
				$checked=' checked value="1" ';
			} else {
				$checked=' value="1" ';
			}
			$out='<input type="checkbox" class="flat '.$morecss.' maxwidthonsmartphone" name="'.$keyprefix.$key.$keysuffix.'" id="'.$keyprefix.$key.$keysuffix.'" '.$checked.' '.($moreparam?$moreparam:'').'>';
		}
		elseif ($type == 'price')
		{
			if (!empty($value)) {		// $value in memory is a php numeric, we format it into user number format.
				$value=price($value);
			}
			$out='<input type="text" class="flat '.$morecss.' maxwidthonsmartphone" name="'.$keyprefix.$key.$keysuffix.'" id="'.$keyprefix.$key.$keysuffix.'" value="'.$value.'" '.($moreparam?$moreparam:'').'> '.$langs->getCurrencySymbol($conf->currency);
		}
		elseif ($type == 'double')
		{
			if (!empty($value)) {		// $value in memory is a php numeric, we format it into user number format.
				$value=price($value);
			}
			$out='<input type="text" class="flat '.$morecss.' maxwidthonsmartphone" name="'.$keyprefix.$key.$keysuffix.'" id="'.$keyprefix.$key.$keysuffix.'" value="'.$value.'" '.($moreparam?$moreparam:'').'> ';
		}
		elseif ($type == 'select')
		{
			$out = '';
			if (! empty($conf->use_javascript_ajax) && ! empty($conf->global->MAIN_EXTRAFIELDS_USE_SELECT2))
			{
				include_once DOL_DOCUMENT_ROOT . '/core/lib/ajax.lib.php';
				$out.= ajax_combobox($keyprefix.$key.$keysuffix, array(), 0);
			}

			$out.='<select class="flat '.$morecss.' maxwidthonsmartphone" name="'.$keyprefix.$key.$keysuffix.'" id="'.$keyprefix.$key.$keysuffix.'" '.($moreparam?$moreparam:'').'>';
			$out.='<option value="0">&nbsp;</option>';
			foreach ($param['options'] as $key => $val)
			{
				if ((string) $key == '') continue;
				list($val, $parent) = explode('|', $val);
				$out.='<option value="'.$key.'"';
				$out.= (((string) $value == (string) $key)?' selected':'');
				$out.= (!empty($parent)?' parent="'.$parent.'"':'');
				$out.='>';
				if ($langfile && $val) $out.=$langs->trans($val);
				else $out.=$val;
				$out.='</option>';
			}
			$out.='</select>';
		}
		elseif ($type == 'sellist')
		{
			$out = '';
			if (! empty($conf->use_javascript_ajax) && ! empty($conf->global->MAIN_EXTRAFIELDS_USE_SELECT2))
			{
				include_once DOL_DOCUMENT_ROOT . '/core/lib/ajax.lib.php';
				$out.= ajax_combobox($keyprefix.$key.$keysuffix, array(), 0);
			}

			$out.='<select class="flat '.$morecss.' maxwidthonsmartphone" name="'.$keyprefix.$key.$keysuffix.'" id="'.$keyprefix.$key.$keysuffix.'" '.($moreparam?$moreparam:'').'>';
			if (is_array($param['options']))
			{
				$param_list=array_keys($param['options']);
				$InfoFieldList = explode(":", $param_list[0]);
				$parentName='';
				$parentField='';
				// 0 : tableName
				// 1 : label field name
				// 2 : key fields name (if differ of rowid)
				// 3 : key field parent (for dependent lists)
				// 4 : where clause filter on column or table extrafield, syntax field='value' or extra.field=value
				$keyList=(empty($InfoFieldList[2])?'rowid':$InfoFieldList[2].' as rowid');


				if (count($InfoFieldList) > 4 && ! empty($InfoFieldList[4]))
				{
					if (strpos($InfoFieldList[4], 'extra.') !== false)
					{
						$keyList='main.'.$InfoFieldList[2].' as rowid';
					} else {
						$keyList=$InfoFieldList[2].' as rowid';
					}
				}
				if (count($InfoFieldList) > 3 && ! empty($InfoFieldList[3]))
				{
					list($parentName, $parentField) = explode('|', $InfoFieldList[3]);
					$keyList.= ', '.$parentField;
				}

				$fields_label = explode('|',$InfoFieldList[1]);
				if (is_array($fields_label))
				{
					$keyList .=', ';
					$keyList .= implode(', ', $fields_label);
				}

				$sqlwhere='';
				$sql = 'SELECT '.$keyList;
				$sql.= ' FROM '.MAIN_DB_PREFIX .$InfoFieldList[0];
				if (!empty($InfoFieldList[4]))
				{
				    // can use curent entity filter
				    if (strpos($InfoFieldList[4], '$ENTITY$')!==false) {
				        $InfoFieldList[4]=str_replace('$ENTITY$',$conf->entity,$InfoFieldList[4]);
				    }
					// can use SELECT request
					if (strpos($InfoFieldList[4], '$SEL$')!==false) {
						$InfoFieldList[4]=str_replace('$SEL$','SELECT',$InfoFieldList[4]);
					}

					// current object id can be use into filter
					if (strpos($InfoFieldList[4], '$ID$')!==false && !empty($objectid)) {
						$InfoFieldList[4]=str_replace('$ID$',$objectid,$InfoFieldList[4]);
					} else {
						$InfoFieldList[4]=str_replace('$ID$','0',$InfoFieldList[4]);
					}
					//We have to join on extrafield table
					if (strpos($InfoFieldList[4], 'extra')!==false)
					{
						$sql.= ' as main, '.MAIN_DB_PREFIX .$InfoFieldList[0].'_extrafields as extra';
						$sqlwhere.= ' WHERE extra.fk_object=main.'.$InfoFieldList[2]. ' AND '.$InfoFieldList[4];
					}
					else
					{
						$sqlwhere.= ' WHERE '.$InfoFieldList[4];
					}
				}
				else
				{
					$sqlwhere.= ' WHERE 1=1';
				}
				// Some tables may have field, some other not. For the moment we disable it.
				if (in_array($InfoFieldList[0],array('tablewithentity')))
				{
					$sqlwhere.= ' AND entity = '.$conf->entity;
				}
				$sql.=$sqlwhere;
				//print $sql;

				$sql .= ' ORDER BY ' . implode(', ', $fields_label);

				dol_syslog(get_class($this).'::showInputField type=sellist', LOG_DEBUG);
				$resql = $this->db->query($sql);
				if ($resql)
				{
					$out.='<option value="0">&nbsp;</option>';
					$num = $this->db->num_rows($resql);
					$i = 0;
					while ($i < $num)
					{
						$labeltoshow='';
						$obj = $this->db->fetch_object($resql);

						// Several field into label (eq table:code|libelle:rowid)
						$notrans = false;
						$fields_label = explode('|',$InfoFieldList[1]);
						if (is_array($fields_label))
						{
							$notrans = true;
							foreach ($fields_label as $field_toshow)
							{
								$labeltoshow.= $obj->$field_toshow.' ';
							}
						}
						else
						{
							$labeltoshow=$obj->{$InfoFieldList[1]};
						}
						$labeltoshow=dol_trunc($labeltoshow,45);

						if ($value == $obj->rowid)
						{
							foreach ($fields_label as $field_toshow)
							{
								$translabel=$langs->trans($obj->$field_toshow);
								if ($translabel!=$obj->$field_toshow) {
									$labeltoshow=dol_trunc($translabel,18).' ';
								}else {
									$labeltoshow=dol_trunc($obj->$field_toshow,18).' ';
								}
							}
							$out.='<option value="'.$obj->rowid.'" selected>'.$labeltoshow.'</option>';
						}
						else
						{
							if (! $notrans)
							{
								$translabel=$langs->trans($obj->{$InfoFieldList[1]});
								if ($translabel!=$obj->{$InfoFieldList[1]}) {
									$labeltoshow=dol_trunc($translabel,18);
								}
								else {
									$labeltoshow=dol_trunc($obj->{$InfoFieldList[1]},18);
								}
							}
							if (empty($labeltoshow)) $labeltoshow='(not defined)';
							if ($value==$obj->rowid)
							{
								$out.='<option value="'.$obj->rowid.'" selected>'.$labeltoshow.'</option>';
							}

							if (!empty($InfoFieldList[3]) && $parentField)
							{
								$parent = $parentName.':'.$obj->{$parentField};
							}

							$out.='<option value="'.$obj->rowid.'"';
							$out.= ($value==$obj->rowid?' selected':'');
							$out.= (!empty($parent)?' parent="'.$parent.'"':'');
							$out.='>'.$labeltoshow.'</option>';
						}

						$i++;
					}
					$this->db->free($resql);
				}
				else {
					print 'Error in request '.$sql.' '.$this->db->lasterror().'. Check setup of extra parameters.<br>';
				}
			}
			$out.='</select>';
		}
		elseif ($type == 'checkbox')
		{
			$value_arr=explode(',',$value);
			$out=$form->multiselectarray($keyprefix.$key.$keysuffix, (empty($param['options'])?null:$param['options']), $value_arr, '', 0, '', 0, '100%');
		}
		elseif ($type == 'radio')
		{
			$out='';
			foreach ($param['options'] as $keyopt => $val)
			{
				$out.='<input class="flat '.$morecss.'" type="radio" name="'.$keyprefix.$key.$keysuffix.'" id="'.$keyprefix.$key.$keysuffix.'" '.($moreparam?$moreparam:'');
				$out.=' value="'.$keyopt.'"';
				$out.=' id="'.$keyprefix.$key.$keysuffix.'_'.$keyopt.'"';
				$out.= ($value==$keyopt?'checked':'');
				$out.='/><label for="'.$keyprefix.$key.$keysuffix.'_'.$keyopt.'">'.$val.'</label><br>';
			}
		}
		elseif ($type == 'chkbxlst')
		{
			if (is_array($value)) {
				$value_arr = $value;
			}
			else {
				$value_arr = explode(',', $value);
			}

			if (is_array($param['options'])) {
				$param_list = array_keys($param['options']);
				$InfoFieldList = explode(":", $param_list[0]);
				$parentName='';
				$parentField='';
				// 0 : tableName
				// 1 : label field name
				// 2 : key fields name (if differ of rowid)
				// 3 : key field parent (for dependent lists)
				// 4 : where clause filter on column or table extrafield, syntax field='value' or extra.field=value
				$keyList = (empty($InfoFieldList[2]) ? 'rowid' : $InfoFieldList[2] . ' as rowid');

				if (count($InfoFieldList) > 3 && ! empty($InfoFieldList[3])) {
					list ( $parentName, $parentField ) = explode('|', $InfoFieldList[3]);
					$keyList .= ', ' . $parentField;
				}
				if (count($InfoFieldList) > 4 && ! empty($InfoFieldList[4])) {
					if (strpos($InfoFieldList[4], 'extra.') !== false) {
						$keyList = 'main.' . $InfoFieldList[2] . ' as rowid';
					} else {
						$keyList = $InfoFieldList[2] . ' as rowid';
					}
				}

				$fields_label = explode('|', $InfoFieldList[1]);
				if (is_array($fields_label)) {
					$keyList .= ', ';
					$keyList .= implode(', ', $fields_label);
				}

				$sqlwhere = '';
				$sql = 'SELECT ' . $keyList;
				$sql .= ' FROM ' . MAIN_DB_PREFIX . $InfoFieldList[0];
				if (! empty($InfoFieldList[4])) {

					// can use SELECT request
					if (strpos($InfoFieldList[4], '$SEL$')!==false) {
						$InfoFieldList[4]=str_replace('$SEL$','SELECT',$InfoFieldList[4]);
					}

					// current object id can be use into filter
					if (strpos($InfoFieldList[4], '$ID$')!==false && !empty($objectid)) {
						$InfoFieldList[4]=str_replace('$ID$',$objectid,$InfoFieldList[4]);
					} else {
						$InfoFieldList[4]=str_replace('$ID$','0',$InfoFieldList[4]);
					}

					// We have to join on extrafield table
					if (strpos($InfoFieldList[4], 'extra') !== false) {
						$sql .= ' as main, ' . MAIN_DB_PREFIX . $InfoFieldList[0] . '_extrafields as extra';
						$sqlwhere .= ' WHERE extra.fk_object=main.' . $InfoFieldList[2] . ' AND ' . $InfoFieldList[4];
					} else {
						$sqlwhere .= ' WHERE ' . $InfoFieldList[4];
					}
				} else {
					$sqlwhere .= ' WHERE 1=1';
				}
				// Some tables may have field, some other not. For the moment we disable it.
				if (in_array($InfoFieldList[0], array ('tablewithentity')))
				{
					$sqlwhere .= ' AND entity = ' . $conf->entity;
				}
				// $sql.=preg_replace('/^ AND /','',$sqlwhere);
				// print $sql;

				$sql .= $sqlwhere;
				dol_syslog(get_class($this) . '::showInputField type=chkbxlst',LOG_DEBUG);
				$resql = $this->db->query($sql);
				if ($resql) {
					$num = $this->db->num_rows($resql);
					$i = 0;

					$data=array();

					while ( $i < $num ) {
						$labeltoshow = '';
						$obj = $this->db->fetch_object($resql);

						$notrans = false;
						// Several field into label (eq table:code|libelle:rowid)
						$fields_label = explode('|', $InfoFieldList[1]);
						if (is_array($fields_label)) {
							$notrans = true;
							foreach ( $fields_label as $field_toshow ) {
								$labeltoshow .= $obj->$field_toshow . ' ';
							}
						} else {
							$labeltoshow = $obj->{$InfoFieldList[1]};
						}
						$labeltoshow = dol_trunc($labeltoshow, 45);

						if (is_array($value_arr) && in_array($obj->rowid, $value_arr)) {
							foreach ( $fields_label as $field_toshow ) {
								$translabel = $langs->trans($obj->$field_toshow);
								if ($translabel != $obj->$field_toshow) {
									$labeltoshow = dol_trunc($translabel, 18) . ' ';
								} else {
									$labeltoshow = dol_trunc($obj->$field_toshow, 18) . ' ';
								}
							}

							$data[$obj->rowid]=$labeltoshow;

						} else {
							if (! $notrans) {
								$translabel = $langs->trans($obj->{$InfoFieldList[1]});
								if ($translabel != $obj->{$InfoFieldList[1]}) {
									$labeltoshow = dol_trunc($translabel, 18);
								} else {
									$labeltoshow = dol_trunc($obj->{$InfoFieldList[1]}, 18);
								}
							}
							if (empty($labeltoshow))
								$labeltoshow = '(not defined)';

								if (is_array($value_arr) && in_array($obj->rowid, $value_arr)) {
									$data[$obj->rowid]=$labeltoshow;
								}

								if (! empty($InfoFieldList[3]) && $parentField) {
									$parent = $parentName . ':' . $obj->{$parentField};
								}

								$data[$obj->rowid]=$labeltoshow;
						}

						$i ++;
					}
					$this->db->free($resql);

					$out=$form->multiselectarray($keyprefix.$key.$keysuffix, $data, $value_arr, '', 0, '', 0, '100%');

				} else {
					print 'Error in request ' . $sql . ' ' . $this->db->lasterror() . '. Check setup of extra parameters.<br>';
				}
			}
		}
		elseif ($type == 'link')
		{
			$param_list=array_keys($param['options']);				// $param_list='ObjectName:classPath'
			$showempty=(($required && $default != '')?0:1);
			$out=$form->selectForForms($param_list[0], $keyprefix.$key.$keysuffix, $value, $showempty);
		}
		elseif ($type == 'password')
		{
			// If prefix is 'search_', field is used as a filter, we use a common text field.
			$out='<input style="display:none" type="text" name="fakeusernameremembered">';	// Hidden field to reduce impact of evil Google Chrome autopopulate bug.
			$out.='<input autocomplete="new-password" type="'.($keyprefix=='search_'?'text':'password').'" class="flat '.$morecss.'" name="'.$keyprefix.$key.$keysuffix.'" id="'.$keyprefix.$key.$keysuffix.'" value="'.$value.'" '.($moreparam?$moreparam:'').'>';
		}
		if (!empty($hidden)) {
			$out='<input type="hidden" value="'.$value.'" name="'.$keyprefix.$key.$keysuffix.'" id="'.$keyprefix.$key.$keysuffix.'"/>';
		}
		/* Add comments
		 if ($type == 'date') $out.=' (YYYY-MM-DD)';
		 elseif ($type == 'datetime') $out.=' (YYYY-MM-DD HH:MM:SS)';
		 */
		return $out;
	}


	/**
	 * Return HTML string to put an output field into a page
	 *
	 * @param   string	$key            		Key of attribute
	 * @param   string	$value          		Value to show
	 * @param	string	$moreparam				To add more parameters on html input tag (only checkbox use html input for output rendering)
	 * @param	string	$extrafieldsobjectkey	If defined (for example $object->table_element), use the new method to get extrafields data
	 * @return	string							Formated value
	 */
	function showOutputField($key, $value, $moreparam='', $extrafieldsobjectkey='')
	{
		global $conf,$langs;

		if (! empty($extrafieldsobjectkey))
		{
			$label=$this->attributes[$extrafieldsobjectkey]['label'][$key];
			$type=$this->attributes[$extrafieldsobjectkey]['type'][$key];
			$size=$this->attributes[$extrafieldsobjectkey]['size'][$key];
			$default=$this->attributes[$extrafieldsobjectkey]['default'][$key];
			$computed=$this->attributes[$extrafieldsobjectkey]['computed'][$key];
			$unique=$this->attributes[$extrafieldsobjectkey]['unique'][$key];
			$required=$this->attributes[$extrafieldsobjectkey]['required'][$key];
			$param=$this->attributes[$extrafieldsobjectkey]['param'][$key];
			$perms=dol_eval($this->attributes[$extrafieldsobjectkey]['perms'][$key], 1);
			$langfile=$this->attributes[$extrafieldsobjectkey]['langfile'][$key];
			$list=dol_eval($this->attributes[$extrafieldsobjectkey]['list'][$key], 1);
			$help=$this->attributes[$extrafieldsobjectkey]['help'][$key];
			$hidden=(empty($list) ? 1 : 0);		// If $list empty, we are sure it is hidden, otherwise we show. If it depends on mode (view/create/edit form or list, this must be filtered by caller)
		}
		else	// Old usage
		{
			$label=$this->attribute_label[$key];
			$type=$this->attribute_type[$key];
			$size=$this->attribute_size[$key];
			$default=$this->attribute_default[$key];
			$computed=$this->attribute_computed[$key];
			$unique=$this->attribute_unique[$key];
			$required=$this->attribute_required[$key];
			$param=$this->attribute_param[$key];
			$perms=dol_eval($this->attribute_perms[$key], 1);
			$langfile=$this->attribute_langfile[$key];
			$list=dol_eval($this->attribute_list[$key], 1);
			$help='';	// Not supported with old syntax
			$hidden=(empty($list) ? 1 : 0);		// If $list empty, we are sure it is hidden, otherwise we show. If it depends on mode (view/create/edit form or list, this must be filtered by caller)
		}

		if ($hidden) return '';		// This is a protection. If field is hidden, we should just not call this method.

		// If field is a computed field, value must become result of compute
		if ($computed)
		{
		    // Make the eval of compute string
		    //var_dump($computed);
		    $value = dol_eval($computed, 1, 0);
		}

		$showsize=0;
		if ($type == 'date')
		{
			$showsize=10;
			$value=dol_print_date($value, 'day');
		}
		elseif ($type == 'datetime')
		{
			$showsize=19;
			$value=dol_print_date($value, 'dayhour');
		}
		elseif ($type == 'int')
		{
			$showsize=10;
		}
		elseif ($type == 'double')
		{
			if (!empty($value)) {
				$value=price($value);
			}
		}
		elseif ($type == 'boolean')
		{
			$checked='';
			if (!empty($value)) {
				$checked=' checked ';
			}
			$value='<input type="checkbox" '.$checked.' '.($moreparam?$moreparam:'').' readonly disabled>';
		}
		elseif ($type == 'mail')
		{
			$value=dol_print_email($value, 0, 0, 0, 64, 1, 1);
		}
		elseif ($type == 'url')
		{
			$value=dol_print_url($value,'_blank',32,1);
		}
		elseif ($type == 'phone')
		{
			$value=dol_print_phone($value, '', 0, 0, '', '&nbsp;', 1);
		}
		elseif ($type == 'price')
		{
			$value=price($value, 0, $langs, 0, 0, -1, $conf->currency);
		}
		elseif ($type == 'select')
		{
			if ($langfile && $param['options'][$value]) $value=$langs->trans($param['options'][$value]);
			else $value=$param['options'][$value];
		}
		elseif ($type == 'sellist')
		{
			$param_list=array_keys($param['options']);
			$InfoFieldList = explode(":", $param_list[0]);

			$selectkey="rowid";
			$keyList='rowid';

			if (count($InfoFieldList)>=3)
			{
				$selectkey = $InfoFieldList[2];
				$keyList=$InfoFieldList[2].' as rowid';
			}

			$fields_label = explode('|',$InfoFieldList[1]);
			if(is_array($fields_label)) {
				$keyList .=', ';
				$keyList .= implode(', ', $fields_label);
			}

			$sql = 'SELECT '.$keyList;
			$sql.= ' FROM '.MAIN_DB_PREFIX .$InfoFieldList[0];
			if (strpos($InfoFieldList[4], 'extra')!==false)
			{
				$sql.= ' as main';
			}
			if ($selectkey=='rowid' && empty($value)) {
				$sql.= " WHERE ".$selectkey."=0";
			} elseif ($selectkey=='rowid') {
				$sql.= " WHERE ".$selectkey."=".$this->db->escape($value);
			}else {
				$sql.= " WHERE ".$selectkey."='".$this->db->escape($value)."'";
			}

			//$sql.= ' AND entity = '.$conf->entity;

			dol_syslog(get_class($this).':showOutputField:$type=sellist', LOG_DEBUG);
			$resql = $this->db->query($sql);
			if ($resql)
			{
				$value='';	// value was used, so now we reste it to use it to build final output

				$obj = $this->db->fetch_object($resql);

				// Several field into label (eq table:code|libelle:rowid)
				$fields_label = explode('|',$InfoFieldList[1]);

				if(is_array($fields_label) && count($fields_label)>1)
				{
					foreach ($fields_label as $field_toshow)
					{
						$translabel='';
						if (!empty($obj->$field_toshow)) {
							$translabel=$langs->trans($obj->$field_toshow);
						}
						if ($translabel!=$field_toshow) {
							$value.=dol_trunc($translabel,18).' ';
						}else {
							$value.=$obj->$field_toshow.' ';
						}
					}
				}
				else
				{
					$translabel='';
					if (!empty($obj->{$InfoFieldList[1]})) {
						$translabel=$langs->trans($obj->{$InfoFieldList[1]});
					}
					if ($translabel!=$obj->{$InfoFieldList[1]}) {
						$value=dol_trunc($translabel,18);
					}else {
						$value=$obj->{$InfoFieldList[1]};
					}
				}
			}
			else dol_syslog(get_class($this).'::showOutputField error '.$this->db->lasterror(), LOG_WARNING);
		}
		elseif ($type == 'radio')
		{
			$value=$param['options'][$value];
		}
		elseif ($type == 'checkbox')
		{
			$value_arr=explode(',',$value);
			$value='';
			$toprint=array();
			if (is_array($value_arr))
			{
				foreach ($value_arr as $keyval=>$valueval) {
					$toprint[]='<li class="select2-search-choice-dolibarr noborderoncategories" style="background: #aaa">'.$param['options'][$valueval].'</li>';
				}
			}
			$value='<div class="select2-container-multi-dolibarr" style="width: 90%;"><ul class="select2-choices-dolibarr">'.implode(' ', $toprint).'</ul></div>';
		}
		elseif ($type == 'chkbxlst')
		{
			$value_arr = explode(',', $value);

			$param_list = array_keys($param['options']);
			$InfoFieldList = explode(":", $param_list[0]);

			$selectkey = "rowid";
			$keyList = 'rowid';

			if (count($InfoFieldList) >= 3) {
				$selectkey = $InfoFieldList[2];
				$keyList = $InfoFieldList[2] . ' as rowid';
			}

			$fields_label = explode('|', $InfoFieldList[1]);
			if (is_array($fields_label)) {
				$keyList .= ', ';
				$keyList .= implode(', ', $fields_label);
			}

			$sql = 'SELECT ' . $keyList;
			$sql .= ' FROM ' . MAIN_DB_PREFIX . $InfoFieldList[0];
			if (strpos($InfoFieldList[4], 'extra') !== false) {
				$sql .= ' as main';
			}
			// $sql.= " WHERE ".$selectkey."='".$this->db->escape($value)."'";
			// $sql.= ' AND entity = '.$conf->entity;

			dol_syslog(get_class($this) . ':showOutputField:$type=chkbxlst',LOG_DEBUG);
			$resql = $this->db->query($sql);
			if ($resql) {
				$value = ''; // value was used, so now we reste it to use it to build final output
				$toprint=array();
				while ( $obj = $this->db->fetch_object($resql) ) {

					// Several field into label (eq table:code|libelle:rowid)
					$fields_label = explode('|', $InfoFieldList[1]);
					if (is_array($value_arr) && in_array($obj->rowid, $value_arr)) {
						if (is_array($fields_label) && count($fields_label) > 1) {
							foreach ( $fields_label as $field_toshow ) {
								$translabel = '';
								if (! empty($obj->$field_toshow)) {
									$translabel = $langs->trans($obj->$field_toshow);
								}
								if ($translabel != $field_toshow) {
									$toprint[]='<li class="select2-search-choice-dolibarr noborderoncategories" style="background: #aaa">'.dol_trunc($translabel, 18).'</li>';
								} else {
									$toprint[]='<li class="select2-search-choice-dolibarr noborderoncategories" style="background: #aaa">'.$obj->$field_toshow.'</li>';
								}
							}
						} else {
							$translabel = '';
							if (! empty($obj->{$InfoFieldList[1]})) {
								$translabel = $langs->trans($obj->{$InfoFieldList[1]});
							}
							if ($translabel != $obj->{$InfoFieldList[1]}) {
								$toprint[]='<li class="select2-search-choice-dolibarr noborderoncategories" style="background: #aaa">'.dol_trunc($translabel, 18).'</li>';
							} else {
								$toprint[]='<li class="select2-search-choice-dolibarr noborderoncategories" style="background: #aaa">'.$obj->{$InfoFieldList[1]}.'</li>';
							}
						}
					}
				}
				$value='<div class="select2-container-multi-dolibarr" style="width: 90%;"><ul class="select2-choices-dolibarr">'.implode(' ', $toprint).'</ul></div>';

			} else {
				dol_syslog(get_class($this) . '::showOutputField error ' . $this->db->lasterror(), LOG_WARNING);
			}
		}
		elseif ($type == 'link')
		{
			$out='';

			// Only if something to display (perf)
			if ($value)		// If we have -1 here, pb is into sert, not into ouptu
			{
				$param_list=array_keys($param['options']);				// $param_list='ObjectName:classPath'

				$InfoFieldList = explode(":", $param_list[0]);
				$classname=$InfoFieldList[0];
				$classpath=$InfoFieldList[1];
				if (! empty($classpath))
				{
					dol_include_once($InfoFieldList[1]);
					if ($classname && class_exists($classname))
					{
						$object = new $classname($this->db);
						$object->fetch($value);
						$value=$object->getNomUrl(3);
					}
				}
				else
				{
					dol_syslog('Error bad setup of extrafield', LOG_WARNING);
					return 'Error bad setup of extrafield';
				}
			}
		}
		elseif ($type == 'text')
		{
			$value=dol_htmlentitiesbr($value);
		}
		elseif ($type == 'html')
		{
			$value=dol_htmlentitiesbr($value);
		}
		elseif ($type == 'password')
		{
			$value=dol_trunc(preg_replace('/./i','*',$value), 8, 'right', 'UTF-8', 1);
		}
		else
		{
			$showsize=round($size);
			if ($showsize > 48) $showsize=48;
		}

		//print $type.'-'.$size;
		$out=$value;

		return $out;
	}

	/**
	 * Return tag to describe alignement to use for this extrafield
	 *
	 * @param   string	$key            		Key of attribute
	 * @param	string	$extrafieldsobjectkey	If defined, use the new method to get extrafields data
	 * @return	string							Formated value
	 */
	function getAlignFlag($key, $extrafieldsobjectkey='')
	{
		global $conf,$langs;

		if (! empty($extrafieldsobjectkey)) $type=$this->attributes[$extrafieldsobjectkey]['type'][$key];
		else $type=$this->attribute_type[$key];

		$align='';

		if ($type == 'date')
		{
			$align="center";
		}
		elseif ($type == 'datetime')
		{
			$align="center";
		}
		elseif ($type == 'int')
		{
			$align="right";
		}
		elseif ($type == 'double')
		{
			$align="right";
		}
		elseif ($type == 'boolean')
		{
			$align="center";
		}
		elseif ($type == 'radio')
		{
			$align="center";
		}
		elseif ($type == 'checkbox')
		{
			$align="center";
		}

		return $align;
	}

	/**
	 * Return HTML string to print separator extrafield
	 *
	 * @param   string	$key            Key of attribute
	 * @param	string	$object			Object
	 * @return 	string					HTML code with line for separator
	 */
	function showSeparator($key, $object)
	{
		global $langs;

		$out = '<tr class="trextrafieldseparator trextrafieldseparator'.$key.'"><td colspan="2"><strong>';
		$out.= $langs->trans($this->attributes[$object->table_element]['label'][$key]);
		$out.= '</strong></td></tr>';
		return $out;
	}

	/**
	 * Fill array_options property of object by extrafields value (using for data sent by forms)
	 *
	 * @param   array	$extralabels    $array of extrafields (@deprecated)
	 * @param   object	$object         Object
	 * @param	string	$onlykey		Only following key is filled. When we make update of only one extrafield ($action = 'update_extras'), calling page must must set this to avoid to have other extrafields being reset.
	 * @return	int						1 if array_options set, 0 if no value, -1 if error (field required missing for example)
	 */
	function setOptionalsFromPost($extralabels, &$object, $onlykey='')
	{
		global $_POST, $langs;
		$nofillrequired='';// For error when required field left blank
		$error_field_required = array();

		if (is_array($this->attributes[$object->table_element]['label'])) $extralabels=$this->attributes[$object->table_element]['label'];

		if (is_array($extralabels))
		{
			// Get extra fields
			foreach ($extralabels as $key => $value)
			{
				if (! empty($onlykey) && $key != $onlykey) continue;

				$key_type = $this->attributes[$object->table_element]['type'][$key];
				if ($key_type == 'separate') continue;

				$enabled = 1;
				if (isset($this->attributes[$object->table_element]['list'][$key]))
				{
					$enabled = dol_eval($this->attributes[$object->table_element]['list'][$key], 1);
				}
				$perms = 1;
				if (isset($this->attributes[$object->table_element]['perms'][$key]))
				{
					$perms = dol_eval($this->attributes[$object->table_element]['perms'][$key], 1);
				}
				if (empty($enabled)) continue;
				if (empty($perms)) continue;

				if ($this->attributes[$object->table_element]['required'][$key])	// Value is required
				{
					// Check if empty without using GETPOST, value can be alpha, int, array, etc...
					if ((! is_array($_POST["options_".$key]) && empty($_POST["options_".$key]) && $_POST["options_".$key] != '0')
						|| (is_array($_POST["options_".$key]) && empty($_POST["options_".$key])))
					{
						//print 'ccc'.$value.'-'.$this->attributes[$object->table_element]['required'][$key];
						$nofillrequired++;
						$error_field_required[] = $langs->transnoentitiesnoconv($value);
					}
				}

				if (in_array($key_type,array('date')))
				{
					// Clean parameters
					// TODO GMT date in memory must be GMT so we should add gm=true in parameters
					$value_key=dol_mktime(0, 0, 0, $_POST["options_".$key."month"], $_POST["options_".$key."day"], $_POST["options_".$key."year"]);
				}
				elseif (in_array($key_type,array('datetime')))
				{
					// Clean parameters
					// TODO GMT date in memory must be GMT so we should add gm=true in parameters
					$value_key=dol_mktime($_POST["options_".$key."hour"], $_POST["options_".$key."min"], 0, $_POST["options_".$key."month"], $_POST["options_".$key."day"], $_POST["options_".$key."year"]);
				}
				else if (in_array($key_type,array('checkbox','chkbxlst')))
				{
					$value_arr=GETPOST("options_".$key, 'array'); // check if an array
					if (!empty($value_arr)) {
						$value_key=implode($value_arr,',');
					}else {
						$value_key='';
					}
				}
				else if (in_array($key_type,array('price','double')))
				{
					$value_arr=GETPOST("options_".$key, 'alpha');
					$value_key=price2num($value_arr);
				}
				else
				{
					$value_key=GETPOST("options_".$key);
				}

				$object->array_options["options_".$key]=$value_key;
			}

			if ($nofillrequired) {
				$langs->load('errors');
				setEventMessages($langs->trans('ErrorFieldsRequired').' : '.implode(', ',$error_field_required), null, 'errors');
				return -1;
			}
			else {
				return 1;
			}
		}
		else {
			return 0;
		}
	}

	/**
	 * return array_options array of data of extrafields value of object sent by a search form
	 *
	 * @param  array|string		$extrafieldsobjectkey  	array of extrafields (old usage) or value of object->table_element (new usage)
	 * @param  string			$keyprefix      		Prefix string to add into name and id of field (can be used to avoid duplicate names)
	 * @param  string			$keysuffix      		Suffix string to add into name and id of field (can be used to avoid duplicate names)
	 * @return array|int								array_options set or 0 if no value
	 */
	function getOptionalsFromPost($extrafieldsobjectkey, $keyprefix='', $keysuffix='')
	{
		global $_POST;

		if (is_string($extrafieldsobjectkey) && is_array($this->attributes[$extrafieldsobjectkey]['label']))
		{
			$extralabels = $this->attributes[$extrafieldsobjectkey]['label'];
		}
		else
		{
			$extralabels = $extrafieldsobjectkey;
		}

		if (is_array($extralabels))
		{
			$array_options = array();

			// Get extra fields
			foreach ($extralabels as $key => $value)
			{
<<<<<<< HEAD
				$key_type=$this->attribute_type[$key];
				if (! empty($object->table_element) && is_array($this->attributes) && array_key_exists($object->table_element, $this->attributes)) {
					$key_type=$this->attributes[$object->table_element]['type'][$key];
=======
				$key_type = '';
				if (is_string($extrafieldsobjectkey))
				{
					$key_type = $this->attributes[$extrafieldsobjectkey]['type'][$key];
>>>>>>> ea35e45f
				}

				if (in_array($key_type,array('date','datetime')))
				{
					// Clean parameters
					$value_key=dol_mktime($_POST[$keysuffix."options_".$key.$keyprefix."hour"], $_POST[$keysuffix."options_".$key.$keyprefix."min"], 0, $_POST[$keysuffix."options_".$key.$keyprefix."month"], $_POST[$keysuffix."options_".$key.$keyprefix."day"], $_POST[$keysuffix."options_".$key.$keyprefix."year"]);
				}
				else if (in_array($key_type,array('checkbox', 'chkbxlst')))
				{
					$value_arr=GETPOST($keysuffix."options_".$key.$keyprefix);
					// Make sure we get an array even if there's only one checkbox
					$value_arr=(array) $value_arr;
					$value_key=implode(',', $value_arr);
				}
				else if (in_array($key_type,array('price','double')))
				{
					$value_arr=GETPOST($keysuffix."options_".$key.$keyprefix);
					$value_key=price2num($value_arr);
				}
				else
				{
					$value_key=GETPOST($keysuffix."options_".$key.$keyprefix);
				}

				$array_options[$keysuffix."options_".$key]=$value_key;	// No keyprefix here. keyprefix is used only for read.
			}

			return $array_options;
		}

		return 0;
	}
}<|MERGE_RESOLUTION|>--- conflicted
+++ resolved
@@ -1935,16 +1935,10 @@
 			// Get extra fields
 			foreach ($extralabels as $key => $value)
 			{
-<<<<<<< HEAD
-				$key_type=$this->attribute_type[$key];
-				if (! empty($object->table_element) && is_array($this->attributes) && array_key_exists($object->table_element, $this->attributes)) {
-					$key_type=$this->attributes[$object->table_element]['type'][$key];
-=======
 				$key_type = '';
 				if (is_string($extrafieldsobjectkey))
 				{
 					$key_type = $this->attributes[$extrafieldsobjectkey]['type'][$key];
->>>>>>> ea35e45f
 				}
 
 				if (in_array($key_type,array('date','datetime')))
