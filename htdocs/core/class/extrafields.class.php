--- conflicted
+++ resolved
@@ -2010,12 +2010,8 @@
 						$error_field_required[] = $langs->transnoentitiesnoconv($value);
 					}
 				}
-<<<<<<< HEAD
 
 				if (in_array($key_type, array('date')))
-=======
-				if (in_array($key_type,array('date')))
->>>>>>> f2088a08
 				{
 					// Clean parameters
 					// TODO GMT date in memory must be GMT so we should add gm=true in parameters
