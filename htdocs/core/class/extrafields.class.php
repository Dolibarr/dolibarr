--- conflicted
+++ resolved
@@ -608,11 +608,7 @@
 					if ($unique) {
 						$sql = "ALTER TABLE ".$this->db->prefix().$table." ADD UNIQUE INDEX uk_".$table."_".$attrname." (".$attrname.")";
 					} else {
-<<<<<<< HEAD
-						$sql = "ALTER TABLE ".MAIN_DB_PREFIX.$table." DROP INDEX IF EXISTS uk_".$table."_".$attrname;
-=======
-						$sql = "ALTER TABLE ".$this->db->prefix().$table." DROP INDEX uk_".$table."_".$attrname;
->>>>>>> 77f1649a
+						$sql = "ALTER TABLE ".$this->db->prefix().$table." DROP INDEX IF EXISTS uk_".$table."_".$attrname;
 					}
 					dol_syslog(get_class($this).'::update', LOG_DEBUG);
 					$resql = $this->db->query($sql, 1, 'dml');
