--- conflicted
+++ resolved
@@ -695,19 +695,15 @@
 				// 4 : where clause filter on column or table extrafield, syntax field='value' or extra.field=value
 				$keyList=(empty($InfoFieldList[2])?'rowid':$InfoFieldList[2].' as rowid');
 
-				if (count($InfoFieldList) > 3 && ! empty($InfoFieldList[3])) 
+				if (count($InfoFieldList) > 3 && ! empty($InfoFieldList[3]))
 				{
 					list($parentName, $parentField) = explode('|', $InfoFieldList[3]);
 					$keyList.= ', '.$parentField;
 				}
-<<<<<<< HEAD
-				if (count($InfoFieldList) > 4 && ! empty($InfoFieldList[4])) 
-				{
-					if (strpos($InfoFieldList[4], 'extra')!==false) {
-=======
-				if (count($InfoFieldList)>=4 && !empty($InfoFieldList[4])) {
-					if (strpos($InfoFieldList[4], 'extra.')!==false) {
->>>>>>> 0d2a019c
+				if (count($InfoFieldList) > 4 && ! empty($InfoFieldList[4]))
+				{
+					if (strpos($InfoFieldList[4], 'extra.') !== false)
+					{
 						$keyList='main.'.$InfoFieldList[2].' as rowid';
 					} else {
 						$keyList=$InfoFieldList[2].' as rowid';
@@ -715,7 +711,7 @@
 				}
 
 				$fields_label = explode('|',$InfoFieldList[1]);
-				if (is_array($fields_label)) 
+				if (is_array($fields_label))
 				{
 					$keyList .=', ';
 					$keyList .= implode(', ', $fields_label);
@@ -727,12 +723,12 @@
 				if (!empty($InfoFieldList[4]))
 				{
 					//We have to join on extrafield table
-					if (strpos($InfoFieldList[4], 'extra')!==false) 
+					if (strpos($InfoFieldList[4], 'extra')!==false)
 					{
 						$sql.= ' as main, '.MAIN_DB_PREFIX .$InfoFieldList[0].'_extrafields as extra';
 						$sqlwhere.= ' AND extra.fk_object=main.'.$InfoFieldList[2]. ' AND '.$InfoFieldList[4];
 					}
-					else 
+					else
 					{
 						$sqlwhere.= ' AND '.$InfoFieldList[4];
 					}
@@ -811,7 +807,7 @@
 					$this->db->free($resql);
 				}
 				else {
-					print 'Error in request '.$sql.' '.$this->db->lasterror().'. Check setup of extra parameters.<br>';	
+					print 'Error in request '.$sql.' '.$this->db->lasterror().'. Check setup of extra parameters.<br>';
 				}
 			}
 			$out.='</select>';
