<?php
/* Copyright (C) 2002-2003  Rodolphe Quiedeville    <rodolphe@quiedeville.org>
 * Copyright (C) 2002-2003  Jean-Louis Bergamo      <jlb@j1b.org>
 * Copyright (C) 2004       Sebastien Di Cintio     <sdicintio@ressource-toi.org>
 * Copyright (C) 2004       Benoit Mortier          <benoit.mortier@opensides.be>
 * Copyright (C) 2009-2012  Laurent Destailleur     <eldy@users.sourceforge.net>
 * Copyright (C) 2009-2012  Regis Houssin           <regis.houssin@capnetworks.com>
 * Copyright (C) 2013       Florian Henry           <forian.henry@open-concept.pro>
 * Copyright (C) 2015       Charles-Fr BENKE        <charles.fr@benke.fr>
 * Copyright (C) 2016       Raphaël Doursenaud      <rdoursenaud@gpcsolutions.fr>
 *
 * This program is free software; you can redistribute it and/or modify
 * it under the terms of the GNU General Public License as published by
 * the Free Software Foundation; either version 3 of the License, or
 * (at your option) any later version.
 *
 * This program is distributed in the hope that it will be useful,
 * but WITHOUT ANY WARRANTY; without even the implied warranty of
 * MERCHANTABILITY or FITNESS FOR A PARTICULAR PURPOSE.  See the
 * GNU General Public License for more details.
 *
 * You should have received a copy of the GNU General Public License
 * along with this program. If not, see <http://www.gnu.org/licenses/>.
 */

/**
 * 	\file 		htdocs/core/class/extrafields.class.php
 *	\ingroup    core
 *	\brief      File of class to manage extra fields
 */


/**
 *	Class to manage standard extra fields
 */
class ExtraFields
{
	var $db;
	// Tableau contenant le nom des champs en clef et la definition de ces champs
	var $attribute_type;
	// Tableau contenant le nom des champs en clef et le label de ces champs en value
	var $attribute_label;
	// Tableau contenant le nom des champs en clef et la taille/longueur max de ces champs en value
	var $attribute_size;
	// Tableau contenant le nom des choix en clef et la valeur de ces choix en value
	var $attribute_choice;
	// Array to store if attribute is unique or not
	var $attribute_unique;
	// Array to store if attribute is required or not
	var $attribute_required;
	// Array to store parameters of attribute (used in select type)
	var $attribute_param;
	// Array to store position of attribute
	var $attribute_pos;
	// Array to store if attribute is editable regardless of the document status
	var $attribute_alwayseditable;
	// Array to store permission to check
	var $attribute_perms;
	// Array to store permission to check
	var $attribute_list;
	// Array to store if extra field is hidden
	var $attribute_hidden;		// warning, do not rely on this. If your module need a hidden data, it must use its own table.
	
	var $error;
	var $errno;


	public static $type2label=array(
	'varchar'=>'String',
	'text'=>'TextLong',
	'int'=>'Int',
	'double'=>'Float',
	'date'=>'Date',
	'datetime'=>'DateAndTime',
	'boolean'=>'Boolean',
	'price'=>'ExtrafieldPrice',
	'phone'=>'ExtrafieldPhone',
	'mail'=>'ExtrafieldMail',
	'select' => 'ExtrafieldSelect',
	'sellist' => 'ExtrafieldSelectList',
	'radio' => 'ExtrafieldRadio',
	'checkbox' => 'ExtrafieldCheckBox',
	'chkbxlst' => 'ExtrafieldCheckBoxFromList',
	'link' => 'ExtrafieldLink',
	'separate' => 'ExtrafieldSeparator',
	);

	/**
	 *	Constructor
	 *
	 *  @param		DoliDB		$db      Database handler
	*/
	function __construct($db)
	{
		$this->db = $db;
		$this->error = array();
		$this->attribute_type = array();
		$this->attribute_label = array();
		$this->attribute_size = array();
		$this->attribute_elementtype = array();
		$this->attribute_unique = array();
		$this->attribute_required = array();
		$this->attribute_perms = array();
		$this->attribute_list = array();
		$this->attribute_hidden = array();
	}

	/**
	 *  Add a new extra field parameter
	 *
	 *  @param	string	$attrname           Code of attribute
	 *  @param  string	$label              label of attribute
	 *  @param  int		$type               Type of attribute ('int', 'text', 'varchar', 'date', 'datehour')
	 *  @param  int		$pos                Position of attribute
	 *  @param  string	$size               Size/length of attribute
	 *  @param  string	$elementtype        Element type ('member', 'product', 'thirdparty', ...)
	 *  @param	int		$unique				Is field unique or not
	 *  @param	int		$required			Is field required or not
	 *  @param	string	$default_value		Defaulted value (Example: '', '0', 'null', 'avalue')
	 *  @param  array	$param				Params for field
	 *  @param  int		$alwayseditable		Is attribute always editable regardless of the document status
	 *  @param	string	$perms				Permission to check
	 *  @param	int		$list				Into list view by default
	 *  @param	int		$ishidden			Is hidden extrafield (warning, do not rely on this. If your module need a hidden data, it must use its own table)
	 *  @return int      					<=0 if KO, >0 if OK
	 */
	function addExtraField($attrname, $label, $type, $pos, $size, $elementtype, $unique=0, $required=0, $default_value='', $param=0, $alwayseditable=0, $perms='', $list=0, $ishidden=0)
	{
		if (empty($attrname)) return -1;
		if (empty($label)) return -1;

		if ($elementtype == 'thirdparty') $elementtype='societe';
		if ($elementtype == 'contact') $elementtype='socpeople';

		// Create field into database except for separator type which is not stored in database
		if ($type != 'separate')
		{
			$result=$this->create($attrname, $type, $size, $elementtype, $unique, $required, $default_value, $param, $perms, $list);
		}
		$err1=$this->errno;
		if ($result > 0 || $err1 == 'DB_ERROR_COLUMN_ALREADY_EXISTS' || $type == 'separate')
		{
			// Add declaration of field into table
			$result2=$this->create_label($attrname,$label,$type,$pos,$size,$elementtype, $unique, $required, $param, $alwayseditable, $perms, $list, $ishidden);
			$err2=$this->errno;
			if ($result2 > 0 || ($err1 == 'DB_ERROR_COLUMN_ALREADY_EXISTS' && $err2 == 'DB_ERROR_RECORD_ALREADY_EXISTS'))
			{
				$this->error='';
				$this->errno=0;
				return 1;
			}
			else return -2;
		}
		else
		{
			return -1;
		}
	}

	/**
	 *	Add a new optional attribute.
	 *  This is a private method. For public method, use addExtraField.
	 *
	 *	@param	string	$attrname			code of attribute
	 *  @param	int		$type				Type of attribute ('int', 'text', 'varchar', 'date', 'datehour')
	 *  @param	string	$length				Size/length of attribute ('5', '24,8', ...)
	 *  @param  string	$elementtype        Element type ('member', 'product', 'thirdparty', 'contact', ...)
	 *  @param	int		$unique				Is field unique or not
	 *  @param	int		$required			Is field required or not
	 *  @param  string  $default_value		Default value for field
	 *  @param  array	$param				Params for field  (ex for select list : array('options'=>array('value'=>'label of option'))
	 *  @param	string	$perms				Permission
	 *	@param	int		$list				Into list view by default
	 *  @return int      	           		<=0 if KO, >0 if OK
	 */
	private function create($attrname, $type='varchar', $length=255, $elementtype='member', $unique=0, $required=0, $default_value='',$param='', $perms='', $list=0)
	{
		if ($elementtype == 'thirdparty') $elementtype='societe';
		if ($elementtype == 'contact') $elementtype='socpeople';

		$table=$elementtype.'_extrafields';

		if (! empty($attrname) && preg_match("/^\w[a-zA-Z0-9_]*$/",$attrname) && ! is_numeric($attrname))
		{
			if ($type=='boolean') {
				$typedb='int';
				$lengthdb='1';
			} elseif($type=='price') {
				$typedb='double';
				$lengthdb='24,8';
			} elseif($type=='phone') {
				$typedb='varchar';
				$lengthdb='20';
			}elseif($type=='mail') {
				$typedb='varchar';
				$lengthdb='128';
			} elseif (($type=='select') || ($type=='sellist') || ($type=='radio') ||($type=='checkbox') ||($type=='chkbxlst')){
				$typedb='text';
				$lengthdb='';
			} elseif ($type=='link') {
				$typedb='int';
				$lengthdb='11';
			} else {
				$typedb=$type;
				$lengthdb=$length;
			}
			$field_desc = array(
			'type'=>$typedb,
			'value'=>$lengthdb,
			'null'=>($required?'NOT NULL':'NULL'),
			'default' => $default_value
			);

			$result=$this->db->DDLAddField(MAIN_DB_PREFIX.$table, $attrname, $field_desc);
			if ($result > 0)
			{
				if ($unique)
				{
					$sql="ALTER TABLE ".MAIN_DB_PREFIX.$table." ADD UNIQUE INDEX uk_".$table."_".$attrname." (".$attrname.")";
					$resql=$this->db->query($sql,1,'dml');
				}
				return 1;
			}
			else
			{
				$this->error=$this->db->lasterror();
				$this->errno=$this->db->lasterrno();
				return -1;
			}
		}
		else
		{
			return 0;
		}
	}

	/**
	 *	Add description of a new optional attribute
	 *
	 *	@param	string			$attrname		code of attribute
	 *	@param	string			$label			label of attribute
	 *  @param	int				$type			Type of attribute ('int', 'text', 'varchar', 'date', 'datehour', 'float')
	 *  @param	int				$pos			Position of attribute
	 *  @param	string			$size			Size/length of attribute ('5', '24,8', ...)
	 *  @param  string			$elementtype	Element type ('member', 'product', 'thirdparty', ...)
	 *  @param	int				$unique			Is field unique or not
	 *  @param	int				$required		Is field required or not
	 *  @param  array||string	$param			Params for field  (ex for select list : array('options' => array(value'=>'label of option')) )
	 *  @param  int				$alwayseditable	Is attribute always editable regardless of the document status
	 *  @param	string			$perms			Permission to check
	 *  @param	int				$list			Into list view by default
	 *  @param	int				$ishidden		Is hidden extrafield (warning, do not rely on this. If your module need a hidden data, it must use its own table)
	 *  @return	int								<=0 if KO, >0 if OK
	 */
	private function create_label($attrname, $label='', $type='', $pos=0, $size=0, $elementtype='member', $unique=0, $required=0, $param='', $alwayseditable=0, $perms='', $list=0, $ishidden=0)
	{
		global $conf;

		if ($elementtype == 'thirdparty') $elementtype='societe';
		if ($elementtype == 'contact') $elementtype='socpeople';

		// Clean parameters
		if (empty($pos)) $pos=0;
		if (empty($list)) $list=0;

		if (! empty($attrname) && preg_match("/^\w[a-zA-Z0-9-_]*$/",$attrname) && ! is_numeric($attrname))
		{
			if(is_array($param) && count($param) > 0)
			{
				$params = $this->db->escape(serialize($param));
			}
			elseif (strlen($param) > 0)
			{
				$params = trim($param);
			}
			else
			{
				$params='';
			}

			$sql = "INSERT INTO ".MAIN_DB_PREFIX."extrafields(name, label, type, pos, size, entity, elementtype, fieldunique, fieldrequired, param, alwayseditable, perms, list, ishidden)";
			$sql.= " VALUES('".$attrname."',";
			$sql.= " '".$this->db->escape($label)."',";
			$sql.= " '".$type."',";
			$sql.= " '".$pos."',";
			$sql.= " '".$size."',";
			$sql.= " ".$conf->entity.",";
			$sql.= " '".$elementtype."',";
			$sql.= " '".$unique."',";
			$sql.= " '".$required."',";
			$sql.= " '".$params."',";
			$sql.= " '".$alwayseditable."',";
			$sql.= " ".($perms?"'".$this->db->escape($perms)."'":"null").",";
			$sql.= " ".$list;
			$sql.= ", ".$ishidden;
			$sql.=')';

			dol_syslog(get_class($this)."::create_label", LOG_DEBUG);
			if ($this->db->query($sql))
			{
				return 1;
			}
			else
			{
				$this->error=$this->db->lasterror();
				$this->errno=$this->db->lasterrno();
				return -1;
			}
		}
	}

	/**
	 *	Delete an optional attribute
	 *
	 *	@param	string	$attrname		Code of attribute to delete
	 *  @param  string	$elementtype    Element type ('member', 'product', 'thirdparty', 'contact', ...)
	 *  @return int              		< 0 if KO, 0 if nothing is done, 1 if OK
	 */
	function delete($attrname, $elementtype='member')
	{
		if ($elementtype == 'thirdparty') $elementtype='societe';
		if ($elementtype == 'contact') $elementtype='socpeople';

		$table=$elementtype.'_extrafields';

		if (! empty($attrname) && preg_match("/^\w[a-zA-Z0-9-_]*$/",$attrname))
		{
			$result=$this->db->DDLDropField(MAIN_DB_PREFIX.$table,$attrname);	// This also drop the unique key
			if ($result < 0)
			{
				$this->error=$this->db->lasterror();
			}

			$result=$this->delete_label($attrname,$elementtype);

			return $result;
		}
		else
		{
			return 0;
		}

	}

	/**
	 *	Delete description of an optional attribute
	 *
	 *	@param	string	$attrname			Code of attribute to delete
	 *  @param  string	$elementtype        Element type ('member', 'product', 'thirdparty', ...)
	 *  @return int              			< 0 if KO, 0 if nothing is done, 1 if OK
	 */
	private function delete_label($attrname, $elementtype='member')
	{
		global $conf;

		if ($elementtype == 'thirdparty') $elementtype='societe';
		if ($elementtype == 'contact') $elementtype='socpeople';

		if (isset($attrname) && $attrname != '' && preg_match("/^\w[a-zA-Z0-9-_]*$/",$attrname))
		{
			$sql = "DELETE FROM ".MAIN_DB_PREFIX."extrafields";
			$sql.= " WHERE name = '".$attrname."'";
			$sql.= " AND entity IN  (0,".$conf->entity.')';
			$sql.= " AND elementtype = '".$elementtype."'";

			dol_syslog(get_class($this)."::delete_label", LOG_DEBUG);
			$resql=$this->db->query($sql);
			if ($resql)
			{
				return 1;
			}
			else
			{
				print dol_print_error($this->db);
				return -1;
			}
		}
		else
		{
			return 0;
		}

	}

	/**
	 * 	Modify type of a personalized attribute
	 *
	 *  @param	string	$attrname			Name of attribute
	 *  @param	string	$label				Label of attribute
	 *  @param	string	$type				Type of attribute
	 *  @param	int		$length				Length of attribute
	 *  @param  string	$elementtype        Element type ('member', 'product', 'thirdparty', 'contact', ...)
	 *  @param	int		$unique				Is field unique or not
	 *  @param	int		$required			Is field required or not
	 *  @param	int		$pos				Position of attribute
	 *  @param  array	$param				Params for field  (ex for select list : array('options' => array(value'=>'label of option')) )
	 *  @param  int		$alwayseditable		Is attribute always editable regardless of the document status
	 *  @param	string	$perms				Permission to check
	 *  @param	int		$list				Into list view by default
	 *  @param	int		$ishidden			Is hidden extrafield (warning, do not rely on this. If your module need a hidden data, it must use its own table)
	 * 	@return	int							>0 if OK, <=0 if KO
	 */
	function update($attrname,$label,$type,$length,$elementtype,$unique=0,$required=0,$pos=0,$param='',$alwayseditable=0, $perms='',$list='',$ishidden=0)
	{
		if ($elementtype == 'thirdparty') $elementtype='societe';
		if ($elementtype == 'contact') $elementtype='socpeople';

		$table=$elementtype.'_extrafields';

		if (isset($attrname) && $attrname != '' && preg_match("/^\w[a-zA-Z0-9-_]*$/",$attrname))
		{
			if ($type=='boolean') {
				$typedb='int';
				$lengthdb='1';
			} elseif($type=='price') {
				$typedb='double';
				$lengthdb='24,8';
			} elseif($type=='phone') {
				$typedb='varchar';
				$lengthdb='20';
			}elseif($type=='mail') {
				$typedb='varchar';
				$lengthdb='128';
			} elseif (($type=='select') || ($type=='sellist') || ($type=='radio') || ($type=='checkbox') || ($type=='chkbxlst')) {
				$typedb='text';
				$lengthdb='';
			} elseif ($type=='link') {
				$typedb='int';
				$lengthdb='11';
			} else {
				$typedb=$type;
				$lengthdb=$length;
			}
			$field_desc = array('type'=>$typedb, 'value'=>$lengthdb, 'null'=>($required?'NOT NULL':'NULL'));

			if ($type != 'separate') // No table update when separate type
			{
				$result=$this->db->DDLUpdateField(MAIN_DB_PREFIX.$table, $attrname, $field_desc);
			}
			if ($result > 0 || $type == 'separate')
			{
				if ($label)
				{
					$result=$this->update_label($attrname,$label,$type,$length,$elementtype,$unique,$required,$pos,$param,$alwayseditable,$perms,$list,$ishidden);
				}
				if ($result > 0)
				{
					$sql='';
					if ($unique)
					{
						$sql="ALTER TABLE ".MAIN_DB_PREFIX.$table." ADD UNIQUE INDEX uk_".$table."_".$attrname." (".$attrname.")";
					}
					else
					{
						$sql="ALTER TABLE ".MAIN_DB_PREFIX.$table." DROP INDEX uk_".$table."_".$attrname;
					}
					dol_syslog(get_class($this).'::update', LOG_DEBUG);
					$resql=$this->db->query($sql,1,'dml');
					return 1;
				}
				else
				{
					$this->error=$this->db->lasterror();
					return -1;
				}
			}
			else
			{
				$this->error=$this->db->lasterror();
				return -1;
			}
		}
		else
		{
			return 0;
		}

	}

	/**
	 *  Modify description of personalized attribute
	 *
	 *  @param	string	$attrname			Name of attribute
	 *  @param	string	$label				Label of attribute
	 *  @param  string	$type               Type of attribute
	 *  @param  int		$size		        Length of attribute
	 *  @param  string	$elementtype		Element type ('member', 'product', 'thirdparty', ...)
	 *  @param	int		$unique				Is field unique or not
	 *  @param	int		$required			Is field required or not
	 *  @param	int		$pos				Position of attribute
	 *  @param  array	$param				Params for field  (ex for select list : array('options' => array(value'=>'label of option')) )
	 *  @param  int		$alwayseditable		Is attribute always editable regardless of the document status
	 *  @param	string	$perms				Permission to check
	 *  @param	int		$list				Into list view by default
	 *  @param	int		$ishidden			Is hidden extrafield (warning, do not rely on this. If your module need a hidden data, it must use its own table)
	 *  @return	int							<=0 if KO, >0 if OK
	 */
	private function update_label($attrname,$label,$type,$size,$elementtype,$unique=0,$required=0,$pos=0,$param='',$alwayseditable=0,$perms='',$list=0,$ishidden=0)
	{
		global $conf;
		dol_syslog(get_class($this)."::update_label ".$attrname.", ".$label.", ".$type.", ".$size.", ".$elementtype.", ".$unique.", ".$required.", ".$pos.", ".$alwayseditable.", ".$perms.", ".$list.", ".$ishidden);

		// Clean parameters
		if ($elementtype == 'thirdparty') $elementtype='societe';
		if ($elementtype == 'contact') $elementtype='socpeople';

		if (empty($list)) $list=0;

		if (isset($attrname) && $attrname != '' && preg_match("/^\w[a-zA-Z0-9-_]*$/",$attrname))
		{
			$this->db->begin();

			if(is_array($param) && count($param) > 0)
			{
				$param = $this->db->escape(serialize($param));
			}

			$sql_del = "DELETE FROM ".MAIN_DB_PREFIX."extrafields";
			$sql_del.= " WHERE name = '".$attrname."'";
			$sql_del.= " AND entity = ".$conf->entity;
			$sql_del.= " AND elementtype = '".$elementtype."'";
			dol_syslog(get_class($this)."::update_label", LOG_DEBUG);
			$resql1=$this->db->query($sql_del);

			$sql = "INSERT INTO ".MAIN_DB_PREFIX."extrafields(";
			$sql.= " name,";		// This is code
			$sql.= " entity,";
			$sql.= " label,";
			$sql.= " type,";
			$sql.= " size,";
			$sql.= " elementtype,";
			$sql.= " fieldunique,";
			$sql.= " fieldrequired,";
			$sql.= " perms,";
			$sql.= " pos,";
			$sql.= " alwayseditable,";
			$sql.= " param,";
			$sql.= " list";
			$sql.= ", ishidden";
			$sql.= ") VALUES (";
			$sql.= "'".$attrname."',";
			$sql.= " ".$conf->entity.",";
			$sql.= " '".$this->db->escape($label)."',";
			$sql.= " '".$type."',";
			$sql.= " '".$size."',";
			$sql.= " '".$elementtype."',";
			$sql.= " '".$unique."',";
			$sql.= " '".$required."',";
			$sql.= " ".($perms?"'".$this->db->escape($perms)."'":"null").",";
			$sql.= " '".$pos."',";
			$sql.= " '".$alwayseditable."',";
			$sql.= " '".$param."',";
			$sql.= " ".$list;
			$sql.= ", ".$ishidden;
			$sql.= ")";
			dol_syslog(get_class($this)."::update_label", LOG_DEBUG);
			$resql2=$this->db->query($sql);

			if ($resql1 && $resql2)
			{
				$this->db->commit();
				return 1;
			}
			else
			{
				$this->db->rollback();
				print dol_print_error($this->db);
				return -1;
			}
		}
		else
		{
			return 0;
		}

	}


	/**
	 * 	Load array this->attribute_xxx like attribute_label, attribute_type, ...
	 *
	 * 	@param	string		$elementtype		Type of element ('adherent', 'commande', 'thirdparty', 'facture', 'propal', 'product', ...)
	 * 	@param	boolean		$forceload			Force load of extra fields whatever is option MAIN_EXTRAFIELDS_DISABLED
	 * 	@return	array							Array of attributes for all extra fields
	 */
	function fetch_name_optionals_label($elementtype,$forceload=false)
	{
		global $conf;

		if ( empty($elementtype) ) return array();

		if ($elementtype == 'thirdparty') $elementtype='societe';
		if ($elementtype == 'contact') $elementtype='socpeople';

		$array_name_label=array();

		// For avoid conflicts with external modules
		if (!$forceload && !empty($conf->global->MAIN_EXTRAFIELDS_DISABLED)) return $array_name_label;

		$sql = "SELECT rowid,name,label,type,size,elementtype,fieldunique,fieldrequired,param,pos,alwayseditable,perms,list,ishidden";
		$sql.= " FROM ".MAIN_DB_PREFIX."extrafields";
		$sql.= " WHERE entity IN (0,".$conf->entity.")";
		if ($elementtype) $sql.= " AND elementtype = '".$elementtype."'";
		$sql.= " ORDER BY pos";

		dol_syslog(get_class($this)."::fetch_name_optionals_label", LOG_DEBUG);
		$resql=$this->db->query($sql);
		if ($resql)
		{
			if ($this->db->num_rows($resql))
			{
				while ($tab = $this->db->fetch_object($resql))
				{
					// we can add this attribute to adherent object
					if ($tab->type != 'separate')
					{
						$array_name_label[$tab->name]=$tab->label;
					}

					$this->attribute_type[$tab->name]=$tab->type;
					$this->attribute_label[$tab->name]=$tab->label;
					$this->attribute_size[$tab->name]=$tab->size;
					$this->attribute_elementtype[$tab->name]=$tab->elementtype;
					$this->attribute_unique[$tab->name]=$tab->fieldunique;
					$this->attribute_required[$tab->name]=$tab->fieldrequired;
					$this->attribute_param[$tab->name]=($tab->param ? unserialize($tab->param) : '');
					$this->attribute_pos[$tab->name]=$tab->pos;
					$this->attribute_alwayseditable[$tab->name]=$tab->alwayseditable;
					$this->attribute_perms[$tab->name]=$tab->perms;
					$this->attribute_list[$tab->name]=$tab->list;
					$this->attribute_hidden[$tab->name]=$tab->ishidden;
				}
			}
		}
		else
		{
			$this->error=$this->db->lasterror();
			dol_syslog(get_class($this)."::fetch_name_optionals_label ".$this->error, LOG_ERR);
		}

		return $array_name_label;
	}


	/**
	 * Return HTML string to put an input field into a page
	 *
	 * @param  string  $key            Key of attribute
	 * @param  string  $value          Value to show (for date type it must be in timestamp format)
	 * @param  string  $moreparam      To add more parametes on html input tag
	 * @param  string  $keyprefix      Prefix string to add into name and id of field (can be used to avoid duplicate names)
	 * @param  string  $keysuffix      Suffix string to add into name and id of field (can be used to avoid duplicate names)
	 * @param  int     $showsize       Value for size attributed
	 * @param  int     $objectid       Current object id
	 * @return string
	 */
	function showInputField($key,$value,$moreparam='',$keyprefix='',$keysuffix='',$showsize=0, $objectid=0)
	{
		global $conf,$langs;

		$label=$this->attribute_label[$key];
		$type =$this->attribute_type[$key];
		$size =$this->attribute_size[$key];
		$elementtype=$this->attribute_elementtype[$key];
		$unique=$this->attribute_unique[$key];
		$required=$this->attribute_required[$key];
		$param=$this->attribute_param[$key];
		$perms=$this->attribute_perms[$key];
		$list=$this->attribute_list[$key];
		$hidden=$this->attribute_hidden[$key];

		if (empty($showsize))
		{
    		if ($type == 'date')
    		{
    			$showsize=10;
    		}
    		elseif ($type == 'datetime')
    		{
    			$showsize=19;
    		}
    		elseif (in_array($type,array('int','double')))
    		{
    			$showsize=10;
    		}
    		else
    		{
    			$showsize=round($size);
    			if ($showsize > 48) $showsize=48;
    		}
		}

		if (in_array($type,array('date','datetime')))
		{
			$tmp=explode(',',$size);
			$newsize=$tmp[0];

			$showtime = in_array($type,array('datetime')) ? 1 : 0;

			// Do not show current date when field not required (see select_date() method)
			if (!$required && $value == '') $value = '-1';

			require_once DOL_DOCUMENT_ROOT.'/core/class/html.form.class.php';
			global $form;
			if (! is_object($form)) $form=new Form($this->db);

			// TODO Must also support $moreparam
			$out = $form->select_date($value, $keysuffix.'options_'.$key.$keyprefix, $showtime, $showtime, $required, '', 1, 1, 1, 0, 1);
		}
		elseif (in_array($type,array('int')))
		{
			$tmp=explode(',',$size);
			$newsize=$tmp[0];
			$out='<input type="text" class="flat" name="'.$keysuffix.'options_'.$key.$keyprefix.'" size="'.$showsize.'" maxlength="'.$newsize.'" value="'.$value.'"'.($moreparam?$moreparam:'').'>';
		}
		elseif ($type == 'varchar')
		{
			$out='<input type="text" class="flat" name="'.$keysuffix.'options_'.$key.$keyprefix.'" size="'.$showsize.'" maxlength="'.$size.'" value="'.$value.'"'.($moreparam?$moreparam:'').'>';
		}
		elseif ($type == 'text')
		{
			require_once DOL_DOCUMENT_ROOT.'/core/class/doleditor.class.php';
			$doleditor=new DolEditor($keysuffix.'options_'.$key.$keyprefix,$value,'',200,'dolibarr_notes','In',false,false,! empty($conf->fckeditor->enabled) && $conf->global->FCKEDITOR_ENABLE_SOCIETE,5,100);
			$out=$doleditor->Create(1);
		}
		elseif ($type == 'boolean')
		{
			$checked='';
			if (!empty($value)) {
				$checked=' checked value="1" ';
			} else {
				$checked=' value="1" ';
			}
			$out='<input type="checkbox" class="flat" name="'.$keysuffix.'options_'.$key.$keyprefix.'" '.$checked.' '.($moreparam?$moreparam:'').'>';
		}
		elseif ($type == 'mail')
		{
			$out='<input type="text" class="flat" name="'.$keysuffix.'options_'.$key.$keyprefix.'" size="32" value="'.$value.'" '.($moreparam?$moreparam:'').'>';
		}
		elseif ($type == 'phone')
		{
			$out='<input type="text" class="flat" name="'.$keysuffix.'options_'.$key.$keyprefix.'"  size="20" value="'.$value.'" '.($moreparam?$moreparam:'').'>';
		}
		elseif ($type == 'price')
		{
			$out='<input type="text" class="flat" name="'.$keysuffix.'options_'.$key.$keyprefix.'"  size="6" value="'.price2num($value).'" '.($moreparam?$moreparam:'').'> '.$langs->getCurrencySymbol($conf->currency);
		}
		elseif ($type == 'double')
		{
			if (!empty($value)) {
				$value=price($value);
			}
			$out='<input type="text" class="flat" name="'.$keysuffix.'options_'.$key.$keyprefix.'"  size="6" value="'.$value.'" '.($moreparam?$moreparam:'').'> ';
		}
		elseif ($type == 'select')
		{
			$out = '';
			if (! empty($conf->use_javascript_ajax) && ! empty($conf->global->MAIN_EXTRAFIELDS_USE_SELECT2))
			{
				include_once DOL_DOCUMENT_ROOT . '/core/lib/ajax.lib.php';
				$out.= ajax_combobox($keysuffix.'options_'.$key.$keyprefix, array(), 0);
			}

			$out.='<select class="flat" name="'.$keysuffix.'options_'.$key.$keyprefix.'" id="options_'.$key.$keyprefix.'" '.($moreparam?$moreparam:'').'>';
			$out.='<option value="0">&nbsp;</option>';
			foreach ($param['options'] as $key => $val)
			{
			    if ($key == '') continue;
				list($val, $parent) = explode('|', $val);
				$out.='<option value="'.$key.'"';
				$out.= ($value==$key?' selected':'');
				$out.= (!empty($parent)?' parent="'.$parent.'"':'');
				$out.='>'.$val.'</option>';
			}
			$out.='</select>';
		}
		elseif ($type == 'sellist')
		{
			$out = '';
			if (! empty($conf->use_javascript_ajax) && ! empty($conf->global->MAIN_EXTRAFIELDS_USE_SELECT2))
			{
				include_once DOL_DOCUMENT_ROOT . '/core/lib/ajax.lib.php';
				$out.= ajax_combobox($keysuffix.'options_'.$key.$keyprefix, array(), 0);
			}

			$out.='<select class="flat" name="'.$keysuffix.'options_'.$key.$keyprefix.'" id="options_'.$key.$keyprefix.'" '.($moreparam?$moreparam:'').'>';
			if (is_array($param['options']))
			{
				$param_list=array_keys($param['options']);
				$InfoFieldList = explode(":", $param_list[0]);
				// 0 : tableName
				// 1 : label field name
				// 2 : key fields name (if differ of rowid)
				// 3 : key field parent (for dependent lists)
				// 4 : where clause filter on column or table extrafield, syntax field='value' or extra.field=value
				$keyList=(empty($InfoFieldList[2])?'rowid':$InfoFieldList[2].' as rowid');


				if (count($InfoFieldList) > 4 && ! empty($InfoFieldList[4]))
				{
					if (strpos($InfoFieldList[4], 'extra.') !== false)
					{
						$keyList='main.'.$InfoFieldList[2].' as rowid';
					} else {
						$keyList=$InfoFieldList[2].' as rowid';
					}
				}
				if (count($InfoFieldList) > 3 && ! empty($InfoFieldList[3]))
				{
					list($parentName, $parentField) = explode('|', $InfoFieldList[3]);
					$keyList.= ', '.$parentField;
				}

				$fields_label = explode('|',$InfoFieldList[1]);
				if (is_array($fields_label))
				{
					$keyList .=', ';
					$keyList .= implode(', ', $fields_label);
				}

				$sqlwhere='';
				$sql = 'SELECT '.$keyList;
				$sql.= ' FROM '.MAIN_DB_PREFIX .$InfoFieldList[0];
				if (!empty($InfoFieldList[4]))
				{
					// can use SELECT request
					if (strpos($InfoFieldList[4], '$SEL$')!==false) {
						$InfoFieldList[4]=str_replace('$SEL$','SELECT',$InfoFieldList[4]);
					}

					// current object id can be use into filter
					if (strpos($InfoFieldList[4], '$ID$')!==false && !empty($objectid)) {
						$InfoFieldList[4]=str_replace('$ID$',$objectid,$InfoFieldList[4]);
					} else {
						$InfoFieldList[4]=str_replace('$ID$','0',$InfoFieldList[4]);
					}
					//We have to join on extrafield table
					if (strpos($InfoFieldList[4], 'extra')!==false)
					{
						$sql.= ' as main, '.MAIN_DB_PREFIX .$InfoFieldList[0].'_extrafields as extra';
						$sqlwhere.= ' WHERE extra.fk_object=main.'.$InfoFieldList[2]. ' AND '.$InfoFieldList[4];
					}
					else
					{
						$sqlwhere.= ' WHERE '.$InfoFieldList[4];
					}
				}
				else
				{
					$sqlwhere.= ' WHERE 1=1';
				}
				// Some tables may have field, some other not. For the moment we disable it.
				if (in_array($InfoFieldList[0],array('tablewithentity')))
				{
					$sqlwhere.= ' AND entity = '.$conf->entity;
				}
				$sql.=$sqlwhere;
				//print $sql;

				$sql .= ' ORDER BY ' . implode(', ', $fields_label);

				dol_syslog(get_class($this).'::showInputField type=sellist', LOG_DEBUG);
				$resql = $this->db->query($sql);
				if ($resql)
				{
					$out.='<option value="0">&nbsp;</option>';
					$num = $this->db->num_rows($resql);
					$i = 0;
					while ($i < $num)
					{
						$labeltoshow='';
						$obj = $this->db->fetch_object($resql);

						// Several field into label (eq table:code|libelle:rowid)
						$fields_label = explode('|',$InfoFieldList[1]);
						if(is_array($fields_label))
						{
							$notrans = true;
							foreach ($fields_label as $field_toshow)
							{
								$labeltoshow.= $obj->$field_toshow.' ';
							}
						}
						else
						{
							$labeltoshow=$obj->{$InfoFieldList[1]};
						}
						$labeltoshow=dol_trunc($labeltoshow,45);

						if ($value==$obj->rowid)
						{
							foreach ($fields_label as $field_toshow)
							{
								$translabel=$langs->trans($obj->$field_toshow);
								if ($translabel!=$obj->$field_toshow) {
									$labeltoshow=dol_trunc($translabel,18).' ';
								}else {
									$labeltoshow=dol_trunc($obj->$field_toshow,18).' ';
								}
							}
							$out.='<option value="'.$obj->rowid.'" selected>'.$labeltoshow.'</option>';
						}
						else
						{
							if(!$notrans)
							{
								$translabel=$langs->trans($obj->{$InfoFieldList[1]});
								if ($translabel!=$obj->{$InfoFieldList[1]}) {
									$labeltoshow=dol_trunc($translabel,18);
								}
								else {
									$labeltoshow=dol_trunc($obj->{$InfoFieldList[1]},18);
								}
							}
							if (empty($labeltoshow)) $labeltoshow='(not defined)';
							if ($value==$obj->rowid)
							{
								$out.='<option value="'.$obj->rowid.'" selected>'.$labeltoshow.'</option>';
							}

							if (!empty($InfoFieldList[3]))
							{
								$parent = $parentName.':'.$obj->{$parentField};
							}

							$out.='<option value="'.$obj->rowid.'"';
							$out.= ($value==$obj->rowid?' selected':'');
							$out.= (!empty($parent)?' parent="'.$parent.'"':'');
							$out.='>'.$labeltoshow.'</option>';
						}

						$i++;
					}
					$this->db->free($resql);
				}
				else {
					print 'Error in request '.$sql.' '.$this->db->lasterror().'. Check setup of extra parameters.<br>';
				}
			}
			$out.='</select>';
		}
		elseif ($type == 'checkbox')
		{
			$out='';
			$value_arr=explode(',',$value);

			foreach ($param['options'] as $keyopt=>$val )
			{

				$out.='<input class="flat" type="checkbox" name="'.$keysuffix.'options_'.$key.$keyprefix.'[]" '.($moreparam?$moreparam:'');
				$out.=' value="'.$keyopt.'"';

				if ((is_array($value_arr)) && in_array($keyopt,$value_arr)) {
					$out.= 'checked';
				}else {
					$out.='';
				}

				$out.='/>'.$val.'<br>';
			}
		}
		elseif ($type == 'radio')
		{
			$out='';
			foreach ($param['options'] as $keyopt=>$val )
			{
				$out.='<input class="flat" type="radio" name="'.$keysuffix.'options_'.$key.$keyprefix.'" '.($moreparam?$moreparam:'');
				$out.=' value="'.$keyopt.'"';
				$out.= ($value==$keyopt?'checked':'');
				$out.='/>'.$val.'<br>';
			}
		}
		elseif ($type == 'chkbxlst')
		{
			if (is_array($value)) {
				$value_arr = $value;
			}
			else {
				$value_arr = explode(',', $value);
			}

			if (is_array($param['options'])) {
				$param_list = array_keys($param['options']);
				$InfoFieldList = explode(":", $param_list[0]);
				// 0 : tableName
				// 1 : label field name
				// 2 : key fields name (if differ of rowid)
				// 3 : key field parent (for dependent lists)
				// 4 : where clause filter on column or table extrafield, syntax field='value' or extra.field=value
				$keyList = (empty($InfoFieldList[2]) ? 'rowid' : $InfoFieldList[2] . ' as rowid');

				if (count($InfoFieldList) > 3 && ! empty($InfoFieldList[3])) {
					list ( $parentName, $parentField ) = explode('|', $InfoFieldList[3]);
					$keyList .= ', ' . $parentField;
				}
				if (count($InfoFieldList) > 4 && ! empty($InfoFieldList[4])) {
					if (strpos($InfoFieldList[4], 'extra.') !== false) {
						$keyList = 'main.' . $InfoFieldList[2] . ' as rowid';
					} else {
						$keyList = $InfoFieldList[2] . ' as rowid';
					}
				}

				$fields_label = explode('|', $InfoFieldList[1]);
				if (is_array($fields_label)) {
					$keyList .= ', ';
					$keyList .= implode(', ', $fields_label);
				}

				$sqlwhere = '';
				$sql = 'SELECT ' . $keyList;
				$sql .= ' FROM ' . MAIN_DB_PREFIX . $InfoFieldList[0];
				if (! empty($InfoFieldList[4])) {

					// can use SELECT request
					if (strpos($InfoFieldList[4], '$SEL$')!==false) {
						$InfoFieldList[4]=str_replace('$SEL$','SELECT',$InfoFieldList[4]);
					}

					// current object id can be use into filter
					if (strpos($InfoFieldList[4], '$ID$')!==false && !empty($objectid)) {
						$InfoFieldList[4]=str_replace('$ID$',$objectid,$InfoFieldList[4]);
					} else {
						$InfoFieldList[4]=str_replace('$ID$','0',$InfoFieldList[4]);
					}

					// We have to join on extrafield table
					if (strpos($InfoFieldList[4], 'extra') !== false) {
						$sql .= ' as main, ' . MAIN_DB_PREFIX . $InfoFieldList[0] . '_extrafields as extra';
						$sqlwhere .= ' WHERE extra.fk_object=main.' . $InfoFieldList[2] . ' AND ' . $InfoFieldList[4];
					} else {
						$sqlwhere .= ' WHERE ' . $InfoFieldList[4];
					}
				} else {
					$sqlwhere .= ' WHERE 1=1';
				}
				// Some tables may have field, some other not. For the moment we disable it.
				if (in_array($InfoFieldList[0], array ('tablewithentity')))
				{
					$sqlwhere .= ' AND entity = ' . $conf->entity;
				}
				// $sql.=preg_replace('/^ AND /','',$sqlwhere);
				// print $sql;

				$sql .= $sqlwhere;
				dol_syslog(get_class($this) . '::showInputField type=chkbxlst',LOG_DEBUG);
				$resql = $this->db->query($sql);
				if ($resql) {
					$num = $this->db->num_rows($resql);
					$i = 0;
					while ( $i < $num ) {
						$labeltoshow = '';
						$obj = $this->db->fetch_object($resql);

						// Several field into label (eq table:code|libelle:rowid)
						$fields_label = explode('|', $InfoFieldList[1]);
						if (is_array($fields_label)) {
							$notrans = true;
							foreach ( $fields_label as $field_toshow ) {
								$labeltoshow .= $obj->$field_toshow . ' ';
							}
						} else {
							$labeltoshow = $obj->{$InfoFieldList[1]};
						}
						$labeltoshow = dol_trunc($labeltoshow, 45);

						if (is_array($value_arr) && in_array($obj->rowid, $value_arr)) {
							foreach ( $fields_label as $field_toshow ) {
								$translabel = $langs->trans($obj->$field_toshow);
								if ($translabel != $obj->$field_toshow) {
									$labeltoshow = dol_trunc($translabel, 18) . ' ';
								} else {
									$labeltoshow = dol_trunc($obj->$field_toshow, 18) . ' ';
								}
							}
							$out .= '<input class="flat" type="checkbox" name="'.$keysuffix.'options_' . $key . $keyprefix . '[]" ' . ($moreparam ? $moreparam : '');
							$out .= ' value="' . $obj->rowid . '"';

							$out .= 'checked';

							$out .= '/>' . $labeltoshow . '<br>';
						} else {
							if (! $notrans) {
								$translabel = $langs->trans($obj->{$InfoFieldList[1]});
								if ($translabel != $obj->{$InfoFieldList[1]}) {
									$labeltoshow = dol_trunc($translabel, 18);
								} else {
									$labeltoshow = dol_trunc($obj->{$InfoFieldList[1]}, 18);
								}
							}
							if (empty($labeltoshow))
								$labeltoshow = '(not defined)';

							if (is_array($value_arr) && in_array($obj->rowid, $value_arr)) {
								$out .= '<input class="flat" type="checkbox" name="'.$keysuffix.'options_' . $key . $keyprefix . '[]" ' . ($moreparam ? $moreparam : '');
								$out .= ' value="' . $obj->rowid . '"';

								$out .= 'checked';
								$out .= '';

								$out .= '/>' . $labeltoshow . '<br>';
							}

							if (! empty($InfoFieldList[3])) {
								$parent = $parentName . ':' . $obj->{$parentField};
							}

							$out .= '<input class="flat" type="checkbox" name="'.$keysuffix.'options_' . $key . $keyprefix . '[]" ' . ($moreparam ? $moreparam : '');
							$out .= ' value="' . $obj->rowid . '"';

							$out .= ((is_array($value_arr) && in_array($obj->rowid, $value_arr)) ? ' checked ' : '');
							;
							$out .= '';

							$out .= '/>' . $labeltoshow . '<br>';
						}

						$i ++;
					}
					$this->db->free($resql);
				} else {
					print 'Error in request ' . $sql . ' ' . $this->db->lasterror() . '. Check setup of extra parameters.<br>';
				}
			}
			$out .= '</select>';
		}
		elseif ($type == 'link')
		{
			$out='';

			$param_list=array_keys($param['options']);
			// 0 : ObjectName
			// 1 : classPath
			$InfoFieldList = explode(":", $param_list[0]);
			dol_include_once($InfoFieldList[1]);
			if ($InfoFieldList[0] && class_exists($InfoFieldList[0]))
			{
                $object = new $InfoFieldList[0]($this->db);
<<<<<<< HEAD
                $object->fetch($value);
=======
                if (!empty($value)) $object->fetch($value);
>>>>>>> 3f5d67d4
                $valuetoshow=$object->ref;
                if ($object->element == 'societe') $valuetoshow=$object->name;  // Special case for thirdparty because ref is id because name is not unique
                $out.='<input type="text" class="flat" name="'.$keysuffix.'options_'.$key.$keyprefix.'"  size="20" value="'.$valuetoshow.'" >';
			}
			else
			{
			    dol_syslog('Error bad setup of extrafield', LOG_WARNING);
			    $out.='Error bad setup of extrafield';
			}
<<<<<<< HEAD
=======
		}
		if (!empty($hidden)) {
			$out='<input type="hidden" value="'.$value.'" name="'.$keysuffix.'options_'.$key.$keyprefix.'" id="'.$keysuffix.'options_'.$key.$keyprefix.'"/>';
>>>>>>> 3f5d67d4
		}
		/* Add comments
		 if ($type == 'date') $out.=' (YYYY-MM-DD)';
		elseif ($type == 'datetime') $out.=' (YYYY-MM-DD HH:MM:SS)';
		*/
		return $out;
	}

	/**
	 * Return HTML string to put an output field into a page
	 *
	 * @param   string	$key            Key of attribute
	 * @param   string	$value          Value to show
	 * @param	string	$moreparam		To add more parametes on html input tag (only checkbox use html input for output rendering)
	 * @return	string					Formated value
	 */
	function showOutputField($key,$value,$moreparam='')
	{
		global $conf,$langs;

		$label=$this->attribute_label[$key];
		$type=$this->attribute_type[$key];
		$size=$this->attribute_size[$key];
		$elementtype=$this->attribute_elementtype[$key];
		$unique=$this->attribute_unique[$key];
		$required=$this->attribute_required[$key];
		$params=$this->attribute_param[$key];
		$perms=$this->attribute_perms[$key];
		$list=$this->attribute_list[$key];
		$hidden=$this->attribute_hidden[$key];	// warning, do not rely on this. If your module need a hidden data, it must use its own table.

		$showsize=0;
		if ($type == 'date')
		{
			$showsize=10;
			$value=dol_print_date($value,'day');
		}
		elseif ($type == 'datetime')
		{
			$showsize=19;
			$value=dol_print_date($value,'dayhour');
		}
		elseif ($type == 'int')
		{
			$showsize=10;
		}
		elseif ($type == 'double')
		{
			if (!empty($value)) {
				$value=price($value);
			}
		}
		elseif ($type == 'boolean')
		{
			$checked='';
			if (!empty($value)) {
				$checked=' checked ';
			}
			$value='<input type="checkbox" '.$checked.' '.($moreparam?$moreparam:'').' readonly disabled>';
		}
		elseif ($type == 'mail')
		{
			$value=dol_print_email($value);
		}
		elseif ($type == 'phone')
		{
			$value=dol_print_phone($value);
		}
		elseif ($type == 'price')
		{
			$value=price($value,0,$langs,0,0,-1,$conf->currency);
		}
		elseif ($type == 'select')
		{
			$value=$params['options'][$value];
		}
		elseif ($type == 'sellist')
		{
			$param_list=array_keys($params['options']);
			$InfoFieldList = explode(":", $param_list[0]);

			$selectkey="rowid";
			$keyList='rowid';

			if (count($InfoFieldList)>=3)
			{
				$selectkey = $InfoFieldList[2];
				$keyList=$InfoFieldList[2].' as rowid';
			}

			$fields_label = explode('|',$InfoFieldList[1]);
			if(is_array($fields_label)) {
				$keyList .=', ';
				$keyList .= implode(', ', $fields_label);
			}

			$sql = 'SELECT '.$keyList;
			$sql.= ' FROM '.MAIN_DB_PREFIX .$InfoFieldList[0];
			if (strpos($InfoFieldList[4], 'extra')!==false)
			{
				$sql.= ' as main';
			}
			if ($selectkey=='rowid' && empty($value)) {
				$sql.= " WHERE ".$selectkey."=0";
			} elseif ($selectkey=='rowid') {
				$sql.= " WHERE ".$selectkey."=".$this->db->escape($value);
			}else {
				$sql.= " WHERE ".$selectkey."='".$this->db->escape($value)."'";
			}

			//$sql.= ' AND entity = '.$conf->entity;

			dol_syslog(get_class($this).':showOutputField:$type=sellist', LOG_DEBUG);
			$resql = $this->db->query($sql);
			if ($resql)
			{
				$value='';	// value was used, so now we reste it to use it to build final output

				$obj = $this->db->fetch_object($resql);

				// Several field into label (eq table:code|libelle:rowid)
				$fields_label = explode('|',$InfoFieldList[1]);

				if(is_array($fields_label) && count($fields_label)>1)
				{
					foreach ($fields_label as $field_toshow)
					{
						$translabel='';
						if (!empty($obj->$field_toshow)) {
							$translabel=$langs->trans($obj->$field_toshow);
						}
						if ($translabel!=$field_toshow) {
							$value.=dol_trunc($translabel,18).' ';
						}else {
							$value.=$obj->$field_toshow.' ';
						}
					}
				}
				else
				{
					$translabel='';
					if (!empty($obj->{$InfoFieldList[1]})) {
						$translabel=$langs->trans($obj->{$InfoFieldList[1]});
					}
					if ($translabel!=$obj->{$InfoFieldList[1]}) {
						$value=dol_trunc($translabel,18);
					}else {
						$value=$obj->{$InfoFieldList[1]};
					}
				}
			}
			else dol_syslog(get_class($this).'::showOutputField error '.$this->db->lasterror(), LOG_WARNING);
		}
		elseif ($type == 'radio')
		{
			$value=$params['options'][$value];
		}
		elseif ($type == 'checkbox')
		{
			$value_arr=explode(',',$value);
			$value='';
			if (is_array($value_arr))
			{
				foreach ($value_arr as $keyval=>$valueval) {
					$value.=$params['options'][$valueval].'<br>';
				}
			}
		}
		elseif ($type == 'chkbxlst')
		{
			$value_arr = explode(',', $value);

			$param_list = array_keys($params['options']);
			$InfoFieldList = explode(":", $param_list[0]);

			$selectkey = "rowid";
			$keyList = 'rowid';

			if (count($InfoFieldList) >= 3) {
				$selectkey = $InfoFieldList[2];
				$keyList = $InfoFieldList[2] . ' as rowid';
			}

			$fields_label = explode('|', $InfoFieldList[1]);
			if (is_array($fields_label)) {
				$keyList .= ', ';
				$keyList .= implode(', ', $fields_label);
			}

			$sql = 'SELECT ' . $keyList;
			$sql .= ' FROM ' . MAIN_DB_PREFIX . $InfoFieldList[0];
			if (strpos($InfoFieldList[4], 'extra') !== false) {
				$sql .= ' as main';
			}
			// $sql.= " WHERE ".$selectkey."='".$this->db->escape($value)."'";
			// $sql.= ' AND entity = '.$conf->entity;

			dol_syslog(get_class($this) . ':showOutputField:$type=chkbxlst',LOG_DEBUG);
			$resql = $this->db->query($sql);
			if ($resql) {
				$value = ''; // value was used, so now we reste it to use it to build final output

				while ( $obj = $this->db->fetch_object($resql) ) {

					// Several field into label (eq table:code|libelle:rowid)
					$fields_label = explode('|', $InfoFieldList[1]);
					if (is_array($value_arr) && in_array($obj->rowid, $value_arr)) {
						if (is_array($fields_label) && count($fields_label) > 1) {
							foreach ( $fields_label as $field_toshow ) {
								$translabel = '';
								if (! empty($obj->$field_toshow)) {
									$translabel = $langs->trans($obj->$field_toshow);
								}
								if ($translabel != $field_toshow) {
									$value .= dol_trunc($translabel, 18) . '<BR>';
								} else {
									$value .= $obj->$field_toshow . '<BR>';
								}
							}
						} else {
							$translabel = '';
							if (! empty($obj->{$InfoFieldList[1]})) {
								$translabel = $langs->trans($obj->{$InfoFieldList[1]});
							}
							if ($translabel != $obj->{$InfoFieldList[1]}) {
								$value .= dol_trunc($translabel, 18) . '<BR>';
							} else {
								$value .= $obj->{$InfoFieldList[1]} . '<BR>';
							}
						}
					}
				}
			} else
				dol_syslog(get_class($this) . '::showOutputField error ' . $this->db->lasterror(), LOG_WARNING);
		}
		elseif ($type == 'link')
		{
			$out='';
			// only if something to display (perf)
			if ($value)
			{
				$param_list=array_keys($params['options']);
				// 0 : ObjectName
				// 1 : classPath
				$InfoFieldList = explode(":", $param_list[0]);
				dol_include_once($InfoFieldList[1]);
				if ($InfoFieldList[0] && class_exists($InfoFieldList[0]))
    			{
    				$object = new $InfoFieldList[0]($this->db);
    				$object->fetch($value);
    				$value=$object->getNomUrl(3);
    			}
	       		else
			    {
                    dol_syslog('Error bad setup of extrafield', LOG_WARNING);
                    $out.='Error bad setup of extrafield';
                }
			}
		}
		elseif ($type == 'text')
		{
			$value=dol_htmlentitiesbr($value);
		}
		else
		{
			$showsize=round($size);
			if ($showsize > 48) $showsize=48;
		}

		//print $type.'-'.$size;
		$out=$value;

<<<<<<< HEAD
=======
		if (!empty($hidden)) {
			$out='';
		}

>>>>>>> 3f5d67d4
		return $out;
	}

	/**
	 * Return tag to describe alignement to use for this extrafield
	 *
	 * @param   string	$key            Key of attribute
	 * @return	string					Formated value
	 */
	function getAlignFlag($key)
	{
		global $conf,$langs;

		$type=$this->attribute_type[$key];

		$align='';

		if ($type == 'date')
		{
			$align="center";
		}
		elseif ($type == 'datetime')
		{
			$align="center";
		}
		elseif ($type == 'int')
		{
			$align="right";
		}
		elseif ($type == 'double')
		{
			$align="right";
		}
		elseif ($type == 'boolean')
		{
			$align="center";
		}
		elseif ($type == 'radio')
		{
			$align="center";
		}
		elseif ($type == 'checkbox')
		{
			$align="center";
		}

		return $align;
	}

	/**
	 * Return HTML string to print separator extrafield
	 *
	 * @param   string	$key            Key of attribute
	 * @return string
	 */
	function showSeparator($key)
	{
		$out = '<tr class="liste_titre"><td colspan="4"><strong>'.$this->attribute_label[$key].'</strong></td></tr>';
		return $out;
	}

	/**
	 * Fill array_options property of object by extrafields value (using for data sent by forms)
	 *
	 * @param   array	$extralabels    $array of extrafields
	 * @param   object	$object         Object
	 * @param	string	$onlykey		Only following key is filled. When we make update of only one extrafield ($action = 'update_extras'), calling page must must set this to avoid to have other extrafields being reset.
	 * @return	int						1 if array_options set, 0 if no value, -1 if error (field required missing for example)
	 */
	function setOptionalsFromPost($extralabels,&$object,$onlykey='')
	{
		global $_POST, $langs;
		$nofillrequired='';// For error when required field left blank
		$error_field_required = array();

		if (is_array($extralabels))
		{
			// Get extra fields
			foreach ($extralabels as $key => $value)
			{
				if (! empty($onlykey) && $key != $onlykey) continue;

				$key_type = $this->attribute_type[$key];
				if($this->attribute_required[$key] && !GETPOST("options_$key",2))
				{
					$nofillrequired++;
					$error_field_required[] = $value;
				}

				if (in_array($key_type,array('date','datetime')))
				{
					// Clean parameters
					$value_key=dol_mktime($_POST["options_".$key."hour"], $_POST["options_".$key."min"], 0, $_POST["options_".$key."month"], $_POST["options_".$key."day"], $_POST["options_".$key."year"]);
				}
				else if (in_array($key_type,array('checkbox','chkbxlst')))
				{
					$value_arr=GETPOST("options_".$key);
					if (!empty($value_arr)) {
						$value_key=implode($value_arr,',');
					}else {
						$value_key='';
					}
				}
				else if (in_array($key_type,array('price','double')))
				{
					$value_arr=GETPOST("options_".$key);
					$value_key=price2num($value_arr);
				}
				else
				{
					$value_key=GETPOST("options_".$key);
				}
				$object->array_options["options_".$key]=$value_key;
			}

			if($nofillrequired) {
				$langs->load('errors');
				setEventMessages($langs->trans('ErrorFieldsRequired').' : '.implode(', ',$error_field_required), null, 'errors');
				return -1;
			}
			else {
				return 1;
			}
		}
		else {
			return 0;
		}
	}

	/**
	 * return array_options array for object by extrafields value (using for data send by forms)
	 *
	 * @param  array   $extralabels    $array of extrafields
	 * @param  string  $keyprefix      Prefix string to add into name and id of field (can be used to avoid duplicate names)
	 * @param  string  $keysuffix      Suffix string to add into name and id of field (can be used to avoid duplicate names)
	 * @return int                     1 if array_options set / 0 if no value
	 */
	function getOptionalsFromPost($extralabels,$keyprefix='',$keysuffix='')
	{
		global $_POST;

		$array_options = array();
		if (is_array($extralabels))
		{
			// Get extra fields
			foreach ($extralabels as $key => $value)
			{
				$key_type = $this->attribute_type[$key];

				if (in_array($key_type,array('date','datetime')))
				{
					// Clean parameters
					$value_key=dol_mktime($_POST[$keysuffix."options_".$key.$keyprefix."hour"], $_POST[$keysuffix."options_".$key.$keyprefix."min"], 0, $_POST[$keysuffix."options_".$key.$keyprefix."month"], $_POST[$keysuffix."options_".$key.$keyprefix."day"], $_POST[$keysuffix."options_".$key.$keyprefix."year"]);
				}
				else if (in_array($key_type,array('checkbox')))
				{
					$value_arr=GETPOST($keysuffix."options_".$key.$keyprefix);
					// Make sure we get an array even if there's only one checkbox
					$value_arr=(array) $value_arr;
					$value_key=implode(',', $value_arr);
				}
				else if (in_array($key_type,array('price','double')))
				{
					$value_arr=GETPOST($keysuffix."options_".$key.$keyprefix);
					$value_key=price2num($value_arr);
				}
				else
				{
					$value_key=GETPOST($keysuffix."options_".$key.$keyprefix);
				}

				$array_options[$keysuffix."options_".$key]=$value_key;	// No keyprefix here. keyprefix is used only for read.
			}

			return $array_options;
		}
		else {
			return 0;
		}
	}
}<|MERGE_RESOLUTION|>--- conflicted
+++ resolved
@@ -1136,11 +1136,7 @@
 			if ($InfoFieldList[0] && class_exists($InfoFieldList[0]))
 			{
                 $object = new $InfoFieldList[0]($this->db);
-<<<<<<< HEAD
-                $object->fetch($value);
-=======
                 if (!empty($value)) $object->fetch($value);
->>>>>>> 3f5d67d4
                 $valuetoshow=$object->ref;
                 if ($object->element == 'societe') $valuetoshow=$object->name;  // Special case for thirdparty because ref is id because name is not unique
                 $out.='<input type="text" class="flat" name="'.$keysuffix.'options_'.$key.$keyprefix.'"  size="20" value="'.$valuetoshow.'" >';
@@ -1150,12 +1146,9 @@
 			    dol_syslog('Error bad setup of extrafield', LOG_WARNING);
 			    $out.='Error bad setup of extrafield';
 			}
-<<<<<<< HEAD
-=======
 		}
 		if (!empty($hidden)) {
 			$out='<input type="hidden" value="'.$value.'" name="'.$keysuffix.'options_'.$key.$keyprefix.'" id="'.$keysuffix.'options_'.$key.$keyprefix.'"/>';
->>>>>>> 3f5d67d4
 		}
 		/* Add comments
 		 if ($type == 'date') $out.=' (YYYY-MM-DD)';
@@ -1428,13 +1421,10 @@
 		//print $type.'-'.$size;
 		$out=$value;
 
-<<<<<<< HEAD
-=======
 		if (!empty($hidden)) {
 			$out='';
 		}
 
->>>>>>> 3f5d67d4
 		return $out;
 	}
 
