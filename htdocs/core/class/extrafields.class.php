--- conflicted
+++ resolved
@@ -9,11 +9,7 @@
  * Copyright (C) 2015       Charles-Fr BENKE        <charles.fr@benke.fr>
  * Copyright (C) 2016       Raphaël Doursenaud      <rdoursenaud@gpcsolutions.fr>
  * Copyright (C) 2017       Nicolas ZABOURI         <info@inovea-conseil.com>
-<<<<<<< HEAD
  * Copyright (C) 2018-2019  Frédéric France         <frederic.france@netlogic.fr>
-=======
- * Copyright (C) 2018       Frédéric France         <frederic.france@netlogic.fr>
->>>>>>> a7fdd349
  *
  * This program is free software; you can redistribute it and/or modify
  * it under the terms of the GNU General Public License as published by
@@ -46,7 +42,6 @@
      */
     public $db;
 
-<<<<<<< HEAD
 	/**
      * @var string type of element (for what object is the extrafield)
 	 * @deprecated
@@ -141,63 +136,12 @@
      * @var array New array to store extrafields definition
      */
 	public $attributes;
-=======
-	// type of element (for what object is the extrafield)
-	// @deprecated
-	var $attribute_elementtype;
-	// Array with type of the extra field
-	// @deprecated
-	var $attribute_type;
-	// Array with label of extra field
-	// @deprecated
-	var $attribute_label;
-	// Array with size of extra field
-	// @deprecated
-	var $attribute_size;
-	// array with list of possible values for some types of extra fields
-	// @deprecated
-	var $attribute_choice;
-	// Array to store compute formula for computed fields
-	// @deprecated
-	var $attribute_computed;
-	// Array to store default value
-	// @deprecated
-	var $attribute_default;
-	// Array to store if attribute is unique or not
-	// @deprecated
-	var $attribute_unique;
-	// Array to store if attribute is required or not
-	// @deprecated
-	var $attribute_required;
-	// Array to store parameters of attribute (used in select type)
-	// @deprecated
-	var $attribute_param;
-	// Array to store position of attribute
-	// @deprecated
-	var $attribute_pos;
-	// Array to store if attribute is editable regardless of the document status
-	// @deprecated
-	var $attribute_alwayseditable;
-	// Array to store permission to check
-	// @deprecated
-	var $attribute_perms;
-	// Array to store language file to translate label of values
-	// @deprecated
-	var $attribute_langfile;
-	// Array to store if field is visible by default on list
-	// @deprecated
-	var $attribute_list;
-
-	// New array to store extrafields definition
-	var $attributes;
->>>>>>> a7fdd349
 
 	/**
 	 * @var string Error code (or message)
 	 */
 	public $error='';
 
-<<<<<<< HEAD
 	/**
 	 * @var string[] Array of Error code (or message)
 	 */
@@ -207,9 +151,6 @@
 	 * @var string DB Error number
 	 */
 	public $errno;
-=======
-	var $errno;
->>>>>>> a7fdd349
 
 
 	public static $type2label=array(
@@ -285,11 +226,7 @@
 	 *  @param  string  		$enabled  		 	Condition to have the field enabled or not
 	 *  @return int      							<=0 if KO, >0 if OK
 	 */
-<<<<<<< HEAD
 	public function addExtraField($attrname, $label, $type, $pos, $size, $elementtype, $unique = 0, $required = 0, $default_value = '', $param = '', $alwayseditable = 0, $perms = '', $list = '-1', $help = '', $computed = '', $entity = '', $langfile = '', $enabled = '1')
-=======
-	function addExtraField($attrname, $label, $type, $pos, $size, $elementtype, $unique=0, $required=0, $default_value='', $param='', $alwayseditable=0, $perms='', $list='-1', $help='', $computed='', $entity='', $langfile='', $enabled='1')
->>>>>>> a7fdd349
 	{
 		if (empty($attrname)) return -1;
 		if (empty($label)) return -1;
@@ -435,11 +372,7 @@
 	 *  @param  string  		$enabled  		Condition to have the field enabled or not
 	 *  @return	int								<=0 if KO, >0 if OK
 	 */
-<<<<<<< HEAD
 	private function create_label($attrname, $label = '', $type = '', $pos = 0, $size = 0, $elementtype = 'member', $unique = 0, $required = 0, $param = '', $alwayseditable = 0, $perms = '', $list = '-1', $help = '', $default = '', $computed = '', $entity = '', $langfile = '', $enabled = '1')
-=======
-	private function create_label($attrname, $label='', $type='', $pos=0, $size=0, $elementtype='member', $unique=0, $required=0, $param='', $alwayseditable=0, $perms='', $list='-1', $help='', $default='', $computed='',$entity='', $langfile='', $enabled='1')
->>>>>>> a7fdd349
 	{
         // phpcs:enable
 		global $conf,$user;
@@ -653,11 +586,7 @@
      *  @param  int     $totalizable        Is extrafield totalizable on list
 	 * 	@return	int							>0 if OK, <=0 if KO
 	 */
-<<<<<<< HEAD
 	public function update($attrname, $label, $type, $length, $elementtype, $unique = 0, $required = 0, $pos = 0, $param = '', $alwayseditable = 0, $perms = '', $list = '', $help = '', $default = '', $computed = '', $entity = '', $langfile = '', $enabled = '1', $totalizable = 0)
-=======
-	function update($attrname, $label, $type, $length, $elementtype, $unique=0, $required=0, $pos=0, $param='', $alwayseditable=0, $perms='', $list='', $help='', $default='', $computed='', $entity='', $langfile='', $enabled='1', $totalizable=0)
->>>>>>> a7fdd349
 	{
 		if ($elementtype == 'thirdparty') $elementtype='societe';
 		if ($elementtype == 'contact') $elementtype='socpeople';
@@ -707,11 +636,7 @@
 			{
 				if ($label)
 				{
-<<<<<<< HEAD
 					$result=$this->update_label($attrname, $label, $type, $length, $elementtype, $unique, $required, $pos, $param, $alwayseditable, $perms, $list, $help, $default, $computed, $entity, $langfile, $enabled, $totalizable);
-=======
-					$result=$this->update_label($attrname,$label,$type,$length,$elementtype,$unique,$required,$pos,$param,$alwayseditable,$perms,$list,$help,$default,$computed,$entity,$langfile,$enabled, $totalizable);
->>>>>>> a7fdd349
 				}
 				if ($result > 0)
 				{
@@ -771,11 +696,7 @@
      *  @param  int     $totalizable        Is extrafield totalizable on list
      *  @return	int							<=0 if KO, >0 if OK
 	 */
-<<<<<<< HEAD
 	private function update_label($attrname, $label, $type, $size, $elementtype, $unique = 0, $required = 0, $pos = 0, $param = '', $alwayseditable = 0, $perms = '', $list = '0', $help = '', $default = '', $computed = '', $entity = '', $langfile = '', $enabled = '1', $totalizable = 0)
-=======
-	private function update_label($attrname,$label,$type,$size,$elementtype,$unique=0,$required=0,$pos=0,$param='',$alwayseditable=0,$perms='',$list='0',$help='',$default='',$computed='',$entity='',$langfile='',$enabled='1', $totalizable=0)
->>>>>>> a7fdd349
 	{
         // phpcs:enable
 		global $conf, $user;
@@ -898,11 +819,7 @@
 	}
 
 
-<<<<<<< HEAD
     // phpcs:disable PEAR.NamingConventions.ValidFunctionName.ScopeNotCamelCaps
-=======
-    // phpcs:disable PEAR.NamingConventions.ValidFunctionName.NotCamelCaps
->>>>>>> a7fdd349
 	/**
 	 * 	Load array this->attributes, or old this->attribute_xxx like attribute_label, attribute_type, ...
 	 *
@@ -910,11 +827,7 @@
 	 * 	@param	boolean		$forceload			Force load of extra fields whatever is option MAIN_EXTRAFIELDS_DISABLED. Deprecated. Should not be required.
 	 * 	@return	array							Array of attributes keys+label for all extra fields.
 	 */
-<<<<<<< HEAD
 	public function fetch_name_optionals_label($elementtype, $forceload = false)
-=======
-	function fetch_name_optionals_label($elementtype, $forceload=false)
->>>>>>> a7fdd349
 	{
         // phpcs:enable
 		global $conf;
