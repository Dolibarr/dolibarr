--- conflicted
+++ resolved
@@ -2168,11 +2168,7 @@
 
 				if (in_array($key_type, array('date', 'datetime')))
 				{
-<<<<<<< HEAD
-					if (!GETPOSTISSET($keysuffix."options_".$key.$keyprefix)."year") continue; // Value was not provided, we should not set it.
-=======
-					if (! GETPOSTISSET($keysuffix."options_".$key.$keyprefix."year")) continue;	// Value was not provided, we should not set it.
->>>>>>> 6ecacb9c
+					if (!GETPOSTISSET($keysuffix."options_".$key.$keyprefix."year")) continue; // Value was not provided, we should not set it.
 					// Clean parameters
 					$value_key = dol_mktime(GETPOST($keysuffix."options_".$key.$keyprefix."hour", 'int'), GETPOST($keysuffix."options_".$key.$keyprefix."min", 'int'), 0, GETPOST($keysuffix."options_".$key.$keyprefix."month", 'int'), GETPOST($keysuffix."options_".$key.$keyprefix."day", 'int'), GETPOST($keysuffix."options_".$key.$keyprefix."year", 'int'));
 				}
