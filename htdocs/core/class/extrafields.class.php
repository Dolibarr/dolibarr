<?php
/* Copyright (C) 2002-2003  Rodolphe Quiedeville    <rodolphe@quiedeville.org>
 * Copyright (C) 2002-2003  Jean-Louis Bergamo      <jlb@j1b.org>
 * Copyright (C) 2004       Sebastien Di Cintio     <sdicintio@ressource-toi.org>
 * Copyright (C) 2004       Benoit Mortier          <benoit.mortier@opensides.be>
 * Copyright (C) 2009-2012  Laurent Destailleur     <eldy@users.sourceforge.net>
 * Copyright (C) 2009-2012  Regis Houssin           <regis.houssin@inodbox.com>
 * Copyright (C) 2013       Florian Henry           <forian.henry@open-concept.pro>
 * Copyright (C) 2015-2023  Charlene BENKE          <charlene@patas-monkey.com>
 * Copyright (C) 2016       Raphaël Doursenaud      <rdoursenaud@gpcsolutions.fr>
 * Copyright (C) 2017       Nicolas ZABOURI         <info@inovea-conseil.com>
 * Copyright (C) 2018-2024  Frédéric France         <frederic.france@free.fr>
 * Copyright (C) 2022 		Antonin MARCHAL         <antonin@letempledujeu.fr>
 * Copyright (C) 2024		MDW							<mdeweerd@users.noreply.github.com>
 *
 * This program is free software; you can redistribute it and/or modify
 * it under the terms of the GNU General Public License as published by
 * the Free Software Foundation; either version 3 of the License, or
 * (at your option) any later version.
 *
 * This program is distributed in the hope that it will be useful,
 * but WITHOUT ANY WARRANTY; without even the implied warranty of
 * MERCHANTABILITY or FITNESS FOR A PARTICULAR PURPOSE.  See the
 * GNU General Public License for more details.
 *
 * You should have received a copy of the GNU General Public License
 * along with this program. If not, see <https://www.gnu.org/licenses/>.
 */

/**
 * 	\file 		htdocs/core/class/extrafields.class.php
 *	\ingroup    core
 *	\brief      File of class to manage extra fields
 */


/**
 *	Class to manage standard extra fields
 */
class ExtraFields
{
	/**
	 * @var DoliDB Database handler.
	 */
	public $db;

	/**
	 * @var array<string,array{label:array<string,string>,type:array<string,string>,size:array<string,string>,default:array<string,string>,computed:array<string,string>,unique:array<string,int>,required:array<string,int>,param:array<string,mixed>,perms:array<string,mixed[]>,list:array<string,int|string>,pos:array<string,int>,totalizable:array<string,int>,help:array<string,string>,printable:array<string,int>,enabled:array<string,int>,langfile:array<string,string>,css:array<string,string>,csslist:array<string,string>,hidden:array<string,int>,mandatoryfieldsofotherentities:array<string,string>,loaded?:int,count:int}> New array to store extrafields definition  Note: count set as present to avoid static analysis notices
	 */
	public $attributes = array();

	/**
	 * @var array<string,bool>	Array with boolean of status of groups
	 */
	public $expand_display;

	/**
	 * @var string Error code (or message)
	 */
	public $error = '';

	/**
	 * @var string[] Array of Error code (or message)
	 */
	public $errors = array();

	/**
	 * @var string 	DB Error number
	 */
	public $errno;

	/**
	 * @var array<string,string> 	Array of type to label
	 */
	public static $type2label = array(
		'varchar' => 'String1Line',
		'text' => 'TextLongNLines',
		'html' => 'HtmlText',
		'int' => 'Int',
		'double' => 'Float',
		'date' => 'Date',
		'datetime' => 'DateAndTime',
		//'datetimegmt'=>'DateAndTimeUTC',
		'boolean' => 'Boolean',
		'price' => 'ExtrafieldPrice',
		'pricecy' => 'ExtrafieldPriceWithCurrency',
		'phone' => 'ExtrafieldPhone',
		'mail' => 'ExtrafieldMail',
		'url' => 'ExtrafieldUrl',
		'ip' => 'ExtrafieldIP',
		'icon' => 'Icon',
		'password' => 'ExtrafieldPassword',
		'radio' => 'ExtrafieldRadio',
		'select' => 'ExtrafieldSelect',
		'sellist' => 'ExtrafieldSelectList',
		'checkbox' => 'ExtrafieldCheckBox',
		'chkbxlst' => 'ExtrafieldCheckBoxFromList',
		'link' => 'ExtrafieldLink',
		'point' => 'ExtrafieldPointGeo',
		'multipts' => 'ExtrafieldMultiPointGeo',
		'linestrg' => 'ExtrafieldLinestringGeo',
		'polygon' => 'ExtrafieldPolygonGeo',
		'separate' => 'ExtrafieldSeparator',
	);

	/**
	 *	Constructor
	 *
	 *  @param		DoliDB		$db      Database handler
	 */
	public function __construct($db)
	{
		$this->db = $db;
	}

	/**
	 *  Add a new extra field parameter
	 *
	 *  @param	string			$attrname           Code of attribute
	 *  @param  string			$label              label of attribute
	 *  @param  string			$type               Type of attribute ('boolean','int','varchar','text','html','date','datetime','price', 'pricecy', 'phone','mail','password','url','select','checkbox','separate',...)
	 *  @param  int				$pos                Position of attribute
	 *  @param  string			$size               Size/length definition of attribute ('5', '24,8', ...). For float, it contains 2 numeric separated with a comma.
	 *  @param  string			$elementtype        Element type. Same value than object->table_element (Example 'member', 'product', 'thirdparty', ...)
	 *  @param	int				$unique				Is field unique or not
	 *  @param	int				$required			Is field required or not
	 *  @param	string			$default_value		Defaulted value (In database. use the default_value feature for default value on screen. Example: '', '0', 'null', 'avalue')
	 *  @param  array|string	$param				Params for field (ex for select list : array('options' => array(value'=>'label of option')) )
	 *  @param  int				$alwayseditable		Is attribute always editable regardless of the document status
	 *  @param	string			$perms				Permission to check
	 *  @param	string			$list				Visibility ('0'=never visible, '1'=visible on list+forms, '2'=list only, '3'=form only or 'eval string')
	 *  @param	string			$help				Text with help tooltip
	 *  @param  string  		$computed           Computed value
	 *  @param  string  		$entity    		 	Entity of extrafields (for multicompany modules)
	 *  @param  string  		$langfile  		 	Language file
	 *  @param  string  		$enabled  		 	Condition to have the field enabled or not
	 *  @param	int				$totalizable		Is a measure. Must show a total on lists
	 *  @param  int             $printable          Is extrafield displayed on PDF
	 *  @param	array			$moreparams			More parameters. Example: array('css'=>, 'csslist'=>Css on list, 'cssview'=>...)
	 *  @return int      							Return integer <=0 if KO, >0 if OK
	 */
	public function addExtraField($attrname, $label, $type, $pos, $size, $elementtype, $unique = 0, $required = 0, $default_value = '', $param = '', $alwayseditable = 0, $perms = '', $list = '-1', $help = '', $computed = '', $entity = '', $langfile = '', $enabled = '1', $totalizable = 0, $printable = 0, $moreparams = array())
	{
		if (empty($attrname)) {
			return -1;
		}
		if (empty($label)) {
			return -1;
		}

		$result = 0;

<<<<<<< HEAD
		if ($type == 'separator' || $type == 'separate') {
			$type = 'separate';
=======
		// Clean properties
		if ($type == 'separate') {
>>>>>>> 24e37cbe
			$unique = 0;
			$required = 0;
		}	// Force unique and not required if this is a separator field to avoid troubles.
		if ($elementtype == 'thirdparty') {
			$elementtype = 'societe';
		}
		if ($elementtype == 'contact') {
			$elementtype = 'socpeople';
		}
		// If property has a computed formula, it must not be a required or unique field
		if (!empty($computed)) {
			$required = 0;
			$unique = 0;
		}

		// Create field into database except for separator type which is not stored in database
		if ($type != 'separate') {
			$result = $this->create($attrname, $type, $size, $elementtype, $unique, $required, $default_value, $param, $perms, $list, $computed, $help, $moreparams);
		}
		$err1 = $this->errno;
		if ($result > 0 || $err1 == 'DB_ERROR_COLUMN_ALREADY_EXISTS' || $type == 'separate') {
			// Add declaration of field into table
			$result2 = $this->create_label($attrname, $label, $type, $pos, $size, $elementtype, $unique, $required, $param, $alwayseditable, $perms, $list, $help, $default_value, $computed, $entity, $langfile, $enabled, $totalizable, $printable, $moreparams);
			$err2 = $this->errno;
			if ($result2 > 0 || ($err1 == 'DB_ERROR_COLUMN_ALREADY_EXISTS' && $err2 == 'DB_ERROR_RECORD_ALREADY_EXISTS')) {
				$this->error = '';
				$this->errno = '0';
				return 1;
			} else {
				return -2;
			}
		} else {
			return -1;
		}
	}

	/**
	 *  Update an existing extra field parameter
	 *
	 *  @param  string			$attrname           Code of attribute
	 *  @param  string			$label              label of attribute
	 *  @param  string			$type               Type of attribute ('boolean','int','varchar','text','html','date','datetime','price', 'pricecy', 'phone','mail','password','url','select','checkbox','separate',...)
	 *  @param  int				$pos                Position of attribute
	 *  @param  string			$size               Size/length definition of attribute ('5', '24,8', ...). For float, it contains 2 numeric separated with a comma.
	 *  @param  string			$elementtype        Element type. Same value than object->table_element (Example 'member', 'product', 'thirdparty', ...)
	 *  @param  int				$unique				Is field unique or not
	 *  @param  int				$required			Is field required or not
	 *  @param  string			$default_value		Defaulted value (In database. use the default_value feature for default value on screen. Example: '', '0', 'null', 'avalue')
	 *  @param  array|string	$param				Params for field (ex for select list : array('options' => array(value'=>'label of option')) )
	 *  @param  int				$alwayseditable		Is attribute always editable regardless of the document status
	 *  @param  string			$perms				Permission to check
	 *  @param  string			$list				Visibility ('0'=never visible, '1'=visible on list+forms, '2'=list only, '3'=form only or 'eval string')
	 *  @param  string			$help				Text with help tooltip
	 *  @param  string  		$computed           Computed value
	 *  @param  string  		$entity    		 	Entity of extrafields (for multicompany modules)
	 *  @param  string  		$langfile  		 	Language file
	 *  @param  string  		$enabled  		 	Condition to have the field enabled or not
	 *  @param  int				$totalizable		Is a measure. Must show a total on lists
	 *  @param  int             $printable          Is extrafield displayed on PDF
	 *  @param  array			$moreparams			More parameters. Example: array('css'=>, 'csslist'=>Css on list, 'cssview'=>...)
	 *  @return int      							Return integer <=0 if KO, >0 if OK
	 */
	public function updateExtraField($attrname, $label, $type, $pos, $size, $elementtype, $unique = 0, $required = 0, $default_value = '', $param = '', $alwayseditable = 0, $perms = '', $list = '-1', $help = '', $computed = '', $entity = '', $langfile = '', $enabled = '1', $totalizable = 0, $printable = 0, $moreparams = array())
	{
		if (empty($attrname)) {
			return -1;
		}
		if (empty($label)) {
			return -1;
		}

		$result = 0;

		if ($type == 'separator' || $type == 'separate') {
			$type = 'separate';
			$unique = 0;
			$required = 0;
		}	// Force unique and not required if this is a separator field to avoid troubles.
		if ($elementtype == 'thirdparty') {
			$elementtype = 'societe';
		}
		if ($elementtype == 'contact') {
			$elementtype = 'socpeople';
		}

		// Create field into database except for separator type which is not stored in database
		if ($type != 'separate') {
			dol_syslog(get_class($this).'::thisupdate', LOG_DEBUG);
			$result = $this->update($attrname, $label, $type, $size, $elementtype, $unique, $required, $pos, $param, $alwayseditable, $perms, $list, $help, $default_value, $computed, $entity, $langfile, $enabled, $totalizable, $printable, $moreparams);
		}
		$err1 = $this->errno;
		if ($result > 0 || $err1 == 'DB_ERROR_COLUMN_ALREADY_EXISTS' || $type == 'separate') {
			// Add declaration of field into table
			dol_syslog(get_class($this).'::thislabel', LOG_DEBUG);
			$result2 = $this->update_label($attrname, $label, $type, $size, $elementtype, $unique, $required, $pos, $param, $alwayseditable, $perms, $list, $help, $default_value, $computed, $entity, $langfile, $enabled, $totalizable, $printable, $moreparams);
			$err2 = $this->errno;
			if ($result2 > 0 || ($err1 == 'DB_ERROR_COLUMN_ALREADY_EXISTS' && $err2 == 'DB_ERROR_RECORD_ALREADY_EXISTS')) {
				$this->error = '';
				$this->errno = '0';
				return 1;
			} else {
				return -2;
			}
		} else {
			return -1;
		}
	}

	/**
	 *	Add a new optional attribute.
	 *  This is a private method. For public method, use addExtraField.
	 *
	 *	@param	string	$attrname			code of attribute
	 *  @param	string	$type				Type of attribute ('boolean', 'int', 'varchar', 'text', 'html', 'date', 'datetime', 'price', 'pricecy', 'phone', 'mail', 'password', 'url', 'select', 'checkbox', ...)
	 *  @param	string	$length				Size/length of attribute ('5', '24,8', ...)
	 *  @param  string	$elementtype        Element type ('member', 'product', 'thirdparty', 'contact', ...)
	 *  @param	int		$unique				Is field unique or not
	 *  @param	int		$required			Is field required or not
	 *  @param  string  $default_value		Default value for field (in database)
	 *  @param  array	$param				Params for field  (ex for select list : array('options'=>array('value'=>'label of option'))
	 *  @param	string	$perms				Permission
	 *	@param	string	$list				Into list view by default
	 *  @param  string  $computed           Computed value
	 *  @param	string	$help				Help on tooltip
	 *  @param	array	$moreparams			More parameters. Example: array('css'=>, 'csslist'=>, 'cssview'=>...)
	 *  @return int      	           		Return integer <=0 if KO, >0 if OK
	 */
	private function create($attrname, $type = 'varchar', $length = '255', $elementtype = '', $unique = 0, $required = 0, $default_value = '', $param = array(), $perms = '', $list = '0', $computed = '', $help = '', $moreparams = array())
	{
		if ($elementtype == 'thirdparty') {
			$elementtype = 'societe';
		}
		if ($elementtype == 'contact') {
			$elementtype = 'socpeople';
		}

		$table = $elementtype.'_extrafields';
		if ($elementtype == 'categorie') {
			$table = 'categories_extrafields';
		}

		if (!empty($attrname) && preg_match("/^\w[a-zA-Z0-9_]*$/", $attrname) && !is_numeric($attrname)) {
			if ($type == 'boolean') {
				$typedb = 'int';
				$lengthdb = '1';
			} elseif ($type == 'price') {
				$typedb = 'double';
				$lengthdb = '24,8';
			} elseif ($type == 'pricecy') {
				$typedb = 'varchar';
				$lengthdb = '64';
			} elseif ($type == 'phone') {
				$typedb = 'varchar';
				$lengthdb = '20';
			} elseif ($type == 'mail' || $type == 'ip' || $type == 'icon') {
				$typedb = 'varchar';
				$lengthdb = '128';
			} elseif ($type == 'url') {
				$typedb = 'varchar';
				$lengthdb = '255';
			} elseif (($type == 'select') || ($type == 'sellist') || ($type == 'radio') || ($type == 'checkbox') || ($type == 'chkbxlst')) {
				$typedb = 'varchar';
				$lengthdb = '255';
			} elseif ($type == 'link') {
				$typedb = 'int';
				$lengthdb = '11';
			} elseif ($type == 'point') {
				$typedb = 'point';
				$lengthdb = '';
			} elseif ($type == 'multipts') {
				$typedb = 'multipoint';
				$lengthdb = '';
			} elseif ($type == 'linestrg') {
				$typedb = 'linestring';
				$lengthdb = '';
			} elseif ($type == 'polygon') {
				$typedb = 'polygon';
				$lengthdb = '';
			} elseif ($type == 'html') {
				$typedb = 'text';
				$lengthdb = $length;
			} elseif ($type == 'password') {
				$typedb = 'varchar';
				$lengthdb = '128';
			} else {
				$typedb = $type;
				$lengthdb = $length;
				if ($type == 'varchar' && empty($lengthdb)) {
					$lengthdb = '255';
				}
			}
			$field_desc = array(
				'type' => $typedb,
				'value' => $lengthdb,
				'null' => ($required ? 'NOT NULL' : 'NULL'),
				'default' => $default_value
			);

			$result = $this->db->DDLAddField($this->db->prefix().$table, $attrname, $field_desc);
			if ($result > 0) {
				if ($unique) {
					$sql = "ALTER TABLE ".$this->db->prefix().$table." ADD UNIQUE INDEX uk_".$table."_".$attrname." (".$attrname.")";
					$resql = $this->db->query($sql, 1, 'dml');
				}
				return 1;
			} else {
				$this->error = $this->db->lasterror();
				$this->errno = $this->db->lasterrno();
				return -1;
			}
		} else {
			return 0;
		}
	}

	// phpcs:disable PEAR.NamingConventions.ValidFunctionName.ScopeNotCamelCaps
	/**
	 *	Add description of a new optional attribute
	 *
	 *	@param	string			$attrname		code of attribute
	 *	@param	string			$label			label of attribute
	 *  @param	string			$type			Type of attribute ('int', 'varchar', 'text', 'html', 'date', 'datehour', 'float')
	 *  @param	int				$pos			Position of attribute
	 *  @param	string			$size			Size/length of attribute ('5', '24,8', ...)
	 *  @param  string			$elementtype	Element type ('member', 'product', 'thirdparty', ...)
	 *  @param	int				$unique			Is field unique or not
	 *  @param	int				$required		Is field required or not
	 *  @param  array|string	$param			Params for field  (ex for select list : array('options' => array(value'=>'label of option')) )
	 *  @param  int				$alwayseditable	Is attribute always editable regardless of the document status
	 *  @param	string			$perms			Permission to check
	 *  @param	string			$list			Visibility
	 *  @param	string			$help			Help on tooltip
	 *  @param  string          $default        Default value (in database. use the default_value feature for default value on screen).
	 *  @param  string          $computed       Computed value
	 *  @param  string          $entity     	Entity of extrafields
	 *  @param	string			$langfile		Language file
	 *  @param  string  		$enabled  		Condition to have the field enabled or not
	 *  @param	int				$totalizable	Is a measure. Must show a total on lists
	 *  @param  int             $printable      Is extrafield displayed on PDF
	 *  @param	array			$moreparams		More parameters. Example: array('css'=>, 'csslist'=>, 'cssview'=>...)
	 *  @return	int								Return integer <=0 if KO, >0 if OK
	 *  @throws Exception
	 */
	private function create_label($attrname, $label = '', $type = '', $pos = 0, $size = '', $elementtype = '', $unique = 0, $required = 0, $param = '', $alwayseditable = 0, $perms = '', $list = '-1', $help = '', $default = '', $computed = '', $entity = '', $langfile = '', $enabled = '1', $totalizable = 0, $printable = 0, $moreparams = array())
	{
		// phpcs:enable
		global $conf, $user;

		if ($elementtype == 'thirdparty') {
			$elementtype = 'societe';
		}
		if ($elementtype == 'contact') {
			$elementtype = 'socpeople';
		}

		// Clean parameters
		if (empty($pos)) {
			$pos = 0;
		}
		if (empty($list)) {
			$list = '0';
		}
		if (empty($required)) {
			$required = 0;
		}
		if (empty($unique)) {
			$unique = 0;
		}
		if (empty($printable)) {
			$printable = 0;
		}
		if (empty($alwayseditable)) {
			$alwayseditable = 0;
		}
		if (empty($totalizable)) {
			$totalizable = 0;
		}

		$css = '';
		if (!empty($moreparams) && !empty($moreparams['css'])) {
			$css = $moreparams['css'];
		}
		$csslist = '';
		if (!empty($moreparams) && !empty($moreparams['csslist'])) {
			$csslist = $moreparams['csslist'];
		}
		$cssview = '';
		if (!empty($moreparams) && !empty($moreparams['cssview'])) {
			$cssview = $moreparams['cssview'];
		}

		if (!empty($attrname) && preg_match("/^\w[a-zA-Z0-9-_]*$/", $attrname) && !is_numeric($attrname)) {
			if (is_array($param) && count($param) > 0) {
				$params = serialize($param);
			} elseif (strlen($param) > 0) {
				$params = trim($param);
			} else {
				$params = '';
			}

			$sql = "INSERT INTO ".$this->db->prefix()."extrafields(";
			$sql .= " name,";
			$sql .= " label,";
			$sql .= " type,";
			$sql .= " pos,";
			$sql .= " size,";
			$sql .= " entity,";
			$sql .= " elementtype,";
			$sql .= " fieldunique,";
			$sql .= " fieldrequired,";
			$sql .= " param,";
			$sql .= " alwayseditable,";
			$sql .= " perms,";
			$sql .= " langs,";
			$sql .= " list,";
			$sql .= " printable,";
			$sql .= " fielddefault,";
			$sql .= " fieldcomputed,";
			$sql .= " fk_user_author,";
			$sql .= " fk_user_modif,";
			$sql .= " datec,";
			$sql .= " enabled,";
			$sql .= " help,";
			$sql .= " totalizable,";
			$sql .= " css,";
			$sql .= " csslist,";
			$sql .= " cssview";
			$sql .= " )";
			$sql .= " VALUES('".$this->db->escape($attrname)."',";
			$sql .= " '".$this->db->escape($label)."',";
			$sql .= " '".$this->db->escape($type)."',";
			$sql .= " ".((int) $pos).",";
			$sql .= " '".$this->db->escape($size)."',";
			$sql .= " ".($entity === '' ? $conf->entity : $entity).",";
			$sql .= " '".$this->db->escape($elementtype)."',";
			$sql .= " ".((int) $unique).",";
			$sql .= " ".((int) $required).",";
			$sql .= " '".$this->db->escape($params)."',";
			$sql .= " ".((int) $alwayseditable).",";
			$sql .= " ".($perms ? "'".$this->db->escape($perms)."'" : "null").",";
			$sql .= " ".($langfile ? "'".$this->db->escape($langfile)."'" : "null").",";
			$sql .= " '".$this->db->escape($list)."',";
			$sql .= " '".$this->db->escape($printable)."',";
			$sql .= " ".($default ? "'".$this->db->escape($default)."'" : "null").",";
			$sql .= " ".($computed ? "'".$this->db->escape($computed)."'" : "null").",";
			$sql .= " ".(is_object($user) ? $user->id : 0).",";
			$sql .= " ".(is_object($user) ? $user->id : 0).",";
			$sql .= "'".$this->db->idate(dol_now())."',";
			$sql .= " ".($enabled ? "'".$this->db->escape($enabled)."'" : "1").",";
			$sql .= " ".($help ? "'".$this->db->escape($help)."'" : "null").",";
			$sql .= " ".($totalizable ? 'TRUE' : 'FALSE').",";
			$sql .= " ".($css ? "'".$this->db->escape($css)."'" : "null").",";
			$sql .= " ".($csslist ? "'".$this->db->escape($csslist)."'" : "null").",";
			$sql .= " ".($cssview ? "'".$this->db->escape($cssview)."'" : "null");
			$sql .= ')';

			if ($this->db->query($sql)) {
				dol_syslog(get_class($this)."::create_label_success", LOG_DEBUG);
				return 1;
			} else {
				dol_syslog(get_class($this)."::create_label_error", LOG_DEBUG);
				$this->error = $this->db->lasterror();
				$this->errno = $this->db->lasterrno();
				return -1;
			}
		}
		return -1;
	}

	/**
	 *	Delete an optional attribute
	 *
	 *	@param	string	$attrname		Code of attribute to delete
	 *  @param  string	$elementtype    Element type ('member', 'product', 'thirdparty', 'contact', ...)
	 *  @return int              		Return integer < 0 if KO, 0 if nothing is done, 1 if OK
	 */
	public function delete($attrname, $elementtype = '')
	{
		if ($elementtype == 'thirdparty') {
			$elementtype = 'societe';
		}
		if ($elementtype == 'contact') {
			$elementtype = 'socpeople';
		}

		$table = $elementtype.'_extrafields';
		if ($elementtype == 'categorie') {
			$table = 'categories_extrafields';
		}

		$error = 0;

		if (!empty($attrname) && preg_match("/^\w[a-zA-Z0-9-_]*$/", $attrname)) {
			$result = $this->delete_label($attrname, $elementtype);
			if ($result < 0) {
				$this->error = $this->db->lasterror();
				$this->errors[] = $this->db->lasterror();
				$error++;
			}

			if (!$error) {
				$sql = "SELECT COUNT(rowid) as nb";
				$sql .= " FROM ".$this->db->prefix()."extrafields";
				$sql .= " WHERE elementtype = '".$this->db->escape($elementtype)."'";
				$sql .= " AND name = '".$this->db->escape($attrname)."'";
				//$sql.= " AND entity IN (0,".$conf->entity.")";      Do not test on entity here. We want to see if there is still on field remaining in other entities before deleting field in table
				$resql = $this->db->query($sql);
				if ($resql) {
					$obj = $this->db->fetch_object($resql);
					if ($obj->nb <= 0) {
						$result = $this->db->DDLDropField($this->db->prefix().$table, $attrname); // This also drop the unique key
						if ($result < 0) {
							$this->error = $this->db->lasterror();
							$this->errors[] = $this->db->lasterror();
							$error++;
						}
					}
				}
			}

			return $result;
		} else {
			return 0;
		}
	}

	// phpcs:disable PEAR.NamingConventions.ValidFunctionName.ScopeNotCamelCaps
	/**
	 *	Delete description of an optional attribute
	 *
	 *	@param	string	$attrname			Code of attribute to delete
	 *  @param  string	$elementtype        Element type ('member', 'product', 'thirdparty', ...)
	 *  @return int              			Return integer < 0 if KO, 0 if nothing is done, 1 if OK
	 */
	private function delete_label($attrname, $elementtype = '')
	{
		// phpcs:enable
		global $conf;

		if ($elementtype == 'thirdparty') {
			$elementtype = 'societe';
		}
		if ($elementtype == 'contact') {
			$elementtype = 'socpeople';
		}

		if (isset($attrname) && $attrname != '' && preg_match("/^\w[a-zA-Z0-9-_]*$/", $attrname)) {
			$sql = "DELETE FROM ".$this->db->prefix()."extrafields";
			$sql .= " WHERE name = '".$this->db->escape($attrname)."'";
			$sql .= " AND entity IN  (0,".$conf->entity.')';
			$sql .= " AND elementtype = '".$this->db->escape($elementtype)."'";

			dol_syslog(get_class($this)."::delete_label", LOG_DEBUG);
			$resql = $this->db->query($sql);
			if ($resql) {
				return 1;
			} else {
				dol_print_error($this->db);
				return -1;
			}
		} else {
			return 0;
		}
	}

	/**
	 * 	Modify type of a personalized attribute
	 *
	 *  @param	string	$attrname			Name of attribute
	 *  @param	string	$label				Label of attribute
	 *  @param	string	$type				Type of attribute ('boolean', 'int', 'varchar', 'text', 'html', 'date', 'datetime','price','phone','mail','password','url','select','checkbox', ...)
	 *  @param	int		$length				Length of attribute
	 *  @param  string	$elementtype        Element type ('member', 'product', 'thirdparty', 'contact', ...)
	 *  @param	int		$unique				Is field unique or not
	 *  @param	int		$required			Is field required or not
	 *  @param	int		$pos				Position of attribute
	 *  @param  array	$param				Params for field (ex for select list : array('options' => array(value'=>'label of option')) )
	 *  @param  int		$alwayseditable		Is attribute always editable regardless of the document status
	 *  @param	string	$perms				Permission to check
	 *  @param	string	$list				Visibility
	 *  @param	string	$help				Help on tooltip
	 *  @param  string  $default            Default value (in database. use the default_value feature for default value on screen).
	 *  @param  string  $computed           Computed value
	 *  @param  string  $entity	            Entity of extrafields
	 *  @param	string	$langfile			Language file
	 *  @param  string  $enabled  			Condition to have the field enabled or not
	 *  @param  int     $totalizable        Is extrafield totalizable on list
	 *  @param  int     $printable        	Is extrafield displayed on PDF
	 *  @param	array	$moreparams			More parameters. Example: array('css'=>, 'csslist'=>, 'cssview'=>...)
	 * 	@return	int							>0 if OK, <=0 if KO
	 *  @throws Exception
	 */
	public function update($attrname, $label, $type, $length, $elementtype, $unique = 0, $required = 0, $pos = 0, $param = array(), $alwayseditable = 0, $perms = '', $list = '', $help = '', $default = '', $computed = '', $entity = '', $langfile = '', $enabled = '1', $totalizable = 0, $printable = 0, $moreparams = array())
	{
		global $action, $hookmanager;

		$result = 0;

		if ($elementtype == 'thirdparty') {
			$elementtype = 'societe';
		}
		if ($elementtype == 'contact') {
			$elementtype = 'socpeople';
		}

		$table = $elementtype.'_extrafields';
		if ($elementtype == 'categorie') {
			$table = 'categories_extrafields';
		}

		if (isset($attrname) && $attrname != '' && preg_match("/^\w[a-zA-Z0-9-_]*$/", $attrname)) {
			// Clean parameters
			if ($type == 'boolean') {
				$typedb = 'int';
				$lengthdb = '1';
			} elseif ($type == 'price') {
				$typedb = 'double';
				$lengthdb = '24,8';
			} elseif ($type == 'pricecy') {
				$typedb = 'varchar';
				$lengthdb = '64';
			} elseif ($type == 'phone') {
				$typedb = 'varchar';
				$lengthdb = '20';
			} elseif ($type == 'mail' || $type == 'ip' || $type == 'icon') {
				$typedb = 'varchar';
				$lengthdb = '128';
			} elseif ($type == 'url') {
				$typedb = 'varchar';
				$lengthdb = '255';
			} elseif (($type == 'select') || ($type == 'sellist') || ($type == 'radio') || ($type == 'checkbox') || ($type == 'chkbxlst')) {
				$typedb = 'varchar';
				$lengthdb = '255';
			} elseif ($type == 'html') {
				$typedb = 'text';
				$lengthdb = $length;
			} elseif ($type == 'link') {
				$typedb = 'int';
				$lengthdb = '11';
			} elseif ($type == 'point') {
				$typedb = 'point';
				$lengthdb = '';
			} elseif ($type == 'multipts') {
				$typedb = 'multipoint';
				$lengthdb = '';
			} elseif ($type == 'linestrg') {
				$typedb = 'linestring';
				$lengthdb = '';
			} elseif ($type == 'polygon') {
				$typedb = 'polygon';
				$lengthdb = '';
			} elseif ($type == 'password') {
				$typedb = 'varchar';
				$lengthdb = '128';
			} else {
				$typedb = $type;
				$lengthdb = $length;
			}
			$field_desc = array('type' => $typedb, 'value' => $lengthdb, 'null' => ($required ? 'NOT NULL' : 'NULL'), 'default' => $default);

			// If property has a computed formula, it must not be a required or unique field
			if (!empty($computed)) {
				$required = 0;
				$unique = 0;
			}

			if (is_object($hookmanager)) {
				$hookmanager->initHooks(array('extrafieldsdao'));
				$parameters = array('field_desc' => &$field_desc, 'table' => $table, 'attr_name' => $attrname, 'label' => $label, 'type' => $type, 'length' => $length, 'unique' => $unique, 'required' => $required, 'pos' => $pos, 'param' => $param, 'alwayseditable' => $alwayseditable, 'perms' => $perms, 'list' => $list, 'help' => $help, 'default' => $default, 'computed' => $computed, 'entity' => $entity, 'langfile' => $langfile, 'enabled' => $enabled, 'totalizable' => $totalizable, 'printable' => $printable);
				$reshook = $hookmanager->executeHooks('updateExtrafields', $parameters, $this, $action); // Note that $action and $object may have been modified by some hooks

				if ($reshook < 0) {
					$this->error = $this->db->lasterror();
					return -1;
				}
			}

			dol_syslog(get_class($this).'::DDLUpdateField', LOG_DEBUG);
			if ($type != 'separate') { // No table update when separate type
				$result = $this->db->DDLUpdateField($this->db->prefix().$table, $attrname, $field_desc);
			}
			if ($result > 0 || $type == 'separate') {
				if ($label) {
					dol_syslog(get_class($this).'::update_label', LOG_DEBUG);
					$result = $this->update_label($attrname, $label, $type, $length, $elementtype, $unique, $required, $pos, $param, $alwayseditable, $perms, $list, $help, $default, $computed, $entity, $langfile, $enabled, $totalizable, $printable, $moreparams);
				}
				if ($result > 0) {
					$sql = '';
					if ($unique) {
						dol_syslog(get_class($this).'::update_unique', LOG_DEBUG);
						$sql = "ALTER TABLE ".$this->db->prefix().$table." ADD UNIQUE INDEX uk_".$table."_".$this->db->sanitize($attrname)." (".$this->db->sanitize($attrname).")";
					} else {
						dol_syslog(get_class($this).'::update_common', LOG_DEBUG);
						$sql = "ALTER TABLE ".$this->db->prefix().$table." DROP INDEX IF EXISTS uk_".$table."_".$this->db->sanitize($attrname);
					}
					dol_syslog(get_class($this).'::update', LOG_DEBUG);
					$resql = $this->db->query($sql, 1, 'dml');
					/*if ($resql < 0) {
					 $this->error = $this->db->lasterror();
					 return -1;
					 }*/
					return 1;
				} else {
					$this->error = $this->db->lasterror();
					return -1;
				}
			} else {
				$this->error = $this->db->lasterror();
				return -1;
			}
		} else {
			return 0;
		}
	}

	// phpcs:disable PEAR.NamingConventions.ValidFunctionName.ScopeNotCamelCaps
	/**
	 *  Modify description of personalized attribute
	 * 	This is a private method. For public method, use updateExtraField.
	 *
	 *  @param	string	$attrname			Name of attribute
	 *  @param	string	$label				Label of attribute
	 *  @param  string	$type               Type of attribute
	 *  @param  int		$size		        Length of attribute
	 *  @param  string	$elementtype		Element type ('member', 'product', 'thirdparty', ...)
	 *  @param	int		$unique				Is field unique or not
	 *  @param	int		$required			Is field required or not
	 *  @param	int		$pos				Position of attribute
	 *  @param  array	$param				Params for field  (ex for select list : array('options' => array(value'=>'label of option')) )
	 *  @param  int		$alwayseditable		Is attribute always editable regardless of the document status
	 *  @param	string	$perms				Permission to check
	 *  @param	string	$list				Visibility
	 *  @param	string	$help				Help on tooltip.
	 *  @param  string  $default            Default value (in database. use the default_value feature for default value on screen).
	 *  @param  string  $computed           Computed value
	 *  @param  string  $entity     		Entity of extrafields
	 *  @param	string	$langfile			Language file
	 *  @param  string  $enabled  			Condition to have the field enabled or not
	 *  @param  int     $totalizable        Is extrafield totalizable on list
	 *  @param  int     $printable        	Is extrafield displayed on PDF
	 *  @param	array	$moreparams			More parameters. Example: array('css'=>, 'csslist'=>, 'cssview'=>...)
	 *  @return	int							Return integer <=0 if KO, >0 if OK
	 *  @throws Exception
	 */
	private function update_label($attrname, $label, $type, $size, $elementtype, $unique = 0, $required = 0, $pos = 0, $param = array(), $alwayseditable = 0, $perms = '', $list = '0', $help = '', $default = '', $computed = '', $entity = '', $langfile = '', $enabled = '1', $totalizable = 0, $printable = 0, $moreparams = array())
	{
		// phpcs:enable
		global $conf, $user;
		dol_syslog(get_class($this)."::update_label ".$attrname.", ".$label.", ".$type.", ".$size.", ".$elementtype.", ".$unique.", ".$required.", ".$pos.", ".$alwayseditable.", ".$perms.", ".$list.", ".$default.", ".$computed.", ".$entity.", ".$langfile.", ".$enabled.", ".$totalizable.", ".$printable);

		// Clean parameters
		if ($elementtype == 'thirdparty') {
			$elementtype = 'societe';
		}
		if ($elementtype == 'contact') {
			$elementtype = 'socpeople';
		}

		if (empty($pos)) {
			$pos = 0;
		}
		if (empty($list)) {
			$list = '0';
		}
		if (empty($totalizable)) {
			$totalizable = 0;
		}
		if (empty($required)) {
			$required = 0;
		}
		if (empty($unique)) {
			$unique = 0;
		}
		if (empty($alwayseditable)) {
			$alwayseditable = 0;
		}

		$css = '';
		if (!empty($moreparams) && !empty($moreparams['css'])) {
			$css = $moreparams['css'];
		}
		$csslist = '';
		if (!empty($moreparams) && !empty($moreparams['csslist'])) {
			$csslist = $moreparams['csslist'];
		}
		$cssview = '';
		if (!empty($moreparams) && !empty($moreparams['cssview'])) {
			$cssview = $moreparams['cssview'];
		}

		if (isset($attrname) && $attrname != '' && preg_match("/^\w[a-zA-Z0-9-_]*$/", $attrname)) {
			$this->db->begin();

			if (is_array($param) && count($param) > 0) {
				$params = serialize($param);
			} elseif (is_array($param)) {
				$params = '';
			} elseif (strlen($param) > 0) {
				$params = trim($param);
			} else {
				$params = '';
			}

			if ($entity === '' || $entity != '0') {
				// We don't want on all entities, we delete all and current
				$sql_del = "DELETE FROM ".$this->db->prefix()."extrafields";
				$sql_del .= " WHERE name = '".$this->db->escape($attrname)."'";
				$sql_del .= " AND entity IN (0, ".($entity === '' ? $conf->entity : $entity).")";
				$sql_del .= " AND elementtype = '".$this->db->escape($elementtype)."'";
			} else {
				// We want on all entities ($entities = '0'), we delete on all only (we keep setup specific to each entity)
				$sql_del = "DELETE FROM ".$this->db->prefix()."extrafields";
				$sql_del .= " WHERE name = '".$this->db->escape($attrname)."'";
				$sql_del .= " AND entity = 0";
				$sql_del .= " AND elementtype = '".$this->db->escape($elementtype)."'";
			}
			$resql1 = $this->db->query($sql_del);

			$sql = "INSERT INTO ".$this->db->prefix()."extrafields(";
			$sql .= " name,"; // This is code
			$sql .= " entity,";
			$sql .= " label,";
			$sql .= " type,";
			$sql .= " size,";
			$sql .= " elementtype,";
			$sql .= " fieldunique,";
			$sql .= " fieldrequired,";
			$sql .= " perms,";
			$sql .= " langs,";
			$sql .= " pos,";
			$sql .= " alwayseditable,";
			$sql .= " param,";
			$sql .= " list,";
			$sql .= " printable,";
			$sql .= " totalizable,";
			$sql .= " fielddefault,";
			$sql .= " fieldcomputed,";
			$sql .= " fk_user_author,";
			$sql .= " fk_user_modif,";
			$sql .= " datec,";
			$sql .= " enabled,";
			$sql .= " help,";
			$sql .= " css,";
			$sql .= " csslist,";
			$sql .= " cssview";
			$sql .= ") VALUES (";
			$sql .= "'".$this->db->escape($attrname)."',";
			$sql .= " ".($entity === '' ? $conf->entity : $entity).",";
			$sql .= " '".$this->db->escape($label)."',";
			$sql .= " '".$this->db->escape($type)."',";
			$sql .= " '".$this->db->escape($size)."',";
			$sql .= " '".$this->db->escape($elementtype)."',";
			$sql .= " ".$unique.",";
			$sql .= " ".$required.",";
			$sql .= " ".($perms ? "'".$this->db->escape($perms)."'" : "null").",";
			$sql .= " ".($langfile ? "'".$this->db->escape($langfile)."'" : "null").",";
			$sql .= " ".$pos.",";
			$sql .= " '".$this->db->escape($alwayseditable)."',";
			$sql .= " '".$this->db->escape($params)."',";
			$sql .= " '".$this->db->escape($list)."',";
			$sql .= " ".((int) $printable).",";
			$sql .= " ".($totalizable ? 'TRUE' : 'FALSE').",";
			$sql .= " ".(($default != '') ? "'".$this->db->escape($default)."'" : "null").",";
			$sql .= " ".($computed ? "'".$this->db->escape($computed)."'" : "null").",";
			$sql .= " ".$user->id.",";
			$sql .= " ".$user->id.",";
			$sql .= "'".$this->db->idate(dol_now())."',";
			$sql .= "'".$this->db->escape($enabled)."',";
			$sql .= " ".($help ? "'".$this->db->escape($help)."'" : "null").",";
			$sql .= " ".($css ? "'".$this->db->escape($css)."'" : "null").",";
			$sql .= " ".($csslist ? "'".$this->db->escape($csslist)."'" : "null").",";
			$sql .= " ".($cssview ? "'".$this->db->escape($cssview)."'" : "null");
			$sql .= ")";

			$resql2 = $this->db->query($sql);

			if ($resql1 && $resql2) {
				$this->db->commit();
				return 1;
			} else {
				$this->db->rollback();
				dol_print_error($this->db);
				return -1;
			}
		} else {
			return 0;
		}
	}

	// phpcs:disable PEAR.NamingConventions.ValidFunctionName.ScopeNotCamelCaps
	/**
	 * 	Load the array of extrafields definition $this->attributes
	 *
	 * 	@param	string		$elementtype		Type of element ('all' = all or $object->table_element like 'adherent', 'commande', 'thirdparty', 'facture', 'propal', 'product', ...).
	 * 	@param	boolean		$forceload			Force load of extra fields whatever is status of cache.
	 *  @param  string		$attrname           The name of the attribute.
	 *  @return array{}|array{label:array<string,string>,type:array<string,string>,size:array<string,string>,default:array<string,string>,computed:array<string,string>,unique:array<string,int>,required:array<string,int>,param:array<string,mixed>,perms:array<string,mixed[]>,list:array<string,int>|array<string,string>,pos:array<string,int>,totalizable:array<string,int>,help:array<string,string>,printable:array<string,int>,enabled:array<string,int>,langfile:array<string,string>,css:array<string,string>,csslist:array<string,string>,hidden:array<string,int>,mandatoryfieldsofotherentities?:array<string,string>,loaded?:int,count:int}		Array of attributes keys+label for all extra fields.  Note: count set as present to avoid static analysis notices
	 */
	public function fetch_name_optionals_label($elementtype, $forceload = false, $attrname = '')
	{
		// phpcs:enable
		global $conf;

		if (empty($elementtype)) {
			return array();
		}

		if ($elementtype == 'thirdparty') {
			$elementtype = 'societe';
		}
		if ($elementtype == 'contact') {
			$elementtype = 'socpeople';
		}
		if ($elementtype == 'order_supplier') {
			$elementtype = 'commande_fournisseur';
		}

		// Test cache $this->attributes[$elementtype]['loaded'] to see if we must do something
		// TODO

		$array_name_label = array();

		// We should not have several time this request. If we have, there is some optimization to do by calling a simple $extrafields->fetch_optionals() in top of code and not into subcode
		$sql = "SELECT rowid, name, label, type, size, elementtype, fieldunique, fieldrequired, param, pos, alwayseditable, perms, langs, list, printable, totalizable, fielddefault, fieldcomputed, entity, enabled, help,";
		$sql .= " css, cssview, csslist";
		$sql .= " FROM ".$this->db->prefix()."extrafields";
		//$sql.= " WHERE entity IN (0,".$conf->entity.")";    // Filter is done later
		if ($elementtype && $elementtype != 'all') {
			$sql .= " WHERE elementtype = '".$this->db->escape($elementtype)."'"; // Filed with object->table_element
		}
		if ($attrname && $elementtype && $elementtype != 'all') {
			$sql .= " AND name = '".$this->db->escape($attrname)."'";
		}
		$sql .= " ORDER BY pos";

		$resql = $this->db->query($sql);
		if ($resql) {
			$count = 0;
			if ($this->db->num_rows($resql)) {
				while ($tab = $this->db->fetch_object($resql)) {
					if ($tab->entity != 0 && $tab->entity != $conf->entity) {
						// This field is not in current entity. We discard but before we save it into the array of mandatory fields if it is a mandatory field without default value
						if ($tab->fieldrequired && is_null($tab->fielddefault)) {
							$this->attributes[$tab->elementtype]['mandatoryfieldsofotherentities'][$tab->name] = $tab->type;
						}
						continue;
					}

					// We can add this attribute to object. TODO Remove this and return $this->attributes[$elementtype]['label']
					if ($tab->type != 'separate') {
						$array_name_label[$tab->name] = $tab->label;
					}


					$this->attributes[$tab->elementtype]['type'][$tab->name] = $tab->type;
					$this->attributes[$tab->elementtype]['label'][$tab->name] = $tab->label;
					$this->attributes[$tab->elementtype]['size'][$tab->name] = $tab->size;
					$this->attributes[$tab->elementtype]['elementtype'][$tab->name] = $tab->elementtype;
					$this->attributes[$tab->elementtype]['default'][$tab->name] = $tab->fielddefault;
					$this->attributes[$tab->elementtype]['computed'][$tab->name] = $tab->fieldcomputed;
					$this->attributes[$tab->elementtype]['unique'][$tab->name] = $tab->fieldunique;
					$this->attributes[$tab->elementtype]['required'][$tab->name] = $tab->fieldrequired;
					$this->attributes[$tab->elementtype]['param'][$tab->name] = ($tab->param ? jsonOrUnserialize($tab->param) : '');
					$this->attributes[$tab->elementtype]['pos'][$tab->name] = $tab->pos;
					$this->attributes[$tab->elementtype]['alwayseditable'][$tab->name] = $tab->alwayseditable;
					$this->attributes[$tab->elementtype]['perms'][$tab->name] = ((is_null($tab->perms) || strlen($tab->perms) == 0) ? 1 : $tab->perms);
					$this->attributes[$tab->elementtype]['langfile'][$tab->name] = $tab->langs;
					$this->attributes[$tab->elementtype]['list'][$tab->name] = $tab->list;
					$this->attributes[$tab->elementtype]['printable'][$tab->name] = $tab->printable;
					$this->attributes[$tab->elementtype]['totalizable'][$tab->name] = ($tab->totalizable ? 1 : 0);
					$this->attributes[$tab->elementtype]['entityid'][$tab->name] = $tab->entity;
					$this->attributes[$tab->elementtype]['enabled'][$tab->name] = $tab->enabled;
					$this->attributes[$tab->elementtype]['help'][$tab->name] = $tab->help;
					$this->attributes[$tab->elementtype]['css'][$tab->name] = $tab->css;
					$this->attributes[$tab->elementtype]['cssview'][$tab->name] = $tab->cssview;
					$this->attributes[$tab->elementtype]['csslist'][$tab->name] = $tab->csslist;

					$this->attributes[$tab->elementtype]['loaded'] = 1;
					$count++;
				}
			}
			if ($elementtype) {
				$this->attributes[$elementtype]['loaded'] = 1; // Note: If nothing is found, we also set the key 'loaded' to 1.
				$this->attributes[$elementtype]['count'] = $count;
			}
		} else {
			$this->error = $this->db->lasterror();
			dol_syslog(get_class($this)."::fetch_name_optionals_label ".$this->error, LOG_ERR);
		}

		return $array_name_label;
	}


	/**
	 * Return HTML string to put an input field into a page
	 * Code very similar with showInputField of common object
	 *
	 * @param  string        $key            		Key of attribute
	 * @param  string|array  $value 			    Preselected value to show (for date type it must be in timestamp format, for amount or price it must be a php numeric value); for dates in filter mode, a range array('start'=><timestamp>, 'end'=><timestamp>) should be provided
	 * @param  string        $moreparam      		To add more parameters on html input tag
	 * @param  string        $keysuffix      		Suffix string to add after name and id of field (can be used to avoid duplicate names)
	 * @param  string        $keyprefix      		Prefix string to add before name and id of field (can be used to avoid duplicate names)
	 * @param  string        $morecss        		More css (to defined size of field. Old behaviour: may also be a numeric)
	 * @param  int           $objectid       		Current object id
	 * @param  string        $extrafieldsobjectkey	The key to use to store retrieved data (commonly $object->table_element)
	 * @param  int	         $mode                  1=Used for search filters
	 * @return string
	 */
	public function showInputField($key, $value, $moreparam = '', $keysuffix = '', $keyprefix = '', $morecss = '', $objectid = 0, $extrafieldsobjectkey = '', $mode = 0)
	{
		global $conf, $langs, $form;

		if (!is_object($form)) {
			require_once DOL_DOCUMENT_ROOT.'/core/class/html.form.class.php';
			$form = new Form($this->db);
		}

		$out = '';

		if (!preg_match('/options_$/', $keyprefix)) {	// Because we work on extrafields, we add 'options_' to prefix if not already added
			$keyprefix = $keyprefix.'options_';
		}

		if (empty($extrafieldsobjectkey)) {
			dol_syslog(get_class($this).'::showInputField extrafieldsobjectkey required', LOG_ERR);
			return 'BadValueForParamExtraFieldsObjectKey';
		}

		$label = $this->attributes[$extrafieldsobjectkey]['label'][$key];
		$type = $this->attributes[$extrafieldsobjectkey]['type'][$key];
		$size = $this->attributes[$extrafieldsobjectkey]['size'][$key];
		$default = $this->attributes[$extrafieldsobjectkey]['default'][$key];
		$computed = $this->attributes[$extrafieldsobjectkey]['computed'][$key];
		$unique = $this->attributes[$extrafieldsobjectkey]['unique'][$key];
		$required = $this->attributes[$extrafieldsobjectkey]['required'][$key];
		$param = $this->attributes[$extrafieldsobjectkey]['param'][$key];
		$perms = (int) dol_eval($this->attributes[$extrafieldsobjectkey]['perms'][$key], 1, 1, '2');
		$langfile = $this->attributes[$extrafieldsobjectkey]['langfile'][$key];
		$list = (string) dol_eval($this->attributes[$extrafieldsobjectkey]['list'][$key], 1, 1, '2');
		$totalizable = $this->attributes[$extrafieldsobjectkey]['totalizable'][$key];
		$help = $this->attributes[$extrafieldsobjectkey]['help'][$key];
		$hidden = (empty($list) ? 1 : 0); // If empty, we are sure it is hidden, otherwise we show. If it depends on mode (view/create/edit form or list, this must be filtered by caller)

		//var_dump('key='.$key.' '.$value.' '.$moreparam.' '.$keysuffix.' '.$keyprefix.' '.$objectid.' '.$extrafieldsobjectkey.' '.$mode);
		//var_dump('label='.$label.' type='.$type.' param='.var_export($param, 1));

		if ($computed) {
			if (!preg_match('/^search_/', $keyprefix)) {
				return '<span class="opacitymedium">'.$langs->trans("AutomaticallyCalculated").'</span>';
			} else {
				return '';
			}
		}

		//
		// 'css' is used in creation and update. 'cssview' is used in view mode. 'csslist' is used for columns in lists. For example: 'css'=>'minwidth300 maxwidth500 widthcentpercentminusx', 'cssview'=>'wordbreak', 'csslist'=>'tdoverflowmax200'
		if (empty($morecss)) {
			// Add automatic css
			if ($type == 'date') {
				$morecss = 'minwidth100imp';
			} elseif ($type == 'datetime' || $type == 'datetimegmt' || $type == 'link') {
				$morecss = 'minwidth200imp';
			} elseif (in_array($type, array('int', 'integer', 'double', 'price'))) {
				$morecss = 'maxwidth75';
			} elseif ($type == 'password') {
				$morecss = 'maxwidth100';
			} elseif ($type == 'url') {
				$morecss = 'minwidth400';
			} elseif ($type == 'boolean') {
				$morecss = '';
			} elseif ($type == 'radio') {
				$morecss = 'width25';
			} else {
				if (empty($size) || round((float) $size) < 12) {
					$morecss = 'minwidth100';
				} elseif (round((float) $size) <= 48) {
					$morecss = 'minwidth200';
				} else {
					$morecss = 'minwidth400';
				}
			}
			// If css forced in attribute, we use this one
			if (!empty($this->attributes[$extrafieldsobjectkey]['css'][$key])) {
				$morecss = $this->attributes[$extrafieldsobjectkey]['css'][$key];
			}
		}

		if (in_array($type, array('date'))) {
			$tmp = explode(',', $size);
			$newsize = $tmp[0];
			$showtime = 0;

			// Do not show current date when field not required (see selectDate() method)
			if (!$required && $value == '') {
				$value = '-1';
			}

			if ($mode == 1) {
				// search filter on a date extrafield shows two inputs to select a date range
				$prefill = array(
					'start' => isset($value['start']) ? $value['start'] : '',
					'end'   => isset($value['end']) ? $value['end'] : ''
				);
				$out = '<div ' . ($moreparam ? $moreparam : '') . '><div class="nowrap">';
				$out .= $form->selectDate($prefill['start'], $keyprefix.$key.$keysuffix.'_start', 0, 0, 1, '', 1, 0, 0, '', '', '', '', 1, '', $langs->trans("From"));
				$out .= '</div><div class="nowrap">';
				$out .= $form->selectDate($prefill['end'], $keyprefix.$key.$keysuffix.'_end', 0, 0, 1, '', 1, 0, 0, '', '', '', '', 1, '', $langs->trans("to"));
				$out .= '</div></div>';
			} else {
				// TODO Must also support $moreparam
				$out = $form->selectDate($value, $keyprefix.$key.$keysuffix, $showtime, $showtime, $required, '', 1, (($keyprefix != 'search_' && $keyprefix != 'search_options_') ? 1 : 0), 0, 1);
			}
		} elseif (in_array($type, array('datetime', 'datetimegmt'))) {
			$tmp = explode(',', $size);
			$newsize = $tmp[0];
			$showtime = 1;

			// Do not show current date when field not required (see selectDate() method)
			if (!$required && $value == '') {
				$value = '-1';
			}

			if ($mode == 1) {
				// search filter on a date extrafield shows two inputs to select a date range
				$prefill = array(
					'start' => isset($value['start']) ? $value['start'] : '',
					'end'   => isset($value['end']) ? $value['end'] : ''
				);
				$out = '<div ' . ($moreparam ? $moreparam : '') . '><div class="nowrap">';
				$out .= $form->selectDate($prefill['start'], $keyprefix.$key.$keysuffix.'_start', 1, 1, 1, '', 1, 0, 0, '', '', '', '', 1, '', $langs->trans("From"), 'tzuserrel');
				$out .= '</div><div class="nowrap">';
				$out .= $form->selectDate($prefill['end'], $keyprefix.$key.$keysuffix.'_end', 1, 1, 1, '', 1, 0, 0, '', '', '', '', 1, '', $langs->trans("to"), 'tzuserrel');
				$out .= '</div></div>';
			} else {
				// TODO Must also support $moreparam
				$out = $form->selectDate($value, $keyprefix.$key.$keysuffix, $showtime, $showtime, $required, '', 1, (($keyprefix != 'search_' && $keyprefix != 'search_options_') ? 1 : 0), 0, 1, '', '', '', 1, '', '', 'tzuserrel');
			}
		} elseif (in_array($type, array('int', 'integer'))) {
			$tmp = explode(',', $size);
			$newsize = $tmp[0];
			$out = '<input type="text" class="flat '.$morecss.' maxwidthonsmartphone" name="'.$keyprefix.$key.$keysuffix.'" id="'.$keyprefix.$key.$keysuffix.'" maxlength="'.$newsize.'" value="'.dol_escape_htmltag($value).'"'.($moreparam ? $moreparam : '').'>';
		} elseif (preg_match('/varchar/', $type)) {
			$out = '<input type="text" class="flat '.$morecss.' maxwidthonsmartphone" name="'.$keyprefix.$key.$keysuffix.'" id="'.$keyprefix.$key.$keysuffix.'" maxlength="'.$size.'" value="'.dol_escape_htmltag($value).'"'.($moreparam ? $moreparam : '').'>';
		} elseif (in_array($type, array('mail', 'ip', 'phone', 'url'))) {
			$out = '<input type="text" class="flat '.$morecss.' maxwidthonsmartphone" name="'.$keyprefix.$key.$keysuffix.'" id="'.$keyprefix.$key.$keysuffix.'" value="'.dol_escape_htmltag($value).'" '.($moreparam ? $moreparam : '').'>';
		} elseif ($type == 'icon') {
			/* External lib inclusion are not allowed in backoffice. Also lib is included several time if there is several icon file.
			 Some code must be added into main when MAIN_ADD_ICONPICKER_JS is set to add of lib in html header
			 $out ='<link rel="stylesheet" href="'.dol_buildpath('/myfield/css/fontawesome-iconpicker.min.css', 1).'">';
			 $out.='<script src="'.dol_buildpath('/myfield/js/fontawesome-iconpicker.min.js', 1).'"></script>';
			 */
			$out .= '<input type="text" class="form-control icp icp-auto iconpicker-element iconpicker-input flat '.$morecss.' maxwidthonsmartphone"';
			$out .= ' name="'.$keyprefix.$key.$keysuffix.'" id="'.$keyprefix.$key.$keysuffix.'" value="'.dol_escape_htmltag($value).'" '.($moreparam ? $moreparam : '').'>';
			if (getDolGlobalInt('MAIN_ADD_ICONPICKER_JS')) {
				$out .= '<script>';
				$options = "{ title: '<b>".$langs->trans("IconFieldSelector")."</b>', placement: 'right', showFooter: false, templates: {";
				$options .= "iconpicker: '<div class=\"iconpicker\"><div style=\"background-color:#EFEFEF;\" class=\"iconpicker-items\"></div></div>',";
				$options .= "iconpickerItem: '<a role=\"button\" href=\"#\" class=\"iconpicker-item\" style=\"background-color:#DDDDDD;\"><i></i></a>',";
				// $options.="buttons: '<button style=\"background-color:#FFFFFF;\" class=\"iconpicker-btn iconpicker-btn-cancel btn btn-default btn-sm\">".$langs->trans("Cancel")."</button>";
				// $options.="<button style=\"background-color:#FFFFFF;\" class=\"iconpicker-btn iconpicker-btn-accept btn btn-primary btn-sm\">".$langs->trans("Save")."</button>',";
				$options .= "footer: '<div class=\"popover-footer\" style=\"background-color:#EFEFEF;\"></div>',";
				$options .= "search: '<input type=\"search\" class\"form-control iconpicker-search\" placeholder=\"".$langs->trans("TypeToFilter")."\" />',";
				$options .= "popover: '<div class=\"iconpicker-popover popover\">";
				$options .= "   <div class=\"arrow\" ></div>";
				$options .= "   <div class=\"popover-title\" style=\"text-align:center;background-color:#EFEFEF;\"></div>";
				$options .= "   <div class=\"popover-content \" ></div>";
				$options .= "</div>'}}";
				$out .= "$('#".$keyprefix.$key.$keysuffix."').iconpicker(".$options.");";
				$out .= '</script>';
			}
		} elseif ($type == 'text') {
			if (!preg_match('/search_/', $keyprefix)) {		// If keyprefix is search_ or search_options_, we must just use a simple text field
				require_once DOL_DOCUMENT_ROOT.'/core/class/doleditor.class.php';
				$doleditor = new DolEditor($keyprefix.$key.$keysuffix, $value, '', 200, 'dolibarr_notes', 'In', false, false, false, ROWS_5, '90%');
				$out = (string) $doleditor->Create(1);
			} else {
				$out = '<input type="text" class="flat '.$morecss.' maxwidthonsmartphone" name="'.$keyprefix.$key.$keysuffix.'" id="'.$keyprefix.$key.$keysuffix.'" value="'.dol_escape_htmltag($value).'" '.($moreparam ? $moreparam : '').'>';
			}
		} elseif ($type == 'html') {
			if (!preg_match('/search_/', $keyprefix)) {		// If keyprefix is search_ or search_options_, we must just use a simple text field
				require_once DOL_DOCUMENT_ROOT.'/core/class/doleditor.class.php';
				$doleditor = new DolEditor($keyprefix.$key.$keysuffix, $value, '', 200, 'dolibarr_notes', 'In', false, false, isModEnabled('fckeditor') && getDolGlobalInt('FCKEDITOR_ENABLE_SOCIETE'), ROWS_5, '90%');
				$out = (string) $doleditor->Create(1);
			} else {
				$out = '<input type="text" class="flat '.$morecss.' maxwidthonsmartphone" name="'.$keyprefix.$key.$keysuffix.'" id="'.$keyprefix.$key.$keysuffix.'" value="'.dol_escape_htmltag($value).'" '.($moreparam ? $moreparam : '').'>';
			}
		} elseif ($type == 'boolean') {
			if (empty($mode)) {
				$checked = '';
				if (!empty($value)) {
					$checked = ' checked value="1" ';
				} else {
					$checked = ' value="1" ';
				}
				$out = '<input type="checkbox" class="flat valignmiddle'.($morecss ? ' '.$morecss : '').' maxwidthonsmartphone" name="'.$keyprefix.$key.$keysuffix.'" id="'.$keyprefix.$key.$keysuffix.'" '.$checked.' '.($moreparam ? $moreparam : '').'>';
			} else {
				$out = $form->selectyesno($keyprefix.$key.$keysuffix, $value, 1, false, 1);
			}
			$out .= '<input type="hidden" name="'.$keyprefix.$key.$keysuffix.'_boolean" value="1">';	// A hidden field ending with "_boolean" that is always set to 1.
		} elseif ($type == 'price') {
			if (!empty($value)) {		// $value in memory is a php numeric, we format it into user number format.
				$value = price($value);
			}
			$out = '<input type="text" class="flat '.$morecss.' maxwidthonsmartphone right" name="'.$keyprefix.$key.$keysuffix.'" id="'.$keyprefix.$key.$keysuffix.'" value="'.$value.'" '.($moreparam ? $moreparam : '').' placeholder="'.$langs->getCurrencySymbol($conf->currency).'">';
		} elseif ($type == 'pricecy') {
			$currency = $conf->currency;
			if (!empty($value)) {
				// $value in memory is a php string like '10.01:USD'
				$pricetmp = explode(':', $value);
				$currency = !empty($pricetmp[1]) ? $pricetmp[1] : $conf->currency;
				$value = price($pricetmp[0]);
			}
			$out = '<input type="text" class="flat '.$morecss.' maxwidthonsmartphone" name="'.$keyprefix.$key.$keysuffix.'" id="'.$keyprefix.$key.$keysuffix.'" value="'.$value.'" '.($moreparam ? $moreparam : '').'> ';
			$out .= $form->selectCurrency($currency, $keyprefix.$key.$keysuffix.'currency_id');
		} elseif ($type == 'double') {
			if (!empty($value)) {		// $value in memory is a php numeric, we format it into user number format.
				$value = price($value);
			}
			$out = '<input type="text" class="flat '.$morecss.' maxwidthonsmartphone" name="'.$keyprefix.$key.$keysuffix.'" id="'.$keyprefix.$key.$keysuffix.'" value="'.$value.'" '.($moreparam ? $moreparam : '').'> ';
		} elseif ($type == 'select') {
			$out = '';
			if ($mode) {
				$options = array();
				foreach ($param['options'] as $okey => $val) {
					if ((string) $okey == '') {
						continue;
					}

					$valarray = explode('|', $val);
					$val = $valarray[0];

					if ($langfile && $val) {
						$options[$okey] = $langs->trans($val);
					} else {
						$options[$okey] = $val;
					}
				}
				$selected = array();
				if (!is_array($value)) {
					$selected = explode(',', $value);
				}

				$out .= $form->multiselectarray($keyprefix.$key.$keysuffix, $options, $selected, 0, 0, $morecss, 0, 0, '', '', '', !empty($conf->use_javascript_ajax) && !getDolGlobalString('MAIN_EXTRAFIELDS_DISABLE_SELECT2'));
			} else {
				if (!empty($conf->use_javascript_ajax) && !getDolGlobalString('MAIN_EXTRAFIELDS_DISABLE_SELECT2')) {
					include_once DOL_DOCUMENT_ROOT.'/core/lib/ajax.lib.php';
					$out .= ajax_combobox($keyprefix.$key.$keysuffix, array(), 0);
				}

				$out .= '<select class="flat '.$morecss.' maxwidthonsmartphone" name="'.$keyprefix.$key.$keysuffix.'" id="'.$keyprefix.$key.$keysuffix.'" '.($moreparam ? $moreparam : '').'>';
				$out .= '<option value="0">&nbsp;</option>';
				foreach ($param['options'] as $key2 => $val2) {
					if ((string) $key2 == '') {
						continue;
					}
					$valarray = explode('|', $val2);
					$val2 = $valarray[0];
					$parent = '';
					if (!empty($valarray[1])) {
						$parent = $valarray[1];
					}
					$out .= '<option value="'.$key2.'"';
					$out .= (((string) $value == (string) $key2) ? ' selected' : '');
					$out .= (!empty($parent) ? ' parent="'.$parent.'"' : '');
					$out .= '>';
					if ($langfile && $val2) {
						$out .= $langs->trans($val2);
					} else {
						$out .= $val2;
					}
					$out .= '</option>';
				}
				$out .= '</select>';
			}
		} elseif ($type == 'sellist') {		// List of values selected from a table (1 choice)
			$out = '';
			if (!empty($conf->use_javascript_ajax) && !getDolGlobalString('MAIN_EXTRAFIELDS_DISABLE_SELECT2')) {
				include_once DOL_DOCUMENT_ROOT.'/core/lib/ajax.lib.php';
				$out .= ajax_combobox($keyprefix.$key.$keysuffix, array(), 0);
			}

			$out .= '<select class="flat '.$morecss.' maxwidthonsmartphone" name="'.$keyprefix.$key.$keysuffix.'" id="'.$keyprefix.$key.$keysuffix.'" '.($moreparam ? $moreparam : '').'>';
			if (is_array($param['options'])) {
				$tmpparamoptions = array_keys($param['options']);
				$paramoptions = preg_split('/[\r\n]+/', $tmpparamoptions[0]);

				$InfoFieldList = explode(":", $paramoptions[0], 5);
				// 0 : tableName
				// 1 : label field name
				// 2 : key fields name (if different of rowid)
				// optional parameters...
				// 3 : key field parent (for dependent lists). How this is used ?
				// 4 : where clause filter on column or table extrafield, syntax field='value' or extra.field=value. Or use USF on the second line.
				// 5 : string category type. This replace the filter.
				// 6 : ids categories list separated by comma for category root. This replace the filter.
				// 7 : sort field (not used here but used into format for commobject)

				// If there is a filter, we extract it by taking all content inside parenthesis.
				if (! empty($InfoFieldList[4])) {
					$pos = 0;	// $pos will be position of ending filter
					$parenthesisopen = 0;
					while (substr($InfoFieldList[4], $pos, 1) !== '' && ($parenthesisopen || $pos == 0 || substr($InfoFieldList[4], $pos, 1) != ':')) {
						if (substr($InfoFieldList[4], $pos, 1) == '(') {
							$parenthesisopen++;
						}
						if (substr($InfoFieldList[4], $pos, 1) == ')') {
							$parenthesisopen--;
						}
						$pos++;
					}
					$tmpbefore = substr($InfoFieldList[4], 0, $pos);
					$tmpafter = substr($InfoFieldList[4], $pos + 1);
					//var_dump($InfoFieldList[4].' -> '.$pos); var_dump($tmpafter);
					$InfoFieldList[4] = $tmpbefore;
					if ($tmpafter !== '') {
						$InfoFieldList = array_merge($InfoFieldList, explode(':', $tmpafter));
					}

					// Fix better compatibility with some old extrafield syntax filter "(field=123)"
					$reg = array();
					if (preg_match('/^\(?([a-z0-9]+)([=<>]+)(\d+)\)?$/i', $InfoFieldList[4], $reg)) {
						$InfoFieldList[4] = '('.$reg[1].':'.$reg[2].':'.$reg[3].')';
					}

					//var_dump($InfoFieldList);
				}

				//$Usf = empty($paramoptions[1]) ? '' :$paramoptions[1];

				$parentName = '';
				$parentField = '';
				$keyList = (empty($InfoFieldList[2]) ? 'rowid' : $InfoFieldList[2].' as rowid');

				if (count($InfoFieldList) > 3 && !empty($InfoFieldList[3])) {
					list($parentName, $parentField) = explode('|', $InfoFieldList[3]);
					$keyList .= ', '.$parentField;
				}
				if (count($InfoFieldList) > 4 && !empty($InfoFieldList[4])) {
					if (strpos($InfoFieldList[4], 'extra.') !== false) {
						$keyList = 'main.'.$InfoFieldList[2].' as rowid';
					} else {
						$keyList = $InfoFieldList[2].' as rowid';
					}
				}

				$filter_categorie = false;
				if (count($InfoFieldList) > 5) {
					if ($InfoFieldList[0] == 'categorie') {
						$filter_categorie = true;
					}
				}

				if ($filter_categorie === false) {
					$fields_label = explode('|', $InfoFieldList[1]);
					if (is_array($fields_label)) {
						$keyList .= ', ';
						$keyList .= implode(', ', $fields_label);
					}

					$sqlwhere = '';
					$sql = "SELECT ".$keyList;
					$sql .= ' FROM '.$this->db->prefix().$InfoFieldList[0];

					// Add filter from 4th field
					if (!empty($InfoFieldList[4])) {
						// can use current entity filter
						if (strpos($InfoFieldList[4], '$ENTITY$') !== false) {
							$InfoFieldList[4] = str_replace('$ENTITY$', (string) $conf->entity, $InfoFieldList[4]);
						}
						// can use SELECT request
						if (strpos($InfoFieldList[4], '$SEL$') !== false) {
							$InfoFieldList[4] = str_replace('$SEL$', 'SELECT', $InfoFieldList[4]);
						}

						// current object id can be use into filter
						if (strpos($InfoFieldList[4], '$ID$') !== false && !empty($objectid)) {
							$InfoFieldList[4] = str_replace('$ID$', (string) $objectid, $InfoFieldList[4]);
						} else {
							$InfoFieldList[4] = str_replace('$ID$', '0', $InfoFieldList[4]);
						}

						// We have to join on extrafield table
						$errstr = '';
						if (strpos($InfoFieldList[4], 'extra.') !== false) {
							$sql .= ' as main, '.$this->db->sanitize($this->db->prefix().$InfoFieldList[0]).'_extrafields as extra';
							$sqlwhere .= " WHERE extra.fk_object = main.".$this->db->sanitize($InfoFieldList[2]);
							$sqlwhere .= " AND " . forgeSQLFromUniversalSearchCriteria($InfoFieldList[4], $errstr, 1);
						} else {
							$sqlwhere .= " WHERE " . forgeSQLFromUniversalSearchCriteria($InfoFieldList[4], $errstr, 1);
						}
					} else {
						$sqlwhere .= ' WHERE 1=1';
					}

					// Add Usf filter on second line
					/*
					 if ($Usf) {
					 $errorstr = '';
					 $sqlusf .= forgeSQLFromUniversalSearchCriteria($Usf, $errorstr);
					 if (!$errorstr) {
					 $sqlwhere .= $sqlusf;
					 } else {
					 $sqlwhere .= " AND invalid_usf_filter_of_extrafield";
					 }
					 }
					 */

					// Some tables may have field, some other not. For the moment we disable it.
					if (in_array($InfoFieldList[0], array('tablewithentity'))) {
						$sqlwhere .= ' AND entity = '.((int) $conf->entity);
					}
					$sql .= $sqlwhere;
					//print $sql;

					$sql .= ' ORDER BY '.implode(', ', $fields_label);

					dol_syslog(get_class($this).'::showInputField type=sellist', LOG_DEBUG);
					$resql = $this->db->query($sql);
					if ($resql) {
						$out .= '<option value="0">&nbsp;</option>';
						$num = $this->db->num_rows($resql);
						$i = 0;
						while ($i < $num) {
							$labeltoshow = '';
							$obj = $this->db->fetch_object($resql);

							// Several field into label (eq table:code|label:rowid)
							$notrans = false;
							$fields_label = explode('|', $InfoFieldList[1]);
							if (is_array($fields_label) && count($fields_label) > 1) {
								$notrans = true;
								foreach ($fields_label as $field_toshow) {
									$labeltoshow .= $obj->$field_toshow.' ';
								}
							} else {
								$labeltoshow = $obj->{$InfoFieldList[1]};
							}

							if ($value == $obj->rowid) {
								if (!$notrans) {
									foreach ($fields_label as $field_toshow) {
										$translabel = $langs->trans($obj->$field_toshow);
										$labeltoshow = $translabel.' ';
									}
								}
								$out .= '<option value="'.$obj->rowid.'" selected>'.$labeltoshow.'</option>';
							} else {
								if (!$notrans) {
									$translabel = $langs->trans($obj->{$InfoFieldList[1]});
									$labeltoshow = $translabel;
								}
								if (empty($labeltoshow)) {
									$labeltoshow = '(not defined)';
								}

								if (!empty($InfoFieldList[3]) && $parentField) {
									$parent = $parentName.':'.$obj->{$parentField};
								}

								$out .= '<option value="'.$obj->rowid.'"';
								$out .= ($value == $obj->rowid ? ' selected' : '');
								$out .= (!empty($parent) ? ' parent="'.$parent.'"' : '');
								$out .= '>'.$labeltoshow.'</option>';
							}

							$i++;
						}
						$this->db->free($resql);
					} else {
						print 'Error in request '.$sql.' '.$this->db->lasterror().'. Check setup of extra parameters.<br>';
					}
				} else {
					require_once DOL_DOCUMENT_ROOT.'/categories/class/categorie.class.php';
					$data = $form->select_all_categories(Categorie::$MAP_ID_TO_CODE[$InfoFieldList[5]], '', 'parent', 64, $InfoFieldList[6], 1, 1);
					$out .= '<option value="0">&nbsp;</option>';
					if (is_array($data)) {
						foreach ($data as $data_key => $data_value) {
							$out .= '<option value="'.$data_key.'"';
							$out .= ($value == $data_key ? ' selected' : '');
							$out .= '>'.$data_value.'</option>';
						}
					}
				}
			}
			$out .= '</select>';
		} elseif ($type == 'checkbox') {
			$value_arr = $value;
			if (!is_array($value)) {
				$value_arr = explode(',', $value);
			}
			$out = $form->multiselectarray($keyprefix.$key.$keysuffix, (empty($param['options']) ? null : $param['options']), $value_arr, '', 0, '', 0, '100%');
		} elseif ($type == 'radio') {
			$out = '';
			foreach ($param['options'] as $keyopt => $val) {
				$out .= '<input class="flat '.$morecss.'" type="radio" name="'.$keyprefix.$key.$keysuffix.'" id="'.$keyprefix.$key.$keysuffix.'" '.($moreparam ? $moreparam : '');
				$out .= ' value="'.$keyopt.'"';
				$out .= ' id="'.$keyprefix.$key.$keysuffix.'_'.$keyopt.'"';
				$out .= ($value == $keyopt ? 'checked' : '');
				$out .= '/><label for="'.$keyprefix.$key.$keysuffix.'_'.$keyopt.'">'.$langs->trans($val).'</label><br>';
			}
		} elseif ($type == 'chkbxlst') {	// List of values selected from a table (n choices)
			if (is_array($value)) {
				$value_arr = $value;
			} else {
				$value_arr = explode(',', $value);
			}

			if (is_array($param['options'])) {
				$tmpparamoptions = array_keys($param['options']);
				$paramoptions = preg_split('/[\r\n]+/', $tmpparamoptions[0]);

				$InfoFieldList = explode(":", $paramoptions[0], 5);
				// 0 : tableName
				// 1 : label field name
				// 2 : key fields name (if different of rowid)
				// optional parameters...
				// 3 : key field parent (for dependent lists). How this is used ?
				// 4 : where clause filter on column or table extrafield, syntax field='value' or extra.field=value. Or use USF on the second line.
				// 5 : string category type. This replace the filter.
				// 6 : ids categories list separated by comma for category root. This replace the filter.
				// 7 : sort field (not used here but used into format for commobject)

				// If there is a filter, we extract it by taking all content inside parenthesis.
				if (! empty($InfoFieldList[4])) {
					$pos = 0;
					$parenthesisopen = 0;
					while (substr($InfoFieldList[4], $pos, 1) !== '' && ($parenthesisopen || $pos == 0 || substr($InfoFieldList[4], $pos, 1) != ':')) {
						if (substr($InfoFieldList[4], $pos, 1) == '(') {
							$parenthesisopen++;
						}
						if (substr($InfoFieldList[4], $pos, 1) == ')') {
							$parenthesisopen--;
						}
						$pos++;
					}
					$tmpbefore = substr($InfoFieldList[4], 0, $pos);
					$tmpafter = substr($InfoFieldList[4], $pos + 1);
					//var_dump($InfoFieldList[4].' -> '.$pos); var_dump($tmpafter);
					$InfoFieldList[4] = $tmpbefore;
					if ($tmpafter !== '') {
						$InfoFieldList = array_merge($InfoFieldList, explode(':', $tmpafter));
					}

					// Fix better compatibility with some old extrafield syntax filter "(field=123)"
					$reg = array();
					if (preg_match('/^\(?([a-z0-9]+)([=<>]+)(\d+)\)?$/i', $InfoFieldList[4], $reg)) {
						$InfoFieldList[4] = '('.$reg[1].':'.$reg[2].':'.$reg[3].')';
					}

					//var_dump($InfoFieldList);
				}

				//$Usf = empty($paramoptions[1]) ? '' :$paramoptions[1];

				$parentName = '';
				$parentField = '';
				$keyList = (empty($InfoFieldList[2]) ? 'rowid' : $InfoFieldList[2].' as rowid');

				if (count($InfoFieldList) > 3 && !empty($InfoFieldList[3])) {
					list($parentName, $parentField) = explode('|', $InfoFieldList[3]);
					$keyList .= ', '.$parentField;
				}
				if (count($InfoFieldList) > 4 && !empty($InfoFieldList[4])) {
					if (strpos($InfoFieldList[4], 'extra.') !== false) {
						$keyList = 'main.'.$InfoFieldList[2].' as rowid';
					} else {
						$keyList = $InfoFieldList[2].' as rowid';
					}
				}

				$filter_categorie = false;
				if (count($InfoFieldList) > 5) {
					if ($InfoFieldList[0] == 'categorie') {
						$filter_categorie = true;
					}
				}

				if ($filter_categorie === false) {
					$fields_label = explode('|', $InfoFieldList[1]);
					if (is_array($fields_label)) {
						$keyList .= ', ';
						$keyList .= implode(', ', $fields_label);
					}

					$sqlwhere = '';
					$sql = "SELECT ".$keyList;
					$sql .= ' FROM '.$this->db->prefix().$InfoFieldList[0];

					// Add filter from 4th field
					if (!empty($InfoFieldList[4])) {
						// can use current entity filter
						if (strpos($InfoFieldList[4], '$ENTITY$') !== false) {
							$InfoFieldList[4] = str_replace('$ENTITY$', (string) $conf->entity, $InfoFieldList[4]);
						}
						// can use SELECT request
						if (strpos($InfoFieldList[4], '$SEL$') !== false) {
							$InfoFieldList[4] = str_replace('$SEL$', 'SELECT', $InfoFieldList[4]);
						}

						// current object id can be use into filter
						if (strpos($InfoFieldList[4], '$ID$') !== false && !empty($objectid)) {
							$InfoFieldList[4] = str_replace('$ID$', (string) $objectid, $InfoFieldList[4]);
						} elseif (preg_match("#^.*list.php$#", $_SERVER["PHP_SELF"])) {
							// Pattern for word=$ID$
							$word = '\b[a-zA-Z0-9-\.-_]+\b=\$ID\$';

							// Removing spaces around =, ( and )
							$InfoFieldList[4] = preg_replace('# *(=|\(|\)) *#', '$1', $InfoFieldList[4]);

							$nbPreg = 1;
							// While we have parenthesis
							while ($nbPreg != 0) {
								// Initialise counters
								$nbPregRepl = $nbPregSel = 0;
								// Remove all parenthesis not preceded with '=' sign
								$InfoFieldList[4] = preg_replace('#([^=])(\([^)^(]*('.$word.')[^)^(]*\))#', '$1 $3 ', $InfoFieldList[4], -1, $nbPregRepl);
								// Remove all escape characters around '=' and parenthesis
								$InfoFieldList[4] = preg_replace('# *(=|\(|\)) *#', '$1', $InfoFieldList[4]);
								// Remove all parentheses preceded with '='
								$InfoFieldList[4] = preg_replace('#\b[a-zA-Z0-9-\.-_]+\b=\([^)^(]*('.$word.')[^)^(]*\)#', '$1 ', $InfoFieldList[4], -1, $nbPregSel);
								// On retire les escapes autour des = et parenthèses
								$InfoFieldList[4] = preg_replace('# *(=|\(|\)) *#', '$1', $InfoFieldList[4]);

								// UPdate the totals counter for the loop
								$nbPreg = $nbPregRepl + $nbPregSel;
							}

							// In case there is AND ou OR, before or after
							$matchCondition = array();
							preg_match('#(AND|OR|) *('.$word.') *(AND|OR|)#', $InfoFieldList[4], $matchCondition);
							while (!empty($matchCondition[0])) {
								// If the two sides differ but are not empty
								if (!empty($matchCondition[1]) && !empty($matchCondition[3]) && $matchCondition[1] != $matchCondition[3]) {
									// Nobody sain would do that without parentheses
									$InfoFieldList[4] = str_replace('$ID$', '0', $InfoFieldList[4]);
								} else {
									if (!empty($matchCondition[1])) {
										$boolCond = (($matchCondition[1] == "AND") ? ' AND TRUE ' : ' OR FALSE ');
										$InfoFieldList[4] = str_replace($matchCondition[0], $boolCond.$matchCondition[3], $InfoFieldList[4]);
									} elseif (!empty($matchCondition[3])) {
										$boolCond = (($matchCondition[3] == "AND") ? ' TRUE AND ' : ' FALSE OR');
										$InfoFieldList[4] = str_replace($matchCondition[0], $boolCond, $InfoFieldList[4]);
									} else {
										$InfoFieldList[4] = " TRUE ";
									}
								}

								// In case there is AND ou OR, before or after
								preg_match('#(AND|OR|) *('.$word.') *(AND|OR|)#', $InfoFieldList[4], $matchCondition);
							}
						} else {
							$InfoFieldList[4] = str_replace('$ID$', '0', $InfoFieldList[4]);
						}

						// We have to join on extrafield table
						$errstr = '';
						if (strpos($InfoFieldList[4], 'extra.') !== false) {
							$sql .= ' as main, '.$this->db->sanitize($this->db->prefix().$InfoFieldList[0]).'_extrafields as extra';
							$sqlwhere .= " WHERE extra.fk_object = main.".$this->db->sanitize($InfoFieldList[2]);
							$sqlwhere .= " AND " . forgeSQLFromUniversalSearchCriteria($InfoFieldList[4], $errstr, 1);
						} else {
							$sqlwhere .= " WHERE " . forgeSQLFromUniversalSearchCriteria($InfoFieldList[4], $errstr, 1);
						}
					} else {
						$sqlwhere .= ' WHERE 1=1';
					}

					// Add Usf filter on second line
					/*
					 if ($Usf) {
					 $errorstr = '';
					 $sqlusf .= forgeSQLFromUniversalSearchCriteria($Usf, $errorstr);
					 if (!$errorstr) {
					 $sqlwhere .= $sqlusf;
					 } else {
					 $sqlwhere .= " AND invalid_usf_filter_of_extrafield";
					 }
					 }
					 */

					// Some tables may have field, some other not. For the moment we disable it.
					if (in_array($InfoFieldList[0], array('tablewithentity'))) {
						$sqlwhere .= " AND entity = ".((int) $conf->entity);
					}
					// $sql.=preg_replace('/^ AND /','',$sqlwhere);
					// print $sql;

					$sql .= $sqlwhere;
					$sql .= ' ORDER BY '.implode(', ', $fields_label);

					dol_syslog(get_class($this).'::showInputField type=chkbxlst', LOG_DEBUG);
					$resql = $this->db->query($sql);
					if ($resql) {
						$num = $this->db->num_rows($resql);
						$i = 0;

						$data = array();

						while ($i < $num) {
							$labeltoshow = '';
							$obj = $this->db->fetch_object($resql);

							$notrans = false;
							// Several field into label (eq table:code|label:rowid)
							$fields_label = explode('|', $InfoFieldList[1]);
							if (is_array($fields_label)) {
								$notrans = true;
								foreach ($fields_label as $field_toshow) {
									$labeltoshow .= $obj->$field_toshow.' ';
								}
							} else {
								$labeltoshow = $obj->{$InfoFieldList[1]};
							}
							$labeltoshow = dol_trunc($labeltoshow, 45);

							if (is_array($value_arr) && in_array($obj->rowid, $value_arr)) {
								$labeltoshow = '';
								foreach ($fields_label as $field_toshow) {
									$translabel = $langs->trans($obj->$field_toshow);
									if ($translabel != $obj->$field_toshow) {
										$labeltoshow .= ' '.dol_trunc($translabel, 18).' ';
									} else {
										$labeltoshow .= ' '.dol_trunc($obj->$field_toshow, 18).' ';
									}
								}
								$data[$obj->rowid] = $labeltoshow;
							} else {
								if (!$notrans) {
									$translabel = $langs->trans($obj->{$InfoFieldList[1]});
									if ($translabel != $obj->{$InfoFieldList[1]}) {
										$labeltoshow = dol_trunc($translabel, 18);
									} else {
										$labeltoshow = dol_trunc($obj->{$InfoFieldList[1]}, 18);
									}
								}
								if (empty($labeltoshow)) {
									$labeltoshow = '(not defined)';
								}

								if (is_array($value_arr) && in_array($obj->rowid, $value_arr)) {
									$data[$obj->rowid] = $labeltoshow;
								}

								if (!empty($InfoFieldList[3]) && $parentField) {
									$parent = $parentName.':'.$obj->{$parentField};
								}

								$data[$obj->rowid] = $labeltoshow;
							}

							$i++;
						}
						$this->db->free($resql);

						$out = $form->multiselectarray($keyprefix.$key.$keysuffix, $data, $value_arr, '', 0, '', 0, '100%');
					} else {
						print 'Error in request '.$sql.' '.$this->db->lasterror().'. Check setup of extra parameters.<br>';
					}
				} else {
					require_once DOL_DOCUMENT_ROOT.'/categories/class/categorie.class.php';
					$data = $form->select_all_categories(Categorie::$MAP_ID_TO_CODE[$InfoFieldList[5]], '', 'parent', 64, $InfoFieldList[6], 1, 1);
					$out = $form->multiselectarray($keyprefix.$key.$keysuffix, $data, $value_arr, '', 0, '', 0, '100%');
				}
			}
		} elseif ($type == 'link') {
			$param_list = array_keys($param['options']); // $param_list[0] = 'ObjectName:classPath' but can also be 'ObjectName:classPath:1:(status:=:1)'
			/* Removed.
			 The selectForForms is called with parameter $objectfield defined, so the app can retrieve the filter inside the ajax component instead of being provided as parameters. The
			 filter was used to pass SQL requests leading to serious SQL injection problem. This should not be possible. Also the call of the ajax was broken by some WAF.
			 if (strpos($param_list[0], '$ID$') !== false && !empty($objectid)) {
			 $param_list[0] = str_replace('$ID$', $objectid, $param_list[0]);
			 }*/
			$showempty = (($required && $default != '') ? 0 : 1);

			$tmparray = explode(':', $param_list[0]);

			$element = $extrafieldsobjectkey;		// $extrafieldsobjectkey comes from $object->table_element but we need $object->element
			if ($element == 'socpeople') {
				$element = 'contact';
			} elseif ($element == 'projet') {
				$element = 'project';
			}

			//$objectdesc = $param_list[0];				// Example: 'ObjectName:classPath:1:(status:=:1)'	Replaced by next line: this was propagated also a filter by ajax call that was blocked by some WAF
			$objectdesc = $tmparray[0];					// Example: 'ObjectName:classPath'					To not propagate any filter (selectForForms do ajax call and propagating SQL filter is blocked by some WAF). Also we should use the one into the definition in the ->fields of $elem if found.
			$objectfield = $element.':options_'.$key;	// Example: 'actioncomm:options_fff'				To be used in priority to know object linked with all its definition (including filters)

			$out = $form->selectForForms($objectdesc, $keyprefix.$key.$keysuffix, $value, $showempty, '', '', $morecss, '', 0, 0, '', $objectfield);
		} elseif (in_array($type, ['point', 'multipts', 'linestrg', 'polygon'])) {
			require_once DOL_DOCUMENT_ROOT.'/core/class/dolgeophp.class.php';
			$dolgeophp = new DolGeoPHP($this->db);
			$geojson = '{}';
			$centroidjson = getDolGlobalString('MAIN_INFO_SOCIETE_GEO_COORDINATES', '{}');
			if (!empty($value)) {
				$tmparray = $dolgeophp->parseGeoString($value);
				$geojson = $tmparray['geojson'];
				$centroidjson = $tmparray['centroidjson'];
			}
			if (!preg_match('/search_/', $keyprefix)) {
				require_once DOL_DOCUMENT_ROOT.'/core/class/geomapeditor.class.php';
				$geomapeditor = new GeoMapEditor();
				$out .= $geomapeditor->getHtml($keyprefix.$key.$keysuffix, $geojson, $centroidjson, $type);
			} else {
				// If keyprefix is search_ or search_options_, we must just use a simple text field
				$out = '';
			}
		} elseif ($type == 'password') {
			// If prefix is 'search_', field is used as a filter, we use a common text field.
			$out = '<input style="display:none" type="text" name="fakeusernameremembered">'; // Hidden field to reduce impact of evil Google Chrome autopopulate bug.
			$out .= '<input autocomplete="new-password" type="'.($keyprefix == 'search_' ? 'text' : 'password').'" class="flat '.$morecss.'" name="'.$keyprefix.$key.$keysuffix.'" id="'.$keyprefix.$key.$keysuffix.'" value="'.$value.'" '.($moreparam ? $moreparam : '').'>';
		}
		if (!empty($hidden)) {
			$out = '<input type="hidden" value="'.$value.'" name="'.$keyprefix.$key.$keysuffix.'" id="'.$keyprefix.$key.$keysuffix.'"/>';
		}
		/* Add comments
		 if ($type == 'date') $out.=' (YYYY-MM-DD)';
		 elseif ($type == 'datetime') $out.=' (YYYY-MM-DD HH:MM:SS)';
		 */
		/*if (!empty($help) && $keyprefix != 'search_options_') {
		 $out .= $form->textwithpicto('', $help, 1, 'help', '', 0, 3);
		 }*/
		return $out;
	}


	/**
	 * Return HTML string to put an output field into a page
	 *
	 * @param   string	$key            		Key of attribute
	 * @param   string	$value          		Value to show
	 * @param	string	$moreparam				To add more parameters on html input tag (only checkbox use html input for output rendering)
	 * @param	string	$extrafieldsobjectkey	Required (for example $object->table_element).
	 * @param 	Translate $outputlangs 			Output language
	 * @return	string							Formatted value
	 */
	public function showOutputField($key, $value, $moreparam = '', $extrafieldsobjectkey = '', $outputlangs = null)
	{
		global $conf, $langs;

		if (is_null($outputlangs) || !is_object($outputlangs)) {
			$outputlangs = $langs;
		}

		if (empty($extrafieldsobjectkey)) {
			dol_syslog(get_class($this).'::showOutputField extrafieldsobjectkey required', LOG_ERR);
			return 'BadValueForParamExtraFieldsObjectKey';
		}

		$label = $this->attributes[$extrafieldsobjectkey]['label'][$key];
		$type = $this->attributes[$extrafieldsobjectkey]['type'][$key];
		$size = $this->attributes[$extrafieldsobjectkey]['size'][$key];			// Can be '255', '24,8'...
		$default = $this->attributes[$extrafieldsobjectkey]['default'][$key];
		$computed = $this->attributes[$extrafieldsobjectkey]['computed'][$key];
		$unique = $this->attributes[$extrafieldsobjectkey]['unique'][$key];
		$required = $this->attributes[$extrafieldsobjectkey]['required'][$key];
		$param = $this->attributes[$extrafieldsobjectkey]['param'][$key];
		$perms = (int) dol_eval($this->attributes[$extrafieldsobjectkey]['perms'][$key], 1, 1, '2');
		$langfile = $this->attributes[$extrafieldsobjectkey]['langfile'][$key];
		$list = (string) dol_eval($this->attributes[$extrafieldsobjectkey]['list'][$key], 1, 1, '2');
		$help = $this->attributes[$extrafieldsobjectkey]['help'][$key];
		$cssview = $this->attributes[$extrafieldsobjectkey]['cssview'][$key];

		$hidden = (empty($list) ? 1 : 0); // If $list empty, we are sure it is hidden, otherwise we show. If it depends on mode (view/create/edit form or list, this must be filtered by caller)

		if ($hidden) {
			return ''; // This is a protection. If field is hidden, we should just not call this method.
		}

		//if ($computed) $value =		// $value is already calculated into $value before calling this method

		$showsize = 0;
		if ($type == 'date') {
			$showsize = 10;
			if ($value !== '') {
				$value = dol_print_date($value, 'day');	// For date without hour, date is always GMT for storage and output
			}
		} elseif ($type == 'datetime') {
			$showsize = 19;
			if ($value !== '') {
				$value = dol_print_date($value, 'dayhour', 'tzuserrel');
			}
		} elseif ($type == 'datetimegmt') {
			$showsize = 19;
			if ($value !== '') {
				$value = dol_print_date($value, 'dayhour', 'gmt');
			}
		} elseif ($type == 'int') {
			$showsize = 10;
		} elseif ($type == 'double') {
			if (!empty($value)) {
				//$value=price($value);
				$sizeparts = explode(",", $size);
				$number_decimals = array_key_exists(1, $sizeparts) ? $sizeparts[1] : 0;
				$value = price($value, 0, $outputlangs, 0, 0, $number_decimals, '');
			}
		} elseif ($type == 'boolean') {
			$checked = '';
			if (!empty($value)) {
				$checked = ' checked ';
			}
			if (getDolGlobalInt('MAIN_OPTIMIZEFORTEXTBROWSER') < 2) {
				$value = '<input type="checkbox" '.$checked.' '.($moreparam ? $moreparam : '').' readonly disabled>';
			} else {
				$value = yn($value ? 1 : 0);
			}
		} elseif ($type == 'mail') {
			$value = dol_print_email($value, 0, 0, 0, 64, 1, 1);
		} elseif ($type == 'ip') {
			$value = dol_print_ip($value, 0);
		} elseif ($type == 'icon') {
			$value = '<span class="'.$value.'"></span>';
		} elseif ($type == 'url') {
			$value = dol_print_url($value, '_blank', 32, 1);
		} elseif ($type == 'phone') {
			$value = dol_print_phone($value, '', 0, 0, '', '&nbsp;', 'phone');
		} elseif ($type == 'price') {
			//$value = price($value, 0, $langs, 0, 0, -1, $conf->currency);
			if ($value || $value == '0') {
				$value = price($value, 0, $outputlangs, 0, $conf->global->MAIN_MAX_DECIMALS_TOT, -1).' '.$outputlangs->getCurrencySymbol($conf->currency);
			}
		} elseif ($type == 'pricecy') {
			$currency = $conf->currency;
			if (!empty($value)) {
				// $value in memory is a php string like '0.01:EUR'
				$pricetmp = explode(':', $value);
				$currency = !empty($pricetmp[1]) ? $pricetmp[1] : $conf->currency;
				$value = $pricetmp[0];
			}
			if ($value || $value == '0') {
				$value = price($value, 0, $outputlangs, 0, $conf->global->MAIN_MAX_DECIMALS_TOT, -1, $currency);
			}
		} elseif ($type == 'select') {
			$valstr = (!empty($param['options'][$value]) ? $param['options'][$value] : '');
			if (($pos = strpos($valstr, "|")) !== false) {
				$valstr = substr($valstr, 0, $pos);
			}
			if ($langfile && $valstr) {
				$value = $outputlangs->trans($valstr);
			} else {
				$value = $valstr;
			}
		} elseif ($type == 'sellist') {
			$param_list = array_keys($param['options']);
			$InfoFieldList = explode(":", $param_list[0]);

			$selectkey = "rowid";
			$keyList = 'rowid';

			if (count($InfoFieldList) >= 3) {
				$selectkey = $InfoFieldList[2];
				$keyList = $InfoFieldList[2].' as rowid';
			}

			$fields_label = explode('|', $InfoFieldList[1]);
			if (is_array($fields_label)) {
				$keyList .= ', ';
				$keyList .= implode(', ', $fields_label);
			}

			$filter_categorie = false;
			if (count($InfoFieldList) > 5) {
				if ($InfoFieldList[0] == 'categorie') {
					$filter_categorie = true;
				}
			}

			$sql = "SELECT ".$keyList;
			$sql .= ' FROM '.$this->db->prefix().$InfoFieldList[0];
			if (!empty($InfoFieldList[4]) && strpos($InfoFieldList[4], 'extra.') !== false) {
				$sql .= ' as main';
			}
			if ($selectkey == 'rowid' && empty($value)) {
				$sql .= " WHERE ".$selectkey." = 0";
			} elseif ($selectkey == 'rowid') {
				$sql .= " WHERE ".$selectkey." = ".((int) $value);
			} else {
				$sql .= " WHERE ".$selectkey." = '".$this->db->escape($value)."'";
			}

			//$sql.= ' AND entity = '.$conf->entity;

			dol_syslog(get_class($this).':showOutputField:$type=sellist', LOG_DEBUG);
			$resql = $this->db->query($sql);
			if ($resql) {
				if ($filter_categorie === false) {
					$value = ''; // value was used, so now we reste it to use it to build final output

					$obj = $this->db->fetch_object($resql);

					// Several field into label (eq table:code|label:rowid)
					$fields_label = explode('|', $InfoFieldList[1]);

					if (is_array($fields_label) && count($fields_label) > 1) {
						foreach ($fields_label as $field_toshow) {
							$translabel = '';
							if (!empty($obj->$field_toshow)) {
								$translabel = $outputlangs->trans($obj->$field_toshow);

								if ($translabel != $obj->$field_toshow) {
									$value .= dol_trunc($translabel, 24) . ' ';
								} else {
									$value .= $obj->$field_toshow . ' ';
								}
							}
						}
					} else {
						$translabel = '';
						$tmppropname = $InfoFieldList[1];
						//$obj->$tmppropname = '';
						if (!empty(isset($obj->$tmppropname) ? $obj->$tmppropname : '')) {
							$translabel = $outputlangs->trans($obj->$tmppropname);
						}
						if ($translabel != (isset($obj->$tmppropname) ? $obj->$tmppropname : '')) {
							$value = dol_trunc($translabel, 18);
						} else {
							$value = isset($obj->$tmppropname) ? $obj->$tmppropname : '';
						}
					}
				} else {
					$toprint = array();
					$obj = $this->db->fetch_object($resql);
					if ($obj->rowid) {
						require_once DOL_DOCUMENT_ROOT . '/categories/class/categorie.class.php';
						$c = new Categorie($this->db);
						$result = $c->fetch($obj->rowid);
						if ($result > 0) {
							$ways = $c->print_all_ways(); // $ways[0] = "ccc2 >> ccc2a >> ccc2a1" with html formatted text
							foreach ($ways as $way) {
								$toprint[] = '<li class="select2-search-choice-dolibarr noborderoncategories"' . ($c->color ? ' style="background: #' . $c->color . ';"' : ' style="background: #bbb"') . '>' . img_object('', 'category') . ' ' . $way . '</li>';
							}
						}
					}
					$value = '<div class="select2-container-multi-dolibarr" style="width: 90%;"><ul class="select2-choices-dolibarr">'.implode(' ', $toprint).'</ul></div>';
				}
			} else {
				dol_syslog(get_class($this).'::showOutputField error '.$this->db->lasterror(), LOG_WARNING);
			}
		} elseif ($type == 'radio') {
			if (!isset($param['options'][$value])) {
				$outputlangs->load('errors');
				$value = $outputlangs->trans('ErrorNoValueForRadioType');
			} else {
				$value = $outputlangs->trans($param['options'][$value]);
			}
		} elseif ($type == 'checkbox') {
			$value_arr = explode(',', $value);
			$value = '';
			$toprint = array();
			if (is_array($value_arr)) {
				foreach ($value_arr as $keyval => $valueval) {
					if (!empty($valueval)) {
						$toprint[] = '<li class="select2-search-choice-dolibarr noborderoncategories" style="background: #bbb">'.$param['options'][$valueval].'</li>';
					}
				}
			}
			$value = '<div class="select2-container-multi-dolibarr" style="width: 90%;"><ul class="select2-choices-dolibarr">'.implode(' ', $toprint).'</ul></div>';
		} elseif ($type == 'chkbxlst') {
			$value_arr = explode(',', $value);

			$param_list = array_keys($param['options']);
			$InfoFieldList = explode(":", $param_list[0]);

			$selectkey = "rowid";
			$keyList = 'rowid';

			if (count($InfoFieldList) >= 3) {
				$selectkey = $InfoFieldList[2];
				$keyList = $InfoFieldList[2].' as rowid';
			}

			$fields_label = explode('|', $InfoFieldList[1]);
			if (is_array($fields_label)) {
				$keyList .= ', ';
				$keyList .= implode(', ', $fields_label);
			}

			$filter_categorie = false;
			if (count($InfoFieldList) > 5) {
				if ($InfoFieldList[0] == 'categorie') {
					$filter_categorie = true;
				}
			}

			$sql = "SELECT ".$keyList;
			$sql .= " FROM ".$this->db->prefix().$InfoFieldList[0];
			if (strpos($InfoFieldList[4], 'extra.') !== false) {
				$sql .= ' as main';
			}
			// $sql.= " WHERE ".$selectkey."='".$this->db->escape($value)."'";
			// $sql.= ' AND entity = '.$conf->entity;

			dol_syslog(get_class($this).':showOutputField:$type=chkbxlst', LOG_DEBUG);
			$resql = $this->db->query($sql);
			if ($resql) {
				if ($filter_categorie === false) {
					$value = ''; // value was used, so now we reste it to use it to build final output
					$toprint = array();
					while ($obj = $this->db->fetch_object($resql)) {
						// Several field into label (eq table:code|label:rowid)
						$fields_label = explode('|', $InfoFieldList[1]);
						if (is_array($value_arr) && in_array($obj->rowid, $value_arr)) {
							if (is_array($fields_label) && count($fields_label) > 1) {
								$label = '<li class="select2-search-choice-dolibarr noborderoncategories" style="background: #bbb">';
								foreach ($fields_label as $field_toshow) {
									$translabel = '';
									if (!empty($obj->$field_toshow)) {
										$translabel = $outputlangs->trans($obj->$field_toshow);
									}
									if ($translabel != $field_toshow) {
										$label .= ' '.dol_trunc($translabel, 18);
									} else {
										$label .= ' '.$obj->$field_toshow;
									}
								}
								$label .= '</li>';
								$toprint[] = $label;
							} else {
								$translabel = '';
								if (!empty($obj->{$InfoFieldList[1]})) {
									$translabel = $outputlangs->trans($obj->{$InfoFieldList[1]});
								}
								if ($translabel != $obj->{$InfoFieldList[1]}) {
									$toprint[] = '<li class="select2-search-choice-dolibarr noborderoncategories" style="background: #bbb">'.dol_trunc($translabel, 18).'</li>';
								} else {
									$toprint[] = '<li class="select2-search-choice-dolibarr noborderoncategories" style="background: #bbb">'.$obj->{$InfoFieldList[1]}.'</li>';
								}
							}
						}
					}
				} else {
					require_once DOL_DOCUMENT_ROOT.'/categories/class/categorie.class.php';

					$toprint = array();
					while ($obj = $this->db->fetch_object($resql)) {
						if (is_array($value_arr) && in_array($obj->rowid, $value_arr)) {
							$c = new Categorie($this->db);
							$c->fetch($obj->rowid);
							$ways = $c->print_all_ways(); // $ways[0] = "ccc2 >> ccc2a >> ccc2a1" with html formatted text
							foreach ($ways as $way) {
								$toprint[] = '<li class="select2-search-choice-dolibarr noborderoncategories"'.($c->color ? ' style="background: #'.$c->color.';"' : ' style="background: #bbb"').'>'.img_object('', 'category').' '.$way.'</li>';
							}
						}
					}
				}
				if (!empty($toprint)) {
					$value = '<div class="select2-container-multi-dolibarr" style="width: 90%;"><ul class="select2-choices-dolibarr">'.implode(' ', $toprint).'</ul></div>';
				}
			} else {
				dol_syslog(get_class($this).'::showOutputField error '.$this->db->lasterror(), LOG_WARNING);
			}
		} elseif ($type == 'link') {
			$out = '';

			// Only if something to display (perf)
			if ($value) {		// If we have -1 here, pb is into insert, not into output (fix insert instead of changing code here to compensate)
				$param_list = array_keys($param['options']); // $param_list='ObjectName:classPath'

				$InfoFieldList = explode(":", $param_list[0]);
				$classname = $InfoFieldList[0];
				$classpath = $InfoFieldList[1];
				if (!empty($classpath)) {
					dol_include_once($InfoFieldList[1]);
					if ($classname && class_exists($classname)) {
						$object = new $classname($this->db);
						$object->fetch($value);
						$value = $object->getNomUrl(3);
					}
				} else {
					dol_syslog('Error bad setup of extrafield', LOG_WARNING);
					return 'Error bad setup of extrafield';
				}
			}
		} elseif ($type == 'point') {
			if (!empty($value)) {
				require_once DOL_DOCUMENT_ROOT.'/core/class/dolgeophp.class.php';
				$dolgeophp = new DolGeoPHP($this->db);
				$value = $dolgeophp->getXYString($value);
			} else {
				$value = '';
			}
		} elseif (in_array($type, ['multipts','linestrg', 'polygon'])) {
			if (!empty($value)) {
				require_once DOL_DOCUMENT_ROOT.'/core/class/dolgeophp.class.php';
				$dolgeophp = new DolGeoPHP($this->db);
				$value = $dolgeophp->getPointString($value);
			} else {
				$value = '';
			}
		} elseif ($type == 'text') {
			$value = '<div class="'.($cssview ? $cssview : 'shortmessagecut').'">'.dol_htmlentitiesbr($value).'</div>';
		} elseif ($type == 'html') {
			$value = dol_htmlentitiesbr($value);
		} elseif ($type == 'password') {
			$value = dol_trunc(preg_replace('/./i', '*', $value), 8, 'right', 'UTF-8', 1);
		} else {
			$showsize = round((float) $size);
			if ($showsize > 48) {
				$showsize = 48;
			}
		}

		//print $type.'-'.$size;
		$out = $value;

		return $out;
	}

	/**
	 * Return the CSS to use for this extrafield into list
	 *
	 * @param   string	$key            		Key of attribute
	 * @param	string	$extrafieldsobjectkey	If defined, use the new method to get extrafields data
	 * @return	string							Formatted value
	 */
	public function getAlignFlag($key, $extrafieldsobjectkey = '')
	{
		$type = 'varchar';
		if (!empty($extrafieldsobjectkey)) {
			$type = $this->attributes[$extrafieldsobjectkey]['type'][$key];
		}

		$cssstring = '';

		if (in_array($type, array('date', 'datetime', 'datetimegmt',))) {
			$cssstring = "center";
		} elseif (in_array($type, array('int', 'price', 'double'))) {
			$cssstring = "right";
		} elseif (in_array($type, array('boolean', 'radio', 'checkbox', 'ip', 'icon'))) {
			$cssstring = "center";
		}

		if (!empty($this->attributes[$extrafieldsobjectkey]['csslist'][$key])) {
			$cssstring .= ($cssstring ? ' ' : '').$this->attributes[$extrafieldsobjectkey]['csslist'][$key];
		} else {
			if (in_array($type, array('ip'))) {
				$cssstring .= ($cssstring ? ' ' : '').'tdoverflowmax150';
			}
		}

		return $cssstring;
	}

	/**
	 * Return HTML string to print separator extrafield
	 *
	 * @param   string	$key            Key of attribute
	 * @param	object	$object			Object
	 * @param	int		$colspan		Value of colspan to use (it must includes the first column with title)
	 * @param	string	$display_type	"card" for form display, "line" for document line display (extrafields on propal line, order line, etc...)
	 * @param 	string  $mode           Show output ('view') or input ('create' or 'edit') for extrafield
	 * @return 	string					HTML code with line for separator
	 */
	public function showSeparator($key, $object, $colspan = 2, $display_type = 'card', $mode = '')
	{
		global $conf, $langs;

		$tagtype = 'tr';
		$tagtype_dyn = 'td';

		if ($display_type == 'line') {
			$tagtype = 'div';
			$tagtype_dyn = 'span';
			$colspan = 0;
		}

		$extrafield_param = $this->attributes[$object->table_element]['param'][$key];
		$extrafield_param_list = array();
		if (!empty($extrafield_param) && is_array($extrafield_param)) {
			$extrafield_param_list = array_keys($extrafield_param['options']);
		}

		// Set $extrafield_collapse_display_value (do we have to collapse/expand the group after the separator)
		$extrafield_collapse_display_value = -1;
		$expand_display = false;
		if (is_array($extrafield_param_list) && count($extrafield_param_list) > 0) {
			$extrafield_collapse_display_value = intval($extrafield_param_list[0]);
			$expand_display = ((isset($_COOKIE['DOLCOLLAPSE_'.$object->table_element.'_extrafields_'.$key]) || GETPOSTINT('ignorecollapsesetup')) ? (empty($_COOKIE['DOLCOLLAPSE_'.$object->table_element.'_extrafields_'.$key]) ? false : true) : ($extrafield_collapse_display_value == 2 ? false : true));
		}
		$disabledcookiewrite = 0;
		if ($mode == 'create') {
			// On create mode, force separator group to not be collapsible
			$extrafield_collapse_display_value = 1;
			$expand_display = true;	// We force group to be shown expanded
			$disabledcookiewrite = 1; // We keep status of group unchanged into the cookie
		}

		$out = '<'.$tagtype.' id="trextrafieldseparator'.$key.(!empty($object->id) ? '_'.$object->id : '').'" class="trextrafieldseparator trextrafieldseparator'.$key.(!empty($object->id) ? '_'.$object->id : '').'">';
		$out .= '<'.$tagtype_dyn.' '.(!empty($colspan) ? 'colspan="' . $colspan . '"' : '').'>';
		// Some js code will be injected here to manage the collapsing of extrafields
		// Output the picto
		$out .= '<span class="'.($extrafield_collapse_display_value ? 'cursorpointer ' : '').($extrafield_collapse_display_value == 0 ? 'fas fa-square opacitymedium' : 'far fa-'.(($expand_display ? 'minus' : 'plus').'-square')).'"></span>';
		$out .= '&nbsp;';
		$out .= '<strong>';
		$out .= $langs->trans($this->attributes[$object->table_element]['label'][$key]);
		$out .= '</strong>';
		$out .= '</'.$tagtype_dyn.'>';
		$out .= '</'.$tagtype.'>';

		$collapse_group = $key.(!empty($object->id) ? '_'.$object->id : '');
		//$extrafields_collapse_num = $this->attributes[$object->table_element]['pos'][$key].(!empty($object->id)?'_'.$object->id:'');

		if ($extrafield_collapse_display_value == 1 || $extrafield_collapse_display_value == 2) {
			// Set the collapse_display status to cookie in priority or if ignorecollapsesetup is 1, if cookie and ignorecollapsesetup not defined, use the setup.
			$this->expand_display[$collapse_group] = $expand_display;

			if (!empty($conf->use_javascript_ajax)) {
				$out .= '<!-- Add js script to manage the collapse/uncollapse of extrafields separators '.$key.' -->'."\n";
				$out .= '<script nonce="'.getNonce().'" type="text/javascript">'."\n";
				$out .= 'jQuery(document).ready(function(){'."\n";
				if (empty($disabledcookiewrite)) {
					if ($expand_display === false) {
						$out .= '   console.log("Inject js for the collapsing of extrafield '.$key.' - hide");'."\n";
						$out .= '   jQuery(".trextrafields_collapse'.$collapse_group.'").hide();'."\n";
					} else {
						$out .= '   console.log("Inject js for collapsing of extrafield '.$key.' - keep visible and set cookie");'."\n";
						$out .= '   document.cookie = "DOLCOLLAPSE_'.$object->table_element.'_extrafields_'.$key.'=1; path='.$_SERVER["PHP_SELF"].'"'."\n";
					}
				}
				$out .= '   jQuery("#trextrafieldseparator'.$key.(!empty($object->id) ? '_'.$object->id : '').'").click(function(){'."\n";
				$out .= '       console.log("We click on collapse/uncollapse to hide/show .trextrafields_collapse'.$collapse_group.'");'."\n";
				$out .= '       jQuery(".trextrafields_collapse'.$collapse_group.'").toggle(100, function(){'."\n";
				$out .= '           if (jQuery(".trextrafields_collapse'.$collapse_group.'").is(":hidden")) {'."\n";
				$out .= '               jQuery("#trextrafieldseparator'.$key.(!empty($object->id) ? '_'.$object->id : '').' '.$tagtype_dyn.' span").addClass("fa-plus-square").removeClass("fa-minus-square");'."\n";
				$out .= '               document.cookie = "DOLCOLLAPSE_'.$object->table_element.'_extrafields_'.$key.'=0; path='.$_SERVER["PHP_SELF"].'"'."\n";
				$out .= '           } else {'."\n";
				$out .= '               jQuery("#trextrafieldseparator'.$key.(!empty($object->id) ? '_'.$object->id : '').' '.$tagtype_dyn.' span").addClass("fa-minus-square").removeClass("fa-plus-square");'."\n";
				$out .= '               document.cookie = "DOLCOLLAPSE_'.$object->table_element.'_extrafields_'.$key.'=1; path='.$_SERVER["PHP_SELF"].'"'."\n";
				$out .= '           }'."\n";
				$out .= '       });'."\n";
				$out .= '   });'."\n";
				$out .= '});'."\n";
				$out .= '</script>'."\n";
			}
		} else {
			$this->expand_display[$collapse_group] = 1;
		}

		return $out;
	}

	/**
	 * Fill array_options property of object by extrafields value (using for data sent by forms)
	 *
	 * @param   array|null	$extralabels    	Deprecated (old $array of extrafields, now set this to null)
	 * @param   object		$object         	Object
	 * @param	string		$onlykey			Only some keys are filled:
	 *                      	            	'string' => When we make update of only one extrafield ($action = 'update_extras'), calling page can set this to avoid to have other extrafields being reset.
	 *                          	        	'@GETPOSTISSET' => When we make update of several extrafields ($action = 'update'), calling page can set this to avoid to have fields not into POST being reset.
	 * @param	int			$todefaultifmissing 1=Set value to the default value in database if value is mandatory and missing
	 * @return	int								1 if array_options set, 0 if no value, -1 if error (field required missing for example)
	 */
	public function setOptionalsFromPost($extralabels, &$object, $onlykey = '', $todefaultifmissing = 0)
	{
		global $langs;

		$nofillrequired = 0; // For error when required field left blank
		$error_field_required = array();

		if (isset($this->attributes[$object->table_element]['label']) && is_array($this->attributes[$object->table_element]['label'])) {
			$extralabels = $this->attributes[$object->table_element]['label'];
		}

		if (is_array($extralabels)) {
			// Get extra fields
			foreach ($extralabels as $key => $value) {
				if (!empty($onlykey) && $onlykey != '@GETPOSTISSET' && $key != $onlykey) {
					continue;
				}

				if (!empty($onlykey) && $onlykey == '@GETPOSTISSET' && !GETPOSTISSET('options_'.$key) && (! in_array($this->attributes[$object->table_element]['type'][$key], array('boolean', 'checkbox', 'chkbxlst', 'point', 'multipts', 'linestrg', 'polygon')))) {
					//when unticking boolean field, it's not set in POST
					continue;
				}

				$key_type = $this->attributes[$object->table_element]['type'][$key];
				if ($key_type == 'separate') {
					continue;
				}

				$enabled = 1;
				if (isset($this->attributes[$object->table_element]['enabled'][$key])) {	// 'enabled' is often a condition on module enabled or not
					$enabled = (int) dol_eval($this->attributes[$object->table_element]['enabled'][$key], 1, 1, '2');
				}

				$visibility = 1;
				if (isset($this->attributes[$object->table_element]['list'][$key])) {		// 'list' is option for visibility
					$visibility = (int) dol_eval($this->attributes[$object->table_element]['list'][$key], 1, 1, '2');
				}

				$perms = 1;
				if (isset($this->attributes[$object->table_element]['perms'][$key])) {
					$perms = (int) dol_eval($this->attributes[$object->table_element]['perms'][$key], 1, 1, '2');
				}
				if (empty($enabled)
					|| (
						$onlykey === '@GETPOSTISSET'
						&& in_array($this->attributes[$object->table_element]['type'][$key], array('boolean', 'checkbox', 'chkbxlst'))
						&& in_array(abs($enabled), array(2, 5))
						&& ! GETPOSTISSET('options_' . $key) // Update hidden checkboxes and multiselect only if they are provided
						)
					) {
						continue;
				}

					$visibility_abs = abs($visibility);
					// not modify if extra field is not in update form (0 : never, 2 or -2 : list only, 5 or - 5 : list and view only)
				if (empty($visibility_abs) || $visibility_abs == 2 || $visibility_abs == 5) {
					continue;
				}
				if (empty($perms)) {
					continue;
				}

				if ($this->attributes[$object->table_element]['required'][$key]) {	// Value is required
					// Check if functionally empty without using GETPOST (depending on the type of extrafield, a
					// technically non-empty value may be treated as empty functionally).
						// value can be alpha, int, array, etc...
						$v = $_POST["options_".$key] ?? null;
						$type = $this->attributes[$object->table_element]['type'][$key];
					if (self::isEmptyValue($v, $type)) {
						//print 'ccc'.$value.'-'.$this->attributes[$object->table_element]['required'][$key];

						// Field is not defined. We mark this as an error. We may fix it later if there is a default value and $todefaultifmissing is set.

						$nofillrequired++;
						if (!empty($this->attributes[$object->table_element]['langfile'][$key])) {
							$langs->load($this->attributes[$object->table_element]['langfile'][$key]);
						}
						$error_field_required[$key] = $langs->transnoentitiesnoconv($value);
					}
				}

				if (in_array($key_type, array('date'))) {
					// Clean parameters
					$value_key = dol_mktime(12, 0, 0, GETPOSTINT("options_".$key."month"), GETPOSTINT("options_".$key."day"), GETPOSTINT("options_".$key."year"));
				} elseif (in_array($key_type, array('datetime'))) {
					// Clean parameters
					$value_key = dol_mktime(GETPOSTINT("options_".$key."hour"), GETPOSTINT("options_".$key."min"), GETPOSTINT("options_".$key."sec"), GETPOSTINT("options_".$key."month"), GETPOSTINT("options_".$key."day"), GETPOSTINT("options_".$key."year"), 'tzuserrel');
				} elseif (in_array($key_type, array('datetimegmt'))) {
					// Clean parameters
					$value_key = dol_mktime(GETPOSTINT("options_".$key."hour"), GETPOSTINT("options_".$key."min"), GETPOSTINT("options_".$key."sec"), GETPOSTINT("options_".$key."month"), GETPOSTINT("options_".$key."day"), GETPOSTINT("options_".$key."year"), 'gmt');
				} elseif (in_array($key_type, array('checkbox', 'chkbxlst'))) {
					$value_arr = GETPOST("options_".$key, 'array'); // check if an array
					if (!empty($value_arr)) {
						$value_key = implode(',', $value_arr);
					} else {
						$value_key = '';
					}
				} elseif (in_array($key_type, array('price', 'double'))) {
					$value_arr = GETPOST("options_".$key, 'alpha');
					$value_key = price2num($value_arr);
				} elseif (in_array($key_type, array('pricecy', 'double'))) {
					$value_key = price2num(GETPOST("options_".$key, 'alpha')).':'.GETPOST("options_".$key."currency_id", 'alpha');
				} elseif (in_array($key_type, array('html'))) {
					$value_key = GETPOST("options_".$key, 'restricthtml');
				} elseif (in_array($key_type, ['point', 'multipts', 'linestrg', 'polygon'])) {
					// construct point
					require_once DOL_DOCUMENT_ROOT.'/core/class/dolgeophp.class.php';
					$geojson = GETPOST("options_".$key, 'restricthtml');
					if ($geojson != '{}') {
						$dolgeophp = new DolGeoPHP($this->db);
						$value_key = $dolgeophp->getWkt($geojson);
					} else {
						$value_key = '';
					}
				} elseif (in_array($key_type, array('text'))) {
					$label_security_check = 'alphanohtml';
					// by default 'alphanohtml' (better security); hidden conf MAIN_SECURITY_ALLOW_UNSECURED_LABELS_WITH_HTML allows basic html
					if (getDolGlobalString('MAIN_SECURITY_ALLOW_UNSECURED_REF_LABELS')) {
						$label_security_check = 'nohtml';
					} else {
						$label_security_check = !getDolGlobalString('MAIN_SECURITY_ALLOW_UNSECURED_LABELS_WITH_HTML') ? 'alphanohtml' : 'restricthtml';
					}
					$value_key = GETPOST("options_".$key, $label_security_check);
				} else {
					$value_key = GETPOST("options_".$key);
					if (in_array($key_type, array('link')) && $value_key == '-1') {
						$value_key = '';
					}
				}

				if (!empty($error_field_required[$key]) && $todefaultifmissing) {
					// Value is required but we have a default value and we asked to set empty value to the default value
					if (!empty($this->attributes[$object->table_element]['default']) && !is_null($this->attributes[$object->table_element]['default'][$key])) {
						$value_key = $this->attributes[$object->table_element]['default'][$key];
						unset($error_field_required[$key]);
						$nofillrequired--;
					}
				}

					$object->array_options["options_".$key] = $value_key;
			}

			if ($nofillrequired) {
				$langs->load('errors');
				$this->error = $langs->trans('ErrorFieldsRequired').' : '.implode(', ', $error_field_required);
				setEventMessages($this->error, null, 'errors');
				return -1;
			} else {
				return 1;
			}
		} else {
			return 0;
		}
	}

	/**
	 * return array_options array of data of extrafields value of object sent by a search form
	 *
	 * @param  array|string		$extrafieldsobjectkey  	array of extrafields (old usage) or value of object->table_element (new usage)
	 * @param  string			$keysuffix      		Suffix string to add into name and id of field (can be used to avoid duplicate names)
	 * @param  string			$keyprefix      		Prefix string to add into name and id of field (can be used to avoid duplicate names)
	 * @return array|int								array_options set or 0 if no value
	 */
	public function getOptionalsFromPost($extrafieldsobjectkey, $keysuffix = '', $keyprefix = '')
	{
		global $_POST;

		if (is_string($extrafieldsobjectkey) && !empty($this->attributes[$extrafieldsobjectkey]['label']) && is_array($this->attributes[$extrafieldsobjectkey]['label'])) {
			$extralabels = $this->attributes[$extrafieldsobjectkey]['label'];
		} else {
			$extralabels = $extrafieldsobjectkey;
		}

		if (is_array($extralabels)) {
			$array_options = array();

			// Get extra fields
			foreach ($extralabels as $key => $value) {
				$key_type = '';
				if (is_string($extrafieldsobjectkey)) {
					$key_type = $this->attributes[$extrafieldsobjectkey]['type'][$key];
				}

				if (in_array($key_type, array('date'))) {
					$dateparamname_start = $keyprefix . 'options_' . $key . $keysuffix . '_start';
					$dateparamname_end   = $keyprefix . 'options_' . $key . $keysuffix . '_end';

					if (GETPOST($dateparamname_start . 'year') || GETPOST($dateparamname_end . 'year')) {
						$value_key = array();
						// values provided as a component year, month, day, etc.
						if (GETPOST($dateparamname_start . 'year')) {
							$value_key['start'] = dol_mktime(0, 0, 0, GETPOSTINT($dateparamname_start . 'month'), GETPOSTINT($dateparamname_start . 'day'), GETPOSTINT($dateparamname_start . 'year'));
						}
						if (GETPOST($dateparamname_end . 'year')) {
							$value_key['end'] = dol_mktime(23, 59, 59, GETPOSTINT($dateparamname_end . 'month'), GETPOSTINT($dateparamname_end . 'day'), GETPOSTINT($dateparamname_end . 'year'));
						}
					} elseif (GETPOST($keyprefix."options_".$key.$keysuffix."year")) {
						// Clean parameters
						$value_key = dol_mktime(12, 0, 0, GETPOSTINT($keyprefix."options_".$key.$keysuffix."month"), GETPOSTINT($keyprefix."options_".$key.$keysuffix."day"), GETPOSTINT($keyprefix."options_".$key.$keysuffix."year"));
					} else {
						continue; // Value was not provided, we should not set it.
					}
				} elseif (in_array($key_type, array('datetime', 'datetimegmt'))) {
					$dateparamname_start = $keyprefix . 'options_' . $key . $keysuffix . '_start';
					$dateparamname_end   = $keyprefix . 'options_' . $key . $keysuffix . '_end';

					if (GETPOST($dateparamname_start . 'year') || GETPOST($dateparamname_end . 'year')) {
						// values provided as a date pair (start date + end date), each date being broken down as year, month, day, etc.
						$dateparamname_start_hour = GETPOSTINT($dateparamname_start . 'hour') != '-1' ? GETPOSTINT($dateparamname_start . 'hour') : '00';
						$dateparamname_start_min = GETPOSTINT($dateparamname_start . 'min') != '-1' ? GETPOSTINT($dateparamname_start . 'min') : '00';
						$dateparamname_start_sec = GETPOSTINT($dateparamname_start . 'sec') != '-1' ? GETPOSTINT($dateparamname_start . 'sec') : '00';
						$dateparamname_end_hour = GETPOSTINT($dateparamname_end . 'hour') != '-1' ? GETPOSTINT($dateparamname_end . 'hour') : '23';
						$dateparamname_end_min = GETPOSTINT($dateparamname_end . 'min') != '-1' ? GETPOSTINT($dateparamname_end . 'min') : '59';
						$dateparamname_end_sec = GETPOSTINT($dateparamname_end . 'sec') != '-1' ? GETPOSTINT($dateparamname_end . 'sec') : '59';
						if ($key_type == 'datetimegmt') {
							$value_key = array(
								'start' => dol_mktime($dateparamname_start_hour, $dateparamname_start_min, $dateparamname_start_sec, GETPOSTINT($dateparamname_start . 'month'), GETPOSTINT($dateparamname_start . 'day'), GETPOSTINT($dateparamname_start . 'year'), 'gmt'),
								'end' => dol_mktime($dateparamname_end_hour, $dateparamname_end_min, $dateparamname_end_sec, GETPOSTINT($dateparamname_end . 'month'), GETPOSTINT($dateparamname_end . 'day'), GETPOSTINT($dateparamname_end . 'year'), 'gmt')
							);
						} else {
							$value_key = array(
								'start' => dol_mktime($dateparamname_start_hour, $dateparamname_start_min, $dateparamname_start_sec, GETPOSTINT($dateparamname_start . 'month'), GETPOSTINT($dateparamname_start . 'day'), GETPOSTINT($dateparamname_start . 'year'), 'tzuserrel'),
								'end' => dol_mktime($dateparamname_end_hour, $dateparamname_end_min, $dateparamname_end_sec, GETPOSTINT($dateparamname_end . 'month'), GETPOSTINT($dateparamname_end . 'day'), GETPOSTINT($dateparamname_end . 'year'), 'tzuserrel')
							);
						}
					} elseif (GETPOST($keyprefix."options_".$key.$keysuffix."year")) {
						// Clean parameters
						if ($key_type == 'datetimegmt') {
							$value_key = dol_mktime(GETPOSTINT($keyprefix."options_".$key.$keysuffix."hour"), GETPOSTINT($keyprefix."options_".$key.$keysuffix."min"), GETPOSTINT($keyprefix."options_".$key.$keysuffix."sec"), GETPOSTINT($keyprefix."options_".$key.$keysuffix."month"), GETPOSTINT($keyprefix."options_".$key.$keysuffix."day"), GETPOSTINT($keyprefix."options_".$key.$keysuffix."year"), 'gmt');
						} else {
							$value_key = dol_mktime(GETPOSTINT($keyprefix."options_".$key.$keysuffix."hour"), GETPOSTINT($keyprefix."options_".$key.$keysuffix."min"), GETPOSTINT($keyprefix."options_".$key.$keysuffix."sec"), GETPOSTINT($keyprefix."options_".$key.$keysuffix."month"), GETPOSTINT($keyprefix."options_".$key.$keysuffix."day"), GETPOSTINT($keyprefix."options_".$key.$keysuffix."year"), 'tzuserrel');
						}
					} else {
						continue; // Value was not provided, we should not set it.
					}
				} elseif ($key_type == 'select') {
					// to detect if we are in search context
					if (GETPOSTISARRAY($keyprefix."options_".$key.$keysuffix)) {
						$value_arr = GETPOST($keyprefix."options_".$key.$keysuffix, 'array:aZ09');
						// Make sure we get an array even if there's only one selected
						$value_arr = (array) $value_arr;
						$value_key = implode(',', $value_arr);
					} else {
						$value_key = GETPOST($keyprefix."options_".$key.$keysuffix);
					}
				} elseif (in_array($key_type, array('checkbox', 'chkbxlst'))) {
					// We test on a hidden field named "..._multiselect" that is always set to 1 if param is in form so
					// when nothing is provided we can make a difference between noparam in the form and param was set to nothing.
					if (!GETPOSTISSET($keyprefix."options_".$key.$keysuffix.'_multiselect')) {
						continue; // Value was not provided, we should not set it.
					}
					$value_arr = GETPOST($keyprefix."options_".$key.$keysuffix);
					// Make sure we get an array even if there's only one checkbox
					$value_arr = (array) $value_arr;
					$value_key = implode(',', $value_arr);
				} elseif (in_array($key_type, array('price', 'double', 'int'))) {
					if (!GETPOSTISSET($keyprefix."options_".$key.$keysuffix)) {
						continue; // Value was not provided, we should not set it.
					}
					$value_arr = GETPOST($keyprefix."options_".$key.$keysuffix);
					if ($keyprefix != 'search_') {    // If value is for a search, we must keep complex string like '>100 <=150'
						$value_key = price2num($value_arr);
					} else {
						$value_key = $value_arr;
					}
				} elseif (in_array($key_type, array('boolean'))) {
					// We test on a hidden field named "..._boolean" that is always set to 1 if param is in form so
					// when nothing is provided we can make a difference between noparam in the form and param was set to nothing.
					if (!GETPOSTISSET($keyprefix."options_".$key.$keysuffix."_boolean")) {
						$value_key = '';
					} else {
						$value_arr = GETPOST($keyprefix."options_".$key.$keysuffix);
						$value_key = $value_arr;
					}
				} elseif (in_array($key_type, array('html'))) {
					if (!GETPOSTISSET($keyprefix."options_".$key.$keysuffix)) {
						continue; // Value was not provided, we should not set it.
					}
					$value_key = dol_htmlcleanlastbr(GETPOST($keyprefix."options_".$key.$keysuffix, 'restricthtml'));
				} else {
					if (!GETPOSTISSET($keyprefix."options_".$key.$keysuffix)) {
						continue; // Value was not provided, we should not set it.
					}
					$value_key = GETPOST($keyprefix."options_".$key.$keysuffix);
				}

				$array_options[$keyprefix."options_".$key] = $value_key; // No keyprefix here. keyprefix is used only for read.
			}

			return $array_options;
		}

		return 0;
	}

	/**
	 * Return array with all possible types and labels of extrafields
	 *
	 * @return string[]
	 */
	public static function getListOfTypesLabels()
	{
		global $langs;

		$arraytype2label = array('');

		$tmptype2label = ExtraFields::$type2label;
		foreach ($tmptype2label as $key => $val) {
			$arraytype2label[$key] = $langs->transnoentitiesnoconv($val);
		}

		if (!getDolGlobalString('MAIN_USE_EXTRAFIELDS_ICON')) {
			unset($arraytype2label['icon']);
		}
		if (!getDolGlobalString('MAIN_USE_GEOPHP')) {
			unset($arraytype2label['point']);
			unset($arraytype2label['multipts']);
			unset($arraytype2label['linestrg']);
			unset($arraytype2label['polygon']);
		}

		return $arraytype2label;
	}

	/**
	 * Return if a value is "empty" for a mandatory vision.
	 *
	 * @param 	mixed	$v		Value to test
	 * @param 	string 	$type	Type of extrafield 'sellist', 'link', 'select', ...
	 * @return 	boolean			True is value is an empty value, not allowed for a mandatory field.
	 */
	public static function isEmptyValue($v, string $type)
	{
		if ($v === null || $v === '') {
			return true;
		}
		if (is_array($v) || $type == 'select') {
			return empty($v);
		}
		if ($type == 'link') {
			return ($v == '-1');
		}
		if ($type == 'sellist') {
			return ($v == '0');
		}
		return (empty($v) && $v != '0');
	}
}<|MERGE_RESOLUTION|>--- conflicted
+++ resolved
@@ -150,13 +150,9 @@
 
 		$result = 0;
 
-<<<<<<< HEAD
+		// Clean properties
 		if ($type == 'separator' || $type == 'separate') {
 			$type = 'separate';
-=======
-		// Clean properties
-		if ($type == 'separate') {
->>>>>>> 24e37cbe
 			$unique = 0;
 			$required = 0;
 		}	// Force unique and not required if this is a separator field to avoid troubles.
