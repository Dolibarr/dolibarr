--- conflicted
+++ resolved
@@ -157,22 +157,14 @@
 	 *  @param  int				$alwayseditable		Is attribute always editable regardless of the document status
 	 *  @param	string			$perms				Permission to check
 	 *  @param	string			$list				Visibilty ('0'=never visible, '1'=visible on list+forms, '2'=list only, '3'=form only or 'eval string')
-<<<<<<< HEAD
-	 *  @param	int				$notused			Deprecated.
-=======
 	 *  @param	string			$help				Text with help tooltip
->>>>>>> e8f85084
 	 *  @param  string  		$computed           Computed value
 	 *  @param  string  		$entity    		 	Entity of extrafields (for multicompany modules)
 	 *  @param  string  		$langfile  		 	Language file
 	 *  @param  string  		$enabled  		 	Condition to have the field enabled or not
 	 *  @return int      							<=0 if KO, >0 if OK
 	 */
-<<<<<<< HEAD
-	function addExtraField($attrname, $label, $type, $pos, $size, $elementtype, $unique=0, $required=0, $default_value='', $param='', $alwayseditable=0, $perms='', $list='-1', $notused=0, $computed='', $entity='', $langfile='', $enabled='1')
-=======
 	function addExtraField($attrname, $label, $type, $pos, $size, $elementtype, $unique=0, $required=0, $default_value='', $param='', $alwayseditable=0, $perms='', $list='-1', $help='', $computed='', $entity='', $langfile='', $enabled='1')
->>>>>>> e8f85084
 	{
 		if (empty($attrname)) return -1;
 		if (empty($label)) return -1;
@@ -189,11 +181,7 @@
 		if ($result > 0 || $err1 == 'DB_ERROR_COLUMN_ALREADY_EXISTS' || $type == 'separate')
 		{
 			// Add declaration of field into table
-<<<<<<< HEAD
-			$result2=$this->create_label($attrname, $label, $type, $pos, $size, $elementtype, $unique, $required, $param, $alwayseditable, $perms, $list, $notused, $default_value, $computed, $entity, $langfile, $enabled);
-=======
 			$result2=$this->create_label($attrname, $label, $type, $pos, $size, $elementtype, $unique, $required, $param, $alwayseditable, $perms, $list, $help, $default_value, $computed, $entity, $langfile, $enabled);
->>>>>>> e8f85084
 			$err2=$this->errno;
 			if ($result2 > 0 || ($err1 == 'DB_ERROR_COLUMN_ALREADY_EXISTS' && $err2 == 'DB_ERROR_RECORD_ALREADY_EXISTS'))
 			{
@@ -313,11 +301,7 @@
 	 *  @param  int				$alwayseditable	Is attribute always editable regardless of the document status
 	 *  @param	string			$perms			Permission to check
 	 *  @param	string			$list			Visibily
-<<<<<<< HEAD
-	 *  @param	int				$notused		Deprecated.
-=======
 	 *  @param	string			$help			Help on tooltip
->>>>>>> e8f85084
 	 *  @param  string          $default        Default value (in database. use the default_value feature for default value on screen).
 	 *  @param  string          $computed       Computed value
 	 *  @param  string          $entity     	Entity of extrafields
@@ -325,11 +309,7 @@
 	 *  @param  string  		$enabled  		Condition to have the field enabled or not
 	 *  @return	int								<=0 if KO, >0 if OK
 	 */
-<<<<<<< HEAD
-	private function create_label($attrname, $label='', $type='', $pos=0, $size=0, $elementtype='member', $unique=0, $required=0, $param='', $alwayseditable=0, $perms='', $list='-1', $notused=0, $default='', $computed='',$entity='', $langfile='', $enabled='1')
-=======
 	private function create_label($attrname, $label='', $type='', $pos=0, $size=0, $elementtype='member', $unique=0, $required=0, $param='', $alwayseditable=0, $perms='', $list='-1', $help='', $default='', $computed='',$entity='', $langfile='', $enabled='1')
->>>>>>> e8f85084
 	{
 		global $conf,$user;
 
@@ -531,11 +511,7 @@
 	 *  @param  int		$alwayseditable		Is attribute always editable regardless of the document status
 	 *  @param	string	$perms				Permission to check
 	 *  @param	string	$list				Visibility
-<<<<<<< HEAD
-	 *  @param	int		$notused			Deprecated.
-=======
 	 *  @param	string	$help				Help on tooltip
->>>>>>> e8f85084
 	 *  @param  string  $default            Default value (in database. use the default_value feature for default value on screen).
 	 *  @param  string  $computed           Computed value
 	 *  @param  string  $entity	            Entity of extrafields
@@ -544,11 +520,7 @@
      *  @param  int     $totalizable        Is extrafield totalizable on list
 	 * 	@return	int							>0 if OK, <=0 if KO
 	 */
-<<<<<<< HEAD
-	function update($attrname, $label, $type, $length, $elementtype, $unique=0, $required=0, $pos=0, $param='', $alwayseditable=0, $perms='', $list='', $notused=0, $default='', $computed='', $entity='', $langfile='', $enabled='1')
-=======
 	function update($attrname, $label, $type, $length, $elementtype, $unique=0, $required=0, $pos=0, $param='', $alwayseditable=0, $perms='', $list='', $help='', $default='', $computed='', $entity='', $langfile='', $enabled='1', $totalizable=0)
->>>>>>> e8f85084
 	{
 		if ($elementtype == 'thirdparty') $elementtype='societe';
 		if ($elementtype == 'contact') $elementtype='socpeople';
@@ -598,11 +570,7 @@
 			{
 				if ($label)
 				{
-<<<<<<< HEAD
-					$result=$this->update_label($attrname,$label,$type,$length,$elementtype,$unique,$required,$pos,$param,$alwayseditable,$perms,$list,$notused,$default,$computed,$entity,$langfile,$enabled);
-=======
 					$result=$this->update_label($attrname,$label,$type,$length,$elementtype,$unique,$required,$pos,$param,$alwayseditable,$perms,$list,$help,$default,$computed,$entity,$langfile,$enabled, $totalizable);
->>>>>>> e8f85084
 				}
 				if ($result > 0)
 				{
@@ -653,11 +621,7 @@
 	 *  @param  int		$alwayseditable		Is attribute always editable regardless of the document status
 	 *  @param	string	$perms				Permission to check
 	 *  @param	string	$list				Visiblity
-<<<<<<< HEAD
-	 *  @param	int		$notused			Deprecated.
-=======
 	 *  @param	string	$help				Help on tooltip.
->>>>>>> e8f85084
 	 *  @param  string  $default            Default value (in database. use the default_value feature for default value on screen).
 	 *  @param  string  $computed           Computed value
 	 *  @param  string  $entity     		Entity of extrafields
@@ -666,17 +630,10 @@
      *  @param  int     $totalizable        Is extrafield totalizable on list
      *  @return	int							<=0 if KO, >0 if OK
 	 */
-<<<<<<< HEAD
-	private function update_label($attrname,$label,$type,$size,$elementtype,$unique=0,$required=0,$pos=0,$param='',$alwayseditable=0,$perms='',$list='0',$notused=0,$default='',$computed='',$entity='',$langfile='',$enabled='1')
-	{
-		global $conf, $user;
-		dol_syslog(get_class($this)."::update_label ".$attrname.", ".$label.", ".$type.", ".$size.", ".$elementtype.", ".$unique.", ".$required.", ".$pos.", ".$alwayseditable.", ".$perms.", ".$list.", ".$notused.", ".$default.", ".$computed.", ".$entity.", ".$langfile.", ".$enabled);
-=======
 	private function update_label($attrname,$label,$type,$size,$elementtype,$unique=0,$required=0,$pos=0,$param='',$alwayseditable=0,$perms='',$list='0',$help='',$default='',$computed='',$entity='',$langfile='',$enabled='1', $totalizable=0)
 	{
 		global $conf, $user;
 		dol_syslog(get_class($this)."::update_label ".$attrname.", ".$label.", ".$type.", ".$size.", ".$elementtype.", ".$unique.", ".$required.", ".$pos.", ".$alwayseditable.", ".$perms.", ".$list.", ".$default.", ".$computed.", ".$entity.", ".$langfile.", ".$enabled.", ".$totalizable);
->>>>>>> e8f85084
 
 		// Clean parameters
 		if ($elementtype == 'thirdparty') $elementtype='societe';
@@ -684,12 +641,9 @@
 
 		if (empty($pos)) $pos=0;
 		if (empty($list)) $list='0';
-<<<<<<< HEAD
-=======
         if (empty($totalizable)) {
             $totalizable = 0;
         }
->>>>>>> e8f85084
 		if (empty($required)) $required=0;
 		if (empty($unique)) $unique=0;
 		if (empty($alwayseditable)) $alwayseditable=0;
@@ -756,10 +710,7 @@
 			$sql.= " '".$this->db->escape($alwayseditable)."',";
 			$sql.= " '".$this->db->escape($params)."',";
 			$sql.= " '".$this->db->escape($list)."', ";
-<<<<<<< HEAD
-=======
             $sql.= " ".$totalizable.",";
->>>>>>> e8f85084
 			$sql.= " ".(($default!='')?"'".$this->db->escape($default)."'":"null").",";
 			$sql.= " ".($computed?"'".$this->db->escape($computed)."'":"null").",";
 			$sql .= " " . $user->id . ",";
@@ -831,11 +782,7 @@
 		// We should not have several time this log. If we have, there is some optimization to do by calling a simple $object->fetch_optionals() that include cache management.
 		dol_syslog("fetch_name_optionals_label elementtype=".$elementtype);
 
-<<<<<<< HEAD
-		$sql = "SELECT rowid,name,label,type,size,elementtype,fieldunique,fieldrequired,param,pos,alwayseditable,perms,langs,list,fielddefault,fieldcomputed,entity,enabled";
-=======
 		$sql = "SELECT rowid,name,label,type,size,elementtype,fieldunique,fieldrequired,param,pos,alwayseditable,perms,langs,list,totalizable,fielddefault,fieldcomputed,entity,enabled,help";
->>>>>>> e8f85084
 		$sql.= " FROM ".MAIN_DB_PREFIX."extrafields";
 		$sql.= " WHERE entity IN (0,".$conf->entity.")";
 		if ($elementtype) $sql.= " AND elementtype = '".$elementtype."'";	// Filed with object->table_element
@@ -892,10 +839,7 @@
 					$this->attributes[$tab->elementtype]['entityid'][$tab->name]=$tab->entity;
 					$this->attributes[$tab->elementtype]['entitylabel'][$tab->name]=(empty($labelmulticompany[$tab->entity])?'Entity'.$tab->entity:$labelmulticompany[$tab->entity]);
 					$this->attributes[$tab->elementtype]['enabled'][$tab->name]=$tab->enabled;
-<<<<<<< HEAD
-=======
 					$this->attributes[$tab->elementtype]['help'][$tab->name]=$tab->help;
->>>>>>> e8f85084
 
 					$this->attributes[$tab->elementtype]['loaded']=1;
 				}
@@ -953,11 +897,8 @@
 			$perms=dol_eval($this->attributes[$extrafieldsobjectkey]['perms'][$key], 1);
 			$langfile=$this->attributes[$extrafieldsobjectkey]['langfile'][$key];
 			$list=dol_eval($this->attributes[$extrafieldsobjectkey]['list'][$key], 1);
-<<<<<<< HEAD
-=======
 			$totalizable=$this->attributes[$extrafieldsobjectkey]['totalizable'][$key];
 			$help=$this->attributes[$extrafieldsobjectkey]['help'][$key];
->>>>>>> e8f85084
 			$hidden=(empty($list) ? 1 : 0);		// If empty, we are sure it is hidden, otherwise we show. If it depends on mode (view/create/edit form or list, this must be filtered by caller)
 		}
 		else	// Old usage
@@ -973,10 +914,7 @@
 			$param=$this->attribute_param[$key];
 			$langfile=$this->attribute_langfile[$key];
 			$list=$this->attribute_list[$key];
-<<<<<<< HEAD
-=======
 			$totalizable=$this->attribute_totalizable[$key];
->>>>>>> e8f85084
 			$hidden=(empty($list) ? 1 : 0);		// If empty, we are sure it is hidden, otherwise we show. If it depends on mode (view/create/edit form or list, this must be filtered by caller)
 		}
 
@@ -1914,7 +1852,6 @@
 				}
 				$perms = 1;
 				if (isset($this->attributes[$object->table_element]['perms'][$key]))
-<<<<<<< HEAD
 				{
 					$perms = dol_eval($this->attributes[$object->table_element]['perms'][$key], 1);
 				}
@@ -1923,16 +1860,6 @@
 
 				if ($this->attributes[$object->table_element]['required'][$key] && empty($_POST["options_".$key])) // Check if empty without GETPOST, value can be alpha, int, array, etc...
 				{
-=======
-				{
-					$perms = dol_eval($this->attributes[$object->table_element]['perms'][$key], 1);
-				}
-				if (empty($enabled)) continue;
-				if (empty($perms)) continue;
-
-				if ($this->attributes[$object->table_element]['required'][$key] && empty($_POST["options_".$key])) // Check if empty without GETPOST, value can be alpha, int, array, etc...
-				{
->>>>>>> e8f85084
 					//print 'ccc'.$value.'-'.$this->attributes[$object->table_element]['required'][$key];
 					$nofillrequired++;
 					$error_field_required[] = $langs->transnoentitiesnoconv($value);
