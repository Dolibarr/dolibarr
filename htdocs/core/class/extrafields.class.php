<?php
/* Copyright (C) 2002-2003  Rodolphe Quiedeville    <rodolphe@quiedeville.org>
 * Copyright (C) 2002-2003  Jean-Louis Bergamo      <jlb@j1b.org>
 * Copyright (C) 2004       Sebastien Di Cintio     <sdicintio@ressource-toi.org>
 * Copyright (C) 2004       Benoit Mortier          <benoit.mortier@opensides.be>
 * Copyright (C) 2009-2012  Laurent Destailleur     <eldy@users.sourceforge.net>
 * Copyright (C) 2009-2012  Regis Houssin           <regis.houssin@inodbox.com>
 * Copyright (C) 2013       Florian Henry           <forian.henry@open-concept.pro>
 * Copyright (C) 2015       Charles-Fr BENKE        <charles.fr@benke.fr>
 * Copyright (C) 2016       Raphaël Doursenaud      <rdoursenaud@gpcsolutions.fr>
 * Copyright (C) 2017       Nicolas ZABOURI         <info@inovea-conseil.com>
 * Copyright (C) 2018-2021  Frédéric France         <frederic.france@netlogic.fr>
 *
 * This program is free software; you can redistribute it and/or modify
 * it under the terms of the GNU General Public License as published by
 * the Free Software Foundation; either version 3 of the License, or
 * (at your option) any later version.
 *
 * This program is distributed in the hope that it will be useful,
 * but WITHOUT ANY WARRANTY; without even the implied warranty of
 * MERCHANTABILITY or FITNESS FOR A PARTICULAR PURPOSE.  See the
 * GNU General Public License for more details.
 *
 * You should have received a copy of the GNU General Public License
 * along with this program. If not, see <https://www.gnu.org/licenses/>.
 */

/**
 * 	\file 		htdocs/core/class/extrafields.class.php
 *	\ingroup    core
 *	\brief      File of class to manage extra fields
 */


/**
 *	Class to manage standard extra fields
 */
class ExtraFields
{
	/**
	 * @var DoliDB Database handler.
	 */
	public $db;

	/**
	 * @var array Array with type of the extra field
	 * @deprecated
	 */
	public $attribute_type;

	/**
	 * @var array Array with label of extra field
	 * @deprecated
	 */
	public $attribute_label;

	/**
	 * @var array Array with list of possible values for some types of extra fields
	 * @deprecated
	 */
	public $attribute_choice;


	/**
	 * @var array New array to store extrafields definition
	 */
	public $attributes;
<<<<<<< HEAD
=======

	/**
	 * @var array	Array with boolean of status of groups
	 */
	public $expand_display;
>>>>>>> 503d1a04

	/**
	 * @var string Error code (or message)
	 */
	public $error = '';

	/**
	 * @var string[] Array of Error code (or message)
	 */
	public $errors = array();

	/**
	 * @var string DB Error number
	 */
	public $errno;


	public static $type2label = array(
		'varchar'=>'String1Line',
		'text'=>'TextLongNLines',
		'html'=>'HtmlText',
		'int'=>'Int',
		'double'=>'Float',
		'date'=>'Date',
		'datetime'=>'DateAndTime',
		'boolean'=>'Boolean',
		'price'=>'ExtrafieldPrice',
		'phone'=>'ExtrafieldPhone',
		'mail'=>'ExtrafieldMail',
		'url'=>'ExtrafieldUrl',
		'password' => 'ExtrafieldPassword',
		'select' => 'ExtrafieldSelect',
		'sellist' => 'ExtrafieldSelectList',
		'radio' => 'ExtrafieldRadio',
		'checkbox' => 'ExtrafieldCheckBox',
		'chkbxlst' => 'ExtrafieldCheckBoxFromList',
		'link' => 'ExtrafieldLink',
		'separate' => 'ExtrafieldSeparator',
	);


	/**
	 *	Constructor
	 *
	 *  @param		DoliDB		$db      Database handler
	 */
	public function __construct($db)
	{
		$this->db = $db;
		$this->error = '';
		$this->errors = array();
		$this->attributes = array();

		// For old usage
		$this->attribute_type = array();
		$this->attribute_label = array();
	}

	/**
	 *  Add a new extra field parameter
	 *
	 *  @param	string			$attrname           Code of attribute
	 *  @param  string			$label              label of attribute
	 *  @param  string			$type               Type of attribute ('boolean','int','varchar','text','html','date','datehour','price','phone','mail','password','url','select','checkbox','separate',...)
	 *  @param  int				$pos                Position of attribute
	 *  @param  string			$size               Size/length definition of attribute ('5', '24,8', ...). For float, it contains 2 numeric separated with a comma.
	 *  @param  string			$elementtype        Element type. Same value than object->table_element (Example 'member', 'product', 'thirdparty', ...)
	 *  @param	int				$unique				Is field unique or not
	 *  @param	int				$required			Is field required or not
	 *  @param	string			$default_value		Defaulted value (In database. use the default_value feature for default value on screen. Example: '', '0', 'null', 'avalue')
	 *  @param  array|string	$param				Params for field (ex for select list : array('options' => array(value'=>'label of option')) )
	 *  @param  int				$alwayseditable		Is attribute always editable regardless of the document status
	 *  @param	string			$perms				Permission to check
	 *  @param	string			$list				Visibilty ('0'=never visible, '1'=visible on list+forms, '2'=list only, '3'=form only or 'eval string')
	 *  @param	string			$help				Text with help tooltip
	 *  @param  string  		$computed           Computed value
	 *  @param  string  		$entity    		 	Entity of extrafields (for multicompany modules)
	 *  @param  string  		$langfile  		 	Language file
	 *  @param  string  		$enabled  		 	Condition to have the field enabled or not
	 *  @param	int				$totalizable		Is a measure. Must show a total on lists
	 *  @param  int             $printable          Is extrafield displayed on PDF
	 *  @return int      							<=0 if KO, >0 if OK
	 */
	public function addExtraField($attrname, $label, $type, $pos, $size, $elementtype, $unique = 0, $required = 0, $default_value = '', $param = '', $alwayseditable = 0, $perms = '', $list = '-1', $help = '', $computed = '', $entity = '', $langfile = '', $enabled = '1', $totalizable = 0, $printable = 0)
	{
		if (empty($attrname)) {
			return -1;
		}
		if (empty($label)) {
			return -1;
		}

		$result = 0;

		if ($type == 'separate') {
			$unique = 0;
			$required = 0;
		}	// Force unique and not required if this is a separator field to avoid troubles.
		if ($elementtype == 'thirdparty') {
			$elementtype = 'societe';
		}
		if ($elementtype == 'contact') {
			$elementtype = 'socpeople';
		}

		// Create field into database except for separator type which is not stored in database
		if ($type != 'separate') {
			$result = $this->create($attrname, $type, $size, $elementtype, $unique, $required, $default_value, $param, $perms, $list, $computed, $help);
		}
		$err1 = $this->errno;
		if ($result > 0 || $err1 == 'DB_ERROR_COLUMN_ALREADY_EXISTS' || $type == 'separate') {
			// Add declaration of field into table
			$result2 = $this->create_label($attrname, $label, $type, $pos, $size, $elementtype, $unique, $required, $param, $alwayseditable, $perms, $list, $help, $default_value, $computed, $entity, $langfile, $enabled, $totalizable, $printable);
			$err2 = $this->errno;
			if ($result2 > 0 || ($err1 == 'DB_ERROR_COLUMN_ALREADY_EXISTS' && $err2 == 'DB_ERROR_RECORD_ALREADY_EXISTS')) {
				$this->error = '';
				$this->errno = 0;
				return 1;
			} else {
				return -2;
			}
		} else {
			return -1;
		}
	}

	/**
	 *	Add a new optional attribute.
	 *  This is a private method. For public method, use addExtraField.
	 *
	 *	@param	string	$attrname			code of attribute
	 *  @param	int		$type				Type of attribute ('boolean', 'int', 'varchar', 'text', 'html', 'date', 'datehour','price','phone','mail','password','url','select','checkbox', ...)
	 *  @param	string	$length				Size/length of attribute ('5', '24,8', ...)
	 *  @param  string	$elementtype        Element type ('member', 'product', 'thirdparty', 'contact', ...)
	 *  @param	int		$unique				Is field unique or not
	 *  @param	int		$required			Is field required or not
	 *  @param  string  $default_value		Default value for field (in database)
	 *  @param  array	$param				Params for field  (ex for select list : array('options'=>array('value'=>'label of option'))
	 *  @param	string	$perms				Permission
	 *	@param	string	$list				Into list view by default
	 *  @param  string  $computed           Computed value
	 *  @param	string	$help				Help on tooltip
	 *  @return int      	           		<=0 if KO, >0 if OK
	 */
	private function create($attrname, $type = 'varchar', $length = 255, $elementtype = 'member', $unique = 0, $required = 0, $default_value = '', $param = '', $perms = '', $list = '0', $computed = '', $help = '')
	{
		if ($elementtype == 'thirdparty') {
			$elementtype = 'societe';
		}
		if ($elementtype == 'contact') {
			$elementtype = 'socpeople';
		}

		$table = $elementtype.'_extrafields';
		if ($elementtype == 'categorie') {
			$table = 'categories_extrafields';
		}

		if (!empty($attrname) && preg_match("/^\w[a-zA-Z0-9_]*$/", $attrname) && !is_numeric($attrname)) {
			if ($type == 'boolean') {
				$typedb = 'int';
				$lengthdb = '1';
			} elseif ($type == 'price') {
				$typedb = 'double';
				$lengthdb = '24,8';
			} elseif ($type == 'phone') {
				$typedb = 'varchar';
				$lengthdb = '20';
			} elseif ($type == 'mail') {
				$typedb = 'varchar';
				$lengthdb = '128';
			} elseif ($type == 'url') {
				$typedb = 'varchar';
				$lengthdb = '255';
			} elseif (($type == 'select') || ($type == 'sellist') || ($type == 'radio') || ($type == 'checkbox') || ($type == 'chkbxlst')) {
				$typedb = 'varchar';
				$lengthdb = '255';
			} elseif ($type == 'link') {
				$typedb = 'int';
				$lengthdb = '11';
			} elseif ($type == 'html') {
				$typedb = 'text';
				$lengthdb = $length;
			} elseif ($type == 'password') {
				$typedb = 'varchar';
				$lengthdb = '128';
			} else {
				$typedb = $type;
				$lengthdb = $length;
				if ($type == 'varchar' && empty($lengthdb)) {
					$lengthdb = '255';
				}
			}
			$field_desc = array(
				'type'=>$typedb,
				'value'=>$lengthdb,
				'null'=>($required ? 'NOT NULL' : 'NULL'),
				'default' => $default_value
			);

			$result = $this->db->DDLAddField($this->db->prefix().$table, $attrname, $field_desc);
			if ($result > 0) {
				if ($unique) {
					$sql = "ALTER TABLE ".$this->db->prefix().$table." ADD UNIQUE INDEX uk_".$table."_".$attrname." (".$attrname.")";
					$resql = $this->db->query($sql, 1, 'dml');
				}
				return 1;
			} else {
				$this->error = $this->db->lasterror();
				$this->errno = $this->db->lasterrno();
				return -1;
			}
		} else {
			return 0;
		}
	}

	// phpcs:disable PEAR.NamingConventions.ValidFunctionName.ScopeNotCamelCaps
	/**
	 *	Add description of a new optional attribute
	 *
	 *	@param	string			$attrname		code of attribute
	 *	@param	string			$label			label of attribute
	 *  @param	int				$type			Type of attribute ('int', 'varchar', 'text', 'html', 'date', 'datehour', 'float')
	 *  @param	int				$pos			Position of attribute
	 *  @param	string			$size			Size/length of attribute ('5', '24,8', ...)
	 *  @param  string			$elementtype	Element type ('member', 'product', 'thirdparty', ...)
	 *  @param	int				$unique			Is field unique or not
	 *  @param	int				$required		Is field required or not
	 *  @param  array|string	$param			Params for field  (ex for select list : array('options' => array(value'=>'label of option')) )
	 *  @param  int				$alwayseditable	Is attribute always editable regardless of the document status
	 *  @param	string			$perms			Permission to check
	 *  @param	string			$list			Visibily
	 *  @param	string			$help			Help on tooltip
	 *  @param  string          $default        Default value (in database. use the default_value feature for default value on screen).
	 *  @param  string          $computed       Computed value
	 *  @param  string          $entity     	Entity of extrafields
	 *  @param	string			$langfile		Language file
	 *  @param  string  		$enabled  		Condition to have the field enabled or not
	 *  @param	int				$totalizable	Is a measure. Must show a total on lists
	 *  @param  int             $printable        Is extrafield displayed on PDF
	 *  @return	int								<=0 if KO, >0 if OK
	 *  @throws Exception
	 */
	private function create_label($attrname, $label = '', $type = '', $pos = 0, $size = 0, $elementtype = 'member', $unique = 0, $required = 0, $param = '', $alwayseditable = 0, $perms = '', $list = '-1', $help = '', $default = '', $computed = '', $entity = '', $langfile = '', $enabled = '1', $totalizable = 0, $printable = 0)
	{
		// phpcs:enable
		global $conf, $user;

		if ($elementtype == 'thirdparty') {
			$elementtype = 'societe';
		}
		if ($elementtype == 'contact') {
			$elementtype = 'socpeople';
		}

		// Clean parameters
		if (empty($pos)) {
			$pos = 0;
		}
		if (empty($list)) {
			$list = '0';
		}
		if (empty($required)) {
			$required = 0;
		}
		if (empty($unique)) {
			$unique = 0;
		}
		if (empty($printable)) {
			$printable = 0;
		}
		if (empty($alwayseditable)) {
			$alwayseditable = 0;
		}
		if (empty($totalizable)) {
			$totalizable = 0;
		}

		if (!empty($attrname) && preg_match("/^\w[a-zA-Z0-9-_]*$/", $attrname) && !is_numeric($attrname)) {
			if (is_array($param) && count($param) > 0) {
				$params = serialize($param);
			} elseif (strlen($param) > 0) {
				$params = trim($param);
			} else {
				$params = '';
			}

			$sql = "INSERT INTO ".$this->db->prefix()."extrafields(";
			$sql .= " name,";
			$sql .= " label,";
			$sql .= " type,";
			$sql .= " pos,";
			$sql .= " size,";
			$sql .= " entity,";
			$sql .= " elementtype,";
			$sql .= " fieldunique,";
			$sql .= " fieldrequired,";
			$sql .= " param,";
			$sql .= " alwayseditable,";
			$sql .= " perms,";
			$sql .= " langs,";
			$sql .= " list,";
			$sql .= " printable,";
			$sql .= " fielddefault,";
			$sql .= " fieldcomputed,";
			$sql .= " fk_user_author,";
			$sql .= " fk_user_modif,";
			$sql .= " datec,";
			$sql .= " enabled,";
			$sql .= " help,";
			$sql .= " totalizable";
			$sql .= " )";
			$sql .= " VALUES('".$this->db->escape($attrname)."',";
			$sql .= " '".$this->db->escape($label)."',";
			$sql .= " '".$this->db->escape($type)."',";
			$sql .= " ".((int) $pos).",";
			$sql .= " '".$this->db->escape($size)."',";
			$sql .= " ".($entity === '' ? $conf->entity : $entity).",";
			$sql .= " '".$this->db->escape($elementtype)."',";
			$sql .= " ".((int) $unique).",";
			$sql .= " ".((int) $required).",";
			$sql .= " '".$this->db->escape($params)."',";
			$sql .= " ".((int) $alwayseditable).",";
			$sql .= " ".($perms ? "'".$this->db->escape($perms)."'" : "null").",";
			$sql .= " ".($langfile ? "'".$this->db->escape($langfile)."'" : "null").",";
			$sql .= " '".$this->db->escape($list)."',";
			$sql .= " '".$this->db->escape($printable)."',";
			$sql .= " ".($default ? "'".$this->db->escape($default)."'" : "null").",";
			$sql .= " ".($computed ? "'".$this->db->escape($computed)."'" : "null").",";
			$sql .= " ".(is_object($user) ? $user->id : 0).",";
			$sql .= " ".(is_object($user) ? $user->id : 0).",";
			$sql .= "'".$this->db->idate(dol_now())."',";
			$sql .= " ".($enabled ? "'".$this->db->escape($enabled)."'" : "1").",";
			$sql .= " ".($help ? "'".$this->db->escape($help)."'" : "null").",";
			$sql .= " ".($totalizable ? 'TRUE' : 'FALSE');
			$sql .= ')';

			dol_syslog(get_class($this)."::create_label", LOG_DEBUG);
			if ($this->db->query($sql)) {
				return 1;
			} else {
				$this->error = $this->db->lasterror();
				$this->errno = $this->db->lasterrno();
				return -1;
			}
		}
	}

	/**
	 *	Delete an optional attribute
	 *
	 *	@param	string	$attrname		Code of attribute to delete
	 *  @param  string	$elementtype    Element type ('member', 'product', 'thirdparty', 'contact', ...)
	 *  @return int              		< 0 if KO, 0 if nothing is done, 1 if OK
	 */
	public function delete($attrname, $elementtype = 'member')
	{
		if ($elementtype == 'thirdparty') {
			$elementtype = 'societe';
		}
		if ($elementtype == 'contact') {
			$elementtype = 'socpeople';
		}

		$table = $elementtype.'_extrafields';
		if ($elementtype == 'categorie') {
			$table = 'categories_extrafields';
		}

		$error = 0;

		if (!empty($attrname) && preg_match("/^\w[a-zA-Z0-9-_]*$/", $attrname)) {
			$result = $this->delete_label($attrname, $elementtype);
			if ($result < 0) {
				$this->error = $this->db->lasterror();
				$this->errors[] = $this->db->lasterror();
				$error++;
			}

			if (!$error) {
				$sql = "SELECT COUNT(rowid) as nb";
				$sql .= " FROM ".$this->db->prefix()."extrafields";
				$sql .= " WHERE elementtype = '".$this->db->escape($elementtype)."'";
				$sql .= " AND name = '".$this->db->escape($attrname)."'";
				//$sql.= " AND entity IN (0,".$conf->entity.")";      Do not test on entity here. We want to see if there is still on field remaning in other entities before deleting field in table
				$resql = $this->db->query($sql);
				if ($resql) {
					$obj = $this->db->fetch_object($resql);
					if ($obj->nb <= 0) {
						$result = $this->db->DDLDropField($this->db->prefix().$table, $attrname); // This also drop the unique key
						if ($result < 0) {
							$this->error = $this->db->lasterror();
							$this->errors[] = $this->db->lasterror();
							$error++;
						}
					}
				}
			}

			return $result;
		} else {
			return 0;
		}
	}

	// phpcs:disable PEAR.NamingConventions.ValidFunctionName.ScopeNotCamelCaps
	/**
	 *	Delete description of an optional attribute
	 *
	 *	@param	string	$attrname			Code of attribute to delete
	 *  @param  string	$elementtype        Element type ('member', 'product', 'thirdparty', ...)
	 *  @return int              			< 0 if KO, 0 if nothing is done, 1 if OK
	 */
	private function delete_label($attrname, $elementtype = 'member')
	{
		// phpcs:enable
		global $conf;

		if ($elementtype == 'thirdparty') {
			$elementtype = 'societe';
		}
		if ($elementtype == 'contact') {
			$elementtype = 'socpeople';
		}

		if (isset($attrname) && $attrname != '' && preg_match("/^\w[a-zA-Z0-9-_]*$/", $attrname)) {
			$sql = "DELETE FROM ".$this->db->prefix()."extrafields";
			$sql .= " WHERE name = '".$this->db->escape($attrname)."'";
			$sql .= " AND entity IN  (0,".$conf->entity.')';
			$sql .= " AND elementtype = '".$this->db->escape($elementtype)."'";

			dol_syslog(get_class($this)."::delete_label", LOG_DEBUG);
			$resql = $this->db->query($sql);
			if ($resql) {
				return 1;
			} else {
				dol_print_error($this->db);
				return -1;
			}
		} else {
			return 0;
		}
	}

	/**
	 * 	Modify type of a personalized attribute
	 *
	 *  @param	string	$attrname			Name of attribute
	 *  @param	string	$label				Label of attribute
	 *  @param	string	$type				Type of attribute ('boolean', 'int', 'varchar', 'text', 'html', 'date', 'datehour','price','phone','mail','password','url','select','checkbox', ...)
	 *  @param	int		$length				Length of attribute
	 *  @param  string	$elementtype        Element type ('member', 'product', 'thirdparty', 'contact', ...)
	 *  @param	int		$unique				Is field unique or not
	 *  @param	int		$required			Is field required or not
	 *  @param	int		$pos				Position of attribute
	 *  @param  array	$param				Params for field (ex for select list : array('options' => array(value'=>'label of option')) )
	 *  @param  int		$alwayseditable		Is attribute always editable regardless of the document status
	 *  @param	string	$perms				Permission to check
	 *  @param	string	$list				Visibility
	 *  @param	string	$help				Help on tooltip
	 *  @param  string  $default            Default value (in database. use the default_value feature for default value on screen).
	 *  @param  string  $computed           Computed value
	 *  @param  string  $entity	            Entity of extrafields
	 *  @param	string	$langfile			Language file
	 *  @param  string  $enabled  			Condition to have the field enabled or not
	 *  @param  int     $totalizable        Is extrafield totalizable on list
	 *  @param  int     $printable        Is extrafield displayed on PDF
	 * 	@return	int							>0 if OK, <=0 if KO
	 *  @throws Exception
	 */
	public function update($attrname, $label, $type, $length, $elementtype, $unique = 0, $required = 0, $pos = 0, $param = '', $alwayseditable = 0, $perms = '', $list = '', $help = '', $default = '', $computed = '', $entity = '', $langfile = '', $enabled = '1', $totalizable = 0, $printable = 0)
	{
		global $hookmanager;

		if ($elementtype == 'thirdparty') {
			$elementtype = 'societe';
		}
		if ($elementtype == 'contact') {
			$elementtype = 'socpeople';
		}

		$table = $elementtype.'_extrafields';
		if ($elementtype == 'categorie') {
			$table = 'categories_extrafields';
		}

		if (isset($attrname) && $attrname != '' && preg_match("/^\w[a-zA-Z0-9-_]*$/", $attrname)) {
			if ($type == 'boolean') {
				$typedb = 'int';
				$lengthdb = '1';
			} elseif ($type == 'price') {
				$typedb = 'double';
				$lengthdb = '24,8';
			} elseif ($type == 'phone') {
				$typedb = 'varchar';
				$lengthdb = '20';
			} elseif ($type == 'mail') {
				$typedb = 'varchar';
				$lengthdb = '128';
			} elseif ($type == 'url') {
				$typedb = 'varchar';
				$lengthdb = '255';
			} elseif (($type == 'select') || ($type == 'sellist') || ($type == 'radio') || ($type == 'checkbox') || ($type == 'chkbxlst')) {
				$typedb = 'varchar';
				$lengthdb = '255';
			} elseif ($type == 'html') {
				$typedb = 'text';
			} elseif ($type == 'link') {
				$typedb = 'int';
				$lengthdb = '11';
			} elseif ($type == 'password') {
				$typedb = 'varchar';
				$lengthdb = '50';
			} else {
				$typedb = $type;
				$lengthdb = $length;
			}
			$field_desc = array('type'=>$typedb, 'value'=>$lengthdb, 'null'=>($required ? 'NOT NULL' : 'NULL'), 'default'=>$default);

			if (is_object($hookmanager)) {
				$hookmanager->initHooks(array('extrafieldsdao'));
				$parameters = array('field_desc'=>&$field_desc, 'table'=>$table, 'attr_name'=>$attrname, 'label'=>$label, 'type'=>$type, 'length'=>$length, 'unique'=>$unique, 'required'=>$required, 'pos'=>$pos, 'param'=>$param, 'alwayseditable'=>$alwayseditable, 'perms'=>$perms, 'list'=>$list, 'help'=>$help, 'default'=>$default, 'computed'=>$computed, 'entity'=>$entity, 'langfile'=>$langfile, 'enabled'=>$enabled, 'totalizable'=>$totalizable, 'printable'=>$printable);
				$reshook = $hookmanager->executeHooks('updateExtrafields', $parameters, $this, $action); // Note that $action and $object may have been modified by some hooks

				if ($reshook < 0) {
					$this->error = $this->db->lasterror();
					return -1;
				}
			}

			if ($type != 'separate') { // No table update when separate type
				$result = $this->db->DDLUpdateField($this->db->prefix().$table, $attrname, $field_desc);
			}
			if ($result > 0 || $type == 'separate') {
				if ($label) {
					$result = $this->update_label($attrname, $label, $type, $length, $elementtype, $unique, $required, $pos, $param, $alwayseditable, $perms, $list, $help, $default, $computed, $entity, $langfile, $enabled, $totalizable, $printable);
				}
				if ($result > 0) {
					$sql = '';
					if ($unique) {
						$sql = "ALTER TABLE ".$this->db->prefix().$table." ADD UNIQUE INDEX uk_".$table."_".$attrname." (".$attrname.")";
					} else {
						$sql = "ALTER TABLE ".$this->db->prefix().$table." DROP INDEX IF EXISTS uk_".$table."_".$attrname;
					}
					dol_syslog(get_class($this).'::update', LOG_DEBUG);
					$resql = $this->db->query($sql, 1, 'dml');
					/*if ($resql < 0) {
						$this->error = $this->db->lasterror();
						return -1;
					}*/
					return 1;
				} else {
					$this->error = $this->db->lasterror();
					return -1;
				}
			} else {
				$this->error = $this->db->lasterror();
				return -1;
			}
		} else {
			return 0;
		}
	}

	// phpcs:disable PEAR.NamingConventions.ValidFunctionName.ScopeNotCamelCaps
	/**
	 *  Modify description of personalized attribute
	 *
	 *  @param	string	$attrname			Name of attribute
	 *  @param	string	$label				Label of attribute
	 *  @param  string	$type               Type of attribute
	 *  @param  int		$size		        Length of attribute
	 *  @param  string	$elementtype		Element type ('member', 'product', 'thirdparty', ...)
	 *  @param	int		$unique				Is field unique or not
	 *  @param	int		$required			Is field required or not
	 *  @param	int		$pos				Position of attribute
	 *  @param  array	$param				Params for field  (ex for select list : array('options' => array(value'=>'label of option')) )
	 *  @param  int		$alwayseditable		Is attribute always editable regardless of the document status
	 *  @param	string	$perms				Permission to check
	 *  @param	string	$list				Visiblity
	 *  @param	string	$help				Help on tooltip.
	 *  @param  string  $default            Default value (in database. use the default_value feature for default value on screen).
	 *  @param  string  $computed           Computed value
	 *  @param  string  $entity     		Entity of extrafields
	 *  @param	string	$langfile			Language file
	 *  @param  string  $enabled  			Condition to have the field enabled or not
	 *  @param  int     $totalizable        Is extrafield totalizable on list
	 *  @param  int     $printable        Is extrafield displayed on PDF
	 *  @return	int							<=0 if KO, >0 if OK
	 *  @throws Exception
	 */
	private function update_label($attrname, $label, $type, $size, $elementtype, $unique = 0, $required = 0, $pos = 0, $param = '', $alwayseditable = 0, $perms = '', $list = '0', $help = '', $default = '', $computed = '', $entity = '', $langfile = '', $enabled = '1', $totalizable = 0, $printable = 0)
	{
		// phpcs:enable
		global $conf, $user;
		dol_syslog(get_class($this)."::update_label ".$attrname.", ".$label.", ".$type.", ".$size.", ".$elementtype.", ".$unique.", ".$required.", ".$pos.", ".$alwayseditable.", ".$perms.", ".$list.", ".$default.", ".$computed.", ".$entity.", ".$langfile.", ".$enabled.", ".$totalizable.", ".$printable);

		// Clean parameters
		if ($elementtype == 'thirdparty') {
			$elementtype = 'societe';
		}
		if ($elementtype == 'contact') {
			$elementtype = 'socpeople';
		}

		if (empty($pos)) {
			$pos = 0;
		}
		if (empty($list)) {
			$list = '0';
		}
		if (empty($totalizable)) {
			$totalizable = 0;
		}
		if (empty($required)) {
			$required = 0;
		}
		if (empty($unique)) {
			$unique = 0;
		}
		if (empty($alwayseditable)) {
			$alwayseditable = 0;
		}

		if (isset($attrname) && $attrname != '' && preg_match("/^\w[a-zA-Z0-9-_]*$/", $attrname)) {
			$this->db->begin();

			if (is_array($param) && count($param) > 0) {
				$params = serialize($param);
			} elseif (strlen($param) > 0) {
				$params = trim($param);
			} else {
				$params = '';
			}

			if ($entity === '' || $entity != '0') {
				// We dont want on all entities, we delete all and current
				$sql_del = "DELETE FROM ".$this->db->prefix()."extrafields";
				$sql_del .= " WHERE name = '".$this->db->escape($attrname)."'";
				$sql_del .= " AND entity IN (0, ".($entity === '' ? $conf->entity : $entity).")";
				$sql_del .= " AND elementtype = '".$this->db->escape($elementtype)."'";
			} else {
				// We want on all entities ($entities = '0'), we delete on all only (we keep setup specific to each entity)
				$sql_del = "DELETE FROM ".$this->db->prefix()."extrafields";
				$sql_del .= " WHERE name = '".$this->db->escape($attrname)."'";
				$sql_del .= " AND entity = 0";
				$sql_del .= " AND elementtype = '".$this->db->escape($elementtype)."'";
			}
			$resql1 = $this->db->query($sql_del);

			$sql = "INSERT INTO ".$this->db->prefix()."extrafields(";
			$sql .= " name,"; // This is code
			$sql .= " entity,";
			$sql .= " label,";
			$sql .= " type,";
			$sql .= " size,";
			$sql .= " elementtype,";
			$sql .= " fieldunique,";
			$sql .= " fieldrequired,";
			$sql .= " perms,";
			$sql .= " langs,";
			$sql .= " pos,";
			$sql .= " alwayseditable,";
			$sql .= " param,";
			$sql .= " list,";
			$sql .= " printable,";
			$sql .= " totalizable,";
			$sql .= " fielddefault,";
			$sql .= " fieldcomputed,";
			$sql .= " fk_user_author,";
			$sql .= " fk_user_modif,";
			$sql .= " datec,";
			$sql .= " enabled,";
			$sql .= " help";
			$sql .= ") VALUES (";
			$sql .= "'".$this->db->escape($attrname)."',";
			$sql .= " ".($entity === '' ? $conf->entity : $entity).",";
			$sql .= " '".$this->db->escape($label)."',";
			$sql .= " '".$this->db->escape($type)."',";
			$sql .= " '".$this->db->escape($size)."',";
			$sql .= " '".$this->db->escape($elementtype)."',";
			$sql .= " ".$unique.",";
			$sql .= " ".$required.",";
			$sql .= " ".($perms ? "'".$this->db->escape($perms)."'" : "null").",";
			$sql .= " ".($langfile ? "'".$this->db->escape($langfile)."'" : "null").",";
			$sql .= " ".$pos.",";
			$sql .= " '".$this->db->escape($alwayseditable)."',";
			$sql .= " '".$this->db->escape($params)."',";
			$sql .= " '".$this->db->escape($list)."', ";
			$sql .= " '".$this->db->escape($printable)."', ";
			$sql .= " ".($totalizable ? 'TRUE' : 'FALSE').",";
			$sql .= " ".(($default != '') ? "'".$this->db->escape($default)."'" : "null").",";
			$sql .= " ".($computed ? "'".$this->db->escape($computed)."'" : "null").",";
			$sql .= " ".$user->id.",";
			$sql .= " ".$user->id.",";
			$sql .= "'".$this->db->idate(dol_now())."',";
			$sql .= "'".$this->db->escape($enabled)."',";
			$sql .= " ".($help ? "'".$this->db->escape($help)."'" : "null");
			$sql .= ")";

			$resql2 = $this->db->query($sql);

			if ($resql1 && $resql2) {
				$this->db->commit();
				return 1;
			} else {
				$this->db->rollback();
				dol_print_error($this->db);
				return -1;
			}
		} else {
			return 0;
		}
	}


	// phpcs:disable PEAR.NamingConventions.ValidFunctionName.ScopeNotCamelCaps
	/**
	 * 	Load array this->attributes (and some old this->attribute_xxx like attribute_label, attribute_type, ...
	 *
	 * 	@param	string		$elementtype		Type of element ('' = all or $object->table_element like 'adherent', 'commande', 'thirdparty', 'facture', 'propal', 'product', ...).
	 * 	@param	boolean		$forceload			Force load of extra fields whatever is status of cache.
	 * 	@return	array							Array of attributes keys+label for all extra fields.
	 */
	public function fetch_name_optionals_label($elementtype, $forceload = false)
	{
		// phpcs:enable
		global $conf;

		if (empty($elementtype)) {
			return array();
		}

		if ($elementtype == 'thirdparty') {
			$elementtype = 'societe';
		}
		if ($elementtype == 'contact') {
			$elementtype = 'socpeople';
		}
		if ($elementtype == 'order_supplier') {
			$elementtype = 'commande_fournisseur';
		}

		$array_name_label = array();

		// We should not have several time this request. If we have, there is some optimization to do by calling a simple $extrafields->fetch_optionals() in top of code and not into subcode
		$sql = "SELECT rowid, name, label, type, size, elementtype, fieldunique, fieldrequired, param, pos, alwayseditable, perms, langs, list, printable, totalizable, fielddefault, fieldcomputed, entity, enabled, help,";
		$sql .= " css, cssview, csslist";
		$sql .= " FROM ".$this->db->prefix()."extrafields";
		//$sql.= " WHERE entity IN (0,".$conf->entity.")";    // Filter is done later
		if ($elementtype) {
			$sql .= " WHERE elementtype = '".$this->db->escape($elementtype)."'"; // Filed with object->table_element
		}
		$sql .= " ORDER BY pos";

		$resql = $this->db->query($sql);
		if ($resql) {
			if ($this->db->num_rows($resql)) {
				while ($tab = $this->db->fetch_object($resql)) {
					if ($tab->entity != 0 && $tab->entity != $conf->entity) {
						// This field is not in current entity. We discard but before we save it into the array of mandatory fields if it is a mandatory field without default value
						if ($tab->fieldrequired && is_null($tab->fielddefault)) {
							$this->attributes[$tab->elementtype]['mandatoryfieldsofotherentities'][$tab->name] = $tab->type;
						}
						continue;
					}

					// We can add this attribute to object. TODO Remove this and return $this->attributes[$elementtype]['label']
					if ($tab->type != 'separate') {
						$array_name_label[$tab->name] = $tab->label;
					}

					// Old usage
					$this->attribute_type[$tab->name] = $tab->type;
					$this->attribute_label[$tab->name] = $tab->label;

					// New usage
					$this->attributes[$tab->elementtype]['type'][$tab->name] = $tab->type;
					$this->attributes[$tab->elementtype]['label'][$tab->name] = $tab->label;
					$this->attributes[$tab->elementtype]['size'][$tab->name] = $tab->size;
					$this->attributes[$tab->elementtype]['elementtype'][$tab->name] = $tab->elementtype;
					$this->attributes[$tab->elementtype]['default'][$tab->name] = $tab->fielddefault;
					$this->attributes[$tab->elementtype]['computed'][$tab->name] = $tab->fieldcomputed;
					$this->attributes[$tab->elementtype]['unique'][$tab->name] = $tab->fieldunique;
					$this->attributes[$tab->elementtype]['required'][$tab->name] = $tab->fieldrequired;
					$this->attributes[$tab->elementtype]['param'][$tab->name] = ($tab->param ? jsonOrUnserialize($tab->param) : '');
					$this->attributes[$tab->elementtype]['pos'][$tab->name] = $tab->pos;
					$this->attributes[$tab->elementtype]['alwayseditable'][$tab->name] = $tab->alwayseditable;
					$this->attributes[$tab->elementtype]['perms'][$tab->name] = (strlen($tab->perms) == 0 ? 1 : $tab->perms);
					$this->attributes[$tab->elementtype]['langfile'][$tab->name] = $tab->langs;
					$this->attributes[$tab->elementtype]['list'][$tab->name] = $tab->list;
					$this->attributes[$tab->elementtype]['printable'][$tab->name] = $tab->printable;
					$this->attributes[$tab->elementtype]['totalizable'][$tab->name] = ($tab->totalizable ? 1 : 0);
					$this->attributes[$tab->elementtype]['entityid'][$tab->name] = $tab->entity;
					$this->attributes[$tab->elementtype]['enabled'][$tab->name] = $tab->enabled;
					$this->attributes[$tab->elementtype]['help'][$tab->name] = $tab->help;
					$this->attributes[$tab->elementtype]['css'][$tab->name] = $tab->css;
					$this->attributes[$tab->elementtype]['cssview'][$tab->name] = $tab->cssview;
					$this->attributes[$tab->elementtype]['csslist'][$tab->name] = $tab->csslist;

					$this->attributes[$tab->elementtype]['loaded'] = 1;
				}
			}
			if ($elementtype) {
				$this->attributes[$elementtype]['loaded'] = 1; // If nothing found, we also save tag 'loaded'
			}
		} else {
			$this->error = $this->db->lasterror();
			dol_syslog(get_class($this)."::fetch_name_optionals_label ".$this->error, LOG_ERR);
		}

		return $array_name_label;
	}


	/**
	 * Return HTML string to put an input field into a page
	 * Code very similar with showInputField of common object
	 *
	 * @param  string        $key            		Key of attribute
	 * @param  string|array  $value 			    Preselected value to show (for date type it must be in timestamp format, for amount or price it must be a php numeric value); for dates in filter mode, a range array('start'=><timestamp>, 'end'=><timestamp>) should be provided
	 * @param  string        $moreparam      		To add more parameters on html input tag
	 * @param  string        $keysuffix      		Prefix string to add after name and id of field (can be used to avoid duplicate names)
	 * @param  string        $keyprefix      		Suffix string to add before name and id of field (can be used to avoid duplicate names)
	 * @param  string        $morecss        		More css (to defined size of field. Old behaviour: may also be a numeric)
	 * @param  int           $objectid       		Current object id
	 * @param  string        $extrafieldsobjectkey	If defined (for example $object->table_element), use the new method to get extrafields data
	 * @param  string        $mode                  1=Used for search filters
	 * @return string
	 */
	public function showInputField($key, $value, $moreparam = '', $keysuffix = '', $keyprefix = '', $morecss = '', $objectid = 0, $extrafieldsobjectkey = '', $mode = 0)
	{
		global $conf, $langs, $form;

		if (!is_object($form)) {
			require_once DOL_DOCUMENT_ROOT.'/core/class/html.form.class.php';
			$form = new Form($this->db);
		}

		$out = '';

		if (!preg_match('/options_$/', $keyprefix)) {	// Because we work on extrafields, we add 'options_' to prefix if not already added
			$keyprefix = $keyprefix.'options_';
		}

		if (!empty($extrafieldsobjectkey)) {
			$label = $this->attributes[$extrafieldsobjectkey]['label'][$key];
			$type = $this->attributes[$extrafieldsobjectkey]['type'][$key];
			$size = $this->attributes[$extrafieldsobjectkey]['size'][$key];
			$default = $this->attributes[$extrafieldsobjectkey]['default'][$key];
			$computed = $this->attributes[$extrafieldsobjectkey]['computed'][$key];
			$unique = $this->attributes[$extrafieldsobjectkey]['unique'][$key];
			$required = $this->attributes[$extrafieldsobjectkey]['required'][$key];
			$param = $this->attributes[$extrafieldsobjectkey]['param'][$key];
			$perms = dol_eval($this->attributes[$extrafieldsobjectkey]['perms'][$key], 1, 1, '1');
			$langfile = $this->attributes[$extrafieldsobjectkey]['langfile'][$key];
			$list = dol_eval($this->attributes[$extrafieldsobjectkey]['list'][$key], 1, 1, '1');
			$totalizable = $this->attributes[$extrafieldsobjectkey]['totalizable'][$key];
			$help = $this->attributes[$extrafieldsobjectkey]['help'][$key];
			$hidden = (empty($list) ? 1 : 0); // If empty, we are sure it is hidden, otherwise we show. If it depends on mode (view/create/edit form or list, this must be filtered by caller)
		} else {
			// Old usage
			$label = $this->attribute_label[$key];
			$type = $this->attribute_type[$key];
			$list = $this->attribute_list[$key];
			$hidden = (empty($list) ? 1 : 0); // If empty, we are sure it is hidden, otherwise we show. If it depends on mode (view/create/edit form or list, this must be filtered by caller)
		}

		if ($computed) {
			if (!preg_match('/^search_/', $keyprefix)) {
				return '<span class="opacitymedium">'.$langs->trans("AutomaticallyCalculated").'</span>';
			} else {
				return '';
			}
		}

		if (empty($morecss)) {
			if ($type == 'date') {
				$morecss = 'minwidth100imp';
			} elseif ($type == 'datetime' || $type == 'link') {
				$morecss = 'minwidth200imp';
			} elseif (in_array($type, array('int', 'integer', 'double', 'price'))) {
				$morecss = 'maxwidth75';
			} elseif ($type == 'password') {
				$morecss = 'maxwidth100';
			} elseif ($type == 'url') {
				$morecss = 'minwidth400';
			} elseif ($type == 'boolean') {
				$morecss = '';
			} elseif ($type == 'radio') {
				$morecss = 'width25';
			} else {
				if (empty($size) || round($size) < 12) {
					$morecss = 'minwidth100';
				} elseif (round($size) <= 48) {
					$morecss = 'minwidth200';
				} else {
					$morecss = 'minwidth400';
				}
			}
		}

		if (in_array($type, array('date'))) {
			$tmp = explode(',', $size);
			$newsize = $tmp[0];
			$showtime = 0;

			// Do not show current date when field not required (see selectDate() method)
			if (!$required && $value == '') {
				$value = '-1';
			}

			if ($mode == 1) {
				// search filter on a date extrafield shows two inputs to select a date range
				$prefill = array(
					'start' => isset($value['start']) ? $value['start'] : '',
					'end'   => isset($value['end'])   ? $value['end']   : ''
				);
				$out = '<div ' . ($moreparam ? $moreparam : '') . '><div class="nowrap">';
				$out .= $form->selectDate($prefill['start'], $keyprefix.$key.$keysuffix.'_start', 0, 0, 1, '', 1, 0, 0, '', '', '', '', 1, '', $langs->trans("From"));
				$out .= '</div><div class="nowrap">';
				$out .= $form->selectDate($prefill['end'], $keyprefix.$key.$keysuffix.'_end', 0, 0, 1, '', 1, 0, 0, '', '', '', '', 1, '', $langs->trans("to"));
				$out .= '</div></div>';
			} else {
				// TODO Must also support $moreparam
				$out = $form->selectDate($value, $keyprefix.$key.$keysuffix, $showtime, $showtime, $required, '', 1, (($keyprefix != 'search_' && $keyprefix != 'search_options_') ? 1 : 0), 0, 1);
			}
		} elseif (in_array($type, array('datetime'))) {
			$tmp = explode(',', $size);
			$newsize = $tmp[0];
			$showtime = 1;

			// Do not show current date when field not required (see selectDate() method)
			if (!$required && $value == '') {
				$value = '-1';
			}

			if ($mode == 1) {
				// search filter on a date extrafield shows two inputs to select a date range
				$prefill = array(
					'start' => isset($value['start']) ? $value['start'] : '',
					'end'   => isset($value['end'])   ? $value['end']   : ''
				);
				$out = '<div ' . ($moreparam ? $moreparam : '') . '><div class="nowrap">';
				$out .= $form->selectDate($prefill['start'], $keyprefix.$key.$keysuffix.'_start', 1, 1, 1, '', 1, 0, 0, '', '', '', '', 1, '', $langs->trans("From"), 'tzuserrel');
				$out .= '</div><div class="nowrap">';
				$out .= $form->selectDate($prefill['end'], $keyprefix.$key.$keysuffix.'_end', 1, 1, 1, '', 1, 0, 0, '', '', '', '', 1, '', $langs->trans("to"), 'tzuserrel');
				$out .= '</div></div>';
			} else {
				// TODO Must also support $moreparam
				$out = $form->selectDate($value, $keyprefix.$key.$keysuffix, $showtime, $showtime, $required, '', 1, (($keyprefix != 'search_' && $keyprefix != 'search_options_') ? 1 : 0), 0, 1, '', '', '', 1, '', '', 'tzuserrel');
			}
		} elseif (in_array($type, array('int', 'integer')))	{
			$tmp = explode(',', $size);
			$newsize = $tmp[0];
			$out = '<input type="text" class="flat '.$morecss.' maxwidthonsmartphone" name="'.$keyprefix.$key.$keysuffix.'" id="'.$keyprefix.$key.$keysuffix.'" maxlength="'.$newsize.'" value="'.dol_escape_htmltag($value).'"'.($moreparam ? $moreparam : '').'>';
		} elseif (preg_match('/varchar/', $type)) {
			$out = '<input type="text" class="flat '.$morecss.' maxwidthonsmartphone" name="'.$keyprefix.$key.$keysuffix.'" id="'.$keyprefix.$key.$keysuffix.'" maxlength="'.$size.'" value="'.dol_escape_htmltag($value).'"'.($moreparam ? $moreparam : '').'>';
		} elseif (in_array($type, array('mail', 'phone', 'url'))) {
			$out = '<input type="text" class="flat '.$morecss.' maxwidthonsmartphone" name="'.$keyprefix.$key.$keysuffix.'" id="'.$keyprefix.$key.$keysuffix.'" value="'.dol_escape_htmltag($value).'" '.($moreparam ? $moreparam : '').'>';
		} elseif ($type == 'text') {
			if (!preg_match('/search_/', $keyprefix)) {		// If keyprefix is search_ or search_options_, we must just use a simple text field
				require_once DOL_DOCUMENT_ROOT.'/core/class/doleditor.class.php';
				$doleditor = new DolEditor($keyprefix.$key.$keysuffix, $value, '', 200, 'dolibarr_notes', 'In', false, false, false, ROWS_5, '90%');
				$out = $doleditor->Create(1);
			} else {
				$out = '<input type="text" class="flat '.$morecss.' maxwidthonsmartphone" name="'.$keyprefix.$key.$keysuffix.'" id="'.$keyprefix.$key.$keysuffix.'" value="'.dol_escape_htmltag($value).'" '.($moreparam ? $moreparam : '').'>';
			}
		} elseif ($type == 'html') {
			if (!preg_match('/search_/', $keyprefix)) {		// If keyprefix is search_ or search_options_, we must just use a simple text field
				require_once DOL_DOCUMENT_ROOT.'/core/class/doleditor.class.php';
				$doleditor = new DolEditor($keyprefix.$key.$keysuffix, $value, '', 200, 'dolibarr_notes', 'In', false, false, !empty($conf->fckeditor->enabled) && $conf->global->FCKEDITOR_ENABLE_SOCIETE, ROWS_5, '90%');
				$out = $doleditor->Create(1);
			} else {
				$out = '<input type="text" class="flat '.$morecss.' maxwidthonsmartphone" name="'.$keyprefix.$key.$keysuffix.'" id="'.$keyprefix.$key.$keysuffix.'" value="'.dol_escape_htmltag($value).'" '.($moreparam ? $moreparam : '').'>';
			}
		} elseif ($type == 'boolean') {
			if (empty($mode)) {
				$checked = '';
				if (!empty($value)) {
					$checked = ' checked value="1" ';
				} else {
					$checked = ' value="1" ';
				}
				$out = '<input type="checkbox" class="flat valignmiddle'.($morecss ? ' '.$morecss : '').' maxwidthonsmartphone" name="'.$keyprefix.$key.$keysuffix.'" id="'.$keyprefix.$key.$keysuffix.'" '.$checked.' '.($moreparam ? $moreparam : '').'>';
			} else {
				$out .= $form->selectyesno($keyprefix.$key.$keysuffix, $value, 1, false, 1);
			}
		} elseif ($type == 'price') {
			if (!empty($value)) {		// $value in memory is a php numeric, we format it into user number format.
				$value = price($value);
			}
			$out = '<input type="text" class="flat '.$morecss.' maxwidthonsmartphone" name="'.$keyprefix.$key.$keysuffix.'" id="'.$keyprefix.$key.$keysuffix.'" value="'.$value.'" '.($moreparam ? $moreparam : '').'> '.$langs->getCurrencySymbol($conf->currency);
		} elseif ($type == 'double') {
			if (!empty($value)) {		// $value in memory is a php numeric, we format it into user number format.
				$value = price($value);
			}
			$out = '<input type="text" class="flat '.$morecss.' maxwidthonsmartphone" name="'.$keyprefix.$key.$keysuffix.'" id="'.$keyprefix.$key.$keysuffix.'" value="'.$value.'" '.($moreparam ? $moreparam : '').'> ';
		} elseif ($type == 'select') {
			$out = '';
			if ($mode) {
				$options = array();
				foreach ($param['options'] as $okey => $val) {
					if ((string) $okey == '') {
						continue;
					}

					if ($langfile && $val) {
						$options[$okey] = $langs->trans($val);
					} else {
						$options[$okey] = $val;
					}
				}
				$selected = array();
				if (!is_array($value)) {
					$selected = explode(',', $value);
				}

				$out .= $form->multiselectarray($keyprefix.$key.$keysuffix, $options, $selected, 0, 0, $morecss, 0, 0, '', '', '', !empty($conf->use_javascript_ajax) && empty($conf->global->MAIN_EXTRAFIELDS_DISABLE_SELECT2));
			} else {
				if (!empty($conf->use_javascript_ajax) && empty($conf->global->MAIN_EXTRAFIELDS_DISABLE_SELECT2)) {
					include_once DOL_DOCUMENT_ROOT.'/core/lib/ajax.lib.php';
					$out .= ajax_combobox($keyprefix.$key.$keysuffix, array(), 0);
				}

				$out .= '<select class="flat '.$morecss.' maxwidthonsmartphone" name="'.$keyprefix.$key.$keysuffix.'" id="'.$keyprefix.$key.$keysuffix.'" '.($moreparam ? $moreparam : '').'>';
				$out .= '<option value="0">&nbsp;</option>';
				foreach ($param['options'] as $key => $val) {
					if ((string) $key == '') {
						continue;
					}
					$valarray = explode('|', $val);
					$val = $valarray[0];
					$parent = '';
					if (!empty($valarray[1])) {
						$parent = $valarray[1];
					}
					$out .= '<option value="'.$key.'"';
					$out .= (((string) $value == (string) $key) ? ' selected' : '');
					$out .= (!empty($parent) ? ' parent="'.$parent.'"' : '');
					$out .= '>';
					if ($langfile && $val) {
						$out .= $langs->trans($val);
					} else {
						$out .= $val;
					}
					$out .= '</option>';
				}
				$out .= '</select>';
			}
		} elseif ($type == 'sellist') {
			$out = '';
			if (!empty($conf->use_javascript_ajax) && empty($conf->global->MAIN_EXTRAFIELDS_DISABLE_SELECT2)) {
				include_once DOL_DOCUMENT_ROOT.'/core/lib/ajax.lib.php';
				$out .= ajax_combobox($keyprefix.$key.$keysuffix, array(), 0);
			}

			$out .= '<select class="flat '.$morecss.' maxwidthonsmartphone" name="'.$keyprefix.$key.$keysuffix.'" id="'.$keyprefix.$key.$keysuffix.'" '.($moreparam ? $moreparam : '').'>';
			if (is_array($param['options'])) {
				$param_list = array_keys($param['options']);
				$InfoFieldList = explode(":", $param_list[0]);
				$parentName = '';
				$parentField = '';
				// 0 : tableName
				// 1 : label field name
				// 2 : key fields name (if differ of rowid)
				// 3 : key field parent (for dependent lists)
				// 4 : where clause filter on column or table extrafield, syntax field='value' or extra.field=value
				// 5 : id category type
				// 6 : ids categories list separated by comma for category root
				$keyList = (empty($InfoFieldList[2]) ? 'rowid' : $InfoFieldList[2].' as rowid');


				if (count($InfoFieldList) > 4 && !empty($InfoFieldList[4])) {
					if (strpos($InfoFieldList[4], 'extra.') !== false) {
						$keyList = 'main.'.$InfoFieldList[2].' as rowid';
					} else {
						$keyList = $InfoFieldList[2].' as rowid';
					}
				}
				if (count($InfoFieldList) > 3 && !empty($InfoFieldList[3])) {
					list($parentName, $parentField) = explode('|', $InfoFieldList[3]);
					$keyList .= ', '.$parentField;
				}

				$filter_categorie = false;
				if (count($InfoFieldList) > 5) {
					if ($InfoFieldList[0] == 'categorie') {
						$filter_categorie = true;
					}
				}

				if ($filter_categorie === false) {
					$fields_label = explode('|', $InfoFieldList[1]);
					if (is_array($fields_label)) {
						$keyList .= ', ';
						$keyList .= implode(', ', $fields_label);
					}

					$sqlwhere = '';
					$sql = "SELECT ".$keyList;
<<<<<<< HEAD
					$sql .= ' FROM '.MAIN_DB_PREFIX.$InfoFieldList[0];
=======
					$sql .= ' FROM '.$this->db->prefix().$InfoFieldList[0];
>>>>>>> 503d1a04
					if (!empty($InfoFieldList[4])) {
						// can use current entity filter
						if (strpos($InfoFieldList[4], '$ENTITY$') !== false) {
							$InfoFieldList[4] = str_replace('$ENTITY$', $conf->entity, $InfoFieldList[4]);
						}
						// can use SELECT request
						if (strpos($InfoFieldList[4], '$SEL$') !== false) {
							$InfoFieldList[4] = str_replace('$SEL$', 'SELECT', $InfoFieldList[4]);
						}

						// current object id can be use into filter
						if (strpos($InfoFieldList[4], '$ID$') !== false && !empty($objectid)) {
							$InfoFieldList[4] = str_replace('$ID$', $objectid, $InfoFieldList[4]);
						} else {
							$InfoFieldList[4] = str_replace('$ID$', '0', $InfoFieldList[4]);
						}
						//We have to join on extrafield table
						if (strpos($InfoFieldList[4], 'extra') !== false) {
<<<<<<< HEAD
							$sql .= ' as main, '.MAIN_DB_PREFIX.$InfoFieldList[0].'_extrafields as extra';
=======
							$sql .= ' as main, '.$this->db->prefix().$InfoFieldList[0].'_extrafields as extra';
>>>>>>> 503d1a04
							$sqlwhere .= " WHERE extra.fk_object=main.".$InfoFieldList[2]." AND ".$InfoFieldList[4];
						} else {
							$sqlwhere .= " WHERE ".$InfoFieldList[4];
						}
					} else {
						$sqlwhere .= ' WHERE 1=1';
					}
					// Some tables may have field, some other not. For the moment we disable it.
					if (in_array($InfoFieldList[0], array('tablewithentity'))) {
						$sqlwhere .= ' AND entity = '.((int) $conf->entity);
					}
					$sql .= $sqlwhere;
					//print $sql;

					$sql .= ' ORDER BY '.implode(', ', $fields_label);

					dol_syslog(get_class($this).'::showInputField type=sellist', LOG_DEBUG);
					$resql = $this->db->query($sql);
					if ($resql) {
						$out .= '<option value="0">&nbsp;</option>';
						$num = $this->db->num_rows($resql);
						$i = 0;
						while ($i < $num) {
							$labeltoshow = '';
							$obj = $this->db->fetch_object($resql);

							// Several field into label (eq table:code|libelle:rowid)
							$notrans = false;
							$fields_label = explode('|', $InfoFieldList[1]);
							if (is_array($fields_label) && count($fields_label) > 1) {
								$notrans = true;
								foreach ($fields_label as $field_toshow) {
									$labeltoshow .= $obj->$field_toshow.' ';
								}
							} else {
								$labeltoshow = $obj->{$InfoFieldList[1]};
							}
							$labeltoshow = $labeltoshow;

							if ($value == $obj->rowid) {
								if (!$notrans) {
									foreach ($fields_label as $field_toshow) {
										$translabel = $langs->trans($obj->$field_toshow);
										$labeltoshow = $translabel.' ';
									}
								}
								$out .= '<option value="'.$obj->rowid.'" selected>'.$labeltoshow.'</option>';
							} else {
								if (!$notrans) {
									$translabel = $langs->trans($obj->{$InfoFieldList[1]});
									$labeltoshow = $translabel;
								}
								if (empty($labeltoshow)) {
									$labeltoshow = '(not defined)';
								}

								if (!empty($InfoFieldList[3]) && $parentField) {
									$parent = $parentName.':'.$obj->{$parentField};
								}

								$out .= '<option value="'.$obj->rowid.'"';
								$out .= ($value == $obj->rowid ? ' selected' : '');
								$out .= (!empty($parent) ? ' parent="'.$parent.'"' : '');
								$out .= '>'.$labeltoshow.'</option>';
							}

							$i++;
						}
						$this->db->free($resql);
					} else {
						print 'Error in request '.$sql.' '.$this->db->lasterror().'. Check setup of extra parameters.<br>';
					}
				} else {
					require_once DOL_DOCUMENT_ROOT.'/categories/class/categorie.class.php';
					$data = $form->select_all_categories(Categorie::$MAP_ID_TO_CODE[$InfoFieldList[5]], '', 'parent', 64, $InfoFieldList[6], 1, 1);
					$out .= '<option value="0">&nbsp;</option>';
					foreach ($data as $data_key => $data_value) {
						$out .= '<option value="'.$data_key.'"';
						$out .= ($value == $data_key ? ' selected' : '');
						$out .= '>'.$data_value.'</option>';
					}
				}
			}
			$out .= '</select>';
		} elseif ($type == 'checkbox') {
			$value_arr = $value;
			if (!is_array($value)) {
				$value_arr = explode(',', $value);
			}
			$out = $form->multiselectarray($keyprefix.$key.$keysuffix, (empty($param['options']) ?null:$param['options']), $value_arr, '', 0, '', 0, '100%');
		} elseif ($type == 'radio') {
			$out = '';
			foreach ($param['options'] as $keyopt => $val) {
				$out .= '<input class="flat '.$morecss.'" type="radio" name="'.$keyprefix.$key.$keysuffix.'" id="'.$keyprefix.$key.$keysuffix.'" '.($moreparam ? $moreparam : '');
				$out .= ' value="'.$keyopt.'"';
				$out .= ' id="'.$keyprefix.$key.$keysuffix.'_'.$keyopt.'"';
				$out .= ($value == $keyopt ? 'checked' : '');
				$out .= '/><label for="'.$keyprefix.$key.$keysuffix.'_'.$keyopt.'">'.$langs->trans($val).'</label><br>';
			}
		} elseif ($type == 'chkbxlst') {
			if (is_array($value)) {
				$value_arr = $value;
			} else {
				$value_arr = explode(',', $value);
			}

			if (is_array($param['options'])) {
				$param_list = array_keys($param['options']);
				$InfoFieldList = explode(":", $param_list[0]);
				$parentName = '';
				$parentField = '';
				// 0 : tableName
				// 1 : label field name
				// 2 : key fields name (if differ of rowid)
				// 3 : key field parent (for dependent lists)
				// 4 : where clause filter on column or table extrafield, syntax field='value' or extra.field=value
				// 5 : id category type
				// 6 : ids categories list separated by comma for category root
				$keyList = (empty($InfoFieldList[2]) ? 'rowid' : $InfoFieldList[2].' as rowid');

				if (count($InfoFieldList) > 3 && !empty($InfoFieldList[3])) {
					list ($parentName, $parentField) = explode('|', $InfoFieldList[3]);
					$keyList .= ', '.$parentField;
				}
				if (count($InfoFieldList) > 4 && !empty($InfoFieldList[4])) {
					if (strpos($InfoFieldList[4], 'extra.') !== false) {
						$keyList = 'main.'.$InfoFieldList[2].' as rowid';
					} else {
						$keyList = $InfoFieldList[2].' as rowid';
					}
				}

				$filter_categorie = false;
				if (count($InfoFieldList) > 5) {
					if ($InfoFieldList[0] == 'categorie') {
						$filter_categorie = true;
					}
				}

				if ($filter_categorie === false) {
					$fields_label = explode('|', $InfoFieldList[1]);
					if (is_array($fields_label)) {
						$keyList .= ', ';
						$keyList .= implode(', ', $fields_label);
					}

					$sqlwhere = '';
					$sql = "SELECT ".$keyList;
<<<<<<< HEAD
					$sql .= ' FROM '.MAIN_DB_PREFIX.$InfoFieldList[0];
=======
					$sql .= ' FROM '.$this->db->prefix().$InfoFieldList[0];
>>>>>>> 503d1a04
					if (!empty($InfoFieldList[4])) {
						// can use current entity filter
						if (strpos($InfoFieldList[4], '$ENTITY$') !== false) {
							$InfoFieldList[4] = str_replace('$ENTITY$', $conf->entity, $InfoFieldList[4]);
						}
						// can use SELECT request
						if (strpos($InfoFieldList[4], '$SEL$') !== false) {
							$InfoFieldList[4] = str_replace('$SEL$', 'SELECT', $InfoFieldList[4]);
						}

						// current object id can be use into filter
						if (strpos($InfoFieldList[4], '$ID$') !== false && !empty($objectid)) {
							$InfoFieldList[4] = str_replace('$ID$', $objectid, $InfoFieldList[4]);
						} elseif (preg_match("#^.*list.php$#", $_SERVER["PHP_SELF"])) {
							// Pattern for word=$ID$
							$word = '\b[a-zA-Z0-9-\.-_]+\b=\$ID\$';

							// Removing space arount =, ( and )
							$InfoFieldList[4] = preg_replace('# *(=|\(|\)) *#', '$1', $InfoFieldList[4]);

							$nbPreg = 1;
							// While we have parenthesis
							while ($nbPreg != 0) {
								// Init des compteurs
								$nbPregRepl = $nbPregSel = 0;
								// On retire toutes les parenthèses sans = avant
								$InfoFieldList[4] = preg_replace('#([^=])(\([^)^(]*('.$word.')[^)^(]*\))#', '$1 $3 ', $InfoFieldList[4], -1, $nbPregRepl);
								// On retire les espaces autour des = et parenthèses
								$InfoFieldList[4] = preg_replace('# *(=|\(|\)) *#', '$1', $InfoFieldList[4]);
								// On retire toutes les parenthèses avec = avant
								$InfoFieldList[4] = preg_replace('#\b[a-zA-Z0-9-\.-_]+\b=\([^)^(]*('.$word.')[^)^(]*\)#', '$1 ', $InfoFieldList[4], -1, $nbPregSel);
								// On retire les espaces autour des = et parenthèses
								$InfoFieldList[4] = preg_replace('# *(=|\(|\)) *#', '$1', $InfoFieldList[4]);

								// Calcul du compteur général pour la boucle
								$nbPreg = $nbPregRepl + $nbPregSel;
							}

							// Si l'on a un AND ou un OR, avant ou après
							preg_match('#(AND|OR|) *('.$word.') *(AND|OR|)#', $InfoFieldList[4], $matchCondition);
							while (!empty($matchCondition[0])) {
								// If the two sides differ but are not empty
								if (!empty($matchCondition[1]) && !empty($matchCondition[3]) && $matchCondition[1] != $matchCondition[3]) {
									// Nobody sain would do that without parentheses
									$InfoFieldList[4] = str_replace('$ID$', '0', $InfoFieldList[4]);
								} else {
									if (!empty($matchCondition[1])) {
										$boolCond = (($matchCondition[1] == "AND") ? ' AND TRUE ' : ' OR FALSE ');
										$InfoFieldList[4] = str_replace($matchCondition[0], $boolCond.$matchCondition[3], $InfoFieldList[4]);
									} elseif (!empty($matchCondition[3])) {
										$boolCond = (($matchCondition[3] == "AND") ? ' TRUE AND ' : ' FALSE OR');
										$InfoFieldList[4] = str_replace($matchCondition[0], $boolCond, $InfoFieldList[4]);
									} else {
										$InfoFieldList[4] = " TRUE ";
									}
								}

								// Si l'on a un AND ou un OR, avant ou après
								preg_match('#(AND|OR|) *('.$word.') *(AND|OR|)#', $InfoFieldList[4], $matchCondition);
							}
						} else {
							$InfoFieldList[4] = str_replace('$ID$', '0', $InfoFieldList[4]);
						}

						// We have to join on extrafield table
						if (strpos($InfoFieldList[4], 'extra.') !== false) {
<<<<<<< HEAD
							$sql .= ' as main, '.MAIN_DB_PREFIX.$InfoFieldList[0].'_extrafields as extra';
=======
							$sql .= ' as main, '.$this->db->prefix().$InfoFieldList[0].'_extrafields as extra';
>>>>>>> 503d1a04
							$sqlwhere .= " WHERE extra.fk_object=main.".$InfoFieldList[2]." AND ".$InfoFieldList[4];
						} else {
							$sqlwhere .= " WHERE ".$InfoFieldList[4];
						}
					} else {
						$sqlwhere .= ' WHERE 1=1';
					}
					// Some tables may have field, some other not. For the moment we disable it.
					if (in_array($InfoFieldList[0], array('tablewithentity'))) {
						$sqlwhere .= " AND entity = ".((int) $conf->entity);
					}
					// $sql.=preg_replace('/^ AND /','',$sqlwhere);
					// print $sql;

					$sql .= $sqlwhere;
					dol_syslog(get_class($this).'::showInputField type=chkbxlst', LOG_DEBUG);
					$resql = $this->db->query($sql);
					if ($resql) {
						$num = $this->db->num_rows($resql);
						$i = 0;

						$data = array();

						while ($i < $num) {
							$labeltoshow = '';
							$obj = $this->db->fetch_object($resql);

							$notrans = false;
							// Several field into label (eq table:code|libelle:rowid)
							$fields_label = explode('|', $InfoFieldList[1]);
							if (is_array($fields_label)) {
								$notrans = true;
								foreach ($fields_label as $field_toshow) {
									$labeltoshow .= $obj->$field_toshow.' ';
								}
							} else {
								$labeltoshow = $obj->{$InfoFieldList[1]};
							}
							$labeltoshow = dol_trunc($labeltoshow, 45);

							if (is_array($value_arr) && in_array($obj->rowid, $value_arr)) {
								foreach ($fields_label as $field_toshow) {
									$translabel = $langs->trans($obj->$field_toshow);
									if ($translabel != $obj->$field_toshow) {
										$labeltoshow = dol_trunc($translabel, 18).' ';
									} else {
										$labeltoshow = dol_trunc($obj->$field_toshow, 18).' ';
									}
								}

								$data[$obj->rowid] = $labeltoshow;
							} else {
								if (!$notrans) {
									$translabel = $langs->trans($obj->{$InfoFieldList[1]});
									if ($translabel != $obj->{$InfoFieldList[1]}) {
										$labeltoshow = dol_trunc($translabel, 18);
									} else {
										$labeltoshow = dol_trunc($obj->{$InfoFieldList[1]}, 18);
									}
								}
								if (empty($labeltoshow)) {
									$labeltoshow = '(not defined)';
								}

								if (is_array($value_arr) && in_array($obj->rowid, $value_arr)) {
									$data[$obj->rowid] = $labeltoshow;
								}

								if (!empty($InfoFieldList[3]) && $parentField) {
									$parent = $parentName.':'.$obj->{$parentField};
								}

								$data[$obj->rowid] = $labeltoshow;
							}

							$i++;
						}
						$this->db->free($resql);

						$out = $form->multiselectarray($keyprefix.$key.$keysuffix, $data, $value_arr, '', 0, '', 0, '100%');
					} else {
						print 'Error in request '.$sql.' '.$this->db->lasterror().'. Check setup of extra parameters.<br>';
					}
				} else {
					require_once DOL_DOCUMENT_ROOT.'/categories/class/categorie.class.php';
					$data = $form->select_all_categories(Categorie::$MAP_ID_TO_CODE[$InfoFieldList[5]], '', 'parent', 64, $InfoFieldList[6], 1, 1);
					$out = $form->multiselectarray($keyprefix.$key.$keysuffix, $data, $value_arr, '', 0, '', 0, '100%');
				}
			}
		} elseif ($type == 'link') {
			$param_list = array_keys($param['options']); // $param_list='ObjectName:classPath'
			$showempty = (($required && $default != '') ? 0 : 1);
			$out = $form->selectForForms($param_list[0], $keyprefix.$key.$keysuffix, $value, $showempty, '', '', $morecss);
		} elseif ($type == 'password') {
			// If prefix is 'search_', field is used as a filter, we use a common text field.
			$out = '<input style="display:none" type="text" name="fakeusernameremembered">'; // Hidden field to reduce impact of evil Google Chrome autopopulate bug.
			$out .= '<input autocomplete="new-password" type="'.($keyprefix == 'search_' ? 'text' : 'password').'" class="flat '.$morecss.'" name="'.$keyprefix.$key.$keysuffix.'" id="'.$keyprefix.$key.$keysuffix.'" value="'.$value.'" '.($moreparam ? $moreparam : '').'>';
		}
		if (!empty($hidden)) {
			$out = '<input type="hidden" value="'.$value.'" name="'.$keyprefix.$key.$keysuffix.'" id="'.$keyprefix.$key.$keysuffix.'"/>';
		}
		/* Add comments
		 if ($type == 'date') $out.=' (YYYY-MM-DD)';
		 elseif ($type == 'datetime') $out.=' (YYYY-MM-DD HH:MM:SS)';
		 */
		/*if (! empty($help) && $keyprefix != 'search_options_') {
			$out .= $form->textwithpicto('', $help, 1, 'help', '', 0, 3);
		}*/
		return $out;
	}


	/**
	 * Return HTML string to put an output field into a page
	 *
	 * @param   string	$key            		Key of attribute
	 * @param   string	$value          		Value to show
	 * @param	string	$moreparam				To add more parameters on html input tag (only checkbox use html input for output rendering)
	 * @param	string	$extrafieldsobjectkey	Required (for example $object->table_element).
	 * @return	string							Formated value
	 */
	public function showOutputField($key, $value, $moreparam = '', $extrafieldsobjectkey = '')
	{
		global $conf, $langs;

		if (!empty($extrafieldsobjectkey)) {
			$label = $this->attributes[$extrafieldsobjectkey]['label'][$key];
			$type = $this->attributes[$extrafieldsobjectkey]['type'][$key];
			$size = $this->attributes[$extrafieldsobjectkey]['size'][$key];			// Can be '255', '24,8'...
			$default = $this->attributes[$extrafieldsobjectkey]['default'][$key];
			$computed = $this->attributes[$extrafieldsobjectkey]['computed'][$key];
			$unique = $this->attributes[$extrafieldsobjectkey]['unique'][$key];
			$required = $this->attributes[$extrafieldsobjectkey]['required'][$key];
			$param = $this->attributes[$extrafieldsobjectkey]['param'][$key];
			$perms = dol_eval($this->attributes[$extrafieldsobjectkey]['perms'][$key], 1, 1, '1');
			$langfile = $this->attributes[$extrafieldsobjectkey]['langfile'][$key];
			$list = dol_eval($this->attributes[$extrafieldsobjectkey]['list'][$key], 1, 1, '1');
			$help = $this->attributes[$extrafieldsobjectkey]['help'][$key];
			$hidden = (empty($list) ? 1 : 0); // If $list empty, we are sure it is hidden, otherwise we show. If it depends on mode (view/create/edit form or list, this must be filtered by caller)
		} else {
			// Old usage not allowed anymore
			dol_syslog(get_class($this).'::showOutputField extrafieldsobjectkey required', LOG_WARNING);
			return '';
		}

		if ($hidden) {
			return ''; // This is a protection. If field is hidden, we should just not call this method.
		}

		//if ($computed) $value =		// $value is already calculated into $value before calling this method

		$showsize = 0;
		if ($type == 'date') {
			$showsize = 10;
			if ($value !== '') {
				$value = dol_print_date($value, 'day');	// For date without hour, date is always GMT for storage and output
			}
		} elseif ($type == 'datetime') {
			$showsize = 19;
			if ($value !== '') {
				$value = dol_print_date($value, 'dayhour', 'tzuserrel');
			}
		} elseif ($type == 'int') {
			$showsize = 10;
		} elseif ($type == 'double') {
			if (!empty($value)) {
				//$value=price($value);
				$sizeparts = explode(",", $size);
				$number_decimals = $sizeparts[1];
				$value = price($value, 0, $langs, 0, 0, $number_decimals, '');
			}
		} elseif ($type == 'boolean') {
			$checked = '';
			if (!empty($value)) {
				$checked = ' checked ';
			}
			$value = '<input type="checkbox" '.$checked.' '.($moreparam ? $moreparam : '').' readonly disabled>';
		} elseif ($type == 'mail') {
			$value = dol_print_email($value, 0, 0, 0, 64, 1, 1);
		} elseif ($type == 'url') {
			$value = dol_print_url($value, '_blank', 32, 1);
		} elseif ($type == 'phone') {
			$value = dol_print_phone($value, '', 0, 0, '', '&nbsp;', 'phone');
		} elseif ($type == 'price') {
			//$value = price($value, 0, $langs, 0, 0, -1, $conf->currency);
			if ($value || $value == '0') {
				$value = price($value, 0, $langs, 0, $conf->global->MAIN_MAX_DECIMALS_TOT, -1).' '.$langs->getCurrencySymbol($conf->currency);
			}
		} elseif ($type == 'select') {
			$valstr = (!empty($param['options'][$value]) ? $param['options'][$value] : '');
			if (($pos = strpos($valstr, "|")) !== false) {
				$valstr = substr($valstr, 0, $pos);
			}
			if ($langfile && $valstr) {
				$value = $langs->trans($valstr);
			} else {
				$value = $valstr;
			}
		} elseif ($type == 'sellist') {
			$param_list = array_keys($param['options']);
			$InfoFieldList = explode(":", $param_list[0]);

			$selectkey = "rowid";
			$keyList = 'rowid';

			if (count($InfoFieldList) >= 3) {
				$selectkey = $InfoFieldList[2];
				$keyList = $InfoFieldList[2].' as rowid';
			}

			$fields_label = explode('|', $InfoFieldList[1]);
			if (is_array($fields_label)) {
				$keyList .= ', ';
				$keyList .= implode(', ', $fields_label);
			}

			$filter_categorie = false;
			if (count($InfoFieldList) > 5) {
				if ($InfoFieldList[0] == 'categorie') {
					$filter_categorie = true;
				}
			}

			$sql = "SELECT ".$keyList;
<<<<<<< HEAD
			$sql .= ' FROM '.MAIN_DB_PREFIX.$InfoFieldList[0];
=======
			$sql .= ' FROM '.$this->db->prefix().$InfoFieldList[0];
>>>>>>> 503d1a04
			if (!empty($InfoFieldList[4]) && strpos($InfoFieldList[4], 'extra') !== false) {
				$sql .= ' as main';
			}
			if ($selectkey == 'rowid' && empty($value)) {
				$sql .= " WHERE ".$selectkey." = 0";
			} elseif ($selectkey == 'rowid') {
				$sql .= " WHERE ".$selectkey." = ".((int) $value);
			} else {
				$sql .= " WHERE ".$selectkey." = '".$this->db->escape($value)."'";
			}

			//$sql.= ' AND entity = '.$conf->entity;

			dol_syslog(get_class($this).':showOutputField:$type=sellist', LOG_DEBUG);
			$resql = $this->db->query($sql);
			if ($resql) {
				if ($filter_categorie === false) {
					$value = ''; // value was used, so now we reste it to use it to build final output

					$obj = $this->db->fetch_object($resql);

					// Several field into label (eq table:code|libelle:rowid)
					$fields_label = explode('|', $InfoFieldList[1]);

					if (is_array($fields_label) && count($fields_label) > 1) {
						foreach ($fields_label as $field_toshow) {
							$translabel = '';
							if (!empty($obj->$field_toshow)) {
								$translabel = $langs->trans($obj->$field_toshow);
							}
							if ($translabel != $field_toshow) {
								$value .= dol_trunc($translabel, 18).' ';
							} else {
								$value .= $obj->$field_toshow.' ';
							}
						}
					} else {
						$translabel = '';
						$tmppropname = $InfoFieldList[1];
						//$obj->$tmppropname = '';
						if (!empty(isset($obj->$tmppropname) ? $obj->$tmppropname : '')) {
							$translabel = $langs->trans($obj->$tmppropname);
						}
						if ($translabel != (isset($obj->$tmppropname) ? $obj->$tmppropname : '')) {
							$value = dol_trunc($translabel, 18);
						} else {
							$value = isset($obj->$tmppropname) ? $obj->$tmppropname : '';
						}
					}
				} else {
					$toprint = array();
					$obj = $this->db->fetch_object($resql);
					if ($obj->rowid) {
						require_once DOL_DOCUMENT_ROOT . '/categories/class/categorie.class.php';
						$c = new Categorie($this->db);
						$result = $c->fetch($obj->rowid);
						if ($result > 0) {
							$ways = $c->print_all_ways(); // $ways[0] = "ccc2 >> ccc2a >> ccc2a1" with html formatted text
							foreach ($ways as $way) {
								$toprint[] = '<li class="select2-search-choice-dolibarr noborderoncategories"' . ($c->color ? ' style="background: #' . $c->color . ';"' : ' style="background: #bbb"') . '>' . img_object('', 'category') . ' ' . $way . '</li>';
							}
						}
					}
					$value = '<div class="select2-container-multi-dolibarr" style="width: 90%;"><ul class="select2-choices-dolibarr">'.implode(' ', $toprint).'</ul></div>';
				}
			} else {
				dol_syslog(get_class($this).'::showOutputField error '.$this->db->lasterror(), LOG_WARNING);
			}
		} elseif ($type == 'radio') {
			$value = $langs->trans($param['options'][$value]);
		} elseif ($type == 'checkbox') {
			$value_arr = explode(',', $value);
			$value = '';
			$toprint = array();
			if (is_array($value_arr)) {
				foreach ($value_arr as $keyval => $valueval) {
					$toprint[] = '<li class="select2-search-choice-dolibarr noborderoncategories" style="background: #bbb">'.$param['options'][$valueval].'</li>';
				}
			}
			$value = '<div class="select2-container-multi-dolibarr" style="width: 90%;"><ul class="select2-choices-dolibarr">'.implode(' ', $toprint).'</ul></div>';
		} elseif ($type == 'chkbxlst') {
			$value_arr = explode(',', $value);

			$param_list = array_keys($param['options']);
			$InfoFieldList = explode(":", $param_list[0]);

			$selectkey = "rowid";
			$keyList = 'rowid';

			if (count($InfoFieldList) >= 3) {
				$selectkey = $InfoFieldList[2];
				$keyList = $InfoFieldList[2].' as rowid';
			}

			$fields_label = explode('|', $InfoFieldList[1]);
			if (is_array($fields_label)) {
				$keyList .= ', ';
				$keyList .= implode(', ', $fields_label);
			}

			$filter_categorie = false;
			if (count($InfoFieldList) > 5) {
				if ($InfoFieldList[0] == 'categorie') {
					$filter_categorie = true;
				}
			}

			$sql = "SELECT ".$keyList;
<<<<<<< HEAD
			$sql .= " FROM ".MAIN_DB_PREFIX.$InfoFieldList[0];
=======
			$sql .= " FROM ".$this->db->prefix().$InfoFieldList[0];
>>>>>>> 503d1a04
			if (strpos($InfoFieldList[4], 'extra') !== false) {
				$sql .= ' as main';
			}
			// $sql.= " WHERE ".$selectkey."='".$this->db->escape($value)."'";
			// $sql.= ' AND entity = '.$conf->entity;

			dol_syslog(get_class($this).':showOutputField:$type=chkbxlst', LOG_DEBUG);
			$resql = $this->db->query($sql);
			if ($resql) {
				if ($filter_categorie === false) {
					$value = ''; // value was used, so now we reste it to use it to build final output
					$toprint = array();
					while ($obj = $this->db->fetch_object($resql)) {
						// Several field into label (eq table:code|libelle:rowid)
						$fields_label = explode('|', $InfoFieldList[1]);
						if (is_array($value_arr) && in_array($obj->rowid, $value_arr)) {
							if (is_array($fields_label) && count($fields_label) > 1) {
								foreach ($fields_label as $field_toshow) {
									$translabel = '';
									if (!empty($obj->$field_toshow)) {
										$translabel = $langs->trans($obj->$field_toshow);
									}
									if ($translabel != $field_toshow) {
										$toprint[] = '<li class="select2-search-choice-dolibarr noborderoncategories" style="background: #bbb">'.dol_trunc($translabel, 18).'</li>';
									} else {
										$toprint[] = '<li class="select2-search-choice-dolibarr noborderoncategories" style="background: #bbb">'.$obj->$field_toshow.'</li>';
									}
								}
							} else {
								$translabel = '';
								if (!empty($obj->{$InfoFieldList[1]})) {
									$translabel = $langs->trans($obj->{$InfoFieldList[1]});
								}
								if ($translabel != $obj->{$InfoFieldList[1]}) {
									$toprint[] = '<li class="select2-search-choice-dolibarr noborderoncategories" style="background: #bbb">'.dol_trunc($translabel, 18).'</li>';
								} else {
									$toprint[] = '<li class="select2-search-choice-dolibarr noborderoncategories" style="background: #bbb">'.$obj->{$InfoFieldList[1]}.'</li>';
								}
							}
						}
					}
				} else {
					require_once DOL_DOCUMENT_ROOT.'/categories/class/categorie.class.php';

					$toprint = array();
					while ($obj = $this->db->fetch_object($resql)) {
						if (is_array($value_arr) && in_array($obj->rowid, $value_arr)) {
							$c = new Categorie($this->db);
							$c->fetch($obj->rowid);
							$ways = $c->print_all_ways(); // $ways[0] = "ccc2 >> ccc2a >> ccc2a1" with html formatted text
							foreach ($ways as $way) {
								$toprint[] = '<li class="select2-search-choice-dolibarr noborderoncategories"'.($c->color ? ' style="background: #'.$c->color.';"' : ' style="background: #bbb"').'>'.img_object('', 'category').' '.$way.'</li>';
							}
						}
					}
				}
				$value = '<div class="select2-container-multi-dolibarr" style="width: 90%;"><ul class="select2-choices-dolibarr">'.implode(' ', $toprint).'</ul></div>';
			} else {
				dol_syslog(get_class($this).'::showOutputField error '.$this->db->lasterror(), LOG_WARNING);
			}
		} elseif ($type == 'link') {
			$out = '';

			// Only if something to display (perf)
			if ($value) {		// If we have -1 here, pb is into insert, not into ouptut (fix insert instead of changing code here to compensate)
				$param_list = array_keys($param['options']); // $param_list='ObjectName:classPath'

				$InfoFieldList = explode(":", $param_list[0]);
				$classname = $InfoFieldList[0];
				$classpath = $InfoFieldList[1];
				if (!empty($classpath)) {
					dol_include_once($InfoFieldList[1]);
					if ($classname && class_exists($classname)) {
						$object = new $classname($this->db);
						$object->fetch($value);
						$value = $object->getNomUrl(3);
					}
				} else {
					dol_syslog('Error bad setup of extrafield', LOG_WARNING);
					return 'Error bad setup of extrafield';
				}
			}
		} elseif ($type == 'text') {
			$value = dol_htmlentitiesbr($value);
		} elseif ($type == 'html') {
			$value = dol_htmlentitiesbr($value);
		} elseif ($type == 'password') {
			$value = dol_trunc(preg_replace('/./i', '*', $value), 8, 'right', 'UTF-8', 1);
		} else {
			$showsize = round((float) $size);
			if ($showsize > 48) {
				$showsize = 48;
			}
		}

		//print $type.'-'.$size;
		$out = $value;

		return $out;
	}

	/**
	 * Return the CSS to use for this extrafield into list
	 *
	 * @param   string	$key            		Key of attribute
	 * @param	string	$extrafieldsobjectkey	If defined, use the new method to get extrafields data
	 * @return	string							Formated value
	 */
	public function getAlignFlag($key, $extrafieldsobjectkey = '')
	{
		global $conf, $langs;

		if (!empty($extrafieldsobjectkey)) {
			$type = $this->attributes[$extrafieldsobjectkey]['type'][$key];
		} else {
			$type = $this->attribute_type[$key];
		}

		$cssstring = '';

		if ($type == 'date') {
			$cssstring = "center";
		} elseif ($type == 'datetime') {
			$cssstring = "center";
		} elseif ($type == 'int') {
			$cssstring = "right";
		} elseif ($type == 'price') {
			$cssstring = "right";
		} elseif ($type == 'double') {
			$cssstring = "right";
		} elseif ($type == 'boolean') {
			$cssstring = "center";
		} elseif ($type == 'radio') {
			$cssstring = "center";
		} elseif ($type == 'checkbox') {
			$cssstring = "center";
		} elseif ($type == 'price') {
			$cssstring = "right";
		}

		if (!empty($this->attributes[$extrafieldsobjectkey]['csslist'][$key])) {
			$cssstring .= ($cssstring ? ' ' : '').$this->attributes[$extrafieldsobjectkey]['csslist'][$key];
		}

		return $cssstring;
	}

	/**
	 * Return HTML string to print separator extrafield
	 *
	 * @param   string	$key            Key of attribute
	 * @param	string	$object			Object
	 * @param	int		$colspan		Value of colspan to use (it must includes the first column with title)
	 * @param	string	$display_type	"card" for form display, "line" for document line display (extrafields on propal line, order line, etc...)
	 * @param 	string  $mode           Show output ('view') or input ('create' or 'edit') for extrafield
	 * @return 	string					HTML code with line for separator
	 */
	public function showSeparator($key, $object, $colspan = 2, $display_type = 'card', $mode = '')
	{
		global $conf, $langs;

		$tagtype='tr';
		$tagtype_dyn='td';

		if ($display_type=='line') {
			$tagtype='div';
			$tagtype_dyn='span';
			$colspan=0;
		}

		$extrafield_param = $this->attributes[$object->table_element]['param'][$key];
		$extrafield_param_list = array();
		if (!empty($extrafield_param) && is_array($extrafield_param)) {
			$extrafield_param_list = array_keys($extrafield_param['options']);
		}
		$extrafield_collapse_display_value = -1;
		$expand_display = false;
		if (is_array($extrafield_param_list) && count($extrafield_param_list) > 0) {
			$extrafield_collapse_display_value = intval($extrafield_param_list[0]);
			$expand_display = ((isset($_COOKIE['DOLCOLLAPSE_'.$object->table_element.'_extrafields_'.$key]) || GETPOST('ignorecollapsesetup', 'int')) ? ($_COOKIE['DOLCOLLAPSE_'.$object->table_element.'_extrafields_'.$key] ? true : false) : ($extrafield_collapse_display_value == 2 ? false : true));
		}
		if ($mode == 'create') {
			$extrafield_collapse_display_value = 0;
		}

		$out = '<'.$tagtype.' id="trextrafieldseparator'.$key.(!empty($object->id)?'_'.$object->id:'').'" class="trextrafieldseparator trextrafieldseparator'.$key.(!empty($object->id)?'_'.$object->id:'').'">';
		$out .= '<'.$tagtype_dyn.' '.(!empty($colspan)?'colspan="' . $colspan . '"':'').'>';
		// Some js code will be injected here to manage the collapsing of extrafields
		// Output the picto
		$out .= '<span class="cursorpointer '.($extrafield_collapse_display_value == 0 ? 'fas fa-square opacitymedium' : 'far fa-'.(($expand_display ? 'minus' : 'plus').'-square')).'"></span>';
		$out .= '&nbsp;';
		$out .= '<strong>';
		$out .= $langs->trans($this->attributes[$object->table_element]['label'][$key]);
		$out .= '</strong>';
		$out .= '</'.$tagtype_dyn.'>';
		$out .= '</'.$tagtype.'>';

		$collapse_group = $key.(!empty($object->id) ? '_'.$object->id : '');
		//$extrafields_collapse_num = $this->attributes[$object->table_element]['pos'][$key].(!empty($object->id)?'_'.$object->id:'');

		if ($extrafield_collapse_display_value == 1 || $extrafield_collapse_display_value == 2) {
			// Set the collapse_display status to cookie in priority or if ignorecollapsesetup is 1, if cookie and ignorecollapsesetup not defined, use the setup.
			$this->expand_display[$collapse_group] = $expand_display;

			if (!empty($conf->use_javascript_ajax) && $mode != 'create') {
				$out .= '<!-- Add js script to manage the collapse/uncollapse of extrafields separators '.$key.' -->'."\n";
				$out .= '<script type="text/javascript">'."\n";
				$out .= 'jQuery(document).ready(function(){'."\n";
				if ($expand_display === false) {
					$out .= '   console.log("Inject js for the collapsing of extrafield '.$key.' - hide");'."\n";
					$out .= '   jQuery(".trextrafields_collapse'.$collapse_group.'").hide();'."\n";
				} else {
					$out .= '   console.log("Inject js for collapsing of extrafield '.$key.' - keep visible and set cookie");'."\n";
					$out .= '   document.cookie = "DOLCOLLAPSE_'.$object->table_element.'_extrafields_'.$key.'=1; path='.$_SERVER["PHP_SELF"].'"'."\n";
				}
				$out .= '   jQuery("#trextrafieldseparator'.$key.(!empty($object->id)?'_'.$object->id:'').'").click(function(){'."\n";
				$out .= '       console.log("We click on collapse/uncollapse .trextrafields_collapse'.$collapse_group.'");'."\n";
				$out .= '       jQuery(".trextrafields_collapse'.$collapse_group.'").toggle(100, function(){'."\n";
				$out .= '           if (jQuery(".trextrafields_collapse'.$collapse_group.'").is(":hidden")) {'."\n";
				$out .= '               jQuery("#trextrafieldseparator'.$key.(!empty($object->id)?'_'.$object->id:'').' '.$tagtype_dyn.' span").addClass("fa-plus-square").removeClass("fa-minus-square");'."\n";
				$out .= '               document.cookie = "DOLCOLLAPSE_'.$object->table_element.'_extrafields_'.$key.'=0; path='.$_SERVER["PHP_SELF"].'"'."\n";
				$out .= '           } else {'."\n";
				$out .= '               jQuery("#trextrafieldseparator'.$key.(!empty($object->id)?'_'.$object->id:'').' '.$tagtype_dyn.' span").addClass("fa-minus-square").removeClass("fa-plus-square");'."\n";
				$out .= '               document.cookie = "DOLCOLLAPSE_'.$object->table_element.'_extrafields_'.$key.'=1; path='.$_SERVER["PHP_SELF"].'"'."\n";
				$out .= '           }'."\n";
				$out .= '       });'."\n";
				$out .= '   });'."\n";
				$out .= '});'."\n";
				$out .= '</script>'."\n";
			}
		} else {
			$this->expand_display[$collapse_group] = 1;
		}

		return $out;
	}

	/**
	 * Fill array_options property of object by extrafields value (using for data sent by forms)
	 *
	 * @param   array	$extralabels    	Deprecated (old $array of extrafields, now set this to null)
	 * @param   object	$object         	Object
	 * @param	string	$onlykey			Only some keys are filled:
	 *                                  	'string' => When we make update of only one extrafield ($action = 'update_extras'), calling page can set this to avoid to have other extrafields being reset.
	 *                                  	'@GETPOSTISSET' => When we make update of several extrafields ($action = 'update'), calling page can set this to avoid to have fields not into POST being reset.
	 * @param	int		$todefaultifmissing 1=Set value to the default value in database if value is mandatory and missing
	 * @return	int							1 if array_options set, 0 if no value, -1 if error (field required missing for example)
	 */
	public function setOptionalsFromPost($extralabels, &$object, $onlykey = '', $todefaultifmissing = 0)
	{
		global $_POST, $langs;

		$nofillrequired = 0; // For error when required field left blank
		$error_field_required = array();

		if (isset($this->attributes[$object->table_element]['label']) && is_array($this->attributes[$object->table_element]['label'])) {
			$extralabels = $this->attributes[$object->table_element]['label'];
		}

		if (is_array($extralabels)) {
			// Get extra fields
			foreach ($extralabels as $key => $value) {
				if (!empty($onlykey) && $onlykey != '@GETPOSTISSET' && $key != $onlykey) {
					continue;
				}

				if (!empty($onlykey) && $onlykey == '@GETPOSTISSET' && !GETPOSTISSET('options_'.$key) && (! in_array($this->attributes[$object->table_element]['type'][$key], array('boolean', 'chkbxlst')))) {
					continue;
				}

				$key_type = $this->attributes[$object->table_element]['type'][$key];
				if ($key_type == 'separate') {
					continue;
				}

				$enabled = 1;
				if (isset($this->attributes[$object->table_element]['enabled'][$key])) {	// 'enabled' is often a condition on module enabled or not
					$enabled = dol_eval($this->attributes[$object->table_element]['enabled'][$key], 1, 1, '1');
				}

				$visibility = 1;
				if (isset($this->attributes[$object->table_element]['list'][$key])) {		// 'list' is option for visibility
					$visibility = dol_eval($this->attributes[$object->table_element]['list'][$key], 1, 1, '1');
				}

				$perms = 1;
				if (isset($this->attributes[$object->table_element]['perms'][$key])) {
					$perms = dol_eval($this->attributes[$object->table_element]['perms'][$key], 1, 1, '1');
				}
				if (empty($enabled)) {
					continue;
				}
				if (empty($visibility)) {
					continue;
				}
				if (empty($perms)) {
					continue;
				}

				if ($this->attributes[$object->table_element]['required'][$key]) {	// Value is required
					// Check if functionally empty without using GETPOST (depending on the type of extrafield, a
					// technically non-empty value may be treated as empty functionally).
					// value can be alpha, int, array, etc...
					if ((!is_array($_POST["options_".$key]) && empty($_POST["options_".$key]) && $this->attributes[$object->table_element]['type'][$key] != 'select' && $_POST["options_".$key] != '0')
						|| (!is_array($_POST["options_".$key]) && empty($_POST["options_".$key]) && $this->attributes[$object->table_element]['type'][$key] == 'select')
						|| (!is_array($_POST["options_".$key]) && isset($_POST["options_".$key]) && $this->attributes[$object->table_element]['type'][$key] == 'sellist' && $_POST['options_'.$key] == '0')
						|| (is_array($_POST["options_".$key]) && empty($_POST["options_".$key]))) {
						//print 'ccc'.$value.'-'.$this->attributes[$object->table_element]['required'][$key];

						// Field is not defined. We mark this as a problem. We may fix it later if there is a default value and $todefaultifmissing is set.
						$nofillrequired++;
						$error_field_required[$key] = $langs->transnoentitiesnoconv($value);
					}
				}

				if (in_array($key_type, array('date'))) {
					// Clean parameters
					$value_key = dol_mktime(12, 0, 0, GETPOST("options_".$key."month", 'int'), GETPOST("options_".$key."day", 'int'), GETPOST("options_".$key."year", 'int'));
				} elseif (in_array($key_type, array('datetime'))) {
					// Clean parameters
					$value_key = dol_mktime(GETPOST("options_".$key."hour", 'int'), GETPOST("options_".$key."min", 'int'), GETPOST("options_".$key."sec", 'int'), GETPOST("options_".$key."month", 'int'), GETPOST("options_".$key."day", 'int'), GETPOST("options_".$key."year", 'int'), 'tzuserrel');
				} elseif (in_array($key_type, array('checkbox', 'chkbxlst'))) {
					$value_arr = GETPOST("options_".$key, 'array'); // check if an array
					if (!empty($value_arr)) {
						$value_key = implode($value_arr, ',');
					} else {
						$value_key = '';
					}
				} elseif (in_array($key_type, array('price', 'double'))) {
					$value_arr = GETPOST("options_".$key, 'alpha');
					$value_key = price2num($value_arr);
				} elseif (in_array($key_type, array('html'))) {
					$value_key = GETPOST("options_".$key, 'restricthtml');
				} elseif (in_array($key_type, array('text'))) {
					$value_key = GETPOST("options_".$key, 'alphanohtml');
				} else {
					$value_key = GETPOST("options_".$key);
					if (in_array($key_type, array('link')) && $value_key == '-1') {
						$value_key = '';
					}
				}

				if (!empty($error_field_required[$key]) && $todefaultifmissing) {
					// Value is required but we have a default value and we asked to set empty value to the default value
					if (!empty($this->attributes[$object->table_element]['default']) && !is_null($this->attributes[$object->table_element]['default'][$key])) {
						$value_key = $this->attributes[$object->table_element]['default'][$key];
						unset($error_field_required[$key]);
						$nofillrequired--;
					}
				}

				$object->array_options["options_".$key] = $value_key;
			}

			if ($nofillrequired) {
				$langs->load('errors');
				$this->error = $langs->trans('ErrorFieldsRequired').' : '.implode(', ', $error_field_required);
				setEventMessages($this->error, null, 'errors');
				return -1;
			} else {
				return 1;
			}
		} else {
			return 0;
		}
	}

	/**
	 * return array_options array of data of extrafields value of object sent by a search form
	 *
	 * @param  array|string		$extrafieldsobjectkey  	array of extrafields (old usage) or value of object->table_element (new usage)
	 * @param  string			$keyprefix      		Prefix string to add into name and id of field (can be used to avoid duplicate names)
	 * @param  string			$keysuffix      		Suffix string to add into name and id of field (can be used to avoid duplicate names)
	 * @return array|int								array_options set or 0 if no value
	 */
	public function getOptionalsFromPost($extrafieldsobjectkey, $keyprefix = '', $keysuffix = '')
	{
		global $_POST;

		if (is_string($extrafieldsobjectkey) && !empty($this->attributes[$extrafieldsobjectkey]['label']) && is_array($this->attributes[$extrafieldsobjectkey]['label'])) {
			$extralabels = $this->attributes[$extrafieldsobjectkey]['label'];
		} else {
			$extralabels = $extrafieldsobjectkey;
		}

		if (is_array($extralabels)) {
			$array_options = array();

			// Get extra fields
			foreach ($extralabels as $key => $value) {
				$key_type = '';
				if (is_string($extrafieldsobjectkey)) {
					$key_type = $this->attributes[$extrafieldsobjectkey]['type'][$key];
				}

				if (in_array($key_type, array('date'))) {
					$dateparamname_start = $keysuffix . 'options_' . $key . $keyprefix . '_start';
					$dateparamname_end   = $keysuffix . 'options_' . $key . $keyprefix . '_end';
					if (GETPOSTISSET($dateparamname_start . 'year') && GETPOSTISSET($dateparamname_end . 'year')) {
						// values provided as a date pair (start date + end date), each date being broken down as year, month, day, etc.
						$value_key = array(
							'start' => dol_mktime(0, 0, 0, GETPOST($dateparamname_start . 'month', 'int'), GETPOST($dateparamname_start . 'day', 'int'), GETPOST($dateparamname_start . 'year', 'int')),
							'end' => dol_mktime(23, 59, 59, GETPOST($dateparamname_end . 'month', 'int'), GETPOST($dateparamname_end . 'day', 'int'), GETPOST($dateparamname_end . 'year', 'int'))
						);
					} elseif (GETPOSTISSET($keysuffix."options_".$key.$keyprefix."year")) {
						// Clean parameters
						$value_key = dol_mktime(12, 0, 0, GETPOST($keysuffix."options_".$key.$keyprefix."month", 'int'), GETPOST($keysuffix."options_".$key.$keyprefix."day", 'int'), GETPOST($keysuffix."options_".$key.$keyprefix."year", 'int'));
					} else {
						continue; // Value was not provided, we should not set it.
					}
				} elseif (in_array($key_type, array('datetime'))) {
					$dateparamname_start = $keysuffix . 'options_' . $key . $keyprefix . '_start';
					$dateparamname_end   = $keysuffix . 'options_' . $key . $keyprefix . '_end';
					if (GETPOSTISSET($dateparamname_start . 'year') && GETPOSTISSET($dateparamname_end . 'year')) {
						// values provided as a date pair (start date + end date), each date being broken down as year, month, day, etc.
						$value_key = array(
							'start' => dol_mktime(GETPOST($dateparamname_start . 'hour', 'int'), GETPOST($dateparamname_start . 'min', 'int'), GETPOST($dateparamname_start . 'sec', 'int'), GETPOST($dateparamname_start . 'month', 'int'), GETPOST($dateparamname_start . 'day', 'int'), GETPOST($dateparamname_start . 'year', 'int'), 'tzuserrel'),
							'end' => dol_mktime(GETPOST($dateparamname_end . 'hour', 'int'), GETPOST($dateparamname_start . 'min', 'int'), GETPOST($dateparamname_start . 'sec', 'int'), GETPOST($dateparamname_end . 'month', 'int'), GETPOST($dateparamname_end . 'day', 'int'), GETPOST($dateparamname_end . 'year', 'int'), 'tzuserrel')
						);
					} elseif (GETPOSTISSET($keysuffix."options_".$key.$keyprefix."year")) {
						// Clean parameters
						$value_key = dol_mktime(GETPOST($keysuffix."options_".$key.$keyprefix."hour", 'int'), GETPOST($keysuffix."options_".$key.$keyprefix."min", 'int'), GETPOST($keysuffix."options_".$key.$keyprefix."sec", 'int'), GETPOST($keysuffix."options_".$key.$keyprefix."month", 'int'), GETPOST($keysuffix."options_".$key.$keyprefix."day", 'int'), GETPOST($keysuffix."options_".$key.$keyprefix."year", 'int'), 'tzuserrel');
					} else {
						continue; // Value was not provided, we should not set it.
					}
				} elseif ($key_type == 'select') {
					// to detect if we are in search context
					if (GETPOSTISARRAY($keysuffix."options_".$key.$keyprefix)) {
						$value_arr = GETPOST($keysuffix."options_".$key.$keyprefix, 'array:aZ09');
						// Make sure we get an array even if there's only one selected
						$value_arr = (array) $value_arr;
						$value_key = implode(',', $value_arr);
					} else {
						$value_key = GETPOST($keysuffix."options_".$key.$keyprefix);
					}
				} elseif (in_array($key_type, array('checkbox', 'chkbxlst'))) {
					if (!GETPOSTISSET($keysuffix."options_".$key.$keyprefix)) {
						continue; // Value was not provided, we should not set it.
					}
					$value_arr = GETPOST($keysuffix."options_".$key.$keyprefix);
					// Make sure we get an array even if there's only one checkbox
					$value_arr = (array) $value_arr;
					$value_key = implode(',', $value_arr);
				} elseif (in_array($key_type, array('price', 'double', 'int'))) {
					if (!GETPOSTISSET($keysuffix."options_".$key.$keyprefix)) {
						continue; // Value was not provided, we should not set it.
					}
					$value_arr = GETPOST($keysuffix."options_".$key.$keyprefix);
					if ($keysuffix != 'search_') {    // If value is for a search, we must keep complex string like '>100 <=150'
						$value_key = price2num($value_arr);
					} else {
						$value_key = $value_arr;
					}
				} elseif (in_array($key_type, array('boolean'))) {
					if (!GETPOSTISSET($keysuffix."options_".$key.$keyprefix)) {
						$value_key = '';
					} else {
						$value_arr = GETPOST($keysuffix."options_".$key.$keyprefix);
						$value_key = $value_arr;
					}
				} else {
					if (!GETPOSTISSET($keysuffix."options_".$key.$keyprefix)) {
						continue; // Value was not provided, we should not set it.
					}
					$value_key = GETPOST($keysuffix."options_".$key.$keyprefix);
				}

				$array_options[$keysuffix."options_".$key] = $value_key; // No keyprefix here. keyprefix is used only for read.
			}

			return $array_options;
		}

		return 0;
	}
}<|MERGE_RESOLUTION|>--- conflicted
+++ resolved
@@ -65,14 +65,11 @@
 	 * @var array New array to store extrafields definition
 	 */
 	public $attributes;
-<<<<<<< HEAD
-=======
 
 	/**
 	 * @var array	Array with boolean of status of groups
 	 */
 	public $expand_display;
->>>>>>> 503d1a04
 
 	/**
 	 * @var string Error code (or message)
@@ -1175,11 +1172,7 @@
 
 					$sqlwhere = '';
 					$sql = "SELECT ".$keyList;
-<<<<<<< HEAD
-					$sql .= ' FROM '.MAIN_DB_PREFIX.$InfoFieldList[0];
-=======
 					$sql .= ' FROM '.$this->db->prefix().$InfoFieldList[0];
->>>>>>> 503d1a04
 					if (!empty($InfoFieldList[4])) {
 						// can use current entity filter
 						if (strpos($InfoFieldList[4], '$ENTITY$') !== false) {
@@ -1198,11 +1191,7 @@
 						}
 						//We have to join on extrafield table
 						if (strpos($InfoFieldList[4], 'extra') !== false) {
-<<<<<<< HEAD
-							$sql .= ' as main, '.MAIN_DB_PREFIX.$InfoFieldList[0].'_extrafields as extra';
-=======
 							$sql .= ' as main, '.$this->db->prefix().$InfoFieldList[0].'_extrafields as extra';
->>>>>>> 503d1a04
 							$sqlwhere .= " WHERE extra.fk_object=main.".$InfoFieldList[2]." AND ".$InfoFieldList[4];
 						} else {
 							$sqlwhere .= " WHERE ".$InfoFieldList[4];
@@ -1351,11 +1340,7 @@
 
 					$sqlwhere = '';
 					$sql = "SELECT ".$keyList;
-<<<<<<< HEAD
-					$sql .= ' FROM '.MAIN_DB_PREFIX.$InfoFieldList[0];
-=======
 					$sql .= ' FROM '.$this->db->prefix().$InfoFieldList[0];
->>>>>>> 503d1a04
 					if (!empty($InfoFieldList[4])) {
 						// can use current entity filter
 						if (strpos($InfoFieldList[4], '$ENTITY$') !== false) {
@@ -1422,11 +1407,7 @@
 
 						// We have to join on extrafield table
 						if (strpos($InfoFieldList[4], 'extra.') !== false) {
-<<<<<<< HEAD
-							$sql .= ' as main, '.MAIN_DB_PREFIX.$InfoFieldList[0].'_extrafields as extra';
-=======
 							$sql .= ' as main, '.$this->db->prefix().$InfoFieldList[0].'_extrafields as extra';
->>>>>>> 503d1a04
 							$sqlwhere .= " WHERE extra.fk_object=main.".$InfoFieldList[2]." AND ".$InfoFieldList[4];
 						} else {
 							$sqlwhere .= " WHERE ".$InfoFieldList[4];
@@ -1651,11 +1632,7 @@
 			}
 
 			$sql = "SELECT ".$keyList;
-<<<<<<< HEAD
-			$sql .= ' FROM '.MAIN_DB_PREFIX.$InfoFieldList[0];
-=======
 			$sql .= ' FROM '.$this->db->prefix().$InfoFieldList[0];
->>>>>>> 503d1a04
 			if (!empty($InfoFieldList[4]) && strpos($InfoFieldList[4], 'extra') !== false) {
 				$sql .= ' as main';
 			}
@@ -1764,11 +1741,7 @@
 			}
 
 			$sql = "SELECT ".$keyList;
-<<<<<<< HEAD
-			$sql .= " FROM ".MAIN_DB_PREFIX.$InfoFieldList[0];
-=======
 			$sql .= " FROM ".$this->db->prefix().$InfoFieldList[0];
->>>>>>> 503d1a04
 			if (strpos($InfoFieldList[4], 'extra') !== false) {
 				$sql .= ' as main';
 			}
