--- conflicted
+++ resolved
@@ -58,11 +58,12 @@
 	var $attribute_perms;
 	// Array to store permission to check
 	var $attribute_list;
-
+	// Array to store if extra field is hidden
+	var $attribute_hidden;		// warning, do not rely on this. If your module need a hidden data, it must use its own table.
+	
 	var $error;
 	var $errno;
 
-	var $attribute_hidden;
 
 	public static $type2label=array(
 	'varchar'=>'String',
@@ -120,7 +121,7 @@
 	 *  @param  int		$alwayseditable		Is attribute always editable regardless of the document status
 	 *  @param	string	$perms				Permission to check
 	 *  @param	int		$list				Into list view by default
-	 *  @param	int		$ishidden			Is hidden extrafield
+	 *  @param	int		$ishidden			Is hidden extrafield (warning, do not rely on this. If your module need a hidden data, it must use its own table)
 	 *  @return int      					<=0 if KO, >0 if OK
 	 */
 	function addExtraField($attrname, $label, $type, $pos, $size, $elementtype, $unique=0, $required=0, $default_value='', $param=0, $alwayseditable=0, $perms='', $list=0, $ishidden=0)
@@ -248,7 +249,7 @@
 	 *  @param  int				$alwayseditable	Is attribute always editable regardless of the document status
 	 *  @param	string			$perms			Permission to check
 	 *  @param	int				$list			Into list view by default
-	 *  @param	int				$ishidden		Is hidden extrafield
+	 *  @param	int				$ishidden		Is hidden extrafield (warning, do not rely on this. If your module need a hidden data, it must use its own table)
 	 *  @return	int								<=0 if KO, >0 if OK
 	 */
 	private function create_label($attrname, $label='', $type='', $pos=0, $size=0, $elementtype='member', $unique=0, $required=0, $param='', $alwayseditable=0, $perms='', $list=0, $ishidden=0)
@@ -396,7 +397,7 @@
 	 *  @param  int		$alwayseditable		Is attribute always editable regardless of the document status
 	 *  @param	string	$perms				Permission to check
 	 *  @param	int		$list				Into list view by default
-	 *  @param	int		$ishidden			Is hidden extrafield
+	 *  @param	int		$ishidden			Is hidden extrafield (warning, do not rely on this. If your module need a hidden data, it must use its own table)
 	 * 	@return	int							>0 if OK, <=0 if KO
 	 */
 	function update($attrname,$label,$type,$length,$elementtype,$unique=0,$required=0,$pos=0,$param='',$alwayseditable=0, $perms='',$list='',$ishidden=0)
@@ -491,7 +492,7 @@
 	 *  @param  int		$alwayseditable		Is attribute always editable regardless of the document status
 	 *  @param	string	$perms				Permission to check
 	 *  @param	int		$list				Into list view by default
-	 *  @param	int		$ishidden			Is hidden extrafield
+	 *  @param	int		$ishidden			Is hidden extrafield (warning, do not rely on this. If your module need a hidden data, it must use its own table)
 	 *  @return	int							<=0 if KO, >0 if OK
 	 */
 	private function update_label($attrname,$label,$type,$size,$elementtype,$unique=0,$required=0,$pos=0,$param='',$alwayseditable=0,$perms='',$list=0,$ishidden=0)
@@ -1177,7 +1178,7 @@
 		$params=$this->attribute_param[$key];
 		$perms=$this->attribute_perms[$key];
 		$list=$this->attribute_list[$key];
-		$hidden=$this->attribute_hidden[$key];
+		$hidden=$this->attribute_hidden[$key];	// warning, do not rely on this. If your module need a hidden data, it must use its own table.
 
 		$showsize=0;
 		if ($type == 'date')
@@ -1420,13 +1421,10 @@
 		//print $type.'-'.$size;
 		$out=$value;
 
-<<<<<<< HEAD
 		if (!empty($hidden)) {
 			$out='';
 		}
 
-=======
->>>>>>> 7e8b8e94
 		return $out;
 	}
 
