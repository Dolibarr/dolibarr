--- conflicted
+++ resolved
@@ -2065,21 +2065,14 @@
 
 		if (is_array($extralabels)) {
 			// Get extra fields
-<<<<<<< HEAD
 			foreach ($extralabels as $key => $value) {
 				if (!empty($onlykey) && $onlykey != '@GETPOSTISSET' && $key != $onlykey) {
 					continue;
 				}
-				if (!empty($onlykey) && $onlykey == '@GETPOSTISSET' && !GETPOSTISSET('options_'.$key)) {
+				if (!empty($onlykey) && $onlykey == '@GETPOSTISSET' && !GETPOSTISSET('options_'.$key) && $this->attributes[$object->table_element]['type'][$key] != 'boolean') {
+	                //when unticking boolean field, it's not set in POST
 					continue;
 				}
-=======
-			foreach ($extralabels as $key => $value)
-			{
-				if (!empty($onlykey) && $onlykey != '@GETPOSTISSET' && $key != $onlykey) continue;
-                //when unticking boolean field, it's not set in POST
-				if (!empty($onlykey) && $onlykey == '@GETPOSTISSET' && ! GETPOSTISSET('options_'.$key) && $this->attributes[$object->table_element]['type'][$key] != 'boolean') continue;
->>>>>>> e47e3b97
 
 				$key_type = $this->attributes[$object->table_element]['type'][$key];
 				if ($key_type == 'separate') {
