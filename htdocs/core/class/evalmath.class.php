--- conflicted
+++ resolved
@@ -272,13 +272,9 @@
 				while (($o2 = $stack->pop()) != '(') { // pop off the stack back to the last (
 					if (is_null($o2)) {
 						return $this->trigger(5, "unexpected ')'", ")");
-<<<<<<< HEAD
-					else $output[] = $o2;
-=======
 					} else {
 						$output[] = $o2;
 					}
->>>>>>> 4819e58d
 				}
 				if (preg_match("/^([a-z]\w*)\($/", $stack->last(2), $matches)) { // did we just close a function?
 					$fnn = $matches[1]; // get the function name
@@ -300,13 +296,9 @@
 				while (($o2 = $stack->pop()) != '(') {
 					if (is_null($o2)) {
 						return $this->trigger(5, "unexpected ','", ","); // oops, never had a (
-<<<<<<< HEAD
-					else $output[] = $o2; // pop the argument expression stuff and push onto the output
-=======
 					} else {
 						$output[] = $o2; // pop the argument expression stuff and push onto the output
 					}
->>>>>>> 4819e58d
 				}
 				// make sure there was a function
 				if (!preg_match("/^([a-z]\w*)\($/", $stack->last(2), $matches))
