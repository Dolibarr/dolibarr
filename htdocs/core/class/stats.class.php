--- conflicted
+++ resolved
@@ -353,15 +353,9 @@
 			dol_syslog(get_class($this).'::'.__FUNCTION__." read data from cache file ".$newpathofdestfile." ".$filedate.".");
 			$data = json_decode(file_get_contents($newpathofdestfile), true);
 		} else {
-<<<<<<< HEAD
-			// @phpstan-ignore-next-line
-			$data = $this->getAllByProduct($year, $limit);
-			// $data[$i][]=$datay[$year][$i][1];	// set yval for x=i
-=======
 			// This method is defined in parent object only, not into abstract, so we disable phpstan warning
 			/** @phpstan-ignore-next-line */
 			$data = $this->getAllByProduct($year, $limit);
->>>>>>> f70cac6c
 		}
 
 		// Save cache file
