--- conflicted
+++ resolved
@@ -362,8 +362,6 @@
 			$data = json_decode(file_get_contents($newpathofdestfile), true);
 			'@phan-var-force array<int<0,11>,array{0:int<1,12>,1:int|float}> $data';  // Phan can't decode json_decode's return value
 		} else {
-			// This method is defined in parent object only, not into abstract, so we disable phpstan warning
-			/** @phpstan-ignore-next-line */
 			$data = $this->getAllByProduct($year, $limit);
 		}
 
@@ -480,15 +478,9 @@
 	 *	Renvoie le nombre de documents par mois pour une annee donnee
 	 *	Return number of documents per month for a given year
 	 *
-<<<<<<< HEAD
-	 *	@param	int		$year       Year
-	 *	@param	string	$sql        SQL
-	 *	@param	int		$format		0=Label of abscissa is a translated text, 1=Label of abscissa is month number, 2=Label of abscissa is first letter of month
-=======
 	 *	@param	int			$year       Year
 	 *	@param	string		$sql        SQL
 	 *	@param	int<0,2>	$format		0=Label of abscissa is a translated text, 1=Label of abscissa is month number, 2=Label of abscissa is first letter of month
->>>>>>> cc80841a
 	 *	@return	array<int<0,11>,array{0:int<1,12>,1:int}>	Array of nb each month
 	 */
 	protected function _getNbByMonth($year, $sql, $format = 0)
@@ -543,15 +535,9 @@
 	/**
 	 *	Return the amount per month for a given year
 	 *
-<<<<<<< HEAD
-	 *	@param	int		$year       Year
-	 *	@param   string	$sql		SQL
-	 *	@param	int		$format		0=Label of abscissa is a translated text, 1=Label of abscissa is month number, 2=Label of abscissa is first letter of month
-=======
 	 *	@param	int			$year       Year
 	 *	@param	string		$sql		SQL
 	 *	@param	int<0,2>	$format		0=Label of abscissa is a translated text, 1=Label of abscissa is month number, 2=Label of abscissa is first letter of month
->>>>>>> cc80841a
 	 *	@return	array<int<0,11>,array{0:int<1,12>,1:int|float}>	Array of nb each month
 	 */
 	protected function _getAmountByMonth($year, $sql, $format = 0)
@@ -606,15 +592,9 @@
 	/**
 	 *  Return the amount average par month for a given year
 	 *
-<<<<<<< HEAD
-	 *  @param  int     $year       Year
-	 *  @param  string  $sql        SQL
-	 *  @param  int     $format     0=Label of abscissa is a translated text, 1=Label of abscissa is month number, 2=Label of abscissa is first letter of month
-=======
 	 *  @param  int			$year       Year
 	 *  @param  string		$sql        SQL
 	 *  @param  int<0,2>	$format     0=Label of abscissa is a translated text, 1=Label of abscissa is month number, 2=Label of abscissa is first letter of month
->>>>>>> cc80841a
 	 *	@return	array<int<0,11>,array{0:int<1,12>,1:int|float}>	Array of average each month
 	 */
 	protected function _getAverageByMonth($year, $sql, $format = 0)
@@ -732,8 +712,6 @@
 		}
 		return $result;
 	}
-<<<<<<< HEAD
-=======
 
 
 	/**
@@ -751,5 +729,4 @@
 		$l = array(1,0); // Dummy result
 		return array($l,$l,$l,$l,$l,$l,$l,$l,$l,$l,$l,$l);
 	}
->>>>>>> cc80841a
 }