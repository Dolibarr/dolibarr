--- conflicted
+++ resolved
@@ -434,11 +434,7 @@
 	{
 		if (is_null($env) ||
 			!empty($env->block->type) && $env->block->type != "media"
-<<<<<<< HEAD
-			) {
-=======
 		) {
->>>>>>> 603ec5e6
 			return $childQueries;
 		}
 
@@ -824,19 +820,11 @@
 							$subProp[0] == "assign" &&
 							is_string($subProp[1]) &&
 							$subProp[1][0] != $this->vPrefix
-<<<<<<< HEAD
-							) {
-							$subProp[2] = array(
-									'list', ' ',
-									array($subProp[2], array('keyword', $suffix))
-								);
-=======
 						) {
 							$subProp[2] = array(
 								'list', ' ',
 								array($subProp[2], array('keyword', $suffix))
 							);
->>>>>>> 603ec5e6
 						}
 
 						$this->compileProp($subProp, $mixin, $out);
@@ -1143,11 +1131,7 @@
 				if (isset($items[0])) {
 					return $this->lib_e($items[0]);
 				}
-<<<<<<< HEAD
-				$this->throwError("unrecognised input");	// This end function by throwing an exception
-=======
 				$this->throwError("unrecognised input"); // This ends function by throwing an exception
->>>>>>> 603ec5e6
 				// no break
 			case "string":
 				$arg[1] = "";
@@ -1406,11 +1390,7 @@
 	 * mix(@color1, @color2, [@weight: 50%]);
 	 * http://sass-lang.com/docs/yardoc/Sass/Script/Functions.html#mix-instance_method
 	 *
-<<<<<<< HEAD
-	 * @param array		$args	Args
-=======
 	 * @param array         $args   Args
->>>>>>> 603ec5e6
 	 * @return array
 	 */
 	protected function lib_mix($args)
@@ -1454,11 +1434,7 @@
 	/**
 	 * lib_contrast
 	 *
-<<<<<<< HEAD
-	 * @param array 	$args	Args
-=======
 	 * @param array         $args   Args
->>>>>>> 603ec5e6
 	 * @return array
 	 */
 	protected function lib_contrast($args)
@@ -2828,11 +2804,7 @@
 		// setting a property
 		if ($this->keyword($key) && $this->assign() &&
 			$this->propertyValue($value, $key) && $this->end()
-<<<<<<< HEAD
-			) {
-=======
 		) {
->>>>>>> 603ec5e6
 			$this->append(array('assign', $key, $value), $s);
 			return true;
 		} else {
@@ -2848,11 +2820,7 @@
 			if ($this->literal('@media')) {
 				if ($this->mediaQueryList($mediaQueries)
 					&& $this->literal('{')
-<<<<<<< HEAD
-					) {
-=======
 				) {
->>>>>>> 603ec5e6
 					$media = $this->pushSpecialBlock("media");
 					$media->queries = is_null($mediaQueries) ? array() : $mediaQueries;
 					return true;
@@ -2866,11 +2834,7 @@
 				if ($this->isDirective($dirName, $this->blockDirectives)) {
 					if ($this->openString("{", $dirValue, null, array(";")) &&
 						$this->literal("{")
-<<<<<<< HEAD
-						) {
-=======
 					) {
->>>>>>> 603ec5e6
 						$dir = $this->pushSpecialBlock("directive");
 						$dir->name = $dirName;
 						if (isset($dirValue)) {
@@ -2891,13 +2855,8 @@
 
 		// setting a variable
 		if ($this->variable($var) && $this->assign() &&
-<<<<<<< HEAD
-				$this->propertyValue($value) && $this->end()
-				) {
-=======
 			$this->propertyValue($value) && $this->end()
 		) {
->>>>>>> 603ec5e6
 			$this->append(array('assign', $var, $value), $s);
 			return true;
 		} else {
@@ -2911,15 +2870,9 @@
 
 		// opening parametric mixin
 		if ($this->tag($tag, true) && $this->argumentDef($args, $isVararg) &&
-<<<<<<< HEAD
-					$this->guards($guards) &&
-					$this->literal('{')
-					) {
-=======
 			$this->guards($guards) &&
 			$this->literal('{')
 		) {
->>>>>>> 603ec5e6
 			$block = $this->pushBlock($this->fixTags(array($tag)));
 			$block->args = $args;
 			$block->isVararg = $isVararg;
@@ -2980,15 +2933,9 @@
 
 		// mixin
 		if ($this->mixinTags($tags) &&
-<<<<<<< HEAD
-						$this->argumentDef($argv, $isVararg) &&
-						$this->keyword($suffix) && $this->end()
-						) {
-=======
 			$this->argumentDef($argv, $isVararg) &&
 			$this->keyword($suffix)  && $this->end()
 		) {
->>>>>>> 603ec5e6
 			$tags = $this->fixTags($tags);
 			$this->append(array('mixin', $tags, $argv, $suffix), $s);
 			return true;
@@ -3182,11 +3129,7 @@
 		if ($this->literal("(") &&
 			($this->inParens = true) && $this->expression($exp) &&
 			$this->literal(")")
-<<<<<<< HEAD
-			) {
-=======
 		) {
->>>>>>> 603ec5e6
 			$out = $exp;
 			$this->inParens = $inParens;
 			return true;
@@ -3213,15 +3156,9 @@
 			// negation
 			if ($this->literal("-", false) &&
 				(($this->variable($inner) && $inner = array("variable", $inner)) ||
-<<<<<<< HEAD
-					$this->unit($inner) ||
-					$this->parenValue($inner))
-				) {
-=======
 				$this->unit($inner) ||
 				$this->parenValue($inner))
 			) {
->>>>>>> 603ec5e6
 				$value = array("unary", "-", $inner);
 				return true;
 			} else {
@@ -3359,11 +3296,7 @@
 			$this->keyword($feature) &&
 			($this->literal(":") && $this->expression($value)) &&
 			$this->literal(")")
-<<<<<<< HEAD
-			) {
-=======
 		) {
->>>>>>> 603ec5e6
 			$out = array("mediaExp", $feature);
 			if ($value) {
 				$out[] = $value;
@@ -3519,11 +3452,7 @@
 		if ($this->literal("@{") &&
 			$this->openString("}", $interp, null, array("'", '"', ";")) &&
 			$this->literal("}", false)
-<<<<<<< HEAD
-			) {
-=======
 		) {
->>>>>>> 603ec5e6
 			$out = array("interpolate", $interp);
 			$this->eatWhiteDefault = $oldWhite;
 			if ($this->eatWhiteDefault) {
