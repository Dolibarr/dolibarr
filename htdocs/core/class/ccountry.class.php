<?php
/* Copyright (C) 2007-2011 Laurent Destailleur  <eldy@users.sourceforge.net>
 *
 * This program is free software; you can redistribute it and/or modify
 * it under the terms of the GNU General Public License as published by
 * the Free Software Foundation; either version 3 of the License, or
 * (at your option) any later version.
 *
 * This program is distributed in the hope that it will be useful,
 * but WITHOUT ANY WARRANTY; without even the implied warranty of
 * MERCHANTABILITY or FITNESS FOR A PARTICULAR PURPOSE.  See the
 * GNU General Public License for more details.
 *
 * You should have received a copy of the GNU General Public License
 * along with this program. If not, see <https://www.gnu.org/licenses/>.
 */

/**
 *      \file       htdocs/core/class/ccountry.class.php
 *      \ingroup    core
 *      \brief      This file is a CRUD class file (Create/Read/Update/Delete) for c_country dictionary
 */

// Put here all includes required by your class file
//require_once DOL_DOCUMENT_ROOT.'/core/class/commonobject.class.php';
//require_once DOL_DOCUMENT_ROOT.'/societe/class/societe.class.php';
//require_once DOL_DOCUMENT_ROOT.'/product/class/product.class.php';


/**
 * 	Class to manage dictionary Countries (used by imports)
 */
class Ccountry // extends CommonObject
{
	/**
	 * @var DoliDB Database handler.
	 */
	public $db;

	/**
	 * @var string Error code (or message)
	 */
	public $error = '';

	/**
	 * @var string[] Error codes (or messages)
	 */
	public $errors = array();

	public $element = 'ccountry'; //!< Id that identify managed objects
	public $table_element = 'c_country'; //!< Name of table without prefix where object is stored

	/**
	 * @var int ID
	 */
	public $id;

	public $code;
	public $code_iso;

	/**
	 * @var string Countries label
	 */
	public $label;

	public $active;

	public $fields = array(
		'label' => array('type'=>'varchar(250)', 'label'=>'Label', 'enabled'=>1, 'visible'=>1, 'position'=>15, 'notnull'=>-1, 'showoncombobox'=>'1')
	);


	/**
	 *  Constructor
	 *
	 *  @param      DoliDb		$db      Database handler
	 */
	public function __construct($db)
	{
		$this->db = $db;
	}


	/**
	 *  Create object into database
	 *
	 *  @param      User	$user        User that create
	 *  @param      int		$notrigger   0=launch triggers after, 1=disable triggers
	 *  @return     int      		   	 <0 if KO, Id of created object if OK
	 */
	public function create($user, $notrigger = 0)
	{
		global $conf, $langs;
		$error = 0;

		// Clean parameters
		if (isset($this->code)) {
			$this->code = trim($this->code);
		}
		if (isset($this->code_iso)) {
			$this->code_iso = trim($this->code_iso);
		}
		if (isset($this->label)) {
			$this->label = trim($this->label);
		}
		if (isset($this->active)) {
			$this->active = trim($this->active);
		}

		// Check parameters
		// Put here code to add control on parameters values

		// Insert request
		$sql = "INSERT INTO ".$this->db->prefix()."c_country(";
		$sql .= "rowid,";
		$sql .= "code,";
		$sql .= "code_iso,";
		$sql .= "label,";
		$sql .= "active";
		$sql .= ") VALUES (";
		$sql .= " ".(!isset($this->rowid) ? 'NULL' : "'".$this->db->escape($this->rowid)."'").",";
		$sql .= " ".(!isset($this->code) ? 'NULL' : "'".$this->db->escape($this->code)."'").",";
		$sql .= " ".(!isset($this->code_iso) ? 'NULL' : "'".$this->db->escape($this->code_iso)."'").",";
		$sql .= " ".(!isset($this->label) ? 'NULL' : "'".$this->db->escape($this->label)."'").",";
		$sql .= " ".(!isset($this->active) ? 'NULL' : "'".$this->db->escape($this->active)."'")."";
		$sql .= ")";

		$this->db->begin();

		dol_syslog(get_class($this)."::create", LOG_DEBUG);
		$resql = $this->db->query($sql);
		if (!$resql) {
			$error++;
			$this->errors[] = "Error ".$this->db->lasterror();
		}

		if (!$error) {
			$this->id = $this->db->last_insert_id($this->db->prefix()."c_country");
		}

		// Commit or rollback
		if ($error) {
			foreach ($this->errors as $errmsg) {
				dol_syslog(get_class($this)."::create ".$errmsg, LOG_ERR);
				$this->error .= ($this->error ? ', '.$errmsg : $errmsg);
			}
			$this->db->rollback();
			return -1 * $error;
		} else {
			$this->db->commit();
			return $this->id;
		}
	}


	/**
	 *  Load object in memory from database
	 *
	 *  @param      int		$id    	  Id object
	 *  @param		string	$code	    Code
	 *  @param		string	$code_iso	Code ISO
	 *  @return     int          	>0 if OK, 0 if not found, <0 if KO
	 */
	public function fetch($id, $code = '', $code_iso = '')
	{
		$sql = "SELECT";
		$sql .= " t.rowid,";
		$sql .= " t.code,";
		$sql .= " t.code_iso,";
		$sql .= " t.label,";
		$sql .= " t.active";
		$sql .= " FROM ".$this->db->prefix()."c_country as t";
		if ($id) {
			$sql .= " WHERE t.rowid = ".((int) $id);
		} elseif ($code) {
			$sql .= " WHERE t.code = '".$this->db->escape(strtoupper($code))."'";
		} elseif ($code_iso) {
			$sql .= " WHERE t.code_iso = '".$this->db->escape(strtoupper($code_iso))."'";
		}

		dol_syslog(get_class($this)."::fetch", LOG_DEBUG);
		$resql = $this->db->query($sql);
		if ($resql) {
			if ($this->db->num_rows($resql)) {
				$obj = $this->db->fetch_object($resql);

				if ($obj) {
					$this->id = $obj->rowid;
					$this->code = $obj->code;
					$this->code_iso = $obj->code_iso;
					$this->label = $obj->label;
					$this->active = $obj->active;
				}

				$this->db->free($resql);
				return 1;
			} else {
				return 0;
			}
		} else {
			$this->error = "Error ".$this->db->lasterror();
			return -1;
		}
	}


	/**
	 *  Update object into database
	 *
	 *  @param      User	$user        User that modify
	 *  @param      int		$notrigger	 0=launch triggers after, 1=disable triggers
	 *  @return     int     		   	 <0 if KO, >0 if OK
	 */
	public function update($user = null, $notrigger = 0)
	{
		global $conf, $langs;
		$error = 0;

		// Clean parameters
		if (isset($this->code)) {
			$this->code = trim($this->code);
		}
		if (isset($this->code_iso)) {
			$this->code_iso = trim($this->code_iso);
		}
		if (isset($this->label)) {
			$this->label = trim($this->label);
		}
		if (isset($this->active)) {
			$this->active = trim($this->active);
		}


		// Check parameters
		// Put here code to add control on parameters values

		// Update request
		$sql = "UPDATE ".$this->db->prefix()."c_country SET";
		$sql .= " code=".(isset($this->code) ? "'".$this->db->escape($this->code)."'" : "null").",";
		$sql .= " code_iso=".(isset($this->code_iso) ? "'".$this->db->escape($this->code_iso)."'" : "null").",";
		$sql .= " label=".(isset($this->label) ? "'".$this->db->escape($this->label)."'" : "null").",";
		$sql .= " active=".(isset($this->active) ? $this->active : "null")."";
		$sql .= " WHERE rowid=".((int) $this->id);

		$this->db->begin();

		dol_syslog(get_class($this)."::update", LOG_DEBUG);
		$resql = $this->db->query($sql);
		if (!$resql) {
			$error++;
			$this->errors[] = "Error ".$this->db->lasterror();
		}

		// Commit or rollback
		if ($error) {
			foreach ($this->errors as $errmsg) {
				dol_syslog(get_class($this)."::update ".$errmsg, LOG_ERR);
				$this->error .= ($this->error ? ', '.$errmsg : $errmsg);
			}
			$this->db->rollback();
			return -1 * $error;
		} else {
			$this->db->commit();
			return 1;
		}
	}


	/**
	 *  Delete object in database
	 *
	 *	@param  User	$user        User that delete
	 *  @param	int		$notrigger	 0=launch triggers after, 1=disable triggers
	 *  @return	int					 <0 if KO, >0 if OK
	 */
	public function delete($user, $notrigger = 0)
	{
		global $conf, $langs;
		$error = 0;

<<<<<<< HEAD
		$sql = "DELETE FROM ".MAIN_DB_PREFIX."c_country";
=======
		$sql = "DELETE FROM ".$this->db->prefix()."c_country";
>>>>>>> 95dc2558
		$sql .= " WHERE rowid=".((int) $this->id);

		$this->db->begin();

		dol_syslog(get_class($this)."::delete", LOG_DEBUG);
		$resql = $this->db->query($sql);
		if (!$resql) {
			$error++;
			$this->errors[] = "Error ".$this->db->lasterror();
		}

		// Commit or rollback
		if ($error) {
			foreach ($this->errors as $errmsg) {
				dol_syslog(get_class($this)."::delete ".$errmsg, LOG_ERR);
				$this->error .= ($this->error ? ', '.$errmsg : $errmsg);
			}
			$this->db->rollback();
			return -1 * $error;
		} else {
			$this->db->commit();
			return 1;
		}
	}

	/**
	 *  Return a link to the object card (with optionaly the picto)
	 *
	 *	@param	int		$withpicto					Include picto in link (0=No picto, 1=Include picto into link, 2=Only picto)
	 *	@param	string	$option						On what the link point to ('nolink', ...)
	 *  @param	int  	$notooltip					1=Disable tooltip
	 *  @param  string  $morecss            		Add more css on link
	 *  @param  int     $save_lastsearch_value    	-1=Auto, 0=No save of lastsearch_values when clicking, 1=Save lastsearch_values whenclicking
	 *	@return	string								String with URL
	 */
	public function getNomUrl($withpicto = 0, $option = '', $notooltip = 0, $morecss = '', $save_lastsearch_value = -1)
	{
		global $langs;
		return $langs->trans($this->label);
	}
}<|MERGE_RESOLUTION|>--- conflicted
+++ resolved
@@ -278,11 +278,7 @@
 		global $conf, $langs;
 		$error = 0;
 
-<<<<<<< HEAD
-		$sql = "DELETE FROM ".MAIN_DB_PREFIX."c_country";
-=======
 		$sql = "DELETE FROM ".$this->db->prefix()."c_country";
->>>>>>> 95dc2558
 		$sql .= " WHERE rowid=".((int) $this->id);
 
 		$this->db->begin();
