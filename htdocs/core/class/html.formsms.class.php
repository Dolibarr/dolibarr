<?php
/* Copyright (C) 2005-2011  Laurent Destailleur     <eldy@users.sourceforge.net>
 * Copyright (C) 2010       Juanjo Menent           <jmenent@2byte.es>
 * Copyright (C) 2018       Frédéric France         <frederic.france@netlogic.fr>
 *
 * This program is free software; you can redistribute it and/or modify
 * it under the terms of the GNU General Public License as published by
 * the Free Software Foundation; either version 3 of the License, or
 * (at your option) any later version.
 *
 * This program is distributed in the hope that it will be useful,
 * but WITHOUT ANY WARRANTY; without even the implied warranty of
 * MERCHANTABILITY or FITNESS FOR A PARTICULAR PURPOSE.  See the
 * GNU General Public License for more details.
 *
 * You should have received a copy of the GNU General Public License
 * along with this program. If not, see <https://www.gnu.org/licenses/>.
 */

/**
 *       \file       htdocs/core/class/html.formsms.class.php
 *       \ingroup    core
 *       \brief      Fichier de la classe permettant la generation du formulaire html d'envoi de mail unitaire
 */
require_once DOL_DOCUMENT_ROOT.'/core/class/html.form.class.php';


/**
 *      Classe permettant la generation du formulaire d'envoi de Sms
 *      Usage: $formsms = new FormSms($db)
 *             $formsms->proprietes=1 ou chaine ou tableau de valeurs
 *             $formsms->show_form() affiche le formulaire
 */
class FormSms
{
	/**
	 * @var DoliDB Database handler.
	 */
	public $db;

	public $fromid;
	public $fromname;
	public $fromsms;
	public $fromtype;
	public $replytoname;
	public $replytomail;
	public $toname;
	public $tomail;

	public $withsubstit; // Show substitution array
	public $withfrom;
	public $withto;
	public $withtopic;
	public $withbody;

	/**
	 * @var int 	Id of company
	 */
	public $withtosocid;

	public $withfromreadonly;
	public $withreplytoreadonly;
	public $withtoreadonly;
	public $withtopicreadonly;
	public $withbodyreadonly;
	public $withcancel;

	public $substit = array();
	public $param = array();

	/**
	 * @var string Error code (or message)
	 */
	public $error = '';

	/**
	 * @var string[]	Array of error strings
	 */
	public $errors = array();


	/**
	 *	Constructor
	 *
	 *  @param		DoliDB		$db      Database handler
	 */
	public function __construct($db)
	{
		$this->db = $db;

		$this->withfrom = 1;
		$this->withto = 1;
		$this->withtopic = 1;
		$this->withbody = 1;

		$this->withfromreadonly = 1;
		$this->withreplytoreadonly = 1;
		$this->withtoreadonly = 0;
		$this->withtopicreadonly = 0;
		$this->withbodyreadonly = 0;
	}

	// phpcs:disable PEAR.NamingConventions.ValidFunctionName.ScopeNotCamelCaps
	/**
	 *	Show the form to input an sms.
	 *
	 *	@param	string	$morecss Class on first column td
	 *  @param int $showform Show form tags and submit button (recommanded is to use with value 0)
	 *	@return	void
	 */
	public function show_form($morecss = 'titlefield', $showform = 1)
	{
<<<<<<< HEAD
	 // phpcs:enable
=======
		// phpcs:enable
>>>>>>> 729451fa
		global $conf, $langs, $form;

		if (!is_object($form)) {
			$form = new Form($this->db);
		}

		// Load translation files required by the page
		$langs->loadLangs(array('other', 'mails', 'sms'));

		$soc = new Societe($this->db);
		if (!empty($this->withtosocid) && $this->withtosocid > 0) {
			$soc->fetch($this->withtosocid);
		}

		print "\n<!-- Begin form SMS -->\n";

		print '
<script nonce="'.getNonce().'" type="text/javascript">
function limitChars(textarea, limit, infodiv)
{
    var text = textarea.value;
    var textlength = text.length;
    var info = document.getElementById(infodiv);

    info.innerHTML = (limit - textlength);
    return true;
}
</script>';

		if ($showform) {
			print "<form method=\"POST\" name=\"smsform\" enctype=\"multipart/form-data\" action=\"".$this->param["returnurl"]."\">\n";
		}

		print '<input type="hidden" name="token" value="'.newToken().'">';
		foreach ($this->param as $key => $value) {
			print "<input type=\"hidden\" name=\"$key\" value=\"$value\">\n";
		}
		print "<table class=\"border centpercent\">\n";

		// Substitution array
		if (!empty($this->withsubstit)) {		// Unset or set ->withsubstit=0 to disable this.
			print "<tr><td colspan=\"2\">";
			$help = "";
			foreach ($this->substit as $key => $val) {
				$help .= $key.' -> '.$langs->trans($val).'<br>';
			}
			print $form->textwithpicto($langs->trans("SmsTestSubstitutionReplacedByGenericValues"), $help);
			print "</td></tr>\n";
		}

		// From
		if ($this->withfrom) {
			if ($this->withfromreadonly) {
				print '<tr><td class="titlefield '.$morecss.'">'.$langs->trans("SmsFrom");
				print '<input type="hidden" name="fromsms" value="'.$this->fromsms.'">';
				print "</td><td>";
				if ($this->fromtype == 'user') {
					$langs->load("users");
					$fuser = new User($this->db);
					$fuser->fetch($this->fromid);
					print $fuser->getNomUrl(1);
					print ' &nbsp; ';
				}
				if ($this->fromsms) {
					print $this->fromsms;
				} else {
					if ($this->fromtype) {
						$langs->load("errors");
						print '<span class="warning"> &lt;'.$langs->trans("ErrorNoPhoneDefinedForThisUser").'&gt; </span>';
					}
				}
				print "</td></tr>\n";
				print "</td></tr>\n";
			} else {
				print '<tr><td class="'.$morecss.'">'.$langs->trans("SmsFrom")."</td><td>";
				if (getDolGlobalString('MAIN_SMS_SENDMODE')) {
					$sendmode = getDolGlobalString('MAIN_SMS_SENDMODE');	// $conf->global->MAIN_SMS_SENDMODE looks like a value 'module'
					$classmoduleofsender = getDolGlobalString('MAIN_MODULE_'.strtoupper($sendmode).'_SMS', $sendmode);	// $conf->global->MAIN_MODULE_XXX_SMS looks like a value 'class@module'
					if ($classmoduleofsender == 'ovh') {
						$classmoduleofsender = 'ovhsms@ovh';	// For backward compatibility
					}

					$tmp = explode('@', $classmoduleofsender);
					$classfile = $tmp[0];
					$module = (empty($tmp[1]) ? $tmp[0] : $tmp[1]);
					dol_include_once('/'.$module.'/class/'.$classfile.'.class.php');
					try {
						$classname = ucfirst($classfile);
						if (class_exists($classname)) {
							$sms = new $classname($this->db);
							$resultsender = $sms->SmsSenderList();
						} else {
							$sms = new stdClass();
							$sms->error = 'The SMS manager "'.$classfile.'" defined into SMS setup MAIN_MODULE_'.strtoupper($sendmode).'_SMS is not found';
						}
					} catch (Exception $e) {
						dol_print_error('', 'Error to get list of senders: '.$e->getMessage());
						exit;
					}
				} else {
					dol_syslog("Warning: The SMS sending method has not been defined into MAIN_SMS_SENDMODE", LOG_WARNING);
					$resultsender = array();
					$resultsender[0]->number = $this->fromsms;
				}

				if (is_array($resultsender) && count($resultsender) > 0) {
					print '<select name="fromsms" id="fromsms" class="flat">';
					foreach ($resultsender as $obj) {
						print '<option value="'.$obj->number.'">'.$obj->number.'</option>';
					}
					print '</select>';
				} else {
					print '<span class="error">'.$langs->trans("SmsNoPossibleSenderFound");
					if (is_object($sms) && !empty($sms->error)) {
						print ' '.$sms->error;
					}
					print '</span>';
				}
				print '</td>';
				print "</tr>\n";
			}
		}

		// To (target)
		if ($this->withto || is_array($this->withto)) {
			print '<tr><td>';
			//$moretext=$langs->trans("YouCanUseCommaSeparatorForSeveralRecipients");
			$moretext = '';
			print $form->textwithpicto($langs->trans("SmsTo"), $moretext);
			print '</td><td>';
			if ($this->withtoreadonly) {
				print (!is_array($this->withto) && !is_numeric($this->withto)) ? $this->withto : "";
			} else {
				print '<input size="16" id="sendto" name="sendto" value="'.dol_escape_htmltag(!is_array($this->withto) && $this->withto != '1' ? (GETPOSTISSET("sendto") ? GETPOST("sendto") : $this->withto) : "+").'">';
				if (!empty($this->withtosocid) && $this->withtosocid > 0) {
					$liste = array();
					foreach ($soc->thirdparty_and_contact_phone_array() as $key => $value) {
						$liste[$key] = $value;
					}
					print " ".$langs->trans("or")." ";
					//var_dump($_REQUEST);exit;
					print $form->selectarray("receiver", $liste, GETPOST("receiver"), 1);
				}
				print ' <span class="opacitymedium">'.$langs->trans("SmsInfoNumero").'</span>';
			}
			print "</td></tr>\n";
		}

		// Message
		if ($this->withbody) {
			$defaultmessage = '';
			if ($this->param["models"] == 'body') {
				$defaultmessage = $this->withbody;
			}
			$defaultmessage = make_substitutions($defaultmessage, $this->substit);
			if (GETPOSTISSET("message")) {
				$defaultmessage = GETPOST("message", 'restricthtml');
			}
			$defaultmessage = str_replace('\n', "\n", $defaultmessage);

			print "<tr>";
			print '<td class="tdtop">'.$langs->trans("SmsText")."</td>";
			print "<td>";
			if ($this->withbodyreadonly) {
				print nl2br($defaultmessage);
				print '<input type="hidden" name="message" value="'.dol_escape_htmltag($defaultmessage).'">';
			} else {
				print '<textarea class="quatrevingtpercent" name="message" id="message" rows="'.ROWS_4.'" onkeyup="limitChars(this, 160, \'charlimitinfospan\')">'.$defaultmessage.'</textarea>';
				print '<div id="charlimitinfo" class="opacitymedium">'.$langs->trans("SmsInfoCharRemain").': <span id="charlimitinfospan">'.(160 - dol_strlen($defaultmessage)).'</span></div></td>';
			}
			print "</td></tr>\n";
		}

		print '
           <tr>
            <td>'.$langs->trans("DelayBeforeSending").':</td>
            <td> <input name="deferred" id="deferred" size="4" value="0"></td></tr>

           <tr><td>'.$langs->trans("Priority").' :</td><td>
           <select name="priority" id="priority" class="flat">
           <option value="0">high</option>
           <option value="1">medium</option>
           <option value="2" selected>low</option>
           <option value="3">veryLow</option>
           </select></td></tr>

           <tr><td>'.$langs->trans("Type").' :</td><td>
           <select name="class" id="class" class="flat">
           <option value="0">Flash</option>
           <option value="1" selected>Standard</option>
           <option value="2">SIM</option>
           <option value="3">ToolKit</option>
           </select></td></tr>

           <tr><td>'.$langs->trans("DisableStopIfSupported").' :</td><td>
           <select name="disablestop" id="disablestop" class="flat">
           <option value="0" selected>No</option>
           <option value="1" selected>Yes</option>
           </select></td></tr>';

		print "</table>\n";


		if ($showform) {
			print '<div class="center">';
			print '<input type="submit" class="button" name="sendmail" value="'.dol_escape_htmltag($langs->trans("SendSms")).'">';
			if ($this->withcancel) {
				print '&nbsp;&nbsp;&nbsp;&nbsp;&nbsp;';
				print '<input class="button button-cancel" type="submit" name="cancel" value="'.dol_escape_htmltag($langs->trans("Cancel")).'">';
			}
			print '</div>';

			print "</form>\n";
		}

		print "<!-- End form SMS -->\n";
	}
}<|MERGE_RESOLUTION|>--- conflicted
+++ resolved
@@ -110,11 +110,7 @@
 	 */
 	public function show_form($morecss = 'titlefield', $showform = 1)
 	{
-<<<<<<< HEAD
-	 // phpcs:enable
-=======
 		// phpcs:enable
->>>>>>> 729451fa
 		global $conf, $langs, $form;
 
 		if (!is_object($form)) {
