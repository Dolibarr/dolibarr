--- conflicted
+++ resolved
@@ -2,10 +2,7 @@
 /* Copyright (C) 2005-2011  Laurent Destailleur     <eldy@users.sourceforge.net>
  * Copyright (C) 2010       Juanjo Menent           <jmenent@2byte.es>
  * Copyright (C) 2018-2024  Frédéric France         <frederic.france@free.fr>
-<<<<<<< HEAD
-=======
  * Copyright (C) 2024		MDW						<mdeweerd@users.noreply.github.com>
->>>>>>> cc80841a
  *
  * This program is free software; you can redistribute it and/or modify
  * it under the terms of the GNU General Public License as published by
@@ -82,38 +79,22 @@
 	public $withsubstit; // Show substitution array
 
 	/**
-<<<<<<< HEAD
-	 * @var int
-=======
-	 * @var int<0,1>
->>>>>>> cc80841a
+	 * @var int<0,1>
 	 */
 	public $withfrom;
 
 	/**
-<<<<<<< HEAD
-	 * @var int
-=======
-	 * @var int<0,1>
->>>>>>> cc80841a
+	 * @var int<0,1>
 	 */
 	public $withto;
 
 	/**
-<<<<<<< HEAD
-	 * @var int
-=======
-	 * @var int<0,1>
->>>>>>> cc80841a
+	 * @var int<0,1>
 	 */
 	public $withtopic;
 
 	/**
-<<<<<<< HEAD
-	 * @var int
-=======
-	 * @var int<0,1>
->>>>>>> cc80841a
+	 * @var int<0,1>
 	 */
 	public $withbody;
 
@@ -137,17 +118,13 @@
 	 * @var int<0,1>
 	 */
 	public $withtopicreadonly;
-<<<<<<< HEAD
+	/**
+	 * @var int<0,1>
+	 */
 	public $withbodyreadonly;
-=======
-	/**
-	 * @var int<0,1>
-	 */
-	public $withbodyreadonly;
-	/**
-	 * @var int<0,1>
-	 */
->>>>>>> cc80841a
+	/**
+	 * @var int<0,1>
+	 */
 	public $withcancel;
 
 	/**
@@ -277,11 +254,8 @@
 				print "</td></tr>\n";
 			} else {
 				print '<tr><td class="'.$morecss.'">'.$langs->trans("SmsFrom")."</td><td>";
-<<<<<<< HEAD
-=======
 				$resultsender = array();
 				$sms = null;
->>>>>>> cc80841a
 				if (getDolGlobalString('MAIN_SMS_SENDMODE')) {
 					$sendmode = getDolGlobalString('MAIN_SMS_SENDMODE');	// $conf->global->MAIN_SMS_SENDMODE looks like a value 'module'
 					$classmoduleofsender = getDolGlobalString('MAIN_MODULE_'.strtoupper($sendmode).'_SMS', $sendmode);	// $conf->global->MAIN_MODULE_XXX_SMS looks like a value 'class@module'
