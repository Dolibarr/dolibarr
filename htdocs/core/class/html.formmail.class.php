<?php
/* Copyright (C) 2005-2012 Laurent Destailleur  <eldy@users.sourceforge.net>
<<<<<<< HEAD
 * Copyright (C) 2005-2012 Regis Houssin	<regis.houssin@capnetworks.com>
 * Copyright (C) 2010-2011 Juanjo Menent	<jmenent@2byte.es>
=======
 * Copyright (C) 2005-2012 Regis Houssin	    <regis.houssin@capnetworks.com>
 * Copyright (C) 2010-2011 Juanjo Menent	    <jmenent@2byte.es>
>>>>>>> 59a27085
 * Copyright (C) 2015-2017 Marcos García        <marcosgdf@gmail.com>
 * Copyright (C) 2015-2017 Nicolas ZABOURI      <info@inovea-conseil.com>
 *
 * This program is free software; you can redistribute it and/or modify
 * it under the terms of the GNU General Public License as published by
 * the Free Software Foundation; either version 3 of the License, or
 * (at your option) any later version.
 *
 * This program is distributed in the hope that it will be useful,
 * but WITHOUT ANY WARRANTY; without even the implied warranty of
 * MERCHANTABILITY or FITNESS FOR A PARTICULAR PURPOSE.  See the
 * GNU General Public License for more details.
 *
 * You should have received a copy of the GNU General Public License
 * along with this program. If not, see <http://www.gnu.org/licenses/>.
 */

/**
 *       \file       htdocs/core/class/html.formmail.class.php
 *       \ingroup    core
 *       \brief      Fichier de la classe permettant la generation du formulaire html d'envoi de mail unitaire
 */
require_once DOL_DOCUMENT_ROOT .'/core/class/html.form.class.php';


/**
 *      Classe permettant la generation du formulaire html d'envoi de mail unitaire
 *      Usage: $formail = new FormMail($db)
 *             $formmail->proprietes=1 ou chaine ou tableau de valeurs
 *             $formmail->show_form() affiche le formulaire
 */
class FormMail extends Form
{
	/**
     	 * @var DoliDB Database handler.
     	 */
    	public $db;

	public $withform;				// 1=Include HTML form tag and show submit button, 0=Do not include form tag and submit button, -1=Do not include form tag but include submit button

	public $fromname;
	public $frommail;
	public $replytoname;
	public $replytomail;
	public $toname;
	public $tomail;
	public $trackid;

	public $withsubstit;			// Show substitution array
	public $withfrom;

	/**
	 * @var int
	 * @deprecated Fill withto with array before calling method.
	 * @see withto
	 */
	public $withtosocid;

	/**
	 * @var int|int[]
	 */
	public $withto;				// Show recipient emails

	public $withtofree;			// Show free text for recipient emails
	public $withtocc;
	public $withtoccc;
	public $withtopic;
	public $withfile;				// 0=No attaches files, 1=Show attached files, 2=Can add new attached files
	public $withmaindocfile;		// 1=Add a checkbox "Attach also main document" for mass actions (checked by default), -1=Add checkbox (not checked by default)
	public $withbody;

	public $withfromreadonly;
	public $withreplytoreadonly;
	public $withtoreadonly;
	public $withtoccreadonly;
	public $withtocccreadonly;
	public $withtopicreadonly;
	public $withfilereadonly;
	public $withdeliveryreceipt;
	public $withcancel;
	public $withfckeditor;

	public $substit=array();
	public $substit_lines=array();
	public $param=array();

	public $withtouser=array();
	public $withtoccuser=array();

	/**
	 * @var string Error code (or message)
	 */
	public $error='';

	public $lines_model;


	/**
	 *	Constructor
	 *
	 *  @param	DoliDB	$db      Database handler
	 */
	function __construct($db)
	{
		$this->db = $db;

		$this->withform=1;

		$this->withfrom=1;
		$this->withto=1;
		$this->withtofree=1;
		$this->withtocc=1;
		$this->withtoccc=0;
		$this->witherrorsto=0;
		$this->withtopic=1;
		$this->withfile=0;			// 1=Add section "Attached files". 2=Can add files.
		$this->withmaindocfile=0;	// 1=Add a checkbox "Attach also main document" for mass actions (checked by default), -1=Add checkbox (not checked by default)
		$this->withbody=1;

		$this->withfromreadonly=1;
		$this->withreplytoreadonly=1;
		$this->withtoreadonly=0;
		$this->withtoccreadonly=0;
		$this->withtocccreadonly=0;
		$this->witherrorstoreadonly=0;
		$this->withtopicreadonly=0;
		$this->withfilereadonly=0;
		$this->withbodyreadonly=0;
		$this->withdeliveryreceiptreadonly=0;
		$this->withfckeditor=-1;	// -1 = Auto

		return 1;
	}

	/**
	 * Clear list of attached files in send mail form (also stored in session)
	 *
	 * @return	void
	 */
	function clear_attached_files()
	{
		global $conf,$user;
		require_once DOL_DOCUMENT_ROOT.'/core/lib/files.lib.php';

		// Set tmp user directory
		$vardir=$conf->user->dir_output."/".$user->id;
		$upload_dir = $vardir.'/temp/';                     // TODO Add $keytoavoidconflict in upload_dir path
		if (is_dir($upload_dir)) dol_delete_dir_recursive($upload_dir);

		$keytoavoidconflict = empty($this->trackid)?'':'-'.$this->trackid;   // this->trackid must be defined
		unset($_SESSION["listofpaths".$keytoavoidconflict]);
		unset($_SESSION["listofnames".$keytoavoidconflict]);
		unset($_SESSION["listofmimes".$keytoavoidconflict]);
	}

	/**
	 * Add a file into the list of attached files (stored in SECTION array)
	 *
	 * @param 	string   $path   Full absolute path on filesystem of file, including file name
	 * @param 	string   $file   Only filename (can be basename($path))
	 * @param 	string   $type   Mime type (can be dol_mimetype($file))
	 * @return	void
	 */
	function add_attached_files($path, $file='', $type='')
	{
		$listofpaths=array();
		$listofnames=array();
		$listofmimes=array();

		if (empty($file)) $file=basename($path);
		if (empty($type)) $type=dol_mimetype($file);

		$keytoavoidconflict = empty($this->trackid)?'':'-'.$this->trackid;   // this->trackid must be defined
		if (! empty($_SESSION["listofpaths".$keytoavoidconflict])) $listofpaths=explode(';',$_SESSION["listofpaths".$keytoavoidconflict]);
		if (! empty($_SESSION["listofnames".$keytoavoidconflict])) $listofnames=explode(';',$_SESSION["listofnames".$keytoavoidconflict]);
		if (! empty($_SESSION["listofmimes".$keytoavoidconflict])) $listofmimes=explode(';',$_SESSION["listofmimes".$keytoavoidconflict]);
		if (! in_array($file,$listofnames))
		{
			$listofpaths[]=$path;
			$listofnames[]=$file;
			$listofmimes[]=$type;
			$_SESSION["listofpaths".$keytoavoidconflict]=join(';',$listofpaths);
			$_SESSION["listofnames".$keytoavoidconflict]=join(';',$listofnames);
			$_SESSION["listofmimes".$keytoavoidconflict]=join(';',$listofmimes);
		}
	}

	/**
	 * Remove a file from the list of attached files (stored in SECTION array)
	 *
	 * @param  	string	$keytodelete     Key in file array (0, 1, 2, ...)
	 * @return	void
	 */
	function remove_attached_files($keytodelete)
	{
		$listofpaths=array();
		$listofnames=array();
		$listofmimes=array();

		$keytoavoidconflict = empty($this->trackid)?'':'-'.$this->trackid;   // this->trackid must be defined
		if (! empty($_SESSION["listofpaths".$keytoavoidconflict])) $listofpaths=explode(';',$_SESSION["listofpaths".$keytoavoidconflict]);
		if (! empty($_SESSION["listofnames".$keytoavoidconflict])) $listofnames=explode(';',$_SESSION["listofnames".$keytoavoidconflict]);
		if (! empty($_SESSION["listofmimes".$keytoavoidconflict])) $listofmimes=explode(';',$_SESSION["listofmimes".$keytoavoidconflict]);
		if ($keytodelete >= 0)
		{
			unset ($listofpaths[$keytodelete]);
			unset ($listofnames[$keytodelete]);
			unset ($listofmimes[$keytodelete]);
			$_SESSION["listofpaths".$keytoavoidconflict]=join(';',$listofpaths);
			$_SESSION["listofnames".$keytoavoidconflict]=join(';',$listofnames);
			$_SESSION["listofmimes".$keytoavoidconflict]=join(';',$listofmimes);
			//var_dump($_SESSION['listofpaths']);
		}
	}

	/**
	 * Return list of attached files (stored in SECTION array)
	 *
	 * @return	array       array('paths'=> ,'names'=>, 'mimes'=> )
	 */
	function get_attached_files()
	{
		$listofpaths=array();
		$listofnames=array();
		$listofmimes=array();

		$keytoavoidconflict = empty($this->trackid)?'':'-'.$this->trackid;   // this->trackid must be defined
		if (! empty($_SESSION["listofpaths".$keytoavoidconflict])) $listofpaths=explode(';',$_SESSION["listofpaths".$keytoavoidconflict]);
		if (! empty($_SESSION["listofnames".$keytoavoidconflict])) $listofnames=explode(';',$_SESSION["listofnames".$keytoavoidconflict]);
		if (! empty($_SESSION["listofmimes".$keytoavoidconflict])) $listofmimes=explode(';',$_SESSION["listofmimes".$keytoavoidconflict]);
		return array('paths'=>$listofpaths, 'names'=>$listofnames, 'mimes'=>$listofmimes);
	}

	/**
	 *	Show the form to input an email
	 *  this->withfile: 0=No attaches files, 1=Show attached files, 2=Can add new attached files
	 *  this->withmaindocfile
	 *
	 *	@param	string	$addfileaction		Name of action when posting file attachments
	 *	@param	string	$removefileaction	Name of action when removing file attachments
	 *	@return	void
	 */
	function show_form($addfileaction='addfile',$removefileaction='removefile')
	{
		print $this->get_form($addfileaction,$removefileaction);
	}

	/**
	 *	Get the form to input an email
	 *  this->withfile: 0=No attaches files, 1=Show attached files, 2=Can add new attached files
	 *  this->withfile
	 *  this->param:	Contains more parameters like email templates info
	 *
	 *	@param	string	$addfileaction		Name of action when posting file attachments
	 *	@param	string	$removefileaction	Name of action when removing file attachments
	 *	@return string						Form to show
	 */
	function get_form($addfileaction='addfile', $removefileaction='removefile')
	{
		global $conf, $langs, $user, $hookmanager, $form;

		if (! is_object($form)) $form=new Form($this->db);

		$langs->load("other");
		$langs->load("mails");


		// Clear temp files. Must be done at beginning, before call of triggers
		if (GETPOST('mode','alpha') == 'init' || (GETPOST('modelmailselected','alpha') && GETPOST('modelmailselected','alpha') != '-1'))
		{
			$this->clear_attached_files();
		}

		// Call hook getFormMail
		$hookmanager->initHooks(array('formmail'));

		$parameters=array(
			'addfileaction' => $addfileaction,
			'removefileaction'=> $removefileaction,
			'trackid'=> $this->trackid
		);
		$reshook=$hookmanager->executeHooks('getFormMail', $parameters, $this);

		if (!empty($reshook))
		{
			return $hookmanager->resPrint;
		}
		else
		{
			$out='';

			$disablebademails=1;

			// Define output language
			$outputlangs = $langs;
			$newlang = '';
			if ($conf->global->MAIN_MULTILANGS && empty($newlang))	$newlang = $this->param['langsmodels'];
			if (! empty($newlang))
			{
				$outputlangs = new Translate("", $conf);
				$outputlangs->setDefaultLang($newlang);
				$outputlangs->load('other');
			}

			// Get message template for $this->param["models"] into c_email_templates
			$arraydefaultmessage = -1;
			if ($this->param['models'] != 'none')
			{
				$model_id=0;
				if (array_key_exists('models_id',$this->param))
				{
					$model_id=$this->param["models_id"];
				}

				// we set -1 if model_id empty
				$arraydefaultmessage = $this->getEMailTemplate($this->db, $this->param["models"], $user, $outputlangs, ($model_id ? $model_id : -1));
			}

			// Define list of attached files
			$listofpaths=array();
			$listofnames=array();
			$listofmimes=array();
			$keytoavoidconflict = empty($this->trackid)?'':'-'.$this->trackid;   // this->trackid must be defined

			if (GETPOST('mode','alpha') == 'init' || (GETPOST('modelmailselected','alpha') && GETPOST('modelmailselected','alpha') != '-1'))
			{
				if (! empty($arraydefaultmessage->joinfiles) && is_array($this->param['fileinit']))
				{
					foreach($this->param['fileinit'] as $file)
					{
						$this->add_attached_files($file, basename($file), dol_mimetype($file));
					}
				}
			}

	   		if (! empty($_SESSION["listofpaths".$keytoavoidconflict])) $listofpaths=explode(';',$_SESSION["listofpaths".$keytoavoidconflict]);
	   		if (! empty($_SESSION["listofnames".$keytoavoidconflict])) $listofnames=explode(';',$_SESSION["listofnames".$keytoavoidconflict]);
	   		if (! empty($_SESSION["listofmimes".$keytoavoidconflict])) $listofmimes=explode(';',$_SESSION["listofmimes".$keytoavoidconflict]);


			$out.= "\n".'<!-- Begin form mail type='.$this->param["models"].' --><div id="mailformdiv"></div>'."\n";
			if ($this->withform == 1)
			{
				$out.= '<form method="POST" name="mailform" id="mailform" enctype="multipart/form-data" action="'.$this->param["returnurl"].'#formmail">'."\n";

				$out.= '<a id="formmail" name="formmail"></a>';
				$out.= '<input style="display:none" type="submit" id="sendmail" name="sendmail">';
				$out.= '<input type="hidden" name="token" value="'.$_SESSION['newtoken'].'" />';
				$out.= '<input type="hidden" name="trackid" value="'.$this->trackid.'" />';
			}
			if (! empty($this->withfrom))
			{
				if (! empty($this->withfromreadonly))
				{
					$out.= '<input type="hidden" id="fromname" name="fromname" value="'.$this->fromname.'" />';
					$out.= '<input type="hidden" id="frommail" name="frommail" value="'.$this->frommail.'" />';
				}
			}
			foreach ($this->param as $key=>$value)
			{
				$out.= '<input type="hidden" id="'.$key.'" name="'.$key.'" value="'.$value.'" />'."\n";
			}

			$modelmail_array=array();
			if ($this->param['models'] != 'none')
			{
				$result = $this->fetchAllEMailTemplate($this->param["models"], $user, $outputlangs);
				if ($result < 0)
				{
					setEventMessages($this->error, $this->errors, 'errors');
				}
				foreach($this->lines_model as $line)
				{
					$langs->trans("members");
					if (preg_match('/\((.*)\)/', $line->label, $reg))
					{
						$modelmail_array[$line->id]=$langs->trans($reg[1]);		// langs->trans when label is __(xxx)__
					}
					else
					{
						$modelmail_array[$line->id]=$line->label;
					}
					if ($line->lang) $modelmail_array[$line->id].=' ('.$line->lang.')';
					if ($line->private) $modelmail_array[$line->id].=' - '.$langs->trans("Private");
					//if ($line->fk_user != $user->id) $modelmail_array[$line->id].=' - '.$langs->trans("By").' ';
				}
			}

			// Zone to select email template
			if (count($modelmail_array)>0)
			{
				// If list of template is filled
				$out.= '<div class="center" style="padding: 0px 0 12px 0">'."\n";
				$out.= '<span class="opacitymedium">'.$langs->trans('SelectMailModel').':</span> '.$this->selectarray('modelmailselected', $modelmail_array, 0, 1, 0, 0, '', 0, 0, 0, '', 'minwidth100');
				if ($user->admin) $out.= info_admin($langs->trans("YouCanChangeValuesForThisListFrom", $langs->transnoentitiesnoconv('Setup').' - '.$langs->transnoentitiesnoconv('EMails')),1);
				$out.= ' &nbsp; ';
				$out.= '<input class="button" type="submit" value="'.$langs->trans('Apply').'" name="modelselected" id="modelselected">';
				$out.= ' &nbsp; ';
				$out.= '</div>';
			}
			elseif (! empty($this->param['models']) && in_array($this->param['models'], array(
					'propal_send','order_send','facture_send',
					'shipping_send','fichinter_send','supplier_proposal_send','order_supplier_send',
					'invoice_supplier_send','thirdparty','contract','user','all'
		   		)))
			{
				// If list of template is empty
				$out.= '<div class="center" style="padding: 0px 0 12px 0">'."\n";
				$out.= $langs->trans('SelectMailModel').': <select name="modelmailselected" disabled="disabled"><option value="none">'.$langs->trans("NoTemplateDefined").'</option></select>';    // Do not put 'disabled' on 'option' tag, it is already on 'select' and it makes chrome crazy.
				if ($user->admin) $out.= info_admin($langs->trans("YouCanChangeValuesForThisListFrom", $langs->transnoentitiesnoconv('Setup').' - '.$langs->transnoentitiesnoconv('EMails')),1);
				$out.= ' &nbsp; ';
				$out.= '<input class="button" type="submit" value="'.$langs->trans('Apply').'" name="modelselected" disabled="disabled" id="modelselected">';
				$out.= ' &nbsp; ';
				$out.= '</div>';
			}



			$out.= '<table class="tableforemailform boxtablenotop" width="100%">'."\n";

			// Substitution array/string
			$helpforsubstitution='';
			if (is_array($this->substit) && count($this->substit)) $helpforsubstitution.=$langs->trans('AvailableVariables').' :<br>'."\n";
			foreach($this->substit as $key => $val)
			{
				$helpforsubstitution.=$key.' -> '.$langs->trans(dol_string_nohtmltag($val)).'<br>';
			}
			if (! empty($this->withsubstit))		// Unset or set ->withsubstit=0 to disable this.
			{
				$out.= '<tr><td colspan="2" align="right">';
				//$out.='<div class="floatright">';
				if (is_numeric($this->withsubstit)) $out.= $form->textwithpicto($langs->trans("EMailTestSubstitutionReplacedByGenericValues"), $helpforsubstitution, 1, 'help', '', 0, 2, 'substittooltip');	// Old usage
				else $out.= $form->textwithpicto($langs->trans('AvailableVariables'), $helpforsubstitution, 1, 'help', '', 0, 2, 'substittooltip');															// New usage
				$out.= "</td></tr>\n";
				//$out.='</div>';
			}

			/*var_dump(! empty($this->withfromreadonly));
			var_dump($this->withfrom);
			var_dump($this->fromtype);
			var_dump($this->fromname);*/

			// From
			if (! empty($this->withfrom))
			{
				if (! empty($this->withfromreadonly))
				{
					$out.= '<tr><td class="fieldrequired minwidth200">'.$langs->trans("MailFrom").'</td><td>';

					// $this->fromtype is the default value to use to select sender
					if (! ($this->fromtype === 'user' && $this->fromid > 0)
						&& ! ($this->fromtype === 'company')
						&& ! ($this->fromtype === 'robot')
						&& ! preg_match('/user_aliases/', $this->fromtype)
						&& ! preg_match('/global_aliases/', $this->fromtype)
						&& ! preg_match('/senderprofile/', $this->fromtype)
						)
					{
						// Use this->fromname and this->frommail or error if not defined
						$out.= $this->fromname;
						if ($this->frommail)
						{
							$out.= ' &lt;'.$this->frommail.'&gt;';
						}
						else
						{
							if ($this->fromtype)
							{
								$langs->load('errors');
								$out.= '<span class="warning"> &lt;'.$langs->trans('ErrorNoMailDefinedForThisUser').'&gt; </span>';
							}
						}
					} else {
						$liste = array();

						// Add user email
						if (empty($user->email))
						{
							$langs->load('errors');
							$liste['user'] = $user->getFullName($langs) . ' &lt;'.$langs->trans('ErrorNoMailDefinedForThisUser').'&gt;';
						}
						else
						{
							$liste['user'] = $user->getFullName($langs) .' &lt;'.$user->email.'&gt;';
						}

						// Add also company main email
						$liste['company'] = $conf->global->MAIN_INFO_SOCIETE_NOM .' &lt;'.$conf->global->MAIN_INFO_SOCIETE_MAIL.'&gt;';

						// Add also email aliases if there is some
						$listaliases=array('user_aliases'=>$user->email_aliases, 'global_aliases'=>$conf->global->MAIN_INFO_SOCIETE_MAIL_ALIASES);

						// Also add robot email
						if (! empty($this->fromalsorobot))
						{
							if (! empty($conf->global->MAIN_MAIL_EMAIL_FROM) && $conf->global->MAIN_MAIL_EMAIL_FROM != $conf->global->MAIN_INFO_SOCIETE_MAIL)
							{
								$liste['robot'] = $conf->global->MAIN_MAIL_EMAIL_FROM;
								if ($this->frommail)
								{
									$liste['robot'] .= ' &lt;'.$conf->global->MAIN_MAIL_EMAIL_FROM.'&gt;';
								}
							}
						}

						// Add also email aliases from the c_email_senderprofile table
						$sql='SELECT rowid, label, email FROM '.MAIN_DB_PREFIX.'c_email_senderprofile WHERE active = 1 ORDER BY position';
						$resql = $this->db->query($sql);
						if ($resql)
						{
							$num = $this->db->num_rows($resql);
							$i=0;
							while($i < $num)
							{
								$obj = $this->db->fetch_object($resql);
								if ($obj)
								{
									$listaliases['senderprofile_'.$obj->rowid] = $obj->label.' <'.$obj->email.'>';
								}
								$i++;
							}
						}
						else dol_print_error($this->db);

						foreach($listaliases as $typealias => $listalias)
						{
							$posalias=0;
							$listaliasarray=explode(',', $listalias);
							foreach ($listaliasarray as $listaliasval)
							{
								$posalias++;
								$listaliasval=trim($listaliasval);
								if ($listaliasval)
								{
									$listaliasval=preg_replace('/</', '&lt;', $listaliasval);
									$listaliasval=preg_replace('/>/', '&gt;', $listaliasval);
									if (! preg_match('/&lt;/', $listaliasval)) $listaliasval='&lt;'.$listaliasval.'&gt;';
									$liste[$typealias.'_'.$posalias]=$listaliasval;
								}
							}
						}

						// Set the default "From"
						$defaultfrom='';
						$reshook=$hookmanager->executeHooks('getDefaultFromEmail', $parameters, $this);
						if (empty($reshook))
						{
							$defaultfrom = $this->fromtype;
						}
						if (! empty($hookmanager->resArray['defaultfrom'])) $defaultfrom=$hookmanager->resArray['defaultfrom'];

						// Using combo here make the '<email>' no more visible on list.
						//$out.= ' '.$form->selectarray('fromtype', $liste, $this->fromtype, 0, 0, 0, '', 0, 0, 0, '', 'fromforsendingprofile maxwidth200onsmartphone', 1, '', $disablebademails);
						$out.= ' '.$form->selectarray('fromtype', $liste, $defaultfrom, 0, 0, 0, '', 0, 0, 0, '', 'fromforsendingprofile maxwidth200onsmartphone', 0, '', $disablebademails);
					}

					$out.= "</td></tr>\n";
				}
				else
				{
					$out.= '<tr><td class="fieldrequired width200">'.$langs->trans("MailFrom")."</td><td>";
					$out.= $langs->trans("Name").':<input type="text" id="fromname" name="fromname" class="maxwidth200onsmartphone" value="'.$this->fromname.'" />';
					$out.= '&nbsp; &nbsp; ';
					$out.= $langs->trans("EMail").':&lt;<input type="text" id="frommail" name="frommail" class="maxwidth200onsmartphone" value="'.$this->frommail.'" />&gt;';
					$out.= "</td></tr>\n";
				}
			}

			// To
			if (! empty($this->withto) || is_array($this->withto))
			{
				$out.= '<tr><td class="fieldrequired">';
				if ($this->withtofree) $out.= $form->textwithpicto($langs->trans("MailTo"),$langs->trans("YouCanUseCommaSeparatorForSeveralRecipients"));
				else $out.= $langs->trans("MailTo");
				$out.= '</td><td>';
				if ($this->withtoreadonly)
				{
					if (! empty($this->toname) && ! empty($this->tomail))
					{
						$out.= '<input type="hidden" id="toname" name="toname" value="'.$this->toname.'" />';
						$out.= '<input type="hidden" id="tomail" name="tomail" value="'.$this->tomail.'" />';
						if ($this->totype == 'thirdparty')
						{
							$soc=new Societe($this->db);
							$soc->fetch($this->toid);
							$out.= $soc->getNomUrl(1);
						}
						else if ($this->totype == 'contact')
						{
							$contact=new Contact($this->db);
							$contact->fetch($this->toid);
							$out.= $contact->getNomUrl(1);
						}
						else
						{
							$out.= $this->toname;
						}
						$out.= ' &lt;'.$this->tomail.'&gt;';
						if ($this->withtofree)
						{
							$out.= '<br>'.$langs->trans("and").' <input class="minwidth200" id="sendto" name="sendto" value="'.(! is_array($this->withto) && ! is_numeric($this->withto)? (isset($_REQUEST["sendto"])?$_REQUEST["sendto"]:$this->withto) :"").'" />';
						}
					}
					else
					{
						// Note withto may be a text like 'AllRecipientSelected'
						$out.= (! is_array($this->withto) && ! is_numeric($this->withto))?$this->withto:"";
					}
				}
				else
				{
					if (! empty($this->withtofree))
					{
						$out.= '<input class="minwidth200" id="sendto" name="sendto" value="'.(! is_array($this->withto) && ! is_numeric($this->withto)? (isset($_REQUEST["sendto"])?$_REQUEST["sendto"]:$this->withto) :"").'" />';
					}
					if (! empty($this->withto) && is_array($this->withto))
					{
						if (! empty($this->withtofree)) $out.= " ".$langs->trans("and")."/".$langs->trans("or")." ";
						// multiselect array convert html entities into options tags, even if we dont want this, so we encode them a second time
						$tmparray = $this->withto;
						foreach($tmparray as $key => $val)
						{
							$tmparray[$key]=dol_htmlentities($tmparray[$key], null, 'UTF-8', true);
						}
						$withtoselected=GETPOST("receiver",'none');     // Array of selected value
						if (empty($withtoselected) && count($tmparray) == 1 && GETPOST('action','aZ09') == 'presend')
						{
							$withtoselected = array_keys($tmparray);
						}
						$out.= $form->multiselectarray("receiver", $tmparray, $withtoselected, null, null, 'inline-block minwidth500', null, "");
					}
				}
				$out.= "</td></tr>\n";
			}

			// To User
			if (! empty($this->withtouser) && is_array($this->withtouser) && !empty($conf->global->MAIN_MAIL_ENABLED_USER_DEST_SELECT))
			{
				$out.= '<tr><td>';
				$out.= $langs->trans("MailToUsers");
				$out.= '</td><td>';

				// multiselect array convert html entities into options tags, even if we dont want this, so we encode them a second time
				$tmparray = $this->withtouser;
				foreach($tmparray as $key => $val)
				{
					$tmparray[$key]=dol_htmlentities($tmparray[$key], null, 'UTF-8', true);
				}
				$withtoselected=GETPOST("receiveruser",'none');     // Array of selected value
				if (empty($withtoselected) && count($tmparray) == 1 && GETPOST('action','aZ09') == 'presend')
				{
					$withtoselected = array_keys($tmparray);
				}
				$out.= $form->multiselectarray("receiveruser", $tmparray, $withtoselected, null, null, 'inline-block minwidth500', null, "");
				$out.= "</td></tr>\n";
			}

			// withoptiononeemailperrecipient
			if (! empty($this->withoptiononeemailperrecipient))
			{
				$out.= '<tr><td class="minwidth200">';
				$out.= $langs->trans("GroupEmails");
				$out.= '</td><td>';
				$out.=' <input type="checkbox" name="oneemailperrecipient"'.($this->withoptiononeemailperrecipient > 0?' checked="checked"':'').'> ';
				$out.= $langs->trans("OneEmailPerRecipient");
				$out.='<span class="hideonsmartphone">';
				$out.=' - ';
				$out.= $langs->trans("WarningIfYouCheckOneRecipientPerEmail");
				$out.='</span>';
				$out.= '</td></tr>';
			}

			// CC
			if (! empty($this->withtocc) || is_array($this->withtocc))
			{
				$out.= '<tr><td>';
				$out.= $form->textwithpicto($langs->trans("MailCC"),$langs->trans("YouCanUseCommaSeparatorForSeveralRecipients"));
				$out.= '</td><td>';
				if ($this->withtoccreadonly)
				{
					$out.= (! is_array($this->withtocc) && ! is_numeric($this->withtocc))?$this->withtocc:"";
				}
				else
				{
					$out.= '<input class="minwidth200" id="sendtocc" name="sendtocc" value="'.((! is_array($this->withtocc) && ! is_numeric($this->withtocc))? (isset($_POST["sendtocc"])?$_POST["sendtocc"]:$this->withtocc) : (isset($_POST["sendtocc"])?$_POST["sendtocc"]:"") ).'" />';
					if (! empty($this->withtocc) && is_array($this->withtocc))
					{
						$out.= " ".$langs->trans("and")."/".$langs->trans("or")." ";
						// multiselect array convert html entities into options tags, even if we dont want this, so we encode them a second time
						$tmparray = $this->withtocc;
						foreach($tmparray as $key => $val)
						{
							$tmparray[$key]=dol_htmlentities($tmparray[$key], null, 'UTF-8', true);
						}
						$withtoccselected=GETPOST("receivercc");     // Array of selected value
						$out.= $form->multiselectarray("receivercc", $tmparray, $withtoccselected, null, null, 'inline-block minwidth500',null, "");
					}
				}
				$out.= "</td></tr>\n";
			}

			// To User cc
			if (! empty($this->withtoccuser) && is_array($this->withtoccuser) && !empty($conf->global->MAIN_MAIL_ENABLED_USER_DEST_SELECT))
			{
				$out.= '<tr><td>';
				$out.= $langs->trans("MailToCCUsers");
				$out.= '</td><td>';

				// multiselect array convert html entities into options tags, even if we dont want this, so we encode them a second time
				$tmparray = $this->withtoccuser;
				foreach($tmparray as $key => $val)
				{
					$tmparray[$key]=dol_htmlentities($tmparray[$key], null, 'UTF-8', true);
				}
				$withtoselected=GETPOST("receiverccuser",'none');     // Array of selected value
				if (empty($withtoselected) && count($tmparray) == 1 && GETPOST('action','aZ09') == 'presend')
				{
					$withtoselected = array_keys($tmparray);
				}
				$out.= $form->multiselectarray("receiverccuser", $tmparray, $withtoselected, null, null, 'inline-block minwidth500', null, "");
				$out.= "</td></tr>\n";
			}

			// CCC
			if (! empty($this->withtoccc) || is_array($this->withtoccc))
			{
				$out.= '<tr><td>';
				$out.= $form->textwithpicto($langs->trans("MailCCC"),$langs->trans("YouCanUseCommaSeparatorForSeveralRecipients"));
				$out.= '</td><td>';
				if (! empty($this->withtocccreadonly))
				{
					$out.= (! is_array($this->withtoccc) && ! is_numeric($this->withtoccc))?$this->withtoccc:"";
				}
				else
				{
					$out.= '<input class="minwidth200" id="sendtoccc" name="sendtoccc" value="'.((! is_array($this->withtoccc) && ! is_numeric($this->withtoccc))? (isset($_POST["sendtoccc"])?$_POST["sendtoccc"]:$this->withtoccc) : (isset($_POST["sendtoccc"])?$_POST["sendtoccc"]:"") ).'" />';
					if (! empty($this->withtoccc) && is_array($this->withtoccc))
					{
						$out.= " ".$langs->trans("and")."/".$langs->trans("or")." ";
						// multiselect array convert html entities into options tags, even if we dont want this, so we encode them a second time
						$tmparray = $this->withtoccc;
						foreach($tmparray as $key => $val)
						{
							$tmparray[$key]=dol_htmlentities($tmparray[$key], null, 'UTF-8', true);
						}
						$withtocccselected=GETPOST("receiverccc");     // Array of selected value
						$out.= $form->multiselectarray("receiverccc", $tmparray, $withtocccselected, null, null, null,null, "90%");
					}
				}

				$showinfobcc='';
				if (! empty($conf->global->MAIN_MAIL_AUTOCOPY_PROPOSAL_TO) && ! empty($this->param['models']) && $this->param['models'] == 'propal_send') $showinfobcc=$conf->global->MAIN_MAIL_AUTOCOPY_PROPOSAL_TO;
				if (! empty($conf->global->MAIN_MAIL_AUTOCOPY_SUPPLIER_PROPOSAL_TO) && ! empty($this->param['models']) && $this->param['models'] == 'supplier_proposal_send') $showinfobcc=$conf->global->MAIN_MAIL_AUTOCOPY_SUPPLIER_PROPOSAL_TO;
				if (! empty($conf->global->MAIN_MAIL_AUTOCOPY_ORDER_TO) && ! empty($this->param['models']) && $this->param['models'] == 'order_send') $showinfobcc=$conf->global->MAIN_MAIL_AUTOCOPY_ORDER_TO;
				if (! empty($conf->global->MAIN_MAIL_AUTOCOPY_INVOICE_TO) && ! empty($this->param['models']) && $this->param['models'] == 'facture_send') $showinfobcc=$conf->global->MAIN_MAIL_AUTOCOPY_INVOICE_TO;
				if ($showinfobcc) $out.=' + '.$showinfobcc;
				$out.= "</td></tr>\n";
			}

			// Replyto
			if (! empty($this->withreplyto))
			{
				if ($this->withreplytoreadonly)
				{
					$out.= '<input type="hidden" id="replyname" name="replyname" value="'.$this->replytoname.'" />';
					$out.= '<input type="hidden" id="replymail" name="replymail" value="'.$this->replytomail.'" />';
					$out.= "<tr><td>".$langs->trans("MailReply")."</td><td>".$this->replytoname.($this->replytomail?(" &lt;".$this->replytomail."&gt;"):"");
					$out.= "</td></tr>\n";
				}
			}

			// Errorsto
			if (! empty($this->witherrorsto))
			{
				//if (! $this->errorstomail) $this->errorstomail=$this->frommail;
				$errorstomail = (! empty($conf->global->MAIN_MAIL_ERRORS_TO) ? $conf->global->MAIN_MAIL_ERRORS_TO : $this->errorstomail);
				if ($this->witherrorstoreadonly)
				{
					$out.= '<input type="hidden" id="errorstomail" name="errorstomail" value="'.$errorstomail.'" />';
					$out.= '<tr><td>'.$langs->trans("MailErrorsTo").'</td><td>';
					$out.= $errorstomail;
					$out.= "</td></tr>\n";
				}
				else
				{
					$out.= '<tr><td>'.$langs->trans("MailErrorsTo").'</td><td>';
					$out.= '<input size="30" id="errorstomail" name="errorstomail" value="'.$errorstomail.'" />';
					$out.= "</td></tr>\n";
				}
			}

			// Ask delivery receipt
			if (! empty($this->withdeliveryreceipt))
			{
				$out.= '<tr><td>'.$langs->trans("DeliveryReceipt").'</td><td>';

				if (! empty($this->withdeliveryreceiptreadonly))
				{
					$out.= yn($this->withdeliveryreceipt);
				}
				else
				{
					$defaultvaluefordeliveryreceipt=0;
					if (! empty($conf->global->MAIL_FORCE_DELIVERY_RECEIPT_PROPAL) && ! empty($this->param['models']) && $this->param['models'] == 'propal_send') $defaultvaluefordeliveryreceipt=1;
					if (! empty($conf->global->MAIL_FORCE_DELIVERY_RECEIPT_SUPPLIER_PROPOSAL) && ! empty($this->param['models']) && $this->param['models'] == 'supplier_proposal_send') $defaultvaluefordeliveryreceipt=1;
					if (! empty($conf->global->MAIL_FORCE_DELIVERY_RECEIPT_ORDER) && ! empty($this->param['models']) && $this->param['models'] == 'order_send') $defaultvaluefordeliveryreceipt=1;
					if (! empty($conf->global->MAIL_FORCE_DELIVERY_RECEIPT_INVOICE) && ! empty($this->param['models']) && $this->param['models'] == 'facture_send') $defaultvaluefordeliveryreceipt=1;
					$out.= $form->selectyesno('deliveryreceipt', (isset($_POST["deliveryreceipt"])?$_POST["deliveryreceipt"]:$defaultvaluefordeliveryreceipt), 1);
				}

				$out.= "</td></tr>\n";
			}

			// Topic
			if (! empty($this->withtopic))
			{
				$defaulttopic=GETPOST('subject','none');
				if (! GETPOST('modelselected','alpha') || GETPOST('modelmailselected') != '-1')
				{
					if ($arraydefaultmessage && $arraydefaultmessage->topic) {
						$defaulttopic = $arraydefaultmessage->topic;
					} elseif (! is_numeric($this->withtopic)) {
						$defaulttopic = $this->withtopic;
					}
				}

				$defaulttopic=make_substitutions($defaulttopic,$this->substit);

				$out.= '<tr>';
				$out.= '<td class="fieldrequired">';
				$out.=$form->textwithpicto($langs->trans('MailTopic'), $helpforsubstitution, 1, 'help', '', 0, 2, 'substittooltipfromtopic');
				$out.='</td>';
				$out.= '<td>';
				if ($this->withtopicreadonly)
				{
					$out.= $defaulttopic;
					$out.= '<input type="hidden" class="quatrevingtpercent" id="subject" name="subject" value="'.$defaulttopic.'" />';
				}
				else
				{
					$out.= '<input type="text" class="quatrevingtpercent" id="subject" name="subject" value="'. ((isset($_POST["subject"]) && ! $_POST['modelselected'])?$_POST["subject"]:($defaulttopic?$defaulttopic:'')) .'" />';
				}
				$out.= "</td></tr>\n";
			}

			// Attached files
			if (! empty($this->withfile))
			{
				$out.= '<tr>';
				$out.= '<td>'.$langs->trans("MailFile").'</td>';

				$out.= '<td>';
				if (! empty($this->withmaindocfile))
				{
					if ($this->withmaindocfile == 1)
					{
						$out.='<input type="checkbox" name="addmaindocfile" value="1" />';
					}
					if ($this->withmaindocfile == -1)
					{
						$out.='<input type="checkbox" name="addmaindocfile" checked="checked" />';
					}
					$out.=' '.$langs->trans("JoinMainDoc").'.<br>';
				}

				if (is_numeric($this->withfile))
				{
					// TODO Trick to have param removedfile containing nb of file to delete. But this does not works without javascript
					$out.= '<input type="hidden" class="removedfilehidden" name="removedfile" value="">'."\n";
					$out.= '<script type="text/javascript" language="javascript">';
					$out.= 'jQuery(document).ready(function () {';
					$out.= '    jQuery(".removedfile").click(function() {';
					$out.= '        jQuery(".removedfilehidden").val(jQuery(this).val());';
					$out.= '    });';
					$out.= '})';
					$out.= '</script>'."\n";
					if (count($listofpaths))
					{
						foreach($listofpaths as $key => $val)
						{
							$out.= '<div id="attachfile_'.$key.'">';
							$out.= img_mime($listofnames[$key]).' '.$listofnames[$key];
							if (! $this->withfilereadonly)
							{
								$out.= ' <input type="image" style="border: 0px;" src="'.DOL_URL_ROOT.'/theme/'.$conf->theme.'/img/delete.png" value="'.($key+1).'" class="removedfile" id="removedfile_'.$key.'" name="removedfile_'.$key.'" />';
								//$out.= ' <a href="'.$_SERVER["PHP_SELF"].'?removedfile='.($key+1).' id="removedfile_'.$key.'">'.img_delete($langs->trans("Delete").'</a>';
							}
							$out.= '<br></div>';
						}
					}
					else if (empty($this->withmaindocfile))		// Do not show message if we asked to show the checkbox
					{
						$out.= $langs->trans("NoAttachedFiles").'<br>';
					}
					if ($this->withfile == 2)	// Can add other files
					{
						if (!empty($conf->global->FROM_MAIL_USE_INPUT_FILE_MULTIPLE)) $out.= '<input type="file" class="flat" id="addedfile" name="addedfile[]" value="'.$langs->trans("Upload").'" multiple />';
						else $out.= '<input type="file" class="flat" id="addedfile" name="addedfile" value="'.$langs->trans("Upload").'" />';
						$out.= ' ';
						$out.= '<input class="button" type="submit" id="'.$addfileaction.'" name="'.$addfileaction.'" value="'.$langs->trans("MailingAddFile").'" />';
					}
				}
				else
				{
					$out.=$this->withfile;
				}

				$out.= "</td></tr>\n";
			}

			// Message
			if (! empty($this->withbody))
			{
				$defaultmessage=GETPOST('message','none');
				if (! GETPOST('modelselected','alpha') || GETPOST('modelmailselected') != '-1')
				{
					if ($arraydefaultmessage && $arraydefaultmessage->content) {
						$defaultmessage = $arraydefaultmessage->content;
					} elseif (! is_numeric($this->withbody)) {
						$defaultmessage = $this->withbody;
					}
				}

				// Complete substitution array with the url to make online payment
				$paymenturl=''; $validpaymentmethod=array();
				if (empty($this->substit['__REF__']))
				{
					$paymenturl='';
				}
				else
				{
					// Set the online payment url link into __ONLINE_PAYMENT_URL__ key
					require_once DOL_DOCUMENT_ROOT.'/core/lib/payments.lib.php';
					$langs->loadLangs(array('paypal','other'));
					$typeforonlinepayment='free';
					if ($this->param["models"]=='order'   || $this->param["models"]=='order_send')   $typeforonlinepayment='order';		// TODO use detection on something else than template
					if ($this->param["models"]=='invoice' || $this->param["models"]=='facture_send') $typeforonlinepayment='invoice';	// TODO use detection on something else than template
					if ($this->param["models"]=='member') $typeforonlinepayment='member';												// TODO use detection on something else than template
					$url=getOnlinePaymentUrl(0, $typeforonlinepayment, $this->substit['__REF__']);
					$paymenturl=$url;

					$validpaymentmethod = getValidOnlinePaymentMethods('');
				}

				if (count($validpaymentmethod) > 0 && $paymenturl)
				{
					$this->substit['__ONLINE_PAYMENT_TEXT_AND_URL__']=str_replace('\n',"\n",$langs->transnoentities("PredefinedMailContentLink", $paymenturl));
					$this->substit['__ONLINE_PAYMENT_URL__']=$paymenturl;
				}
				else
				{
					$this->substit['__ONLINE_PAYMENT_TEXT_AND_URL__']='';
					$this->substit['__ONLINE_PAYMENT_URL__']='';
				}

				//Add lines substitution key from each line
				$lines = '';
				$defaultlines = $arraydefaultmessage->content_lines;
				if (isset($defaultlines))
				{
					foreach ($this->substit_lines as $substit_line)
					{
						$lines .= make_substitutions($defaultlines,$substit_line)."\n";
					}
				}
				$this->substit['__LINES__']=$lines;

				$defaultmessage=str_replace('\n',"\n",$defaultmessage);

				// Deal with format differences between message and signature (text / HTML)
				if (dol_textishtml($defaultmessage) && !dol_textishtml($this->substit['__USER_SIGNATURE__'])) {
					$this->substit['__USER_SIGNATURE__'] = dol_nl2br($this->substit['__USER_SIGNATURE__']);
				} else if(!dol_textishtml($defaultmessage) && dol_textishtml($this->substit['__USER_SIGNATURE__'])) {
					$defaultmessage = dol_nl2br($defaultmessage);
				}

				if (isset($_POST["message"]) && ! $_POST['modelselected']) $defaultmessage=$_POST["message"];
				else
				{
					$defaultmessage=make_substitutions($defaultmessage,$this->substit);
					// Clean first \n and br (to avoid empty line when CONTACTCIVNAME is empty)
					$defaultmessage=preg_replace("/^(<br>)+/","",$defaultmessage);
					$defaultmessage=preg_replace("/^\n+/","",$defaultmessage);
				}

				$out.= '<tr>';
				$out.= '<td valign="top">';
				$out.=$form->textwithpicto($langs->trans('MailText'), $helpforsubstitution, 1, 'help', '', 0, 2, 'substittooltipfrombody');
				$out.='</td>';
				$out.= '<td>';
				if ($this->withbodyreadonly)
				{
					$out.= nl2br($defaultmessage);
					$out.= '<input type="hidden" id="message" name="message" value="'.$defaultmessage.'" />';
				}
				else
				{
					if (! isset($this->ckeditortoolbar)) $this->ckeditortoolbar = 'dolibarr_notes';

					// Editor wysiwyg
					require_once DOL_DOCUMENT_ROOT.'/core/class/doleditor.class.php';
					if ($this->withfckeditor == -1)
					{
						if (! empty($conf->global->FCKEDITOR_ENABLE_MAIL)) $this->withfckeditor=1;
						else $this->withfckeditor=0;
					}

					$doleditor=new DolEditor('message',$defaultmessage,'',280,$this->ckeditortoolbar,'In',true,true,$this->withfckeditor,8,'95%');
					$out.= $doleditor->Create(1);
				}
				$out.= "</td></tr>\n";
			}

			$out.= '</table>'."\n";

			if ($this->withform == 1 || $this->withform == -1)
			{
				$out.= '<br><div class="center">';
				$out.= '<input class="button" type="submit" id="sendmail" name="sendmail" value="'.$langs->trans("SendMail").'"';
				// Add a javascript test to avoid to forget to submit file before sending email
				if ($this->withfile == 2 && $conf->use_javascript_ajax)
				{
					$out.= ' onClick="if (document.mailform.addedfile.value != \'\') { alert(\''.dol_escape_js($langs->trans("FileWasNotUploaded")).'\'); return false; } else { return true; }"';
				}
				$out.= ' />';
				if ($this->withcancel)
				{
					$out.= ' &nbsp; &nbsp; ';
					$out.= '<input class="button" type="submit" id="cancel" name="cancel" value="'.$langs->trans("Cancel").'" />';
				}
				$out.= '</div>'."\n";
			}

			if ($this->withform == 1) $out.= '</form>'."\n";

			// Disable enter key if option MAIN_MAILFORM_DISABLE_ENTERKEY is set
			if (! empty($conf->global->MAIN_MAILFORM_DISABLE_ENTERKEY))
			{
				$out.= '<script type="text/javascript" language="javascript">';
				$out.= 'jQuery(document).ready(function () {';
				$out.= '	$(document).on("keypress", \'#mailform\', function (e) {		/* Note this is called at every key pressed ! */
	    						var code = e.keyCode || e.which;
	    						if (code == 13) {
	        						e.preventDefault();
	        						return false;
	    						}
							});';
				$out.='		})';
				$out.= '</script>';
			}

			$out.= "<!-- End form mail -->\n";

			return $out;
		}
	}



	/**
	 *      Return templates of email with type = $type_template or type = 'all'.
	 *      This search into table c_email_templates. Used by the get_form function.
	 *
	 * 		@param	DoliDB		$db				Database handler
	 * 		@param	string		$type_template	Get message for model/type=$type_template, type='all' also included.
	 *      @param	string		$user			Get template public or limited to this user
	 *      @param	Translate	$outputlangs	Output lang object
	 *      @param	int			$id				Id of template to find, or -1 for first found with position 0, or 0 for first found whatever is position (priority order depends on lang provided or not) or -2 for exact match with label (no answer if not found)
	 *      @param  int         $active         1=Only active template, 0=Only disabled, -1=All
	 *      @param	string		$label			Label of template
	 *      @return ModelMail					One instance of ModelMail
	 */
	public function getEMailTemplate($db, $type_template, $user, $outputlangs, $id=0, $active=1, $label='')
	{
		$ret = new ModelMail();

		if ($id == -2 && empty($label))
		{
			$this->error = 'LabelIsMandatoryWhenIdIs-2';
			return -1;
		}

		$sql = "SELECT rowid, label, topic, joinfiles, content, content_lines, lang";
		$sql.= " FROM ".MAIN_DB_PREFIX.'c_email_templates';
		$sql.= " WHERE (type_template='".$db->escape($type_template)."' OR type_template='all')";
		$sql.= " AND entity IN (".getEntity('c_email_templates').")";
		$sql.= " AND (private = 0 OR fk_user = ".$user->id.")";				// Get all public or private owned
		if ($active >= 0) $sql.=" AND active = ".$active;
		if ($label) $sql.=" AND label ='".$db->escape($label)."'";
		if (! ($id > 0) && is_object($outputlangs)) $sql.= " AND (lang = '".$db->escape($outputlangs->defaultlang)."' OR lang IS NULL OR lang = '')";
		if ($id > 0)   $sql.= " AND rowid=".$id;
		if ($id == -1) $sql.= " AND position=0";
		if (is_object($outputlangs)) $sql.= $db->order("position,lang,label","ASC,DESC,ASC");		// We want line with lang set first, then with lang null or ''
		else $sql.= $db->order("position,lang,label","ASC,ASC,ASC");		// If no language provided, we give priority to lang not defined
		$sql.= $db->plimit(1);
		//print $sql;

		$resql = $db->query($sql);
		if ($resql)
		{
			// Get first found
			$obj = $db->fetch_object($resql);

			if ($obj) {
				$ret->id = $obj->rowid;
				$ret->label = $obj->label;
				$ret->lang = $obj->lang;
				$ret->topic = $obj->topic;
				$ret->content = $obj->content;
				$ret->content_lines = $obj->content_lines;
				$ret->joinfiles = $obj->joinfiles;
			}
			elseif($id == -2) {
				// Not found with the provided label
				return -1;
			}
			else {	// If there is no template at all
				$defaultmessage='';
				if ($type_template=='body')							{ $defaultmessage=$this->withbody; }		// Special case to use this->withbody as content
				elseif ($type_template=='facture_send')				{ $defaultmessage=$outputlangs->transnoentities("PredefinedMailContentSendInvoice"); }
				elseif ($type_template=='facture_relance')			{ $defaultmessage=$outputlangs->transnoentities("PredefinedMailContentSendInvoiceReminder"); }
				elseif ($type_template=='propal_send')				{ $defaultmessage=$outputlangs->transnoentities("PredefinedMailContentSendProposal"); }
				elseif ($type_template=='supplier_proposal_send')	{ $defaultmessage=$outputlangs->transnoentities("PredefinedMailContentSendSupplierProposal"); }
				elseif ($type_template=='order_send')				{ $defaultmessage=$outputlangs->transnoentities("PredefinedMailContentSendOrder"); }
				elseif ($type_template=='order_supplier_send')		{ $defaultmessage=$outputlangs->transnoentities("PredefinedMailContentSendSupplierOrder"); }
				elseif ($type_template=='invoice_supplier_send')	{ $defaultmessage=$outputlangs->transnoentities("PredefinedMailContentSendSupplierInvoice"); }
				elseif ($type_template=='shipping_send')			{ $defaultmessage=$outputlangs->transnoentities("PredefinedMailContentSendShipping"); }
				elseif ($type_template=='fichinter_send')			{ $defaultmessage=$outputlangs->transnoentities("PredefinedMailContentSendFichInter"); }
				elseif ($type_template=='thirdparty')				{ $defaultmessage=$outputlangs->transnoentities("PredefinedMailContentThirdparty"); }
				elseif ($type_template=='user')				        { $defaultmessage=$outputlangs->transnoentities("PredefinedMailContentUser"); }
				elseif (!empty($type_template))				        { $defaultmessage=$outputlangs->transnoentities("PredefinedMailContent".ucfirst($type_template)); }

				$ret->label = 'default';
				$ret->lang = $outputlangs->defaultlang;
				$ret->topic = '';
				$ret->joinfiles = 1;
				$ret->content = $defaultmessage;
				$ret->content_lines ='';
			}

			$db->free($resql);
			return $ret;
		}
		else
		{
			dol_print_error($db);
			return -1;
		}
	}

	/**
	 *      Find if template exists
	 *      Search into table c_email_templates
	 *
	 * 		@param	string		$type_template	Get message for key module
	 *      @param	string		$user			Use template public or limited to this user
	 *      @param	Translate	$outputlangs	Output lang object
	 *      @return	int		<0 if KO,
	 */
	public function isEMailTemplate($type_template, $user, $outputlangs)
	{
		$ret=array();

		$sql = "SELECT label, topic, content, lang";
		$sql.= " FROM ".MAIN_DB_PREFIX.'c_email_templates';
		$sql.= " WHERE type_template='".$this->db->escape($type_template)."'";
		$sql.= " AND entity IN (".getEntity('c_email_templates').")";
		$sql.= " AND (fk_user is NULL or fk_user = 0 or fk_user = ".$user->id.")";
		if (is_object($outputlangs)) $sql.= " AND (lang = '".$outputlangs->defaultlang."' OR lang IS NULL OR lang = '')";
		$sql.= $this->db->order("lang,label","ASC");
		//print $sql;

		$resql = $this->db->query($sql);
		if ($resql)
		{
			$num= $this->db->num_rows($resql);
			$this->db->free($resql);
			return $num;
		}
		else
		{
			$this->error=get_class($this).' '.__METHOD__.' ERROR:'.$this->db->lasterror();
			return -1;
		}
	}

	/**
	 *      Find if template exists and are available for current user, then set them into $this->lines_module.
	 *      Search into table c_email_templates
	 *
	 * 		@param	string		$type_template	Get message for key module
	 *      @param	string		$user			Use template public or limited to this user
	 *      @param	Translate	$outputlangs	Output lang object
	 *      @param  int         $active         1=Only active template, 0=Only disabled, -1=All
	 *      @return	int		                    <0 if KO, nb of records found if OK
	 */
	public function fetchAllEMailTemplate($type_template, $user, $outputlangs, $active=1)
	{
		$ret=array();

		$sql = "SELECT rowid, label, topic, content, content_lines, lang, fk_user, private, position";
		$sql.= " FROM ".MAIN_DB_PREFIX.'c_email_templates';
		$sql.= " WHERE type_template IN ('".$this->db->escape($type_template)."', 'all')";
		$sql.= " AND entity IN (".getEntity('c_email_templates').")";
		$sql.= " AND (private = 0 OR fk_user = ".$user->id.")";		// See all public templates or templates I own.
		if ($active >= 0) $sql.=" AND active = ".$active;
		//if (is_object($outputlangs)) $sql.= " AND (lang = '".$outputlangs->defaultlang."' OR lang IS NULL OR lang = '')";	// Return all languages
		$sql.= $this->db->order("position,lang,label","ASC");
		//print $sql;

		$resql = $this->db->query($sql);
		if ($resql)
		{
			$num=$this->db->num_rows($resql);
			$this->lines_model=array();
			while ($obj = $this->db->fetch_object($resql))
			{
				$line = new ModelMail();
				$line->id=$obj->rowid;
				$line->label=$obj->label;
				$line->lang=$obj->lang;
				$line->fk_user=$obj->fk_user;
				$line->private=$obj->private;
				$line->position=$obj->position;
				$line->topic=$obj->topic;
				$line->content=$obj->content;
				$line->content_lines=$obj->content_lines;

				$this->lines_model[]=$line;
			}
			$this->db->free($resql);
			return $num;
		}
		else
		{
			$this->error=get_class($this).' '.__METHOD__.' ERROR:'.$this->db->lasterror();
			return -1;
		}
	}



	/**
	 * Set substit array from object. This is call when suggesting the email template into forms before sending email.
	 *
	 * @param	CommonObject	$object		   Object to use
	 * @param   Translate  		$outputlangs   Object lang
	 * @return	void
	 * @see getCommonSubstitutionArray
	 */
	function setSubstitFromObject($object, $outputlangs)
	{
		global $conf, $user;

		$parameters=array();
		$tmparray=getCommonSubstitutionArray($outputlangs, 0, null, $object);
		complete_substitutions_array($tmparray, $outputlangs, null, $parameters);

		$this->substit=$tmparray;

		// Fill substit_lines with each object lines content
		if (is_array($object->lines))
		{
			foreach ($object->lines as $line)
			{
				$substit_line = array(
					'__PRODUCT_REF__' => isset($line->product_ref) ? $line->product_ref : '',
					'__PRODUCT_LABEL__' => isset($line->product_label) ? $line->product_label : '',
					'__PRODUCT_DESCRIPTION__' => isset($line->product_desc) ? $line->product_desc : '',
					'__LABEL__' => isset($line->label) ? $line->label : '',
					'__DESCRIPTION__' => isset($line->desc) ? $line->desc : '',
					'__DATE_START_YMD__' => dol_print_date($line->date_start, 'day', 0, $outputlangs),
					'__DATE_END_YMD__' => dol_print_date($line->date_end, 'day', 0, $outputlangs),
					'__QUANTITY__' => $line->qty,
					'__SUBPRICE__' => price($line->subprice),
					'__AMOUNT__' => price($line->total_ttc),
					'__AMOUNT_EXCL_TAX__' => price($line->total_ht)
				);

				// Create dynamic tags for __PRODUCT_EXTRAFIELD_FIELD__
				if (!empty($line->fk_product))
				{
					if (! is_object($extrafields)) $extrafields = new ExtraFields($this->db);
					$extrafields->fetch_name_optionals_label('product', true);
					$product = new Product($this->db);
					$product->fetch($line->fk_product, '', '', 1);
					$product->fetch_optionals();
					if (is_array($extrafields->attributes[$object->table_element]['label']) && count($extrafields->attributes[$object->table_element]['label']) > 0)
					{
						foreach ($extrafields->attributes[$product->table_element]['label'] as $key => $label) {
							$substit_line['__PRODUCT_EXTRAFIELD_' . strtoupper($key) . '__'] = $product->array_options['options_' . $key];
						}
					}
				}
				$this->substit_lines[] = $substit_line;
			}
		}
	}

	/**
	 * Get list of substitution keys available for emails. This is used for tooltips help.
	 * This include the complete_substitutions_array.
	 *
	 * @param	string	$mode		'formemail', 'formemailwithlines', 'formemailforlines', 'emailing', ...
	 * @param	Object	$object		Object if applicable
	 * @return	array               Array of substitution values for emails.
	 */
	static function getAvailableSubstitKey($mode='formemail', $object=null)
	{
		global $conf, $langs;

		$tmparray=array();
		if ($mode == 'formemail' || $mode == 'formemailwithlines' || $mode == 'formemailforlines')
		{
			$parameters=array('mode'=>$mode);
			$tmparray=getCommonSubstitutionArray($langs, 2, null, $object);			// Note: On email templated edition, this is null because it is related to all type of objects
			complete_substitutions_array($tmparray, $langs, null, $parameters);

			if ($mode == 'formwithlines')
			{
				$tmparray['__LINES__'] = '__LINES__';      // Will be set by the get_form function
			}
			if ($mode == 'formforlines')
			{
				$tmparray['__QUANTITY__'] = '__QUANTITY__';   // Will be set by the get_form function
			}
		}

		if ($mode == 'emailing')
		{
			$parameters=array('mode'=>$mode);
			$tmparray=getCommonSubstitutionArray($langs, 2, array('object','objectamount'), $object);			// Note: On email templated edition, this is null because it is related to all type of objects
			complete_substitutions_array($tmparray, $langs, null, $parameters);

			// For mass emailing, we have different keys
			$tmparray['__ID__'] = 'IdRecord';
			$tmparray['__EMAIL__'] = 'EMailRecipient';
			$tmparray['__LASTNAME__'] = 'Lastname';
			$tmparray['__FIRSTNAME__'] = 'Firstname';
			$tmparray['__MAILTOEMAIL__'] = 'TagMailtoEmail';
			$tmparray['__OTHER1__'] = 'Other1';
			$tmparray['__OTHER2__'] = 'Other2';
			$tmparray['__OTHER3__'] = 'Other3';
			$tmparray['__OTHER4__'] = 'Other4';
			$tmparray['__OTHER5__'] = 'Other5';
			$tmparray['__USER_SIGNATURE__'] = 'TagSignature';
			$tmparray['__CHECK_READ__'] = 'TagCheckMail';
			$tmparray['__UNSUBSCRIBE__'] = 'TagUnsubscribe';
				//,'__PERSONALIZED__' => 'Personalized'	// Hidden because not used yet in mass emailing

			$onlinepaymentenabled = 0;
			if (! empty($conf->paypal->enabled)) $onlinepaymentenabled++;
			if (! empty($conf->paybox->enabled)) $onlinepaymentenabled++;
			if (! empty($conf->stripe->enabled)) $onlinepaymentenabled++;
			if ($onlinepaymentenabled && ! empty($conf->global->PAYMENT_SECURITY_TOKEN))
			{
				$tmparray['__SECUREKEYPAYMENT__']=$conf->global->PAYMENT_SECURITY_TOKEN;
				if (! empty($conf->global->PAYMENT_SECURITY_TOKEN_UNIQUE))
				{
					if ($conf->adherent->enabled) $tmparray['__SECUREKEYPAYMENT_MEMBER__']='SecureKeyPAYMENTUniquePerMember';
					if ($conf->facture->enabled)  $tmparray['__SECUREKEYPAYMENT_INVOICE__']='SecureKeyPAYMENTUniquePerInvoice';
					if ($conf->commande->enabled) $tmparray['__SECUREKEYPAYMENT_ORDER__']='SecureKeyPAYMENTUniquePerOrder';
					if ($conf->contrat->enabled)  $tmparray['__SECUREKEYPAYMENT_CONTRACTLINE__']='SecureKeyPAYMENTUniquePerContractLine';
				}
			}
			else
			{
				/* No need to show into tooltip help, option is not enabled
				$vars['__SECUREKEYPAYMENT__']='';
				$vars['__SECUREKEYPAYMENT_MEMBER__']='';
				$vars['__SECUREKEYPAYMENT_INVOICE__']='';
				$vars['__SECUREKEYPAYMENT_ORDER__']='';
				$vars['__SECUREKEYPAYMENT_CONTRACTLINE__']='';
				*/
			}
		}

		$tmparray['__(AnyTranslationKey)__']="Translation";

		foreach($tmparray as $key => $val)
		{
			if (empty($val)) $tmparray[$key]=$key;
		}

		return $tmparray;
	}
}


/**
 * ModelMail
 */
class ModelMail
{
	public $id;
<<<<<<< HEAD
	
	/**
     	 * @var string proper name for given parameter
     	 */
    	public $label;
    
=======

	/**
     * @var string proper name for given parameter
     */
    public $label;

>>>>>>> 59a27085
	public $topic;
	public $content;
	public $content_lines;
	public $lang;
	public $joinfiles;
}<|MERGE_RESOLUTION|>--- conflicted
+++ resolved
@@ -1,12 +1,7 @@
 <?php
 /* Copyright (C) 2005-2012 Laurent Destailleur  <eldy@users.sourceforge.net>
-<<<<<<< HEAD
- * Copyright (C) 2005-2012 Regis Houssin	<regis.houssin@capnetworks.com>
- * Copyright (C) 2010-2011 Juanjo Menent	<jmenent@2byte.es>
-=======
  * Copyright (C) 2005-2012 Regis Houssin	    <regis.houssin@capnetworks.com>
  * Copyright (C) 2010-2011 Juanjo Menent	    <jmenent@2byte.es>
->>>>>>> 59a27085
  * Copyright (C) 2015-2017 Marcos García        <marcosgdf@gmail.com>
  * Copyright (C) 2015-2017 Nicolas ZABOURI      <info@inovea-conseil.com>
  *
@@ -41,9 +36,9 @@
 class FormMail extends Form
 {
 	/**
-     	 * @var DoliDB Database handler.
-     	 */
-    	public $db;
+     * @var DoliDB Database handler.
+     */
+    public $db;
 
 	public $withform;				// 1=Include HTML form tag and show submit button, 0=Do not include form tag and submit button, -1=Do not include form tag but include submit button
 
@@ -1402,21 +1397,12 @@
 class ModelMail
 {
 	public $id;
-<<<<<<< HEAD
-	
-	/**
-     	 * @var string proper name for given parameter
-     	 */
-    	public $label;
-    
-=======
 
 	/**
      * @var string proper name for given parameter
      */
     public $label;
 
->>>>>>> 59a27085
 	public $topic;
 	public $content;
 	public $content_lines;
