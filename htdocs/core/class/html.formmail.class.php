--- conflicted
+++ resolved
@@ -889,11 +889,7 @@
 
 			//input prompt AI
 			require_once DOL_DOCUMENT_ROOT.'/core/lib/admin.lib.php';
-<<<<<<< HEAD
-			if (isModEnabled('ai') && getDolGlobalConst('AI_CHATGPT_API_KEY')) {
-=======
 			if (isModEnabled('ai') && getDolGlobalString('AI_CHATGPT_API_KEY')) {
->>>>>>> 6313c57e
 				$out .= $this->getHtmlForInstruction();
 			}
 			// Message
