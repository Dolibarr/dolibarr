--- conflicted
+++ resolved
@@ -1547,7 +1547,6 @@
 					var template = $(this).data("template");
 
 					console.log("We choose a layout for email template " + template);
-<<<<<<< HEAD
 
 					$(".template-option").removeClass("selected");
 					$(this).addClass("selected");
@@ -1560,22 +1559,6 @@
 
 					// Remplacer la variable de substitution dans le contenu HTML
 					contentHtml = contentHtml.replace(/__SUBJECT__/g, subject);
-
-=======
-
-					$(".template-option").removeClass("selected");
-					$(this).addClass("selected");
-
-					var contentHtml = $(this).data("content");
-					var csrfToken = "'.newToken().'";
-
-					// get value of sujet input
-					var subject = $("#sujet").val();
-
-					// Remplacer la variable de substitution dans le contenu HTML
-					contentHtml = contentHtml.replace(/__SUBJECT__/g, subject);
-
->>>>>>> e3d3bad0
 
 					// Envoyer le contenu HTML à process_template.php pour traitement PHP
 					$.ajax({
@@ -1583,13 +1566,8 @@
 						url: "/core/ajax/mailtemplate.php",
 						data: { content: contentHtml, token: csrfToken },
 						success: function(response) {
-<<<<<<< HEAD
-							jQuery("#'.$htmlContent.'").val(response);
-							var editorInstance = CKEDITOR.instances["'.$htmlContent.'"];
-=======
 							jQuery("#'.dol_sanitizeKeyCode($htmlContent).'").val(response);
 							var editorInstance = CKEDITOR.instances["'.dol_sanitizeKeyCode($htmlContent).'"];
->>>>>>> e3d3bad0
 							if (editorInstance) {
 								editorInstance.setData(response);
 							}
