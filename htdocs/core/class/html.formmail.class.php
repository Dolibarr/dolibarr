<?php
/* Copyright (C) 2005-2012 Laurent Destailleur  <eldy@users.sourceforge.net>
 * Copyright (C) 2005-2012 Regis Houssin	    <regis.houssin@inodbox.com>
 * Copyright (C) 2010-2011 Juanjo Menent	    <jmenent@2byte.es>
 * Copyright (C) 2015-2017 Marcos García        <marcosgdf@gmail.com>
 * Copyright (C) 2015-2017 Nicolas ZABOURI      <info@inovea-conseil.com>
 * Copyright (C) 2018-2019  Frédéric France     <frederic.france@netlogic.fr>
 *
 * This program is free software; you can redistribute it and/or modify
 * it under the terms of the GNU General Public License as published by
 * the Free Software Foundation; either version 3 of the License, or
 * (at your option) any later version.
 *
 * This program is distributed in the hope that it will be useful,
 * but WITHOUT ANY WARRANTY; without even the implied warranty of
 * MERCHANTABILITY or FITNESS FOR A PARTICULAR PURPOSE.  See the
 * GNU General Public License for more details.
 *
 * You should have received a copy of the GNU General Public License
 * along with this program. If not, see <https://www.gnu.org/licenses/>.
 */

/**
 *       \file       htdocs/core/class/html.formmail.class.php
 *       \ingroup    core
 *       \brief      Fichier de la classe permettant la generation du formulaire html d'envoi de mail unitaire
 */
require_once DOL_DOCUMENT_ROOT.'/core/class/html.form.class.php';


/**
 *      Classe permettant la generation du formulaire html d'envoi de mail unitaire
 *      Usage: $formail = new FormMail($db)
 *             $formmail->proprietes=1 ou chaine ou tableau de valeurs
 *             $formmail->show_form() affiche le formulaire
 */
class FormMail extends Form
{
	/**
     * @var DoliDB Database handler.
     */
    public $db;

    /**
     * @var int 1 = Include HTML form tag and show submit button
     *          0 = Do not include form tag and submit button
     *          -1 = Do not include form tag but include submit button
     */
	public $withform;

    /**
     * @var string name from
     */
	public $fromname;

    /**
     * @var string email from
     */
	public $frommail;

    /**
     * @var string user, company, robot
     */
    public $fromtype;

    /**
     * @var int from ID
     */
    public $fromid;

    /**
     * @var int also from robot
     */
    public $fromalsorobot;

    /**
     * @var string thirdparty etc
     */
    public $totype;

    /**
     * @var int ID
     */
    public $toid;

    /**
     * @var string replyto name
     */
    public $replytoname;

    /**
     * @var string replyto email
     */
	public $replytomail;

    /**
     * @var string to name
     */
	public $toname;

    /**
     * @var string to email
     */
	public $tomail;

    /**
     * @var string trackid
     */
	public $trackid;

	public $withsubstit; // Show substitution array
	public $withfrom;

	/**
	 * @var int|string|array
	 */
	public $withto; // Show recipient emails

	public $withtofree; // Show free text for recipient emails
	public $withtocc;
	public $withtoccc;
	public $withtopic;
	public $withfile; // 0=No attaches files, 1=Show attached files, 2=Can add new attached files
	public $withmaindocfile; // 1=Add a checkbox "Attach also main document" for mass actions (checked by default), -1=Add checkbox (not checked by default)
	public $withbody;

	public $withfromreadonly;
	public $withreplytoreadonly;
	public $withtoreadonly;
	public $withtoccreadonly;
	public $withtocccreadonly;
	public $withtopicreadonly;
	public $withfilereadonly;
	public $withdeliveryreceipt;
	public $withcancel;
	public $withfckeditor;

	public $substit = array();
	public $substit_lines = array();
	public $param = array();

	public $withtouser = array();
	public $withtoccuser = array();

	public $lines_model;


	/**
	 *	Constructor
	 *
	 *  @param	DoliDB	$db      Database handler
	 */
	public function __construct($db)
	{
		$this->db = $db;

		$this->withform = 1;

		$this->withfrom = 1;
		$this->withto = 1;
		$this->withtofree = 1;
		$this->withtocc = 1;
		$this->withtoccc = 0;
		$this->witherrorsto = 0;
		$this->withtopic = 1;
		$this->withfile = 0; // 1=Add section "Attached files". 2=Can add files.
		$this->withmaindocfile = 0; // 1=Add a checkbox "Attach also main document" for mass actions (checked by default), -1=Add checkbox (not checked by default)
		$this->withbody = 1;

		$this->withfromreadonly = 1;
		$this->withreplytoreadonly = 1;
		$this->withtoreadonly = 0;
		$this->withtoccreadonly = 0;
		$this->withtocccreadonly = 0;
		$this->witherrorstoreadonly = 0;
		$this->withtopicreadonly = 0;
		$this->withfilereadonly = 0;
		$this->withbodyreadonly = 0;
		$this->withdeliveryreceiptreadonly = 0;
		$this->withfckeditor = -1; // -1 = Auto
	}

    // phpcs:disable PEAR.NamingConventions.ValidFunctionName.ScopeNotCamelCaps
	/**
	 * Clear list of attached files in send mail form (also stored in session)
	 *
	 * @return	void
	 */
	public function clear_attached_files()
	{
        // phpcs:enable
		global $conf, $user;
		require_once DOL_DOCUMENT_ROOT.'/core/lib/files.lib.php';

		// Set tmp user directory
		$vardir = $conf->user->dir_output."/".$user->id;
		$upload_dir = $vardir.'/temp/'; // TODO Add $keytoavoidconflict in upload_dir path
		if (is_dir($upload_dir)) dol_delete_dir_recursive($upload_dir);

		$keytoavoidconflict = empty($this->trackid) ? '' : '-'.$this->trackid; // this->trackid must be defined
		unset($_SESSION["listofpaths".$keytoavoidconflict]);
		unset($_SESSION["listofnames".$keytoavoidconflict]);
		unset($_SESSION["listofmimes".$keytoavoidconflict]);
	}

    // phpcs:disable PEAR.NamingConventions.ValidFunctionName.ScopeNotCamelCaps
	/**
	 * Add a file into the list of attached files (stored in SECTION array)
	 *
	 * @param 	string   $path   Full absolute path on filesystem of file, including file name
	 * @param 	string   $file   Only filename (can be basename($path))
	 * @param 	string   $type   Mime type (can be dol_mimetype($file))
	 * @return	void
	 */
	public function add_attached_files($path, $file = '', $type = '')
	{
        // phpcs:enable
		$listofpaths = array();
		$listofnames = array();
		$listofmimes = array();

		if (empty($file)) $file = basename($path);
		if (empty($type)) $type = dol_mimetype($file);

		$keytoavoidconflict = empty($this->trackid) ? '' : '-'.$this->trackid; // this->trackid must be defined
		if (!empty($_SESSION["listofpaths".$keytoavoidconflict])) $listofpaths = explode(';', $_SESSION["listofpaths".$keytoavoidconflict]);
		if (!empty($_SESSION["listofnames".$keytoavoidconflict])) $listofnames = explode(';', $_SESSION["listofnames".$keytoavoidconflict]);
		if (!empty($_SESSION["listofmimes".$keytoavoidconflict])) $listofmimes = explode(';', $_SESSION["listofmimes".$keytoavoidconflict]);
		if (!in_array($file, $listofnames))
		{
			$listofpaths[] = $path;
			$listofnames[] = $file;
			$listofmimes[] = $type;
			$_SESSION["listofpaths".$keytoavoidconflict] = join(';', $listofpaths);
			$_SESSION["listofnames".$keytoavoidconflict] = join(';', $listofnames);
			$_SESSION["listofmimes".$keytoavoidconflict] = join(';', $listofmimes);
		}
	}

    // phpcs:disable PEAR.NamingConventions.ValidFunctionName.ScopeNotCamelCaps
	/**
	 * Remove a file from the list of attached files (stored in SECTION array)
	 *
	 * @param  	string	$keytodelete     Key index in file array (0, 1, 2, ...)
	 * @return	void
	 */
	public function remove_attached_files($keytodelete)
	{
        // phpcs:enable
		$listofpaths = array();
		$listofnames = array();
		$listofmimes = array();

		$keytoavoidconflict = empty($this->trackid) ? '' : '-'.$this->trackid; // this->trackid must be defined
		if (!empty($_SESSION["listofpaths".$keytoavoidconflict])) $listofpaths = explode(';', $_SESSION["listofpaths".$keytoavoidconflict]);
		if (!empty($_SESSION["listofnames".$keytoavoidconflict])) $listofnames = explode(';', $_SESSION["listofnames".$keytoavoidconflict]);
		if (!empty($_SESSION["listofmimes".$keytoavoidconflict])) $listofmimes = explode(';', $_SESSION["listofmimes".$keytoavoidconflict]);
		if ($keytodelete >= 0)
		{
			unset($listofpaths[$keytodelete]);
			unset($listofnames[$keytodelete]);
			unset($listofmimes[$keytodelete]);
			$_SESSION["listofpaths".$keytoavoidconflict] = join(';', $listofpaths);
			$_SESSION["listofnames".$keytoavoidconflict] = join(';', $listofnames);
			$_SESSION["listofmimes".$keytoavoidconflict] = join(';', $listofmimes);
			//var_dump($_SESSION['listofpaths']);
		}
	}

    // phpcs:disable PEAR.NamingConventions.ValidFunctionName.ScopeNotCamelCaps
	/**
	 * Return list of attached files (stored in SECTION array)
	 *
	 * @return	array       array('paths'=> ,'names'=>, 'mimes'=> )
	 */
	public function get_attached_files()
	{
        // phpcs:enable
		$listofpaths = array();
		$listofnames = array();
		$listofmimes = array();

		$keytoavoidconflict = empty($this->trackid) ? '' : '-'.$this->trackid; // this->trackid must be defined
		if (!empty($_SESSION["listofpaths".$keytoavoidconflict])) $listofpaths = explode(';', $_SESSION["listofpaths".$keytoavoidconflict]);
		if (!empty($_SESSION["listofnames".$keytoavoidconflict])) $listofnames = explode(';', $_SESSION["listofnames".$keytoavoidconflict]);
		if (!empty($_SESSION["listofmimes".$keytoavoidconflict])) $listofmimes = explode(';', $_SESSION["listofmimes".$keytoavoidconflict]);
		return array('paths'=>$listofpaths, 'names'=>$listofnames, 'mimes'=>$listofmimes);
	}

    // phpcs:disable PEAR.NamingConventions.ValidFunctionName.ScopeNotCamelCaps
	/**
	 *	Show the form to input an email
	 *  this->withfile: 0=No attaches files, 1=Show attached files, 2=Can add new attached files
	 *  this->withmaindocfile
	 *
	 *	@param	string	$addfileaction		Name of action when posting file attachments
	 *	@param	string	$removefileaction	Name of action when removing file attachments
	 *	@return	void
	 */
	public function show_form($addfileaction = 'addfile', $removefileaction = 'removefile')
	{
        // phpcs:enable
		print $this->get_form($addfileaction, $removefileaction);
	}

    // phpcs:disable PEAR.NamingConventions.ValidFunctionName.ScopeNotCamelCaps
	/**
	 *	Get the form to input an email
	 *  this->withfile: 0=No attaches files, 1=Show attached files, 2=Can add new attached files
	 *  this->withfile
	 *  this->param:	Contains more parameters like email templates info
	 *
	 *	@param	string	$addfileaction		Name of action when posting file attachments
	 *	@param	string	$removefileaction	Name of action when removing file attachments
	 *	@return string						Form to show
	 */
	public function get_form($addfileaction = 'addfile', $removefileaction = 'removefile')
	{
        // phpcs:enable
		global $conf, $langs, $user, $hookmanager, $form;

		if (!is_object($form)) $form = new Form($this->db);

		// Load translation files required by the page
        $langs->loadLangs(array('other', 'mails'));

		// Clear temp files. Must be done at beginning, before call of triggers
		if (GETPOST('mode', 'alpha') == 'init' || (GETPOST('modelmailselected', 'alpha') && GETPOST('modelmailselected', 'alpha') != '-1'))
		{
			$this->clear_attached_files();
		}

		// Call hook getFormMail
		$hookmanager->initHooks(array('formmail'));

		$parameters = array(
			'addfileaction' => $addfileaction,
			'removefileaction'=> $removefileaction,
			'trackid'=> $this->trackid
		);
		$reshook = $hookmanager->executeHooks('getFormMail', $parameters, $this);

		if (!empty($reshook))
		{
			return $hookmanager->resPrint;
		}
		else
		{
			$out = '';

			$disablebademails = 1;

			// Define output language
			$outputlangs = $langs;
			$newlang = '';
			if ($conf->global->MAIN_MULTILANGS && empty($newlang))	$newlang = $this->param['langsmodels'];
			if (!empty($newlang))
			{
				$outputlangs = new Translate("", $conf);
				$outputlangs->setDefaultLang($newlang);
				$outputlangs->load('other');
			}

			// Get message template for $this->param["models"] into c_email_templates
			$arraydefaultmessage = -1;
			if ($this->param['models'] != 'none')
			{
				$model_id = 0;
				if (array_key_exists('models_id', $this->param))
				{
					$model_id = $this->param["models_id"];
				}

				$arraydefaultmessage = $this->getEMailTemplate($this->db, $this->param["models"], $user, $outputlangs, $model_id); // If $model_id is empty, preselect the first one
			}

			// Define list of attached files
			$listofpaths = array();
			$listofnames = array();
			$listofmimes = array();
			$keytoavoidconflict = empty($this->trackid) ? '' : '-'.$this->trackid; // this->trackid must be defined

			if (GETPOST('mode', 'alpha') == 'init' || (GETPOST('modelmailselected', 'alpha') && GETPOST('modelmailselected', 'alpha') != '-1'))
			{
				if (!empty($arraydefaultmessage->joinfiles) && is_array($this->param['fileinit']))
				{
					foreach ($this->param['fileinit'] as $file)
					{
						$this->add_attached_files($file, basename($file), dol_mimetype($file));
					}
				}
			}

	   		if (!empty($_SESSION["listofpaths".$keytoavoidconflict])) $listofpaths = explode(';', $_SESSION["listofpaths".$keytoavoidconflict]);
	   		if (!empty($_SESSION["listofnames".$keytoavoidconflict])) $listofnames = explode(';', $_SESSION["listofnames".$keytoavoidconflict]);
	   		if (!empty($_SESSION["listofmimes".$keytoavoidconflict])) $listofmimes = explode(';', $_SESSION["listofmimes".$keytoavoidconflict]);


			$out .= "\n".'<!-- Begin form mail type='.$this->param["models"].' --><div id="mailformdiv"></div>'."\n";
			if ($this->withform == 1)
			{
				$out .= '<form method="POST" name="mailform" id="mailform" enctype="multipart/form-data" action="'.$this->param["returnurl"].'#formmail">'."\n";

				$out .= '<a id="formmail" name="formmail"></a>';
				$out .= '<input style="display:none" type="submit" id="sendmail" name="sendmail">';
				$out .= '<input type="hidden" name="token" value="'.newToken().'" />';
				$out .= '<input type="hidden" name="trackid" value="'.$this->trackid.'" />';
			}
			if (!empty($this->withfrom))
			{
				if (!empty($this->withfromreadonly))
				{
					$out .= '<input type="hidden" id="fromname" name="fromname" value="'.$this->fromname.'" />';
					$out .= '<input type="hidden" id="frommail" name="frommail" value="'.$this->frommail.'" />';
				}
			}
			foreach ($this->param as $key=>$value)
			{
				$out .= '<input type="hidden" id="'.$key.'" name="'.$key.'" value="'.$value.'" />'."\n";
			}

			$modelmail_array = array();
			if ($this->param['models'] != 'none')
			{
				$result = $this->fetchAllEMailTemplate($this->param["models"], $user, $outputlangs);

				if ($result < 0)
				{
					setEventMessages($this->error, $this->errors, 'errors');
				}
				foreach ($this->lines_model as $line)
				{
					$langs->trans("members");
					if (preg_match('/\((.*)\)/', $line->label, $reg))
					{
						$modelmail_array[$line->id] = $langs->trans($reg[1]); // langs->trans when label is __(xxx)__
					}
					else
					{
						$modelmail_array[$line->id] = $line->label;
					}
					if ($line->lang) $modelmail_array[$line->id] .= ' ('.$line->lang.')';
					if ($line->private) $modelmail_array[$line->id] .= ' - '.$langs->trans("Private");
					//if ($line->fk_user != $user->id) $modelmail_array[$line->id].=' - '.$langs->trans("By").' ';
				}
			}

			// Zone to select email template
			if (count($modelmail_array) > 0)
			{
				// If list of template is filled
				$out .= '<div class="center" style="padding: 0px 0 12px 0">'."\n";
				$out .= '<span class="opacitymedium">'.$langs->trans('SelectMailModel').':</span> '.$this->selectarray('modelmailselected', $modelmail_array, 0, 1, 0, 0, '', 0, 0, 0, '', 'minwidth100');
				if ($user->admin) $out .= info_admin($langs->trans("YouCanChangeValuesForThisListFrom", $langs->transnoentitiesnoconv('Setup').' - '.$langs->transnoentitiesnoconv('EMails')), 1);
				$out .= ' &nbsp; ';
				$out .= '<input class="button" type="submit" value="'.$langs->trans('Apply').'" name="modelselected" id="modelselected">';
				$out .= ' &nbsp; ';
				$out .= '</div>';
			} elseif (!empty($this->param['models']) && in_array($this->param['models'], array(
					'propal_send', 'order_send', 'facture_send',
					'shipping_send', 'fichinter_send', 'supplier_proposal_send', 'order_supplier_send',
					'invoice_supplier_send', 'thirdparty', 'contract', 'user', 'all'
                )))
			{
				// If list of template is empty
				$out .= '<div class="center" style="padding: 0px 0 12px 0">'."\n";
				$out .= $langs->trans('SelectMailModel').': <select name="modelmailselected" disabled="disabled"><option value="none">'.$langs->trans("NoTemplateDefined").'</option></select>'; // Do not put 'disabled' on 'option' tag, it is already on 'select' and it makes chrome crazy.
				if ($user->admin) $out .= info_admin($langs->trans("YouCanChangeValuesForThisListFrom", $langs->transnoentitiesnoconv('Setup').' - '.$langs->transnoentitiesnoconv('EMails')), 1);
				$out .= ' &nbsp; ';
				$out .= '<input class="button" type="submit" value="'.$langs->trans('Apply').'" name="modelselected" disabled="disabled" id="modelselected">';
				$out .= ' &nbsp; ';
				$out .= '</div>';
			}



			$out .= '<table class="tableforemailform boxtablenotop" width="100%">'."\n";

			// Substitution array/string
			$helpforsubstitution = '';
			if (is_array($this->substit) && count($this->substit)) $helpforsubstitution .= $langs->trans('AvailableVariables').' :<br>'."\n";
			foreach ($this->substit as $key => $val)
			{
				$helpforsubstitution .= $key.' -> '.$langs->trans(dol_string_nohtmltag($val)).'<br>';
			}
			if (!empty($this->withsubstit))		// Unset or set ->withsubstit=0 to disable this.
			{
				$out .= '<tr><td colspan="2" class="right">';
				//$out.='<div class="floatright">';
				if (is_numeric($this->withsubstit)) $out .= $form->textwithpicto($langs->trans("EMailTestSubstitutionReplacedByGenericValues"), $helpforsubstitution, 1, 'help', '', 0, 2, 'substittooltip'); // Old usage
				else $out .= $form->textwithpicto($langs->trans('AvailableVariables'), $helpforsubstitution, 1, 'help', '', 0, 2, 'substittooltip'); // New usage
				$out .= "</td></tr>\n";
				//$out.='</div>';
			}

			/*var_dump(! empty($this->withfromreadonly));
			var_dump($this->withfrom);
			var_dump($this->fromtype);
			var_dump($this->fromname);*/

			// From
			if (!empty($this->withfrom))
			{
				if (!empty($this->withfromreadonly))
				{
					$out .= '<tr><td class="fieldrequired minwidth200">'.$langs->trans("MailFrom").'</td><td>';

					// $this->fromtype is the default value to use to select sender
					if (!($this->fromtype === 'user' && $this->fromid > 0)
						&& !($this->fromtype === 'company')
						&& !($this->fromtype === 'robot')
						&& !preg_match('/user_aliases/', $this->fromtype)
						&& !preg_match('/global_aliases/', $this->fromtype)
						&& !preg_match('/senderprofile/', $this->fromtype)
						)
					{
						// Use this->fromname and this->frommail or error if not defined
						$out .= $this->fromname;
						if ($this->frommail)
						{
							$out .= ' &lt;'.$this->frommail.'&gt;';
						}
						else
						{
							if ($this->fromtype)
							{
								$langs->load('errors');
								$out .= '<span class="warning"> &lt;'.$langs->trans('ErrorNoMailDefinedForThisUser').'&gt; </span>';
							}
						}
					} else {
						$liste = array();

						// Add user email
						if (empty($user->email))
						{
							$langs->load('errors');
							$liste['user'] = $user->getFullName($langs).' &lt;'.$langs->trans('ErrorNoMailDefinedForThisUser').'&gt;';
						}
						else
						{
							$liste['user'] = $user->getFullName($langs).' &lt;'.$user->email.'&gt;';
						}

						// Add also company main email
						$liste['company'] = $conf->global->MAIN_INFO_SOCIETE_NOM.' &lt;'.$conf->global->MAIN_INFO_SOCIETE_MAIL.'&gt;';

						// Add also email aliases if there is some
						$listaliases = array('user_aliases'=>$user->email_aliases, 'global_aliases'=>$conf->global->MAIN_INFO_SOCIETE_MAIL_ALIASES);

						// Also add robot email
						if (!empty($this->fromalsorobot))
						{
							if (!empty($conf->global->MAIN_MAIL_EMAIL_FROM) && $conf->global->MAIN_MAIL_EMAIL_FROM != $conf->global->MAIN_INFO_SOCIETE_MAIL)
							{
								$liste['robot'] = $conf->global->MAIN_MAIL_EMAIL_FROM;
								if ($this->frommail)
								{
									$liste['robot'] .= ' &lt;'.$conf->global->MAIN_MAIL_EMAIL_FROM.'&gt;';
								}
							}
						}

						// Add also email aliases from the c_email_senderprofile table
						$sql = 'SELECT rowid, label, email FROM '.MAIN_DB_PREFIX.'c_email_senderprofile';
						$sql .= ' WHERE active = 1 AND (private = 0 OR private = '.$user->id.')';
						$sql .= ' ORDER BY position';
						$resql = $this->db->query($sql);
						if ($resql)
						{
							$num = $this->db->num_rows($resql);
							$i = 0;
							while ($i < $num)
							{
								$obj = $this->db->fetch_object($resql);
								if ($obj)
								{
									$listaliases['senderprofile_'.$obj->rowid] = $obj->label.' <'.$obj->email.'>';
								}
								$i++;
							}
						}
						else dol_print_error($this->db);

						foreach ($listaliases as $typealias => $listalias)
						{
							$posalias = 0;
							$listaliasarray = explode(',', $listalias);
							foreach ($listaliasarray as $listaliasval)
							{
								$posalias++;
								$listaliasval = trim($listaliasval);
								if ($listaliasval)
								{
									$listaliasval = preg_replace('/</', '&lt;', $listaliasval);
									$listaliasval = preg_replace('/>/', '&gt;', $listaliasval);
									if (!preg_match('/&lt;/', $listaliasval)) $listaliasval = '&lt;'.$listaliasval.'&gt;';
									$liste[$typealias.'_'.$posalias] = $listaliasval;
								}
							}
						}

						// Set the default "From"
						$defaultfrom = '';
						$reshook = $hookmanager->executeHooks('getDefaultFromEmail', $parameters, $this);
						if (empty($reshook))
						{
							$defaultfrom = $this->fromtype;
						}
						if (!empty($hookmanager->resArray['defaultfrom'])) $defaultfrom = $hookmanager->resArray['defaultfrom'];

						// Using combo here make the '<email>' no more visible on list.
						//$out.= ' '.$form->selectarray('fromtype', $liste, $this->fromtype, 0, 0, 0, '', 0, 0, 0, '', 'fromforsendingprofile maxwidth200onsmartphone', 1, '', $disablebademails);
						$out .= ' '.$form->selectarray('fromtype', $liste, $defaultfrom, 0, 0, 0, '', 0, 0, 0, '', 'fromforsendingprofile maxwidth200onsmartphone', 0, '', $disablebademails);
					}

					$out .= "</td></tr>\n";
				}
				else
				{
					$out .= '<tr><td class="fieldrequired width200">'.$langs->trans("MailFrom")."</td><td>";
					$out .= $langs->trans("Name").':<input type="text" id="fromname" name="fromname" class="maxwidth200onsmartphone" value="'.$this->fromname.'" />';
					$out .= '&nbsp; &nbsp; ';
					$out .= $langs->trans("EMail").':&lt;<input type="text" id="frommail" name="frommail" class="maxwidth200onsmartphone" value="'.$this->frommail.'" />&gt;';
					$out .= "</td></tr>\n";
				}
			}

			// To
			if (!empty($this->withto) || is_array($this->withto))
			{
				$out .= '<tr><td class="fieldrequired">';
				if ($this->withtofree) $out .= $form->textwithpicto($langs->trans("MailTo"), $langs->trans("YouCanUseCommaSeparatorForSeveralRecipients"));
				else $out .= $langs->trans("MailTo");
				$out .= '</td><td>';
				if ($this->withtoreadonly)
				{
					if (!empty($this->toname) && !empty($this->tomail))
					{
						$out .= '<input type="hidden" id="toname" name="toname" value="'.$this->toname.'" />';
						$out .= '<input type="hidden" id="tomail" name="tomail" value="'.$this->tomail.'" />';
						if ($this->totype == 'thirdparty')
						{
							$soc = new Societe($this->db);
							$soc->fetch($this->toid);
							$out .= $soc->getNomUrl(1);
						}
						elseif ($this->totype == 'contact')
						{
							$contact = new Contact($this->db);
							$contact->fetch($this->toid);
							$out .= $contact->getNomUrl(1);
						}
						else
						{
							$out .= $this->toname;
						}
						$out .= ' &lt;'.$this->tomail.'&gt;';
						if ($this->withtofree)
						{
							$out .= '<br>'.$langs->trans("and").' <input class="minwidth200" id="sendto" name="sendto" value="'.(!is_array($this->withto) && !is_numeric($this->withto) ? (isset($_REQUEST["sendto"]) ? $_REQUEST["sendto"] : $this->withto) : "").'" />';
						}
					}
					else
					{
						// Note withto may be a text like 'AllRecipientSelected'
						$out .= (!is_array($this->withto) && !is_numeric($this->withto)) ? $this->withto : "";
					}
				}
				else
				{
					// The free input of email
					if (!empty($this->withtofree))
					{
						$out .= '<input class="minwidth200" id="sendto" name="sendto" value="'.(($this->withtofree && !is_numeric($this->withtofree)) ? $this->withtofree : (!is_array($this->withto) && !is_numeric($this->withto) ? (isset($_REQUEST["sendto"]) ? $_REQUEST["sendto"] : $this->withto) : "")).'" />';
					}
					// The select combo
					if (!empty($this->withto) && is_array($this->withto))
					{
						if (!empty($this->withtofree)) $out .= " ".$langs->trans("and")."/".$langs->trans("or")." ";
						// multiselect array convert html entities into options tags, even if we dont want this, so we encode them a second time
						$tmparray = $this->withto;
						foreach ($tmparray as $key => $val)
						{
							$tmparray[$key] = dol_htmlentities($tmparray[$key], null, 'UTF-8', true);
						}
						$withtoselected = GETPOST("receiver", 'none'); // Array of selected value
						if (empty($withtoselected) && count($tmparray) == 1 && GETPOST('action', 'aZ09') == 'presend')
						{
							$withtoselected = array_keys($tmparray);
						}
						$out .= $form->multiselectarray("receiver", $tmparray, $withtoselected, null, null, 'inline-block minwidth500', null, "");
					}
				}
				$out .= "</td></tr>\n";
			}

			// To User
			if (!empty($this->withtouser) && is_array($this->withtouser) && !empty($conf->global->MAIN_MAIL_ENABLED_USER_DEST_SELECT))
			{
				$out .= '<tr><td>';
				$out .= $langs->trans("MailToUsers");
				$out .= '</td><td>';

				// multiselect array convert html entities into options tags, even if we dont want this, so we encode them a second time
				$tmparray = $this->withtouser;
				foreach ($tmparray as $key => $val)
				{
					$tmparray[$key] = dol_htmlentities($tmparray[$key], null, 'UTF-8', true);
				}
				$withtoselected = GETPOST("receiveruser", 'none'); // Array of selected value
				if (empty($withtoselected) && count($tmparray) == 1 && GETPOST('action', 'aZ09') == 'presend')
				{
					$withtoselected = array_keys($tmparray);
				}
				$out .= $form->multiselectarray("receiveruser", $tmparray, $withtoselected, null, null, 'inline-block minwidth500', null, "");
				$out .= "</td></tr>\n";
			}

			// With option one email per recipient
			if (!empty($this->withoptiononeemailperrecipient))
			{
				$out .= '<tr><td class="minwidth200">';
				$out .= $langs->trans("GroupEmails");
				$out .= '</td><td>';
				$out .= ' <input type="checkbox" name="oneemailperrecipient"'.($this->withoptiononeemailperrecipient > 0 ? ' checked="checked"' : '').'> ';
				$out .= $langs->trans("OneEmailPerRecipient");
				$out .= '<span class="hideonsmartphone">';
				$out .= ' - ';
				$out .= $langs->trans("WarningIfYouCheckOneRecipientPerEmail");
				$out .= '</span>';
				$out .= '</td></tr>';
			}

			// CC
			if (!empty($this->withtocc) || is_array($this->withtocc))
			{
				$out .= '<tr><td>';
				$out .= $form->textwithpicto($langs->trans("MailCC"), $langs->trans("YouCanUseCommaSeparatorForSeveralRecipients"));
				$out .= '</td><td>';
				if ($this->withtoccreadonly)
				{
					$out .= (!is_array($this->withtocc) && !is_numeric($this->withtocc)) ? $this->withtocc : "";
				}
				else
				{
				    $out .= '<input class="minwidth200" id="sendtocc" name="sendtocc" value="'.(GETPOST("sendtocc", "alpha") ? GETPOST("sendtocc", "alpha") : ((!is_array($this->withtocc) && !is_numeric($this->withtocc)) ? $this->withtocc : '')).'" />';
					if (!empty($this->withtocc) && is_array($this->withtocc))
					{
						$out .= " ".$langs->trans("and")."/".$langs->trans("or")." ";
						// multiselect array convert html entities into options tags, even if we dont want this, so we encode them a second time
						$tmparray = $this->withtocc;
						foreach ($tmparray as $key => $val)
						{
							$tmparray[$key] = dol_htmlentities($tmparray[$key], null, 'UTF-8', true);
						}
						$withtoccselected = GETPOST("receivercc"); // Array of selected value
						$out .= $form->multiselectarray("receivercc", $tmparray, $withtoccselected, null, null, 'inline-block minwidth500', null, "");
					}
				}
				$out .= "</td></tr>\n";
			}

			// To User cc
			if (!empty($this->withtoccuser) && is_array($this->withtoccuser) && !empty($conf->global->MAIN_MAIL_ENABLED_USER_DEST_SELECT))
			{
				$out .= '<tr><td>';
				$out .= $langs->trans("MailToCCUsers");
				$out .= '</td><td>';

				// multiselect array convert html entities into options tags, even if we dont want this, so we encode them a second time
				$tmparray = $this->withtoccuser;
				foreach ($tmparray as $key => $val)
				{
					$tmparray[$key] = dol_htmlentities($tmparray[$key], null, 'UTF-8', true);
				}
				$withtoselected = GETPOST("receiverccuser", 'none'); // Array of selected value
				if (empty($withtoselected) && count($tmparray) == 1 && GETPOST('action', 'aZ09') == 'presend')
				{
					$withtoselected = array_keys($tmparray);
				}
				$out .= $form->multiselectarray("receiverccuser", $tmparray, $withtoselected, null, null, 'inline-block minwidth500', null, "");
				$out .= "</td></tr>\n";
			}

			// CCC
			if (!empty($this->withtoccc) || is_array($this->withtoccc)) {
				$out .= $this->getHtmlForWithCcc();
			}

			// Replyto
			if (!empty($this->withreplyto))
			{
				if ($this->withreplytoreadonly)
				{
					$out .= '<input type="hidden" id="replyname" name="replyname" value="'.$this->replytoname.'" />';
					$out .= '<input type="hidden" id="replymail" name="replymail" value="'.$this->replytomail.'" />';
					$out .= "<tr><td>".$langs->trans("MailReply")."</td><td>".$this->replytoname.($this->replytomail ? (" &lt;".$this->replytomail."&gt;") : "");
					$out .= "</td></tr>\n";
				}
			}

			// Errorsto
			if (!empty($this->witherrorsto)) {
				$out .= $this->getHtmlForWithErrorsTo();
			}

			// Ask delivery receipt
			if (!empty($this->withdeliveryreceipt)) {
				$out .= $this->getHtmlForDeliveryReceipt();
			}

			// Topic
			if (!empty($this->withtopic)) {
				$out .= $this->getHtmlForTopic($arraydefaultmessage, $helpforsubstitution);
			}

			// Attached files
			if (!empty($this->withfile))
			{
				$out .= '<tr>';
				$out .= '<td>'.$langs->trans("MailFile").'</td>';

				$out .= '<td>';

				if ($this->withmaindocfile)	// withmaindocfile is set to 1 or -1 to show the checkbox (-1 = checked or 1 = not checked)
				{
					if (GETPOSTISSET('sendmail'))
					{
						$this->withmaindocfile = (GETPOST('addmaindocfile', 'alpha') ? -1 : 1);
					}
					// If a template was selected, we use setup of template to define if join file checkbox is selected or not.
					elseif (is_object($arraydefaultmessage) && $arraydefaultmessage->id > 0)
					{
						$this->withmaindocfile = ($arraydefaultmessage->joinfiles ? -1 : 1);
					}
				}

				if (!empty($this->withmaindocfile))
				{
					if ($this->withmaindocfile == 1)
					{
						$out .= '<input type="checkbox" name="addmaindocfile" value="1" />';
					}
					if ($this->withmaindocfile == -1)
					{
						$out .= '<input type="checkbox" name="addmaindocfile" value="1" checked="checked" />';
					}
					$out .= ' '.$langs->trans("JoinMainDoc").'.<br>';
				}

				if (is_numeric($this->withfile))
				{
					// TODO Trick to have param removedfile containing nb of file to delete. But this does not works without javascript
					$out .= '<input type="hidden" class="removedfilehidden" name="removedfile" value="">'."\n";
					$out .= '<script type="text/javascript" language="javascript">';
					$out .= 'jQuery(document).ready(function () {';
					$out .= '    jQuery(".removedfile").click(function() {';
					$out .= '        jQuery(".removedfilehidden").val(jQuery(this).val());';
					$out .= '    });';
					$out .= '})';
					$out .= '</script>'."\n";
					if (count($listofpaths))
					{
						foreach ($listofpaths as $key => $val)
						{
							$out .= '<div id="attachfile_'.$key.'">';
							$out .= img_mime($listofnames[$key]).' '.$listofnames[$key];
							if (!$this->withfilereadonly)
							{
								$out .= ' <input type="image" style="border: 0px;" src="'.DOL_URL_ROOT.'/theme/'.$conf->theme.'/img/delete.png" value="'.($key + 1).'" class="removedfile" id="removedfile_'.$key.'" name="removedfile_'.$key.'" />';
								//$out.= ' <a href="'.$_SERVER["PHP_SELF"].'?removedfile='.($key+1).' id="removedfile_'.$key.'">'.img_delete($langs->trans("Delete").'</a>';
							}
							$out .= '<br></div>';
						}
					}
					elseif (empty($this->withmaindocfile))		// Do not show message if we asked to show the checkbox
					{
						$out .= $langs->trans("NoAttachedFiles").'<br>';
					}
					if ($this->withfile == 2)	// Can add other files
					{
						if (!empty($conf->global->FROM_MAIL_USE_INPUT_FILE_MULTIPLE)) $out .= '<input type="file" class="flat" id="addedfile" name="addedfile[]" value="'.$langs->trans("Upload").'" multiple />';
						else $out .= '<input type="file" class="flat" id="addedfile" name="addedfile" value="'.$langs->trans("Upload").'" />';
						$out .= ' ';
						$out .= '<input class="button" type="submit" id="'.$addfileaction.'" name="'.$addfileaction.'" value="'.$langs->trans("MailingAddFile").'" />';
					}
				}
				else
				{
					$out .= $this->withfile;
				}

				$out .= "</td></tr>\n";
			}

			// Message
			if (!empty($this->withbody))
			{
				$defaultmessage = GETPOST('message', 'none');
				if (!GETPOST('modelselected', 'alpha') || GETPOST('modelmailselected') != '-1')
				{
					if ($arraydefaultmessage && $arraydefaultmessage->content) {
						$defaultmessage = $arraydefaultmessage->content;
					} elseif (!is_numeric($this->withbody)) {
						$defaultmessage = $this->withbody;
					}
				}

				// Complete substitution array with the url to make online payment
				$paymenturl = ''; $validpaymentmethod = array();
				if (empty($this->substit['__REF__']))
				{
					$paymenturl = '';
				}
				else
				{
					// Set the online payment url link into __ONLINE_PAYMENT_URL__ key
					require_once DOL_DOCUMENT_ROOT.'/core/lib/payments.lib.php';
					$langs->loadLangs(array('paypal', 'other'));
					$typeforonlinepayment = 'free';
					if ($this->param["models"] == 'order' || $this->param["models"] == 'order_send')   $typeforonlinepayment = 'order'; // TODO use detection on something else than template
					if ($this->param["models"] == 'invoice' || $this->param["models"] == 'facture_send') $typeforonlinepayment = 'invoice'; // TODO use detection on something else than template
					if ($this->param["models"] == 'member') $typeforonlinepayment = 'member'; // TODO use detection on something else than template
					$url = getOnlinePaymentUrl(0, $typeforonlinepayment, $this->substit['__REF__']);
					$paymenturl = $url;

					$validpaymentmethod = getValidOnlinePaymentMethods('');
				}

				if (count($validpaymentmethod) > 0 && $paymenturl)
				{
					$langs->load('other');
					$this->substit['__ONLINE_PAYMENT_TEXT_AND_URL__'] = str_replace('\n', "\n", $langs->transnoentities("PredefinedMailContentLink", $paymenturl));
					$this->substit['__ONLINE_PAYMENT_URL__'] = $paymenturl;
				}
				else
				{
					$this->substit['__ONLINE_PAYMENT_TEXT_AND_URL__'] = '';
					$this->substit['__ONLINE_PAYMENT_URL__'] = '';
				}

				//Add lines substitution key from each line
				$lines = '';
				$defaultlines = $arraydefaultmessage->content_lines;
				if (isset($defaultlines))
				{
					foreach ($this->substit_lines as $substit_line)
					{
						$lines .= make_substitutions($defaultlines, $substit_line)."\n";
					}
				}
				$this->substit['__LINES__'] = $lines;

				$defaultmessage = str_replace('\n', "\n", $defaultmessage);

				// Deal with format differences between message and signature (text / HTML)
				if (dol_textishtml($defaultmessage) && !dol_textishtml($this->substit['__USER_SIGNATURE__'])) {
					$this->substit['__USER_SIGNATURE__'] = dol_nl2br($this->substit['__USER_SIGNATURE__']);
				} elseif (!dol_textishtml($defaultmessage) && dol_textishtml($this->substit['__USER_SIGNATURE__'])) {
					$defaultmessage = dol_nl2br($defaultmessage);
				}

				if (isset($_POST["message"]) && !$_POST['modelselected']) $defaultmessage = $_POST["message"];
				else
				{
					$defaultmessage = make_substitutions($defaultmessage, $this->substit);
					// Clean first \n and br (to avoid empty line when CONTACTCIVNAME is empty)
					$defaultmessage = preg_replace("/^(<br>)+/", "", $defaultmessage);
					$defaultmessage = preg_replace("/^\n+/", "", $defaultmessage);
				}
				$out .= '<tr>';
				$out .= '<td class="tdtop">';
				$out .= $form->textwithpicto($langs->trans('MailText'), $helpforsubstitution, 1, 'help', '', 0, 2, 'substittooltipfrombody');
				$out .= '</td>';
				$out .= '<td>';
				if ($this->withbodyreadonly)
				{
					$out .= nl2br($defaultmessage);
					$out .= '<input type="hidden" id="message" name="message" value="'.$defaultmessage.'" />';
				}
				else
				{
					if (!isset($this->ckeditortoolbar)) $this->ckeditortoolbar = 'dolibarr_notes';

					// Editor wysiwyg
					require_once DOL_DOCUMENT_ROOT.'/core/class/doleditor.class.php';
					if ($this->withfckeditor == -1)
					{
						if (!empty($conf->global->FCKEDITOR_ENABLE_MAIL)) $this->withfckeditor = 1;
						else $this->withfckeditor = 0;
					}

					$doleditor = new DolEditor('message', $defaultmessage, '', 280, $this->ckeditortoolbar, 'In', true, true, $this->withfckeditor, 8, '95%');
					$out .= $doleditor->Create(1);
				}
				$out .= "</td></tr>\n";
			}

			$out .= '</table>'."\n";

			if ($this->withform == 1 || $this->withform == -1)
			{
				$out .= '<br><div class="center">';
				$out .= '<input class="button" type="submit" id="sendmail" name="sendmail" value="'.$langs->trans("SendMail").'"';
				// Add a javascript test to avoid to forget to submit file before sending email
				if ($this->withfile == 2 && $conf->use_javascript_ajax)
				{
					$out .= ' onClick="if (document.mailform.addedfile.value != \'\') { alert(\''.dol_escape_js($langs->trans("FileWasNotUploaded")).'\'); return false; } else { return true; }"';
				}
				$out .= ' />';
				if ($this->withcancel)
				{
					$out .= ' &nbsp; &nbsp; ';
					$out .= '<input class="button" type="submit" id="cancel" name="cancel" value="'.$langs->trans("Cancel").'" />';
				}
				$out .= '</div>'."\n";
			}

			if ($this->withform == 1) $out .= '</form>'."\n";

			// Disable enter key if option MAIN_MAILFORM_DISABLE_ENTERKEY is set
			if (!empty($conf->global->MAIN_MAILFORM_DISABLE_ENTERKEY))
			{
				$out .= '<script type="text/javascript" language="javascript">';
				$out .= 'jQuery(document).ready(function () {';
				$out .= '	$(document).on("keypress", \'#mailform\', function (e) {		/* Note this is called at every key pressed ! */
	    						var code = e.keyCode || e.which;
	    						if (code == 13) {
									console.log("Enter was intercepted and blocked");
	        						e.preventDefault();
	        						return false;
	    						}
							});';
				$out .= '		})';
				$out .= '</script>';
			}

			$out .= "<!-- End form mail -->\n";

			return $out;
		}
	}

	/**
	 * get html For WithCCC
	 *
	 * @return string html
	 */
	public function getHtmlForWithCcc()
	{
		global $conf, $langs, $form;
		$out = '<tr><td>';
		$out .= $form->textwithpicto($langs->trans("MailCCC"), $langs->trans("YouCanUseCommaSeparatorForSeveralRecipients"));
		$out .= '</td><td>';
		if (!empty($this->withtocccreadonly)) {
			$out .= (!is_array($this->withtoccc) && !is_numeric($this->withtoccc)) ? $this->withtoccc : "";
		} else {
		    $out .= '<input class="minwidth200" id="sendtoccc" name="sendtoccc" value="'.(GETPOST("sendtoccc", "alpha") ? GETPOST("sendtoccc", "alpha") : ((!is_array($this->withtoccc) && !is_numeric($this->withtoccc)) ? $this->withtoccc : '')).'" />';
			if (!empty($this->withtoccc) && is_array($this->withtoccc)) {
				$out .= " ".$langs->trans("and")."/".$langs->trans("or")." ";
				// multiselect array convert html entities into options tags, even if we dont want this, so we encode them a second time
				$tmparray = $this->withtoccc;
				foreach ($tmparray as $key => $val) {
					$tmparray[$key] = dol_htmlentities($tmparray[$key], null, 'UTF-8', true);
				}
				$withtocccselected = GETPOST("receiverccc"); // Array of selected value
				$out .= $form->multiselectarray("receiverccc", $tmparray, $withtocccselected, null, null, null, null, "90%");
			}
		}

		$showinfobcc = '';
		if (!empty($conf->global->MAIN_MAIL_AUTOCOPY_PROPOSAL_TO) && !empty($this->param['models']) && $this->param['models'] == 'propal_send') $showinfobcc = $conf->global->MAIN_MAIL_AUTOCOPY_PROPOSAL_TO;
		if (!empty($conf->global->MAIN_MAIL_AUTOCOPY_ORDER_TO) && !empty($this->param['models']) && $this->param['models'] == 'order_send') $showinfobcc = $conf->global->MAIN_MAIL_AUTOCOPY_ORDER_TO;
		if (!empty($conf->global->MAIN_MAIL_AUTOCOPY_INVOICE_TO) && !empty($this->param['models']) && $this->param['models'] == 'facture_send') $showinfobcc = $conf->global->MAIN_MAIL_AUTOCOPY_INVOICE_TO;
		if (!empty($conf->global->MAIN_MAIL_AUTOCOPY_SUPPLIER_PROPOSAL_TO) && !empty($this->param['models']) && $this->param['models'] == 'supplier_proposal_send') $showinfobcc = $conf->global->MAIN_MAIL_AUTOCOPY_SUPPLIER_PROPOSAL_TO;
		if (!empty($conf->global->MAIN_MAIL_AUTOCOPY_SUPPLIER_ORDER_TO) && !empty($this->param['models']) && $this->param['models'] == 'order_supplier_send') $showinfobcc = $conf->global->MAIN_MAIL_AUTOCOPY_SUPPLIER_ORDER_TO;
		if (!empty($conf->global->MAIN_MAIL_AUTOCOPY_SUPPLIER_INVOICE_TO) && !empty($this->param['models']) && $this->param['models'] == 'invoice_supplier_send') $showinfobcc = $conf->global->MAIN_MAIL_AUTOCOPY_SUPPLIER_INVOICE_TO;
		if (!empty($conf->global->MAIN_MAIL_AUTOCOPY_PROJECT_TO) && !empty($this->param['models']) && $this->param['models'] == 'project') $showinfobcc = $conf->global->MAIN_MAIL_AUTOCOPY_PROJECT_TO;
		if ($showinfobcc) $out .= ' + '.$showinfobcc;
		$out .= "</td></tr>\n";
		return $out;
	}

	/**
	 * get Html For WithErrorsTo
	 *
	 * @return string html
	 */
	public function getHtmlForWithErrorsTo()
	{
		global $conf, $langs;
		//if (! $this->errorstomail) $this->errorstomail=$this->frommail;
		$errorstomail = (!empty($conf->global->MAIN_MAIL_ERRORS_TO) ? $conf->global->MAIN_MAIL_ERRORS_TO : $this->errorstomail);
		if ($this->witherrorstoreadonly) {
			$out = '<tr><td>'.$langs->trans("MailErrorsTo").'</td><td>';
			$out .= '<input type="hidden" id="errorstomail" name="errorstomail" value="'.$errorstomail.'" />';
			$out .= $errorstomail;
			$out .= "</td></tr>\n";
		} else {
			$out = '<tr><td>'.$langs->trans("MailErrorsTo").'</td><td>';
			$out .= '<input size="30" id="errorstomail" name="errorstomail" value="'.$errorstomail.'" />';
			$out .= "</td></tr>\n";
		}
		return $out;
	}

	/**
	 * get Html For Asking for Deliveriy Receipt
	 *
	 * @return string html
	 */
	public function getHtmlForDeliveryreceipt()
	{
		global $conf, $langs, $form;
		$out = '<tr><td>'.$langs->trans("DeliveryReceipt").'</td><td>';

		if (!empty($this->withdeliveryreceiptreadonly)) {
			$out .= yn($this->withdeliveryreceipt);
		} else {
			$defaultvaluefordeliveryreceipt = 0;
			if (!empty($conf->global->MAIL_FORCE_DELIVERY_RECEIPT_PROPAL) && !empty($this->param['models']) && $this->param['models'] == 'propal_send') $defaultvaluefordeliveryreceipt = 1;
			if (!empty($conf->global->MAIL_FORCE_DELIVERY_RECEIPT_SUPPLIER_PROPOSAL) && !empty($this->param['models']) && $this->param['models'] == 'supplier_proposal_send') $defaultvaluefordeliveryreceipt = 1;
			if (!empty($conf->global->MAIL_FORCE_DELIVERY_RECEIPT_ORDER) && !empty($this->param['models']) && $this->param['models'] == 'order_send') $defaultvaluefordeliveryreceipt = 1;
			if (!empty($conf->global->MAIL_FORCE_DELIVERY_RECEIPT_INVOICE) && !empty($this->param['models']) && $this->param['models'] == 'facture_send') $defaultvaluefordeliveryreceipt = 1;
			$out .= $form->selectyesno('deliveryreceipt', (isset($_POST["deliveryreceipt"]) ? $_POST["deliveryreceipt"] : $defaultvaluefordeliveryreceipt), 1);
		}
		$out .= "</td></tr>\n";
		return $out;
	}

	/**
	 * get Html For Topic of message
	 *
	 * @param	array	$arraydefaultmessage		Array with message template content
	 * @param	string	$helpforsubstitution		Help string for substitution
	 * @return 	string 								Text for topic
	 */
	public function getHtmlForTopic($arraydefaultmessage, $helpforsubstitution)
	{
		global $conf, $langs, $form;

		$defaulttopic = GETPOST('subject', 'none');
		if (!GETPOST('modelselected', 'alpha') || GETPOST('modelmailselected') != '-1') {
			if ($arraydefaultmessage && $arraydefaultmessage->topic) {
				$defaulttopic = $arraydefaultmessage->topic;
			} elseif (!is_numeric($this->withtopic)) {
				$defaulttopic = $this->withtopic;
			}
		}

		$defaulttopic = make_substitutions($defaulttopic, $this->substit);

		$out = '<tr>';
		$out .= '<td class="fieldrequired">';
		$out .= $form->textwithpicto($langs->trans('MailTopic'), $helpforsubstitution, 1, 'help', '', 0, 2, 'substittooltipfromtopic');
		$out .= '</td>';
		$out .= '<td>';
		if ($this->withtopicreadonly) {
			$out .= $defaulttopic;
			$out .= '<input type="hidden" class="quatrevingtpercent" id="subject" name="subject" value="'.$defaulttopic.'" />';
		} else {
			$out .= '<input type="text" class="quatrevingtpercent" id="subject" name="subject" value="'.((isset($_POST["subject"]) && !$_POST['modelselected']) ? $_POST["subject"] : ($defaulttopic ? $defaulttopic : '')).'" />';
		}
		$out .= "</td></tr>\n";
		return $out;
	}

	/**
	 *  Return templates of email with type = $type_template or type = 'all'.
	 *  This search into table c_email_templates. Used by the get_form function.
	 *
	 *  @param	DoliDB		$db				Database handler
	 *  @param	string		$type_template	Get message for model/type=$type_template, type='all' also included.
	 *  @param	string		$user			Get template public or limited to this user
	 *  @param	Translate	$outputlangs	Output lang object
	 *  @param	int			$id				Id of template to find, or -1 for first found with position 0, or 0 for first found whatever is position (priority order depends on lang provided or not) or -2 for exact match with label (no answer if not found)
	 *  @param  int         $active         1=Only active template, 0=Only disabled, -1=All
	 *  @param	string		$label			Label of template
	 *  @return ModelMail|integer			One instance of ModelMail or -1 if error
	 */
	public function getEMailTemplate($db, $type_template, $user, $outputlangs, $id = 0, $active = 1, $label = '')
	{
        $ret = new ModelMail();

		if ($id == -2 && empty($label)) {
			$this->error = 'LabelIsMandatoryWhenIdIs-2';
			return -1;
		}

		$languagetosearch = (is_object($outputlangs) ? $outputlangs->defaultlang : '');
		// Define $languagetosearchmain to fall back on main language (for example to get 'es_ES' for 'es_MX')
		$tmparray = explode('_', $languagetosearch);
		$languagetosearchmain = $tmparray[0].'_'.strtoupper($tmparray[0]);
		if ($languagetosearchmain == $languagetosearch) $languagetosearchmain = '';

		$sql = "SELECT rowid, label, topic, joinfiles, content, content_lines, lang";
		$sql .= " FROM ".MAIN_DB_PREFIX.'c_email_templates';
		$sql .= " WHERE (type_template='".$db->escape($type_template)."' OR type_template='all')";
		$sql .= " AND entity IN (".getEntity('c_email_templates').")";
		$sql .= " AND (private = 0 OR fk_user = ".$user->id.")"; // Get all public or private owned
		if ($active >= 0) $sql .= " AND active = ".$active;
		if ($label) $sql .= " AND label ='".$db->escape($label)."'";
		if (!($id > 0) && $languagetosearch) $sql .= " AND (lang = '".$db->escape($languagetosearch)."'".($languagetosearchmain ? " OR lang = '".$db->escape($languagetosearchmain)."'" : "")." OR lang IS NULL OR lang = '')";
		if ($id > 0)   $sql .= " AND rowid=".$id;
		if ($id == -1) $sql .= " AND position=0";
		if ($languagetosearch) $sql .= $db->order("position,lang,label", "ASC,DESC,ASC"); // We want line with lang set first, then with lang null or ''
		else $sql .= $db->order("position,lang,label", "ASC,ASC,ASC"); // If no language provided, we give priority to lang not defined
		$sql .= $db->plimit(1);
		//print $sql;

		$resql = $db->query($sql);
		if ($resql)
		{
			// Get first found
			$obj = $db->fetch_object($resql);

			if ($obj) {
				$ret->id = $obj->rowid;
				$ret->label = $obj->label;
				$ret->lang = $obj->lang;
				$ret->topic = $obj->topic;
				$ret->content = $obj->content;
				$ret->content_lines = $obj->content_lines;
				$ret->joinfiles = $obj->joinfiles;
			}
			elseif ($id == -2) {
				// Not found with the provided label
				return -1;
			}
			else {	// If there is no template at all
<<<<<<< HEAD
				$defaultmessage = '';
				if ($type_template == 'body') { $defaultmessage = $this->withbody; }		// Special case to use this->withbody as content
				elseif ($type_template == 'facture_send') { $defaultmessage = $outputlangs->transnoentities("PredefinedMailContentSendInvoice"); }
				elseif ($type_template == 'facture_relance') { $defaultmessage = $outputlangs->transnoentities("PredefinedMailContentSendInvoiceReminder"); }
				elseif ($type_template == 'propal_send') { $defaultmessage = $outputlangs->transnoentities("PredefinedMailContentSendProposal"); }
				elseif ($type_template == 'supplier_proposal_send') { $defaultmessage = $outputlangs->transnoentities("PredefinedMailContentSendSupplierProposal"); }
				elseif ($type_template == 'order_send') { $defaultmessage = $outputlangs->transnoentities("PredefinedMailContentSendOrder"); }
				elseif ($type_template == 'order_supplier_send') { $defaultmessage = $outputlangs->transnoentities("PredefinedMailContentSendSupplierOrder"); }
				elseif ($type_template == 'invoice_supplier_send') { $defaultmessage = $outputlangs->transnoentities("PredefinedMailContentSendSupplierInvoice"); }
				elseif ($type_template == 'shipping_send') { $defaultmessage = $outputlangs->transnoentities("PredefinedMailContentSendShipping"); }
				elseif ($type_template == 'fichinter_send') { $defaultmessage = $outputlangs->transnoentities("PredefinedMailContentSendFichInter"); }
				elseif ($type_template == 'thirdparty') { $defaultmessage = $outputlangs->transnoentities("PredefinedMailContentThirdparty"); }
				elseif ($type_template == 'user') { $defaultmessage = $outputlangs->transnoentities("PredefinedMailContentUser"); }
				elseif (!empty($type_template)) { $defaultmessage = $outputlangs->transnoentities("PredefinedMailContent".ucfirst($type_template)); }
=======
				$defaultmessage='';
				if ($type_template=='body')							{ $defaultmessage=$this->withbody; }		// Special case to use this->withbody as content
				elseif ($type_template=='facture_send')				{ $defaultmessage=$outputlangs->transnoentities("PredefinedMailContentSendInvoice"); }
				elseif ($type_template=='facture_relance')			{ $defaultmessage=$outputlangs->transnoentities("PredefinedMailContentSendInvoiceReminder"); }
				elseif ($type_template=='propal_send')				{ $defaultmessage=$outputlangs->transnoentities("PredefinedMailContentSendProposal"); }
				elseif ($type_template=='supplier_proposal_send')	{ $defaultmessage=$outputlangs->transnoentities("PredefinedMailContentSendSupplierProposal"); }
				elseif ($type_template=='order_send')				{ $defaultmessage=$outputlangs->transnoentities("PredefinedMailContentSendOrder"); }
				elseif ($type_template=='order_supplier_send')		{ $defaultmessage=$outputlangs->transnoentities("PredefinedMailContentSendSupplierOrder"); }
				elseif ($type_template=='invoice_supplier_send')	{ $defaultmessage=$outputlangs->transnoentities("PredefinedMailContentSendSupplierInvoice"); }
				elseif ($type_template=='shipping_send')			{ $defaultmessage=$outputlangs->transnoentities("PredefinedMailContentSendShipping"); }
				elseif ($type_template=='fichinter_send')			{ $defaultmessage=$outputlangs->transnoentities("PredefinedMailContentSendFichInter"); }
				elseif ($type_template=='thirdparty')				{ $defaultmessage=$outputlangs->transnoentities("PredefinedMailContentThirdparty"); }
				elseif ($type_template=='user')				        { $defaultmessage=$outputlangs->transnoentities("PredefinedMailContentUser"); }
				elseif (!empty($type_template))				        { $defaultmessage=$outputlangs->transnoentities("PredefinedMailContentGeneric"); }
>>>>>>> 6bbc25e8

				$ret->label = 'default';
				$ret->lang = $outputlangs->defaultlang;
				$ret->topic = '';
				$ret->joinfiles = 1;
				$ret->content = $defaultmessage;
				$ret->content_lines = '';
			}

			$db->free($resql);
			return $ret;
		}
		else
		{
			dol_print_error($db);
			return -1;
		}
	}

	/**
	 *      Find if template exists
	 *      Search into table c_email_templates
	 *
	 * 		@param	string		$type_template	Get message for key module
	 *      @param	string		$user			Use template public or limited to this user
	 *      @param	Translate	$outputlangs	Output lang object
	 *      @return	int		<0 if KO,
	 */
	public function isEMailTemplate($type_template, $user, $outputlangs)
	{
		$ret = array();

		$sql = "SELECT label, topic, content, lang";
		$sql .= " FROM ".MAIN_DB_PREFIX.'c_email_templates';
		$sql .= " WHERE type_template='".$this->db->escape($type_template)."'";
		$sql .= " AND entity IN (".getEntity('c_email_templates').")";
		$sql .= " AND (fk_user is NULL or fk_user = 0 or fk_user = ".$user->id.")";
		if (is_object($outputlangs)) $sql .= " AND (lang = '".$outputlangs->defaultlang."' OR lang IS NULL OR lang = '')";
		$sql .= $this->db->order("lang,label", "ASC");
		//print $sql;

		$resql = $this->db->query($sql);
		if ($resql)
		{
			$num = $this->db->num_rows($resql);
			$this->db->free($resql);
			return $num;
		}
		else
		{
			$this->error = get_class($this).' '.__METHOD__.' ERROR:'.$this->db->lasterror();
			return -1;
		}
	}

	/**
	 *      Find if template exists and are available for current user, then set them into $this->lines_module.
	 *      Search into table c_email_templates
	 *
	 * 		@param	string		$type_template	Get message for key module
	 *      @param	string		$user			Use template public or limited to this user
	 *      @param	Translate	$outputlangs	Output lang object
	 *      @param  int         $active         1=Only active template, 0=Only disabled, -1=All
	 *      @return	int		                    <0 if KO, nb of records found if OK
	 */
	public function fetchAllEMailTemplate($type_template, $user, $outputlangs, $active = 1)
	{
		$ret = array();

		$sql = "SELECT rowid, label, topic, content, content_lines, lang, fk_user, private, position";
		$sql .= " FROM ".MAIN_DB_PREFIX.'c_email_templates';
		$sql .= " WHERE type_template IN ('".$this->db->escape($type_template)."', 'all')";
		$sql .= " AND entity IN (".getEntity('c_email_templates').")";
		$sql .= " AND (private = 0 OR fk_user = ".$user->id.")"; // See all public templates or templates I own.
		if ($active >= 0) $sql .= " AND active = ".$active;
		//if (is_object($outputlangs)) $sql.= " AND (lang = '".$outputlangs->defaultlang."' OR lang IS NULL OR lang = '')";	// Return all languages
		$sql .= $this->db->order("position,lang,label", "ASC");
		//print $sql;

		$resql = $this->db->query($sql);
		if ($resql)
		{
			$num = $this->db->num_rows($resql);
			$this->lines_model = array();
			while ($obj = $this->db->fetch_object($resql))
			{
				$line = new ModelMail();
				$line->id = $obj->rowid;
				$line->label = $obj->label;
				$line->lang = $obj->lang;
				$line->fk_user = $obj->fk_user;
				$line->private = $obj->private;
				$line->position = $obj->position;
				$line->topic = $obj->topic;
				$line->content = $obj->content;
				$line->content_lines = $obj->content_lines;

				$this->lines_model[] = $line;
			}
			$this->db->free($resql);
			return $num;
		}
		else
		{
			$this->error = get_class($this).' '.__METHOD__.' ERROR:'.$this->db->lasterror();
			return -1;
		}
	}



	/**
	 * Set substit array from object. This is call when suggesting the email template into forms before sending email.
	 *
	 * @param	CommonObject	$object		   Object to use
	 * @param   Translate  		$outputlangs   Object lang
	 * @return	void
	 * @see getCommonSubstitutionArray()
	 */
	public function setSubstitFromObject($object, $outputlangs)
	{
		global $conf, $user;

		$parameters = array();
		$tmparray = getCommonSubstitutionArray($outputlangs, 0, null, $object);
		complete_substitutions_array($tmparray, $outputlangs, null, $parameters);

		$this->substit = $tmparray;

		// Fill substit_lines with each object lines content
		if (is_array($object->lines))
		{
			foreach ($object->lines as $line)
			{
				$substit_line = array(
					'__PRODUCT_REF__' => isset($line->product_ref) ? $line->product_ref : '',
					'__PRODUCT_LABEL__' => isset($line->product_label) ? $line->product_label : '',
					'__PRODUCT_DESCRIPTION__' => isset($line->product_desc) ? $line->product_desc : '',
					'__LABEL__' => isset($line->label) ? $line->label : '',
					'__DESCRIPTION__' => isset($line->desc) ? $line->desc : '',
					'__DATE_START_YMD__' => dol_print_date($line->date_start, 'day', 0, $outputlangs),
					'__DATE_END_YMD__' => dol_print_date($line->date_end, 'day', 0, $outputlangs),
					'__QUANTITY__' => $line->qty,
					'__SUBPRICE__' => price($line->subprice),
					'__AMOUNT__' => price($line->total_ttc),
					'__AMOUNT_EXCL_TAX__' => price($line->total_ht)
				);

				// Create dynamic tags for __PRODUCT_EXTRAFIELD_FIELD__
				if (!empty($line->fk_product))
				{
					if (!is_object($extrafields)) $extrafields = new ExtraFields($this->db);
					$extrafields->fetch_name_optionals_label('product', true);
					$product = new Product($this->db);
					$product->fetch($line->fk_product, '', '', 1);
					$product->fetch_optionals();
					if (is_array($extrafields->attributes[$object->table_element]['label']) && count($extrafields->attributes[$object->table_element]['label']) > 0)
					{
						foreach ($extrafields->attributes[$product->table_element]['label'] as $key => $label) {
							$substit_line['__PRODUCT_EXTRAFIELD_'.strtoupper($key).'__'] = $product->array_options['options_'.$key];
						}
					}
				}
				$this->substit_lines[] = $substit_line;
			}
		}
	}

	/**
	 * Get list of substitution keys available for emails. This is used for tooltips help.
	 * This include the complete_substitutions_array.
	 *
	 * @param	string	$mode		'formemail', 'formemailwithlines', 'formemailforlines', 'emailing', ...
	 * @param	Object	$object		Object if applicable
	 * @return	array               Array of substitution values for emails.
	 */
	public static function getAvailableSubstitKey($mode = 'formemail', $object = null)
	{
		global $conf, $langs;

		$tmparray = array();
		if ($mode == 'formemail' || $mode == 'formemailwithlines' || $mode == 'formemailforlines')
		{
			$parameters = array('mode'=>$mode);
			$tmparray = getCommonSubstitutionArray($langs, 2, null, $object); // Note: On email templated edition, this is null because it is related to all type of objects
			complete_substitutions_array($tmparray, $langs, null, $parameters);

			if ($mode == 'formwithlines')
			{
				$tmparray['__LINES__'] = '__LINES__'; // Will be set by the get_form function
			}
			if ($mode == 'formforlines')
			{
				$tmparray['__QUANTITY__'] = '__QUANTITY__'; // Will be set by the get_form function
			}
		}

		if ($mode == 'emailing')
		{
			$parameters = array('mode'=>$mode);
			$tmparray = getCommonSubstitutionArray($langs, 2, array('object', 'objectamount'), $object); // Note: On email templated edition, this is null because it is related to all type of objects
			complete_substitutions_array($tmparray, $langs, null, $parameters);

			// For mass emailing, we have different keys
			$tmparray['__ID__'] = 'IdRecord';
			$tmparray['__EMAIL__'] = 'EMailRecipient';
			$tmparray['__LASTNAME__'] = 'Lastname';
			$tmparray['__FIRSTNAME__'] = 'Firstname';
			$tmparray['__MAILTOEMAIL__'] = 'TagMailtoEmail';
			$tmparray['__OTHER1__'] = 'Other1';
			$tmparray['__OTHER2__'] = 'Other2';
			$tmparray['__OTHER3__'] = 'Other3';
			$tmparray['__OTHER4__'] = 'Other4';
			$tmparray['__OTHER5__'] = 'Other5';
			$tmparray['__USER_SIGNATURE__'] = 'TagSignature';
			$tmparray['__CHECK_READ__'] = 'TagCheckMail';
			$tmparray['__UNSUBSCRIBE__'] = 'TagUnsubscribe';
				//,'__PERSONALIZED__' => 'Personalized'	// Hidden because not used yet in mass emailing

			$onlinepaymentenabled = 0;
			if (!empty($conf->paypal->enabled)) $onlinepaymentenabled++;
			if (!empty($conf->paybox->enabled)) $onlinepaymentenabled++;
			if (!empty($conf->stripe->enabled)) $onlinepaymentenabled++;
			if ($onlinepaymentenabled && !empty($conf->global->PAYMENT_SECURITY_TOKEN))
			{
				$tmparray['__SECUREKEYPAYMENT__'] = $conf->global->PAYMENT_SECURITY_TOKEN;
				if (!empty($conf->global->PAYMENT_SECURITY_TOKEN_UNIQUE))
				{
					if ($conf->adherent->enabled) $tmparray['__SECUREKEYPAYMENT_MEMBER__'] = 'SecureKeyPAYMENTUniquePerMember';
					if ($conf->facture->enabled)  $tmparray['__SECUREKEYPAYMENT_INVOICE__'] = 'SecureKeyPAYMENTUniquePerInvoice';
					if ($conf->commande->enabled) $tmparray['__SECUREKEYPAYMENT_ORDER__'] = 'SecureKeyPAYMENTUniquePerOrder';
					if ($conf->contrat->enabled)  $tmparray['__SECUREKEYPAYMENT_CONTRACTLINE__'] = 'SecureKeyPAYMENTUniquePerContractLine';
				}
			}
			else
			{
				/* No need to show into tooltip help, option is not enabled
				$vars['__SECUREKEYPAYMENT__']='';
				$vars['__SECUREKEYPAYMENT_MEMBER__']='';
				$vars['__SECUREKEYPAYMENT_INVOICE__']='';
				$vars['__SECUREKEYPAYMENT_ORDER__']='';
				$vars['__SECUREKEYPAYMENT_CONTRACTLINE__']='';
				*/
			}
		}

		foreach ($tmparray as $key => $val)
		{
			if (empty($val)) $tmparray[$key] = $key;
		}

		return $tmparray;
	}
}


/**
 * ModelMail
 */
class ModelMail
{
	/**
	 * @var int ID
	 */
	public $id;

	/**
     * @var string Model mail label
     */
    public $label;

	public $topic;
	public $content;
	public $content_lines;
	public $lang;
	public $joinfiles;
}<|MERGE_RESOLUTION|>--- conflicted
+++ resolved
@@ -17,7 +17,7 @@
  * GNU General Public License for more details.
  *
  * You should have received a copy of the GNU General Public License
- * along with this program. If not, see <https://www.gnu.org/licenses/>.
+ * along with this program. If not, see <http://www.gnu.org/licenses/>.
  */
 
 /**
@@ -25,7 +25,7 @@
  *       \ingroup    core
  *       \brief      Fichier de la classe permettant la generation du formulaire html d'envoi de mail unitaire
  */
-require_once DOL_DOCUMENT_ROOT.'/core/class/html.form.class.php';
+require_once DOL_DOCUMENT_ROOT .'/core/class/html.form.class.php';
 
 
 /**
@@ -41,21 +41,9 @@
      */
     public $db;
 
-    /**
-     * @var int 1 = Include HTML form tag and show submit button
-     *          0 = Do not include form tag and submit button
-     *          -1 = Do not include form tag but include submit button
-     */
-	public $withform;
-
-    /**
-     * @var string name from
-     */
+	public $withform;				// 1=Include HTML form tag and show submit button, 0=Do not include form tag and submit button, -1=Do not include form tag but include submit button
+
 	public $fromname;
-
-    /**
-     * @var string email from
-     */
 	public $frommail;
 
     /**
@@ -64,14 +52,9 @@
     public $fromtype;
 
     /**
-     * @var int from ID
+     * @var int ID
      */
     public $fromid;
-
-    /**
-     * @var int also from robot
-     */
-    public $fromalsorobot;
 
     /**
      * @var string thirdparty etc
@@ -83,45 +66,33 @@
      */
     public $toid;
 
-    /**
-     * @var string replyto name
-     */
     public $replytoname;
-
-    /**
-     * @var string replyto email
-     */
 	public $replytomail;
-
-    /**
-     * @var string to name
-     */
 	public $toname;
-
-    /**
-     * @var string to email
-     */
 	public $tomail;
-
-    /**
-     * @var string trackid
-     */
 	public $trackid;
 
-	public $withsubstit; // Show substitution array
+	public $withsubstit;			// Show substitution array
 	public $withfrom;
 
 	/**
-	 * @var int|string|array
-	 */
-	public $withto; // Show recipient emails
-
-	public $withtofree; // Show free text for recipient emails
+	 * @var int
+	 * @deprecated Fill withto with array before calling method.
+	 * @see $withto
+	 */
+	public $withtosocid;
+
+	/**
+	 * @var int|int[]
+	 */
+	public $withto;				// Show recipient emails
+
+	public $withtofree;			// Show free text for recipient emails
 	public $withtocc;
 	public $withtoccc;
 	public $withtopic;
-	public $withfile; // 0=No attaches files, 1=Show attached files, 2=Can add new attached files
-	public $withmaindocfile; // 1=Add a checkbox "Attach also main document" for mass actions (checked by default), -1=Add checkbox (not checked by default)
+	public $withfile;				// 0=No attaches files, 1=Show attached files, 2=Can add new attached files
+	public $withmaindocfile;		// 1=Add a checkbox "Attach also main document" for mass actions (checked by default), -1=Add checkbox (not checked by default)
 	public $withbody;
 
 	public $withfromreadonly;
@@ -135,12 +106,12 @@
 	public $withcancel;
 	public $withfckeditor;
 
-	public $substit = array();
-	public $substit_lines = array();
-	public $param = array();
-
-	public $withtouser = array();
-	public $withtoccuser = array();
+	public $substit=array();
+	public $substit_lines=array();
+	public $param=array();
+
+	public $withtouser=array();
+	public $withtoccuser=array();
 
 	public $lines_model;
 
@@ -154,30 +125,30 @@
 	{
 		$this->db = $db;
 
-		$this->withform = 1;
-
-		$this->withfrom = 1;
-		$this->withto = 1;
-		$this->withtofree = 1;
-		$this->withtocc = 1;
-		$this->withtoccc = 0;
-		$this->witherrorsto = 0;
-		$this->withtopic = 1;
-		$this->withfile = 0; // 1=Add section "Attached files". 2=Can add files.
-		$this->withmaindocfile = 0; // 1=Add a checkbox "Attach also main document" for mass actions (checked by default), -1=Add checkbox (not checked by default)
-		$this->withbody = 1;
-
-		$this->withfromreadonly = 1;
-		$this->withreplytoreadonly = 1;
-		$this->withtoreadonly = 0;
-		$this->withtoccreadonly = 0;
-		$this->withtocccreadonly = 0;
-		$this->witherrorstoreadonly = 0;
-		$this->withtopicreadonly = 0;
-		$this->withfilereadonly = 0;
-		$this->withbodyreadonly = 0;
-		$this->withdeliveryreceiptreadonly = 0;
-		$this->withfckeditor = -1; // -1 = Auto
+		$this->withform=1;
+
+		$this->withfrom=1;
+		$this->withto=1;
+		$this->withtofree=1;
+		$this->withtocc=1;
+		$this->withtoccc=0;
+		$this->witherrorsto=0;
+		$this->withtopic=1;
+		$this->withfile=0;			// 1=Add section "Attached files". 2=Can add files.
+		$this->withmaindocfile=0;	// 1=Add a checkbox "Attach also main document" for mass actions (checked by default), -1=Add checkbox (not checked by default)
+		$this->withbody=1;
+
+		$this->withfromreadonly=1;
+		$this->withreplytoreadonly=1;
+		$this->withtoreadonly=0;
+		$this->withtoccreadonly=0;
+		$this->withtocccreadonly=0;
+		$this->witherrorstoreadonly=0;
+		$this->withtopicreadonly=0;
+		$this->withfilereadonly=0;
+		$this->withbodyreadonly=0;
+		$this->withdeliveryreceiptreadonly=0;
+		$this->withfckeditor=-1;	// -1 = Auto
 	}
 
     // phpcs:disable PEAR.NamingConventions.ValidFunctionName.ScopeNotCamelCaps
@@ -189,15 +160,15 @@
 	public function clear_attached_files()
 	{
         // phpcs:enable
-		global $conf, $user;
+		global $conf,$user;
 		require_once DOL_DOCUMENT_ROOT.'/core/lib/files.lib.php';
 
 		// Set tmp user directory
-		$vardir = $conf->user->dir_output."/".$user->id;
-		$upload_dir = $vardir.'/temp/'; // TODO Add $keytoavoidconflict in upload_dir path
+		$vardir=$conf->user->dir_output."/".$user->id;
+		$upload_dir = $vardir.'/temp/';                     // TODO Add $keytoavoidconflict in upload_dir path
 		if (is_dir($upload_dir)) dol_delete_dir_recursive($upload_dir);
 
-		$keytoavoidconflict = empty($this->trackid) ? '' : '-'.$this->trackid; // this->trackid must be defined
+		$keytoavoidconflict = empty($this->trackid)?'':'-'.$this->trackid;   // this->trackid must be defined
 		unset($_SESSION["listofpaths".$keytoavoidconflict]);
 		unset($_SESSION["listofnames".$keytoavoidconflict]);
 		unset($_SESSION["listofmimes".$keytoavoidconflict]);
@@ -215,25 +186,25 @@
 	public function add_attached_files($path, $file = '', $type = '')
 	{
         // phpcs:enable
-		$listofpaths = array();
-		$listofnames = array();
-		$listofmimes = array();
-
-		if (empty($file)) $file = basename($path);
-		if (empty($type)) $type = dol_mimetype($file);
-
-		$keytoavoidconflict = empty($this->trackid) ? '' : '-'.$this->trackid; // this->trackid must be defined
-		if (!empty($_SESSION["listofpaths".$keytoavoidconflict])) $listofpaths = explode(';', $_SESSION["listofpaths".$keytoavoidconflict]);
-		if (!empty($_SESSION["listofnames".$keytoavoidconflict])) $listofnames = explode(';', $_SESSION["listofnames".$keytoavoidconflict]);
-		if (!empty($_SESSION["listofmimes".$keytoavoidconflict])) $listofmimes = explode(';', $_SESSION["listofmimes".$keytoavoidconflict]);
-		if (!in_array($file, $listofnames))
+		$listofpaths=array();
+		$listofnames=array();
+		$listofmimes=array();
+
+		if (empty($file)) $file=basename($path);
+		if (empty($type)) $type=dol_mimetype($file);
+
+		$keytoavoidconflict = empty($this->trackid)?'':'-'.$this->trackid;   // this->trackid must be defined
+		if (! empty($_SESSION["listofpaths".$keytoavoidconflict])) $listofpaths=explode(';', $_SESSION["listofpaths".$keytoavoidconflict]);
+		if (! empty($_SESSION["listofnames".$keytoavoidconflict])) $listofnames=explode(';', $_SESSION["listofnames".$keytoavoidconflict]);
+		if (! empty($_SESSION["listofmimes".$keytoavoidconflict])) $listofmimes=explode(';', $_SESSION["listofmimes".$keytoavoidconflict]);
+		if (! in_array($file, $listofnames))
 		{
-			$listofpaths[] = $path;
-			$listofnames[] = $file;
-			$listofmimes[] = $type;
-			$_SESSION["listofpaths".$keytoavoidconflict] = join(';', $listofpaths);
-			$_SESSION["listofnames".$keytoavoidconflict] = join(';', $listofnames);
-			$_SESSION["listofmimes".$keytoavoidconflict] = join(';', $listofmimes);
+			$listofpaths[]=$path;
+			$listofnames[]=$file;
+			$listofmimes[]=$type;
+			$_SESSION["listofpaths".$keytoavoidconflict]=join(';', $listofpaths);
+			$_SESSION["listofnames".$keytoavoidconflict]=join(';', $listofnames);
+			$_SESSION["listofmimes".$keytoavoidconflict]=join(';', $listofmimes);
 		}
 	}
 
@@ -247,22 +218,22 @@
 	public function remove_attached_files($keytodelete)
 	{
         // phpcs:enable
-		$listofpaths = array();
-		$listofnames = array();
-		$listofmimes = array();
-
-		$keytoavoidconflict = empty($this->trackid) ? '' : '-'.$this->trackid; // this->trackid must be defined
-		if (!empty($_SESSION["listofpaths".$keytoavoidconflict])) $listofpaths = explode(';', $_SESSION["listofpaths".$keytoavoidconflict]);
-		if (!empty($_SESSION["listofnames".$keytoavoidconflict])) $listofnames = explode(';', $_SESSION["listofnames".$keytoavoidconflict]);
-		if (!empty($_SESSION["listofmimes".$keytoavoidconflict])) $listofmimes = explode(';', $_SESSION["listofmimes".$keytoavoidconflict]);
+		$listofpaths=array();
+		$listofnames=array();
+		$listofmimes=array();
+
+		$keytoavoidconflict = empty($this->trackid)?'':'-'.$this->trackid;   // this->trackid must be defined
+		if (! empty($_SESSION["listofpaths".$keytoavoidconflict])) $listofpaths=explode(';', $_SESSION["listofpaths".$keytoavoidconflict]);
+		if (! empty($_SESSION["listofnames".$keytoavoidconflict])) $listofnames=explode(';', $_SESSION["listofnames".$keytoavoidconflict]);
+		if (! empty($_SESSION["listofmimes".$keytoavoidconflict])) $listofmimes=explode(';', $_SESSION["listofmimes".$keytoavoidconflict]);
 		if ($keytodelete >= 0)
 		{
 			unset($listofpaths[$keytodelete]);
 			unset($listofnames[$keytodelete]);
 			unset($listofmimes[$keytodelete]);
-			$_SESSION["listofpaths".$keytoavoidconflict] = join(';', $listofpaths);
-			$_SESSION["listofnames".$keytoavoidconflict] = join(';', $listofnames);
-			$_SESSION["listofmimes".$keytoavoidconflict] = join(';', $listofmimes);
+			$_SESSION["listofpaths".$keytoavoidconflict]=join(';', $listofpaths);
+			$_SESSION["listofnames".$keytoavoidconflict]=join(';', $listofnames);
+			$_SESSION["listofmimes".$keytoavoidconflict]=join(';', $listofmimes);
 			//var_dump($_SESSION['listofpaths']);
 		}
 	}
@@ -276,14 +247,14 @@
 	public function get_attached_files()
 	{
         // phpcs:enable
-		$listofpaths = array();
-		$listofnames = array();
-		$listofmimes = array();
-
-		$keytoavoidconflict = empty($this->trackid) ? '' : '-'.$this->trackid; // this->trackid must be defined
-		if (!empty($_SESSION["listofpaths".$keytoavoidconflict])) $listofpaths = explode(';', $_SESSION["listofpaths".$keytoavoidconflict]);
-		if (!empty($_SESSION["listofnames".$keytoavoidconflict])) $listofnames = explode(';', $_SESSION["listofnames".$keytoavoidconflict]);
-		if (!empty($_SESSION["listofmimes".$keytoavoidconflict])) $listofmimes = explode(';', $_SESSION["listofmimes".$keytoavoidconflict]);
+		$listofpaths=array();
+		$listofnames=array();
+		$listofmimes=array();
+
+		$keytoavoidconflict = empty($this->trackid)?'':'-'.$this->trackid;   // this->trackid must be defined
+		if (! empty($_SESSION["listofpaths".$keytoavoidconflict])) $listofpaths=explode(';', $_SESSION["listofpaths".$keytoavoidconflict]);
+		if (! empty($_SESSION["listofnames".$keytoavoidconflict])) $listofnames=explode(';', $_SESSION["listofnames".$keytoavoidconflict]);
+		if (! empty($_SESSION["listofmimes".$keytoavoidconflict])) $listofmimes=explode(';', $_SESSION["listofmimes".$keytoavoidconflict]);
 		return array('paths'=>$listofpaths, 'names'=>$listofnames, 'mimes'=>$listofmimes);
 	}
 
@@ -319,7 +290,7 @@
         // phpcs:enable
 		global $conf, $langs, $user, $hookmanager, $form;
 
-		if (!is_object($form)) $form = new Form($this->db);
+		if (! is_object($form)) $form=new Form($this->db);
 
 		// Load translation files required by the page
         $langs->loadLangs(array('other', 'mails'));
@@ -333,12 +304,12 @@
 		// Call hook getFormMail
 		$hookmanager->initHooks(array('formmail'));
 
-		$parameters = array(
+		$parameters=array(
 			'addfileaction' => $addfileaction,
 			'removefileaction'=> $removefileaction,
 			'trackid'=> $this->trackid
 		);
-		$reshook = $hookmanager->executeHooks('getFormMail', $parameters, $this);
+		$reshook=$hookmanager->executeHooks('getFormMail', $parameters, $this);
 
 		if (!empty($reshook))
 		{
@@ -346,15 +317,15 @@
 		}
 		else
 		{
-			$out = '';
-
-			$disablebademails = 1;
+			$out='';
+
+			$disablebademails=1;
 
 			// Define output language
 			$outputlangs = $langs;
 			$newlang = '';
 			if ($conf->global->MAIN_MULTILANGS && empty($newlang))	$newlang = $this->param['langsmodels'];
-			if (!empty($newlang))
+			if (! empty($newlang))
 			{
 				$outputlangs = new Translate("", $conf);
 				$outputlangs->setDefaultLang($newlang);
@@ -365,61 +336,61 @@
 			$arraydefaultmessage = -1;
 			if ($this->param['models'] != 'none')
 			{
-				$model_id = 0;
+				$model_id=0;
 				if (array_key_exists('models_id', $this->param))
 				{
-					$model_id = $this->param["models_id"];
-				}
-
-				$arraydefaultmessage = $this->getEMailTemplate($this->db, $this->param["models"], $user, $outputlangs, $model_id); // If $model_id is empty, preselect the first one
+					$model_id=$this->param["models_id"];
+				}
+
+				$arraydefaultmessage=$this->getEMailTemplate($this->db, $this->param["models"], $user, $outputlangs, $model_id);		// If $model_id is empty, preselect the first one
 			}
 
 			// Define list of attached files
-			$listofpaths = array();
-			$listofnames = array();
-			$listofmimes = array();
-			$keytoavoidconflict = empty($this->trackid) ? '' : '-'.$this->trackid; // this->trackid must be defined
+			$listofpaths=array();
+			$listofnames=array();
+			$listofmimes=array();
+			$keytoavoidconflict = empty($this->trackid)?'':'-'.$this->trackid;   // this->trackid must be defined
 
 			if (GETPOST('mode', 'alpha') == 'init' || (GETPOST('modelmailselected', 'alpha') && GETPOST('modelmailselected', 'alpha') != '-1'))
 			{
-				if (!empty($arraydefaultmessage->joinfiles) && is_array($this->param['fileinit']))
-				{
-					foreach ($this->param['fileinit'] as $file)
+				if (! empty($arraydefaultmessage->joinfiles) && is_array($this->param['fileinit']))
+				{
+					foreach($this->param['fileinit'] as $file)
 					{
 						$this->add_attached_files($file, basename($file), dol_mimetype($file));
 					}
 				}
 			}
 
-	   		if (!empty($_SESSION["listofpaths".$keytoavoidconflict])) $listofpaths = explode(';', $_SESSION["listofpaths".$keytoavoidconflict]);
-	   		if (!empty($_SESSION["listofnames".$keytoavoidconflict])) $listofnames = explode(';', $_SESSION["listofnames".$keytoavoidconflict]);
-	   		if (!empty($_SESSION["listofmimes".$keytoavoidconflict])) $listofmimes = explode(';', $_SESSION["listofmimes".$keytoavoidconflict]);
-
-
-			$out .= "\n".'<!-- Begin form mail type='.$this->param["models"].' --><div id="mailformdiv"></div>'."\n";
+	   		if (! empty($_SESSION["listofpaths".$keytoavoidconflict])) $listofpaths=explode(';', $_SESSION["listofpaths".$keytoavoidconflict]);
+	   		if (! empty($_SESSION["listofnames".$keytoavoidconflict])) $listofnames=explode(';', $_SESSION["listofnames".$keytoavoidconflict]);
+	   		if (! empty($_SESSION["listofmimes".$keytoavoidconflict])) $listofmimes=explode(';', $_SESSION["listofmimes".$keytoavoidconflict]);
+
+
+			$out.= "\n".'<!-- Begin form mail type='.$this->param["models"].' --><div id="mailformdiv"></div>'."\n";
 			if ($this->withform == 1)
 			{
-				$out .= '<form method="POST" name="mailform" id="mailform" enctype="multipart/form-data" action="'.$this->param["returnurl"].'#formmail">'."\n";
-
-				$out .= '<a id="formmail" name="formmail"></a>';
-				$out .= '<input style="display:none" type="submit" id="sendmail" name="sendmail">';
-				$out .= '<input type="hidden" name="token" value="'.newToken().'" />';
-				$out .= '<input type="hidden" name="trackid" value="'.$this->trackid.'" />';
-			}
-			if (!empty($this->withfrom))
-			{
-				if (!empty($this->withfromreadonly))
-				{
-					$out .= '<input type="hidden" id="fromname" name="fromname" value="'.$this->fromname.'" />';
-					$out .= '<input type="hidden" id="frommail" name="frommail" value="'.$this->frommail.'" />';
+				$out.= '<form method="POST" name="mailform" id="mailform" enctype="multipart/form-data" action="'.$this->param["returnurl"].'#formmail">'."\n";
+
+				$out.= '<a id="formmail" name="formmail"></a>';
+				$out.= '<input style="display:none" type="submit" id="sendmail" name="sendmail">';
+				$out.= '<input type="hidden" name="token" value="'.$_SESSION['newtoken'].'" />';
+				$out.= '<input type="hidden" name="trackid" value="'.$this->trackid.'" />';
+			}
+			if (! empty($this->withfrom))
+			{
+				if (! empty($this->withfromreadonly))
+				{
+					$out.= '<input type="hidden" id="fromname" name="fromname" value="'.$this->fromname.'" />';
+					$out.= '<input type="hidden" id="frommail" name="frommail" value="'.$this->frommail.'" />';
 				}
 			}
 			foreach ($this->param as $key=>$value)
 			{
-				$out .= '<input type="hidden" id="'.$key.'" name="'.$key.'" value="'.$value.'" />'."\n";
-			}
-
-			$modelmail_array = array();
+				$out.= '<input type="hidden" id="'.$key.'" name="'.$key.'" value="'.$value.'" />'."\n";
+			}
+
+			$modelmail_array=array();
 			if ($this->param['models'] != 'none')
 			{
 				$result = $this->fetchAllEMailTemplate($this->param["models"], $user, $outputlangs);
@@ -428,68 +399,68 @@
 				{
 					setEventMessages($this->error, $this->errors, 'errors');
 				}
-				foreach ($this->lines_model as $line)
+				foreach($this->lines_model as $line)
 				{
 					$langs->trans("members");
 					if (preg_match('/\((.*)\)/', $line->label, $reg))
 					{
-						$modelmail_array[$line->id] = $langs->trans($reg[1]); // langs->trans when label is __(xxx)__
+						$modelmail_array[$line->id]=$langs->trans($reg[1]);		// langs->trans when label is __(xxx)__
 					}
 					else
 					{
-						$modelmail_array[$line->id] = $line->label;
-					}
-					if ($line->lang) $modelmail_array[$line->id] .= ' ('.$line->lang.')';
-					if ($line->private) $modelmail_array[$line->id] .= ' - '.$langs->trans("Private");
+						$modelmail_array[$line->id]=$line->label;
+					}
+					if ($line->lang) $modelmail_array[$line->id].=' ('.$line->lang.')';
+					if ($line->private) $modelmail_array[$line->id].=' - '.$langs->trans("Private");
 					//if ($line->fk_user != $user->id) $modelmail_array[$line->id].=' - '.$langs->trans("By").' ';
 				}
 			}
 
 			// Zone to select email template
-			if (count($modelmail_array) > 0)
+			if (count($modelmail_array)>0)
 			{
 				// If list of template is filled
-				$out .= '<div class="center" style="padding: 0px 0 12px 0">'."\n";
-				$out .= '<span class="opacitymedium">'.$langs->trans('SelectMailModel').':</span> '.$this->selectarray('modelmailselected', $modelmail_array, 0, 1, 0, 0, '', 0, 0, 0, '', 'minwidth100');
-				if ($user->admin) $out .= info_admin($langs->trans("YouCanChangeValuesForThisListFrom", $langs->transnoentitiesnoconv('Setup').' - '.$langs->transnoentitiesnoconv('EMails')), 1);
-				$out .= ' &nbsp; ';
-				$out .= '<input class="button" type="submit" value="'.$langs->trans('Apply').'" name="modelselected" id="modelselected">';
-				$out .= ' &nbsp; ';
-				$out .= '</div>';
-			} elseif (!empty($this->param['models']) && in_array($this->param['models'], array(
-					'propal_send', 'order_send', 'facture_send',
-					'shipping_send', 'fichinter_send', 'supplier_proposal_send', 'order_supplier_send',
-					'invoice_supplier_send', 'thirdparty', 'contract', 'user', 'all'
+				$out.= '<div class="center" style="padding: 0px 0 12px 0">'."\n";
+				$out.= '<span class="opacitymedium">'.$langs->trans('SelectMailModel').':</span> '.$this->selectarray('modelmailselected', $modelmail_array, 0, 1, 0, 0, '', 0, 0, 0, '', 'minwidth100');
+				if ($user->admin) $out.= info_admin($langs->trans("YouCanChangeValuesForThisListFrom", $langs->transnoentitiesnoconv('Setup').' - '.$langs->transnoentitiesnoconv('EMails')), 1);
+				$out.= ' &nbsp; ';
+				$out.= '<input class="button" type="submit" value="'.$langs->trans('Apply').'" name="modelselected" id="modelselected">';
+				$out.= ' &nbsp; ';
+				$out.= '</div>';
+			} elseif (! empty($this->param['models']) && in_array($this->param['models'], array(
+					'propal_send','order_send','facture_send',
+					'shipping_send','fichinter_send','supplier_proposal_send','order_supplier_send',
+					'invoice_supplier_send','thirdparty','contract','user','all'
                 )))
 			{
 				// If list of template is empty
-				$out .= '<div class="center" style="padding: 0px 0 12px 0">'."\n";
-				$out .= $langs->trans('SelectMailModel').': <select name="modelmailselected" disabled="disabled"><option value="none">'.$langs->trans("NoTemplateDefined").'</option></select>'; // Do not put 'disabled' on 'option' tag, it is already on 'select' and it makes chrome crazy.
-				if ($user->admin) $out .= info_admin($langs->trans("YouCanChangeValuesForThisListFrom", $langs->transnoentitiesnoconv('Setup').' - '.$langs->transnoentitiesnoconv('EMails')), 1);
-				$out .= ' &nbsp; ';
-				$out .= '<input class="button" type="submit" value="'.$langs->trans('Apply').'" name="modelselected" disabled="disabled" id="modelselected">';
-				$out .= ' &nbsp; ';
-				$out .= '</div>';
-			}
-
-
-
-			$out .= '<table class="tableforemailform boxtablenotop" width="100%">'."\n";
+				$out.= '<div class="center" style="padding: 0px 0 12px 0">'."\n";
+				$out.= $langs->trans('SelectMailModel').': <select name="modelmailselected" disabled="disabled"><option value="none">'.$langs->trans("NoTemplateDefined").'</option></select>';    // Do not put 'disabled' on 'option' tag, it is already on 'select' and it makes chrome crazy.
+				if ($user->admin) $out.= info_admin($langs->trans("YouCanChangeValuesForThisListFrom", $langs->transnoentitiesnoconv('Setup').' - '.$langs->transnoentitiesnoconv('EMails')), 1);
+				$out.= ' &nbsp; ';
+				$out.= '<input class="button" type="submit" value="'.$langs->trans('Apply').'" name="modelselected" disabled="disabled" id="modelselected">';
+				$out.= ' &nbsp; ';
+				$out.= '</div>';
+			}
+
+
+
+			$out.= '<table class="tableforemailform boxtablenotop" width="100%">'."\n";
 
 			// Substitution array/string
-			$helpforsubstitution = '';
-			if (is_array($this->substit) && count($this->substit)) $helpforsubstitution .= $langs->trans('AvailableVariables').' :<br>'."\n";
-			foreach ($this->substit as $key => $val)
-			{
-				$helpforsubstitution .= $key.' -> '.$langs->trans(dol_string_nohtmltag($val)).'<br>';
-			}
-			if (!empty($this->withsubstit))		// Unset or set ->withsubstit=0 to disable this.
-			{
-				$out .= '<tr><td colspan="2" class="right">';
+			$helpforsubstitution='';
+			if (is_array($this->substit) && count($this->substit)) $helpforsubstitution.=$langs->trans('AvailableVariables').' :<br>'."\n";
+			foreach($this->substit as $key => $val)
+			{
+				$helpforsubstitution.=$key.' -> '.$langs->trans(dol_string_nohtmltag($val)).'<br>';
+			}
+			if (! empty($this->withsubstit))		// Unset or set ->withsubstit=0 to disable this.
+			{
+				$out.= '<tr><td colspan="2" class="right">';
 				//$out.='<div class="floatright">';
-				if (is_numeric($this->withsubstit)) $out .= $form->textwithpicto($langs->trans("EMailTestSubstitutionReplacedByGenericValues"), $helpforsubstitution, 1, 'help', '', 0, 2, 'substittooltip'); // Old usage
-				else $out .= $form->textwithpicto($langs->trans('AvailableVariables'), $helpforsubstitution, 1, 'help', '', 0, 2, 'substittooltip'); // New usage
-				$out .= "</td></tr>\n";
+				if (is_numeric($this->withsubstit)) $out.= $form->textwithpicto($langs->trans("EMailTestSubstitutionReplacedByGenericValues"), $helpforsubstitution, 1, 'help', '', 0, 2, 'substittooltip');	// Old usage
+				else $out.= $form->textwithpicto($langs->trans('AvailableVariables'), $helpforsubstitution, 1, 'help', '', 0, 2, 'substittooltip');															// New usage
+				$out.= "</td></tr>\n";
 				//$out.='</div>';
 			}
 
@@ -499,33 +470,33 @@
 			var_dump($this->fromname);*/
 
 			// From
-			if (!empty($this->withfrom))
-			{
-				if (!empty($this->withfromreadonly))
-				{
-					$out .= '<tr><td class="fieldrequired minwidth200">'.$langs->trans("MailFrom").'</td><td>';
+			if (! empty($this->withfrom))
+			{
+				if (! empty($this->withfromreadonly))
+				{
+					$out.= '<tr><td class="fieldrequired minwidth200">'.$langs->trans("MailFrom").'</td><td>';
 
 					// $this->fromtype is the default value to use to select sender
-					if (!($this->fromtype === 'user' && $this->fromid > 0)
-						&& !($this->fromtype === 'company')
-						&& !($this->fromtype === 'robot')
-						&& !preg_match('/user_aliases/', $this->fromtype)
-						&& !preg_match('/global_aliases/', $this->fromtype)
-						&& !preg_match('/senderprofile/', $this->fromtype)
+					if (! ($this->fromtype === 'user' && $this->fromid > 0)
+						&& ! ($this->fromtype === 'company')
+						&& ! ($this->fromtype === 'robot')
+						&& ! preg_match('/user_aliases/', $this->fromtype)
+						&& ! preg_match('/global_aliases/', $this->fromtype)
+						&& ! preg_match('/senderprofile/', $this->fromtype)
 						)
 					{
 						// Use this->fromname and this->frommail or error if not defined
-						$out .= $this->fromname;
+						$out.= $this->fromname;
 						if ($this->frommail)
 						{
-							$out .= ' &lt;'.$this->frommail.'&gt;';
+							$out.= ' &lt;'.$this->frommail.'&gt;';
 						}
 						else
 						{
 							if ($this->fromtype)
 							{
 								$langs->load('errors');
-								$out .= '<span class="warning"> &lt;'.$langs->trans('ErrorNoMailDefinedForThisUser').'&gt; </span>';
+								$out.= '<span class="warning"> &lt;'.$langs->trans('ErrorNoMailDefinedForThisUser').'&gt; </span>';
 							}
 						}
 					} else {
@@ -535,23 +506,23 @@
 						if (empty($user->email))
 						{
 							$langs->load('errors');
-							$liste['user'] = $user->getFullName($langs).' &lt;'.$langs->trans('ErrorNoMailDefinedForThisUser').'&gt;';
+							$liste['user'] = $user->getFullName($langs) . ' &lt;'.$langs->trans('ErrorNoMailDefinedForThisUser').'&gt;';
 						}
 						else
 						{
-							$liste['user'] = $user->getFullName($langs).' &lt;'.$user->email.'&gt;';
+							$liste['user'] = $user->getFullName($langs) .' &lt;'.$user->email.'&gt;';
 						}
 
 						// Add also company main email
-						$liste['company'] = $conf->global->MAIN_INFO_SOCIETE_NOM.' &lt;'.$conf->global->MAIN_INFO_SOCIETE_MAIL.'&gt;';
+						$liste['company'] = $conf->global->MAIN_INFO_SOCIETE_NOM .' &lt;'.$conf->global->MAIN_INFO_SOCIETE_MAIL.'&gt;';
 
 						// Add also email aliases if there is some
-						$listaliases = array('user_aliases'=>$user->email_aliases, 'global_aliases'=>$conf->global->MAIN_INFO_SOCIETE_MAIL_ALIASES);
+						$listaliases=array('user_aliases'=>$user->email_aliases, 'global_aliases'=>$conf->global->MAIN_INFO_SOCIETE_MAIL_ALIASES);
 
 						// Also add robot email
-						if (!empty($this->fromalsorobot))
-						{
-							if (!empty($conf->global->MAIN_MAIL_EMAIL_FROM) && $conf->global->MAIN_MAIL_EMAIL_FROM != $conf->global->MAIN_INFO_SOCIETE_MAIL)
+						if (! empty($this->fromalsorobot))
+						{
+							if (! empty($conf->global->MAIN_MAIL_EMAIL_FROM) && $conf->global->MAIN_MAIL_EMAIL_FROM != $conf->global->MAIN_INFO_SOCIETE_MAIL)
 							{
 								$liste['robot'] = $conf->global->MAIN_MAIL_EMAIL_FROM;
 								if ($this->frommail)
@@ -562,15 +533,13 @@
 						}
 
 						// Add also email aliases from the c_email_senderprofile table
-						$sql = 'SELECT rowid, label, email FROM '.MAIN_DB_PREFIX.'c_email_senderprofile';
-						$sql .= ' WHERE active = 1 AND (private = 0 OR private = '.$user->id.')';
-						$sql .= ' ORDER BY position';
+						$sql='SELECT rowid, label, email FROM '.MAIN_DB_PREFIX.'c_email_senderprofile WHERE active = 1 ORDER BY position';
 						$resql = $this->db->query($sql);
 						if ($resql)
 						{
 							$num = $this->db->num_rows($resql);
-							$i = 0;
-							while ($i < $num)
+							$i=0;
+							while($i < $num)
 							{
 								$obj = $this->db->fetch_object($resql);
 								if ($obj)
@@ -582,246 +551,244 @@
 						}
 						else dol_print_error($this->db);
 
-						foreach ($listaliases as $typealias => $listalias)
-						{
-							$posalias = 0;
-							$listaliasarray = explode(',', $listalias);
+						foreach($listaliases as $typealias => $listalias)
+						{
+							$posalias=0;
+							$listaliasarray=explode(',', $listalias);
 							foreach ($listaliasarray as $listaliasval)
 							{
 								$posalias++;
-								$listaliasval = trim($listaliasval);
+								$listaliasval=trim($listaliasval);
 								if ($listaliasval)
 								{
-									$listaliasval = preg_replace('/</', '&lt;', $listaliasval);
-									$listaliasval = preg_replace('/>/', '&gt;', $listaliasval);
-									if (!preg_match('/&lt;/', $listaliasval)) $listaliasval = '&lt;'.$listaliasval.'&gt;';
-									$liste[$typealias.'_'.$posalias] = $listaliasval;
+									$listaliasval=preg_replace('/</', '&lt;', $listaliasval);
+									$listaliasval=preg_replace('/>/', '&gt;', $listaliasval);
+									if (! preg_match('/&lt;/', $listaliasval)) $listaliasval='&lt;'.$listaliasval.'&gt;';
+									$liste[$typealias.'_'.$posalias]=$listaliasval;
 								}
 							}
 						}
 
 						// Set the default "From"
-						$defaultfrom = '';
-						$reshook = $hookmanager->executeHooks('getDefaultFromEmail', $parameters, $this);
+						$defaultfrom='';
+						$reshook=$hookmanager->executeHooks('getDefaultFromEmail', $parameters, $this);
 						if (empty($reshook))
 						{
 							$defaultfrom = $this->fromtype;
 						}
-						if (!empty($hookmanager->resArray['defaultfrom'])) $defaultfrom = $hookmanager->resArray['defaultfrom'];
+						if (! empty($hookmanager->resArray['defaultfrom'])) $defaultfrom=$hookmanager->resArray['defaultfrom'];
 
 						// Using combo here make the '<email>' no more visible on list.
 						//$out.= ' '.$form->selectarray('fromtype', $liste, $this->fromtype, 0, 0, 0, '', 0, 0, 0, '', 'fromforsendingprofile maxwidth200onsmartphone', 1, '', $disablebademails);
-						$out .= ' '.$form->selectarray('fromtype', $liste, $defaultfrom, 0, 0, 0, '', 0, 0, 0, '', 'fromforsendingprofile maxwidth200onsmartphone', 0, '', $disablebademails);
-					}
-
-					$out .= "</td></tr>\n";
+						$out.= ' '.$form->selectarray('fromtype', $liste, $defaultfrom, 0, 0, 0, '', 0, 0, 0, '', 'fromforsendingprofile maxwidth200onsmartphone', 0, '', $disablebademails);
+					}
+
+					$out.= "</td></tr>\n";
 				}
 				else
 				{
-					$out .= '<tr><td class="fieldrequired width200">'.$langs->trans("MailFrom")."</td><td>";
-					$out .= $langs->trans("Name").':<input type="text" id="fromname" name="fromname" class="maxwidth200onsmartphone" value="'.$this->fromname.'" />';
-					$out .= '&nbsp; &nbsp; ';
-					$out .= $langs->trans("EMail").':&lt;<input type="text" id="frommail" name="frommail" class="maxwidth200onsmartphone" value="'.$this->frommail.'" />&gt;';
-					$out .= "</td></tr>\n";
+					$out.= '<tr><td class="fieldrequired width200">'.$langs->trans("MailFrom")."</td><td>";
+					$out.= $langs->trans("Name").':<input type="text" id="fromname" name="fromname" class="maxwidth200onsmartphone" value="'.$this->fromname.'" />';
+					$out.= '&nbsp; &nbsp; ';
+					$out.= $langs->trans("EMail").':&lt;<input type="text" id="frommail" name="frommail" class="maxwidth200onsmartphone" value="'.$this->frommail.'" />&gt;';
+					$out.= "</td></tr>\n";
 				}
 			}
 
 			// To
-			if (!empty($this->withto) || is_array($this->withto))
-			{
-				$out .= '<tr><td class="fieldrequired">';
-				if ($this->withtofree) $out .= $form->textwithpicto($langs->trans("MailTo"), $langs->trans("YouCanUseCommaSeparatorForSeveralRecipients"));
-				else $out .= $langs->trans("MailTo");
-				$out .= '</td><td>';
+			if (! empty($this->withto) || is_array($this->withto))
+			{
+				$out.= '<tr><td class="fieldrequired">';
+				if ($this->withtofree) $out.= $form->textwithpicto($langs->trans("MailTo"), $langs->trans("YouCanUseCommaSeparatorForSeveralRecipients"));
+				else $out.= $langs->trans("MailTo");
+				$out.= '</td><td>';
 				if ($this->withtoreadonly)
 				{
-					if (!empty($this->toname) && !empty($this->tomail))
-					{
-						$out .= '<input type="hidden" id="toname" name="toname" value="'.$this->toname.'" />';
-						$out .= '<input type="hidden" id="tomail" name="tomail" value="'.$this->tomail.'" />';
+					if (! empty($this->toname) && ! empty($this->tomail))
+					{
+						$out.= '<input type="hidden" id="toname" name="toname" value="'.$this->toname.'" />';
+						$out.= '<input type="hidden" id="tomail" name="tomail" value="'.$this->tomail.'" />';
 						if ($this->totype == 'thirdparty')
 						{
-							$soc = new Societe($this->db);
+							$soc=new Societe($this->db);
 							$soc->fetch($this->toid);
-							$out .= $soc->getNomUrl(1);
+							$out.= $soc->getNomUrl(1);
 						}
 						elseif ($this->totype == 'contact')
 						{
-							$contact = new Contact($this->db);
+							$contact=new Contact($this->db);
 							$contact->fetch($this->toid);
-							$out .= $contact->getNomUrl(1);
+							$out.= $contact->getNomUrl(1);
 						}
 						else
 						{
-							$out .= $this->toname;
-						}
-						$out .= ' &lt;'.$this->tomail.'&gt;';
+							$out.= $this->toname;
+						}
+						$out.= ' &lt;'.$this->tomail.'&gt;';
 						if ($this->withtofree)
 						{
-							$out .= '<br>'.$langs->trans("and").' <input class="minwidth200" id="sendto" name="sendto" value="'.(!is_array($this->withto) && !is_numeric($this->withto) ? (isset($_REQUEST["sendto"]) ? $_REQUEST["sendto"] : $this->withto) : "").'" />';
+							$out.= '<br>'.$langs->trans("and").' <input class="minwidth200" id="sendto" name="sendto" value="'.((! is_array($this->withto) && ! is_numeric($this->withto)) ? (isset($_REQUEST["sendto"])?$_REQUEST["sendto"]:$this->withto) : "").'" />';
 						}
 					}
 					else
 					{
 						// Note withto may be a text like 'AllRecipientSelected'
-						$out .= (!is_array($this->withto) && !is_numeric($this->withto)) ? $this->withto : "";
+						$out.= (! is_array($this->withto) && ! is_numeric($this->withto))?$this->withto:"";
 					}
 				}
 				else
 				{
-					// The free input of email
-					if (!empty($this->withtofree))
-					{
-						$out .= '<input class="minwidth200" id="sendto" name="sendto" value="'.(($this->withtofree && !is_numeric($this->withtofree)) ? $this->withtofree : (!is_array($this->withto) && !is_numeric($this->withto) ? (isset($_REQUEST["sendto"]) ? $_REQUEST["sendto"] : $this->withto) : "")).'" />';
-					}
-					// The select combo
-					if (!empty($this->withto) && is_array($this->withto))
-					{
-						if (!empty($this->withtofree)) $out .= " ".$langs->trans("and")."/".$langs->trans("or")." ";
+					if (! empty($this->withtofree))
+					{
+						$out.= '<input class="minwidth200" id="sendto" name="sendto" value="'.((! is_array($this->withto) && ! is_numeric($this->withto)) ? (isset($_REQUEST["sendto"])?$_REQUEST["sendto"]:$this->withto) : "").'" />';
+					}
+					if (! empty($this->withto) && is_array($this->withto))
+					{
+						if (! empty($this->withtofree)) $out.= " ".$langs->trans("and")."/".$langs->trans("or")." ";
 						// multiselect array convert html entities into options tags, even if we dont want this, so we encode them a second time
 						$tmparray = $this->withto;
-						foreach ($tmparray as $key => $val)
-						{
-							$tmparray[$key] = dol_htmlentities($tmparray[$key], null, 'UTF-8', true);
-						}
-						$withtoselected = GETPOST("receiver", 'none'); // Array of selected value
+						foreach($tmparray as $key => $val)
+						{
+							$tmparray[$key]=dol_htmlentities($tmparray[$key], null, 'UTF-8', true);
+						}
+						$withtoselected=GETPOST("receiver", 'none');     // Array of selected value
 						if (empty($withtoselected) && count($tmparray) == 1 && GETPOST('action', 'aZ09') == 'presend')
 						{
 							$withtoselected = array_keys($tmparray);
 						}
-						$out .= $form->multiselectarray("receiver", $tmparray, $withtoselected, null, null, 'inline-block minwidth500', null, "");
-					}
-				}
-				$out .= "</td></tr>\n";
+						$out.= $form->multiselectarray("receiver", $tmparray, $withtoselected, null, null, 'inline-block minwidth500', null, "");
+					}
+				}
+				$out.= "</td></tr>\n";
 			}
 
 			// To User
-			if (!empty($this->withtouser) && is_array($this->withtouser) && !empty($conf->global->MAIN_MAIL_ENABLED_USER_DEST_SELECT))
-			{
-				$out .= '<tr><td>';
-				$out .= $langs->trans("MailToUsers");
-				$out .= '</td><td>';
+			if (! empty($this->withtouser) && is_array($this->withtouser) && !empty($conf->global->MAIN_MAIL_ENABLED_USER_DEST_SELECT))
+			{
+				$out.= '<tr><td>';
+				$out.= $langs->trans("MailToUsers");
+				$out.= '</td><td>';
 
 				// multiselect array convert html entities into options tags, even if we dont want this, so we encode them a second time
 				$tmparray = $this->withtouser;
-				foreach ($tmparray as $key => $val)
-				{
-					$tmparray[$key] = dol_htmlentities($tmparray[$key], null, 'UTF-8', true);
-				}
-				$withtoselected = GETPOST("receiveruser", 'none'); // Array of selected value
+				foreach($tmparray as $key => $val)
+				{
+					$tmparray[$key]=dol_htmlentities($tmparray[$key], null, 'UTF-8', true);
+				}
+				$withtoselected=GETPOST("receiveruser", 'none');     // Array of selected value
 				if (empty($withtoselected) && count($tmparray) == 1 && GETPOST('action', 'aZ09') == 'presend')
 				{
 					$withtoselected = array_keys($tmparray);
 				}
-				$out .= $form->multiselectarray("receiveruser", $tmparray, $withtoselected, null, null, 'inline-block minwidth500', null, "");
-				$out .= "</td></tr>\n";
+				$out.= $form->multiselectarray("receiveruser", $tmparray, $withtoselected, null, null, 'inline-block minwidth500', null, "");
+				$out.= "</td></tr>\n";
 			}
 
 			// With option one email per recipient
-			if (!empty($this->withoptiononeemailperrecipient))
-			{
-				$out .= '<tr><td class="minwidth200">';
-				$out .= $langs->trans("GroupEmails");
-				$out .= '</td><td>';
-				$out .= ' <input type="checkbox" name="oneemailperrecipient"'.($this->withoptiononeemailperrecipient > 0 ? ' checked="checked"' : '').'> ';
-				$out .= $langs->trans("OneEmailPerRecipient");
-				$out .= '<span class="hideonsmartphone">';
-				$out .= ' - ';
-				$out .= $langs->trans("WarningIfYouCheckOneRecipientPerEmail");
-				$out .= '</span>';
-				$out .= '</td></tr>';
+			if (! empty($this->withoptiononeemailperrecipient))
+			{
+				$out.= '<tr><td class="minwidth200">';
+				$out.= $langs->trans("GroupEmails");
+				$out.= '</td><td>';
+				$out.=' <input type="checkbox" name="oneemailperrecipient"'.($this->withoptiononeemailperrecipient > 0?' checked="checked"':'').'> ';
+				$out.= $langs->trans("OneEmailPerRecipient");
+				$out.='<span class="hideonsmartphone">';
+				$out.=' - ';
+				$out.= $langs->trans("WarningIfYouCheckOneRecipientPerEmail");
+				$out.='</span>';
+				$out.= '</td></tr>';
 			}
 
 			// CC
-			if (!empty($this->withtocc) || is_array($this->withtocc))
-			{
-				$out .= '<tr><td>';
-				$out .= $form->textwithpicto($langs->trans("MailCC"), $langs->trans("YouCanUseCommaSeparatorForSeveralRecipients"));
-				$out .= '</td><td>';
+			if (! empty($this->withtocc) || is_array($this->withtocc))
+			{
+				$out.= '<tr><td>';
+				$out.= $form->textwithpicto($langs->trans("MailCC"), $langs->trans("YouCanUseCommaSeparatorForSeveralRecipients"));
+				$out.= '</td><td>';
 				if ($this->withtoccreadonly)
 				{
-					$out .= (!is_array($this->withtocc) && !is_numeric($this->withtocc)) ? $this->withtocc : "";
+					$out.= (! is_array($this->withtocc) && ! is_numeric($this->withtocc))?$this->withtocc:"";
 				}
 				else
 				{
-				    $out .= '<input class="minwidth200" id="sendtocc" name="sendtocc" value="'.(GETPOST("sendtocc", "alpha") ? GETPOST("sendtocc", "alpha") : ((!is_array($this->withtocc) && !is_numeric($this->withtocc)) ? $this->withtocc : '')).'" />';
-					if (!empty($this->withtocc) && is_array($this->withtocc))
-					{
-						$out .= " ".$langs->trans("and")."/".$langs->trans("or")." ";
+				    $out.= '<input class="minwidth200" id="sendtocc" name="sendtocc" value="'.(GETPOST("sendtocc", "alpha") ? GETPOST("sendtocc", "alpha") : ((! is_array($this->withtocc) && ! is_numeric($this->withtocc)) ? $this->withtocc : '')).'" />';
+					if (! empty($this->withtocc) && is_array($this->withtocc))
+					{
+						$out.= " ".$langs->trans("and")."/".$langs->trans("or")." ";
 						// multiselect array convert html entities into options tags, even if we dont want this, so we encode them a second time
 						$tmparray = $this->withtocc;
-						foreach ($tmparray as $key => $val)
-						{
-							$tmparray[$key] = dol_htmlentities($tmparray[$key], null, 'UTF-8', true);
-						}
-						$withtoccselected = GETPOST("receivercc"); // Array of selected value
-						$out .= $form->multiselectarray("receivercc", $tmparray, $withtoccselected, null, null, 'inline-block minwidth500', null, "");
-					}
-				}
-				$out .= "</td></tr>\n";
+						foreach($tmparray as $key => $val)
+						{
+							$tmparray[$key]=dol_htmlentities($tmparray[$key], null, 'UTF-8', true);
+						}
+						$withtoccselected=GETPOST("receivercc");     // Array of selected value
+						$out.= $form->multiselectarray("receivercc", $tmparray, $withtoccselected, null, null, 'inline-block minwidth500', null, "");
+					}
+				}
+				$out.= "</td></tr>\n";
 			}
 
 			// To User cc
-			if (!empty($this->withtoccuser) && is_array($this->withtoccuser) && !empty($conf->global->MAIN_MAIL_ENABLED_USER_DEST_SELECT))
-			{
-				$out .= '<tr><td>';
-				$out .= $langs->trans("MailToCCUsers");
-				$out .= '</td><td>';
+			if (! empty($this->withtoccuser) && is_array($this->withtoccuser) && !empty($conf->global->MAIN_MAIL_ENABLED_USER_DEST_SELECT))
+			{
+				$out.= '<tr><td>';
+				$out.= $langs->trans("MailToCCUsers");
+				$out.= '</td><td>';
 
 				// multiselect array convert html entities into options tags, even if we dont want this, so we encode them a second time
 				$tmparray = $this->withtoccuser;
-				foreach ($tmparray as $key => $val)
-				{
-					$tmparray[$key] = dol_htmlentities($tmparray[$key], null, 'UTF-8', true);
-				}
-				$withtoselected = GETPOST("receiverccuser", 'none'); // Array of selected value
+				foreach($tmparray as $key => $val)
+				{
+					$tmparray[$key]=dol_htmlentities($tmparray[$key], null, 'UTF-8', true);
+				}
+				$withtoselected=GETPOST("receiverccuser", 'none');     // Array of selected value
 				if (empty($withtoselected) && count($tmparray) == 1 && GETPOST('action', 'aZ09') == 'presend')
 				{
 					$withtoselected = array_keys($tmparray);
 				}
-				$out .= $form->multiselectarray("receiverccuser", $tmparray, $withtoselected, null, null, 'inline-block minwidth500', null, "");
-				$out .= "</td></tr>\n";
+				$out.= $form->multiselectarray("receiverccuser", $tmparray, $withtoselected, null, null, 'inline-block minwidth500', null, "");
+				$out.= "</td></tr>\n";
 			}
 
 			// CCC
-			if (!empty($this->withtoccc) || is_array($this->withtoccc)) {
+			if (! empty($this->withtoccc) || is_array($this->withtoccc)) {
 				$out .= $this->getHtmlForWithCcc();
 			}
 
 			// Replyto
-			if (!empty($this->withreplyto))
+			if (! empty($this->withreplyto))
 			{
 				if ($this->withreplytoreadonly)
 				{
-					$out .= '<input type="hidden" id="replyname" name="replyname" value="'.$this->replytoname.'" />';
-					$out .= '<input type="hidden" id="replymail" name="replymail" value="'.$this->replytomail.'" />';
-					$out .= "<tr><td>".$langs->trans("MailReply")."</td><td>".$this->replytoname.($this->replytomail ? (" &lt;".$this->replytomail."&gt;") : "");
-					$out .= "</td></tr>\n";
+					$out.= '<input type="hidden" id="replyname" name="replyname" value="'.$this->replytoname.'" />';
+					$out.= '<input type="hidden" id="replymail" name="replymail" value="'.$this->replytomail.'" />';
+					$out.= "<tr><td>".$langs->trans("MailReply")."</td><td>".$this->replytoname.($this->replytomail?(" &lt;".$this->replytomail."&gt;"):"");
+					$out.= "</td></tr>\n";
 				}
 			}
 
 			// Errorsto
-			if (!empty($this->witherrorsto)) {
+			if (! empty($this->witherrorsto)) {
 				$out .= $this->getHtmlForWithErrorsTo();
 			}
 
 			// Ask delivery receipt
-			if (!empty($this->withdeliveryreceipt)) {
+			if (! empty($this->withdeliveryreceipt)) {
 				$out .= $this->getHtmlForDeliveryReceipt();
 			}
 
 			// Topic
-			if (!empty($this->withtopic)) {
+			if (! empty($this->withtopic)) {
 				$out .= $this->getHtmlForTopic($arraydefaultmessage, $helpforsubstitution);
 			}
 
 			// Attached files
-			if (!empty($this->withfile))
-			{
-				$out .= '<tr>';
-				$out .= '<td>'.$langs->trans("MailFile").'</td>';
-
-				$out .= '<td>';
+			if (! empty($this->withfile))
+			{
+				$out.= '<tr>';
+				$out.= '<td>'.$langs->trans("MailFile").'</td>';
+
+				$out.= '<td>';
 
 				if ($this->withmaindocfile)	// withmaindocfile is set to 1 or -1 to show the checkbox (-1 = checked or 1 = not checked)
 				{
@@ -836,94 +803,94 @@
 					}
 				}
 
-				if (!empty($this->withmaindocfile))
+				if (! empty($this->withmaindocfile))
 				{
 					if ($this->withmaindocfile == 1)
 					{
-						$out .= '<input type="checkbox" name="addmaindocfile" value="1" />';
+						$out.='<input type="checkbox" name="addmaindocfile" value="1" />';
 					}
 					if ($this->withmaindocfile == -1)
 					{
-						$out .= '<input type="checkbox" name="addmaindocfile" value="1" checked="checked" />';
-					}
-					$out .= ' '.$langs->trans("JoinMainDoc").'.<br>';
+						$out.='<input type="checkbox" name="addmaindocfile" value="1" checked="checked" />';
+					}
+					$out.=' '.$langs->trans("JoinMainDoc").'.<br>';
 				}
 
 				if (is_numeric($this->withfile))
 				{
 					// TODO Trick to have param removedfile containing nb of file to delete. But this does not works without javascript
-					$out .= '<input type="hidden" class="removedfilehidden" name="removedfile" value="">'."\n";
-					$out .= '<script type="text/javascript" language="javascript">';
-					$out .= 'jQuery(document).ready(function () {';
-					$out .= '    jQuery(".removedfile").click(function() {';
-					$out .= '        jQuery(".removedfilehidden").val(jQuery(this).val());';
-					$out .= '    });';
-					$out .= '})';
-					$out .= '</script>'."\n";
+					$out.= '<input type="hidden" class="removedfilehidden" name="removedfile" value="">'."\n";
+					$out.= '<script type="text/javascript" language="javascript">';
+					$out.= 'jQuery(document).ready(function () {';
+					$out.= '    jQuery(".removedfile").click(function() {';
+					$out.= '        jQuery(".removedfilehidden").val(jQuery(this).val());';
+					$out.= '    });';
+					$out.= '})';
+					$out.= '</script>'."\n";
 					if (count($listofpaths))
 					{
-						foreach ($listofpaths as $key => $val)
-						{
-							$out .= '<div id="attachfile_'.$key.'">';
-							$out .= img_mime($listofnames[$key]).' '.$listofnames[$key];
-							if (!$this->withfilereadonly)
+						foreach($listofpaths as $key => $val)
+						{
+							$out.= '<div id="attachfile_'.$key.'">';
+							$out.= img_mime($listofnames[$key]).' '.$listofnames[$key];
+							if (! $this->withfilereadonly)
 							{
-								$out .= ' <input type="image" style="border: 0px;" src="'.DOL_URL_ROOT.'/theme/'.$conf->theme.'/img/delete.png" value="'.($key + 1).'" class="removedfile" id="removedfile_'.$key.'" name="removedfile_'.$key.'" />';
+								$out.= ' <input type="image" style="border: 0px;" src="'.DOL_URL_ROOT.'/theme/'.$conf->theme.'/img/delete.png" value="'.($key+1).'" class="removedfile" id="removedfile_'.$key.'" name="removedfile_'.$key.'" />';
 								//$out.= ' <a href="'.$_SERVER["PHP_SELF"].'?removedfile='.($key+1).' id="removedfile_'.$key.'">'.img_delete($langs->trans("Delete").'</a>';
 							}
-							$out .= '<br></div>';
+							$out.= '<br></div>';
 						}
 					}
 					elseif (empty($this->withmaindocfile))		// Do not show message if we asked to show the checkbox
 					{
-						$out .= $langs->trans("NoAttachedFiles").'<br>';
+						$out.= $langs->trans("NoAttachedFiles").'<br>';
 					}
 					if ($this->withfile == 2)	// Can add other files
 					{
-						if (!empty($conf->global->FROM_MAIL_USE_INPUT_FILE_MULTIPLE)) $out .= '<input type="file" class="flat" id="addedfile" name="addedfile[]" value="'.$langs->trans("Upload").'" multiple />';
-						else $out .= '<input type="file" class="flat" id="addedfile" name="addedfile" value="'.$langs->trans("Upload").'" />';
-						$out .= ' ';
-						$out .= '<input class="button" type="submit" id="'.$addfileaction.'" name="'.$addfileaction.'" value="'.$langs->trans("MailingAddFile").'" />';
+						if (!empty($conf->global->FROM_MAIL_USE_INPUT_FILE_MULTIPLE)) $out.= '<input type="file" class="flat" id="addedfile" name="addedfile[]" value="'.$langs->trans("Upload").'" multiple />';
+						else $out.= '<input type="file" class="flat" id="addedfile" name="addedfile" value="'.$langs->trans("Upload").'" />';
+						$out.= ' ';
+						$out.= '<input class="button" type="submit" id="'.$addfileaction.'" name="'.$addfileaction.'" value="'.$langs->trans("MailingAddFile").'" />';
 					}
 				}
 				else
 				{
-					$out .= $this->withfile;
-				}
-
-				$out .= "</td></tr>\n";
+					$out.=$this->withfile;
+				}
+
+				$out.= "</td></tr>\n";
 			}
 
 			// Message
-			if (!empty($this->withbody))
-			{
-				$defaultmessage = GETPOST('message', 'none');
-				if (!GETPOST('modelselected', 'alpha') || GETPOST('modelmailselected') != '-1')
+			if (! empty($this->withbody))
+			{
+				$defaultmessage=GETPOST('message', 'none');
+				if (! GETPOST('modelselected', 'alpha') || GETPOST('modelmailselected') != '-1')
 				{
 					if ($arraydefaultmessage && $arraydefaultmessage->content) {
 						$defaultmessage = $arraydefaultmessage->content;
-					} elseif (!is_numeric($this->withbody)) {
+					} elseif (! is_numeric($this->withbody)) {
 						$defaultmessage = $this->withbody;
 					}
 				}
 
 				// Complete substitution array with the url to make online payment
-				$paymenturl = ''; $validpaymentmethod = array();
+				$paymenturl=''; $validpaymentmethod=array();
 				if (empty($this->substit['__REF__']))
 				{
-					$paymenturl = '';
+					$paymenturl='';
 				}
 				else
 				{
 					// Set the online payment url link into __ONLINE_PAYMENT_URL__ key
 					require_once DOL_DOCUMENT_ROOT.'/core/lib/payments.lib.php';
-					$langs->loadLangs(array('paypal', 'other'));
-					$typeforonlinepayment = 'free';
-					if ($this->param["models"] == 'order' || $this->param["models"] == 'order_send')   $typeforonlinepayment = 'order'; // TODO use detection on something else than template
-					if ($this->param["models"] == 'invoice' || $this->param["models"] == 'facture_send') $typeforonlinepayment = 'invoice'; // TODO use detection on something else than template
-					if ($this->param["models"] == 'member') $typeforonlinepayment = 'member'; // TODO use detection on something else than template
-					$url = getOnlinePaymentUrl(0, $typeforonlinepayment, $this->substit['__REF__']);
-					$paymenturl = $url;
+					$langs->loadLangs(array('paypal','other'));
+					$typeforonlinepayment='free';
+					if ($this->param["models"]=='order'   || $this->param["models"]=='order_send')   $typeforonlinepayment='order';		// TODO use detection on something else than template
+					if ($this->param["models"]=='invoice' || $this->param["models"]=='facture_send') $typeforonlinepayment='invoice';	// TODO use detection on something else than template
+					if ($this->param["models"]=='member') $typeforonlinepayment='member';												// TODO use detection on something else than template
+					$url=getOnlinePaymentUrl(0, $typeforonlinepayment, $this->substit['__REF__']);
+					$paymenturl=$url;
 
 					$validpaymentmethod = getValidOnlinePaymentMethods('');
 				}
@@ -931,13 +898,13 @@
 				if (count($validpaymentmethod) > 0 && $paymenturl)
 				{
 					$langs->load('other');
-					$this->substit['__ONLINE_PAYMENT_TEXT_AND_URL__'] = str_replace('\n', "\n", $langs->transnoentities("PredefinedMailContentLink", $paymenturl));
-					$this->substit['__ONLINE_PAYMENT_URL__'] = $paymenturl;
+					$this->substit['__ONLINE_PAYMENT_TEXT_AND_URL__']=str_replace('\n', "\n", $langs->transnoentities("PredefinedMailContentLink", $paymenturl));
+					$this->substit['__ONLINE_PAYMENT_URL__']=$paymenturl;
 				}
 				else
 				{
-					$this->substit['__ONLINE_PAYMENT_TEXT_AND_URL__'] = '';
-					$this->substit['__ONLINE_PAYMENT_URL__'] = '';
+					$this->substit['__ONLINE_PAYMENT_TEXT_AND_URL__']='';
+					$this->substit['__ONLINE_PAYMENT_URL__']='';
 				}
 
 				//Add lines substitution key from each line
@@ -950,93 +917,92 @@
 						$lines .= make_substitutions($defaultlines, $substit_line)."\n";
 					}
 				}
-				$this->substit['__LINES__'] = $lines;
-
-				$defaultmessage = str_replace('\n', "\n", $defaultmessage);
+				$this->substit['__LINES__']=$lines;
+
+				$defaultmessage=str_replace('\n', "\n", $defaultmessage);
 
 				// Deal with format differences between message and signature (text / HTML)
 				if (dol_textishtml($defaultmessage) && !dol_textishtml($this->substit['__USER_SIGNATURE__'])) {
 					$this->substit['__USER_SIGNATURE__'] = dol_nl2br($this->substit['__USER_SIGNATURE__']);
-				} elseif (!dol_textishtml($defaultmessage) && dol_textishtml($this->substit['__USER_SIGNATURE__'])) {
+				} elseif(!dol_textishtml($defaultmessage) && dol_textishtml($this->substit['__USER_SIGNATURE__'])) {
 					$defaultmessage = dol_nl2br($defaultmessage);
 				}
 
-				if (isset($_POST["message"]) && !$_POST['modelselected']) $defaultmessage = $_POST["message"];
+				if (isset($_POST["message"]) && ! $_POST['modelselected']) $defaultmessage=$_POST["message"];
 				else
 				{
-					$defaultmessage = make_substitutions($defaultmessage, $this->substit);
+					$defaultmessage=make_substitutions($defaultmessage, $this->substit);
 					// Clean first \n and br (to avoid empty line when CONTACTCIVNAME is empty)
-					$defaultmessage = preg_replace("/^(<br>)+/", "", $defaultmessage);
-					$defaultmessage = preg_replace("/^\n+/", "", $defaultmessage);
-				}
-				$out .= '<tr>';
-				$out .= '<td class="tdtop">';
-				$out .= $form->textwithpicto($langs->trans('MailText'), $helpforsubstitution, 1, 'help', '', 0, 2, 'substittooltipfrombody');
-				$out .= '</td>';
-				$out .= '<td>';
+					$defaultmessage=preg_replace("/^(<br>)+/", "", $defaultmessage);
+					$defaultmessage=preg_replace("/^\n+/", "", $defaultmessage);
+				}
+				$out.= '<tr>';
+				$out.= '<td valign="top">';
+				$out.=$form->textwithpicto($langs->trans('MailText'), $helpforsubstitution, 1, 'help', '', 0, 2, 'substittooltipfrombody');
+				$out.='</td>';
+				$out.= '<td>';
 				if ($this->withbodyreadonly)
 				{
-					$out .= nl2br($defaultmessage);
-					$out .= '<input type="hidden" id="message" name="message" value="'.$defaultmessage.'" />';
+					$out.= nl2br($defaultmessage);
+					$out.= '<input type="hidden" id="message" name="message" value="'.$defaultmessage.'" />';
 				}
 				else
 				{
-					if (!isset($this->ckeditortoolbar)) $this->ckeditortoolbar = 'dolibarr_notes';
+					if (! isset($this->ckeditortoolbar)) $this->ckeditortoolbar = 'dolibarr_notes';
 
 					// Editor wysiwyg
 					require_once DOL_DOCUMENT_ROOT.'/core/class/doleditor.class.php';
 					if ($this->withfckeditor == -1)
 					{
-						if (!empty($conf->global->FCKEDITOR_ENABLE_MAIL)) $this->withfckeditor = 1;
-						else $this->withfckeditor = 0;
-					}
-
-					$doleditor = new DolEditor('message', $defaultmessage, '', 280, $this->ckeditortoolbar, 'In', true, true, $this->withfckeditor, 8, '95%');
-					$out .= $doleditor->Create(1);
-				}
-				$out .= "</td></tr>\n";
-			}
-
-			$out .= '</table>'."\n";
+						if (! empty($conf->global->FCKEDITOR_ENABLE_MAIL)) $this->withfckeditor=1;
+						else $this->withfckeditor=0;
+					}
+
+					$doleditor=new DolEditor('message', $defaultmessage, '', 280, $this->ckeditortoolbar, 'In', true, true, $this->withfckeditor, 8, '95%');
+					$out.= $doleditor->Create(1);
+				}
+				$out.= "</td></tr>\n";
+			}
+
+			$out.= '</table>'."\n";
 
 			if ($this->withform == 1 || $this->withform == -1)
 			{
-				$out .= '<br><div class="center">';
-				$out .= '<input class="button" type="submit" id="sendmail" name="sendmail" value="'.$langs->trans("SendMail").'"';
+				$out.= '<br><div class="center">';
+				$out.= '<input class="button" type="submit" id="sendmail" name="sendmail" value="'.$langs->trans("SendMail").'"';
 				// Add a javascript test to avoid to forget to submit file before sending email
 				if ($this->withfile == 2 && $conf->use_javascript_ajax)
 				{
-					$out .= ' onClick="if (document.mailform.addedfile.value != \'\') { alert(\''.dol_escape_js($langs->trans("FileWasNotUploaded")).'\'); return false; } else { return true; }"';
-				}
-				$out .= ' />';
+					$out.= ' onClick="if (document.mailform.addedfile.value != \'\') { alert(\''.dol_escape_js($langs->trans("FileWasNotUploaded")).'\'); return false; } else { return true; }"';
+				}
+				$out.= ' />';
 				if ($this->withcancel)
 				{
-					$out .= ' &nbsp; &nbsp; ';
-					$out .= '<input class="button" type="submit" id="cancel" name="cancel" value="'.$langs->trans("Cancel").'" />';
-				}
-				$out .= '</div>'."\n";
-			}
-
-			if ($this->withform == 1) $out .= '</form>'."\n";
+					$out.= ' &nbsp; &nbsp; ';
+					$out.= '<input class="button" type="submit" id="cancel" name="cancel" value="'.$langs->trans("Cancel").'" />';
+				}
+				$out.= '</div>'."\n";
+			}
+
+			if ($this->withform == 1) $out.= '</form>'."\n";
 
 			// Disable enter key if option MAIN_MAILFORM_DISABLE_ENTERKEY is set
-			if (!empty($conf->global->MAIN_MAILFORM_DISABLE_ENTERKEY))
-			{
-				$out .= '<script type="text/javascript" language="javascript">';
-				$out .= 'jQuery(document).ready(function () {';
-				$out .= '	$(document).on("keypress", \'#mailform\', function (e) {		/* Note this is called at every key pressed ! */
+			if (! empty($conf->global->MAIN_MAILFORM_DISABLE_ENTERKEY))
+			{
+				$out.= '<script type="text/javascript" language="javascript">';
+				$out.= 'jQuery(document).ready(function () {';
+				$out.= '	$(document).on("keypress", \'#mailform\', function (e) {		/* Note this is called at every key pressed ! */
 	    						var code = e.keyCode || e.which;
 	    						if (code == 13) {
-									console.log("Enter was intercepted and blocked");
 	        						e.preventDefault();
 	        						return false;
 	    						}
 							});';
-				$out .= '		})';
-				$out .= '</script>';
-			}
-
-			$out .= "<!-- End form mail -->\n";
+				$out.='		})';
+				$out.= '</script>';
+			}
+
+			$out.= "<!-- End form mail -->\n";
 
 			return $out;
 		}
@@ -1051,34 +1017,34 @@
 	{
 		global $conf, $langs, $form;
 		$out = '<tr><td>';
-		$out .= $form->textwithpicto($langs->trans("MailCCC"), $langs->trans("YouCanUseCommaSeparatorForSeveralRecipients"));
-		$out .= '</td><td>';
-		if (!empty($this->withtocccreadonly)) {
-			$out .= (!is_array($this->withtoccc) && !is_numeric($this->withtoccc)) ? $this->withtoccc : "";
+		$out.= $form->textwithpicto($langs->trans("MailCCC"), $langs->trans("YouCanUseCommaSeparatorForSeveralRecipients"));
+		$out.= '</td><td>';
+		if (! empty($this->withtocccreadonly)) {
+			$out.= (! is_array($this->withtoccc) && ! is_numeric($this->withtoccc))?$this->withtoccc:"";
 		} else {
-		    $out .= '<input class="minwidth200" id="sendtoccc" name="sendtoccc" value="'.(GETPOST("sendtoccc", "alpha") ? GETPOST("sendtoccc", "alpha") : ((!is_array($this->withtoccc) && !is_numeric($this->withtoccc)) ? $this->withtoccc : '')).'" />';
-			if (!empty($this->withtoccc) && is_array($this->withtoccc)) {
-				$out .= " ".$langs->trans("and")."/".$langs->trans("or")." ";
+		    $out.= '<input class="minwidth200" id="sendtoccc" name="sendtoccc" value="'.(GETPOST("sendtoccc", "alpha") ? GETPOST("sendtoccc", "alpha") : ((! is_array($this->withtoccc) && ! is_numeric($this->withtoccc)) ? $this->withtoccc : '')).'" />';
+			if (! empty($this->withtoccc) && is_array($this->withtoccc)) {
+				$out.= " ".$langs->trans("and")."/".$langs->trans("or")." ";
 				// multiselect array convert html entities into options tags, even if we dont want this, so we encode them a second time
 				$tmparray = $this->withtoccc;
 				foreach ($tmparray as $key => $val) {
-					$tmparray[$key] = dol_htmlentities($tmparray[$key], null, 'UTF-8', true);
-				}
-				$withtocccselected = GETPOST("receiverccc"); // Array of selected value
-				$out .= $form->multiselectarray("receiverccc", $tmparray, $withtocccselected, null, null, null, null, "90%");
-			}
-		}
-
-		$showinfobcc = '';
-		if (!empty($conf->global->MAIN_MAIL_AUTOCOPY_PROPOSAL_TO) && !empty($this->param['models']) && $this->param['models'] == 'propal_send') $showinfobcc = $conf->global->MAIN_MAIL_AUTOCOPY_PROPOSAL_TO;
-		if (!empty($conf->global->MAIN_MAIL_AUTOCOPY_ORDER_TO) && !empty($this->param['models']) && $this->param['models'] == 'order_send') $showinfobcc = $conf->global->MAIN_MAIL_AUTOCOPY_ORDER_TO;
-		if (!empty($conf->global->MAIN_MAIL_AUTOCOPY_INVOICE_TO) && !empty($this->param['models']) && $this->param['models'] == 'facture_send') $showinfobcc = $conf->global->MAIN_MAIL_AUTOCOPY_INVOICE_TO;
-		if (!empty($conf->global->MAIN_MAIL_AUTOCOPY_SUPPLIER_PROPOSAL_TO) && !empty($this->param['models']) && $this->param['models'] == 'supplier_proposal_send') $showinfobcc = $conf->global->MAIN_MAIL_AUTOCOPY_SUPPLIER_PROPOSAL_TO;
-		if (!empty($conf->global->MAIN_MAIL_AUTOCOPY_SUPPLIER_ORDER_TO) && !empty($this->param['models']) && $this->param['models'] == 'order_supplier_send') $showinfobcc = $conf->global->MAIN_MAIL_AUTOCOPY_SUPPLIER_ORDER_TO;
-		if (!empty($conf->global->MAIN_MAIL_AUTOCOPY_SUPPLIER_INVOICE_TO) && !empty($this->param['models']) && $this->param['models'] == 'invoice_supplier_send') $showinfobcc = $conf->global->MAIN_MAIL_AUTOCOPY_SUPPLIER_INVOICE_TO;
-		if (!empty($conf->global->MAIN_MAIL_AUTOCOPY_PROJECT_TO) && !empty($this->param['models']) && $this->param['models'] == 'project') $showinfobcc = $conf->global->MAIN_MAIL_AUTOCOPY_PROJECT_TO;
-		if ($showinfobcc) $out .= ' + '.$showinfobcc;
-		$out .= "</td></tr>\n";
+					$tmparray[$key]=dol_htmlentities($tmparray[$key], null, 'UTF-8', true);
+				}
+				$withtocccselected=GETPOST("receiverccc");     // Array of selected value
+				$out.= $form->multiselectarray("receiverccc", $tmparray, $withtocccselected, null, null, null, null, "90%");
+			}
+		}
+
+		$showinfobcc='';
+		if (! empty($conf->global->MAIN_MAIL_AUTOCOPY_PROPOSAL_TO) && ! empty($this->param['models']) && $this->param['models'] == 'propal_send') $showinfobcc=$conf->global->MAIN_MAIL_AUTOCOPY_PROPOSAL_TO;
+		if (! empty($conf->global->MAIN_MAIL_AUTOCOPY_ORDER_TO) && ! empty($this->param['models']) && $this->param['models'] == 'order_send') $showinfobcc=$conf->global->MAIN_MAIL_AUTOCOPY_ORDER_TO;
+		if (! empty($conf->global->MAIN_MAIL_AUTOCOPY_INVOICE_TO) && ! empty($this->param['models']) && $this->param['models'] == 'facture_send') $showinfobcc=$conf->global->MAIN_MAIL_AUTOCOPY_INVOICE_TO;
+		if (! empty($conf->global->MAIN_MAIL_AUTOCOPY_SUPPLIER_PROPOSAL_TO) && ! empty($this->param['models']) && $this->param['models'] == 'supplier_proposal_send') $showinfobcc=$conf->global->MAIN_MAIL_AUTOCOPY_SUPPLIER_PROPOSAL_TO;
+		if (! empty($conf->global->MAIN_MAIL_AUTOCOPY_SUPPLIER_ORDER_TO) && ! empty($this->param['models']) && $this->param['models'] == 'order_supplier_send') $showinfobcc=$conf->global->MAIN_MAIL_AUTOCOPY_SUPPLIER_ORDER_TO;
+		if (! empty($conf->global->MAIN_MAIL_AUTOCOPY_SUPPLIER_INVOICE_TO) && ! empty($this->param['models']) && $this->param['models'] == 'invoice_supplier_send') $showinfobcc=$conf->global->MAIN_MAIL_AUTOCOPY_SUPPLIER_INVOICE_TO;
+		if (! empty($conf->global->MAIN_MAIL_AUTOCOPY_PROJECT_TO) && ! empty($this->param['models']) && $this->param['models'] == 'project') $showinfobcc=$conf->global->MAIN_MAIL_AUTOCOPY_PROJECT_TO;
+		if ($showinfobcc) $out.=' + '.$showinfobcc;
+		$out.= "</td></tr>\n";
 		return $out;
 	}
 
@@ -1091,16 +1057,16 @@
 	{
 		global $conf, $langs;
 		//if (! $this->errorstomail) $this->errorstomail=$this->frommail;
-		$errorstomail = (!empty($conf->global->MAIN_MAIL_ERRORS_TO) ? $conf->global->MAIN_MAIL_ERRORS_TO : $this->errorstomail);
+		$errorstomail = (! empty($conf->global->MAIN_MAIL_ERRORS_TO) ? $conf->global->MAIN_MAIL_ERRORS_TO : $this->errorstomail);
 		if ($this->witherrorstoreadonly) {
-			$out = '<tr><td>'.$langs->trans("MailErrorsTo").'</td><td>';
-			$out .= '<input type="hidden" id="errorstomail" name="errorstomail" value="'.$errorstomail.'" />';
-			$out .= $errorstomail;
-			$out .= "</td></tr>\n";
+			$out= '<tr><td>'.$langs->trans("MailErrorsTo").'</td><td>';
+			$out.= '<input type="hidden" id="errorstomail" name="errorstomail" value="'.$errorstomail.'" />';
+			$out.= $errorstomail;
+			$out.= "</td></tr>\n";
 		} else {
-			$out = '<tr><td>'.$langs->trans("MailErrorsTo").'</td><td>';
-			$out .= '<input size="30" id="errorstomail" name="errorstomail" value="'.$errorstomail.'" />';
-			$out .= "</td></tr>\n";
+			$out= '<tr><td>'.$langs->trans("MailErrorsTo").'</td><td>';
+			$out.= '<input size="30" id="errorstomail" name="errorstomail" value="'.$errorstomail.'" />';
+			$out.= "</td></tr>\n";
 		}
 		return $out;
 	}
@@ -1115,17 +1081,17 @@
 		global $conf, $langs, $form;
 		$out = '<tr><td>'.$langs->trans("DeliveryReceipt").'</td><td>';
 
-		if (!empty($this->withdeliveryreceiptreadonly)) {
-			$out .= yn($this->withdeliveryreceipt);
+		if (! empty($this->withdeliveryreceiptreadonly)) {
+			$out.= yn($this->withdeliveryreceipt);
 		} else {
-			$defaultvaluefordeliveryreceipt = 0;
-			if (!empty($conf->global->MAIL_FORCE_DELIVERY_RECEIPT_PROPAL) && !empty($this->param['models']) && $this->param['models'] == 'propal_send') $defaultvaluefordeliveryreceipt = 1;
-			if (!empty($conf->global->MAIL_FORCE_DELIVERY_RECEIPT_SUPPLIER_PROPOSAL) && !empty($this->param['models']) && $this->param['models'] == 'supplier_proposal_send') $defaultvaluefordeliveryreceipt = 1;
-			if (!empty($conf->global->MAIL_FORCE_DELIVERY_RECEIPT_ORDER) && !empty($this->param['models']) && $this->param['models'] == 'order_send') $defaultvaluefordeliveryreceipt = 1;
-			if (!empty($conf->global->MAIL_FORCE_DELIVERY_RECEIPT_INVOICE) && !empty($this->param['models']) && $this->param['models'] == 'facture_send') $defaultvaluefordeliveryreceipt = 1;
-			$out .= $form->selectyesno('deliveryreceipt', (isset($_POST["deliveryreceipt"]) ? $_POST["deliveryreceipt"] : $defaultvaluefordeliveryreceipt), 1);
-		}
-		$out .= "</td></tr>\n";
+			$defaultvaluefordeliveryreceipt=0;
+			if (! empty($conf->global->MAIL_FORCE_DELIVERY_RECEIPT_PROPAL) && ! empty($this->param['models']) && $this->param['models'] == 'propal_send') $defaultvaluefordeliveryreceipt=1;
+			if (! empty($conf->global->MAIL_FORCE_DELIVERY_RECEIPT_SUPPLIER_PROPOSAL) && ! empty($this->param['models']) && $this->param['models'] == 'supplier_proposal_send') $defaultvaluefordeliveryreceipt=1;
+			if (! empty($conf->global->MAIL_FORCE_DELIVERY_RECEIPT_ORDER) && ! empty($this->param['models']) && $this->param['models'] == 'order_send') $defaultvaluefordeliveryreceipt=1;
+			if (! empty($conf->global->MAIL_FORCE_DELIVERY_RECEIPT_INVOICE) && ! empty($this->param['models']) && $this->param['models'] == 'facture_send') $defaultvaluefordeliveryreceipt=1;
+			$out.= $form->selectyesno('deliveryreceipt', (isset($_POST["deliveryreceipt"])?$_POST["deliveryreceipt"]:$defaultvaluefordeliveryreceipt), 1);
+		}
+		$out.= "</td></tr>\n";
 		return $out;
 	}
 
@@ -1141,28 +1107,28 @@
 		global $conf, $langs, $form;
 
 		$defaulttopic = GETPOST('subject', 'none');
-		if (!GETPOST('modelselected', 'alpha') || GETPOST('modelmailselected') != '-1') {
+		if (! GETPOST('modelselected', 'alpha') || GETPOST('modelmailselected') != '-1') {
 			if ($arraydefaultmessage && $arraydefaultmessage->topic) {
 				$defaulttopic = $arraydefaultmessage->topic;
-			} elseif (!is_numeric($this->withtopic)) {
+			} elseif (! is_numeric($this->withtopic)) {
 				$defaulttopic = $this->withtopic;
 			}
 		}
 
-		$defaulttopic = make_substitutions($defaulttopic, $this->substit);
+		$defaulttopic=make_substitutions($defaulttopic, $this->substit);
 
 		$out = '<tr>';
-		$out .= '<td class="fieldrequired">';
-		$out .= $form->textwithpicto($langs->trans('MailTopic'), $helpforsubstitution, 1, 'help', '', 0, 2, 'substittooltipfromtopic');
-		$out .= '</td>';
-		$out .= '<td>';
+		$out.= '<td class="fieldrequired">';
+		$out.= $form->textwithpicto($langs->trans('MailTopic'), $helpforsubstitution, 1, 'help', '', 0, 2, 'substittooltipfromtopic');
+		$out.= '</td>';
+		$out.= '<td>';
 		if ($this->withtopicreadonly) {
-			$out .= $defaulttopic;
-			$out .= '<input type="hidden" class="quatrevingtpercent" id="subject" name="subject" value="'.$defaulttopic.'" />';
+			$out.= $defaulttopic;
+			$out.= '<input type="hidden" class="quatrevingtpercent" id="subject" name="subject" value="'.$defaulttopic.'" />';
 		} else {
-			$out .= '<input type="text" class="quatrevingtpercent" id="subject" name="subject" value="'.((isset($_POST["subject"]) && !$_POST['modelselected']) ? $_POST["subject"] : ($defaulttopic ? $defaulttopic : '')).'" />';
-		}
-		$out .= "</td></tr>\n";
+			$out.= '<input type="text" class="quatrevingtpercent" id="subject" name="subject" value="'. ((isset($_POST["subject"]) && ! $_POST['modelselected'])?$_POST["subject"]:($defaulttopic?$defaulttopic:'')) .'" />';
+		}
+		$out.= "</td></tr>\n";
 		return $out;
 	}
 
@@ -1195,18 +1161,18 @@
 		if ($languagetosearchmain == $languagetosearch) $languagetosearchmain = '';
 
 		$sql = "SELECT rowid, label, topic, joinfiles, content, content_lines, lang";
-		$sql .= " FROM ".MAIN_DB_PREFIX.'c_email_templates';
-		$sql .= " WHERE (type_template='".$db->escape($type_template)."' OR type_template='all')";
-		$sql .= " AND entity IN (".getEntity('c_email_templates').")";
-		$sql .= " AND (private = 0 OR fk_user = ".$user->id.")"; // Get all public or private owned
-		if ($active >= 0) $sql .= " AND active = ".$active;
-		if ($label) $sql .= " AND label ='".$db->escape($label)."'";
-		if (!($id > 0) && $languagetosearch) $sql .= " AND (lang = '".$db->escape($languagetosearch)."'".($languagetosearchmain ? " OR lang = '".$db->escape($languagetosearchmain)."'" : "")." OR lang IS NULL OR lang = '')";
-		if ($id > 0)   $sql .= " AND rowid=".$id;
-		if ($id == -1) $sql .= " AND position=0";
-		if ($languagetosearch) $sql .= $db->order("position,lang,label", "ASC,DESC,ASC"); // We want line with lang set first, then with lang null or ''
-		else $sql .= $db->order("position,lang,label", "ASC,ASC,ASC"); // If no language provided, we give priority to lang not defined
-		$sql .= $db->plimit(1);
+		$sql.= " FROM ".MAIN_DB_PREFIX.'c_email_templates';
+		$sql.= " WHERE (type_template='".$db->escape($type_template)."' OR type_template='all')";
+		$sql.= " AND entity IN (".getEntity('c_email_templates').")";
+		$sql.= " AND (private = 0 OR fk_user = ".$user->id.")";				// Get all public or private owned
+		if ($active >= 0) $sql.=" AND active = ".$active;
+		if ($label) $sql.=" AND label ='".$db->escape($label)."'";
+		if (! ($id > 0) && $languagetosearch) $sql.= " AND (lang = '".$db->escape($languagetosearch)."'".($languagetosearchmain ? " OR lang = '".$db->escape($languagetosearchmain)."'" : "")." OR lang IS NULL OR lang = '')";
+		if ($id > 0)   $sql.= " AND rowid=".$id;
+		if ($id == -1) $sql.= " AND position=0";
+		if ($languagetosearch) $sql.= $db->order("position,lang,label", "ASC,DESC,ASC");		// We want line with lang set first, then with lang null or ''
+		else $sql.= $db->order("position,lang,label", "ASC,ASC,ASC");		// If no language provided, we give priority to lang not defined
+		$sql.= $db->plimit(1);
 		//print $sql;
 
 		$resql = $db->query($sql);
@@ -1224,27 +1190,11 @@
 				$ret->content_lines = $obj->content_lines;
 				$ret->joinfiles = $obj->joinfiles;
 			}
-			elseif ($id == -2) {
+			elseif($id == -2) {
 				// Not found with the provided label
 				return -1;
 			}
 			else {	// If there is no template at all
-<<<<<<< HEAD
-				$defaultmessage = '';
-				if ($type_template == 'body') { $defaultmessage = $this->withbody; }		// Special case to use this->withbody as content
-				elseif ($type_template == 'facture_send') { $defaultmessage = $outputlangs->transnoentities("PredefinedMailContentSendInvoice"); }
-				elseif ($type_template == 'facture_relance') { $defaultmessage = $outputlangs->transnoentities("PredefinedMailContentSendInvoiceReminder"); }
-				elseif ($type_template == 'propal_send') { $defaultmessage = $outputlangs->transnoentities("PredefinedMailContentSendProposal"); }
-				elseif ($type_template == 'supplier_proposal_send') { $defaultmessage = $outputlangs->transnoentities("PredefinedMailContentSendSupplierProposal"); }
-				elseif ($type_template == 'order_send') { $defaultmessage = $outputlangs->transnoentities("PredefinedMailContentSendOrder"); }
-				elseif ($type_template == 'order_supplier_send') { $defaultmessage = $outputlangs->transnoentities("PredefinedMailContentSendSupplierOrder"); }
-				elseif ($type_template == 'invoice_supplier_send') { $defaultmessage = $outputlangs->transnoentities("PredefinedMailContentSendSupplierInvoice"); }
-				elseif ($type_template == 'shipping_send') { $defaultmessage = $outputlangs->transnoentities("PredefinedMailContentSendShipping"); }
-				elseif ($type_template == 'fichinter_send') { $defaultmessage = $outputlangs->transnoentities("PredefinedMailContentSendFichInter"); }
-				elseif ($type_template == 'thirdparty') { $defaultmessage = $outputlangs->transnoentities("PredefinedMailContentThirdparty"); }
-				elseif ($type_template == 'user') { $defaultmessage = $outputlangs->transnoentities("PredefinedMailContentUser"); }
-				elseif (!empty($type_template)) { $defaultmessage = $outputlangs->transnoentities("PredefinedMailContent".ucfirst($type_template)); }
-=======
 				$defaultmessage='';
 				if ($type_template=='body')							{ $defaultmessage=$this->withbody; }		// Special case to use this->withbody as content
 				elseif ($type_template=='facture_send')				{ $defaultmessage=$outputlangs->transnoentities("PredefinedMailContentSendInvoice"); }
@@ -1259,14 +1209,13 @@
 				elseif ($type_template=='thirdparty')				{ $defaultmessage=$outputlangs->transnoentities("PredefinedMailContentThirdparty"); }
 				elseif ($type_template=='user')				        { $defaultmessage=$outputlangs->transnoentities("PredefinedMailContentUser"); }
 				elseif (!empty($type_template))				        { $defaultmessage=$outputlangs->transnoentities("PredefinedMailContentGeneric"); }
->>>>>>> 6bbc25e8
 
 				$ret->label = 'default';
 				$ret->lang = $outputlangs->defaultlang;
 				$ret->topic = '';
 				$ret->joinfiles = 1;
 				$ret->content = $defaultmessage;
-				$ret->content_lines = '';
+				$ret->content_lines ='';
 			}
 
 			$db->free($resql);
@@ -1290,27 +1239,27 @@
 	 */
 	public function isEMailTemplate($type_template, $user, $outputlangs)
 	{
-		$ret = array();
+		$ret=array();
 
 		$sql = "SELECT label, topic, content, lang";
-		$sql .= " FROM ".MAIN_DB_PREFIX.'c_email_templates';
-		$sql .= " WHERE type_template='".$this->db->escape($type_template)."'";
-		$sql .= " AND entity IN (".getEntity('c_email_templates').")";
-		$sql .= " AND (fk_user is NULL or fk_user = 0 or fk_user = ".$user->id.")";
-		if (is_object($outputlangs)) $sql .= " AND (lang = '".$outputlangs->defaultlang."' OR lang IS NULL OR lang = '')";
-		$sql .= $this->db->order("lang,label", "ASC");
+		$sql.= " FROM ".MAIN_DB_PREFIX.'c_email_templates';
+		$sql.= " WHERE type_template='".$this->db->escape($type_template)."'";
+		$sql.= " AND entity IN (".getEntity('c_email_templates').")";
+		$sql.= " AND (fk_user is NULL or fk_user = 0 or fk_user = ".$user->id.")";
+		if (is_object($outputlangs)) $sql.= " AND (lang = '".$outputlangs->defaultlang."' OR lang IS NULL OR lang = '')";
+		$sql.= $this->db->order("lang,label", "ASC");
 		//print $sql;
 
 		$resql = $this->db->query($sql);
 		if ($resql)
 		{
-			$num = $this->db->num_rows($resql);
+			$num= $this->db->num_rows($resql);
 			$this->db->free($resql);
 			return $num;
 		}
 		else
 		{
-			$this->error = get_class($this).' '.__METHOD__.' ERROR:'.$this->db->lasterror();
+			$this->error=get_class($this).' '.__METHOD__.' ERROR:'.$this->db->lasterror();
 			return -1;
 		}
 	}
@@ -1327,44 +1276,44 @@
 	 */
 	public function fetchAllEMailTemplate($type_template, $user, $outputlangs, $active = 1)
 	{
-		$ret = array();
+		$ret=array();
 
 		$sql = "SELECT rowid, label, topic, content, content_lines, lang, fk_user, private, position";
-		$sql .= " FROM ".MAIN_DB_PREFIX.'c_email_templates';
-		$sql .= " WHERE type_template IN ('".$this->db->escape($type_template)."', 'all')";
-		$sql .= " AND entity IN (".getEntity('c_email_templates').")";
-		$sql .= " AND (private = 0 OR fk_user = ".$user->id.")"; // See all public templates or templates I own.
-		if ($active >= 0) $sql .= " AND active = ".$active;
+		$sql.= " FROM ".MAIN_DB_PREFIX.'c_email_templates';
+		$sql.= " WHERE type_template IN ('".$this->db->escape($type_template)."', 'all')";
+		$sql.= " AND entity IN (".getEntity('c_email_templates').")";
+		$sql.= " AND (private = 0 OR fk_user = ".$user->id.")";		// See all public templates or templates I own.
+		if ($active >= 0) $sql.=" AND active = ".$active;
 		//if (is_object($outputlangs)) $sql.= " AND (lang = '".$outputlangs->defaultlang."' OR lang IS NULL OR lang = '')";	// Return all languages
-		$sql .= $this->db->order("position,lang,label", "ASC");
+		$sql.= $this->db->order("position,lang,label", "ASC");
 		//print $sql;
 
 		$resql = $this->db->query($sql);
 		if ($resql)
 		{
-			$num = $this->db->num_rows($resql);
-			$this->lines_model = array();
+			$num=$this->db->num_rows($resql);
+			$this->lines_model=array();
 			while ($obj = $this->db->fetch_object($resql))
 			{
 				$line = new ModelMail();
-				$line->id = $obj->rowid;
-				$line->label = $obj->label;
-				$line->lang = $obj->lang;
-				$line->fk_user = $obj->fk_user;
-				$line->private = $obj->private;
-				$line->position = $obj->position;
-				$line->topic = $obj->topic;
-				$line->content = $obj->content;
-				$line->content_lines = $obj->content_lines;
-
-				$this->lines_model[] = $line;
+				$line->id=$obj->rowid;
+				$line->label=$obj->label;
+				$line->lang=$obj->lang;
+				$line->fk_user=$obj->fk_user;
+				$line->private=$obj->private;
+				$line->position=$obj->position;
+				$line->topic=$obj->topic;
+				$line->content=$obj->content;
+				$line->content_lines=$obj->content_lines;
+
+				$this->lines_model[]=$line;
 			}
 			$this->db->free($resql);
 			return $num;
 		}
 		else
 		{
-			$this->error = get_class($this).' '.__METHOD__.' ERROR:'.$this->db->lasterror();
+			$this->error=get_class($this).' '.__METHOD__.' ERROR:'.$this->db->lasterror();
 			return -1;
 		}
 	}
@@ -1383,11 +1332,11 @@
 	{
 		global $conf, $user;
 
-		$parameters = array();
-		$tmparray = getCommonSubstitutionArray($outputlangs, 0, null, $object);
+		$parameters=array();
+		$tmparray=getCommonSubstitutionArray($outputlangs, 0, null, $object);
 		complete_substitutions_array($tmparray, $outputlangs, null, $parameters);
 
-		$this->substit = $tmparray;
+		$this->substit=$tmparray;
 
 		// Fill substit_lines with each object lines content
 		if (is_array($object->lines))
@@ -1411,7 +1360,7 @@
 				// Create dynamic tags for __PRODUCT_EXTRAFIELD_FIELD__
 				if (!empty($line->fk_product))
 				{
-					if (!is_object($extrafields)) $extrafields = new ExtraFields($this->db);
+					if (! is_object($extrafields)) $extrafields = new ExtraFields($this->db);
 					$extrafields->fetch_name_optionals_label('product', true);
 					$product = new Product($this->db);
 					$product->fetch($line->fk_product, '', '', 1);
@@ -1419,7 +1368,7 @@
 					if (is_array($extrafields->attributes[$object->table_element]['label']) && count($extrafields->attributes[$object->table_element]['label']) > 0)
 					{
 						foreach ($extrafields->attributes[$product->table_element]['label'] as $key => $label) {
-							$substit_line['__PRODUCT_EXTRAFIELD_'.strtoupper($key).'__'] = $product->array_options['options_'.$key];
+							$substit_line['__PRODUCT_EXTRAFIELD_' . strtoupper($key) . '__'] = $product->array_options['options_' . $key];
 						}
 					}
 				}
@@ -1440,27 +1389,27 @@
 	{
 		global $conf, $langs;
 
-		$tmparray = array();
+		$tmparray=array();
 		if ($mode == 'formemail' || $mode == 'formemailwithlines' || $mode == 'formemailforlines')
 		{
-			$parameters = array('mode'=>$mode);
-			$tmparray = getCommonSubstitutionArray($langs, 2, null, $object); // Note: On email templated edition, this is null because it is related to all type of objects
+			$parameters=array('mode'=>$mode);
+			$tmparray=getCommonSubstitutionArray($langs, 2, null, $object);			// Note: On email templated edition, this is null because it is related to all type of objects
 			complete_substitutions_array($tmparray, $langs, null, $parameters);
 
 			if ($mode == 'formwithlines')
 			{
-				$tmparray['__LINES__'] = '__LINES__'; // Will be set by the get_form function
+				$tmparray['__LINES__'] = '__LINES__';      // Will be set by the get_form function
 			}
 			if ($mode == 'formforlines')
 			{
-				$tmparray['__QUANTITY__'] = '__QUANTITY__'; // Will be set by the get_form function
+				$tmparray['__QUANTITY__'] = '__QUANTITY__';   // Will be set by the get_form function
 			}
 		}
 
 		if ($mode == 'emailing')
 		{
-			$parameters = array('mode'=>$mode);
-			$tmparray = getCommonSubstitutionArray($langs, 2, array('object', 'objectamount'), $object); // Note: On email templated edition, this is null because it is related to all type of objects
+			$parameters=array('mode'=>$mode);
+			$tmparray=getCommonSubstitutionArray($langs, 2, array('object','objectamount'), $object);			// Note: On email templated edition, this is null because it is related to all type of objects
 			complete_substitutions_array($tmparray, $langs, null, $parameters);
 
 			// For mass emailing, we have different keys
@@ -1480,18 +1429,18 @@
 				//,'__PERSONALIZED__' => 'Personalized'	// Hidden because not used yet in mass emailing
 
 			$onlinepaymentenabled = 0;
-			if (!empty($conf->paypal->enabled)) $onlinepaymentenabled++;
-			if (!empty($conf->paybox->enabled)) $onlinepaymentenabled++;
-			if (!empty($conf->stripe->enabled)) $onlinepaymentenabled++;
-			if ($onlinepaymentenabled && !empty($conf->global->PAYMENT_SECURITY_TOKEN))
-			{
-				$tmparray['__SECUREKEYPAYMENT__'] = $conf->global->PAYMENT_SECURITY_TOKEN;
-				if (!empty($conf->global->PAYMENT_SECURITY_TOKEN_UNIQUE))
-				{
-					if ($conf->adherent->enabled) $tmparray['__SECUREKEYPAYMENT_MEMBER__'] = 'SecureKeyPAYMENTUniquePerMember';
-					if ($conf->facture->enabled)  $tmparray['__SECUREKEYPAYMENT_INVOICE__'] = 'SecureKeyPAYMENTUniquePerInvoice';
-					if ($conf->commande->enabled) $tmparray['__SECUREKEYPAYMENT_ORDER__'] = 'SecureKeyPAYMENTUniquePerOrder';
-					if ($conf->contrat->enabled)  $tmparray['__SECUREKEYPAYMENT_CONTRACTLINE__'] = 'SecureKeyPAYMENTUniquePerContractLine';
+			if (! empty($conf->paypal->enabled)) $onlinepaymentenabled++;
+			if (! empty($conf->paybox->enabled)) $onlinepaymentenabled++;
+			if (! empty($conf->stripe->enabled)) $onlinepaymentenabled++;
+			if ($onlinepaymentenabled && ! empty($conf->global->PAYMENT_SECURITY_TOKEN))
+			{
+				$tmparray['__SECUREKEYPAYMENT__']=$conf->global->PAYMENT_SECURITY_TOKEN;
+				if (! empty($conf->global->PAYMENT_SECURITY_TOKEN_UNIQUE))
+				{
+					if ($conf->adherent->enabled) $tmparray['__SECUREKEYPAYMENT_MEMBER__']='SecureKeyPAYMENTUniquePerMember';
+					if ($conf->facture->enabled)  $tmparray['__SECUREKEYPAYMENT_INVOICE__']='SecureKeyPAYMENTUniquePerInvoice';
+					if ($conf->commande->enabled) $tmparray['__SECUREKEYPAYMENT_ORDER__']='SecureKeyPAYMENTUniquePerOrder';
+					if ($conf->contrat->enabled)  $tmparray['__SECUREKEYPAYMENT_CONTRACTLINE__']='SecureKeyPAYMENTUniquePerContractLine';
 				}
 			}
 			else
@@ -1506,9 +1455,9 @@
 			}
 		}
 
-		foreach ($tmparray as $key => $val)
+		foreach($tmparray as $key => $val)
 		{
-			if (empty($val)) $tmparray[$key] = $key;
+			if (empty($val)) $tmparray[$key]=$key;
 		}
 
 		return $tmparray;
