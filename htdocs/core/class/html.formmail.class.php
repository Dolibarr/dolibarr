--- conflicted
+++ resolved
@@ -1566,40 +1566,6 @@
 		$out .= '</div>';
 
 		$out .= '<script type="text/javascript">
-<<<<<<< HEAD
-		$(document).ready(function() {
-			$(".template-option").click(function() {
-				var template = $(this).data("template");
-
-				console.log("We choose a layout for email template " + template);
-
-				$(".template-option").removeClass("selected");
-				$(this).addClass("selected");
-
-				var subject = $("#sujet").val();
-
-				var contentHtml = $(this).data("content");
-				contentHtml = contentHtml.replace(/__SUBJECT__/g, subject);
-
-				if (template === "news") {
-					$("#post-dropdown-container").show();
-					console.log("Displaying dropdown for news template");
-				} else {
-					$("#post-dropdown-container").hide();
-
-					var csrfToken = "' .newToken().'";
-					$.ajax({
-						type: "POST",
-						url: "/core/ajax/mailtemplate.php",
-						data: {
-							content: contentHtml,
-							selectedPosts: "[]",
-							token: csrfToken
-						},
-						success: function(response) {
-							jQuery("#'.$htmlContent.'").val(response);
-							var editorInstance = CKEDITOR.instances["'.$htmlContent.'"];
-=======
 			$(document).ready(function() {
 				$(".template-option").click(function() {
 					var template = $(this).data("template");
@@ -1627,7 +1593,6 @@
 						success: function(response) {
 							jQuery("#'.dol_sanitizeKeyCode($htmlContent).'").val(response);
 							var editorInstance = CKEDITOR.instances["'.dol_sanitizeKeyCode($htmlContent).'"];
->>>>>>> e3d3bad0
 							if (editorInstance) {
 								editorInstance.setData(response);
 							}
@@ -1685,15 +1650,8 @@
 						console.error("An error occurred: " + xhr.responseText);
 					}
 				});
-<<<<<<< HEAD
-			}
-		});
-	</script>';
-=======
 			});
 		</script>';
->>>>>>> e3d3bad0
-
 		return $out;
 	}
 
