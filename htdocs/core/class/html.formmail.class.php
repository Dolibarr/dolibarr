<?php
/* Copyright (C) 2005-2012 Laurent Destailleur  <eldy@users.sourceforge.net>
 * Copyright (C) 2005-2012 Regis Houssin	    <regis.houssin@inodbox.com>
 * Copyright (C) 2010-2011 Juanjo Menent	    <jmenent@2byte.es>
 * Copyright (C) 2015-2017 Marcos García        <marcosgdf@gmail.com>
 * Copyright (C) 2015-2017 Nicolas ZABOURI      <info@inovea-conseil.com>
 * Copyright (C) 2018-2019  Frédéric France     <frederic.france@netlogic.fr>
 *
 * This program is free software; you can redistribute it and/or modify
 * it under the terms of the GNU General Public License as published by
 * the Free Software Foundation; either version 3 of the License, or
 * (at your option) any later version.
 *
 * This program is distributed in the hope that it will be useful,
 * but WITHOUT ANY WARRANTY; without even the implied warranty of
 * MERCHANTABILITY or FITNESS FOR A PARTICULAR PURPOSE.  See the
 * GNU General Public License for more details.
 *
 * You should have received a copy of the GNU General Public License
 * along with this program. If not, see <https://www.gnu.org/licenses/>.
 */

/**
 *       \file       htdocs/core/class/html.formmail.class.php
 *       \ingroup    core
 *       \brief      Fichier de la classe permettant la generation du formulaire html d'envoi de mail unitaire
 */
require_once DOL_DOCUMENT_ROOT.'/core/class/html.form.class.php';


/**
 *      Classe permettant la generation du formulaire html d'envoi de mail unitaire
 *      Usage: $formail = new FormMail($db)
 *             $formmail->proprietes=1 ou chaine ou tableau de valeurs
 *             $formmail->show_form() affiche le formulaire
 */
class FormMail extends Form
{
	/**
     * @var DoliDB Database handler.
     */
    public $db;

    /**
     * @var int 1 = Include HTML form tag and show submit button
     *          0 = Do not include form tag and submit button
     *          -1 = Do not include form tag but include submit button
     */
	public $withform;

    /**
     * @var string name from
     */
	public $fromname;

    /**
     * @var string email from
     */
	public $frommail;

    /**
     * @var string user, company, robot
     */
    public $fromtype;

    /**
     * @var int from ID
     */
    public $fromid;

    /**
     * @var int also from robot
     */
    public $fromalsorobot;

    /**
     * @var string thirdparty etc
     */
    public $totype;

    /**
     * @var int ID
     */
    public $toid;

    /**
     * @var string replyto name
     */
    public $replytoname;

    /**
     * @var string replyto email
     */
	public $replytomail;

    /**
     * @var string to name
     */
	public $toname;

    /**
     * @var string to email
     */
	public $tomail;

    /**
     * @var string trackid
     */
	public $trackid;

	public $withsubstit; // Show substitution array
	public $withfrom;

	/**
	 * @var int
	 * @deprecated Fill withto with array before calling method.
	 * @see $withto
	 */
	public $withtosocid;

	/**
	 * @var int|int[]
	 */
	public $withto; // Show recipient emails

	public $withtofree; // Show free text for recipient emails
	public $withtocc;
	public $withtoccc;
	public $withtopic;
	public $withfile; // 0=No attaches files, 1=Show attached files, 2=Can add new attached files
	public $withmaindocfile; // 1=Add a checkbox "Attach also main document" for mass actions (checked by default), -1=Add checkbox (not checked by default)
	public $withbody;

	public $withfromreadonly;
	public $withreplytoreadonly;
	public $withtoreadonly;
	public $withtoccreadonly;
	public $withtocccreadonly;
	public $withtopicreadonly;
	public $withfilereadonly;
	public $withdeliveryreceipt;
	public $withcancel;
	public $withfckeditor;

	public $substit = array();
	public $substit_lines = array();
	public $param = array();

	public $withtouser = array();
	public $withtoccuser = array();

	public $lines_model;


	/**
	 *	Constructor
	 *
	 *  @param	DoliDB	$db      Database handler
	 */
	public function __construct($db)
	{
		$this->db = $db;

		$this->withform = 1;

		$this->withfrom = 1;
		$this->withto = 1;
		$this->withtofree = 1;
		$this->withtocc = 1;
		$this->withtoccc = 0;
		$this->witherrorsto = 0;
		$this->withtopic = 1;
		$this->withfile = 0; // 1=Add section "Attached files". 2=Can add files.
		$this->withmaindocfile = 0; // 1=Add a checkbox "Attach also main document" for mass actions (checked by default), -1=Add checkbox (not checked by default)
		$this->withbody = 1;

		$this->withfromreadonly = 1;
		$this->withreplytoreadonly = 1;
		$this->withtoreadonly = 0;
		$this->withtoccreadonly = 0;
		$this->withtocccreadonly = 0;
		$this->witherrorstoreadonly = 0;
		$this->withtopicreadonly = 0;
		$this->withfilereadonly = 0;
		$this->withbodyreadonly = 0;
		$this->withdeliveryreceiptreadonly = 0;
		$this->withfckeditor = -1; // -1 = Auto
	}

    // phpcs:disable PEAR.NamingConventions.ValidFunctionName.ScopeNotCamelCaps
	/**
	 * Clear list of attached files in send mail form (also stored in session)
	 *
	 * @return	void
	 */
	public function clear_attached_files()
	{
        // phpcs:enable
		global $conf, $user;
		require_once DOL_DOCUMENT_ROOT.'/core/lib/files.lib.php';

		// Set tmp user directory
		$vardir = $conf->user->dir_output."/".$user->id;
		$upload_dir = $vardir.'/temp/'; // TODO Add $keytoavoidconflict in upload_dir path
		if (is_dir($upload_dir)) dol_delete_dir_recursive($upload_dir);

		$keytoavoidconflict = empty($this->trackid) ? '' : '-'.$this->trackid; // this->trackid must be defined
		unset($_SESSION["listofpaths".$keytoavoidconflict]);
		unset($_SESSION["listofnames".$keytoavoidconflict]);
		unset($_SESSION["listofmimes".$keytoavoidconflict]);
	}

    // phpcs:disable PEAR.NamingConventions.ValidFunctionName.ScopeNotCamelCaps
	/**
	 * Add a file into the list of attached files (stored in SECTION array)
	 *
	 * @param 	string   $path   Full absolute path on filesystem of file, including file name
	 * @param 	string   $file   Only filename (can be basename($path))
	 * @param 	string   $type   Mime type (can be dol_mimetype($file))
	 * @return	void
	 */
	public function add_attached_files($path, $file = '', $type = '')
	{
        // phpcs:enable
		$listofpaths = array();
		$listofnames = array();
		$listofmimes = array();

		if (empty($file)) $file = basename($path);
		if (empty($type)) $type = dol_mimetype($file);

		$keytoavoidconflict = empty($this->trackid) ? '' : '-'.$this->trackid; // this->trackid must be defined
		if (!empty($_SESSION["listofpaths".$keytoavoidconflict])) $listofpaths = explode(';', $_SESSION["listofpaths".$keytoavoidconflict]);
		if (!empty($_SESSION["listofnames".$keytoavoidconflict])) $listofnames = explode(';', $_SESSION["listofnames".$keytoavoidconflict]);
		if (!empty($_SESSION["listofmimes".$keytoavoidconflict])) $listofmimes = explode(';', $_SESSION["listofmimes".$keytoavoidconflict]);
		if (!in_array($file, $listofnames))
		{
			$listofpaths[] = $path;
			$listofnames[] = $file;
			$listofmimes[] = $type;
			$_SESSION["listofpaths".$keytoavoidconflict] = join(';', $listofpaths);
			$_SESSION["listofnames".$keytoavoidconflict] = join(';', $listofnames);
			$_SESSION["listofmimes".$keytoavoidconflict] = join(';', $listofmimes);
		}
	}

    // phpcs:disable PEAR.NamingConventions.ValidFunctionName.ScopeNotCamelCaps
	/**
	 * Remove a file from the list of attached files (stored in SECTION array)
	 *
	 * @param  	string	$keytodelete     Key index in file array (0, 1, 2, ...)
	 * @return	void
	 */
	public function remove_attached_files($keytodelete)
	{
        // phpcs:enable
		$listofpaths = array();
		$listofnames = array();
		$listofmimes = array();

		$keytoavoidconflict = empty($this->trackid) ? '' : '-'.$this->trackid; // this->trackid must be defined
		if (!empty($_SESSION["listofpaths".$keytoavoidconflict])) $listofpaths = explode(';', $_SESSION["listofpaths".$keytoavoidconflict]);
		if (!empty($_SESSION["listofnames".$keytoavoidconflict])) $listofnames = explode(';', $_SESSION["listofnames".$keytoavoidconflict]);
		if (!empty($_SESSION["listofmimes".$keytoavoidconflict])) $listofmimes = explode(';', $_SESSION["listofmimes".$keytoavoidconflict]);
		if ($keytodelete >= 0)
		{
			unset($listofpaths[$keytodelete]);
			unset($listofnames[$keytodelete]);
			unset($listofmimes[$keytodelete]);
			$_SESSION["listofpaths".$keytoavoidconflict] = join(';', $listofpaths);
			$_SESSION["listofnames".$keytoavoidconflict] = join(';', $listofnames);
			$_SESSION["listofmimes".$keytoavoidconflict] = join(';', $listofmimes);
			//var_dump($_SESSION['listofpaths']);
		}
	}

    // phpcs:disable PEAR.NamingConventions.ValidFunctionName.ScopeNotCamelCaps
	/**
	 * Return list of attached files (stored in SECTION array)
	 *
	 * @return	array       array('paths'=> ,'names'=>, 'mimes'=> )
	 */
	public function get_attached_files()
	{
        // phpcs:enable
		$listofpaths = array();
		$listofnames = array();
		$listofmimes = array();

		$keytoavoidconflict = empty($this->trackid) ? '' : '-'.$this->trackid; // this->trackid must be defined
		if (!empty($_SESSION["listofpaths".$keytoavoidconflict])) $listofpaths = explode(';', $_SESSION["listofpaths".$keytoavoidconflict]);
		if (!empty($_SESSION["listofnames".$keytoavoidconflict])) $listofnames = explode(';', $_SESSION["listofnames".$keytoavoidconflict]);
		if (!empty($_SESSION["listofmimes".$keytoavoidconflict])) $listofmimes = explode(';', $_SESSION["listofmimes".$keytoavoidconflict]);
		return array('paths'=>$listofpaths, 'names'=>$listofnames, 'mimes'=>$listofmimes);
	}

    // phpcs:disable PEAR.NamingConventions.ValidFunctionName.ScopeNotCamelCaps
	/**
	 *	Show the form to input an email
	 *  this->withfile: 0=No attaches files, 1=Show attached files, 2=Can add new attached files
	 *  this->withmaindocfile
	 *
	 *	@param	string	$addfileaction		Name of action when posting file attachments
	 *	@param	string	$removefileaction	Name of action when removing file attachments
	 *	@return	void
	 */
	public function show_form($addfileaction = 'addfile', $removefileaction = 'removefile')
	{
        // phpcs:enable
		print $this->get_form($addfileaction, $removefileaction);
	}

    // phpcs:disable PEAR.NamingConventions.ValidFunctionName.ScopeNotCamelCaps
	/**
	 *	Get the form to input an email
	 *  this->withfile: 0=No attaches files, 1=Show attached files, 2=Can add new attached files
	 *  this->withfile
	 *  this->param:	Contains more parameters like email templates info
	 *
	 *	@param	string	$addfileaction		Name of action when posting file attachments
	 *	@param	string	$removefileaction	Name of action when removing file attachments
	 *	@return string						Form to show
	 */
	public function get_form($addfileaction = 'addfile', $removefileaction = 'removefile')
	{
        // phpcs:enable
		global $conf, $langs, $user, $hookmanager, $form;

		if (!is_object($form)) $form = new Form($this->db);

		// Load translation files required by the page
        $langs->loadLangs(array('other', 'mails'));

		// Clear temp files. Must be done at beginning, before call of triggers
		if (GETPOST('mode', 'alpha') == 'init' || (GETPOST('modelmailselected', 'alpha') && GETPOST('modelmailselected', 'alpha') != '-1'))
		{
			$this->clear_attached_files();
		}

		// Call hook getFormMail
		$hookmanager->initHooks(array('formmail'));

		$parameters = array(
			'addfileaction' => $addfileaction,
			'removefileaction'=> $removefileaction,
			'trackid'=> $this->trackid
		);
		$reshook = $hookmanager->executeHooks('getFormMail', $parameters, $this);

		if (!empty($reshook))
		{
			return $hookmanager->resPrint;
		}
		else
		{
			$out = '';

			$disablebademails = 1;

			// Define output language
			$outputlangs = $langs;
			$newlang = '';
			if ($conf->global->MAIN_MULTILANGS && empty($newlang))	$newlang = $this->param['langsmodels'];
			if (!empty($newlang))
			{
				$outputlangs = new Translate("", $conf);
				$outputlangs->setDefaultLang($newlang);
				$outputlangs->load('other');
			}

			// Get message template for $this->param["models"] into c_email_templates
			$arraydefaultmessage = -1;
			if ($this->param['models'] != 'none')
			{
				$model_id = 0;
				if (array_key_exists('models_id', $this->param))
				{
					$model_id = $this->param["models_id"];
				}

				$arraydefaultmessage = $this->getEMailTemplate($this->db, $this->param["models"], $user, $outputlangs, $model_id); // If $model_id is empty, preselect the first one
			}

			// Define list of attached files
			$listofpaths = array();
			$listofnames = array();
			$listofmimes = array();
			$keytoavoidconflict = empty($this->trackid) ? '' : '-'.$this->trackid; // this->trackid must be defined

			if (GETPOST('mode', 'alpha') == 'init' || (GETPOST('modelmailselected', 'alpha') && GETPOST('modelmailselected', 'alpha') != '-1'))
			{
				if (!empty($arraydefaultmessage->joinfiles) && is_array($this->param['fileinit']))
				{
					foreach ($this->param['fileinit'] as $file)
					{
						$this->add_attached_files($file, basename($file), dol_mimetype($file));
					}
				}
			}

	   		if (!empty($_SESSION["listofpaths".$keytoavoidconflict])) $listofpaths = explode(';', $_SESSION["listofpaths".$keytoavoidconflict]);
	   		if (!empty($_SESSION["listofnames".$keytoavoidconflict])) $listofnames = explode(';', $_SESSION["listofnames".$keytoavoidconflict]);
	   		if (!empty($_SESSION["listofmimes".$keytoavoidconflict])) $listofmimes = explode(';', $_SESSION["listofmimes".$keytoavoidconflict]);


			$out .= "\n".'<!-- Begin form mail type='.$this->param["models"].' --><div id="mailformdiv"></div>'."\n";
			if ($this->withform == 1)
			{
				$out .= '<form method="POST" name="mailform" id="mailform" enctype="multipart/form-data" action="'.$this->param["returnurl"].'#formmail">'."\n";

				$out .= '<a id="formmail" name="formmail"></a>';
				$out .= '<input style="display:none" type="submit" id="sendmail" name="sendmail">';
				$out .= '<input type="hidden" name="token" value="'.newToken().'" />';
				$out .= '<input type="hidden" name="trackid" value="'.$this->trackid.'" />';
			}
			if (!empty($this->withfrom))
			{
				if (!empty($this->withfromreadonly))
				{
					$out .= '<input type="hidden" id="fromname" name="fromname" value="'.$this->fromname.'" />';
					$out .= '<input type="hidden" id="frommail" name="frommail" value="'.$this->frommail.'" />';
				}
			}
			foreach ($this->param as $key=>$value)
			{
				$out .= '<input type="hidden" id="'.$key.'" name="'.$key.'" value="'.$value.'" />'."\n";
			}

			$modelmail_array = array();
			if ($this->param['models'] != 'none')
			{
				$result = $this->fetchAllEMailTemplate($this->param["models"], $user, $outputlangs);

				if ($result < 0)
				{
					setEventMessages($this->error, $this->errors, 'errors');
				}
				foreach ($this->lines_model as $line)
				{
					$langs->trans("members");
					if (preg_match('/\((.*)\)/', $line->label, $reg))
					{
						$modelmail_array[$line->id] = $langs->trans($reg[1]); // langs->trans when label is __(xxx)__
					}
					else
					{
						$modelmail_array[$line->id] = $line->label;
					}
					if ($line->lang) $modelmail_array[$line->id] .= ' ('.$line->lang.')';
					if ($line->private) $modelmail_array[$line->id] .= ' - '.$langs->trans("Private");
					//if ($line->fk_user != $user->id) $modelmail_array[$line->id].=' - '.$langs->trans("By").' ';
				}
			}

			// Zone to select email template
			if (count($modelmail_array) > 0)
			{
				// If list of template is filled
				$out .= '<div class="center" style="padding: 0px 0 12px 0">'."\n";
				$out .= '<span class="opacitymedium">'.$langs->trans('SelectMailModel').':</span> '.$this->selectarray('modelmailselected', $modelmail_array, 0, 1, 0, 0, '', 0, 0, 0, '', 'minwidth100');
				if ($user->admin) $out .= info_admin($langs->trans("YouCanChangeValuesForThisListFrom", $langs->transnoentitiesnoconv('Setup').' - '.$langs->transnoentitiesnoconv('EMails')), 1);
				$out .= ' &nbsp; ';
				$out .= '<input class="button" type="submit" value="'.$langs->trans('Apply').'" name="modelselected" id="modelselected">';
				$out .= ' &nbsp; ';
				$out .= '</div>';
			} elseif (!empty($this->param['models']) && in_array($this->param['models'], array(
					'propal_send', 'order_send', 'facture_send',
					'shipping_send', 'fichinter_send', 'supplier_proposal_send', 'order_supplier_send',
					'invoice_supplier_send', 'thirdparty', 'contract', 'user', 'all'
                )))
			{
				// If list of template is empty
				$out .= '<div class="center" style="padding: 0px 0 12px 0">'."\n";
				$out .= $langs->trans('SelectMailModel').': <select name="modelmailselected" disabled="disabled"><option value="none">'.$langs->trans("NoTemplateDefined").'</option></select>'; // Do not put 'disabled' on 'option' tag, it is already on 'select' and it makes chrome crazy.
				if ($user->admin) $out .= info_admin($langs->trans("YouCanChangeValuesForThisListFrom", $langs->transnoentitiesnoconv('Setup').' - '.$langs->transnoentitiesnoconv('EMails')), 1);
				$out .= ' &nbsp; ';
				$out .= '<input class="button" type="submit" value="'.$langs->trans('Apply').'" name="modelselected" disabled="disabled" id="modelselected">';
				$out .= ' &nbsp; ';
				$out .= '</div>';
			}



			$out .= '<table class="tableforemailform boxtablenotop" width="100%">'."\n";

			// Substitution array/string
			$helpforsubstitution = '';
			if (is_array($this->substit) && count($this->substit)) $helpforsubstitution .= $langs->trans('AvailableVariables').' :<br>'."\n";
			foreach ($this->substit as $key => $val)
			{
				$helpforsubstitution .= $key.' -> '.$langs->trans(dol_string_nohtmltag($val)).'<br>';
			}
			if (!empty($this->withsubstit))		// Unset or set ->withsubstit=0 to disable this.
			{
				$out .= '<tr><td colspan="2" class="right">';
				//$out.='<div class="floatright">';
				if (is_numeric($this->withsubstit)) $out .= $form->textwithpicto($langs->trans("EMailTestSubstitutionReplacedByGenericValues"), $helpforsubstitution, 1, 'help', '', 0, 2, 'substittooltip'); // Old usage
				else $out .= $form->textwithpicto($langs->trans('AvailableVariables'), $helpforsubstitution, 1, 'help', '', 0, 2, 'substittooltip'); // New usage
				$out .= "</td></tr>\n";
				//$out.='</div>';
			}

			/*var_dump(! empty($this->withfromreadonly));
			var_dump($this->withfrom);
			var_dump($this->fromtype);
			var_dump($this->fromname);*/

			// From
			if (!empty($this->withfrom))
			{
				if (!empty($this->withfromreadonly))
				{
					$out .= '<tr><td class="fieldrequired minwidth200">'.$langs->trans("MailFrom").'</td><td>';

					// $this->fromtype is the default value to use to select sender
					if (!($this->fromtype === 'user' && $this->fromid > 0)
						&& !($this->fromtype === 'company')
						&& !($this->fromtype === 'robot')
						&& !preg_match('/user_aliases/', $this->fromtype)
						&& !preg_match('/global_aliases/', $this->fromtype)
						&& !preg_match('/senderprofile/', $this->fromtype)
						)
					{
						// Use this->fromname and this->frommail or error if not defined
						$out .= $this->fromname;
						if ($this->frommail)
						{
							$out .= ' &lt;'.$this->frommail.'&gt;';
						}
						else
						{
							if ($this->fromtype)
							{
								$langs->load('errors');
								$out .= '<span class="warning"> &lt;'.$langs->trans('ErrorNoMailDefinedForThisUser').'&gt; </span>';
							}
						}
					} else {
						$liste = array();

						// Add user email
						if (empty($user->email))
						{
							$langs->load('errors');
							$liste['user'] = $user->getFullName($langs).' &lt;'.$langs->trans('ErrorNoMailDefinedForThisUser').'&gt;';
						}
						else
						{
							$liste['user'] = $user->getFullName($langs).' &lt;'.$user->email.'&gt;';
						}

						// Add also company main email
						$liste['company'] = $conf->global->MAIN_INFO_SOCIETE_NOM.' &lt;'.$conf->global->MAIN_INFO_SOCIETE_MAIL.'&gt;';

						// Add also email aliases if there is some
						$listaliases = array('user_aliases'=>$user->email_aliases, 'global_aliases'=>$conf->global->MAIN_INFO_SOCIETE_MAIL_ALIASES);

						// Also add robot email
						if (!empty($this->fromalsorobot))
						{
							if (!empty($conf->global->MAIN_MAIL_EMAIL_FROM) && $conf->global->MAIN_MAIL_EMAIL_FROM != $conf->global->MAIN_INFO_SOCIETE_MAIL)
							{
								$liste['robot'] = $conf->global->MAIN_MAIL_EMAIL_FROM;
								if ($this->frommail)
								{
									$liste['robot'] .= ' &lt;'.$conf->global->MAIN_MAIL_EMAIL_FROM.'&gt;';
								}
							}
						}

						// Add also email aliases from the c_email_senderprofile table
						$sql = 'SELECT rowid, label, email FROM '.MAIN_DB_PREFIX.'c_email_senderprofile';
						$sql .= ' WHERE active = 1 AND (private = 0 OR private = '.$user->id.')';
						$sql .= ' ORDER BY position';
						$resql = $this->db->query($sql);
						if ($resql)
						{
							$num = $this->db->num_rows($resql);
							$i = 0;
							while ($i < $num)
							{
								$obj = $this->db->fetch_object($resql);
								if ($obj)
								{
									$listaliases['senderprofile_'.$obj->rowid] = $obj->label.' <'.$obj->email.'>';
								}
								$i++;
							}
						}
						else dol_print_error($this->db);

						foreach ($listaliases as $typealias => $listalias)
						{
							$posalias = 0;
							$listaliasarray = explode(',', $listalias);
							foreach ($listaliasarray as $listaliasval)
							{
								$posalias++;
								$listaliasval = trim($listaliasval);
								if ($listaliasval)
								{
									$listaliasval = preg_replace('/</', '&lt;', $listaliasval);
									$listaliasval = preg_replace('/>/', '&gt;', $listaliasval);
									if (!preg_match('/&lt;/', $listaliasval)) $listaliasval = '&lt;'.$listaliasval.'&gt;';
									$liste[$typealias.'_'.$posalias] = $listaliasval;
								}
							}
						}

						// Set the default "From"
						$defaultfrom = '';
						$reshook = $hookmanager->executeHooks('getDefaultFromEmail', $parameters, $this);
						if (empty($reshook))
						{
							$defaultfrom = $this->fromtype;
						}
						if (!empty($hookmanager->resArray['defaultfrom'])) $defaultfrom = $hookmanager->resArray['defaultfrom'];

						// Using combo here make the '<email>' no more visible on list.
						//$out.= ' '.$form->selectarray('fromtype', $liste, $this->fromtype, 0, 0, 0, '', 0, 0, 0, '', 'fromforsendingprofile maxwidth200onsmartphone', 1, '', $disablebademails);
						$out .= ' '.$form->selectarray('fromtype', $liste, $defaultfrom, 0, 0, 0, '', 0, 0, 0, '', 'fromforsendingprofile maxwidth200onsmartphone', 0, '', $disablebademails);
					}

					$out .= "</td></tr>\n";
				}
				else
				{
					$out .= '<tr><td class="fieldrequired width200">'.$langs->trans("MailFrom")."</td><td>";
					$out .= $langs->trans("Name").':<input type="text" id="fromname" name="fromname" class="maxwidth200onsmartphone" value="'.$this->fromname.'" />';
					$out .= '&nbsp; &nbsp; ';
					$out .= $langs->trans("EMail").':&lt;<input type="text" id="frommail" name="frommail" class="maxwidth200onsmartphone" value="'.$this->frommail.'" />&gt;';
					$out .= "</td></tr>\n";
				}
			}

			// To
			if (!empty($this->withto) || is_array($this->withto))
			{
				$out .= '<tr><td class="fieldrequired">';
				if ($this->withtofree) $out .= $form->textwithpicto($langs->trans("MailTo"), $langs->trans("YouCanUseCommaSeparatorForSeveralRecipients"));
				else $out .= $langs->trans("MailTo");
				$out .= '</td><td>';
				if ($this->withtoreadonly)
				{
					if (!empty($this->toname) && !empty($this->tomail))
					{
						$out .= '<input type="hidden" id="toname" name="toname" value="'.$this->toname.'" />';
						$out .= '<input type="hidden" id="tomail" name="tomail" value="'.$this->tomail.'" />';
						if ($this->totype == 'thirdparty')
						{
							$soc = new Societe($this->db);
							$soc->fetch($this->toid);
							$out .= $soc->getNomUrl(1);
						}
						elseif ($this->totype == 'contact')
						{
							$contact = new Contact($this->db);
							$contact->fetch($this->toid);
							$out .= $contact->getNomUrl(1);
						}
						else
						{
							$out .= $this->toname;
						}
						$out .= ' &lt;'.$this->tomail.'&gt;';
						if ($this->withtofree)
						{
							$out .= '<br>'.$langs->trans("and").' <input class="minwidth200" id="sendto" name="sendto" value="'.(!is_array($this->withto) && !is_numeric($this->withto) ? (isset($_REQUEST["sendto"]) ? $_REQUEST["sendto"] : $this->withto) : "").'" />';
						}
					}
					else
					{
						// Note withto may be a text like 'AllRecipientSelected'
						$out .= (!is_array($this->withto) && !is_numeric($this->withto)) ? $this->withto : "";
					}
				}
				else
				{
					// The free input of email
					if (!empty($this->withtofree))
					{
						$out .= '<input class="minwidth200" id="sendto" name="sendto" value="'.(($this->withtofree && !is_numeric($this->withtofree)) ? $this->withtofree : (!is_array($this->withto) && !is_numeric($this->withto) ? (isset($_REQUEST["sendto"]) ? $_REQUEST["sendto"] : $this->withto) : "")).'" />';
					}
					// The select combo
					if (!empty($this->withto) && is_array($this->withto))
					{
						if (!empty($this->withtofree)) $out .= " ".$langs->trans("and")."/".$langs->trans("or")." ";
						// multiselect array convert html entities into options tags, even if we dont want this, so we encode them a second time
						$tmparray = $this->withto;
						foreach ($tmparray as $key => $val)
						{
							$tmparray[$key] = dol_htmlentities($tmparray[$key], null, 'UTF-8', true);
						}
						$withtoselected = GETPOST("receiver", 'none'); // Array of selected value
						if (empty($withtoselected) && count($tmparray) == 1 && GETPOST('action', 'aZ09') == 'presend')
						{
							$withtoselected = array_keys($tmparray);
						}
						$out .= $form->multiselectarray("receiver", $tmparray, $withtoselected, null, null, 'inline-block minwidth500', null, "");
					}
				}
				$out .= "</td></tr>\n";
			}

			// To User
			if (!empty($this->withtouser) && is_array($this->withtouser) && !empty($conf->global->MAIN_MAIL_ENABLED_USER_DEST_SELECT))
			{
				$out .= '<tr><td>';
				$out .= $langs->trans("MailToUsers");
				$out .= '</td><td>';

				// multiselect array convert html entities into options tags, even if we dont want this, so we encode them a second time
				$tmparray = $this->withtouser;
				foreach ($tmparray as $key => $val)
				{
					$tmparray[$key] = dol_htmlentities($tmparray[$key], null, 'UTF-8', true);
				}
				$withtoselected = GETPOST("receiveruser", 'none'); // Array of selected value
				if (empty($withtoselected) && count($tmparray) == 1 && GETPOST('action', 'aZ09') == 'presend')
				{
					$withtoselected = array_keys($tmparray);
				}
				$out .= $form->multiselectarray("receiveruser", $tmparray, $withtoselected, null, null, 'inline-block minwidth500', null, "");
				$out .= "</td></tr>\n";
			}

			// With option one email per recipient
			if (!empty($this->withoptiononeemailperrecipient))
			{
				$out .= '<tr><td class="minwidth200">';
				$out .= $langs->trans("GroupEmails");
				$out .= '</td><td>';
				$out .= ' <input type="checkbox" name="oneemailperrecipient"'.($this->withoptiononeemailperrecipient > 0 ? ' checked="checked"' : '').'> ';
				$out .= $langs->trans("OneEmailPerRecipient");
				$out .= '<span class="hideonsmartphone">';
				$out .= ' - ';
				$out .= $langs->trans("WarningIfYouCheckOneRecipientPerEmail");
				$out .= '</span>';
				$out .= '</td></tr>';
			}

			// CC
			if (!empty($this->withtocc) || is_array($this->withtocc))
			{
				$out .= '<tr><td>';
				$out .= $form->textwithpicto($langs->trans("MailCC"), $langs->trans("YouCanUseCommaSeparatorForSeveralRecipients"));
				$out .= '</td><td>';
				if ($this->withtoccreadonly)
				{
					$out .= (!is_array($this->withtocc) && !is_numeric($this->withtocc)) ? $this->withtocc : "";
				}
				else
				{
				    $out .= '<input class="minwidth200" id="sendtocc" name="sendtocc" value="'.(GETPOST("sendtocc", "alpha") ? GETPOST("sendtocc", "alpha") : ((!is_array($this->withtocc) && !is_numeric($this->withtocc)) ? $this->withtocc : '')).'" />';
					if (!empty($this->withtocc) && is_array($this->withtocc))
					{
						$out .= " ".$langs->trans("and")."/".$langs->trans("or")." ";
						// multiselect array convert html entities into options tags, even if we dont want this, so we encode them a second time
						$tmparray = $this->withtocc;
						foreach ($tmparray as $key => $val)
						{
							$tmparray[$key] = dol_htmlentities($tmparray[$key], null, 'UTF-8', true);
						}
						$withtoccselected = GETPOST("receivercc"); // Array of selected value
						$out .= $form->multiselectarray("receivercc", $tmparray, $withtoccselected, null, null, 'inline-block minwidth500', null, "");
					}
				}
				$out .= "</td></tr>\n";
			}

			// To User cc
			if (!empty($this->withtoccuser) && is_array($this->withtoccuser) && !empty($conf->global->MAIN_MAIL_ENABLED_USER_DEST_SELECT))
			{
				$out .= '<tr><td>';
				$out .= $langs->trans("MailToCCUsers");
				$out .= '</td><td>';

				// multiselect array convert html entities into options tags, even if we dont want this, so we encode them a second time
				$tmparray = $this->withtoccuser;
				foreach ($tmparray as $key => $val)
				{
					$tmparray[$key] = dol_htmlentities($tmparray[$key], null, 'UTF-8', true);
				}
				$withtoselected = GETPOST("receiverccuser", 'none'); // Array of selected value
				if (empty($withtoselected) && count($tmparray) == 1 && GETPOST('action', 'aZ09') == 'presend')
				{
					$withtoselected = array_keys($tmparray);
				}
				$out .= $form->multiselectarray("receiverccuser", $tmparray, $withtoselected, null, null, 'inline-block minwidth500', null, "");
				$out .= "</td></tr>\n";
			}

			// CCC
			if (!empty($this->withtoccc) || is_array($this->withtoccc)) {
				$out .= $this->getHtmlForWithCcc();
			}

			// Replyto
			if (!empty($this->withreplyto))
			{
				if ($this->withreplytoreadonly)
				{
					$out .= '<input type="hidden" id="replyname" name="replyname" value="'.$this->replytoname.'" />';
					$out .= '<input type="hidden" id="replymail" name="replymail" value="'.$this->replytomail.'" />';
					$out .= "<tr><td>".$langs->trans("MailReply")."</td><td>".$this->replytoname.($this->replytomail ? (" &lt;".$this->replytomail."&gt;") : "");
					$out .= "</td></tr>\n";
				}
			}

			// Errorsto
			if (!empty($this->witherrorsto)) {
				$out .= $this->getHtmlForWithErrorsTo();
			}

			// Ask delivery receipt
			if (!empty($this->withdeliveryreceipt)) {
				$out .= $this->getHtmlForDeliveryReceipt();
			}

			// Topic
			if (!empty($this->withtopic)) {
				$out .= $this->getHtmlForTopic($arraydefaultmessage, $helpforsubstitution);
			}

			// Attached files
			if (!empty($this->withfile))
			{
				$out .= '<tr>';
				$out .= '<td>'.$langs->trans("MailFile").'</td>';

				$out .= '<td>';

				if ($this->withmaindocfile)	// withmaindocfile is set to 1 or -1 to show the checkbox (-1 = checked or 1 = not checked)
				{
					if (GETPOSTISSET('sendmail'))
					{
						$this->withmaindocfile = (GETPOST('addmaindocfile', 'alpha') ? -1 : 1);
					}
					// If a template was selected, we use setup of template to define if join file checkbox is selected or not.
					elseif (is_object($arraydefaultmessage) && $arraydefaultmessage->id > 0)
					{
						$this->withmaindocfile = ($arraydefaultmessage->joinfiles ? -1 : 1);
					}
				}

				if (!empty($this->withmaindocfile))
				{
					if ($this->withmaindocfile == 1)
					{
						$out .= '<input type="checkbox" name="addmaindocfile" value="1" />';
					}
					if ($this->withmaindocfile == -1)
					{
						$out .= '<input type="checkbox" name="addmaindocfile" value="1" checked="checked" />';
					}
					$out .= ' '.$langs->trans("JoinMainDoc").'.<br>';
				}

				if (is_numeric($this->withfile))
				{
					// TODO Trick to have param removedfile containing nb of file to delete. But this does not works without javascript
					$out .= '<input type="hidden" class="removedfilehidden" name="removedfile" value="">'."\n";
					$out .= '<script type="text/javascript" language="javascript">';
					$out .= 'jQuery(document).ready(function () {';
					$out .= '    jQuery(".removedfile").click(function() {';
					$out .= '        jQuery(".removedfilehidden").val(jQuery(this).val());';
					$out .= '    });';
					$out .= '})';
					$out .= '</script>'."\n";
					if (count($listofpaths))
					{
						foreach ($listofpaths as $key => $val)
						{
							$out .= '<div id="attachfile_'.$key.'">';
							$out .= img_mime($listofnames[$key]).' '.$listofnames[$key];
							if (!$this->withfilereadonly)
							{
								$out .= ' <input type="image" style="border: 0px;" src="'.DOL_URL_ROOT.'/theme/'.$conf->theme.'/img/delete.png" value="'.($key + 1).'" class="removedfile" id="removedfile_'.$key.'" name="removedfile_'.$key.'" />';
								//$out.= ' <a href="'.$_SERVER["PHP_SELF"].'?removedfile='.($key+1).' id="removedfile_'.$key.'">'.img_delete($langs->trans("Delete").'</a>';
							}
							$out .= '<br></div>';
						}
					}
					elseif (empty($this->withmaindocfile))		// Do not show message if we asked to show the checkbox
					{
						$out .= $langs->trans("NoAttachedFiles").'<br>';
					}
					if ($this->withfile == 2)	// Can add other files
					{
						if (!empty($conf->global->FROM_MAIL_USE_INPUT_FILE_MULTIPLE)) $out .= '<input type="file" class="flat" id="addedfile" name="addedfile[]" value="'.$langs->trans("Upload").'" multiple />';
						else $out .= '<input type="file" class="flat" id="addedfile" name="addedfile" value="'.$langs->trans("Upload").'" />';
						$out .= ' ';
						$out .= '<input class="button" type="submit" id="'.$addfileaction.'" name="'.$addfileaction.'" value="'.$langs->trans("MailingAddFile").'" />';
					}
				}
				else
				{
					$out .= $this->withfile;
				}

				$out .= "</td></tr>\n";
			}

			// Message
			if (!empty($this->withbody))
			{
				$defaultmessage = GETPOST('message', 'none');
				if (!GETPOST('modelselected', 'alpha') || GETPOST('modelmailselected') != '-1')
				{
					if ($arraydefaultmessage && $arraydefaultmessage->content) {
						$defaultmessage = $arraydefaultmessage->content;
					} elseif (!is_numeric($this->withbody)) {
						$defaultmessage = $this->withbody;
					}
				}

				// Complete substitution array with the url to make online payment
				$paymenturl = ''; $validpaymentmethod = array();
				if (empty($this->substit['__REF__']))
				{
					$paymenturl = '';
				}
				else
				{
					// Set the online payment url link into __ONLINE_PAYMENT_URL__ key
					require_once DOL_DOCUMENT_ROOT.'/core/lib/payments.lib.php';
					$langs->loadLangs(array('paypal', 'other'));
					$typeforonlinepayment = 'free';
					if ($this->param["models"] == 'order' || $this->param["models"] == 'order_send')   $typeforonlinepayment = 'order'; // TODO use detection on something else than template
					if ($this->param["models"] == 'invoice' || $this->param["models"] == 'facture_send') $typeforonlinepayment = 'invoice'; // TODO use detection on something else than template
					if ($this->param["models"] == 'member') $typeforonlinepayment = 'member'; // TODO use detection on something else than template
					$url = getOnlinePaymentUrl(0, $typeforonlinepayment, $this->substit['__REF__']);
					$paymenturl = $url;

					$validpaymentmethod = getValidOnlinePaymentMethods('');
				}

				if (count($validpaymentmethod) > 0 && $paymenturl)
				{
					$langs->load('other');
					$this->substit['__ONLINE_PAYMENT_TEXT_AND_URL__'] = str_replace('\n', "\n", $langs->transnoentities("PredefinedMailContentLink", $paymenturl));
					$this->substit['__ONLINE_PAYMENT_URL__'] = $paymenturl;
				}
				else
				{
					$this->substit['__ONLINE_PAYMENT_TEXT_AND_URL__'] = '';
					$this->substit['__ONLINE_PAYMENT_URL__'] = '';
				}

				//Add lines substitution key from each line
				$lines = '';
				$defaultlines = $arraydefaultmessage->content_lines;
				if (isset($defaultlines))
				{
					foreach ($this->substit_lines as $substit_line)
					{
						$lines .= make_substitutions($defaultlines, $substit_line)."\n";
					}
				}
				$this->substit['__LINES__'] = $lines;

				$defaultmessage = str_replace('\n', "\n", $defaultmessage);

				// Deal with format differences between message and signature (text / HTML)
				if (dol_textishtml($defaultmessage) && !dol_textishtml($this->substit['__USER_SIGNATURE__'])) {
					$this->substit['__USER_SIGNATURE__'] = dol_nl2br($this->substit['__USER_SIGNATURE__']);
				} elseif (!dol_textishtml($defaultmessage) && dol_textishtml($this->substit['__USER_SIGNATURE__'])) {
					$defaultmessage = dol_nl2br($defaultmessage);
				}

				if (isset($_POST["message"]) && !$_POST['modelselected']) $defaultmessage = $_POST["message"];
				else
				{
					$defaultmessage = make_substitutions($defaultmessage, $this->substit);
					// Clean first \n and br (to avoid empty line when CONTACTCIVNAME is empty)
					$defaultmessage = preg_replace("/^(<br>)+/", "", $defaultmessage);
					$defaultmessage = preg_replace("/^\n+/", "", $defaultmessage);
				}
				$out .= '<tr>';
				$out .= '<td class="tdtop">';
				$out .= $form->textwithpicto($langs->trans('MailText'), $helpforsubstitution, 1, 'help', '', 0, 2, 'substittooltipfrombody');
				$out .= '</td>';
				$out .= '<td>';
				if ($this->withbodyreadonly)
				{
					$out .= nl2br($defaultmessage);
					$out .= '<input type="hidden" id="message" name="message" value="'.$defaultmessage.'" />';
				}
				else
				{
					if (!isset($this->ckeditortoolbar)) $this->ckeditortoolbar = 'dolibarr_notes';

					// Editor wysiwyg
					require_once DOL_DOCUMENT_ROOT.'/core/class/doleditor.class.php';
					if ($this->withfckeditor == -1)
					{
						if (!empty($conf->global->FCKEDITOR_ENABLE_MAIL)) $this->withfckeditor = 1;
						else $this->withfckeditor = 0;
					}

					$doleditor = new DolEditor('message', $defaultmessage, '', 280, $this->ckeditortoolbar, 'In', true, true, $this->withfckeditor, 8, '95%');
					$out .= $doleditor->Create(1);
				}
				$out .= "</td></tr>\n";
			}

			$out .= '</table>'."\n";

			if ($this->withform == 1 || $this->withform == -1)
			{
				$out .= '<br><div class="center">';
				$out .= '<input class="button" type="submit" id="sendmail" name="sendmail" value="'.$langs->trans("SendMail").'"';
				// Add a javascript test to avoid to forget to submit file before sending email
				if ($this->withfile == 2 && $conf->use_javascript_ajax)
				{
					$out .= ' onClick="if (document.mailform.addedfile.value != \'\') { alert(\''.dol_escape_js($langs->trans("FileWasNotUploaded")).'\'); return false; } else { return true; }"';
				}
				$out .= ' />';
				if ($this->withcancel)
				{
					$out .= ' &nbsp; &nbsp; ';
					$out .= '<input class="button" type="submit" id="cancel" name="cancel" value="'.$langs->trans("Cancel").'" />';
				}
				$out .= '</div>'."\n";
			}

			if ($this->withform == 1) $out .= '</form>'."\n";

			// Disable enter key if option MAIN_MAILFORM_DISABLE_ENTERKEY is set
			if (!empty($conf->global->MAIN_MAILFORM_DISABLE_ENTERKEY))
			{
				$out .= '<script type="text/javascript" language="javascript">';
				$out .= 'jQuery(document).ready(function () {';
				$out .= '	$(document).on("keypress", \'#mailform\', function (e) {		/* Note this is called at every key pressed ! */
	    						var code = e.keyCode || e.which;
	    						if (code == 13) {
	        						e.preventDefault();
	        						return false;
	    						}
							});';
				$out .= '		})';
				$out .= '</script>';
			}

			$out .= "<!-- End form mail -->\n";

			return $out;
		}
	}

	/**
	 * get html For WithCCC
	 *
	 * @return string html
	 */
	public function getHtmlForWithCcc()
	{
		global $conf, $langs, $form;
		$out = '<tr><td>';
		$out .= $form->textwithpicto($langs->trans("MailCCC"), $langs->trans("YouCanUseCommaSeparatorForSeveralRecipients"));
		$out .= '</td><td>';
		if (!empty($this->withtocccreadonly)) {
			$out .= (!is_array($this->withtoccc) && !is_numeric($this->withtoccc)) ? $this->withtoccc : "";
		} else {
		    $out .= '<input class="minwidth200" id="sendtoccc" name="sendtoccc" value="'.(GETPOST("sendtoccc", "alpha") ? GETPOST("sendtoccc", "alpha") : ((!is_array($this->withtoccc) && !is_numeric($this->withtoccc)) ? $this->withtoccc : '')).'" />';
			if (!empty($this->withtoccc) && is_array($this->withtoccc)) {
				$out .= " ".$langs->trans("and")."/".$langs->trans("or")." ";
				// multiselect array convert html entities into options tags, even if we dont want this, so we encode them a second time
				$tmparray = $this->withtoccc;
				foreach ($tmparray as $key => $val) {
					$tmparray[$key] = dol_htmlentities($tmparray[$key], null, 'UTF-8', true);
				}
				$withtocccselected = GETPOST("receiverccc"); // Array of selected value
				$out .= $form->multiselectarray("receiverccc", $tmparray, $withtocccselected, null, null, null, null, "90%");
			}
		}

		$showinfobcc = '';
		if (!empty($conf->global->MAIN_MAIL_AUTOCOPY_PROPOSAL_TO) && !empty($this->param['models']) && $this->param['models'] == 'propal_send') $showinfobcc = $conf->global->MAIN_MAIL_AUTOCOPY_PROPOSAL_TO;
		if (!empty($conf->global->MAIN_MAIL_AUTOCOPY_ORDER_TO) && !empty($this->param['models']) && $this->param['models'] == 'order_send') $showinfobcc = $conf->global->MAIN_MAIL_AUTOCOPY_ORDER_TO;
		if (!empty($conf->global->MAIN_MAIL_AUTOCOPY_INVOICE_TO) && !empty($this->param['models']) && $this->param['models'] == 'facture_send') $showinfobcc = $conf->global->MAIN_MAIL_AUTOCOPY_INVOICE_TO;
		if (!empty($conf->global->MAIN_MAIL_AUTOCOPY_SUPPLIER_PROPOSAL_TO) && !empty($this->param['models']) && $this->param['models'] == 'supplier_proposal_send') $showinfobcc = $conf->global->MAIN_MAIL_AUTOCOPY_SUPPLIER_PROPOSAL_TO;
		if (!empty($conf->global->MAIN_MAIL_AUTOCOPY_SUPPLIER_ORDER_TO) && !empty($this->param['models']) && $this->param['models'] == 'order_supplier_send') $showinfobcc = $conf->global->MAIN_MAIL_AUTOCOPY_SUPPLIER_ORDER_TO;
		if (!empty($conf->global->MAIN_MAIL_AUTOCOPY_SUPPLIER_INVOICE_TO) && !empty($this->param['models']) && $this->param['models'] == 'invoice_supplier_send') $showinfobcc = $conf->global->MAIN_MAIL_AUTOCOPY_SUPPLIER_INVOICE_TO;
		if (!empty($conf->global->MAIN_MAIL_AUTOCOPY_PROJECT_TO) && !empty($this->param['models']) && $this->param['models'] == 'project') $showinfobcc = $conf->global->MAIN_MAIL_AUTOCOPY_PROJECT_TO;
		if ($showinfobcc) $out .= ' + '.$showinfobcc;
		$out .= "</td></tr>\n";
		return $out;
	}

	/**
	 * get Html For WithErrorsTo
	 *
	 * @return string html
	 */
	public function getHtmlForWithErrorsTo()
	{
		global $conf, $langs;
		//if (! $this->errorstomail) $this->errorstomail=$this->frommail;
		$errorstomail = (!empty($conf->global->MAIN_MAIL_ERRORS_TO) ? $conf->global->MAIN_MAIL_ERRORS_TO : $this->errorstomail);
		if ($this->witherrorstoreadonly) {
			$out = '<tr><td>'.$langs->trans("MailErrorsTo").'</td><td>';
			$out .= '<input type="hidden" id="errorstomail" name="errorstomail" value="'.$errorstomail.'" />';
			$out .= $errorstomail;
			$out .= "</td></tr>\n";
		} else {
			$out = '<tr><td>'.$langs->trans("MailErrorsTo").'</td><td>';
			$out .= '<input size="30" id="errorstomail" name="errorstomail" value="'.$errorstomail.'" />';
			$out .= "</td></tr>\n";
		}
		return $out;
	}

	/**
	 * get Html For Asking for Deliveriy Receipt
	 *
	 * @return string html
	 */
	public function getHtmlForDeliveryreceipt()
	{
		global $conf, $langs, $form;
		$out = '<tr><td>'.$langs->trans("DeliveryReceipt").'</td><td>';

		if (!empty($this->withdeliveryreceiptreadonly)) {
			$out .= yn($this->withdeliveryreceipt);
		} else {
			$defaultvaluefordeliveryreceipt = 0;
			if (!empty($conf->global->MAIL_FORCE_DELIVERY_RECEIPT_PROPAL) && !empty($this->param['models']) && $this->param['models'] == 'propal_send') $defaultvaluefordeliveryreceipt = 1;
			if (!empty($conf->global->MAIL_FORCE_DELIVERY_RECEIPT_SUPPLIER_PROPOSAL) && !empty($this->param['models']) && $this->param['models'] == 'supplier_proposal_send') $defaultvaluefordeliveryreceipt = 1;
			if (!empty($conf->global->MAIL_FORCE_DELIVERY_RECEIPT_ORDER) && !empty($this->param['models']) && $this->param['models'] == 'order_send') $defaultvaluefordeliveryreceipt = 1;
			if (!empty($conf->global->MAIL_FORCE_DELIVERY_RECEIPT_INVOICE) && !empty($this->param['models']) && $this->param['models'] == 'facture_send') $defaultvaluefordeliveryreceipt = 1;
			$out .= $form->selectyesno('deliveryreceipt', (isset($_POST["deliveryreceipt"]) ? $_POST["deliveryreceipt"] : $defaultvaluefordeliveryreceipt), 1);
		}
		$out .= "</td></tr>\n";
		return $out;
	}

	/**
	 * get Html For Topic of message
	 *
	 * @param	array	$arraydefaultmessage		Array with message template content
	 * @param	string	$helpforsubstitution		Help string for substitution
	 * @return 	string 								Text for topic
	 */
	public function getHtmlForTopic($arraydefaultmessage, $helpforsubstitution)
	{
		global $conf, $langs, $form;

		$defaulttopic = GETPOST('subject', 'none');
		if (!GETPOST('modelselected', 'alpha') || GETPOST('modelmailselected') != '-1') {
			if ($arraydefaultmessage && $arraydefaultmessage->topic) {
				$defaulttopic = $arraydefaultmessage->topic;
			} elseif (!is_numeric($this->withtopic)) {
				$defaulttopic = $this->withtopic;
			}
		}

		$defaulttopic = make_substitutions($defaulttopic, $this->substit);

		$out = '<tr>';
		$out .= '<td class="fieldrequired">';
		$out .= $form->textwithpicto($langs->trans('MailTopic'), $helpforsubstitution, 1, 'help', '', 0, 2, 'substittooltipfromtopic');
		$out .= '</td>';
		$out .= '<td>';
		if ($this->withtopicreadonly) {
			$out .= $defaulttopic;
			$out .= '<input type="hidden" class="quatrevingtpercent" id="subject" name="subject" value="'.$defaulttopic.'" />';
		} else {
			$out .= '<input type="text" class="quatrevingtpercent" id="subject" name="subject" value="'.((isset($_POST["subject"]) && !$_POST['modelselected']) ? $_POST["subject"] : ($defaulttopic ? $defaulttopic : '')).'" />';
		}
		$out .= "</td></tr>\n";
		return $out;
	}

	/**
	 *  Return templates of email with type = $type_template or type = 'all'.
	 *  This search into table c_email_templates. Used by the get_form function.
	 *
	 *  @param	DoliDB		$db				Database handler
	 *  @param	string		$type_template	Get message for model/type=$type_template, type='all' also included.
	 *  @param	string		$user			Get template public or limited to this user
	 *  @param	Translate	$outputlangs	Output lang object
	 *  @param	int			$id				Id of template to find, or -1 for first found with position 0, or 0 for first found whatever is position (priority order depends on lang provided or not) or -2 for exact match with label (no answer if not found)
	 *  @param  int         $active         1=Only active template, 0=Only disabled, -1=All
	 *  @param	string		$label			Label of template
	 *  @return ModelMail|integer			One instance of ModelMail or -1 if error
	 */
	public function getEMailTemplate($db, $type_template, $user, $outputlangs, $id = 0, $active = 1, $label = '')
	{
        $ret = new ModelMail();

		if ($id == -2 && empty($label)) {
			$this->error = 'LabelIsMandatoryWhenIdIs-2';
			return -1;
		}

		$languagetosearch = (is_object($outputlangs) ? $outputlangs->defaultlang : '');
		// Define $languagetosearchmain to fall back on main language (for example to get 'es_ES' for 'es_MX')
		$tmparray = explode('_', $languagetosearch);
		$languagetosearchmain = $tmparray[0].'_'.strtoupper($tmparray[0]);
		if ($languagetosearchmain == $languagetosearch) $languagetosearchmain = '';

		$sql = "SELECT rowid, label, topic, joinfiles, content, content_lines, lang";
		$sql .= " FROM ".MAIN_DB_PREFIX.'c_email_templates';
		$sql .= " WHERE (type_template='".$db->escape($type_template)."' OR type_template='all')";
		$sql .= " AND entity IN (".getEntity('c_email_templates').")";
		$sql .= " AND (private = 0 OR fk_user = ".$user->id.")"; // Get all public or private owned
		if ($active >= 0) $sql .= " AND active = ".$active;
		if ($label) $sql .= " AND label ='".$db->escape($label)."'";
		if (!($id > 0) && $languagetosearch) $sql .= " AND (lang = '".$db->escape($languagetosearch)."'".($languagetosearchmain ? " OR lang = '".$db->escape($languagetosearchmain)."'" : "")." OR lang IS NULL OR lang = '')";
		if ($id > 0)   $sql .= " AND rowid=".$id;
		if ($id == -1) $sql .= " AND position=0";
		if ($languagetosearch) $sql .= $db->order("position,lang,label", "ASC,DESC,ASC"); // We want line with lang set first, then with lang null or ''
		else $sql .= $db->order("position,lang,label", "ASC,ASC,ASC"); // If no language provided, we give priority to lang not defined
		$sql .= $db->plimit(1);
		//print $sql;

		$resql = $db->query($sql);
		if ($resql)
		{
			// Get first found
			$obj = $db->fetch_object($resql);

			if ($obj) {
				$ret->id = $obj->rowid;
				$ret->label = $obj->label;
				$ret->lang = $obj->lang;
				$ret->topic = $obj->topic;
				$ret->content = $obj->content;
				$ret->content_lines = $obj->content_lines;
				$ret->joinfiles = $obj->joinfiles;
			}
			elseif ($id == -2) {
				// Not found with the provided label
				return -1;
			}
			else {	// If there is no template at all
<<<<<<< HEAD
				$defaultmessage = '';
				if ($type_template == 'body') { $defaultmessage = $this->withbody; }		// Special case to use this->withbody as content
				elseif ($type_template == 'facture_send') { $defaultmessage = $outputlangs->transnoentities("PredefinedMailContentSendInvoice"); }
				elseif ($type_template == 'facture_relance') { $defaultmessage = $outputlangs->transnoentities("PredefinedMailContentSendInvoiceReminder"); }
				elseif ($type_template == 'propal_send') { $defaultmessage = $outputlangs->transnoentities("PredefinedMailContentSendProposal"); }
				elseif ($type_template == 'supplier_proposal_send') { $defaultmessage = $outputlangs->transnoentities("PredefinedMailContentSendSupplierProposal"); }
				elseif ($type_template == 'order_send') { $defaultmessage = $outputlangs->transnoentities("PredefinedMailContentSendOrder"); }
				elseif ($type_template == 'order_supplier_send') { $defaultmessage = $outputlangs->transnoentities("PredefinedMailContentSendSupplierOrder"); }
				elseif ($type_template == 'invoice_supplier_send') { $defaultmessage = $outputlangs->transnoentities("PredefinedMailContentSendSupplierInvoice"); }
				elseif ($type_template == 'shipping_send') { $defaultmessage = $outputlangs->transnoentities("PredefinedMailContentSendShipping"); }
				elseif ($type_template == 'fichinter_send') { $defaultmessage = $outputlangs->transnoentities("PredefinedMailContentSendFichInter"); }
				elseif ($type_template == 'thirdparty') { $defaultmessage = $outputlangs->transnoentities("PredefinedMailContentThirdparty"); }
				elseif ($type_template == 'user') { $defaultmessage = $outputlangs->transnoentities("PredefinedMailContentUser"); }
				elseif (!empty($type_template)) { $defaultmessage = $outputlangs->transnoentities("PredefinedMailContent".ucfirst($type_template)); }
=======
				$defaultmessage='';
				if ($type_template=='body')							{ $defaultmessage=$this->withbody; }		// Special case to use this->withbody as content
				elseif ($type_template=='facture_send')				{ $defaultmessage=$outputlangs->transnoentities("PredefinedMailContentSendInvoice"); }
				elseif ($type_template=='facture_relance')			{ $defaultmessage=$outputlangs->transnoentities("PredefinedMailContentSendInvoiceReminder"); }
				elseif ($type_template=='propal_send')				{ $defaultmessage=$outputlangs->transnoentities("PredefinedMailContentSendProposal"); }
				elseif ($type_template=='supplier_proposal_send')	{ $defaultmessage=$outputlangs->transnoentities("PredefinedMailContentSendSupplierProposal"); }
				elseif ($type_template=='order_send')				{ $defaultmessage=$outputlangs->transnoentities("PredefinedMailContentSendOrder"); }
				elseif ($type_template=='order_supplier_send')		{ $defaultmessage=$outputlangs->transnoentities("PredefinedMailContentSendSupplierOrder"); }
				elseif ($type_template=='invoice_supplier_send')	{ $defaultmessage=$outputlangs->transnoentities("PredefinedMailContentSendSupplierInvoice"); }
				elseif ($type_template=='shipping_send')			{ $defaultmessage=$outputlangs->transnoentities("PredefinedMailContentSendShipping"); }
				elseif ($type_template=='fichinter_send')			{ $defaultmessage=$outputlangs->transnoentities("PredefinedMailContentSendFichInter"); }
				elseif ($type_template=='thirdparty')				{ $defaultmessage=$outputlangs->transnoentities("PredefinedMailContentThirdparty"); }
				elseif ($type_template=='user')				        { $defaultmessage=$outputlangs->transnoentities("PredefinedMailContentUser"); }
				elseif (!empty($type_template))				        { $defaultmessage=$outputlangs->transnoentities("PredefinedMailContentGeneric"); }
>>>>>>> 0bdd1c0c

				$ret->label = 'default';
				$ret->lang = $outputlangs->defaultlang;
				$ret->topic = '';
				$ret->joinfiles = 1;
				$ret->content = $defaultmessage;
				$ret->content_lines = '';
			}

			$db->free($resql);
			return $ret;
		}
		else
		{
			dol_print_error($db);
			return -1;
		}
	}

	/**
	 *      Find if template exists
	 *      Search into table c_email_templates
	 *
	 * 		@param	string		$type_template	Get message for key module
	 *      @param	string		$user			Use template public or limited to this user
	 *      @param	Translate	$outputlangs	Output lang object
	 *      @return	int		<0 if KO,
	 */
	public function isEMailTemplate($type_template, $user, $outputlangs)
	{
		$ret = array();

		$sql = "SELECT label, topic, content, lang";
		$sql .= " FROM ".MAIN_DB_PREFIX.'c_email_templates';
		$sql .= " WHERE type_template='".$this->db->escape($type_template)."'";
		$sql .= " AND entity IN (".getEntity('c_email_templates').")";
		$sql .= " AND (fk_user is NULL or fk_user = 0 or fk_user = ".$user->id.")";
		if (is_object($outputlangs)) $sql .= " AND (lang = '".$outputlangs->defaultlang."' OR lang IS NULL OR lang = '')";
		$sql .= $this->db->order("lang,label", "ASC");
		//print $sql;

		$resql = $this->db->query($sql);
		if ($resql)
		{
			$num = $this->db->num_rows($resql);
			$this->db->free($resql);
			return $num;
		}
		else
		{
			$this->error = get_class($this).' '.__METHOD__.' ERROR:'.$this->db->lasterror();
			return -1;
		}
	}

	/**
	 *      Find if template exists and are available for current user, then set them into $this->lines_module.
	 *      Search into table c_email_templates
	 *
	 * 		@param	string		$type_template	Get message for key module
	 *      @param	string		$user			Use template public or limited to this user
	 *      @param	Translate	$outputlangs	Output lang object
	 *      @param  int         $active         1=Only active template, 0=Only disabled, -1=All
	 *      @return	int		                    <0 if KO, nb of records found if OK
	 */
	public function fetchAllEMailTemplate($type_template, $user, $outputlangs, $active = 1)
	{
		$ret = array();

		$sql = "SELECT rowid, label, topic, content, content_lines, lang, fk_user, private, position";
		$sql .= " FROM ".MAIN_DB_PREFIX.'c_email_templates';
		$sql .= " WHERE type_template IN ('".$this->db->escape($type_template)."', 'all')";
		$sql .= " AND entity IN (".getEntity('c_email_templates').")";
		$sql .= " AND (private = 0 OR fk_user = ".$user->id.")"; // See all public templates or templates I own.
		if ($active >= 0) $sql .= " AND active = ".$active;
		//if (is_object($outputlangs)) $sql.= " AND (lang = '".$outputlangs->defaultlang."' OR lang IS NULL OR lang = '')";	// Return all languages
		$sql .= $this->db->order("position,lang,label", "ASC");
		//print $sql;

		$resql = $this->db->query($sql);
		if ($resql)
		{
			$num = $this->db->num_rows($resql);
			$this->lines_model = array();
			while ($obj = $this->db->fetch_object($resql))
			{
				$line = new ModelMail();
				$line->id = $obj->rowid;
				$line->label = $obj->label;
				$line->lang = $obj->lang;
				$line->fk_user = $obj->fk_user;
				$line->private = $obj->private;
				$line->position = $obj->position;
				$line->topic = $obj->topic;
				$line->content = $obj->content;
				$line->content_lines = $obj->content_lines;

				$this->lines_model[] = $line;
			}
			$this->db->free($resql);
			return $num;
		}
		else
		{
			$this->error = get_class($this).' '.__METHOD__.' ERROR:'.$this->db->lasterror();
			return -1;
		}
	}



	/**
	 * Set substit array from object. This is call when suggesting the email template into forms before sending email.
	 *
	 * @param	CommonObject	$object		   Object to use
	 * @param   Translate  		$outputlangs   Object lang
	 * @return	void
	 * @see getCommonSubstitutionArray()
	 */
	public function setSubstitFromObject($object, $outputlangs)
	{
		global $conf, $user;

		$parameters = array();
		$tmparray = getCommonSubstitutionArray($outputlangs, 0, null, $object);
		complete_substitutions_array($tmparray, $outputlangs, null, $parameters);

		$this->substit = $tmparray;

		// Fill substit_lines with each object lines content
		if (is_array($object->lines))
		{
			foreach ($object->lines as $line)
			{
				$substit_line = array(
					'__PRODUCT_REF__' => isset($line->product_ref) ? $line->product_ref : '',
					'__PRODUCT_LABEL__' => isset($line->product_label) ? $line->product_label : '',
					'__PRODUCT_DESCRIPTION__' => isset($line->product_desc) ? $line->product_desc : '',
					'__LABEL__' => isset($line->label) ? $line->label : '',
					'__DESCRIPTION__' => isset($line->desc) ? $line->desc : '',
					'__DATE_START_YMD__' => dol_print_date($line->date_start, 'day', 0, $outputlangs),
					'__DATE_END_YMD__' => dol_print_date($line->date_end, 'day', 0, $outputlangs),
					'__QUANTITY__' => $line->qty,
					'__SUBPRICE__' => price($line->subprice),
					'__AMOUNT__' => price($line->total_ttc),
					'__AMOUNT_EXCL_TAX__' => price($line->total_ht)
				);

				// Create dynamic tags for __PRODUCT_EXTRAFIELD_FIELD__
				if (!empty($line->fk_product))
				{
					if (!is_object($extrafields)) $extrafields = new ExtraFields($this->db);
					$extrafields->fetch_name_optionals_label('product', true);
					$product = new Product($this->db);
					$product->fetch($line->fk_product, '', '', 1);
					$product->fetch_optionals();
					if (is_array($extrafields->attributes[$object->table_element]['label']) && count($extrafields->attributes[$object->table_element]['label']) > 0)
					{
						foreach ($extrafields->attributes[$product->table_element]['label'] as $key => $label) {
							$substit_line['__PRODUCT_EXTRAFIELD_'.strtoupper($key).'__'] = $product->array_options['options_'.$key];
						}
					}
				}
				$this->substit_lines[] = $substit_line;
			}
		}
	}

	/**
	 * Get list of substitution keys available for emails. This is used for tooltips help.
	 * This include the complete_substitutions_array.
	 *
	 * @param	string	$mode		'formemail', 'formemailwithlines', 'formemailforlines', 'emailing', ...
	 * @param	Object	$object		Object if applicable
	 * @return	array               Array of substitution values for emails.
	 */
	public static function getAvailableSubstitKey($mode = 'formemail', $object = null)
	{
		global $conf, $langs;

		$tmparray = array();
		if ($mode == 'formemail' || $mode == 'formemailwithlines' || $mode == 'formemailforlines')
		{
			$parameters = array('mode'=>$mode);
			$tmparray = getCommonSubstitutionArray($langs, 2, null, $object); // Note: On email templated edition, this is null because it is related to all type of objects
			complete_substitutions_array($tmparray, $langs, null, $parameters);

			if ($mode == 'formwithlines')
			{
				$tmparray['__LINES__'] = '__LINES__'; // Will be set by the get_form function
			}
			if ($mode == 'formforlines')
			{
				$tmparray['__QUANTITY__'] = '__QUANTITY__'; // Will be set by the get_form function
			}
		}

		if ($mode == 'emailing')
		{
			$parameters = array('mode'=>$mode);
			$tmparray = getCommonSubstitutionArray($langs, 2, array('object', 'objectamount'), $object); // Note: On email templated edition, this is null because it is related to all type of objects
			complete_substitutions_array($tmparray, $langs, null, $parameters);

			// For mass emailing, we have different keys
			$tmparray['__ID__'] = 'IdRecord';
			$tmparray['__EMAIL__'] = 'EMailRecipient';
			$tmparray['__LASTNAME__'] = 'Lastname';
			$tmparray['__FIRSTNAME__'] = 'Firstname';
			$tmparray['__MAILTOEMAIL__'] = 'TagMailtoEmail';
			$tmparray['__OTHER1__'] = 'Other1';
			$tmparray['__OTHER2__'] = 'Other2';
			$tmparray['__OTHER3__'] = 'Other3';
			$tmparray['__OTHER4__'] = 'Other4';
			$tmparray['__OTHER5__'] = 'Other5';
			$tmparray['__USER_SIGNATURE__'] = 'TagSignature';
			$tmparray['__CHECK_READ__'] = 'TagCheckMail';
			$tmparray['__UNSUBSCRIBE__'] = 'TagUnsubscribe';
				//,'__PERSONALIZED__' => 'Personalized'	// Hidden because not used yet in mass emailing

			$onlinepaymentenabled = 0;
			if (!empty($conf->paypal->enabled)) $onlinepaymentenabled++;
			if (!empty($conf->paybox->enabled)) $onlinepaymentenabled++;
			if (!empty($conf->stripe->enabled)) $onlinepaymentenabled++;
			if ($onlinepaymentenabled && !empty($conf->global->PAYMENT_SECURITY_TOKEN))
			{
				$tmparray['__SECUREKEYPAYMENT__'] = $conf->global->PAYMENT_SECURITY_TOKEN;
				if (!empty($conf->global->PAYMENT_SECURITY_TOKEN_UNIQUE))
				{
					if ($conf->adherent->enabled) $tmparray['__SECUREKEYPAYMENT_MEMBER__'] = 'SecureKeyPAYMENTUniquePerMember';
					if ($conf->facture->enabled)  $tmparray['__SECUREKEYPAYMENT_INVOICE__'] = 'SecureKeyPAYMENTUniquePerInvoice';
					if ($conf->commande->enabled) $tmparray['__SECUREKEYPAYMENT_ORDER__'] = 'SecureKeyPAYMENTUniquePerOrder';
					if ($conf->contrat->enabled)  $tmparray['__SECUREKEYPAYMENT_CONTRACTLINE__'] = 'SecureKeyPAYMENTUniquePerContractLine';
				}
			}
			else
			{
				/* No need to show into tooltip help, option is not enabled
				$vars['__SECUREKEYPAYMENT__']='';
				$vars['__SECUREKEYPAYMENT_MEMBER__']='';
				$vars['__SECUREKEYPAYMENT_INVOICE__']='';
				$vars['__SECUREKEYPAYMENT_ORDER__']='';
				$vars['__SECUREKEYPAYMENT_CONTRACTLINE__']='';
				*/
			}
		}

		foreach ($tmparray as $key => $val)
		{
			if (empty($val)) $tmparray[$key] = $key;
		}

		return $tmparray;
	}
}


/**
 * ModelMail
 */
class ModelMail
{
	/**
	 * @var int ID
	 */
	public $id;

	/**
     * @var string Model mail label
     */
    public $label;

	public $topic;
	public $content;
	public $content_lines;
	public $lang;
	public $joinfiles;
}<|MERGE_RESOLUTION|>--- conflicted
+++ resolved
@@ -1235,7 +1235,6 @@
 				return -1;
 			}
 			else {	// If there is no template at all
-<<<<<<< HEAD
 				$defaultmessage = '';
 				if ($type_template == 'body') { $defaultmessage = $this->withbody; }		// Special case to use this->withbody as content
 				elseif ($type_template == 'facture_send') { $defaultmessage = $outputlangs->transnoentities("PredefinedMailContentSendInvoice"); }
@@ -1249,23 +1248,7 @@
 				elseif ($type_template == 'fichinter_send') { $defaultmessage = $outputlangs->transnoentities("PredefinedMailContentSendFichInter"); }
 				elseif ($type_template == 'thirdparty') { $defaultmessage = $outputlangs->transnoentities("PredefinedMailContentThirdparty"); }
 				elseif ($type_template == 'user') { $defaultmessage = $outputlangs->transnoentities("PredefinedMailContentUser"); }
-				elseif (!empty($type_template)) { $defaultmessage = $outputlangs->transnoentities("PredefinedMailContent".ucfirst($type_template)); }
-=======
-				$defaultmessage='';
-				if ($type_template=='body')							{ $defaultmessage=$this->withbody; }		// Special case to use this->withbody as content
-				elseif ($type_template=='facture_send')				{ $defaultmessage=$outputlangs->transnoentities("PredefinedMailContentSendInvoice"); }
-				elseif ($type_template=='facture_relance')			{ $defaultmessage=$outputlangs->transnoentities("PredefinedMailContentSendInvoiceReminder"); }
-				elseif ($type_template=='propal_send')				{ $defaultmessage=$outputlangs->transnoentities("PredefinedMailContentSendProposal"); }
-				elseif ($type_template=='supplier_proposal_send')	{ $defaultmessage=$outputlangs->transnoentities("PredefinedMailContentSendSupplierProposal"); }
-				elseif ($type_template=='order_send')				{ $defaultmessage=$outputlangs->transnoentities("PredefinedMailContentSendOrder"); }
-				elseif ($type_template=='order_supplier_send')		{ $defaultmessage=$outputlangs->transnoentities("PredefinedMailContentSendSupplierOrder"); }
-				elseif ($type_template=='invoice_supplier_send')	{ $defaultmessage=$outputlangs->transnoentities("PredefinedMailContentSendSupplierInvoice"); }
-				elseif ($type_template=='shipping_send')			{ $defaultmessage=$outputlangs->transnoentities("PredefinedMailContentSendShipping"); }
-				elseif ($type_template=='fichinter_send')			{ $defaultmessage=$outputlangs->transnoentities("PredefinedMailContentSendFichInter"); }
-				elseif ($type_template=='thirdparty')				{ $defaultmessage=$outputlangs->transnoentities("PredefinedMailContentThirdparty"); }
-				elseif ($type_template=='user')				        { $defaultmessage=$outputlangs->transnoentities("PredefinedMailContentUser"); }
-				elseif (!empty($type_template))				        { $defaultmessage=$outputlangs->transnoentities("PredefinedMailContentGeneric"); }
->>>>>>> 0bdd1c0c
+				elseif (!empty($type_template)) { $defaultmessage = $outputlangs->transnoentities("PredefinedMailContentGeneric"); }
 
 				$ret->label = 'default';
 				$ret->lang = $outputlangs->defaultlang;
