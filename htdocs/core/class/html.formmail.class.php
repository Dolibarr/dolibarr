--- conflicted
+++ resolved
@@ -871,11 +871,8 @@
 							// Preview of attachment
 							$out .= img_mime($listofnames[$key]).$listofnames[$key];
 
-<<<<<<< HEAD
-							$out .= ' '.$formfile->showPreview(array(), $formfile_params[2], $formfile_params[4], 0, ($entity == 1 ? '' : 'entity='.((int) $entity));
-=======
-							$out .= $formfile->showPreview(array(), $formfile_params[2], $formfile_params[4], 0, ($entity == 1 ? '' : 'entity='.((int) $entity)));
->>>>>>> c7aec87a
+							$out .= ' '.$formfile->showPreview(array(), $formfile_params[2], $formfile_params[4], 0, ($entity == 1 ? '' : 'entity='.((int) $entity)));
+
 							if (!$this->withfilereadonly) {
 								$out .= ' <input type="image" style="border: 0px;" src="'.DOL_URL_ROOT.'/theme/'.$conf->theme.'/img/delete.png" value="'.($key + 1).'" class="removedfile input-nobottom" id="removedfile_'.$key.'" name="removedfile_'.$key.'" />';
 								//$out.= ' <a href="'.$_SERVER["PHP_SELF"].'?removedfile='.($key+1).'&id=removedfile_'.$key.'">'.img_delete($langs->trans("Remove"), 'id="removedfile_'.$key.'" name="removedfile_'.$key.'"', 'removedfile input-nobottom').'</a>';
