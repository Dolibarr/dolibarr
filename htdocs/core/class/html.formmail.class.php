--- conflicted
+++ resolved
@@ -487,14 +487,8 @@
 			}
 
 			// Zone to select email template
-<<<<<<< HEAD
 			if (count($modelmail_array) > 0) {
-				$model_mail_selected_id = GETPOSTISSET('modelmailselected') ? GETPOST('modelmailselected', 'int') : ($arraydefaultmessage->id > 0 ?  $arraydefaultmessage->id : 0);
-=======
-			if (count($modelmail_array) > 0)
-			{
 				$model_mail_selected_id = GETPOSTISSET('modelmailselected') ? GETPOST('modelmailselected', 'int') : ($arraydefaultmessage->id > 0 ? $arraydefaultmessage->id : 0);
->>>>>>> 9ebf5c2b
 
 				// If list of template is filled
 				$out .= '<div class="center" style="padding: 0px 0 12px 0">'."\n";
