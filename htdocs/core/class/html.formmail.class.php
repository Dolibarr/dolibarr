--- conflicted
+++ resolved
@@ -1426,15 +1426,11 @@
 		$out .= '<i class="fa fa-spinner fa-spin fa-2x fa-fw valignmiddle marginrightonly"></i>'.$langs->trans("AIProcessingPleaseWait", getDolGlobalString('AI_API_SERVICE', 'chatgpt'));
 		$out .= '</div>';
 
-<<<<<<< HEAD
 		if ($function == 'imagegeneration') {
 			$out .= '<div id="ai_image_result" class="margintoponly"></div>'; // Div for displaying the generated image
 		}
 
-		$out .= "</td></tr>\n";
-=======
 		$out .= "</div>\n";
->>>>>>> e1200132
 
 		$out .= "<script type='text/javascript'>
 			$(document).ready(function() {
@@ -1500,50 +1496,6 @@
 							CKEDITOR.instances.".$htmlContent.".setReadOnly(1);
 						}
 
-<<<<<<< HEAD
-						$.ajax({
-							url: '". DOL_URL_ROOT."/ai/ajax/generate_content.php?token=".currentToken()."',
-							type: 'POST',
-							contentType: 'application/json',
-							data: JSON.stringify({
-								'format': '".dol_escape_js($format)."',			/* the format for output */
-								'function': '".dol_escape_js($function)."',		/* the AI feature to call */
-								'instructions': instructions,					/* the prompt string */
-							}),
-							success: function(response) {
-								console.log('Add response into field \'".$htmlContent."\': '+response);
-
-								jQuery('#".$htmlContent."').val(response);
-								jQuery('#".$htmlContent."preview').val(response);
-
-								if (CKEDITOR.instances) {
-									var editorInstance = CKEDITOR.instances.".$htmlContent.";
-									if (editorInstance) {
-										editorInstance.setReadOnly(0);
-										editorInstance.setData(response);
-									}
-									var editorInstancepreview = CKEDITOR.instances.".$htmlContent."preview;
-									if (editorInstancepreview) {
-										editorInstancepreview.setData(response);
-									}
-								}
-
-								// remove readonly
-								$('#ai_instructions').val('');
-
-								apicallfinished = 1;
-								if (timeoutfinished) {
-									$('#ai_status_message').hide();
-								}
-							},
-							error: function(xhr, status, error) {
-								alert(error);
-								console.error('error ajax', status, error);
-								$('#ai_status_message').hide();
-							}
-						});
-					}
-=======
 					$.ajax({
 						url: '". DOL_URL_ROOT."/ai/ajax/generate_content.php?token=".currentToken()."',
 						type: 'POST',
@@ -1587,7 +1539,6 @@
 						}
 
 					});
->>>>>>> e1200132
 				});
 			});
 			</script>
