<?php
/* Copyright (C) 2005-2012	Laurent Destailleur		<eldy@users.sourceforge.net>
 * Copyright (C) 2005-2012	Regis Houssin			<regis.houssin@inodbox.com>
 * Copyright (C) 2010-2011	Juanjo Menent			<jmenent@2byte.es>
 * Copyright (C) 2015-2017	Marcos García			<marcosgdf@gmail.com>
 * Copyright (C) 2015-2017	Nicolas ZABOURI			<info@inovea-conseil.com>
 * Copyright (C) 2018-2024  Frédéric France			<frederic.france@free.fr>
 * Copyright (C) 2022		Charlene Benke			<charlene@patas-monkey.com>
 * Copyright (C) 2023		Anthony Berton			<anthony.berton@bb2a.fr>
 * Copyright (C) 2024		MDW							<mdeweerd@users.noreply.github.com>
 *
 *
 * This program is free software; you can redistribute it and/or modify
 * it under the terms of the GNU General Public License as published by
 * the Free Software Foundation; either version 3 of the License, or
 * (at your option) any later version.
 *
 * This program is distributed in the hope that it will be useful,
 * but WITHOUT ANY WARRANTY; without even the implied warranty of
 * MERCHANTABILITY or FITNESS FOR A PARTICULAR PURPOSE.  See the
 * GNU General Public License for more details.
 *
 * You should have received a copy of the GNU General Public License
 * along with this program. If not, see <https://www.gnu.org/licenses/>.
 */

/**
 *       \file       htdocs/core/class/html.formmail.class.php
 *       \ingroup    core
 *       \brief      Fichier de la class permettant la generation du formulaire html d'envoi de mail unitaire
 */
require_once DOL_DOCUMENT_ROOT.'/core/class/html.form.class.php';


/**
 *      Class permettant la generation du formulaire html d'envoi de mail unitaire
 *      Usage: $formail = new FormMail($db)
 *             $formmail->proprietes=1 ou chaine ou tableau de valeurs
 *             $formmail->show_form() affiche le formulaire
 */
class FormMail extends Form
{
	/**
	 * @var DoliDB Database handler.
	 */
	public $db;

	/**
	 * @var int 1 = Include HTML form tag and show submit button
	 *          0 = Do not include form tag and submit button
	 *          -1 = Do not include form tag but include submit button
	 */
	public $withform;

	/**
	 * @var string name from
	 */
	public $fromname;

	/**
	 * @var string email from
	 */
	public $frommail;

	/**
	 * @var string 	user, company, robot
	 */
	public $fromtype;

	/**
	 * @var int 	from ID
	 */
	public $fromid;

	/**
	 * @var int 	Add also the robot email as possible senders
	 */
	public $fromalsorobot;

	/**
	 * @var string thirdparty etc
	 */
	public $totype;

	/**
	 * @var int ID
	 */
	public $toid;

	/**
	 * @var string 	Reply-to name
	 */
	public $replytoname;

	/**
	 * @var string 	Reply-to email
	 */
	public $replytomail;

	/**
	 * @var string 	To name
	 */
	public $toname;

	/**
	 * @var string 	To email
	 */
	public $tomail;

	/**
	 * @var string 	Track id
	 */
	public $trackid;

	/**
	 * @var string	If you know a MSGID of an email and want to send the email in reply to it. Will be added into header as In-Reply-To: <...>
	 */
	public $inreplyto;

	public $withsubstit; // Show substitution array
	public $withfrom;

	/**
	 * @var int|string|array
	 */
	public $withto; // Show recipient emails
	public $withreplyto;

	/**
	 * @var int|string 0 = Do not Show free text for recipient emails
	 *                 1 = Show free text for recipient emails
	 *                 or a free email
	 */
	public $withtofree;
	public $withtocc;
	public $withtoccc;
	public $withtopic;
	public $witherrorsto;

	/**
	 * @var int|string 		0=No attaches files, 1=Show attached files, 2=Can add new attached files, 'text'=Show attached files and the text
	 */
	public $withfile;

	/**
	 * @var int		1=Add a button "Fill with layout"
	 */
	public $withlayout;

	/**
	 * @var string	'text' or 'html' to add a button "Fill with AI generation"
	 */
	public $withaiprompt;

	/**
	 * @var int 1=Add a checkbox "Attach also main document" for mass actions (checked by default), -1=Add checkbox (not checked by default)
	 */
	public $withmaindocfile;
	public $withbody;

	public $withfromreadonly;
	public $withreplytoreadonly;
	public $withtoreadonly;
	public $withtoccreadonly;
	public $witherrorstoreadonly;
	public $withtocccreadonly;
	public $withtopicreadonly;
	public $withbodyreadonly;
	public $withfilereadonly;
	public $withdeliveryreceipt;
	public $withcancel;
	public $withdeliveryreceiptreadonly;
	public $withfckeditor;

	/**
	 * @var string ckeditortoolbar
	 */
	public $ckeditortoolbar;

	public $substit = array();
	public $substit_lines = array();
	/**
	 * @var array{}|array{models:string,langmodels?:string,fileinit?:string[],returnurl:string}
	 */
	public $param = array();

	public $withtouser = array();
	public $withtoccuser = array();

	public $lines_model;

	// -1 suggest the checkbox 'one email per recipient' not checked, 0 = no suggestion, 1 = suggest and checked
	public $withoptiononeemailperrecipient;


	/**
	 *	Constructor
	 *
	 *  @param	DoliDB	$db      Database handler
	 */
	public function __construct($db)
	{
		$this->db = $db;

		$this->withform = 1;

		$this->withfrom = 1;
		$this->withto = 1;
		$this->withtofree = 1;
		$this->withtocc = 1;
		$this->withtoccc = 0;
		$this->witherrorsto = 0;
		$this->withtopic = 1;
		$this->withfile = 0; // 1=Add section "Attached files". 2=Can add files.
		$this->withmaindocfile = 0; // 1=Add a checkbox "Attach also main document" for mass actions (checked by default), -1=Add checkbox (not checked by default)
		$this->withbody = 1;

		$this->withfromreadonly = 1;
		$this->withreplytoreadonly = 1;
		$this->withtoreadonly = 0;
		$this->withtoccreadonly = 0;
		$this->withtocccreadonly = 0;
		$this->witherrorstoreadonly = 0;
		$this->withtopicreadonly = 0;
		$this->withfilereadonly = 0;
		$this->withbodyreadonly = 0;
		$this->withdeliveryreceiptreadonly = 0;
		$this->withfckeditor = -1; // -1 = Auto
	}

	// phpcs:disable PEAR.NamingConventions.ValidFunctionName.ScopeNotCamelCaps
	/**
	 * Clear list of attached files in send mail form (also stored in session)
	 *
	 * @return	void
	 */
	public function clear_attached_files()
	{
		// phpcs:enable
		global $conf, $user;
		require_once DOL_DOCUMENT_ROOT.'/core/lib/files.lib.php';

		// Set tmp user directory
		$vardir = $conf->user->dir_output."/".$user->id;
		$upload_dir = $vardir.'/temp/'; // TODO Add $keytoavoidconflict in upload_dir path
		if (is_dir($upload_dir)) {
			dol_delete_dir_recursive($upload_dir);
		}

		$keytoavoidconflict = empty($this->trackid) ? '' : '-'.$this->trackid; // this->trackid must be defined
		unset($_SESSION["listofpaths".$keytoavoidconflict]);
		unset($_SESSION["listofnames".$keytoavoidconflict]);
		unset($_SESSION["listofmimes".$keytoavoidconflict]);
	}

	// phpcs:disable PEAR.NamingConventions.ValidFunctionName.ScopeNotCamelCaps
	/**
	 * Add a file into the list of attached files (stored in SECTION array)
	 *
	 * @param 	string   $path   Full absolute path on filesystem of file, including file name
	 * @param 	string   $file   Only filename (can be basename($path))
	 * @param 	string   $type   Mime type (can be dol_mimetype($file))
	 * @return	void
	 */
	public function add_attached_files($path, $file = '', $type = '')
	{
		// phpcs:enable
		$listofpaths = array();
		$listofnames = array();
		$listofmimes = array();

		if (empty($file)) {
			$file = basename($path);
		}
		if (empty($type)) {
			$type = dol_mimetype($file);
		}

		$keytoavoidconflict = empty($this->trackid) ? '' : '-'.$this->trackid; // this->trackid must be defined
		if (!empty($_SESSION["listofpaths".$keytoavoidconflict])) {
			$listofpaths = explode(';', $_SESSION["listofpaths".$keytoavoidconflict]);
		}
		if (!empty($_SESSION["listofnames".$keytoavoidconflict])) {
			$listofnames = explode(';', $_SESSION["listofnames".$keytoavoidconflict]);
		}
		if (!empty($_SESSION["listofmimes".$keytoavoidconflict])) {
			$listofmimes = explode(';', $_SESSION["listofmimes".$keytoavoidconflict]);
		}
		if (!in_array($file, $listofnames)) {
			$listofpaths[] = $path;
			$listofnames[] = $file;
			$listofmimes[] = $type;
			$_SESSION["listofpaths".$keytoavoidconflict] = implode(';', $listofpaths);
			$_SESSION["listofnames".$keytoavoidconflict] = implode(';', $listofnames);
			$_SESSION["listofmimes".$keytoavoidconflict] = implode(';', $listofmimes);
		}
	}

	// phpcs:disable PEAR.NamingConventions.ValidFunctionName.ScopeNotCamelCaps
	/**
	 * Remove a file from the list of attached files (stored in SECTION array)
	 *
	 * @param  	int		$keytodelete     Key index in file array (0, 1, 2, ...)
	 * @return	void
	 */
	public function remove_attached_files($keytodelete)
	{
		// phpcs:enable
		$listofpaths = array();
		$listofnames = array();
		$listofmimes = array();

		$keytoavoidconflict = empty($this->trackid) ? '' : '-'.$this->trackid; // this->trackid must be defined
		if (!empty($_SESSION["listofpaths".$keytoavoidconflict])) {
			$listofpaths = explode(';', $_SESSION["listofpaths".$keytoavoidconflict]);
		}
		if (!empty($_SESSION["listofnames".$keytoavoidconflict])) {
			$listofnames = explode(';', $_SESSION["listofnames".$keytoavoidconflict]);
		}
		if (!empty($_SESSION["listofmimes".$keytoavoidconflict])) {
			$listofmimes = explode(';', $_SESSION["listofmimes".$keytoavoidconflict]);
		}
		if ($keytodelete >= 0) {
			unset($listofpaths[$keytodelete]);
			unset($listofnames[$keytodelete]);
			unset($listofmimes[$keytodelete]);
			$_SESSION["listofpaths".$keytoavoidconflict] = implode(';', $listofpaths);
			$_SESSION["listofnames".$keytoavoidconflict] = implode(';', $listofnames);
			$_SESSION["listofmimes".$keytoavoidconflict] = implode(';', $listofmimes);
			//var_dump($_SESSION['listofpaths']);
		}
	}

	// phpcs:disable PEAR.NamingConventions.ValidFunctionName.ScopeNotCamelCaps
	/**
	 * Return list of attached files (stored in SECTION array)
	 *
	 * @return	array{paths:string[],names:string[],mimes:string[]}
	 */
	public function get_attached_files()
	{
		// phpcs:enable
		$listofpaths = array();
		$listofnames = array();
		$listofmimes = array();

		$keytoavoidconflict = empty($this->trackid) ? '' : '-'.$this->trackid; // this->trackid must be defined
		if (!empty($_SESSION["listofpaths".$keytoavoidconflict])) {
			$listofpaths = explode(';', $_SESSION["listofpaths".$keytoavoidconflict]);
		}
		if (!empty($_SESSION["listofnames".$keytoavoidconflict])) {
			$listofnames = explode(';', $_SESSION["listofnames".$keytoavoidconflict]);
		}
		if (!empty($_SESSION["listofmimes".$keytoavoidconflict])) {
			$listofmimes = explode(';', $_SESSION["listofmimes".$keytoavoidconflict]);
		}
		return array('paths' => $listofpaths, 'names' => $listofnames, 'mimes' => $listofmimes);
	}

	// phpcs:disable PEAR.NamingConventions.ValidFunctionName.ScopeNotCamelCaps
	/**
	 *	Show the form to input an email
	 *  this->withfile: 0=No attaches files, 1=Show attached files, 2=Can add new attached files
	 *  this->withmaindocfile
	 *
	 *	@param	string	$addfileaction		Name of action when posting file attachments
	 *	@param	string	$removefileaction	Name of action when removing file attachments
	 *	@return	void
	 *  @deprecated
	 */
	public function show_form($addfileaction = 'addfile', $removefileaction = 'removefile')
	{
		// phpcs:enable
		print $this->get_form($addfileaction, $removefileaction);
	}

	// phpcs:disable PEAR.NamingConventions.ValidFunctionName.ScopeNotCamelCaps
	/**
	 *	Get the form to input an email
	 *  this->withfile: 0=No attaches files, 1=Show attached files, 2=Can add new attached files
	 *  this->param:	Contains more parameters like email templates info
	 *  this->withfckeditor: 1=We use an advanced editor, so we switch content into HTML
	 *
	 *	@param	string	$addfileaction		Name of action when posting file attachments
	 *	@param	string	$removefileaction	Name of action when removing file attachments
	 *	@return string						Form to show
	 */
	public function get_form($addfileaction = 'addfile', $removefileaction = 'removefile')
	{
		// phpcs:enable
		global $conf, $langs, $user, $hookmanager, $form;

		// Required to show preview wof mail attachments
		require_once DOL_DOCUMENT_ROOT.'/core/class/html.formfile.class.php';
		$formfile = new FormFile($this->db);

		if (!is_object($form)) {
			$form = new Form($this->db);
		}

		// Load translation files required by the page
		$langs->loadLangs(array('other', 'mails', 'members'));

		// Clear temp files. Must be done before call of triggers, at beginning (mode = init), or when we select a new template
		if (GETPOST('mode', 'alpha') == 'init' || (GETPOST('modelselected') && GETPOST('modelmailselected', 'alpha') && GETPOST('modelmailselected', 'alpha') != '-1')) {
			$this->clear_attached_files();
		}

		// Call hook getFormMail
		$hookmanager->initHooks(array('formmail'));

		$parameters = array(
			'addfileaction' => $addfileaction,
			'removefileaction' => $removefileaction,
			'trackid' => $this->trackid
		);
		$reshook = $hookmanager->executeHooks('getFormMail', $parameters, $this);

		if (!empty($reshook)) {
			return $hookmanager->resPrint;
		} else {
			$out = '';

			$disablebademails = 1;

			// Define output language
			$outputlangs = $langs;
			$newlang = '';
			if (getDolGlobalInt('MAIN_MULTILANGS') && !empty($this->param['langsmodels'])) {
				$newlang = $this->param['langsmodels'];
			}
			if (!empty($newlang)) {
				$outputlangs = new Translate("", $conf);
				$outputlangs->setDefaultLang($newlang);
				$outputlangs->load('other');
			}

			// Get message template for $this->param["models"] into c_email_templates
			$arraydefaultmessage = -1;
			if ($this->param['models'] != 'none') {
				$model_id = 0;
				if (array_key_exists('models_id', $this->param)) {
					$model_id = $this->param["models_id"];
				}

				$arraydefaultmessage = $this->getEMailTemplate($this->db, $this->param["models"], $user, $outputlangs, $model_id, 1, '', ($model_id > 0 ? -1 : 1)); // If $model_id is empty, preselect the first one
			}

			// Define list of attached files
			$listofpaths = array();
			$listofnames = array();
			$listofmimes = array();
			$keytoavoidconflict = empty($this->trackid) ? '' : '-'.$this->trackid; // this->trackid must be defined

			if (GETPOST('mode', 'alpha') == 'init' || (GETPOST('modelselected') && GETPOST('modelmailselected', 'alpha') && GETPOST('modelmailselected', 'alpha') != '-1')) {
				if (!empty($arraydefaultmessage->joinfiles) && !empty($this->param['fileinit']) && is_array($this->param['fileinit'])) {
					foreach ($this->param['fileinit'] as $path) {
						if (!empty($path)) {
							$this->add_attached_files($path);
						}
					}
				}
			}

			if (!empty($_SESSION["listofpaths".$keytoavoidconflict])) {
				$listofpaths = explode(';', $_SESSION["listofpaths".$keytoavoidconflict]);
			}
			if (!empty($_SESSION["listofnames".$keytoavoidconflict])) {
				$listofnames = explode(';', $_SESSION["listofnames".$keytoavoidconflict]);
			}
			if (!empty($_SESSION["listofmimes".$keytoavoidconflict])) {
				$listofmimes = explode(';', $_SESSION["listofmimes".$keytoavoidconflict]);
			}


			$out .= "\n".'<!-- Begin form mail type='.$this->param["models"].' --><div id="mailformdiv"></div>'."\n";
			if ($this->withform == 1) {
				$out .= '<form method="POST" name="mailform" id="mailform" enctype="multipart/form-data" action="'.$this->param["returnurl"].'#formmail">'."\n";

				$out .= '<a id="formmail" name="formmail"></a>';
				$out .= '<input style="display:none" type="submit" id="sendmailhidden" name="sendmail">';
				$out .= '<input type="hidden" name="token" value="'.newToken().'" />';
				$out .= '<input type="hidden" name="trackid" value="'.$this->trackid.'" />';
				$out .= '<input type="hidden" name="inreplyto" value="'.$this->inreplyto.'" />';
			}
			if (!empty($this->withfrom)) {
				if (!empty($this->withfromreadonly)) {
					$out .= '<input type="hidden" id="fromname" name="fromname" value="'.$this->fromname.'" />';
					$out .= '<input type="hidden" id="frommail" name="frommail" value="'.$this->frommail.'" />';
				}
			}
			foreach ($this->param as $key => $value) {
				if (is_array($value)) {
					$out .= "<!-- param key=".$key." is array, we do not output input field for it -->\n";
				} else {
					$out .= '<input type="hidden" id="'.$key.'" name="'.$key.'" value="'.$value.'" />'."\n";
				}
			}

			$modelmail_array = array();
			if ($this->param['models'] != 'none') {
				$result = $this->fetchAllEMailTemplate($this->param["models"], $user, $outputlangs);	// Fill $this->lines_model
				if ($result < 0) {
					setEventMessages($this->error, $this->errors, 'errors');
				}

				foreach ($this->lines_model as $line) {
					$reg = array();
					if (preg_match('/\((.*)\)/', $line->label, $reg)) {
						$labeltouse = $langs->trans($reg[1]); // langs->trans when label is __(xxx)__
					} else {
						$labeltouse = $line->label;
					}

					// We escape the $labeltouse to store it into $modelmail_array.
					$modelmail_array[$line->id] = dol_escape_htmltag($labeltouse);
					if ($line->lang) {
						$modelmail_array[$line->id] .= ' '.picto_from_langcode($line->lang);
					}
					if ($line->private) {
						$modelmail_array[$line->id] .= ' - <span class="opacitymedium">'.dol_escape_htmltag($langs->trans("Private")).'</span>';
					}
				}
			}

			// Zone to select email template
			if (count($modelmail_array) > 0) {
				$model_mail_selected_id = GETPOSTISSET('modelmailselected') ? GETPOSTINT('modelmailselected') : ($arraydefaultmessage->id > 0 ? $arraydefaultmessage->id : 0);

				// If list of template is filled
				$out .= '<div class="center" style="padding: 0px 0 12px 0">'."\n";

				$out .= '<span class="opacitymedium">'.$langs->trans('SelectMailModel').':</span> ';

				$out .= $this->selectarray('modelmailselected', $modelmail_array, $model_mail_selected_id, 1, 0, 0, '', 0, 0, 0, '', 'minwidth100', 1, '', 0, 1);
				if ($user->admin) {
					$out .= info_admin($langs->trans("YouCanChangeValuesForThisListFrom", $langs->transnoentitiesnoconv('Setup').' - '.$langs->transnoentitiesnoconv('EMails')), 1);
				}

				$out .= ' &nbsp; ';
				$out .= '<input type="submit" class="button reposition smallpaddingimp" value="'.$langs->trans('Apply').'" name="modelselected" id="modelselected">';
				$out .= ' &nbsp; ';
				$out .= '</div>';
			} elseif (!empty($this->param['models']) && in_array($this->param['models'], array(
					'propal_send', 'order_send', 'facture_send',
					'shipping_send', 'fichinter_send', 'supplier_proposal_send', 'order_supplier_send',
					'invoice_supplier_send', 'thirdparty', 'contract', 'user', 'recruitmentcandidature_send', 'all'
				))) {
				// If list of template is empty
				$out .= '<div class="center" style="padding: 0px 0 12px 0">'."\n";
				$out .= '<span class="opacitymedium">'.$langs->trans('SelectMailModel').':</span> ';
				$out .= '<select name="modelmailselected" disabled="disabled"><option value="none">'.$langs->trans("NoTemplateDefined").'</option></select>'; // Do not put 'disabled' on 'option' tag, it is already on 'select' and it makes chrome crazy.
				if ($user->admin) {
					$out .= info_admin($langs->trans("YouCanChangeValuesForThisListFrom", $langs->transnoentitiesnoconv('Setup').' - '.$langs->transnoentitiesnoconv('EMails')), 1);
				}
				$out .= ' &nbsp; ';
				$out .= '<input type="submit" class="button reposition smallpaddingimp" value="'.$langs->trans('Apply').'" name="modelselected" disabled="disabled" id="modelselected">';
				$out .= ' &nbsp; ';
				$out .= '</div>';
			} else {
				$out .= '<!-- No template available for $this->param["models"] = '.$this->param['models'].' -->';
			}


			$out .= '<table class="tableforemailform boxtablenotop centpercent">'."\n";

			// Substitution array/string
			$helpforsubstitution = '';
			if (is_array($this->substit) && count($this->substit)) {
				$helpforsubstitution .= $langs->trans('AvailableVariables').' :<br><br><span class="small">'."\n";
			}
			foreach ($this->substit as $key => $val) {
				// Do not show deprecated variables into the tooltip help of substitution variables
				if (in_array($key, array('__NEWREF__', '__REFCLIENT__', '__REFSUPPLIER__', '__SUPPLIER_ORDER_DATE_DELIVERY__', '__SUPPLIER_ORDER_DELAY_DELIVERY__'))) {
					continue;
				}
				$helpforsubstitution .= $key.' -> '.$langs->trans(dol_string_nohtmltag(dolGetFirstLineOfText($val))).'<br>';
			}
			if (is_array($this->substit) && count($this->substit)) {
				$helpforsubstitution .= '</span>';
			}

			/*
			if (!empty($this->withsubstit)) {	// Unset or set ->withsubstit=0 to disable this.
				$out .= '<tr><td colspan="2" class="right">';
				if (is_numeric($this->withsubstit)) {
					$out .= $form->textwithpicto($langs->trans("EMailTestSubstitutionReplacedByGenericValues"), $helpforsubstitution, 1, 'help', '', 0, 2, 'substittooltip'); // Old usage
				} else {
					$out .= $form->textwithpicto($langs->trans('AvailableVariables'), $helpforsubstitution, 1, 'help', '', 0, 2, 'substittooltip'); // New usage
				}
				$out .= "</td></tr>\n";
			}*/

			// From
			if (!empty($this->withfrom)) {
				if (!empty($this->withfromreadonly)) {
					$out .= '<tr><td class="fieldrequired minwidth200">'.$langs->trans("MailFrom").'</td><td>';

					// $this->fromtype is the default value to use to select sender
					if (!($this->fromtype === 'user' && $this->fromid > 0)
						&& !($this->fromtype === 'company')
						&& !($this->fromtype === 'robot')
						&& !preg_match('/user_aliases/', $this->fromtype)
						&& !preg_match('/global_aliases/', $this->fromtype)
						&& !preg_match('/senderprofile/', $this->fromtype)
					) {
						// Use this->fromname and this->frommail or error if not defined
						$out .= $this->fromname;
						if ($this->frommail) {
							$out .= ' &lt;'.$this->frommail.'&gt;';
						} else {
							if ($this->fromtype) {
								$langs->load('errors');
								$out .= '<span class="warning"> &lt;'.$langs->trans('ErrorNoMailDefinedForThisUser').'&gt; </span>';
							}
						}
					} else {
						$liste = array();

						// Add user email
						if (empty($user->email)) {
							$langs->load('errors');
							$s = $user->getFullName($langs).' &lt;'.$langs->trans('ErrorNoMailDefinedForThisUser').'&gt;';
						} else {
							$s = $user->getFullName($langs).' &lt;'.$user->email.'&gt;';
						}
						$liste['user'] = array('label' => $s, 'data-html' => $s);

						// Add also company main email
						if (getDolGlobalString('MAIN_INFO_SOCIETE_MAIL')) {
							$s = (!getDolGlobalString('MAIN_INFO_SOCIETE_NOM') ? $conf->global->MAIN_INFO_SOCIETE_EMAIL : $conf->global->MAIN_INFO_SOCIETE_NOM).' &lt;' . getDolGlobalString('MAIN_INFO_SOCIETE_MAIL').'&gt;';
							$liste['company'] = array('label' => $s, 'data-html' => $s);
						}

						// Add also email aliases if there is some
						$listaliases = array(
							'user_aliases' => (empty($user->email_aliases) ? '' : $user->email_aliases),
							'global_aliases' => getDolGlobalString('MAIN_INFO_SOCIETE_MAIL_ALIASES'),
						);

						if (!empty($arraydefaultmessage->email_from)) {
							$templatemailfrom = ' &lt;'.$arraydefaultmessage->email_from.'&gt;';
							$liste['from_template_'.GETPOST('modelmailselected')] = array('label' => $templatemailfrom, 'data-html' => $templatemailfrom);
						}

						// Also add robot email
						if (!empty($this->fromalsorobot)) {
							if (getDolGlobalString('MAIN_MAIL_EMAIL_FROM') && getDolGlobalString('MAIN_MAIL_EMAIL_FROM') != getDolGlobalString('MAIN_INFO_SOCIETE_MAIL')) {
								$s = getDolGlobalString('MAIN_MAIL_EMAIL_FROM');
								if ($this->frommail) {
									$s .= ' &lt;' . getDolGlobalString('MAIN_MAIL_EMAIL_FROM').'&gt;';
								}
								$liste['main_from'] = array('label' => $s, 'data-html' => $s);
							}
						}

						// Add also email aliases from the c_email_senderprofile table
						$sql = "SELECT rowid, label, email FROM ".$this->db->prefix()."c_email_senderprofile";
						$sql .= " WHERE active = 1 AND (private = 0 OR private = ".((int) $user->id).")";
						$sql .= " ORDER BY position";
						$resql = $this->db->query($sql);
						if ($resql) {
							$num = $this->db->num_rows($resql);
							$i = 0;
							while ($i < $num) {
								$obj = $this->db->fetch_object($resql);
								if ($obj) {
									$listaliases['senderprofile_'.$obj->rowid] = $obj->label.' <'.$obj->email.'>';
								}
								$i++;
							}
						} else {
							dol_print_error($this->db);
						}

						foreach ($listaliases as $typealias => $listalias) {
							$posalias = 0;
							$listaliasarray = explode(',', $listalias);
							foreach ($listaliasarray as $listaliasval) {
								$posalias++;
								$listaliasval = trim($listaliasval);
								if ($listaliasval) {
									$listaliasval = preg_replace('/</', '&lt;', $listaliasval);
									$listaliasval = preg_replace('/>/', '&gt;', $listaliasval);
									if (!preg_match('/&lt;/', $listaliasval)) {
										$listaliasval = '&lt;'.$listaliasval.'&gt;';
									}
									$liste[$typealias.'_'.$posalias] = array('label' => $listaliasval, 'data-html' => $listaliasval);
								}
							}
						}

						// Using ajaxcombo here make the '<email>' no more visible on list because <emailofuser> is not a valid html tag,
						// so we transform before each record into $liste to be printable with ajaxcombo by replacing <> into ()
						// $liste['senderprofile_0_0'] = array('label'=>'rrr', 'data-html'=>'rrr &lt;aaaa&gt;');
						foreach ($liste as $key => $val) {
							if (!empty($liste[$key]['data-html'])) {
								$liste[$key]['data-html'] = str_replace(array('&lt;', '<', '&gt;', '>'), array('__LTCHAR__', '__LTCHAR__', '__GTCHAR__', '__GTCHAR__'), $liste[$key]['data-html']);
								$liste[$key]['data-html'] = str_replace(array('__LTCHAR__', '__GTCHAR__'), array('<span class="opacitymedium">(', ')</span>'), $liste[$key]['data-html']);
							}
						}
						$out .= ' '.$form->selectarray('fromtype', $liste, empty($arraydefaultmessage->email_from) ? $this->fromtype : 'from_template_'.GETPOST('modelmailselected'), 0, 0, 0, '', 0, 0, 0, '', 'fromforsendingprofile maxwidth200onsmartphone', 1, '', $disablebademails);
					}

					$out .= "</td></tr>\n";
				} else {
					$out .= '<tr><td class="fieldrequired width200">'.$langs->trans("MailFrom")."</td><td>";
					$out .= $langs->trans("Name").':<input type="text" id="fromname" name="fromname" class="maxwidth200onsmartphone" value="'.$this->fromname.'" />';
					$out .= '&nbsp; &nbsp; ';
					$out .= $langs->trans("EMail").':&lt;<input type="text" id="frommail" name="frommail" class="maxwidth200onsmartphone" value="'.$this->frommail.'" />&gt;';
					$out .= "</td></tr>\n";
				}
			}

			// To
			if (!empty($this->withto) || is_array($this->withto)) {
				$out .= $this->getHtmlForTo();
			}

			// To User
			if (!empty($this->withtouser) && is_array($this->withtouser) && getDolGlobalString('MAIN_MAIL_ENABLED_USER_DEST_SELECT')) {
				$out .= '<tr><td>';
				$out .= $langs->trans("MailToUsers");
				$out .= '</td><td>';

				// multiselect array convert html entities into options tags, even if we don't want this, so we encode them a second time
				$tmparray = $this->withtouser;
				foreach ($tmparray as $key => $val) {
					$tmparray[$key] = dol_htmlentities($tmparray[$key], 0, 'UTF-8', true);
				}
				$withtoselected = GETPOST("receiveruser", 'array'); // Array of selected value
				if (empty($withtoselected) && count($tmparray) == 1 && GETPOST('action', 'aZ09') == 'presend') {
					$withtoselected = array_keys($tmparray);
				}
				$out .= $form->multiselectarray("receiveruser", $tmparray, $withtoselected, null, null, 'inline-block minwidth500', null, "");
				$out .= "</td></tr>\n";
			}

			// With option for one email per recipient
			if (!empty($this->withoptiononeemailperrecipient)) {
				if (abs($this->withoptiononeemailperrecipient) == 1) {
					$out .= '<tr><td class="minwidth200">';
					$out .= $langs->trans("GroupEmails");
					$out .= '</td><td>';
					$out .= ' <input type="checkbox" id="oneemailperrecipient" value="1" name="oneemailperrecipient"'.($this->withoptiononeemailperrecipient > 0 ? ' checked="checked"' : '').'> ';
					$out .= '<label for="oneemailperrecipient">';
					$out .= $form->textwithpicto($langs->trans("OneEmailPerRecipient"), $langs->trans("WarningIfYouCheckOneRecipientPerEmail"), 1, 'help');
					$out .= '</label>';
					//$out .= '<span class="hideonsmartphone opacitymedium">';
					//$out .= ' - ';
					//$out .= $langs->trans("WarningIfYouCheckOneRecipientPerEmail");
					//$out .= '</span>';
					if (getDolGlobalString('MASS_ACTION_EMAIL_ON_DIFFERENT_THIRPARTIES_ADD_CUSTOM_EMAIL')) {
						if (!empty($this->withto) && !is_array($this->withto)) {
							$out .= ' '.$langs->trans("or").' <input type="email" name="emailto" value="">';
						}
					}
					$out .= '</td></tr>';
				} else {
					$out .= '<tr><td><input type="hidden" name="oneemailperrecipient" value="1"></td><td></td></tr>';
				}
			}

			// CC
			if (!empty($this->withtocc) || is_array($this->withtocc)) {
				$out .= $this->getHtmlForCc();
			}

			// To User cc
			if (!empty($this->withtoccuser) && is_array($this->withtoccuser) && getDolGlobalString('MAIN_MAIL_ENABLED_USER_DEST_SELECT')) {
				$out .= '<tr><td>';
				$out .= $langs->trans("MailToCCUsers");
				$out .= '</td><td>';

				// multiselect array convert html entities into options tags, even if we don't want this, so we encode them a second time
				$tmparray = $this->withtoccuser;
				foreach ($tmparray as $key => $val) {
					$tmparray[$key] = dol_htmlentities($tmparray[$key], 0, 'UTF-8', true);
				}
				$withtoselected = GETPOST("receiverccuser", 'array'); // Array of selected value
				if (empty($withtoselected) && count($tmparray) == 1 && GETPOST('action', 'aZ09') == 'presend') {
					$withtoselected = array_keys($tmparray);
				}
				$out .= $form->multiselectarray("receiverccuser", $tmparray, $withtoselected, null, null, 'inline-block minwidth500', null, "");
				$out .= "</td></tr>\n";
			}

			// CCC
			if (!empty($this->withtoccc) || is_array($this->withtoccc)) {
				$out .= $this->getHtmlForWithCcc();
			}

			// Replyto
			if (!empty($this->withreplyto)) {
				if ($this->withreplytoreadonly) {
					$out .= '<input type="hidden" id="replyname" name="replyname" value="'.$this->replytoname.'" />';
					$out .= '<input type="hidden" id="replymail" name="replymail" value="'.$this->replytomail.'" />';
					$out .= "<tr><td>".$langs->trans("MailReply")."</td><td>".$this->replytoname.($this->replytomail ? (" &lt;".$this->replytomail."&gt;") : "");
					$out .= "</td></tr>\n";
				}
			}

			// Errorsto
			if (!empty($this->witherrorsto)) {
				$out .= $this->getHtmlForWithErrorsTo();
			}

			// Ask delivery receipt
			if (!empty($this->withdeliveryreceipt) && getDolGlobalInt('MAIN_EMAIL_SUPPORT_ACK')) {
				$out .= $this->getHtmlForDeliveryreceipt();
			}

			// Topic
			if (!empty($this->withtopic)) {
				$out .= $this->getHtmlForTopic($arraydefaultmessage, $helpforsubstitution);
			}

			// Attached files
			if (!empty($this->withfile)) {
				$out .= '<tr>';
				$out .= '<td class="tdtop">'.$langs->trans("MailFile").'</td>';

				$out .= '<td>';

				if ($this->withmaindocfile) {
					// withmaindocfile is set to 1 or -1 to show the checkbox (-1 = checked or 1 = not checked)
					if (GETPOSTISSET('sendmail')) {
						$this->withmaindocfile = (GETPOST('addmaindocfile', 'alpha') ? -1 : 1);
					} elseif (is_object($arraydefaultmessage) && $arraydefaultmessage->id > 0) {
						// If a template was selected, we use setup of template to define if join file checkbox is selected or not.
						$this->withmaindocfile = ($arraydefaultmessage->joinfiles ? -1 : 1);
					}
				}

				if (!empty($this->withmaindocfile)) {
					if ($this->withmaindocfile == 1) {
						$out .= '<input type="checkbox" id="addmaindocfile" name="addmaindocfile" value="1" />';
					} elseif ($this->withmaindocfile == -1) {
						$out .= '<input type="checkbox" id="addmaindocfile" name="addmaindocfile" value="1" checked="checked" />';
					}
					if (getDolGlobalString('MAIL_MASS_ACTION_ADD_LAST_IF_MAIN_DOC_NOT_FOUND')) {
						$out .= ' <label for="addmaindocfile">'.$langs->trans("JoinMainDocOrLastGenerated").'.</label><br>';
					} else {
						$out .= ' <label for="addmaindocfile">'.$langs->trans("JoinMainDoc").'.</label><br>';
					}
				}

				if (is_numeric($this->withfile)) {
					// TODO Trick to have param removedfile containing nb of file to delete. But this does not works without javascript
					$out .= '<input type="hidden" class="removedfilehidden" name="removedfile" value="">'."\n";
					$out .= '<script nonce="'.getNonce().'" type="text/javascript">';
					$out .= 'jQuery(document).ready(function () {';
					$out .= '    jQuery(".removedfile").click(function() {';
					$out .= '        jQuery(".removedfilehidden").val(jQuery(this).val());';
					$out .= '    });';
					$out .= '})';
					$out .= '</script>'."\n";
					if (count($listofpaths)) {
						foreach ($listofpaths as $key => $val) {
							$relativepathtofile = substr($val, (strlen(DOL_DATA_ROOT) - strlen($val)));

							$entity = (isset($this->param['object_entity']) ? $this->param['object_entity'] : $conf->entity);
							if ($entity > 1) {
								$relativepathtofile = str_replace('/'.$entity.'/', '/', $relativepathtofile);
							}
							// Try to extract data from full path
							$formfile_params = array();
							preg_match('#^(/)(\w+)(/)(.+)$#', $relativepathtofile, $formfile_params);

							$out .= '<div id="attachfile_'.$key.'">';
							// Preview of attachment
							$out .= img_mime($listofnames[$key]).$listofnames[$key];

							$out .= ' '.$formfile->showPreview(array(), $formfile_params[2], $formfile_params[4], 0, ($entity == 1 ? '' : 'entity='.((int) $entity)));

							if (!$this->withfilereadonly) {
								$out .= ' <input type="image" style="border: 0px;" src="'.DOL_URL_ROOT.'/theme/'.$conf->theme.'/img/delete.png" value="'.($key + 1).'" class="removedfile input-nobottom" id="removedfile_'.$key.'" name="removedfile_'.$key.'" />';
								//$out.= ' <a href="'.$_SERVER["PHP_SELF"].'?removedfile='.($key+1).'&id=removedfile_'.$key.'">'.img_delete($langs->trans("Remove"), 'id="removedfile_'.$key.'" name="removedfile_'.$key.'"', 'removedfile input-nobottom').'</a>';
							}
							$out .= '<br></div>';
						}
					} elseif (empty($this->withmaindocfile)) {
						//$out .= '<span class="opacitymedium">'.$langs->trans("NoAttachedFiles").'</span><br>';
					}
					if ($this->withfile == 2) {
						$maxfilesizearray = getMaxFileSizeArray();
						$maxmin = $maxfilesizearray['maxmin'];
						if ($maxmin > 0) {
							$out .= '<input type="hidden" name="MAX_FILE_SIZE" value="'.($maxmin * 1024).'">';	// MAX_FILE_SIZE must precede the field type=file
						}
						// Can add other files
						if (!getDolGlobalString('FROM_MAIL_DONT_USE_INPUT_FILE_MULTIPLE')) {
							$out .= '<input type="file" class="flat" id="addedfile" name="addedfile[]" value="'.$langs->trans("Upload").'" multiple />';
						} else {
							$out .= '<input type="file" class="flat" id="addedfile" name="addedfile" value="'.$langs->trans("Upload").'" />';
						}
						$out .= ' ';
						$out .= '<input type="submit" class="button smallpaddingimp" id="'.$addfileaction.'" name="'.$addfileaction.'" value="'.$langs->trans("MailingAddFile").'" />';
					}
				} else {
					$out .= $this->withfile;
				}

				$out .= "</td></tr>\n";
			}

			// Message (+ Links to choose layout or ai prompt)
			if (!empty($this->withbody)) {
				$defaultmessage = GETPOST('message', 'restricthtml');
				if (!GETPOST('modelselected', 'alpha') || GETPOST('modelmailselected') != '-1') {
					if ($arraydefaultmessage && $arraydefaultmessage->content) {
						$defaultmessage = $arraydefaultmessage->content;
					} elseif (!is_numeric($this->withbody)) {
						$defaultmessage = $this->withbody;
					}
				}

				// Complete substitution array with the url to make online payment
				$validpaymentmethod = array();
				if (empty($this->substit['__REF__'])) {
					$paymenturl = '';
				} else {
					// Set the online payment url link into __ONLINE_PAYMENT_URL__ key
					require_once DOL_DOCUMENT_ROOT.'/core/lib/payments.lib.php';
					$langs->loadLangs(array('paypal', 'other'));
					$typeforonlinepayment = 'free';
					if ($this->param["models"] == 'order' || $this->param["models"] == 'order_send') {
						$typeforonlinepayment = 'order'; // TODO use detection on something else than template
					}
					if ($this->param["models"] == 'invoice' || $this->param["models"] == 'facture_send') {
						$typeforonlinepayment = 'invoice'; // TODO use detection on something else than template
					}
					if ($this->param["models"] == 'member') {
						$typeforonlinepayment = 'member'; // TODO use detection on something else than template
					}
					$url = getOnlinePaymentUrl(0, $typeforonlinepayment, $this->substit['__REF__']);
					$paymenturl = $url;

					$validpaymentmethod = getValidOnlinePaymentMethods('');
				}

				if (count($validpaymentmethod) > 0 && $paymenturl) {
					$langs->load('other');
					$this->substit['__ONLINE_PAYMENT_TEXT_AND_URL__'] = str_replace('\n', "\n", $langs->transnoentities("PredefinedMailContentLink", $paymenturl));
					$this->substit['__ONLINE_PAYMENT_URL__'] = $paymenturl;
				} else {
					$this->substit['__ONLINE_PAYMENT_TEXT_AND_URL__'] = '';
					$this->substit['__ONLINE_PAYMENT_URL__'] = '';
				}

				$this->substit['__ONLINE_INTERVIEW_SCHEDULER_TEXT_AND_URL__'] = '';

				// Add lines substitution key from each line
				$lines = '';
				$defaultlines = $arraydefaultmessage->content_lines;
				if (isset($defaultlines)) {
					foreach ($this->substit_lines as $substit_line) {
						$lines .= make_substitutions($defaultlines, $substit_line)."\n";
					}
				}
				$this->substit['__LINES__'] = $lines;

				$defaultmessage = str_replace('\n', "\n", $defaultmessage);

				// Deal with format differences between message and some substitution variables (text / HTML)
				$atleastonecomponentishtml = 0;
				if (strpos($defaultmessage, '__USER_SIGNATURE__') !== false && dol_textishtml($this->substit['__USER_SIGNATURE__'])) {
					$atleastonecomponentishtml++;
				}
				if (strpos($defaultmessage, '__SENDEREMAIL_SIGNATURE__') !== false && dol_textishtml($this->substit['__SENDEREMAIL_SIGNATURE__'])) {
					$atleastonecomponentishtml++;
				}
				if (strpos($defaultmessage, '__ONLINE_PAYMENT_TEXT_AND_URL__') !== false && dol_textishtml($this->substit['__ONLINE_PAYMENT_TEXT_AND_URL__'])) {
					$atleastonecomponentishtml++;
				}
				if (strpos($defaultmessage, '__ONLINE_INTERVIEW_SCHEDULER_TEXT_AND_URL__') !== false && dol_textishtml($this->substit['__ONLINE_INTERVIEW_SCHEDULER_TEXT_AND_URL__'])) {
					$atleastonecomponentishtml++;
				}
				if (dol_textishtml($defaultmessage)) {
					$atleastonecomponentishtml++;
				}
				if ($atleastonecomponentishtml) {
					if (!dol_textishtml($this->substit['__USER_SIGNATURE__'])) {
						$this->substit['__USER_SIGNATURE__'] = dol_nl2br($this->substit['__USER_SIGNATURE__']);
					}
					if (!dol_textishtml($this->substit['__SENDEREMAIL_SIGNATURE__'])) {
						$this->substit['__SENDEREMAIL_SIGNATURE__'] = dol_nl2br($this->substit['__SENDEREMAIL_SIGNATURE__']);
					}
					if (!dol_textishtml($this->substit['__ONLINE_PAYMENT_TEXT_AND_URL__'])) {
						$this->substit['__ONLINE_PAYMENT_TEXT_AND_URL__'] = dol_nl2br($this->substit['__ONLINE_PAYMENT_TEXT_AND_URL__']);
					}
					if (!dol_textishtml($defaultmessage)) {
						$defaultmessage = dol_nl2br($defaultmessage);
					}
				}

				if (GETPOSTISSET("message") && !GETPOST('modelselected')) {
					$defaultmessage = GETPOST("message", "restricthtml");
				} else {
					$defaultmessage = make_substitutions($defaultmessage, $this->substit);
					// Clean first \n and br (to avoid empty line when CONTACTCIVNAME is empty)
					$defaultmessage = preg_replace("/^(<br>)+/", "", $defaultmessage);
					$defaultmessage = preg_replace("/^\n+/", "", $defaultmessage);
				}

				$out .= '<tr>';
				$out .= '<td class="tdtop">';
				$out .= $form->textwithpicto($langs->trans('MailText'), $helpforsubstitution, 1, 'help', '', 0, 2, 'substittooltipfrombody');
				$out .= '</td>';
				$out .= '<td class="tdtop">';

				$formmail = $this;
				$showlinktolayout = $formmail->withlayout && $formmail->withfckeditor && getDolGlobalInt('MAIN_EMAIL_USE_LAYOUT');
				$showlinktolayoutlabel = $langs->trans("FillMessageWithALayout");
				$showlinktoai = ($formmail->withaiprompt && isModEnabled('ai')) ? 'textgenerationemail' : '';
				$showlinktoailabel = $langs->trans("FillMessageWithAIContent");
				$formatforouput = '';
				$htmlname = 'message';

				// Fill $out
				include DOL_DOCUMENT_ROOT.'/core/tpl/formlayoutai.tpl.php';

				$out .= '</td>';
				$out .= '</tr>';

				$out .= '<tr>';
				$out .= '<td colspan="2">';
				if ($this->withbodyreadonly) {
					$out .= nl2br($defaultmessage);
					$out .= '<input type="hidden" id="message" name="message" disabled value="'.$defaultmessage.'" />';
				} else {
					if (!isset($this->ckeditortoolbar)) {
						$this->ckeditortoolbar = 'dolibarr_mailings';
					}

					// Editor wysiwyg
					require_once DOL_DOCUMENT_ROOT.'/core/class/doleditor.class.php';
					if ($this->withfckeditor == -1) {
						if (getDolGlobalString('FCKEDITOR_ENABLE_MAIL')) {
							$this->withfckeditor = 1;
						} else {
							$this->withfckeditor = 0;
						}
					}

					$doleditor = new DolEditor('message', $defaultmessage, '', 280, $this->ckeditortoolbar, 'In', true, true, $this->withfckeditor, 8, '95%');
					$out .= $doleditor->Create(1);
				}
				$out .= "</td></tr>\n";
			}

			$out .= '</table>'."\n";

			if ($this->withform == 1 || $this->withform == -1) {
				$out .= '<div class="center">';
				$out .= '<input type="submit" class="button button-add" id="sendmail" name="sendmail" value="'.$langs->trans("SendMail").'"';
				// Add a javascript test to avoid to forget to submit file before sending email
				if ($this->withfile == 2 && $conf->use_javascript_ajax) {
					$out .= ' onClick="if (document.mailform.addedfile.value != \'\') { alert(\''.dol_escape_js($langs->trans("FileWasNotUploaded")).'\'); return false; } else { return true; }"';
				}
				$out .= ' />';
				if ($this->withcancel) {
					$out .= '<input class="button button-cancel" type="submit" id="cancel" name="cancel" value="'.$langs->trans("Cancel").'" />';
				}
				$out .= '</div>'."\n";
			}

			if ($this->withform == 1) {
				$out .= '</form>'."\n";
			}

			// Disable enter key if option MAIN_MAILFORM_DISABLE_ENTERKEY is set
			if (getDolGlobalString('MAIN_MAILFORM_DISABLE_ENTERKEY')) {
				$out .= '<script nonce="'.getNonce().'" type="text/javascript">';
				$out .= 'jQuery(document).ready(function () {';
				$out .= '	$(document).on("keypress", \'#mailform\', function (e) {		/* Note this is called at every key pressed ! */
	    						var code = e.keyCode || e.which;
	    						if (code == 13) {
									console.log("Enter was intercepted and blocked");
	        						e.preventDefault();
	        						return false;
	    						}
							});';
				$out .= '		})';
				$out .= '</script>';
			}

			$out .= "<!-- End form mail -->\n";

			return $out;
		}
	}

	/**
	 * get html For To
	 *
	 * @return string html
	 */
	public function getHtmlForTo()
	{
		global $langs, $form;
		$out = '<tr><td class="fieldrequired">';
		if ($this->withtofree) {
			$out .= $form->textwithpicto($langs->trans("MailTo"), $langs->trans("YouCanUseCommaSeparatorForSeveralRecipients"));
		} else {
			$out .= $langs->trans("MailTo");
		}
		$out .= '</td><td>';
		if ($this->withtoreadonly) {
			if (!empty($this->toname) && !empty($this->tomail)) {
				$out .= '<input type="hidden" id="toname" name="toname" value="'.$this->toname.'" />';
				$out .= '<input type="hidden" id="tomail" name="tomail" value="'.$this->tomail.'" />';
				if ($this->totype == 'thirdparty') {
					$soc = new Societe($this->db);
					$soc->fetch($this->toid);
					$out .= $soc->getNomUrl(1);
				} elseif ($this->totype == 'contact') {
					$contact = new Contact($this->db);
					$contact->fetch($this->toid);
					$out .= $contact->getNomUrl(1);
				} else {
					$out .= $this->toname;
				}
				$out .= ' &lt;'.$this->tomail.'&gt;';
				if ($this->withtofree) {
					$out .= '<br>'.$langs->trans("and").' <input class="minwidth200" id="sendto" name="sendto" value="'.(!is_array($this->withto) && !is_numeric($this->withto) ? (GETPOSTISSET("sendto") ? GETPOST("sendto") : $this->withto) : "").'" />';
				}
			} else {
				// Note withto may be a text like 'AllRecipientSelected'
				$out .= (!is_array($this->withto) && !is_numeric($this->withto)) ? $this->withto : "";
			}
		} else {
			// The free input of email
			if (!empty($this->withtofree)) {
				$out .= '<input class="minwidth200" id="sendto" name="sendto" value="'.(($this->withtofree && !is_numeric($this->withtofree)) ? $this->withtofree : (!is_array($this->withto) && !is_numeric($this->withto) ? (GETPOSTISSET("sendto") ? GETPOST("sendto") : $this->withto) : "")).'" />';
			}
			// The select combo
			if (!empty($this->withto) && is_array($this->withto)) {
				if (!empty($this->withtofree)) {
					$out .= " ".$langs->trans("and")."/".$langs->trans("or")." ";
				}

				$tmparray = $this->withto;
				foreach ($tmparray as $key => $val) {
					if (is_array($val)) {
						$label = $val['label'];
					} else {
						$label = $val;
					}

					$tmparray[$key] = array();
					$tmparray[$key]['id'] = $key;

					$tmparray[$key]['label'] = $label;
					$tmparray[$key]['label'] = str_replace(array('<', '>'), array('(', ')'), $tmparray[$key]['label']);
					// multiselect array convert html entities into options tags, even if we don't want this, so we encode them a second time
					$tmparray[$key]['label'] = dol_htmlentities($tmparray[$key]['label'], ENT_QUOTES | ENT_SUBSTITUTE, 'UTF-8', true);

					$tmparray[$key]['labelhtml'] = $label;
					$tmparray[$key]['labelhtml'] = str_replace(array('&lt;', '<', '&gt;', '>'), array('__LTCHAR__', '__LTCHAR__', '__GTCHAR__', '__GTCHAR__'), $tmparray[$key]['labelhtml']);
					$tmparray[$key]['labelhtml'] = str_replace(array('__LTCHAR__', '__GTCHAR__'), array('<span class="opacitymedium">(', ')</span>'), $tmparray[$key]['labelhtml']);
				}

				$withtoselected = GETPOST("receiver", 'array'); // Array of selected value
				if (!getDolGlobalInt('MAIN_MAIL_NO_WITH_TO_SELECTED')) {
					if (empty($withtoselected) && count($tmparray) == 1 && GETPOST('action', 'aZ09') == 'presend') {
						$withtoselected = array_keys($tmparray);
					}
				}

				$out .= $form->multiselectarray("receiver", $tmparray, $withtoselected, null, null, 'inline-block minwidth500', 0, 0);
			}
		}
		$out .= "</td></tr>\n";
		return $out;
	}

	/**
	 * get html For CC
	 *
	 * @return string html
	 */
	public function getHtmlForCc()
	{
		global $langs, $form;
		$out = '<tr><td>';
		$out .= $form->textwithpicto($langs->trans("MailCC"), $langs->trans("YouCanUseCommaSeparatorForSeveralRecipients"));
		$out .= '</td><td>';
		if ($this->withtoccreadonly) {
			$out .= (!is_array($this->withtocc) && !is_numeric($this->withtocc)) ? $this->withtocc : "";
		} else {
			$out .= '<input class="minwidth200" id="sendtocc" name="sendtocc" value="'.(GETPOST("sendtocc", "alpha") ? GETPOST("sendtocc", "alpha") : ((!is_array($this->withtocc) && !is_numeric($this->withtocc)) ? $this->withtocc : '')).'" />';
			if (!empty($this->withtocc) && is_array($this->withtocc)) {
				$out .= " ".$langs->trans("and")."/".$langs->trans("or")." ";

				$tmparray = $this->withtocc;
				foreach ($tmparray as $key => $val) {
					if (is_array($val)) {
						$label = $val['label'];
					} else {
						$label = $val;
					}

					$tmparray[$key] = array();
					$tmparray[$key]['id'] = $key;

					$tmparray[$key]['label'] = $label;
					$tmparray[$key]['label'] = str_replace(array('<', '>'), array('(', ')'), $tmparray[$key]['label']);
					// multiselect array convert html entities into options tags, even if we don't want this, so we encode them a second time
					$tmparray[$key]['label'] = dol_htmlentities($tmparray[$key]['label'], ENT_QUOTES | ENT_SUBSTITUTE, 'UTF-8', true);

					$tmparray[$key]['labelhtml'] = $label;
					$tmparray[$key]['labelhtml'] = str_replace(array('&lt;', '<', '&gt;', '>'), array('__LTCHAR__', '__LTCHAR__', '__GTCHAR__', '__GTCHAR__'), $tmparray[$key]['labelhtml']);
					$tmparray[$key]['labelhtml'] = str_replace(array('__LTCHAR__', '__GTCHAR__'), array('<span class="opacitymedium">(', ')</span>'), $tmparray[$key]['labelhtml']);
				}

				$withtoccselected = GETPOST("receivercc", 'array'); // Array of selected value

				$out .= $form->multiselectarray("receivercc", $tmparray, $withtoccselected, null, null, 'inline-block minwidth500', 0, 0);
			}
		}
		$out .= "</td></tr>\n";
		return $out;
	}

	/**
	 * get html For WithCCC
	 * This information is show when MAIN_EMAIL_USECCC is set.
	 *
	 * @return string html
	 */
	public function getHtmlForWithCcc()
	{
		global $langs, $form;

		$out = '<tr><td>';
		$out .= $form->textwithpicto($langs->trans("MailCCC"), $langs->trans("YouCanUseCommaSeparatorForSeveralRecipients"));
		$out .= '</td><td>';
		if (!empty($this->withtocccreadonly)) {
			$out .= (!is_array($this->withtoccc) && !is_numeric($this->withtoccc)) ? $this->withtoccc : "";
		} else {
			$out .= '<input class="minwidth200" id="sendtoccc" name="sendtoccc" value="'.(GETPOSTISSET("sendtoccc") ? GETPOST("sendtoccc", "alpha") : ((!is_array($this->withtoccc) && !is_numeric($this->withtoccc)) ? $this->withtoccc : '')).'" />';
			if (!empty($this->withtoccc) && is_array($this->withtoccc)) {
				$out .= " ".$langs->trans("and")."/".$langs->trans("or")." ";

				$tmparray = $this->withtoccc;
				foreach ($tmparray as $key => $val) {
					if (is_array($val)) {
						$label = $val['label'];
					} else {
						$label = $val;
					}
					$tmparray[$key] = array();
					$tmparray[$key]['id'] = $key;

					$tmparray[$key]['label'] = $label;
					$tmparray[$key]['label'] = str_replace(array('<', '>'), array('(', ')'), $tmparray[$key]['label']);
					// multiselect array convert html entities into options tags, even if we don't want this, so we encode them a second time
					$tmparray[$key]['label'] = dol_htmlentities($tmparray[$key]['label'], ENT_QUOTES | ENT_SUBSTITUTE, 'UTF-8', true);

					$tmparray[$key]['labelhtml'] = $label;
					$tmparray[$key]['labelhtml'] = str_replace(array('&lt;', '<', '&gt;', '>'), array('__LTCHAR__', '__LTCHAR__', '__GTCHAR__', '__GTCHAR__'), $tmparray[$key]['labelhtml']);
					$tmparray[$key]['labelhtml'] = str_replace(array('__LTCHAR__', '__GTCHAR__'), array('<span class="opacitymedium">(', ')</span>'), $tmparray[$key]['labelhtml']);
				}

				$withtocccselected = GETPOST("receiverccc", 'array'); // Array of selected value

				$out .= $form->multiselectarray("receiverccc", $tmparray, $withtocccselected, null, null, 'inline-block minwidth500', 0, 0);
			}
		}

		$showinfobcc = '';
		if (getDolGlobalString('MAIN_MAIL_AUTOCOPY_PROPOSAL_TO') && !empty($this->param['models']) && $this->param['models'] == 'propal_send') {
			$showinfobcc = getDolGlobalString('MAIN_MAIL_AUTOCOPY_PROPOSAL_TO');
		}
		if (getDolGlobalString('MAIN_MAIL_AUTOCOPY_ORDER_TO') && !empty($this->param['models']) && $this->param['models'] == 'order_send') {
			$showinfobcc = getDolGlobalString('MAIN_MAIL_AUTOCOPY_ORDER_TO');
		}
		if (getDolGlobalString('MAIN_MAIL_AUTOCOPY_INVOICE_TO') && !empty($this->param['models']) && $this->param['models'] == 'facture_send') {
			$showinfobcc = getDolGlobalString('MAIN_MAIL_AUTOCOPY_INVOICE_TO');
		}
		if (getDolGlobalString('MAIN_MAIL_AUTOCOPY_SUPPLIER_PROPOSAL_TO') && !empty($this->param['models']) && $this->param['models'] == 'supplier_proposal_send') {
			$showinfobcc = getDolGlobalString('MAIN_MAIL_AUTOCOPY_SUPPLIER_PROPOSAL_TO');
		}
		if (getDolGlobalString('MAIN_MAIL_AUTOCOPY_SUPPLIER_ORDER_TO') && !empty($this->param['models']) && $this->param['models'] == 'order_supplier_send') {
			$showinfobcc = getDolGlobalString('MAIN_MAIL_AUTOCOPY_SUPPLIER_ORDER_TO');
		}
		if (getDolGlobalString('MAIN_MAIL_AUTOCOPY_SUPPLIER_INVOICE_TO') && !empty($this->param['models']) && $this->param['models'] == 'invoice_supplier_send') {
			$showinfobcc = getDolGlobalString('MAIN_MAIL_AUTOCOPY_SUPPLIER_INVOICE_TO');
		}
		if (getDolGlobalString('MAIN_MAIL_AUTOCOPY_PROJECT_TO') && !empty($this->param['models']) && $this->param['models'] == 'project') {	// don't know why there is not '_send' at end of this models name.
			$showinfobcc = getDolGlobalString('MAIN_MAIL_AUTOCOPY_PROJECT_TO');
		}
		if (getDolGlobalString('MAIN_MAIL_AUTOCOPY_SHIPMENT_TO') && !empty($this->param['models']) && $this->param['models'] == 'shipping_send') {
			$showinfobcc = getDolGlobalString('MAIN_MAIL_AUTOCOPY_SHIPMENT_TO');
		}
		if (getDolGlobalString('MAIN_MAIL_AUTOCOPY_RECEPTION_TO') && !empty($this->param['models']) && $this->param['models'] == 'reception_send') {
			$showinfobcc = getDolGlobalString('MAIN_MAIL_AUTOCOPY_RECEPTION_TO');
		}
		if ($showinfobcc) {
			$out .= ' + '.$showinfobcc;
		}
		$out .= "</td></tr>\n";
		return $out;
	}

	/**
	 * get Html For WithErrorsTo
	 *
	 * @return string html
	 */
	public function getHtmlForWithErrorsTo()
	{
		global $langs;

		//if (! $this->errorstomail) $this->errorstomail=$this->frommail;
		$errorstomail = getDolGlobalString('MAIN_MAIL_ERRORS_TO', (!empty($this->errorstomail) ? $this->errorstomail : ''));
		if ($this->witherrorstoreadonly) {
			$out = '<tr><td>'.$langs->trans("MailErrorsTo").'</td><td>';
			$out .= '<input type="hidden" id="errorstomail" name="errorstomail" value="'.$errorstomail.'" />';
			$out .= $errorstomail;
			$out .= "</td></tr>\n";
		} else {
			$out = '<tr><td>'.$langs->trans("MailErrorsTo").'</td><td>';
			$out .= '<input class="minwidth200" id="errorstomail" name="errorstomail" value="'.$errorstomail.'" />';
			$out .= "</td></tr>\n";
		}
		return $out;
	}

	/**
	 * get Html For Asking for Delivery Receipt
	 *
	 * @return string html
	 */
	public function getHtmlForDeliveryreceipt()
	{
		global $langs;

		$out = '<tr><td><label for="deliveryreceipt">'.$langs->trans("DeliveryReceipt").'</label></td><td>';

		if (!empty($this->withdeliveryreceiptreadonly)) {
			$out .= yn($this->withdeliveryreceipt);
		} else {
			$defaultvaluefordeliveryreceipt = 0;
			if (getDolGlobalString('MAIL_FORCE_DELIVERY_RECEIPT_PROPAL') && !empty($this->param['models']) && $this->param['models'] == 'propal_send') {
				$defaultvaluefordeliveryreceipt = 1;
			}
			if (getDolGlobalString('MAIL_FORCE_DELIVERY_RECEIPT_SUPPLIER_PROPOSAL') && !empty($this->param['models']) && $this->param['models'] == 'supplier_proposal_send') {
				$defaultvaluefordeliveryreceipt = 1;
			}
			if (getDolGlobalString('MAIL_FORCE_DELIVERY_RECEIPT_ORDER') && !empty($this->param['models']) && $this->param['models'] == 'order_send') {
				$defaultvaluefordeliveryreceipt = 1;
			}
			if (getDolGlobalString('MAIL_FORCE_DELIVERY_RECEIPT_INVOICE') && !empty($this->param['models']) && $this->param['models'] == 'facture_send') {
				$defaultvaluefordeliveryreceipt = 1;
			}
			if (getDolGlobalString('MAIL_FORCE_DELIVERY_RECEIPT_SUPPLIER_ORDER') && !empty($this->param['models']) && $this->param['models'] == 'order_supplier_send') {
				$defaultvaluefordeliveryreceipt = 1;
			}
			//$out .= $form->selectyesno('deliveryreceipt', (GETPOSTISSET("deliveryreceipt") ? GETPOST("deliveryreceipt") : $defaultvaluefordeliveryreceipt), 1);
			$out .= '<input type="checkbox" id="deliveryreceipt" name="deliveryreceipt" value="1"'.((GETPOSTISSET("deliveryreceipt") ? GETPOST("deliveryreceipt") : $defaultvaluefordeliveryreceipt) ? ' checked="checked"' : '').'>';
		}
		$out .= "</td></tr>\n";
		return $out;
	}

	/**
	 * Return Html section for the Topic of message
	 *
	 * @param	ModelMail	$arraydefaultmessage		Array with message template content
	 * @param	string	$helpforsubstitution		Help string for substitution
	 * @return 	string 								Text for topic
	 */
	public function getHtmlForTopic($arraydefaultmessage, $helpforsubstitution)
	{
		global $langs, $form;

		$defaulttopic = GETPOST('subject', 'restricthtml');

		if (!GETPOST('modelselected', 'alpha') || GETPOST('modelmailselected') != '-1') {
			if ($arraydefaultmessage && $arraydefaultmessage->topic) {
				$defaulttopic = $arraydefaultmessage->topic;
			} elseif (!is_numeric($this->withtopic)) {
				$defaulttopic = $this->withtopic;
			}
		}

		$defaulttopic = make_substitutions($defaulttopic, $this->substit);

		$out = '<tr>';
		$out .= '<td class="fieldrequired">';
		$out .= $form->textwithpicto($langs->trans('MailTopic'), $helpforsubstitution, 1, 'help', '', 0, 2, 'substittooltipfromtopic');
		$out .= '</td>';
		$out .= '<td>';
		if ($this->withtopicreadonly) {
			$out .= $defaulttopic;
			$out .= '<input type="hidden" class="quatrevingtpercent" id="subject" name="subject" value="'.$defaulttopic.'" />';
		} else {
			$out .= '<input type="text" class="quatrevingtpercent" id="subject" name="subject" value="'.((GETPOSTISSET("subject") && !GETPOST('modelselected')) ? GETPOST("subject") : ($defaulttopic ? $defaulttopic : '')).'" />';
		}
		$out .= "</td></tr>\n";
		return $out;
	}

	/**
	 * Return Html code for AI instruction of message and autofill result
	 *
	 * @param	string		$function		Function ('textgenerationmail', 'textgenerationwebpage', ...)
	 * @param	string		$format			Format for output ('', 'html', ...)
	 * @param   string      $htmlContent    HTML name of WYSIWYG field
	 * @return 	string      				HTML code to ask AI instruction and autofill result
	 */
	public function getSectionForAIPrompt($function = 'textgeneration', $format = '', $htmlContent = 'message')
	{
		global $langs;

		$langs->load("other");

		$htmlContent = preg_replace('/[^a-z0-9_]/', '', $htmlContent);

		$out = '<div id="ai_input'.$htmlContent.'" class="hidden">';
		$out .= '<input type="text" class="quatrevingtpercent" id="ai_instructions'.$htmlContent.'" name="instruction" placeholder="'.$langs->trans("EnterYourAIPromptHere").'..." />';
		$out .= '<input id="generate_button'.$htmlContent.'" type="button" class="button smallpaddingimp"  value="'.$langs->trans('Generate').'"/>';
		$out .= '<div id="ai_status_message'.$htmlContent.'" class="fieldrequired hideobject marginrightonly margintoponly">';
		$out .= '<i class="fa fa-spinner fa-spin fa-2x fa-fw valignmiddle marginrightonly"></i>'.$langs->trans("AIProcessingPleaseWait", getDolGlobalString('AI_API_SERVICE', 'chatgpt'));
		$out .= '</div>';

		$out .= "</div>\n";

		$out .= "<script type='text/javascript'>
			$(document).ready(function() {
				// for keydown
				$('#ai_instructions".$htmlContent."').keydown(function(event) {
					if (event.keyCode === 13) {
						event.preventDefault();
						$('#generate_button".$htmlContent."').click();
					}
				});

				$('#generate_button".$htmlContent."').click(function() {
					console.log('We click on generate_button".$htmlContent." ai button');

					var instructions = $('#ai_instructions".$htmlContent."').val();
					var timeoutfinished = 0;
					var apicallfinished = 0;

					$('#ai_status_message".$htmlContent."').show();
					$('.icon-container .loader').show();
					setTimeout(function() {
						timeoutfinished = 1;
						if (apicallfinished) {
							$('#ai_status_message".$htmlContent."').hide();
						}
					}, 2000);

					// set editor in readonly
        			if (CKEDITOR.instances.".$htmlContent.") {
						CKEDITOR.instances.".$htmlContent.".setReadOnly(1);
					}


					$.ajax({
						url: '". DOL_URL_ROOT."/ai/ajax/generate_content.php?token=".currentToken()."',
						type: 'POST',
						contentType: 'application/json',
						data: JSON.stringify({
							'format': '".dol_escape_js($format)."',			/* the format for output */
							'function': '".dol_escape_js($function)."',		/* the AI feature to call */
							'instructions': instructions,					/* the prompt string */
						}),
						success: function(response) {
							console.log('Add response into field \'#".$htmlContent."\': '+response);

							jQuery('#".$htmlContent."').val(response);		// If #htmlcontent is a input name or textarea
							jQuery('#".$htmlContent."').html(response);		// If #htmlContent is a div
							//jQuery('#".$htmlContent."preview').val(response);

							if (CKEDITOR.instances) {
								var editorInstance = CKEDITOR.instances.".$htmlContent.";
								if (editorInstance) {
									editorInstance.setReadOnly(0);
									editorInstance.setData(response);
								}
								//var editorInstancepreview = CKEDITOR.instances.".$htmlContent."preview;
								//if (editorInstancepreview) {
								//	editorInstancepreview.setData(response);
								//}
							}

							// remove readonly
							$('#ai_instructions".$htmlContent."').val('');

							apicallfinished = 1;
							if (timeoutfinished) {
								$('#ai_status_message".$htmlContent."').hide();
							}
						},
						error: function(xhr, status, error) {
							alert(error);
							console.error('error ajax', status, error);
							$('#ai_status_message".$htmlContent."').hide();
						}

					});
				});
			});
			</script>
			";
		return $out;
	}

	/**
	 * Return HTML code for selection of email layout
	 *
	 * @param   string      $htmlContent    HTML name of WYSIWYG field to fill
	 * @return 	string      				HTML for model email boxes
	 */
	public function getModelEmailTemplate($htmlContent = 'message')
	{
		global $langs;

		require_once DOL_DOCUMENT_ROOT.'/core/lib/emaillayout.lib.php';
		require_once DOL_DOCUMENT_ROOT.'/core/lib/files.lib.php';

		$out = '<div id="template-selector" class="template-container hidden">';
		$templates = array(
			'empty' => 'empty',
		);

		$arrayoflayoutemplates = dol_dir_list(DOL_DOCUMENT_ROOT.'/install/doctemplates/maillayout/', 'files', 0, '\.html$');
		foreach ($arrayoflayoutemplates as $layouttemplatefile) {
			$layoutname = preg_replace('/\.html$/i', '', $layouttemplatefile['name']);
			$templates[$layoutname] = ucfirst($layoutname);
		}
		//}
		// TODO Add a hook to allow to complete the list

		foreach ($templates as $template => $templateFunction) {
			$contentHtml = getHtmlOfLayout($template);

			$out .= '<div class="template-option" data-template="'.$template.'" data-content="'.htmlentities($contentHtml).'">';
			$out .= '<img class="maillayout" alt="'.$template.'" src="'.DOL_URL_ROOT.'/theme/common/maillayout/'.$template.'.png" />';
			$out .= '<span class="template-option-text">'.$langs->trans($templateFunction).'</span>';
			$out .= '</div>';
		}
		$out .= '</div>';

		$out .= '<script type="text/javascript">
			$(document).ready(function() {
				$(".template-option").click(function() {
					var template = $(this).data("template");
					var subject = jQuery("#subject").val();
					var fromtype = jQuery("#fromtype").val();
					var sendto = jQuery("#sendto").val();
					var sendtocc = jQuery("#sendtocc").val();
					var sendtoccc = jQuery("#sendtoccc").val();

					console.log("We choose a layout for email template=" + template + ", subject="+subject);

					$(".template-option").removeClass("selected");
					$(this).addClass("selected");

					var contentHtml = $(this).data("content");
					var csrfToken = "'.newToken().'";

<<<<<<< HEAD

					// get value of sujet input
					var subject = $("#sujet").val();

					// Remplacer la variable de substitution dans le contenu HTML
					contentHtml = contentHtml.replace(/__SUBJECT__/g, subject);



=======
					// Remplacer la variable de substitution dans le contenu HTML
					contentHtml = contentHtml.replace(/__SUBJECT__/g, subject);

>>>>>>> c15e2f88
					// Envoyer le contenu HTML à process_template.php pour traitement PHP
					$.ajax({
						type: "POST",
						url: "'.DOL_URL_ROOT.'/core/ajax/mailtemplate.php",
						data: { template: template, subject: subject, fromtype: fromtype, sendto: sendto, sendtocc: sendtocc, sendtoccc: sendtoccc, content: contentHtml, token: csrfToken },
						success: function(response) {
							jQuery("#'.dol_sanitizeKeyCode($htmlContent).'").val(response);
							var editorInstance = CKEDITOR.instances["'.dol_sanitizeKeyCode($htmlContent).'"];
							if (editorInstance) {
								editorInstance.setData(response);
							}
						},
						error: function(xhr, status, error) {
							console.error("An error occurred: " + xhr.responseText);
						}
					});
				});
			});
		</script>';

		return $out;
	}

	/**
	 *  Return templates of email with type = $type_template or type = 'all'.
	 *  This search into table c_email_templates. Used by the get_form function.
	 *
	 *  @param	DoliDB		$dbs			Database handler
	 *  @param	string		$type_template	Get message for model/type=$type_template, type='all' also included.
	 *  @param	User		$user			Get templates public + limited to this user
	 *  @param	Translate	$outputlangs	Output lang object
	 *  @param	int			$id				Id of template to get, or
	 *  									-1 for first found with position 0, or
	 *  									0 for first found whatever is position (priority order depends on lang provided or not) or
	 *  									-2 for exact match with label (no answer if not found)
	 *  @param  int         $active         1=Only active template, 0=Only disabled, -1=All
	 *  @param	string		$label			Label of template to get
	 *  @param  int         $defaultfortype 1=Only default templates, 0=Only not default, -1=All
	 *  @return ModelMail|int<-1,-1>		One instance of ModelMail or < 0 if error
	 */
	public function getEMailTemplate($dbs, $type_template, $user, $outputlangs, $id = 0, $active = 1, $label = '', $defaultfortype = -1)
	{
		global $conf;

		if ($id == -2 && empty($label)) {
			$this->error = 'LabelIsMandatoryWhenIdIs-2or-3';
			return -1;
		}

		$ret = new ModelMail($dbs);

		$languagetosearch = (is_object($outputlangs) ? $outputlangs->defaultlang : '');
		// Define $languagetosearchmain to fall back on main language (for example to get 'es_ES' for 'es_MX')
		$tmparray = explode('_', $languagetosearch);
		$languagetosearchmain = $tmparray[0].'_'.strtoupper($tmparray[0]);
		if ($languagetosearchmain == $languagetosearch) {
			$languagetosearchmain = '';
		}

		$sql = "SELECT rowid, entity, module, label, type_template, topic, email_from, joinfiles, content, content_lines, lang, email_from, email_to, email_tocc, email_tobcc";
		$sql .= " FROM ".$dbs->prefix().'c_email_templates';
		$sql .= " WHERE (type_template = '".$dbs->escape($type_template)."' OR type_template = 'all')";
		$sql .= " AND entity IN (".getEntity('c_email_templates').")";
		$sql .= " AND (private = 0 OR fk_user = ".((int) $user->id).")"; // Get all public or private owned
		if ($active >= 0) {
			$sql .= " AND active = ".((int) $active);
		}
		if ($defaultfortype >= 0) {
			$sql .= " AND defaultfortype = ".((int) $defaultfortype);
		}
		if ($label) {
			$sql .= " AND label = '".$dbs->escape($label)."'";
		}
		if (!($id > 0) && $languagetosearch) {
			$sql .= " AND (lang = '".$dbs->escape($languagetosearch)."'".($languagetosearchmain ? " OR lang = '".$dbs->escape($languagetosearchmain)."'" : "")." OR lang IS NULL OR lang = '')";
		}
		if ($id > 0) {
			$sql .= " AND rowid = ".(int) $id;
		}
		if ($id == -1) {
			$sql .= " AND position = 0";
		}
		$sql .= " AND entity IN(".getEntity('c_email_templates', 1).")";
		if ($languagetosearch) {
			$sql .= $dbs->order("position,lang,label", "ASC,DESC,ASC"); // We want line with lang set first, then with lang null or ''
		} else {
			$sql .= $dbs->order("position,lang,label", "ASC,ASC,ASC"); // If no language provided, we give priority to lang not defined
		}
		//$sql .= $dbs->plimit(1);
		//print $sql;

		$resql = $dbs->query($sql);
		if (!$resql) {
			dol_print_error($dbs);
			return -1;
		}

		// Get first found
		while (1) {
			$obj = $dbs->fetch_object($resql);

			if ($obj) {
				// If template is for a module, check module is enabled; if not, take next template
				if ($obj->module) {
					$tempmodulekey = $obj->module;
					if (empty($conf->$tempmodulekey) || !isModEnabled($tempmodulekey)) {
						continue;
					}
				}

				// If a record was found
				$ret->id = $obj->rowid;
				$ret->module = $obj->module;
				$ret->label = $obj->label;
				$ret->lang = $obj->lang;
				$ret->topic = $obj->topic;
				$ret->content = $obj->content;
				$ret->content_lines = $obj->content_lines;
				$ret->joinfiles = $obj->joinfiles;
				$ret->email_from = $obj->email_from;

				break;
			} else {
				// If no record found
				if ($id == -2) {
					// Not found with the provided label
					return -1;
				} else {
					// If there is no template at all
					$defaultmessage = '';

					if ($type_template == 'body') {
						// Special case to use this->withbody as content
						$defaultmessage = $this->withbody;
					} elseif ($type_template == 'facture_send') {
						$defaultmessage = $outputlangs->transnoentities("PredefinedMailContentSendInvoice");
					} elseif ($type_template == 'facture_relance') {
						$defaultmessage = $outputlangs->transnoentities("PredefinedMailContentSendInvoiceReminder");
					} elseif ($type_template == 'propal_send') {
						$defaultmessage = $outputlangs->transnoentities("PredefinedMailContentSendProposal");
					} elseif ($type_template == 'supplier_proposal_send') {
						$defaultmessage = $outputlangs->transnoentities("PredefinedMailContentSendSupplierProposal");
					} elseif ($type_template == 'order_send') {
						$defaultmessage = $outputlangs->transnoentities("PredefinedMailContentSendOrder");
					} elseif ($type_template == 'order_supplier_send') {
						$defaultmessage = $outputlangs->transnoentities("PredefinedMailContentSendSupplierOrder");
					} elseif ($type_template == 'invoice_supplier_send') {
						$defaultmessage = $outputlangs->transnoentities("PredefinedMailContentSendSupplierInvoice");
					} elseif ($type_template == 'shipping_send') {
						$defaultmessage = $outputlangs->transnoentities("PredefinedMailContentSendShipping");
					} elseif ($type_template == 'fichinter_send') {
						$defaultmessage = $outputlangs->transnoentities("PredefinedMailContentSendFichInter");
					} elseif ($type_template == 'actioncomm_send') {
						$defaultmessage = $outputlangs->transnoentities("PredefinedMailContentSendActionComm");
					} elseif (!empty($type_template)) {
						$defaultmessage = $outputlangs->transnoentities("PredefinedMailContentGeneric");
					}

					$ret->label = 'default';
					$ret->lang = $outputlangs->defaultlang;
					$ret->topic = '';
					$ret->joinfiles = 1;
					$ret->content = $defaultmessage;
					$ret->content_lines = '';

					break;
				}
			}
		}

		$dbs->free($resql);

		return $ret;
	}

	/**
	 *      Find if template exists
	 *      Search into table c_email_templates
	 *
	 * 		@param	string		$type_template	Get message for key module
	 *      @param	User		$user			Use template public or limited to this user
	 *      @param	Translate	$outputlangs	Output lang object
	 *      @return	int		Return integer <0 if KO,
	 */
	public function isEMailTemplate($type_template, $user, $outputlangs)
	{
		$sql = "SELECT label, topic, content, lang";
		$sql .= " FROM ".$this->db->prefix().'c_email_templates';
		$sql .= " WHERE type_template='".$this->db->escape($type_template)."'";
		$sql .= " AND entity IN (".getEntity('c_email_templates').")";
		$sql .= " AND (fk_user is NULL or fk_user = 0 or fk_user = ".((int) $user->id).")";
		if (is_object($outputlangs)) {
			$sql .= " AND (lang = '".$this->db->escape($outputlangs->defaultlang)."' OR lang IS NULL OR lang = '')";
		}
		$sql .= $this->db->order("lang,label", "ASC");
		//print $sql;

		$resql = $this->db->query($sql);
		if ($resql) {
			$num = $this->db->num_rows($resql);
			$this->db->free($resql);
			return $num;
		} else {
			$this->error = get_class($this).' '.__METHOD__.' ERROR:'.$this->db->lasterror();
			return -1;
		}
	}

	/**
	 *	Find if template exists and are available for current user, then set them into $this->lines_model.
	 *	Search in table c_email_templates
	 *
	 *	@param	string		$type_template	Get message for key module
	 *	@param	User		$user			Use template public or limited to this user
	 *	@param	?Translate	$outputlangs	Output lang object
	 *	@param  int<-1,1>	$active			1=Only active template, 0=Only disabled, -1=All
	 *	@return	int<-1,max>					Return integer <0 if KO, nb of records found if OK
	 */
	public function fetchAllEMailTemplate($type_template, $user, $outputlangs, $active = 1)
	{
		global $db, $conf;

		$sql = "SELECT rowid, module, label, topic, content, content_lines, lang, fk_user, private, position";
		$sql .= " FROM ".$this->db->prefix().'c_email_templates';
		$sql .= " WHERE type_template IN ('".$this->db->escape($type_template)."', 'all')";
		$sql .= " AND entity IN (".getEntity('c_email_templates').")";
		$sql .= " AND (private = 0 OR fk_user = ".((int) $user->id).")"; // See all public templates or templates I own.
		if ($active >= 0) {
			$sql .= " AND active = ".((int) $active);
		}
		//if (is_object($outputlangs)) $sql.= " AND (lang = '".$this->db->escape($outputlangs->defaultlang)."' OR lang IS NULL OR lang = '')";	// Return all languages
		$sql .= $this->db->order("position,lang,label", "ASC");
		//print $sql;

		$resql = $this->db->query($sql);
		if ($resql) {
			$num = $this->db->num_rows($resql);
			$this->lines_model = array();
			while ($obj = $this->db->fetch_object($resql)) {
				// If template is for a module, check module is enabled.
				if ($obj->module) {
					$tempmodulekey = $obj->module;
					if (empty($conf->$tempmodulekey) || !isModEnabled($tempmodulekey)) {
						continue;
					}
				}

				$line = new ModelMail($db);
				$line->id = $obj->rowid;
				$line->label = $obj->label;
				$line->lang = $obj->lang;
				$line->fk_user = $obj->fk_user;
				$line->private = $obj->private;
				$line->position = $obj->position;
				$line->topic = $obj->topic;
				$line->content = $obj->content;
				$line->content_lines = $obj->content_lines;

				$this->lines_model[] = $line;
			}
			$this->db->free($resql);
			return $num;
		} else {
			$this->error = get_class($this).' '.__METHOD__.' ERROR:'.$this->db->lasterror();
			return -1;
		}
	}



	/**
	 * Set ->substit (and ->substit_line) array from object. This is call when suggesting the email template into forms before sending email.
	 *
	 * @param	CommonObject	$object		   Object to use
	 * @param   Translate  		$outputlangs   Object lang
	 * @return	void
	 * @see getCommonSubstitutionArray()
	 */
	public function setSubstitFromObject($object, $outputlangs)
	{
		global $extrafields;

		$parameters = array();
		$tmparray = getCommonSubstitutionArray($outputlangs, 0, null, $object);
		complete_substitutions_array($tmparray, $outputlangs, null, $parameters);

		$this->substit = $tmparray;

		// Fill substit_lines with each object lines content
		if (is_array($object->lines)) {
			foreach ($object->lines as $line) {
				$substit_line = array(
					'__PRODUCT_REF__' => isset($line->product_ref) ? $line->product_ref : '',
					'__PRODUCT_LABEL__' => isset($line->product_label) ? $line->product_label : '',
					'__PRODUCT_DESCRIPTION__' => isset($line->product_desc) ? $line->product_desc : '',
					'__LABEL__' => isset($line->label) ? $line->label : '',
					'__DESCRIPTION__' => isset($line->desc) ? $line->desc : '',
					'__DATE_START_YMD__' => dol_print_date($line->date_start, 'day', 0, $outputlangs),
					'__DATE_END_YMD__' => dol_print_date($line->date_end, 'day', 0, $outputlangs),
					'__QUANTITY__' => $line->qty,
					'__SUBPRICE__' => price($line->subprice),
					'__AMOUNT__' => price($line->total_ttc),
					'__AMOUNT_EXCL_TAX__' => price($line->total_ht)
				);

				// Create dynamic tags for __PRODUCT_EXTRAFIELD_FIELD__
				if (!empty($line->fk_product)) {
					if (!is_object($extrafields)) {
						$extrafields = new ExtraFields($this->db);
					}
					$product = new Product($this->db);
					$product->fetch($line->fk_product, '', '', 1);
					$product->fetch_optionals();

					$extrafields->fetch_name_optionals_label($product->table_element, true);

					if (!empty($extrafields->attributes[$product->table_element]['label']) && is_array($extrafields->attributes[$product->table_element]['label']) && count($extrafields->attributes[$product->table_element]['label']) > 0) {
						foreach ($extrafields->attributes[$product->table_element]['label'] as $key => $label) {
							$substit_line['__PRODUCT_EXTRAFIELD_'.strtoupper($key).'__'] = isset($product->array_options['options_'.$key]) ? $product->array_options['options_'.$key] : '';
						}
					}
				}
				$this->substit_lines[] = $substit_line;
			}
		}
	}

	/**
	 * Get list of substitution keys available for emails. This is used for tooltips help.
	 * This include the complete_substitutions_array.
	 *
	 * @param	string	$mode		'formemail', 'formemailwithlines', 'formemailforlines', 'emailing', ...
	 * @param	Object	$object		Object if applicable
	 * @return	array               Array of substitution values for emails.
	 */
	public static function getAvailableSubstitKey($mode = 'formemail', $object = null)
	{
		global $langs;

		$tmparray = array();
		if ($mode == 'formemail' || $mode == 'formemailwithlines' || $mode == 'formemailforlines') {
			$parameters = array('mode' => $mode);
			$tmparray = getCommonSubstitutionArray($langs, 2, null, $object); // Note: On email templated edition, this is null because it is related to all type of objects
			complete_substitutions_array($tmparray, $langs, null, $parameters);

			if ($mode == 'formwithlines') {
				$tmparray['__LINES__'] = '__LINES__'; // Will be set by the get_form function
			}
			if ($mode == 'formforlines') {
				$tmparray['__QUANTITY__'] = '__QUANTITY__'; // Will be set by the get_form function
			}
		}

		if ($mode == 'emailing') {
			$parameters = array('mode' => $mode);
			$tmparray = getCommonSubstitutionArray($langs, 2, array('object', 'objectamount'), $object); // Note: On email templated edition, this is null because it is related to all type of objects
			complete_substitutions_array($tmparray, $langs, null, $parameters);

			// For mass emailing, we have different keys specific to the data into tagerts list
			$tmparray['__ID__'] = 'IdRecord';
			$tmparray['__THIRDPARTY_CUSTOMER_CODE__'] = 'CustomerCode';
			$tmparray['__EMAIL__'] = 'EMailRecipient';
			$tmparray['__LASTNAME__'] = 'Lastname';
			$tmparray['__FIRSTNAME__'] = 'Firstname';
			$tmparray['__MAILTOEMAIL__'] = 'TagMailtoEmail';
			$tmparray['__OTHER1__'] = 'Other1';
			$tmparray['__OTHER2__'] = 'Other2';
			$tmparray['__OTHER3__'] = 'Other3';
			$tmparray['__OTHER4__'] = 'Other4';
			$tmparray['__OTHER5__'] = 'Other5';
			$tmparray['__CHECK_READ__'] = $langs->trans('TagCheckMail');
			$tmparray['__UNSUBSCRIBE__'] = $langs->trans('TagUnsubscribe');
			$tmparray['__UNSUBSCRIBE_URL__'] = $langs->trans('TagUnsubscribe').' (URL)';

			$onlinepaymentenabled = 0;
			if (isModEnabled('paypal')) {
				$onlinepaymentenabled++;
			}
			if (isModEnabled('paybox')) {
				$onlinepaymentenabled++;
			}
			if (isModEnabled('stripe')) {
				$onlinepaymentenabled++;
			}
			if ($onlinepaymentenabled && getDolGlobalString('PAYMENT_SECURITY_TOKEN')) {
				$tmparray['__SECUREKEYPAYMENT__'] = getDolGlobalString('PAYMENT_SECURITY_TOKEN');
				if (getDolGlobalString('PAYMENT_SECURITY_TOKEN_UNIQUE')) {
					if (isModEnabled('member')) {
						$tmparray['__SECUREKEYPAYMENT_MEMBER__'] = 'SecureKeyPAYMENTUniquePerMember';
					}
					if (isModEnabled('don')) {
						$tmparray['__SECUREKEYPAYMENT_DONATION__'] = 'SecureKeyPAYMENTUniquePerDonation';
					}
					if (isModEnabled('invoice')) {
						$tmparray['__SECUREKEYPAYMENT_INVOICE__'] = 'SecureKeyPAYMENTUniquePerInvoice';
					}
					if (isModEnabled('order')) {
						$tmparray['__SECUREKEYPAYMENT_ORDER__'] = 'SecureKeyPAYMENTUniquePerOrder';
					}
					if (isModEnabled('contract')) {
						$tmparray['__SECUREKEYPAYMENT_CONTRACTLINE__'] = 'SecureKeyPAYMENTUniquePerContractLine';
					}

					//Online payment link
					if (isModEnabled('member')) {
						$tmparray['__ONLINEPAYMENTLINK_MEMBER__'] = 'OnlinePaymentLinkUniquePerMember';
					}
					if (isModEnabled('don')) {
						$tmparray['__ONLINEPAYMENTLINK_DONATION__'] = 'OnlinePaymentLinkUniquePerDonation';
					}
					if (isModEnabled('invoice')) {
						$tmparray['__ONLINEPAYMENTLINK_INVOICE__'] = 'OnlinePaymentLinkUniquePerInvoice';
					}
					if (isModEnabled('order')) {
						$tmparray['__ONLINEPAYMENTLINK_ORDER__'] = 'OnlinePaymentLinkUniquePerOrder';
					}
					if (isModEnabled('contract')) {
						$tmparray['__ONLINEPAYMENTLINK_CONTRACTLINE__'] = 'OnlinePaymentLinkUniquePerContractLine';
					}
				}
			} else {
				/* No need to show into tooltip help, option is not enabled
				$vars['__SECUREKEYPAYMENT__']='';
				$vars['__SECUREKEYPAYMENT_MEMBER__']='';
				$vars['__SECUREKEYPAYMENT_INVOICE__']='';
				$vars['__SECUREKEYPAYMENT_ORDER__']='';
				$vars['__SECUREKEYPAYMENT_CONTRACTLINE__']='';
				*/
			}
			if (getDolGlobalString('MEMBER_ENABLE_PUBLIC')) {
				$tmparray['__PUBLICLINK_NEWMEMBERFORM__'] = 'BlankSubscriptionForm';
			}
		}

		foreach ($tmparray as $key => $val) {
			if (empty($val)) {
				$tmparray[$key] = $key;
			}
		}

		return $tmparray;
	}
}


require_once DOL_DOCUMENT_ROOT.'/core/class/commonobject.class.php';

/**
 * Object of table llx_c_email_templates
 *
 * TODO Move this class into a file cemailtemplate.class.php
 */
class ModelMail extends CommonObject
{
	/**
	 * @var string ID to identify managed object.
	 */
	public $element = 'email_template';

	/**
	 * @var string 	Name of table without prefix where object is stored. This is also the key used for extrafields management (so extrafields know the link to the parent table).
	 */
	public $table_element = 'c_email_templates';


	// BEGIN MODULEBUILDER PROPERTIES
	/**
	 * @var array<string,array{type:string,label:string,enabled:int<0,2>|string,position:int,notnull?:int,visible:int<-2,5>|string,noteditable?:int<0,1>,default?:string,index?:int,foreignkey?:string,searchall?:int<0,1>,isameasure?:int<0,1>,css?:string,csslist?:string,help?:string,showoncombobox?:int<0,2>,disabled?:int<0,1>,arrayofkeyval?:array<int|string,string>,comment?:string,validate?:int<0,1>}>	Array with all fields and their property. Do not use it as a static var. It may be modified by constructor.
	 */
	public $fields = array(
		"rowid" => array("type" => "integer", "label" => "TechnicalID", "enabled" => "1", 'position' => 10, 'notnull' => 1, "visible" => "-1",),
		"module" => array("type" => "varchar(32)", "label" => "Module", "enabled" => "1", 'position' => 20, 'notnull' => 0, "visible" => "-1",),
		"type_template" => array("type" => "varchar(32)", "label" => "Typetemplate", "enabled" => "1", 'position' => 25, 'notnull' => 0, "visible" => "-1",),
		"lang" => array("type" => "varchar(6)", "label" => "Lang", "enabled" => "1", 'position' => 30, 'notnull' => 0, "visible" => "-1",),
		"private" => array("type" => "smallint(6)", "label" => "Private", "enabled" => "1", 'position' => 35, 'notnull' => 1, "visible" => "-1",),
		"fk_user" => array("type" => "integer:User:user/class/user.class.php", "label" => "Fkuser", "enabled" => "1", 'position' => 40, 'notnull' => 0, "visible" => "-1", "css" => "maxwidth500 widthcentpercentminusxx", "csslist" => "tdoverflowmax150",),
		"datec" => array("type" => "datetime", "label" => "DateCreation", "enabled" => "1", 'position' => 45, 'notnull' => 0, "visible" => "-1",),
		"tms" => array("type" => "timestamp", "label" => "DateModification", "enabled" => "1", 'position' => 50, 'notnull' => 1, "visible" => "-1",),
		"label" => array("type" => "varchar(255)", "label" => "Label", "enabled" => "1", 'position' => 55, 'notnull' => 0, "visible" => "-1", "alwayseditable" => "1", "css" => "minwidth300", "cssview" => "wordbreak", "csslist" => "tdoverflowmax150",),
		"position" => array("type" => "smallint(6)", "label" => "Position", "enabled" => "1", 'position' => 60, 'notnull' => 0, "visible" => "-1", "alwayseditable" => "1",),
		"active" => array("type" => "integer", "label" => "Active", "enabled" => "1", 'position' => 65, 'notnull' => 1, "visible" => "-1", "alwayseditable" => "1",),
		"topic" => array("type" => "text", "label" => "Topic", "enabled" => "1", 'position' => 70, 'notnull' => 0, "visible" => "-1", "alwayseditable" => "1",),
		"content" => array("type" => "mediumtext", "label" => "Content", "enabled" => "1", 'position' => 75, 'notnull' => 0, "visible" => "-1", "alwayseditable" => "1",),
		"content_lines" => array("type" => "text", "label" => "Contentlines", "enabled" => "1", 'position' => 80, 'notnull' => 0, "visible" => "-1", "alwayseditable" => "1",),
		"enabled" => array("type" => "varchar(255)", "label" => "Enabled", "enabled" => "1", 'position' => 85, 'notnull' => 0, "visible" => "-1", "alwayseditable" => "1",),
		"joinfiles" => array("type" => "varchar(255)", "label" => "Joinfiles", "enabled" => "1", 'position' => 90, 'notnull' => 0, "visible" => "-1", "alwayseditable" => "1",),
		"email_from" => array("type" => "varchar(255)", "label" => "Emailfrom", "enabled" => "1", 'position' => 95, 'notnull' => 0, "visible" => "-1", "alwayseditable" => "1",),
		"email_to" => array("type" => "varchar(255)", "label" => "Emailto", "enabled" => "1", 'position' => 100, 'notnull' => 0, "visible" => "-1", "alwayseditable" => "1",),
		"email_tocc" => array("type" => "varchar(255)", "label" => "Emailtocc", "enabled" => "1", 'position' => 105, 'notnull' => 0, "visible" => "-1", "alwayseditable" => "1",),
		"email_tobcc" => array("type" => "varchar(255)", "label" => "Emailtobcc", "enabled" => "1", 'position' => 110, 'notnull' => 0, "visible" => "-1", "alwayseditable" => "1",),
		"defaultfortype" => array("type" => "smallint(6)", "label" => "Defaultfortype", "enabled" => "1", 'position' => 115, 'notnull' => 0, "visible" => "-1", "alwayseditable" => "1",),
	);
	public $rowid;
	public $type_template;
	public $datec;
	public $tms;
	public $active;
	public $enabled;
	public $defaultfortype;

	/**
	 * @var int ID
	 */
	public $id;

	/**
	 * @var string Model mail label
	 */
	public $label;

	/**
	 * @var int Owner of email template
	 */
	public $fk_user;

	/**
	 * @var int Is template private
	 */
	public $private;

	/**
	 * @var string Model mail topic
	 */
	public $topic;

	/**
	 * @var string Model mail content
	 */
	public $content;
	public $content_lines;
	public $lang;
	public $joinfiles;

	public $email_from;
	public $email_to;
	public $email_tocc;
	public $email_tobcc;

	/**
	 * @var string Module the template is dedicated for
	 */
	public $module;

	/**
	 * @var int Position of template in a combo list
	 */
	public $position;
	// END MODULEBUILDER PROPERTIES



	/**
	 * Constructor
	 *
	 * @param DoliDB $db Database handler
	 */
	public function __construct(DoliDB $db)
	{
		global $langs;

		$this->db = $db;
		$this->ismultientitymanaged = 0;
		$this->isextrafieldmanaged = 1;

		// @phan-suppress-next-line PhanTypeMismatchProperty
		if (!getDolGlobalInt('MAIN_SHOW_TECHNICAL_ID') && isset($this->fields['rowid']) && !empty($this->fields['ref'])) {
			$this->fields['rowid']['visible'] = 0;
		}
		if (!isModEnabled('multicompany') && isset($this->fields['entity'])) {
			$this->fields['entity']['enabled'] = 0;
		}

		// Example to show how to set values of fields definition dynamically
		/*if ($user->hasRight('test', 'mailtemplate', 'read')) {
		 $this->fields['myfield']['visible'] = 1;
		 $this->fields['myfield']['noteditable'] = 0;
		 }*/

		// Unset fields that are disabled
		foreach ($this->fields as $key => $val) {
			if (isset($val['enabled']) && empty($val['enabled'])) {
				unset($this->fields[$key]);
			}
		}

		// Translate some data of arrayofkeyval
		if (is_object($langs)) {
			foreach ($this->fields as $key => $val) {
				if (!empty($val['arrayofkeyval']) && is_array($val['arrayofkeyval'])) {
					foreach ($val['arrayofkeyval'] as $key2 => $val2) {
						$this->fields[$key]['arrayofkeyval'][$key2] = $langs->trans($val2);
					}
				}
			}
		}
	}


	/**
	 * Load object in memory from the database
	 *
	 * @param 	int    	$id   			Id object
	 * @param 	string 	$ref  			Ref
	 * @param	int		$noextrafields	0=Default to load extrafields, 1=No extrafields
	 * @param	int		$nolines		0=Default to load extrafields, 1=No extrafields
	 * @return 	int     				Return integer <0 if KO, 0 if not found, >0 if OK
	 */
	public function fetch($id, $ref = null, $noextrafields = 0, $nolines = 0)
	{
		$result = $this->fetchCommon($id, $ref, '', $noextrafields);
		if ($result > 0 && !empty($this->table_element_line) && empty($nolines)) {
			$this->fetchLines($noextrafields);
		}
		return $result;
	}
}<|MERGE_RESOLUTION|>--- conflicted
+++ resolved
@@ -1564,21 +1564,12 @@
 					var contentHtml = $(this).data("content");
 					var csrfToken = "'.newToken().'";
 
-<<<<<<< HEAD
-
 					// get value of sujet input
 					var subject = $("#sujet").val();
 
 					// Remplacer la variable de substitution dans le contenu HTML
 					contentHtml = contentHtml.replace(/__SUBJECT__/g, subject);
-
-
-
-=======
-					// Remplacer la variable de substitution dans le contenu HTML
-					contentHtml = contentHtml.replace(/__SUBJECT__/g, subject);
-
->>>>>>> c15e2f88
+          
 					// Envoyer le contenu HTML à process_template.php pour traitement PHP
 					$.ajax({
 						type: "POST",
