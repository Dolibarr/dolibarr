--- conflicted
+++ resolved
@@ -750,47 +750,8 @@
 			}
 
 			// CCC
-<<<<<<< HEAD
 			if (! empty($this->withtoccc) || is_array($this->withtoccc)) {
 				$out .= $this->getHtmlForWithCcc();
-=======
-			if (! empty($this->withtoccc) || is_array($this->withtoccc))
-			{
-				$out.= '<tr><td>';
-				$out.= $form->textwithpicto($langs->trans("MailCCC"),$langs->trans("YouCanUseCommaSeparatorForSeveralRecipients"));
-				$out.= '</td><td>';
-				if (! empty($this->withtocccreadonly))
-				{
-					$out.= (! is_array($this->withtoccc) && ! is_numeric($this->withtoccc))?$this->withtoccc:"";
-				}
-				else
-				{
-				    $out.= '<input class="minwidth200" id="sendtoccc" name="sendtoccc" value="'.(GETPOST("sendtoccc", "alpha") ? GETPOST("sendtoccc", "alpha") : ((! is_array($this->withtoccc) && ! is_numeric($this->withtoccc)) ? $this->withtoccc : '')).'" />';
-					if (! empty($this->withtoccc) && is_array($this->withtoccc))
-					{
-						$out.= " ".$langs->trans("and")."/".$langs->trans("or")." ";
-						// multiselect array convert html entities into options tags, even if we dont want this, so we encode them a second time
-						$tmparray = $this->withtoccc;
-						foreach($tmparray as $key => $val)
-						{
-							$tmparray[$key]=dol_htmlentities($tmparray[$key], null, 'UTF-8', true);
-						}
-						$withtocccselected=GETPOST("receiverccc");     // Array of selected value
-						$out.= $form->multiselectarray("receiverccc", $tmparray, $withtocccselected, null, null, null,null, "90%");
-					}
-				}
-
-				$showinfobcc='';
-				if (! empty($conf->global->MAIN_MAIL_AUTOCOPY_PROPOSAL_TO) && ! empty($this->param['models']) && $this->param['models'] == 'propal_send') $showinfobcc=$conf->global->MAIN_MAIL_AUTOCOPY_PROPOSAL_TO;
-				if (! empty($conf->global->MAIN_MAIL_AUTOCOPY_ORDER_TO) && ! empty($this->param['models']) && $this->param['models'] == 'order_send') $showinfobcc=$conf->global->MAIN_MAIL_AUTOCOPY_ORDER_TO;
-				if (! empty($conf->global->MAIN_MAIL_AUTOCOPY_INVOICE_TO) && ! empty($this->param['models']) && $this->param['models'] == 'facture_send') $showinfobcc=$conf->global->MAIN_MAIL_AUTOCOPY_INVOICE_TO;
-				if (! empty($conf->global->MAIN_MAIL_AUTOCOPY_SUPPLIER_PROPOSAL_TO) && ! empty($this->param['models']) && $this->param['models'] == 'supplier_proposal_send') $showinfobcc=$conf->global->MAIN_MAIL_AUTOCOPY_SUPPLIER_PROPOSAL_TO;
-				if (! empty($conf->global->MAIN_MAIL_AUTOCOPY_SUPPLIER_ORDER_TO) && ! empty($this->param['models']) && $this->param['models'] == 'order_supplier_send') $showinfobcc=$conf->global->MAIN_MAIL_AUTOCOPY_SUPPLIER_ORDER_TO;
-				if (! empty($conf->global->MAIN_MAIL_AUTOCOPY_SUPPLIER_INVOICE_TO) && ! empty($this->param['models']) && $this->param['models'] == 'invoice_supplier_send') $showinfobcc=$conf->global->MAIN_MAIL_AUTOCOPY_SUPPLIER_INVOICE_TO;
-				if (! empty($conf->global->MAIN_MAIL_AUTOCOPY_PROJECT_TO) && ! empty($this->param['models']) && $this->param['models'] == 'project') $showinfobcc=$conf->global->MAIN_MAIL_AUTOCOPY_PROJECT_TO;
-				if ($showinfobcc) $out.=' + '.$showinfobcc;
-				$out.= "</td></tr>\n";
->>>>>>> 4e94d92b
 			}
 
 			// Replyto
@@ -1061,7 +1022,7 @@
 		if (! empty($this->withtocccreadonly)) {
 			$out.= (! is_array($this->withtoccc) && ! is_numeric($this->withtoccc))?$this->withtoccc:"";
 		} else {
-			$out.= '<input class="minwidth200" id="sendtoccc" name="sendtoccc" value="'.((! is_array($this->withtoccc) && ! is_numeric($this->withtoccc))? (isset($_POST["sendtoccc"])?$_POST["sendtoccc"]:$this->withtoccc) : (isset($_POST["sendtoccc"])?$_POST["sendtoccc"]:"") ).'" />';
+		    $out.= '<input class="minwidth200" id="sendtoccc" name="sendtoccc" value="'.(GETPOST("sendtoccc", "alpha") ? GETPOST("sendtoccc", "alpha") : ((! is_array($this->withtoccc) && ! is_numeric($this->withtoccc)) ? $this->withtoccc : '')).'" />';
 			if (! empty($this->withtoccc) && is_array($this->withtoccc)) {
 				$out.= " ".$langs->trans("and")."/".$langs->trans("or")." ";
 				// multiselect array convert html entities into options tags, even if we dont want this, so we encode them a second time
