<?php
/* Copyright (C) 2005-2012 Laurent Destailleur  <eldy@users.sourceforge.net>
 * Copyright (C) 2005-2012 Regis Houssin		<regis.houssin@capnetworks.com>
 * Copyright (C) 2010-2011 Juanjo Menent		<jmenent@2byte.es>
 * Copyright (C) 2015      Marcos García        <marcosgdf@gmail.com>
 *
 * This program is free software; you can redistribute it and/or modify
 * it under the terms of the GNU General Public License as published by
 * the Free Software Foundation; either version 3 of the License, or
 * (at your option) any later version.
 *
 * This program is distributed in the hope that it will be useful,
 * but WITHOUT ANY WARRANTY; without even the implied warranty of
 * MERCHANTABILITY or FITNESS FOR A PARTICULAR PURPOSE.  See the
 * GNU General Public License for more details.
 *
 * You should have received a copy of the GNU General Public License
 * along with this program. If not, see <http://www.gnu.org/licenses/>.
 */

/**
 *       \file       htdocs/core/class/html.formmail.class.php
 *       \ingroup    core
 *       \brief      Fichier de la classe permettant la generation du formulaire html d'envoi de mail unitaire
 */
require_once DOL_DOCUMENT_ROOT .'/core/class/html.form.class.php';


/**
 *      Classe permettant la generation du formulaire html d'envoi de mail unitaire
 *      Usage: $formail = new FormMail($db)
 *             $formmail->proprietes=1 ou chaine ou tableau de valeurs
 *             $formmail->show_form() affiche le formulaire
 */
class FormMail extends Form
{
    var $db;

    var $withform;				// 1=Include HTML form tag and show submit button, 0=Do not include form tag and submit button, -1=Do not include form tag but include submit button

    var $fromname;
    var $frommail;
    var $replytoname;
    var $replytomail;
    var $toname;
    var $tomail;

    var $withsubstit;			// Show substitution array
    var $withfrom;
    var $withto;				// Show recipient emails
    var $withtofree;			// Show free text for recipient emails
    var $withtocc;
    var $withtoccc;
    var $withtopic;
    var $withfile;				// 0=No attaches files, 1=Show attached files, 2=Can add new attached files
    var $withbody;

    var $withfromreadonly;
    var $withreplytoreadonly;
    var $withtoreadonly;
    var $withtoccreadonly;
	var $withtocccreadonly;
	var $withtopicreadonly;
    var $withfilereadonly;
    var $withdeliveryreceipt;
    var $withcancel;
    var $withfckeditor;

    var $substit=array();
    var $param=array();

    var $error;

    public $lines_model;


    /**
     *	Constructor
     *
     *  @param	DoliDB	$db      Database handler
     */
    function __construct($db)
    {
        $this->db = $db;

        $this->withform=1;

        $this->withfrom=1;
        $this->withto=1;
        $this->withtofree=1;
        $this->withtocc=1;
        $this->withtoccc=0;
        $this->witherrorsto=0;
        $this->withtopic=1;
        $this->withfile=0;
        $this->withbody=1;

        $this->withfromreadonly=1;
        $this->withreplytoreadonly=1;
        $this->withtoreadonly=0;
        $this->withtoccreadonly=0;
	    $this->withtocccreadonly=0;
        $this->witherrorstoreadonly=0;
        $this->withtopicreadonly=0;
        $this->withfilereadonly=0;
        $this->withbodyreadonly=0;
        $this->withdeliveryreceiptreadonly=0;
        $this->withfckeditor=-1;	// -1 = Auto

        return 1;
    }

    /**
     * Clear list of attached files in send mail form (stored in session)
     *
     * @return	void
     */
    function clear_attached_files()
    {
        global $conf,$user;
        require_once DOL_DOCUMENT_ROOT.'/core/lib/files.lib.php';

        // Set tmp user directory
        $vardir=$conf->user->dir_output."/".$user->id;
        $upload_dir = $vardir.'/temp/';
        if (is_dir($upload_dir)) dol_delete_dir_recursive($upload_dir);

        unset($_SESSION["listofpaths"]);
        unset($_SESSION["listofnames"]);
        unset($_SESSION["listofmimes"]);
    }

    /**
     * Add a file into the list of attached files (stored in SECTION array)
     *
     * @param 	string   $path   Full absolute path on filesystem of file, including file name
     * @param 	string   $file   Only filename
     * @param 	string   $type   Mime type
     * @return	void
     */
    function add_attached_files($path,$file,$type)
    {
        $listofpaths=array();
        $listofnames=array();
        $listofmimes=array();
        if (! empty($_SESSION["listofpaths"])) $listofpaths=explode(';',$_SESSION["listofpaths"]);
        if (! empty($_SESSION["listofnames"])) $listofnames=explode(';',$_SESSION["listofnames"]);
        if (! empty($_SESSION["listofmimes"])) $listofmimes=explode(';',$_SESSION["listofmimes"]);
        if (! in_array($file,$listofnames))
        {
            $listofpaths[]=$path;
            $listofnames[]=$file;
            $listofmimes[]=$type;
            $_SESSION["listofpaths"]=join(';',$listofpaths);
            $_SESSION["listofnames"]=join(';',$listofnames);
            $_SESSION["listofmimes"]=join(';',$listofmimes);
        }
    }

    /**
     * Remove a file from the list of attached files (stored in SECTION array)
     *
     * @param  	string	$keytodelete     Key in file array
     * @return	void
     */
    function remove_attached_files($keytodelete)
    {
        $listofpaths=array();
        $listofnames=array();
        $listofmimes=array();
        if (! empty($_SESSION["listofpaths"])) $listofpaths=explode(';',$_SESSION["listofpaths"]);
        if (! empty($_SESSION["listofnames"])) $listofnames=explode(';',$_SESSION["listofnames"]);
        if (! empty($_SESSION["listofmimes"])) $listofmimes=explode(';',$_SESSION["listofmimes"]);
        if ($keytodelete >= 0)
        {
            unset ($listofpaths[$keytodelete]);
            unset ($listofnames[$keytodelete]);
            unset ($listofmimes[$keytodelete]);
            $_SESSION["listofpaths"]=join(';',$listofpaths);
            $_SESSION["listofnames"]=join(';',$listofnames);
            $_SESSION["listofmimes"]=join(';',$listofmimes);
            //var_dump($_SESSION['listofpaths']);
        }
    }

    /**
     * Return list of attached files (stored in SECTION array)
     *
     * @return	array       array('paths'=> ,'names'=>, 'mimes'=> )
     */
    function get_attached_files()
    {
        $listofpaths=array();
        $listofnames=array();
        $listofmimes=array();
        if (! empty($_SESSION["listofpaths"])) $listofpaths=explode(';',$_SESSION["listofpaths"]);
        if (! empty($_SESSION["listofnames"])) $listofnames=explode(';',$_SESSION["listofnames"]);
        if (! empty($_SESSION["listofmimes"])) $listofmimes=explode(';',$_SESSION["listofmimes"]);
        return array('paths'=>$listofpaths, 'names'=>$listofnames, 'mimes'=>$listofmimes);
    }

    /**
     *	Show the form to input an email
     *  this->withfile: 0=No attaches files, 1=Show attached files, 2=Can add new attached files
     *
     *	@param	string	$addfileaction		Name of action when posting file attachments
     *	@param	string	$removefileaction	Name of action when removing file attachments
     *	@return	void
     */
    function show_form($addfileaction='addfile',$removefileaction='removefile')
    {
        print $this->get_form($addfileaction,$removefileaction);
    }

    /**
     *	Get the form to input an email
     *  this->withfile: 0=No attaches files, 1=Show attached files, 2=Can add new attached files
     *
     *	@param	string	$addfileaction		Name of action when posting file attachments
     *	@param	string	$removefileaction	Name of action when removing file attachments
     *	@return string						Form to show
     */
    function get_form($addfileaction='addfile',$removefileaction='removefile')
    {
        global $conf, $langs, $user, $hookmanager, $form;

        if (! is_object($form)) $form=new Form($this->db);

        $langs->load("other");
        $langs->load("mails");

        $hookmanager->initHooks(array('formmail'));

        $parameters=array(
        		'addfileaction' => $addfileaction,
        		'removefileaction'=> $removefileaction
        );
        $reshook=$hookmanager->executeHooks('getFormMail', $parameters, $this);

        if (!empty($reshook))
        {
        	return $hookmanager->resPrint;
        }
        else
        {
        	$out='';
        	
        	// Define list of attached files
        	$listofpaths=array();
        	$listofnames=array();
        	$listofmimes=array();
        	if (! empty($_SESSION["listofpaths"])) $listofpaths=explode(';',$_SESSION["listofpaths"]);
        	if (! empty($_SESSION["listofnames"])) $listofnames=explode(';',$_SESSION["listofnames"]);
        	if (! empty($_SESSION["listofmimes"])) $listofmimes=explode(';',$_SESSION["listofmimes"]);

       		// Define output language
			$outputlangs = $langs;
			$newlang = '';
			if ($conf->global->MAIN_MULTILANGS && empty($newlang))	$newlang = $this->param['langsmodels'];
			if (! empty($newlang))
			{
				$outputlangs = new Translate("", $conf);
				$outputlangs->setDefaultLang($newlang);
				$outputlangs->load('other');
			}

        	// Get message template
			$model_id=0;
        	if (array_key_exists('models_id',$this->param)) {
        		$model_id=$this->param["models_id"];
        	}
        	$arraydefaultmessage=$this->getEMailTemplate($this->db, $this->param["models"], $user, $outputlangs, $model_id);

        	$out.= "\n<!-- Debut form mail -->\n";
        	if ($this->withform == 1)
        	{
        		$out.= '<form method="POST" name="mailform" enctype="multipart/form-data" action="'.$this->param["returnurl"].'">'."\n";
				$out.= '<input style="display:none" type="submit" id="sendmail" name="sendmail">';
        		$out.= '<input type="hidden" name="token" value="'.$_SESSION['newtoken'].'" />';
        	}
        	foreach ($this->param as $key=>$value)
        	{
        		$out.= '<input type="hidden" id="'.$key.'" name="'.$key.'" value="'.$value.'" />'."\n";
        	}
        	
        	$result = $this->fetchAllEMailTemplate($this->param["models"], $user, $outputlangs);
        	if ($result<0) {
        		setEventMessage($this->error,'errors');
        	}
        	$modelmail_array=array();
        	foreach($this->lines_model as $line) {
        		$modelmail_array[$line->id]=$line->label;
        	}
        	
        	if (count($modelmail_array)>0) {
	        	$out.= '<table class="nobordernopadding" width="100%"><tr><td width="20%">'."\n";
	        	$out.= $langs->trans('SelectMailModel').':'.$this->selectarray('modelmailselected', $modelmail_array,$model_id);
	        	$out.= '</td>';
	        	$out.= '<td width="5px">';
	        	if ($user->admin) $out.= info_admin($langs->trans("YouCanChangeValuesForThisListFromDictionarySetup"),1);
	        	$out.= '</td>';
	        	$out.= '<td><input class="flat" type="submit" value="'.$langs->trans('Valid').'" name="modelselected" id="modelselected"></td>';
	        	$out.= '</tr></table>';
        	}
        	
        	
        	$out.= '<table class="border" width="100%">'."\n";

        	// Substitution array
        	if (! empty($this->withsubstit))
        	{
        		$out.= '<tr><td colspan="2">';
        		$help="";
        		foreach($this->substit as $key => $val)
        		{
        			$help.=$key.' -> '.$langs->trans($val).'<br>';
        		}
        		$out.= $form->textwithpicto($langs->trans("EMailTestSubstitutionReplacedByGenericValues"),$help);
        		$out.= "</td></tr>\n";
        	}

        	// From
        	if (! empty($this->withfrom))
        	{
        		if (! empty($this->withfromreadonly))
        		{
        			$out.= '<input type="hidden" id="fromname" name="fromname" value="'.$this->fromname.'" />';
        			$out.= '<input type="hidden" id="frommail" name="frommail" value="'.$this->frommail.'" />';
        			$out.= '<tr><td width="180">'.$langs->trans("MailFrom").'</td><td>';
        			if ($this->fromtype == 'user' && $this->fromid > 0)
        			{
        				$langs->load("users");
        				$fuser=new User($this->db);
        				$fuser->fetch($this->fromid);
        				$out.= $fuser->getNomUrl(1);
        			}
        			else
        			{
        				$out.= $this->fromname;
        			}
        			if ($this->frommail)
        			{
        				$out.= " &lt;".$this->frommail."&gt;";
        			}
        			else
        			{
        				if ($this->fromtype)
        				{
        					$langs->load("errors");
        					$out.= '<font class="warning"> &lt;'.$langs->trans("ErrorNoMailDefinedForThisUser").'&gt; </font>';
        				}
        			}
        			$out.= "</td></tr>\n";
        			$out.= "</td></tr>\n";
        		}
        		else
        		{
        			$out.= "<tr><td>".$langs->trans("MailFrom")."</td><td>";
        			$out.= $langs->trans("Name").':<input type="text" id="fromname" name="fromname" size="32" value="'.$this->fromname.'" />';
        			$out.= '&nbsp; &nbsp; ';
        			$out.= $langs->trans("EMail").':&lt;<input type="text" id="frommail" name="frommail" size="32" value="'.$this->frommail.'" />&gt;';
        			$out.= "</td></tr>\n";
        		}
        	}

        	// Replyto
        	if (! empty($this->withreplyto))
        	{
        		if ($this->withreplytoreadonly)
        		{
        			$out.= '<input type="hidden" id="replyname" name="replyname" value="'.$this->replytoname.'" />';
        			$out.= '<input type="hidden" id="replymail" name="replymail" value="'.$this->replytomail.'" />';
        			$out.= "<tr><td>".$langs->trans("MailReply")."</td><td>".$this->replytoname.($this->replytomail?(" &lt;".$this->replytomail."&gt;"):"");
        			$out.= "</td></tr>\n";
        		}
        	}

        	// Errorsto
        	if (! empty($this->witherrorsto))
        	{
        		//if (! $this->errorstomail) $this->errorstomail=$this->frommail;
        		$errorstomail = (! empty($conf->global->MAIN_MAIL_ERRORS_TO) ? $conf->global->MAIN_MAIL_ERRORS_TO : $this->errorstomail);
        		if ($this->witherrorstoreadonly)
        		{
        			$out.= '<input type="hidden" id="errorstomail" name="errorstomail" value="'.$errorstomail.'" />';
        			$out.= '<tr><td>'.$langs->trans("MailErrorsTo").'</td><td>';
        			$out.= $errorstomail;
        			$out.= "</td></tr>\n";
        		}
        		else
        		{
        			$out.= '<tr><td>'.$langs->trans("MailErrorsTo").'</td><td>';
        			$out.= '<input size="30" id="errorstomail" name="errorstomail" value="'.$errorstomail.'" />';
        			$out.= "</td></tr>\n";
        		}
        	}

        	// To
        	if (! empty($this->withto) || is_array($this->withto))
        	{
        		$out.= '<tr><td width="180">';
        		if ($this->withtofree) $out.= $form->textwithpicto($langs->trans("MailTo"),$langs->trans("YouCanUseCommaSeparatorForSeveralRecipients"));
        		else $out.= $langs->trans("MailTo");
        		$out.= '</td><td>';
        		if ($this->withtoreadonly)
        		{
        			if (! empty($this->toname) && ! empty($this->tomail))
        			{
        				$out.= '<input type="hidden" id="toname" name="toname" value="'.$this->toname.'" />';
        				$out.= '<input type="hidden" id="tomail" name="tomail" value="'.$this->tomail.'" />';
        				if ($this->totype == 'thirdparty')
        				{
        					$soc=new Societe($this->db);
        					$soc->fetch($this->toid);
        					$out.= $soc->getNomUrl(1);
        				}
        				else if ($this->totype == 'contact')
        				{
        					$contact=new Contact($this->db);
        					$contact->fetch($this->toid);
        					$out.= $contact->getNomUrl(1);
        				}
        				else
        				{
        					$out.= $this->toname;
        				}
        				$out.= ' &lt;'.$this->tomail.'&gt;';
        				if ($this->withtofree)
        				{
        					$out.= '<br>'.$langs->trans("or").' <input size="'.(is_array($this->withto)?"30":"60").'" id="sendto" name="sendto" value="'.(! is_array($this->withto) && ! is_numeric($this->withto)? (isset($_REQUEST["sendto"])?$_REQUEST["sendto"]:$this->withto) :"").'" />';
        				}
        			}
        			else
        			{
        				$out.= (! is_array($this->withto) && ! is_numeric($this->withto))?$this->withto:"";
        			}
        		}
        		else
        		{
        			if (! empty($this->withtofree))
        			{
        				$out.= '<input size="'.(is_array($this->withto)?"30":"60").'" id="sendto" name="sendto" value="'.(! is_array($this->withto) && ! is_numeric($this->withto)? (isset($_REQUEST["sendto"])?$_REQUEST["sendto"]:$this->withto) :"").'" />';
        			}
        			if (! empty($this->withto) && is_array($this->withto))
        			{
        				if (! empty($this->withtofree)) $out.= " ".$langs->trans("or")." ";
        				$out.= $form->selectarray("receiver", $this->withto, GETPOST("receiver"), 1);
        			}
        			if (isset($this->withtosocid) && $this->withtosocid > 0) // deprecated. TODO Remove this. Instead, fill withto with array before calling method.
        			{
        				$liste=array();
        				$soc=new Societe($this->db);
        				$soc->fetch($this->withtosocid);
        				foreach ($soc->thirdparty_and_contact_email_array(1) as $key=>$value)
        				{
        					$liste[$key]=$value;
        				}
        				if ($this->withtofree) $out.= " ".$langs->trans("or")." ";
        				$out.= $form->selectarray("receiver", $liste, GETPOST("receiver"), 1);
        			}
        		}
        		$out.= "</td></tr>\n";
        	}

        	// CC
        	if (! empty($this->withtocc) || is_array($this->withtocc))
        	{
        		$out.= '<tr><td width="180">';
        		$out.= $form->textwithpicto($langs->trans("MailCC"),$langs->trans("YouCanUseCommaSeparatorForSeveralRecipients"));
        		$out.= '</td><td>';
        		if ($this->withtoccreadonly)
        		{
        			$out.= (! is_array($this->withtocc) && ! is_numeric($this->withtocc))?$this->withtocc:"";
        		}
        		else
        		{
        			$out.= '<input size="'.(is_array($this->withtocc)?"30":"60").'" id="sendtocc" name="sendtocc" value="'.((! is_array($this->withtocc) && ! is_numeric($this->withtocc))? (isset($_POST["sendtocc"])?$_POST["sendtocc"]:$this->withtocc) : (isset($_POST["sendtocc"])?$_POST["sendtocc"]:"") ).'" />';
        			if (! empty($this->withtocc) && is_array($this->withtocc))
        			{
        				$out.= " ".$langs->trans("or")." ";
        				$out.= $form->selectarray("receivercc", $this->withtocc, GETPOST("receivercc"), 1);
        			}
        		}
        		$out.= "</td></tr>\n";
        	}

        	// CCC
        	if (! empty($this->withtoccc) || is_array($this->withtoccc))
        	{
        		$out.= '<tr><td width="180">';
        		$out.= $form->textwithpicto($langs->trans("MailCCC"),$langs->trans("YouCanUseCommaSeparatorForSeveralRecipients"));
        		$out.= '</td><td>';
        		if (! empty($this->withtocccreadonly))
        		{
        			$out.= (! is_array($this->withtoccc) && ! is_numeric($this->withtoccc))?$this->withtoccc:"";
        		}
        		else
        		{
        			$out.= '<input size="'.(is_array($this->withtoccc)?"30":"60").'" id="sendtoccc" name="sendtoccc" value="'.((! is_array($this->withtoccc) && ! is_numeric($this->withtoccc))? (isset($_POST["sendtoccc"])?$_POST["sendtoccc"]:$this->withtoccc) : (isset($_POST["sendtoccc"])?$_POST["sendtoccc"]:"") ).'" />';
        			if (! empty($this->withtoccc) && is_array($this->withtoccc))
        			{
        				$out.= " ".$langs->trans("or")." ";
        				$out.= $form->selectarray("receiverccc", $this->withtoccc, GETPOST("receiverccc"), 1);
        			}
        		}

        		$showinfobcc='';
        		if (! empty($conf->global->MAIN_MAIL_AUTOCOPY_PROPOSAL_TO) && ! empty($this->param['models']) && $this->param['models'] == 'propal_send') $showinfobcc=$conf->global->MAIN_MAIL_AUTOCOPY_PROPOSAL_TO;
				if (! empty($conf->global->MAIN_MAIL_AUTOCOPY_ASKPRICESUPPLIER_TO) && ! empty($this->param['models']) && $this->param['models'] == 'askpricesupplier_send') $showinfobcc=$conf->global->MAIN_MAIL_AUTOCOPY_ASKPRICESUPPLIER_TO;
        		if (! empty($conf->global->MAIN_MAIL_AUTOCOPY_ORDER_TO) && ! empty($this->param['models']) && $this->param['models'] == 'order_send') $showinfobcc=$conf->global->MAIN_MAIL_AUTOCOPY_ORDER_TO;
        		if (! empty($conf->global->MAIN_MAIL_AUTOCOPY_INVOICE_TO) && ! empty($this->param['models']) && $this->param['models'] == 'facture_send') $showinfobcc=$conf->global->MAIN_MAIL_AUTOCOPY_INVOICE_TO;
        		if ($showinfobcc) $out.=' + '.$showinfobcc;
        		$out.= "</td></tr>\n";
        	}

        	// Ask delivery receipt
        	if (! empty($this->withdeliveryreceipt))
        	{
        		$out.= '<tr><td width="180">'.$langs->trans("DeliveryReceipt").'</td><td>';

        		if (! empty($this->withdeliveryreceiptreadonly))
        		{
        			$out.= yn($this->withdeliveryreceipt);
        		}
        		else
        		{
        			$defaultvaluefordeliveryreceipt=0;
        			if (! empty($conf->global->MAIL_FORCE_DELIVERY_RECEIPT_PROPAL) && ! empty($this->param['models']) && $this->param['models'] == 'propal_send') $defaultvaluefordeliveryreceipt=1;
					if (! empty($conf->global->MAIL_FORCE_DELIVERY_RECEIPT_ASKPRICESUPPLIER) && ! empty($this->param['models']) && $this->param['models'] == 'askpricesupplier_send') $defaultvaluefordeliveryreceipt=1;
        			if (! empty($conf->global->MAIL_FORCE_DELIVERY_RECEIPT_ORDER) && ! empty($this->param['models']) && $this->param['models'] == 'order_send') $defaultvaluefordeliveryreceipt=1;
        			if (! empty($conf->global->MAIL_FORCE_DELIVERY_RECEIPT_INVOICE) && ! empty($this->param['models']) && $this->param['models'] == 'facture_send') $defaultvaluefordeliveryreceipt=1;
        			$out.= $form->selectyesno('deliveryreceipt', (isset($_POST["deliveryreceipt"])?$_POST["deliveryreceipt"]:$defaultvaluefordeliveryreceipt), 1);
        		}

        		$out.= "</td></tr>\n";
        	}

        	// Topic
        	if (! empty($this->withtopic))
        	{
        		$defaulttopic="";
        		if (count($arraydefaultmessage) > 0 && $arraydefaultmessage['topic']) $defaulttopic=$arraydefaultmessage['topic'];
        		elseif (! is_numeric($this->withtopic))	 $defaulttopic=$this->withtopic;

        		$defaulttopic=make_substitutions($defaulttopic,$this->substit);

        		$out.= '<tr>';
        		$out.= '<td width="180">'.$langs->trans("MailTopic").'</td>';
        		$out.= '<td>';
        		if ($this->withtopicreadonly)
        		{
        			$out.= $defaulttopic;
        			$out.= '<input type="hidden" size="60" id="subject" name="subject" value="'.$defaulttopic.'" />';
        		}
        		else
        		{
        			$out.= '<input type="text" size="60" id="subject" name="subject" value="'. (isset($_POST["subject"])?$_POST["subject"]:($defaulttopic?$defaulttopic:'')) .'" />';
        		}
        		$out.= "</td></tr>\n";
        	}

        	// Attached files
        	if (! empty($this->withfile))
        	{
        		$out.= '<tr>';
        		$out.= '<td width="180">'.$langs->trans("MailFile").'</td>';

        		$out.= '<td>';
        		if (is_numeric($this->withfile))
        		{
	        		// TODO Trick to have param removedfile containing nb of image to delete. But this does not works without javascript
	        		$out.= '<input type="hidden" class="removedfilehidden" name="removedfile" value="">'."\n";
	        		$out.= '<script type="text/javascript" language="javascript">';
	        		$out.= 'jQuery(document).ready(function () {';
	        		$out.= '    jQuery(".removedfile").click(function() {';
	        		$out.= '        jQuery(".removedfilehidden").val(jQuery(this).val());';
	        		$out.= '    });';
	        		$out.= '})';
	        		$out.= '</script>'."\n";
	        		if (count($listofpaths))
	        		{
	        			foreach($listofpaths as $key => $val)
	        			{
	        				$out.= '<div id="attachfile_'.$key.'">';
	        				$out.= img_mime($listofnames[$key]).' '.$listofnames[$key];
	        				if (! $this->withfilereadonly)
	        				{
	        					$out.= ' <input type="image" style="border: 0px;" src="'.DOL_URL_ROOT.'/theme/'.$conf->theme.'/img/delete.png" value="'.($key+1).'" class="removedfile" id="removedfile_'.$key.'" name="removedfile_'.$key.'" />';
	        					//$out.= ' <a href="'.$_SERVER["PHP_SELF"].'?removedfile='.($key+1).' id="removedfile_'.$key.'">'.img_delete($langs->trans("Delete").'</a>';
	        				}
	        				$out.= '<br></div>';
	        			}
	        		}
	        		else
	        		{
	        			$out.= $langs->trans("NoAttachedFiles").'<br>';
	        		}
	        		if ($this->withfile == 2)	// Can add other files
	        		{
	        			$out.= '<input type="file" class="flat" id="addedfile" name="addedfile" value="'.$langs->trans("Upload").'" />';
	        			$out.= ' ';
	        			$out.= '<input type="submit" class="button" id="'.$addfileaction.'" name="'.$addfileaction.'" value="'.$langs->trans("MailingAddFile").'" />';
	        		}
        		}
        		else
        		{
        			$out.=$this->withfile;
        		}
        		$out.= "</td></tr>\n";
        	}

        	// Message
        	if (! empty($this->withbody))
        	{
        		$defaultmessage="";
        		if (count($arraydefaultmessage) > 0 && $arraydefaultmessage['content']) $defaultmessage=$arraydefaultmessage['content'];
        		elseif (! is_numeric($this->withbody))	$defaultmessage=$this->withbody;

        		// Complete substitution array
        		if (! empty($conf->paypal->enabled) && ! empty($conf->global->PAYPAL_ADD_PAYMENT_URL))
        		{
        			require_once DOL_DOCUMENT_ROOT.'/paypal/lib/paypal.lib.php';

        			$langs->load('paypal');

        			if ($this->param["models"]=='order_send')
        			{
        				$url=getPaypalPaymentUrl(0,'order',$this->substit['__ORDERREF__']);
        				$this->substit['__PERSONALIZED__']=str_replace('\n',"\n",$langs->transnoentitiesnoconv("PredefinedMailContentLink",$url));
        			}
        			if ($this->param["models"]=='facture_send')
        			{
        				$url=getPaypalPaymentUrl(0,'invoice',$this->substit['__FACREF__']);
        				$this->substit['__PERSONALIZED__']=str_replace('\n',"\n",$langs->transnoentitiesnoconv("PredefinedMailContentLink",$url));
        			}
        		}

				$defaultmessage=str_replace('\n',"\n",$defaultmessage);

				// Deal with format differences between message and signature (text / HTML)
				if(dol_textishtml($defaultmessage) && !dol_textishtml($this->substit['__SIGNATURE__'])) {
					$this->substit['__SIGNATURE__'] = dol_nl2br($this->substit['__SIGNATURE__']);
				} else if(!dol_textishtml($defaultmessage) && dol_textishtml($this->substit['__SIGNATURE__'])) {
					$defaultmessage = dol_nl2br($defaultmessage);
				}

				
        		if (isset($_POST["message"]) &&  ! $_POST['modelselected']) $defaultmessage=$_POST["message"];
				else
				{
					$defaultmessage=make_substitutions($defaultmessage,$this->substit);
					// Clean first \n and br (to avoid empty line when CONTACTCIVNAME is empty)
					$defaultmessage=preg_replace("/^(<br>)+/","",$defaultmessage);
					$defaultmessage=preg_replace("/^\n+/","",$defaultmessage);
				}

        		$out.= '<tr>';
        		$out.= '<td width="180" valign="top">'.$langs->trans("MailText").'</td>';
        		$out.= '<td>';
        		if ($this->withbodyreadonly)
        		{
        			$out.= nl2br($defaultmessage);
        			$out.= '<input type="hidden" id="message" name="message" value="'.$defaultmessage.'" />';
        		}
        		else
        		{
        			if (! isset($this->ckeditortoolbar)) $this->ckeditortoolbar = 'dolibarr_notes';

        			// Editor wysiwyg
        			require_once DOL_DOCUMENT_ROOT.'/core/class/doleditor.class.php';
        			if ($this->withfckeditor == -1)
        			{
        				if (! empty($conf->global->FCKEDITOR_ENABLE_MAIL)) $this->withfckeditor=1;
						else $this->withfckeditor=0;
        			}

        			$doleditor=new DolEditor('message',$defaultmessage,'',280,$this->ckeditortoolbar,'In',true,true,$this->withfckeditor,8,72);
        			$out.= $doleditor->Create(1);
        		}
        		$out.= "</td></tr>\n";
        	}

        	if ($this->withform == 1 || $this->withform == -1)
        	{
        		$out.= '<tr><td align="center" colspan="2"><div class="center">';
        		$out.= '<input class="button" type="submit" id="sendmail" name="sendmail" value="'.$langs->trans("SendMail").'"';
        		// Add a javascript test to avoid to forget to submit file before sending email
        		if ($this->withfile == 2 && $conf->use_javascript_ajax)
        		{
        			$out.= ' onClick="if (document.mailform.addedfile.value != \'\') { alert(\''.dol_escape_js($langs->trans("FileWasNotUploaded")).'\'); return false; } else { return true; }"';
        		}
        		$out.= ' />';
        		if ($this->withcancel)
        		{
        			$out.= ' &nbsp; &nbsp; ';
        			$out.= '<input class="button" type="submit" id="cancel" name="cancel" value="'.$langs->trans("Cancel").'" />';
        		}
        		$out.= '</div></td></tr>'."\n";
        	}

        	$out.= '</table>'."\n";

        	if ($this->withform == 1) $out.= '</form>'."\n";
        	$out.= "<!-- Fin form mail -->\n";

        	return $out;
        }
    }



	/**
	 *      Return template of email
	 *      Search into table c_email_templates
	 *
	 * 		@param	DoliDB		$db				Database handler
	 * 		@param	string		$type_template	Get message for key module
	 *      @param	string		$user			Use template public or limited to this user
	 *      @param	Translate	$outputlangs	Output lang object
	 *      @param	int			$id				Id template to find
	 *      @return array						array('topic'=>,'content'=>,..)
	 */
	private function getEMailTemplate($db, $type_template, $user, $outputlangs,$id=0)
	{
		$ret=array();

		$sql = "SELECT label, topic, content, lang";
		$sql.= " FROM ".MAIN_DB_PREFIX.'c_email_templates';
		$sql.= " WHERE type_template='".$db->escape($type_template)."'";
		$sql.= " AND entity IN (".getEntity("c_email_templates").")";
		$sql.= " AND (fk_user is NULL or fk_user = 0 or fk_user = ".$user->id.")";
		if (is_object($outputlangs)) $sql.= " AND (lang = '".$outputlangs->defaultlang."' OR lang IS NULL OR lang = '')";
		if (!empty($id)) $sql.= " AND rowid=".$id;
		$sql.= $db->order("lang,label","ASC");
		//print $sql;

		$resql = $db->query($sql);
		if ($resql)
		{
			$obj = $db->fetch_object($resql);	// Get first found
			if ($obj)
			{
				$ret['label']=$obj->label;
				$ret['topic']=$obj->topic;
				$ret['content']=$obj->content;
				$ret['lang']=$obj->lang;
			}
			else
			{
				$defaultmessage='';
				if     ($type_template=='facture_send')	            { $defaultmessage=$outputlangs->transnoentities("PredefinedMailContentSendInvoice"); }
	        	elseif ($type_template=='facture_relance')			{ $defaultmessage=$outputlangs->transnoentities("PredefinedMailContentSendInvoiceReminder"); }
	        	elseif ($type_template=='propal_send')				{ $defaultmessage=$outputlangs->transnoentities("PredefinedMailContentSendProposal"); }
	        	elseif ($type_template=='askpricesupplier_send')	{ $defaultmessage=$outputlangs->transnoentities("PredefinedMailContentSendAskPriceSupplier"); }
	        	elseif ($type_template=='order_send')				{ $defaultmessage=$outputlangs->transnoentities("PredefinedMailContentSendOrder"); }
	        	elseif ($type_template=='order_supplier_send')		{ $defaultmessage=$outputlangs->transnoentities("PredefinedMailContentSendSupplierOrder"); }
	        	elseif ($type_template=='invoice_supplier_send')	{ $defaultmessage=$outputlangs->transnoentities("PredefinedMailContentSendSupplierInvoice"); }
	        	elseif ($type_template=='shipping_send')			{ $defaultmessage=$outputlangs->transnoentities("PredefinedMailContentSendShipping"); }
	        	elseif ($type_template=='fichinter_send')			{ $defaultmessage=$outputlangs->transnoentities("PredefinedMailContentSendFichInter"); }
	        	elseif ($type_template=='thirdparty')				{ $defaultmessage=$outputlangs->transnoentities("PredefinedMailContentThirdparty"); }

	        	$ret['label']='default';
	        	$ret['topic']='';
	        	$ret['content']=$defaultmessage;
	        	$ret['lang']=$outputlangs->defaultlang;
			}

			$db->free($resql);
			return $ret;
		}
		else
		{
			dol_print_error($db);
			return -1;
		}
	}
	
	/**
	 *      Find if template exists
	 *      Search into table c_email_templates
	 *
	 * 		@param	string		$type_template	Get message for key module
	 *      @param	string		$user			Use template public or limited to this user
	 *      @param	Translate	$outputlangs	Output lang object
	 *      @return	int		<0 if KO,
	 */
	public function isEMailTemplate($type_template, $user, $outputlangs)
	{
		$ret=array();
	
		$sql = "SELECT label, topic, content, lang";
		$sql.= " FROM ".MAIN_DB_PREFIX.'c_email_templates';
		$sql.= " WHERE type_template='".$this->db->escape($type_template)."'";
		$sql.= " AND entity IN (".getEntity("c_email_templates").")";
		$sql.= " AND (fk_user is NULL or fk_user = 0 or fk_user = ".$user->id.")";
		if (is_object($outputlangs)) $sql.= " AND (lang = '".$outputlangs->defaultlang."' OR lang IS NULL OR lang = '')";
		$sql.= $this->db->order("lang,label","ASC");
		//print $sql;
	
		$resql = $this->db->query($sql);
		if ($resql)
		{
			$num= $this->db->num_rows($resql);
			$this->db->free($resql);
			return $num;
		}
		else
		{
			$this->error=get_class($this).' '.__METHOD__.' ERROR:'.$this->db->lasterror();
			return -1;
		}
	}
	
	/**
	 *      Find if template exists
	 *      Search into table c_email_templates
	 *
	 * 		@param	string		$type_template	Get message for key module
	 *      @param	string		$user			Use template public or limited to this user
	 *      @param	Translate	$outputlangs	Output lang object
	 *      @return	int		<0 if KO,
	 */
	public function fetchAllEMailTemplate($type_template, $user, $outputlangs)
	{
		$ret=array();
	
		$sql = "SELECT rowid, label, topic, content, lang";
		$sql.= " FROM ".MAIN_DB_PREFIX.'c_email_templates';
		$sql.= " WHERE type_template='".$this->db->escape($type_template)."'";
		$sql.= " AND entity IN (".getEntity("c_email_templates").")";
		$sql.= " AND (fk_user is NULL or fk_user = 0 or fk_user = ".$user->id.")";
		if (is_object($outputlangs)) $sql.= " AND (lang = '".$outputlangs->defaultlang."' OR lang IS NULL OR lang = '')";
		$sql.= $this->db->order("lang,label","ASC");
		//print $sql;
	
		$resql = $this->db->query($sql);
		if ($resql)
		{
			$this->lines_model=array();
			while ($obj = $this->db->fetch_object($resql)) 
			{
				$line = new ModelMail();
				$line->id=$obj->rowid;
				$line->label=$obj->label;
				$line->topic=$obj->topic;
				$line->content=$obj->lacontentbel;
				$line->lang=$obj->lang;
				$this->lines_model[]=$line;
			}
			$this->db->free($resql);
			return $num;
		}
		else
		{
			$this->error=get_class($this).' '.__METHOD__.' ERROR:'.$this->db->lasterror();
			return -1;
		}
	}
}

<<<<<<< HEAD
/**
 * ModelMail
 */
class ModelMail
=======
class ModelMailLine
>>>>>>> 873899a5
{
	public $id;
	public $label;
	public $topic;
	public $content;
	public $lang;
}<|MERGE_RESOLUTION|>--- conflicted
+++ resolved
@@ -858,14 +858,10 @@
 	}
 }
 
-<<<<<<< HEAD
 /**
  * ModelMail
  */
 class ModelMail
-=======
-class ModelMailLine
->>>>>>> 873899a5
 {
 	public $id;
 	public $label;
