--- conflicted
+++ resolved
@@ -755,11 +755,7 @@
 			if (!empty($this->withtoccuser) && is_array($this->withtoccuser) && getDolGlobalString('MAIN_MAIL_ENABLED_USER_DEST_SELECT')) {
 				$out .= '<tr><td>';
 				$out .= $langs->trans("MailToCCUsers");
-<<<<<<< HEAD
 				$out .= '</td></td>';
-=======
-				$out .= '</td>';
->>>>>>> cf6148db
 
 				// multiselect array convert html entities into options tags, even if we don't want this, so we encode them a second time
 				$tmparray = $this->withtoccuser;
@@ -893,11 +889,7 @@
 
 			//input prompt AI
 			require_once DOL_DOCUMENT_ROOT.'/core/lib/admin.lib.php';
-<<<<<<< HEAD
 			if (isModEnabled('ai') && dolibarr_get_const($this->db, 'AI_CHATGPT_API_KEY', 0)) {
-=======
-			if (isModEnabled('ai')) {
->>>>>>> cf6148db
 				$out .= $this->getHtmlForInstruction();
 			}
 			// Message
