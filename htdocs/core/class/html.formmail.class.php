--- conflicted
+++ resolved
@@ -306,17 +306,8 @@
 				{
 					$model_id=$this->param["models_id"];
 				}
-<<<<<<< HEAD
-=======
+
 				$arraydefaultmessage=$this->getEMailTemplate($this->db, $this->param["models"], $user, $outputlangs, $model_id);		// If $model_id is empty, preselect the first one
-			}
-			//var_dump($this->param["models"]);
-			//var_dump($model_id);
-			//var_dump($arraydefaultmessage);
->>>>>>> a49a0836
-
-				// we set -1 if model_id empty
-				$arraydefaultmessage = $this->getEMailTemplate($this->db, $this->param["models"], $user, $outputlangs, ($model_id ? $model_id : -1));
 			}
 
 			// Define list of attached files
