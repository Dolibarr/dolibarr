<?php
/* Copyright (C) 2005-2012 Laurent Destailleur  <eldy@users.sourceforge.net>
 * Copyright (C) 2005-2012 Regis Houssin		<regis.houssin@capnetworks.com>
 * Copyright (C) 2010-2011 Juanjo Menent		<jmenent@2byte.es>
 * Copyright (C) 2015      Marcos García        <marcosgdf@gmail.com>
 *
 * This program is free software; you can redistribute it and/or modify
 * it under the terms of the GNU General Public License as published by
 * the Free Software Foundation; either version 3 of the License, or
 * (at your option) any later version.
 *
 * This program is distributed in the hope that it will be useful,
 * but WITHOUT ANY WARRANTY; without even the implied warranty of
 * MERCHANTABILITY or FITNESS FOR A PARTICULAR PURPOSE.  See the
 * GNU General Public License for more details.
 *
 * You should have received a copy of the GNU General Public License
 * along with this program. If not, see <http://www.gnu.org/licenses/>.
 */

/**
 *       \file       htdocs/core/class/html.formmail.class.php
 *       \ingroup    core
 *       \brief      Fichier de la classe permettant la generation du formulaire html d'envoi de mail unitaire
 */
require_once DOL_DOCUMENT_ROOT .'/core/class/html.form.class.php';


/**
 *      Classe permettant la generation du formulaire html d'envoi de mail unitaire
 *      Usage: $formail = new FormMail($db)
 *             $formmail->proprietes=1 ou chaine ou tableau de valeurs
 *             $formmail->show_form() affiche le formulaire
 */
class FormMail extends Form
{
    var $db;

    var $withform;				// 1=Include HTML form tag and show submit button, 0=Do not include form tag and submit button, -1=Do not include form tag but include submit button

    var $fromname;
    var $frommail;
    var $replytoname;
    var $replytomail;
    var $toname;
    var $tomail;
	var $trackid;

    var $withsubstit;			// Show substitution array
    var $withfrom;
	/**
	 * @var int
	 * @deprecated Fill withto with array before calling method.
	 * @see withto
	 */
	public $withtosocid;
	/**
	 * @var int|int[]
	 */
    public $withto;				// Show recipient emails
    var $withtofree;			// Show free text for recipient emails
    var $withtocc;
    var $withtoccc;
    var $withtopic;
    var $withfile;				// 0=No attaches files, 1=Show attached files, 2=Can add new attached files
    var $withbody;

    var $withfromreadonly;
    var $withreplytoreadonly;
    var $withtoreadonly;
    var $withtoccreadonly;
	var $withtocccreadonly;
	var $withtopicreadonly;
    var $withfilereadonly;
    var $withdeliveryreceipt;
    var $withcancel;
    var $withfckeditor;

    var $substit=array();
    var $param=array();

    var $error;

    public $lines_model;


    /**
     *	Constructor
     *
     *  @param	DoliDB	$db      Database handler
     */
    function __construct($db)
    {
        $this->db = $db;

        $this->withform=1;

        $this->withfrom=1;
        $this->withto=1;
        $this->withtofree=1;
        $this->withtocc=1;
        $this->withtoccc=0;
        $this->witherrorsto=0;
        $this->withtopic=1;
        $this->withfile=0;
        $this->withbody=1;

        $this->withfromreadonly=1;
        $this->withreplytoreadonly=1;
        $this->withtoreadonly=0;
        $this->withtoccreadonly=0;
	    $this->withtocccreadonly=0;
        $this->witherrorstoreadonly=0;
        $this->withtopicreadonly=0;
        $this->withfilereadonly=0;
        $this->withbodyreadonly=0;
        $this->withdeliveryreceiptreadonly=0;
        $this->withfckeditor=-1;	// -1 = Auto

        return 1;
    }

    /**
     * Clear list of attached files in send mail form (also stored in session)
     *
     * @return	void
     */
    function clear_attached_files()
    {
        global $conf,$user;
        require_once DOL_DOCUMENT_ROOT.'/core/lib/files.lib.php';

        // Set tmp user directory
        $vardir=$conf->user->dir_output."/".$user->id;
        $upload_dir = $vardir.'/temp/';                     // TODO Add $keytoavoidconflict in upload_dir path
        if (is_dir($upload_dir)) dol_delete_dir_recursive($upload_dir);

        $keytoavoidconflict = empty($this->trackid)?'':'-'.$this->trackid;   // this->trackid must be defined
        unset($_SESSION["listofpaths".$keytoavoidconflict]);
        unset($_SESSION["listofnames".$keytoavoidconflict]);
        unset($_SESSION["listofmimes".$keytoavoidconflict]);
    }

    /**
     * Add a file into the list of attached files (stored in SECTION array)
     *
     * @param 	string   $path   Full absolute path on filesystem of file, including file name
     * @param 	string   $file   Only filename
     * @param 	string   $type   Mime type
     * @return	void
     */
    function add_attached_files($path,$file,$type)
    {
        $listofpaths=array();
        $listofnames=array();
        $listofmimes=array();
        
        $keytoavoidconflict = empty($this->trackid)?'':'-'.$this->trackid;   // this->trackid must be defined
        if (! empty($_SESSION["listofpaths".$keytoavoidconflict])) $listofpaths=explode(';',$_SESSION["listofpaths".$keytoavoidconflict]);
        if (! empty($_SESSION["listofnames".$keytoavoidconflict])) $listofnames=explode(';',$_SESSION["listofnames".$keytoavoidconflict]);
        if (! empty($_SESSION["listofmimes".$keytoavoidconflict])) $listofmimes=explode(';',$_SESSION["listofmimes".$keytoavoidconflict]);
        if (! in_array($file,$listofnames))
        {
            $listofpaths[]=$path;
            $listofnames[]=$file;
            $listofmimes[]=$type;
            $_SESSION["listofpaths".$keytoavoidconflict]=join(';',$listofpaths);
            $_SESSION["listofnames".$keytoavoidconflict]=join(';',$listofnames);
            $_SESSION["listofmimes".$keytoavoidconflict]=join(';',$listofmimes);
        }
    }

    /**
     * Remove a file from the list of attached files (stored in SECTION array)
     *
     * @param  	string	$keytodelete     Key in file array (0, 1, 2, ...)
     * @return	void
     */
    function remove_attached_files($keytodelete)
    {
        $listofpaths=array();
        $listofnames=array();
        $listofmimes=array();
        
        $keytoavoidconflict = empty($this->trackid)?'':'-'.$this->trackid;   // this->trackid must be defined
        if (! empty($_SESSION["listofpaths".$keytoavoidconflict])) $listofpaths=explode(';',$_SESSION["listofpaths".$keytoavoidconflict]);
        if (! empty($_SESSION["listofnames".$keytoavoidconflict])) $listofnames=explode(';',$_SESSION["listofnames".$keytoavoidconflict]);
        if (! empty($_SESSION["listofmimes".$keytoavoidconflict])) $listofmimes=explode(';',$_SESSION["listofmimes".$keytoavoidconflict]);
        if ($keytodelete >= 0)
        {
            unset ($listofpaths[$keytodelete]);
            unset ($listofnames[$keytodelete]);
            unset ($listofmimes[$keytodelete]);
            $_SESSION["listofpaths".$keytoavoidconflict]=join(';',$listofpaths);
            $_SESSION["listofnames".$keytoavoidconflict]=join(';',$listofnames);
            $_SESSION["listofmimes".$keytoavoidconflict]=join(';',$listofmimes);
            //var_dump($_SESSION['listofpaths']);
        }
    }

    /**
     * Return list of attached files (stored in SECTION array)
     *
     * @return	array       array('paths'=> ,'names'=>, 'mimes'=> )
     */
    function get_attached_files()
    {
        $listofpaths=array();
        $listofnames=array();
        $listofmimes=array();
        
        $keytoavoidconflict = empty($this->trackid)?'':'-'.$this->trackid;   // this->trackid must be defined
        if (! empty($_SESSION["listofpaths".$keytoavoidconflict])) $listofpaths=explode(';',$_SESSION["listofpaths".$keytoavoidconflict]);
        if (! empty($_SESSION["listofnames".$keytoavoidconflict])) $listofnames=explode(';',$_SESSION["listofnames".$keytoavoidconflict]);
        if (! empty($_SESSION["listofmimes".$keytoavoidconflict])) $listofmimes=explode(';',$_SESSION["listofmimes".$keytoavoidconflict]);
        return array('paths'=>$listofpaths, 'names'=>$listofnames, 'mimes'=>$listofmimes);
    }

    /**
     *	Show the form to input an email
     *  this->withfile: 0=No attaches files, 1=Show attached files, 2=Can add new attached files
     *
     *	@param	string	$addfileaction		Name of action when posting file attachments
     *	@param	string	$removefileaction	Name of action when removing file attachments
     *	@return	void
     */
    function show_form($addfileaction='addfile',$removefileaction='removefile')
    {
        print $this->get_form($addfileaction,$removefileaction);
    }

    /**
     *	Get the form to input an email
     *  this->withfile: 0=No attaches files, 1=Show attached files, 2=Can add new attached files
     *  this->param:	Contains more parameteres like email templates info
     *
     *	@param	string	$addfileaction		Name of action when posting file attachments
     *	@param	string	$removefileaction	Name of action when removing file attachments
     *	@return string						Form to show
     */
    function get_form($addfileaction='addfile',$removefileaction='removefile')
    {
        global $conf, $langs, $user, $hookmanager, $form;

        if (! is_object($form)) $form=new Form($this->db);

        $langs->load("other");
        $langs->load("mails");

        $hookmanager->initHooks(array('formmail'));

        $parameters=array(
        	'addfileaction' => $addfileaction,
        	'removefileaction'=> $removefileaction,
            'trackid'=> $this->trackid
        );
        $reshook=$hookmanager->executeHooks('getFormMail', $parameters, $this);

        if (!empty($reshook))
        {
        	return $hookmanager->resPrint;
        }
        else
		{
        	$out='';

        	// Define list of attached files
        	$listofpaths=array();
        	$listofnames=array();
        	$listofmimes=array();
            $keytoavoidconflict = empty($this->trackid)?'':'-'.$this->trackid;   // this->trackid must be defined
            
        	if (! empty($_SESSION["listofpaths".$keytoavoidconflict])) $listofpaths=explode(';',$_SESSION["listofpaths".$keytoavoidconflict]);
        	if (! empty($_SESSION["listofnames".$keytoavoidconflict])) $listofnames=explode(';',$_SESSION["listofnames".$keytoavoidconflict]);
        	if (! empty($_SESSION["listofmimes".$keytoavoidconflict])) $listofmimes=explode(';',$_SESSION["listofmimes".$keytoavoidconflict]);

       		// Define output language
			$outputlangs = $langs;
			$newlang = '';
			if ($conf->global->MAIN_MULTILANGS && empty($newlang))	$newlang = $this->param['langsmodels'];
			if (! empty($newlang))
			{
				$outputlangs = new Translate("", $conf);
				$outputlangs->setDefaultLang($newlang);
				$outputlangs->load('other');
			}

        	// Get message template
			$model_id=0;
        	if (array_key_exists('models_id',$this->param))
        	{
        		$model_id=$this->param["models_id"];
        	}
        	$arraydefaultmessage=$this->getEMailTemplate($this->db, $this->param["models"], $user, $outputlangs, $model_id);
			//var_dump($arraydefaultmessage);

        	$out.= "\n<!-- Begin form mail -->\n";
        	if ($this->withform == 1)
        	{
        		$out.= '<form method="POST" name="mailform" id="mailform" enctype="multipart/form-data" action="'.$this->param["returnurl"].'#formmail">'."\n";
				$out.= '<input style="display:none" type="submit" id="sendmail" name="sendmail">';
        		$out.= '<input type="hidden" name="token" value="'.$_SESSION['newtoken'].'" />';
        		$out.= '<input type="hidden" name="trackid" value="'.$this->trackid.'" />';
        		$out.= '<a id="formmail" name="formmail"></a>';
        	}
        	foreach ($this->param as $key=>$value)
        	{
        		$out.= '<input type="hidden" id="'.$key.'" name="'.$key.'" value="'.$value.'" />'."\n";
        	}

        	$result = $this->fetchAllEMailTemplate($this->param["models"], $user, $outputlangs);
        	if ($result<0)
        	{
        		setEventMessages($this->error, $this->errors, 'errors');
        	}
        	$modelmail_array=array();
        	foreach($this->lines_model as $line)
        	{
        		$modelmail_array[$line->id]=$line->label;
        	}

        	// Zone to select its email template
        	if (count($modelmail_array)>0)
        	{
	        	$out.= '<div style="padding: 3px 0 3px 0">'."\n";
	        	$out.= $langs->trans('SelectMailModel').': '.$this->selectarray('modelmailselected', $modelmail_array, 0, 1);
	        	if ($user->admin) $out.= info_admin($langs->trans("YouCanChangeValuesForThisListFromDictionarySetup"),1);
	        	$out.= ' &nbsp; ';
	        	$out.= '<input class="button" type="submit" value="'.$langs->trans('Use').'" name="modelselected" id="modelselected">';
	        	$out.= ' &nbsp; ';
	        	$out.= '</div>';
        	}
        	elseif (! empty($this->param['models']) && in_array($this->param['models'], array(
        	        'propal_send','order_send','facture_send',
        	        'shipping_send','fichinter_send','supplier_proposal_send','order_supplier_send',
        	        'invoice_supplier_send','thirdparty'
           	    )))
        	{
        	    $out.= '<div style="padding: 3px 0 3px 0">'."\n";
<<<<<<< HEAD
        	    $out.= $langs->trans('SelectMailModel').': <select name="modelmailselected" disabled="disabled"><option value="none" disabled="disabled">'.$langs->trans("NoTemplateDefined").'</option></select>';
=======
        	    $out.= $langs->trans('SelectMailModel').': <select name="modelmailselected" disabled="disabled"><option value="none">'.$langs->trans("NoTemplateDefined").'</option></select>';    // Do not put disabled on option, it is already on select and it makes chrome crazy.
>>>>>>> 3f5d67d4
        	    if ($user->admin) $out.= info_admin($langs->trans("YouCanChangeValuesForThisListFromDictionarySetup"),1);
        	    $out.= ' &nbsp; ';
        	    $out.= '<input class="button" type="submit" value="'.$langs->trans('Use').'" name="modelselected" disabled="disabled" id="modelselected">';
        	    $out.= ' &nbsp; ';
        	    $out.= '</div>';
        	}



        	$out.= '<table class="border" width="100%">'."\n";

        	// Substitution array
        	if (! empty($this->withsubstit))
        	{
        		$out.= '<tr><td colspan="2">';
        		$help="";
        		foreach($this->substit as $key => $val)
        		{
        			$help.=$key.' -> '.$langs->trans($val).'<br>';
        		}
        		$out.= $form->textwithpicto($langs->trans("EMailTestSubstitutionReplacedByGenericValues"), $help);
        		$out.= "</td></tr>\n";
        	}

        	// From
        	if (! empty($this->withfrom))
        	{
        		if (! empty($this->withfromreadonly))
        		{
        			$out.= '<input type="hidden" id="fromname" name="fromname" value="'.$this->fromname.'" />';
        			$out.= '<input type="hidden" id="frommail" name="frommail" value="'.$this->frommail.'" />';
        			$out.= '<tr><td width="180">'.$langs->trans("MailFrom").'</td><td>';
        			if ($this->fromtype == 'user' && $this->fromid > 0)
        			{
        				$langs->load("users");
        				$fuser=new User($this->db);
        				$fuser->fetch($this->fromid);
        				$out.= $fuser->getNomUrl(1);
        			}
        			else
        			{
        				$out.= $this->fromname;
        			}
        			if ($this->frommail)
        			{
        				$out.= " &lt;".$this->frommail."&gt;";
        			}
        			else
        			{
        				if ($this->fromtype)
        				{
        					$langs->load("errors");
        					$out.= '<font class="warning"> &lt;'.$langs->trans("ErrorNoMailDefinedForThisUser").'&gt; </font>';
        				}
        			}
        			$out.= "</td></tr>\n";
        			$out.= "</td></tr>\n";
        		}
        		else
        		{
        			$out.= "<tr><td>".$langs->trans("MailFrom")."</td><td>";
        			$out.= $langs->trans("Name").':<input type="text" id="fromname" name="fromname" size="32" value="'.$this->fromname.'" />';
        			$out.= '&nbsp; &nbsp; ';
        			$out.= $langs->trans("EMail").':&lt;<input type="text" id="frommail" name="frommail" size="32" value="'.$this->frommail.'" />&gt;';
        			$out.= "</td></tr>\n";
        		}
        	}

        	// Replyto
        	if (! empty($this->withreplyto))
        	{
        		if ($this->withreplytoreadonly)
        		{
        			$out.= '<input type="hidden" id="replyname" name="replyname" value="'.$this->replytoname.'" />';
        			$out.= '<input type="hidden" id="replymail" name="replymail" value="'.$this->replytomail.'" />';
        			$out.= "<tr><td>".$langs->trans("MailReply")."</td><td>".$this->replytoname.($this->replytomail?(" &lt;".$this->replytomail."&gt;"):"");
        			$out.= "</td></tr>\n";
        		}
        	}

        	// Errorsto
        	if (! empty($this->witherrorsto))
        	{
        		//if (! $this->errorstomail) $this->errorstomail=$this->frommail;
        		$errorstomail = (! empty($conf->global->MAIN_MAIL_ERRORS_TO) ? $conf->global->MAIN_MAIL_ERRORS_TO : $this->errorstomail);
        		if ($this->witherrorstoreadonly)
        		{
        			$out.= '<input type="hidden" id="errorstomail" name="errorstomail" value="'.$errorstomail.'" />';
        			$out.= '<tr><td>'.$langs->trans("MailErrorsTo").'</td><td>';
        			$out.= $errorstomail;
        			$out.= "</td></tr>\n";
        		}
        		else
        		{
        			$out.= '<tr><td>'.$langs->trans("MailErrorsTo").'</td><td>';
        			$out.= '<input size="30" id="errorstomail" name="errorstomail" value="'.$errorstomail.'" />';
        			$out.= "</td></tr>\n";
        		}
        	}

        	// To
        	if (! empty($this->withto) || is_array($this->withto))
        	{
        		$out.= '<tr><td width="180">';
        		if ($this->withtofree) $out.= $form->textwithpicto($langs->trans("MailTo"),$langs->trans("YouCanUseCommaSeparatorForSeveralRecipients"));
        		else $out.= $langs->trans("MailTo");
        		$out.= '</td><td>';
        		if ($this->withtoreadonly)
        		{
        			if (! empty($this->toname) && ! empty($this->tomail))
        			{
        				$out.= '<input type="hidden" id="toname" name="toname" value="'.$this->toname.'" />';
        				$out.= '<input type="hidden" id="tomail" name="tomail" value="'.$this->tomail.'" />';
        				if ($this->totype == 'thirdparty')
        				{
        					$soc=new Societe($this->db);
        					$soc->fetch($this->toid);
        					$out.= $soc->getNomUrl(1);
        				}
        				else if ($this->totype == 'contact')
        				{
        					$contact=new Contact($this->db);
        					$contact->fetch($this->toid);
        					$out.= $contact->getNomUrl(1);
        				}
        				else
        				{
        					$out.= $this->toname;
        				}
        				$out.= ' &lt;'.$this->tomail.'&gt;';
        				if ($this->withtofree)
        				{
        					$out.= '<br>'.$langs->trans("or").' <input size="'.(is_array($this->withto)?"30":"60").'" id="sendto" name="sendto" value="'.(! is_array($this->withto) && ! is_numeric($this->withto)? (isset($_REQUEST["sendto"])?$_REQUEST["sendto"]:$this->withto) :"").'" />';
        				}
        			}
        			else
        			{
        				$out.= (! is_array($this->withto) && ! is_numeric($this->withto))?$this->withto:"";
        			}
        		}
        		else
        		{
        			if (! empty($this->withtofree))
        			{
        				$out.= '<input size="'.(is_array($this->withto)?"30":"60").'" id="sendto" name="sendto" value="'.(! is_array($this->withto) && ! is_numeric($this->withto)? (isset($_REQUEST["sendto"])?$_REQUEST["sendto"]:$this->withto) :"").'" />';
        			}
        			if (! empty($this->withto) && is_array($this->withto))
        			{
        				if (! empty($this->withtofree)) $out.= " ".$langs->trans("or")." ";
        				$out.= $form->selectarray("receiver", $this->withto, GETPOST("receiver"), 1);
        			}
        			if (isset($this->withtosocid) && $this->withtosocid > 0) // deprecated. TODO Remove this. Instead, fill withto with array before calling method.
        			{
        				$liste=array();
        				$soc=new Societe($this->db);
        				$soc->fetch($this->withtosocid);
        				foreach ($soc->thirdparty_and_contact_email_array(1) as $key=>$value)
        				{
        					$liste[$key]=$value;
        				}
        				if ($this->withtofree) $out.= " ".$langs->trans("or")." ";
        				$out.= $form->selectarray("receiver", $liste, GETPOST("receiver"), 1);
        			}
        		}
        		$out.= "</td></tr>\n";
        	}

        	// CC
        	if (! empty($this->withtocc) || is_array($this->withtocc))
        	{
        		$out.= '<tr><td width="180">';
        		$out.= $form->textwithpicto($langs->trans("MailCC"),$langs->trans("YouCanUseCommaSeparatorForSeveralRecipients"));
        		$out.= '</td><td>';
        		if ($this->withtoccreadonly)
        		{
        			$out.= (! is_array($this->withtocc) && ! is_numeric($this->withtocc))?$this->withtocc:"";
        		}
        		else
        		{
        			$out.= '<input size="'.(is_array($this->withtocc)?"30":"60").'" id="sendtocc" name="sendtocc" value="'.((! is_array($this->withtocc) && ! is_numeric($this->withtocc))? (isset($_POST["sendtocc"])?$_POST["sendtocc"]:$this->withtocc) : (isset($_POST["sendtocc"])?$_POST["sendtocc"]:"") ).'" />';
        			if (! empty($this->withtocc) && is_array($this->withtocc))
        			{
        				$out.= " ".$langs->trans("or")." ";
        				$out.= $form->selectarray("receivercc", $this->withtocc, GETPOST("receivercc"), 1);
        			}
        		}
        		$out.= "</td></tr>\n";
        	}

        	// CCC
        	if (! empty($this->withtoccc) || is_array($this->withtoccc))
        	{
        		$out.= '<tr><td width="180">';
        		$out.= $form->textwithpicto($langs->trans("MailCCC"),$langs->trans("YouCanUseCommaSeparatorForSeveralRecipients"));
        		$out.= '</td><td>';
        		if (! empty($this->withtocccreadonly))
        		{
        			$out.= (! is_array($this->withtoccc) && ! is_numeric($this->withtoccc))?$this->withtoccc:"";
        		}
        		else
        		{
        			$out.= '<input size="'.(is_array($this->withtoccc)?"30":"60").'" id="sendtoccc" name="sendtoccc" value="'.((! is_array($this->withtoccc) && ! is_numeric($this->withtoccc))? (isset($_POST["sendtoccc"])?$_POST["sendtoccc"]:$this->withtoccc) : (isset($_POST["sendtoccc"])?$_POST["sendtoccc"]:"") ).'" />';
        			if (! empty($this->withtoccc) && is_array($this->withtoccc))
        			{
        				$out.= " ".$langs->trans("or")." ";
        				$out.= $form->selectarray("receiverccc", $this->withtoccc, GETPOST("receiverccc"), 1);
        			}
        		}

        		$showinfobcc='';
        		if (! empty($conf->global->MAIN_MAIL_AUTOCOPY_PROPOSAL_TO) && ! empty($this->param['models']) && $this->param['models'] == 'propal_send') $showinfobcc=$conf->global->MAIN_MAIL_AUTOCOPY_PROPOSAL_TO;
				if (! empty($conf->global->MAIN_MAIL_AUTOCOPY_SUPPLIER_PROPOSAL_TO) && ! empty($this->param['models']) && $this->param['models'] == 'supplier_proposal_send') $showinfobcc=$conf->global->MAIN_MAIL_AUTOCOPY_SUPPLIER_PROPOSAL_TO;
        		if (! empty($conf->global->MAIN_MAIL_AUTOCOPY_ORDER_TO) && ! empty($this->param['models']) && $this->param['models'] == 'order_send') $showinfobcc=$conf->global->MAIN_MAIL_AUTOCOPY_ORDER_TO;
        		if (! empty($conf->global->MAIN_MAIL_AUTOCOPY_INVOICE_TO) && ! empty($this->param['models']) && $this->param['models'] == 'facture_send') $showinfobcc=$conf->global->MAIN_MAIL_AUTOCOPY_INVOICE_TO;
        		if ($showinfobcc) $out.=' + '.$showinfobcc;
        		$out.= "</td></tr>\n";
        	}

        	// Ask delivery receipt
        	if (! empty($this->withdeliveryreceipt))
        	{
        		$out.= '<tr><td width="180">'.$langs->trans("DeliveryReceipt").'</td><td>';

        		if (! empty($this->withdeliveryreceiptreadonly))
        		{
        			$out.= yn($this->withdeliveryreceipt);
        		}
        		else
        		{
        			$defaultvaluefordeliveryreceipt=0;
        			if (! empty($conf->global->MAIL_FORCE_DELIVERY_RECEIPT_PROPAL) && ! empty($this->param['models']) && $this->param['models'] == 'propal_send') $defaultvaluefordeliveryreceipt=1;
					if (! empty($conf->global->MAIL_FORCE_DELIVERY_RECEIPT_SUPPLIER_PROPOSAL) && ! empty($this->param['models']) && $this->param['models'] == 'supplier_proposal_send') $defaultvaluefordeliveryreceipt=1;
        			if (! empty($conf->global->MAIL_FORCE_DELIVERY_RECEIPT_ORDER) && ! empty($this->param['models']) && $this->param['models'] == 'order_send') $defaultvaluefordeliveryreceipt=1;
        			if (! empty($conf->global->MAIL_FORCE_DELIVERY_RECEIPT_INVOICE) && ! empty($this->param['models']) && $this->param['models'] == 'facture_send') $defaultvaluefordeliveryreceipt=1;
        			$out.= $form->selectyesno('deliveryreceipt', (isset($_POST["deliveryreceipt"])?$_POST["deliveryreceipt"]:$defaultvaluefordeliveryreceipt), 1);
        		}

        		$out.= "</td></tr>\n";
        	}

        	// Topic
        	if (! empty($this->withtopic))
        	{
        		$defaulttopic="";
        		if (count($arraydefaultmessage) > 0 && $arraydefaultmessage['topic']) $defaulttopic=$arraydefaultmessage['topic'];
        		elseif (! is_numeric($this->withtopic))	 $defaulttopic=$this->withtopic;

        		$defaulttopic=make_substitutions($defaulttopic,$this->substit);

        		$out.= '<tr>';
        		$out.= '<td width="180">'.$langs->trans("MailTopic").'</td>';
        		$out.= '<td>';
        		if ($this->withtopicreadonly)
        		{
        			$out.= $defaulttopic;
        			$out.= '<input type="hidden" size="60" id="subject" name="subject" value="'.$defaulttopic.'" />';
        		}
        		else
        		{
        			$out.= '<input type="text" size="60" id="subject" name="subject" value="'. ((isset($_POST["subject"]) && ! $_POST['modelselected'])?$_POST["subject"]:($defaulttopic?$defaulttopic:'')) .'" />';
        		}
        		$out.= "</td></tr>\n";
        	}

        	// Attached files
        	if (! empty($this->withfile))
        	{
        		$out.= '<tr>';
        		$out.= '<td width="180">'.$langs->trans("MailFile").'</td>';

        		$out.= '<td>';
        		if (is_numeric($this->withfile))
        		{
	        		// TODO Trick to have param removedfile containing nb of image to delete. But this does not works without javascript
	        		$out.= '<input type="hidden" class="removedfilehidden" name="removedfile" value="">'."\n";
	        		$out.= '<script type="text/javascript" language="javascript">';
	        		$out.= 'jQuery(document).ready(function () {';
	        		$out.= '    jQuery(".removedfile").click(function() {';
	        		$out.= '        jQuery(".removedfilehidden").val(jQuery(this).val());';
	        		$out.= '    });';
	        		$out.= '})';
	        		$out.= '</script>'."\n";
	        		if (count($listofpaths))
	        		{
	        			foreach($listofpaths as $key => $val)
	        			{
	        				$out.= '<div id="attachfile_'.$key.'">';
	        				$out.= img_mime($listofnames[$key]).' '.$listofnames[$key];
	        				if (! $this->withfilereadonly)
	        				{
	        					$out.= ' <input type="image" style="border: 0px;" src="'.DOL_URL_ROOT.'/theme/'.$conf->theme.'/img/delete.png" value="'.($key+1).'" class="removedfile" id="removedfile_'.$key.'" name="removedfile_'.$key.'" />';
	        					//$out.= ' <a href="'.$_SERVER["PHP_SELF"].'?removedfile='.($key+1).' id="removedfile_'.$key.'">'.img_delete($langs->trans("Delete").'</a>';
	        				}
	        				$out.= '<br></div>';
	        			}
	        		}
	        		else
	        		{
	        			$out.= $langs->trans("NoAttachedFiles").'<br>';
	        		}
	        		if ($this->withfile == 2)	// Can add other files
	        		{
	        			if (!empty($conf->global->FROM_MAIL_USE_INPUT_FILE_MULTIPLE)) $out.= '<input type="file" class="flat" id="addedfile" name="addedfile[]" value="'.$langs->trans("Upload").'" multiple />';
						else $out.= '<input type="file" class="flat" id="addedfile" name="addedfile" value="'.$langs->trans("Upload").'" />';
	        			$out.= ' ';
	        			$out.= '<input type="submit" class="button" id="'.$addfileaction.'" name="'.$addfileaction.'" value="'.$langs->trans("MailingAddFile").'" />';
	        		}
        		}
        		else
        		{
        			$out.=$this->withfile;
        		}
        		$out.= "</td></tr>\n";
        	}

        	// Message
        	if (! empty($this->withbody))
        	{
        		$defaultmessage="";
        		if (count($arraydefaultmessage) > 0 && $arraydefaultmessage['content']) $defaultmessage=$arraydefaultmessage['content'];
        		elseif (! is_numeric($this->withbody))	$defaultmessage=$this->withbody;

        		// Complete substitution array
        		if (! empty($conf->paypal->enabled) && ! empty($conf->global->PAYPAL_ADD_PAYMENT_URL))
        		{
        			require_once DOL_DOCUMENT_ROOT.'/paypal/lib/paypal.lib.php';

        			$langs->load('paypal');

        			// Set the paypal message and url link into __PERSONALIZED__ key
        			if ($this->param["models"]=='order_send')
        			{
        				$url=getPaypalPaymentUrl(0,'order',$this->substit['__ORDERREF__']?$this->substit['__ORDERREF__']:$this->substit['__REF__']);
        				$this->substit['__PERSONALIZED__']=str_replace('\n',"\n",$langs->transnoentitiesnoconv("PredefinedMailContentLink",$url));
        			}
        			if ($this->param["models"]=='facture_send')
        			{
        				$url=getPaypalPaymentUrl(0,'invoice',$this->substit['__REF__']);
        				$this->substit['__PERSONALIZED__']=str_replace('\n',"\n",$langs->transnoentitiesnoconv("PredefinedMailContentLink",$url));
        			}
        		}

				$defaultmessage=str_replace('\n',"\n",$defaultmessage);

				// Deal with format differences between message and signature (text / HTML)
				if(dol_textishtml($defaultmessage) && !dol_textishtml($this->substit['__SIGNATURE__'])) {
					$this->substit['__SIGNATURE__'] = dol_nl2br($this->substit['__SIGNATURE__']);
				} else if(!dol_textishtml($defaultmessage) && dol_textishtml($this->substit['__SIGNATURE__'])) {
					$defaultmessage = dol_nl2br($defaultmessage);
				}


        		if (isset($_POST["message"]) &&  ! $_POST['modelselected']) $defaultmessage=$_POST["message"];
				else
				{
					$defaultmessage=make_substitutions($defaultmessage,$this->substit);
					// Clean first \n and br (to avoid empty line when CONTACTCIVNAME is empty)
					$defaultmessage=preg_replace("/^(<br>)+/","",$defaultmessage);
					$defaultmessage=preg_replace("/^\n+/","",$defaultmessage);
				}

        		$out.= '<tr>';
        		$out.= '<td width="180" valign="top">'.$langs->trans("MailText").'</td>';
        		$out.= '<td>';
        		if ($this->withbodyreadonly)
        		{
        			$out.= nl2br($defaultmessage);
        			$out.= '<input type="hidden" id="message" name="message" value="'.$defaultmessage.'" />';
        		}
        		else
        		{
        			if (! isset($this->ckeditortoolbar)) $this->ckeditortoolbar = 'dolibarr_notes';

        			// Editor wysiwyg
        			require_once DOL_DOCUMENT_ROOT.'/core/class/doleditor.class.php';
        			if ($this->withfckeditor == -1)
        			{
        				if (! empty($conf->global->FCKEDITOR_ENABLE_MAIL)) $this->withfckeditor=1;
						else $this->withfckeditor=0;
        			}

        			$doleditor=new DolEditor('message',$defaultmessage,'',280,$this->ckeditortoolbar,'In',true,true,$this->withfckeditor,8,'95%');
        			$out.= $doleditor->Create(1);
        		}
        		$out.= "</td></tr>\n";
        	}

        	$out.= '</table>'."\n";

        	if ($this->withform == 1 || $this->withform == -1)
        	{
        		$out.= '<br><div class="center">';
        		$out.= '<input class="button" type="submit" id="sendmail" name="sendmail" value="'.$langs->trans("SendMail").'"';
        		// Add a javascript test to avoid to forget to submit file before sending email
        		if ($this->withfile == 2 && $conf->use_javascript_ajax)
        		{
        			$out.= ' onClick="if (document.mailform.addedfile.value != \'\') { alert(\''.dol_escape_js($langs->trans("FileWasNotUploaded")).'\'); return false; } else { return true; }"';
        		}
        		$out.= ' />';
        		if ($this->withcancel)
        		{
        			$out.= ' &nbsp; &nbsp; ';
        			$out.= '<input class="button" type="submit" id="cancel" name="cancel" value="'.$langs->trans("Cancel").'" />';
        		}
        		$out.= '</div>'."\n";
        	}

        	if ($this->withform == 1) $out.= '</form>'."\n";

        	// Disable enter key if option MAIN_MAILFORM_DISABLE_ENTERKEY is set
        	if (! empty($conf->global->MAIN_MAILFORM_DISABLE_ENTERKEY))
        	{
	        	$out.= '<script type="text/javascript" language="javascript">';
		        $out.= 'jQuery(document).ready(function () {';
				$out.= '	$(document).on("keypress", \'#mailform\', function (e) {		/* Note this is calle at every key pressed ! */
	    						var code = e.keyCode || e.which;
	    						if (code == 13) {
	        						e.preventDefault();
	        						return false;
	    						}
							});';
				$out.='		})';
				$out.= '</script>';
        	}

        	$out.= "<!-- End form mail -->\n";

        	return $out;
        }
    }



	/**
	 *      Return template of email
	 *      Search into table c_email_templates
	 *
	 * 		@param	DoliDB		$db				Database handler
	 * 		@param	string		$type_template	Get message for key module
	 *      @param	string		$user			Use template public or limited to this user
	 *      @param	Translate	$outputlangs	Output lang object
	 *      @param	int			$id				Id template to find
	 *      @param  int         $active         1=Only active template, 0=Only disabled, -1=All
	 *      @return array						array('topic'=>,'content'=>,..)
	 */
	private function getEMailTemplate($db, $type_template, $user, $outputlangs, $id=0, $active=1)
	{
		$ret=array();

		$sql = "SELECT label, topic, content, lang";
		$sql.= " FROM ".MAIN_DB_PREFIX.'c_email_templates';
		$sql.= " WHERE type_template='".$db->escape($type_template)."'";
		$sql.= " AND entity IN (".getEntity("c_email_templates").")";
		$sql.= " AND (fk_user is NULL or fk_user = 0 or fk_user = ".$user->id.")";
		if ($active >= 0) $sql.=" AND active = ".$active;
		if (is_object($outputlangs)) $sql.= " AND (lang = '".$outputlangs->defaultlang."' OR lang IS NULL OR lang = '')";
		if (!empty($id)) $sql.= " AND rowid=".$id;
		$sql.= $db->order("lang,label","ASC");
		//print $sql;

		$resql = $db->query($sql);
		if ($resql)
		{
			$obj = $db->fetch_object($resql);	// Get first found
			if ($obj)
			{
				$ret['label']=$obj->label;
				$ret['topic']=$obj->topic;
				$ret['content']=$obj->content;
				$ret['lang']=$obj->lang;
			}
			else
			{
				$defaultmessage='';
				if     ($type_template=='facture_send')	            { $defaultmessage=$outputlangs->transnoentities("PredefinedMailContentSendInvoice"); }
	        	elseif ($type_template=='facture_relance')			{ $defaultmessage=$outputlangs->transnoentities("PredefinedMailContentSendInvoiceReminder"); }
	        	elseif ($type_template=='propal_send')				{ $defaultmessage=$outputlangs->transnoentities("PredefinedMailContentSendProposal"); }
	        	elseif ($type_template=='supplier_proposal_send')	{ $defaultmessage=$outputlangs->transnoentities("PredefinedMailContentSendSupplierProposal"); }
	        	elseif ($type_template=='order_send')				{ $defaultmessage=$outputlangs->transnoentities("PredefinedMailContentSendOrder"); }
	        	elseif ($type_template=='order_supplier_send')		{ $defaultmessage=$outputlangs->transnoentities("PredefinedMailContentSendSupplierOrder"); }
	        	elseif ($type_template=='invoice_supplier_send')	{ $defaultmessage=$outputlangs->transnoentities("PredefinedMailContentSendSupplierInvoice"); }
	        	elseif ($type_template=='shipping_send')			{ $defaultmessage=$outputlangs->transnoentities("PredefinedMailContentSendShipping"); }
	        	elseif ($type_template=='fichinter_send')			{ $defaultmessage=$outputlangs->transnoentities("PredefinedMailContentSendFichInter"); }
	        	elseif ($type_template=='thirdparty')				{ $defaultmessage=$outputlangs->transnoentities("PredefinedMailContentThirdparty"); }

	        	$ret['label']='default';
	        	$ret['topic']='';
	        	$ret['content']=$defaultmessage;
	        	$ret['lang']=$outputlangs->defaultlang;
			}

			$db->free($resql);
			return $ret;
		}
		else
		{
			dol_print_error($db);
			return -1;
		}
	}

	/**
	 *      Find if template exists
	 *      Search into table c_email_templates
	 *
	 * 		@param	string		$type_template	Get message for key module
	 *      @param	string		$user			Use template public or limited to this user
	 *      @param	Translate	$outputlangs	Output lang object
	 *      @return	int		<0 if KO,
	 */
	public function isEMailTemplate($type_template, $user, $outputlangs)
	{
		$ret=array();

		$sql = "SELECT label, topic, content, lang";
		$sql.= " FROM ".MAIN_DB_PREFIX.'c_email_templates';
		$sql.= " WHERE type_template='".$this->db->escape($type_template)."'";
		$sql.= " AND entity IN (".getEntity("c_email_templates").")";
		$sql.= " AND (fk_user is NULL or fk_user = 0 or fk_user = ".$user->id.")";
		if (is_object($outputlangs)) $sql.= " AND (lang = '".$outputlangs->defaultlang."' OR lang IS NULL OR lang = '')";
		$sql.= $this->db->order("lang,label","ASC");
		//print $sql;

		$resql = $this->db->query($sql);
		if ($resql)
		{
			$num= $this->db->num_rows($resql);
			$this->db->free($resql);
			return $num;
		}
		else
		{
			$this->error=get_class($this).' '.__METHOD__.' ERROR:'.$this->db->lasterror();
			return -1;
		}
	}

	/**
	 *      Find if template exists
	 *      Search into table c_email_templates
	 *
	 * 		@param	string		$type_template	Get message for key module
	 *      @param	string		$user			Use template public or limited to this user
	 *      @param	Translate	$outputlangs	Output lang object
	 *      @param  int         $active         1=Only active template, 0=Only disabled, -1=All
	 *      @return	int		                    <0 if KO, nb of records found if OK
	 */
	public function fetchAllEMailTemplate($type_template, $user, $outputlangs, $active=1)
	{
		$ret=array();

		$sql = "SELECT rowid, label, topic, content, lang, position";
		$sql.= " FROM ".MAIN_DB_PREFIX.'c_email_templates';
		$sql.= " WHERE type_template='".$this->db->escape($type_template)."'";
		$sql.= " AND entity IN (".getEntity("c_email_templates").")";
		$sql.= " AND (fk_user is NULL or fk_user = 0 or fk_user = ".$user->id.")";
		if ($active >= 0) $sql.=" AND active = ".$active;
		if (is_object($outputlangs)) $sql.= " AND (lang = '".$outputlangs->defaultlang."' OR lang IS NULL OR lang = '')";
		$sql.= $this->db->order("position,lang,label","ASC");
		//print $sql;

		$resql = $this->db->query($sql);
		if ($resql)
		{
			$num=$this->db->num_rows($resql);
			$this->lines_model=array();
			while ($obj = $this->db->fetch_object($resql))
			{
				$line = new ModelMail();
				$line->id=$obj->rowid;
				$line->label=$obj->label;
				$line->topic=$obj->topic;
				$line->content=$obj->content;
				$line->lang=$obj->lang;
				$this->lines_model[]=$line;
			}
			$this->db->free($resql);
			return $num;
		}
		else
		{
			$this->error=get_class($this).' '.__METHOD__.' ERROR:'.$this->db->lasterror();
			return -1;
		}
	}
	
	
	
	/**
	 * Set substit array from object
	 * 
	 * @param	Object	$object		Object to use
	 * @return	void
	 */
	function setSubstitFromObject($object)
	{
		global $user;
		$this->substit['__REF__'] = $object->ref;
		$this->substit['__REFCLIENT__'] = $object->ref_client;
		$this->substit['__REFSUPPLIER__'] = $object->ref_supplier;
		
		$this->substit['__THIRDPARTY_ID__'] = (is_object($object->thirdparty)?$object->thirdparty->id:'');
		$this->substit['__THIRDPARTY_NAME__'] = (is_object($object->thirdparty)?$object->thirdparty->name:'');
		
		$this->substit['__PROJECT_ID__'] = (is_object($object->projet)?$object->projet->id:'');
		$this->substit['__PROJECT_REF__'] = (is_object($object->projet)?$object->projet->ref:'');
		$this->substit['__PROJECT_NAME__'] = (is_object($object->projet)?$object->projet->title:'');
		
		$this->substit['__SIGNATURE__'] = $user->signature;
		$this->substit['__PERSONALIZED__'] = '';
		$this->substit['__CONTACTCIVNAME__'] = '';	// Will be replace just before sending
	}
	
	/**
	 * Set substit array from object
	 * 
	 * @param	string	$mode		'form' or 'emailing'
	 * @return	void
	 */
	function getAvailableSubstitKey($mode='form')
	{
		global $conf;
		
		$vars=array();
		
		if ($mode == 'form')
		{
			$vars=array(
				'__REF__', 
				'__REFCLIENT__', 
				'__THIRDPARTY_NAME__', 
				'__PROJECT_REF__', 
				'__PROJECT_NAME__',
				'__CONTACTCIVNAME__',
				'__PERSONALIZED__',			// Paypal link will be added here in form mode
				'__SIGNATURE__', 
			);
		}
		if ($mode == 'emailing')
		{
			// For mass emailing, we have different keys
			$vars=array(
			    '__ID__' => 'IdRecord',
			    '__EMAIL__' => 'EMailRecipient',
			    '__LASTNAME__' => 'Lastname',
			    '__FIRSTNAME__' => 'Firstname',
			    '__MAILTOEMAIL__' => 'TagMailtoEmail',
			    '__OTHER1__' => 'Other1',
			    '__OTHER2__' => 'Other2',
			    '__OTHER3__' => 'Other3',
			    '__OTHER4__' => 'Other4',
			    '__OTHER5__' => 'Other5',
			    '__SIGNATURE__' => 'TagSignature',
			    '__CHECK_READ__' => 'TagCheckMail',
				'__UNSUBSCRIBE__' => 'TagUnsubscribe'
				//,'__PERSONALIZED__' => 'Personalized'	// Hidden because not used yet in mass emailing
			);
			if (! empty($conf->paypal->enabled) && ! empty($conf->global->PAYPAL_SECURITY_TOKEN))
			{
				$vars['__SECUREKEYPAYPAL__']='SecureKeyPaypal';
				if (! empty($conf->global->PAYPAL_SECURITY_TOKEN_UNIQUE))
				{
					if ($conf->adherent->enabled) $vars['__SECUREKEYPAYPAL_MEMBER__']='SecureKeyPaypalUniquePerMember';
					if ($conf->facture->enabled) $vars['__SECUREKEYPAYPAL_INVOICE__']='SecureKeyPaypalUniquePerInvoice';
					if ($conf->commande->enabled) $vars['__SECUREKEYPAYPAL_ORDER__']='SecureKeyPaypalUniquePerOrder';
					if ($conf->contrat->enabled) $vars['__SECUREKEYPAYPAL_CONTRACTLINE__']='SecureKeyPaypalUniquePerContractLine';
				}
			}
			else 
			{
				$vars['__SECUREKEYPAYPAL__']='';
				$vars['__SECUREKEYPAYPAL_MEMBER__']='';
			}
		}
		return $vars;
	}

}


/**
 * ModelMail
 */
class ModelMail
{
	public $id;
	public $label;
	public $topic;
	public $content;
	public $lang;
}<|MERGE_RESOLUTION|>--- conflicted
+++ resolved
@@ -337,11 +337,7 @@
            	    )))
         	{
         	    $out.= '<div style="padding: 3px 0 3px 0">'."\n";
-<<<<<<< HEAD
-        	    $out.= $langs->trans('SelectMailModel').': <select name="modelmailselected" disabled="disabled"><option value="none" disabled="disabled">'.$langs->trans("NoTemplateDefined").'</option></select>';
-=======
         	    $out.= $langs->trans('SelectMailModel').': <select name="modelmailselected" disabled="disabled"><option value="none">'.$langs->trans("NoTemplateDefined").'</option></select>';    // Do not put disabled on option, it is already on select and it makes chrome crazy.
->>>>>>> 3f5d67d4
         	    if ($user->admin) $out.= info_admin($langs->trans("YouCanChangeValuesForThisListFromDictionarySetup"),1);
         	    $out.= ' &nbsp; ';
         	    $out.= '<input class="button" type="submit" value="'.$langs->trans('Use').'" name="modelselected" disabled="disabled" id="modelselected">';
