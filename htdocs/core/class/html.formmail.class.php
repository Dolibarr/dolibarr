--- conflicted
+++ resolved
@@ -366,13 +366,8 @@
 		// Load translation files required by the page
 		$langs->loadLangs(array('other', 'mails'));
 
-<<<<<<< HEAD
-		// Clear temp files. Must be done at beginning, before call of triggers
-		if (GETPOST('mode', 'alpha') == 'init' || (GETPOST('modelmailselected', 'alpha') && GETPOST('modelmailselected', 'alpha') != '-1')) {
-=======
 		// Clear temp files. Must be done before call of triggers, at beginning (mode = init), or when we select a new template
 		if (GETPOST('mode', 'alpha') == 'init' || (GETPOST('modelselected') && GETPOST('modelmailselected', 'alpha') && GETPOST('modelmailselected', 'alpha') != '-1')) {
->>>>>>> 2a3b3753
 			$this->clear_attached_files();
 		}
 
@@ -1254,7 +1249,6 @@
 		$sql .= " WHERE (type_template='".$db->escape($type_template)."' OR type_template='all')";
 		$sql .= " AND entity IN (".getEntity('c_email_templates').")";
 		$sql .= " AND (private = 0 OR fk_user = ".$user->id.")"; // Get all public or private owned
-<<<<<<< HEAD
 		if ($active >= 0) {
 			$sql .= " AND active = ".$active;
 		}
@@ -1275,20 +1269,6 @@
 		} else {
 			$sql .= $db->order("position,lang,label", "ASC,ASC,ASC"); // If no language provided, we give priority to lang not defined
 		}
-		$sql .= $db->plimit(1);
-		//print $sql;
-
-		$resql = $db->query($sql);
-		if ($resql) {
-			// Get first found
-=======
-		if ($active >= 0) $sql .= " AND active = ".$active;
-		if ($label) $sql .= " AND label ='".$db->escape($label)."'";
-		if (!($id > 0) && $languagetosearch) $sql .= " AND (lang = '".$db->escape($languagetosearch)."'".($languagetosearchmain ? " OR lang = '".$db->escape($languagetosearchmain)."'" : "")." OR lang IS NULL OR lang = '')";
-		if ($id > 0)   $sql .= " AND rowid=".$id;
-		if ($id == -1) $sql .= " AND position=0";
-		if ($languagetosearch) $sql .= $db->order("position,lang,label", "ASC,DESC,ASC"); // We want line with lang set first, then with lang null or ''
-		else $sql .= $db->order("position,lang,label", "ASC,ASC,ASC"); // If no language provided, we give priority to lang not defined
 		//$sql .= $db->plimit(1);
 		//print $sql;
 
@@ -1301,7 +1281,6 @@
 
 		// Get first found
 		while (1) {
->>>>>>> 2a3b3753
 			$obj = $db->fetch_object($resql);
 
 			if ($obj) {
@@ -1322,44 +1301,6 @@
 				$ret->content = $obj->content;
 				$ret->content_lines = $obj->content_lines;
 				$ret->joinfiles = $obj->joinfiles;
-<<<<<<< HEAD
-			} elseif ($id == -2) {
-				// Not found with the provided label
-				return -1;
-			} else {
-				// If there is no template at all
-				$defaultmessage = '';
-
-				if ($type_template == 'body') {
-					// Special case to use this->withbody as content
-					$defaultmessage = $this->withbody;
-				} elseif ($type_template == 'facture_send') {
-					$defaultmessage = $outputlangs->transnoentities("PredefinedMailContentSendInvoice");
-				} elseif ($type_template == 'facture_relance') {
-					$defaultmessage = $outputlangs->transnoentities("PredefinedMailContentSendInvoiceReminder");
-				} elseif ($type_template == 'propal_send') {
-					$defaultmessage = $outputlangs->transnoentities("PredefinedMailContentSendProposal");
-				} elseif ($type_template == 'supplier_proposal_send') {
-					$defaultmessage = $outputlangs->transnoentities("PredefinedMailContentSendSupplierProposal");
-				} elseif ($type_template == 'order_send') {
-					$defaultmessage = $outputlangs->transnoentities("PredefinedMailContentSendOrder");
-				} elseif ($type_template == 'order_supplier_send') {
-					$defaultmessage = $outputlangs->transnoentities("PredefinedMailContentSendSupplierOrder");
-				} elseif ($type_template == 'invoice_supplier_send') {
-					$defaultmessage = $outputlangs->transnoentities("PredefinedMailContentSendSupplierInvoice");
-				} elseif ($type_template == 'shipping_send') {
-					$defaultmessage = $outputlangs->transnoentities("PredefinedMailContentSendShipping");
-				} elseif ($type_template == 'fichinter_send') {
-					$defaultmessage = $outputlangs->transnoentities("PredefinedMailContentSendFichInter");
-				} elseif ($type_template == 'actioncomm_send') {
-					$defaultmessage = $outputlangs->transnoentities("PredefinedMailContentSendActionComm");
-				} elseif ($type_template == 'thirdparty') {
-					$defaultmessage = $outputlangs->transnoentities("PredefinedMailContentThirdparty");
-				} elseif (!empty($type_template)) {
-					$defaultmessage = $outputlangs->transnoentities("PredefinedMailContentGeneric");
-				}
-=======
->>>>>>> 2a3b3753
 
 				break;
 			} else {
@@ -1371,15 +1312,6 @@
 					// If there is no template at all
 					$defaultmessage = '';
 
-<<<<<<< HEAD
-			$db->free($resql);
-			return $ret;
-		} else {
-			dol_print_error($db);
-			$this->error=$db->lasterror;
-			$this->errors[]=$db->lasterror;
-			return -1;
-=======
 					if ($type_template == 'body') {
 						// Special case to use this->withbody as content
 						$defaultmessage = $this->withbody;
@@ -1419,7 +1351,6 @@
 					break;
 				}
 			}
->>>>>>> 2a3b3753
 		}
 
 		$db->free($resql);
@@ -1489,11 +1420,7 @@
 		if ($resql) {
 			$num = $this->db->num_rows($resql);
 			$this->lines_model = array();
-<<<<<<< HEAD
 			while ($obj = $this->db->fetch_object($resql)) {
-=======
-			while ($obj = $this->db->fetch_object($resql))
-			{
 				// If template is for a module, check module is enabled.
 				if ($obj->module) {
 					$tempmodulekey = $obj->module;
@@ -1502,7 +1429,6 @@
 					}
 				}
 
->>>>>>> 2a3b3753
 				$line = new ModelMail();
 				$line->id = $obj->rowid;
 				$line->label = $obj->label;
