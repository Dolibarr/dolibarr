<?php
/* Copyright (C) 2005-2012 Laurent Destailleur  <eldy@users.sourceforge.net>
 * Copyright (C) 2005-2012 Regis Houssin		<regis.houssin@capnetworks.com>
 * Copyright (C) 2010-2011 Juanjo Menent		<jmenent@2byte.es>
 * Copyright (C) 2015-2017 Marcos García        <marcosgdf@gmail.com>
 *
 * This program is free software; you can redistribute it and/or modify
 * it under the terms of the GNU General Public License as published by
 * the Free Software Foundation; either version 3 of the License, or
 * (at your option) any later version.
 *
 * This program is distributed in the hope that it will be useful,
 * but WITHOUT ANY WARRANTY; without even the implied warranty of
 * MERCHANTABILITY or FITNESS FOR A PARTICULAR PURPOSE.  See the
 * GNU General Public License for more details.
 *
 * You should have received a copy of the GNU General Public License
 * along with this program. If not, see <http://www.gnu.org/licenses/>.
 */

/**
 *       \file       htdocs/core/class/html.formmail.class.php
 *       \ingroup    core
 *       \brief      Fichier de la classe permettant la generation du formulaire html d'envoi de mail unitaire
 */
require_once DOL_DOCUMENT_ROOT .'/core/class/html.form.class.php';


/**
 *      Classe permettant la generation du formulaire html d'envoi de mail unitaire
 *      Usage: $formail = new FormMail($db)
 *             $formmail->proprietes=1 ou chaine ou tableau de valeurs
 *             $formmail->show_form() affiche le formulaire
 */
class FormMail extends Form
{
	var $db;

	var $withform;				// 1=Include HTML form tag and show submit button, 0=Do not include form tag and submit button, -1=Do not include form tag but include submit button

	var $fromname;
	var $frommail;
	var $replytoname;
	var $replytomail;
	var $toname;
	var $tomail;
	var $trackid;

	var $withsubstit;			// Show substitution array
	var $withfrom;
	/**
	 * @var int
	 * @deprecated Fill withto with array before calling method.
	 * @see withto
	 */
	public $withtosocid;
	/**
	 * @var int|int[]
	 */
	public $withto;				// Show recipient emails
	var $withtofree;			// Show free text for recipient emails
	var $withtocc;
	var $withtoccc;
	var $withtopic;
	var $withfile;				// 0=No attaches files, 1=Show attached files, 2=Can add new attached files
	var $withmaindocfile;		// 1=Add a checkbox "Attach also main document" for mass actions (checked by default), -1=Add checkbox (not checked by default)
	var $withbody;

	var $withfromreadonly;
	var $withreplytoreadonly;
	var $withtoreadonly;
	var $withtoccreadonly;
	var $withtocccreadonly;
	var $withtopicreadonly;
	var $withfilereadonly;
	var $withdeliveryreceipt;
	var $withcancel;
	var $withfckeditor;

	var $substit=array();
	var $substit_lines=array();
	var $param=array();

	var $error;

	public $lines_model;


	/**
	 *	Constructor
	 *
	 *  @param	DoliDB	$db      Database handler
	 */
	function __construct($db)
	{
		$this->db = $db;

		$this->withform=1;

		$this->withfrom=1;
		$this->withto=1;
		$this->withtofree=1;
		$this->withtocc=1;
		$this->withtoccc=0;
		$this->witherrorsto=0;
		$this->withtopic=1;
		$this->withfile=0;			// 1=Add section "Attached files". 2=Can add files.
		$this->withmaindocfile=0;	// 1=Add a checkbox "Attach also main document" for mass actions (checked by default), -1=Add checkbox (not checked by default)
		$this->withbody=1;

		$this->withfromreadonly=1;
		$this->withreplytoreadonly=1;
		$this->withtoreadonly=0;
		$this->withtoccreadonly=0;
		$this->withtocccreadonly=0;
		$this->witherrorstoreadonly=0;
		$this->withtopicreadonly=0;
		$this->withfilereadonly=0;
		$this->withbodyreadonly=0;
		$this->withdeliveryreceiptreadonly=0;
		$this->withfckeditor=-1;	// -1 = Auto

		return 1;
	}

	/**
	 * Clear list of attached files in send mail form (also stored in session)
	 *
	 * @return	void
	 */
	function clear_attached_files()
	{
		global $conf,$user;
		require_once DOL_DOCUMENT_ROOT.'/core/lib/files.lib.php';

		// Set tmp user directory
		$vardir=$conf->user->dir_output."/".$user->id;
		$upload_dir = $vardir.'/temp/';                     // TODO Add $keytoavoidconflict in upload_dir path
		if (is_dir($upload_dir)) dol_delete_dir_recursive($upload_dir);

		$keytoavoidconflict = empty($this->trackid)?'':'-'.$this->trackid;   // this->trackid must be defined
		unset($_SESSION["listofpaths".$keytoavoidconflict]);
		unset($_SESSION["listofnames".$keytoavoidconflict]);
		unset($_SESSION["listofmimes".$keytoavoidconflict]);
	}

	/**
	 * Add a file into the list of attached files (stored in SECTION array)
	 *
	 * @param 	string   $path   Full absolute path on filesystem of file, including file name
	 * @param 	string   $file   Only filename (can be basename($path))
	 * @param 	string   $type   Mime type (can be dol_mimetype($file))
	 * @return	void
	 */
	function add_attached_files($path, $file='', $type='')
	{
		$listofpaths=array();
		$listofnames=array();
		$listofmimes=array();

		if (empty($file)) $file=basename($path);
		if (empty($type)) $type=dol_mimetype($file);

		$keytoavoidconflict = empty($this->trackid)?'':'-'.$this->trackid;   // this->trackid must be defined
		if (! empty($_SESSION["listofpaths".$keytoavoidconflict])) $listofpaths=explode(';',$_SESSION["listofpaths".$keytoavoidconflict]);
		if (! empty($_SESSION["listofnames".$keytoavoidconflict])) $listofnames=explode(';',$_SESSION["listofnames".$keytoavoidconflict]);
		if (! empty($_SESSION["listofmimes".$keytoavoidconflict])) $listofmimes=explode(';',$_SESSION["listofmimes".$keytoavoidconflict]);
		if (! in_array($file,$listofnames))
		{
			$listofpaths[]=$path;
			$listofnames[]=$file;
			$listofmimes[]=$type;
			$_SESSION["listofpaths".$keytoavoidconflict]=join(';',$listofpaths);
			$_SESSION["listofnames".$keytoavoidconflict]=join(';',$listofnames);
			$_SESSION["listofmimes".$keytoavoidconflict]=join(';',$listofmimes);
		}
	}

	/**
	 * Remove a file from the list of attached files (stored in SECTION array)
	 *
	 * @param  	string	$keytodelete     Key in file array (0, 1, 2, ...)
	 * @return	void
	 */
	function remove_attached_files($keytodelete)
	{
		$listofpaths=array();
		$listofnames=array();
		$listofmimes=array();

		$keytoavoidconflict = empty($this->trackid)?'':'-'.$this->trackid;   // this->trackid must be defined
		if (! empty($_SESSION["listofpaths".$keytoavoidconflict])) $listofpaths=explode(';',$_SESSION["listofpaths".$keytoavoidconflict]);
		if (! empty($_SESSION["listofnames".$keytoavoidconflict])) $listofnames=explode(';',$_SESSION["listofnames".$keytoavoidconflict]);
		if (! empty($_SESSION["listofmimes".$keytoavoidconflict])) $listofmimes=explode(';',$_SESSION["listofmimes".$keytoavoidconflict]);
		if ($keytodelete >= 0)
		{
			unset ($listofpaths[$keytodelete]);
			unset ($listofnames[$keytodelete]);
			unset ($listofmimes[$keytodelete]);
			$_SESSION["listofpaths".$keytoavoidconflict]=join(';',$listofpaths);
			$_SESSION["listofnames".$keytoavoidconflict]=join(';',$listofnames);
			$_SESSION["listofmimes".$keytoavoidconflict]=join(';',$listofmimes);
			//var_dump($_SESSION['listofpaths']);
		}
	}

	/**
	 * Return list of attached files (stored in SECTION array)
	 *
	 * @return	array       array('paths'=> ,'names'=>, 'mimes'=> )
	 */
	function get_attached_files()
	{
		$listofpaths=array();
		$listofnames=array();
		$listofmimes=array();

		$keytoavoidconflict = empty($this->trackid)?'':'-'.$this->trackid;   // this->trackid must be defined
		if (! empty($_SESSION["listofpaths".$keytoavoidconflict])) $listofpaths=explode(';',$_SESSION["listofpaths".$keytoavoidconflict]);
		if (! empty($_SESSION["listofnames".$keytoavoidconflict])) $listofnames=explode(';',$_SESSION["listofnames".$keytoavoidconflict]);
		if (! empty($_SESSION["listofmimes".$keytoavoidconflict])) $listofmimes=explode(';',$_SESSION["listofmimes".$keytoavoidconflict]);
		return array('paths'=>$listofpaths, 'names'=>$listofnames, 'mimes'=>$listofmimes);
	}

	/**
	 *	Show the form to input an email
	 *  this->withfile: 0=No attaches files, 1=Show attached files, 2=Can add new attached files
	 *  this->withmaindocfile
	 *
	 *	@param	string	$addfileaction		Name of action when posting file attachments
	 *	@param	string	$removefileaction	Name of action when removing file attachments
	 *	@return	void
	 */
	function show_form($addfileaction='addfile',$removefileaction='removefile')
	{
		print $this->get_form($addfileaction,$removefileaction);
	}

	/**
	 *	Get the form to input an email
	 *  this->withfile: 0=No attaches files, 1=Show attached files, 2=Can add new attached files
	 *  this->withfile
	 *  this->param:	Contains more parameteres like email templates info
	 *
	 *	@param	string	$addfileaction		Name of action when posting file attachments
	 *	@param	string	$removefileaction	Name of action when removing file attachments
	 *	@return string						Form to show
	 */
	function get_form($addfileaction='addfile',$removefileaction='removefile')
	{
		global $conf, $langs, $user, $hookmanager, $form;

		if (! is_object($form)) $form=new Form($this->db);

		$langs->load("other");
		$langs->load("mails");


		// Clear temp files. Must be done at beginning, before call of triggers
		if (GETPOST('mode','alpha') == 'init' || (GETPOST('modelmailselected','alpha') && GETPOST('modelmailselected','alpha') != '-1'))
		{
			$this->clear_attached_files();
		}

		// Call hook getFormMail
		$hookmanager->initHooks(array('formmail'));

		$parameters=array(
			'addfileaction' => $addfileaction,
			'removefileaction'=> $removefileaction,
			'trackid'=> $this->trackid
		);
		$reshook=$hookmanager->executeHooks('getFormMail', $parameters, $this);

		if (!empty($reshook))
		{
			return $hookmanager->resPrint;
		}
		else
		{
			$out='';

			$disablebademails=1;

	   		// Define output language
			$outputlangs = $langs;
			$newlang = '';
			if ($conf->global->MAIN_MULTILANGS && empty($newlang))	$newlang = $this->param['langsmodels'];
			if (! empty($newlang))
			{
				$outputlangs = new Translate("", $conf);
				$outputlangs->setDefaultLang($newlang);
				$outputlangs->load('other');
			}

			// Get message template for $this->param["models"] into c_email_templates
			$arraydefaultmessage = -1;
			if ($this->param['models'] != 'none')
			{
				$model_id=0;
				if (array_key_exists('models_id',$this->param))
				{
					$model_id=$this->param["models_id"];
				}

				// we set -1 if model_id empty
				$arraydefaultmessage = $this->getEMailTemplate($this->db, $this->param["models"], $user, $outputlangs, ($model_id ? $model_id : -1));
			}

			// Define list of attached files
			$listofpaths=array();
			$listofnames=array();
			$listofmimes=array();
			$keytoavoidconflict = empty($this->trackid)?'':'-'.$this->trackid;   // this->trackid must be defined

			if (GETPOST('mode','alpha') == 'init' || (GETPOST('modelmailselected','alpha') && GETPOST('modelmailselected','alpha') != '-1'))
			{
<<<<<<< HEAD
				$this->clear_attached_files();
				if (! empty($arraydefaultmessage->joinfiles) && is_array($this->param['fileinit']))
=======
				if (! empty($arraydefaultmessage['joinfiles']) && is_array($this->param['fileinit']))
>>>>>>> dfb3d1b3
				{
					foreach($this->param['fileinit'] as $file)
					{
						$this->add_attached_files($file, basename($file), dol_mimetype($file));
					}
				}
			}

	   		if (! empty($_SESSION["listofpaths".$keytoavoidconflict])) $listofpaths=explode(';',$_SESSION["listofpaths".$keytoavoidconflict]);
	   		if (! empty($_SESSION["listofnames".$keytoavoidconflict])) $listofnames=explode(';',$_SESSION["listofnames".$keytoavoidconflict]);
	   		if (! empty($_SESSION["listofmimes".$keytoavoidconflict])) $listofmimes=explode(';',$_SESSION["listofmimes".$keytoavoidconflict]);


			$out.= "\n".'<!-- Begin form mail type='.$this->param["models"].' --><div id="mailformdiv"></div>'."\n";
			if ($this->withform == 1)
			{
				$out.= '<form method="POST" name="mailform" id="mailform" enctype="multipart/form-data" action="'.$this->param["returnurl"].'#formmail">'."\n";

				$out.= '<a id="formmail" name="formmail"></a>';
				$out.= '<input style="display:none" type="submit" id="sendmail" name="sendmail">';
				$out.= '<input type="hidden" name="token" value="'.$_SESSION['newtoken'].'" />';
				$out.= '<input type="hidden" name="trackid" value="'.$this->trackid.'" />';
			}
			if (! empty($this->withfrom))
			{
				if (! empty($this->withfromreadonly))
				{
					$out.= '<input type="hidden" id="fromname" name="fromname" value="'.$this->fromname.'" />';
					$out.= '<input type="hidden" id="frommail" name="frommail" value="'.$this->frommail.'" />';
				}
			}
			foreach ($this->param as $key=>$value)
			{
				$out.= '<input type="hidden" id="'.$key.'" name="'.$key.'" value="'.$value.'" />'."\n";
			}

			$modelmail_array=array();
			if ($this->param['models'] != 'none')
			{
				$result = $this->fetchAllEMailTemplate($this->param["models"], $user, $outputlangs);
				if ($result < 0)
				{
					setEventMessages($this->error, $this->errors, 'errors');
				}
				foreach($this->lines_model as $line)
				{
					$langs->trans("members");
					if (preg_match('/\((.*)\)/', $line->label, $reg))
					{
						$modelmail_array[$line->id]=$langs->trans($reg[1]);		// langs->trans when label is __(xxx)__
					}
					else
					{
						$modelmail_array[$line->id]=$line->label;
					}
					if ($line->lang) $modelmail_array[$line->id].=' ('.$line->lang.')';
					if ($line->private) $modelmail_array[$line->id].=' - '.$langs->trans("Private");
					//if ($line->fk_user != $user->id) $modelmail_array[$line->id].=' - '.$langs->trans("By").' ';
				}
			}

			// Zone to select email template
			if (count($modelmail_array)>0)
			{
				// If list of template is filled
				$out.= '<div class="center" style="padding: 0px 0 12px 0">'."\n";
				$out.= '<span class="opacitymedium">'.$langs->trans('SelectMailModel').':</span> '.$this->selectarray('modelmailselected', $modelmail_array, 0, 1, 0, 0, '', 0, 0, 0, '', 'minwidth100');
				if ($user->admin) $out.= info_admin($langs->trans("YouCanChangeValuesForThisListFrom", $langs->transnoentitiesnoconv('Setup').' - '.$langs->transnoentitiesnoconv('EMails')),1);
				$out.= ' &nbsp; ';
				$out.= '<input class="button" type="submit" value="'.$langs->trans('Apply').'" name="modelselected" id="modelselected">';
				$out.= ' &nbsp; ';
				$out.= '</div>';
			}
			elseif (! empty($this->param['models']) && in_array($this->param['models'], array(
					'propal_send','order_send','facture_send',
					'shipping_send','fichinter_send','supplier_proposal_send','order_supplier_send',
					'invoice_supplier_send','thirdparty','contract','user','all'
		   		)))
			{
				// If list of template is empty
				$out.= '<div class="center" style="padding: 0px 0 12px 0">'."\n";
				$out.= $langs->trans('SelectMailModel').': <select name="modelmailselected" disabled="disabled"><option value="none">'.$langs->trans("NoTemplateDefined").'</option></select>';    // Do not put 'disabled' on 'option' tag, it is already on 'select' and it makes chrome crazy.
				if ($user->admin) $out.= info_admin($langs->trans("YouCanChangeValuesForThisListFrom", $langs->transnoentitiesnoconv('Setup').' - '.$langs->transnoentitiesnoconv('EMails')),1);
				$out.= ' &nbsp; ';
				$out.= '<input class="button" type="submit" value="'.$langs->trans('Apply').'" name="modelselected" disabled="disabled" id="modelselected">';
				$out.= ' &nbsp; ';
				$out.= '</div>';
			}



			$out.= '<table class="tableforemailform boxtablenotop" width="100%">'."\n";

			// Substitution array
			if (! empty($this->withsubstit))		// Unset or set ->withsubstit=0 to disable this.
			{
				$out.= '<tr><td colspan="2" align="right">';
				//$out.='<div class="floatright">';
				$help="";
				foreach($this->substit as $key => $val)
				{
					$help.=$key.' -> '.$langs->trans(dol_string_nohtmltag($val)).'<br>';
				}
				if (is_numeric($this->withsubstit)) $out.= $form->textwithpicto($langs->trans("EMailTestSubstitutionReplacedByGenericValues"), $help, 1, 'help', '', 0, 2, 'substittooltip');	// Old usage
				else $out.= $form->textwithpicto($langs->trans('AvailableVariables'), $help, 1, 'help', '', 0, 2, 'substittooltip');															// New usage
				$out.= "</td></tr>\n";
				//$out.='</div>';
			}

			/*var_dump(! empty($this->withfromreadonly));
			var_dump($this->withfrom);
			var_dump($this->fromtype);
			var_dump($this->fromname);*/

			// From
			if (! empty($this->withfrom))
			{
				if (! empty($this->withfromreadonly))
				{
					$out.= '<tr><td class="fieldrequired minwidth200">'.$langs->trans("MailFrom").'</td><td>';

					// $this->fromtype is the default value to use to select sender
					if (! ($this->fromtype === 'user' && $this->fromid > 0)
						&& ! ($this->fromtype === 'company')
						&& ! ($this->fromtype === 'robot')
						&& ! preg_match('/user_aliases/', $this->fromtype)
						&& ! preg_match('/global_aliases/', $this->fromtype)
						&& ! preg_match('/senderprofile/', $this->fromtype)
						)
					{
						// Use this->fromname and this->frommail or error if not defined
						$out.= $this->fromname;
						if ($this->frommail)
						{
							$out.= ' &lt;'.$this->frommail.'&gt;';
						}
						else
						{
							if ($this->fromtype)
							{
								$langs->load('errors');
								$out.= '<span class="warning"> &lt;'.$langs->trans('ErrorNoMailDefinedForThisUser').'&gt; </span>';
							}
						}
					} else {
						$liste = array();

						// Add user email
						if (empty($user->email))
						{
							$langs->load('errors');
							$liste['user'] = $user->getFullName($langs) . ' &lt;'.$langs->trans('ErrorNoMailDefinedForThisUser').'&gt;';
						}
						else
						{
							$liste['user'] = $user->getFullName($langs) .' &lt;'.$user->email.'&gt;';
						}

						// Add also company main email
						$liste['company'] = $conf->global->MAIN_INFO_SOCIETE_NOM .' &lt;'.$conf->global->MAIN_INFO_SOCIETE_MAIL.'&gt;';

						// Add also email aliases if there is some
						$listaliases=array('user_aliases'=>$user->email_aliases, 'global_aliases'=>$conf->global->MAIN_INFO_SOCIETE_MAIL_ALIASES);

						// Also add robot email
						if (! empty($this->fromalsorobot))
						{
							if (! empty($conf->global->MAIN_MAIL_EMAIL_FROM) && $conf->global->MAIN_MAIL_EMAIL_FROM != $conf->global->MAIN_INFO_SOCIETE_MAIL)
							{
								$liste['robot'] = $conf->global->MAIN_MAIL_EMAIL_FROM;
								if ($this->frommail)
								{
									$liste['robot'] .= ' &lt;'.$conf->global->MAIN_MAIL_EMAIL_FROM.'&gt;';
								}
							}
						}

						// Add also email aliases from the c_email_senderprofile table
						$sql='SELECT rowid, label, email FROM '.MAIN_DB_PREFIX.'c_email_senderprofile WHERE active = 1 ORDER BY position';
						$resql = $this->db->query($sql);
						if ($resql)
						{
							$num = $this->db->num_rows($resql);
							$i=0;
							while($i < $num)
							{
								$obj = $this->db->fetch_object($resql);
								if ($obj)
								{
									$listaliases['senderprofile_'.$obj->rowid] = $obj->label.' <'.$obj->email.'>';
								}
								$i++;
							}
						}
						else dol_print_error($this->db);

						foreach($listaliases as $typealias => $listalias)
						{
							$posalias=0;
							$listaliasarray=explode(',', $listalias);
							foreach ($listaliasarray as $listaliasval)
							{
								$posalias++;
								$listaliasval=trim($listaliasval);
								if ($listaliasval)
								{
									$listaliasval=preg_replace('/</', '&lt;', $listaliasval);
									$listaliasval=preg_replace('/>/', '&gt;', $listaliasval);
									if (! preg_match('/&lt;/', $listaliasval)) $listaliasval='&lt;'.$listaliasval.'&gt;';
									$liste[$typealias.'_'.$posalias]=$listaliasval;
								}
							}
						}

						// Set the default "From"
						$defaultfrom='';
						$reshook=$hookmanager->executeHooks('getDefaultFromEmail', $parameters, $this);
						if (empty($reshook))
						{
							$defaultfrom = $this->fromtype;
						}
						if (! empty($hookmanager->resArray['defaultfrom'])) $defaultfrom=$hookmanager->resArray['defaultfrom'];

						// Using combo here make the '<email>' no more visible on list.
						//$out.= ' '.$form->selectarray('fromtype', $liste, $this->fromtype, 0, 0, 0, '', 0, 0, 0, '', 'fromforsendingprofile maxwidth200onsmartphone', 1, '', $disablebademails);
						$out.= ' '.$form->selectarray('fromtype', $liste, $defaultfrom, 0, 0, 0, '', 0, 0, 0, '', 'fromforsendingprofile maxwidth200onsmartphone', 0, '', $disablebademails);
					}

					$out.= "</td></tr>\n";
				}
				else
				{
					$out.= '<tr><td class="fieldrequired width200">'.$langs->trans("MailFrom")."</td><td>";
					$out.= $langs->trans("Name").':<input type="text" id="fromname" name="fromname" class="maxwidth200onsmartphone" value="'.$this->fromname.'" />';
					$out.= '&nbsp; &nbsp; ';
					$out.= $langs->trans("EMail").':&lt;<input type="text" id="frommail" name="frommail" class="maxwidth200onsmartphone" value="'.$this->frommail.'" />&gt;';
					$out.= "</td></tr>\n";
				}
			}

			// To
			if (! empty($this->withto) || is_array($this->withto))
			{
				$out.= '<tr><td class="fieldrequired">';
				if ($this->withtofree) $out.= $form->textwithpicto($langs->trans("MailTo"),$langs->trans("YouCanUseCommaSeparatorForSeveralRecipients"));
				else $out.= $langs->trans("MailTo");
				$out.= '</td><td>';
				if ($this->withtoreadonly)
				{
					if (! empty($this->toname) && ! empty($this->tomail))
					{
						$out.= '<input type="hidden" id="toname" name="toname" value="'.$this->toname.'" />';
						$out.= '<input type="hidden" id="tomail" name="tomail" value="'.$this->tomail.'" />';
						if ($this->totype == 'thirdparty')
						{
							$soc=new Societe($this->db);
							$soc->fetch($this->toid);
							$out.= $soc->getNomUrl(1);
						}
						else if ($this->totype == 'contact')
						{
							$contact=new Contact($this->db);
							$contact->fetch($this->toid);
							$out.= $contact->getNomUrl(1);
						}
						else
						{
							$out.= $this->toname;
						}
						$out.= ' &lt;'.$this->tomail.'&gt;';
						if ($this->withtofree)
						{
							$out.= '<br>'.$langs->trans("and").' <input class="minwidth200" id="sendto" name="sendto" value="'.(! is_array($this->withto) && ! is_numeric($this->withto)? (isset($_REQUEST["sendto"])?$_REQUEST["sendto"]:$this->withto) :"").'" />';
						}
					}
					else
					{
						// Note withto may be a text like 'AllRecipientSelected'
						$out.= (! is_array($this->withto) && ! is_numeric($this->withto))?$this->withto:"";
					}
				}
				else
				{
					if (! empty($this->withtofree))
					{
						$out.= '<input class="minwidth200" id="sendto" name="sendto" value="'.(! is_array($this->withto) && ! is_numeric($this->withto)? (isset($_REQUEST["sendto"])?$_REQUEST["sendto"]:$this->withto) :"").'" />';
					}
					if (! empty($this->withto) && is_array($this->withto))
					{
						if (! empty($this->withtofree)) $out.= " ".$langs->trans("and")."/".$langs->trans("or")." ";
						// multiselect array convert html entities into options tags, even if we dont want this, so we encode them a second time
						$tmparray = $this->withto;
						foreach($tmparray as $key => $val)
						{
							$tmparray[$key]=dol_htmlentities($tmparray[$key], null, 'UTF-8', true);
						}
						$withtoselected=GETPOST("receiver",'none');     // Array of selected value
						if (empty($withtoselected) && count($tmparray) == 1 && GETPOST('action','aZ09') == 'presend')
						{
							$withtoselected = array_keys($tmparray);
						}
						$out.= $form->multiselectarray("receiver", $tmparray, $withtoselected, null, null, 'inline-block minwidth500', null, "");
					}
				}
				$out.= "</td></tr>\n";
			}

			// withoptiononeemailperrecipient
			if (! empty($this->withoptiononeemailperrecipient))
			{
				$out.= '<tr><td class="minwidth200">';
				$out.= $langs->trans("GroupEmails");
				$out.= '</td><td>';
				$out.=' <input type="checkbox" name="oneemailperrecipient"'.($this->withoptiononeemailperrecipient > 0?' checked="checked"':'').'> ';
				$out.= $langs->trans("OneEmailPerRecipient");
				$out.='<span class="hideonsmartphone">';
				$out.=' - ';
				$out.= $langs->trans("WarningIfYouCheckOneRecipientPerEmail");
				$out.='</span>';
				$out.= '</td></tr>';
			}

			// CC
			if (! empty($this->withtocc) || is_array($this->withtocc))
			{
				$out.= '<tr><td>';
				$out.= $form->textwithpicto($langs->trans("MailCC"),$langs->trans("YouCanUseCommaSeparatorForSeveralRecipients"));
				$out.= '</td><td>';
				if ($this->withtoccreadonly)
				{
					$out.= (! is_array($this->withtocc) && ! is_numeric($this->withtocc))?$this->withtocc:"";
				}
				else
				{
					$out.= '<input class="minwidth200" id="sendtocc" name="sendtocc" value="'.((! is_array($this->withtocc) && ! is_numeric($this->withtocc))? (isset($_POST["sendtocc"])?$_POST["sendtocc"]:$this->withtocc) : (isset($_POST["sendtocc"])?$_POST["sendtocc"]:"") ).'" />';
					if (! empty($this->withtocc) && is_array($this->withtocc))
					{
						$out.= " ".$langs->trans("and")."/".$langs->trans("or")." ";
						// multiselect array convert html entities into options tags, even if we dont want this, so we encode them a second time
						$tmparray = $this->withtocc;
						foreach($tmparray as $key => $val)
						{
							$tmparray[$key]=dol_htmlentities($tmparray[$key], null, 'UTF-8', true);
						}
						$withtoccselected=GETPOST("receivercc");     // Array of selected value
						$out.= $form->multiselectarray("receivercc", $tmparray, $withtoccselected, null, null, 'inline-block minwidth500',null, "");
					}
				}
				$out.= "</td></tr>\n";
			}

			// CCC
			if (! empty($this->withtoccc) || is_array($this->withtoccc))
			{
				$out.= '<tr><td>';
				$out.= $form->textwithpicto($langs->trans("MailCCC"),$langs->trans("YouCanUseCommaSeparatorForSeveralRecipients"));
				$out.= '</td><td>';
				if (! empty($this->withtocccreadonly))
				{
					$out.= (! is_array($this->withtoccc) && ! is_numeric($this->withtoccc))?$this->withtoccc:"";
				}
				else
				{
					$out.= '<input class="minwidth200" id="sendtoccc" name="sendtoccc" value="'.((! is_array($this->withtoccc) && ! is_numeric($this->withtoccc))? (isset($_POST["sendtoccc"])?$_POST["sendtoccc"]:$this->withtoccc) : (isset($_POST["sendtoccc"])?$_POST["sendtoccc"]:"") ).'" />';
					if (! empty($this->withtoccc) && is_array($this->withtoccc))
					{
						$out.= " ".$langs->trans("and")."/".$langs->trans("or")." ";
						// multiselect array convert html entities into options tags, even if we dont want this, so we encode them a second time
						$tmparray = $this->withtoccc;
						foreach($tmparray as $key => $val)
						{
							$tmparray[$key]=dol_htmlentities($tmparray[$key], null, 'UTF-8', true);
						}
						$withtocccselected=GETPOST("receiverccc");     // Array of selected value
						$out.= $form->multiselectarray("receiverccc", $tmparray, $withtocccselected, null, null, null,null, "90%");
					}
				}

				$showinfobcc='';
				if (! empty($conf->global->MAIN_MAIL_AUTOCOPY_PROPOSAL_TO) && ! empty($this->param['models']) && $this->param['models'] == 'propal_send') $showinfobcc=$conf->global->MAIN_MAIL_AUTOCOPY_PROPOSAL_TO;
				if (! empty($conf->global->MAIN_MAIL_AUTOCOPY_SUPPLIER_PROPOSAL_TO) && ! empty($this->param['models']) && $this->param['models'] == 'supplier_proposal_send') $showinfobcc=$conf->global->MAIN_MAIL_AUTOCOPY_SUPPLIER_PROPOSAL_TO;
				if (! empty($conf->global->MAIN_MAIL_AUTOCOPY_ORDER_TO) && ! empty($this->param['models']) && $this->param['models'] == 'order_send') $showinfobcc=$conf->global->MAIN_MAIL_AUTOCOPY_ORDER_TO;
				if (! empty($conf->global->MAIN_MAIL_AUTOCOPY_INVOICE_TO) && ! empty($this->param['models']) && $this->param['models'] == 'facture_send') $showinfobcc=$conf->global->MAIN_MAIL_AUTOCOPY_INVOICE_TO;
				if ($showinfobcc) $out.=' + '.$showinfobcc;
				$out.= "</td></tr>\n";
			}

			// Replyto
			if (! empty($this->withreplyto))
			{
				if ($this->withreplytoreadonly)
				{
					$out.= '<input type="hidden" id="replyname" name="replyname" value="'.$this->replytoname.'" />';
					$out.= '<input type="hidden" id="replymail" name="replymail" value="'.$this->replytomail.'" />';
					$out.= "<tr><td>".$langs->trans("MailReply")."</td><td>".$this->replytoname.($this->replytomail?(" &lt;".$this->replytomail."&gt;"):"");
					$out.= "</td></tr>\n";
				}
			}

			// Errorsto
			if (! empty($this->witherrorsto))
			{
				//if (! $this->errorstomail) $this->errorstomail=$this->frommail;
				$errorstomail = (! empty($conf->global->MAIN_MAIL_ERRORS_TO) ? $conf->global->MAIN_MAIL_ERRORS_TO : $this->errorstomail);
				if ($this->witherrorstoreadonly)
				{
					$out.= '<input type="hidden" id="errorstomail" name="errorstomail" value="'.$errorstomail.'" />';
					$out.= '<tr><td>'.$langs->trans("MailErrorsTo").'</td><td>';
					$out.= $errorstomail;
					$out.= "</td></tr>\n";
				}
				else
				{
					$out.= '<tr><td>'.$langs->trans("MailErrorsTo").'</td><td>';
					$out.= '<input size="30" id="errorstomail" name="errorstomail" value="'.$errorstomail.'" />';
					$out.= "</td></tr>\n";
				}
			}

			// Ask delivery receipt
			if (! empty($this->withdeliveryreceipt))
			{
				$out.= '<tr><td>'.$langs->trans("DeliveryReceipt").'</td><td>';

				if (! empty($this->withdeliveryreceiptreadonly))
				{
					$out.= yn($this->withdeliveryreceipt);
				}
				else
				{
					$defaultvaluefordeliveryreceipt=0;
					if (! empty($conf->global->MAIL_FORCE_DELIVERY_RECEIPT_PROPAL) && ! empty($this->param['models']) && $this->param['models'] == 'propal_send') $defaultvaluefordeliveryreceipt=1;
					if (! empty($conf->global->MAIL_FORCE_DELIVERY_RECEIPT_SUPPLIER_PROPOSAL) && ! empty($this->param['models']) && $this->param['models'] == 'supplier_proposal_send') $defaultvaluefordeliveryreceipt=1;
					if (! empty($conf->global->MAIL_FORCE_DELIVERY_RECEIPT_ORDER) && ! empty($this->param['models']) && $this->param['models'] == 'order_send') $defaultvaluefordeliveryreceipt=1;
					if (! empty($conf->global->MAIL_FORCE_DELIVERY_RECEIPT_INVOICE) && ! empty($this->param['models']) && $this->param['models'] == 'facture_send') $defaultvaluefordeliveryreceipt=1;
					$out.= $form->selectyesno('deliveryreceipt', (isset($_POST["deliveryreceipt"])?$_POST["deliveryreceipt"]:$defaultvaluefordeliveryreceipt), 1);
				}

				$out.= "</td></tr>\n";
			}

			// Topic
			if (! empty($this->withtopic))
			{
				$defaulttopic=GETPOST('subject','none');
				if (! GETPOST('modelselected','alpha') || GETPOST('modelmailselected') != '-1')
				{
					if ($arraydefaultmessage && $arraydefaultmessage->topic) {
						$defaulttopic = $arraydefaultmessage->topic;
					} elseif (! is_numeric($this->withtopic)) {
						$defaulttopic = $this->withtopic;
					}
				}

				$defaulttopic=make_substitutions($defaulttopic,$this->substit);

				$out.= '<tr>';
				$out.= '<td class="fieldrequired">'.$langs->trans("MailTopic").'</td>';
				$out.= '<td>';
				if ($this->withtopicreadonly)
				{
					$out.= $defaulttopic;
					$out.= '<input type="hidden" class="quatrevingtpercent" id="subject" name="subject" value="'.$defaulttopic.'" />';
				}
				else
				{
					$out.= '<input type="text" class="quatrevingtpercent" id="subject" name="subject" value="'. ((isset($_POST["subject"]) && ! $_POST['modelselected'])?$_POST["subject"]:($defaulttopic?$defaulttopic:'')) .'" />';
				}
				$out.= "</td></tr>\n";
			}

			// Attached files
			if (! empty($this->withfile))
			{
				$out.= '<tr>';
				$out.= '<td>'.$langs->trans("MailFile").'</td>';

				$out.= '<td>';
				if (! empty($this->withmaindocfile))
				{
					if ($this->withmaindocfile == 1)
					{
						$out.='<input type="checkbox" name="addmaindocfile" value="1" />';
					}
					if ($this->withmaindocfile == -1)
					{
						$out.='<input type="checkbox" name="addmaindocfile" checked="checked" />';
					}
					$out.=' '.$langs->trans("JoinMainDoc").'.<br>';
				}

				if (is_numeric($this->withfile))
				{
					// TODO Trick to have param removedfile containing nb of file to delete. But this does not works without javascript
					$out.= '<input type="hidden" class="removedfilehidden" name="removedfile" value="">'."\n";
					$out.= '<script type="text/javascript" language="javascript">';
					$out.= 'jQuery(document).ready(function () {';
					$out.= '    jQuery(".removedfile").click(function() {';
					$out.= '        jQuery(".removedfilehidden").val(jQuery(this).val());';
					$out.= '    });';
					$out.= '})';
					$out.= '</script>'."\n";
					if (count($listofpaths))
					{
						foreach($listofpaths as $key => $val)
						{
							$out.= '<div id="attachfile_'.$key.'">';
							$out.= img_mime($listofnames[$key]).' '.$listofnames[$key];
							if (! $this->withfilereadonly)
							{
								$out.= ' <input type="image" style="border: 0px;" src="'.DOL_URL_ROOT.'/theme/'.$conf->theme.'/img/delete.png" value="'.($key+1).'" class="removedfile" id="removedfile_'.$key.'" name="removedfile_'.$key.'" />';
								//$out.= ' <a href="'.$_SERVER["PHP_SELF"].'?removedfile='.($key+1).' id="removedfile_'.$key.'">'.img_delete($langs->trans("Delete").'</a>';
							}
							$out.= '<br></div>';
						}
					}
					else if (empty($this->withmaindocfile))		// Do not show message if we asked to show the checkbox
					{
						$out.= $langs->trans("NoAttachedFiles").'<br>';
					}
					if ($this->withfile == 2)	// Can add other files
					{
						if (!empty($conf->global->FROM_MAIL_USE_INPUT_FILE_MULTIPLE)) $out.= '<input type="file" class="flat" id="addedfile" name="addedfile[]" value="'.$langs->trans("Upload").'" multiple />';
						else $out.= '<input type="file" class="flat" id="addedfile" name="addedfile" value="'.$langs->trans("Upload").'" />';
						$out.= ' ';
						$out.= '<input class="button" type="submit" id="'.$addfileaction.'" name="'.$addfileaction.'" value="'.$langs->trans("MailingAddFile").'" />';
					}
				}
				else
				{
					$out.=$this->withfile;
				}

				$out.= "</td></tr>\n";
			}

			// Message
			if (! empty($this->withbody))
			{
				$defaultmessage=GETPOST('message','none');
				if (! GETPOST('modelselected','alpha') || GETPOST('modelmailselected') != '-1')
				{
					if ($arraydefaultmessage && $arraydefaultmessage->content) {
						$defaultmessage = $arraydefaultmessage['content'];
					} elseif (! is_numeric($this->withbody)) {
						$defaultmessage = $this->withbody;
					}
				}

				// Complete substitution array
				$paymenturl='';
				if (empty($this->substit['__REF__']))
				{
					$paymenturl='';
				}
				else
				{
					// Set the online payment url link into __ONLINE_PAYMENT_URL__ key
					require_once DOL_DOCUMENT_ROOT.'/core/lib/payments.lib.php';
					$langs->load('paypal');
					$typeforonlinepayment='free';
					if ($this->param["models"]=='order_send')   $typeforonlinepayment='order';		// TODO use detection on something else than template
					if ($this->param["models"]=='facture_send') $typeforonlinepayment='invoice';	// TODO use detection on something else than template
					if ($this->param["models"]=='member_send')  $typeforonlinepayment='member';		// TODO use detection on something else than template
					$url=getOnlinePaymentUrl(0, $typeforonlinepayment, $this->substit['__REF__']);
		   			$paymenturl=$url;
				}

				$this->substit['__ONLINE_PAYMENT_URL__']=$paymenturl;

				//Add lines substitution key from each line
				$lines = '';
				$defaultlines = $arraydefaultmessage->content_lines;
				if (isset($defaultlines))
				{
					foreach ($this->substit_lines as $substit_line)
					{
						$lines .= make_substitutions($defaultlines,$substit_line)."\n";
					}
				}
				$this->substit['__LINES__']=$lines;

				$defaultmessage=str_replace('\n',"\n",$defaultmessage);

				// Deal with format differences between message and signature (text / HTML)
				if(dol_textishtml($defaultmessage) && !dol_textishtml($this->substit['__USER_SIGNATURE__'])) {
					$this->substit['__USER_SIGNATURE__'] = dol_nl2br($this->substit['__USER_SIGNATURE__']);
				} else if(!dol_textishtml($defaultmessage) && dol_textishtml($this->substit['__USER_SIGNATURE__'])) {
					$defaultmessage = dol_nl2br($defaultmessage);
				}

				if (isset($_POST["message"]) && ! $_POST['modelselected']) $defaultmessage=$_POST["message"];
				else
				{
					$defaultmessage=make_substitutions($defaultmessage,$this->substit);
					// Clean first \n and br (to avoid empty line when CONTACTCIVNAME is empty)
					$defaultmessage=preg_replace("/^(<br>)+/","",$defaultmessage);
					$defaultmessage=preg_replace("/^\n+/","",$defaultmessage);
				}

				$out.= '<tr>';
				$out.= '<td valign="top">'.$langs->trans("MailText").'</td>';
				$out.= '<td>';
				if ($this->withbodyreadonly)
				{
					$out.= nl2br($defaultmessage);
					$out.= '<input type="hidden" id="message" name="message" value="'.$defaultmessage.'" />';
				}
				else
				{
					if (! isset($this->ckeditortoolbar)) $this->ckeditortoolbar = 'dolibarr_notes';

					// Editor wysiwyg
					require_once DOL_DOCUMENT_ROOT.'/core/class/doleditor.class.php';
					if ($this->withfckeditor == -1)
					{
						if (! empty($conf->global->FCKEDITOR_ENABLE_MAIL)) $this->withfckeditor=1;
						else $this->withfckeditor=0;
					}

					$doleditor=new DolEditor('message',$defaultmessage,'',280,$this->ckeditortoolbar,'In',true,true,$this->withfckeditor,8,'95%');
					$out.= $doleditor->Create(1);
				}
				$out.= "</td></tr>\n";
			}

			$out.= '</table>'."\n";

			if ($this->withform == 1 || $this->withform == -1)
			{
				$out.= '<br><div class="center">';
				$out.= '<input class="button" type="submit" id="sendmail" name="sendmail" value="'.$langs->trans("SendMail").'"';
				// Add a javascript test to avoid to forget to submit file before sending email
				if ($this->withfile == 2 && $conf->use_javascript_ajax)
				{
					$out.= ' onClick="if (document.mailform.addedfile.value != \'\') { alert(\''.dol_escape_js($langs->trans("FileWasNotUploaded")).'\'); return false; } else { return true; }"';
				}
				$out.= ' />';
				if ($this->withcancel)
				{
					$out.= ' &nbsp; &nbsp; ';
					$out.= '<input class="button" type="submit" id="cancel" name="cancel" value="'.$langs->trans("Cancel").'" />';
				}
				$out.= '</div>'."\n";
			}

			if ($this->withform == 1) $out.= '</form>'."\n";

			// Disable enter key if option MAIN_MAILFORM_DISABLE_ENTERKEY is set
			if (! empty($conf->global->MAIN_MAILFORM_DISABLE_ENTERKEY))
			{
				$out.= '<script type="text/javascript" language="javascript">';
				$out.= 'jQuery(document).ready(function () {';
				$out.= '	$(document).on("keypress", \'#mailform\', function (e) {		/* Note this is called at every key pressed ! */
	    						var code = e.keyCode || e.which;
	    						if (code == 13) {
	        						e.preventDefault();
	        						return false;
	    						}
							});';
				$out.='		})';
				$out.= '</script>';
			}

			$out.= "<!-- End form mail -->\n";

			return $out;
		}
	}



	/**
	 *      Return templates of email with type = $type_template or type = 'all'.
	 *      This search into table c_email_templates. Used by the get_form function.
	 *
	 * 		@param	DoliDB		$db				Database handler
	 * 		@param	string		$type_template	Get message for type=$type_template, type='all' also included.
	 *      @param	string		$user			Use template public or limited to this user
	 *      @param	Translate	$outputlangs	Output lang object
	 *      @param	int			$id				Id of template to find, or -1 for first found with lower position, or 0 for first found whatever is position
	 *      @param  int         $active         1=Only active template, 0=Only disabled, -1=All
<<<<<<< HEAD
	 *      @return ModelMail
=======
	 *      @param	string		$label			Label of template
	 *      @return array						array('topic'=>,'content'=>,..)
>>>>>>> dfb3d1b3
	 */
	public function getEMailTemplate($db, $type_template, $user, $outputlangs, $id=0, $active=1, $label='')
	{
		$ret = new ModelMail();

		$sql = "SELECT label, topic, joinfiles, content, content_lines, lang";
		$sql.= " FROM ".MAIN_DB_PREFIX.'c_email_templates';
		$sql.= " WHERE (type_template='".$db->escape($type_template)."' OR type_template='all')";
		$sql.= " AND entity IN (".getEntity('c_email_templates').")";
		$sql.= " AND (private = 0 OR fk_user = ".$user->id.")";				// Get all public or private owned
		if ($active >= 0) $sql.=" AND active = ".$active;
		if ($label) $sql.=" AND label ='".$this->db->escape($label)."'";
		if (is_object($outputlangs)) $sql.= " AND (lang = '".$outputlangs->defaultlang."' OR lang IS NULL OR lang = '')";
		if ($id > 0)   $sql.= " AND rowid=".$id;
		if ($id == -1) $sql.= " AND position=0";
<<<<<<< HEAD
		$sql.= $db->order("position,lang,label","ASC");
		if ($id == -1) $sql.= $db->plimit(1);
=======
		if (is_object($outputlangs)) $sql.= $db->order("position,lang,label","ASC,DESC,ASC");		// We want line with lang set first, then with lang null or ''
		else $sql.= $db->order("position,lang,label","ASC,ASC,ASC");		// If no language provided, we give priority to lang not defined
		$sql.= $db->plimit(1);
		//print $sql;
>>>>>>> dfb3d1b3

		$resql = $db->query($sql);
		if ($resql)
		{
			// Get first found
			$obj = $db->fetch_object($resql);

			if ($obj) {
				$ret->label = $obj->label;
				$ret->lang = $obj->lang;
				$ret->topic = $obj->topic;
				$ret->content = $obj->content;
				$ret->content_lines = $obj->content_lines;
				$ret->joinfiles = $obj->joinfiles;
			}
			else								// If there is no template at all
			{
				$defaultmessage='';
				if     ($type_template=='facture_send')	            { $defaultmessage=$outputlangs->transnoentities("PredefinedMailContentSendInvoice"); }
				elseif ($type_template=='facture_relance')			{ $defaultmessage=$outputlangs->transnoentities("PredefinedMailContentSendInvoiceReminder"); }
				elseif ($type_template=='propal_send')				{ $defaultmessage=$outputlangs->transnoentities("PredefinedMailContentSendProposal"); }
				elseif ($type_template=='supplier_proposal_send')	{ $defaultmessage=$outputlangs->transnoentities("PredefinedMailContentSendSupplierProposal"); }
				elseif ($type_template=='order_send')				{ $defaultmessage=$outputlangs->transnoentities("PredefinedMailContentSendOrder"); }
				elseif ($type_template=='order_supplier_send')		{ $defaultmessage=$outputlangs->transnoentities("PredefinedMailContentSendSupplierOrder"); }
				elseif ($type_template=='invoice_supplier_send')	{ $defaultmessage=$outputlangs->transnoentities("PredefinedMailContentSendSupplierInvoice"); }
				elseif ($type_template=='shipping_send')			{ $defaultmessage=$outputlangs->transnoentities("PredefinedMailContentSendShipping"); }
				elseif ($type_template=='fichinter_send')			{ $defaultmessage=$outputlangs->transnoentities("PredefinedMailContentSendFichInter"); }
				elseif ($type_template=='thirdparty')				{ $defaultmessage=$outputlangs->transnoentities("PredefinedMailContentThirdparty"); }
				elseif ($type_template=='user')				        { $defaultmessage=$outputlangs->transnoentities("PredefinedMailContentUser"); }

				$ret->label = 'default';
				$ret->lang = $outputlangs->defaultlang;
				$ret->topic = '';
				$ret->joinfiles = 1;
				$ret->content = $defaultmessage;
				$ret->content_lines ='';
			}

			$db->free($resql);
			return $ret;
		}
		else
		{
			dol_print_error($db);
			return -1;
		}
	}

	/**
	 *      Find if template exists
	 *      Search into table c_email_templates
	 *
	 * 		@param	string		$type_template	Get message for key module
	 *      @param	string		$user			Use template public or limited to this user
	 *      @param	Translate	$outputlangs	Output lang object
	 *      @return	int		<0 if KO,
	 */
	public function isEMailTemplate($type_template, $user, $outputlangs)
	{
		$ret=array();

		$sql = "SELECT label, topic, content, lang";
		$sql.= " FROM ".MAIN_DB_PREFIX.'c_email_templates';
		$sql.= " WHERE type_template='".$this->db->escape($type_template)."'";
		$sql.= " AND entity IN (".getEntity('c_email_templates').")";
		$sql.= " AND (fk_user is NULL or fk_user = 0 or fk_user = ".$user->id.")";
		if (is_object($outputlangs)) $sql.= " AND (lang = '".$outputlangs->defaultlang."' OR lang IS NULL OR lang = '')";
		$sql.= $this->db->order("lang,label","ASC");
		//print $sql;

		$resql = $this->db->query($sql);
		if ($resql)
		{
			$num= $this->db->num_rows($resql);
			$this->db->free($resql);
			return $num;
		}
		else
		{
			$this->error=get_class($this).' '.__METHOD__.' ERROR:'.$this->db->lasterror();
			return -1;
		}
	}

	/**
	 *      Find if template exists and are available for current user, then set them into $this->lines_module.
	 *      Search into table c_email_templates
	 *
	 * 		@param	string		$type_template	Get message for key module
	 *      @param	string		$user			Use template public or limited to this user
	 *      @param	Translate	$outputlangs	Output lang object
	 *      @param  int         $active         1=Only active template, 0=Only disabled, -1=All
	 *      @return	int		                    <0 if KO, nb of records found if OK
	 */
	public function fetchAllEMailTemplate($type_template, $user, $outputlangs, $active=1)
	{
		$ret=array();

		$sql = "SELECT rowid, label, topic, content, content_lines, lang, fk_user, private, position";
		$sql.= " FROM ".MAIN_DB_PREFIX.'c_email_templates';
		$sql.= " WHERE type_template IN ('".$this->db->escape($type_template)."', 'all')";
		$sql.= " AND entity IN (".getEntity('c_email_templates').")";
		$sql.= " AND (private = 0 OR fk_user = ".$user->id.")";		// See all public templates or templates I own.
		if ($active >= 0) $sql.=" AND active = ".$active;
		//if (is_object($outputlangs)) $sql.= " AND (lang = '".$outputlangs->defaultlang."' OR lang IS NULL OR lang = '')";	// Return all languages
		$sql.= $this->db->order("position,lang,label","ASC");
		//print $sql;

		$resql = $this->db->query($sql);
		if ($resql)
		{
			$num=$this->db->num_rows($resql);
			$this->lines_model=array();
			while ($obj = $this->db->fetch_object($resql))
			{
				$line = new ModelMail();
				$line->id=$obj->rowid;
				$line->label=$obj->label;
				$line->lang=$obj->lang;
				$line->fk_user=$obj->fk_user;
				$line->private=$obj->private;
				$line->position=$obj->position;
				$line->topic=$obj->topic;
				$line->content=$obj->content;
				$line->content_lines=$obj->content_lines;
				$this->lines_model[]=$line;
			}
			$this->db->free($resql);
			return $num;
		}
		else
		{
			$this->error=get_class($this).' '.__METHOD__.' ERROR:'.$this->db->lasterror();
			return -1;
		}
	}



	/**
	 * Set substit array from object. This is call when suggesting the email template into forms before sending email.
	 *
	 * @param	CommonObject	$object		   Object to use
	 * @param   Translate  		$outputlangs   Object lang
	 * @return	void
	 * @see getCommonSubstitutionArray
	 */
	function setSubstitFromObject($object, $outputlangs)
	{
		global $conf, $user;

		$parameters=array();
		$tmparray=getCommonSubstitutionArray($outputlangs, 0, null, $object);
		complete_substitutions_array($tmparray, $outputlangs, null, $parameters);

		$this->substit=$tmparray;

		// Fill substit_lines with each object lines content
		if (is_array($object->lines))
		{
			foreach ($object->lines as $line)
			{
				$substit_line = array(
					'__PRODUCT_REF__' => isset($line->product_ref) ? $line->product_ref : '',
					'__PRODUCT_LABEL__' => isset($line->product_label) ? $line->product_label : '',
					'__PRODUCT_DESCRIPTION__' => isset($line->product_desc) ? $line->product_desc : '',
					'__LABEL__' => isset($line->label) ? $line->label : '',
					'__DESCRIPTION__' => isset($line->desc) ? $line->desc : '',
					'__DATE_START_YMD__' => dol_print_date($line->date_start, 'day', 0, $outputlangs),
					'__DATE_END_YMD__' => dol_print_date($line->date_end, 'day', 0, $outputlangs),
					'__QUANTITY__' => $line->qty,
					'__SUBPRICE__' => price($line->subprice),
					'__AMOUNT__' => price($line->total_ttc),
					'__AMOUNT_EXCL_TAX__' => price($line->total_ht),
					//'__PRODUCT_EXTRAFIELD_FIELD__' Done dinamically just after
				);

				// Create dynamic tags for __PRODUCT_EXTRAFIELD_FIELD__
				if (!empty($line->fk_product))
				{
					$extrafields = new ExtraFields($this->db);
					$extralabels = $extrafields->fetch_name_optionals_label('product', true);
					$product = new Product($this->db);
					$product->fetch($line->fk_product, '', '', 1);
					$product->fetch_optionals();
					foreach ($extrafields->attribute_label as $key => $label) {
						$substit_line['__PRODUCT_EXTRAFIELD_' . strtoupper($key) . '__'] = $product->array_options['options_' . $key];
					}
				}
				$this->substit_lines[] = $substit_line;
			}
		}
	}

	/**
	 * Get list of substitution keys available for emails. This is used for tooltips help.
	 * This include the complete_substitutions_array.
	 *
	 * @param	string	$mode		'formemail', 'formemailwithlines', 'formemailforlines', 'emailing', ...
	 * @param	Object	$object		Object if applicable
	 * @return	array               Array of substitution values for emails.
	 */
	static function getAvailableSubstitKey($mode='formemail', $object=null)
	{
		global $conf, $langs;

		$tmparray=array();
		if ($mode == 'formemail' || $mode == 'formemailwithlines' || $mode == 'formemailforlines')
		{
			$parameters=array('mode'=>$mode);
			$tmparray=getCommonSubstitutionArray($langs, 2, null, $object);			// Note: On email templated edition, this is null because it is related to all type of objects
			complete_substitutions_array($tmparray, $langs, null, $parameters);

			if ($mode == 'formwithlines')
			{
				$tmparray['__LINES__'] = '__LINES__';      // Will be set by the get_form function
			}
			if ($mode == 'formforlines')
			{
				$tmparray['__QUANTITY__'] = '__QUANTITY__';   // Will be set by the get_form function
			}
		}

		if ($mode == 'emailing')
		{
			$parameters=array('mode'=>$mode);
			$tmparray=getCommonSubstitutionArray($langs, 2, array('object','objectamount'), $object);			// Note: On email templated edition, this is null because it is related to all type of objects
			complete_substitutions_array($tmparray, $langs, null, $parameters);

			// For mass emailing, we have different keys
			$tmparray['__ID__'] = 'IdRecord';
			$tmparray['__EMAIL__'] = 'EMailRecipient';
			$tmparray['__LASTNAME__'] = 'Lastname';
			$tmparray['__FIRSTNAME__'] = 'Firstname';
			$tmparray['__MAILTOEMAIL__'] = 'TagMailtoEmail';
			$tmparray['__OTHER1__'] = 'Other1';
			$tmparray['__OTHER2__'] = 'Other2';
			$tmparray['__OTHER3__'] = 'Other3';
			$tmparray['__OTHER4__'] = 'Other4';
			$tmparray['__OTHER5__'] = 'Other5';
			$tmparray['__USER_SIGNATURE__'] = 'TagSignature';
			$tmparray['__CHECK_READ__'] = 'TagCheckMail';
			$tmparray['__UNSUBSCRIBE__'] = 'TagUnsubscribe';
				//,'__PERSONALIZED__' => 'Personalized'	// Hidden because not used yet in mass emailing

			$onlinepaymentenabled = 0;
			if (! empty($conf->paypal->enabled)) $onlinepaymentenabled++;
			if (! empty($conf->paybox->enabled)) $onlinepaymentenabled++;
			if (! empty($conf->stripe->enabled)) $onlinepaymentenabled++;
			if ($onlinepaymentenabled && ! empty($conf->global->PAYMENT_SECURITY_TOKEN))
			{
				$tmparray['__SECUREKEYPAYMENT__']=$conf->global->PAYMENT_SECURITY_TOKEN;
				if (! empty($conf->global->PAYMENT_SECURITY_TOKEN_UNIQUE))
				{
					if ($conf->adherent->enabled) $tmparray['__SECUREKEYPAYMENT_MEMBER__']='SecureKeyPAYMENTUniquePerMember';
					if ($conf->facture->enabled)  $tmparray['__SECUREKEYPAYMENT_INVOICE__']='SecureKeyPAYMENTUniquePerInvoice';
					if ($conf->commande->enabled) $tmparray['__SECUREKEYPAYMENT_ORDER__']='SecureKeyPAYMENTUniquePerOrder';
					if ($conf->contrat->enabled)  $tmparray['__SECUREKEYPAYMENT_CONTRACTLINE__']='SecureKeyPAYMENTUniquePerContractLine';
				}
			}
			else
			{
				/* No need to show into tooltip help, option is not enabled
				$vars['__SECUREKEYPAYMENT__']='';
				$vars['__SECUREKEYPAYMENT_MEMBER__']='';
				$vars['__SECUREKEYPAYMENT_INVOICE__']='';
				$vars['__SECUREKEYPAYMENT_ORDER__']='';
				$vars['__SECUREKEYPAYMENT_CONTRACTLINE__']='';
				*/
			}
		}

		$tmparray['__(AnyTranslationKey)__']="Translation";

		foreach($tmparray as $key => $val)
		{
			if (empty($val)) $tmparray[$key]=$key;
		}

		return $tmparray;
	}

}


/**
 * ModelMail
 */
class ModelMail
{
	public $id;
	public $label;
	public $topic;
	public $content;
	public $content_lines;
	public $lang;
	public $joinfiles;
}<|MERGE_RESOLUTION|>--- conflicted
+++ resolved
@@ -315,12 +315,7 @@
 
 			if (GETPOST('mode','alpha') == 'init' || (GETPOST('modelmailselected','alpha') && GETPOST('modelmailselected','alpha') != '-1'))
 			{
-<<<<<<< HEAD
-				$this->clear_attached_files();
 				if (! empty($arraydefaultmessage->joinfiles) && is_array($this->param['fileinit']))
-=======
-				if (! empty($arraydefaultmessage['joinfiles']) && is_array($this->param['fileinit']))
->>>>>>> dfb3d1b3
 				{
 					foreach($this->param['fileinit'] as $file)
 					{
@@ -1003,12 +998,8 @@
 	 *      @param	Translate	$outputlangs	Output lang object
 	 *      @param	int			$id				Id of template to find, or -1 for first found with lower position, or 0 for first found whatever is position
 	 *      @param  int         $active         1=Only active template, 0=Only disabled, -1=All
-<<<<<<< HEAD
+	 *      @param	string		$label			Label of template
 	 *      @return ModelMail
-=======
-	 *      @param	string		$label			Label of template
-	 *      @return array						array('topic'=>,'content'=>,..)
->>>>>>> dfb3d1b3
 	 */
 	public function getEMailTemplate($db, $type_template, $user, $outputlangs, $id=0, $active=1, $label='')
 	{
@@ -1024,15 +1015,10 @@
 		if (is_object($outputlangs)) $sql.= " AND (lang = '".$outputlangs->defaultlang."' OR lang IS NULL OR lang = '')";
 		if ($id > 0)   $sql.= " AND rowid=".$id;
 		if ($id == -1) $sql.= " AND position=0";
-<<<<<<< HEAD
-		$sql.= $db->order("position,lang,label","ASC");
-		if ($id == -1) $sql.= $db->plimit(1);
-=======
 		if (is_object($outputlangs)) $sql.= $db->order("position,lang,label","ASC,DESC,ASC");		// We want line with lang set first, then with lang null or ''
 		else $sql.= $db->order("position,lang,label","ASC,ASC,ASC");		// If no language provided, we give priority to lang not defined
 		$sql.= $db->plimit(1);
 		//print $sql;
->>>>>>> dfb3d1b3
 
 		$resql = $db->query($sql);
 		if ($resql)
