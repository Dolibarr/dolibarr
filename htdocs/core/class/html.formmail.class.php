<?php
/* Copyright (C) 2005-2012 Laurent Destailleur  <eldy@users.sourceforge.net>
 * Copyright (C) 2005-2012 Regis Houssin	    <regis.houssin@inodbox.com>
 * Copyright (C) 2010-2011 Juanjo Menent	    <jmenent@2byte.es>
 * Copyright (C) 2015-2017 Marcos García        <marcosgdf@gmail.com>
 * Copyright (C) 2015-2017 Nicolas ZABOURI      <info@inovea-conseil.com>
 * Copyright (C) 2018-2019  Frédéric France     <frederic.france@netlogic.fr>
 *
 * This program is free software; you can redistribute it and/or modify
 * it under the terms of the GNU General Public License as published by
 * the Free Software Foundation; either version 3 of the License, or
 * (at your option) any later version.
 *
 * This program is distributed in the hope that it will be useful,
 * but WITHOUT ANY WARRANTY; without even the implied warranty of
 * MERCHANTABILITY or FITNESS FOR A PARTICULAR PURPOSE.  See the
 * GNU General Public License for more details.
 *
 * You should have received a copy of the GNU General Public License
 * along with this program. If not, see <https://www.gnu.org/licenses/>.
 */

/**
 *       \file       htdocs/core/class/html.formmail.class.php
 *       \ingroup    core
 *       \brief      Fichier de la classe permettant la generation du formulaire html d'envoi de mail unitaire
 */
require_once DOL_DOCUMENT_ROOT.'/core/class/html.form.class.php';


/**
 *      Classe permettant la generation du formulaire html d'envoi de mail unitaire
 *      Usage: $formail = new FormMail($db)
 *             $formmail->proprietes=1 ou chaine ou tableau de valeurs
 *             $formmail->show_form() affiche le formulaire
 */
class FormMail extends Form
{
	/**
	 * @var DoliDB Database handler.
	 */
	public $db;

	/**
	 * @var int 1 = Include HTML form tag and show submit button
	 *          0 = Do not include form tag and submit button
	 *          -1 = Do not include form tag but include submit button
	 */
	public $withform;

	/**
	 * @var string name from
	 */
	public $fromname;

	/**
	 * @var string email from
	 */
	public $frommail;

	/**
	 * @var string user, company, robot
	 */
	public $fromtype;

	/**
	 * @var int from ID
	 */
	public $fromid;

	/**
	 * @var int also from robot
	 */
	public $fromalsorobot;

	/**
	 * @var string thirdparty etc
	 */
	public $totype;

	/**
	 * @var int ID
	 */
	public $toid;

	/**
	 * @var string replyto name
	 */
	public $replytoname;

	/**
	 * @var string replyto email
	 */
	public $replytomail;

	/**
	 * @var string to name
	 */
	public $toname;

	/**
	 * @var string to email
	 */
	public $tomail;

	/**
	 * @var string trackid
	 */
	public $trackid;

	public $withsubstit; // Show substitution array
	public $withfrom;

	/**
	 * @var int|string|array
	 */
	public $withto; // Show recipient emails

	/**
	 * @var int|string 0 = Do not Show free text for recipient emails
	 *                 1 = Show free text for recipient emails
	 *                 or a free email
	 */
	public $withtofree;
	public $withtocc;
	public $withtoccc;
	public $withtopic;

	/**
	 * @var int 0=No attaches files, 1=Show attached files, 2=Can add new attached files
	 */
	public $withfile;

	/**
	 * @var int 1=Add a checkbox "Attach also main document" for mass actions (checked by default), -1=Add checkbox (not checked by default)
	 */
	public $withmaindocfile;
	public $withbody;

	public $withfromreadonly;
	public $withreplytoreadonly;
	public $withtoreadonly;
	public $withtoccreadonly;
	public $withtocccreadonly;
	public $withtopicreadonly;
	public $withfilereadonly;
	public $withdeliveryreceipt;
	public $withcancel;
	public $withfckeditor;

	public $substit = array();
	public $substit_lines = array();
	public $param = array();

	public $withtouser = array();
	public $withtoccuser = array();

	public $lines_model;


	/**
	 *	Constructor
	 *
	 *  @param	DoliDB	$db      Database handler
	 */
	public function __construct($db)
	{
		$this->db = $db;

		$this->withform = 1;

		$this->withfrom = 1;
		$this->withto = 1;
		$this->withtofree = 1;
		$this->withtocc = 1;
		$this->withtoccc = 0;
		$this->witherrorsto = 0;
		$this->withtopic = 1;
		$this->withfile = 0; // 1=Add section "Attached files". 2=Can add files.
		$this->withmaindocfile = 0; // 1=Add a checkbox "Attach also main document" for mass actions (checked by default), -1=Add checkbox (not checked by default)
		$this->withbody = 1;

		$this->withfromreadonly = 1;
		$this->withreplytoreadonly = 1;
		$this->withtoreadonly = 0;
		$this->withtoccreadonly = 0;
		$this->withtocccreadonly = 0;
		$this->witherrorstoreadonly = 0;
		$this->withtopicreadonly = 0;
		$this->withfilereadonly = 0;
		$this->withbodyreadonly = 0;
		$this->withdeliveryreceiptreadonly = 0;
		$this->withfckeditor = -1; // -1 = Auto
	}

	// phpcs:disable PEAR.NamingConventions.ValidFunctionName.ScopeNotCamelCaps
	/**
	 * Clear list of attached files in send mail form (also stored in session)
	 *
	 * @return	void
	 */
	public function clear_attached_files()
	{
		// phpcs:enable
		global $conf, $user;
		require_once DOL_DOCUMENT_ROOT.'/core/lib/files.lib.php';

		// Set tmp user directory
		$vardir = $conf->user->dir_output."/".$user->id;
		$upload_dir = $vardir.'/temp/'; // TODO Add $keytoavoidconflict in upload_dir path
		if (is_dir($upload_dir)) {
			dol_delete_dir_recursive($upload_dir);
		}

		$keytoavoidconflict = empty($this->trackid) ? '' : '-'.$this->trackid; // this->trackid must be defined
		unset($_SESSION["listofpaths".$keytoavoidconflict]);
		unset($_SESSION["listofnames".$keytoavoidconflict]);
		unset($_SESSION["listofmimes".$keytoavoidconflict]);
	}

	// phpcs:disable PEAR.NamingConventions.ValidFunctionName.ScopeNotCamelCaps
	/**
	 * Add a file into the list of attached files (stored in SECTION array)
	 *
	 * @param 	string   $path   Full absolute path on filesystem of file, including file name
	 * @param 	string   $file   Only filename (can be basename($path))
	 * @param 	string   $type   Mime type (can be dol_mimetype($file))
	 * @return	void
	 */
	public function add_attached_files($path, $file = '', $type = '')
	{
		// phpcs:enable
		$listofpaths = array();
		$listofnames = array();
		$listofmimes = array();

		if (empty($file)) {
			$file = basename($path);
		}
		if (empty($type)) {
			$type = dol_mimetype($file);
		}

		$keytoavoidconflict = empty($this->trackid) ? '' : '-'.$this->trackid; // this->trackid must be defined
		if (!empty($_SESSION["listofpaths".$keytoavoidconflict])) {
			$listofpaths = explode(';', $_SESSION["listofpaths".$keytoavoidconflict]);
		}
		if (!empty($_SESSION["listofnames".$keytoavoidconflict])) {
			$listofnames = explode(';', $_SESSION["listofnames".$keytoavoidconflict]);
		}
		if (!empty($_SESSION["listofmimes".$keytoavoidconflict])) {
			$listofmimes = explode(';', $_SESSION["listofmimes".$keytoavoidconflict]);
		}
		if (!in_array($file, $listofnames)) {
			$listofpaths[] = $path;
			$listofnames[] = $file;
			$listofmimes[] = $type;
			$_SESSION["listofpaths".$keytoavoidconflict] = join(';', $listofpaths);
			$_SESSION["listofnames".$keytoavoidconflict] = join(';', $listofnames);
			$_SESSION["listofmimes".$keytoavoidconflict] = join(';', $listofmimes);
		}
	}

	// phpcs:disable PEAR.NamingConventions.ValidFunctionName.ScopeNotCamelCaps
	/**
	 * Remove a file from the list of attached files (stored in SECTION array)
	 *
	 * @param  	string	$keytodelete     Key index in file array (0, 1, 2, ...)
	 * @return	void
	 */
	public function remove_attached_files($keytodelete)
	{
		// phpcs:enable
		$listofpaths = array();
		$listofnames = array();
		$listofmimes = array();

		$keytoavoidconflict = empty($this->trackid) ? '' : '-'.$this->trackid; // this->trackid must be defined
		if (!empty($_SESSION["listofpaths".$keytoavoidconflict])) {
			$listofpaths = explode(';', $_SESSION["listofpaths".$keytoavoidconflict]);
		}
		if (!empty($_SESSION["listofnames".$keytoavoidconflict])) {
			$listofnames = explode(';', $_SESSION["listofnames".$keytoavoidconflict]);
		}
		if (!empty($_SESSION["listofmimes".$keytoavoidconflict])) {
			$listofmimes = explode(';', $_SESSION["listofmimes".$keytoavoidconflict]);
		}
		if ($keytodelete >= 0) {
			unset($listofpaths[$keytodelete]);
			unset($listofnames[$keytodelete]);
			unset($listofmimes[$keytodelete]);
			$_SESSION["listofpaths".$keytoavoidconflict] = join(';', $listofpaths);
			$_SESSION["listofnames".$keytoavoidconflict] = join(';', $listofnames);
			$_SESSION["listofmimes".$keytoavoidconflict] = join(';', $listofmimes);
			//var_dump($_SESSION['listofpaths']);
		}
	}

	// phpcs:disable PEAR.NamingConventions.ValidFunctionName.ScopeNotCamelCaps
	/**
	 * Return list of attached files (stored in SECTION array)
	 *
	 * @return	array       array('paths'=> ,'names'=>, 'mimes'=> )
	 */
	public function get_attached_files()
	{
		// phpcs:enable
		$listofpaths = array();
		$listofnames = array();
		$listofmimes = array();

		$keytoavoidconflict = empty($this->trackid) ? '' : '-'.$this->trackid; // this->trackid must be defined
		if (!empty($_SESSION["listofpaths".$keytoavoidconflict])) {
			$listofpaths = explode(';', $_SESSION["listofpaths".$keytoavoidconflict]);
		}
		if (!empty($_SESSION["listofnames".$keytoavoidconflict])) {
			$listofnames = explode(';', $_SESSION["listofnames".$keytoavoidconflict]);
		}
		if (!empty($_SESSION["listofmimes".$keytoavoidconflict])) {
			$listofmimes = explode(';', $_SESSION["listofmimes".$keytoavoidconflict]);
		}
		return array('paths'=>$listofpaths, 'names'=>$listofnames, 'mimes'=>$listofmimes);
	}

	// phpcs:disable PEAR.NamingConventions.ValidFunctionName.ScopeNotCamelCaps
	/**
	 *	Show the form to input an email
	 *  this->withfile: 0=No attaches files, 1=Show attached files, 2=Can add new attached files
	 *  this->withmaindocfile
	 *
	 *	@param	string	$addfileaction		Name of action when posting file attachments
	 *	@param	string	$removefileaction	Name of action when removing file attachments
	 *	@return	void
	 *  @deprecated
	 */
	public function show_form($addfileaction = 'addfile', $removefileaction = 'removefile')
	{
		// phpcs:enable
		print $this->get_form($addfileaction, $removefileaction);
	}

	// phpcs:disable PEAR.NamingConventions.ValidFunctionName.ScopeNotCamelCaps
	/**
	 *	Get the form to input an email
	 *  this->withfile: 0=No attaches files, 1=Show attached files, 2=Can add new attached files
	 *  this->param:	Contains more parameters like email templates info
	 *  this->withfckeditor: 1=We use an advanced editor, so we switch content into HTML
	 *
	 *	@param	string	$addfileaction		Name of action when posting file attachments
	 *	@param	string	$removefileaction	Name of action when removing file attachments
	 *	@return string						Form to show
	 */
	public function get_form($addfileaction = 'addfile', $removefileaction = 'removefile')
	{
		// phpcs:enable
		global $conf, $langs, $user, $hookmanager, $form;

		// Required to show preview of mail attachments
		require_once DOL_DOCUMENT_ROOT.'/core/class/html.formfile.class.php';
		$formfile = new Formfile($this->db);

		if (!is_object($form)) {
			$form = new Form($this->db);
		}

		// Load translation files required by the page
		$langs->loadLangs(array('other', 'mails'));

		// Clear temp files. Must be done at beginning, before call of triggers
		if (GETPOST('mode', 'alpha') == 'init' || (GETPOST('modelmailselected', 'alpha') && GETPOST('modelmailselected', 'alpha') != '-1')) {
			$this->clear_attached_files();
		}

		// Call hook getFormMail
		$hookmanager->initHooks(array('formmail'));

		$parameters = array(
			'addfileaction' => $addfileaction,
			'removefileaction'=> $removefileaction,
			'trackid'=> $this->trackid
		);
		$reshook = $hookmanager->executeHooks('getFormMail', $parameters, $this);

		if (!empty($reshook)) {
			return $hookmanager->resPrint;
		} else {
			$out = '';

			$disablebademails = 1;

			// Define output language
			$outputlangs = $langs;
			$newlang = '';
			if ($conf->global->MAIN_MULTILANGS && empty($newlang)) {
				$newlang = $this->param['langsmodels'];
			}
			if (!empty($newlang)) {
				$outputlangs = new Translate("", $conf);
				$outputlangs->setDefaultLang($newlang);
				$outputlangs->load('other');
			}

			// Get message template for $this->param["models"] into c_email_templates
			$arraydefaultmessage = -1;
			if ($this->param['models'] != 'none') {
				$model_id = 0;
				if (array_key_exists('models_id', $this->param)) {
					$model_id = $this->param["models_id"];
				}

				$arraydefaultmessage = $this->getEMailTemplate($this->db, $this->param["models"], $user, $outputlangs, $model_id); // If $model_id is empty, preselect the first one
			}

			// Define list of attached files
			$listofpaths = array();
			$listofnames = array();
			$listofmimes = array();
			$keytoavoidconflict = empty($this->trackid) ? '' : '-'.$this->trackid; // this->trackid must be defined

			if (GETPOST('mode', 'alpha') == 'init' || (GETPOST('modelmailselected', 'alpha') && GETPOST('modelmailselected', 'alpha') != '-1')) {
				if (!empty($arraydefaultmessage->joinfiles) && is_array($this->param['fileinit'])) {
					foreach ($this->param['fileinit'] as $file) {
						$this->add_attached_files($file, basename($file), dol_mimetype($file));
					}
				}
			}

			if (!empty($_SESSION["listofpaths".$keytoavoidconflict])) {
				$listofpaths = explode(';', $_SESSION["listofpaths".$keytoavoidconflict]);
			}
			if (!empty($_SESSION["listofnames".$keytoavoidconflict])) {
				$listofnames = explode(';', $_SESSION["listofnames".$keytoavoidconflict]);
			}
			if (!empty($_SESSION["listofmimes".$keytoavoidconflict])) {
				$listofmimes = explode(';', $_SESSION["listofmimes".$keytoavoidconflict]);
			}


			$out .= "\n".'<!-- Begin form mail type='.$this->param["models"].' --><div id="mailformdiv"></div>'."\n";
			if ($this->withform == 1) {
				$out .= '<form method="POST" name="mailform" id="mailform" enctype="multipart/form-data" action="'.$this->param["returnurl"].'#formmail">'."\n";

				$out .= '<a id="formmail" name="formmail"></a>';
				$out .= '<input style="display:none" type="submit" id="sendmail" name="sendmail">';
				$out .= '<input type="hidden" name="token" value="'.newToken().'" />';
				$out .= '<input type="hidden" name="trackid" value="'.$this->trackid.'" />';
			}
			if (!empty($this->withfrom)) {
				if (!empty($this->withfromreadonly)) {
					$out .= '<input type="hidden" id="fromname" name="fromname" value="'.$this->fromname.'" />';
					$out .= '<input type="hidden" id="frommail" name="frommail" value="'.$this->frommail.'" />';
				}
			}
			foreach ($this->param as $key => $value) {
				if (is_array($value)) {
					$out .= "<!-- param key=".$key." is array, we do not output input filed for it -->\n";
				} else {
					$out .= '<input type="hidden" id="'.$key.'" name="'.$key.'" value="'.$value.'" />'."\n";
				}
			}

			$modelmail_array = array();
			if ($this->param['models'] != 'none') {
				$result = $this->fetchAllEMailTemplate($this->param["models"], $user, $outputlangs);

				if ($result < 0) {
					setEventMessages($this->error, $this->errors, 'errors');
				}
				$langs->trans("members");
				foreach ($this->lines_model as $line) {
					$reg = array();
					if (preg_match('/\((.*)\)/', $line->label, $reg)) {
						$labeltouse = $langs->trans($reg[1]); // langs->trans when label is __(xxx)__
					} else {
						$labeltouse = $line->label;
					}

					// We escape the $labeltouse to store it into $modelmail_array.
					$modelmail_array[$line->id] = dol_escape_htmltag($labeltouse);
					if ($line->lang) {
						$modelmail_array[$line->id] .= ' '.picto_from_langcode($line->lang);
					}
					if ($line->private) {
						$modelmail_array[$line->id] .= ' - <span class="opacitymedium">'.dol_escape_htmltag($langs->trans("Private")).'</span>';
					}
				}
			}

			// Zone to select email template
			if (count($modelmail_array) > 0) {
				// If list of template is filled
				$out .= '<div class="center" style="padding: 0px 0 12px 0">'."\n";
				$out .= '<span class="opacitymedium">'.$langs->trans('SelectMailModel').':</span> ';
				$out .= $this->selectarray('modelmailselected', $modelmail_array, 0, 1, 0, 0, '', 0, 0, 0, '', 'minwidth100', 1, '', 0, 1);
				if ($user->admin) {
					$out .= info_admin($langs->trans("YouCanChangeValuesForThisListFrom", $langs->transnoentitiesnoconv('Setup').' - '.$langs->transnoentitiesnoconv('EMails')), 1);
				}
				$out .= ' &nbsp; ';
				$out .= '<input class="button" type="submit" value="'.$langs->trans('Apply').'" name="modelselected" id="modelselected">';
				$out .= ' &nbsp; ';
				$out .= '</div>';
			} elseif (!empty($this->param['models']) && in_array($this->param['models'], array(
					'propal_send', 'order_send', 'facture_send',
					'shipping_send', 'fichinter_send', 'supplier_proposal_send', 'order_supplier_send',
					'invoice_supplier_send', 'thirdparty', 'contract', 'user', 'recruitmentcandidature_send', 'all'
				))) {
				// If list of template is empty
				$out .= '<div class="center" style="padding: 0px 0 12px 0">'."\n";
				$out .= $langs->trans('SelectMailModel').': <select name="modelmailselected" disabled="disabled"><option value="none">'.$langs->trans("NoTemplateDefined").'</option></select>'; // Do not put 'disabled' on 'option' tag, it is already on 'select' and it makes chrome crazy.
				if ($user->admin) {
					$out .= info_admin($langs->trans("YouCanChangeValuesForThisListFrom", $langs->transnoentitiesnoconv('Setup').' - '.$langs->transnoentitiesnoconv('EMails')), 1);
				}
				$out .= ' &nbsp; ';
				$out .= '<input class="button" type="submit" value="'.$langs->trans('Apply').'" name="modelselected" disabled="disabled" id="modelselected">';
				$out .= ' &nbsp; ';
				$out .= '</div>';
			} else {
				$out .= '<!-- No template available for $this->param["models"] = '.$this->param['models'].' -->';
			}


			$out .= '<table class="tableforemailform boxtablenotop" width="100%">'."\n";

			// Substitution array/string
			$helpforsubstitution = '';
			if (is_array($this->substit) && count($this->substit)) {
				$helpforsubstitution .= $langs->trans('AvailableVariables').' :<br>'."\n";
			}
			foreach ($this->substit as $key => $val) {
				$helpforsubstitution .= $key.' -> '.$langs->trans(dol_string_nohtmltag(dolGetFirstLineOfText($val))).'<br>';
			}
<<<<<<< HEAD
			if (!empty($this->withsubstit)) {		// Unset or set ->withsubstit=0 to disable this.
=======
			if (!empty($this->withsubstit)) {	// Unset or set ->withsubstit=0 to disable this.
>>>>>>> ce15b31a
				$out .= '<tr><td colspan="2" class="right">';
				//$out.='<div class="floatright">';
				if (is_numeric($this->withsubstit)) {
					$out .= $form->textwithpicto($langs->trans("EMailTestSubstitutionReplacedByGenericValues"), $helpforsubstitution, 1, 'help', '', 0, 2, 'substittooltip'); // Old usage
				} else {
					$out .= $form->textwithpicto($langs->trans('AvailableVariables'), $helpforsubstitution, 1, 'help', '', 0, 2, 'substittooltip'); // New usage
				}
				$out .= "</td></tr>\n";
				//$out.='</div>';
			}

			// From
			if (!empty($this->withfrom)) {
				if (!empty($this->withfromreadonly)) {
					$out .= '<tr><td class="fieldrequired minwidth200">'.$langs->trans("MailFrom").'</td><td>';

					// $this->fromtype is the default value to use to select sender
					if (!($this->fromtype === 'user' && $this->fromid > 0)
						&& !($this->fromtype === 'company')
						&& !($this->fromtype === 'robot')
						&& !preg_match('/user_aliases/', $this->fromtype)
						&& !preg_match('/global_aliases/', $this->fromtype)
						&& !preg_match('/senderprofile/', $this->fromtype)
						) {
						// Use this->fromname and this->frommail or error if not defined
						$out .= $this->fromname;
						if ($this->frommail) {
							$out .= ' &lt;'.$this->frommail.'&gt;';
						} else {
							if ($this->fromtype) {
								$langs->load('errors');
								$out .= '<span class="warning"> &lt;'.$langs->trans('ErrorNoMailDefinedForThisUser').'&gt; </span>';
							}
						}
					} else {
						$liste = array();

						// Add user email
						if (empty($user->email)) {
							$langs->load('errors');
							$liste['user'] = $user->getFullName($langs).' &lt;'.$langs->trans('ErrorNoMailDefinedForThisUser').'&gt;';
						} else {
							$liste['user'] = $user->getFullName($langs).' &lt;'.$user->email.'&gt;';
						}

						// Add also company main email
						$liste['company'] = $conf->global->MAIN_INFO_SOCIETE_NOM.' &lt;'.$conf->global->MAIN_INFO_SOCIETE_MAIL.'&gt;';

						// Add also email aliases if there is some
						$listaliases = array('user_aliases'=>$user->email_aliases, 'global_aliases'=>$conf->global->MAIN_INFO_SOCIETE_MAIL_ALIASES);

						// Also add robot email
						if (!empty($this->fromalsorobot)) {
							if (!empty($conf->global->MAIN_MAIL_EMAIL_FROM) && $conf->global->MAIN_MAIL_EMAIL_FROM != $conf->global->MAIN_INFO_SOCIETE_MAIL) {
								$liste['robot'] = $conf->global->MAIN_MAIL_EMAIL_FROM;
								if ($this->frommail) {
									$liste['robot'] .= ' &lt;'.$conf->global->MAIN_MAIL_EMAIL_FROM.'&gt;';
								}
							}
						}

						// Add also email aliases from the c_email_senderprofile table
						$sql = 'SELECT rowid, label, email FROM '.MAIN_DB_PREFIX.'c_email_senderprofile';
						$sql .= ' WHERE active = 1 AND (private = 0 OR private = '.$user->id.')';
						$sql .= ' ORDER BY position';
						$resql = $this->db->query($sql);
						if ($resql) {
							$num = $this->db->num_rows($resql);
							$i = 0;
							while ($i < $num) {
								$obj = $this->db->fetch_object($resql);
								if ($obj) {
									$listaliases['senderprofile_'.$obj->rowid] = $obj->label.' <'.$obj->email.'>';
								}
								$i++;
							}
						} else {
							dol_print_error($this->db);
						}

						foreach ($listaliases as $typealias => $listalias) {
							$posalias = 0;
							$listaliasarray = explode(',', $listalias);
							foreach ($listaliasarray as $listaliasval) {
								$posalias++;
								$listaliasval = trim($listaliasval);
								if ($listaliasval) {
									$listaliasval = preg_replace('/</', '&lt;', $listaliasval);
									$listaliasval = preg_replace('/>/', '&gt;', $listaliasval);
									if (!preg_match('/&lt;/', $listaliasval)) {
										$listaliasval = '&lt;'.$listaliasval.'&gt;';
									}
									$liste[$typealias.'_'.$posalias] = $listaliasval;
								}
							}
						}

						// Set the default "From"
						$defaultfrom = '';
						$reshook = $hookmanager->executeHooks('getDefaultFromEmail', $parameters, $this);
						if (empty($reshook)) {
							$defaultfrom = $this->fromtype;
						}
						if (!empty($hookmanager->resArray['defaultfrom'])) {
							$defaultfrom = $hookmanager->resArray['defaultfrom'];
						}

						// Using combo here make the '<email>' no more visible on list.
						//$out.= ' '.$form->selectarray('fromtype', $liste, $this->fromtype, 0, 0, 0, '', 0, 0, 0, '', 'fromforsendingprofile maxwidth200onsmartphone', 1, '', $disablebademails);
						$out .= ' '.$form->selectarray('fromtype', $liste, $defaultfrom, 0, 0, 0, '', 0, 0, 0, '', 'fromforsendingprofile maxwidth200onsmartphone', 0, '', $disablebademails);
					}

					$out .= "</td></tr>\n";
				} else {
					$out .= '<tr><td class="fieldrequired width200">'.$langs->trans("MailFrom")."</td><td>";
					$out .= $langs->trans("Name").':<input type="text" id="fromname" name="fromname" class="maxwidth200onsmartphone" value="'.$this->fromname.'" />';
					$out .= '&nbsp; &nbsp; ';
					$out .= $langs->trans("EMail").':&lt;<input type="text" id="frommail" name="frommail" class="maxwidth200onsmartphone" value="'.$this->frommail.'" />&gt;';
					$out .= "</td></tr>\n";
				}
			}

			// To
			if (!empty($this->withto) || is_array($this->withto)) {
				$out .= '<tr><td class="fieldrequired">';
				if ($this->withtofree) {
<<<<<<< HEAD
					$out .= $form->textwithpicto($langs->trans("MailTo"), $langs->trans("YouCanUseFreeEmailsForRecipients"));
=======
					$out .= $form->textwithpicto($langs->trans("MailTo"), $langs->trans("YouCanUseCommaSeparatorForSeveralRecipients"));
>>>>>>> ce15b31a
				} else {
					$out .= $langs->trans("MailTo");
				}
				$out .= '</td><td>';
				if ($this->withtoreadonly) {
					if (!empty($this->toname) && !empty($this->tomail)) {
						$out .= '<input type="hidden" id="toname" name="toname" value="'.$this->toname.'" />';
						$out .= '<input type="hidden" id="tomail" name="tomail" value="'.$this->tomail.'" />';
						if ($this->totype == 'thirdparty') {
							$soc = new Societe($this->db);
							$soc->fetch($this->toid);
							$out .= $soc->getNomUrl(1);
						} elseif ($this->totype == 'contact') {
							$contact = new Contact($this->db);
							$contact->fetch($this->toid);
							$out .= $contact->getNomUrl(1);
						} else {
							$out .= $this->toname;
						}
						$out .= ' &lt;'.$this->tomail.'&gt;';
						if ($this->withtofree) {
							$out .= '<br>'.$langs->trans("and").' <input class="minwidth200" id="sendto" name="sendto" value="'.(!is_array($this->withto) && !is_numeric($this->withto) ? (GETPOSTISSET("sendto") ? GETPOST("sendto") : $this->withto) : "").'" />';
						}
					} else {
						// Note withto may be a text like 'AllRecipientSelected'
						$out .= (!is_array($this->withto) && !is_numeric($this->withto)) ? $this->withto : "";
					}
				} else {
					// The free input of email
					if (!empty($this->withtofree)) {
						$keyval = (($this->withtofree && !is_numeric($this->withtofree)) ? $this->withtofree : (!is_array($this->withto) && !is_numeric($this->withto) ? (GETPOSTISSET("sendto") ? GETPOST("sendto") : $this->withto) : ""));
						$tmparray[$keyval] = $keyval;
						if ($this->withto == $keyval && !is_array($this->withto)) {
							$this->withto = $tmparray;
						}
					}
					// The select combo
<<<<<<< HEAD
					// multiselect array convert html entities into options tags, even if we dont want this, so we encode them a second time
					$tmparray = $this->withto;
					foreach ($tmparray as $key => $val) {
						$tmparray[$key] = dol_htmlentities($tmparray[$key], null, 'UTF-8', true);
					}
=======
					if (!empty($this->withto) && is_array($this->withto)) {
						if (!empty($this->withtofree)) {
							$out .= " ".$langs->trans("and")."/".$langs->trans("or")." ";
						}
						// multiselect array convert html entities into options tags, even if we dont want this, so we encode them a second time
						$tmparray = $this->withto;
						foreach ($tmparray as $key => $val) {
							$tmparray[$key] = dol_htmlentities($tmparray[$key], null, 'UTF-8', true);
						}

						$withtoselected = GETPOST("receiver", 'array'); // Array of selected value
>>>>>>> ce15b31a

					$withtoselected = GETPOST("receiver", 'array:none'); // Array of selected value
					// add free input in tmparray
					foreach ($withtoselected as $value) {
						if (!in_array($value, $tmparray) && !is_numeric($value) && $value != 'thirdparty' && $value != 'contact') {
							$tmparray[$value] = $value;
						}
					}
					if (empty($withtoselected) && count($tmparray) == 1 && GETPOST('action', 'aZ09') == 'presend') {
						$withtoselected = array_keys($tmparray);
					}
					$out .= $form->multiselectarray("receiver", $tmparray, $withtoselected, null, null, 'inline-block quatrevingtpercent', 0, '', '', 'email', '', -1, !empty($this->withtofree)?1:0);
				}
				$out .= "</td></tr>\n";
			}

			// To User
			if (!empty($this->withtouser) && is_array($this->withtouser) && !empty($conf->global->MAIN_MAIL_ENABLED_USER_DEST_SELECT)) {
				$out .= '<tr><td>';
				$out .= $langs->trans("MailToUsers");
				$out .= '</td><td>';

				// multiselect array convert html entities into options tags, even if we dont want this, so we encode them a second time
				$tmparray = $this->withtouser;
				foreach ($tmparray as $key => $val) {
					$tmparray[$key] = dol_htmlentities($tmparray[$key], null, 'UTF-8', true);
				}
				$withtoselected = GETPOST("receiveruser", 'array'); // Array of selected value
				if (empty($withtoselected) && count($tmparray) == 1 && GETPOST('action', 'aZ09') == 'presend') {
					$withtoselected = array_keys($tmparray);
				}
				$out .= $form->multiselectarray("receiveruser", $tmparray, $withtoselected, null, null, 'quatrevingtpercent', null, "");
				$out .= "</td></tr>\n";
			}

			// With option one email per recipient
			if (!empty($this->withoptiononeemailperrecipient)) {
				$out .= '<tr><td class="minwidth200">';
				$out .= $langs->trans("GroupEmails");
				$out .= '</td><td>';
				$out .= ' <input type="checkbox" name="oneemailperrecipient"'.($this->withoptiononeemailperrecipient > 0 ? ' checked="checked"' : '').'> ';
				$out .= $langs->trans("OneEmailPerRecipient");
				$out .= '<span class="hideonsmartphone">';
				$out .= ' - ';
				$out .= $langs->trans("WarningIfYouCheckOneRecipientPerEmail");
				$out .= '</span>';
				$out .= '</td></tr>';
			}

			// CC
			if (!empty($this->withtocc) || is_array($this->withtocc)) {
				$out .= '<tr><td>';
				$out .= $form->textwithpicto($langs->trans("MailCC"), $langs->trans("YouCanUseFreeEmailsForRecipients"));
				$out .= '</td><td>';
				if ($this->withtoccreadonly) {
					$out .= (!is_array($this->withtocc) && !is_numeric($this->withtocc)) ? $this->withtocc : "";
				} else {
					$keyval = (GETPOST("sendtocc", "alpha") ? GETPOST("sendtocc", "alpha") : ((!is_array($this->withtocc) && !is_numeric($this->withtocc)) ? $this->withtocc : ''));
					$tmparray[$keyval] = dol_htmlentities($keyval, null, 'UTF-8', true);
					//var_dump($tmparray, $this->withtocc);
					if ($this->withtocc == $keyval && !is_array($this->withtocc)) {
						$this->withtocc = $tmparray;
					}
					// multiselect array convert html entities into options tags, even if we dont want this, so we encode them a second time
					$tmparray = $this->withtocc;
					foreach ($tmparray as $key => $val) {
						$tmparray[$key] = dol_htmlentities($tmparray[$key], null, 'UTF-8', true);
					}
					$withtoccselected = GETPOST("receivercc", 'array:none'); // Array of selected value
					$out .= $form->multiselectarray("receivercc", $tmparray, $withtoccselected, null, null, 'quatrevingtpercent', 0, '', '', 'email', '', -1, !empty($this->withtofree) ? 1 : 0);
				}
				$out .= "</td></tr>\n";
			}

			// To User cc
			if (!empty($this->withtoccuser) && is_array($this->withtoccuser) && !empty($conf->global->MAIN_MAIL_ENABLED_USER_DEST_SELECT)) {
				$out .= '<tr><td>';
				$out .= $langs->trans("MailToCCUsers");
				$out .= '</td><td>';

				// multiselect array convert html entities into options tags, even if we dont want this, so we encode them a second time
				$tmparray = $this->withtoccuser;
				foreach ($tmparray as $key => $val) {
					$tmparray[$key] = dol_htmlentities($tmparray[$key], null, 'UTF-8', true);
				}
				$withtoselected = GETPOST("receiverccuser", 'array'); // Array of selected value
				if (empty($withtoselected) && count($tmparray) == 1 && GETPOST('action', 'aZ09') == 'presend') {
					$withtoselected = array_keys($tmparray);
				}
				$out .= $form->multiselectarray("receiverccuser", $tmparray, $withtoselected, null, null, 'quatrevingtpercent', 0, '', '', 'email', '', -1, !empty($this->withtofree) ? 1 : 0);
				$out .= "</td></tr>\n";
			}

			// CCC
			if (!empty($this->withtoccc) || is_array($this->withtoccc)) {
				$out .= $this->getHtmlForWithCcc();
			}

			// Replyto
			if (!empty($this->withreplyto)) {
				if ($this->withreplytoreadonly) {
					$out .= '<input type="hidden" id="replyname" name="replyname" value="'.$this->replytoname.'" />';
					$out .= '<input type="hidden" id="replymail" name="replymail" value="'.$this->replytomail.'" />';
					$out .= "<tr><td>".$langs->trans("MailReply")."</td><td>".$this->replytoname.($this->replytomail ? (" &lt;".$this->replytomail."&gt;") : "");
					$out .= "</td></tr>\n";
				}
			}

			// Errorsto
			if (!empty($this->witherrorsto)) {
				$out .= $this->getHtmlForWithErrorsTo();
			}

			// Ask delivery receipt
			if (!empty($this->withdeliveryreceipt)) {
				$out .= $this->getHtmlForDeliveryReceipt();
			}

			// Topic
			if (!empty($this->withtopic)) {
				$out .= $this->getHtmlForTopic($arraydefaultmessage, $helpforsubstitution);
			}

			// Attached files
			if (!empty($this->withfile)) {
				$out .= '<tr>';
				$out .= '<td>'.$langs->trans("MailFile").'</td>';

				$out .= '<td>';

<<<<<<< HEAD
				if ($this->withmaindocfile) {
=======
				if ($this->withmaindocfile)	{
>>>>>>> ce15b31a
					// withmaindocfile is set to 1 or -1 to show the checkbox (-1 = checked or 1 = not checked)
					if (GETPOSTISSET('sendmail')) {
						$this->withmaindocfile = (GETPOST('addmaindocfile', 'alpha') ? -1 : 1);
					} elseif (is_object($arraydefaultmessage) && $arraydefaultmessage->id > 0) {
						// If a template was selected, we use setup of template to define if join file checkbox is selected or not.
						$this->withmaindocfile = ($arraydefaultmessage->joinfiles ? -1 : 1);
					}
				}

				if (!empty($this->withmaindocfile)) {
					if ($this->withmaindocfile == 1) {
						$out .= '<input type="checkbox" name="addmaindocfile" value="1" />';
					}
					if ($this->withmaindocfile == -1) {
						$out .= '<input type="checkbox" name="addmaindocfile" value="1" checked="checked" />';
					}
					$out .= ' '.$langs->trans("JoinMainDoc").'.<br>';
				}

				if (is_numeric($this->withfile)) {
					// TODO Trick to have param removedfile containing nb of file to delete. But this does not works without javascript
					$out .= '<input type="hidden" class="removedfilehidden" name="removedfile" value="">'."\n";
					$out .= '<script type="text/javascript" language="javascript">';
					$out .= 'jQuery(document).ready(function () {';
					$out .= '    jQuery(".removedfile").click(function() {';
					$out .= '        jQuery(".removedfilehidden").val(jQuery(this).val());';
					$out .= '    });';
					$out .= '})';
					$out .= '</script>'."\n";
					if (count($listofpaths)) {
						foreach ($listofpaths as $key => $val) {
							$out .= '<div id="attachfile_'.$key.'">';
							// Preview of attachment
							preg_match('#^(/)(\w+)(/)(.+)$#', substr($val, (strlen(DOL_DATA_ROOT) - strlen($val))), $formfile_params);
							$out .= img_mime($listofnames[$key]).' '.$listofnames[$key];
							$out .= $formfile->showPreview(array(), $formfile_params[2], $formfile_params[4]);
							if (!$this->withfilereadonly) {
								$out .= ' <input type="image" style="border: 0px;" src="'.DOL_URL_ROOT.'/theme/'.$conf->theme.'/img/delete.png" value="'.($key + 1).'" class="removedfile" id="removedfile_'.$key.'" name="removedfile_'.$key.'" />';
								//$out.= ' <a href="'.$_SERVER["PHP_SELF"].'?removedfile='.($key+1).' id="removedfile_'.$key.'">'.img_delete($langs->trans("Delete").'</a>';
							}
							$out .= '<br></div>';
						}
					} elseif (empty($this->withmaindocfile)) {
						// Do not show message if we asked to show the checkbox
						$out .= $langs->trans("NoAttachedFiles").'<br>';
					}
					if ($this->withfile == 2) {
						// Can add other files
						if (!empty($conf->global->FROM_MAIL_USE_INPUT_FILE_MULTIPLE)) {
							$out .= '<input type="file" class="flat" id="addedfile" name="addedfile[]" value="'.$langs->trans("Upload").'" multiple />';
						} else {
							$out .= '<input type="file" class="flat" id="addedfile" name="addedfile" value="'.$langs->trans("Upload").'" />';
						}
						$out .= ' ';
						$out .= '<input class="button" type="submit" id="'.$addfileaction.'" name="'.$addfileaction.'" value="'.$langs->trans("MailingAddFile").'" />';
					}
				} else {
					$out .= $this->withfile;
				}

				$out .= "</td></tr>\n";
			}

			// Message
			if (!empty($this->withbody)) {
				$defaultmessage = GETPOST('message', 'restricthtml');
				if (!GETPOST('modelselected', 'alpha') || GETPOST('modelmailselected') != '-1') {
					if ($arraydefaultmessage && $arraydefaultmessage->content) {
						$defaultmessage = $arraydefaultmessage->content;
					} elseif (!is_numeric($this->withbody)) {
						$defaultmessage = $this->withbody;
					}
				}

				// Complete substitution array with the url to make online payment
				$paymenturl = ''; $validpaymentmethod = array();
				if (empty($this->substit['__REF__'])) {
					$paymenturl = '';
				} else {
					// Set the online payment url link into __ONLINE_PAYMENT_URL__ key
					require_once DOL_DOCUMENT_ROOT.'/core/lib/payments.lib.php';
					$langs->loadLangs(array('paypal', 'other'));
					$typeforonlinepayment = 'free';
					if ($this->param["models"] == 'order' || $this->param["models"] == 'order_send') {
						$typeforonlinepayment = 'order'; // TODO use detection on something else than template
					}
					if ($this->param["models"] == 'invoice' || $this->param["models"] == 'facture_send') {
						$typeforonlinepayment = 'invoice'; // TODO use detection on something else than template
					}
					if ($this->param["models"] == 'member') {
						$typeforonlinepayment = 'member'; // TODO use detection on something else than template
					}
					$url = getOnlinePaymentUrl(0, $typeforonlinepayment, $this->substit['__REF__']);
					$paymenturl = $url;

					$validpaymentmethod = getValidOnlinePaymentMethods('');
				}

				if (count($validpaymentmethod) > 0 && $paymenturl) {
					$langs->load('other');
					$this->substit['__ONLINE_PAYMENT_TEXT_AND_URL__'] = str_replace('\n', "\n", $langs->transnoentities("PredefinedMailContentLink", $paymenturl));
					$this->substit['__ONLINE_PAYMENT_URL__'] = $paymenturl;
				} else {
					$this->substit['__ONLINE_PAYMENT_TEXT_AND_URL__'] = '';
					$this->substit['__ONLINE_PAYMENT_URL__'] = '';
				}

				$this->substit['__ONLINE_INTERVIEW_SCHEDULER_TEXT_AND_URL__'] = '';

				// Add lines substitution key from each line
				$lines = '';
				$defaultlines = $arraydefaultmessage->content_lines;
				if (isset($defaultlines)) {
					foreach ($this->substit_lines as $substit_line) {
						$lines .= make_substitutions($defaultlines, $substit_line)."\n";
					}
				}
				$this->substit['__LINES__'] = $lines;

				$defaultmessage = str_replace('\n', "\n", $defaultmessage);

				// Deal with format differences between message and some substitution variables (text / HTML)
				$atleastonecomponentishtml = 0;
				if (strpos($defaultmessage, '__USER_SIGNATURE__') !== false && dol_textishtml($this->substit['__USER_SIGNATURE__'])) {
					$atleastonecomponentishtml++;
				}
				if (strpos($defaultmessage, '__ONLINE_PAYMENT_TEXT_AND_URL__') !== false && dol_textishtml($this->substit['__ONLINE_PAYMENT_TEXT_AND_URL__'])) {
					$atleastonecomponentishtml++;
				}
				if (strpos($defaultmessage, '__ONLINE_INTERVIEW_SCHEDULER_TEXT_AND_URL__') !== false && dol_textishtml($this->substit['__ONLINE_INTERVIEW_SCHEDULER_TEXT_AND_URL__'])) {
					$atleastonecomponentishtml++;
				}
				if (dol_textishtml($defaultmessage)) {
					$atleastonecomponentishtml++;
				}
				if ($atleastonecomponentishtml) {
					if (!dol_textishtml($this->substit['__USER_SIGNATURE__'])) {
						$this->substit['__USER_SIGNATURE__'] = dol_nl2br($this->substit['__USER_SIGNATURE__']);
					}
					if (!dol_textishtml($this->substit['__ONLINE_PAYMENT_TEXT_AND_URL__'])) {
						$this->substit['__ONLINE_PAYMENT_TEXT_AND_URL__'] = dol_nl2br($this->substit['__ONLINE_PAYMENT_TEXT_AND_URL__']);
					}
					if (!dol_textishtml($defaultmessage)) {
						$defaultmessage = dol_nl2br($defaultmessage);
					}
				}

				if (GETPOSTISSET("message") && !$_POST['modelselected']) {
					$defaultmessage = $_POST["message"];
				} else {
					$defaultmessage = make_substitutions($defaultmessage, $this->substit);
					// Clean first \n and br (to avoid empty line when CONTACTCIVNAME is empty)
					$defaultmessage = preg_replace("/^(<br>)+/", "", $defaultmessage);
					$defaultmessage = preg_replace("/^\n+/", "", $defaultmessage);
				}

				$out .= '<tr>';
				$out .= '<td class="tdtop">';
				$out .= $form->textwithpicto($langs->trans('MailText'), $helpforsubstitution, 1, 'help', '', 0, 2, 'substittooltipfrombody');
				$out .= '</td>';
				$out .= '<td>';
				if ($this->withbodyreadonly) {
					$out .= nl2br($defaultmessage);
					$out .= '<input type="hidden" id="message" name="message" value="'.$defaultmessage.'" />';
				} else {
					if (!isset($this->ckeditortoolbar)) {
						$this->ckeditortoolbar = 'dolibarr_notes';
					}

					// Editor wysiwyg
					require_once DOL_DOCUMENT_ROOT.'/core/class/doleditor.class.php';
					if ($this->withfckeditor == -1) {
						if (!empty($conf->global->FCKEDITOR_ENABLE_MAIL)) {
							$this->withfckeditor = 1;
						} else {
							$this->withfckeditor = 0;
						}
					}

					$doleditor = new DolEditor('message', $defaultmessage, '', 280, $this->ckeditortoolbar, 'In', true, true, $this->withfckeditor, 8, '95%');
					$out .= $doleditor->Create(1);
				}
				$out .= "</td></tr>\n";
			}

			$out .= '</table>'."\n";

			if ($this->withform == 1 || $this->withform == -1) {
				$out .= '<br><div class="center">';
				$out .= '<input class="button" type="submit" id="sendmail" name="sendmail" value="'.$langs->trans("SendMail").'"';
				// Add a javascript test to avoid to forget to submit file before sending email
				if ($this->withfile == 2 && $conf->use_javascript_ajax) {
					$out .= ' onClick="if (document.mailform.addedfile.value != \'\') { alert(\''.dol_escape_js($langs->trans("FileWasNotUploaded")).'\'); return false; } else { return true; }"';
				}
				$out .= ' />';
				if ($this->withcancel) {
					$out .= ' &nbsp; &nbsp; ';
					$out .= '<input class="button button-cancel" type="submit" id="cancel" name="cancel" value="'.$langs->trans("Cancel").'" />';
				}
				$out .= '</div>'."\n";
			}

			if ($this->withform == 1) {
				$out .= '</form>'."\n";
			}

			// Disable enter key if option MAIN_MAILFORM_DISABLE_ENTERKEY is set
			if (!empty($conf->global->MAIN_MAILFORM_DISABLE_ENTERKEY)) {
				$out .= '<script type="text/javascript" language="javascript">';
				$out .= 'jQuery(document).ready(function () {';
				$out .= '	$(document).on("keypress", \'#mailform\', function (e) {		/* Note this is called at every key pressed ! */
	    						var code = e.keyCode || e.which;
	    						if (code == 13) {
									console.log("Enter was intercepted and blocked");
	        						e.preventDefault();
	        						return false;
	    						}
							});';
				$out .= '		})';
				$out .= '</script>';
			}

			$out .= "<!-- End form mail -->\n";

			return $out;
		}
	}

	/**
	 * get html For WithCCC
	 *
	 * @return string html
	 */
	public function getHtmlForWithCcc()
	{
		global $conf, $langs, $form;
		$tmparray = array();
		$out = '<tr><td>';
		$out .= $form->textwithpicto($langs->trans("MailCCC"), $langs->trans("YouCanUseFreeEmailsForRecipients"));
		$out .= '</td><td>';
		if (!empty($this->withtocccreadonly)) {
			$out .= (!is_array($this->withtoccc) && !is_numeric($this->withtoccc)) ? $this->withtoccc : "";
		} else {
			$keyval = (GETPOSTISSET("sendtoccc") ? GETPOST("sendtoccc", "alpha") : ((!is_array($this->withtoccc) && !is_numeric($this->withtoccc)) ? $this->withtoccc : ''));
			$tmparray[$keyval] = $keyval;
			if ($this->withtoccc == $keyval && !is_array($this->withtoccc)) {
				$this->withtoccc = $tmparray;
			}
			// multiselect array convert html entities into options tags, even if we dont want this, so we encode them a second time
			$tmparray = $this->withtoccc;
			foreach ($tmparray as $key => $val) {
				$tmparray[$key] = dol_htmlentities($tmparray[$key], null, 'UTF-8', true);
			}
			$withtocccselected = GETPOST("receiverccc", 'array'); // Array of selected value
			$out .= $form->multiselectarray("receiverccc", $tmparray, $withtocccselected, null, null, 'quatrevingtpercent', 0, '', '', 'email', '', -1, !empty($this->withtofree) ? 1 : 0);
		}

		$showinfobcc = '';
		if (!empty($conf->global->MAIN_MAIL_AUTOCOPY_PROPOSAL_TO) && !empty($this->param['models']) && $this->param['models'] == 'propal_send') {
			$showinfobcc = $conf->global->MAIN_MAIL_AUTOCOPY_PROPOSAL_TO;
		}
		if (!empty($conf->global->MAIN_MAIL_AUTOCOPY_ORDER_TO) && !empty($this->param['models']) && $this->param['models'] == 'order_send') {
			$showinfobcc = $conf->global->MAIN_MAIL_AUTOCOPY_ORDER_TO;
		}
		if (!empty($conf->global->MAIN_MAIL_AUTOCOPY_INVOICE_TO) && !empty($this->param['models']) && $this->param['models'] == 'facture_send') {
			$showinfobcc = $conf->global->MAIN_MAIL_AUTOCOPY_INVOICE_TO;
		}
		if (!empty($conf->global->MAIN_MAIL_AUTOCOPY_SUPPLIER_PROPOSAL_TO) && !empty($this->param['models']) && $this->param['models'] == 'supplier_proposal_send') {
			$showinfobcc = $conf->global->MAIN_MAIL_AUTOCOPY_SUPPLIER_PROPOSAL_TO;
		}
		if (!empty($conf->global->MAIN_MAIL_AUTOCOPY_SUPPLIER_ORDER_TO) && !empty($this->param['models']) && $this->param['models'] == 'order_supplier_send') {
			$showinfobcc = $conf->global->MAIN_MAIL_AUTOCOPY_SUPPLIER_ORDER_TO;
		}
		if (!empty($conf->global->MAIN_MAIL_AUTOCOPY_SUPPLIER_INVOICE_TO) && !empty($this->param['models']) && $this->param['models'] == 'invoice_supplier_send') {
			$showinfobcc = $conf->global->MAIN_MAIL_AUTOCOPY_SUPPLIER_INVOICE_TO;
		}
		if (!empty($conf->global->MAIN_MAIL_AUTOCOPY_PROJECT_TO) && !empty($this->param['models']) && $this->param['models'] == 'project') {
			$showinfobcc = $conf->global->MAIN_MAIL_AUTOCOPY_PROJECT_TO;
		}
		if ($showinfobcc) {
			$out .= ' + '.$showinfobcc;
		}
		$out .= "</td></tr>\n";
		return $out;
	}

	/**
	 * get Html For WithErrorsTo
	 *
	 * @return string html
	 */
	public function getHtmlForWithErrorsTo()
	{
		global $conf, $langs;
		//if (! $this->errorstomail) $this->errorstomail=$this->frommail;
		$errorstomail = (!empty($conf->global->MAIN_MAIL_ERRORS_TO) ? $conf->global->MAIN_MAIL_ERRORS_TO : $this->errorstomail);
		if ($this->witherrorstoreadonly) {
			$out = '<tr><td>'.$langs->trans("MailErrorsTo").'</td><td>';
			$out .= '<input type="hidden" id="errorstomail" name="errorstomail" value="'.$errorstomail.'" />';
			$out .= $errorstomail;
			$out .= "</td></tr>\n";
		} else {
			$out = '<tr><td>'.$langs->trans("MailErrorsTo").'</td><td>';
			$out .= '<input size="30" id="errorstomail" name="errorstomail" value="'.$errorstomail.'" />';
			$out .= "</td></tr>\n";
		}
		return $out;
	}

	/**
	 * get Html For Asking for Delivery Receipt
	 *
	 * @return string html
	 */
	public function getHtmlForDeliveryreceipt()
	{
		global $conf, $langs, $form;
		$out = '<tr><td>'.$langs->trans("DeliveryReceipt").'</td><td>';

		if (!empty($this->withdeliveryreceiptreadonly)) {
			$out .= yn($this->withdeliveryreceipt);
		} else {
			$defaultvaluefordeliveryreceipt = 0;
			if (!empty($conf->global->MAIL_FORCE_DELIVERY_RECEIPT_PROPAL) && !empty($this->param['models']) && $this->param['models'] == 'propal_send') {
				$defaultvaluefordeliveryreceipt = 1;
			}
			if (!empty($conf->global->MAIL_FORCE_DELIVERY_RECEIPT_SUPPLIER_PROPOSAL) && !empty($this->param['models']) && $this->param['models'] == 'supplier_proposal_send') {
				$defaultvaluefordeliveryreceipt = 1;
			}
			if (!empty($conf->global->MAIL_FORCE_DELIVERY_RECEIPT_ORDER) && !empty($this->param['models']) && $this->param['models'] == 'order_send') {
				$defaultvaluefordeliveryreceipt = 1;
			}
			if (!empty($conf->global->MAIL_FORCE_DELIVERY_RECEIPT_INVOICE) && !empty($this->param['models']) && $this->param['models'] == 'facture_send') {
				$defaultvaluefordeliveryreceipt = 1;
			}
			$out .= $form->selectyesno('deliveryreceipt', (GETPOSTISSET("deliveryreceipt") ? GETPOST("deliveryreceipt") : $defaultvaluefordeliveryreceipt), 1);
		}
		$out .= "</td></tr>\n";
		return $out;
	}

	/**
	 * get Html For Topic of message
	 *
	 * @param	array	$arraydefaultmessage		Array with message template content
	 * @param	string	$helpforsubstitution		Help string for substitution
	 * @return 	string 								Text for topic
	 */
	public function getHtmlForTopic($arraydefaultmessage, $helpforsubstitution)
	{
		global $conf, $langs, $form;

		$defaulttopic = GETPOST('subject', 'restricthtml');
		if (!GETPOST('modelselected', 'alpha') || GETPOST('modelmailselected') != '-1') {
			if ($arraydefaultmessage && $arraydefaultmessage->topic) {
				$defaulttopic = $arraydefaultmessage->topic;
			} elseif (!is_numeric($this->withtopic)) {
				$defaulttopic = $this->withtopic;
			}
		}

		$defaulttopic = make_substitutions($defaulttopic, $this->substit);

		$out = '<tr>';
		$out .= '<td class="fieldrequired">';
		$out .= $form->textwithpicto($langs->trans('MailTopic'), $helpforsubstitution, 1, 'help', '', 0, 2, 'substittooltipfromtopic');
		$out .= '</td>';
		$out .= '<td>';
		if ($this->withtopicreadonly) {
			$out .= $defaulttopic;
			$out .= '<input type="hidden" class="quatrevingtpercent" id="subject" name="subject" value="'.$defaulttopic.'" />';
		} else {
			$out .= '<input type="text" class="quatrevingtpercent" id="subject" name="subject" value="'.((GETPOSTISSET("subject") && !GETPOST('modelselected')) ? GETPOST("subject") : ($defaulttopic ? $defaulttopic : '')).'" />';
		}
		$out .= "</td></tr>\n";
		return $out;
	}

	/**
	 *  Return templates of email with type = $type_template or type = 'all'.
	 *  This search into table c_email_templates. Used by the get_form function.
	 *
	 *  @param	DoliDB		$db				Database handler
	 *  @param	string		$type_template	Get message for model/type=$type_template, type='all' also included.
	 *  @param	User		$user			Get template public or limited to this user
	 *  @param	Translate	$outputlangs	Output lang object
	 *  @param	int			$id				Id of template to find, or -1 for first found with position 0, or 0 for first found whatever is position (priority order depends on lang provided or not) or -2 for exact match with label (no answer if not found)
	 *  @param  int         $active         1=Only active template, 0=Only disabled, -1=All
	 *  @param	string		$label			Label of template
	 *  @return ModelMail|integer			One instance of ModelMail or -1 if error
	 */
	public function getEMailTemplate($db, $type_template, $user, $outputlangs, $id = 0, $active = 1, $label = '')
	{
		$ret = new ModelMail();

		if ($id == -2 && empty($label)) {
			$this->error = 'LabelIsMandatoryWhenIdIs-2';
			return -1;
		}

		$languagetosearch = (is_object($outputlangs) ? $outputlangs->defaultlang : '');
		// Define $languagetosearchmain to fall back on main language (for example to get 'es_ES' for 'es_MX')
		$tmparray = explode('_', $languagetosearch);
		$languagetosearchmain = $tmparray[0].'_'.strtoupper($tmparray[0]);
		if ($languagetosearchmain == $languagetosearch) {
			$languagetosearchmain = '';
		}

		$sql = "SELECT rowid, label, topic, joinfiles, content, content_lines, lang";
		$sql .= " FROM ".MAIN_DB_PREFIX.'c_email_templates';
		$sql .= " WHERE (type_template='".$db->escape($type_template)."' OR type_template='all')";
		$sql .= " AND entity IN (".getEntity('c_email_templates').")";
		$sql .= " AND (private = 0 OR fk_user = ".$user->id.")"; // Get all public or private owned
		if ($active >= 0) {
			$sql .= " AND active = ".$active;
		}
		if ($label) {
			$sql .= " AND label ='".$db->escape($label)."'";
		}
		if (!($id > 0) && $languagetosearch) {
			$sql .= " AND (lang = '".$db->escape($languagetosearch)."'".($languagetosearchmain ? " OR lang = '".$db->escape($languagetosearchmain)."'" : "")." OR lang IS NULL OR lang = '')";
		}
		if ($id > 0) {
			$sql .= " AND rowid=".$id;
		}
		if ($id == -1) {
			$sql .= " AND position=0";
		}
		if ($languagetosearch) {
			$sql .= $db->order("position,lang,label", "ASC,DESC,ASC"); // We want line with lang set first, then with lang null or ''
		} else {
			$sql .= $db->order("position,lang,label", "ASC,ASC,ASC"); // If no language provided, we give priority to lang not defined
		}
		$sql .= $db->plimit(1);
		//print $sql;

		$resql = $db->query($sql);
		if ($resql) {
			// Get first found
			$obj = $db->fetch_object($resql);

			if ($obj) {
				$ret->id = $obj->rowid;
				$ret->label = $obj->label;
				$ret->lang = $obj->lang;
				$ret->topic = $obj->topic;
				$ret->content = $obj->content;
				$ret->content_lines = $obj->content_lines;
				$ret->joinfiles = $obj->joinfiles;
			} elseif ($id == -2) {
				// Not found with the provided label
				return -1;
			} else {
				// If there is no template at all
				$defaultmessage = '';

				if ($type_template == 'body') {
					// Special case to use this->withbody as content
					$defaultmessage = $this->withbody;
				} elseif ($type_template == 'facture_send') {
					$defaultmessage = $outputlangs->transnoentities("PredefinedMailContentSendInvoice");
				} elseif ($type_template == 'facture_relance') {
					$defaultmessage = $outputlangs->transnoentities("PredefinedMailContentSendInvoiceReminder");
				} elseif ($type_template == 'propal_send') {
					$defaultmessage = $outputlangs->transnoentities("PredefinedMailContentSendProposal");
				} elseif ($type_template == 'supplier_proposal_send') {
					$defaultmessage = $outputlangs->transnoentities("PredefinedMailContentSendSupplierProposal");
				} elseif ($type_template == 'order_send') {
					$defaultmessage = $outputlangs->transnoentities("PredefinedMailContentSendOrder");
				} elseif ($type_template == 'order_supplier_send') {
					$defaultmessage = $outputlangs->transnoentities("PredefinedMailContentSendSupplierOrder");
				} elseif ($type_template == 'invoice_supplier_send') {
					$defaultmessage = $outputlangs->transnoentities("PredefinedMailContentSendSupplierInvoice");
				} elseif ($type_template == 'shipping_send') {
					$defaultmessage = $outputlangs->transnoentities("PredefinedMailContentSendShipping");
				} elseif ($type_template == 'fichinter_send') {
					$defaultmessage = $outputlangs->transnoentities("PredefinedMailContentSendFichInter");
				} elseif ($type_template == 'actioncomm_send') {
					$defaultmessage = $outputlangs->transnoentities("PredefinedMailContentSendActionComm");
				} elseif ($type_template == 'thirdparty') {
					$defaultmessage = $outputlangs->transnoentities("PredefinedMailContentThirdparty");
				} elseif (!empty($type_template)) {
					$defaultmessage = $outputlangs->transnoentities("PredefinedMailContentGeneric");
				}

				$ret->label = 'default';
				$ret->lang = $outputlangs->defaultlang;
				$ret->topic = '';
				$ret->joinfiles = 1;
				$ret->content = $defaultmessage;
				$ret->content_lines = '';
			}

			$db->free($resql);
			return $ret;
		} else {
			dol_print_error($db);
			return -1;
		}
	}

	/**
	 *      Find if template exists
	 *      Search into table c_email_templates
	 *
	 * 		@param	string		$type_template	Get message for key module
	 *      @param	User		$user			Use template public or limited to this user
	 *      @param	Translate	$outputlangs	Output lang object
	 *      @return	int		<0 if KO,
	 */
	public function isEMailTemplate($type_template, $user, $outputlangs)
	{
		$sql = "SELECT label, topic, content, lang";
		$sql .= " FROM ".MAIN_DB_PREFIX.'c_email_templates';
		$sql .= " WHERE type_template='".$this->db->escape($type_template)."'";
		$sql .= " AND entity IN (".getEntity('c_email_templates').")";
		$sql .= " AND (fk_user is NULL or fk_user = 0 or fk_user = ".$user->id.")";
		if (is_object($outputlangs)) {
			$sql .= " AND (lang = '".$this->db->escape($outputlangs->defaultlang)."' OR lang IS NULL OR lang = '')";
		}
		$sql .= $this->db->order("lang,label", "ASC");
		//print $sql;

		$resql = $this->db->query($sql);
		if ($resql) {
			$num = $this->db->num_rows($resql);
			$this->db->free($resql);
			return $num;
		} else {
			$this->error = get_class($this).' '.__METHOD__.' ERROR:'.$this->db->lasterror();
			return -1;
		}
	}

	/**
	 *      Find if template exists and are available for current user, then set them into $this->lines_module.
	 *      Search into table c_email_templates
	 *
	 * 		@param	string		$type_template	Get message for key module
	 *      @param	User		$user			Use template public or limited to this user
	 *      @param	Translate	$outputlangs	Output lang object
	 *      @param  int         $active         1=Only active template, 0=Only disabled, -1=All
	 *      @return	int		                    <0 if KO, nb of records found if OK
	 */
	public function fetchAllEMailTemplate($type_template, $user, $outputlangs, $active = 1)
	{
		$sql = "SELECT rowid, label, topic, content, content_lines, lang, fk_user, private, position";
		$sql .= " FROM ".MAIN_DB_PREFIX.'c_email_templates';
		$sql .= " WHERE type_template IN ('".$this->db->escape($type_template)."', 'all')";
		$sql .= " AND entity IN (".getEntity('c_email_templates').")";
		$sql .= " AND (private = 0 OR fk_user = ".$user->id.")"; // See all public templates or templates I own.
		if ($active >= 0) {
			$sql .= " AND active = ".$active;
		}
		//if (is_object($outputlangs)) $sql.= " AND (lang = '".$this->db->escape($outputlangs->defaultlang)."' OR lang IS NULL OR lang = '')";	// Return all languages
		$sql .= $this->db->order("position,lang,label", "ASC");
		//print $sql;

		$resql = $this->db->query($sql);
		if ($resql) {
			$num = $this->db->num_rows($resql);
			$this->lines_model = array();
			while ($obj = $this->db->fetch_object($resql)) {
				$line = new ModelMail();
				$line->id = $obj->rowid;
				$line->label = $obj->label;
				$line->lang = $obj->lang;
				$line->fk_user = $obj->fk_user;
				$line->private = $obj->private;
				$line->position = $obj->position;
				$line->topic = $obj->topic;
				$line->content = $obj->content;
				$line->content_lines = $obj->content_lines;

				$this->lines_model[] = $line;
			}
			$this->db->free($resql);
			return $num;
		} else {
			$this->error = get_class($this).' '.__METHOD__.' ERROR:'.$this->db->lasterror();
			return -1;
		}
	}



	/**
	 * Set substit array from object. This is call when suggesting the email template into forms before sending email.
	 *
	 * @param	CommonObject	$object		   Object to use
	 * @param   Translate  		$outputlangs   Object lang
	 * @return	void
	 * @see getCommonSubstitutionArray()
	 */
	public function setSubstitFromObject($object, $outputlangs)
	{
		global $conf, $user, $extrafields;

		$parameters = array();
		$tmparray = getCommonSubstitutionArray($outputlangs, 0, null, $object);
		complete_substitutions_array($tmparray, $outputlangs, null, $parameters);

		$this->substit = $tmparray;

		// Fill substit_lines with each object lines content
		if (is_array($object->lines)) {
			foreach ($object->lines as $line) {
				$substit_line = array(
					'__PRODUCT_REF__' => isset($line->product_ref) ? $line->product_ref : '',
					'__PRODUCT_LABEL__' => isset($line->product_label) ? $line->product_label : '',
					'__PRODUCT_DESCRIPTION__' => isset($line->product_desc) ? $line->product_desc : '',
					'__LABEL__' => isset($line->label) ? $line->label : '',
					'__DESCRIPTION__' => isset($line->desc) ? $line->desc : '',
					'__DATE_START_YMD__' => dol_print_date($line->date_start, 'day', 0, $outputlangs),
					'__DATE_END_YMD__' => dol_print_date($line->date_end, 'day', 0, $outputlangs),
					'__QUANTITY__' => $line->qty,
					'__SUBPRICE__' => price($line->subprice),
					'__AMOUNT__' => price($line->total_ttc),
					'__AMOUNT_EXCL_TAX__' => price($line->total_ht)
				);

				// Create dynamic tags for __PRODUCT_EXTRAFIELD_FIELD__
				if (!empty($line->fk_product)) {
					if (!is_object($extrafields)) {
						$extrafields = new ExtraFields($this->db);
					}
					$extrafields->fetch_name_optionals_label('product', true);
					$product = new Product($this->db);
					$product->fetch($line->fk_product, '', '', 1);
					$product->fetch_optionals();
					if (is_array($extrafields->attributes[$object->table_element]['label']) && count($extrafields->attributes[$object->table_element]['label']) > 0) {
						foreach ($extrafields->attributes[$product->table_element]['label'] as $key => $label) {
							$substit_line['__PRODUCT_EXTRAFIELD_'.strtoupper($key).'__'] = $product->array_options['options_'.$key];
						}
					}
				}
				$this->substit_lines[] = $substit_line;
			}
		}
	}

	/**
	 * Get list of substitution keys available for emails. This is used for tooltips help.
	 * This include the complete_substitutions_array.
	 *
	 * @param	string	$mode		'formemail', 'formemailwithlines', 'formemailforlines', 'emailing', ...
	 * @param	Object	$object		Object if applicable
	 * @return	array               Array of substitution values for emails.
	 */
	public static function getAvailableSubstitKey($mode = 'formemail', $object = null)
	{
		global $conf, $langs;

		$tmparray = array();
		if ($mode == 'formemail' || $mode == 'formemailwithlines' || $mode == 'formemailforlines') {
			$parameters = array('mode'=>$mode);
			$tmparray = getCommonSubstitutionArray($langs, 2, null, $object); // Note: On email templated edition, this is null because it is related to all type of objects
			complete_substitutions_array($tmparray, $langs, null, $parameters);

			if ($mode == 'formwithlines') {
				$tmparray['__LINES__'] = '__LINES__'; // Will be set by the get_form function
			}
			if ($mode == 'formforlines') {
				$tmparray['__QUANTITY__'] = '__QUANTITY__'; // Will be set by the get_form function
			}
		}

		if ($mode == 'emailing') {
			$parameters = array('mode'=>$mode);
			$tmparray = getCommonSubstitutionArray($langs, 2, array('object', 'objectamount'), $object); // Note: On email templated edition, this is null because it is related to all type of objects
			complete_substitutions_array($tmparray, $langs, null, $parameters);

			// For mass emailing, we have different keys
			$tmparray['__ID__'] = 'IdRecord';
			$tmparray['__EMAIL__'] = 'EMailRecipient';
			$tmparray['__LASTNAME__'] = 'Lastname';
			$tmparray['__FIRSTNAME__'] = 'Firstname';
			$tmparray['__MAILTOEMAIL__'] = 'TagMailtoEmail';
			$tmparray['__OTHER1__'] = 'Other1';
			$tmparray['__OTHER2__'] = 'Other2';
			$tmparray['__OTHER3__'] = 'Other3';
			$tmparray['__OTHER4__'] = 'Other4';
			$tmparray['__OTHER5__'] = 'Other5';
			$tmparray['__USER_SIGNATURE__'] = 'TagSignature';
			$tmparray['__CHECK_READ__'] = 'TagCheckMail';
			$tmparray['__UNSUBSCRIBE__'] = 'TagUnsubscribe';
			//,'__PERSONALIZED__' => 'Personalized'	// Hidden because not used yet in mass emailing

			$onlinepaymentenabled = 0;
			if (!empty($conf->paypal->enabled)) {
				$onlinepaymentenabled++;
			}
			if (!empty($conf->paybox->enabled)) {
				$onlinepaymentenabled++;
			}
			if (!empty($conf->stripe->enabled)) {
				$onlinepaymentenabled++;
			}
			if ($onlinepaymentenabled && !empty($conf->global->PAYMENT_SECURITY_TOKEN)) {
				$tmparray['__SECUREKEYPAYMENT__'] = $conf->global->PAYMENT_SECURITY_TOKEN;
				if (!empty($conf->global->PAYMENT_SECURITY_TOKEN_UNIQUE)) {
					if ($conf->adherent->enabled) {
						$tmparray['__SECUREKEYPAYMENT_MEMBER__'] = 'SecureKeyPAYMENTUniquePerMember';
					}
					if ($conf->facture->enabled) {
						$tmparray['__SECUREKEYPAYMENT_INVOICE__'] = 'SecureKeyPAYMENTUniquePerInvoice';
					}
					if ($conf->commande->enabled) {
						$tmparray['__SECUREKEYPAYMENT_ORDER__'] = 'SecureKeyPAYMENTUniquePerOrder';
					}
					if ($conf->contrat->enabled) {
						$tmparray['__SECUREKEYPAYMENT_CONTRACTLINE__'] = 'SecureKeyPAYMENTUniquePerContractLine';
					}
				}
			} else {
				/* No need to show into tooltip help, option is not enabled
				$vars['__SECUREKEYPAYMENT__']='';
				$vars['__SECUREKEYPAYMENT_MEMBER__']='';
				$vars['__SECUREKEYPAYMENT_INVOICE__']='';
				$vars['__SECUREKEYPAYMENT_ORDER__']='';
				$vars['__SECUREKEYPAYMENT_CONTRACTLINE__']='';
				*/
			}
		}

		foreach ($tmparray as $key => $val) {
			if (empty($val)) {
				$tmparray[$key] = $key;
			}
		}

		return $tmparray;
	}
}


/**
 * ModelMail
 */
class ModelMail
{
	/**
	 * @var int ID
	 */
	public $id;

	/**
	 * @var string Model mail label
	 */
	public $label;

	/**
	 * @var string Model mail topic
	 */
	public $topic;

	/**
	 * @var string Model mail conten
	 */
	public $content;
	public $content_lines;
	public $lang;
	public $joinfiles;
}<|MERGE_RESOLUTION|>--- conflicted
+++ resolved
@@ -529,11 +529,7 @@
 			foreach ($this->substit as $key => $val) {
 				$helpforsubstitution .= $key.' -> '.$langs->trans(dol_string_nohtmltag(dolGetFirstLineOfText($val))).'<br>';
 			}
-<<<<<<< HEAD
-			if (!empty($this->withsubstit)) {		// Unset or set ->withsubstit=0 to disable this.
-=======
 			if (!empty($this->withsubstit)) {	// Unset or set ->withsubstit=0 to disable this.
->>>>>>> ce15b31a
 				$out .= '<tr><td colspan="2" class="right">';
 				//$out.='<div class="floatright">';
 				if (is_numeric($this->withsubstit)) {
@@ -660,11 +656,7 @@
 			if (!empty($this->withto) || is_array($this->withto)) {
 				$out .= '<tr><td class="fieldrequired">';
 				if ($this->withtofree) {
-<<<<<<< HEAD
 					$out .= $form->textwithpicto($langs->trans("MailTo"), $langs->trans("YouCanUseFreeEmailsForRecipients"));
-=======
-					$out .= $form->textwithpicto($langs->trans("MailTo"), $langs->trans("YouCanUseCommaSeparatorForSeveralRecipients"));
->>>>>>> ce15b31a
 				} else {
 					$out .= $langs->trans("MailTo");
 				}
@@ -702,25 +694,11 @@
 						}
 					}
 					// The select combo
-<<<<<<< HEAD
 					// multiselect array convert html entities into options tags, even if we dont want this, so we encode them a second time
 					$tmparray = $this->withto;
 					foreach ($tmparray as $key => $val) {
 						$tmparray[$key] = dol_htmlentities($tmparray[$key], null, 'UTF-8', true);
 					}
-=======
-					if (!empty($this->withto) && is_array($this->withto)) {
-						if (!empty($this->withtofree)) {
-							$out .= " ".$langs->trans("and")."/".$langs->trans("or")." ";
-						}
-						// multiselect array convert html entities into options tags, even if we dont want this, so we encode them a second time
-						$tmparray = $this->withto;
-						foreach ($tmparray as $key => $val) {
-							$tmparray[$key] = dol_htmlentities($tmparray[$key], null, 'UTF-8', true);
-						}
-
-						$withtoselected = GETPOST("receiver", 'array'); // Array of selected value
->>>>>>> ce15b31a
 
 					$withtoselected = GETPOST("receiver", 'array:none'); // Array of selected value
 					// add free input in tmparray
@@ -851,11 +829,7 @@
 
 				$out .= '<td>';
 
-<<<<<<< HEAD
 				if ($this->withmaindocfile) {
-=======
-				if ($this->withmaindocfile)	{
->>>>>>> ce15b31a
 					// withmaindocfile is set to 1 or -1 to show the checkbox (-1 = checked or 1 = not checked)
 					if (GETPOSTISSET('sendmail')) {
 						$this->withmaindocfile = (GETPOST('addmaindocfile', 'alpha') ? -1 : 1);
@@ -1613,7 +1587,7 @@
 	public $topic;
 
 	/**
-	 * @var string Model mail conten
+	 * @var string Model mail content
 	 */
 	public $content;
 	public $content_lines;
