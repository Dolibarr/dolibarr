--- conflicted
+++ resolved
@@ -4,11 +4,7 @@
  * Copyright (C) 2010-2011	Juanjo Menent			<jmenent@2byte.es>
  * Copyright (C) 2015-2017	Marcos García			<marcosgdf@gmail.com>
  * Copyright (C) 2015-2017	Nicolas ZABOURI			<info@inovea-conseil.com>
-<<<<<<< HEAD
- * Copyright (C) 2018-2022	Frédéric France			<frederic.france@netlogic.fr>
-=======
  * Copyright (C) 2018-2024  Frédéric France			<frederic.france@free.fr>
->>>>>>> cc80841a
  * Copyright (C) 2022		Charlene Benke			<charlene@patas-monkey.com>
  * Copyright (C) 2023		Anthony Berton			<anthony.berton@bb2a.fr>
  * Copyright (C) 2024		MDW							<mdeweerd@users.noreply.github.com>
@@ -503,11 +499,7 @@
 
 			$modelmail_array = array();
 			if ($this->param['models'] != 'none') {
-<<<<<<< HEAD
-				$result = $this->fetchAllEMailTemplate($this->param["models"], $user, $outputlangs);	// Fill $this->lines_model
-=======
 				$result = $this->fetchAllEMailTemplate($this->param["models"], $user, $outputlangs);
->>>>>>> cc80841a
 				if ($result < 0) {
 					setEventMessages($this->error, $this->errors, 'errors');
 				}
@@ -1280,7 +1272,6 @@
 		$showinfobcc = '';
 		if (getDolGlobalString('MAIN_MAIL_AUTOCOPY_PROPOSAL_TO') && !empty($this->param['models']) && $this->param['models'] == 'propal_send') {
 			$showinfobcc = getDolGlobalString('MAIN_MAIL_AUTOCOPY_PROPOSAL_TO');
-<<<<<<< HEAD
 		}
 		if (getDolGlobalString('MAIN_MAIL_AUTOCOPY_ORDER_TO') && !empty($this->param['models']) && $this->param['models'] == 'order_send') {
 			$showinfobcc = getDolGlobalString('MAIN_MAIL_AUTOCOPY_ORDER_TO');
@@ -1300,27 +1291,6 @@
 		if (getDolGlobalString('MAIN_MAIL_AUTOCOPY_PROJECT_TO') && !empty($this->param['models']) && $this->param['models'] == 'project') {	// don't know why there is not '_send' at end of this models name.
 			$showinfobcc = getDolGlobalString('MAIN_MAIL_AUTOCOPY_PROJECT_TO');
 		}
-=======
-		}
-		if (getDolGlobalString('MAIN_MAIL_AUTOCOPY_ORDER_TO') && !empty($this->param['models']) && $this->param['models'] == 'order_send') {
-			$showinfobcc = getDolGlobalString('MAIN_MAIL_AUTOCOPY_ORDER_TO');
-		}
-		if (getDolGlobalString('MAIN_MAIL_AUTOCOPY_INVOICE_TO') && !empty($this->param['models']) && $this->param['models'] == 'facture_send') {
-			$showinfobcc = getDolGlobalString('MAIN_MAIL_AUTOCOPY_INVOICE_TO');
-		}
-		if (getDolGlobalString('MAIN_MAIL_AUTOCOPY_SUPPLIER_PROPOSAL_TO') && !empty($this->param['models']) && $this->param['models'] == 'supplier_proposal_send') {
-			$showinfobcc = getDolGlobalString('MAIN_MAIL_AUTOCOPY_SUPPLIER_PROPOSAL_TO');
-		}
-		if (getDolGlobalString('MAIN_MAIL_AUTOCOPY_SUPPLIER_ORDER_TO') && !empty($this->param['models']) && $this->param['models'] == 'order_supplier_send') {
-			$showinfobcc = getDolGlobalString('MAIN_MAIL_AUTOCOPY_SUPPLIER_ORDER_TO');
-		}
-		if (getDolGlobalString('MAIN_MAIL_AUTOCOPY_SUPPLIER_INVOICE_TO') && !empty($this->param['models']) && $this->param['models'] == 'invoice_supplier_send') {
-			$showinfobcc = getDolGlobalString('MAIN_MAIL_AUTOCOPY_SUPPLIER_INVOICE_TO');
-		}
-		if (getDolGlobalString('MAIN_MAIL_AUTOCOPY_PROJECT_TO') && !empty($this->param['models']) && $this->param['models'] == 'project') {	// don't know why there is not '_send' at end of this models name.
-			$showinfobcc = getDolGlobalString('MAIN_MAIL_AUTOCOPY_PROJECT_TO');
-		}
->>>>>>> cc80841a
 		if (getDolGlobalString('MAIN_MAIL_AUTOCOPY_SHIPMENT_TO') && !empty($this->param['models']) && $this->param['models'] == 'shipping_send') {
 			$showinfobcc = getDolGlobalString('MAIN_MAIL_AUTOCOPY_SHIPMENT_TO');
 		}
@@ -1374,7 +1344,6 @@
 		} else {
 			$defaultvaluefordeliveryreceipt = 0;
 			if (getDolGlobalString('MAIL_FORCE_DELIVERY_RECEIPT_PROPAL') && !empty($this->param['models']) && $this->param['models'] == 'propal_send') {
-<<<<<<< HEAD
 				$defaultvaluefordeliveryreceipt = 1;
 			}
 			if (getDolGlobalString('MAIL_FORCE_DELIVERY_RECEIPT_SUPPLIER_PROPOSAL') && !empty($this->param['models']) && $this->param['models'] == 'supplier_proposal_send') {
@@ -1389,22 +1358,6 @@
 			if (getDolGlobalString('MAIL_FORCE_DELIVERY_RECEIPT_SUPPLIER_ORDER') && !empty($this->param['models']) && $this->param['models'] == 'order_supplier_send') {
 				$defaultvaluefordeliveryreceipt = 1;
 			}
-=======
-				$defaultvaluefordeliveryreceipt = 1;
-			}
-			if (getDolGlobalString('MAIL_FORCE_DELIVERY_RECEIPT_SUPPLIER_PROPOSAL') && !empty($this->param['models']) && $this->param['models'] == 'supplier_proposal_send') {
-				$defaultvaluefordeliveryreceipt = 1;
-			}
-			if (getDolGlobalString('MAIL_FORCE_DELIVERY_RECEIPT_ORDER') && !empty($this->param['models']) && $this->param['models'] == 'order_send') {
-				$defaultvaluefordeliveryreceipt = 1;
-			}
-			if (getDolGlobalString('MAIL_FORCE_DELIVERY_RECEIPT_INVOICE') && !empty($this->param['models']) && $this->param['models'] == 'facture_send') {
-				$defaultvaluefordeliveryreceipt = 1;
-			}
-			if (getDolGlobalString('MAIL_FORCE_DELIVERY_RECEIPT_SUPPLIER_ORDER') && !empty($this->param['models']) && $this->param['models'] == 'order_supplier_send') {
-				$defaultvaluefordeliveryreceipt = 1;
-			}
->>>>>>> cc80841a
 			//$out .= $form->selectyesno('deliveryreceipt', (GETPOSTISSET("deliveryreceipt") ? GETPOST("deliveryreceipt") : $defaultvaluefordeliveryreceipt), 1);
 			$out .= '<input type="checkbox" id="deliveryreceipt" name="deliveryreceipt" value="1"'.((GETPOSTISSET("deliveryreceipt") ? GETPOST("deliveryreceipt") : $defaultvaluefordeliveryreceipt) ? ' checked="checked"' : '').'>';
 		}
@@ -1466,20 +1419,6 @@
 
 		$htmlContent = preg_replace('/[^a-z0-9_]/', '', $htmlContent);
 
-<<<<<<< HEAD
-		$out = '<tr id="ai_input" class="hidden">';
-		$out .= '<td>';
-		//$out .= $form->textwithpicto($langs->trans('HelpWithAI'), $langs->trans("YouCanMakeSomeInstructionForEmail"));
-		$out .= '</td>';
-
-		$out .= '<td>';
-		$out .= '<input type="text" class="quatrevingtpercent" id="ai_instructions" name="instruction" placeholder="'.$langs->trans("EnterYourAIPromptHere").'..." />';
-		$out .= '<input id="generate_button" type="button" class="button smallpaddingimp"  value="'.$langs->trans('Generate').'"/>';
-		$out .= '<div id="ai_status_message" class="fieldrequired hideobject marginrightonly margintoponly">';
-		$out .= '<i class="fa fa-spinner fa-spin fa-2x fa-fw valignmiddle marginrightonly"></i>'.$langs->trans("AIProcessingPleaseWait", getDolGlobalString('AI_API_SERVICE', 'chatgpt'));
-		$out .= '</div>';
-		$out .= "</td></tr>\n";
-=======
 		$out = '<div id="ai_input'.$htmlContent.'" class="hidden">';
 		$out .= '<input type="text" class="quatrevingtpercent" id="ai_instructions'.$htmlContent.'" name="instruction" placeholder="'.$langs->trans("EnterYourAIPromptHere").'..." />';
 		$out .= '<input id="generate_button'.$htmlContent.'" type="button" class="button smallpaddingimp"  value="'.$langs->trans('Generate').'"/>';
@@ -1488,28 +1427,10 @@
 		$out .= '</div>';
 
 		$out .= "</div>\n";
->>>>>>> cc80841a
 
 		$out .= "<script type='text/javascript'>
 			$(document).ready(function() {
 				// for keydown
-<<<<<<< HEAD
-				$('#ai_instructions').keydown(function(event) {
-					if (event.keyCode === 13) {
-						event.preventDefault();
-						$('#generate_button').click();
-					}
-				});
-
-				$('#generate_button').click(function() {
-					console.log('We click on generate ai button');
-
-					var instructions = $('#ai_instructions').val();
-					var timeoutfinished = 0;
-					var apicallfinished = 0;
-
-					$('#ai_status_message').show();
-=======
 				$('#ai_instructions".$htmlContent."').keydown(function(event) {
 					if (event.keyCode === 13) {
 						event.preventDefault();
@@ -1525,16 +1446,11 @@
 					var apicallfinished = 0;
 
 					$('#ai_status_message".$htmlContent."').show();
->>>>>>> cc80841a
 					$('.icon-container .loader').show();
 					setTimeout(function() {
 						timeoutfinished = 1;
 						if (apicallfinished) {
-<<<<<<< HEAD
-							$('#ai_status_message').hide();
-=======
 							$('#ai_status_message".$htmlContent."').hide();
->>>>>>> cc80841a
 						}
 					}, 2000);
 
@@ -1554,16 +1470,10 @@
 							'instructions': instructions,					/* the prompt string */
 						}),
 						success: function(response) {
-<<<<<<< HEAD
-							console.log('Add response into field \'".$htmlContent."\': '+response);
-
-							jQuery('#".$htmlContent."').val(response);
-=======
 							console.log('Add response into field \'#".$htmlContent."\': '+response);
 
 							jQuery('#".$htmlContent."').val(response);		// If #htmlcontent is a input name or textarea
 							jQuery('#".$htmlContent."').html(response);		// If #htmlContent is a div
->>>>>>> cc80841a
 							//jQuery('#".$htmlContent."preview').val(response);
 
 							if (CKEDITOR.instances) {
@@ -1579,29 +1489,17 @@
 							}
 
 							// remove readonly
-<<<<<<< HEAD
-							$('#ai_instructions').val('');
-
-							apicallfinished = 1;
-							if (timeoutfinished) {
-								$('#ai_status_message').hide();
-=======
 							$('#ai_instructions".$htmlContent."').val('');
 
 							apicallfinished = 1;
 							if (timeoutfinished) {
 								$('#ai_status_message".$htmlContent."').hide();
->>>>>>> cc80841a
 							}
 						},
 						error: function(xhr, status, error) {
 							alert(error);
 							console.error('error ajax', status, error);
-<<<<<<< HEAD
-							$('#ai_status_message').hide();
-=======
 							$('#ai_status_message".$htmlContent."').hide();
->>>>>>> cc80841a
 						}
 
 					});
@@ -1616,24 +1514,6 @@
 	 * Return HTML code for selection of email layout
 	 *
 	 * @param   string      $htmlContent    HTML name of WYSIWYG field to fill
-<<<<<<< HEAD
-	 * @return 	string      				HTML for model email boxes
-	 */
-	public function getModelEmailTemplate($htmlContent = 'message')
-	{
-		require_once DOL_DOCUMENT_ROOT.'/core/lib/emaillayout.lib.php';
-
-		$out = '<div id="template-selector" class="template-container hidden">';
-		$templates = array(
-			'empty' => 'empty',
-			'basic' => 'basic',
-		);
-		//if (getDolGlobalInt('MAIN_FEATURES_LEVEL') > 1) {
-			$templates['news'] = 'news';
-			$templates['commerce'] = 'commerce';
-			//$templates['text'] = 'text';
-		//}
-=======
 	 * @return  string                      HTML for model email boxes
 	 */
 	public function getModelEmailTemplate($htmlContent = 'message')
@@ -1660,44 +1540,17 @@
 		}
 		//}
 		// TODO Add a hook to allow to complete the list
->>>>>>> cc80841a
 
 		foreach ($templates as $template => $templateFunction) {
 			$contentHtml = getHtmlOfLayout($template);
 
 			$out .= '<div class="template-option" data-template="'.$template.'" data-content="'.htmlentities($contentHtml).'">';
 			$out .= '<img class="maillayout" alt="'.$template.'" src="'.DOL_URL_ROOT.'/theme/common/maillayout/'.$template.'.png" />';
-<<<<<<< HEAD
-			$out .= '<span class="template-option-text">'.ucfirst($template).'</span>';
-=======
 			$out .= '<span class="template-option-text">'.$langs->trans($templateFunction).'</span>';
->>>>>>> cc80841a
 			$out .= '</div>';
 		}
 		$out .= '</div>';
 
-<<<<<<< HEAD
-		$out .= '<script type="text/javascript">
-				$(document).ready(function() {
-					$(".template-option").click(function() {
-						var template = $(this).data("template");
-
-						console.log("We choose a layout for email template "+template);
-
-						$(".template-option").removeClass("selected");
-						$(this).addClass("selected");
-
-						var contentHtml = $(this).data("content");
-
-						jQuery("#'.$htmlContent.'").val(contentHtml);
-						var editorInstance = CKEDITOR.instances.'.$htmlContent.';
-						if (editorInstance) {
-							editorInstance.setData(contentHtml);
-						}
-					});
-				});
-		</script>';
-=======
 		// Prepare the array for multiselect
 		$blogArray = array();
 		if (!empty($arrayofblogs)) {
@@ -1815,7 +1668,6 @@
 			}
 		});
 	</script>';
->>>>>>> cc80841a
 
 		return $out;
 	}
@@ -2006,16 +1858,6 @@
 	}
 
 	/**
-<<<<<<< HEAD
-	 *      Find if template exists and are available for current user, then set them into $this->lines_model.
-	 *      Search into table c_email_templates
-	 *
-	 * 		@param	string		$type_template		Get message for key module
-	 *      @param	User		$user				Use template public or limited to this user
-	 *      @param	Translate	$outputlangs		Output lang object
-	 *      @param  int         $active         	1=Only active template, 0=Only disabled, -1=All
-	 *      @return	int		                    	Return integer <0 if KO, nb of records found if OK
-=======
 	 *	Find if template exists and are available for current user, then set them into $this->lines_model.
 	 *	Search in table c_email_templates
 	 *
@@ -2024,7 +1866,6 @@
 	 *	@param	?Translate	$outputlangs	Output lang object
 	 *	@param  int<-1,1>	$active			1=Only active template, 0=Only disabled, -1=All
 	 *	@return	int<-1,max>					Return integer <0 if KO, nb of records found if OK
->>>>>>> cc80841a
 	 */
 	public function fetchAllEMailTemplate($type_template, $user, $outputlangs, $active = 1)
 	{
@@ -2275,32 +2116,6 @@
 
 	// BEGIN MODULEBUILDER PROPERTIES
 	/**
-<<<<<<< HEAD
-	 * @var array  Array with all fields and their property. Do not use it as a static var. It may be modified by constructor.
-	 */
-	public $fields=array(
-		"rowid" => array("type"=>"integer", "label"=>"TechnicalID", "enabled"=>"1", 'position'=>10, 'notnull'=>1, "visible"=>"-1",),
-		"module" => array("type"=>"varchar(32)", "label"=>"Module", "enabled"=>"1", 'position'=>20, 'notnull'=>0, "visible"=>"-1",),
-		"type_template" => array("type"=>"varchar(32)", "label"=>"Typetemplate", "enabled"=>"1", 'position'=>25, 'notnull'=>0, "visible"=>"-1",),
-		"lang" => array("type"=>"varchar(6)", "label"=>"Lang", "enabled"=>"1", 'position'=>30, 'notnull'=>0, "visible"=>"-1",),
-		"private" => array("type"=>"smallint(6)", "label"=>"Private", "enabled"=>"1", 'position'=>35, 'notnull'=>1, "visible"=>"-1",),
-		"fk_user" => array("type"=>"integer:User:user/class/user.class.php", "label"=>"Fkuser", "enabled"=>"1", 'position'=>40, 'notnull'=>0, "visible"=>"-1", "css"=>"maxwidth500 widthcentpercentminusxx", "csslist"=>"tdoverflowmax150",),
-		"datec" => array("type"=>"datetime", "label"=>"DateCreation", "enabled"=>"1", 'position'=>45, 'notnull'=>0, "visible"=>"-1",),
-		"tms" => array("type"=>"timestamp", "label"=>"DateModification", "enabled"=>"1", 'position'=>50, 'notnull'=>1, "visible"=>"-1",),
-		"label" => array("type"=>"varchar(255)", "label"=>"Label", "enabled"=>"1", 'position'=>55, 'notnull'=>0, "visible"=>"-1", "alwayseditable"=>"1", "css"=>"minwidth300", "cssview"=>"wordbreak", "csslist"=>"tdoverflowmax150",),
-		"position" => array("type"=>"smallint(6)", "label"=>"Position", "enabled"=>"1", 'position'=>60, 'notnull'=>0, "visible"=>"-1", "alwayseditable"=>"1",),
-		"active" => array("type"=>"integer", "label"=>"Active", "enabled"=>"1", 'position'=>65, 'notnull'=>1, "visible"=>"-1", "alwayseditable"=>"1",),
-		"topic" => array("type"=>"text", "label"=>"Topic", "enabled"=>"1", 'position'=>70, 'notnull'=>0, "visible"=>"-1", "alwayseditable"=>"1",),
-		"content" => array("type"=>"mediumtext", "label"=>"Content", "enabled"=>"1", 'position'=>75, 'notnull'=>0, "visible"=>"-1", "alwayseditable"=>"1",),
-		"content_lines" => array("type"=>"text", "label"=>"Contentlines", "enabled"=>"1", 'position'=>80, 'notnull'=>0, "visible"=>"-1", "alwayseditable"=>"1",),
-		"enabled" => array("type"=>"varchar(255)", "label"=>"Enabled", "enabled"=>"1", 'position'=>85, 'notnull'=>0, "visible"=>"-1", "alwayseditable"=>"1",),
-		"joinfiles" => array("type"=>"varchar(255)", "label"=>"Joinfiles", "enabled"=>"1", 'position'=>90, 'notnull'=>0, "visible"=>"-1", "alwayseditable"=>"1",),
-		"email_from" => array("type"=>"varchar(255)", "label"=>"Emailfrom", "enabled"=>"1", 'position'=>95, 'notnull'=>0, "visible"=>"-1", "alwayseditable"=>"1",),
-		"email_to" => array("type"=>"varchar(255)", "label"=>"Emailto", "enabled"=>"1", 'position'=>100, 'notnull'=>0, "visible"=>"-1", "alwayseditable"=>"1",),
-		"email_tocc" => array("type"=>"varchar(255)", "label"=>"Emailtocc", "enabled"=>"1", 'position'=>105, 'notnull'=>0, "visible"=>"-1", "alwayseditable"=>"1",),
-		"email_tobcc" => array("type"=>"varchar(255)", "label"=>"Emailtobcc", "enabled"=>"1", 'position'=>110, 'notnull'=>0, "visible"=>"-1", "alwayseditable"=>"1",),
-		"defaultfortype" => array("type"=>"smallint(6)", "label"=>"Defaultfortype", "enabled"=>"1", 'position'=>115, 'notnull'=>0, "visible"=>"-1", "alwayseditable"=>"1",),
-=======
 	 * @var array<string,array{type:string,label:string,enabled:int<0,2>|string,position:int,notnull?:int,visible:int<-2,5>|string,noteditable?:int<0,1>,default?:string,index?:int,foreignkey?:string,searchall?:int<0,1>,isameasure?:int<0,1>,css?:string,csslist?:string,help?:string,showoncombobox?:int<0,2>,disabled?:int<0,1>,arrayofkeyval?:array<int|string,string>,comment?:string,validate?:int<0,1>}>	Array with all fields and their property. Do not use it as a static var. It may be modified by constructor.
 	 */
 	public $fields = array(
@@ -2325,7 +2140,6 @@
 		"email_tocc" => array("type" => "varchar(255)", "label" => "Emailtocc", "enabled" => "1", 'position' => 105, 'notnull' => 0, "visible" => "-1", "alwayseditable" => "1",),
 		"email_tobcc" => array("type" => "varchar(255)", "label" => "Emailtobcc", "enabled" => "1", 'position' => 110, 'notnull' => 0, "visible" => "-1", "alwayseditable" => "1",),
 		"defaultfortype" => array("type" => "smallint(6)", "label" => "Defaultfortype", "enabled" => "1", 'position' => 115, 'notnull' => 0, "visible" => "-1", "alwayseditable" => "1",),
->>>>>>> cc80841a
 	);
 	public $rowid;
 	public $type_template;
@@ -2399,10 +2213,7 @@
 		$this->ismultientitymanaged = 0;
 		$this->isextrafieldmanaged = 1;
 
-<<<<<<< HEAD
-=======
 		// @phan-suppress-next-line PhanTypeMismatchProperty
->>>>>>> cc80841a
 		if (!getDolGlobalInt('MAIN_SHOW_TECHNICAL_ID') && isset($this->fields['rowid']) && !empty($this->fields['ref'])) {
 			$this->fields['rowid']['visible'] = 0;
 		}
