--- conflicted
+++ resolved
@@ -1,17 +1,10 @@
 <?php
 /* Copyright (C) 2005-2012 Laurent Destailleur  <eldy@users.sourceforge.net>
-<<<<<<< HEAD
- * Copyright (C) 2005-2012 Regis Houssin		<regis.houssin@capnetworks.com>
- * Copyright (C) 2010-2011 Juanjo Menent		<jmenent@2byte.es>
- * Copyright (C) 2015-2017 Marcos García        <marcosgdf@gmail.com>
- * Copyright (C) 2015-2017 Nicolas ZABOURI        <info@inovea-conseil.com>
-=======
  * Copyright (C) 2005-2012 Regis Houssin	    <regis.houssin@inodbox.com>
  * Copyright (C) 2010-2011 Juanjo Menent	    <jmenent@2byte.es>
  * Copyright (C) 2015-2017 Marcos García        <marcosgdf@gmail.com>
  * Copyright (C) 2015-2017 Nicolas ZABOURI      <info@inovea-conseil.com>
  * Copyright (C) 2018       Frédéric France     <frederic.france@netlogic.fr>
->>>>>>> d9b8a8c8
  *
  * This program is free software; you can redistribute it and/or modify
  * it under the terms of the GNU General Public License as published by
@@ -43,22 +36,6 @@
  */
 class FormMail extends Form
 {
-<<<<<<< HEAD
-	var $db;
-
-	var $withform;				// 1=Include HTML form tag and show submit button, 0=Do not include form tag and submit button, -1=Do not include form tag but include submit button
-
-	var $fromname;
-	var $frommail;
-	var $replytoname;
-	var $replytomail;
-	var $toname;
-	var $tomail;
-	var $trackid;
-
-	var $withsubstit;			// Show substitution array
-	var $withfrom;
-=======
 	/**
      * @var DoliDB Database handler.
      */
@@ -98,7 +75,6 @@
 	public $withsubstit;			// Show substitution array
 	public $withfrom;
 
->>>>>>> d9b8a8c8
 	/**
 	 * @var int
 	 * @deprecated Fill withto with array before calling method.
@@ -110,30 +86,6 @@
 	 * @var int|int[]
 	 */
 	public $withto;				// Show recipient emails
-<<<<<<< HEAD
-	var $withtofree;			// Show free text for recipient emails
-	var $withtocc;
-	var $withtoccc;
-	var $withtopic;
-	var $withfile;				// 0=No attaches files, 1=Show attached files, 2=Can add new attached files
-	var $withmaindocfile;		// 1=Add a checkbox "Attach also main document" for mass actions (checked by default), -1=Add checkbox (not checked by default)
-	var $withbody;
-
-	var $withfromreadonly;
-	var $withreplytoreadonly;
-	var $withtoreadonly;
-	var $withtoccreadonly;
-	var $withtocccreadonly;
-	var $withtopicreadonly;
-	var $withfilereadonly;
-	var $withdeliveryreceipt;
-	var $withcancel;
-	var $withfckeditor;
-
-	var $substit=array();
-	var $substit_lines=array();
-	var $param=array();
-=======
 
 	public $withtofree;			// Show free text for recipient emails
 	public $withtocc;
@@ -157,16 +109,10 @@
 	public $substit=array();
 	public $substit_lines=array();
 	public $param=array();
->>>>>>> d9b8a8c8
 
 	public $withtouser=array();
 	public $withtoccuser=array();
 
-<<<<<<< HEAD
-	var $error;
-
-=======
->>>>>>> d9b8a8c8
 	public $lines_model;
 
 
@@ -203,16 +149,9 @@
 		$this->withbodyreadonly=0;
 		$this->withdeliveryreceiptreadonly=0;
 		$this->withfckeditor=-1;	// -1 = Auto
-<<<<<<< HEAD
-
-		return 1;
 	}
 
-=======
-	}
-
     // phpcs:disable PEAR.NamingConventions.ValidFunctionName.NotCamelCaps
->>>>>>> d9b8a8c8
 	/**
 	 * Clear list of attached files in send mail form (also stored in session)
 	 *
@@ -220,10 +159,7 @@
 	 */
 	function clear_attached_files()
 	{
-<<<<<<< HEAD
-=======
         // phpcs:enable
->>>>>>> d9b8a8c8
 		global $conf,$user;
 		require_once DOL_DOCUMENT_ROOT.'/core/lib/files.lib.php';
 
@@ -238,10 +174,7 @@
 		unset($_SESSION["listofmimes".$keytoavoidconflict]);
 	}
 
-<<<<<<< HEAD
-=======
     // phpcs:disable PEAR.NamingConventions.ValidFunctionName.NotCamelCaps
->>>>>>> d9b8a8c8
 	/**
 	 * Add a file into the list of attached files (stored in SECTION array)
 	 *
@@ -252,10 +185,7 @@
 	 */
 	function add_attached_files($path, $file='', $type='')
 	{
-<<<<<<< HEAD
-=======
         // phpcs:enable
->>>>>>> d9b8a8c8
 		$listofpaths=array();
 		$listofnames=array();
 		$listofmimes=array();
@@ -278,10 +208,7 @@
 		}
 	}
 
-<<<<<<< HEAD
-=======
     // phpcs:disable PEAR.NamingConventions.ValidFunctionName.NotCamelCaps
->>>>>>> d9b8a8c8
 	/**
 	 * Remove a file from the list of attached files (stored in SECTION array)
 	 *
@@ -290,10 +217,7 @@
 	 */
 	function remove_attached_files($keytodelete)
 	{
-<<<<<<< HEAD
-=======
         // phpcs:enable
->>>>>>> d9b8a8c8
 		$listofpaths=array();
 		$listofnames=array();
 		$listofmimes=array();
@@ -314,10 +238,7 @@
 		}
 	}
 
-<<<<<<< HEAD
-=======
     // phpcs:disable PEAR.NamingConventions.ValidFunctionName.NotCamelCaps
->>>>>>> d9b8a8c8
 	/**
 	 * Return list of attached files (stored in SECTION array)
 	 *
@@ -325,10 +246,7 @@
 	 */
 	function get_attached_files()
 	{
-<<<<<<< HEAD
-=======
         // phpcs:enable
->>>>>>> d9b8a8c8
 		$listofpaths=array();
 		$listofnames=array();
 		$listofmimes=array();
@@ -340,10 +258,7 @@
 		return array('paths'=>$listofpaths, 'names'=>$listofnames, 'mimes'=>$listofmimes);
 	}
 
-<<<<<<< HEAD
-=======
     // phpcs:disable PEAR.NamingConventions.ValidFunctionName.NotCamelCaps
->>>>>>> d9b8a8c8
 	/**
 	 *	Show the form to input an email
 	 *  this->withfile: 0=No attaches files, 1=Show attached files, 2=Can add new attached files
@@ -355,17 +270,11 @@
 	 */
 	function show_form($addfileaction='addfile',$removefileaction='removefile')
 	{
-<<<<<<< HEAD
-		print $this->get_form($addfileaction,$removefileaction);
-	}
-
-=======
         // phpcs:enable
 		print $this->get_form($addfileaction,$removefileaction);
 	}
 
     // phpcs:disable PEAR.NamingConventions.ValidFunctionName.NotCamelCaps
->>>>>>> d9b8a8c8
 	/**
 	 *	Get the form to input an email
 	 *  this->withfile: 0=No attaches files, 1=Show attached files, 2=Can add new attached files
@@ -378,29 +287,19 @@
 	 */
 	function get_form($addfileaction='addfile', $removefileaction='removefile')
 	{
-<<<<<<< HEAD
-=======
         // phpcs:enable
->>>>>>> d9b8a8c8
 		global $conf, $langs, $user, $hookmanager, $form;
 
 		if (! is_object($form)) $form=new Form($this->db);
 
-<<<<<<< HEAD
-		$langs->load("other");
-		$langs->load("mails");
-
-=======
 		// Load translation files required by the page
         $langs->loadLangs(array('other', 'mails'));
->>>>>>> d9b8a8c8
 
 		// Clear temp files. Must be done at beginning, before call of triggers
 		if (GETPOST('mode','alpha') == 'init' || (GETPOST('modelmailselected','alpha') && GETPOST('modelmailselected','alpha') != '-1'))
 		{
 			$this->clear_attached_files();
 		}
-<<<<<<< HEAD
 
 		// Call hook getFormMail
 		$hookmanager->initHooks(array('formmail'));
@@ -422,31 +321,7 @@
 
 			$disablebademails=1;
 
-	   		// Define output language
-=======
-
-		// Call hook getFormMail
-		$hookmanager->initHooks(array('formmail'));
-
-		$parameters=array(
-			'addfileaction' => $addfileaction,
-			'removefileaction'=> $removefileaction,
-			'trackid'=> $this->trackid
-		);
-		$reshook=$hookmanager->executeHooks('getFormMail', $parameters, $this);
-
-		if (!empty($reshook))
-		{
-			return $hookmanager->resPrint;
-		}
-		else
-		{
-			$out='';
-
-			$disablebademails=1;
-
 			// Define output language
->>>>>>> d9b8a8c8
 			$outputlangs = $langs;
 			$newlang = '';
 			if ($conf->global->MAIN_MULTILANGS && empty($newlang))	$newlang = $this->param['langsmodels'];
@@ -467,12 +342,7 @@
 					$model_id=$this->param["models_id"];
 				}
 
-<<<<<<< HEAD
-				// we set -1 if model_id empty
-				$arraydefaultmessage = $this->getEMailTemplate($this->db, $this->param["models"], $user, $outputlangs, ($model_id ? $model_id : -1));
-=======
 				$arraydefaultmessage=$this->getEMailTemplate($this->db, $this->param["models"], $user, $outputlangs, $model_id);		// If $model_id is empty, preselect the first one
->>>>>>> d9b8a8c8
 			}
 
 			// Define list of attached files
@@ -1009,8 +879,6 @@
 				$out.= '<td>'.$langs->trans("MailFile").'</td>';
 
 				$out.= '<td>';
-<<<<<<< HEAD
-=======
 
 				if ($this->withmaindocfile)	// withmaindocfile is set to 1 or -1 to show the checkbox (-1 = checked or 1 = not checked)
 				{
@@ -1025,7 +893,6 @@
 					}
 				}
 
->>>>>>> d9b8a8c8
 				if (! empty($this->withmaindocfile))
 				{
 					if ($this->withmaindocfile == 1)
@@ -1034,11 +901,7 @@
 					}
 					if ($this->withmaindocfile == -1)
 					{
-<<<<<<< HEAD
-						$out.='<input type="checkbox" name="addmaindocfile" checked="checked" />';
-=======
 						$out.='<input type="checkbox" name="addmaindocfile" value="1" checked="checked" />';
->>>>>>> d9b8a8c8
 					}
 					$out.=' '.$langs->trans("JoinMainDoc").'.<br>';
 				}
@@ -1119,21 +982,13 @@
 					$url=getOnlinePaymentUrl(0, $typeforonlinepayment, $this->substit['__REF__']);
 					$paymenturl=$url;
 
-<<<<<<< HEAD
-					$validpaymentmethod = getValidOnlinePaymentMethods($paymentmethod);
-=======
 					$validpaymentmethod = getValidOnlinePaymentMethods('');
->>>>>>> d9b8a8c8
 				}
 
 				if (count($validpaymentmethod) > 0 && $paymenturl)
 				{
-<<<<<<< HEAD
-					$this->substit['__ONLINE_PAYMENT_TEXT_AND_URL__']=str_replace('\n',"\n",$langs->transnoentities("PredefinedMailContentLink", $paymenturl));
-=======
 					$langs->load('other');
 					$this->substit['__ONLINE_PAYMENT_TEXT_AND_URL__']=str_replace('\n', "\n", $langs->transnoentities("PredefinedMailContentLink", $paymenturl));
->>>>>>> d9b8a8c8
 					$this->substit['__ONLINE_PAYMENT_URL__']=$paymenturl;
 				}
 				else
@@ -1262,7 +1117,6 @@
 	public function getEMailTemplate($db, $type_template, $user, $outputlangs, $id=0, $active=1, $label='')
 	{
 		$ret = new ModelMail();
-<<<<<<< HEAD
 
 		if ($id == -2 && empty($label))
 		{
@@ -1270,15 +1124,6 @@
 			return -1;
 		}
 
-=======
-
-		if ($id == -2 && empty($label))
-		{
-			$this->error = 'LabelIsMandatoryWhenIdIs-2';
-			return -1;
-		}
-
->>>>>>> d9b8a8c8
 		$sql = "SELECT rowid, label, topic, joinfiles, content, content_lines, lang";
 		$sql.= " FROM ".MAIN_DB_PREFIX.'c_email_templates';
 		$sql.= " WHERE (type_template='".$db->escape($type_template)."' OR type_template='all')";
@@ -1286,11 +1131,7 @@
 		$sql.= " AND (private = 0 OR fk_user = ".$user->id.")";				// Get all public or private owned
 		if ($active >= 0) $sql.=" AND active = ".$active;
 		if ($label) $sql.=" AND label ='".$db->escape($label)."'";
-<<<<<<< HEAD
-		if (is_object($outputlangs)) $sql.= " AND (lang = '".$db->escape($outputlangs->defaultlang)."' OR lang IS NULL OR lang = '')";
-=======
 		if (! ($id > 0) && is_object($outputlangs)) $sql.= " AND (lang = '".$db->escape($outputlangs->defaultlang)."' OR lang IS NULL OR lang = '')";
->>>>>>> d9b8a8c8
 		if ($id > 0)   $sql.= " AND rowid=".$id;
 		if ($id == -1) $sql.= " AND position=0";
 		if (is_object($outputlangs)) $sql.= $db->order("position,lang,label","ASC,DESC,ASC");		// We want line with lang set first, then with lang null or ''
@@ -1578,11 +1419,6 @@
 			}
 		}
 
-<<<<<<< HEAD
-		$tmparray['__(AnyTranslationKey)__']="Translation";
-
-=======
->>>>>>> d9b8a8c8
 		foreach($tmparray as $key => $val)
 		{
 			if (empty($val)) $tmparray[$key]=$key;
