--- conflicted
+++ resolved
@@ -487,27 +487,19 @@
 			}
 
 			// Zone to select email template
-<<<<<<< HEAD
 			if (count($modelmail_array) > 0) {
-=======
-			if (count($modelmail_array) > 0)
-			{
 				$model_mail_selected_id = GETPOSTISSET('modelmailselected') ? GETPOST('modelmailselected', 'int') : $arraydefaultmessage->id;
 
->>>>>>> 787e03a1
 				// If list of template is filled
 				$out .= '<div class="center" style="padding: 0px 0 12px 0">'."\n";
 
 				$out .= '<span class="opacitymedium">'.$langs->trans('SelectMailModel').':</span> ';
-<<<<<<< HEAD
-				$out .= $this->selectarray('modelmailselected', $modelmail_array, 0, 1, 0, 0, '', 0, 0, 0, '', 'minwidth100', 1, '', 0, 1);
+
+				$out .= $this->selectarray('modelmailselected', $modelmail_array, $model_mail_selected_id, 1, 0, 0, '', 0, 0, 0, '', 'minwidth100', 1, '', 0, 1);
 				if ($user->admin) {
 					$out .= info_admin($langs->trans("YouCanChangeValuesForThisListFrom", $langs->transnoentitiesnoconv('Setup').' - '.$langs->transnoentitiesnoconv('EMails')), 1);
 				}
-=======
-				$out .= $this->selectarray('modelmailselected', $modelmail_array, $model_mail_selected_id, 1, 0, 0, '', 0, 0, 0, '', 'minwidth100', 1, '', 0, 1);
-				if ($user->admin) $out .= info_admin($langs->trans("YouCanChangeValuesForThisListFrom", $langs->transnoentitiesnoconv('Setup').' - '.$langs->transnoentitiesnoconv('EMails')), 1);
->>>>>>> 787e03a1
+
 				$out .= ' &nbsp; ';
 				$out .= '<input class="button" type="submit" value="'.$langs->trans('Apply').'" name="modelselected" id="modelselected">';
 				$out .= ' &nbsp; ';
