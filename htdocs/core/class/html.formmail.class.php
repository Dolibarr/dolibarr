--- conflicted
+++ resolved
@@ -881,16 +881,6 @@
 
 				$out.= '<td>';
 
-<<<<<<< HEAD
-				if (GETPOSTISSET('sendmail'))
-				{
-					$this->withmaindocfile = (GETPOST('addmaindocfile', 'alpha') ? -1 : 1);
-				}
-				// If a template was selected, we use setup of template to define if join file checkbox is selected or not.
-				elseif (is_object($arraydefaultmessage) && $arraydefaultmessage->id > 0)
-				{
-					$this->withmaindocfile = ($arraydefaultmessage->joinfiles ? -1 : 1);
-=======
 				if ($this->withmaindocfile)	// withmaindocfile is set to 1 or -1 to show the checkbox (-1 = checked or 1 = not checked)
 				{
 					if (GETPOSTISSET('sendmail'))
@@ -902,7 +892,6 @@
 					{
 						$this->withmaindocfile = ($arraydefaultmessage->joinfiles ? -1 : 1);
 					}
->>>>>>> 04f80f09
 				}
 
 				if (! empty($this->withmaindocfile))
