--- conflicted
+++ resolved
@@ -934,11 +934,7 @@
 					$url=getOnlinePaymentUrl(0, $typeforonlinepayment, $this->substit['__REF__']);
 					$paymenturl=$url;
 
-<<<<<<< HEAD
-					$validpaymentmethod = getValidOnlinePaymentMethods($paymentmethod);
-=======
 					$validpaymentmethod = getValidOnlinePaymentMethods('');
->>>>>>> e8f85084
 				}
 
 				if (count($validpaymentmethod) > 0 && $paymenturl)
