--- conflicted
+++ resolved
@@ -538,34 +538,18 @@
 
 		if ($el == 'channel') {
 			$this->inchannel = true;
-		} elseif ($el == 'item' or $el == 'entry') {
+		} elseif ($el == 'item' || $el == 'entry') {
 			$this->initem = true;
 			if (isset($attrs['rdf:about'])) {
 				$this->current_item['about'] = $attrs['rdf:about'];
 			}
-		} elseif ($this->_format == 'rss' and
-<<<<<<< HEAD
-		$this->current_namespace == '' and
-		$el == 'textinput') {
+		} elseif ($this->_format == 'rss' && $this->current_namespace == '' && $el == 'textinput') {
 			// if we're in the default namespace of an RSS feed,
 			//  record textinput or image fields
 			$this->intextinput = true;
-		} elseif ($this->_format == 'rss' and
-		$this->current_namespace == '' and
-		$el == 'image') {
+		} elseif ($this->_format == 'rss' && $this->current_namespace == '' && $el == 'image') {
 			$this->inimage = true;
-=======
-			$this->current_namespace == '' and
-			$el == 'textinput') {
-				// if we're in the default namespace of an RSS feed,
-				//  record textinput or image fields
-				$this->intextinput = true;
-		} elseif ($this->_format == 'rss' and
-			$this->current_namespace == '' and
-			$el == 'image') {
-				$this->inimage = true;
->>>>>>> ea784621
-		} elseif ($this->_format == 'atom' and in_array($el, $this->_CONTENT_CONSTRUCTS)) {
+		} elseif ($this->_format == 'atom' && in_array($el, $this->_CONTENT_CONSTRUCTS)) {
 			// handle atom content constructs
 			// avoid clashing w/ RSS mod_content
 			if ($el == 'content') {
@@ -573,7 +557,7 @@
 			}
 
 			$this->incontent = $el;
-		} elseif ($this->_format == 'atom' and $this->incontent) {
+		} elseif ($this->_format == 'atom' && $this->incontent) {
 			// if inside an Atom content construct (e.g. content or summary) field treat tags as text
 			// if tags are inlined, then flatten
 			$attrs_str = join(' ', array_map('map_attrs', array_keys($attrs), array_values($attrs)));
@@ -581,7 +565,7 @@
 			$this->append_content("<$element $attrs_str>");
 
 			array_unshift($this->stack, $el);
-		} elseif ($this->_format == 'atom' and $el == 'link') {
+		} elseif ($this->_format == 'atom' && $el == 'link') {
 			// Atom support many links per containging element.
 			// Magpie treats link elements of type rel='alternate'
 			// as being equivalent to RSS's simple link element.
