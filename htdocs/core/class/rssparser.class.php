--- conflicted
+++ resolved
@@ -253,18 +253,12 @@
 				//print 'xx'.LIBXML_NOCDATA;
 				libxml_use_internal_errors(false);
 				$rss = simplexml_load_string($str, "SimpleXMLElement", LIBXML_NOCDATA);
-<<<<<<< HEAD
 			} else {
-=======
-			}
-			else
-			{
 				if (! function_exists('xml_parser_create')) {
 					$this->error = 'Function xml_parser_create are not supported by your PHP';
 					return -1;
 				}
 
->>>>>>> 4d2cbf70
 				$xmlparser = xml_parser_create('');
 				if (!is_resource($xmlparser)) {
 					$this->error = "ErrorFailedToCreateParser";
