--- conflicted
+++ resolved
@@ -735,11 +735,7 @@
 	 *  @param	string	$str            string root to translate
 	 *  @param  string	$countrycode    country code (FR, ...)
 	 *  @return	string         			translated string
-<<<<<<< HEAD
-	 *  @see transcountrynoentities()
-=======
 	 *  @see transcountrynoentities(), picto_from_langcode()
->>>>>>> 95dc2558
 	 */
 	public function transcountry($str, $countrycode)
 	{
@@ -757,11 +753,7 @@
 	 *  @param	string	$str            string root to translate
 	 *  @param  string	$countrycode    country code (FR, ...)
 	 *  @return string         			translated string
-<<<<<<< HEAD
-	 *  @see transcountry()
-=======
 	 *  @see transcountry(), picto_from_langcode()
->>>>>>> 95dc2558
 	 */
 	public function transcountrynoentities($str, $countrycode)
 	{
