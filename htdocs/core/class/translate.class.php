--- conflicted
+++ resolved
@@ -161,10 +161,7 @@
 	{
 		global $conf,$db;
 
-<<<<<<< HEAD
-=======
 		// Load $this->tab_translate[] from database
->>>>>>> 3f5d67d4
 		if (count($this->tab_translate) == 0) $this->loadFromDatabase($db);      // Nothing was loaded yet, so we load database.
 
 		// Check parameters
@@ -245,11 +242,7 @@
 					$tmparray=dol_getcache($usecachekey);
 					if (is_array($tmparray) && count($tmparray))
 					{
-<<<<<<< HEAD
-				        $this->tab_translate+=$tmparray;	// Faster than array_merge($tmparray,$this->tab_translate). Note: If a valuer already exists into tab_translate, value into tmparaay is not added.
-=======
 				        $this->tab_translate+=$tmparray;	// Faster than array_merge($tmparray,$this->tab_translate). Note: If a value already exists into tab_translate, value into tmparaay is not added.
->>>>>>> 3f5d67d4
 						//print $newdomain."\n";
 						//var_dump($this->tab_translate);
 						if ($alt == 2) $fileread=1;
@@ -269,12 +262,8 @@
 							{
 								$tab=explode('=',$line,2);
 								$key=trim($tab[0]);
-<<<<<<< HEAD
-								//print "Domain=$domain, found a string for $tab[0] with value $tab[1]<br>";
-=======
 								//if ($domain == 'orders') print "Domain=$domain, found a string for $tab[0] with value $tab[1]. Currently in cache ".$this->tab_translate[$key]."<br>";
 								//if ($key == 'Order') print "Domain=$domain, found a string for key=$key=$tab[0] with value $tab[1]. Currently in cache ".$this->tab_translate[$key]."<br>";
->>>>>>> 3f5d67d4
 								if (empty($this->tab_translate[$key]) && isset($tab[1]))    // If translation was already found, we must not continue, even if MAIN_FORCELANGDIR is set (MAIN_FORCELANGDIR is to replace lang dir, not to overwrite entries)
 								{
 									$value=trim(preg_replace('/\\n/',"\n",$tab[1]));
