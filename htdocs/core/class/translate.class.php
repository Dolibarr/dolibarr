--- conflicted
+++ resolved
@@ -23,11 +23,7 @@
  *		\brief      File for Tanslate class
  *		\author	    Eric Seigne
  *		\author	    Laurent Destailleur
-<<<<<<< HEAD
- *		\version    $Id: translate.class.php,v 1.49 2011/08/01 22:03:50 eldy Exp $
-=======
  *		\version    $Id: translate.class.php,v 1.53 2011/08/24 02:17:57 eldy Exp $
->>>>>>> 19bde3ab
  */
 
 
