--- conflicted
+++ resolved
@@ -419,14 +419,7 @@
 			return 0;
 		}
 
-<<<<<<< HEAD
-		$this->_tab_loaded[$newdomain] = 1;   // We want to be sure this function is called once only.
-
-        $fileread=0;
-		$langofdir=(empty($forcelangdir)?$this->defaultlang:$forcelangdir);
-=======
 		$this->_tab_loaded[$newdomain] = 1;   // We want to be sure this function is called once only for domain 'database'
->>>>>>> d9b8a8c8
 
         $fileread=0;
 		$langofdir=$this->defaultlang;
@@ -566,13 +559,6 @@
         elseif (preg_match('/^PaymentTypeShort([0-9A-Z]+)$/i',$key,$reg))
         {
             $newstr=$this->getLabelFromKey($db,$reg[1],'c_paiement','code','libelle','',1);
-<<<<<<< HEAD
-        }
-		elseif (preg_match('/^OppStatusShort([0-9A-Z]+)$/i',$key,$reg))
-        {
-            $newstr=$this->getLabelFromKey($db,$reg[1],'c_lead_status','code','label');
-=======
->>>>>>> d9b8a8c8
         }
         elseif (preg_match('/^OppStatus([0-9A-Z]+)$/i',$key,$reg))
         {
@@ -584,15 +570,11 @@
             //$newstr=$this->getLabelFromKey($db,$reg[1],'c_ordersource','code','label');
         }
 
-<<<<<<< HEAD
-        if (! empty($conf->global->MAIN_FEATURES_LEVEL) && $conf->global->MAIN_FEATURES_LEVEL >= 2) dol_syslog(__METHOD__." missing translation for key '".$newstr."' in ".$_SERVER["PHP_SELF"], LOG_DEBUG);
-=======
         /* Disabled. There is too many cases where translation of $newstr is not defined is normal (like when output with setEventMessage an already translated string)
         if (! empty($conf->global->MAIN_FEATURES_LEVEL) && $conf->global->MAIN_FEATURES_LEVEL >= 2)
         {
         	dol_syslog(__METHOD__." MAIN_FEATURES_LEVEL=DEVELOP: missing translation for key '".$newstr."' in ".$_SERVER["PHP_SELF"], LOG_DEBUG);
         }*/
->>>>>>> d9b8a8c8
 
         return $newstr;
 	}
