--- conflicted
+++ resolved
@@ -208,12 +208,8 @@
 		}
 
         // Check cache
-<<<<<<< HEAD
-		if (!empty($this->_tab_loaded[$newdomain]))	// File already loaded for this domain
-=======
-		if (! empty($this->_tab_loaded[$newdomain])
-			&& ($this->_tab_loaded[$newdomain] != 2 || empty($forceloadifalreadynotfound)) ) // File already loaded and found and not forced for this domain
->>>>>>> 709542e2
+		if (!empty($this->_tab_loaded[$newdomain])
+			&& ($this->_tab_loaded[$newdomain] != 2 || empty($forceloadifalreadynotfound))) // File already loaded and found and not forced for this domain
 		{
 			//dol_syslog("Translate::Load already loaded for newdomain=".$newdomain);
 			return 0;
