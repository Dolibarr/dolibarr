--- conflicted
+++ resolved
@@ -273,16 +273,9 @@
 
 	/**
 	 * getTooltipContentArray
-<<<<<<< HEAD
-	 *
-	 * @param array $params ex option, infologin
-	 * @since v18
-	 * @return array
-=======
 	 * @param array<string,mixed> $params params to construct tooltip data
 	 * @since v18
 	 * @return array{picto?:string,ref?:string,refsupplier?:string,label?:string,date?:string,date_echeance?:string,amountht?:string,total_ht?:string,totaltva?:string,amountlt1?:string,amountlt2?:string,amountrevenustamp?:string,totalttc?:string}|array{optimize:string}
->>>>>>> cc80841a
 	 */
 	public function getTooltipContentArray($params)
 	{
@@ -307,11 +300,7 @@
 	}
 
 	/**
-<<<<<<< HEAD
-	 *	Return clicable link of object (with eventually picto)
-=======
 	 *	Return clickable link of object (with eventually picto)
->>>>>>> cc80841a
 	 *
 	 *	@param      int			$withpicto                Add picto into link
 	 *  @param	    int   	    $notooltip		          1=Disable tooltip
