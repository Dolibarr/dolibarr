--- conflicted
+++ resolved
@@ -47,10 +47,6 @@
 	 * @var int Field with ID of parent key if this field has a parent
 	 */
 	public $fk_element = '';
-<<<<<<< HEAD
-	public $ismultientitymanaged = 1;	// 0=No test on entity, 1=Test with field entity, 2=Test with link by societe
-=======
->>>>>>> d9b8a8c8
 
 	/**
 	 * 0=No test on entity, 1=Test with field entity, 2=Test with link by societe
