<?php
/* Copyright (C) 2014-2020  Alexandre Spangaro  <aspangaro@open-dsi.fr>
 * Copyright (C) 2020       OScss-Shop          <support@oscss-shop.fr>
 *
 *
 * This program is free software; you can redistribute it and/or modify
 * it under the terms of the GNU General Public License as published by
 * the Free Software Foundation; either version 3 of the License, or
 * (at your option) any later version.
 *
 * This program is distributed in the hope that it will be useful,
 * but WITHOUT ANY WARRANTY; without even the implied warranty of
 * MERCHANTABILITY or FITNESS FOR A PARTICULAR PURPOSE.  See the
 * GNU General Public License for more details.
 *
 * You should have received a copy of the GNU General Public License
 * along with this program. If not, see <https://www.gnu.org/licenses/>.
 */

/**
 *      \file       htdocs/core/class/fiscalyear.class.php
 *		\ingroup    fiscal year
 *		\brief      File of class to manage fiscal years
 */

require_once DOL_DOCUMENT_ROOT.'/core/class/commonobject.class.php';

/**
 * Class to manage fiscal year
 */
class Fiscalyear extends CommonObject
{
	/**
	 * @var string ID to identify managed object
	 */
	public $element = 'fiscalyear';

	/**
	 * @var string picto
	 */
	public $picto = 'technic';

	/**
	 * @var string Name of table without prefix where object is stored
	 */
	public $table_element = 'accounting_fiscalyear';

	/**
	 * @var string    Name of subtable line
	 */
	public $table_element_line = '';

	/**
	 * @var string Field with ID of parent key if this field has a parent
	 */
	public $fk_element = '';

	/**
	 * 0=No test on entity, 1=Test with field entity, 2=Test with link by societe
	 * @var int
	 */
	public $ismultientitymanaged = 1;

	/**
	 * @var int ID
	 */
	public $rowid;

	/**
	 * @var string fiscal year label
	 */
	public $label;

	/**
	 * Date start (date_start)
	 *
	 * @var integer
	 */
	public $date_start;

	/**
	 * Date end (date_end)
	 *
	 * @var integer
	 */
	public $date_end;

	/**
	 * Date creation record (datec)
	 *
	 * @var integer
	 */
	public $datec;

	public $statut; // 0=open, 1=closed

	/**
	 * @var int Entity
	 */
	public $entity;

	public $statuts = array();
	public $statuts_short = array();


	/**
	 * Constructor
	 *
	 * @param	DoliDB		$db		Database handler
	 */
	public function __construct(DoliDB $db)
	{
		global $langs;

		$this->db = $db;

		$this->statuts_short = array(0 => 'Opened', 1 => 'Closed');
		$this->statuts = array(0 => 'Opened', 1 => 'Closed');
	}

	/**
	 *	Create object in database
	 *
	 *	@param		User	$user   User making creation
	 *	@return 	int				<0 if KO, >0 if OK
	 */
	public function create($user)
	{
		global $conf;

		$error = 0;

		$now = dol_now();

		$this->db->begin();

		$sql = "INSERT INTO ".$this->db->prefix()."accounting_fiscalyear (";
		$sql .= "label";
		$sql .= ", date_start";
		$sql .= ", date_end";
		$sql .= ", statut";
		$sql .= ", entity";
		$sql .= ", datec";
		$sql .= ", fk_user_author";
		$sql .= ") VALUES (";
		$sql .= " '".$this->db->escape($this->label)."'";
		$sql .= ", '".$this->db->idate($this->date_start)."'";
		$sql .= ", ".($this->date_end ? "'".$this->db->idate($this->date_end)."'" : "null");
		$sql .= ", 0";
		$sql .= ", ".((int) $conf->entity);
		$sql .= ", '".$this->db->idate($now)."'";
		$sql .= ", ".((int) $user->id);
		$sql .= ")";

		dol_syslog(get_class($this)."::create", LOG_DEBUG);
		$result = $this->db->query($sql);
		if ($result) {
			$this->id = $this->db->last_insert_id($this->db->prefix()."accounting_fiscalyear");

			$result = $this->update($user);
			if ($result > 0) {
				$this->db->commit();
				return $this->id;
			} else {
				$this->error = $this->db->lasterror();
				$this->db->rollback();
				return $result;
			}
		} else {
			$this->error = $this->db->lasterror()." sql=".$sql;
			$this->db->rollback();
			return -1;
		}
	}

	/**
	 *	Update record
	 *
	 *	@param	User	$user		User making update
	 *	@return	int					<0 if KO, >0 if OK
	 */
	public function update($user)
	{
		global $langs;

		// Check parameters
		if (empty($this->date_start) && empty($this->date_end)) {
			$this->error = 'ErrorBadParameter';
			return -1;
		}

		$this->db->begin();

		$sql = "UPDATE ".$this->db->prefix()."accounting_fiscalyear";
		$sql .= " SET label = '".$this->db->escape($this->label)."'";
		$sql .= ", date_start = '".$this->db->idate($this->date_start)."'";
		$sql .= ", date_end = ".($this->date_end ? "'".$this->db->idate($this->date_end)."'" : "null");
		$sql .= ", statut = '".$this->db->escape($this->statut ? $this->statut : 0)."'";
		$sql .= ", fk_user_modif = ".((int) $user->id);
		$sql .= " WHERE rowid = ".((int) $this->id);

		dol_syslog(get_class($this)."::update", LOG_DEBUG);
		$result = $this->db->query($sql);
		if ($result) {
			$this->db->commit();
			return 1;
		} else {
			$this->error = $this->db->lasterror();
			dol_syslog($this->error, LOG_ERR);
			$this->db->rollback();
			return -1;
		}
	}

	/**
	 * Load an object from database
	 *
	 * @param	int		$id		Id of record to load
	 * @return	int				<0 if KO, >0 if OK
	 */
	public function fetch($id)
	{
		$sql = "SELECT rowid, label, date_start, date_end, statut";
<<<<<<< HEAD
		$sql .= " FROM ".MAIN_DB_PREFIX."accounting_fiscalyear";
=======
		$sql .= " FROM ".$this->db->prefix()."accounting_fiscalyear";
>>>>>>> 95dc2558
		$sql .= " WHERE rowid = ".((int) $id);

		dol_syslog(get_class($this)."::fetch", LOG_DEBUG);
		$result = $this->db->query($sql);
		if ($result) {
			$obj = $this->db->fetch_object($result);

			$this->id = $obj->rowid;
			$this->ref = $obj->rowid;
			$this->date_start	= $this->db->jdate($obj->date_start);
			$this->date_end = $this->db->jdate($obj->date_end);
			$this->label = $obj->label;
			$this->statut	    = $obj->statut;

			return 1;
		} else {
			$this->error = $this->db->lasterror();
			return -1;
		}
	}

	/**
	 *	Delete record
	 *
	 *	@param	int		$id		Id of record to delete
	 *	@return	int				<0 if KO, >0 if OK
	 */
	public function delete($id)
	{
		$this->db->begin();

<<<<<<< HEAD
		$sql = "DELETE FROM ".MAIN_DB_PREFIX."accounting_fiscalyear WHERE rowid = ".((int) $id);
=======
		$sql = "DELETE FROM ".$this->db->prefix()."accounting_fiscalyear WHERE rowid = ".((int) $id);
>>>>>>> 95dc2558

		dol_syslog(get_class($this)."::delete", LOG_DEBUG);
		$result = $this->db->query($sql);
		if ($result) {
			$this->db->commit();
			return 1;
		} else {
			$this->error = $this->db->lasterror();
			$this->db->rollback();
			return -1;
		}
	}

	/**
	 *	Return clicable link of object (with eventually picto)
	 *
	 *	@param      int			$withpicto                Add picto into link
	 *  @param	    int   	    $notooltip		          1=Disable tooltip
	 *  @param      int         $save_lastsearch_value    -1=Auto, 0=No save of lastsearch_values when clicking, 1=Save lastsearch_values whenclicking
	 *	@return     string          			          String with URL
	 */
	public function getNomUrl($withpicto = 0, $notooltip = 0, $save_lastsearch_value = -1)
	{
		global $conf, $langs, $user;

		if (empty($this->ref)) {
			$this->ref = $this->id;
		}

		if (!empty($conf->dol_no_mouse_hover)) {
			$notooltip = 1; // Force disable tooltips
		}

		$result = '';

		$url = DOL_URL_ROOT.'/accountancy/admin/fiscalyear_card.php?id='.$this->id;

		if (empty($user->rights->accounting->fiscalyear->write)) {
			$option = 'nolink';
		}

		if ($option !== 'nolink') {
			// Add param to save lastsearch_values or not
			$add_save_lastsearch_values = ($save_lastsearch_value == 1 ? 1 : 0);
			if ($save_lastsearch_value == -1 && preg_match('/list\.php/', $_SERVER["PHP_SELF"])) {
				$add_save_lastsearch_values = 1;
			}
			if ($add_save_lastsearch_values) {
				$url .= '&save_lastsearch_values=1';
			}
		}

		if ($short) {
			return $url;
		}

		$label = '';

		if ($user->rights->accounting->fiscalyear->write) {
			$label = '<u>'.$langs->trans("FiscalPeriod").'</u>';
			$label .= '<br><b>'.$langs->trans('Ref').':</b> '.$this->id;
			if (isset($this->statut)) {
				$label .= '<br><b>'.$langs->trans("Status").":</b> ".$this->getLibStatut(5);
			}
		}

		$linkclose = '';
		if (empty($notooltip) && $user->rights->accounting->fiscalyear->write) {
			if (!empty($conf->global->MAIN_OPTIMIZEFORTEXTBROWSER)) {
				$label = $langs->trans("FiscalYear");
				$linkclose .= ' alt="'.dol_escape_htmltag($label, 1).'"';
			}
			$linkclose .= ' title="'.dol_escape_htmltag($label, 1).'"';
			$linkclose .= ' class="classfortooltip"';
		}

		$linkstart = '<a href="'.$url.'"';
		$linkstart .= $linkclose.'>';
		$linkend = '</a>';

		if ($option === 'nolink') {
			$linkstart = '';
			$linkend = '';
		}

		$result .= $linkstart;
		if ($withpicto) {
			$result .= img_object(($notooltip ? '' : $label), $this->picto, ($notooltip ? (($withpicto != 2) ? 'class="paddingright"' : '') : 'class="'.(($withpicto != 2) ? 'paddingright ' : '').'classfortooltip"'), 0, 0, $notooltip ? 0 : 1);
		}
		if ($withpicto != 2) {
			$result .= $this->ref;
		}
		$result .= $linkend;

		return $result;
	}

	/**
	 * Give a label from a status
	 *
	 * @param	int		$mode   	0=long label, 1=short label, 2=Picto + short label, 3=Picto, 4=Picto + long label, 5=Short label + Picto
	 * @return  string   		   	Label
	 */
	public function getLibStatut($mode = 0)
	{
		return $this->LibStatut($this->statut, $mode);
	}

	// phpcs:disable PEAR.NamingConventions.ValidFunctionName.ScopeNotCamelCaps
	/**
	 *  Give a label from a status
	 *
	 *  @param	int		$status     Id status
	 *  @param  int		$mode       0=long label, 1=short label, 2=Picto + short label, 3=Picto, 4=Picto + long label, 5=Short label + Picto
	 *  @return string      		Label
	 */
	public function LibStatut($status, $mode = 0)
	{
		// phpcs:enable
		global $langs;

		if ($mode == 0) {
			return $langs->trans($this->statuts[$status]);
		} elseif ($mode == 1) {
			return $langs->trans($this->statuts_short[$status]);
		} elseif ($mode == 2) {
			if ($status == 0) {
				return img_picto($langs->trans($this->statuts_short[$status]), 'statut4').' '.$langs->trans($this->statuts_short[$status]);
			} elseif ($status == 1) {
				return img_picto($langs->trans($this->statuts_short[$status]), 'statut8').' '.$langs->trans($this->statuts_short[$status]);
			}
		} elseif ($mode == 3) {
			if ($status == 0 && !empty($this->statuts_short[$status])) {
				return img_picto($langs->trans($this->statuts_short[$status]), 'statut4');
			} elseif ($status == 1 && !empty($this->statuts_short[$status])) {
				return img_picto($langs->trans($this->statuts_short[$status]), 'statut8');
			}
		} elseif ($mode == 4) {
			if ($status == 0 && !empty($this->statuts_short[$status])) {
				return img_picto($langs->trans($this->statuts_short[$status]), 'statut4').' '.$langs->trans($this->statuts[$status]);
			} elseif ($status == 1 && !empty($this->statuts_short[$status])) {
				return img_picto($langs->trans($this->statuts_short[$status]), 'statut8').' '.$langs->trans($this->statuts[$status]);
			}
		} elseif ($mode == 5) {
			if ($status == 0 && !empty($this->statuts_short[$status])) {
				return $langs->trans($this->statuts_short[$status]).' '.img_picto($langs->trans($this->statuts_short[$status]), 'statut4');
			} elseif ($status == 1 && !empty($this->statuts_short[$status])) {
				return $langs->trans($this->statuts_short[$status]).' '.img_picto($langs->trans($this->statuts_short[$status]), 'statut6');
			}
		}
	}

	/**
	 * Information on record
	 *
	 * @param	int		$id      Id of record
	 * @return	void
	 */
	public function info($id)
	{
<<<<<<< HEAD
		$sql = 'SELECT fy.rowid, fy.datec, fy.fk_user_author, fy.fk_user_modif,';
		$sql .= ' fy.tms';
		$sql .= ' FROM '.MAIN_DB_PREFIX.'accounting_fiscalyear as fy';
		$sql .= ' WHERE fy.rowid = '.((int) $id);
=======
		$sql = "SELECT fy.rowid, fy.datec, fy.fk_user_author, fy.fk_user_modif,";
		$sql .= " fy.tms";
		$sql .= " FROM ".$this->db->prefix()."accounting_fiscalyear as fy";
		$sql .= " WHERE fy.rowid = ".((int) $id);
>>>>>>> 95dc2558

		dol_syslog(get_class($this)."::fetch info", LOG_DEBUG);
		$result = $this->db->query($sql);

		if ($result) {
			if ($this->db->num_rows($result)) {
				$obj = $this->db->fetch_object($result);
				$this->id = $obj->rowid;
				if ($obj->fk_user_author) {
					$cuser = new User($this->db);
					$cuser->fetch($obj->fk_user_author);
					$this->user_creation = $cuser;
				}
				if ($obj->fk_user_modif) {
					$muser = new User($this->db);
					$muser->fetch($obj->fk_user_modif);
					$this->user_modification = $muser;
				}
				$this->date_creation     = $this->db->jdate($obj->datec);
				$this->date_modification = $this->db->jdate($obj->tms);
			}
			$this->db->free($result);
		} else {
			dol_print_error($this->db);
		}
	}

	/**
	 *  Return the number of entries by fiscal year
	 *
	 *	@param	int		$datestart	Date start to scan
	 *	@param	int		$dateend	Date end to scan
	 *	@return	string				Number of entries
	 */
	public function getAccountancyEntriesByFiscalYear($datestart = '', $dateend = '')
	{
		global $conf;

		if (empty($datestart)) {
			$datestart = $this->date_start;
		}
		if (empty($dateend)) {
			$dateend = $this->date_end;
		}

		$sql = "SELECT count(DISTINCT piece_num) as nb";
		$sql .= " FROM ".$this->db->prefix()."accounting_bookkeeping";
		$sql .= " WHERE entity IN (".getEntity('bookkeeping', 0).")";
		$sql .= " AND doc_date >= '".$this->db->idate($datestart)."' and doc_date <= '".$this->db->idate($dateend)."'";

		$resql = $this->db->query($sql);
		if ($resql) {
			$obj = $this->db->fetch_object($resql);
			$nb = $obj->nb;
		} else {
			dol_print_error($this->db);
		}

		return $nb;
	}

	/**
	 *  Return the number of movements by fiscal year
	 *
	 *  @param	int		$datestart	Date start to scan
	 *  @param	int		$dateend	Date end to scan
	 *  @return	string				Number of movements
	 */
	public function getAccountancyMovementsByFiscalYear($datestart = '', $dateend = '')
	{
		global $conf;

		if (empty($datestart)) {
			$datestart = $this->date_start;
		}
		if (empty($dateend)) {
			$dateend = $this->date_end;
		}

		$sql = "SELECT count(rowid) as nb";
		$sql .= " FROM ".$this->db->prefix()."accounting_bookkeeping ";
		$sql .= " WHERE entity IN (".getEntity('bookkeeping', 0).")";
		$sql .= " AND doc_date >= '".$this->db->idate($datestart)."' and doc_date <= '".$this->db->idate($dateend)."'";

		$resql = $this->db->query($sql);
		if ($resql) {
			$obj = $this->db->fetch_object($resql);
			$nb = $obj->nb;
		} else {
			dol_print_error($this->db);
		}

		return $nb;
	}
}<|MERGE_RESOLUTION|>--- conflicted
+++ resolved
@@ -221,11 +221,7 @@
 	public function fetch($id)
 	{
 		$sql = "SELECT rowid, label, date_start, date_end, statut";
-<<<<<<< HEAD
-		$sql .= " FROM ".MAIN_DB_PREFIX."accounting_fiscalyear";
-=======
 		$sql .= " FROM ".$this->db->prefix()."accounting_fiscalyear";
->>>>>>> 95dc2558
 		$sql .= " WHERE rowid = ".((int) $id);
 
 		dol_syslog(get_class($this)."::fetch", LOG_DEBUG);
@@ -257,11 +253,7 @@
 	{
 		$this->db->begin();
 
-<<<<<<< HEAD
-		$sql = "DELETE FROM ".MAIN_DB_PREFIX."accounting_fiscalyear WHERE rowid = ".((int) $id);
-=======
 		$sql = "DELETE FROM ".$this->db->prefix()."accounting_fiscalyear WHERE rowid = ".((int) $id);
->>>>>>> 95dc2558
 
 		dol_syslog(get_class($this)."::delete", LOG_DEBUG);
 		$result = $this->db->query($sql);
@@ -422,17 +414,10 @@
 	 */
 	public function info($id)
 	{
-<<<<<<< HEAD
-		$sql = 'SELECT fy.rowid, fy.datec, fy.fk_user_author, fy.fk_user_modif,';
-		$sql .= ' fy.tms';
-		$sql .= ' FROM '.MAIN_DB_PREFIX.'accounting_fiscalyear as fy';
-		$sql .= ' WHERE fy.rowid = '.((int) $id);
-=======
 		$sql = "SELECT fy.rowid, fy.datec, fy.fk_user_author, fy.fk_user_modif,";
 		$sql .= " fy.tms";
 		$sql .= " FROM ".$this->db->prefix()."accounting_fiscalyear as fy";
 		$sql .= " WHERE fy.rowid = ".((int) $id);
->>>>>>> 95dc2558
 
 		dol_syslog(get_class($this)."::fetch info", LOG_DEBUG);
 		$result = $this->db->query($sql);
