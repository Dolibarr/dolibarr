<?php
/* Copyright (C) 2003-2007 Rodolphe Quiedeville <rodolphe@quiedeville.org>
 * Copyright (C) 2003      Xavier Dutoit        <doli@sydesy.com>
 * Copyright (C) 2004-2020 Laurent Destailleur  <eldy@users.sourceforge.net>
 * Copyright (C) 2005-2017 Regis Houssin      	<regis.houssin@inodbox.com>
 * Copyright (C) 2006 	   Jean Heimburger    	<jean@tiaris.info>
 *
 * This program is free software; you can redistribute it and/or modify
 * it under the terms of the GNU General Public License as published by
 * the Free Software Foundation; either version 3 of the License, or
 * (at your option) any later version.
 *
 * This program is distributed in the hope that it will be useful,
 * but WITHOUT ANY WARRANTY; without even the implied warranty of
 * MERCHANTABILITY or FITNESS FOR A PARTICULAR PURPOSE.  See the
 * GNU General Public License for more details.
 *
 * You should have received a copy of the GNU General Public License
 * along with this program. If not, see <https://www.gnu.org/licenses/>.
 */

/**
 *	\file       	htdocs/core/class/conf.class.php
 *	\ingroup		core
 *  \brief      	File of class to manage storage of current setup
 *  				Config is stored into file conf.php
 */


/**
 *  Class to stock current configuration
 */
class Conf
{
	/**
	 * @var Object 	Associative array with properties found in conf file
	 */
	public $file;

	/**
	 * @var Object 	Associative array with some properties ->type, ->db, ...
	 */
	public $db;

	//! To store properties found into database
	public $global;
	//! To store browser info
	public $browser;

	//! To store if javascript/ajax is enabked
	public $use_javascript_ajax;
	//! To store if javascript/ajax is enabked
	public $disable_compute;
	//! Used to store current currency (ISO code like 'USD', 'EUR', ...)
	public $currency;

	//! Used to store current css (from theme)
	public $theme; // Contains current theme ("eldy", "auguria", ...)
	public $css; // Contains full path of css page ("/theme/eldy/style.css.php", ...)

	//! Used to store current menu handler
	public $standard_menu;
	// List of activated modules
	public $modules;
	public $modules_parts;

	// An array to store cache results ->cache['nameofcache']=...
	public $cache;


	/**
	 * @var string[]
	 */
	public $logbuffer = array();

	/**
	 * @var LogHandlerInterface[]
	 */
	public $loghandlers = array();

	//! To store properties of multi-company
	public $multicompany;
	//! Used to store running instance for multi-company (default 1)
	public $entity = 1;
	//! Used to store list of entities to use for each element
	public $entities = array();

	public $dol_hide_topmenu; // Set if we force param dol_hide_topmenu into login url
	public $dol_hide_leftmenu; // Set if we force param dol_hide_leftmenu into login url
	public $dol_optimize_smallscreen; // Set if we force param dol_optimize_smallscreen into login url or if browser is smartphone
	public $dol_no_mouse_hover; // Set if we force param dol_no_mouse_hover into login url or if browser is smartphone
	public $dol_use_jmobile; // Set if we force param dol_use_jmobile into login url. 0=default, 1=to say we use app from a webview app, 2=to say we use app from a webview app and keep ajax

	public $liste_limit;

	public $tzuserinputkey = 'tzserver';		// Use 'tzuserrel' to always store date in GMT and show date in time zone of user.


	/**
	 * Constructor
	 */
	public function __construct()
	{
		// Properly declare multi-modules objects.
		$this->file = new stdClass();
		$this->db = new stdClass();
		//! Charset for HTML output and for storing data in memory
		$this->file->character_set_client = 'UTF-8'; // UTF-8, ISO-8859-1

		// Common objects that are not modules
		$this->mycompany = new stdClass();
		$this->admin = new stdClass();
		$this->medias = new stdClass();
		$this->global = new stdClass();

		// Common objects that are not modules and set by the main and not into the this->setValues()
		$this->browser = new stdClass();

		// Common arrays
		$this->cache = array();
		$this->modules = array();
		$this->modules_parts = array(
			'css' => array(),
			'js' => array(),
			'tabs' => array(),
			'triggers' => array(),
			'login' => array(),
			'substitutions' => array(),
			'menus' => array(),
			'theme' => array(),
			'sms' => array(),
			'tpl' => array(),
			'barcode' => array(),
			'models' => array(),
			'societe' => array(),
			'hooks' => array(),
			'dir' => array(),
			'syslog' => array()
		);

		// First level object that are modules.
		// TODO Remove this part.
		$this->syslog = new stdClass();
		$this->multicompany = new stdClass();
		$this->expedition_bon = new stdClass();
		$this->delivery_note = new stdClass();
		$this->fournisseur = new stdClass();
		$this->product			= new stdClass();
		$this->service			= new stdClass();
		$this->contrat			= new stdClass();
		$this->actions			= new stdClass();
		$this->agenda			= new stdClass();
		$this->commande = new stdClass();
		$this->propal = new stdClass();
		$this->facture			= new stdClass();
		$this->contrat			= new stdClass();
		$this->user	= new stdClass();
		$this->adherent			= new stdClass();
		$this->bank = new stdClass();
		$this->notification		= new stdClass();
		$this->mailing = new stdClass();
		$this->expensereport	= new stdClass();
		$this->productbatch		= new stdClass();
	}

	/**
	 * Load setup values into conf object (read llx_const) for a specified entity
	 * Note that this->db->xxx, this->file->xxx and this->multicompany have been already loaded when setEntityValues is called.
	 *
	 * @param	DoliDB	$db			Database handler
	 * @param	int		$entity		Entity to get
	 * @return	int					< 0 if KO, >= 0 if OK
	 */
	public function setEntityValues($db, $entity)
	{
		if ($this->entity != $entity) {
			// If we ask to reload setup for a new entity
			$this->entity = $entity;
			return $this->setValues($db);
		}

		return 0;
	}

	/**
	 *  Load setup values into conf object (read llx_const)
	 *  Note that this->db->xxx, this->file->xxx have been already set when setValues is called.
	 *
	 *  @param      DoliDB      $db     Database handler
	 *  @return     int                 < 0 if KO, >= 0 if OK
	 */
	public function setValues($db)
	{
		dol_syslog(get_class($this)."::setValues");

		// Unset all old modules values
		if (!empty($this->modules)) {
			foreach ($this->modules as $m) {
				if (isset($this->$m)) unset($this->$m);
			}
		}

		// Common objects that are not modules
		$this->mycompany = new stdClass();
		$this->admin = new stdClass();
		$this->medias = new stdClass();
		$this->global = new stdClass();

		// Common objects that are not modules and set by the main and not into the this->setValues()
		//$this->browser = new stdClass();	// This is set by main and not into this setValues(), so we keep it intact.

		// First level object
		// TODO Remove this part.
		$this->syslog = new stdClass();
		$this->expedition_bon = new stdClass();
		$this->delivery_note = new stdClass();
		$this->fournisseur = new stdClass();
		$this->product			= new stdClass();
		$this->service			= new stdClass();
		$this->contrat			= new stdClass();
		$this->actions			= new stdClass();
		$this->agenda			= new stdClass();
		$this->commande = new stdClass();
		$this->propal = new stdClass();
		$this->facture			= new stdClass();
		$this->contrat			= new stdClass();
		$this->user	= new stdClass();
		$this->adherent			= new stdClass();
		$this->bank = new stdClass();
		$this->notification		= new stdClass();
		$this->mailing = new stdClass();
		$this->expensereport	= new stdClass();
		$this->productbatch		= new stdClass();

		// Common arrays
		$this->cache = array();
		$this->modules = array();;
		$this->modules_parts = array(
			'css' => array(),
			'js' => array(),
			'tabs' => array(),
			'triggers' => array(),
			'login' => array(),
			'substitutions' => array(),
			'menus' => array(),
			'theme' => array(),
			'sms' => array(),
			'tpl' => array(),
			'barcode' => array(),
			'models' => array(),
			'societe' => array(),
			'hooks' => array(),
			'dir' => array(),
			'syslog' => array(),
		);

		if (!is_null($db) && is_object($db)) {
			// Define all global constants into $this->global->key=value
			$sql = "SELECT ".$db->decrypt('name')." as name,";
			$sql .= " ".$db->decrypt('value')." as value, entity";
			$sql .= " FROM ".$db->prefix()."const";
			$sql .= " WHERE entity IN (0,".$this->entity.")";
			$sql .= " ORDER BY entity"; // This is to have entity 0 first, then entity 1 that overwrite.

			$resql = $db->query($sql);
			if ($resql) {
				$i = 0;
				$numr = $db->num_rows($resql);
				while ($i < $numr) {
					$objp = $db->fetch_object($resql);
					$key = $objp->name;
					$value = $objp->value;
					if ($key) {
						// Allow constants values to be overridden by environment variables
						if (isset($_SERVER['DOLIBARR_'.$key])) {
							$value = $_SERVER['DOLIBARR_'.$key];
						} elseif (isset($_ENV['DOLIBARR_'.$key])) {
							$value = $_ENV['DOLIBARR_'.$key];
						}

						//if (! defined("$key")) define("$key", $value);	// In some cases, the constant might be already forced (Example: SYSLOG_HANDLERS during install)
						$this->global->$key = $value;

						if ($value && strpos($key, 'MAIN_MODULE_') === 0) {
							$reg = array();
							// If this is constant for a new tab page activated by a module. It initializes modules_parts['tabs'].
							if (preg_match('/^MAIN_MODULE_([0-9A-Z_]+)_TABS_/i', $key)) {
								$partname = 'tabs';
								$params = explode(':', $value, 2);
								if (!is_array($this->modules_parts[$partname])) {
									$this->modules_parts[$partname] = array();
								}
								$this->modules_parts[$partname][$params[0]][] = $value; // $value may be a string or an array
							} elseif (preg_match('/^MAIN_MODULE_([0-9A-Z_]+)_([A-Z]+)$/i', $key, $reg)) {
								// If this is constant for all generic part activated by a module. It initializes
								// modules_parts['login'], modules_parts['menus'], modules_parts['substitutions'], modules_parts['triggers'], modules_parts['tpl'],
								// modules_parts['models'], modules_parts['theme']
								// modules_parts['sms'],
								// modules_parts['css'], modules_parts['js'],...

								$modulename = strtolower($reg[1]);
								$partname = strtolower($reg[2]);
								if (!isset($this->modules_parts[$partname]) || !is_array($this->modules_parts[$partname])) {
									$this->modules_parts[$partname] = array();
								}

								$arrValue = json_decode($value, true);

								if (is_array($arrValue)) {
									$newvalue = $arrValue;
								} elseif (in_array($partname, array('login', 'menus', 'substitutions', 'triggers', 'tpl'))) {
									$newvalue = '/'.$modulename.'/core/'.$partname.'/';
								} elseif (in_array($partname, array('models', 'theme'))) {
									$newvalue = '/'.$modulename.'/';
								} elseif (in_array($partname, array('sms'))) {
									$newvalue = '/'.$modulename.'/';
								} elseif ($value == 1) {
									$newvalue = '/'.$modulename.'/core/modules/'.$partname.'/'; // ex: partname = societe
								} else {
									$newvalue = $value;
								}

								if (!empty($newvalue)) {
									$this->modules_parts[$partname] = array_merge($this->modules_parts[$partname], array($modulename => $newvalue)); // $value may be a string or an array
								}
							} elseif (preg_match('/^MAIN_MODULE_([0-9A-Z_]+)$/i', $key, $reg)) {
								// If this is a module constant (must be at end)
								$modulename = strtolower($reg[1]);
								if ($modulename == 'propale') {
									$modulename = 'propal';
								}
								if ($modulename == 'supplierproposal') {
									$modulename = 'supplier_proposal';
								}
								if (!isset($this->$modulename) || !is_object($this->$modulename)) {
									$this->$modulename = new stdClass();
								}
								$this->$modulename->enabled = true;
								$this->modules[] = $modulename; // Add this module in list of enabled modules
							}
						}
					}
					$i++;
				}

				$db->free($resql);
			}

			// Include other local consts.php files and fetch their values to the corresponding database constants.
			if (!empty($this->global->LOCAL_CONSTS_FILES)) {
				$filesList = explode(":", $this->global->LOCAL_CONSTS_FILES);
				foreach ($filesList as $file) {
					$file = dol_sanitizeFileName($file);
					dol_include_once($file."/".$file."_consts.php"); // This file can run code like setting $this->global->XXX vars.
				}
			}

			//var_dump($this->modules);
			//var_dump($this->modules_parts['theme']);

			// If you can't set timezone of your PHP, set this constant. Better is to set it to UTC.
			// In future, this constant will be forced to 'UTC' so PHP server timezone will not have effect anymore.
			//$this->global->MAIN_SERVER_TZ='Europe/Paris';
			if (!empty($this->global->MAIN_SERVER_TZ) && $this->global->MAIN_SERVER_TZ != 'auto') {
				try {
					date_default_timezone_set($this->global->MAIN_SERVER_TZ);
				} catch (Exception $e) {
					dol_syslog("Error: Bad value for parameter MAIN_SERVER_TZ=".$this->global->MAIN_SERVER_TZ, LOG_ERR);
				}
			}

			// Object $mc
			if (!defined('NOREQUIREMC') && !empty($this->multicompany->enabled)) {
				global $mc;
				$ret = @dol_include_once('/multicompany/class/actions_multicompany.class.php');
				if ($ret) {
					$mc = new ActionsMulticompany($db);
					$this->mc = $mc;
				}
			}

			// Clean some variables
			if (empty($this->global->MAIN_MENU_STANDARD)) {
				$this->global->MAIN_MENU_STANDARD = "eldy_menu.php";
			}
			if (empty($this->global->MAIN_MENUFRONT_STANDARD)) {
				$this->global->MAIN_MENUFRONT_STANDARD = "eldy_menu.php";
			}
			if (empty($this->global->MAIN_MENU_SMARTPHONE)) {
				$this->global->MAIN_MENU_SMARTPHONE = "eldy_menu.php"; // Use eldy by default because smartphone does not work on all phones
			}
			if (empty($this->global->MAIN_MENUFRONT_SMARTPHONE)) {
				$this->global->MAIN_MENUFRONT_SMARTPHONE = "eldy_menu.php"; // Use eldy by default because smartphone does not work on all phones
			}
			if (!isset($this->global->FACTURE_TVAOPTION)) {
				$this->global->FACTURE_TVAOPTION = 1;
			}

			// Variable globales LDAP
			if (empty($this->global->LDAP_FIELD_FULLNAME)) {
				$this->global->LDAP_FIELD_FULLNAME = '';
			}
			if (!isset($this->global->LDAP_KEY_USERS)) {
				$this->global->LDAP_KEY_USERS = $this->global->LDAP_FIELD_FULLNAME;
			}
			if (!isset($this->global->LDAP_KEY_GROUPS)) {
				$this->global->LDAP_KEY_GROUPS = $this->global->LDAP_FIELD_FULLNAME;
			}
			if (!isset($this->global->LDAP_KEY_CONTACTS)) {
				$this->global->LDAP_KEY_CONTACTS = $this->global->LDAP_FIELD_FULLNAME;
			}
			if (!isset($this->global->LDAP_KEY_MEMBERS)) {
				$this->global->LDAP_KEY_MEMBERS = $this->global->LDAP_FIELD_FULLNAME;
			}
			if (!isset($this->global->LDAP_KEY_MEMBERS_TYPES)) {
				$this->global->LDAP_KEY_MEMBERS_TYPES = $this->global->LDAP_FIELD_FULLNAME;
			}

			// Load translation object with current language
			if (empty($this->global->MAIN_LANG_DEFAULT)) {
				$this->global->MAIN_LANG_DEFAULT = "en_US";
			}

			$rootfordata = DOL_DATA_ROOT;
			$rootforuser = DOL_DATA_ROOT;
			// If multicompany module is enabled, we redefine the root of data
			if (!empty($this->multicompany->enabled) && !empty($this->entity) && $this->entity > 1) {
				$rootfordata .= '/'.$this->entity;
			}
			// Set standard temporary folder name or global override
			$rootfortemp = empty($this->global->MAIN_TEMP_DIR) ? $rootfordata : $this->global->MAIN_TEMP_DIR;

			// Define default dir_output and dir_temp for directories of modules
			foreach ($this->modules as $module) {
				//var_dump($module);
				// For multicompany sharings
				$this->$module->multidir_output = array($this->entity => $rootfordata."/".$module);
				$this->$module->multidir_temp = array($this->entity => $rootfortemp."/".$module."/temp");
				// For backward compatibility
				$this->$module->dir_output = $rootfordata."/".$module;
				$this->$module->dir_temp = $rootfortemp."/".$module."/temp";
			}

			// External modules storage
			if (!empty($this->modules_parts['dir'])) {
				foreach ($this->modules_parts['dir'] as $module => $dirs) {
					if (!empty($this->$module->enabled)) {
						foreach ($dirs as $type => $name) {  // $type is 'output' or 'temp'
							$multidirname = 'multidir_'.$type;
							$dirname = 'dir_'.$type;

							if ($type != 'temp') {
								// For multicompany sharings
								$this->$module->$multidirname = array($this->entity => $rootfordata."/".$name);

								// For backward compatibility
								$this->$module->$dirname = $rootfordata."/".$name;
							} else {
								// For multicompany sharings
								$this->$module->$multidirname = array($this->entity => $rootfortemp."/".$name."/temp");

								// For backward compatibility
								$this->$module->$dirname = $rootfortemp."/".$name."/temp";
							}
						}
					}
				}
			}

<<<<<<< HEAD
		// For mycompany storage
		$this->mycompany->dir_output = $rootfordata."/mycompany";
		$this->mycompany->dir_temp = $rootfortemp."/mycompany/temp";

		// For admin storage
		$this->admin->dir_output = $rootfordata.'/admin';
		$this->admin->dir_temp = $rootfortemp.'/admin/temp';

		// For user storage
		$this->user->multidir_output = array($this->entity => $rootfordata."/users");
		$this->user->multidir_temp = array($this->entity => $rootfortemp."/users/temp");
		// For backward compatibility
		$this->user->dir_output = $rootforuser."/users";
		$this->user->dir_temp = $rootfortemp."/users/temp";

		// For usergroup storage
		$this->usergroup->dir_output = $rootforuser."/usergroups";
		$this->usergroup->dir_temp = $rootfortemp."/usergroups/temp";

		// For proposal storage
		$this->propal->multidir_output = array($this->entity => $rootfordata."/propale");
		$this->propal->multidir_temp = array($this->entity => $rootfortemp."/propale/temp");
		// For backward compatibility
		$this->propal->dir_output = $rootfordata."/propale";
		$this->propal->dir_temp = $rootfortemp."/propale/temp";

		// For medias storage
		$this->medias->multidir_output = array($this->entity => $rootfordata."/medias");
		$this->medias->multidir_temp = array($this->entity => $rootfortemp."/medias/temp");

		// Exception: Some dir are not the name of module. So we keep exception here for backward compatibility.

		// Sous module bons d'expedition
		$this->expedition_bon->enabled = (!empty($this->global->MAIN_SUBMODULE_EXPEDITION) ? $this->global->MAIN_SUBMODULE_EXPEDITION : 0);
		// Sub module delivery note  Sous module bons de livraison
		$this->delivery_note->enabled = (!empty($this->global->MAIN_SUBMODULE_DELIVERY) ? $this->global->MAIN_SUBMODULE_DELIVERY : 0);

		// Module fournisseur
		if (!empty($this->fournisseur)) {
			$this->fournisseur->commande = new stdClass();
			$this->fournisseur->commande->multidir_output = array($this->entity => $rootfordata."/fournisseur/commande");
			$this->fournisseur->commande->multidir_temp = array($this->entity => $rootfortemp."/fournisseur/commande/temp");
			$this->fournisseur->commande->dir_output = $rootfordata."/fournisseur/commande"; // For backward compatibility
			$this->fournisseur->commande->dir_temp = $rootfortemp."/fournisseur/commande/temp"; // For backward compatibility

			$this->fournisseur->facture = new stdClass();
			$this->fournisseur->facture->multidir_output = array($this->entity => $rootfordata."/fournisseur/facture");
			$this->fournisseur->facture->multidir_temp = array($this->entity => $rootfortemp."/fournisseur/facture/temp");
			$this->fournisseur->facture->dir_output = $rootfordata."/fournisseur/facture"; // For backward compatibility
			$this->fournisseur->facture->dir_temp = $rootfortemp."/fournisseur/facture/temp"; // For backward compatibility

			$this->supplierproposal = new stdClass();
			$this->supplierproposal->multidir_output = array($this->entity => $rootfordata."/supplier_proposal");
			$this->supplierproposal->multidir_temp = array($this->entity => $rootfortemp."/supplier_proposal/temp");
			$this->supplierproposal->dir_output = $rootfordata."/supplier_proposal"; // For backward compatibility
			$this->supplierproposal->dir_temp = $rootfortemp."/supplier_proposal/temp"; // For backward compatibility

			$this->fournisseur->payment = new stdClass();
			$this->fournisseur->payment->multidir_output = array($this->entity => $rootfordata."/fournisseur/payment");
			$this->fournisseur->payment->multidir_temp = array($this->entity => $rootfortemp."/fournisseur/payment/temp");
			$this->fournisseur->payment->dir_output = $rootfordata."/fournisseur/payment"; // For backward compatibility
			$this->fournisseur->payment->dir_temp = $rootfortemp."/fournisseur/payment/temp"; // For backward compatibility

			// To prepare split of module fournisseur into module 'fournisseur' + supplier_order + supplier_invoice
			if (!empty($this->fournisseur->enabled) && empty($this->global->MAIN_USE_NEW_SUPPLIERMOD)) {  // By default, if module supplier is on, and we don't use yet the new modules, we set artificially the module properties
				$this->supplier_order = new stdClass();
				$this->supplier_order->enabled = 1;
				$this->supplier_order->multidir_output = array($this->entity => $rootfordata."/fournisseur/commande");
				$this->supplier_order->multidir_temp = array($this->entity => $rootfortemp."/fournisseur/commande/temp");
				$this->supplier_order->dir_output = $rootfordata."/fournisseur/commande"; // For backward compatibility
				$this->supplier_order->dir_temp = $rootfortemp."/fournisseur/commande/temp"; // For backward compatibility

				$this->supplier_invoice = new stdClass();
				$this->supplier_invoice->enabled = 1;
				$this->supplier_invoice->multidir_output = array($this->entity => $rootfordata."/fournisseur/facture");
				$this->supplier_invoice->multidir_temp = array($this->entity => $rootfortemp."/fournisseur/facture/temp");
				$this->supplier_invoice->dir_output = $rootfordata."/fournisseur/facture"; // For backward compatibility
				$this->supplier_invoice->dir_temp = $rootfortemp."/fournisseur/facture/temp"; // For backward compatibility
=======
			// For mycompany storage
			$this->mycompany->dir_output = $rootfordata."/mycompany";
			$this->mycompany->dir_temp = $rootfortemp."/mycompany/temp";

			// For admin storage
			$this->admin->dir_output = $rootfordata.'/admin';
			$this->admin->dir_temp = $rootfortemp.'/admin/temp';

			// For user storage
			$this->user->multidir_output = array($this->entity => $rootfordata."/users");
			$this->user->multidir_temp = array($this->entity => $rootfortemp."/users/temp");
			// For backward compatibility
			$this->user->dir_output = $rootforuser."/users";
			$this->user->dir_temp = $rootfortemp."/users/temp";

			// For proposal storage
			$this->propal->multidir_output = array($this->entity => $rootfordata."/propale");
			$this->propal->multidir_temp = array($this->entity => $rootfortemp."/propale/temp");
			// For backward compatibility
			$this->propal->dir_output = $rootfordata."/propale";
			$this->propal->dir_temp = $rootfortemp."/propale/temp";

			// For medias storage
			$this->medias->multidir_output = array($this->entity => $rootfordata."/medias");
			$this->medias->multidir_temp = array($this->entity => $rootfortemp."/medias/temp");

			// Exception: Some dir are not the name of module. So we keep exception here for backward compatibility.

			// Sous module bons d'expedition
			$this->expedition_bon->enabled = (!empty($this->global->MAIN_SUBMODULE_EXPEDITION) ? $this->global->MAIN_SUBMODULE_EXPEDITION : 0);
			// Sub module delivery note  Sous module bons de livraison
			$this->delivery_note->enabled = (!empty($this->global->MAIN_SUBMODULE_DELIVERY) ? $this->global->MAIN_SUBMODULE_DELIVERY : 0);

			// Module fournisseur
			if (!empty($this->fournisseur)) {
				$this->fournisseur->commande = new stdClass();
				$this->fournisseur->commande->multidir_output = array($this->entity => $rootfordata."/fournisseur/commande");
				$this->fournisseur->commande->multidir_temp = array($this->entity => $rootfortemp."/fournisseur/commande/temp");
				$this->fournisseur->commande->dir_output = $rootfordata."/fournisseur/commande"; // For backward compatibility
				$this->fournisseur->commande->dir_temp = $rootfortemp."/fournisseur/commande/temp"; // For backward compatibility

				$this->fournisseur->facture = new stdClass();
				$this->fournisseur->facture->multidir_output = array($this->entity => $rootfordata."/fournisseur/facture");
				$this->fournisseur->facture->multidir_temp = array($this->entity => $rootfortemp."/fournisseur/facture/temp");
				$this->fournisseur->facture->dir_output = $rootfordata."/fournisseur/facture"; // For backward compatibility
				$this->fournisseur->facture->dir_temp = $rootfortemp."/fournisseur/facture/temp"; // For backward compatibility

				$this->supplierproposal = new stdClass();
				$this->supplierproposal->multidir_output = array($this->entity => $rootfordata."/supplier_proposal");
				$this->supplierproposal->multidir_temp = array($this->entity => $rootfortemp."/supplier_proposal/temp");
				$this->supplierproposal->dir_output = $rootfordata."/supplier_proposal"; // For backward compatibility
				$this->supplierproposal->dir_temp = $rootfortemp."/supplier_proposal/temp"; // For backward compatibility

				$this->fournisseur->payment = new stdClass();
				$this->fournisseur->payment->multidir_output = array($this->entity => $rootfordata."/fournisseur/payment");
				$this->fournisseur->payment->multidir_temp = array($this->entity => $rootfortemp."/fournisseur/payment/temp");
				$this->fournisseur->payment->dir_output = $rootfordata."/fournisseur/payment"; // For backward compatibility
				$this->fournisseur->payment->dir_temp = $rootfortemp."/fournisseur/payment/temp"; // For backward compatibility

				// To prepare split of module fournisseur into module 'fournisseur' + supplier_order + supplier_invoice
				if (!empty($this->fournisseur->enabled) && empty($this->global->MAIN_USE_NEW_SUPPLIERMOD)) {  // By default, if module supplier is on, and we don't use yet the new modules, we set artificially the module properties
					$this->supplier_order = new stdClass();
					$this->supplier_order->enabled = 1;
					$this->supplier_order->multidir_output = array($this->entity => $rootfordata."/fournisseur/commande");
					$this->supplier_order->multidir_temp = array($this->entity => $rootfortemp."/fournisseur/commande/temp");
					$this->supplier_order->dir_output = $rootfordata."/fournisseur/commande"; // For backward compatibility
					$this->supplier_order->dir_temp = $rootfortemp."/fournisseur/commande/temp"; // For backward compatibility

					$this->supplier_invoice = new stdClass();
					$this->supplier_invoice->enabled = 1;
					$this->supplier_invoice->multidir_output = array($this->entity => $rootfordata."/fournisseur/facture");
					$this->supplier_invoice->multidir_temp = array($this->entity => $rootfortemp."/fournisseur/facture/temp");
					$this->supplier_invoice->dir_output = $rootfordata."/fournisseur/facture"; // For backward compatibility
					$this->supplier_invoice->dir_temp = $rootfortemp."/fournisseur/facture/temp"; // For backward compatibility
				}
>>>>>>> 95dc2558
			}

			// Module product/service
			$this->product->multidir_output 		= array($this->entity => $rootfordata."/produit");
			$this->product->multidir_temp			= array($this->entity => $rootfortemp."/produit/temp");
			$this->service->multidir_output			= array($this->entity => $rootfordata."/produit");
			$this->service->multidir_temp			= array($this->entity => $rootfortemp."/produit/temp");
			// For backward compatibility
			$this->product->dir_output				= $rootfordata."/produit";
			$this->product->dir_temp				= $rootfortemp."/produit/temp";
			$this->service->dir_output				= $rootfordata."/produit";
			$this->service->dir_temp				= $rootfortemp."/produit/temp";

			// Module productbatch
			$this->productbatch->multidir_output = array($this->entity => $rootfordata."/productlot");
			$this->productbatch->multidir_temp = array($this->entity => $rootfortemp."/productlot/temp");

			// Module contrat
			$this->contrat->multidir_output = array($this->entity => $rootfordata."/contract");
			$this->contrat->multidir_temp = array($this->entity => $rootfortemp."/contract/temp");
			// For backward compatibility
			$this->contrat->dir_output = $rootfordata."/contract";
			$this->contrat->dir_temp = $rootfortemp."/contract/temp";

			// Module bank
			$this->bank->multidir_output = array($this->entity => $rootfordata."/bank");
			$this->bank->multidir_temp = array($this->entity => $rootfortemp."/bank/temp");
			// For backward compatibility
			$this->bank->dir_output = $rootfordata."/bank";
			$this->bank->dir_temp = $rootfortemp."/bank/temp";

			// Set some default values
			//$this->global->MAIN_LIST_FILTER_ON_DAY=1;		// On filter that show date, we must show input field for day before or after month
			$this->global->MAIN_MAIL_USE_MULTI_PART = 1;

			// societe
			if (empty($this->global->SOCIETE_CODECLIENT_ADDON)) {
				$this->global->SOCIETE_CODECLIENT_ADDON = "mod_codeclient_leopard";
			}
			if (empty($this->global->SOCIETE_CODECOMPTA_ADDON)) {
				$this->global->SOCIETE_CODECOMPTA_ADDON = "mod_codecompta_panicum";
			}

			if (empty($this->global->CHEQUERECEIPTS_ADDON)) {
				$this->global->CHEQUERECEIPTS_ADDON = 'mod_chequereceipt_mint';
			}
			if (empty($this->global->TICKET_ADDON)) {
				$this->global->TICKET_ADDON = 'mod_ticket_simple';
			}

			// Security
			if (empty($this->global->USER_PASSWORD_GENERATED)) {
				$this->global->USER_PASSWORD_GENERATED = 'standard'; // Default password generator
			}
			if (empty($this->global->MAIN_UMASK)) {
				$this->global->MAIN_UMASK = '0664'; // Default mask
			}

			// conf->use_javascript_ajax
			$this->use_javascript_ajax = 1;
			if (isset($this->global->MAIN_DISABLE_JAVASCRIPT)) {
				$this->use_javascript_ajax = !$this->global->MAIN_DISABLE_JAVASCRIPT;
			}
			// If no javascript_ajax, Ajax features are disabled.
			if (empty($this->use_javascript_ajax)) {
				unset($this->global->PRODUIT_USE_SEARCH_TO_SELECT);
				unset($this->global->COMPANY_USE_SEARCH_TO_SELECT);
				unset($this->global->CONTACT_USE_SEARCH_TO_SELECT);
				unset($this->global->PROJECT_USE_SEARCH_TO_SELECT);
			}

			if (!empty($this->productbatch->enabled)) {
				$this->global->STOCK_CALCULATE_ON_BILL = 0;
				$this->global->STOCK_CALCULATE_ON_VALIDATE_ORDER = 0;
				if (empty($this->global->STOCK_CALCULATE_ON_SHIPMENT_CLOSE)) $this->global->STOCK_CALCULATE_ON_SHIPMENT = 1;
				if (empty($this->global->STOCK_CALCULATE_ON_SHIPMENT)) $this->global->STOCK_CALCULATE_ON_SHIPMENT_CLOSE = 1;
				$this->global->STOCK_CALCULATE_ON_SUPPLIER_BILL = 0;
				$this->global->STOCK_CALCULATE_ON_SUPPLIER_VALIDATE_ORDER = 0;
				if (empty($this->reception->enabled)) {
					$this->global->STOCK_CALCULATE_ON_SUPPLIER_DISPATCH_ORDER = 1;
				} else {
					if (empty($this->global->STOCK_CALCULATE_ON_RECEPTION_CLOSE)) $this->global->STOCK_CALCULATE_ON_RECEPTION = 1;
					if (empty($this->global->STOCK_CALCULATE_ON_RECEPTION)) $this->global->STOCK_CALCULATE_ON_RECEPTION_CLOSE = 1;
				}
			}

			if (!isset($this->global->STOCK_SHOW_ALL_BATCH_BY_DEFAULT)) {
				$this->global->STOCK_SHOW_ALL_BATCH_BY_DEFAULT = 1;
			}

			// conf->currency
			if (empty($this->global->MAIN_MONNAIE)) {
				$this->global->MAIN_MONNAIE = 'EUR';
			}
			$this->currency = $this->global->MAIN_MONNAIE;

			if (empty($this->global->MAIN_BROWSER_NOTIFICATION_FREQUENCY)) {
				$this->global->MAIN_BROWSER_NOTIFICATION_FREQUENCY = 30; // Less than 1 minutes to be sure
			}

			// conf->global->ACCOUNTING_MODE = Option des modules Comptabilites (simple ou expert). Defini le mode de calcul des etats comptables (CA,...)
			if (empty($this->global->ACCOUNTING_MODE)) {
				$this->global->ACCOUNTING_MODE = 'RECETTES-DEPENSES'; // By default. Can be 'RECETTES-DEPENSES' ou 'CREANCES-DETTES'
			}

			// By default, suppliers objects can be linked to all projects
			if (!isset($this->global->PROJECT_CAN_ALWAYS_LINK_TO_ALL_SUPPLIERS)) {
				$this->global->PROJECT_CAN_ALWAYS_LINK_TO_ALL_SUPPLIERS = 1;
			}

			// By default we enable feature to bill time spent
			if (!isset($this->global->PROJECT_BILL_TIME_SPENT)) {
				$this->global->PROJECT_BILL_TIME_SPENT = 1;
			}

			// MAIN_HTML_TITLE
			if (!isset($this->global->MAIN_HTML_TITLE)) {
				$this->global->MAIN_HTML_TITLE = 'noapp,thirdpartynameonly,contactnameonly,projectnameonly';
			}

			// conf->liste_limit = constante de taille maximale des listes
			if (empty($this->global->MAIN_SIZE_LISTE_LIMIT)) {
				$this->global->MAIN_SIZE_LISTE_LIMIT = 25;
			}
			$this->liste_limit = $this->global->MAIN_SIZE_LISTE_LIMIT;

			// conf->product->limit_size = constante de taille maximale des select de produit
			if (!isset($this->global->PRODUIT_LIMIT_SIZE)) {
				$this->global->PRODUIT_LIMIT_SIZE = 1000;
			}
			$this->product->limit_size = $this->global->PRODUIT_LIMIT_SIZE;

			// conf->theme et $this->css
			if (empty($this->global->MAIN_THEME)) {
				$this->global->MAIN_THEME = "eldy";
			}
			if (!empty($this->global->MAIN_FORCETHEME)) {
				$this->global->MAIN_THEME = $this->global->MAIN_FORCETHEME;
			}
			$this->theme = $this->global->MAIN_THEME;
			$this->css = "/theme/".$this->theme."/style.css.php";

			// conf->email_from = email pour envoi par dolibarr des mails automatiques
			$this->email_from = "robot@example.com";
			if (!empty($this->global->MAIN_MAIL_EMAIL_FROM)) {
				$this->email_from = $this->global->MAIN_MAIL_EMAIL_FROM;
			}

			// conf->notification->email_from = email pour envoi par Dolibarr des notifications
			$this->notification->email_from = $this->email_from;
			if (!empty($this->global->NOTIFICATION_EMAIL_FROM)) {
				$this->notification->email_from = $this->global->NOTIFICATION_EMAIL_FROM;
			}

			// conf->mailing->email_from = email pour envoi par Dolibarr des mailings
			$this->mailing->email_from = $this->email_from;
			if (!empty($this->global->MAILING_EMAIL_FROM)) {
				$this->mailing->email_from = $this->global->MAILING_EMAIL_FROM;
			}

			if (!isset($this->global->MAIN_HIDE_WARNING_TO_ENCOURAGE_SMTP_SETUP)) {
				$this->global->MAIN_HIDE_WARNING_TO_ENCOURAGE_SMTP_SETUP = 1;
			}

			if (!isset($this->global->MAIN_FIX_FOR_BUGGED_MTA)) {
				$this->global->MAIN_FIX_FOR_BUGGED_MTA = 1;
			}

			// Format for date (used by default when not found or not searched in lang)
			$this->format_date_short = "%d/%m/%Y"; // Format of day with PHP/C tags (strftime functions)
			$this->format_date_short_java = "dd/MM/yyyy"; // Format of day with Java tags
			$this->format_hour_short = "%H:%M";
			$this->format_hour_short_duration = "%H:%M";
			$this->format_date_text_short = "%d %b %Y";
			$this->format_date_text = "%d %B %Y";
			$this->format_date_hour_short = "%d/%m/%Y %H:%M";
			$this->format_date_hour_sec_short = "%d/%m/%Y %H:%M:%S";
			$this->format_date_hour_text_short = "%d %b %Y %H:%M";
			$this->format_date_hour_text = "%d %B %Y %H:%M";

			// Duration of workday
			if (!isset($this->global->MAIN_DURATION_OF_WORKDAY)) {
				$this->global->MAIN_DURATION_OF_WORKDAY = 86400;
			}

			// Limites decimales si non definie (peuvent etre egale a 0)
			if (!isset($this->global->MAIN_MAX_DECIMALS_UNIT)) {
				$this->global->MAIN_MAX_DECIMALS_UNIT = 5;
			}
			if (!isset($this->global->MAIN_MAX_DECIMALS_TOT)) {
				$this->global->MAIN_MAX_DECIMALS_TOT = 2;
			}
			if (!isset($this->global->MAIN_MAX_DECIMALS_SHOWN)) {
				$this->global->MAIN_MAX_DECIMALS_SHOWN = 8;
			}

			// Default pdf option
			if (!isset($this->global->MAIN_PDF_DASH_BETWEEN_LINES)) {
				$this->global->MAIN_PDF_DASH_BETWEEN_LINES = 1; // use dash between lines
			}
			if (!isset($this->global->PDF_ALLOW_HTML_FOR_FREE_TEXT)) {
				$this->global->PDF_ALLOW_HTML_FOR_FREE_TEXT = 1; // allow html content into free footer text
			}

			// Default max file size for upload
			$this->maxfilesize = (empty($this->global->MAIN_UPLOAD_DOC) ? 0 : (int) $this->global->MAIN_UPLOAD_DOC * 1024);

			// By default, we propagate contacts
			if (!isset($this->global->MAIN_PROPAGATE_CONTACTS_FROM_ORIGIN)) {
				$this->global->MAIN_PROPAGATE_CONTACTS_FROM_ORIGIN = '*'; // Can be also '*' or '^(BILLING|SHIPPING|CUSTOMER|.*)$' (regex not yet implemented)
			}

			// By default, we do not use the zip town table but the table of third parties
			if (!isset($this->global->MAIN_USE_ZIPTOWN_DICTIONNARY)) {
				$this->global->MAIN_USE_ZIPTOWN_DICTIONNARY = 0;
			}

			// By default, we open card if one found
			if (!isset($this->global->MAIN_SEARCH_DIRECT_OPEN_IF_ONLY_ONE)) {
				$this->global->MAIN_SEARCH_DIRECT_OPEN_IF_ONLY_ONE = 1;
			}

			// By default, we show state code in combo list
			if (!isset($this->global->MAIN_SHOW_STATE_CODE)) {
				$this->global->MAIN_SHOW_STATE_CODE = 1;
			}

			// By default, we show state code in combo list
			if (!isset($this->global->MULTICURRENCY_USE_ORIGIN_TX)) {
				$this->global->MULTICURRENCY_USE_ORIGIN_TX = 1;
			}

			// Use a SCA ready workflow with Stripe module (STRIPE_USE_INTENT_WITH_AUTOMATIC_CONFIRMATION by default if nothing defined)
			if (!isset($this->global->STRIPE_USE_INTENT_WITH_AUTOMATIC_CONFIRMATION) && empty($this->global->STRIPE_USE_NEW_CHECKOUT)) {
				$this->global->STRIPE_USE_INTENT_WITH_AUTOMATIC_CONFIRMATION = 1;
			}

			// Define list of limited modules (value must be key found for "name" property of module, so for example 'supplierproposal' for Module "Supplier Proposal"
			if (!isset($this->global->MAIN_MODULES_FOR_EXTERNAL)) {
				$this->global->MAIN_MODULES_FOR_EXTERNAL = 'user,societe,propal,commande,facture,categorie,supplierproposal,fournisseur,contact,projet,contrat,ficheinter,expedition,agenda,resource,adherent,blockedlog'; // '' means 'all'. Note that contact is added here as it should be a module later.
			}
			if (!empty($this->modules_parts['moduleforexternal'])) {		// Module part to include an external module into the MAIN_MODULES_FOR_EXTERNAL list
				foreach ($this->modules_parts['moduleforexternal'] as $key => $value) {
					$this->global->MAIN_MODULES_FOR_EXTERNAL .= ",".$key;
				}
			}

			// Enable select2
			if (empty($this->global->MAIN_USE_JQUERY_MULTISELECT) || $this->global->MAIN_USE_JQUERY_MULTISELECT == '1') {
				$this->global->MAIN_USE_JQUERY_MULTISELECT = 'select2';
			}

			// Timeouts
			if (empty($this->global->MAIN_USE_CONNECT_TIMEOUT)) {
				$this->global->MAIN_USE_CONNECT_TIMEOUT = 10;
			}
			if (empty($this->global->MAIN_USE_RESPONSE_TIMEOUT)) {
				$this->global->MAIN_USE_RESPONSE_TIMEOUT = 30;
			}

			// Set default variable to calculate VAT as if option tax_mode was 0 (standard)
			if (empty($this->global->TAX_MODE_SELL_PRODUCT)) {
				$this->global->TAX_MODE_SELL_PRODUCT = 'invoice';
			}
			if (empty($this->global->TAX_MODE_BUY_PRODUCT)) {
				$this->global->TAX_MODE_BUY_PRODUCT = 'invoice';
			}
			if (empty($this->global->TAX_MODE_SELL_SERVICE)) {
				$this->global->TAX_MODE_SELL_SERVICE = 'payment';
			}
			if (empty($this->global->TAX_MODE_BUY_SERVICE)) {
				$this->global->TAX_MODE_BUY_SERVICE = 'payment';
			}

			// Delay before warnings
			// Avoid strict errors. TODO: Replace xxx->warning_delay with a property ->warning_delay_xxx
			if (isset($this->agenda)) {
				$this->adherent->subscription = new stdClass();
				$this->adherent->subscription->warning_delay = (isset($this->global->MAIN_DELAY_MEMBERS) ? $this->global->MAIN_DELAY_MEMBERS : 0) * 86400;
			}
			if (isset($this->agenda)) {
				$this->agenda->warning_delay = (isset($this->global->MAIN_DELAY_ACTIONS_TODO) ? $this->global->MAIN_DELAY_ACTIONS_TODO : 7) * 86400;
			}
			if (isset($this->projet)) {
				$this->projet->warning_delay = (isset($this->global->MAIN_DELAY_PROJECT_TO_CLOSE) ? $this->global->MAIN_DELAY_PROJECT_TO_CLOSE : 7) * 86400;
				$this->projet->task = new StdClass();
				$this->projet->task->warning_delay = (isset($this->global->MAIN_DELAY_TASKS_TODO) ? $this->global->MAIN_DELAY_TASKS_TODO : 7) * 86400;
			}

			if (isset($this->commande)) {
				$this->commande->client = new stdClass();
				$this->commande->fournisseur = new stdClass();
				$this->commande->client->warning_delay = (isset($this->global->MAIN_DELAY_ORDERS_TO_PROCESS) ? $this->global->MAIN_DELAY_ORDERS_TO_PROCESS : 2) * 86400;
				$this->commande->fournisseur->warning_delay = (isset($this->global->MAIN_DELAY_SUPPLIER_ORDERS_TO_PROCESS) ? $this->global->MAIN_DELAY_SUPPLIER_ORDERS_TO_PROCESS : 7) * 86400;
			}
			if (isset($this->propal)) {
				$this->propal->cloture = new stdClass();
				$this->propal->facturation = new stdClass();
				$this->propal->cloture->warning_delay = (isset($this->global->MAIN_DELAY_PROPALS_TO_CLOSE) ? $this->global->MAIN_DELAY_PROPALS_TO_CLOSE : 0) * 86400;
				$this->propal->facturation->warning_delay = (isset($this->global->MAIN_DELAY_PROPALS_TO_BILL) ? $this->global->MAIN_DELAY_PROPALS_TO_BILL : 0) * 86400;
			}
			if (isset($this->facture)) {
				$this->facture->client = new stdClass();
				$this->facture->fournisseur = new stdClass();
				$this->facture->client->warning_delay = (isset($this->global->MAIN_DELAY_CUSTOMER_BILLS_UNPAYED) ? $this->global->MAIN_DELAY_CUSTOMER_BILLS_UNPAYED : 0) * 86400;
				$this->facture->fournisseur->warning_delay = (isset($this->global->MAIN_DELAY_SUPPLIER_BILLS_TO_PAY) ? $this->global->MAIN_DELAY_SUPPLIER_BILLS_TO_PAY : 0) * 86400;
			}
			if (isset($this->contrat)) {
				$this->contrat->services = new stdClass();
				$this->contrat->services->inactifs = new stdClass();
				$this->contrat->services->expires = new stdClass();
				$this->contrat->services->inactifs->warning_delay = (isset($this->global->MAIN_DELAY_NOT_ACTIVATED_SERVICES) ? $this->global->MAIN_DELAY_NOT_ACTIVATED_SERVICES : 0) * 86400;
				$this->contrat->services->expires->warning_delay = (isset($this->global->MAIN_DELAY_RUNNING_SERVICES) ? $this->global->MAIN_DELAY_RUNNING_SERVICES : 0) * 86400;
			}
			if (isset($this->commande)) {
				$this->bank->rappro	= new stdClass();
				$this->bank->cheque	= new stdClass();
				$this->bank->rappro->warning_delay = (isset($this->global->MAIN_DELAY_TRANSACTIONS_TO_CONCILIATE) ? $this->global->MAIN_DELAY_TRANSACTIONS_TO_CONCILIATE : 0) * 86400;
				$this->bank->cheque->warning_delay = (isset($this->global->MAIN_DELAY_CHEQUES_TO_DEPOSIT) ? $this->global->MAIN_DELAY_CHEQUES_TO_DEPOSIT : 0) * 86400;
			}
			if (isset($this->expensereport)) {
				$this->expensereport->approve = new stdClass();
				$this->expensereport->approve->warning_delay = (isset($this->global->MAIN_DELAY_EXPENSEREPORTS) ? $this->global->MAIN_DELAY_EXPENSEREPORTS : 0) * 86400;
				$this->expensereport->payment = new stdClass();
				$this->expensereport->payment->warning_delay = (isset($this->global->MAIN_DELAY_EXPENSEREPORTS_TO_PAY) ? $this->global->MAIN_DELAY_EXPENSEREPORTS_TO_PAY : 0) * 86400;
			}
			if (isset($this->holiday)) {
				$this->holiday->approve = new stdClass();
				$this->holiday->approve->warning_delay = (isset($this->global->MAIN_DELAY_HOLIDAYS) ? $this->global->MAIN_DELAY_HOLIDAYS : 0) * 86400;
			}

			if (!empty($this->global->PRODUIT_MULTIPRICES) && empty($this->global->PRODUIT_MULTIPRICES_LIMIT)) {
				$this->global->PRODUIT_MULTIPRICES_LIMIT = 5;
			}

			// For modules that want to disable top or left menu
			if (!empty($this->global->MAIN_HIDE_TOP_MENU)) {
				$this->dol_hide_topmenu = $this->global->MAIN_HIDE_TOP_MENU;
			}
			if (!empty($this->global->MAIN_HIDE_LEFT_MENU)) {
				$this->dol_hide_leftmenu = $this->global->MAIN_HIDE_LEFT_MENU;
			}

			if (empty($this->global->MAIN_SIZE_SHORTLIST_LIMIT)) {
				$this->global->MAIN_SIZE_SHORTLIST_LIMIT = 3;
			}

			// Save inconsistent option
			if (empty($this->global->AGENDA_USE_EVENT_TYPE) && (!isset($this->global->AGENDA_DEFAULT_FILTER_TYPE) || $this->global->AGENDA_DEFAULT_FILTER_TYPE == 'AC_NON_AUTO')) {
				$this->global->AGENDA_DEFAULT_FILTER_TYPE = '0'; // 'AC_NON_AUTO' does not exists when AGENDA_DEFAULT_FILTER_TYPE is not on.
			}

			if (!isset($this->global->MAIN_JS_GRAPH)) {
				$this->global->MAIN_JS_GRAPH = 'chart'; // Use chart.js library
			}

<<<<<<< HEAD
		// product is new use
		if (isset($this->product)) {
			// For backward compatibility
			$this->produit = $this->product;
		}
		// invoice is new use, facture is old use still initialised
		if (isset($this->facture)) {
			$this->invoice = $this->facture;
		}
		// order is new use, commande is old use still initialised
		if (isset($this->commande)) {
			$this->order = $this->commande;
		}
		// contract is new use, contrat is old use still initialised
		if (isset($this->contrat)) {
			$this->contract = $this->contrat;
		}
		// category is new use, categorie is old use still initialised
		if (isset($this->categorie)) {
			$this->category = $this->categorie;
		}
		// project is new use, projet is old use still initialised
		if (isset($this->projet) && !isset($this->project)) {
			$this->project = $this->projet;
		}
		// member is new use, adherent is old use still initialised
		if (isset($this->adherent) && !isset($this->member)) {
			$this->member = $this->adherent;
		}
=======
			if (empty($this->global->MAIN_MODULE_DOLISTORE_API_SRV)) {
				$this->global->MAIN_MODULE_DOLISTORE_API_SRV = 'https://www.dolistore.com';
			}
			if (empty($this->global->MAIN_MODULE_DOLISTORE_API_KEY)) {
				$this->global->MAIN_MODULE_DOLISTORE_API_KEY = 'dolistorecatalogpublickey1234567';
			}
>>>>>>> 95dc2558

			// Enable by default the CSRF protection by token.
			if (!isset($this->global->MAIN_SECURITY_CSRF_WITH_TOKEN)) {
				// Value 1 makes CSRF check for all POST parameters only
				// Value 2 makes also CSRF check for GET requests with action = a sensitive requests like action=del, action=remove...
				// Value 3 makes also CSRF check for all GET requests with a param action or massaction
				$this->global->MAIN_SECURITY_CSRF_WITH_TOKEN = 1;
				// Note: Set MAIN_SECURITY_CSRF_TOKEN_RENEWAL_ON_EACH_CALL=1 to have a renewal of token at each page call instead of each session (not recommended)
			}

			if (!defined('MAIN_ANTIVIRUS_BYPASS_COMMAND_AND_PARAM')) {
				if (defined('MAIN_ANTIVIRUS_COMMAND')) {
					$this->global->MAIN_ANTIVIRUS_COMMAND = constant('MAIN_ANTIVIRUS_COMMAND');
				}
				if (defined('MAIN_ANTIVIRUS_PARAM')) {
					$this->global->MAIN_ANTIVIRUS_PARAM = constant('MAIN_ANTIVIRUS_PARAM');
				}
			}

			// For backward compatibility
			if (!empty($this->global->LDAP_SYNCHRO_ACTIVE)) {
				if ($this->global->LDAP_SYNCHRO_ACTIVE == 'dolibarr2ldap') {
					$this->global->LDAP_SYNCHRO_ACTIVE = 1;
				} elseif ($this->global->LDAP_SYNCHRO_ACTIVE == 'ldap2dolibarr') {
					$this->global->LDAP_SYNCHRO_ACTIVE = 2;
				}
			}
			// For backward compatibility
			if (!empty($this->global->LDAP_MEMBER_ACTIVE) && $this->global->LDAP_MEMBER_ACTIVE == 'ldap2dolibarr') {
				$this->global->LDAP_MEMBER_ACTIVE = 2;
			}
			// For backward compatibility
			if (!empty($this->global->LDAP_MEMBER_TYPE_ACTIVE) && $this->global->LDAP_MEMBER_TYPE_ACTIVE == 'ldap2dolibarr') {
				$this->global->LDAP_MEMBER_TYPE_ACTIVE = 2;
			}

			if (!empty($this->global->MAIN_TZUSERINPUTKEY)) {
				$this->tzuserinputkey = $this->global->MAIN_TZUSERINPUTKEY;	// 'tzserver' or 'tzuserrel'
			}

			if (!empty($this->global->PRODUIT_AUTOFILL_DESC)) {
				$this->global->MAIN_NO_CONCAT_DESCRIPTION = 1;
			} else {
				unset($this->global->MAIN_NO_CONCAT_DESCRIPTION);
			}

			// product is new use
			if (isset($this->product)) {
				// For backward compatibility
				$this->produit = $this->product;
			}
			// invoice is new use, facture is old use still initialised
			if (isset($this->facture)) {
				$this->invoice = $this->facture;
			}
			// order is new use, commande is old use still initialised
			if (isset($this->commande)) {
				$this->order = $this->commande;
			}
			// contract is new use, contrat is old use still initialised
			if (isset($this->contrat)) {
				$this->contract = $this->contrat;
			}
			// category is new use, categorie is old use still initialised
			if (isset($this->categorie)) {
				$this->category = $this->categorie;
			}
			// project is new use, projet is old use still initialised
			if (isset($this->projet) && !isset($this->project)) {
				$this->project = $this->projet;
			}
			// member is new use, adherent is old use still initialised
			if (isset($this->adherent) && !isset($this->member)) {
				$this->member = $this->adherent;
			}

			// Object $mc
			if (!defined('NOREQUIREMC') && !empty($this->multicompany->enabled)) {
				if (is_object($mc)) {
					$mc->setValues($this);
				}
			}

			if (!empty($this->syslog->enabled)) {
				// We init log handlers
				if (!empty($this->global->SYSLOG_HANDLERS)) {
					$handlers = json_decode($this->global->SYSLOG_HANDLERS);
				} else {
					$handlers = array();
				}
				foreach ($handlers as $handler) {
					$handler_file_found = '';
					$dirsyslogs = array('/core/modules/syslog/');
					if (!empty($this->modules_parts['syslog']) && is_array($this->modules_parts['syslog'])) {
						$dirsyslogs = array_merge($dirsyslogs, $this->modules_parts['syslog']);
					}
					foreach ($dirsyslogs as $reldir) {
						$dir = dol_buildpath($reldir, 0);
						$newdir = dol_osencode($dir);
						if (is_dir($newdir)) {
							$file = $newdir.$handler.'.php';
							if (file_exists($file)) {
								$handler_file_found = $file;
								break;
							}
						}
					}

					if (empty($handler_file_found)) {
						throw new Exception('Missing log handler file '.$handler.'.php');
					}

					require_once $handler_file_found;
					$loghandlerinstance = new $handler();
					if (!$loghandlerinstance instanceof LogHandlerInterface) {
						throw new Exception('Log handler does not extend LogHandlerInterface');
					}

					if (empty($this->loghandlers[$handler])) {
						$this->loghandlers[$handler] = $loghandlerinstance;
					}
				}
			}
		}

		// Overwrite database values from conf into the conf.php file.
		if (!empty($this->file->mailing_limit_sendbyweb)) {
			$this->global->MAILING_LIMIT_SENDBYWEB = $this->file->mailing_limit_sendbyweb;
		}
		if (empty($this->global->MAILING_LIMIT_SENDBYWEB)) {
			$this->global->MAILING_LIMIT_SENDBYWEB = 25;
		}
		if (!empty($this->file->mailing_limit_sendbycli)) {
			$this->global->MAILING_LIMIT_SENDBYCLI = $this->file->mailing_limit_sendbycli;
		}

		return 0;
	}
}<|MERGE_RESOLUTION|>--- conflicted
+++ resolved
@@ -467,86 +467,6 @@
 				}
 			}
 
-<<<<<<< HEAD
-		// For mycompany storage
-		$this->mycompany->dir_output = $rootfordata."/mycompany";
-		$this->mycompany->dir_temp = $rootfortemp."/mycompany/temp";
-
-		// For admin storage
-		$this->admin->dir_output = $rootfordata.'/admin';
-		$this->admin->dir_temp = $rootfortemp.'/admin/temp';
-
-		// For user storage
-		$this->user->multidir_output = array($this->entity => $rootfordata."/users");
-		$this->user->multidir_temp = array($this->entity => $rootfortemp."/users/temp");
-		// For backward compatibility
-		$this->user->dir_output = $rootforuser."/users";
-		$this->user->dir_temp = $rootfortemp."/users/temp";
-
-		// For usergroup storage
-		$this->usergroup->dir_output = $rootforuser."/usergroups";
-		$this->usergroup->dir_temp = $rootfortemp."/usergroups/temp";
-
-		// For proposal storage
-		$this->propal->multidir_output = array($this->entity => $rootfordata."/propale");
-		$this->propal->multidir_temp = array($this->entity => $rootfortemp."/propale/temp");
-		// For backward compatibility
-		$this->propal->dir_output = $rootfordata."/propale";
-		$this->propal->dir_temp = $rootfortemp."/propale/temp";
-
-		// For medias storage
-		$this->medias->multidir_output = array($this->entity => $rootfordata."/medias");
-		$this->medias->multidir_temp = array($this->entity => $rootfortemp."/medias/temp");
-
-		// Exception: Some dir are not the name of module. So we keep exception here for backward compatibility.
-
-		// Sous module bons d'expedition
-		$this->expedition_bon->enabled = (!empty($this->global->MAIN_SUBMODULE_EXPEDITION) ? $this->global->MAIN_SUBMODULE_EXPEDITION : 0);
-		// Sub module delivery note  Sous module bons de livraison
-		$this->delivery_note->enabled = (!empty($this->global->MAIN_SUBMODULE_DELIVERY) ? $this->global->MAIN_SUBMODULE_DELIVERY : 0);
-
-		// Module fournisseur
-		if (!empty($this->fournisseur)) {
-			$this->fournisseur->commande = new stdClass();
-			$this->fournisseur->commande->multidir_output = array($this->entity => $rootfordata."/fournisseur/commande");
-			$this->fournisseur->commande->multidir_temp = array($this->entity => $rootfortemp."/fournisseur/commande/temp");
-			$this->fournisseur->commande->dir_output = $rootfordata."/fournisseur/commande"; // For backward compatibility
-			$this->fournisseur->commande->dir_temp = $rootfortemp."/fournisseur/commande/temp"; // For backward compatibility
-
-			$this->fournisseur->facture = new stdClass();
-			$this->fournisseur->facture->multidir_output = array($this->entity => $rootfordata."/fournisseur/facture");
-			$this->fournisseur->facture->multidir_temp = array($this->entity => $rootfortemp."/fournisseur/facture/temp");
-			$this->fournisseur->facture->dir_output = $rootfordata."/fournisseur/facture"; // For backward compatibility
-			$this->fournisseur->facture->dir_temp = $rootfortemp."/fournisseur/facture/temp"; // For backward compatibility
-
-			$this->supplierproposal = new stdClass();
-			$this->supplierproposal->multidir_output = array($this->entity => $rootfordata."/supplier_proposal");
-			$this->supplierproposal->multidir_temp = array($this->entity => $rootfortemp."/supplier_proposal/temp");
-			$this->supplierproposal->dir_output = $rootfordata."/supplier_proposal"; // For backward compatibility
-			$this->supplierproposal->dir_temp = $rootfortemp."/supplier_proposal/temp"; // For backward compatibility
-
-			$this->fournisseur->payment = new stdClass();
-			$this->fournisseur->payment->multidir_output = array($this->entity => $rootfordata."/fournisseur/payment");
-			$this->fournisseur->payment->multidir_temp = array($this->entity => $rootfortemp."/fournisseur/payment/temp");
-			$this->fournisseur->payment->dir_output = $rootfordata."/fournisseur/payment"; // For backward compatibility
-			$this->fournisseur->payment->dir_temp = $rootfortemp."/fournisseur/payment/temp"; // For backward compatibility
-
-			// To prepare split of module fournisseur into module 'fournisseur' + supplier_order + supplier_invoice
-			if (!empty($this->fournisseur->enabled) && empty($this->global->MAIN_USE_NEW_SUPPLIERMOD)) {  // By default, if module supplier is on, and we don't use yet the new modules, we set artificially the module properties
-				$this->supplier_order = new stdClass();
-				$this->supplier_order->enabled = 1;
-				$this->supplier_order->multidir_output = array($this->entity => $rootfordata."/fournisseur/commande");
-				$this->supplier_order->multidir_temp = array($this->entity => $rootfortemp."/fournisseur/commande/temp");
-				$this->supplier_order->dir_output = $rootfordata."/fournisseur/commande"; // For backward compatibility
-				$this->supplier_order->dir_temp = $rootfortemp."/fournisseur/commande/temp"; // For backward compatibility
-
-				$this->supplier_invoice = new stdClass();
-				$this->supplier_invoice->enabled = 1;
-				$this->supplier_invoice->multidir_output = array($this->entity => $rootfordata."/fournisseur/facture");
-				$this->supplier_invoice->multidir_temp = array($this->entity => $rootfortemp."/fournisseur/facture/temp");
-				$this->supplier_invoice->dir_output = $rootfordata."/fournisseur/facture"; // For backward compatibility
-				$this->supplier_invoice->dir_temp = $rootfortemp."/fournisseur/facture/temp"; // For backward compatibility
-=======
 			// For mycompany storage
 			$this->mycompany->dir_output = $rootfordata."/mycompany";
 			$this->mycompany->dir_temp = $rootfortemp."/mycompany/temp";
@@ -622,7 +542,6 @@
 					$this->supplier_invoice->dir_output = $rootfordata."/fournisseur/facture"; // For backward compatibility
 					$this->supplier_invoice->dir_temp = $rootfortemp."/fournisseur/facture/temp"; // For backward compatibility
 				}
->>>>>>> 95dc2558
 			}
 
 			// Module product/service
@@ -979,44 +898,12 @@
 				$this->global->MAIN_JS_GRAPH = 'chart'; // Use chart.js library
 			}
 
-<<<<<<< HEAD
-		// product is new use
-		if (isset($this->product)) {
-			// For backward compatibility
-			$this->produit = $this->product;
-		}
-		// invoice is new use, facture is old use still initialised
-		if (isset($this->facture)) {
-			$this->invoice = $this->facture;
-		}
-		// order is new use, commande is old use still initialised
-		if (isset($this->commande)) {
-			$this->order = $this->commande;
-		}
-		// contract is new use, contrat is old use still initialised
-		if (isset($this->contrat)) {
-			$this->contract = $this->contrat;
-		}
-		// category is new use, categorie is old use still initialised
-		if (isset($this->categorie)) {
-			$this->category = $this->categorie;
-		}
-		// project is new use, projet is old use still initialised
-		if (isset($this->projet) && !isset($this->project)) {
-			$this->project = $this->projet;
-		}
-		// member is new use, adherent is old use still initialised
-		if (isset($this->adherent) && !isset($this->member)) {
-			$this->member = $this->adherent;
-		}
-=======
 			if (empty($this->global->MAIN_MODULE_DOLISTORE_API_SRV)) {
 				$this->global->MAIN_MODULE_DOLISTORE_API_SRV = 'https://www.dolistore.com';
 			}
 			if (empty($this->global->MAIN_MODULE_DOLISTORE_API_KEY)) {
 				$this->global->MAIN_MODULE_DOLISTORE_API_KEY = 'dolistorecatalogpublickey1234567';
 			}
->>>>>>> 95dc2558
 
 			// Enable by default the CSRF protection by token.
 			if (!isset($this->global->MAIN_SECURITY_CSRF_WITH_TOKEN)) {
