--- conflicted
+++ resolved
@@ -190,7 +190,6 @@
 	{
 		dol_syslog(get_class($this)."::setValues");
 
-<<<<<<< HEAD
 		// Unset all old modules values
 		if (!empty($this->modules)) {
 			foreach ($this->modules as $m) {
@@ -243,29 +242,6 @@
 			'syslog' => array(),
 		);
 
-		//Define all global constants into $this->global->key=value
-		$sql = "SELECT ".$db->decrypt('name')." as name,";
-		$sql .= " ".$db->decrypt('value')." as value, entity";
-		$sql .= " FROM ".MAIN_DB_PREFIX."const";
-		$sql .= " WHERE entity IN (0,".$this->entity.")";
-		$sql .= " ORDER BY entity"; // This is to have entity 0 first, then entity 1 that overwrite.
-
-		$resql = $db->query($sql);
-		if ($resql) {
-			$i = 0;
-			$numr = $db->num_rows($resql);
-			while ($i < $numr) {
-				$objp = $db->fetch_object($resql);
-				$key = $objp->name;
-				$value = $objp->value;
-				if ($key) {
-					// Allow constants values to be overridden by environment variables
-					if (isset($_SERVER['DOLIBARR_'.$key])) {
-						$value = $_SERVER['DOLIBARR_'.$key];
-					} elseif (isset($_ENV['DOLIBARR_'.$key])) {
-						$value = $_ENV['DOLIBARR_'.$key];
-					}
-=======
 		if (!is_null($db) && is_object($db)) {
 			// Define all global constants into $this->global->key=value
 			$sql = "SELECT ".$db->decrypt('name')." as name,";
@@ -289,7 +265,6 @@
 						} elseif (isset($_ENV['DOLIBARR_'.$key])) {
 							$value = $_ENV['DOLIBARR_'.$key];
 						}
->>>>>>> c6ef6a16
 
 						//if (! defined("$key")) define("$key", $value);	// In some cases, the constant might be already forced (Example: SYSLOG_HANDLERS during install)
 						$this->global->$key = $value;
