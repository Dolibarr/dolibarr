--- conflicted
+++ resolved
@@ -126,14 +126,9 @@
 		$this->service			= new stdClass();
 		$this->contrat			= new stdClass();
 		$this->actions			= new stdClass();
-<<<<<<< HEAD
-		$this->agenda			= new stdClass();
-		$this->commande			= new stdClass();
-		$this->propal			= new stdClass();
-=======
+  	$this->agenda			= new stdClass();
 		$this->commande = new stdClass();
 		$this->propal = new stdClass();
->>>>>>> 171b94fc
 		$this->facture			= new stdClass();
 		$this->contrat			= new stdClass();
 		$this->usergroup		= new stdClass();
