<?php
/* Copyright (C) 2003-2007 Rodolphe Quiedeville <rodolphe@quiedeville.org>
 * Copyright (C) 2003      Xavier Dutoit        <doli@sydesy.com>
 * Copyright (C) 2004-2016 Laurent Destailleur  <eldy@users.sourceforge.net>
 * Copyright (C) 2005-2012 Regis Houssin      	<regis.houssin@capnetworks.com>
 * Copyright (C) 2006 	   Jean Heimburger    	<jean@tiaris.info>
 *
 * This program is free software; you can redistribute it and/or modify
 * it under the terms of the GNU General Public License as published by
 * the Free Software Foundation; either version 3 of the License, or
 * (at your option) any later version.
 *
 * This program is distributed in the hope that it will be useful,
 * but WITHOUT ANY WARRANTY; without even the implied warranty of
 * MERCHANTABILITY or FITNESS FOR A PARTICULAR PURPOSE.  See the
 * GNU General Public License for more details.
 *
 * You should have received a copy of the GNU General Public License
 * along with this program. If not, see <http://www.gnu.org/licenses/>.
 */

/**
 *	\file       	htdocs/core/class/conf.class.php
 *	\ingroup		core
 *  \brief      	File of class to manage storage of current setup
 *  				Config is stored into file conf.php
 */


/**
 *  Class to stock current configuration
 */
class Conf
{
	/** \public */
	//! To store properties found in conf file
	var $file;
	//! Object with database handler
	var $db;
	//! To store properties found into database
	var $global;

	//! To store if javascript/ajax is enabked
	public $use_javascript_ajax;
	//! Used to store current currency
	public $currency;
	//! Used to store current css (from theme)
	public $theme;        // Contains current theme ("eldy", "auguria", ...)
	public $css;          // Contains full path of css page ("/theme/eldy/style.css.php", ...)
    //! Used to store current menu handler
	public $standard_menu;

	public $modules					= array();	// List of activated modules
	public $modules_parts			= array('css'=>array(),'js'=>array(),'tabs'=>array(),'triggers'=>array(),'login'=>array(),'substitutions'=>array(),'menus'=>array(),'theme'=>array(),'sms'=>array(),'tpl'=>array(),'barcode'=>array(),'models'=>array(),'societe'=>array(),'hooks'=>array(),'dir'=>array(), 'syslog' =>array());

	var $logbuffer					= array();

	/**
	 * @var LogHandlerInterface[]
	 */
	var $loghandlers                = array();

	//! To store properties of multi-company
	public $multicompany;
	//! Used to store running instance for multi-company (default 1)
	public $entity					= 1;
	//! Used to store list of entities to use for each element
	public $entities				= array();

	public $dol_hide_topmenu;			// Set if we force param dol_hide_topmenu into login url
	public $dol_hide_leftmenu;			// Set if we force param dol_hide_leftmenu into login url
	public $dol_optimize_smallscreen;	// Set if we force param dol_optimize_smallscreen into login url or if browser is smartphone
	public $dol_no_mouse_hover;			// Set if we force param dol_no_mouse_hover into login url or if browser is smartphone
	public $dol_use_jmobile;			// Set if we force param dol_use_jmobile into login url


	/**
	 * Constructor
	 */
	function __construct()
	{
		// Properly declare multi-modules objects.
		$this->file				= new stdClass();
		$this->db				= new stdClass();
		$this->global			= new stdClass();
		$this->mycompany		= new stdClass();
		$this->admin			= new stdClass();
		$this->user				= new stdClass();
		$this->syslog			= new stdClass();
		$this->browser			= new stdClass();
		$this->multicompany		= new stdClass();

		//! Charset for HTML output and for storing data in memory
		$this->file->character_set_client='UTF-8';   // UTF-8, ISO-8859-1

		// First level object
		// TODO Remove this part.
		$this->expedition_bon	= new stdClass();
		$this->livraison_bon	= new stdClass();
		$this->fournisseur		= new stdClass();
		$this->product			= new stdClass();
		$this->service			= new stdClass();
		$this->contrat			= new stdClass();
		$this->actions			= new stdClass();
		$this->commande			= new stdClass();
		$this->propal			= new stdClass();
		$this->facture			= new stdClass();
		$this->contrat			= new stdClass();
		$this->adherent			= new stdClass();
		$this->bank				= new stdClass();
		$this->notification		= new stdClass();
		$this->mailing			= new stdClass();
		$this->expensereport    = new stdClass();
	}


	/**
	 *	Load setup values into conf object (read llx_const)
	 *  Note that this->db->xxx, this->file->xxx and this->multicompany have been already loaded when setValues is called.
	 *
	 *	@param      DoliDB		$db		Database handler
	 *	@return     int					< 0 if KO, >= 0 if OK
	 */
	function setValues($db)
	{
		global $conf;

		dol_syslog(get_class($this)."::setValues");

		/*
		 * Definition de toutes les constantes globales d'environnement
		 * - En constante php (TODO a virer)
		 * - En $this->global->key=value
		 */
		$sql = "SELECT ".$db->decrypt('name')." as name,";
		$sql.= " ".$db->decrypt('value')." as value, entity";
		$sql.= " FROM ".MAIN_DB_PREFIX."const";
		if (! empty($this->multicompany->transverse_mode))
		{
			$sql.= " WHERE entity IN (0,1,".$this->entity.")";
		}
		else
		{
			$sql.= " WHERE entity IN (0,".$this->entity.")";
		}
		$sql.= " ORDER BY entity";	// This is to have entity 0 first, then entity 1 that overwrite.

		$resql = $db->query($sql);
		if ($resql)
		{
			$i = 0;
			$numr = $db->num_rows($resql);
			while ($i < $numr)
			{
				$objp = $db->fetch_object($resql);
				$key=$objp->name;
				$value=$objp->value;
				if ($key)
				{
					if (! defined("$key")) define("$key", $value);	// In some cases, the constant might be already forced (Example: SYSLOG_HANDLERS during install)
					$this->global->$key=$value;

					if ($value && preg_match('/^MAIN_MODULE_/',$key))
					{
						// If this is constant for a new tab page activated by a module. It initializes modules_parts['tabs'].
						if (preg_match('/^MAIN_MODULE_([0-9A-Z_]+)_TABS_/i',$key))
						{
							$partname = 'tabs';
							$params=explode(':',$value,2);
							if (! isset($this->modules_parts[$partname]) || ! is_array($this->modules_parts[$partname])) { $this->modules_parts[$partname] = array(); }
							$this->modules_parts[$partname][$params[0]][]=$value;	// $value may be a string or an array
						}
						// If this is constant for all generic part activated by a module. It initializes
						// modules_parts['login'], modules_parts['menus'], modules_parts['substitutions'], modules_parts['triggers'], modules_parts['tpl'],
						// modules_parts['models'], modules_parts['theme']
						// modules_parts['sms'],
						// modules_parts['css'], ...
						elseif (preg_match('/^MAIN_MODULE_([0-9A-Z_]+)_([A-Z]+)$/i',$key,$reg))
						{
							$modulename = strtolower($reg[1]);
							$partname = strtolower($reg[2]);
							if (! isset($this->modules_parts[$partname]) || ! is_array($this->modules_parts[$partname])) { $this->modules_parts[$partname] = array(); }
							$arrValue = json_decode($value,true);
							if (is_array($arrValue) && ! empty($arrValue)) $value = $arrValue;
							else if (in_array($partname,array('login','menus','substitutions','triggers','tpl'))) $value = '/'.$modulename.'/core/'.$partname.'/';
							else if (in_array($partname,array('models','theme'))) $value = '/'.$modulename.'/';
							else if (in_array($partname,array('sms'))) $value = $modulename;
							else if ($value == 1) $value = '/'.$modulename.'/core/modules/'.$partname.'/';	// ex: partname = societe
							$this->modules_parts[$partname] = array_merge($this->modules_parts[$partname], array($modulename => $value));	// $value may be a string or an array
						}
                        // If this is a module constant (must be at end)
						elseif (preg_match('/^MAIN_MODULE_([0-9A-Z_]+)$/i',$key,$reg))
						{
							$modulename=strtolower($reg[1]);
							if ($modulename == 'propale') $modulename='propal';
							if ($modulename == 'supplierproposal') $modulename='supplier_proposal';
							if (! isset($this->$modulename) || ! is_object($this->$modulename)) $this->$modulename=new stdClass();
							$this->$modulename->enabled=true;
							$this->modules[]=$modulename;              // Add this module in list of enabled modules
						}
					}
				}
				$i++;
			}

		    $db->free($resql);
		}

        // Include other local consts.php files and fetch their values to the corresponding database constants
        if (! empty($this->global->LOCAL_CONSTS_FILES)) {
            $filesList = explode(":", $this->global->LOCAL_CONSTS_FILES);
            foreach ($filesList as $file) {
                $file=dol_sanitizeFileName($file);
                include_once DOL_DOCUMENT_ROOT . "/".$file."/".$file."_consts.php";
                foreach ($file2bddconsts as $key=>$value) {
                    $this->global->$key=constant($value);
                }
            }
        }

		//var_dump($this->modules);
		//var_dump($this->modules_parts['theme']);

		// If you can't set timezone of your PHP, set this constant. Better is to set it to UTC.
		// In future, this constant will be forced to 'UTC' so PHP server timezone will not have effect anymore.
		//$this->global->MAIN_SERVER_TZ='Europe/Paris';
		if (! empty($this->global->MAIN_SERVER_TZ) && $this->global->MAIN_SERVER_TZ != 'auto')
		{
			try {
				date_default_timezone_set($this->global->MAIN_SERVER_TZ);
			}
			catch(Exception $e)
			{
				dol_syslog("Error: Bad value for parameter MAIN_SERVER_TZ=".$this->global->MAIN_SERVER_TZ, LOG_ERR);
			}
		}

		// Object $mc
		if (! defined('NOREQUIREMC') && ! empty($this->multicompany->enabled))
		{
			global $mc;
			$ret = @dol_include_once('/multicompany/class/actions_multicompany.class.php');
			if ($ret) $mc = new ActionsMulticompany($db);
		}

		// Clean some variables
		if (empty($this->global->MAIN_MENU_STANDARD)) $this->global->MAIN_MENU_STANDARD="eldy_menu.php";
		if (empty($this->global->MAIN_MENUFRONT_STANDARD)) $this->global->MAIN_MENUFRONT_STANDARD="eldy_menu.php";
		if (empty($this->global->MAIN_MENU_SMARTPHONE)) $this->global->MAIN_MENU_SMARTPHONE="eldy_menu.php";	// Use eldy by default because smartphone does not work on all phones
		if (empty($this->global->MAIN_MENUFRONT_SMARTPHONE)) $this->global->MAIN_MENUFRONT_SMARTPHONE="eldy_menu.php";	// Use eldy by default because smartphone does not work on all phones
		// Clean var use vat for company
		if (! isset($this->global->FACTURE_TVAOPTION)) $this->global->FACTURE_TVAOPTION=1;
		else if (! empty($this->global->FACTURE_TVAOPTION) && ! is_numeric($this->global->FACTURE_TVAOPTION))
		{
			// Old value of option, we clean to use new value (0 or 1)
			if ($this->global->FACTURE_TVAOPTION != "franchise") $this->global->FACTURE_TVAOPTION=1;
			else $this->global->FACTURE_TVAOPTION=0;
		}

		// Variable globales LDAP
		if (empty($this->global->LDAP_FIELD_FULLNAME)) $this->global->LDAP_FIELD_FULLNAME='';
		if (! isset($this->global->LDAP_KEY_USERS)) $this->global->LDAP_KEY_USERS=$this->global->LDAP_FIELD_FULLNAME;
		if (! isset($this->global->LDAP_KEY_GROUPS)) $this->global->LDAP_KEY_GROUPS=$this->global->LDAP_FIELD_FULLNAME;
		if (! isset($this->global->LDAP_KEY_CONTACTS)) $this->global->LDAP_KEY_CONTACTS=$this->global->LDAP_FIELD_FULLNAME;
		if (! isset($this->global->LDAP_KEY_MEMBERS)) $this->global->LDAP_KEY_MEMBERS=$this->global->LDAP_FIELD_FULLNAME;

		// Load translation object with current language
		if (empty($this->global->MAIN_LANG_DEFAULT)) $this->global->MAIN_LANG_DEFAULT="en_US";

        // By default, we repeat info on all tabs
		if (! isset($this->global->MAIN_REPEATCONTACTONEACHTAB)) $this->global->MAIN_REPEATCONTACTONEACHTAB=1;
		if (! isset($this->global->MAIN_REPEATADDRESSONEACHTAB)) $this->global->MAIN_REPEATADDRESSONEACHTAB=1;

		$rootfordata = DOL_DATA_ROOT;
		$rootforuser = DOL_DATA_ROOT;
		// If multicompany module is enabled, we redefine the root of data
		if (! empty($this->multicompany->enabled) && ! empty($this->entity) && $this->entity > 1)
		{
			$rootfordata.='/'.$this->entity;
		}

		// Define default dir_output and dir_temp for directories of modules
		foreach($this->modules as $module)
		{
		    //var_dump($module);
			// For multicompany sharings
			$this->$module->multidir_output	= array($this->entity => $rootfordata."/".$module);
			$this->$module->multidir_temp	= array($this->entity => $rootfordata."/".$module."/temp");
			// For backward compatibility
			$this->$module->dir_output	= $rootfordata."/".$module;
			$this->$module->dir_temp	= $rootfordata."/".$module."/temp";
		}

		// External modules storage
		if (! empty($this->modules_parts['dir']))
		{
			foreach($this->modules_parts['dir'] as $module => $dirs)
			{
				foreach($dirs as $type => $name)
				{
					$subdir=($type=='temp'?'/temp':'');
					// For multicompany sharings
					$varname = 'multidir_'.$type;
					$this->$module->$varname = array($this->entity => $rootfordata."/".$name.$subdir);
					// For backward compatibility
					$varname = 'dir_'.$type;
					$this->$module->$varname = $rootfordata."/".$name.$subdir;
				}
			}
		}

		// For mycompany storage
		$this->mycompany->dir_output=$rootfordata."/mycompany";
		$this->mycompany->dir_temp=$rootfordata."/mycompany/temp";

		// For admin storage
		$this->admin->dir_output=$rootfordata.'/admin';
		$this->admin->dir_temp=$rootfordata.'/admin/temp';

		// For user storage
		$this->user->multidir_output	= array($this->entity => $rootfordata."/users");
		$this->user->multidir_temp		= array($this->entity => $rootfordata."/users/temp");
		// For backward compatibility
		$this->user->dir_output=$rootforuser."/users";
		$this->user->dir_temp=$rootforuser."/users/temp";

		// For propal storage
		$this->propal->dir_output=$rootfordata."/propale";
		$this->propal->dir_temp=$rootfordata."/propale/temp";

		// Exception: Some dir are not the name of module. So we keep exception here
		// for backward compatibility.

		// Sous module bons d'expedition
		$this->expedition_bon->enabled= defined("MAIN_SUBMODULE_EXPEDITION")?MAIN_SUBMODULE_EXPEDITION:0;
		// Sous module bons de livraison
		$this->livraison_bon->enabled=defined("MAIN_SUBMODULE_LIVRAISON")?MAIN_SUBMODULE_LIVRAISON:0;

		// Module fournisseur
		if (! empty($this->fournisseur))
		{
			$this->fournisseur->commande=new stdClass();
			$this->fournisseur->commande->dir_output=$rootfordata."/fournisseur/commande";
			$this->fournisseur->commande->dir_temp  =$rootfordata."/fournisseur/commande/temp";
			$this->fournisseur->facture=new stdClass();
			$this->fournisseur->facture->dir_output =$rootfordata."/fournisseur/facture";
			$this->fournisseur->facture->dir_temp   =$rootfordata."/fournisseur/facture/temp";

			// To prepare split of module fournisseur into fournisseur + supplier_order + supplier_invoice
			if (! empty($this->fournisseur->enabled) && empty($this->global->MAIN_USE_NEW_SUPPLIERMOD))  // By default, if module supplier is on, we set new properties
			{
    			$this->supplier_order=new stdClass();
    			$this->supplier_order->enabled=1;
    			$this->supplier_order->dir_output=$rootfordata."/fournisseur/commande";
    			$this->supplier_order->dir_temp=$rootfordata."/fournisseur/commande/temp";
    			$this->supplier_invoice=new stdClass();
    			$this->supplier_invoice->enabled=1;
    			$this->supplier_order->dir_output=$rootfordata."/fournisseur/facture";
    			$this->supplier_order->dir_temp=$rootfordata."/fournisseur/facture/temp";
			}
		}

		// Module product/service
		$this->product->multidir_output=array($this->entity => $rootfordata."/produit");
		$this->product->multidir_temp  =array($this->entity => $rootfordata."/produit/temp");
		$this->service->multidir_output=array($this->entity => $rootfordata."/produit");
		$this->service->multidir_temp  =array($this->entity => $rootfordata."/produit/temp");
		// For backward compatibility
		$this->product->dir_output=$rootfordata."/produit";
		$this->product->dir_temp  =$rootfordata."/produit/temp";
		$this->service->dir_output=$rootfordata."/produit";
		$this->service->dir_temp  =$rootfordata."/produit/temp";

		// Module contrat
		$this->contrat->dir_output=$rootfordata."/contracts";
		$this->contrat->dir_temp  =$rootfordata."/contracts/temp";
		// Module bank
		$this->bank->dir_output=$rootfordata."/bank";
		$this->bank->dir_temp  =$rootfordata."/bank/temp";


		// Set some default values

		$this->global->MAIN_ACTIVATE_HTML5=1;

		// societe
		if (empty($this->global->SOCIETE_CODECLIENT_ADDON))       $this->global->SOCIETE_CODECLIENT_ADDON="mod_codeclient_leopard";
		if (empty($this->global->SOCIETE_CODECOMPTA_ADDON))       $this->global->SOCIETE_CODECOMPTA_ADDON="mod_codecompta_panicum";

		if (empty($this->global->CHEQUERECEIPTS_ADDON))           $this->global->CHEQUERECEIPTS_ADDON='mod_chequereceipt_mint';
		
        // Security
		if (empty($this->global->USER_PASSWORD_GENERATED)) $this->global->USER_PASSWORD_GENERATED='standard'; // Default password generator
        if (empty($this->global->MAIN_UMASK)) $this->global->MAIN_UMASK='0664';         // Default mask

		// conf->use_javascript_ajax
		$this->use_javascript_ajax=1;
		if (isset($this->global->MAIN_DISABLE_JAVASCRIPT)) $this->use_javascript_ajax=! $this->global->MAIN_DISABLE_JAVASCRIPT;
		// If no javascript_ajax, Ajax features are disabled.
		if (empty($this->use_javascript_ajax))
		{
			unset($this->global->PRODUIT_USE_SEARCH_TO_SELECT);
			unset($this->global->COMPANY_USE_SEARCH_TO_SELECT);
			unset($this->global->CONTACT_USE_SEARCH_TO_SELECT);
			unset($this->global->PROJECT_USE_SEARCH_TO_SELECT);
		}

		if (! empty($this->productbatch->enabled))
		{
			$this->global->STOCK_CALCULATE_ON_BILL=0;
			$this->global->STOCK_CALCULATE_ON_VALIDATE_ORDER=0;
			$this->global->STOCK_CALCULATE_ON_SHIPMENT=1;
			$this->global->STOCK_CALCULATE_ON_SHIPMENT_CLOSE=0;
			$this->global->STOCK_CALCULATE_ON_SUPPLIER_BILL=0;
			$this->global->STOCK_CALCULATE_ON_SUPPLIER_VALIDATE_ORDER=0;
			$this->global->STOCK_CALCULATE_ON_SUPPLIER_DISPATCH_ORDER=1;
		}

		// conf->currency
		if (empty($this->global->MAIN_MONNAIE)) $this->global->MAIN_MONNAIE='EUR';
		$this->currency=$this->global->MAIN_MONNAIE;

		// conf->global->ACCOUNTING_MODE = Option des modules Comptabilites (simple ou expert). Defini le mode de calcul des etats comptables (CA,...)
        if (empty($this->global->ACCOUNTING_MODE)) $this->global->ACCOUNTING_MODE='RECETTES-DEPENSES';  // By default. Can be 'RECETTES-DEPENSES' ou 'CREANCES-DETTES'

        // By default, suppliers objects can be linked to all projects
        $this->global->PROJECT_CAN_ALWAYS_LINK_TO_ALL_SUPPLIERS = 1;

        // MAIN_HTML_TITLE
        if (! isset($this->global->MAIN_HTML_TITLE)) $this->global->MAIN_HTML_TITLE='noapp,thirdpartynameonly,contactnameonly,projectnameonly';
        
		// conf->liste_limit = constante de taille maximale des listes
		if (empty($this->global->MAIN_SIZE_LISTE_LIMIT)) $this->global->MAIN_SIZE_LISTE_LIMIT=25;
		$this->liste_limit=$this->global->MAIN_SIZE_LISTE_LIMIT;

		// conf->product->limit_size = constante de taille maximale des select de produit
		if (! isset($this->global->PRODUIT_LIMIT_SIZE)) $this->global->PRODUIT_LIMIT_SIZE=1000;
		$this->product->limit_size=$this->global->PRODUIT_LIMIT_SIZE;

		// conf->theme et $this->css
		if (empty($this->global->MAIN_THEME)) $this->global->MAIN_THEME="eldy";
        if (! empty($this->global->MAIN_FORCETHEME)) $this->global->MAIN_THEME=$this->global->MAIN_FORCETHEME;
		$this->theme=$this->global->MAIN_THEME;
		$this->css  = "/theme/".$this->theme."/style.css.php";

		// conf->email_from = email pour envoi par dolibarr des mails automatiques
		$this->email_from = "robot@example.com";
		if (! empty($this->global->MAIN_MAIL_EMAIL_FROM)) $this->email_from = $this->global->MAIN_MAIL_EMAIL_FROM;

		// conf->notification->email_from = email pour envoi par Dolibarr des notifications
		$this->notification->email_from=$this->email_from;
		if (! empty($this->global->NOTIFICATION_EMAIL_FROM)) $this->notification->email_from=$this->global->NOTIFICATION_EMAIL_FROM;

		// conf->mailing->email_from = email pour envoi par Dolibarr des mailings
		$this->mailing->email_from=$this->email_from;
		if (! empty($this->global->MAILING_EMAIL_FROM))	$this->mailing->email_from=$this->global->MAILING_EMAIL_FROM;
		if (! isset($this->global->MAIN_EMAIL_ADD_TRACK_ID)) $this->global->MAIN_EMAIL_ADD_TRACK_ID=1;
		
        // Format for date (used by default when not found or not searched in lang)
        $this->format_date_short="%d/%m/%Y";            // Format of day with PHP/C tags (strftime functions)
        $this->format_date_short_java="dd/MM/yyyy";     // Format of day with Java tags
        $this->format_hour_short="%H:%M";
        $this->format_hour_short_duration="%H:%M";
        $this->format_date_text_short="%d %b %Y";
        $this->format_date_text="%d %B %Y";
        $this->format_date_hour_short="%d/%m/%Y %H:%M";
        $this->format_date_hour_sec_short="%d/%m/%Y %H:%M:%S";
        $this->format_date_hour_text_short="%d %b %Y %H:%M";
        $this->format_date_hour_text="%d %B %Y %H:%M";

        // Duration of workday
        if (! isset($this->global->MAIN_DURATION_OF_WORKDAY)) $this->global->MAIN_DURATION_OF_WORKDAY=86400;

		// Limites decimales si non definie (peuvent etre egale a 0)
		if (! isset($this->global->MAIN_MAX_DECIMALS_UNIT))  $this->global->MAIN_MAX_DECIMALS_UNIT=5;
		if (! isset($this->global->MAIN_MAX_DECIMALS_TOT))   $this->global->MAIN_MAX_DECIMALS_TOT=2;
		if (! isset($this->global->MAIN_MAX_DECIMALS_SHOWN)) $this->global->MAIN_MAX_DECIMALS_SHOWN=8;

		// Default pdf option
		if (! isset($this->global->MAIN_PDF_DASH_BETWEEN_LINES)) $this->global->MAIN_PDF_DASH_BETWEEN_LINES=1;    // use dash between lines
        if (! isset($this->global->PDF_ALLOW_HTML_FOR_FREE_TEXT)) $this->global->PDF_ALLOW_HTML_FOR_FREE_TEXT=1;  // allow html content into free footer text
		
		// Set default value to MAIN_SHOW_LOGO
		if (! isset($this->global->MAIN_SHOW_LOGO)) $this->global->MAIN_SHOW_LOGO=1;

		// Default max file size for upload
		$this->maxfilesize = (empty($this->global->MAIN_UPLOAD_DOC) ? 0 : $this->global->MAIN_UPLOAD_DOC * 1024);

		// By default, we propagate contacts
		if (! isset($this->global->MAIN_PROPAGATE_CONTACTS_FROM_ORIGIN)) $this->global->MAIN_PROPAGATE_CONTACTS_FROM_ORIGIN='*';  // Can be also '*' or '^(BILLING|SHIPPING|CUSTOMER|.*)$' (regex not yet implemented)

		// By default, we use the zip town autofill
		if (! isset($this->global->MAIN_USE_ZIPTOWN_DICTIONNARY)) $this->global->MAIN_USE_ZIPTOWN_DICTIONNARY=1;

		// Define list of limited modules (value must be key found for "name" property of module, so for example 'supplierproposal' for Module "Supplier Proposal"
		if (! isset($this->global->MAIN_MODULES_FOR_EXTERNAL)) $this->global->MAIN_MODULES_FOR_EXTERNAL='user,societe,propal,commande,facture,categorie,supplierproposal,fournisseur,contact,projet,contrat,ficheinter,expedition,agenda,resource,adherent';	// '' means 'all'. Note that contact is added here as it should be a module later.

		// Enable select2
		if (empty($this->global->MAIN_USE_JQUERY_MULTISELECT) || $this->global->MAIN_USE_JQUERY_MULTISELECT == '1') $this->global->MAIN_USE_JQUERY_MULTISELECT='select2';

		// Timeouts
        if (empty($this->global->MAIN_USE_CONNECT_TIMEOUT)) $this->global->MAIN_USE_CONNECT_TIMEOUT=10;
        if (empty($this->global->MAIN_USE_RESPONSE_TIMEOUT)) $this->global->MAIN_USE_RESPONSE_TIMEOUT=30;

		// Set default variable to calculate VAT as if option tax_mode was 0 (standard)
        if (empty($this->global->TAX_MODE_SELL_PRODUCT)) $this->global->TAX_MODE_SELL_PRODUCT='invoice';
        if (empty($this->global->TAX_MODE_BUY_PRODUCT))  $this->global->TAX_MODE_BUY_PRODUCT='invoice';
        if (empty($this->global->TAX_MODE_SELL_SERVICE)) $this->global->TAX_MODE_SELL_SERVICE='payment';
        if (empty($this->global->TAX_MODE_BUY_SERVICE))  $this->global->TAX_MODE_BUY_SERVICE='payment';

		// Delay before warnings
		// Avoid strict errors. TODO: Replace xxx->warning_delay with a property ->warning_delay_xxx
		if (isset($this->agenda)) {
		    $this->adherent->subscription = new stdClass();
            $this->adherent->subscription->warning_delay=(isset($this->global->MAIN_DELAY_MEMBERS)?$this->global->MAIN_DELAY_MEMBERS:0)*24*60*60;
		}
		if (isset($this->agenda)) $this->agenda->warning_delay=(isset($this->global->MAIN_DELAY_ACTIONS_TODO)?$this->global->MAIN_DELAY_ACTIONS_TODO:7)*24*60*60;
		if (isset($this->projet))
		{
		    $this->projet->warning_delay=(isset($this->global->MAIN_DELAY_PROJECT_TO_CLOSE)?$this->global->MAIN_DELAY_PROJECT_TO_CLOSE:7)*24*60*60;
		    $this->projet->task                 = new StdClass();
		    $this->projet->task->warning_delay=(isset($this->global->MAIN_DELAY_TASKS_TODO)?$this->global->MAIN_DELAY_TASKS_TODO:7)*24*60*60;
		}

        if (isset($this->commande)) {
            $this->commande->client				= new stdClass();
    		$this->commande->fournisseur		= new stdClass();
    		$this->commande->client->warning_delay=(isset($this->global->MAIN_DELAY_ORDERS_TO_PROCESS)?$this->global->MAIN_DELAY_ORDERS_TO_PROCESS:2)*24*60*60;
    		$this->commande->fournisseur->warning_delay=(isset($this->global->MAIN_DELAY_SUPPLIER_ORDERS_TO_PROCESS)?$this->global->MAIN_DELAY_SUPPLIER_ORDERS_TO_PROCESS:7)*24*60*60;
		}
		if (isset($this->propal)) {
		    $this->propal->cloture				= new stdClass();
    		$this->propal->facturation			= new stdClass();
	        $this->propal->cloture->warning_delay=(isset($this->global->MAIN_DELAY_PROPALS_TO_CLOSE)?$this->global->MAIN_DELAY_PROPALS_TO_CLOSE:0)*24*60*60;
            $this->propal->facturation->warning_delay=(isset($this->global->MAIN_DELAY_PROPALS_TO_BILL)?$this->global->MAIN_DELAY_PROPALS_TO_BILL:0)*24*60*60;
		}
		if (isset($this->facture)) {
		    $this->facture->client				= new stdClass();
    		$this->facture->fournisseur			= new stdClass();
            $this->facture->client->warning_delay=(isset($this->global->MAIN_DELAY_CUSTOMER_BILLS_UNPAYED)?$this->global->MAIN_DELAY_CUSTOMER_BILLS_UNPAYED:0)*24*60*60;
		    $this->facture->fournisseur->warning_delay=(isset($this->global->MAIN_DELAY_SUPPLIER_BILLS_TO_PAY)?$this->global->MAIN_DELAY_SUPPLIER_BILLS_TO_PAY:0)*24*60*60;
		}
		if (isset($this->contrat)) {
		    $this->contrat->services			= new stdClass();
    		$this->contrat->services->inactifs	= new stdClass();
	   	    $this->contrat->services->expires	= new stdClass();
		    $this->contrat->services->inactifs->warning_delay=(isset($this->global->MAIN_DELAY_NOT_ACTIVATED_SERVICES)?$this->global->MAIN_DELAY_NOT_ACTIVATED_SERVICES:0)*24*60*60;
            $this->contrat->services->expires->warning_delay=(isset($this->global->MAIN_DELAY_RUNNING_SERVICES)?$this->global->MAIN_DELAY_RUNNING_SERVICES:0)*24*60*60;
		}
		if (isset($this->commande)) {
		    $this->bank->rappro					= new stdClass();
    		$this->bank->cheque					= new stdClass();
            $this->bank->rappro->warning_delay=(isset($this->global->MAIN_DELAY_TRANSACTIONS_TO_CONCILIATE)?$this->global->MAIN_DELAY_TRANSACTIONS_TO_CONCILIATE:0)*24*60*60;
		    $this->bank->cheque->warning_delay=(isset($this->global->MAIN_DELAY_CHEQUES_TO_DEPOSIT)?$this->global->MAIN_DELAY_CHEQUES_TO_DEPOSIT:0)*24*60*60;
		}
		if (isset($this->expensereport)) {
		    $this->expensereport->approve		= new stdClass();
		    $this->expensereport->approve->warning_delay=(isset($this->global->MAIN_DELAY_EXPENSEREPORTS)?$this->global->MAIN_DELAY_EXPENSEREPORTS:0)*24*60*60;
		    $this->expensereport->payment		= new stdClass();
		    $this->expensereport->payment->warning_delay=(isset($this->global->MAIN_DELAY_EXPENSEREPORTS_TO_PAY)?$this->global->MAIN_DELAY_EXPENSEREPORTS_TO_PAY:0)*24*60*60;
		}
		
		if (! empty($this->global->PRODUIT_MULTIPRICES) && empty($this->global->PRODUIT_MULTIPRICES_LIMIT))
		{
		    $this->global->PRODUIT_MULTIPRICES_LIMIT = 5;
		}
		
		// For modules that want to disable top or left menu
		if (! empty($this->global->MAIN_HIDE_TOP_MENU)) $this->dol_hide_topmenu=$this->global->MAIN_HIDE_TOP_MENU;
		if (! empty($this->global->MAIN_HIDE_LEFT_MENU)) $this->dol_hide_leftmenu=$this->global->MAIN_HIDE_LEFT_MENU;

		if (empty($this->global->MAIN_SIZE_SHORTLIST_LIMIT)) $this->global->MAIN_SIZE_SHORTLIST_LIMIT=3;

		// For backward compatibility
		if (isset($this->product))   $this->produit=$this->product;
		if (isset($this->facture))   $this->invoice=$this->facture;
		if (isset($this->commande))  $this->order=$this->commande;
		if (isset($this->contrat))   $this->contract=$this->contrat;
		if (isset($this->categorie)) $this->category=$this->categorie;

        // Object $mc
        if (! defined('NOREQUIREMC') && ! empty($this->multicompany->enabled))
        {
        	if (is_object($mc)) $mc->setValues($this);
        }

		// We init log handlers
		if (defined('SYSLOG_HANDLERS')) {
			$handlers = json_decode(constant('SYSLOG_HANDLERS'));
		} else {
			$handlers = array();
		}
		foreach ($handlers as $handler) {
			$handler_files = array();
<<<<<<< HEAD
			$dirsyslogs = array_merge(array('/core/modules/syslog/'), $conf->modules_parts['syslog']);
=======
			$dirsyslogs = array_merge(array('/core/modules/syslog/'), $this->modules_parts['syslog']);
>>>>>>> d38818ff
			foreach ($dirsyslogs as $reldir) {
				$dir = dol_buildpath($reldir, 0);
				$newdir = dol_osencode($dir);
				if (is_dir($newdir)) {
					$file = $newdir . $handler . '.php';
					if (file_exists($file)) {
						$handler_files[] = $file;
					}
				}
			}

			if (empty($handler_files)) {
				throw new Exception('Missing log handler file ' . $handler . '.php');
			}

			require_once $handler_files[0];
			$loghandlerinstance = new $handler();
			if (!$loghandlerinstance instanceof LogHandlerInterface) {
				throw new Exception('Log handler does not extend LogHandlerInterface');
			}

			if (empty($this->loghandlers[$handler])) {
				$this->loghandlers[$handler] = $loghandlerinstance;
			}
		}
	}
}
<|MERGE_RESOLUTION|>--- conflicted
+++ resolved
@@ -592,11 +592,7 @@
 		}
 		foreach ($handlers as $handler) {
 			$handler_files = array();
-<<<<<<< HEAD
-			$dirsyslogs = array_merge(array('/core/modules/syslog/'), $conf->modules_parts['syslog']);
-=======
 			$dirsyslogs = array_merge(array('/core/modules/syslog/'), $this->modules_parts['syslog']);
->>>>>>> d38818ff
 			foreach ($dirsyslogs as $reldir) {
 				$dir = dol_buildpath($reldir, 0);
 				$newdir = dol_osencode($dir);
