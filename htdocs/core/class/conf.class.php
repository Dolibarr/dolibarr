<?php
/* Copyright (C) 2003-2007 Rodolphe Quiedeville <rodolphe@quiedeville.org>
 * Copyright (C) 2003      Xavier Dutoit        <doli@sydesy.com>
 * Copyright (C) 2004-2016 Laurent Destailleur  <eldy@users.sourceforge.net>
 * Copyright (C) 2005-2017 Regis Houssin      	<regis.houssin@capnetworks.com>
 * Copyright (C) 2006 	   Jean Heimburger    	<jean@tiaris.info>
 *
 * This program is free software; you can redistribute it and/or modify
 * it under the terms of the GNU General Public License as published by
 * the Free Software Foundation; either version 3 of the License, or
 * (at your option) any later version.
 *
 * This program is distributed in the hope that it will be useful,
 * but WITHOUT ANY WARRANTY; without even the implied warranty of
 * MERCHANTABILITY or FITNESS FOR A PARTICULAR PURPOSE.  See the
 * GNU General Public License for more details.
 *
 * You should have received a copy of the GNU General Public License
 * along with this program. If not, see <http://www.gnu.org/licenses/>.
 */

/**
 *	\file       	htdocs/core/class/conf.class.php
 *	\ingroup		core
 *  \brief      	File of class to manage storage of current setup
 *  				Config is stored into file conf.php
 */


/**
 *  Class to stock current configuration
 */
class Conf
{
	/** \public */
	//! To store properties found in conf file
	var $file;
	//! Object with database handler
	var $db;
	//! To store properties found into database
	var $global;

	//! To store if javascript/ajax is enabked
	public $use_javascript_ajax;
	//! Used to store current currency
	public $currency;
	//! Used to store current css (from theme)
	public $theme;        // Contains current theme ("eldy", "auguria", ...)
	public $css;          // Contains full path of css page ("/theme/eldy/style.css.php", ...)
    //! Used to store current menu handler
	public $standard_menu;

	public $modules					= array();	// List of activated modules
	public $modules_parts			= array('css'=>array(),'js'=>array(),'tabs'=>array(),'triggers'=>array(),'login'=>array(),'substitutions'=>array(),'menus'=>array(),'theme'=>array(),'sms'=>array(),'tpl'=>array(),'barcode'=>array(),'models'=>array(),'societe'=>array(),'hooks'=>array(),'dir'=>array(), 'syslog' =>array());

	var $logbuffer					= array();

	/**
	 * @var LogHandlerInterface[]
	 */
	var $loghandlers                = array();

	//! To store properties of multi-company
	public $multicompany;
	//! Used to store running instance for multi-company (default 1)
	public $entity					= 1;
	//! Used to store list of entities to use for each element
	public $entities				= array();

	public $dol_hide_topmenu;			// Set if we force param dol_hide_topmenu into login url
	public $dol_hide_leftmenu;			// Set if we force param dol_hide_leftmenu into login url
	public $dol_optimize_smallscreen;	// Set if we force param dol_optimize_smallscreen into login url or if browser is smartphone
	public $dol_no_mouse_hover;			// Set if we force param dol_no_mouse_hover into login url or if browser is smartphone
	public $dol_use_jmobile;			// Set if we force param dol_use_jmobile into login url


	/**
	 * Constructor
	 */
	function __construct()
	{
		// Properly declare multi-modules objects.
		$this->file				= new stdClass();
		$this->db				= new stdClass();
		$this->global			= new stdClass();
		$this->mycompany			= new stdClass();
		$this->admin				= new stdClass();
		$this->user				= new stdClass();
		$this->syslog			= new stdClass();
		$this->browser			= new stdClass();
		$this->medias			= new stdClass();
		$this->multicompany		= new stdClass();

		//! Charset for HTML output and for storing data in memory
		$this->file->character_set_client='UTF-8';   // UTF-8, ISO-8859-1

		// First level object
		// TODO Remove this part.
		$this->expedition_bon	= new stdClass();
		$this->livraison_bon		= new stdClass();
		$this->fournisseur		= new stdClass();
		$this->product			= new stdClass();
		$this->service			= new stdClass();
		$this->contrat			= new stdClass();
		$this->actions			= new stdClass();
		$this->commande			= new stdClass();
		$this->propal			= new stdClass();
		$this->facture			= new stdClass();
		$this->contrat			= new stdClass();
		$this->usergroup			= new stdClass();
		$this->adherent			= new stdClass();
		$this->bank				= new stdClass();
		$this->notification		= new stdClass();
		$this->mailing			= new stdClass();
		$this->expensereport		= new stdClass();
	}


	/**
	 *	Load setup values into conf object (read llx_const)
	 *  Note that this->db->xxx, this->file->xxx and this->multicompany have been already loaded when setValues is called.
	 *
	 *	@param      DoliDB		$db		Database handler
	 *	@return     int					< 0 if KO, >= 0 if OK
	 */
	function setValues($db)
	{
		global $conf;

		dol_syslog(get_class($this)."::setValues");

		//Define all global constants into $this->global->key=value
		$sql = "SELECT ".$db->decrypt('name')." as name,";
		$sql.= " ".$db->decrypt('value')." as value, entity";
		$sql.= " FROM ".MAIN_DB_PREFIX."const";
		$sql.= " WHERE entity IN (0,".$this->entity.")";
		$sql.= " ORDER BY entity";	// This is to have entity 0 first, then entity 1 that overwrite.

		$resql = $db->query($sql);
		if ($resql)
		{
			$i = 0;
			$numr = $db->num_rows($resql);
			while ($i < $numr)
			{
				$objp = $db->fetch_object($resql);
				$key=$objp->name;
				$value=$objp->value;
				if ($key)
				{
					//if (! defined("$key")) define("$key", $value);	// In some cases, the constant might be already forced (Example: SYSLOG_HANDLERS during install)
					$this->global->$key=$value;

					if ($value && preg_match('/^MAIN_MODULE_/',$key))
					{
						// If this is constant for a new tab page activated by a module. It initializes modules_parts['tabs'].
						if (preg_match('/^MAIN_MODULE_([0-9A-Z_]+)_TABS_/i',$key))
						{
							$partname = 'tabs';
							$params=explode(':',$value,2);
							if (! isset($this->modules_parts[$partname]) || ! is_array($this->modules_parts[$partname])) { $this->modules_parts[$partname] = array(); }
							$this->modules_parts[$partname][$params[0]][]=$value;	// $value may be a string or an array
						}
						// If this is constant for all generic part activated by a module. It initializes
						// modules_parts['login'], modules_parts['menus'], modules_parts['substitutions'], modules_parts['triggers'], modules_parts['tpl'],
						// modules_parts['models'], modules_parts['theme']
						// modules_parts['sms'],
						// modules_parts['css'], ...
						elseif (preg_match('/^MAIN_MODULE_([0-9A-Z_]+)_([A-Z]+)$/i',$key,$reg))
						{
							$modulename = strtolower($reg[1]);
							$partname = strtolower($reg[2]);
							if (! isset($this->modules_parts[$partname]) || ! is_array($this->modules_parts[$partname])) { $this->modules_parts[$partname] = array(); }
							$arrValue = json_decode($value,true);
							if (is_array($arrValue) && ! empty($arrValue)) $value = $arrValue;
							else if (in_array($partname,array('login','menus','substitutions','triggers','tpl'))) $value = '/'.$modulename.'/core/'.$partname.'/';
							else if (in_array($partname,array('models','theme'))) $value = '/'.$modulename.'/';
							else if (in_array($partname,array('sms'))) $value = $modulename;
							else if ($value == 1) $value = '/'.$modulename.'/core/modules/'.$partname.'/';	// ex: partname = societe
							$this->modules_parts[$partname] = array_merge($this->modules_parts[$partname], array($modulename => $value));	// $value may be a string or an array
						}
                        // If this is a module constant (must be at end)
						elseif (preg_match('/^MAIN_MODULE_([0-9A-Z_]+)$/i',$key,$reg))
						{
							$modulename=strtolower($reg[1]);
							if ($modulename == 'propale') $modulename='propal';
							if ($modulename == 'supplierproposal') $modulename='supplier_proposal';
							if (! isset($this->$modulename) || ! is_object($this->$modulename)) $this->$modulename=new stdClass();
							$this->$modulename->enabled=true;
							$this->modules[]=$modulename;              // Add this module in list of enabled modules
						}
					}
				}
				$i++;
			}

		    $db->free($resql);
		}

        // Include other local consts.php files and fetch their values to the corresponding database constants.
        if (! empty($this->global->LOCAL_CONSTS_FILES)) {
            $filesList = explode(":", $this->global->LOCAL_CONSTS_FILES);
            foreach ($filesList as $file) {
                $file=dol_sanitizeFileName($file);
                include_once DOL_DOCUMENT_ROOT . "/".$file."/".$file."_consts.php";
                foreach ($file2bddconsts as $key=>$value) {
                    $this->global->$key=$value;
                }
            }
        }

		//var_dump($this->modules);
		//var_dump($this->modules_parts['theme']);

		// If you can't set timezone of your PHP, set this constant. Better is to set it to UTC.
		// In future, this constant will be forced to 'UTC' so PHP server timezone will not have effect anymore.
		//$this->global->MAIN_SERVER_TZ='Europe/Paris';
		if (! empty($this->global->MAIN_SERVER_TZ) && $this->global->MAIN_SERVER_TZ != 'auto')
		{
			try {
				date_default_timezone_set($this->global->MAIN_SERVER_TZ);
			}
			catch(Exception $e)
			{
				dol_syslog("Error: Bad value for parameter MAIN_SERVER_TZ=".$this->global->MAIN_SERVER_TZ, LOG_ERR);
			}
		}

		// Object $mc
		if (! defined('NOREQUIREMC') && ! empty($this->multicompany->enabled))
		{
			global $mc;
			$ret = @dol_include_once('/multicompany/class/actions_multicompany.class.php');
			if ($ret) $mc = new ActionsMulticompany($db);
		}

		// Clean some variables
		if (empty($this->global->MAIN_MENU_STANDARD)) $this->global->MAIN_MENU_STANDARD="eldy_menu.php";
		if (empty($this->global->MAIN_MENUFRONT_STANDARD)) $this->global->MAIN_MENUFRONT_STANDARD="eldy_menu.php";
		if (empty($this->global->MAIN_MENU_SMARTPHONE)) $this->global->MAIN_MENU_SMARTPHONE="eldy_menu.php";	// Use eldy by default because smartphone does not work on all phones
		if (empty($this->global->MAIN_MENUFRONT_SMARTPHONE)) $this->global->MAIN_MENUFRONT_SMARTPHONE="eldy_menu.php";	// Use eldy by default because smartphone does not work on all phones
		// Clean var use vat for company
		if (! isset($this->global->FACTURE_TVAOPTION)) $this->global->FACTURE_TVAOPTION=1;
		else if (! empty($this->global->FACTURE_TVAOPTION) && ! is_numeric($this->global->FACTURE_TVAOPTION))
		{
			// Old value of option, we clean to use new value (0 or 1)
			if ($this->global->FACTURE_TVAOPTION != "franchise") $this->global->FACTURE_TVAOPTION=1;
			else $this->global->FACTURE_TVAOPTION=0;
		}

		// Variable globales LDAP
		if (empty($this->global->LDAP_FIELD_FULLNAME)) $this->global->LDAP_FIELD_FULLNAME='';
		if (! isset($this->global->LDAP_KEY_USERS)) $this->global->LDAP_KEY_USERS=$this->global->LDAP_FIELD_FULLNAME;
		if (! isset($this->global->LDAP_KEY_GROUPS)) $this->global->LDAP_KEY_GROUPS=$this->global->LDAP_FIELD_FULLNAME;
		if (! isset($this->global->LDAP_KEY_CONTACTS)) $this->global->LDAP_KEY_CONTACTS=$this->global->LDAP_FIELD_FULLNAME;
		if (! isset($this->global->LDAP_KEY_MEMBERS)) $this->global->LDAP_KEY_MEMBERS=$this->global->LDAP_FIELD_FULLNAME;

		// Load translation object with current language
		if (empty($this->global->MAIN_LANG_DEFAULT)) $this->global->MAIN_LANG_DEFAULT="en_US";

        // By default, we repeat info on all tabs
		if (! isset($this->global->MAIN_REPEATCONTACTONEACHTAB)) $this->global->MAIN_REPEATCONTACTONEACHTAB=1;
		if (! isset($this->global->MAIN_REPEATADDRESSONEACHTAB)) $this->global->MAIN_REPEATADDRESSONEACHTAB=1;

		$rootfordata = DOL_DATA_ROOT;
		$rootforuser = DOL_DATA_ROOT;
		// If multicompany module is enabled, we redefine the root of data
		if (! empty($this->multicompany->enabled) && ! empty($this->entity) && $this->entity > 1)
		{
			$rootfordata.='/'.$this->entity;
		}

		// Define default dir_output and dir_temp for directories of modules
		foreach($this->modules as $module)
		{
		    //var_dump($module);
			// For multicompany sharings
			$this->$module->multidir_output	= array($this->entity => $rootfordata."/".$module);
			$this->$module->multidir_temp	= array($this->entity => $rootfordata."/".$module."/temp");
			// For backward compatibility
			$this->$module->dir_output	= $rootfordata."/".$module;
			$this->$module->dir_temp	= $rootfordata."/".$module."/temp";
		}

		// External modules storage
		if (! empty($this->modules_parts['dir']))
		{
			foreach($this->modules_parts['dir'] as $module => $dirs)
			{
				foreach($dirs as $type => $name)
				{
					$subdir=($type=='temp'?'/temp':'');
					// For multicompany sharings
					$varname = 'multidir_'.$type;
					$this->$module->$varname = array($this->entity => $rootfordata."/".$name.$subdir);
					// For backward compatibility
					$varname = 'dir_'.$type;
					$this->$module->$varname = $rootfordata."/".$name.$subdir;
				}
			}
		}

		// For mycompany storage
		$this->mycompany->dir_output=$rootfordata."/mycompany";
		$this->mycompany->dir_temp=$rootfordata."/mycompany/temp";

		// For admin storage
		$this->admin->dir_output=$rootfordata.'/admin';
		$this->admin->dir_temp=$rootfordata.'/admin/temp';

		// For user storage
		$this->user->multidir_output	= array($this->entity => $rootfordata."/users");
		$this->user->multidir_temp		= array($this->entity => $rootfordata."/users/temp");
		// For backward compatibility
		$this->user->dir_output=$rootforuser."/users";
		$this->user->dir_temp=$rootforuser."/users/temp";

		// UserGroup
		$this->usergroup->dir_output=$rootforuser."/usergroups";
		$this->usergroup->dir_temp=$rootforuser."/usergroups/temp";

		// For propal storage
		$this->propal->dir_output=$rootfordata."/propale";
		$this->propal->dir_temp=$rootfordata."/propale/temp";

		// For medias storage
		$this->medias->multidir_output	= array($this->entity => $rootfordata."/medias");
		$this->medias->multidir_temp		= array($this->entity => $rootfordata."/medias/temp");

<<<<<<< HEAD
		// Exception: Some dir are not the name of module. So we keep exception here for backward compatibility.
=======
		// Exception: Some dir are not the name of module. So we keep exception here
		// for backward compatibility.
>>>>>>> 356f36c5

		// Sous module bons d'expedition
		$this->expedition_bon->enabled=(! empty($this->global->MAIN_SUBMODULE_EXPEDITION)?$this->global->MAIN_SUBMODULE_EXPEDITION:0);
		// Sous module bons de livraison
		$this->livraison_bon->enabled=(! empty($this->global->MAIN_SUBMODULE_LIVRAISON)?$this->global->MAIN_SUBMODULE_LIVRAISON:0);

		// Module fournisseur
		if (! empty($this->fournisseur))
		{
			$this->fournisseur->commande=new stdClass();
			$this->fournisseur->commande->dir_output=$rootfordata."/fournisseur/commande";
			$this->fournisseur->commande->dir_temp  =$rootfordata."/fournisseur/commande/temp";
			$this->fournisseur->facture=new stdClass();
			$this->fournisseur->facture->dir_output =$rootfordata."/fournisseur/facture";
			$this->fournisseur->facture->dir_temp   =$rootfordata."/fournisseur/facture/temp";
			$this->fournisseur->payment=new stdClass();
			$this->fournisseur->payment->dir_output =$rootfordata."/fournisseur/payment";
			$this->fournisseur->payment->dir_temp   =$rootfordata."/fournisseur/payment/temp";

			// To prepare split of module fournisseur into fournisseur + supplier_order + supplier_invoice
			if (! empty($this->fournisseur->enabled) && empty($this->global->MAIN_USE_NEW_SUPPLIERMOD))  // By default, if module supplier is on, we set new properties
			{
    			$this->supplier_order=new stdClass();
    			$this->supplier_order->enabled=1;
    			$this->supplier_order->dir_output=$rootfordata."/fournisseur/commande";
    			$this->supplier_order->dir_temp=$rootfordata."/fournisseur/commande/temp";
    			$this->supplier_invoice=new stdClass();
    			$this->supplier_invoice->enabled=1;
    			$this->supplier_invoice->dir_output=$rootfordata."/fournisseur/facture";
    			$this->supplier_invoice->dir_temp=$rootfordata."/fournisseur/facture/temp";
			}
		}

		// Module product/service
		$this->product->multidir_output=array($this->entity => $rootfordata."/produit");
		$this->product->multidir_temp  =array($this->entity => $rootfordata."/produit/temp");
		$this->service->multidir_output=array($this->entity => $rootfordata."/produit");
		$this->service->multidir_temp  =array($this->entity => $rootfordata."/produit/temp");
		// For backward compatibility
		$this->product->dir_output=$rootfordata."/produit";
		$this->product->dir_temp  =$rootfordata."/produit/temp";
		$this->service->dir_output=$rootfordata."/produit";
		$this->service->dir_temp  =$rootfordata."/produit/temp";

		// Module contrat
		$this->contrat->dir_output=$rootfordata."/contracts";
		$this->contrat->dir_temp  =$rootfordata."/contracts/temp";
		// Module bank
		$this->bank->dir_output=$rootfordata."/bank";
		$this->bank->dir_temp  =$rootfordata."/bank/temp";


		// Set some default values

		$this->global->MAIN_ACTIVATE_HTML5=1;
        $this->global->MAIN_MAIL_USE_MULTI_PART=1;

		// societe
		if (empty($this->global->SOCIETE_CODECLIENT_ADDON))       $this->global->SOCIETE_CODECLIENT_ADDON="mod_codeclient_leopard";
		if (empty($this->global->SOCIETE_CODECOMPTA_ADDON))       $this->global->SOCIETE_CODECOMPTA_ADDON="mod_codecompta_panicum";

		if (empty($this->global->CHEQUERECEIPTS_ADDON))           $this->global->CHEQUERECEIPTS_ADDON='mod_chequereceipt_mint';

        // Security
		if (empty($this->global->USER_PASSWORD_GENERATED)) $this->global->USER_PASSWORD_GENERATED='standard'; // Default password generator
        if (empty($this->global->MAIN_UMASK)) $this->global->MAIN_UMASK='0664';         // Default mask

		// conf->use_javascript_ajax
		$this->use_javascript_ajax=1;
		if (isset($this->global->MAIN_DISABLE_JAVASCRIPT)) $this->use_javascript_ajax=! $this->global->MAIN_DISABLE_JAVASCRIPT;
		// If no javascript_ajax, Ajax features are disabled.
		if (empty($this->use_javascript_ajax))
		{
			unset($this->global->PRODUIT_USE_SEARCH_TO_SELECT);
			unset($this->global->COMPANY_USE_SEARCH_TO_SELECT);
			unset($this->global->CONTACT_USE_SEARCH_TO_SELECT);
			unset($this->global->PROJECT_USE_SEARCH_TO_SELECT);
		}

		if (! empty($this->productbatch->enabled))
		{
			$this->global->STOCK_CALCULATE_ON_BILL=0;
			$this->global->STOCK_CALCULATE_ON_VALIDATE_ORDER=0;
			$this->global->STOCK_CALCULATE_ON_SHIPMENT=1;
			$this->global->STOCK_CALCULATE_ON_SHIPMENT_CLOSE=0;
			$this->global->STOCK_CALCULATE_ON_SUPPLIER_BILL=0;
			$this->global->STOCK_CALCULATE_ON_SUPPLIER_VALIDATE_ORDER=0;
			$this->global->STOCK_CALCULATE_ON_SUPPLIER_DISPATCH_ORDER=1;
		}

		// conf->currency
		if (empty($this->global->MAIN_MONNAIE)) $this->global->MAIN_MONNAIE='EUR';
		$this->currency=$this->global->MAIN_MONNAIE;

		if (empty($conf->global->MAIN_BROWSER_NOTIFICATION_FREQUENCY)) $conf->global->MAIN_BROWSER_NOTIFICATION_FREQUENCY = 30;   // Less than 1 minutes to be sure

		// conf->global->ACCOUNTING_MODE = Option des modules Comptabilites (simple ou expert). Defini le mode de calcul des etats comptables (CA,...)
        if (empty($this->global->ACCOUNTING_MODE)) $this->global->ACCOUNTING_MODE='RECETTES-DEPENSES';  // By default. Can be 'RECETTES-DEPENSES' ou 'CREANCES-DETTES'

        // By default, suppliers objects can be linked to all projects
        $this->global->PROJECT_CAN_ALWAYS_LINK_TO_ALL_SUPPLIERS = 1;

        // MAIN_HTML_TITLE
        if (! isset($this->global->MAIN_HTML_TITLE)) $this->global->MAIN_HTML_TITLE='noapp,thirdpartynameonly,contactnameonly,projectnameonly';

		// conf->liste_limit = constante de taille maximale des listes
		if (empty($this->global->MAIN_SIZE_LISTE_LIMIT)) $this->global->MAIN_SIZE_LISTE_LIMIT=25;
		$this->liste_limit=$this->global->MAIN_SIZE_LISTE_LIMIT;

		// conf->product->limit_size = constante de taille maximale des select de produit
		if (! isset($this->global->PRODUIT_LIMIT_SIZE)) $this->global->PRODUIT_LIMIT_SIZE=1000;
		$this->product->limit_size=$this->global->PRODUIT_LIMIT_SIZE;

		// conf->theme et $this->css
		if (empty($this->global->MAIN_THEME)) $this->global->MAIN_THEME="eldy";
        if (! empty($this->global->MAIN_FORCETHEME)) $this->global->MAIN_THEME=$this->global->MAIN_FORCETHEME;
		$this->theme=$this->global->MAIN_THEME;
		$this->css  = "/theme/".$this->theme."/style.css.php";

		// conf->email_from = email pour envoi par dolibarr des mails automatiques
		$this->email_from = "robot@example.com";
		if (! empty($this->global->MAIN_MAIL_EMAIL_FROM)) $this->email_from = $this->global->MAIN_MAIL_EMAIL_FROM;

		// conf->notification->email_from = email pour envoi par Dolibarr des notifications
		$this->notification->email_from=$this->email_from;
		if (! empty($this->global->NOTIFICATION_EMAIL_FROM)) $this->notification->email_from=$this->global->NOTIFICATION_EMAIL_FROM;

		// conf->mailing->email_from = email pour envoi par Dolibarr des mailings
		$this->mailing->email_from=$this->email_from;
		if (! empty($this->global->MAILING_EMAIL_FROM))	$this->mailing->email_from=$this->global->MAILING_EMAIL_FROM;
		if (! isset($this->global->MAIN_EMAIL_ADD_TRACK_ID)) $this->global->MAIN_EMAIL_ADD_TRACK_ID=1;

        // Format for date (used by default when not found or not searched in lang)
        $this->format_date_short="%d/%m/%Y";            // Format of day with PHP/C tags (strftime functions)
        $this->format_date_short_java="dd/MM/yyyy";     // Format of day with Java tags
        $this->format_hour_short="%H:%M";
        $this->format_hour_short_duration="%H:%M";
        $this->format_date_text_short="%d %b %Y";
        $this->format_date_text="%d %B %Y";
        $this->format_date_hour_short="%d/%m/%Y %H:%M";
        $this->format_date_hour_sec_short="%d/%m/%Y %H:%M:%S";
        $this->format_date_hour_text_short="%d %b %Y %H:%M";
        $this->format_date_hour_text="%d %B %Y %H:%M";

        // Duration of workday
        if (! isset($this->global->MAIN_DURATION_OF_WORKDAY)) $this->global->MAIN_DURATION_OF_WORKDAY=86400;

		// Limites decimales si non definie (peuvent etre egale a 0)
		if (! isset($this->global->MAIN_MAX_DECIMALS_UNIT))  $this->global->MAIN_MAX_DECIMALS_UNIT=5;
		if (! isset($this->global->MAIN_MAX_DECIMALS_TOT))   $this->global->MAIN_MAX_DECIMALS_TOT=2;
		if (! isset($this->global->MAIN_MAX_DECIMALS_SHOWN)) $this->global->MAIN_MAX_DECIMALS_SHOWN=8;

		// Default pdf option
		if (! isset($this->global->MAIN_PDF_DASH_BETWEEN_LINES)) $this->global->MAIN_PDF_DASH_BETWEEN_LINES=1;    // use dash between lines
        if (! isset($this->global->PDF_ALLOW_HTML_FOR_FREE_TEXT)) $this->global->PDF_ALLOW_HTML_FOR_FREE_TEXT=1;  // allow html content into free footer text

		// Set default value to MAIN_SHOW_LOGO
		if (! isset($this->global->MAIN_SHOW_LOGO)) $this->global->MAIN_SHOW_LOGO=1;

		// Default max file size for upload
		$this->maxfilesize = (empty($this->global->MAIN_UPLOAD_DOC) ? 0 : $this->global->MAIN_UPLOAD_DOC * 1024);

		// By default, we propagate contacts
		if (! isset($this->global->MAIN_PROPAGATE_CONTACTS_FROM_ORIGIN)) $this->global->MAIN_PROPAGATE_CONTACTS_FROM_ORIGIN='*';  // Can be also '*' or '^(BILLING|SHIPPING|CUSTOMER|.*)$' (regex not yet implemented)

		// By default, we do not use the zip town table but the table of third parties
		if (! isset($this->global->MAIN_USE_ZIPTOWN_DICTIONNARY)) $this->global->MAIN_USE_ZIPTOWN_DICTIONNARY=0;

		// By default, we open card if one found
		if (! isset($this->global->MAIN_SEARCH_DIRECT_OPEN_IF_ONLY_ONE)) $this->global->MAIN_SEARCH_DIRECT_OPEN_IF_ONLY_ONE=1;

		// Define list of limited modules (value must be key found for "name" property of module, so for example 'supplierproposal' for Module "Supplier Proposal"
		if (! isset($this->global->MAIN_MODULES_FOR_EXTERNAL)) $this->global->MAIN_MODULES_FOR_EXTERNAL='user,societe,propal,commande,facture,categorie,supplierproposal,fournisseur,contact,projet,contrat,ficheinter,expedition,agenda,resource,adherent';	// '' means 'all'. Note that contact is added here as it should be a module later.

		// Enable select2
		if (empty($this->global->MAIN_USE_JQUERY_MULTISELECT) || $this->global->MAIN_USE_JQUERY_MULTISELECT == '1') $this->global->MAIN_USE_JQUERY_MULTISELECT='select2';

		// Timeouts
        if (empty($this->global->MAIN_USE_CONNECT_TIMEOUT)) $this->global->MAIN_USE_CONNECT_TIMEOUT=10;
        if (empty($this->global->MAIN_USE_RESPONSE_TIMEOUT)) $this->global->MAIN_USE_RESPONSE_TIMEOUT=30;

		// Set default variable to calculate VAT as if option tax_mode was 0 (standard)
        if (empty($this->global->TAX_MODE_SELL_PRODUCT)) $this->global->TAX_MODE_SELL_PRODUCT='invoice';
        if (empty($this->global->TAX_MODE_BUY_PRODUCT))  $this->global->TAX_MODE_BUY_PRODUCT='invoice';
        if (empty($this->global->TAX_MODE_SELL_SERVICE)) $this->global->TAX_MODE_SELL_SERVICE='payment';
        if (empty($this->global->TAX_MODE_BUY_SERVICE))  $this->global->TAX_MODE_BUY_SERVICE='payment';

		// Delay before warnings
		// Avoid strict errors. TODO: Replace xxx->warning_delay with a property ->warning_delay_xxx
		if (isset($this->agenda)) {
		    $this->adherent->subscription = new stdClass();
            $this->adherent->subscription->warning_delay=(isset($this->global->MAIN_DELAY_MEMBERS)?$this->global->MAIN_DELAY_MEMBERS:0)*24*60*60;
		}
		if (isset($this->agenda)) $this->agenda->warning_delay=(isset($this->global->MAIN_DELAY_ACTIONS_TODO)?$this->global->MAIN_DELAY_ACTIONS_TODO:7)*24*60*60;
		if (isset($this->projet))
		{
		    $this->projet->warning_delay=(isset($this->global->MAIN_DELAY_PROJECT_TO_CLOSE)?$this->global->MAIN_DELAY_PROJECT_TO_CLOSE:7)*24*60*60;
		    $this->projet->task                 = new StdClass();
		    $this->projet->task->warning_delay=(isset($this->global->MAIN_DELAY_TASKS_TODO)?$this->global->MAIN_DELAY_TASKS_TODO:7)*24*60*60;
		}

        if (isset($this->commande)) {
            $this->commande->client				= new stdClass();
    		$this->commande->fournisseur		= new stdClass();
    		$this->commande->client->warning_delay=(isset($this->global->MAIN_DELAY_ORDERS_TO_PROCESS)?$this->global->MAIN_DELAY_ORDERS_TO_PROCESS:2)*24*60*60;
    		$this->commande->fournisseur->warning_delay=(isset($this->global->MAIN_DELAY_SUPPLIER_ORDERS_TO_PROCESS)?$this->global->MAIN_DELAY_SUPPLIER_ORDERS_TO_PROCESS:7)*24*60*60;
		}
		if (isset($this->propal)) {
		    $this->propal->cloture				= new stdClass();
    		$this->propal->facturation			= new stdClass();
	        $this->propal->cloture->warning_delay=(isset($this->global->MAIN_DELAY_PROPALS_TO_CLOSE)?$this->global->MAIN_DELAY_PROPALS_TO_CLOSE:0)*24*60*60;
            $this->propal->facturation->warning_delay=(isset($this->global->MAIN_DELAY_PROPALS_TO_BILL)?$this->global->MAIN_DELAY_PROPALS_TO_BILL:0)*24*60*60;
		}
		if (isset($this->facture)) {
		    $this->facture->client				= new stdClass();
    		$this->facture->fournisseur			= new stdClass();
            $this->facture->client->warning_delay=(isset($this->global->MAIN_DELAY_CUSTOMER_BILLS_UNPAYED)?$this->global->MAIN_DELAY_CUSTOMER_BILLS_UNPAYED:0)*24*60*60;
		    $this->facture->fournisseur->warning_delay=(isset($this->global->MAIN_DELAY_SUPPLIER_BILLS_TO_PAY)?$this->global->MAIN_DELAY_SUPPLIER_BILLS_TO_PAY:0)*24*60*60;
		}
		if (isset($this->contrat)) {
		    $this->contrat->services			= new stdClass();
    		$this->contrat->services->inactifs	= new stdClass();
	   	    $this->contrat->services->expires	= new stdClass();
		    $this->contrat->services->inactifs->warning_delay=(isset($this->global->MAIN_DELAY_NOT_ACTIVATED_SERVICES)?$this->global->MAIN_DELAY_NOT_ACTIVATED_SERVICES:0)*24*60*60;
            $this->contrat->services->expires->warning_delay=(isset($this->global->MAIN_DELAY_RUNNING_SERVICES)?$this->global->MAIN_DELAY_RUNNING_SERVICES:0)*24*60*60;
		}
		if (isset($this->commande)) {
		    $this->bank->rappro					= new stdClass();
    		$this->bank->cheque					= new stdClass();
            $this->bank->rappro->warning_delay=(isset($this->global->MAIN_DELAY_TRANSACTIONS_TO_CONCILIATE)?$this->global->MAIN_DELAY_TRANSACTIONS_TO_CONCILIATE:0)*24*60*60;
		    $this->bank->cheque->warning_delay=(isset($this->global->MAIN_DELAY_CHEQUES_TO_DEPOSIT)?$this->global->MAIN_DELAY_CHEQUES_TO_DEPOSIT:0)*24*60*60;
		}
		if (isset($this->expensereport)) {
		    $this->expensereport->approve		= new stdClass();
		    $this->expensereport->approve->warning_delay=(isset($this->global->MAIN_DELAY_EXPENSEREPORTS)?$this->global->MAIN_DELAY_EXPENSEREPORTS:0)*24*60*60;
		    $this->expensereport->payment		= new stdClass();
		    $this->expensereport->payment->warning_delay=(isset($this->global->MAIN_DELAY_EXPENSEREPORTS_TO_PAY)?$this->global->MAIN_DELAY_EXPENSEREPORTS_TO_PAY:0)*24*60*60;
		}

		if (! empty($this->global->PRODUIT_MULTIPRICES) && empty($this->global->PRODUIT_MULTIPRICES_LIMIT))
		{
		    $this->global->PRODUIT_MULTIPRICES_LIMIT = 5;
		}

		// For modules that want to disable top or left menu
		if (! empty($this->global->MAIN_HIDE_TOP_MENU)) $this->dol_hide_topmenu=$this->global->MAIN_HIDE_TOP_MENU;
		if (! empty($this->global->MAIN_HIDE_LEFT_MENU)) $this->dol_hide_leftmenu=$this->global->MAIN_HIDE_LEFT_MENU;

		if (empty($this->global->MAIN_SIZE_SHORTLIST_LIMIT)) $this->global->MAIN_SIZE_SHORTLIST_LIMIT=3;

		// Save inconsistent option
		if (empty($conf->global->AGENDA_USE_EVENT_TYPE) && (! isset($conf->global->AGENDA_DEFAULT_FILTER_TYPE) || $conf->global->AGENDA_DEFAULT_FILTER_TYPE == 'AC_NON_AUTO'))
		{
		    $conf->global->AGENDA_DEFAULT_FILTER_TYPE='0';    // 'AC_NON_AUTO' does not exists when AGENDA_DEFAULT_FILTER_TYPE is not on.
		}

		// For backward compatibility
		if (isset($this->product))   $this->produit=$this->product;
		if (isset($this->facture))   $this->invoice=$this->facture;
		if (isset($this->commande))  $this->order=$this->commande;
		if (isset($this->contrat))   $this->contract=$this->contrat;
		if (isset($this->categorie)) $this->category=$this->categorie;

        // Object $mc
        if (! defined('NOREQUIREMC') && ! empty($this->multicompany->enabled))
        {
        	if (is_object($mc)) $mc->setValues($this);
        }

		// We init log handlers
		if (! empty($this->global->SYSLOG_HANDLERS)) {
			$handlers = json_decode($this->global->SYSLOG_HANDLERS);
		} else {
			$handlers = array();
		}
		foreach ($handlers as $handler) {
			$handler_files = array();
			$dirsyslogs = array_merge(array('/core/modules/syslog/'), $this->modules_parts['syslog']);
			foreach ($dirsyslogs as $reldir) {
				$dir = dol_buildpath($reldir, 0);
				$newdir = dol_osencode($dir);
				if (is_dir($newdir)) {
					$file = $newdir . $handler . '.php';
					if (file_exists($file)) {
						$handler_files[] = $file;
					}
				}
			}

			if (empty($handler_files)) {
				throw new Exception('Missing log handler file ' . $handler . '.php');
			}

			require_once $handler_files[0];
			$loghandlerinstance = new $handler();
			if (!$loghandlerinstance instanceof LogHandlerInterface) {
				throw new Exception('Log handler does not extend LogHandlerInterface');
			}

			if (empty($this->loghandlers[$handler])) {
				$this->loghandlers[$handler] = $loghandlerinstance;
			}
		}

	}
}
<|MERGE_RESOLUTION|>--- conflicted
+++ resolved
@@ -83,8 +83,8 @@
 		$this->file				= new stdClass();
 		$this->db				= new stdClass();
 		$this->global			= new stdClass();
-		$this->mycompany			= new stdClass();
-		$this->admin				= new stdClass();
+		$this->mycompany		= new stdClass();
+		$this->admin			= new stdClass();
 		$this->user				= new stdClass();
 		$this->syslog			= new stdClass();
 		$this->browser			= new stdClass();
@@ -327,12 +327,7 @@
 		$this->medias->multidir_output	= array($this->entity => $rootfordata."/medias");
 		$this->medias->multidir_temp		= array($this->entity => $rootfordata."/medias/temp");
 
-<<<<<<< HEAD
 		// Exception: Some dir are not the name of module. So we keep exception here for backward compatibility.
-=======
-		// Exception: Some dir are not the name of module. So we keep exception here
-		// for backward compatibility.
->>>>>>> 356f36c5
 
 		// Sous module bons d'expedition
 		$this->expedition_bon->enabled=(! empty($this->global->MAIN_SUBMODULE_EXPEDITION)?$this->global->MAIN_SUBMODULE_EXPEDITION:0);
