<?php
/* Copyright (C) 2003-2007 Rodolphe Quiedeville <rodolphe@quiedeville.org>
 * Copyright (C) 2003      Xavier Dutoit        <doli@sydesy.com>
 * Copyright (C) 2004-2012 Laurent Destailleur  <eldy@users.sourceforge.net>
 * Copyright (C) 2005-2012 Regis Houssin      	<regis.houssin@capnetworks.com>
 * Copyright (C) 2006 	   Jean Heimburger    	<jean@tiaris.info>
 *
 * This program is free software; you can redistribute it and/or modify
 * it under the terms of the GNU General Public License as published by
 * the Free Software Foundation; either version 3 of the License, or
 * (at your option) any later version.
 *
 * This program is distributed in the hope that it will be useful,
 * but WITHOUT ANY WARRANTY; without even the implied warranty of
 * MERCHANTABILITY or FITNESS FOR A PARTICULAR PURPOSE.  See the
 * GNU General Public License for more details.
 *
 * You should have received a copy of the GNU General Public License
 * along with this program. If not, see <http://www.gnu.org/licenses/>.
 */

/**
 *	\file       	htdocs/core/class/conf.class.php
 *	\ingroup		core
 *  \brief      	File of class to manage storage of current setup
 *  				Config is stored into file conf.php
 */


/**
 *  Class to stock current configuration
 */
class Conf
{
	/** \public */
	//! To store properties found in conf file
	var $file;
	//! Object with database handler
	var $db;
	//! To store properties found into database
	var $global;

	//! To store if javascript/ajax is enabked
	public $use_javascript_ajax;
	//! Used to store current currency
	public $currency;
	//! Used to store current css (from theme)
	public $theme;        // Contains current theme ("eldy", "auguria", ...)
	public $css;          // Contains full path of css page ("/theme/eldy/style.css.php", ...)
    //! Used to store current menu handler
	public $standard_menu;

	public $modules					= array();	// List of activated modules
	public $modules_parts			= array('css'=>array(),'js'=>array(),'tabs'=>array(),'triggers'=>array(),'login'=>array(),'substitutions'=>array(),'menus'=>array(),'theme'=>array(),'sms'=>array(),'tpl'=>array(),'barcode'=>array(),'models'=>array(),'societe'=>array(),'hooks'=>array(),'dir'=>array());

	var $logbuffer					= array();
	var $loghandlers                = array();

	//! To store properties of multi-company
	public $multicompany;
	//! Used to store running instance for multi-company (default 1)
	public $entity					= 1;
	//! Used to store list of entities to use for each element
	public $entities				= array();

	public $dol_hide_topmenu;			// Set if we force param dol_hide_topmenu into login url
	public $dol_hide_leftmenu;			// Set if we force param dol_hide_leftmenu into login url
	public $dol_optimize_smallscreen;	// Set if we force param dol_optimize_smallscreen into login url or if browser is smartphone
	public $dol_no_mouse_hover;			// Set if we force param dol_no_mouse_hover into login url or if browser is smartphone
	public $dol_use_jmobile;			// Set if we force param dol_use_jmobile into login url


	/**
	 * Constructor
	 */
	function __construct()
	{
		// Properly declare multi-modules objects.
		$this->file				= new stdClass();
		$this->db				= new stdClass();
		$this->global			= new stdClass();
		$this->mycompany		= new stdClass();
		$this->admin			= new stdClass();
		$this->user				= new stdClass();
		$this->syslog			= new stdClass();
		$this->browser			= new stdClass();
		$this->multicompany		= new stdClass();

		//! Charset for HTML output and for storing data in memory
		$this->file->character_set_client='UTF-8';   // UTF-8, ISO-8859-1

		// First level object
		// TODO Remove this part.
		$this->expedition_bon	= new stdClass();
		$this->livraison_bon	= new stdClass();
		$this->fournisseur		= new stdClass();
		$this->product			= new stdClass();
		$this->service			= new stdClass();
		$this->contrat			= new stdClass();
		$this->actions			= new stdClass();
		$this->commande			= new stdClass();
		$this->propal			= new stdClass();
		$this->facture			= new stdClass();
		$this->contrat			= new stdClass();
		$this->adherent			= new stdClass();
		$this->bank				= new stdClass();
		$this->notification		= new stdClass();
		$this->mailing			= new stdClass();
	}


	/**
	 *	Load setup values into conf object (read llx_const)
	 *  Note that this->db->xxx, this->file->xxx and this->multicompany have been already loaded when setValues is called.
	 *
	 *	@param      DoliDB		$db		Database handler
	 *	@return     int					< 0 if KO, >= 0 if OK
	 */
	function setValues($db)
	{
		global $conf;

		dol_syslog(get_class($this)."::setValues");

		/*
		 * Definition de toutes les constantes globales d'environnement
		 * - En constante php (TODO a virer)
		 * - En $this->global->key=value
		 */
		$sql = "SELECT ".$db->decrypt('name')." as name,";
		$sql.= " ".$db->decrypt('value')." as value, entity";
		$sql.= " FROM ".MAIN_DB_PREFIX."const";
		if (! empty($this->multicompany->transverse_mode))
		{
			$sql.= " WHERE entity IN (0,1,".$this->entity.")";
		}
		else
		{
			$sql.= " WHERE entity IN (0,".$this->entity.")";
		}
		$sql.= " ORDER BY entity";	// This is to have entity 0 first, then entity 1 that overwrite.

		$resql = $db->query($sql);
		if ($resql)
		{
			$i = 0;
			$numr = $db->num_rows($resql);
			while ($i < $numr)
			{
				$objp = $db->fetch_object($resql);
				$key=$objp->name;
				$value=$objp->value;
				if ($key)
				{
					if (! defined("$key")) define("$key", $value);	// In some cases, the constant might be already forced (Example: SYSLOG_HANDLERS during install)
					$this->global->$key=$value;

					if ($value && preg_match('/^MAIN_MODULE_/',$key))
					{
						// If this is constant for a new tab page activated by a module. It initializes modules_parts['tabs'].
						if (preg_match('/^MAIN_MODULE_([0-9A-Z_]+)_TABS_/i',$key))
						{
							$partname = 'tabs';
							$params=explode(':',$value,2);
							if (! isset($this->modules_parts[$partname]) || ! is_array($this->modules_parts[$partname])) { $this->modules_parts[$partname] = array(); }
							$this->modules_parts[$partname][$params[0]][]=$value;	// $value may be a string or an array
						}
						// If this is constant for all generic part activated by a module. It initializes
						// modules_parts['login'], modules_parts['menus'], modules_parts['substitutions'], modules_parts['triggers'], modules_parts['tpl'],
						// modules_parts['models'], modules_parts['theme']
						// modules_parts['sms'],
						// modules_parts['css'], ...
						elseif (preg_match('/^MAIN_MODULE_([0-9A-Z_]+)_([A-Z]+)$/i',$key,$reg))
						{
							$modulename = strtolower($reg[1]);
							$partname = strtolower($reg[2]);
							if (! isset($this->modules_parts[$partname]) || ! is_array($this->modules_parts[$partname])) { $this->modules_parts[$partname] = array(); }
							$arrValue = json_decode($value,true);
							if (is_array($arrValue) && ! empty($arrValue)) $value = $arrValue;
							else if (in_array($partname,array('login','menus','substitutions','triggers','tpl'))) $value = '/'.$modulename.'/core/'.$partname.'/';
							else if (in_array($partname,array('models','theme'))) $value = '/'.$modulename.'/';
							else if (in_array($partname,array('sms'))) $value = $modulename;
							else if ($value == 1) $value = '/'.$modulename.'/core/modules/'.$partname.'/';	// ex: partname = societe
							$this->modules_parts[$partname] = array_merge($this->modules_parts[$partname], array($modulename => $value));	// $value may be a string or an array
						}
                        // If this is a module constant (must be at end)
						elseif (preg_match('/^MAIN_MODULE_([0-9A-Z_]+)$/i',$key,$reg))
						{
							$modulename=strtolower($reg[1]);
							if ($modulename == 'propale') $modulename='propal';
							if (! isset($this->$modulename) || ! is_object($this->$modulename)) $this->$modulename=new stdClass();
							$this->$modulename->enabled=true;
							$this->modules[]=$modulename;              // Add this module in list of enabled modules
						}
					}
				}
				$i++;
			}

		    $db->free($resql);
		}
		//var_dump($this->modules);
		//var_dump($this->modules_parts['theme']);

		// If you can't set timezone of your PHP, set this constant. Better is to set it to UTC.
		// In future, this constant will be forced to 'UTC' so PHP server timezone will not have effect anymore.
		//$this->global->MAIN_SERVER_TZ='Europe/Paris';
		if (! empty($this->global->MAIN_SERVER_TZ) && $this->global->MAIN_SERVER_TZ != 'auto')
		{
			try {
				date_default_timezone_set($this->global->MAIN_SERVER_TZ);
			}
			catch(Exception $e)
			{
				dol_syslog("Error: Bad value for parameter MAIN_SERVER_TZ=".$this->global->MAIN_SERVER_TZ, LOG_ERR);
			}
		}

		// Object $mc
		if (! defined('NOREQUIREMC') && ! empty($this->multicompany->enabled))
		{
			global $mc;
			$ret = @dol_include_once('/multicompany/class/actions_multicompany.class.php');
			if ($ret) $mc = new ActionsMulticompany($db);
		}

		// Clean some variables
		if (empty($this->global->MAIN_MENU_STANDARD)) $this->global->MAIN_MENU_STANDARD="eldy_menu.php";
		if (empty($this->global->MAIN_MENUFRONT_STANDARD)) $this->global->MAIN_MENUFRONT_STANDARD="eldy_menu.php";
		if (empty($this->global->MAIN_MENU_SMARTPHONE)) $this->global->MAIN_MENU_SMARTPHONE="eldy_menu.php";	// Use eldy by default because smartphone does not work on all phones
		if (empty($this->global->MAIN_MENUFRONT_SMARTPHONE)) $this->global->MAIN_MENUFRONT_SMARTPHONE="eldy_menu.php";	// Use eldy by default because smartphone does not work on all phones
		// Clean var use vat for company
		if (! isset($this->global->FACTURE_TVAOPTION)) $this->global->FACTURE_TVAOPTION=1;
		else if (! empty($this->global->FACTURE_TVAOPTION) && ! is_numeric($this->global->FACTURE_TVAOPTION))
		{
			// Old value of option, we clean to use new value (0 or 1)
			if ($this->global->FACTURE_TVAOPTION != "franchise") $this->global->FACTURE_TVAOPTION=1;
			else $this->global->FACTURE_TVAOPTION=0;
		}

		// Variable globales LDAP
		if (empty($this->global->LDAP_FIELD_FULLNAME)) $this->global->LDAP_FIELD_FULLNAME='';
		if (! isset($this->global->LDAP_KEY_USERS)) $this->global->LDAP_KEY_USERS=$this->global->LDAP_FIELD_FULLNAME;
		if (! isset($this->global->LDAP_KEY_GROUPS)) $this->global->LDAP_KEY_GROUPS=$this->global->LDAP_FIELD_FULLNAME;
		if (! isset($this->global->LDAP_KEY_CONTACTS)) $this->global->LDAP_KEY_CONTACTS=$this->global->LDAP_FIELD_FULLNAME;
		if (! isset($this->global->LDAP_KEY_MEMBERS)) $this->global->LDAP_KEY_MEMBERS=$this->global->LDAP_FIELD_FULLNAME;

		// Load translation object with current language
		if (empty($this->global->MAIN_LANG_DEFAULT)) $this->global->MAIN_LANG_DEFAULT="en_US";

        // By default, we repeat info on all tabs
		if (! isset($this->global->MAIN_REPEATCONTACTONEACHTAB)) $this->global->MAIN_REPEATCONTACTONEACHTAB=1;
		if (! isset($this->global->MAIN_REPEATADDRESSONEACHTAB)) $this->global->MAIN_REPEATADDRESSONEACHTAB=1;

		$rootfordata = DOL_DATA_ROOT;
		$rootforuser = DOL_DATA_ROOT;
		// If multicompany module is enabled, we redefine the root of data
		if (! empty($this->multicompany->enabled) && ! empty($this->entity) && $this->entity > 1)
		{
			$rootfordata.='/'.$this->entity;
		}

		// Define default dir_output and dir_temp for directories of modules
		foreach($this->modules as $module)
		{
			// For multicompany sharings
			$this->$module->multidir_output	= array($this->entity => $rootfordata."/".$module);
			$this->$module->multidir_temp	= array($this->entity => $rootfordata."/".$module."/temp");
			// For backward compatibility
			$this->$module->dir_output	= $rootfordata."/".$module;
			$this->$module->dir_temp	= $rootfordata."/".$module."/temp";
		}

		// External modules storage
		if (! empty($this->modules_parts['dir']))
		{
			foreach($this->modules_parts['dir'] as $module => $dirs)
			{
				foreach($dirs as $type => $name)
				{
					$subdir=($type=='temp'?'/temp':'');
					// For multicompany sharings
					$varname = 'multidir_'.$type;
					$this->$module->$varname = array($this->entity => $rootfordata."/".$name.$subdir);
					// For backward compatibility
					$varname = 'dir_'.$type;
					$this->$module->$varname = $rootfordata."/".$name.$subdir;
				}
			}
		}

		// For mycompany storage
		$this->mycompany->dir_output=$rootfordata."/mycompany";
		$this->mycompany->dir_temp=$rootfordata."/mycompany/temp";

		// For admin storage
		$this->admin->dir_output=$rootfordata.'/admin';
		$this->admin->dir_temp=$rootfordata.'/admin/temp';

		// For user storage
		$this->user->multidir_output	= array($this->entity => $rootfordata."/users");
		$this->user->multidir_temp		= array($this->entity => $rootfordata."/users/temp");
		// For backward compatibility
		$this->user->dir_output=$rootforuser."/users";
		$this->user->dir_temp=$rootforuser."/users/temp";

		// For propal storage
		$this->propal->dir_output=$rootfordata."/propale";
		$this->propal->dir_temp=$rootfordata."/propale/temp";

		// Exception: Some dir are not the name of module. So we keep exception here
		// for backward compatibility.

		// Sous module bons d'expedition
		$this->expedition_bon->enabled= defined("MAIN_SUBMODULE_EXPEDITION")?MAIN_SUBMODULE_EXPEDITION:0;
		// Sous module bons de livraison
		$this->livraison_bon->enabled=defined("MAIN_SUBMODULE_LIVRAISON")?MAIN_SUBMODULE_LIVRAISON:0;

		// Module fournisseur
		if (! empty($this->fournisseur))
		{
			$this->fournisseur->commande=new stdClass();
			$this->fournisseur->commande->dir_output=$rootfordata."/fournisseur/commande";
			$this->fournisseur->commande->dir_temp  =$rootfordata."/fournisseur/commande/temp";
			$this->fournisseur->facture=new stdClass();
			$this->fournisseur->facture->dir_output =$rootfordata."/fournisseur/facture";
			$this->fournisseur->facture->dir_temp   =$rootfordata."/fournisseur/facture/temp";
		}

		// Module product/service
		$this->product->multidir_output=array($this->entity => $rootfordata."/produit");
		$this->product->multidir_temp  =array($this->entity => $rootfordata."/produit/temp");
		$this->service->multidir_output=array($this->entity => $rootfordata."/produit");
		$this->service->multidir_temp  =array($this->entity => $rootfordata."/produit/temp");
		// For backward compatibility
		$this->product->dir_output=$rootfordata."/produit";
		$this->product->dir_temp  =$rootfordata."/produit/temp";
		$this->service->dir_output=$rootfordata."/produit";
		$this->service->dir_temp  =$rootfordata."/produit/temp";

		// Module contrat
		$this->contrat->dir_output=$rootfordata."/contracts";
		$this->contrat->dir_temp  =$rootfordata."/contracts/temp";


		// Set some default values

		// societe
		if (empty($this->global->SOCIETE_CODECLIENT_ADDON))       $this->global->SOCIETE_CODECLIENT_ADDON="mod_codeclient_leopard";
		if (empty($this->global->SOCIETE_CODECOMPTA_ADDON))       $this->global->SOCIETE_CODECOMPTA_ADDON="mod_codecompta_panicum";

        // Security
		if (empty($this->global->USER_PASSWORD_GENERATED)) $this->global->USER_PASSWORD_GENERATED='standard'; // Default password generator
        if (empty($this->global->MAIN_UMASK)) $this->global->MAIN_UMASK='0664';         // Default mask

		// conf->use_javascript_ajax
		$this->use_javascript_ajax=1;
		if (isset($this->global->MAIN_DISABLE_JAVASCRIPT)) $this->use_javascript_ajax=! $this->global->MAIN_DISABLE_JAVASCRIPT;
		// If no javascript_ajax, Ajax features are disabled.
		if (empty($this->use_javascript_ajax))
		{
			unset($this->global->PRODUIT_USE_SEARCH_TO_SELECT);
			unset($this->global->COMPANY_USE_SEARCH_TO_SELECT);
			unset($this->global->CONTACT_USE_SEARCH_TO_SELECT);
			unset($this->global->PROJECT_USE_SEARCH_TO_SELECT);
		}

		if (! empty($conf->productbatch->enabled))
		{
			$this->global->STOCK_CALCULATE_ON_BILL=0;
			$this->global->STOCK_CALCULATE_ON_VALIDATE_ORDER=0;
			$this->global->STOCK_CALCULATE_ON_SHIPMENT=1;
			$this->global->STOCK_CALCULATE_ON_SUPPLIER_BILL=0;
			$this->global->STOCK_CALCULATE_ON_SUPPLIER_VALIDATE_ORDER=0;
			$this->global->STOCK_CALCULATE_ON_SUPPLIER_DISPATCH_ORDER=1;
		}

		if (! empty($conf->productbatch->enabled))
		{
			$this->global->STOCK_CALCULATE_ON_BILL=0;
			$this->global->STOCK_CALCULATE_ON_VALIDATE_ORDER=0;
			$this->global->STOCK_CALCULATE_ON_SHIPMENT=1;
			$this->global->STOCK_CALCULATE_ON_SUPPLIER_BILL=0;
			$this->global->STOCK_CALCULATE_ON_SUPPLIER_VALIDATE_ORDER=0;
			$this->global->STOCK_CALCULATE_ON_SUPPLIER_DISPATCH_ORDER=1;
		}

		// conf->currency
		if (empty($this->global->MAIN_MONNAIE)) $this->global->MAIN_MONNAIE='EUR';
		$this->currency=$this->global->MAIN_MONNAIE;

		// conf->global->ACCOUNTING_MODE = Option des modules Comptabilites (simple ou expert). Defini le mode de calcul des etats comptables (CA,...)
        if (empty($this->global->ACCOUNTING_MODE)) $this->global->ACCOUNTING_MODE='RECETTES-DEPENSES';  // By default. Can be 'RECETTES-DEPENSES' ou 'CREANCES-DETTES'

<<<<<<< HEAD
        // By default, suppliers ojbects can be linked to all projects
=======
        // By default, suppliers objects can be linked to all projects
>>>>>>> 9b5a03fa
        $conf->global->PROJECT_CAN_ALWAYS_LINK_TO_ALL_SUPPLIERS = 1;

		// conf->liste_limit = constante de taille maximale des listes
		if (empty($this->global->MAIN_SIZE_LISTE_LIMIT)) $this->global->MAIN_SIZE_LISTE_LIMIT=25;
		$this->liste_limit=$this->global->MAIN_SIZE_LISTE_LIMIT;

		// conf->product->limit_size = constante de taille maximale des select de produit
		if (! isset($this->global->PRODUIT_LIMIT_SIZE)) $this->global->PRODUIT_LIMIT_SIZE=100;
		$this->product->limit_size=$this->global->PRODUIT_LIMIT_SIZE;

		// conf->theme et $this->css
		if (empty($this->global->MAIN_THEME)) $this->global->MAIN_THEME="eldy";
        if (! empty($this->global->MAIN_FORCETHEME)) $this->global->MAIN_THEME=$this->global->MAIN_FORCETHEME;
		$this->theme=$this->global->MAIN_THEME;
		$this->css  = "/theme/".$this->theme."/style.css.php";

		// conf->email_from = email pour envoi par dolibarr des mails automatiques
		$this->email_from = "robot@domain.com";
		if (! empty($this->global->MAIN_MAIL_EMAIL_FROM)) $this->email_from = $this->global->MAIN_MAIL_EMAIL_FROM;

		// conf->notification->email_from = email pour envoi par Dolibarr des notifications
		$this->notification->email_from=$this->email_from;
		if (! empty($this->global->NOTIFICATION_EMAIL_FROM)) $this->notification->email_from=$this->global->NOTIFICATION_EMAIL_FROM;

		// conf->mailing->email_from = email pour envoi par Dolibarr des mailings
		$this->mailing->email_from=$this->email_from;
		if (! empty($this->global->MAILING_EMAIL_FROM))	$this->mailing->email_from=$this->global->MAILING_EMAIL_FROM;

        // Format for date (used by default when not found or not searched in lang)
        $this->format_date_short="%d/%m/%Y";            // Format of day with PHP/C tags (strftime functions)
        $this->format_date_short_java="dd/MM/yyyy";     // Format of day with Java tags
        $this->format_hour_short="%H:%M";
        $this->format_hour_short_duration="%H:%M";
        $this->format_date_text_short="%d %b %Y";
        $this->format_date_text="%d %B %Y";
        $this->format_date_hour_short="%d/%m/%Y %H:%M";
        $this->format_date_hour_sec_short="%d/%m/%Y %H:%M:%S";
        $this->format_date_hour_text_short="%d %b %Y %H:%M";
        $this->format_date_hour_text="%d %B %Y %H:%M";

        // Duration of workday
        if (! isset($this->global->MAIN_DURATION_OF_WORKDAY)) $this->global->MAIN_DURATION_OF_WORKDAY=86400;

		// Limites decimales si non definie (peuvent etre egale a 0)
		if (! isset($this->global->MAIN_MAX_DECIMALS_UNIT))  $this->global->MAIN_MAX_DECIMALS_UNIT=5;
		if (! isset($this->global->MAIN_MAX_DECIMALS_TOT))   $this->global->MAIN_MAX_DECIMALS_TOT=2;
		if (! isset($this->global->MAIN_MAX_DECIMALS_SHOWN)) $this->global->MAIN_MAX_DECIMALS_SHOWN=8;

		// Default pdf use dash between lines
		if (! isset($this->global->MAIN_PDF_DASH_BETWEEN_LINES)) $this->global->MAIN_PDF_DASH_BETWEEN_LINES=1;

		// Default max file size for upload
		$this->maxfilesize = (empty($this->global->MAIN_UPLOAD_DOC) ? 0 : $this->global->MAIN_UPLOAD_DOC * 1024);

		// Define list of limited modules
		if (! isset($this->global->MAIN_MODULES_FOR_EXTERNAL)) $this->global->MAIN_MODULES_FOR_EXTERNAL='user,facture,categorie,commande,fournisseur,contact,propal,projet,contrat,societe,ficheinter,expedition,agenda,adherent';	// '' means 'all'. Note that contact is added here as it should be a module later.

		// Timeouts
        if (empty($this->global->MAIN_USE_CONNECT_TIMEOUT)) $this->global->MAIN_USE_CONNECT_TIMEOUT=10;
        if (empty($this->global->MAIN_USE_RESPONSE_TIMEOUT)) $this->global->MAIN_USE_RESPONSE_TIMEOUT=30;

		// Set default variable to calculate VAT as if option tax_mode was 0 (standard)
        if (empty($this->global->TAX_MODE_SELL_PRODUCT)) $this->global->TAX_MODE_SELL_PRODUCT='invoice';
        if (empty($this->global->TAX_MODE_BUY_PRODUCT))  $this->global->TAX_MODE_BUY_PRODUCT='invoice';
        if (empty($this->global->TAX_MODE_SELL_SERVICE)) $this->global->TAX_MODE_SELL_SERVICE='payment';
        if (empty($this->global->TAX_MODE_BUY_SERVICE))  $this->global->TAX_MODE_BUY_SERVICE='payment';

		// Delay before warnings
		// Avoid strict errors. TODO: Replace xxx->warning_delay with a property ->warning_delay_xxx
		$this->propal->cloture				= new stdClass();
		$this->propal->facturation			= new stdClass();
		$this->commande->client				= new stdClass();
		$this->commande->fournisseur		= new stdClass();
		$this->facture->client				= new stdClass();
		$this->facture->fournisseur			= new stdClass();
		$this->contrat->services			= new stdClass();
		$this->contrat->services->inactifs	= new stdClass();
		$this->contrat->services->expires	= new stdClass();
		$this->adherent->cotisation			= new stdClass();
		$this->bank->rappro					= new stdClass();
		$this->bank->cheque					= new stdClass();
		$this->actions->warning_delay=(isset($this->global->MAIN_DELAY_ACTIONS_TODO)?$this->global->MAIN_DELAY_ACTIONS_TODO:7)*24*60*60;
		$this->commande->client->warning_delay=(isset($this->global->MAIN_DELAY_ORDERS_TO_PROCESS)?$this->global->MAIN_DELAY_ORDERS_TO_PROCESS:2)*24*60*60;
		$this->commande->fournisseur->warning_delay=(isset($this->global->MAIN_DELAY_SUPPLIER_ORDERS_TO_PROCESS)?$this->global->MAIN_DELAY_SUPPLIER_ORDERS_TO_PROCESS:7)*24*60*60;
        $this->propal->cloture->warning_delay=(isset($this->global->MAIN_DELAY_PROPALS_TO_CLOSE)?$this->global->MAIN_DELAY_PROPALS_TO_CLOSE:0)*24*60*60;
        $this->propal->facturation->warning_delay=(isset($this->global->MAIN_DELAY_PROPALS_TO_BILL)?$this->global->MAIN_DELAY_PROPALS_TO_BILL:0)*24*60*60;
		$this->facture->client->warning_delay=(isset($this->global->MAIN_DELAY_CUSTOMER_BILLS_UNPAYED)?$this->global->MAIN_DELAY_CUSTOMER_BILLS_UNPAYED:0)*24*60*60;
		$this->facture->fournisseur->warning_delay=(isset($this->global->MAIN_DELAY_SUPPLIER_BILLS_TO_PAY)?$this->global->MAIN_DELAY_SUPPLIER_BILLS_TO_PAY:0)*24*60*60;
        $this->contrat->services->inactifs->warning_delay=(isset($this->global->MAIN_DELAY_NOT_ACTIVATED_SERVICES)?$this->global->MAIN_DELAY_NOT_ACTIVATED_SERVICES:0)*24*60*60;
        $this->contrat->services->expires->warning_delay=(isset($this->global->MAIN_DELAY_RUNNING_SERVICES)?$this->global->MAIN_DELAY_RUNNING_SERVICES:0)*24*60*60;
		$this->adherent->cotisation->warning_delay=(isset($this->global->MAIN_DELAY_MEMBERS)?$this->global->MAIN_DELAY_MEMBERS:0)*24*60*60;
		$this->bank->rappro->warning_delay=(isset($this->global->MAIN_DELAY_TRANSACTIONS_TO_CONCILIATE)?$this->global->MAIN_DELAY_TRANSACTIONS_TO_CONCILIATE:0)*24*60*60;
		$this->bank->cheque->warning_delay=(isset($this->global->MAIN_DELAY_CHEQUES_TO_DEPOSIT)?$this->global->MAIN_DELAY_CHEQUES_TO_DEPOSIT:0)*24*60*60;

		// For modules that want to disable top or left menu
		if (! empty($this->global->MAIN_HIDE_TOP_MENU)) $this->dol_hide_topmenu=$this->global->MAIN_HIDE_TOP_MENU;
		if (! empty($this->global->MAIN_HIDE_LEFT_MENU)) $this->dol_hide_leftmenu=$this->global->MAIN_HIDE_LEFT_MENU;

		// For backward compatibility
		if (isset($this->product))   $this->produit=$this->product;
		if (isset($this->facture))   $this->invoice=$this->facture;
		if (isset($this->commande))  $this->order=$this->commande;
		if (isset($this->contrat))   $this->contract=$this->contrat;
		if (isset($this->categorie)) $this->category=$this->categorie;

        // Object $mc
        if (! defined('NOREQUIREMC') && ! empty($this->multicompany->enabled))
        {
        	if (is_object($mc)) $mc->setValues($this);
        }

        // We init log handlers
        if (defined('SYSLOG_HANDLERS')) $handlers = json_decode(constant('SYSLOG_HANDLERS'));
        else $handlers = array();
        foreach ($handlers as $handler)
        {
        	$file = DOL_DOCUMENT_ROOT.'/core/modules/syslog/'.$handler.'.php';
           	if (!file_exists($file))
        	{
        		throw new Exception('Missing log handler file '.$handler.'.php');
        	}

        	require_once $file;
        	$loghandlerinstance = new $handler();
        	if (!$loghandlerinstance instanceof LogHandlerInterface)
        	{
        		throw new Exception('Log handler does not extend LogHandlerInterface');
        	}

        	if (empty($conf->loghandlers[$handler])) $this->loghandlers[$handler]=$loghandlerinstance;
        }
	}
}
<|MERGE_RESOLUTION|>--- conflicted
+++ resolved
@@ -392,11 +392,7 @@
 		// conf->global->ACCOUNTING_MODE = Option des modules Comptabilites (simple ou expert). Defini le mode de calcul des etats comptables (CA,...)
         if (empty($this->global->ACCOUNTING_MODE)) $this->global->ACCOUNTING_MODE='RECETTES-DEPENSES';  // By default. Can be 'RECETTES-DEPENSES' ou 'CREANCES-DETTES'
 
-<<<<<<< HEAD
         // By default, suppliers ojbects can be linked to all projects
-=======
-        // By default, suppliers objects can be linked to all projects
->>>>>>> 9b5a03fa
         $conf->global->PROJECT_CAN_ALWAYS_LINK_TO_ALL_SUPPLIERS = 1;
 
 		// conf->liste_limit = constante de taille maximale des listes
