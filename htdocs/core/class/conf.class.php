--- conflicted
+++ resolved
@@ -24,11 +24,7 @@
  *	\ingroup		core
  *  \brief      	File of class to manage storage of current setup
  *  				Config is stored into file conf.php
-<<<<<<< HEAD
- *  \version    	$Id: conf.class.php,v 1.65 2011/08/04 21:46:51 eldy Exp $
-=======
  *  \version    	$Id: conf.class.php,v 1.66 2011/08/10 23:30:19 eldy Exp $
->>>>>>> 19bde3ab
  */
 
 
