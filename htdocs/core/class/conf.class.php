--- conflicted
+++ resolved
@@ -165,11 +165,7 @@
 
 	/**
 	 * Load setup values into conf object (read llx_const) for a specified entity
-<<<<<<< HEAD
-	 * Note that this->db->xxx, this->file->xxx and this->multicompany have been already loaded when setValues is called.
-=======
 	 * Note that this->db->xxx, this->file->xxx and this->multicompany have been already loaded when setEntityValues is called.
->>>>>>> 503d1a04
 	 *
 	 * @param	DoliDB	$db			Database handler
 	 * @param	int		$entity		Entity to get
@@ -914,11 +910,7 @@
 				// Value 1 makes CSRF check for all POST parameters only
 				// Value 2 makes also CSRF check for GET requests with action = a sensitive requests like action=del, action=remove...
 				// Value 3 makes also CSRF check for all GET requests with a param action or massaction
-<<<<<<< HEAD
-				$this->global->MAIN_SECURITY_CSRF_WITH_TOKEN = 1;
-=======
 				$this->global->MAIN_SECURITY_CSRF_WITH_TOKEN = 2;
->>>>>>> 503d1a04
 				// Note: Set MAIN_SECURITY_CSRF_TOKEN_RENEWAL_ON_EACH_CALL=1 to have a renewal of token at each page call instead of each session (not recommended)
 			}
 
