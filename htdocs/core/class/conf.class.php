<?php
/* Copyright (C) 2003-2007 Rodolphe Quiedeville <rodolphe@quiedeville.org>
 * Copyright (C) 2003      Xavier Dutoit        <doli@sydesy.com>
 * Copyright (C) 2004-2012 Laurent Destailleur  <eldy@users.sourceforge.net>
 * Copyright (C) 2005-2012 Regis Houssin      	<regis.houssin@capnetworks.com>
 * Copyright (C) 2006 	   Jean Heimburger    	<jean@tiaris.info>
 *
 * This program is free software; you can redistribute it and/or modify
 * it under the terms of the GNU General Public License as published by
 * the Free Software Foundation; either version 3 of the License, or
 * (at your option) any later version.
 *
 * This program is distributed in the hope that it will be useful,
 * but WITHOUT ANY WARRANTY; without even the implied warranty of
 * MERCHANTABILITY or FITNESS FOR A PARTICULAR PURPOSE.  See the
 * GNU General Public License for more details.
 *
 * You should have received a copy of the GNU General Public License
 * along with this program. If not, see <http://www.gnu.org/licenses/>.
 */

/**
 *	\file       	htdocs/core/class/conf.class.php
 *	\ingroup		core
 *  \brief      	File of class to manage storage of current setup
 *  				Config is stored into file conf.php
 */


/**
 *  Class to stock current configuration
 */
class Conf
{
	/** \public */
	//! To store properties found in conf file
	var $file;
	//! Object with database handler
	var $db;
	//! To store properties found into database
	var $global;

	//! To store if javascript/ajax is enabked
	public $use_javascript_ajax;
	//! Used to store current currency
	public $currency;
	//! Used to store current css (from theme)
	public $theme;        // Contains current theme ("eldy", "auguria", ...)
	public $css;          // Contains full path of css page ("/theme/eldy/style.css.php", ...)
    //! Used to store current menu handler
	public $standard_menu;

	public $modules					= array();	// List of activated modules
	public $modules_parts			= array('css'=>array(),'js'=>array(),'tabs'=>array(),'triggers'=>array(),'login'=>array(),'substitutions'=>array(),'menus'=>array(),'theme'=>array(),'sms'=>array(),'tpl'=>array(),'barcode'=>array(),'models'=>array(),'societe'=>array(),'hooks'=>array(),'dir'=>array());

	var $logbuffer					= array();
	var $loghandlers                = array();

	//! To store properties of multi-company
	public $multicompany;
	//! Used to store running instance for multi-company (default 1)
	public $entity					= 1;
	//! Used to store list of entities to use for each element
	public $entities				= array();

	public $dol_hide_topmenu;			// Set if we force param dol_hide_topmenu into login url
	public $dol_hide_leftmenu;			// Set if we force param dol_hide_leftmenu into login url
	public $dol_optimize_smallscreen;	// Set if we force param dol_optimize_smallscreen into login url or if browser is smartphone
	public $dol_no_mouse_hover;			// Set if we force param dol_no_mouse_hover into login url or if browser is smartphone
	public $dol_use_jmobile;			// Set if we force param dol_use_jmobile into login url


	/**
	 * Constructor
	 *
	 * @return Conf
	 */
	function __construct()
	{
		// Avoid warnings when filling this->xxx
		$this->file				= new stdClass();
		$this->db				= new stdClass();
		$this->global			= new stdClass();
		$this->mycompany		= new stdClass();
		$this->admin			= new stdClass();
		$this->user				= new stdClass();
		$this->syslog			= new stdClass();
		$this->browser			= new stdClass();
		$this->multicompany		= new stdClass();

		// First level object
		$this->expedition_bon	= new stdClass();
		$this->livraison_bon	= new stdClass();
		$this->fournisseur		= new stdClass();
		$this->product			= new stdClass();
		$this->service			= new stdClass();
		$this->contrat			= new stdClass();
		$this->actions			= new stdClass();
		$this->commande			= new stdClass();
		$this->propal			= new stdClass();
		$this->facture			= new stdClass();
		$this->contrat			= new stdClass();
		$this->adherent			= new stdClass();
		$this->bank				= new stdClass();
		$this->notification		= new stdClass();
		$this->mailing			= new stdClass();

		//! Charset for HTML output and for storing data in memory
		$this->file->character_set_client='UTF-8';   // UTF-8, ISO-8859-1
	}


	/**
	 *	Load setup values into conf object (read llx_const)
	 *  Note that this->db->xxx, this->file->xxx and this->multicompany have been already loaded when setValues is called.
	 *
	 *	@param      DoliDB		$db		Database handler
	 *	@return     int					< 0 if KO, >= 0 if OK
	 */
	function setValues($db)
	{
		dol_syslog(get_class($this)."::setValues");

		/*
		 * Definition de toutes les constantes globales d'environnement
		 * - En constante php (TODO a virer)
		 * - En $this->global->key=value
		 */
		$sql = "SELECT ".$db->decrypt('name')." as name,";
		$sql.= " ".$db->decrypt('value')." as value, entity";
		$sql.= " FROM ".MAIN_DB_PREFIX."const";
		if (! empty($this->multicompany->transverse_mode))
		{
			$sql.= " WHERE entity IN (0,1,".$this->entity.")";
		}
		else
		{
			$sql.= " WHERE entity IN (0,".$this->entity.")";
		}
		$sql.= " ORDER BY entity";	// This is to have entity 0 first, then entity 1 that overwrite.

		$resql = $db->query($sql);
		if ($resql)
		{
			$i = 0;
			$numr = $db->num_rows($resql);
			while ($i < $numr)
			{
				$objp = $db->fetch_object($resql);
				$key=$objp->name;
				$value=$objp->value;
				if ($key)
				{
					if (! defined("$key")) define("$key", $value);	// In some cases, the constant might be already forced (Example: SYSLOG_HANDLERS during install)
					$this->global->$key=$value;

					if ($value && preg_match('/^MAIN_MODULE_/',$key))
					{
						// If this is constant for a new tab page activated by a module. It initializes modules_parts['tabs'].
						if (preg_match('/^MAIN_MODULE_([0-9A-Z_]+)_TABS_/i',$key))
						{
							$partname = 'tabs';
							$params=explode(':',$value,2);
							if (! isset($this->modules_parts[$partname]) || ! is_array($this->modules_parts[$partname])) { $this->modules_parts[$partname] = array(); }
							$this->modules_parts[$partname][$params[0]][]=$value;	// $value may be a string or an array
						}
						// If this is constant for all generic part activated by a module. It initializes
						// modules_parts['login'], modules_parts['menus'], modules_parts['substitutions'], modules_parts['triggers'], modules_parts['tpl'],
						// modules_parts['models'], modules_parts['theme']
						// modules_parts['sms'],
						// modules_parts['css'], ...
						elseif (preg_match('/^MAIN_MODULE_([0-9A-Z_]+)_([A-Z]+)$/i',$key,$reg))
						{
							$modulename = strtolower($reg[1]);
							$partname = strtolower($reg[2]);
							if (! isset($this->modules_parts[$partname]) || ! is_array($this->modules_parts[$partname])) { $this->modules_parts[$partname] = array(); }
							$arrValue = json_decode($value,true);
							if (is_array($arrValue) && ! empty($arrValue)) $value = $arrValue;
							else if (in_array($partname,array('login','menus','substitutions','triggers','tpl'))) $value = '/'.$modulename.'/core/'.$partname.'/';
							else if (in_array($partname,array('models','theme'))) $value = '/'.$modulename.'/';
							else if (in_array($partname,array('sms'))) $value = $modulename;
							else if ($value == 1) $value = '/'.$modulename.'/core/modules/'.$partname.'/';	// ex: partname = societe
							$this->modules_parts[$partname] = array_merge($this->modules_parts[$partname], array($modulename => $value));	// $value may be a string or an array
						}
                        // If this is a module constant (must be at end)
						elseif (preg_match('/^MAIN_MODULE_([0-9A-Z_]+)$/i',$key,$reg))
						{
							$modulename=strtolower($reg[1]);
							if ($modulename == 'propale') $modulename='propal';
							if (! isset($this->$modulename) || ! is_object($this->$modulename)) $this->$modulename=new stdClass();
							$this->$modulename->enabled=true;
							$this->modules[]=$modulename;              // Add this module in list of enabled modules
						}
					}
				}
				$i++;
			}

		    $db->free($resql);
		}
		//var_dump($this->modules);
		//var_dump($this->modules_parts['theme']);
<<<<<<< HEAD
		
=======

>>>>>>> ed49f884
		// If you can't set timezone of your PHP, set this constant. Better is to set it to UTC.
		// In future, this constant will be forced to 'UTC' so PHP server timezone will not have effect anymore.
		//$this->global->MAIN_SERVER_TZ='Europe/Paris';
		if (! empty($this->global->MAIN_SERVER_TZ) && $this->global->MAIN_SERVER_TZ != 'auto') date_default_timezone_set($this->global->MAIN_SERVER_TZ);
<<<<<<< HEAD
				
=======

>>>>>>> ed49f884
		// Object $mc
		if (! defined('NOREQUIREMC') && ! empty($this->multicompany->enabled))
		{
			global $mc;
			$ret = @dol_include_once('/multicompany/class/actions_multicompany.class.php');
			if ($ret) $mc = new ActionsMulticompany($db);
		}

		// Second or others levels object
		$this->propal->cloture				= new stdClass();
		$this->propal->facturation			= new stdClass();
		$this->commande->client				= new stdClass();
		$this->commande->fournisseur		= new stdClass();
		$this->facture->client				= new stdClass();
		$this->facture->fournisseur			= new stdClass();
		$this->fournisseur->commande 		= new stdClass();
		$this->fournisseur->facture			= new stdClass();
		$this->contrat->services			= new stdClass();
		$this->contrat->services->inactifs	= new stdClass();
		$this->contrat->services->expires	= new stdClass();
		$this->adherent->cotisation			= new stdClass();
		$this->bank->rappro					= new stdClass();
		$this->bank->cheque					= new stdClass();

		// Clean some variables
		if (empty($this->global->MAIN_MENU_STANDARD)) $this->global->MAIN_MENU_STANDARD="eldy_menu.php";
		if (empty($this->global->MAIN_MENUFRONT_STANDARD)) $this->global->MAIN_MENUFRONT_STANDARD="eldy_menu.php";
		if (empty($this->global->MAIN_MENU_SMARTPHONE)) $this->global->MAIN_MENU_SMARTPHONE="eldy_menu.php";	// Use eldy by default because smartphone does not work on all phones
		if (empty($this->global->MAIN_MENUFRONT_SMARTPHONE)) $this->global->MAIN_MENUFRONT_SMARTPHONE="eldy_menu.php";	// Use eldy by default because smartphone does not work on all phones

		// Variable globales LDAP
		if (empty($this->global->LDAP_FIELD_FULLNAME)) $this->global->LDAP_FIELD_FULLNAME='';
		if (! isset($this->global->LDAP_KEY_USERS)) $this->global->LDAP_KEY_USERS=$this->global->LDAP_FIELD_FULLNAME;
		if (! isset($this->global->LDAP_KEY_GROUPS)) $this->global->LDAP_KEY_GROUPS=$this->global->LDAP_FIELD_FULLNAME;
		if (! isset($this->global->LDAP_KEY_CONTACTS)) $this->global->LDAP_KEY_CONTACTS=$this->global->LDAP_FIELD_FULLNAME;
		if (! isset($this->global->LDAP_KEY_MEMBERS)) $this->global->LDAP_KEY_MEMBERS=$this->global->LDAP_FIELD_FULLNAME;

		// Load translation object with current language
		if (empty($this->global->MAIN_LANG_DEFAULT)) $this->global->MAIN_LANG_DEFAULT="en_US";

        // By default, we repeat info on all tabs
		if (! isset($this->global->MAIN_REPEATCONTACTONEACHTAB)) $this->global->MAIN_REPEATCONTACTONEACHTAB=1;
		if (! isset($this->global->MAIN_REPEATADDRESSONEACHTAB)) $this->global->MAIN_REPEATADDRESSONEACHTAB=1;

		$rootfordata = DOL_DATA_ROOT;
		$rootforuser = DOL_DATA_ROOT;
		// If multicompany module is enabled, we redefine the root of data
		if (! empty($this->multicompany->enabled) && ! empty($this->entity) && $this->entity > 1)
		{
			$rootfordata.='/'.$this->entity;
		}

		// Define default dir_output and dir_temp for directories of modules
		foreach($this->modules as $module)
		{
			// For multicompany sharings
			$this->$module->multidir_output	= array($this->entity => $rootfordata."/".$module);
			$this->$module->multidir_temp	= array($this->entity => $rootfordata."/".$module."/temp");
			// For backward compatibility
			$this->$module->dir_output	= $rootfordata."/".$module;
			$this->$module->dir_temp	= $rootfordata."/".$module."/temp";
		}

		// External modules storage
		if (! empty($this->modules_parts['dir']))
		{
			foreach($this->modules_parts['dir'] as $module => $dirs)
			{
				foreach($dirs as $type => $name)
				{
					$subdir=($type=='temp'?'/temp':'');
					// For multicompany sharings
					$varname = 'multidir_'.$type;
					$this->$module->$varname = array($this->entity => $rootfordata."/".$name.$subdir);
					// For backward compatibility
					$varname = 'dir_'.$type;
					$this->$module->$varname = $rootfordata."/".$name.$subdir;
				}
			}
		}

		// For mycompany storage
		$this->mycompany->dir_output=$rootfordata."/mycompany";
		$this->mycompany->dir_temp=$rootfordata."/mycompany/temp";

		// For admin storage
		$this->admin->dir_output=$rootfordata.'/admin';
		$this->admin->dir_temp=$rootfordata.'/admin/temp';

		// For user storage
		$this->user->multidir_output	= array($this->entity => $rootfordata."/users");
		$this->user->multidir_temp		= array($this->entity => $rootfordata."/users/temp");
		// For backward compatibility
		$this->user->dir_output=$rootforuser."/users";
		$this->user->dir_temp=$rootforuser."/users/temp";

		// For propal storage
		$this->propal->dir_output=$rootfordata."/propale";
		$this->propal->dir_temp=$rootfordata."/propale/temp";

		// Exception: Some dir are not the name of module. So we keep exception here
		// for backward compatibility.

		// Sous module bons d'expedition
		$this->expedition_bon->enabled= defined("MAIN_SUBMODULE_EXPEDITION")?MAIN_SUBMODULE_EXPEDITION:0;
		// Sous module bons de livraison
		$this->livraison_bon->enabled=defined("MAIN_SUBMODULE_LIVRAISON")?MAIN_SUBMODULE_LIVRAISON:0;

		// Module fournisseur
		$this->fournisseur->commande->dir_output=$rootfordata."/fournisseur/commande";
		$this->fournisseur->commande->dir_temp  =$rootfordata."/fournisseur/commande/temp";
		$this->fournisseur->facture->dir_output =$rootfordata."/fournisseur/facture";
		$this->fournisseur->facture->dir_temp   =$rootfordata."/fournisseur/facture/temp";

		// Module product/service
		$this->product->multidir_output=array($this->entity => $rootfordata."/produit");
		$this->product->multidir_temp  =array($this->entity => $rootfordata."/produit/temp");
		$this->service->multidir_output=array($this->entity => $rootfordata."/produit");
		$this->service->multidir_temp  =array($this->entity => $rootfordata."/produit/temp");
		// For backward compatibility
		$this->product->dir_output=$rootfordata."/produit";
		$this->product->dir_temp  =$rootfordata."/produit/temp";
		$this->service->dir_output=$rootfordata."/produit";
		$this->service->dir_temp  =$rootfordata."/produit/temp";

		// Module contrat
		$this->contrat->dir_output=$rootfordata."/contracts";
		$this->contrat->dir_temp  =$rootfordata."/contracts/temp";


		// Set some default values

		// societe
		if (empty($this->global->SOCIETE_CODECLIENT_ADDON))       $this->global->SOCIETE_CODECLIENT_ADDON="mod_codeclient_leopard";
		if (empty($this->global->SOCIETE_CODECOMPTA_ADDON))       $this->global->SOCIETE_CODECOMPTA_ADDON="mod_codecompta_panicum";

        // Security
		if (empty($this->global->USER_PASSWORD_GENERATED)) $this->global->USER_PASSWORD_GENERATED='standard'; // Default password generator
        if (empty($this->global->MAIN_UMASK)) $this->global->MAIN_UMASK='0664';         // Default mask

		// conf->use_javascript_ajax
		$this->use_javascript_ajax=1;
		if (isset($this->global->MAIN_DISABLE_JAVASCRIPT)) $this->use_javascript_ajax=! $this->global->MAIN_DISABLE_JAVASCRIPT;
		// If no javascript_ajax, Ajax features are disabled.
		if (empty($this->use_javascript_ajax))
		{
			unset($this->global->PRODUIT_USE_SEARCH_TO_SELECT);
			unset($this->global->COMPANY_USE_SEARCH_TO_SELECT);
			unset($this->global->CONTACT_USE_SEARCH_TO_SELECT);
		}

		// conf->currency
		if (empty($this->global->MAIN_MONNAIE)) $this->global->MAIN_MONNAIE='EUR';
		$this->currency=$this->global->MAIN_MONNAIE;

		// conf->global->COMPTA_MODE = Option des modules Comptabilites (simple ou expert). Defini le mode de calcul des etats comptables (CA,...)
        if (empty($this->global->COMPTA_MODE)) $this->global->COMPTA_MODE='RECETTES-DEPENSES';  // By default. Can be 'RECETTES-DEPENSES' ou 'CREANCES-DETTES'

		// conf->liste_limit = constante de taille maximale des listes
		if (empty($this->global->MAIN_SIZE_LISTE_LIMIT)) $this->global->MAIN_SIZE_LISTE_LIMIT=25;
		$this->liste_limit=$this->global->MAIN_SIZE_LISTE_LIMIT;

		// conf->product->limit_size = constante de taille maximale des select de produit
		if (! isset($this->global->PRODUIT_LIMIT_SIZE)) $this->global->PRODUIT_LIMIT_SIZE=100;
		$this->product->limit_size=$this->global->PRODUIT_LIMIT_SIZE;

		// conf->theme et $this->css
		if (empty($this->global->MAIN_THEME)) $this->global->MAIN_THEME="eldy";
        if (! empty($this->global->MAIN_FORCETHEME)) $this->global->MAIN_THEME=$this->global->MAIN_FORCETHEME;
		$this->theme=$this->global->MAIN_THEME;
		$this->css  = "/theme/".$this->theme."/style.css.php";

		// conf->email_from = email pour envoi par dolibarr des mails automatiques
		$this->email_from = "robot@domain.com";
		if (! empty($this->global->MAIN_MAIL_EMAIL_FROM)) $this->email_from = $this->global->MAIN_MAIL_EMAIL_FROM;

		// conf->notification->email_from = email pour envoi par Dolibarr des notifications
		$this->notification->email_from=$this->email_from;
		if (! empty($this->global->NOTIFICATION_EMAIL_FROM)) $this->notification->email_from=$this->global->NOTIFICATION_EMAIL_FROM;

		// conf->mailing->email_from = email pour envoi par Dolibarr des mailings
		$this->mailing->email_from=$this->email_from;
		if (! empty($this->global->MAILING_EMAIL_FROM))	$this->mailing->email_from=$this->global->MAILING_EMAIL_FROM;

        // Format for date (used by default when not found or not searched in lang)
        $this->format_date_short="%d/%m/%Y";            // Format of day with PHP/C tags (strftime functions)
        $this->format_date_short_java="dd/MM/yyyy";     // Format of day with Java tags
        $this->format_hour_short="%H:%M";
        $this->format_hour_short_duration="%H:%M";
        $this->format_date_text_short="%d %b %Y";
        $this->format_date_text="%d %B %Y";
        $this->format_date_hour_short="%d/%m/%Y %H:%M";
        $this->format_date_hour_sec_short="%d/%m/%Y %H:%M:%S";
        $this->format_date_hour_text_short="%d %b %Y %H:%M";
        $this->format_date_hour_text="%d %B %Y %H:%M";

        // Duration of workday
        if (! isset($this->global->MAIN_DURATION_OF_WORKDAY)) $this->global->MAIN_DURATION_OF_WORKDAY=86400;

		// Limites decimales si non definie (peuvent etre egale a 0)
		if (! isset($this->global->MAIN_MAX_DECIMALS_UNIT))  $this->global->MAIN_MAX_DECIMALS_UNIT=5;
		if (! isset($this->global->MAIN_MAX_DECIMALS_TOT))   $this->global->MAIN_MAX_DECIMALS_TOT=2;
		if (! isset($this->global->MAIN_MAX_DECIMALS_SHOWN)) $this->global->MAIN_MAX_DECIMALS_SHOWN=8;

		// Default pdf use dash between lines
		if (! isset($this->global->MAIN_PDF_DASH_BETWEEN_LINES)) $this->global->MAIN_PDF_DASH_BETWEEN_LINES=1;

		// Default max file size for upload
		$this->maxfilesize = (empty($this->global->MAIN_UPLOAD_DOC) ? 0 : $this->global->MAIN_UPLOAD_DOC * 1024);

		// Define list of limited modules
		if (! isset($this->global->MAIN_MODULES_FOR_EXTERNAL)) $this->global->MAIN_MODULES_FOR_EXTERNAL='user,facture,categorie,commande,fournisseur,contact,propal,projet,contrat,societe,ficheinter,expedition,agenda,adherent';	// '' means 'all'. Note that contact is added here as it should be a module later.

		// Timeouts
        if (empty($this->global->MAIN_USE_CONNECT_TIMEOUT)) $this->global->MAIN_USE_CONNECT_TIMEOUT=10;
        if (empty($this->global->MAIN_USE_RESPONSE_TIMEOUT)) $this->global->MAIN_USE_RESPONSE_TIMEOUT=30;

		// Set default variable to calculate VAT as if option tax_mode was 0 (standard)
        if (empty($this->global->TAX_MODE_SELL_PRODUCT)) $this->global->TAX_MODE_SELL_PRODUCT='invoice';
        if (empty($this->global->TAX_MODE_BUY_PRODUCT))  $this->global->TAX_MODE_BUY_PRODUCT='invoice';
        if (empty($this->global->TAX_MODE_SELL_SERVICE)) $this->global->TAX_MODE_SELL_SERVICE='payment';
        if (empty($this->global->TAX_MODE_BUY_SERVICE))  $this->global->TAX_MODE_BUY_SERVICE='payment';

		// Delay before warnings
		$this->actions->warning_delay=(isset($this->global->MAIN_DELAY_ACTIONS_TODO)?$this->global->MAIN_DELAY_ACTIONS_TODO:7)*24*60*60;
		$this->commande->client->warning_delay=(isset($this->global->MAIN_DELAY_ORDERS_TO_PROCESS)?$this->global->MAIN_DELAY_ORDERS_TO_PROCESS:2)*24*60*60;
		$this->commande->fournisseur->warning_delay=(isset($this->global->MAIN_DELAY_SUPPLIER_ORDERS_TO_PROCESS)?$this->global->MAIN_DELAY_SUPPLIER_ORDERS_TO_PROCESS:7)*24*60*60;
        $this->propal->cloture->warning_delay=(isset($this->global->MAIN_DELAY_PROPALS_TO_CLOSE)?$this->global->MAIN_DELAY_PROPALS_TO_CLOSE:0)*24*60*60;
        $this->propal->facturation->warning_delay=(isset($this->global->MAIN_DELAY_PROPALS_TO_BILL)?$this->global->MAIN_DELAY_PROPALS_TO_BILL:0)*24*60*60;
		$this->facture->client->warning_delay=(isset($this->global->MAIN_DELAY_CUSTOMER_BILLS_UNPAYED)?$this->global->MAIN_DELAY_CUSTOMER_BILLS_UNPAYED:0)*24*60*60;
		$this->facture->fournisseur->warning_delay=(isset($this->global->MAIN_DELAY_SUPPLIER_BILLS_TO_PAY)?$this->global->MAIN_DELAY_SUPPLIER_BILLS_TO_PAY:0)*24*60*60;
        $this->contrat->services->inactifs->warning_delay=(isset($this->global->MAIN_DELAY_NOT_ACTIVATED_SERVICES)?$this->global->MAIN_DELAY_NOT_ACTIVATED_SERVICES:0)*24*60*60;
        $this->contrat->services->expires->warning_delay=(isset($this->global->MAIN_DELAY_RUNNING_SERVICES)?$this->global->MAIN_DELAY_RUNNING_SERVICES:0)*24*60*60;
		$this->adherent->cotisation->warning_delay=(isset($this->global->MAIN_DELAY_MEMBERS)?$this->global->MAIN_DELAY_MEMBERS:0)*24*60*60;
		$this->bank->rappro->warning_delay=(isset($this->global->MAIN_DELAY_TRANSACTIONS_TO_CONCILIATE)?$this->global->MAIN_DELAY_TRANSACTIONS_TO_CONCILIATE:0)*24*60*60;
		$this->bank->cheque->warning_delay=(isset($this->global->MAIN_DELAY_CHEQUES_TO_DEPOSIT)?$this->global->MAIN_DELAY_CHEQUES_TO_DEPOSIT:0)*24*60*60;

		// For backward compatibility
		if (isset($this->product))   $this->produit=$this->product;
		if (isset($this->facture))   $this->invoice=$this->facture;
		if (isset($this->commande))  $this->order=$this->commande;
		if (isset($this->contrat))   $this->contract=$this->contrat;
		if (isset($this->categorie)) $this->category=$this->categorie;

        // Object $mc
        if (! defined('NOREQUIREMC') && ! empty($this->multicompany->enabled))
        {
        	if (is_object($mc)) $mc->setValues($this);
        }

        // We init log handlers
        if (defined('SYSLOG_HANDLERS')) $handlers = json_decode(constant('SYSLOG_HANDLERS'));
        else $handlers = array();
        foreach ($handlers as $handler)
        {
        	$file = DOL_DOCUMENT_ROOT.'/core/modules/syslog/'.$handler.'.php';
           	if (!file_exists($file))
        	{
        		throw new Exception('Missing log handler file '.$handler.'.php');
        	}

        	require_once $file;
        	$loghandlerinstance = new $handler();
        	if (!$loghandlerinstance instanceof LogHandlerInterface)
        	{
        		throw new Exception('Log handler does not extend LogHandlerInterface');
        	}

        	if (empty($conf->loghandlers[$handler])) $this->loghandlers[$handler]=$loghandlerinstance;
        }
	}
}

?><|MERGE_RESOLUTION|>--- conflicted
+++ resolved
@@ -200,20 +200,12 @@
 		}
 		//var_dump($this->modules);
 		//var_dump($this->modules_parts['theme']);
-<<<<<<< HEAD
-		
-=======
-
->>>>>>> ed49f884
+
 		// If you can't set timezone of your PHP, set this constant. Better is to set it to UTC.
 		// In future, this constant will be forced to 'UTC' so PHP server timezone will not have effect anymore.
 		//$this->global->MAIN_SERVER_TZ='Europe/Paris';
 		if (! empty($this->global->MAIN_SERVER_TZ) && $this->global->MAIN_SERVER_TZ != 'auto') date_default_timezone_set($this->global->MAIN_SERVER_TZ);
-<<<<<<< HEAD
-				
-=======
-
->>>>>>> ed49f884
+
 		// Object $mc
 		if (! defined('NOREQUIREMC') && ! empty($this->multicompany->enabled))
 		{
