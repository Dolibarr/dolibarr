--- conflicted
+++ resolved
@@ -810,7 +810,6 @@
 				$this->global->MAIN_HTML_TITLE = 'thirdpartynameonly,contactnameonly,projectnameonly';
 			}
 
-<<<<<<< HEAD
 			// conf->liste_limit = constant to limit size of lists
 			$this->liste_limit = getDolGlobalInt('MAIN_SIZE_LISTE_LIMIT', 15);
 			if ((int) $this->liste_limit <= 0) {
@@ -821,11 +820,6 @@
 				} elseif (!empty($_SESSION['dol_screenheight']) && $_SESSION['dol_screenheight'] > 1130) {
 					$this->liste_limit = 20;
 				}
-=======
-			// conf->liste_limit = constante de taille maximale des listes
-			if (empty($this->global->MAIN_SIZE_LISTE_LIMIT)) {
-				$this->global->MAIN_SIZE_LISTE_LIMIT = 15;
->>>>>>> 263c1e54
 			}
 
 			// Set PRODUIT_LIMIT_SIZE if never defined
