<?php
/* Copyright (C) 2004		Rodolphe Quiedeville <rodolphe@quiedeville.org>
 * Copyright (C) 2004		Benoit Mortier       <benoit.mortier@opensides.be>
 * Copyright (C) 2005-2011	Regis Houssin        <regis.houssin@capnetworks.com>
 * Copyright (C) 2006-2015	Laurent Destailleur  <eldy@users.sourceforge.net>
 *
 * This program is free software; you can redistribute it and/or modify
 * it under the terms of the GNU General Public License as published by
 * the Free Software Foundation; either version 3 of the License, or
 * (at your option) any later version.
 *
 * This program is distributed in the hope that it will be useful,
 * but WITHOUT ANY WARRANTY; without even the implied warranty of
 * MERCHANTABILITY or FITNESS FOR A PARTICULAR PURPOSE.  See the
 * GNU General Public License for more details.
 *
 * You should have received a copy of the GNU General Public License
 * along with this program. If not, see <http://www.gnu.org/licenses/>.
 * or see http://www.gnu.org/
 */

/**
 *	\file 		htdocs/core/class/ldap.class.php
 *	\brief 		File of class to manage LDAP features
 */

/**
 *	Class to manage LDAP features
 */
class Ldap
{
	var $error;

	/**
	 * Tableau des serveurs (IP addresses ou nom d'hotes)
	 */
	var $server=array();
	/**
	 * Base DN (e.g. "dc=foo,dc=com")
	 */
	var $dn;
	/**
	 * type de serveur, actuellement OpenLdap et Active Directory
	 */
	var $serverType;
	/**
	 * Version du protocole ldap
	 */
	var $domain;
	/**
	 * User administrateur Ldap
	 * Active Directory ne supporte pas les connexions anonymes
	 */
	var $searchUser;
	/**
	 * Mot de passe de l'administrateur
	 * Active Directory ne supporte pas les connexions anonymes
	 */
	var $searchPassword;
	/**
	 *  DN des utilisateurs
	 */
	var $people;
	/**
	 * DN des groupes
	 */
	var $groups;
	/**
	 * Code erreur retourne par le serveur Ldap
	 */
	var $ldapErrorCode;
	/**
	 * Message texte de l'erreur
	 */
	var $ldapErrorText;


	//Fetch user
	var $name;
	var $firstname;
	var $login;
	var $phone;
	var $skype;
	var $fax;
	var $mail;
	var $mobile;

	var $uacf;
	var $pwdlastset;

	var $ldapcharset='UTF-8';	// LDAP should be UTF-8 encoded


	/**
	* The internal LDAP connection handle
	*/
	var $connection;
	/**
	 * Result of any connections etc.
	 */
	var $result;


	/**
	 *  Constructor
	 */
	function __construct()
	{
		global $conf;

		// Server
		if (! empty($conf->global->LDAP_SERVER_HOST))       $this->server[] = $conf->global->LDAP_SERVER_HOST;
		if (! empty($conf->global->LDAP_SERVER_HOST_SLAVE)) $this->server[] = $conf->global->LDAP_SERVER_HOST_SLAVE;
		$this->serverPort          = $conf->global->LDAP_SERVER_PORT;
		$this->ldapProtocolVersion = $conf->global->LDAP_SERVER_PROTOCOLVERSION;
		$this->dn                  = $conf->global->LDAP_SERVER_DN;
		$this->serverType          = $conf->global->LDAP_SERVER_TYPE;
		$this->domain              = $conf->global->LDAP_SERVER_DN;
		$this->searchUser          = $conf->global->LDAP_ADMIN_DN;
		$this->searchPassword      = $conf->global->LDAP_ADMIN_PASS;
		$this->people              = $conf->global->LDAP_USER_DN;
		$this->groups              = $conf->global->LDAP_GROUP_DN;

		$this->filter              = $conf->global->LDAP_FILTER_CONNECTION;	// Filter on user
		$this->filtermember        = $conf->global->LDAP_MEMBER_FILTER;		// Filter on member
		
		// Users
		$this->attr_login      = $conf->global->LDAP_FIELD_LOGIN; //unix
		$this->attr_sambalogin = $conf->global->LDAP_FIELD_LOGIN_SAMBA; //samba, activedirectory
		$this->attr_name       = $conf->global->LDAP_FIELD_NAME;
		$this->attr_firstname  = $conf->global->LDAP_FIELD_FIRSTNAME;
		$this->attr_mail       = $conf->global->LDAP_FIELD_MAIL;
		$this->attr_phone      = $conf->global->LDAP_FIELD_PHONE;
		$this->attr_skype      = $conf->global->LDAP_FIELD_SKYPE;
		$this->attr_fax        = $conf->global->LDAP_FIELD_FAX;
		$this->attr_mobile     = $conf->global->LDAP_FIELD_MOBILE;
	}



	// Connection handling methods -------------------------------------------

	/**
	 *	Connect and bind
	 * 	Use this->server, this->serverPort, this->ldapProtocolVersion, this->serverType, this->searchUser, this->searchPassword
	 * 	After return, this->connection and $this->bind are defined
	 *
	 *	@return		int		<0 if KO, 1 if bind anonymous, 2 if bind auth
	 */
	function connect_bind()
	{
		global $langs, $conf;

		$connected=0;
		$this->bind=0;

		// Check parameters
		if (count($this->server) == 0 || empty($this->server[0]))
		{
			$this->error='LDAP setup (file conf.php) is not complete';
			dol_syslog(get_class($this)."::connect_bind ".$this->error, LOG_WARNING);
			return -1;
		}

		if (! function_exists("ldap_connect"))
		{
			$this->error='LDAPFunctionsNotAvailableOnPHP';
			dol_syslog(get_class($this)."::connect_bind ".$this->error, LOG_WARNING);
			$return=-1;
		}

		if (empty($this->error))
		{
			// Loop on each ldap server
			foreach ($this->server as $key => $host)
			{
<<<<<<< HEAD
				// Begin TLS if requested by the configuration
    			if (! empty($conf->global->LDAP_SERVER_USE_TLS)) 
    			{
    			    if (! ldap_start_tls($this->connection)) 
    			    {
    			        dol_syslog(get_class($this)."::connect_bind failed to start tls", LOG_WARNING);
    			        $connected = 0;
    			        $this->close();
    				}
    			}
			
			    // Execute the ldap_set_option here (after connect and before bind)
				$this->setVersion();
				ldap_set_option($this->connection, LDAP_OPT_SIZELIMIT, 0); // no limit here. should return true.


				if ($this->serverType == "activedirectory")
=======
				if ($connected) break;
				if (empty($host)) continue;
	
				if (preg_match('/^ldap/',$host))
>>>>>>> db2269b9
				{
					$this->connection = ldap_connect($host);
				}
				else
				{
					$this->connection = ldap_connect($host,$this->serverPort);
				}
	
				if (is_resource($this->connection))
				{
					// Execute the ldap_set_option here (after connect and before bind)
					$this->setVersion();
					ldap_set_option($this->connection, LDAP_OPT_SIZELIMIT, 0); // no limit here. should return true.
	
	
					if ($this->serverType == "activedirectory")
					{
						$result=$this->setReferrals();
						dol_syslog(get_class($this)."::connect_bind try bindauth for activedirectory on ".$host." user=".$this->searchUser." password=".preg_replace('/./','*',$this->searchPassword),LOG_DEBUG);
						$this->result=$this->bindauth($this->searchUser,$this->searchPassword);
						if ($this->result)
						{
							$this->bind=$this->result;
							$connected=2;
							break;
						}
						else
						{
							$this->error=ldap_errno($this->connection).' '.ldap_error($this->connection);
						}
					}
					else
					{
						// Try in auth mode
						if ($this->searchUser && $this->searchPassword)
						{
							dol_syslog(get_class($this)."::connect_bind try bindauth on ".$host." user=".$this->searchUser." password=".preg_replace('/./','*',$this->searchPassword),LOG_DEBUG);
							$this->result=$this->bindauth($this->searchUser,$this->searchPassword);
							if ($this->result)
							{
								$this->bind=$this->result;
								$connected=2;
								break;
							}
							else
							{
								$this->error=ldap_errno($this->connection).' '.ldap_error($this->connection);
							}
						}
						// Try in anonymous
						if (! $this->bind)
						{
							dol_syslog(get_class($this)."::connect_bind try bind on ".$host,LOG_DEBUG);
							$result=$this->bind();
							if ($result)
							{
								$this->bind=$this->result;
								$connected=1;
								break;
							}
							else
							{
								$this->error=ldap_errno($this->connection).' '.ldap_error($this->connection);
							}
						}
					}
				}
	
				if (! $connected) $this->close();
			}
		}

		if ($connected)
		{
			$return=$connected;
			dol_syslog(get_class($this)."::connect_bind return=".$return, LOG_DEBUG);
		}
		else
		{
			$this->error='Failed to connect to LDAP'.($this->error?': '.$this->error:'');
			$return=-1;
			dol_syslog(get_class($this)."::connect_bind return=".$return.' - '.$this->error, LOG_WARNING);
		}
		return $return;
	}



	/**
	 * Simply closes the connection set up earlier.
	 * Returns true if OK, false if there was an error.
	 *
	 * @return	boolean			true or false
	 */
	function close()
	{
		if ($this->connection && ! @ldap_close($this->connection))
		{
			return false;
		}
		else
		{
			return true;
		}
	}

	/**
	 * Anonymously binds to the connection. After this is done,
	 * queries and searches can be done - but read-only.
	 *
	 * @return	boolean			true or false
	 */
	function bind()
	{
		if (! $this->result=@ldap_bind($this->connection))
		{
			$this->ldapErrorCode = ldap_errno($this->connection);
			$this->ldapErrorText = ldap_error($this->connection);
			$this->error=$this->ldapErrorCode." ".$this->ldapErrorText;
			return false;
		}
		else
		{
			return true;
		}
	}

	/**
	 * Binds as an authenticated user, which usually allows for write
	 * access. The FULL dn must be passed. For a directory manager, this is
	 * "cn=Directory Manager" under iPlanet. For a user, it will be something
	 * like "uid=jbloggs,ou=People,dc=foo,dc=com".
	 *
	 * @param	string	$bindDn			DN
	 * @param	string	$pass			Password
	 * @return	boolean					true or false
	 */
	function bindauth($bindDn,$pass)
	{
		if (! $this->result = @ldap_bind($this->connection, $bindDn, $pass))
		{
			$this->ldapErrorCode = ldap_errno($this->connection);
			$this->ldapErrorText = ldap_error($this->connection);
			$this->error=$this->ldapErrorCode." ".$this->ldapErrorText;
			return false;
		}
		else
		{
			return true;
		}
	}

	/**
	 * Unbind du serveur ldap.
	 *
	 * @return	boolean					true or false
	 */
	function unbind()
	{
		if (!$this->result=@ldap_unbind($this->connection))
		{
			return false;
		} else {
			return true;
		}
	}


	/**
	 * Verification de la version du serveur ldap.
	 *
	 * @return	string					version
	 */
	function getVersion()
	{
		$version = 0;
		$version = @ldap_get_option($this->connection, LDAP_OPT_PROTOCOL_VERSION, $version);
		return $version;
	}

	/**
	 * Change ldap protocol version to use.
	 *
	 * @return	boolean					version
	 */
	function setVersion() {
		// LDAP_OPT_PROTOCOL_VERSION est une constante qui vaut 17
		$ldapsetversion = ldap_set_option($this->connection, LDAP_OPT_PROTOCOL_VERSION, $this->ldapProtocolVersion);
		return $ldapsetversion;
	}

	/**
	 * changement du referrals.
	 *
	 * @return	boolean					referrals
	 */
	function setReferrals() {
		// LDAP_OPT_REFERRALS est une constante qui vaut ?
		$ldapreferrals = ldap_set_option($this->connection, LDAP_OPT_REFERRALS, 0);
		return $ldapreferrals;
	}


	/**
	 * 	Add a LDAP entry
	 *	Ldap object connect and bind must have been done
	 *
	 *	@param	string		$dn			DN entry key
	 *	@param	array		$info		Attributes array
	 *	@param	User		$user		Objet user that create
	 *	@return	int						<0 if KO, >0 if OK
	 */
	function add($dn, $info, $user)
	{
		global $conf;

		dol_syslog(get_class($this)."::add dn=".$dn." info=".join(',',$info));

		// Check parameters
		if (! $this->connection)
		{
			$this->error="NotConnected";
			return -2;
		}
		if (! $this->bind)
		{
			$this->error="NotConnected";
			return -3;
		}

		// Encode to LDAP page code
		$dn=$this->convFromOutputCharset($dn,$this->ldapcharset);
		foreach($info as $key => $val)
		{
			if (! is_array($val)) $info[$key]=$this->convFromOutputCharset($val,$this->ldapcharset);
		}

		$this->dump($dn,$info);

		//print_r($info);
		$result=@ldap_add($this->connection, $dn, $info);

		if ($result)
		{
			dol_syslog(get_class($this)."::add successfull", LOG_DEBUG);
			return 1;
		}
		else
		{
			$this->ldapErrorCode = @ldap_errno($this->connection);
			$this->ldapErrorText = @ldap_error($this->connection);
			$this->error=$this->ldapErrorCode." ".$this->ldapErrorText;
			dol_syslog(get_class($this)."::add failed: ".$this->error, LOG_ERR);
			return -1;
		}
	}

	/**
	 * 	Modify a LDAP entry
	 *	Ldap object connect and bind must have been done
	 *
	 *	@param	string		$dn			DN entry key
	 *	@param	array		$info		Attributes array
	 *	@param	string		$user		Objet user that modify
	 *	@return	int						<0 if KO, >0 if OK
	 */
	function modify($dn, $info, $user)
	{
		global $conf;

		dol_syslog(get_class($this)."::modify dn=".$dn." info=".join(',',$info));

		// Check parameters
		if (! $this->connection)
		{
			$this->error="NotConnected";
			return -2;
		}
		if (! $this->bind)
		{
			$this->error="NotConnected";
			return -3;
		}

		// Encode to LDAP page code
		$dn=$this->convFromOutputCharset($dn,$this->ldapcharset);
		foreach($info as $key => $val)
		{
			if (! is_array($val)) $info[$key]=$this->convFromOutputCharset($val,$this->ldapcharset);
		}

		$this->dump($dn,$info);

		//print_r($info);
		$result=@ldap_modify($this->connection, $dn, $info);

		if ($result)
		{
			dol_syslog(get_class($this)."::modify successfull", LOG_DEBUG);
			return 1;
		}
		else
		{
			$this->error=@ldap_error($this->connection);
			dol_syslog(get_class($this)."::modify failed: ".$this->error, LOG_ERR);
			return -1;
		}
	}

	/**
	 *  Modify a LDAP entry (to use if dn != olddn)
	 *	Ldap object connect and bind must have been done
	 *
	 *  @param	string		$dn			DN entry key
	 *  @param  array		$info		Attributes array
	 *  @param  User		$user		Objet user that update
	 * 	@param	string		$olddn		Old DN entry key (before update)
	 *	@return	int						<0 if KO, >0 if OK
	 */
	function update($dn,$info,$user,$olddn)
	{
		global $conf;

		dol_syslog(get_class($this)."::update dn=".$dn." olddn=".$olddn);

		// Check parameters
		if (! $this->connection)
		{
			$this->error="NotConnected";
			return -2;
		}
		if (! $this->bind)
		{
			$this->error="NotConnected";
			return -3;
		}

		if (! $olddn || $olddn != $dn)
		{
			// If change we make is rename the key of LDAP record, we create new one and if ok, we delete old one.
			$result = $this->add($dn, $info, $user);
			if ($result > 0 && $olddn && $olddn != $dn) $result = $this->delete($olddn);	// If add fails, we do not try to delete old one
		}
		else
		{
			//$result = $this->delete($olddn);
			$result = $this->add($dn, $info, $user);	// If record has been deleted from LDAP, we recreate it. We ignore error if it already exists.
			$result = $this->modify($dn, $info, $user);	// We use add/modify instead of delete/add when olddn is received
		}
		if ($result <= 0)
		{
			$this->error = ldap_errno($this->connection)." ".ldap_error($this->connection)." ".$this->error;
			dol_syslog(get_class($this)."::update ".$this->error,LOG_ERR);
			//print_r($info);
			return -1;
		}
		else
		{
			dol_syslog(get_class($this)."::update done successfully");
			return 1;
		}
	}


	/**
	 * 	Delete a LDAP entry
	 *	Ldap object connect and bind must have been done
	 *
	 *	@param	string	$dn			DN entry key
	 *	@return	int					<0 if KO, >0 if OK
	 */
	function delete($dn)
	{
		global $conf;

		dol_syslog(get_class($this)."::delete Delete LDAP entry dn=".$dn);

		// Check parameters
		if (! $this->connection)
		{
			$this->error="NotConnected";
			return -2;
		}
		if (! $this->bind)
		{
			$this->error="NotConnected";
			return -3;
		}

		// Encode to LDAP page code
		$dn=$this->convFromOutputCharset($dn,$this->ldapcharset);

		$result=@ldap_delete($this->connection, $dn);

		if ($result) return 1;
		return -1;
	}

	/**
	 * 	Build a LDAP message
	 *
	 *	@param	string		$dn			DN entry key
	 *	@param	array		$info		Attributes array
	 *	@return	string					Content of file
	 */
	function dump_content($dn, $info)
	{
		$content='';

		// Create file content
		if (preg_match('/^ldap/',$this->server[0]))
		{
			$target="-H ".join(',',$this->server);
		}
		else
		{
			$target="-h ".join(',',$this->server)." -p ".$this->serverPort;
		}
		$content.="# ldapadd $target -c -v -D ".$this->searchUser." -W -f ldapinput.in\n";
		$content.="# ldapmodify $target -c -v -D ".$this->searchUser." -W -f ldapinput.in\n";
		$content.="# ldapdelete $target -c -v -D ".$this->searchUser." -W -f ldapinput.in\n";
		if (in_array('localhost',$this->server)) $content.="# If commands fails to connect, try without -h and -p\n";
		$content.="dn: ".$dn."\n";
		foreach($info as $key => $value)
		{
			if (! is_array($value))
			{
				$content.="$key: $value\n";
			}
			else
			{
				foreach($value as $valuekey => $valuevalue)
				{
					$content.="$key: $valuevalue\n";
				}
			}
		}
		return $content;
	}

	/**
	 * 	Dump a LDAP message to ldapinput.in file
	 *
	 *	@param	string		$dn			DN entry key
	 *	@param	array		$info		Attributes array
	 *	@return	int						<0 if KO, >0 if OK
	 */
	function dump($dn, $info)
	{
		global $conf;

		// Create content
		$content=$this->dump_content($dn, $info);

		//Create file
		$result=dol_mkdir($conf->ldap->dir_temp);

		$outputfile=$conf->ldap->dir_temp.'/ldapinput.in';
		$fp=fopen($outputfile,"w");
		if ($fp)
		{
			fputs($fp, $content);
			fclose($fp);
			if (! empty($conf->global->MAIN_UMASK))
			@chmod($outputfile, octdec($conf->global->MAIN_UMASK));
			return 1;
		}
		else
		{
			return -1;
		}
	}


	// Attribute methods -----------------------------------------------------

    /**
	 * 	Add a LDAP attribute in entry
	 *	Ldap object connect and bind must have been done
	 *
	 *	@param	string		$dn			DN entry key
	 *	@param	array		$info		Attributes array
	 *	@param	User		$user		Objet user that create
	 *	@return	int						<0 if KO, >0 if OK
	 */
	function addAttribute($dn, $info, $user)
	{
		global $conf;

		dol_syslog(get_class($this)."::addAttribute dn=".$dn." info=".join(',',$info));

		// Check parameters
		if (! $this->connection)
		{
			$this->error="NotConnected";
			return -2;
		}
		if (! $this->bind)
		{
			$this->error="NotConnected";
			return -3;
		}

		// Encode to LDAP page code
		$dn=$this->convFromOutputCharset($dn,$this->ldapcharset);
		foreach($info as $key => $val)
		{
			if (! is_array($val)) $info[$key]=$this->convFromOutputCharset($val,$this->ldapcharset);
		}

		$this->dump($dn,$info);

		//print_r($info);
		$result=@ldap_mod_add($this->connection, $dn, $info);

		if ($result)
		{
			dol_syslog(get_class($this)."::add_attribute successfull", LOG_DEBUG);
			return 1;
		}
		else
		{
			$this->error=@ldap_error($this->connection);
			dol_syslog(get_class($this)."::add_attribute failed: ".$this->error, LOG_ERR);
			return -1;
		}
	}

    /**
	 * 	Update a LDAP attribute in entry
	 *	Ldap object connect and bind must have been done
	 *
	 *	@param	string		$dn			DN entry key
	 *	@param	array		$info		Attributes array
	 *	@param	User		$user		Objet user that create
	 *	@return	int						<0 if KO, >0 if OK
	 */
	function updateAttribute($dn, $info, $user)
	{
		global $conf;

		dol_syslog(get_class($this)."::updateAttribute dn=".$dn." info=".join(',',$info));

		// Check parameters
		if (! $this->connection)
		{
			$this->error="NotConnected";
			return -2;
		}
		if (! $this->bind)
		{
			$this->error="NotConnected";
			return -3;
		}

		// Encode to LDAP page code
		$dn=$this->convFromOutputCharset($dn,$this->ldapcharset);
		foreach($info as $key => $val)
		{
			if (! is_array($val)) $info[$key]=$this->convFromOutputCharset($val,$this->ldapcharset);
		}

		$this->dump($dn,$info);

		//print_r($info);
		$result=@ldap_mod_replace($this->connection, $dn, $info);

		if ($result)
		{
			dol_syslog(get_class($this)."::updateAttribute successfull", LOG_DEBUG);
			return 1;
		}
		else
		{
			$this->error=@ldap_error($this->connection);
			dol_syslog(get_class($this)."::updateAttribute failed: ".$this->error, LOG_ERR);
			return -1;
		}
	}

    /**
	 * 	Delete a LDAP attribute in entry
	 *	Ldap object connect and bind must have been done
	 *
	 *	@param	string		$dn			DN entry key
	 *	@param	array		$info		Attributes array
	 *	@param	User		$user		Objet user that create
	 *	@return	int						<0 if KO, >0 if OK
	 */
	function deleteAttribute($dn, $info, $user)
	{
		global $conf;

		dol_syslog(get_class($this)."::deleteAttribute dn=".$dn." info=".join(',',$info));

		// Check parameters
		if (! $this->connection)
		{
			$this->error="NotConnected";
			return -2;
		}
		if (! $this->bind)
		{
			$this->error="NotConnected";
			return -3;
		}

		// Encode to LDAP page code
		$dn=$this->convFromOutputCharset($dn,$this->ldapcharset);
		foreach($info as $key => $val)
		{
			if (! is_array($val)) $info[$key]=$this->convFromOutputCharset($val,$this->ldapcharset);
		}

		$this->dump($dn,$info);

		//print_r($info);
		$result=@ldap_mod_del($this->connection, $dn, $info);

		if ($result)
		{
			dol_syslog(get_class($this)."::deleteAttribute successfull", LOG_DEBUG);
			return 1;
		}
		else
		{
			$this->error=@ldap_error($this->connection);
			dol_syslog(get_class($this)."::deleteAttribute failed: ".$this->error, LOG_ERR);
			return -1;
		}
	}

    /**
	 *  Returns an array containing attributes and values for first record
	 *
	 *	@param	string	$dn			DN entry key
	 *	@param	string	$filter		Filter
	 *	@return	int|false|array					<0 or false if KO, array if OK
	 */
	function getAttribute($dn,$filter)
	{
		// Check parameters
		if (! $this->connection)
		{
			$this->error="NotConnected";
			return -2;
		}
		if (! $this->bind)
		{
			$this->error="NotConnected";
			return -3;
		}

		$search = ldap_search($this->connection,$dn,$filter);

		// Only one entry should ever be returned
		$entry = ldap_first_entry($this->connection, $search);

		if (!$entry)
		{
			$this->ldapErrorCode = -1;
			$this->ldapErrorText = "Couldn't find entry";
			return false;  // Couldn't find entry...
		}

		// Get values
		if (! $values = ldap_get_attributes($this->connection, $entry))
		{
			$this->ldapErrorCode = ldap_errno($this->connection);
			$this->ldapErrorText = ldap_error($this->connection);
			return false; // No matching attributes
		}

		// Return an array containing the attributes.
		return $values;
	}

	/**
	 *  Returns an array containing values for an attribute and for first record matching filterrecord
	 *
	 * 	@param	string	$filterrecord		Record
	 * 	@param	string	$attribute			Attributes
	 * 	@return void
	 */
	function getAttributeValues($filterrecord,$attribute)
	{
		$attributes=array();
		$attributes[0] = $attribute;

		// We need to search for this user in order to get their entry.
		$this->result = @ldap_search($this->connection,$this->people,$filterrecord,$attributes);

		// Pourquoi cette ligne ?
		//$info = ldap_get_entries($this->connection, $this->result);

		// Only one entry should ever be returned (no user will have the same uid)
		$entry = ldap_first_entry($this->connection, $this->result);

		if (!$entry)
		{
			$this->ldapErrorCode = -1;
			$this->ldapErrorText = "Couldn't find user";
			return false;  // Couldn't find the user...
		}

		// Get values
		if (! $values = @ldap_get_values($this->connection, $entry, $attribute))
		{
			$this->ldapErrorCode = ldap_errno($this->connection);
			$this->ldapErrorText = ldap_error($this->connection);
			return false; // No matching attributes
		}

		// Return an array containing the attributes.
		return $values;
	}

	/**
	 * 	Returns an array containing a details or list of LDAP record(s)
	 * 	ldapsearch -LLLx -hlocalhost -Dcn=admin,dc=parinux,dc=org -w password -b "ou=adherents,ou=people,dc=parinux,dc=org" userPassword
	 *
	 *	@param	string	$search			 	Value of fiel to search, '*' for all. Not used if $activefilter is set.
	 *	@param	string	$userDn			 	DN (Ex: ou=adherents,ou=people,dc=parinux,dc=org)
	 *	@param	string	$useridentifier 	Name of key field (Ex: uid)
	 *	@param	array	$attributeArray 	Array of fields required. Note this array must also contains field $useridentifier (Ex: sn,userPassword)
	 *	@param	int		$activefilter		'1' or 'user'=use field this->filter as filter instead of parameter $search, 'member'=use field this->filtermember as filter
	 *	@param	array	$attributeAsArray 	Array of fields wanted as an array not a string
	 *	@return	array						Array of [id_record][ldap_field]=value
	 */
	function getRecords($search, $userDn, $useridentifier, $attributeArray, $activefilter=0, $attributeAsArray=array())
	{
		$fulllist=array();

		dol_syslog(get_class($this)."::getRecords search=".$search." userDn=".$userDn." useridentifier=".$useridentifier." attributeArray=array(".join(',',$attributeArray).") activefilter=".$activefilter);

		// if the directory is AD, then bind first with the search user first
		if ($this->serverType == "activedirectory")
		{
			$this->bindauth($this->searchUser, $this->searchPassword);
			dol_syslog(get_class($this)."::bindauth serverType=activedirectory searchUser=".$this->searchUser);
		}

		// Define filter
		if (! empty($activefilter))
		{
			if (((string) $activefilter == '1' || (string) $activefilter == 'user') && $this->filter)
			{
				$filter = '('.$this->filter.')';
			}
			elseif (((string) $activefilter == 'member') && $this->filter)
			{
				$filter = '('.$this->filtermember.')';
			}
			else	// If this->filter is empty, make fiter on * (all)
			{
				$filter = '('.$useridentifier.'=*)';
			}
		}
		else
		{
			$filter = '('.$useridentifier.'='.$search.')';
		}

		if (is_array($attributeArray))
		{
			// Return list with required fields
			$attributeArray=array_values($attributeArray);	// This is to force to have index reordered from 0 (not make ldap_search fails)
			dol_syslog(get_class($this)."::getRecords connection=".$this->connection." userDn=".$userDn." filter=".$filter. " attributeArray=(".join(',',$attributeArray).")");
			//var_dump($attributeArray);
			$this->result = @ldap_search($this->connection, $userDn, $filter, $attributeArray);
		}
		else
		{
			// Return list with fields selected by default
			dol_syslog(get_class($this)."::getRecords connection=".$this->connection." userDn=".$userDn." filter=".$filter);
			$this->result = @ldap_search($this->connection, $userDn, $filter);
		}
		if (!$this->result)
		{
			$this->error = 'LDAP search failed: '.ldap_errno($this->connection)." ".ldap_error($this->connection);
			return -1;
		}

		$info = @ldap_get_entries($this->connection, $this->result);

		// Warning: Dans info, les noms d'attributs sont en minuscule meme si passe
		// a ldap_search en majuscule !!!
		//print_r($info);

		for ($i = 0; $i < $info["count"]; $i++)
		{
			$recordid=$this->convToOutputCharset($info[$i][$useridentifier][0],$this->ldapcharset);
			if ($recordid)
			{
				//print "Found record with key $useridentifier=".$recordid."<br>\n";
				$fulllist[$recordid][$useridentifier]=$recordid;

				// Add to the array for each attribute in my list
				$num = count($attributeArray);
				for ($j = 0; $j < $num; $j++)
				{
					$keyattributelower=strtolower($attributeArray[$j]);
					//print " Param ".$attributeArray[$j]."=".$info[$i][$keyattributelower][0]."<br>\n";

					//permet de recuperer le SID avec Active Directory
					if ($this->serverType == "activedirectory" && $keyattributelower == "objectsid")
					{
						$objectsid = $this->getObjectSid($recordid);
						$fulllist[$recordid][$attributeArray[$j]]    = $objectsid;
					}
					else
					{
						if(in_array($attributeArray[$j], $attributeAsArray) && is_array($info[$i][$keyattributelower])) {
							$valueTab = array();
							foreach($info[$i][$keyattributelower] as $key => $value) {
								$valueTab[$key] = $this->convToOutputCharset($value,$this->ldapcharset);
							}
							$fulllist[$recordid][$attributeArray[$j]] = $valueTab;
						} else {
							$fulllist[$recordid][$attributeArray[$j]] = $this->convToOutputCharset($info[$i][$keyattributelower][0],$this->ldapcharset);
						}
					}
				}
			}
		}

		asort($fulllist);
		return $fulllist;
	}

	/**
	 *  Converts a little-endian hex-number to one, that 'hexdec' can convert
	 *	Required by Active Directory
	 *
	 *	@param	string		$hex			Hex value
	 *	@return	string						Little endian
	 */
	function littleEndian($hex)
	{
		for ($x=dol_strlen($hex)-2; $x >= 0; $x=$x-2) {
			$result .= substr($hex,$x,2);
		}
		return $result;
	}


	/**
	 *  Recupere le SID de l'utilisateur
	 *	Required by Active Directory
	 *
	 * 	@param	string		$ldapUser		Login de l'utilisateur
	 * 	@return	string						Sid
	 */
	function getObjectSid($ldapUser)
	{
		$criteria =  '('.$this->getUserIdentifier().'='.$ldapUser.')';
		$justthese = array("objectsid");

		// if the directory is AD, then bind first with the search user first
		if ($this->serverType == "activedirectory")
		{
			$this->bindauth($this->searchUser, $this->searchPassword);
		}

		$i = 0;
		$searchDN = $this->people;

		while ($i <= 2)
		{
			$ldapSearchResult = @ldap_search($this->connection, $searchDN, $criteria, $justthese);

			if (!$ldapSearchResult)
			{
				$this->error = ldap_errno($this->connection)." ".ldap_error($this->connection);
				return -1;
			}

			$entry = ldap_first_entry($this->connection, $ldapSearchResult);

			if (!$entry)
			{
				// Si pas de resultat on cherche dans le domaine
				$searchDN = $this->domain;
				$i++;
			}
			else
			{
				$i++;
				$i++;
			}
		}

		if ($entry)
		{
			$ldapBinary = ldap_get_values_len($this->connection, $entry, "objectsid");
			$SIDText = $this->binSIDtoText($ldapBinary[0]);
			return $SIDText;
		}
		else
		{
			$this->error = ldap_errno($this->connection)." ".ldap_error($this->connection);
			return '?';
		}
	}

	/**
	 * Returns the textual SID
	 * Indispensable pour Active Directory
	 *
	 * @param	string	$binsid		Binary SID
	 * @return	string				Textual SID
	 */
	function binSIDtoText($binsid)
	{
		$hex_sid=bin2hex($binsid);
		$rev = hexdec(substr($hex_sid,0,2));          // Get revision-part of SID
		$subcount = hexdec(substr($hex_sid,2,2));    // Get count of sub-auth entries
		$auth = hexdec(substr($hex_sid,4,12));      // SECURITY_NT_AUTHORITY
		$result = "$rev-$auth";
		for ($x=0;$x < $subcount; $x++)
		{
			$result .= "-".hexdec($this->littleEndian(substr($hex_sid,16+($x*8),8)));  // get all SECURITY_NT_AUTHORITY
		}
		return $result;
	}


	/**
	 * 	Fonction de recherche avec filtre
	 *	this->connection doit etre defini donc la methode bind ou bindauth doit avoir deja ete appelee
	 *	Ne pas utiliser pour recherche d'une liste donnee de proprietes
	 *	car conflit majuscule-minuscule. A n'utiliser que pour les pages
	 *	'Fiche LDAP' qui affiche champ lisibles par defaut.
	 *
	 * 	@param	string		$checkDn		DN de recherche (Ex: ou=users,cn=my-domain,cn=com)
	 * 	@param 	string		$filter			Search filter (ex: (sn=nom_personne) )
	 *	@return	array|int					Array with answers (key lowercased - value)
	 */
	function search($checkDn, $filter)
	{
		dol_syslog(get_class($this)."::search checkDn=".$checkDn." filter=".$filter);

		$checkDn=$this->convFromOutputCharset($checkDn,$this->ldapcharset);
		$filter=$this->convFromOutputCharset($filter,$this->ldapcharset);

		// if the directory is AD, then bind first with the search user first
		if ($this->serverType == "activedirectory") {
			$this->bindauth($this->searchUser, $this->searchPassword);
		}

		$this->result = @ldap_search($this->connection, $checkDn, $filter);

		$result = @ldap_get_entries($this->connection, $this->result);
		if (! $result)
		{
			$this->error = ldap_errno($this->connection)." ".ldap_error($this->connection);
			return -1;
		}
		else
		{
			ldap_free_result($this->result);
			return $result;
		}
	}


	/**
	 * 		Load all attribute of a LDAP user
	 *
	 * 		@param	User	$user		User to search for. Not used if a filter is provided.
	 *      @param  string	$filter		Filter for search. Must start with &.
	 *                       	       	Examples: &(objectClass=inetOrgPerson) &(objectClass=user)(objectCategory=person) &(isMemberOf=cn=Sales,ou=Groups,dc=opencsi,dc=com)
	 *		@return	int					>0 if OK, <0 if KO
	 */
	function fetch($user,$filter)
	{
		// Perform the search and get the entry handles

		// if the directory is AD, then bind first with the search user first
		if ($this->serverType == "activedirectory") {
			$this->bindauth($this->searchUser, $this->searchPassword);
		}

		$searchDN = $this->people;    // TODO Why searching in people then domain ?

		$result = '';
		$i=0;
		while ($i <= 2)
		{
		    dol_syslog(get_class($this)."::fetch search with searchDN=".$searchDN." filter=".$filter);
			$this->result = @ldap_search($this->connection, $searchDN, $filter);
			if ($this->result)
			{
				$result = @ldap_get_entries($this->connection, $this->result);
				if ($result['count'] > 0) dol_syslog('Ldap::fetch search found '.$result['count'].' records');
				else dol_syslog('Ldap::fetch search returns but found no records');
				//var_dump($result);exit;
			}
			else
			{
			    $this->error = ldap_errno($this->connection)." ".ldap_error($this->connection);
                dol_syslog(get_class($this)."::fetch search fails");
			    return -1;
			}

			if (! $result)
			{
				// Si pas de resultat on cherche dans le domaine
				$searchDN = $this->domain;
				$i++;
			}
			else
			{
				break;
			}
		}

		if (! $result)
		{
			$this->error = ldap_errno($this->connection)." ".ldap_error($this->connection);
			return -1;
		}
		else
		{
			$this->name       = $this->convToOutputCharset($result[0][$this->attr_name][0],$this->ldapcharset);
			$this->firstname  = $this->convToOutputCharset($result[0][$this->attr_firstname][0],$this->ldapcharset);
			$this->login      = $this->convToOutputCharset($result[0][$this->attr_login][0],$this->ldapcharset);
			$this->phone      = $this->convToOutputCharset($result[0][$this->attr_phone][0],$this->ldapcharset);
      $this->skype      = $this->convToOutputCharset($result[0][$this->attr_skype][0],$this->ldapcharset);
			$this->fax        = $this->convToOutputCharset($result[0][$this->attr_fax][0],$this->ldapcharset);
			$this->mail       = $this->convToOutputCharset($result[0][$this->attr_mail][0],$this->ldapcharset);
			$this->mobile     = $this->convToOutputCharset($result[0][$this->attr_mobile][0],$this->ldapcharset);

			$this->uacf       = $this->parseUACF($this->convToOutputCharset($result[0]["useraccountcontrol"][0],$this->ldapcharset));
			if (isset($result[0]["pwdlastset"][0]))	// If expiration on password exists
			{
				$this->pwdlastset = ($result[0]["pwdlastset"][0] != 0)?$this->convert_time($this->convToOutputCharset($result[0]["pwdlastset"][0],$this->ldapcharset)):0;
			}
			else
			{
				$this->pwdlastset = -1;
			}
			if (!$this->name && !$this->login) $this->pwdlastset = -1;
			$this->badpwdtime = $this->convert_time($this->convToOutputCharset($result[0]["badpasswordtime"][0],$this->ldapcharset));

			// FQDN domain
			$domain = str_replace('dc=','',$this->domain);
			$domain = str_replace(',','.',$domain);
			$this->domainFQDN = $domain;

			// Set ldapUserDn (each user can have a different dn)
            //var_dump($result[0]);exit;
			$this->ldapUserDN=$result[0]['dn'];

			ldap_free_result($this->result);
			return 1;
		}
	}


	// helper methods

	/**
	 * 	Returns the correct user identifier to use, based on the ldap server type
	 *
	 *	@return	string 				Login
	 */
	function getUserIdentifier()
	{
		if ($this->serverType == "activedirectory") {
			return $this->attr_sambalogin;
		} else {
			return $this->attr_login;
		}
	}

   /**
	* 	UserAccountControl Flgs to more human understandable form...
	*
	*	@param	string		$uacf		UACF
	*	@return	void
	*/
	function parseUACF($uacf)
	{
		//All flags array
		$flags = array( "TRUSTED_TO_AUTH_FOR_DELEGATION"  =>    16777216,
                    "PASSWORD_EXPIRED"                =>    8388608,
                    "DONT_REQ_PREAUTH"                =>    4194304,
                    "USE_DES_KEY_ONLY"                =>    2097152,
                    "NOT_DELEGATED"                   =>    1048576,
                    "TRUSTED_FOR_DELEGATION"          =>    524288,
                    "SMARTCARD_REQUIRED"              =>    262144,
                    "MNS_LOGON_ACCOUNT"               =>    131072,
                    "DONT_EXPIRE_PASSWORD"            =>    65536,
                    "SERVER_TRUST_ACCOUNT"            =>    8192,
                    "WORKSTATION_TRUST_ACCOUNT"       =>    4096,
                    "INTERDOMAIN_TRUST_ACCOUNT"       =>    2048,
                    "NORMAL_ACCOUNT"                  =>    512,
                    "TEMP_DUPLICATE_ACCOUNT"          =>    256,
                    "ENCRYPTED_TEXT_PWD_ALLOWED"      =>    128,
                    "PASSWD_CANT_CHANGE"              =>    64,
                    "PASSWD_NOTREQD"                  =>    32,
                    "LOCKOUT"                         =>    16,
                    "HOMEDIR_REQUIRED"                =>    8,
                    "ACCOUNTDISABLE"                  =>    2,
                    "SCRIPT"                          =>    1);

		//Parse flags to text
		$retval = array();
		while (list($flag, $val) = each($flags)) {
			if ($uacf >= $val) {
				$uacf -= $val;
				$retval[$val] = $flag;
			}
		}

		//Return human friendly flags
		return($retval);
	}

   /**
	* 	SamAccountType value to text
	*
	*	@param	string	$samtype	SamType
	*	@return	string				Sam string
	*/
	function parseSAT($samtype)
	{
		$stypes = array(    805306368    =>    "NORMAL_ACCOUNT",
		805306369    =>    "WORKSTATION_TRUST",
		805306370    =>    "INTERDOMAIN_TRUST",
		268435456    =>    "SECURITY_GLOBAL_GROUP",
		268435457    =>    "DISTRIBUTION_GROUP",
		536870912    =>    "SECURITY_LOCAL_GROUP",
		536870913    =>    "DISTRIBUTION_LOCAL_GROUP");

		$retval = "";
		while (list($sat, $val) = each($stypes)) {
			if ($samtype == $sat) {
				$retval = $val;
				break;
			}
		}
		if (empty($retval)) $retval = "UNKNOWN_TYPE_" . $samtype;

		return($retval);
	}

	/**
	 *	Convertit le temps ActiveDirectory en Unix timestamp
	 *
	 *	@param	string	$value		AD time to convert
	 *	@return	integer				Unix timestamp
	 */
	function convert_time($value)
	{
		$dateLargeInt=$value; // nano secondes depuis 1601 !!!!
		$secsAfterADEpoch = $dateLargeInt / (10000000); // secondes depuis le 1 jan 1601
		$ADToUnixConvertor=((1970-1601) * 365.242190) * 86400; // UNIX start date - AD start date * jours * secondes
		$unixTimeStamp=intval($secsAfterADEpoch-$ADToUnixConvertor); // Unix time stamp
		return $unixTimeStamp;
	}


	/**
	 *  Convert a string into output/memory charset
     *
	 *  @param	string	$str            String to convert
	 *  @param	string	$pagecodefrom	Page code of src string
	 *  @return string         			Converted string
	 */
	private function convToOutputCharset($str,$pagecodefrom='UTF-8')
	{
		global $conf;
		if ($pagecodefrom == 'ISO-8859-1' && $conf->file->character_set_client == 'UTF-8')  $str=utf8_encode($str);
		if ($pagecodefrom == 'UTF-8' && $conf->file->character_set_client == 'ISO-8859-1')  $str=utf8_decode($str);
		return $str;
	}

	/**
	 *  Convert a string from output/memory charset
     *
	 *  @param	string	$str            String to convert
	 *  @param	string	$pagecodeto		Page code for result string
	 *  @return string         			Converted string
	 */
	function convFromOutputCharset($str,$pagecodeto='UTF-8')
	{
		global $conf;
		if ($pagecodeto == 'ISO-8859-1' && $conf->file->character_set_client == 'UTF-8') $str=utf8_decode($str);
		if ($pagecodeto == 'UTF-8' && $conf->file->character_set_client == 'ISO-8859-1') $str=utf8_encode($str);
		return $str;
	}


	/**
	 *	Return available value of group GID
	 *
	 *	@return     int         	gid number
	 */
	function getNextGroupGid()
	{
		global $conf;

		$search='('.$conf->global->LDAP_KEY_GROUPS.'=*)';
		$result = $this->search($this->groups,$search);
		if($result)
		{
			$c = $result['count'];
			$gids = array();
			for($i=0;$i<$c;$i++)
			{
				$gids[] = $result[$i]['gidnumber'][0];
			}
			rsort($gids);

			return $gids[0]+1;
		}

		return 0;
	}
}

<|MERGE_RESOLUTION|>--- conflicted
+++ resolved
@@ -174,30 +174,10 @@
 			// Loop on each ldap server
 			foreach ($this->server as $key => $host)
 			{
-<<<<<<< HEAD
-				// Begin TLS if requested by the configuration
-    			if (! empty($conf->global->LDAP_SERVER_USE_TLS)) 
-    			{
-    			    if (! ldap_start_tls($this->connection)) 
-    			    {
-    			        dol_syslog(get_class($this)."::connect_bind failed to start tls", LOG_WARNING);
-    			        $connected = 0;
-    			        $this->close();
-    				}
-    			}
-			
-			    // Execute the ldap_set_option here (after connect and before bind)
-				$this->setVersion();
-				ldap_set_option($this->connection, LDAP_OPT_SIZELIMIT, 0); // no limit here. should return true.
-
-
-				if ($this->serverType == "activedirectory")
-=======
 				if ($connected) break;
 				if (empty($host)) continue;
 	
 				if (preg_match('/^ldap/',$host))
->>>>>>> db2269b9
 				{
 					$this->connection = ldap_connect($host);
 				}
@@ -208,6 +188,17 @@
 	
 				if (is_resource($this->connection))
 				{
+					// Begin TLS if requested by the configuration
+	    			if (! empty($conf->global->LDAP_SERVER_USE_TLS)) 
+	    			{
+	    			    if (! ldap_start_tls($this->connection)) 
+	    			    {
+	    			        dol_syslog(get_class($this)."::connect_bind failed to start tls", LOG_WARNING);
+	    			        $connected = 0;
+	    			        $this->close();
+	    				}
+	    			}
+			
 					// Execute the ldap_set_option here (after connect and before bind)
 					$this->setVersion();
 					ldap_set_option($this->connection, LDAP_OPT_SIZELIMIT, 0); // no limit here. should return true.
