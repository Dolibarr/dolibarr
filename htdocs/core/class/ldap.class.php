<?php
/* Copyright (C) 2004		Rodolphe Quiedeville <rodolphe@quiedeville.org>
 * Copyright (C) 2004		Benoit Mortier       <benoit.mortier@opensides.be>
 * Copyright (C) 2005-2021	Regis Houssin        <regis.houssin@inodbox.com>
 * Copyright (C) 2006-2021	Laurent Destailleur  <eldy@users.sourceforge.net>
 *
 * This program is free software; you can redistribute it and/or modify
 * it under the terms of the GNU General Public License as published by
 * the Free Software Foundation; either version 3 of the License, or
 * (at your option) any later version.
 *
 * This program is distributed in the hope that it will be useful,
 * but WITHOUT ANY WARRANTY; without even the implied warranty of
 * MERCHANTABILITY or FITNESS FOR A PARTICULAR PURPOSE.  See the
 * GNU General Public License for more details.
 *
 * You should have received a copy of the GNU General Public License
 * along with this program. If not, see <https://www.gnu.org/licenses/>.
 * or see https://www.gnu.org/
 */

/**
 *	\file 		htdocs/core/class/ldap.class.php
 *	\brief 		File of class to manage LDAP features
 *
 *  Note:
 *  LDAP_ESCAPE_FILTER is to escape char  array('\\', '*', '(', ')', "\x00")
 *  LDAP_ESCAPE_DN is to escape char  array('\\', ',', '=', '+', '<', '>', ';', '"', '#')
 */

/**
 *	Class to manage LDAP features
 */
class Ldap
{
	/**
	 * @var string Error code (or message)
	 */
	public $error = '';

	/**
	 * @var string[]	Array of error strings
	 */
	public $errors = array();

	/**
	 * Tableau des serveurs (IP addresses ou nom d'hotes)
	 */
	public $server = array();

	/**
	 * Current connected server
	 */
	public $connectedServer;

	/**
	 * Base DN (e.g. "dc=foo,dc=com")
	 */
	public $dn;
	/**
	 * type de serveur, actuellement OpenLdap et Active Directory
	 */
	public $serverType;
	/**
	 * Version du protocole ldap
	 */
	public $ldapProtocolVersion;
	/**
	 * Server DN
	 */
	public $domain;
	/**
	 * User administrateur Ldap
	 * Active Directory ne supporte pas les connexions anonymes
	 */
	public $searchUser;
	/**
	 * Mot de passe de l'administrateur
	 * Active Directory ne supporte pas les connexions anonymes
	 */
	public $searchPassword;
	/**
	 *  DN des utilisateurs
	 */
	public $people;
	/**
	 * DN des groupes
	 */
	public $groups;
	/**
	 * Code erreur retourne par le serveur Ldap
	 */
	public $ldapErrorCode;
	/**
	 * Message texte de l'erreur
	 */
	public $ldapErrorText;


	//Fetch user
	public $name;
	public $firstname;
	public $login;
	public $phone;
	public $skype;
	public $fax;
	public $mail;
	public $mobile;

	public $uacf;
	public $pwdlastset;

	public $ldapcharset = 'UTF-8'; // LDAP should be UTF-8 encoded


	/**
	 * The internal LDAP connection handle
	 */
	public $connection;
	/**
	 * Result of any connections etc.
	 */
	public $result;


	/**
	 *  Constructor
	 */
	public function __construct()
	{
		global $conf;

		// Server
		if (!empty($conf->global->LDAP_SERVER_HOST)) {
			$this->server[] = $conf->global->LDAP_SERVER_HOST;
		}
		if (!empty($conf->global->LDAP_SERVER_HOST_SLAVE)) {
			$this->server[] = $conf->global->LDAP_SERVER_HOST_SLAVE;
		}
		$this->serverPort          = getDolGlobalInt('LDAP_SERVER_PORT', 389);
		$this->ldapProtocolVersion = getDolGlobalString('LDAP_SERVER_PROTOCOLVERSION');
		$this->dn                  = getDolGlobalString('LDAP_SERVER_DN');
		$this->serverType          = getDolGlobalString('LDAP_SERVER_TYPE');

		$this->domain              = getDolGlobalString('LDAP_SERVER_DN');
		$this->searchUser          = getDolGlobalString('LDAP_ADMIN_DN');
		$this->searchPassword      = getDolGlobalString('LDAP_ADMIN_PASS');
		$this->people              = getDolGlobalString('LDAP_USER_DN');
		$this->groups              = getDolGlobalString('LDAP_GROUP_DN');

		$this->filter              = getDolGlobalString('LDAP_FILTER_CONNECTION'); // Filter on user
		$this->filtergroup         = getDolGlobalString('LDAP_GROUP_FILTER'); // Filter on groups
		$this->filtermember        = getDolGlobalString('LDAP_MEMBER_FILTER'); // Filter on member

		// Users
		$this->attr_login      = getDolGlobalString('LDAP_FIELD_LOGIN'); //unix
		$this->attr_sambalogin = getDolGlobalString('LDAP_FIELD_LOGIN_SAMBA'); //samba, activedirectory
		$this->attr_name       = getDolGlobalString('LDAP_FIELD_NAME');
		$this->attr_firstname  = getDolGlobalString('LDAP_FIELD_FIRSTNAME');
		$this->attr_mail       = getDolGlobalString('LDAP_FIELD_MAIL');
		$this->attr_phone      = getDolGlobalString('LDAP_FIELD_PHONE');
		$this->attr_skype      = getDolGlobalString('LDAP_FIELD_SKYPE');
		$this->attr_fax        = getDolGlobalString('LDAP_FIELD_FAX');
		$this->attr_mobile     = getDolGlobalString('LDAP_FIELD_MOBILE');
	}

	// Connection handling methods -------------------------------------------

	// phpcs:disable PEAR.NamingConventions.ValidFunctionName.ScopeNotCamelCaps
	/**
	 *	Connect and bind
	 * 	Use this->server, this->serverPort, this->ldapProtocolVersion, this->serverType, this->searchUser, this->searchPassword
	 * 	After return, this->connection and $this->bind are defined
	 *
	 *	@return		int		<0 if KO, 1 if bind anonymous, 2 if bind auth
	 */
	public function connect_bind()
	{
		// phpcs:enable
		global $conf;

		$connected = 0;
		$this->bind = 0;

		// Check parameters
		if (count($this->server) == 0 || empty($this->server[0])) {
			$this->error = 'LDAP setup (file conf.php) is not complete';
			dol_syslog(get_class($this)."::connect_bind ".$this->error, LOG_WARNING);
			return -1;
		}

		if (!function_exists("ldap_connect")) {
			$this->error = 'LDAPFunctionsNotAvailableOnPHP';
			dol_syslog(get_class($this)."::connect_bind ".$this->error, LOG_WARNING);
			$return = -1;
		}

		if (empty($this->error)) {
			// Loop on each ldap server
			foreach ($this->server as $host) {
				if ($connected) {
					break;
				}
				if (empty($host)) {
					continue;
				}

				if ($this->serverPing($host, $this->serverPort) === true) {
					$this->connection = ldap_connect($host, $this->serverPort);
				} else {
					if (preg_match('/^ldaps/i', $host)) {
						// With host = ldaps://server, the serverPing to ssl://server sometimes fails, even if the ldap_connect succeed, so
						// we test this case and continue in suche a case even if serverPing fails.
						$this->connection = ldap_connect($host, $this->serverPort);
					} else {
						continue;
					}
				}

				if (is_resource($this->connection)) {
					// Upgrade connexion to TLS, if requested by the configuration
					if (!empty($conf->global->LDAP_SERVER_USE_TLS)) {
						// For test/debug
						//ldap_set_option($this->connection, LDAP_OPT_DEBUG_LEVEL, 7);
						//ldap_set_option($this->connection, LDAP_OPT_PROTOCOL_VERSION, 3);

						$resulttls = ldap_start_tls($this->connection);
						if (!$resulttls) {
							dol_syslog(get_class($this)."::connect_bind failed to start tls", LOG_WARNING);
							$this->error = 'ldap_start_tls Failed to start TLS '.ldap_errno($this->connection).' '.ldap_error($this->connection);
							$connected = 0;
							$this->close();
						}
					}

					// Execute the ldap_set_option here (after connect and before bind)
					$this->setVersion();
					ldap_set_option($this->connection, LDAP_OPT_SIZELIMIT, 0); // no limit here. should return true.


					if ($this->serverType == "activedirectory") {
						$result = $this->setReferrals();
						dol_syslog(get_class($this)."::connect_bind try bindauth for activedirectory on ".$host." user=".$this->searchUser." password=".preg_replace('/./', '*', $this->searchPassword), LOG_DEBUG);
						$this->result = $this->bindauth($this->searchUser, $this->searchPassword);
						if ($this->result) {
							$this->bind = $this->result;
							$connected = 2;
							break;
						} else {
							$this->error = ldap_errno($this->connection).' '.ldap_error($this->connection);
						}
					} else {
						// Try in auth mode
						if ($this->searchUser && $this->searchPassword) {
							dol_syslog(get_class($this)."::connect_bind try bindauth on ".$host." user=".$this->searchUser." password=".preg_replace('/./', '*', $this->searchPassword), LOG_DEBUG);
							$this->result = $this->bindauth($this->searchUser, $this->searchPassword);
							if ($this->result) {
								$this->bind = $this->result;
								$connected = 2;
								break;
							} else {
								$this->error = ldap_errno($this->connection).' '.ldap_error($this->connection);
							}
						}
						// Try in anonymous
						if (!$this->bind) {
							dol_syslog(get_class($this)."::connect_bind try bind on ".$host, LOG_DEBUG);
							$result = $this->bind();
							if ($result) {
								$this->bind = $this->result;
								$connected = 1;
								break;
							} else {
								$this->error = ldap_errno($this->connection).' '.ldap_error($this->connection);
							}
						}
					}
				}

				if (!$connected) {
					$this->close();
				}
			}
		}

		if ($connected) {
			$return = $connected;
			dol_syslog(get_class($this)."::connect_bind return=".$return, LOG_DEBUG);
		} else {
			$this->error = 'Failed to connect to LDAP'.($this->error ? ': '.$this->error : '');
			$return = -1;
			dol_syslog(get_class($this)."::connect_bind return=".$return.' - '.$this->error, LOG_WARNING);
		}
		$this->connectedServer = $host;
		return $return;
	}


	/**
	 * Simply closes the connection set up earlier. Returns true if OK, false if there was an error.
	 * This method seems a duplicate/alias of unbind().
	 *
	 * @return	boolean			true or false
<<<<<<< HEAD
=======
	 * @deprecated ldap_close is an alias of ldap_unbind
>>>>>>> 7dcd98b9
	 * @see unbind()
	 */
	public function close()
	{
		if ($this->connection && !@ldap_close($this->connection)) {
			return false;
		} else {
			return true;
		}
	}

	/**
	 * Anonymously binds to the connection. After this is done,
	 * queries and searches can be done - but read-only.
	 *
	 * @return	boolean			true or false
	 */
	public function bind()
	{
		if (!$this->result = @ldap_bind($this->connection)) {
			$this->ldapErrorCode = ldap_errno($this->connection);
			$this->ldapErrorText = ldap_error($this->connection);
			$this->error = $this->ldapErrorCode." ".$this->ldapErrorText;
			return false;
		} else {
			return true;
		}
	}

	/**
	 * Binds as an authenticated user, which usually allows for write
	 * access. The FULL dn must be passed. For a directory manager, this is
	 * "cn=Directory Manager" under iPlanet. For a user, it will be something
	 * like "uid=jbloggs,ou=People,dc=foo,dc=com".
	 *
	 * @param	string	$bindDn			DN
	 * @param	string	$pass			Password
	 * @return	boolean					true or false
	 */
	public function bindauth($bindDn, $pass)
	{
		if (!$this->result = @ldap_bind($this->connection, $bindDn, $pass)) {
			$this->ldapErrorCode = ldap_errno($this->connection);
			$this->ldapErrorText = ldap_error($this->connection);
			$this->error = $this->ldapErrorCode." ".$this->ldapErrorText;
			return false;
		} else {
			return true;
		}
	}

	/**
	 * Unbind of LDAP server (close connection).
	 *
<<<<<<< HEAD
	 * @return	boolean					true or false
	 * @see close()
=======
	 * @return	boolean		true or false
>>>>>>> 7dcd98b9
	 */
	public function unbind()
	{
		$this->result = true;
		if ($this->connection) {
			$this->result = @ldap_unbind($this->connection);
		}
		if ($this->result) {
			return true;
		} else {
			return false;
		}
	}


	/**
	 * Verification de la version du serveur ldap.
	 *
	 * @return	string					version
	 */
	public function getVersion()
	{
		$version = 0;
		$version = @ldap_get_option($this->connection, LDAP_OPT_PROTOCOL_VERSION, $version);
		return $version;
	}

	/**
	 * Change ldap protocol version to use.
	 *
	 * @return	boolean                 version
	 */
	public function setVersion()
	{
		// LDAP_OPT_PROTOCOL_VERSION est une constante qui vaut 17
		$ldapsetversion = ldap_set_option($this->connection, LDAP_OPT_PROTOCOL_VERSION, $this->ldapProtocolVersion);
		return $ldapsetversion;
	}

	/**
	 * changement du referrals.
	 *
	 * @return	boolean                 referrals
	 */
	public function setReferrals()
	{
		// LDAP_OPT_REFERRALS est une constante qui vaut ?
		$ldapreferrals = ldap_set_option($this->connection, LDAP_OPT_REFERRALS, 0);
		return $ldapreferrals;
	}


	/**
	 * 	Add a LDAP entry
	 *	Ldap object connect and bind must have been done
	 *
	 *	@param	string	$dn			DN entry key
	 *	@param	array	$info		Attributes array
	 *	@param	User		$user		Objet user that create
	 *	@return	int					<0 if KO, >0 if OK
	 */
	public function add($dn, $info, $user)
	{
		dol_syslog(get_class($this)."::add dn=".$dn." info=".json_encode($info));

		// Check parameters
		if (!$this->connection) {
			$this->error = "NotConnected";
			return -2;
		}
		if (!$this->bind) {
			$this->error = "NotConnected";
			return -3;
		}

		// Encode to LDAP page code
		$dn = $this->convFromOutputCharset($dn, $this->ldapcharset);
		foreach ($info as $key => $val) {
			if (!is_array($val)) {
				$info[$key] = $this->convFromOutputCharset($val, $this->ldapcharset);
			}
		}

		$this->dump($dn, $info);

		//print_r($info);
		$result = @ldap_add($this->connection, $dn, $info);

		if ($result) {
			dol_syslog(get_class($this)."::add successfull", LOG_DEBUG);
			return 1;
		} else {
			$this->ldapErrorCode = @ldap_errno($this->connection);
			$this->ldapErrorText = @ldap_error($this->connection);
			$this->error = $this->ldapErrorCode." ".$this->ldapErrorText;
			dol_syslog(get_class($this)."::add failed: ".$this->error, LOG_ERR);
			return -1;
		}
	}

	/**
	 * 	Modify a LDAP entry
	 *	Ldap object connect and bind must have been done
	 *
	 *	@param	string		$dn			DN entry key
	 *	@param	array		$info		Attributes array
	 *	@param	User		$user		Objet user that modify
	 *	@return	int						<0 if KO, >0 if OK
	 */
	public function modify($dn, $info, $user)
	{
		dol_syslog(get_class($this)."::modify dn=".$dn." info=".join(',', $info));

		// Check parameters
		if (!$this->connection) {
			$this->error = "NotConnected";
			return -2;
		}
		if (!$this->bind) {
			$this->error = "NotConnected";
			return -3;
		}

		// Encode to LDAP page code
		$dn = $this->convFromOutputCharset($dn, $this->ldapcharset);
		foreach ($info as $key => $val) {
			if (!is_array($val)) {
				$info[$key] = $this->convFromOutputCharset($val, $this->ldapcharset);
			}
		}

		$this->dump($dn, $info);

		//print_r($info);

		// For better compatibility with Samba4 AD
		if ($this->serverType == "activedirectory") {
			unset($info['cn']); // To avoid error : Operation not allowed on RDN (Code 67)

			// To avoid error : LDAP Error: 53 (Unwilling to perform)
			if (isset($info['unicodePwd'])) {
				$info['unicodePwd'] = mb_convert_encoding("\"".$info['unicodePwd']."\"", "UTF-16LE", "UTF-8");
			}
		}
		$result = @ldap_modify($this->connection, $dn, $info);

		if ($result) {
			dol_syslog(get_class($this)."::modify successfull", LOG_DEBUG);
			return 1;
		} else {
			$this->error = @ldap_error($this->connection);
			dol_syslog(get_class($this)."::modify failed: ".$this->error, LOG_ERR);
			return -1;
		}
	}

	/**
	 * 	Rename a LDAP entry
	 *	Ldap object connect and bind must have been done
	 *
	 *	@param	string		$dn				Old DN entry key (uid=qqq,ou=xxx,dc=aaa,dc=bbb) (before update)
	 *	@param	string		$newrdn			New RDN entry key (uid=qqq)
	 *	@param	string		$newparent		New parent (ou=xxx,dc=aaa,dc=bbb)
	 *	@param	User			$user			Objet user that modify
	 *	@param	bool			$deleteoldrdn	If true the old RDN value(s) is removed, else the old RDN value(s) is retained as non-distinguished values of the entry.
	 *	@return	int							<0 if KO, >0 if OK
	 */
	public function rename($dn, $newrdn, $newparent, $user, $deleteoldrdn = true)
	{
		dol_syslog(get_class($this)."::modify dn=".$dn." newrdn=".$newrdn." newparent=".$newparent." deleteoldrdn=".($deleteoldrdn ? 1 : 0));

		// Check parameters
		if (!$this->connection) {
			$this->error = "NotConnected";
			return -2;
		}
		if (!$this->bind) {
			$this->error = "NotConnected";
			return -3;
		}

		// Encode to LDAP page code
		$dn = $this->convFromOutputCharset($dn, $this->ldapcharset);
		$newrdn = $this->convFromOutputCharset($newrdn, $this->ldapcharset);
		$newparent = $this->convFromOutputCharset($newparent, $this->ldapcharset);

		//print_r($info);
		$result = @ldap_rename($this->connection, $dn, $newrdn, $newparent, $deleteoldrdn);

		if ($result) {
			dol_syslog(get_class($this)."::rename successfull", LOG_DEBUG);
			return 1;
		} else {
			$this->error = @ldap_error($this->connection);
			dol_syslog(get_class($this)."::rename failed: ".$this->error, LOG_ERR);
			return -1;
		}
	}

	/**
	 *  Modify a LDAP entry (to use if dn != olddn)
	 *  Ldap object connect and bind must have been done
	 *
	 *  @param	string	$dn			DN entry key
	 *  @param	array	$info		Attributes array
	 *  @param	User		$user		Objet user that update
	 * 	@param	string	$olddn		Old DN entry key (before update)
	 * 	@param	string	$newrdn		New RDN entry key (uid=qqq) (for ldap_rename)
	 *	@param	string	$newparent	New parent (ou=xxx,dc=aaa,dc=bbb) (for ldap_rename)
	 *	@return	int					<0 if KO, >0 if OK
	 */
	public function update($dn, $info, $user, $olddn, $newrdn = false, $newparent = false)
	{
		dol_syslog(get_class($this)."::update dn=".$dn." olddn=".$olddn);

		// Check parameters
		if (!$this->connection) {
			$this->error = "NotConnected";
			return -2;
		}
		if (!$this->bind) {
			$this->error = "NotConnected";
			return -3;
		}

		if (!$olddn || $olddn != $dn) {
			if (!empty($olddn) && !empty($newrdn) && !empty($newparent) && $this->ldapProtocolVersion === '3') {
				// This function currently only works with LDAPv3
				$result = $this->rename($olddn, $newrdn, $newparent, $user, true);
				$result = $this->modify($dn, $info, $user); // We force "modify" for avoid some fields not modify
			} else {
				// If change we make is rename the key of LDAP record, we create new one and if ok, we delete old one.
				$result = $this->add($dn, $info, $user);
				if ($result > 0 && $olddn && $olddn != $dn) {
					$result = $this->delete($olddn); // If add fails, we do not try to delete old one
				}
			}
		} else {
			//$result = $this->delete($olddn);
			$result = $this->add($dn, $info, $user); // If record has been deleted from LDAP, we recreate it. We ignore error if it already exists.
			$result = $this->modify($dn, $info, $user); // We use add/modify instead of delete/add when olddn is received
		}
		if ($result <= 0) {
			$this->error = ldap_error($this->connection).' (Code '.ldap_errno($this->connection).") ".$this->error;
			dol_syslog(get_class($this)."::update ".$this->error, LOG_ERR);
			//print_r($info);
			return -1;
		} else {
			dol_syslog(get_class($this)."::update done successfully");
			return 1;
		}
	}


	/**
	 * 	Delete a LDAP entry
	 *	Ldap object connect and bind must have been done
	 *
	 *	@param	string	$dn			DN entry key
	 *	@return	int					<0 if KO, >0 if OK
	 */
	public function delete($dn)
	{
		dol_syslog(get_class($this)."::delete Delete LDAP entry dn=".$dn);

		// Check parameters
		if (!$this->connection) {
			$this->error = "NotConnected";
			return -2;
		}
		if (!$this->bind) {
			$this->error = "NotConnected";
			return -3;
		}

		// Encode to LDAP page code
		$dn = $this->convFromOutputCharset($dn, $this->ldapcharset);

		$result = @ldap_delete($this->connection, $dn);

		if ($result) {
			return 1;
		}
		return -1;
	}

	// phpcs:disable PEAR.NamingConventions.ValidFunctionName.ScopeNotCamelCaps
	/**
	 * 	Build a LDAP message
	 *
	 *	@param	string		$dn			DN entry key
	 *	@param	array		$info		Attributes array
	 *	@return	string					Content of file
	 */
	public function dump_content($dn, $info)
	{
		// phpcs:enable
		$content = '';

		// Create file content
		if (preg_match('/^ldap/', $this->server[0])) {
			$target = "-H ".join(',', $this->server);
		} else {
			$target = "-h ".join(',', $this->server)." -p ".$this->serverPort;
		}
		$content .= "# ldapadd $target -c -v -D ".$this->searchUser." -W -f ldapinput.in\n";
		$content .= "# ldapmodify $target -c -v -D ".$this->searchUser." -W -f ldapinput.in\n";
		$content .= "# ldapdelete $target -c -v -D ".$this->searchUser." -W -f ldapinput.in\n";
		if (in_array('localhost', $this->server)) {
			$content .= "# If commands fails to connect, try without -h and -p\n";
		}
		$content .= "dn: ".$dn."\n";
		foreach ($info as $key => $value) {
			if (!is_array($value)) {
				$content .= "$key: $value\n";
			} else {
				foreach ($value as $valuevalue) {
					$content .= "$key: $valuevalue\n";
				}
			}
		}
		return $content;
	}

	/**
	 * 	Dump a LDAP message to ldapinput.in file
	 *
	 *	@param	string		$dn			DN entry key
	 *	@param	array		$info		Attributes array
	 *	@return	int						<0 if KO, >0 if OK
	 */
	public function dump($dn, $info)
	{
		global $conf;

		// Create content
		$content = $this->dump_content($dn, $info);

		//Create file
		$result = dol_mkdir($conf->ldap->dir_temp);

		$outputfile = $conf->ldap->dir_temp.'/ldapinput.in';
		$fp = fopen($outputfile, "w");
		if ($fp) {
			fputs($fp, $content);
			fclose($fp);
			if (!empty($conf->global->MAIN_UMASK)) {
				@chmod($outputfile, octdec($conf->global->MAIN_UMASK));
			}
			return 1;
		} else {
			return -1;
		}
	}

	/**
	 * Ping a server before ldap_connect for avoid waiting
	 *
	 * @param string	$host		Server host or address
	 * @param int		$port		Server port (default 389)
	 * @param int		$timeout	Timeout in second (default 1s)
	 * @return boolean				true or false
	 */
	public function serverPing($host, $port = 389, $timeout = 1)
	{
		$regs = array();
		if (preg_match('/^ldaps:\/\/([^\/]+)\/?$/', $host, $regs)) {
			// Replace ldaps:// by ssl://
			$host = 'ssl://'.$regs[1];
		} elseif (preg_match('/^ldap:\/\/([^\/]+)\/?$/', $host, $regs)) {
			// Remove ldap://
			$host = $regs[1];
		}

		//var_dump($newhostforstream); var_dump($host); var_dump($port);
		//$host = 'ssl://ldap.test.local:636';
		//$port = 636;

		$errno = $errstr = 0;
		/*
		if ($methodtochecktcpconnect == 'socket') {
			Try to use socket_create() method.
			Method that use stream_context_create() works only on registered listed in stream stream_get_wrappers(): http, https, ftp, ...
		}
		*/

		// Use the method fsockopen to test tcp connect. No way to ignore ssl certificate errors with this method !
		$op = @fsockopen($host, $port, $errno, $errstr, $timeout);

		//var_dump($op);
		if (!$op) {
			return false; //DC is N/A
		} else {
			fclose($op); //explicitly close open socket connection
			return true; //DC is up & running, we can safely connect with ldap_connect
		}
	}


	// Attribute methods -----------------------------------------------------

	/**
	 * 	Add a LDAP attribute in entry
	 *	Ldap object connect and bind must have been done
	 *
	 *	@param	string		$dn			DN entry key
	 *	@param	array		$info		Attributes array
	 *	@param	User		$user		Objet user that create
	 *	@return	int						<0 if KO, >0 if OK
	 */
	public function addAttribute($dn, $info, $user)
	{
		dol_syslog(get_class($this)."::addAttribute dn=".$dn." info=".join(',', $info));

		// Check parameters
		if (!$this->connection) {
			$this->error = "NotConnected";
			return -2;
		}
		if (!$this->bind) {
			$this->error = "NotConnected";
			return -3;
		}

		// Encode to LDAP page code
		$dn = $this->convFromOutputCharset($dn, $this->ldapcharset);
		foreach ($info as $key => $val) {
			if (!is_array($val)) {
				$info[$key] = $this->convFromOutputCharset($val, $this->ldapcharset);
			}
		}

		$this->dump($dn, $info);

		//print_r($info);
		$result = @ldap_mod_add($this->connection, $dn, $info);

		if ($result) {
			dol_syslog(get_class($this)."::add_attribute successfull", LOG_DEBUG);
			return 1;
		} else {
			$this->error = @ldap_error($this->connection);
			dol_syslog(get_class($this)."::add_attribute failed: ".$this->error, LOG_ERR);
			return -1;
		}
	}

	/**
	 * 	Update a LDAP attribute in entry
	 *	Ldap object connect and bind must have been done
	 *
	 *	@param	string		$dn			DN entry key
	 *	@param	array		$info		Attributes array
	 *	@param	User		$user		Objet user that create
	 *	@return	int						<0 if KO, >0 if OK
	 */
	public function updateAttribute($dn, $info, $user)
	{
		dol_syslog(get_class($this)."::updateAttribute dn=".$dn." info=".join(',', $info));

		// Check parameters
		if (!$this->connection) {
			$this->error = "NotConnected";
			return -2;
		}
		if (!$this->bind) {
			$this->error = "NotConnected";
			return -3;
		}

		// Encode to LDAP page code
		$dn = $this->convFromOutputCharset($dn, $this->ldapcharset);
		foreach ($info as $key => $val) {
			if (!is_array($val)) {
				$info[$key] = $this->convFromOutputCharset($val, $this->ldapcharset);
			}
		}

		$this->dump($dn, $info);

		//print_r($info);
		$result = @ldap_mod_replace($this->connection, $dn, $info);

		if ($result) {
			dol_syslog(get_class($this)."::updateAttribute successfull", LOG_DEBUG);
			return 1;
		} else {
			$this->error = @ldap_error($this->connection);
			dol_syslog(get_class($this)."::updateAttribute failed: ".$this->error, LOG_ERR);
			return -1;
		}
	}

	/**
	 * 	Delete a LDAP attribute in entry
	 *	Ldap object connect and bind must have been done
	 *
	 *	@param	string		$dn			DN entry key
	 *	@param	array		$info		Attributes array
	 *	@param	User		$user		Objet user that create
	 *	@return	int						<0 if KO, >0 if OK
	 */
	public function deleteAttribute($dn, $info, $user)
	{
		dol_syslog(get_class($this)."::deleteAttribute dn=".$dn." info=".join(',', $info));

		// Check parameters
		if (!$this->connection) {
			$this->error = "NotConnected";
			return -2;
		}
		if (!$this->bind) {
			$this->error = "NotConnected";
			return -3;
		}

		// Encode to LDAP page code
		$dn = $this->convFromOutputCharset($dn, $this->ldapcharset);
		foreach ($info as $key => $val) {
			if (!is_array($val)) {
				$info[$key] = $this->convFromOutputCharset($val, $this->ldapcharset);
			}
		}

		$this->dump($dn, $info);

		//print_r($info);
		$result = @ldap_mod_del($this->connection, $dn, $info);

		if ($result) {
			dol_syslog(get_class($this)."::deleteAttribute successfull", LOG_DEBUG);
			return 1;
		} else {
			$this->error = @ldap_error($this->connection);
			dol_syslog(get_class($this)."::deleteAttribute failed: ".$this->error, LOG_ERR);
			return -1;
		}
	}

	/**
	 *  Returns an array containing attributes and values for first record
	 *
	 *	@param	string	$dn			DN entry key
	 *	@param	string	$filter		Filter
	 *	@return	int|array			<0 or false if KO, array if OK
	 */
	public function getAttribute($dn, $filter)
	{
		// Check parameters
		if (!$this->connection) {
			$this->error = "NotConnected";
			return -2;
		}
		if (!$this->bind) {
			$this->error = "NotConnected";
			return -3;
		}

		$search = ldap_search($this->connection, $dn, $filter);

		// Only one entry should ever be returned
		$entry = ldap_first_entry($this->connection, $search);

		if (!$entry) {
			$this->ldapErrorCode = -1;
			$this->ldapErrorText = "Couldn't find entry";
			return 0; // Couldn't find entry...
		}

		// Get values
		if (!($values = ldap_get_attributes($this->connection, $entry))) {
			$this->ldapErrorCode = ldap_errno($this->connection);
			$this->ldapErrorText = ldap_error($this->connection);
			return 0; // No matching attributes
		}

		// Return an array containing the attributes.
		return $values;
	}

	/**
	 *  Returns an array containing values for an attribute and for first record matching filterrecord
	 *
	 * 	@param	string	$filterrecord		Record
	 * 	@param	string	$attribute			Attributes
	 * 	@return void
	 */
	public function getAttributeValues($filterrecord, $attribute)
	{
		$attributes = array();
		$attributes[0] = $attribute;

		// We need to search for this user in order to get their entry.
		$this->result = @ldap_search($this->connection, $this->people, $filterrecord, $attributes);

		// Pourquoi cette ligne ?
		//$info = ldap_get_entries($this->connection, $this->result);

		// Only one entry should ever be returned (no user will have the same uid)
		$entry = ldap_first_entry($this->connection, $this->result);

		if (!$entry) {
			$this->ldapErrorCode = -1;
			$this->ldapErrorText = "Couldn't find user";
			return false; // Couldn't find the user...
		}

		// Get values
		if (!$values = @ldap_get_values($this->connection, $entry, $attribute)) {
			$this->ldapErrorCode = ldap_errno($this->connection);
			$this->ldapErrorText = ldap_error($this->connection);
			return false; // No matching attributes
		}

		// Return an array containing the attributes.
		return $values;
	}

	/**
	 * 	Returns an array containing a details or list of LDAP record(s)
	 * 	ldapsearch -LLLx -hlocalhost -Dcn=admin,dc=parinux,dc=org -w password -b "ou=adherents,ou=people,dc=parinux,dc=org" userPassword
	 *
	 *	@param	string	$search			 	Value of field to search, '*' for all. Not used if $activefilter is set.
	 *	@param	string	$userDn			 	DN (Ex: ou=adherents,ou=people,dc=parinux,dc=org)
	 *	@param	string	$useridentifier 	Name of key field (Ex: uid)
	 *	@param	array	$attributeArray 	Array of fields required. Note this array must also contains field $useridentifier (Ex: sn,userPassword)
	 *	@param	int		$activefilter		'1' or 'user'=use field this->filter as filter instead of parameter $search, 'group'=use field this->filtergroup as filter, 'member'=use field this->filtermember as filter
	 *	@param	array	$attributeAsArray 	Array of fields wanted as an array not a string
	 *	@return	array						Array of [id_record][ldap_field]=value
	 */
	public function getRecords($search, $userDn, $useridentifier, $attributeArray, $activefilter = 0, $attributeAsArray = array())
	{
		$fulllist = array();

		dol_syslog(get_class($this)."::getRecords search=".$search." userDn=".$userDn." useridentifier=".$useridentifier." attributeArray=array(".join(',', $attributeArray).") activefilter=".$activefilter);

		// if the directory is AD, then bind first with the search user first
		if ($this->serverType == "activedirectory") {
			$this->bindauth($this->searchUser, $this->searchPassword);
			dol_syslog(get_class($this)."::bindauth serverType=activedirectory searchUser=".$this->searchUser);
		}

		// Define filter
		if (!empty($activefilter)) {	// Use a predefined trusted filter (defined into setup by admin).
			if (((string) $activefilter == '1' || (string) $activefilter == 'user') && $this->filter) {
				$filter = '('.$this->filter.')';
			} elseif (((string) $activefilter == 'group') && $this->filtergroup ) {
				$filter = '('.$this->filtergroup.')';
			} elseif (((string) $activefilter == 'member') && $this->filter) {
				$filter = '('.$this->filtermember.')';
			} else {
				// If this->filter/this->filtergroup is empty, make fiter on * (all)
				$filter = '('.ldap_escape($useridentifier, '', LDAP_ESCAPE_FILTER).'=*)';
			}
		} else {						// Use a filter forged using the $search value
			$filter = '('.ldap_escape($useridentifier, '', LDAP_ESCAPE_FILTER).'='.ldap_escape($search, '', LDAP_ESCAPE_FILTER).')';
		}

		if (is_array($attributeArray)) {
			// Return list with required fields
			$attributeArray = array_values($attributeArray); // This is to force to have index reordered from 0 (not make ldap_search fails)
			dol_syslog(get_class($this)."::getRecords connection=".$this->connection." userDn=".$userDn." filter=".$filter." attributeArray=(".join(',', $attributeArray).")");
			//var_dump($attributeArray);
			$this->result = @ldap_search($this->connection, $userDn, $filter, $attributeArray);
		} else {
			// Return list with fields selected by default
			dol_syslog(get_class($this)."::getRecords connection=".$this->connection." userDn=".$userDn." filter=".$filter);
			$this->result = @ldap_search($this->connection, $userDn, $filter);
		}
		if (!$this->result) {
			$this->error = 'LDAP search failed: '.ldap_errno($this->connection)." ".ldap_error($this->connection);
			return -1;
		}

		$info = @ldap_get_entries($this->connection, $this->result);

		// Warning: Dans info, les noms d'attributs sont en minuscule meme si passe
		// a ldap_search en majuscule !!!
		//print_r($info);

		for ($i = 0; $i < $info["count"]; $i++) {
			$recordid = $this->convToOutputCharset($info[$i][$useridentifier][0], $this->ldapcharset);
			if ($recordid) {
				//print "Found record with key $useridentifier=".$recordid."<br>\n";
				$fulllist[$recordid][$useridentifier] = $recordid;

				// Add to the array for each attribute in my list
				$num = count($attributeArray);
				for ($j = 0; $j < $num; $j++) {
					$keyattributelower = strtolower($attributeArray[$j]);
					//print " Param ".$attributeArray[$j]."=".$info[$i][$keyattributelower][0]."<br>\n";

					//permet de recuperer le SID avec Active Directory
					if ($this->serverType == "activedirectory" && $keyattributelower == "objectsid") {
						$objectsid = $this->getObjectSid($recordid);
						$fulllist[$recordid][$attributeArray[$j]] = $objectsid;
					} else {
						if (in_array($attributeArray[$j], $attributeAsArray) && is_array($info[$i][$keyattributelower])) {
							$valueTab = array();
							foreach ($info[$i][$keyattributelower] as $key => $value) {
								$valueTab[$key] = $this->convToOutputCharset($value, $this->ldapcharset);
							}
							$fulllist[$recordid][$attributeArray[$j]] = $valueTab;
						} else {
							$fulllist[$recordid][$attributeArray[$j]] = $this->convToOutputCharset($info[$i][$keyattributelower][0], $this->ldapcharset);
						}
					}
				}
			}
		}

		asort($fulllist);
		return $fulllist;
	}

	/**
	 *  Converts a little-endian hex-number to one, that 'hexdec' can convert
	 *	Required by Active Directory
	 *
	 *	@param	string		$hex			Hex value
	 *	@return	string						Little endian
	 */
	public function littleEndian($hex)
	{
		$result = '';
		for ($x = dol_strlen($hex) - 2; $x >= 0; $x = $x - 2) {
			$result .= substr($hex, $x, 2);
		}
		return $result;
	}


	/**
	 *  Recupere le SID de l'utilisateur
	 *	Required by Active Directory
	 *
	 * 	@param	string		$ldapUser		Login de l'utilisateur
	 * 	@return	string						Sid
	 */
	public function getObjectSid($ldapUser)
	{
		$criteria = '('.$this->getUserIdentifier().'='.$ldapUser.')';
		$justthese = array("objectsid");

		// if the directory is AD, then bind first with the search user first
		if ($this->serverType == "activedirectory") {
			$this->bindauth($this->searchUser, $this->searchPassword);
		}

		$i = 0;
		$searchDN = $this->people;

		while ($i <= 2) {
			$ldapSearchResult = @ldap_search($this->connection, $searchDN, $criteria, $justthese);

			if (!$ldapSearchResult) {
				$this->error = ldap_errno($this->connection)." ".ldap_error($this->connection);
				return -1;
			}

			$entry = ldap_first_entry($this->connection, $ldapSearchResult);

			if (!$entry) {
				// Si pas de resultat on cherche dans le domaine
				$searchDN = $this->domain;
				$i++;
			} else {
				$i++;
				$i++;
			}
		}

		if ($entry) {
			$ldapBinary = ldap_get_values_len($this->connection, $entry, "objectsid");
			$SIDText = $this->binSIDtoText($ldapBinary[0]);
			return $SIDText;
		} else {
			$this->error = ldap_errno($this->connection)." ".ldap_error($this->connection);
			return '?';
		}
	}

	/**
	 * Returns the textual SID
	 * Indispensable pour Active Directory
	 *
	 * @param	string	$binsid		Binary SID
	 * @return	string				Textual SID
	 */
	public function binSIDtoText($binsid)
	{
		$hex_sid = bin2hex($binsid);
		$rev = hexdec(substr($hex_sid, 0, 2)); // Get revision-part of SID
		$subcount = hexdec(substr($hex_sid, 2, 2)); // Get count of sub-auth entries
		$auth = hexdec(substr($hex_sid, 4, 12)); // SECURITY_NT_AUTHORITY
		$result = "$rev-$auth";
		for ($x = 0; $x < $subcount; $x++) {
			$result .= "-".hexdec($this->littleEndian(substr($hex_sid, 16 + ($x * 8), 8))); // get all SECURITY_NT_AUTHORITY
		}
		return $result;
	}


	/**
	 * 	Fonction de recherche avec filtre
	 *	this->connection doit etre defini donc la methode bind ou bindauth doit avoir deja ete appelee
	 *	Ne pas utiliser pour recherche d'une liste donnee de proprietes
	 *	car conflit majuscule-minuscule. A n'utiliser que pour les pages
	 *	'Fiche LDAP' qui affiche champ lisibles par defaut.
	 *
	 * 	@param	string		$checkDn		DN de recherche (Ex: ou=users,cn=my-domain,cn=com)
	 * 	@param 	string		$filter			Search filter (ex: (sn=nom_personne) )
	 *	@return	array|int					Array with answers (key lowercased - value)
	 */
	public function search($checkDn, $filter)
	{
		dol_syslog(get_class($this)."::search checkDn=".$checkDn." filter=".$filter);

		$checkDn = $this->convFromOutputCharset($checkDn, $this->ldapcharset);
		$filter = $this->convFromOutputCharset($filter, $this->ldapcharset);

		// if the directory is AD, then bind first with the search user first
		if ($this->serverType == "activedirectory") {
			$this->bindauth($this->searchUser, $this->searchPassword);
		}

		$this->result = @ldap_search($this->connection, $checkDn, $filter);

		$result = @ldap_get_entries($this->connection, $this->result);
		if (!$result) {
			$this->error = ldap_errno($this->connection)." ".ldap_error($this->connection);
			return -1;
		} else {
			ldap_free_result($this->result);
			return $result;
		}
	}


	/**
	 * 		Load all attribute of a LDAP user
	 *
	 * 		@param	User	$user		User to search for. Not used if a filter is provided.
	 *      @param  string	$filter		Filter for search. Must start with &.
	 *                       	       	Examples: &(objectClass=inetOrgPerson) &(objectClass=user)(objectCategory=person) &(isMemberOf=cn=Sales,ou=Groups,dc=opencsi,dc=com)
	 *		@return	int					>0 if OK, <0 if KO
	 */
	public function fetch($user, $filter)
	{
		// Perform the search and get the entry handles

		// if the directory is AD, then bind first with the search user first
		if ($this->serverType == "activedirectory") {
			$this->bindauth($this->searchUser, $this->searchPassword);
		}

		$searchDN = $this->people; // TODO Why searching in people then domain ?

		$result = '';
		$i = 0;
		while ($i <= 2) {
			dol_syslog(get_class($this)."::fetch search with searchDN=".$searchDN." filter=".$filter);
			$this->result = @ldap_search($this->connection, $searchDN, $filter);
			if ($this->result) {
				$result = @ldap_get_entries($this->connection, $this->result);
				if ($result['count'] > 0) {
					dol_syslog('Ldap::fetch search found '.$result['count'].' records');
				} else {
					dol_syslog('Ldap::fetch search returns but found no records');
				}
				//var_dump($result);exit;
			} else {
				$this->error = ldap_errno($this->connection)." ".ldap_error($this->connection);
				dol_syslog(get_class($this)."::fetch search fails");
				return -1;
			}

			if (!$result) {
				// Si pas de resultat on cherche dans le domaine
				$searchDN = $this->domain;
				$i++;
			} else {
				break;
			}
		}

		if (!$result) {
			$this->error = ldap_errno($this->connection)." ".ldap_error($this->connection);
			return -1;
		} else {
			$this->name       = $this->convToOutputCharset($result[0][$this->attr_name][0], $this->ldapcharset);
			$this->firstname  = $this->convToOutputCharset($result[0][$this->attr_firstname][0], $this->ldapcharset);
			$this->login      = $this->convToOutputCharset($result[0][$this->attr_login][0], $this->ldapcharset);
			$this->phone      = $this->convToOutputCharset($result[0][$this->attr_phone][0], $this->ldapcharset);
			$this->skype      = $this->convToOutputCharset($result[0][$this->attr_skype][0], $this->ldapcharset);
			$this->fax        = $this->convToOutputCharset($result[0][$this->attr_fax][0], $this->ldapcharset);
			$this->mail       = $this->convToOutputCharset($result[0][$this->attr_mail][0], $this->ldapcharset);
			$this->mobile     = $this->convToOutputCharset($result[0][$this->attr_mobile][0], $this->ldapcharset);

			$this->uacf       = $this->parseUACF($this->convToOutputCharset($result[0]["useraccountcontrol"][0], $this->ldapcharset));
			if (isset($result[0]["pwdlastset"][0])) {	// If expiration on password exists
				$this->pwdlastset = ($result[0]["pwdlastset"][0] != 0) ? $this->convert_time($this->convToOutputCharset($result[0]["pwdlastset"][0], $this->ldapcharset)) : 0;
			} else {
				$this->pwdlastset = -1;
			}
			if (!$this->name && !$this->login) {
				$this->pwdlastset = -1;
			}
			$this->badpwdtime = $this->convert_time($this->convToOutputCharset($result[0]["badpasswordtime"][0], $this->ldapcharset));

			// FQDN domain
			$domain = str_replace('dc=', '', $this->domain);
			$domain = str_replace(',', '.', $domain);
			$this->domainFQDN = $domain;

			// Set ldapUserDn (each user can have a different dn)
			//var_dump($result[0]);exit;
			$this->ldapUserDN = $result[0]['dn'];

			ldap_free_result($this->result);
			return 1;
		}
	}


	// helper methods

	/**
	 * 	Returns the correct user identifier to use, based on the ldap server type
	 *
	 *	@return	string 				Login
	 */
	public function getUserIdentifier()
	{
		if ($this->serverType == "activedirectory") {
			return $this->attr_sambalogin;
		} else {
			return $this->attr_login;
		}
	}

	/**
	 * 	UserAccountControl Flgs to more human understandable form...
	 *
	 *	@param	string		$uacf		UACF
	 *	@return	void
	 */
	public function parseUACF($uacf)
	{
		//All flags array
		$flags = array(
			"TRUSTED_TO_AUTH_FOR_DELEGATION"  =>    16777216,
			"PASSWORD_EXPIRED"                =>    8388608,
			"DONT_REQ_PREAUTH"                =>    4194304,
			"USE_DES_KEY_ONLY"                =>    2097152,
			"NOT_DELEGATED"                   =>    1048576,
			"TRUSTED_FOR_DELEGATION"          =>    524288,
			"SMARTCARD_REQUIRED"              =>    262144,
			"MNS_LOGON_ACCOUNT"               =>    131072,
			"DONT_EXPIRE_PASSWORD"            =>    65536,
			"SERVER_TRUST_ACCOUNT"            =>    8192,
			"WORKSTATION_TRUST_ACCOUNT"       =>    4096,
			"INTERDOMAIN_TRUST_ACCOUNT"       =>    2048,
			"NORMAL_ACCOUNT"                  =>    512,
			"TEMP_DUPLICATE_ACCOUNT"          =>    256,
			"ENCRYPTED_TEXT_PWD_ALLOWED"      =>    128,
			"PASSWD_CANT_CHANGE"              =>    64,
			"PASSWD_NOTREQD"                  =>    32,
			"LOCKOUT"                         =>    16,
			"HOMEDIR_REQUIRED"                =>    8,
			"ACCOUNTDISABLE"                  =>    2,
			"SCRIPT"                          =>    1
		);

		//Parse flags to text
		$retval = array();
		//while (list($flag, $val) = each($flags)) {
		foreach ($flags as $flag => $val) {
			if ($uacf >= $val) {
				$uacf -= $val;
				$retval[$val] = $flag;
			}
		}

		//Return human friendly flags
		return($retval);
	}

	/**
	 * 	SamAccountType value to text
	 *
	 *	@param	string	$samtype	SamType
	 *	@return	string				Sam string
	 */
	public function parseSAT($samtype)
	{
		$stypes = array(
			805306368    =>    "NORMAL_ACCOUNT",
			805306369    =>    "WORKSTATION_TRUST",
			805306370    =>    "INTERDOMAIN_TRUST",
			268435456    =>    "SECURITY_GLOBAL_GROUP",
			268435457    =>    "DISTRIBUTION_GROUP",
			536870912    =>    "SECURITY_LOCAL_GROUP",
			536870913    =>    "DISTRIBUTION_LOCAL_GROUP"
		);

		$retval = "";
		while (list($sat, $val) = each($stypes)) {
			if ($samtype == $sat) {
				$retval = $val;
				break;
			}
		}
		if (empty($retval)) {
			$retval = "UNKNOWN_TYPE_".$samtype;
		}

		return($retval);
	}

	// phpcs:disable PEAR.NamingConventions.ValidFunctionName.ScopeNotCamelCaps
	/**
	 *	Convertit le temps ActiveDirectory en Unix timestamp
	 *
	 *	@param	string	$value		AD time to convert
	 *	@return	integer				Unix timestamp
	 */
	public function convert_time($value)
	{
		// phpcs:enable
		$dateLargeInt = $value; // nano secondes depuis 1601 !!!!
		$secsAfterADEpoch = $dateLargeInt / (10000000); // secondes depuis le 1 jan 1601
		$ADToUnixConvertor = ((1970 - 1601) * 365.242190) * 86400; // UNIX start date - AD start date * jours * secondes
		$unixTimeStamp = intval($secsAfterADEpoch - $ADToUnixConvertor); // Unix time stamp
		return $unixTimeStamp;
	}


	/**
	 *  Convert a string into output/memory charset
	 *
	 *  @param	string	$str            String to convert
	 *  @param	string	$pagecodefrom	Page code of src string
	 *  @return string         			Converted string
	 */
	private function convToOutputCharset($str, $pagecodefrom = 'UTF-8')
	{
		global $conf;
		if ($pagecodefrom == 'ISO-8859-1' && $conf->file->character_set_client == 'UTF-8') {
			$str = utf8_encode($str);
		}
		if ($pagecodefrom == 'UTF-8' && $conf->file->character_set_client == 'ISO-8859-1') {
			$str = utf8_decode($str);
		}
		return $str;
	}

	/**
	 *  Convert a string from output/memory charset
	 *
	 *  @param	string	$str            String to convert
	 *  @param	string	$pagecodeto		Page code for result string
	 *  @return string         			Converted string
	 */
	public function convFromOutputCharset($str, $pagecodeto = 'UTF-8')
	{
		global $conf;
		if ($pagecodeto == 'ISO-8859-1' && $conf->file->character_set_client == 'UTF-8') {
			$str = utf8_decode($str);
		}
		if ($pagecodeto == 'UTF-8' && $conf->file->character_set_client == 'ISO-8859-1') {
			$str = utf8_encode($str);
		}
		return $str;
	}


	/**
	 *	Return available value of group GID
	 *
	 *	@param	string	$keygroup	Key of group
	 *	@return	int					gid number
	 */
	public function getNextGroupGid($keygroup = 'LDAP_KEY_GROUPS')
	{
		global $conf;

		if (empty($keygroup)) {
			$keygroup = 'LDAP_KEY_GROUPS';
		}

		$search = '('.$conf->global->$keygroup.'=*)';
		$result = $this->search($this->groups, $search);
		if ($result) {
			$c = $result['count'];
			$gids = array();
			for ($i = 0; $i < $c; $i++) {
				$gids[] = $result[$i]['gidnumber'][0];
			}
			rsort($gids);

			return $gids[0] + 1;
		}

		return 0;
	}
}<|MERGE_RESOLUTION|>--- conflicted
+++ resolved
@@ -301,10 +301,7 @@
 	 * This method seems a duplicate/alias of unbind().
 	 *
 	 * @return	boolean			true or false
-<<<<<<< HEAD
-=======
 	 * @deprecated ldap_close is an alias of ldap_unbind
->>>>>>> 7dcd98b9
 	 * @see unbind()
 	 */
 	public function close()
@@ -359,12 +356,8 @@
 	/**
 	 * Unbind of LDAP server (close connection).
 	 *
-<<<<<<< HEAD
 	 * @return	boolean					true or false
 	 * @see close()
-=======
-	 * @return	boolean		true or false
->>>>>>> 7dcd98b9
 	 */
 	public function unbind()
 	{
