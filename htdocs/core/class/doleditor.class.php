<?php
/* Copyright (C) 2006-2008 Laurent Destailleur  <eldy@users.sourceforge.net>
 *
 * This program is free software; you can redistribute it and/or modify
 * it under the terms of the GNU General Public License as published by
 * the Free Software Foundation; either version 3 of the License, or
 * (at your option) any later version.
 *
 * This program is distributed in the hope that it will be useful,
 * but WITHOUT ANY WARRANTY; without even the implied warranty of
 * MERCHANTABILITY or FITNESS FOR A PARTICULAR PURPOSE.  See the
 * GNU General Public License for more details.
 *
 * You should have received a copy of the GNU General Public License
 * along with this program. If not, see <http://www.gnu.org/licenses/>.
 * or see http://www.gnu.org/
 */

/**
 *       \file       htdocs/core/class/doleditor.class.php
 *       \brief      Class to manage a WYSIWYG editor
 */

/**
 *      Class to manage a WYSIWYG editor.
 *		Usage: $doleditor=new DolEditor('body',$message,320,'toolbar_mailing');
 *		       $doleditor->Create();
 */
class DolEditor
{
    var $tool;      // Store the selected tool

	// If using fckeditor
	var $editor;

	// If not using fckeditor
	var $content;
	var $htmlname;
	var $toolbarname;
	var $toolbarstartexpanded;
	var $rows;
	var $cols;
	var $height;
	var $width;
	var $readonly;


    /**
     *      Create an object to build an HTML area to edit a large string content
     *
     *      @param 	string	$htmlname		        HTML name of WYSIWIG field
     *      @param 	string	$content		        Content of WYSIWIG field
     *      @param	int		$width					Width in pixel of edit area (auto by default)
     *      @param 	int		$height			        Height in pixel of edit area (200px by default)
     *      @param 	string	$toolbarname	        Name of bar set to use ('Full', 'dolibarr_notes[_encoded]', 'dolibarr_details[_encoded]', 'dolibarr_mailings[_encoded]', ')
     *      @param  string	$toolbarlocation       	Where bar is stored :
     *                       		             	'In' each window has its own toolbar
     *                              		      	'Out:name' share toolbar into the div called 'name'
     *      @param  boolean	$toolbarstartexpanded  	Bar is visible or not at start
	 *		@param	int		$uselocalbrowser		Enabled to add links to local object with local browser. If false, only external images can be added in content.
	 *      @param  int		$okforextendededitor    True=Allow usage of extended editor tool (like fckeditor)
     *      @param  int		$rows                   Size of rows for textarea tool
	 *      @param  int		$cols                   Size of cols for textarea tool
	 *      @param	int		$readonly				0=Read/Edit, 1=Read only
	 */
    function __construct($htmlname,$content,$width='',$height=200,$toolbarname='Basic',$toolbarlocation='In',$toolbarstartexpanded=false,$uselocalbrowser=true,$okforextendededitor=true,$rows=0,$cols=0,$readonly=0)
    {
    	global $conf,$langs;

    	dol_syslog(get_class($this)."::DolEditor htmlname=".$htmlname." width=".$width." height=".$height." toolbarname=".$toolbarname);

    	if (! $rows) $rows=round($height/20);
    	if (! $cols) $cols=($width?round($width/6):80);
		$shorttoolbarname=preg_replace('/_encoded$/','',$toolbarname);

        // Name of extended editor to use (FCKEDITOR_EDITORNAME can be 'ckeditor' or 'fckeditor')
        $defaulteditor='ckeditor';
        $this->tool=empty($conf->global->FCKEDITOR_EDITORNAME)?$defaulteditor:$conf->global->FCKEDITOR_EDITORNAME;
        $this->uselocalbrowser=$uselocalbrowser;
        $this->readonly=$readonly;

        // Check if extended editor is ok. If not we force textarea
        if (empty($conf->fckeditor->enabled) || ! $okforextendededitor) $this->tool = 'textarea';
        if ($conf->browser->phone) $this->tool = 'textarea';

        // Define content and some properties
        if ($this->tool == 'ckeditor')
        {
            $content=dol_htmlentitiesbr($content);  // If content is not HTML, we convert to HTML.
        }
        if ($this->tool == 'fckeditor')
    	{
        	require_once DOL_DOCUMENT_ROOT.'/includes/fckeditor/fckeditor.php';

    		$content=dol_htmlentitiesbr($content);	// If content is not HTML, we convert to HTML.

        	$this->editor = new FCKeditor($htmlname);
        	$this->editor->BasePath = DOL_URL_ROOT.'/includes/fckeditor/' ;
        	$this->editor->Value	= $content;
        	$this->editor->Height   = $height;
        	if (! empty($width)) $this->editor->Width = $width;
        	$this->editor->ToolbarSet = $shorttoolbarname;
        	$this->editor->Config['AutoDetectLanguage'] = 'true';
        	$this->editor->Config['ToolbarLocation'] = $toolbarlocation ? $toolbarlocation : 'In';
        	$this->editor->Config['ToolbarStartExpanded'] = $toolbarstartexpanded;

    		// Rem: Le forcage de ces 2 parametres ne semble pas fonctionner.
    		// Dolibarr utilise toujours liens avec modulepart='fckeditor' quelque soit modulepart.
    		// Ou se trouve donc cette valeur /viewimage.php?modulepart=fckeditor&file=' ?
        	$modulepart='fckeditor';
    		$this->editor->Config['UserFilesPath'] = '/viewimage.php?modulepart='.$modulepart.'&file=';
    		$this->editor->Config['UserFilesAbsolutePath'] = DOL_DATA_ROOT.'/'.$modulepart.'/' ;

        	$this->editor->Config['LinkBrowser']=($uselocalbrowser?'true':'false');
        	$this->editor->Config['ImageBrowser']=($uselocalbrowser?'true':'false');

        	if (file_exists(DOL_DOCUMENT_ROOT.'/theme/'.$conf->theme.'/fckeditor/fckconfig.js'))
        	{
        		$this->editor->Config['CustomConfigurationsPath'] = DOL_URL_ROOT.'/theme/'.$conf->theme.'/fckeditor/fckconfig.js';
        		$this->editor->Config['SkinPath'] = DOL_URL_ROOT.'/theme/'.$conf->theme.'/fckeditor/';
    		}
    	}

    	// Define some properties
        if (in_array($this->tool,array('textarea','ckeditor')))
        {
    	    $this->content				= $content;
    	    $this->htmlname 			= $htmlname;
    	    $this->toolbarname			= $shorttoolbarname;
    	    $this->toolbarstartexpanded = $toolbarstartexpanded;
            $this->rows					= max(ROWS_3,$rows);
            $this->cols					= max(40,$cols);
            $this->height				= $height;
            $this->width				= $width;
    	}

    }

    /**
     *	Output edit area inside the HTML stream.
     *	Output depends on this->tool (fckeditor, ckeditor, texatrea, ...)
     *
     *  @param	int		$noprint    1=Return HTML string instead of printing it to output
     *  @param	string	$morejs		Add more js. For example: ".on( \'saveSnapshot\', function(e) { alert(\'ee\'); });"
     *  @return	void
     */
    function Create($noprint=0,$morejs='')
    {
    	global $conf;

        $found=0;
		$out='';

        if ($this->tool == 'fckeditor')
        {
            $found=1;
            $this->editor->Create();
        }
        if (in_array($this->tool,array('textarea','ckeditor')))
        {
            $found=1;
            //$out.= '<textarea id="'.$this->htmlname.'" name="'.$this->htmlname.'" rows="'.$this->rows.'" cols="'.$this->cols.'"'.($this->readonly?' disabled="disabled"':'').' class="flat">';
            $out.= '<textarea id="'.$this->htmlname.'" name="'.$this->htmlname.'" rows="'.$this->rows.'" cols="'.$this->cols.'" class="flat">';
            $out.= $this->content;
            $out.= '</textarea>';

            if ($this->tool == 'ckeditor')
            {
            	if (! defined('REQUIRE_CKEDITOR')) define('REQUIRE_CKEDITOR','1');

            	//$skin='kama';
            	//$skin='office2003';
            	//$skin='v2';
            	$skin='kama';
<<<<<<< HEAD

            	$htmlencode_force=preg_match('/_encoded$/',$this->toolbarname)?'true':'false';
=======
                if (constant('JS_CKEDITOR')) $skin='moono';		// To use external ckeditor 4 js lib

            	if ($this->toolbarname=='dolibarr_mailings') {$htmlencode_force='true';}
            	else {$htmlencode_force='false';}
>>>>>>> a6bb785b

            	$out.= '<script type="text/javascript">
            			$(document).ready(function () {
                            /* if (CKEDITOR.loadFullCore) CKEDITOR.loadFullCore(); */
                            /* should be editor=CKEDITOR.replace but what if serveral editors ? */
                            CKEDITOR.replace(\''.$this->htmlname.'\',
            					{
            						/* property:xxx is same than CKEDITOR.config.property = xxx */
            						customConfig : ckeditorConfig,
            						readOnly : '.($this->readonly?'true':'false').',
                            		htmlEncodeOutput :'.$htmlencode_force.',
            						toolbar: \''.$this->toolbarname.'\',
            						toolbarStartupExpanded: '.($this->toolbarstartexpanded ? 'true' : 'false').',
            						width: '.($this->width ? '\''.$this->width.'\'' : '\'\'').',
            						height: '.$this->height.',
                                    skin: \''.$skin.'\',
                                    on :
                                            {
                                                instanceReady : function( ev )
                                                {
                                                    // Output paragraphs as <p>Text</p>.
                                                    this.dataProcessor.writer.setRules( \'p\',
                                                        {
                                                            indent : false,
                                                            breakBeforeOpen : true,
                                                            breakAfterOpen : false,
                                                            breakBeforeClose : false,
                                                            breakAfterClose : true
                                                        });
                                                }
                                            }';
            	if ($this->uselocalbrowser)
            	{
                    $out.= ','."\n";
                    // To use filemanager with old fckeditor (GPL)
                    $out.= '    filebrowserBrowseUrl : ckeditorFilebrowserBrowseUrl,';
                    $out.= '    filebrowserImageBrowseUrl : ckeditorFilebrowserImageBrowseUrl,';
                    //$out.= '    filebrowserUploadUrl : \''.DOL_URL_ROOT.'/includes/fckeditor/editor/filemanagerdol/connectors/php/upload.php?Type=File\',';
                    //$out.= '    filebrowserImageUploadUrl : \''.DOL_URL_ROOT.'/includes/fckeditor/editor/filemanagerdol/connectors/php/upload.php?Type=Image\',';
                    $out.= "\n";
                    // To use filemanager with ckfinder (Non free) and ckfinder directory is inside htdocs/includes
/*                  $out.= '    filebrowserBrowseUrl : \''.DOL_URL_ROOT.'/includes/ckfinder/ckfinder.html\',
                               filebrowserImageBrowseUrl : \''.DOL_URL_ROOT.'/includes/ckfinder/ckfinder.html?Type=Images\',
                               filebrowserFlashBrowseUrl : \''.DOL_URL_ROOT.'/includes/ckfinder/ckfinder.html?Type=Flash\',
                               filebrowserUploadUrl : \''.DOL_URL_ROOT.'/includes/ckfinder/core/connector/php/connector.php?command=QuickUpload&type=Files\',
                               filebrowserImageUploadUrl : \''.DOL_URL_ROOT.'/includes/ckfinder/core/connector/php/connector.php?command=QuickUpload&type=Images\',
                               filebrowserFlashUploadUrl : \''.DOL_URL_ROOT.'/includes/ckfinder/core/connector/php/connector.php?command=QuickUpload&type=Flash\','."\n";
*/
                    $out.= '    filebrowserWindowWidth : \'900\',
                               filebrowserWindowHeight : \'500\',
                               filebrowserImageWindowWidth : \'900\',
                               filebrowserImageWindowHeight : \'500\'';
            	}
            	$out.= '	})'.$morejs;
            	$out.= '});
            			</script>';
            }
        }

        if (empty($found))
        {
            $out.= 'Error, unknown value for tool '.$this->tool.' in DolEditor Create function.';
        }

        if ($noprint) return $out;
        else print $out;
    }

}

?><|MERGE_RESOLUTION|>--- conflicted
+++ resolved
@@ -172,15 +172,9 @@
             	//$skin='office2003';
             	//$skin='v2';
             	$skin='kama';
-<<<<<<< HEAD
+                if (constant('JS_CKEDITOR')) $skin='moono';		// To use external ckeditor 4 js lib
 
             	$htmlencode_force=preg_match('/_encoded$/',$this->toolbarname)?'true':'false';
-=======
-                if (constant('JS_CKEDITOR')) $skin='moono';		// To use external ckeditor 4 js lib
-
-            	if ($this->toolbarname=='dolibarr_mailings') {$htmlencode_force='true';}
-            	else {$htmlencode_force='false';}
->>>>>>> a6bb785b
 
             	$out.= '<script type="text/javascript">
             			$(document).ready(function () {
