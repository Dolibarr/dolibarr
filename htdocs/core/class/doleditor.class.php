--- conflicted
+++ resolved
@@ -2,10 +2,7 @@
 /* Copyright (C) 2006-2008 Laurent Destailleur  <eldy@users.sourceforge.net>
  * Copyright (C) 2021 Gaëtan MAISON <gm@ilad.org>
  * Copyright (C) 2024		MDW							<mdeweerd@users.noreply.github.com>
-<<<<<<< HEAD
-=======
  * Copyright (C) 2024		Frédéric France			<frederic.france@free.fr>
->>>>>>> cc80841a
  *
  * This program is free software; you can redistribute it and/or modify
  * it under the terms of the GNU General Public License as published by
@@ -186,7 +183,6 @@
 				}
 				if (!empty($conf->dol_optimize_smallscreen)) {
 					$pluginstodisable .= ',scayt,wsc,find,undo';
-<<<<<<< HEAD
 				}
 				if (!getDolGlobalString('FCKEDITOR_ENABLE_WSC')) {	// spellchecker has end of life december 2021
 					$pluginstodisable .= ',wsc';
@@ -194,15 +190,6 @@
 				if (!getDolGlobalString('FCKEDITOR_ENABLE_PDF')) {
 					$pluginstodisable .= ',exportpdf';
 				}
-=======
-				}
-				if (!getDolGlobalString('FCKEDITOR_ENABLE_WSC')) {	// spellchecker has end of life december 2021
-					$pluginstodisable .= ',wsc';
-				}
-				if (!getDolGlobalString('FCKEDITOR_ENABLE_PDF')) {
-					$pluginstodisable .= ',exportpdf';
-				}
->>>>>>> cc80841a
 				if (getDolGlobalInt('MAIN_DISALLOW_URL_INTO_DESCRIPTIONS') == 2) {
 					$this->uselocalbrowser = 0;	// Can't use browser to navigate into files. Only links with "<img src=data:..." are allowed.
 				}
@@ -216,11 +203,7 @@
 
 				$htmlencode_force = preg_match('/_encoded$/', $this->toolbarname) ? 'true' : 'false';
 
-<<<<<<< HEAD
-				$out .= '<!-- Output ckeditor disallowAnyContent='.dol_escape_htmltag($disallowAnyContent).' toolbarname='.dol_escape_htmltag($this->toolbarname).' -->'."\n";
-=======
 				$out .= '<!-- Output ckeditor disallowAnyContent='.dol_escape_htmltag((string) $disallowAnyContent).' toolbarname='.dol_escape_htmltag($this->toolbarname).' -->'."\n";
->>>>>>> cc80841a
 				$out .= '<script nonce="'.getNonce().'" type="text/javascript">
             			$(document).ready(function () {
 							/* console.log("Run ckeditor"); */
@@ -318,16 +301,6 @@
 				$out .= '</div>';
 				$out .= '<script nonce="'.getNonce().'" type="text/javascript">'."\n";
 				$out .= 'jQuery(document).ready(function() {'."\n";
-<<<<<<< HEAD
-				$out .= '	var aceEditor = window.ace.edit("'.$this->htmlname.'aceeditorid");
-							aceEditor.moveCursorTo('.($this->posy + 1).','.$this->posx.');
-							aceEditor.gotoLine('.($this->posy + 1).','.$this->posx.');
-	    	    		   	var StatusBar = window.ace.require("ace/ext/statusbar").StatusBar;									// Init status bar. Need lib ext-statusbar
-	        			   	var statusBar = new StatusBar(aceEditor, document.getElementById("statusBar'.$this->htmlname.'"));	// Init status bar. Need lib ext-statusbar
-
-							var oldNbOfLines = 0;
-							jQuery(".morelines'.$this->htmlname.'").click(function() {
-=======
 				$out .= '	var aceEditor = window.ace.edit("'.dol_escape_all($this->htmlname).'aceeditorid");
 							aceEditor.moveCursorTo('.($this->posy + 1).','.$this->posx.');
 							aceEditor.gotoLine('.($this->posy + 1).','.$this->posx.');
@@ -336,7 +309,6 @@
 
 							var oldNbOfLines = 0;
 							jQuery(".morelines'.dol_escape_all($this->htmlname).'").click(function() {
->>>>>>> cc80841a
 	        	    				var aceEditorClicked = window.ace.edit("'.$this->htmlname.'aceeditorid");
 									currentline = aceEditorClicked.getOption("maxLines");
 									if (oldNbOfLines == 0)
@@ -417,13 +389,8 @@
 					'."\n";
 			}
 
-<<<<<<< HEAD
-			$out .= 'jQuery(document).ready(function() {
-						jQuery(".buttonforacesave").click(function() {
-=======
 			$out .= 'jQuery(document).ready(function() {';
 			$out .= '	jQuery(".buttonforacesave").click(function() {
->>>>>>> cc80841a
         					console.log("We click on savefile button for component '.dol_escape_js($this->htmlname).'");
         					var aceEditor = window.ace.edit("'.dol_escape_js($this->htmlname).'aceeditorid");
 							if (aceEditor) {
