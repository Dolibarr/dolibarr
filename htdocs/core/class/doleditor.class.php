--- conflicted
+++ resolved
@@ -80,14 +80,9 @@
         $this->readonly=$readonly;
 
         // Check if extended editor is ok. If not we force textarea
-<<<<<<< HEAD
         if ((empty($conf->fckeditor->enabled) && $okforextendededitor != 'ace') || empty($okforextendededitor)) $this->tool = 'textarea';
 		if ($okforextendededitor === 'ace') $this->tool='ace';
-        if ($conf->dol_use_jmobile) $this->tool = 'textarea';       // TODO ckeditor ko with mobile ? ace ko with mobile ?
-=======
-        if (empty($conf->fckeditor->enabled) || ! $okforextendededitor) $this->tool = 'textarea';
         //if ($conf->dol_use_jmobile) $this->tool = 'textarea';       // ckeditor and ace seems ok with mobile
->>>>>>> 0aed9ecd
 
         // Define content and some properties
         if ($this->tool == 'ckeditor')
