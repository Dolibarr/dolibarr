<?php
/* Copyright (C) 2006-2008 Laurent Destailleur  <eldy@users.sourceforge.net>
 * Copyright (C) 2021 Gaëtan MAISON <gm@ilad.org>
 *
 * This program is free software; you can redistribute it and/or modify
 * it under the terms of the GNU General Public License as published by
 * the Free Software Foundation; either version 3 of the License, or
 * (at your option) any later version.
 *
 * This program is distributed in the hope that it will be useful,
 * but WITHOUT ANY WARRANTY; without even the implied warranty of
 * MERCHANTABILITY or FITNESS FOR A PARTICULAR PURPOSE.  See the
 * GNU General Public License for more details.
 *
 * You should have received a copy of the GNU General Public License
 * along with this program. If not, see <https://www.gnu.org/licenses/>.
 * or see https://www.gnu.org/
 */

/**
 *       \file       htdocs/core/class/doleditor.class.php
 *       \brief      Class to manage a WYSIWYG editor
 */

/**
 *      Class to manage a WYSIWYG editor.
 *		Usage: $doleditor=new DolEditor('body',$message,320,'toolbar_mailing');
 *		       $doleditor->Create();
 */
class DolEditor
{
	public $tool; // Store the selected tool

	// If using fckeditor
	public $editor;

	// If not using fckeditor
	public $content;
	public $htmlname;
	public $toolbarname;
	public $toolbarstartexpanded;
	public $rows;
	public $cols;
	public $height;
	public $width;
	public $readonly;
	public $posx;
	public $posy;


	/**
	 *  Create an object to build an HTML area to edit a large string content
	 *
	 *  @param 	string	$htmlname		        		HTML name of WYSIWIG field
	 *  @param 	string	$content		        		Content of WYSIWIG field
	 *  @param	int		$width							Width in pixel of edit area (auto by default)
	 *  @param 	int		$height			       		 	Height in pixel of edit area (200px by default)
	 *  @param 	string	$toolbarname	       		 	Name of bar set to use ('Full', 'dolibarr_notes[_encoded]', 'dolibarr_details[_encoded]'=the less featured, 'dolibarr_mailings[_encoded]', 'dolibarr_readonly').
	 *  @param  string	$toolbarlocation       			Where bar is stored :
	 *                       		                    'In' = each window has its own toolbar
	 *                              		            'Out:name' = share toolbar into the div called 'name'
	 *  @param  boolean	$toolbarstartexpanded  			Bar is visible or not at start
	 *  @param	int		$uselocalbrowser				Enabled to add links to local object with local browser. If false, only external images can be added in content.
	 *  @param  boolean|string	$okforextendededitor    True=Allow usage of extended editor tool if qualified (like ckeditor). If 'textarea', force use of simple textarea. If 'ace', force use of Ace.
	 *                                                  Warning: If you use 'ace', don't forget to also include ace.js in page header. Also, the button "save" must have class="buttonforacesave".
	 *  @param  int		$rows                   		Size of rows for textarea tool
	 *  @param  string	$cols                   		Size of cols for textarea tool (textarea number of cols '70' or percent 'x%')
	 *  @param	int		$readonly						0=Read/Edit, 1=Read only
	 *  @param	array	$poscursor						Array for initial cursor position array('x'=>x, 'y'=>y)
	 */
	public function __construct($htmlname, $content, $width = '', $height = 200, $toolbarname = 'Basic', $toolbarlocation = 'In', $toolbarstartexpanded = false, $uselocalbrowser = true, $okforextendededitor = true, $rows = 0, $cols = 0, $readonly = 0, $poscursor = array())
	{
		global $conf, $langs;

		dol_syslog(get_class($this)."::DolEditor htmlname=".$htmlname." width=".$width." height=".$height." toolbarname=".$toolbarname);

		if (!$rows) {
			$rows = round($height / 20);
		}
		if (!$cols) {
			$cols = ($width ?round($width / 6) : 80);
		}
		$shorttoolbarname = preg_replace('/_encoded$/', '', $toolbarname);

		// Name of extended editor to use (FCKEDITOR_EDITORNAME can be 'ckeditor' or 'fckeditor')
		$defaulteditor = 'ckeditor';
		$this->tool = empty($conf->global->FCKEDITOR_EDITORNAME) ? $defaulteditor : $conf->global->FCKEDITOR_EDITORNAME;
		$this->uselocalbrowser = $uselocalbrowser;
		$this->readonly = $readonly;

		// Check if extended editor is ok. If not we force textarea
		if ((empty($conf->fckeditor->enabled) && $okforextendededitor != 'ace') || empty($okforextendededitor)) {
			$this->tool = 'textarea';
		}
		if ($okforextendededitor === 'ace') {
			$this->tool = 'ace';
		}
		//if ($conf->dol_use_jmobile) $this->tool = 'textarea';       // ckeditor and ace seems ok with mobile

		// Define some properties
		if (in_array($this->tool, array('textarea', 'ckeditor', 'ace'))) {
			if ($this->tool == 'ckeditor' && !dol_textishtml($content)) {	// We force content to be into HTML if we are using an advanced editor if content is not HTML.
				$this->content = dol_nl2br($content);
			} else {
				$this->content = $content;
			}
			$this->htmlname 			= $htmlname;
			$this->toolbarname = $shorttoolbarname;
			$this->toolbarstartexpanded = $toolbarstartexpanded;
			$this->rows					= max(ROWS_3, $rows);
			$this->cols					= (preg_match('/%/', $cols) ? $cols : max(40, $cols)); // If $cols is a percent, we keep it, otherwise, we take max
			$this->height               = $height;
			$this->width				= $width;
			$this->posx                 = empty($poscursor['x']) ? 0 : $poscursor['x'];
			$this->posy                 = empty($poscursor['y']) ? 0 : $poscursor['y'];
		}
	}

	// phpcs:disable PEAR.NamingConventions.ValidFunctionName.ScopeNotCamelCaps
	/**
	 *	Output edit area inside the HTML stream.
	 *	Output depends on this->tool (fckeditor, ckeditor, textarea, ...)
	 *
	 *  @param	int		$noprint             1=Return HTML string instead of printing it to output
	 *  @param	string	$morejs		         Add more js. For example: ".on( \'saveSnapshot\', function(e) { alert(\'ee\'); });". Used by CKEditor only.
	 *  @param  boolean $disallowAnyContent  Disallow to use any content. true=restrict to a predefined list of allowed elements. Used by CKEditor only.
	 *  @param	string	$titlecontent		 Show title content before editor area. Used by ACE editor only.
	 *  @param	string	$option				 For ACE editor, set the source language ('html', 'php', 'javascript', ...)
	 *  @param	string	$moreparam			 Add extra tags to the textarea
	 *  @param	string	$morecss			 Add extra css to the textarea
	 *  @return	void|string
	 */
	public function Create($noprint = 0, $morejs = '', $disallowAnyContent = true, $titlecontent = '', $option = '', $moreparam = '', $morecss = '')
	{
		// phpcs:enable
		global $conf, $langs;

		$fullpage = false;
		if (isset($conf->global->FCKEDITOR_ALLOW_ANY_CONTENT)) {
			$disallowAnyContent = empty($conf->global->FCKEDITOR_ALLOW_ANY_CONTENT); // Only predefined list of html tags are allowed or all
		}

		$found = 0;
		$out = '';

		if (in_array($this->tool, array('textarea', 'ckeditor'))) {
			$found = 1;
			//$out.= '<textarea id="'.$this->htmlname.'" name="'.$this->htmlname.'" '.($this->readonly?' disabled':'').' rows="'.$this->rows.'"'.(preg_match('/%/',$this->cols)?' style="margin-top: 5px; width: '.$this->cols.'"':' cols="'.$this->cols.'"').' class="flat">';
			// TODO We do not put the 'disabled' tag because on a read form, it change style with grey.
			//print $this->content;
			$out .= '<textarea id="'.$this->htmlname.'" name="'.$this->htmlname.'" rows="'.$this->rows.'"'.(preg_match('/%/', $this->cols) ? ' style="margin-top: 5px; width: '.$this->cols.'"' : ' cols="'.$this->cols.'"').' '.($moreparam ? $moreparam : '').' class="flat '.$morecss.'">';
			$out .= htmlspecialchars($this->content);
			$out .= '</textarea>';

			if ($this->tool == 'ckeditor' && !empty($conf->use_javascript_ajax) && !empty($conf->fckeditor->enabled)) {
				if (!defined('REQUIRE_CKEDITOR')) {
					define('REQUIRE_CKEDITOR', '1');
				}

				if (!empty($conf->global->FCKEDITOR_SKIN)) {
					$skin = $conf->global->FCKEDITOR_SKIN;
				} else {
					$skin = 'moono-lisa'; // default with ckeditor 4.6 : moono-lisa
				}

				$pluginstodisable = 'elementspath,save,flash';
				if (!empty($conf->dol_optimize_smallscreen)) {
					$pluginstodisable .= ',scayt,wsc,find,undo';
				}
				if (empty($conf->global->FCKEDITOR_ENABLE_WSC)) {	// spellchecker has end of life december 2021
					$pluginstodisable .= ',wsc';
				}
				$scaytautostartup = '';
				if (!empty($conf->global->FCKEDITOR_ENABLE_SCAYT_AUTOSTARTUP)) {
					$scaytautostartup = 'scayt_autoStartup: true,';
					$scaytautostartup .= 'scayt_sLang: \''.dol_escape_js($langs->getDefaultLang()).'\',';
				} else {
					$pluginstodisable .= ',scayt';
				}

				$htmlencode_force = preg_match('/_encoded$/', $this->toolbarname) ? 'true' : 'false';

				$out .= '<!-- Output ckeditor $disallowAnyContent='.$disallowAnyContent.' toolbarname='.$this->toolbarname.' -->'."\n";
				$out .= '<script type="text/javascript">
            			$(document).ready(function () {
							/* console.log("Run ckeditor"); */
                            /* if (CKEDITOR.loadFullCore) CKEDITOR.loadFullCore(); */
                            /* should be editor=CKEDITOR.replace but what if there is several editors ? */
                            tmpeditor = CKEDITOR.replace(\''.$this->htmlname.'\',
            					{
            						/* property:xxx is same than CKEDITOR.config.property = xxx */
            						customConfig : ckeditorConfig,
									removePlugins : \''.$pluginstodisable.'\',
            						readOnly : '.($this->readonly ? 'true' : 'false').',
                            		htmlEncodeOutput :'.$htmlencode_force.',
            						allowedContent :'.($disallowAnyContent ? 'false' : 'true').',
            						extraAllowedContent : \'a[target];div{float,display}\',						/* Add the style float and display into div to default other allowed tags */
									disallowedContent : '.($disallowAnyContent ? '\'\'' : '\'\'').',
            						fullPage : '.($fullpage ? 'true' : 'false').',
                            		toolbar: \''.$this->toolbarname.'\',
            						toolbarStartupExpanded: '.($this->toolbarstartexpanded ? 'true' : 'false').',
            						width: '.($this->width ? '\''.$this->width.'\'' : '\'\'').',
            						height: '.$this->height.',
                                    skin: \''.$skin.'\',
                                    '.$scaytautostartup.'
                                    language: \''.$langs->defaultlang.'\',
                                    textDirection: \''.$langs->trans("DIRECTION").'\',
                                    on : {
                                                instanceReady : function( ev )
                                                {
                                                    // Output paragraphs as <p>Text</p>.
                                                    this.dataProcessor.writer.setRules( \'p\', {
                                                        indent : false,
                                                        breakBeforeOpen : true,
                                                        breakAfterOpen : false,
                                                        breakBeforeClose : false,
                                                        breakAfterClose : true
                                                    });
                                                }
                                          },
									disableNativeSpellChecker: '.(empty($conf->global->CKEDITOR_NATIVE_SPELLCHECKER) ? 'true' : 'false');

				if ($this->uselocalbrowser) {
					$out .= ','."\n";
					// To use filemanager with old fckeditor (GPL)
					$out .= '    filebrowserBrowseUrl : ckeditorFilebrowserBrowseUrl,';
					$out .= '    filebrowserImageBrowseUrl : ckeditorFilebrowserImageBrowseUrl,';
					//$out.= '    filebrowserUploadUrl : \''.DOL_URL_ROOT.'/includes/fckeditor/editor/filemanagerdol/connectors/php/upload.php?Type=File\',';
					//$out.= '    filebrowserImageUploadUrl : \''.DOL_URL_ROOT.'/includes/fckeditor/editor/filemanagerdol/connectors/php/upload.php?Type=Image\',';
					$out .= "\n";
					// To use filemanager with ckfinder (Non free) and ckfinder directory is inside htdocs/includes
					/* $out.= '    filebrowserBrowseUrl : \''.DOL_URL_ROOT.'/includes/ckfinder/ckfinder.html\',
							   filebrowserImageBrowseUrl : \''.DOL_URL_ROOT.'/includes/ckfinder/ckfinder.html?Type=Images\',
							   filebrowserFlashBrowseUrl : \''.DOL_URL_ROOT.'/includes/ckfinder/ckfinder.html?Type=Flash\',
							   filebrowserUploadUrl : \''.DOL_URL_ROOT.'/includes/ckfinder/core/connector/php/connector.php?command=QuickUpload&type=Files\',
							   filebrowserImageUploadUrl : \''.DOL_URL_ROOT.'/includes/ckfinder/core/connector/php/connector.php?command=QuickUpload&type=Images\',
							   filebrowserFlashUploadUrl : \''.DOL_URL_ROOT.'/includes/ckfinder/core/connector/php/connector.php?command=QuickUpload&type=Flash\','."\n";
					*/
					$out .= '    filebrowserWindowWidth : \'900\',
                               filebrowserWindowHeight : \'500\',
                               filebrowserImageWindowWidth : \'900\',
                               filebrowserImageWindowHeight : \'500\'';
				}
				$out .= '	})'.$morejs;	// end CKEditor.replace
				// Show the CKEditor javascript object once loaded is ready 'For debug)
				//$out .= '; CKEDITOR.on(\'instanceReady\', function(ck) { ck.editor.removeMenuItem(\'maximize\'); ck.editor.removeMenuItem(\'Undo\'); ck.editor.removeMenuItem(\'undo\'); console.log(ck.editor); console.log(ck.editor.toolbar[0]); }); ';
				$out .= '});'."\n";	// end document.ready
				$out .= '</script>'."\n";
			}
		}

		// Output editor ACE
		// Warning: ace.js and ext-statusbar.js must be loaded by the parent page.
		if (preg_match('/^ace/', $this->tool)) {
			$found = 1;
			$format = $option;

			$out .= "\n".'<!-- Output Ace editor -->'."\n";

			if ($titlecontent) {
				$out .= '<div class="aceeditorstatusbar" id="statusBar'.$this->htmlname.'">'.$titlecontent;
				$out .= ' &nbsp; - &nbsp; <a id="morelines" href="#" class="right morelines'.$this->htmlname.' reposition">'.dol_escape_htmltag($langs->trans("ShowMoreLines")).'</a> &nbsp; &nbsp; ';
				$out .= '</div>';
				$out .= '<script type="text/javascript">'."\n";
				$out .= 'jQuery(document).ready(function() {'."\n";
				$out .= '	var aceEditor = window.ace.edit("'.$this->htmlname.'aceeditorid");
							aceEditor.moveCursorTo('.($this->posy+1).','.$this->posx.');
							aceEditor.gotoLine('.($this->posy+1).','.$this->posx.');
	    	    		   	var StatusBar = window.ace.require("ace/ext/statusbar").StatusBar;									// Init status bar. Need lib ext-statusbar
	        			   	var statusBar = new StatusBar(aceEditor, document.getElementById("statusBar'.$this->htmlname.'"));	// Init status bar. Need lib ext-statusbar

							var oldNbOfLines = 0;
							jQuery(".morelines'.$this->htmlname.'").click(function() {
	        	    				var aceEditorClicked = window.ace.edit("'.$this->htmlname.'aceeditorid");
									currentline = aceEditorClicked.getOption("maxLines");
									if (oldNbOfLines == 0)
									{
										oldNbOfLines = currentline;
									}
									console.log("We click on more lines, oldNbOfLines is "+oldNbOfLines+", we have currently "+currentline);
									if (currentline < 500)
									{
										aceEditorClicked.setOptions({ maxLines: 500 });
									}
									else
									{
										aceEditorClicked.setOptions({ maxLines: oldNbOfLines });
									}
							});
						})';
				$out .= '</script>'."\n";
			}

			$out .= '<pre id="'.$this->htmlname.'aceeditorid" style="'.($this->width ? 'width: '.$this->width.'px; ' : '');
			$out .= ($this->height ? ' height: '.$this->height.'px; ' : '');
			//$out.=" min-height: 100px;";
			$out .= '">';
			$out .= htmlspecialchars($this->content);
			$out .= '</pre>';
			$out .= '<input type="hidden" id="'.$this->htmlname.'_x" name="'.$this->htmlname.'_x">';
			$out .= '<input type="hidden" id="'.$this->htmlname.'_y" name="'.$this->htmlname.'_y">';
			$out .= '<textarea id="'.$this->htmlname.'" name="'.$this->htmlname.'" style="width:0px; height: 0px; display: none;">';
			$out .= htmlspecialchars($this->content);
			$out .= '</textarea>';

			$out .= '<script type="text/javascript">'."\n";
			$out .= 'var aceEditor = window.ace.edit("'.$this->htmlname.'aceeditorid");

				    aceEditor.session.setMode("ace/mode/'.$format.'");
					aceEditor.setOptions({
	   				   enableBasicAutocompletion: true, // the editor completes the statement when you hit Ctrl + Space. Need lib ext-language_tools.js
					   enableLiveAutocompletion: false, // the editor completes the statement while you are typing. Need lib ext-language_tools.js
					   showPrintMargin: false, // hides the vertical limiting strip
					   minLines: 10,
					   maxLines: '.(empty($this->height) ? '34' : (round($this->height / 10))).',
				       fontSize: "110%" // ensures that the editor fits in the environment
					});

					// defines the style of the editor
					aceEditor.setTheme("ace/theme/chrome");
					// hides line numbers (widens the area occupied by error and warning messages)
					//aceEditor.renderer.setOption("showLineNumbers", false);
					// ensures proper autocomplete, validation and highlighting of JavaScript code
					//aceEditor.getSession().setMode("ace/mode/javascript_expression");
					'."\n";

			$out .= 'jQuery(document).ready(function() {
						jQuery(".buttonforacesave").click(function() {
        					console.log("We click on savefile button for component '.$this->htmlname.'");
<<<<<<< HEAD
        					var aceEditor = window.ace.edit("'.$this->htmlname.'aceeditorid");
							if (aceEditor) {
								var cursorPos = aceEditor.getCursorPosition();
								//console.log(cursorPos);
								if (cursorPos) {
									jQuery("#'.$this->htmlname.'_x").val(cursorPos.column);
									jQuery("#'.$this->htmlname.'_y").val(cursorPos.row);
								}
	        					//console.log(aceEditor.getSession().getValue());
								// Inject content of editor into the original HTML field.
								jQuery("#'.$this->htmlname.'").val(aceEditor.getSession().getValue());
								/*if (jQuery("#'.$this->htmlname.'").html().length > 0) return true;
								else return false;*/
								return true;
							} else {
								console.log("Failed to retrieve js object ACE from its name");
								return false;
							}
=======
        					var aceEditor = window.ace.edit("'.$this->htmlname.'aceeditorid")
        					//console.log(aceEditor.getSession().getValue());
							jQuery("#'.$this->htmlname.'").val(aceEditor.getSession().getValue());
							/*if (jQuery("#'.$this->htmlname.'").html().length > 0) return true;
							else return false;*/
>>>>>>> c452428d
	        			});
					})';
			$out .= '</script>'."\n";
		}

		if (empty($found)) {
			$out .= 'Error, unknown value for tool '.$this->tool.' in DolEditor Create function.';
		}

		if ($noprint) {
			return $out;
		} else {
			print $out;
		}
	}
}<|MERGE_RESOLUTION|>--- conflicted
+++ resolved
@@ -326,33 +326,25 @@
 
 			$out .= 'jQuery(document).ready(function() {
 						jQuery(".buttonforacesave").click(function() {
-        					console.log("We click on savefile button for component '.$this->htmlname.'");
-<<<<<<< HEAD
-        					var aceEditor = window.ace.edit("'.$this->htmlname.'aceeditorid");
+        					console.log("We click on savefile button for component '.dol_escape_js($this->htmlname).'");
+        					var aceEditor = window.ace.edit("'.dol_escape_js($this->htmlname).'aceeditorid");
 							if (aceEditor) {
 								var cursorPos = aceEditor.getCursorPosition();
 								//console.log(cursorPos);
 								if (cursorPos) {
-									jQuery("#'.$this->htmlname.'_x").val(cursorPos.column);
-									jQuery("#'.$this->htmlname.'_y").val(cursorPos.row);
+									jQuery("#'.dol_escape_js($this->htmlname).'_x").val(cursorPos.column);
+									jQuery("#'.dol_escape_js($this->htmlname).'_y").val(cursorPos.row);
 								}
 	        					//console.log(aceEditor.getSession().getValue());
 								// Inject content of editor into the original HTML field.
-								jQuery("#'.$this->htmlname.'").val(aceEditor.getSession().getValue());
-								/*if (jQuery("#'.$this->htmlname.'").html().length > 0) return true;
+								jQuery("#'.dol_escape_js($this->htmlname).'").val(aceEditor.getSession().getValue());
+								/*if (jQuery("#'.dol_escape_js($this->htmlname).'").html().length > 0) return true;
 								else return false;*/
 								return true;
 							} else {
 								console.log("Failed to retrieve js object ACE from its name");
 								return false;
 							}
-=======
-        					var aceEditor = window.ace.edit("'.$this->htmlname.'aceeditorid")
-        					//console.log(aceEditor.getSession().getValue());
-							jQuery("#'.$this->htmlname.'").val(aceEditor.getSession().getValue());
-							/*if (jQuery("#'.$this->htmlname.'").html().length > 0) return true;
-							else return false;*/
->>>>>>> c452428d
 	        			});
 					})';
 			$out .= '</script>'."\n";
