<?php
/* Copyright (C) 2006-2008 Laurent Destailleur  <eldy@users.sourceforge.net>
 * Copyright (C) 2021 Gaëtan MAISON <gm@ilad.org>
 *
 * This program is free software; you can redistribute it and/or modify
 * it under the terms of the GNU General Public License as published by
 * the Free Software Foundation; either version 3 of the License, or
 * (at your option) any later version.
 *
 * This program is distributed in the hope that it will be useful,
 * but WITHOUT ANY WARRANTY; without even the implied warranty of
 * MERCHANTABILITY or FITNESS FOR A PARTICULAR PURPOSE.  See the
 * GNU General Public License for more details.
 *
 * You should have received a copy of the GNU General Public License
 * along with this program. If not, see <https://www.gnu.org/licenses/>.
 * or see https://www.gnu.org/
 */

/**
 *       \file       htdocs/core/class/doleditor.class.php
 *       \brief      Class to manage a WYSIWYG editor
 */

/**
 *      Class to manage a WYSIWYG editor.
 *		Usage: $doleditor=new DolEditor('body',$message,320,'toolbar_mailing');
 *		       $doleditor->Create();
 */
class DolEditor
{
	public $tool; // Store the selected tool

	// If using fckeditor
	public $editor;

	// If not using fckeditor
	public $content;
	public $htmlname;
	public $toolbarname;
	public $toolbarstartexpanded;
	public $rows;
	public $cols;
	public $height;
	public $width;
	public $uselocalbrowser;
	public $readonly;
	public $posx;
	public $posy;


	/**
	 *  Create an object to build an HTML area to edit a large string content
	 *
	 *  @param 	string	$htmlname		        		HTML name of WYSIWIG field
	 *  @param 	string	$content		        		Content of WYSIWIG field
	 *  @param	int		$width							Width in pixel of edit area (auto by default)
	 *  @param 	int		$height			       		 	Height in pixel of edit area (200px by default)
	 *  @param 	string	$toolbarname	       		 	Name of bar set to use ('Full', 'dolibarr_notes[_encoded]', 'dolibarr_details[_encoded]'=the less featured, 'dolibarr_mailings[_encoded]', 'dolibarr_readonly').
	 *  @param  string	$toolbarlocation       			Deprecated. Not used
	 *  @param  boolean	$toolbarstartexpanded  			Bar is visible or not at start
	 *  @param	boolean|int		$uselocalbrowser		Enabled to add links to local object with local browser. If false, only external images can be added in content.
	 *  @param  boolean|string	$okforextendededitor    True=Allow usage of extended editor tool if qualified (like ckeditor). If 'textarea', force use of simple textarea. If 'ace', force use of Ace.
	 *                                                  Warning: If you use 'ace', don't forget to also include ace.js in page header. Also, the button "save" must have class="buttonforacesave".
	 *  @param  int		$rows                   		Size of rows for textarea tool
	 *  @param  string	$cols                   		Size of cols for textarea tool (textarea number of cols '70' or percent 'x%')
	 *  @param	int		$readonly						0=Read/Edit, 1=Read only
	 *  @param	array	$poscursor						Array for initial cursor position array('x'=>x, 'y'=>y)
	 */
	public function __construct($htmlname, $content, $width = '', $height = 200, $toolbarname = 'Basic', $toolbarlocation = 'In', $toolbarstartexpanded = false, $uselocalbrowser = 1, $okforextendededitor = true, $rows = 0, $cols = 0, $readonly = 0, $poscursor = array())
	{
		global $conf;

		dol_syslog(get_class($this)."::DolEditor htmlname=".$htmlname." width=".$width." height=".$height." toolbarname=".$toolbarname);

		if (!$rows) {
			$rows = round($height / 20);
		}
		if (!$cols) {
			$cols = ($width ? round($width / 6) : 80);
		}
		$shorttoolbarname = preg_replace('/_encoded$/', '', $toolbarname);

		// Name of extended editor to use (FCKEDITOR_EDITORNAME can be 'ckeditor' or 'fckeditor')
		$defaulteditor = 'ckeditor';
		$this->tool = !getDolGlobalString('FCKEDITOR_EDITORNAME') ? $defaulteditor : $conf->global->FCKEDITOR_EDITORNAME;
		$this->uselocalbrowser = $uselocalbrowser;
		$this->readonly = $readonly;

		// Check if extended editor is ok. If not we force textarea
		if ((!isModEnabled('fckeditor') && $okforextendededitor != 'ace') || empty($okforextendededitor)) {
			$this->tool = 'textarea';
		}
		if ($okforextendededitor === 'ace') {
			$this->tool = 'ace';
		}
		//if ($conf->dol_use_jmobile) $this->tool = 'textarea';       // ckeditor and ace seems ok with mobile

		// Define some properties
		if (in_array($this->tool, array('textarea', 'ckeditor', 'ace'))) {
			if ($this->tool == 'ckeditor' && !dol_textishtml($content)) {	// We force content to be into HTML if we are using an advanced editor if content is not HTML.
				$this->content = dol_nl2br($content);
			} else {
				$this->content = $content;
			}
			$this->htmlname 			= $htmlname;
			$this->toolbarname = $shorttoolbarname;
			$this->toolbarstartexpanded = $toolbarstartexpanded;
			$this->rows					= max(ROWS_3, $rows);
			$this->cols					= (preg_match('/%/', $cols) ? $cols : max(40, $cols)); // If $cols is a percent, we keep it, otherwise, we take max
			$this->height               = $height;
			$this->width				= $width;
			$this->posx                 = empty($poscursor['x']) ? 0 : $poscursor['x'];
			$this->posy                 = empty($poscursor['y']) ? 0 : $poscursor['y'];
		}
	}

	// phpcs:disable PEAR.NamingConventions.ValidFunctionName.ScopeNotCamelCaps
	/**
	 *	Output edit area inside the HTML stream.
	 *	Output depends on this->tool (fckeditor, ckeditor, textarea, ...)
	 *
	 *  @param	int		$noprint             1=Return HTML string instead of printing it to output
	 *  @param	string	$morejs		         Add more js. For example: ".on( \'saveSnapshot\', function(e) { alert(\'ee\'); });". Used by CKEditor only.
	 *  @param  boolean $disallowAnyContent  Disallow to use any content. true=restrict to a predefined list of allowed elements. Used by CKEditor only.
	 *  @param	string	$titlecontent		 Show title content before editor area. Used by ACE editor only.
	 *  @param	string	$option				 For ACE editor, set the source language ('html', 'php', 'javascript', ...)
	 *  @param	string	$moreparam			 Add extra tags to the textarea
	 *  @param	string	$morecss			 Add extra css to the textarea
	 *  @return	void|string
	 */
	public function Create($noprint = 0, $morejs = '', $disallowAnyContent = true, $titlecontent = '', $option = '', $moreparam = '', $morecss = '')
	{
		// phpcs:enable
		global $conf, $langs;

		$fullpage = false;
		if (isset($conf->global->FCKEDITOR_ALLOW_ANY_CONTENT)) {
			$disallowAnyContent = !getDolGlobalString('FCKEDITOR_ALLOW_ANY_CONTENT'); // Only predefined list of html tags are allowed or all
		}

		$found = 0;
		$out = '';

		if (in_array($this->tool, array('textarea', 'ckeditor'))) {
			$found = 1;
			//$out.= '<textarea id="'.$this->htmlname.'" name="'.$this->htmlname.'" '.($this->readonly?' disabled':'').' rows="'.$this->rows.'"'.(preg_match('/%/',$this->cols)?' style="margin-top: 5px; width: '.$this->cols.'"':' cols="'.$this->cols.'"').' class="flat">';
			// TODO We do not put the 'disabled' tag because on a read form, it change style with grey.
			//print $this->content;
			$out .= '<textarea id="'.$this->htmlname.'" name="'.$this->htmlname.'" rows="'.$this->rows.'"'.(preg_match('/%/', $this->cols) ? ' style="margin-top: 5px; width: '.$this->cols.'"' : ' cols="'.$this->cols.'"').' '.($moreparam ? $moreparam : '').' class="flat '.$morecss.'">';
			$out .= htmlspecialchars($this->content);
			$out .= '</textarea>';

			if ($this->tool == 'ckeditor' && !empty($conf->use_javascript_ajax) && isModEnabled('fckeditor')) {
				if (!defined('REQUIRE_CKEDITOR')) {
					define('REQUIRE_CKEDITOR', '1');
				}

				$skin = getDolGlobalString('FCKEDITOR_SKIN', 'moono-lisa');		// default with ckeditor 4.6 : moono-lisa

				$pluginstodisable = 'elementspath,save,flash,div,anchor';
				if (!getDolGlobalString('FCKEDITOR_ENABLE_SPECIALCHAR')) {
					$pluginstodisable .= ',specialchar';
				}
				if (!empty($conf->dol_optimize_smallscreen)) {
					$pluginstodisable .= ',scayt,wsc,find,undo';
				}
				if (!getDolGlobalString('FCKEDITOR_ENABLE_WSC')) {	// spellchecker has end of life december 2021
					$pluginstodisable .= ',wsc';
				}
				if (!getDolGlobalString('FCKEDITOR_ENABLE_PDF')) {
					$pluginstodisable .= ',exportpdf';
				}
<<<<<<< HEAD
				if (!empty($conf->global->MAIN_DISALLOW_URL_INTO_DESCRIPTIONS)) {
=======
				if (getDolGlobalString('MAIN_DISALLOW_URL_INTO_DESCRIPTIONS')) {
>>>>>>> 729451fa
					$this->uselocalbrowser = 0;	// Can't use browser to navigate into files. Only links with "<img src=data:..." are allowed.
				}
				$scaytautostartup = '';
				if (getDolGlobalString('FCKEDITOR_ENABLE_SCAYT_AUTOSTARTUP')) {
					$scaytautostartup = 'scayt_autoStartup: true,';
					$scaytautostartup .= 'scayt_sLang: \''.dol_escape_js($langs->getDefaultLang()).'\',';
				} else {
					$pluginstodisable .= ',scayt';
				}

				$htmlencode_force = preg_match('/_encoded$/', $this->toolbarname) ? 'true' : 'false';

				$out .= '<!-- Output ckeditor $disallowAnyContent='.dol_escape_htmltag($disallowAnyContent).' toolbarname='.dol_escape_htmltag($this->toolbarname).' -->'."\n";
				$out .= '<script nonce="'.getNonce().'" type="text/javascript">
            			$(document).ready(function () {
							/* console.log("Run ckeditor"); */
                            /* if (CKEDITOR.loadFullCore) CKEDITOR.loadFullCore(); */
                            /* should be editor=CKEDITOR.replace but what if there is several editors ? */
                            tmpeditor = CKEDITOR.replace(\''.dol_escape_js($this->htmlname).'\',
            					{
            						/* property:xxx is same than CKEDITOR.config.property = xxx */
            						customConfig: ckeditorConfig,
									removePlugins: \''.dol_escape_js($pluginstodisable).'\',
            						readOnly: '.($this->readonly ? 'true' : 'false').',
                            		htmlEncodeOutput: '.dol_escape_js($htmlencode_force).',
            						allowedContent: '.($disallowAnyContent ? 'false' : 'true').',		/* Advanced Content Filter (ACF) is own when allowedContent is false */
            						extraAllowedContent: \'a[target];div{float,display}\',				/* Add the style float and display into div to default other allowed tags */
									disallowedContent: '.($disallowAnyContent ? '\'\'' : '\'\'').',		/* Tags that are not allowed */
            						fullPage: '.($fullpage ? 'true' : 'false').',						/* if true, the html, header and body tags are kept */
                            		toolbar: \''.dol_escape_js($this->toolbarname).'\',
            						toolbarStartupExpanded: '.($this->toolbarstartexpanded ? 'true' : 'false').',
            						width: '.($this->width ? '\''.dol_escape_js($this->width).'\'' : '\'\'').',
            						height: '.dol_escape_js($this->height).',
                                    skin: \''.dol_escape_js($skin).'\',
                                    '.$scaytautostartup.'
                                    language: \''.dol_escape_js($langs->defaultlang).'\',
                                    textDirection: \''.dol_escape_js($langs->trans("DIRECTION")).'\',
                                    on : {
                                                instanceReady : function( ev )
                                                {
                                                    // Output paragraphs as <p>Text</p>.
                                                    this.dataProcessor.writer.setRules( \'p\', {
                                                        indent : false,
                                                        breakBeforeOpen : true,
                                                        breakAfterOpen : false,
                                                        breakBeforeClose : false,
                                                        breakAfterClose : true
                                                    });
                                                }
                                          },
									disableNativeSpellChecker: '.(!getDolGlobalString('CKEDITOR_NATIVE_SPELLCHECKER') ? 'true' : 'false');

				if ($this->uselocalbrowser) {
					$out .= ','."\n";
					// To use filemanager with old fckeditor (GPL)
					$out .= '    filebrowserBrowseUrl : ckeditorFilebrowserBrowseUrl,';
					$out .= '    filebrowserImageBrowseUrl : ckeditorFilebrowserImageBrowseUrl,';
					//$out.= '    filebrowserUploadUrl : \''.DOL_URL_ROOT.'/includes/fckeditor/editor/filemanagerdol/connectors/php/upload.php?Type=File\',';
					//$out.= '    filebrowserImageUploadUrl : \''.DOL_URL_ROOT.'/includes/fckeditor/editor/filemanagerdol/connectors/php/upload.php?Type=Image\',';
					$out .= "\n";
					// To use filemanager with ckfinder (Non free) and ckfinder directory is inside htdocs/includes
					/* $out.= '    filebrowserBrowseUrl : \''.DOL_URL_ROOT.'/includes/ckfinder/ckfinder.html\',
							   filebrowserImageBrowseUrl : \''.DOL_URL_ROOT.'/includes/ckfinder/ckfinder.html?Type=Images\',
							   filebrowserFlashBrowseUrl : \''.DOL_URL_ROOT.'/includes/ckfinder/ckfinder.html?Type=Flash\',
							   filebrowserUploadUrl : \''.DOL_URL_ROOT.'/includes/ckfinder/core/connector/php/connector.php?command=QuickUpload&type=Files\',
							   filebrowserImageUploadUrl : \''.DOL_URL_ROOT.'/includes/ckfinder/core/connector/php/connector.php?command=QuickUpload&type=Images\',
							   filebrowserFlashUploadUrl : \''.DOL_URL_ROOT.'/includes/ckfinder/core/connector/php/connector.php?command=QuickUpload&type=Flash\','."\n";
					*/
					$out .= '    filebrowserWindowWidth : \'900\',
                               filebrowserWindowHeight : \'500\',
                               filebrowserImageWindowWidth : \'900\',
                               filebrowserImageWindowHeight : \'500\'';
				}
				$out .= '	})'.$morejs;	// end CKEditor.replace
				// Show the CKEditor javascript object once loaded is ready 'For debug)
				//$out .= '; CKEDITOR.on(\'instanceReady\', function(ck) { ck.editor.removeMenuItem(\'maximize\'); ck.editor.removeMenuItem(\'Undo\'); ck.editor.removeMenuItem(\'undo\'); console.log(ck.editor); console.log(ck.editor.toolbar[0]); }); ';
				$out .= '});'."\n";	// end document.ready
				$out .= '</script>'."\n";
			}
		}

		// Output editor ACE
		// Warning: ace.js and ext-statusbar.js must be loaded by the parent page.
		if (preg_match('/^ace/', $this->tool)) {
			$found = 1;
			$format = $option;

			$out .= "\n".'<!-- Output Ace editor -->'."\n";

			if ($titlecontent) {
				$out .= '<div class="aceeditorstatusbar" id="statusBar'.$this->htmlname.'">'.$titlecontent;
				$out .= ' &nbsp; - &nbsp; <a id="morelines" href="#" class="right morelines'.$this->htmlname.' reposition">'.dol_escape_htmltag($langs->trans("ShowMoreLines")).'</a> &nbsp; &nbsp; ';
				$out .= '</div>';
				$out .= '<script nonce="'.getNonce().'" type="text/javascript">'."\n";
				$out .= 'jQuery(document).ready(function() {'."\n";
				$out .= '	var aceEditor = window.ace.edit("'.$this->htmlname.'aceeditorid");
							aceEditor.moveCursorTo('.($this->posy+1).','.$this->posx.');
							aceEditor.gotoLine('.($this->posy+1).','.$this->posx.');
	    	    		   	var StatusBar = window.ace.require("ace/ext/statusbar").StatusBar;									// Init status bar. Need lib ext-statusbar
	        			   	var statusBar = new StatusBar(aceEditor, document.getElementById("statusBar'.$this->htmlname.'"));	// Init status bar. Need lib ext-statusbar

							var oldNbOfLines = 0;
							jQuery(".morelines'.$this->htmlname.'").click(function() {
	        	    				var aceEditorClicked = window.ace.edit("'.$this->htmlname.'aceeditorid");
									currentline = aceEditorClicked.getOption("maxLines");
									if (oldNbOfLines == 0)
									{
										oldNbOfLines = currentline;
									}
									console.log("We click on more lines, oldNbOfLines is "+oldNbOfLines+", we have currently "+currentline);
									if (currentline < 500)
									{
										aceEditorClicked.setOptions({ maxLines: 500 });
									}
									else
									{
										aceEditorClicked.setOptions({ maxLines: oldNbOfLines });
									}
							});
						})';
				$out .= '</script>'."\n";
			}

			$out .= '<pre id="'.$this->htmlname.'aceeditorid" style="'.($this->width ? 'width: '.$this->width.'px; ' : '');
			$out .= ($this->height ? ' height: '.$this->height.'px; ' : '');
			//$out.=" min-height: 100px;";
			$out .= '">';
			$out .= htmlspecialchars($this->content);
			$out .= '</pre>';
			$out .= '<input type="hidden" id="'.$this->htmlname.'_x" name="'.$this->htmlname.'_x">';
			$out .= '<input type="hidden" id="'.$this->htmlname.'_y" name="'.$this->htmlname.'_y">';
			$out .= '<textarea id="'.$this->htmlname.'" name="'.$this->htmlname.'" style="width:0px; height: 0px; display: none;">';
			$out .= htmlspecialchars($this->content);
			$out .= '</textarea>';

			$out .= '<script nonce="'.getNonce().'" type="text/javascript">'."\n";
			$out .= 'var aceEditor = window.ace.edit("'.$this->htmlname.'aceeditorid");

				    aceEditor.session.setMode("ace/mode/'.$format.'");
					aceEditor.setOptions({
	   				   enableBasicAutocompletion: true, // the editor completes the statement when you hit Ctrl + Space. Need lib ext-language_tools.js
					   enableLiveAutocompletion: false, // the editor completes the statement while you are typing. Need lib ext-language_tools.js
					   showPrintMargin: false, // hides the vertical limiting strip
					   minLines: 10,
					   maxLines: '.(empty($this->height) ? '34' : (round($this->height / 10))).',
				       fontSize: "110%" // ensures that the editor fits in the environment
					});

					// defines the style of the editor
					aceEditor.setTheme("ace/theme/chrome");
					// hides line numbers (widens the area occupied by error and warning messages)
					//aceEditor.renderer.setOption("showLineNumbers", false);
					// ensures proper autocomplete, validation and highlighting of JavaScript code
					//aceEditor.getSession().setMode("ace/mode/javascript_expression");
					'."\n";

			$out .= 'jQuery(document).ready(function() {
						jQuery(".buttonforacesave").click(function() {
        					console.log("We click on savefile button for component '.dol_escape_js($this->htmlname).'");
        					var aceEditor = window.ace.edit("'.dol_escape_js($this->htmlname).'aceeditorid");
							if (aceEditor) {
								var cursorPos = aceEditor.getCursorPosition();
								//console.log(cursorPos);
								if (cursorPos) {
									jQuery("#'.dol_escape_js($this->htmlname).'_x").val(cursorPos.column);
									jQuery("#'.dol_escape_js($this->htmlname).'_y").val(cursorPos.row);
								}
	        					//console.log(aceEditor.getSession().getValue());
								// Inject content of editor into the original HTML field.
								jQuery("#'.dol_escape_js($this->htmlname).'").val(aceEditor.getSession().getValue());
								/*if (jQuery("#'.dol_escape_js($this->htmlname).'").html().length > 0) return true;
								else return false;*/
								return true;
							} else {
								console.log("Failed to retrieve js object ACE from its name");
								return false;
							}
	        			});
					})';
			$out .= '</script>'."\n";
		}

		if (empty($found)) {
			$out .= 'Error, unknown value for tool '.$this->tool.' in DolEditor Create function.';
		}

		if ($noprint) {
			return $out;
		} else {
			print $out;
		}
	}
}<|MERGE_RESOLUTION|>--- conflicted
+++ resolved
@@ -171,11 +171,7 @@
 				if (!getDolGlobalString('FCKEDITOR_ENABLE_PDF')) {
 					$pluginstodisable .= ',exportpdf';
 				}
-<<<<<<< HEAD
-				if (!empty($conf->global->MAIN_DISALLOW_URL_INTO_DESCRIPTIONS)) {
-=======
 				if (getDolGlobalString('MAIN_DISALLOW_URL_INTO_DESCRIPTIONS')) {
->>>>>>> 729451fa
 					$this->uselocalbrowser = 0;	// Can't use browser to navigate into files. Only links with "<img src=data:..." are allowed.
 				}
 				$scaytautostartup = '';
