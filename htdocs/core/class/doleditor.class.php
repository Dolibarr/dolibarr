<?php
/* Copyright (C) 2006-2008 Laurent Destailleur  <eldy@users.sourceforge.net>
 *
 * This program is free software; you can redistribute it and/or modify
 * it under the terms of the GNU General Public License as published by
 * the Free Software Foundation; either version 3 of the License, or
 * (at your option) any later version.
 *
 * This program is distributed in the hope that it will be useful,
 * but WITHOUT ANY WARRANTY; without even the implied warranty of
 * MERCHANTABILITY or FITNESS FOR A PARTICULAR PURPOSE.  See the
 * GNU General Public License for more details.
 *
 * You should have received a copy of the GNU General Public License
 * along with this program. If not, see <http://www.gnu.org/licenses/>.
 * or see http://www.gnu.org/
 */

/**
 *       \file       htdocs/core/class/doleditor.class.php
 *       \brief      Class to manage a WYSIWYG editor
 */

/**
 *      Class to manage a WYSIWYG editor.
 *		Usage: $doleditor=new DolEditor('body',$message,320,'toolbar_mailing');
 *		       $doleditor->Create();
 */
class DolEditor
{
    var $tool;      // Store the selected tool

	// If using fckeditor
	var $editor;

	// If not using fckeditor
	var $content;
	var $htmlname;
	var $toolbarname;
	var $toolbarstartexpanded;
	var $rows;
	var $cols;
	var $height;
	var $width;
	var $readonly;


    /**
     *      Create an object to build an HTML area to edit a large string content
     *
     *      @param 	string	$htmlname		        		HTML name of WYSIWIG field
     *      @param 	string	$content		        		Content of WYSIWIG field
     *      @param	int		$width							Width in pixel of edit area (auto by default)
     *      @param 	int		$height			       		 	Height in pixel of edit area (200px by default)
     *      @param 	string	$toolbarname	       		 	Name of bar set to use ('Full', 'dolibarr_notes[_encoded]', 'dolibarr_details[_encoded]'=the less featured, 'dolibarr_mailings[_encoded]', 'dolibarr_readonly').
     *      @param  string	$toolbarlocation       			Where bar is stored :
     *                       		             			'In' each window has its own toolbar
     *                              		      			'Out:name' share toolbar into the div called 'name'
     *      @param  boolean	$toolbarstartexpanded  			Bar is visible or not at start
	 *		@param	int		$uselocalbrowser				Enabled to add links to local object with local browser. If false, only external images can be added in content.
	 *      @param  boolean|string	$okforextendededitor    True=Allow usage of extended editor tool if qualified (like ckeditor). If 'textarea', force use of simple textarea. If 'ace', force use of Ace.
	 *      												Warning: If you use 'ace', don't forget to also include ace.js in page header. Also, the button "save" must have class="buttonforacesave".
     *      @param  int		$rows                   		Size of rows for textarea tool
	 *      @param  string	$cols                   		Size of cols for textarea tool (textarea number of cols '70' or percent 'x%')
	 *      @param	int		$readonly						0=Read/Edit, 1=Read only
	 */
    function __construct($htmlname, $content, $width='', $height=200, $toolbarname='Basic', $toolbarlocation='In', $toolbarstartexpanded=false, $uselocalbrowser=true, $okforextendededitor=true, $rows=0, $cols=0, $readonly=0)
    {
    	global $conf,$langs;

    	dol_syslog(get_class($this)."::DolEditor htmlname=".$htmlname." width=".$width." height=".$height." toolbarname=".$toolbarname);

    	if (! $rows) $rows=round($height/20);
    	if (! $cols) $cols=($width?round($width/6):80);
		$shorttoolbarname=preg_replace('/_encoded$/','',$toolbarname);

        // Name of extended editor to use (FCKEDITOR_EDITORNAME can be 'ckeditor' or 'fckeditor')
        $defaulteditor='ckeditor';
        $this->tool=empty($conf->global->FCKEDITOR_EDITORNAME)?$defaulteditor:$conf->global->FCKEDITOR_EDITORNAME;
        $this->uselocalbrowser=$uselocalbrowser;
        $this->readonly=$readonly;

        // Check if extended editor is ok. If not we force textarea
        if ((empty($conf->fckeditor->enabled) && $okforextendededitor != 'ace') || empty($okforextendededitor)) $this->tool = 'textarea';
		if ($okforextendededitor === 'ace') $this->tool='ace';
        //if ($conf->dol_use_jmobile) $this->tool = 'textarea';       // ckeditor and ace seems ok with mobile

        // Define content and some properties
        if ($this->tool == 'ckeditor')
        {
            $content=dol_htmlentitiesbr($content);  // If content is not HTML, we convert to HTML.
        }
        if ($this->tool == 'fckeditor')
    	{
        	require_once DOL_DOCUMENT_ROOT.'/includes/fckeditor/fckeditor.php';

    		$content=dol_htmlentitiesbr($content);	// If content is not HTML, we convert to HTML.

        	$this->editor = new FCKeditor($htmlname);
        	$this->editor->BasePath = DOL_URL_ROOT.'/includes/fckeditor/' ;
        	$this->editor->Value	= $content;
        	$this->editor->Height   = $height;
        	if (! empty($width)) $this->editor->Width = $width;
        	$this->editor->ToolbarSet = $shorttoolbarname;         // Profile of this toolbar set is deinfed into theme/mytheme/ckeditor/config.js
        	$this->editor->Config['AutoDetectLanguage'] = 'true';  // Language of user (browser)
        	$this->editor->Config['ToolbarLocation'] = $toolbarlocation ? $toolbarlocation : 'In';
        	$this->editor->Config['ToolbarStartExpanded'] = $toolbarstartexpanded;

    		// Rem: Le forcage de ces 2 parametres ne semble pas fonctionner.
    		// Dolibarr utilise toujours liens avec modulepart='fckeditor' quelque soit modulepart.
    		// Ou se trouve donc cette valeur /viewimage.php?modulepart=fckeditor&file=' ?
        	$modulepart='fckeditor';
    		$this->editor->Config['UserFilesPath'] = '/viewimage.php?modulepart='.$modulepart.'&entity='.$conf->entity.'&file=';
    		$this->editor->Config['UserFilesAbsolutePath'] = DOL_DATA_ROOT.'/'.$modulepart.'/' ;

        	$this->editor->Config['LinkBrowser']=($uselocalbrowser?'true':'false');
        	$this->editor->Config['ImageBrowser']=($uselocalbrowser?'true':'false');

        	if (file_exists(DOL_DOCUMENT_ROOT.'/theme/'.$conf->theme.'/fckeditor/fckconfig.js'))
        	{
        		$this->editor->Config['CustomConfigurationsPath'] = DOL_URL_ROOT.'/theme/'.$conf->theme.'/fckeditor/fckconfig.js';
        		$this->editor->Config['SkinPath'] = DOL_URL_ROOT.'/theme/'.$conf->theme.'/fckeditor/';
    		}
    	}

    	// Define some properties
        if (in_array($this->tool,array('textarea','ckeditor','ace')))
        {
    	    $this->content				= $content;
    	    $this->htmlname 			= $htmlname;
    	    $this->toolbarname			= $shorttoolbarname;
    	    $this->toolbarstartexpanded = $toolbarstartexpanded;
            $this->rows					= max(ROWS_3,$rows);
            $this->cols					= (preg_match('/%/',$cols)?$cols:max(40,$cols));	// If $cols is a percent, we keep it, otherwise, we take max
            $this->height				= $height;
            $this->width				= $width;
    	}
    }

    /**
     *	Output edit area inside the HTML stream.
     *	Output depends on this->tool (fckeditor, ckeditor, textarea, ...)
     *
     *  @param	int		$noprint             1=Return HTML string instead of printing it to output
     *  @param	string	$morejs		         Add more js. For example: ".on( \'saveSnapshot\', function(e) { alert(\'ee\'); });". Used by CKEditor only.
     *  @param  boolean $disallowAnyContent  Disallow to use any content. true=restrict to a predefined list of allowed elements. Used by CKEditor only.
     *  @param	string	$titlecontent		 Show title content before editor area. Used by ACE editor only.
     *  @param	string	$option				 For ACE editor, set the source language ('html', 'php', 'javascript', ...)
     *  @return	void|string
     */
    // phpcs:ignore PEAR.NamingConventions.ValidFunctionName.NotCamelCaps
    function Create($noprint=0, $morejs='', $disallowAnyContent=true, $titlecontent='', $option='')
    {
    	global $conf,$langs;

    	$fullpage=false;
    	if (isset($conf->global->FCKEDITOR_ALLOW_ANY_CONTENT))
    	{
    	   $disallowAnyContent=empty($conf->global->FCKEDITOR_ALLOW_ANY_CONTENT);      // Only predefined list of html tags are allowed or all
    	}

    	$found=0;
		$out='';

        if ($this->tool == 'fckeditor') // not used anymore
        {
			$found=1;
            $this->editor->Create();
        }
        if (in_array($this->tool,array('textarea','ckeditor')))
        {
            $found=1;
            //$out.= '<textarea id="'.$this->htmlname.'" name="'.$this->htmlname.'" '.($this->readonly?' disabled':'').' rows="'.$this->rows.'"'.(preg_match('/%/',$this->cols)?' style="margin-top: 5px; width: '.$this->cols.'"':' cols="'.$this->cols.'"').' class="flat">';
            // TODO We do not put the disabled tag because on a read form, it change style with grey.
            $out.= '<textarea id="'.$this->htmlname.'" name="'.$this->htmlname.'" rows="'.$this->rows.'"'.(preg_match('/%/',$this->cols)?' style="margin-top: 5px; width: '.$this->cols.'"':' cols="'.$this->cols.'"').' class="flat">';
            $out.= $this->content;
            $out.= '</textarea>';

            if ($this->tool == 'ckeditor' && ! empty($conf->use_javascript_ajax))
            {
            	if (! defined('REQUIRE_CKEDITOR')) define('REQUIRE_CKEDITOR','1');

            	if (! empty($conf->global->FCKEDITOR_SKIN)) {
					$skin = $conf->global->FCKEDITOR_SKIN;
				} else {
					$skin = 'moono-lisa'; // default with ckeditor 4.6 : moono-lisa
				}

            	$htmlencode_force=preg_match('/_encoded$/',$this->toolbarname)?'true':'false';

            	$out.= '<!-- Output ckeditor $disallowAnyContent='.$disallowAnyContent.' toolbarname='.$this->toolbarname.' -->'."\n";
            	$out.= '<script type="text/javascript">
            			$(document).ready(function () {
                            /* if (CKEDITOR.loadFullCore) CKEDITOR.loadFullCore(); */
                            /* should be editor=CKEDITOR.replace but what if serveral editors ? */
                            CKEDITOR.replace(\''.$this->htmlname.'\',
            					{
            						/* property:xxx is same than CKEDITOR.config.property = xxx */
            						customConfig : ckeditorConfig,
            						readOnly : '.($this->readonly?'true':'false').',
                            		htmlEncodeOutput :'.$htmlencode_force.',
            						allowedContent :'.($disallowAnyContent?'false':'true').',
            						extraAllowedContent : \'\',
            						fullPage : '.($fullpage?'true':'false').',
                            		toolbar: \''.$this->toolbarname.'\',
            						toolbarStartupExpanded: '.($this->toolbarstartexpanded ? 'true' : 'false').',
            						width: '.($this->width ? '\''.$this->width.'\'' : '\'\'').',
            						height: '.$this->height.',
                                    skin: \''.$skin.'\',
                                    language: \''.$langs->defaultlang.'\',
                                    textDirection: \''.$langs->trans("DIRECTION").'\',
                                    on :
                                            {
                                                instanceReady : function( ev )
                                                {
                                                    // Output paragraphs as <p>Text</p>.
                                                    this.dataProcessor.writer.setRules( \'p\',
                                                        {
                                                            indent : false,
                                                            breakBeforeOpen : true,
                                                            breakAfterOpen : false,
                                                            breakBeforeClose : false,
                                                            breakAfterClose : true
                                                        });
                                                }
                                            }';
            	if ($this->uselocalbrowser)
            	{
                    $out.= ','."\n";
                    // To use filemanager with old fckeditor (GPL)
                    $out.= '    filebrowserBrowseUrl : ckeditorFilebrowserBrowseUrl,';
                    $out.= '    filebrowserImageBrowseUrl : ckeditorFilebrowserImageBrowseUrl,';
                    //$out.= '    filebrowserUploadUrl : \''.DOL_URL_ROOT.'/includes/fckeditor/editor/filemanagerdol/connectors/php/upload.php?Type=File\',';
                    //$out.= '    filebrowserImageUploadUrl : \''.DOL_URL_ROOT.'/includes/fckeditor/editor/filemanagerdol/connectors/php/upload.php?Type=Image\',';
                    $out.= "\n";
                    // To use filemanager with ckfinder (Non free) and ckfinder directory is inside htdocs/includes
					/* $out.= '    filebrowserBrowseUrl : \''.DOL_URL_ROOT.'/includes/ckfinder/ckfinder.html\',
                               filebrowserImageBrowseUrl : \''.DOL_URL_ROOT.'/includes/ckfinder/ckfinder.html?Type=Images\',
                               filebrowserFlashBrowseUrl : \''.DOL_URL_ROOT.'/includes/ckfinder/ckfinder.html?Type=Flash\',
                               filebrowserUploadUrl : \''.DOL_URL_ROOT.'/includes/ckfinder/core/connector/php/connector.php?command=QuickUpload&type=Files\',
                               filebrowserImageUploadUrl : \''.DOL_URL_ROOT.'/includes/ckfinder/core/connector/php/connector.php?command=QuickUpload&type=Images\',
                               filebrowserFlashUploadUrl : \''.DOL_URL_ROOT.'/includes/ckfinder/core/connector/php/connector.php?command=QuickUpload&type=Flash\','."\n";
					*/
                    $out.= '    filebrowserWindowWidth : \'900\',
                               filebrowserWindowHeight : \'500\',
                               filebrowserImageWindowWidth : \'900\',
                               filebrowserImageWindowHeight : \'500\'';
            	}
            	$out.= '	})'.$morejs;
            	$out.= '});'."\n";
            	$out.= '</script>'."\n";
            }
        }

        // Output editor ACE
        // Warning: ace.js and ext-statusbar.js must be loaded by the parent page.
        if (preg_match('/^ace/', $this->tool))
        {
        	$found=1;
			$format=$option;

            $out.= "\n".'<!-- Output Ace editor -->'."\n";

			if ($titlecontent)
			{
	            $out.= '<div class="aceeditorstatusbar" id="statusBar'.$this->htmlname.'">'.$titlecontent;
	            $out.= ' &nbsp; - &nbsp; <a id="morelines" href="#" class="right morelines'.$this->htmlname.'">'.dol_escape_htmltag($langs->trans("ShowMoreLines")).'</a> &nbsp; &nbsp; ';
	            $out.= '</div>';
	            $out.= '<script type="text/javascript" language="javascript">'."\n";
	            $out.= 'jQuery(document).ready(function() {'."\n";
	            $out.= '	var aceEditor = window.ace.edit("'.$this->htmlname.'aceeditorid");
	    	    		   	var StatusBar = window.ace.require("ace/ext/statusbar").StatusBar;									// Init status bar. Need lib ext-statusbar
	        			   	var statusBar = new StatusBar(aceEditor, document.getElementById("statusBar'.$this->htmlname.'"));	// Init status bar. Need lib ext-statusbar
	            			var oldNbOfLines = 0
							jQuery(".morelines'.$this->htmlname.'").click(function() {
	        	    				var aceEditorClicked = window.ace.edit("'.$this->htmlname.'aceeditorid");
									currentline = aceEditorClicked.getOption("maxLines");
									if (oldNbOfLines == 0)
									{
										oldNbOfLines = currentline;
									}
									console.log("We click on more lines, oldNbOfLines is "+oldNbOfLines+", we have currently "+currentline);
									if (currentline < 500)
									{
										aceEditorClicked.setOptions({ maxLines: 500 });
									}
									else
									{
										aceEditorClicked.setOptions({ maxLines: oldNbOfLines });
									}
							});
						})';
	            $out.= '</script>'."\n";
			}

            $out.= '<pre id="'.$this->htmlname.'aceeditorid" style="'.($this->width?'width: '.$this->width.'px; ':'');
            $out.= ($this->height?' height: '.$this->height.'px; ':'');
            //$out.=" min-height: 100px;";
            $out.= '">';
        	$out.= htmlspecialchars($this->content);
        	$out.= '</pre>';
        	$out.= '<textarea id="'.$this->htmlname.'" name="'.$this->htmlname.'" style="width:0px; height: 0px; display: none;">';
        	$out.= htmlspecialchars($this->content);
        	$out.= '</textarea>';

        	$out.= '<script type="text/javascript" language="javascript">'."\n";
        	$out.= 'var aceEditor = window.ace.edit("'.$this->htmlname.'aceeditorid");

				    aceEditor.session.setMode("ace/mode/'.$format.'");
					aceEditor.setOptions({
	   				   enableBasicAutocompletion: true, // the editor completes the statement when you hit Ctrl + Space. Need lib ext-language_tools.js
					   enableLiveAutocompletion: false, // the editor completes the statement while you are typing. Need lib ext-language_tools.js
					   showPrintMargin: false, // hides the vertical limiting strip
					   minLines: 10,
					   maxLines: '.(empty($this->height)?'34':(round($this->height/10))).',
				       fontSize: "110%" // ensures that the editor fits in the environment
					});

					// defines the style of the editor
					aceEditor.setTheme("ace/theme/chrome");
					// hides line numbers (widens the area occupied by error and warning messages)
					//aceEditor.renderer.setOption("showLineNumbers", false);
					// ensures proper autocomplete, validation and highlighting of JavaScript code
					//aceEditor.getSession().setMode("ace/mode/javascript_expression");
					'."\n";

        	$out.= 'jQuery(document).ready(function() {
						jQuery(".buttonforacesave").click(function() {
        					console.log("We click on savefile button for component '.$this->htmlname.'");
        					var aceEditor = window.ace.edit("'.$this->htmlname.'aceeditorid")
        					console.log(aceEditor.getSession().getValue());
							jQuery("#'.$this->htmlname.'").val(aceEditor.getSession().getValue());
							/*if (jQuery("#'.$this->htmlname.'").html().length > 0) return true;
							else return false;*/
	        			});
					})';
        	$out.= '</script>'."\n";
        }

        if (empty($found))
        {
            $out.= 'Error, unknown value for tool '.$this->tool.' in DolEditor Create function.';
        }

        if ($noprint) return $out;
        else print $out;
    }
<<<<<<< HEAD

}
=======
}
>>>>>>> 59a27085
<|MERGE_RESOLUTION|>--- conflicted
+++ resolved
@@ -345,9 +345,4 @@
         if ($noprint) return $out;
         else print $out;
     }
-<<<<<<< HEAD
-
-}
-=======
-}
->>>>>>> 59a27085
+}