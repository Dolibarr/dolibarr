--- conflicted
+++ resolved
@@ -16,13 +16,6 @@
  * along with this program. If not, see <https://www.gnu.org/licenses/>.
  */
 
-<<<<<<< HEAD
-
-
-
-
-=======
->>>>>>> 8f5b98be
 /**
  * This class help you create setup render
  */
