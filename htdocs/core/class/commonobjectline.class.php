--- conflicted
+++ resolved
@@ -61,8 +61,6 @@
 	public $date_fin_prevue;
 	public $date_fin_reel;
 
-<<<<<<< HEAD
-=======
 	public $weight;
 	public $weight_units;
 	public $width;
@@ -95,7 +93,6 @@
 	public $special_code;
 
 
->>>>>>> 503d1a04
 
 	/**
 	 *	Constructor
@@ -133,11 +130,7 @@
 			$label_type = 'code';
 		}
 
-<<<<<<< HEAD
-		$sql = "SELECT ".$label_type.", code from ".MAIN_DB_PREFIX."c_units where rowid = ".((int) $this->fk_unit);
-=======
 		$sql = "SELECT ".$label_type.", code from ".$this->db->prefix()."c_units where rowid = ".((int) $this->fk_unit);
->>>>>>> 503d1a04
 
 		$resql = $this->db->query($sql);
 		if ($resql && $this->db->num_rows($resql) > 0) {
