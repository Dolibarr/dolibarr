--- conflicted
+++ resolved
@@ -51,7 +51,6 @@
 
 
 	/**
-<<<<<<< HEAD
 	 *	Constructor
 	 *
 	 *  @param		DoliDB		$db      Database handler
@@ -62,14 +61,11 @@
 	}
 
 	/**
-	 *	Returns the translation key from units dictionary.
-=======
 	 *	Returns the label, shot_label or code found in units dictionary from ->fk_unit.
->>>>>>> 701b83db
 	 *  A langs->trans() must be called on result to get translated value.
 	 *
-	 * 	@param	string $type 	Label type (long, short or code). This can be a translation key.
-	 *	@return	string|int 		<0 if ko, label if ok
+	 * 	@param	string $type 	Label type ('long', 'short' or 'code'). This can be a translation key.
+	 *	@return	string|int 		<0 if KO, label if OK (Example: 'long', 'short' or 'unitCODE')
 	 */
 	public function getLabelOfUnit($type = 'long')
 	{
