<?php
/* Copyright (C) 2006-2008 Laurent Destailleur  <eldy@users.sourceforge.net>
 * Copyright (C) 2012      Cedric Salvador      <csalvador@gpcsolutions.fr>
 *
 * This program is free software; you can redistribute it and/or modify
 * it under the terms of the GNU General Public License as published by
 * the Free Software Foundation; either version 3 of the License, or
 * (at your option) any later version.
 *
 * This program is distributed in the hope that it will be useful,
 * but WITHOUT ANY WARRANTY; without even the implied warranty of
 * MERCHANTABILITY or FITNESS FOR A PARTICULAR PURPOSE.  See the
 * GNU General Public License for more details.
 *
 * You should have received a copy of the GNU General Public License
 * along with this program. If not, see <https://www.gnu.org/licenses/>.
 */

/**
 *	\file       htdocs/core/class/commonobjectline.class.php
 *  \ingroup    core
 *  \brief      File of the superclass of classes of lines of business objects (invoice, contract, proposal, orders, etc. ...)
 */


/**
 *  Parent class for class inheritance lines of business objects
 *  This class is useless for the moment so no inherit are done on it
 *
 *  TODO For the moment we use the extends on CommonObject until PHP min is 5.4 so we can use Traits.
 */
abstract class CommonObjectLine extends CommonObject
{
	/**
	 * Id of the line
	 * @var int
	 */
	public $id;

	/**
	 * Id of the line
	 * @var int
	 * @deprecated Try to use id property as possible (even if field into database is still rowid)
	 * @see $id
	 */
	public $rowid;

	/**
	 * @var string String with name of icon for myobject. Must be the part after the 'object_' into object_myobject.png
	 */
	public $picto = 'line';

	/**
	 * Product/service unit code ('km', 'm', 'p', ...)
	 * @var string
	 */
	public $fk_unit;

	public $date_debut_prevue;
	public $date_debut_reel;
	public $date_fin_prevue;
	public $date_fin_reel;

	public $weight;
	public $weight_units;
	public $width;
	public $width_units;
	public $height;
	public $height_units;
	public $length;
	public $length_units;
	public $surface;
	public $surface_units;
	public $volume;
	public $volume_units;

	public $multilangs;

	public $product_type;		// type in line
<<<<<<< HEAD
=======
	public $fk_product;			// product id in line (when line is linked to a product)

	public $product;			// To store full product object after a fetch_product() on a line
>>>>>>> e3fa24fa
	public $product_ref;		// ref in product table
	public $product_label;		// label in product table
	public $product_desc;		// desc in product table
	public $fk_product_type;	// type in product table

	public $qty;
	public $duree;
	public $remise_percent;
	public $info_bits;
	public $special_code;



	/**
	 *	Constructor
	 *
	 *  @param		DoliDB		$db      Database handler
	 */
	public function __construct($db)
	{
		$this->db = $db;
	}

	/**
	 *	Returns the label, short_label or code found in units dictionary from ->fk_unit.
	 *  A langs->trans() must be called on result to get translated value.
	 *
	 * 	@param	string $type 	Label type ('long', 'short' or 'code'). This can be a translation key.
	 *	@return	string|int 		<0 if KO, label if OK (Example: 'long', 'short' or 'unitCODE')
	 */
	public function getLabelOfUnit($type = 'long')
	{
		global $langs;

		if (empty($this->fk_unit)) {
			return '';
		}

		$langs->load('products');

		$label_type = 'label';

		$label_type = 'label';
		if ($type == 'short') {
			$label_type = 'short_label';
		} elseif ($type == 'code') {
			$label_type = 'code';
		}

		$sql = "SELECT ".$label_type.", code from ".$this->db->prefix()."c_units where rowid = ".((int) $this->fk_unit);

		$resql = $this->db->query($sql);
		if ($resql && $this->db->num_rows($resql) > 0) {
			$res = $this->db->fetch_array($resql);
			if ($label_type == 'code') {
				$label = 'unit'.$res['code'];
			} else {
				$label = $res[$label_type];
			}
			$this->db->free($resql);
			return $label;
		} else {
			$this->error = $this->db->lasterror();
			dol_syslog(get_class($this)."::getLabelOfUnit Error ".$this->error, LOG_ERR);
			return -1;
		}
	}

	/**
	 * Empty function to prevent errors on call of this function must be overload if usefull
	 *
	 * @param string $sortorder Sort Order
	 * @param string $sortfield Sort field
	 * @param int $limit offset limit
	 * @param int $offset offset limit
	 * @param array $filter filter array
	 * @param string $filtermode filter mode (AND or OR)
	 * @return int <0 if KO, >0 if OK
	 */
	public function fetchAll($sortorder = '', $sortfield = '', $limit = 0, $offset = 0, array $filter = array(), $filtermode = 'AND')
	{
		return 0;
	}
}<|MERGE_RESOLUTION|>--- conflicted
+++ resolved
@@ -77,12 +77,9 @@
 	public $multilangs;
 
 	public $product_type;		// type in line
-<<<<<<< HEAD
-=======
 	public $fk_product;			// product id in line (when line is linked to a product)
 
 	public $product;			// To store full product object after a fetch_product() on a line
->>>>>>> e3fa24fa
 	public $product_ref;		// ref in product table
 	public $product_label;		// label in product table
 	public $product_desc;		// desc in product table
