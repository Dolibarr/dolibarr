<?php
/* Copyright (C) 2006-2008 Laurent Destailleur  <eldy@users.sourceforge.net>
 * Copyright (C) 2012      Cedric Salvador      <csalvador@gpcsolutions.fr>
 *
 * This program is free software; you can redistribute it and/or modify
 * it under the terms of the GNU General Public License as published by
 * the Free Software Foundation; either version 3 of the License, or
 * (at your option) any later version.
 *
 * This program is distributed in the hope that it will be useful,
 * but WITHOUT ANY WARRANTY; without even the implied warranty of
 * MERCHANTABILITY or FITNESS FOR A PARTICULAR PURPOSE.  See the
 * GNU General Public License for more details.
 *
 * You should have received a copy of the GNU General Public License
 * along with this program. If not, see <http://www.gnu.org/licenses/>.
 */

/**
 *	\file       htdocs/core/class/commonobjectline.class.php
 *  \ingroup    core
 *  \brief      File of the superclass of classes of lines of business objects (invoice, contract, PROPAL, commands, etc. ...)
 */


/**
 *  Parent class for class inheritance lines of business objects
 *  This class is useless for the moment so no inherit are done on it
 */
abstract class CommonObjectLine extends CommonObject
{
	/**
	 * Id of the line
	 * @var int
	 */
	public $id;

	/**
	 * Id of the line
	 * @var int
	 * @deprecated Try to use id property as possible (even if field into database is still rowid)
	 * @see id
	 */
	public $rowid;

	/**
	 * Product/service unit code ('km', 'm', 'p', ...)
	 * @var string
	 */
	public $fk_unit;


    /**
     *	Returns the translation key from units dictionary.
     *  A langs->trans() must be called on result to get translated value.
<<<<<<< HEAD
     *  
=======
     *
>>>>>>> d9b8a8c8
     * 	@param	string $type Label type (long or short)
     *	@return	string|int <0 if ko, label if ok
     */
	public function getLabelOfUnit($type='long')
	{
		global $langs;

		if (!$this->fk_unit) {
			return '';
		}

		$langs->load('products');

		$label_type = 'label';

		if ($type == 'short')
		{
			$label_type = 'short_label';
		}

		$sql = 'select '.$label_type.' from '.MAIN_DB_PREFIX.'c_units where rowid='.$this->fk_unit;
		$resql = $this->db->query($sql);
		if($resql && $this->db->num_rows($resql) > 0)
		{
			$res = $this->db->fetch_array($resql);
			$label = $res[$label_type];
			$this->db->free($resql);
			return $label;
		}
		else
		{
			$this->error=$this->db->error().' sql='.$sql;
			dol_syslog(get_class($this)."::getLabelOfUnit Error ".$this->error, LOG_ERR);
			return -1;
		}
	}
	// Currently we need function at end of file CommonObject for all object lines. Should find a way to avoid duplicate code.

	// For the moment we use the extends on CommonObject until PHP min is 5.4 so use Traits.
}<|MERGE_RESOLUTION|>--- conflicted
+++ resolved
@@ -53,11 +53,7 @@
     /**
      *	Returns the translation key from units dictionary.
      *  A langs->trans() must be called on result to get translated value.
-<<<<<<< HEAD
-     *  
-=======
      *
->>>>>>> d9b8a8c8
      * 	@param	string $type Label type (long or short)
      *	@return	string|int <0 if ko, label if ok
      */
