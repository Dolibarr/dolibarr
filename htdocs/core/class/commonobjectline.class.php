--- conflicted
+++ resolved
@@ -19,11 +19,7 @@
  *       \file       htdocs/core/class/commonobjectline.class.php
  *       \ingroup    core
  *       \brief      File of the superclass of classes of lines of business objects (invoice, contract, PROPAL, commands, etc. ...)
-<<<<<<< HEAD
- *       \version    $Id: commonobjectline.class.php,v 1.5 2011/07/31 23:45:14 eldy Exp $
-=======
  *       \version    $Id: commonobjectline.class.php,v 1.6 2011/08/22 22:11:54 eldy Exp $
->>>>>>> 19bde3ab
  */
 
 
