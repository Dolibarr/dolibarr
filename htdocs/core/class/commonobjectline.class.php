--- conflicted
+++ resolved
@@ -29,16 +29,6 @@
  */
 abstract class CommonObjectLine extends CommonObject
 {
-<<<<<<< HEAD
-    //! Database handler
-    public $db;
-
-	/**
-	 * Product/service unit
-	 * @var int
-	 */
-	public $fk_unit;
-=======
 	/**
 	 * Id of the line
 	 * @var int
@@ -52,7 +42,14 @@
 	 */
 	public $rowid;
 
->>>>>>> 69eaa032
+    //! Database handler
+    public $db;
+
+	/**
+	 * Product/service unit
+	 * @var int
+	 */
+	public $fk_unit;
 	// TODO
 
     /**
