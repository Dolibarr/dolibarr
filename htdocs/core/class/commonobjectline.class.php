--- conflicted
+++ resolved
@@ -86,11 +86,8 @@
 			$label_type = 'code';
 		}
 
-<<<<<<< HEAD
 		$sql = "SELECT ".$label_type.", code from ".MAIN_DB_PREFIX."c_units where rowid = ".((int) $this->fk_unit);
-=======
-		$sql = 'select '.$label_type.', code from '.MAIN_DB_PREFIX.'c_units where rowid = '.((int) $this->fk_unit);
->>>>>>> 3e4d7dfa
+
 		$resql = $this->db->query($sql);
 		if ($resql && $this->db->num_rows($resql) > 0) {
 			$res = $this->db->fetch_array($resql);
