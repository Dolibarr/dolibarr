<?php
/* Copyright (C) 2005-2009 Laurent Destailleur  <eldy@users.sourceforge.net>
 * Copyright (C) 2006      Rodolphe Quiedeville <rodolphe@quiedeville.org>
 * Copyright (C) 2010      Regis Houssin        <regis.houssin@inodbox.com>
 *
 * This program is free software; you can redistribute it and/or modify
 * it under the terms of the GNU General Public License as published by
 * the Free Software Foundation; either version 3 of the License, or
 * (at your option) any later version.
 *
 * This program is distributed in the hope that it will be useful,
 * but WITHOUT ANY WARRANTY; without even the implied warranty of
 * MERCHANTABILITY or FITNESS FOR A PARTICULAR PURPOSE.  See the
 * GNU General Public License for more details.
 *
 * You should have received a copy of the GNU General Public License
 * along with this program. If not, see <http://www.gnu.org/licenses/>.
 */

/**
 *   \file		    htdocs/core/class/interfaces.class.php
 *   \ingroup		core
 *   \brief			Fichier de la classe de gestion des triggers
 */

require_once DOL_DOCUMENT_ROOT.'/core/triggers/dolibarrtriggers.class.php';


/**
 *   Class to manage triggers
 */
class Interfaces
{
    /**
     * @var DoliDB Database handler.
     */
    public $db;

	var $dir;				// Directory with all core and external triggers files

    /**
	 * @var string[] Error codes (or messages)
	 */
	public $errors = array();

    /**
     *	Constructor
     *
     *  @param		DoliDB		$db      Database handler
     */
    function __construct($db)
    {
        $this->db = $db;
    }

    // phpcs:disable PEAR.NamingConventions.ValidFunctionName.NotCamelCaps
    /**
     *   Function called when a Dolibarr business event occurs
     *   This function call all qualified triggers.
     *
     *   @param		string		$action     Trigger event code
     *   @param     object		$object     Objet concerned. Some context information may also be provided into array property object->context.
     *   @param     User		$user       Objet user
     *   @param     Translate	$langs      Objet lang
     *   @param     Conf		$conf       Objet conf
     *   @return    int         			Nb of triggers ran if no error, -Nb of triggers with errors otherwise.
     */
    function run_triggers($action, $object, $user, $langs, $conf)
    {
        // phpcs:enable
        // Check parameters
        if (! is_object($object) || ! is_object($conf))	// Error
        {
        	$this->error='function run_triggers called with wrong parameters action='.$action.' object='.is_object($object).' user='.is_object($user).' langs='.is_object($langs).' conf='.is_object($conf);
            dol_syslog(get_class($this).'::run_triggers '.$this->error, LOG_ERR);
        	$this->errors[]=$this->error;
            return -1;
        }
        if (! is_object($langs))	// Warning
        {
            dol_syslog(get_class($this).'::run_triggers was called with wrong parameters action='.$action.' object='.is_object($object).' user='.is_object($user).' langs='.is_object($langs).' conf='.is_object($conf), LOG_WARNING);
        }
        if (! is_object($user))	    // Warning
        {
            dol_syslog(get_class($this).'::run_triggers was called with wrong parameters action='.$action.' object='.is_object($object).' user='.is_object($user).' langs='.is_object($langs).' conf='.is_object($conf), LOG_WARNING);
            global $db;
            $user = new User($db);
        }
        //dol_syslog(get_class($this)."::run_triggers action=".$action." Launch run_triggers", LOG_DEBUG);

        $nbfile = $nbtotal = $nbok = $nbko = 0;

        $files = array();
        $modules = array();
        $orders = array();
		$i=0;


		$dirtriggers=array_merge(array('/core/triggers'), $conf->modules_parts['triggers']);
        foreach($dirtriggers as $reldir)
        {
            $dir=dol_buildpath($reldir, 0);
            $newdir=dol_osencode($dir);
            //print "xx".$dir;exit;

            // Check if directory exists (we do not use dol_is_dir to avoir loading files.lib.php at each call)
            if (! is_dir($newdir)) continue;

            $handle=opendir($newdir);
            if (is_resource($handle))
            {
                while (($file = readdir($handle))!==false)
                {
                    if (is_readable($newdir."/".$file) && preg_match('/^interface_([0-9]+)_([^_]+)_(.+)\.class\.php$/i', $file, $reg))
                    {
						$part1=$reg[1];
						$part2=$reg[2];
						$part3=$reg[3];

                        $nbfile++;

                        // Check if trigger file is disabled by name
                        if (preg_match('/NORUN$/i', $file)) continue;
                        // Check if trigger file is for a particular module
                        $qualified=true;
                        if (strtolower($reg[2]) != 'all')
                        {
                            $module=preg_replace('/^mod/i', '', $reg[2]);
                            $constparam='MAIN_MODULE_'.strtoupper($module);
                            if (empty($conf->global->$constparam)) $qualified=false;
                        }

                        if (! $qualified)
                        {
                            //dol_syslog(get_class($this)."::run_triggers action=".$action." Triggers for file '".$file."' need module to be enabled", LOG_DEBUG);
                            continue;
                        }

                        $modName = "Interface".ucfirst($reg[3]);
                        //print "file=$file - modName=$modName\n";
                        if (in_array($modName, $modules))    // $modules = list of modName already loaded
                        {
                            $langs->load("errors");
                            dol_syslog(get_class($this)."::run_triggers action=".$action." ".$langs->trans("ErrorDuplicateTrigger", $newdir."/".$file, $fullpathfiles[$modName]), LOG_WARNING);
                            continue;
                        }

                        try {
                            //print 'Todo for '.$modName." : ".$newdir.'/'.$file."\n";
                            include_once $newdir.'/'.$file;
                            //print 'Done for '.$modName."\n";
                        }
                        catch(Exception $e)
                        {
                            dol_syslog('ko for '.$modName." ".$e->getMessage()."\n", LOG_ERR);
                        }

                        $modules[$i] = $modName;
                        $files[$i] = $file;
                        $fullpathfiles[$modName] = $newdir.'/'.$file;
                        $orders[$i] = $part1.'_'.$part2.'_'.$part3;   // Set sort criteria value

                        $i++;
                    }
                }
            }
        }

        asort($orders);

        // Loop on each trigger
        foreach ($orders as $key => $value)
        {
            $modName = $modules[$key];
            if (empty($modName)) continue;

            $objMod = new $modName($this->db);
            if ($objMod)
            {
            	$result=0;

				if (method_exists($objMod, 'runTrigger'))	// New method to implement
				{
	                //dol_syslog(get_class($this)."::run_triggers action=".$action." Launch runTrigger for file '".$files[$key]."'", LOG_DEBUG);
	                $result=$objMod->runTrigger($action, $object, $user, $langs, $conf);
				}
				elseif (method_exists($objMod, 'run_trigger'))	// Deprecated method
				{
	                dol_syslog(get_class($this)."::run_triggers action=".$action." Launch old method run_trigger (rename your trigger into runTrigger) for file '".$files[$key]."'", LOG_WARNING);
					$result=$objMod->run_trigger($action, $object, $user, $langs, $conf);
				}
				else
				{
	                dol_syslog(get_class($this)."::run_triggers action=".$action." A trigger was declared for class ".get_class($objMod)." but method runTrigger was not found", LOG_ERR);
				}

                if ($result > 0)
                {
                    // Action OK
                    $nbtotal++;
                    $nbok++;
                }
                if ($result == 0)
                {
                    // Aucune action faite
                    $nbtotal++;
                }
                if ($result < 0)
                {
                    // Action KO
                    //dol_syslog("Error in trigger ".$action." - Nb of error string returned = ".count($objMod->errors), LOG_ERR);
                    $nbtotal++;
                    $nbko++;
<<<<<<< HEAD
                    if (! empty($objMod->errors)) $this->errors=array_merge($this->errors, $objMod->errors);
                    else if (! empty($objMod->error))  $this->errors[]=$objMod->error;
=======
                    if (! empty($objMod->errors)) $this->errors=array_merge($this->errors,$objMod->errors);
                    elseif (! empty($objMod->error))  $this->errors[]=$objMod->error;
>>>>>>> ecc30b8f
                    //dol_syslog("Error in trigger ".$action." - Nb of error string returned = ".count($this->errors), LOG_ERR);
                }
            }
            else
			{
                dol_syslog(get_class($this)."::run_triggers action=".$action." Failed to instantiate trigger for file '".$files[$key]."'", LOG_ERR);
            }
        }

        if ($nbko)
        {
            dol_syslog(get_class($this)."::run_triggers action=".$action." Files found: ".$nbfile.", Files launched: ".$nbtotal.", Done: ".$nbok.", Failed: ".$nbko." - Nb of error string returned in this->errors = ".count($this->errors), LOG_ERR);
            return -$nbko;
        }
        else
        {
            //dol_syslog(get_class($this)."::run_triggers Files found: ".$nbfile.", Files launched: ".$nbtotal.", Done: ".$nbok.", Failed: ".$nbko, LOG_DEBUG);
            return $nbok;
        }
    }

    /**
     *  Return list of triggers. Function used by admin page htdoc/admin/triggers.
     *  List is sorted by trigger filename so by priority to run.
     *
     *	@param	array		$forcedirtriggers		null=All default directories. This parameter is used by modulebuilder module only.
     * 	@return	array								Array list of triggers
     */
    function getTriggersList($forcedirtriggers = null)
    {
        global $conf, $langs, $db;

        $files = array();
        $fullpath = array();
        $relpath = array();
        $iscoreorexternal = array();
        $modules = array();
        $orders = array();
        $i = 0;

        $dirtriggers=array_merge(array('/core/triggers/'), $conf->modules_parts['triggers']);
        if (is_array($forcedirtriggers))
        {
        	$dirtriggers=$forcedirtriggers;
        }

        foreach($dirtriggers as $reldir)
        {
            $dir=dol_buildpath($reldir, 0);
            $newdir=dol_osencode($dir);

            // Check if directory exists (we do not use dol_is_dir to avoid loading files.lib.php at each call)
            if (! is_dir($newdir)) continue;

            $handle=opendir($newdir);
            if (is_resource($handle))
            {
                while (($file = readdir($handle))!==false)
                {
                    if (is_readable($newdir.'/'.$file) && preg_match('/^interface_([0-9]+)_([^_]+)_(.+)\.class\.php/', $file, $reg))
                    {
                        if (preg_match('/\.back$/', $file)) continue;

						$part1=$reg[1];
						$part2=$reg[2];
						$part3=$reg[3];

                        $modName = 'Interface'.ucfirst($reg[3]);
                        //print "file=$file"; print "modName=$modName"; exit;
                        if (in_array($modName, $modules))
                        {
                            $langs->load("errors");
                            print '<div class="error">'.$langs->trans("Error").' : '.$langs->trans("ErrorDuplicateTrigger", $modName, "/htdocs/core/triggers/").'</div>';
                        }
                        else
                        {
                            include_once $newdir.'/'.$file;
                        }

                        $files[$i] = $file;
                        $fullpath[$i] = $dir.'/'.$file;
                        $relpath[$i] = preg_replace('/^\//', '', $reldir).'/'.$file;
                        $iscoreorexternal[$i] = ($reldir == '/core/triggers/'?'internal':'external');
                        $modules[$i] = $modName;
                        $orders[$i] = $part1.'_'.$part2.'_'.$part3;   // Set sort criteria value

                        $i++;
                    }
                }
                closedir($handle);
            }
        }

        asort($orders);

        $triggers = array();
        $j = 0;

        // Loop on each trigger
        foreach ($orders as $key => $value)
        {
            $modName = $modules[$key];
            if (empty($modName)) continue;

            if (! class_exists($modName))
            {
				print 'Error: A trigger file was found but its class "'.$modName.'" was not found.'."<br>\n";
            	continue;
            }

            $objMod = new $modName($db);

            // Define disabledbyname and disabledbymodule
            $disabledbyname=0;
            $disabledbymodule=1;
            $module='';

            // Check if trigger file is disabled by name
            if (preg_match('/NORUN$/i', $files[$key])) $disabledbyname=1;
            // Check if trigger file is for a particular module
            if (preg_match('/^interface_([0-9]+)_([^_]+)_(.+)\.class\.php/i', $files[$key], $reg))
            {
                $module=preg_replace('/^mod/i', '', $reg[2]);
                $constparam='MAIN_MODULE_'.strtoupper($module);
                if (strtolower($module) == 'all') $disabledbymodule=0;
                elseif (empty($conf->global->$constparam)) $disabledbymodule=2;
                $triggers[$j]['module']=strtolower($module);
            }

			// We set info of modules
            $triggers[$j]['picto'] = $objMod->picto?img_object('', $objMod->picto):img_object('', 'generic');
            $triggers[$j]['file'] = $files[$key];
            $triggers[$j]['fullpath'] = $fullpath[$key];
            $triggers[$j]['relpath'] = $relpath[$key];
            $triggers[$j]['iscoreorexternal'] = $iscoreorexternal[$key];
            $triggers[$j]['version'] = $objMod->getVersion();
            $triggers[$j]['status'] = img_picto($langs->trans("Active"), 'tick');
            if ($disabledbyname > 0 || $disabledbymodule > 1) $triggers[$j]['status'] = '';

            $text ='<b>'.$langs->trans("Description").':</b><br>';
            $text.=$objMod->getDesc().'<br>';
            $text.='<br><b>'.$langs->trans("Status").':</b><br>';
            if ($disabledbyname == 1)
            {
                $text.=$langs->trans("TriggerDisabledByName").'<br>';
                if ($disabledbymodule == 2) $text.=$langs->trans("TriggerDisabledAsModuleDisabled", $module).'<br>';
            }
            else
            {
                if ($disabledbymodule == 0) $text.=$langs->trans("TriggerAlwaysActive").'<br>';
                if ($disabledbymodule == 1) $text.=$langs->trans("TriggerActiveAsModuleActive", $module).'<br>';
                if ($disabledbymodule == 2) $text.=$langs->trans("TriggerDisabledAsModuleDisabled", $module).'<br>';
            }

            $triggers[$j]['info'] = $text;
            $j++;
        }
        return $triggers;
    }
}<|MERGE_RESOLUTION|>--- conflicted
+++ resolved
@@ -211,13 +211,8 @@
                     //dol_syslog("Error in trigger ".$action." - Nb of error string returned = ".count($objMod->errors), LOG_ERR);
                     $nbtotal++;
                     $nbko++;
-<<<<<<< HEAD
                     if (! empty($objMod->errors)) $this->errors=array_merge($this->errors, $objMod->errors);
-                    else if (! empty($objMod->error))  $this->errors[]=$objMod->error;
-=======
-                    if (! empty($objMod->errors)) $this->errors=array_merge($this->errors,$objMod->errors);
                     elseif (! empty($objMod->error))  $this->errors[]=$objMod->error;
->>>>>>> ecc30b8f
                     //dol_syslog("Error in trigger ".$action." - Nb of error string returned = ".count($this->errors), LOG_ERR);
                 }
             }
