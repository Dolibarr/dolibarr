<?php
/* Copyright (C) 2005-2009 Laurent Destailleur  <eldy@users.sourceforge.net>
 * Copyright (C) 2006      Rodolphe Quiedeville <rodolphe@quiedeville.org>
 * Copyright (C) 2010      Regis Houssin        <regis.houssin@inodbox.com>
 *
 * This program is free software; you can redistribute it and/or modify
 * it under the terms of the GNU General Public License as published by
 * the Free Software Foundation; either version 3 of the License, or
 * (at your option) any later version.
 *
 * This program is distributed in the hope that it will be useful,
 * but WITHOUT ANY WARRANTY; without even the implied warranty of
 * MERCHANTABILITY or FITNESS FOR A PARTICULAR PURPOSE.  See the
 * GNU General Public License for more details.
 *
 * You should have received a copy of the GNU General Public License
 * along with this program. If not, see <https://www.gnu.org/licenses/>.
 */

/**
 *   \file		    htdocs/core/class/interfaces.class.php
 *   \ingroup		core
 *   \brief			Fichier de la classe de gestion des triggers
 */

require_once DOL_DOCUMENT_ROOT.'/core/triggers/dolibarrtriggers.class.php';


/**
 *   Class to manage triggers
 */
class Interfaces
{
	/**
	 * @var DoliDB Database handler.
	 */
	public $db;

	public $dir; // Directory with all core and external triggers files

	/**
	 * @var string[] Error codes (or messages)
	 */
	public $errors = array();

	/**
	 *	Constructor
	 *
	 *  @param		DoliDB		$db      Database handler
	 */
	public function __construct($db)
	{
		$this->db = $db;
	}

	// phpcs:disable PEAR.NamingConventions.ValidFunctionName.ScopeNotCamelCaps
	/**
	 *   Function called when a Dolibarr business event occurs
	 *   This function call all qualified triggers.
	 *
	 *   @param		string		$action     Trigger event code
	 *   @param     object		$object     Objet concerned. Some context information may also be provided into array property object->context.
	 *   @param     User		$user       Objet user
	 *   @param     Translate	$langs      Objet lang
	 *   @param     Conf		$conf       Objet conf
	 *   @return    int         			Nb of triggers ran if no error, -Nb of triggers with errors otherwise.
	 */
	public function run_triggers($action, $object, $user, $langs, $conf)
	{
		// phpcs:enable

		if (getDolGlobalInt('MAIN_TRIGGER_DEBUG')) {
			// This his too much verbose, enabled if const enabled only
			dol_syslog(get_class($this)."::run_triggers action=".$action." Launch run_triggers", LOG_DEBUG);
		}

		// Check parameters
		if (!is_object($object) || !is_object($conf)) {	// Error
			$error = 'function run_triggers called with wrong parameters action='.$action.' object='.is_object($object).' user='.is_object($user).' langs='.is_object($langs).' conf='.is_object($conf);
			dol_syslog(get_class($this).'::run_triggers '.$error, LOG_ERR);
			$this->errors[] = $error;
			return -1;
		}
		if (!is_object($langs)) {	// Warning
			dol_syslog(get_class($this).'::run_triggers was called with wrong parameters action='.$action.' object='.is_object($object).' user='.is_object($user).' langs='.is_object($langs).' conf='.is_object($conf), LOG_WARNING);
		}
		if (!is_object($user)) {	    // Warning
			dol_syslog(get_class($this).'::run_triggers was called with wrong parameters action='.$action.' object='.is_object($object).' user='.is_object($user).' langs='.is_object($langs).' conf='.is_object($conf), LOG_WARNING);
			$user = new User($this->db);
		}

		$nbfile = $nbtotal = $nbok = $nbko = 0;

		$files = array();
		$modules = array();
		$orders = array();
		$i = 0;


		$dirtriggers = array_merge(array('/core/triggers'), $conf->modules_parts['triggers']);
		foreach ($dirtriggers as $reldir) {
			$dir = dol_buildpath($reldir, 0);
			$newdir = dol_osencode($dir);
			//print "xx".$dir;exit;

			// Check if directory exists (we do not use dol_is_dir to avoir loading files.lib.php at each call)
			if (!is_dir($newdir)) {
				continue;
			}

			$handle = opendir($newdir);
			if (is_resource($handle)) {
				$fullpathfiles = array();
				while (($file = readdir($handle)) !== false) {
					$reg = array();
					if (is_readable($newdir."/".$file) && preg_match('/^interface_([0-9]+)_([^_]+)_(.+)\.class\.php$/i', $file, $reg)) {
						$part1 = $reg[1];
						$part2 = $reg[2];
						$part3 = $reg[3];

						$nbfile++;

						// Check if trigger file is disabled by name
						if (preg_match('/NORUN$/i', $file)) {
							continue;
						}
						// Check if trigger file is for a particular module
						$qualified = true;
						if (strtolower($reg[2]) != 'all') {
							$module = preg_replace('/^mod/i', '', $reg[2]);
							if (!isModEnabled(strtolower($module))) {
								$qualified = false;
							}
						}

						if (!$qualified) {
							//dol_syslog(get_class($this)."::run_triggers action=".$action." Triggers for file '".$file."' need module to be enabled", LOG_DEBUG);
							continue;
						}

						$modName = "Interface".ucfirst($reg[3]);
						//print "file=$file - modName=$modName\n";
						if (in_array($modName, $modules)) {    // $modules = list of modName already loaded
							$langs->load("errors");
							dol_syslog(get_class($this)."::run_triggers action=".$action." ".$langs->trans("ErrorDuplicateTrigger", $newdir."/".$file, $fullpathfiles[$modName]), LOG_WARNING);
							continue;
						}

						try {
							//print 'Todo for '.$modName." : ".$newdir.'/'.$file."\n";
							include_once $newdir.'/'.$file;
							//print 'Done for '.$modName."\n";
						} catch (Exception $e) {
							dol_syslog('ko for '.$modName." ".$e->getMessage()."\n", LOG_ERR);
						}

						$modules[$i] = $modName;
						$files[$i] = $file;
						$fullpathfiles[$modName] = $newdir.'/'.$file;
						$orders[$i] = $part1.'_'.$part2.'_'.$part3; // Set sort criteria value

						$i++;
					}
				}

				closedir($handle);
			}
		}

		asort($orders, SORT_NATURAL);

		// Loop on each trigger
		foreach ($orders as $key => $value) {
			$modName = $modules[$key];
			if (empty($modName)) {
				continue;
			}

			$objMod = new $modName($this->db);
			if ($objMod) {
				$dblevelbefore = $this->db->transaction_opened;

				$result = 0;

				if (method_exists($objMod, 'runTrigger')) {	// New method to implement
					//dol_syslog(get_class($this)."::run_triggers action=".$action." Launch runTrigger for file '".$files[$key]."'", LOG_DEBUG);
					$result = $objMod->runTrigger($action, $object, $user, $langs, $conf);
				} elseif (method_exists($objMod, 'run_trigger')) {	// Deprecated method
					dol_syslog(get_class($this)."::run_triggers action=".$action." Launch old method run_trigger (rename your trigger into runTrigger) for file '".$files[$key]."'", LOG_WARNING);
					$result = $objMod->run_trigger($action, $object, $user, $langs, $conf);
				} else {
					dol_syslog(get_class($this)."::run_triggers action=".$action." A trigger was declared for class ".get_class($objMod)." but method runTrigger was not found", LOG_ERR);
				}

				$dblevelafter = $this->db->transaction_opened;

				if ($dblevelbefore != $dblevelafter) {
					$errormessage = "Error, the balance begin/close of db transactions has been broken into trigger ".$modName." with action=".$action." before=".$dblevelbefore." after=".$dblevelafter;
					$this->errors[] = $errormessage;
					dol_syslog($errormessage, LOG_ERR);
					$result = -1;
				}

				if ($result > 0) {
					// Action OK
					$nbtotal++;
					$nbok++;
				}
				if ($result == 0) {
					// Aucune action faite
					$nbtotal++;
				}
				if ($result < 0) {
					// Action KO
					//dol_syslog("Error in trigger ".$action." - result = ".$result." - Nb of error string returned = ".count($objMod->errors), LOG_ERR);
					$nbtotal++;
					$nbko++;
					if (!empty($objMod->errors)) {
						$this->errors = array_merge($this->errors, $objMod->errors);
					} elseif (!empty($objMod->error)) {
						$this->errors[] = $objMod->error;
					}
					//dol_syslog("Error in trigger ".$action." - Nb of error string returned = ".count($this->errors), LOG_ERR);
				}
			} else {
				dol_syslog(get_class($this)."::run_triggers action=".$action." Failed to instantiate trigger for file '".$files[$key]."'", LOG_ERR);
			}
		}

		if ($nbko) {
			dol_syslog(get_class($this)."::run_triggers action=".$action." Files found: ".$nbfile.", Files launched: ".$nbtotal.", Done: ".$nbok.", Failed: ".$nbko." - Nb of error string returned in this->errors = ".count($this->errors), LOG_ERR);
			return -$nbko;
		} else {
			//dol_syslog(get_class($this)."::run_triggers Files found: ".$nbfile.", Files launched: ".$nbtotal.", Done: ".$nbok.", Failed: ".$nbko, LOG_DEBUG);
			return $nbok;
		}
	}

	/**
	 *  Return list of triggers. Function used by admin page htdoc/admin/triggers.
	 *  List is sorted by trigger filename so by priority to run.
	 *
	 *  @param	array		$forcedirtriggers		null=All default directories. This parameter is used by modulebuilder module only.
	 * 	@return	array								Array list of triggers
	 */
	public function getTriggersList($forcedirtriggers = null)
	{
		global $conf, $langs, $db;

		$files = array();
		$fullpath = array();
		$relpath = array();
		$iscoreorexternal = array();
		$modules = array();
		$orders = array();
		$i = 0;

		$dirtriggers = array_merge(array('/core/triggers/'), $conf->modules_parts['triggers']);
		if (is_array($forcedirtriggers)) {
			$dirtriggers = $forcedirtriggers;
		}

		foreach ($dirtriggers as $reldir) {
			$dir = dol_buildpath($reldir, 0);
			$newdir = dol_osencode($dir);

			// Check if directory exists (we do not use dol_is_dir to avoid loading files.lib.php at each call)
			if (!is_dir($newdir)) {
				continue;
			}

			$handle = opendir($newdir);
			if (is_resource($handle)) {
				while (($file = readdir($handle)) !== false) {
					$reg = array();
					if (is_readable($newdir.'/'.$file) && preg_match('/^interface_([0-9]+)_([^_]+)_(.+)\.class\.php/', $file, $reg)) {
						if (preg_match('/\.back$/', $file)) {
							continue;
						}

						$part1 = $reg[1];
						$part2 = $reg[2];
						$part3 = $reg[3];

						$modName = 'Interface'.ucfirst($reg[3]);
						//print "file=$file"; print "modName=$modName"; exit;
						if (in_array($modName, $modules)) {
							$langs->load("errors");
							print '<div class="error">'.$langs->trans("Error").' : '.$langs->trans("ErrorDuplicateTrigger", $modName, "/htdocs/core/triggers/").'</div>';
						} else {
							include_once $newdir.'/'.$file;
						}

						$files[$i] = $file;
						$fullpath[$i] = $dir.'/'.$file;
						$relpath[$i] = preg_replace('/^\//', '', $reldir).'/'.$file;
						$iscoreorexternal[$i] = ($reldir == '/core/triggers/' ? 'internal' : 'external');
						$modules[$i] = $modName;
						$orders[$i] = $part1.'_'.$part2.'_'.$part3; // Set sort criteria value

						$i++;
					}
				}
				closedir($handle);
			}
		}

		asort($orders, SORT_NATURAL);

		$triggers = array();
		$j = 0;

		// Loop on each trigger
		foreach ($orders as $key => $value) {
			$modName = $modules[$key];
			if (empty($modName)) {
				continue;
			}

			if (!class_exists($modName)) {
				print 'Error: A trigger file was found but its class "'.$modName.'" was not found.'."<br>\n";
				continue;
			}

			$text = '';

			try {
				$objMod = new $modName($db);

				if (is_subclass_of($objMod, 'DolibarrTriggers')) {
					// Define disabledbyname and disabledbymodule
					$disabledbyname = 0;
					$disabledbymodule = 1;
					$module = '';

					// Check if trigger file is disabled by name
					if (preg_match('/NORUN$/i', $files[$key])) {
						$disabledbyname = 1;
					}
					// Check if trigger file is for a particular module
					if (preg_match('/^interface_([0-9]+)_([^_]+)_(.+)\.class\.php/i', $files[$key], $reg)) {
						$module = preg_replace('/^mod/i', '', $reg[2]);
						if (strtolower($module) == 'all') {
							$disabledbymodule = 0;
<<<<<<< HEAD
						} elseif (!isModEnabled(strtoupper($module))) {
=======
						} elseif (!isModEnabled(strtolower($module))) {
>>>>>>> 729451fa
							$disabledbymodule = 2;
						}
						$triggers[$j]['module'] = strtolower($module);
					}

					// We set info of modules
					$triggers[$j]['picto'] = (!empty($objMod->picto)) ? img_object('', $objMod->picto, 'class="valignmiddle pictomodule "') : img_object('', 'generic', 'class="valignmiddle pictomodule "');
					$triggers[$j]['file'] = $files[$key];
					$triggers[$j]['fullpath'] = $fullpath[$key];
					$triggers[$j]['relpath'] = $relpath[$key];
					$triggers[$j]['iscoreorexternal'] = $iscoreorexternal[$key];
					$triggers[$j]['version'] = $objMod->getVersion();
					$triggers[$j]['status'] = img_picto($langs->trans("Active"), 'tick');
					if ($disabledbyname > 0 || $disabledbymodule > 1) {
						$triggers[$j]['status'] = '';
					}

					$text = '<b>'.$langs->trans("Description").':</b><br>';
					$text .= $objMod->getDesc().'<br>';
					$text .= '<br><b>'.$langs->trans("Status").':</b><br>';
					if ($disabledbyname == 1) {
						$text .= $langs->trans("TriggerDisabledByName").'<br>';
						if ($disabledbymodule == 2) {
							$text .= $langs->trans("TriggerDisabledAsModuleDisabled", $module).'<br>';
						}
					} else {
						if ($disabledbymodule == 0) {
							$text .= $langs->trans("TriggerAlwaysActive").'<br>';
						}
						if ($disabledbymodule == 1) {
							$text .= $langs->trans("TriggerActiveAsModuleActive", $module).'<br>';
						}
						if ($disabledbymodule == 2) {
							$text .= $langs->trans("TriggerDisabledAsModuleDisabled", $module).'<br>';
						}
					}
				} else {
					$triggers[$j]['picto'] = (!empty($objMod->picto)) ? img_object('', $objMod->picto, 'class="valignmiddle pictomodule "') : img_object('', 'generic', 'class="valignmiddle pictomodule "');
					$triggers[$j]['file'] = $files[$key];
					$triggers[$j]['fullpath'] = $fullpath[$key];
					$triggers[$j]['relpath'] = $relpath[$key];
					$triggers[$j]['status'] = img_picto('Error: Trigger '.$modName.' does not extends DolibarrTriggers', 'warning');

					//print 'Error: Trigger '.$modName.' does not extends DolibarrTriggers<br>';
					$text = 'Error: Trigger '.$modName.' does not extends DolibarrTriggers';
				}
			} catch (Exception $e) {
				print $e->getMessage();
			}

			$triggers[$j]['info'] = $text;
			$j++;
		}
		return $triggers;
	}
}<|MERGE_RESOLUTION|>--- conflicted
+++ resolved
@@ -342,11 +342,7 @@
 						$module = preg_replace('/^mod/i', '', $reg[2]);
 						if (strtolower($module) == 'all') {
 							$disabledbymodule = 0;
-<<<<<<< HEAD
-						} elseif (!isModEnabled(strtoupper($module))) {
-=======
 						} elseif (!isModEnabled(strtolower($module))) {
->>>>>>> 729451fa
 							$disabledbymodule = 2;
 						}
 						$triggers[$j]['module'] = strtolower($module);
