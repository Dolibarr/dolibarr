--- conflicted
+++ resolved
@@ -21,11 +21,7 @@
  *   \file		    htdocs/core/class/interfaces.class.php
  *   \ingroup		core
  *   \brief			Fichier de la classe de gestion des triggers
-<<<<<<< HEAD
- *   \version		$Id: interfaces.class.php,v 1.9 2011/07/31 23:45:13 eldy Exp $
-=======
  *   \version		$Id: interfaces.class.php,v 1.10 2011/08/17 15:56:22 eldy Exp $
->>>>>>> 19bde3ab
  */
 
 
