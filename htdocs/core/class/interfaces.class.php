<?php
/* Copyright (C) 2005-2009 Laurent Destailleur  <eldy@users.sourceforge.net>
 * Copyright (C) 2006      Rodolphe Quiedeville <rodolphe@quiedeville.org>
 * Copyright (C) 2010      Regis Houssin        <regis.houssin@inodbox.com>
 *
 * This program is free software; you can redistribute it and/or modify
 * it under the terms of the GNU General Public License as published by
 * the Free Software Foundation; either version 3 of the License, or
 * (at your option) any later version.
 *
 * This program is distributed in the hope that it will be useful,
 * but WITHOUT ANY WARRANTY; without even the implied warranty of
 * MERCHANTABILITY or FITNESS FOR A PARTICULAR PURPOSE.  See the
 * GNU General Public License for more details.
 *
 * You should have received a copy of the GNU General Public License
 * along with this program. If not, see <https://www.gnu.org/licenses/>.
 */

/**
 *   \file		    htdocs/core/class/interfaces.class.php
 *   \ingroup		core
 *   \brief			Fichier de la classe de gestion des triggers
 */

require_once DOL_DOCUMENT_ROOT.'/core/triggers/dolibarrtriggers.class.php';


/**
 *   Class to manage triggers
 */
class Interfaces
{
	/**
	 * @var DoliDB Database handler.
	 */
	public $db;

	public $dir; // Directory with all core and external triggers files

	/**
	 * @var string[] Error codes (or messages)
	 */
	public $errors = array();

	/**
	 *	Constructor
	 *
	 *  @param		DoliDB		$db      Database handler
	 */
	public function __construct($db)
	{
		$this->db = $db;
	}

	// phpcs:disable PEAR.NamingConventions.ValidFunctionName.ScopeNotCamelCaps
	/**
	 *   Function called when a Dolibarr business event occurs
	 *   This function call all qualified triggers.
	 *
	 *   @param		string		$action     Trigger event code
	 *   @param     object		$object     Objet concerned. Some context information may also be provided into array property object->context.
	 *   @param     User		$user       Objet user
	 *   @param     Translate	$langs      Objet lang
	 *   @param     Conf		$conf       Objet conf
	 *   @return    int         			Nb of triggers ran if no error, -Nb of triggers with errors otherwise.
	 */
	public function run_triggers($action, $object, $user, $langs, $conf)
	{
		// phpcs:enable
		// Check parameters
		if (!is_object($object) || !is_object($conf))	// Error
		{
			$this->error = 'function run_triggers called with wrong parameters action='.$action.' object='.is_object($object).' user='.is_object($user).' langs='.is_object($langs).' conf='.is_object($conf);
			dol_syslog(get_class($this).'::run_triggers '.$this->error, LOG_ERR);
			$this->errors[] = $this->error;
			return -1;
		}
		if (!is_object($langs))	// Warning
		{
			dol_syslog(get_class($this).'::run_triggers was called with wrong parameters action='.$action.' object='.is_object($object).' user='.is_object($user).' langs='.is_object($langs).' conf='.is_object($conf), LOG_WARNING);
		}
		if (!is_object($user))	    // Warning
		{
			dol_syslog(get_class($this).'::run_triggers was called with wrong parameters action='.$action.' object='.is_object($object).' user='.is_object($user).' langs='.is_object($langs).' conf='.is_object($conf), LOG_WARNING);
			$user = new User($this->db);
		}
		//dol_syslog(get_class($this)."::run_triggers action=".$action." Launch run_triggers", LOG_DEBUG);

		$nbfile = $nbtotal = $nbok = $nbko = 0;

		$files = array();
		$modules = array();
		$orders = array();
		$i = 0;


		$dirtriggers = array_merge(array('/core/triggers'), $conf->modules_parts['triggers']);
		foreach ($dirtriggers as $reldir)
		{
			$dir = dol_buildpath($reldir, 0);
			$newdir = dol_osencode($dir);
			//print "xx".$dir;exit;

			// Check if directory exists (we do not use dol_is_dir to avoir loading files.lib.php at each call)
			if (!is_dir($newdir)) continue;

			$handle = opendir($newdir);
			if (is_resource($handle))
			{
				$fullpathfiles = array();
				while (($file = readdir($handle)) !== false)
				{
					$reg = array();
					if (is_readable($newdir."/".$file) && preg_match('/^interface_([0-9]+)_([^_]+)_(.+)\.class\.php$/i', $file, $reg))
					{
						$part1 = $reg[1];
						$part2 = $reg[2];
						$part3 = $reg[3];

						$nbfile++;

						// Check if trigger file is disabled by name
						if (preg_match('/NORUN$/i', $file)) continue;
						// Check if trigger file is for a particular module
						$qualified = true;
						if (strtolower($reg[2]) != 'all')
						{
							$module = preg_replace('/^mod/i', '', $reg[2]);
							$constparam = 'MAIN_MODULE_'.strtoupper($module);
							if (empty($conf->global->$constparam)) $qualified = false;
						}

						if (!$qualified)
						{
							//dol_syslog(get_class($this)."::run_triggers action=".$action." Triggers for file '".$file."' need module to be enabled", LOG_DEBUG);
							continue;
						}

						$modName = "Interface".ucfirst($reg[3]);
						//print "file=$file - modName=$modName\n";
						if (in_array($modName, $modules))    // $modules = list of modName already loaded
						{
							$langs->load("errors");
							dol_syslog(get_class($this)."::run_triggers action=".$action." ".$langs->trans("ErrorDuplicateTrigger", $newdir."/".$file, $fullpathfiles[$modName]), LOG_WARNING);
							continue;
						}

						try {
							//print 'Todo for '.$modName." : ".$newdir.'/'.$file."\n";
							include_once $newdir.'/'.$file;
							//print 'Done for '.$modName."\n";
						} catch (Exception $e)
						{
							dol_syslog('ko for '.$modName." ".$e->getMessage()."\n", LOG_ERR);
						}

						$modules[$i] = $modName;
						$files[$i] = $file;
						$fullpathfiles[$modName] = $newdir.'/'.$file;
						$orders[$i] = $part1.'_'.$part2.'_'.$part3; // Set sort criteria value

						$i++;
					}
				}

				closedir($handle);
<<<<<<< HEAD
			}
		}

		asort($orders);

		// Loop on each trigger
		foreach ($orders as $key => $value)
		{
			$modName = $modules[$key];
			if (empty($modName)) continue;

			$objMod = new $modName($this->db);
			if ($objMod)
			{
				$result = 0;

				if (method_exists($objMod, 'runTrigger'))	// New method to implement
				{
					//dol_syslog(get_class($this)."::run_triggers action=".$action." Launch runTrigger for file '".$files[$key]."'", LOG_DEBUG);
					$result = $objMod->runTrigger($action, $object, $user, $langs, $conf);
				} elseif (method_exists($objMod, 'run_trigger'))	// Deprecated method
				{
					dol_syslog(get_class($this)."::run_triggers action=".$action." Launch old method run_trigger (rename your trigger into runTrigger) for file '".$files[$key]."'", LOG_WARNING);
					$result = $objMod->run_trigger($action, $object, $user, $langs, $conf);
				} else {
					dol_syslog(get_class($this)."::run_triggers action=".$action." A trigger was declared for class ".get_class($objMod)." but method runTrigger was not found", LOG_ERR);
				}

				if ($result > 0)
				{
					// Action OK
					$nbtotal++;
					$nbok++;
				}
				if ($result == 0)
				{
					// Aucune action faite
					$nbtotal++;
				}
				if ($result < 0)
				{
					// Action KO
					//dol_syslog("Error in trigger ".$action." - Nb of error string returned = ".count($objMod->errors), LOG_ERR);
					$nbtotal++;
					$nbko++;
					if (!empty($objMod->errors)) $this->errors = array_merge($this->errors, $objMod->errors);
					elseif (!empty($objMod->error))  $this->errors[] = $objMod->error;
					//dol_syslog("Error in trigger ".$action." - Nb of error string returned = ".count($this->errors), LOG_ERR);
				}
			} else {
				dol_syslog(get_class($this)."::run_triggers action=".$action." Failed to instantiate trigger for file '".$files[$key]."'", LOG_ERR);
			}
		}

		if ($nbko)
		{
			dol_syslog(get_class($this)."::run_triggers action=".$action." Files found: ".$nbfile.", Files launched: ".$nbtotal.", Done: ".$nbok.", Failed: ".$nbko." - Nb of error string returned in this->errors = ".count($this->errors), LOG_ERR);
			return -$nbko;
		} else {
			//dol_syslog(get_class($this)."::run_triggers Files found: ".$nbfile.", Files launched: ".$nbtotal.", Done: ".$nbok.", Failed: ".$nbko, LOG_DEBUG);
			return $nbok;
		}
	}

	/**
	 *  Return list of triggers. Function used by admin page htdoc/admin/triggers.
	 *  List is sorted by trigger filename so by priority to run.
	 *
	 *  @param	array		$forcedirtriggers		null=All default directories. This parameter is used by modulebuilder module only.
	 * 	@return	array								Array list of triggers
	 */
	public function getTriggersList($forcedirtriggers = null)
	{
		global $conf, $langs, $db;

		$files = array();
		$fullpath = array();
		$relpath = array();
		$iscoreorexternal = array();
		$modules = array();
		$orders = array();
		$i = 0;

		$dirtriggers = array_merge(array('/core/triggers/'), $conf->modules_parts['triggers']);
		if (is_array($forcedirtriggers))
		{
			$dirtriggers = $forcedirtriggers;
		}

		foreach ($dirtriggers as $reldir)
		{
			$dir = dol_buildpath($reldir, 0);
			$newdir = dol_osencode($dir);

			// Check if directory exists (we do not use dol_is_dir to avoid loading files.lib.php at each call)
			if (!is_dir($newdir)) continue;

			$handle = opendir($newdir);
			if (is_resource($handle))
			{
				while (($file = readdir($handle)) !== false)
				{
					$reg = array();
					if (is_readable($newdir.'/'.$file) && preg_match('/^interface_([0-9]+)_([^_]+)_(.+)\.class\.php/', $file, $reg))
					{
						if (preg_match('/\.back$/', $file)) continue;

						$part1 = $reg[1];
						$part2 = $reg[2];
						$part3 = $reg[3];

						$modName = 'Interface'.ucfirst($reg[3]);
						//print "file=$file"; print "modName=$modName"; exit;
						if (in_array($modName, $modules))
						{
							$langs->load("errors");
							print '<div class="error">'.$langs->trans("Error").' : '.$langs->trans("ErrorDuplicateTrigger", $modName, "/htdocs/core/triggers/").'</div>';
						} else {
							include_once $newdir.'/'.$file;
						}

						$files[$i] = $file;
						$fullpath[$i] = $dir.'/'.$file;
						$relpath[$i] = preg_replace('/^\//', '', $reldir).'/'.$file;
						$iscoreorexternal[$i] = ($reldir == '/core/triggers/' ? 'internal' : 'external');
						$modules[$i] = $modName;
						$orders[$i] = $part1.'_'.$part2.'_'.$part3; // Set sort criteria value

						$i++;
					}
				}
				closedir($handle);
			}
		}

		asort($orders);

		$triggers = array();
		$j = 0;

		// Loop on each trigger
		foreach ($orders as $key => $value)
		{
			$modName = $modules[$key];
			if (empty($modName)) continue;

			if (!class_exists($modName))
			{
				print 'Error: A trigger file was found but its class "'.$modName.'" was not found.'."<br>\n";
				continue;
			}

			$text = '';

			try {
				$objMod = new $modName($db);

				if (is_subclass_of($objMod, 'DolibarrTriggers'))
				{
					// Define disabledbyname and disabledbymodule
					$disabledbyname = 0;
					$disabledbymodule = 1;
					$module = '';

					// Check if trigger file is disabled by name
					if (preg_match('/NORUN$/i', $files[$key])) $disabledbyname = 1;
					// Check if trigger file is for a particular module
					if (preg_match('/^interface_([0-9]+)_([^_]+)_(.+)\.class\.php/i', $files[$key], $reg))
					{
						$module = preg_replace('/^mod/i', '', $reg[2]);
						$constparam = 'MAIN_MODULE_'.strtoupper($module);
						if (strtolower($module) == 'all') $disabledbymodule = 0;
						elseif (empty($conf->global->$constparam)) $disabledbymodule = 2;
						$triggers[$j]['module'] = strtolower($module);
					}

					// We set info of modules
					$triggers[$j]['picto'] = $objMod->picto ?img_object('', $objMod->picto, 'class="valignmiddle pictomodule "') : img_object('', 'generic', 'class="valignmiddle pictomodule "');
					$triggers[$j]['file'] = $files[$key];
					$triggers[$j]['fullpath'] = $fullpath[$key];
					$triggers[$j]['relpath'] = $relpath[$key];
					$triggers[$j]['iscoreorexternal'] = $iscoreorexternal[$key];
					$triggers[$j]['version'] = $objMod->getVersion();
					$triggers[$j]['status'] = img_picto($langs->trans("Active"), 'tick');
					if ($disabledbyname > 0 || $disabledbymodule > 1) $triggers[$j]['status'] = '';

					$text = '<b>'.$langs->trans("Description").':</b><br>';
					$text .= $objMod->getDesc().'<br>';
					$text .= '<br><b>'.$langs->trans("Status").':</b><br>';
					if ($disabledbyname == 1)
					{
						$text .= $langs->trans("TriggerDisabledByName").'<br>';
						if ($disabledbymodule == 2) $text .= $langs->trans("TriggerDisabledAsModuleDisabled", $module).'<br>';
					} else {
						if ($disabledbymodule == 0) $text .= $langs->trans("TriggerAlwaysActive").'<br>';
						if ($disabledbymodule == 1) $text .= $langs->trans("TriggerActiveAsModuleActive", $module).'<br>';
						if ($disabledbymodule == 2) $text .= $langs->trans("TriggerDisabledAsModuleDisabled", $module).'<br>';
					}
				} else {
					print 'Error: Trigger '.$modName.' does not extends DolibarrTriggers<br>';
				}
			} catch (Exception $e) {
				print $e->getMessage();
			}

			$triggers[$j]['info'] = $text;
			$j++;
		}
		return $triggers;
	}
=======
            }
        }

        asort($orders);

        // Loop on each trigger
        foreach ($orders as $key => $value)
        {
            $modName = $modules[$key];
            if (empty($modName)) continue;

            $objMod = new $modName($this->db);
            if ($objMod)
            {
                $result = 0;

                if (method_exists($objMod, 'runTrigger'))	// New method to implement
                {
                    //dol_syslog(get_class($this)."::run_triggers action=".$action." Launch runTrigger for file '".$files[$key]."'", LOG_DEBUG);
                    $result = $objMod->runTrigger($action, $object, $user, $langs, $conf);
                }
                elseif (method_exists($objMod, 'run_trigger'))	// Deprecated method
                {
                    dol_syslog(get_class($this)."::run_triggers action=".$action." Launch old method run_trigger (rename your trigger into runTrigger) for file '".$files[$key]."'", LOG_WARNING);
                    $result = $objMod->run_trigger($action, $object, $user, $langs, $conf);
                }
                else
                {
                    dol_syslog(get_class($this)."::run_triggers action=".$action." A trigger was declared for class ".get_class($objMod)." but method runTrigger was not found", LOG_ERR);
                }

                if ($result > 0)
                {
                    // Action OK
                    $nbtotal++;
                    $nbok++;
                }
                if ($result == 0)
                {
                    // Aucune action faite
                    $nbtotal++;
                }
                if ($result < 0)
                {
                    // Action KO
                    //dol_syslog("Error in trigger ".$action." - result = ".$result." - Nb of error strings returned = ".count($objMod->errors), LOG_ERR);
                    $nbtotal++;
                    $nbko++;
                    if (!empty($objMod->errors)) $this->errors = array_merge($this->errors, $objMod->errors);
                    elseif (!empty($objMod->error))  $this->errors[] = $objMod->error;
                    //dol_syslog("Error in trigger ".$action." - Nb of error string returned = ".count($this->errors), LOG_ERR);
                }
            }
            else
            {
                dol_syslog(get_class($this)."::run_triggers action=".$action." Failed to instantiate trigger for file '".$files[$key]."'", LOG_ERR);
            }
        }

        if ($nbko)
        {
            dol_syslog(get_class($this)."::run_triggers action=".$action." Files found: ".$nbfile.", Files launched: ".$nbtotal.", Done: ".$nbok.", Failed: ".$nbko." - Nb of error string returned in this->errors = ".count($this->errors), LOG_ERR);
            return -$nbko;
        }
        else
        {
            //dol_syslog(get_class($this)."::run_triggers Files found: ".$nbfile.", Files launched: ".$nbtotal.", Done: ".$nbok.", Failed: ".$nbko, LOG_DEBUG);
            return $nbok;
        }
    }

    /**
     *  Return list of triggers. Function used by admin page htdoc/admin/triggers.
     *  List is sorted by trigger filename so by priority to run.
     *
     *  @param	array		$forcedirtriggers		null=All default directories. This parameter is used by modulebuilder module only.
     * 	@return	array								Array list of triggers
     */
    public function getTriggersList($forcedirtriggers = null)
    {
        global $conf, $langs, $db;

        $files = array();
        $fullpath = array();
        $relpath = array();
        $iscoreorexternal = array();
        $modules = array();
        $orders = array();
        $i = 0;

        $dirtriggers = array_merge(array('/core/triggers/'), $conf->modules_parts['triggers']);
        if (is_array($forcedirtriggers))
        {
            $dirtriggers = $forcedirtriggers;
        }

        foreach ($dirtriggers as $reldir)
        {
            $dir = dol_buildpath($reldir, 0);
            $newdir = dol_osencode($dir);

            // Check if directory exists (we do not use dol_is_dir to avoid loading files.lib.php at each call)
            if (!is_dir($newdir)) continue;

            $handle = opendir($newdir);
            if (is_resource($handle))
            {
                while (($file = readdir($handle)) !== false)
                {
                	$reg = array();
                    if (is_readable($newdir.'/'.$file) && preg_match('/^interface_([0-9]+)_([^_]+)_(.+)\.class\.php/', $file, $reg))
                    {
                        if (preg_match('/\.back$/', $file)) continue;

                        $part1 = $reg[1];
                        $part2 = $reg[2];
                        $part3 = $reg[3];

                        $modName = 'Interface'.ucfirst($reg[3]);
                        //print "file=$file"; print "modName=$modName"; exit;
                        if (in_array($modName, $modules))
                        {
                            $langs->load("errors");
                            print '<div class="error">'.$langs->trans("Error").' : '.$langs->trans("ErrorDuplicateTrigger", $modName, "/htdocs/core/triggers/").'</div>';
                        }
                        else
                        {
                            include_once $newdir.'/'.$file;
                        }

                        $files[$i] = $file;
                        $fullpath[$i] = $dir.'/'.$file;
                        $relpath[$i] = preg_replace('/^\//', '', $reldir).'/'.$file;
                        $iscoreorexternal[$i] = ($reldir == '/core/triggers/' ? 'internal' : 'external');
                        $modules[$i] = $modName;
                        $orders[$i] = $part1.'_'.$part2.'_'.$part3; // Set sort criteria value

                        $i++;
                    }
                }
                closedir($handle);
            }
        }

        asort($orders);

        $triggers = array();
        $j = 0;

        // Loop on each trigger
        foreach ($orders as $key => $value)
        {
            $modName = $modules[$key];
            if (empty($modName)) continue;

            if (!class_exists($modName))
            {
                print 'Error: A trigger file was found but its class "'.$modName.'" was not found.'."<br>\n";
                continue;
            }

            $text = '';

            try {
	            $objMod = new $modName($db);

	            if (is_subclass_of($objMod, 'DolibarrTriggers'))
	            {
		            // Define disabledbyname and disabledbymodule
		            $disabledbyname = 0;
		            $disabledbymodule = 1;
		            $module = '';

		            // Check if trigger file is disabled by name
		            if (preg_match('/NORUN$/i', $files[$key])) $disabledbyname = 1;
		            // Check if trigger file is for a particular module
		            if (preg_match('/^interface_([0-9]+)_([^_]+)_(.+)\.class\.php/i', $files[$key], $reg))
		            {
		                $module = preg_replace('/^mod/i', '', $reg[2]);
		                $constparam = 'MAIN_MODULE_'.strtoupper($module);
		                if (strtolower($module) == 'all') $disabledbymodule = 0;
		                elseif (empty($conf->global->$constparam)) $disabledbymodule = 2;
		                $triggers[$j]['module'] = strtolower($module);
		            }

		            // We set info of modules
		            $triggers[$j]['picto'] = $objMod->picto ?img_object('', $objMod->picto, 'class="valignmiddle pictomodule "') : img_object('', 'generic', 'class="valignmiddle pictomodule "');
		            $triggers[$j]['file'] = $files[$key];
		            $triggers[$j]['fullpath'] = $fullpath[$key];
		            $triggers[$j]['relpath'] = $relpath[$key];
		            $triggers[$j]['iscoreorexternal'] = $iscoreorexternal[$key];
		            $triggers[$j]['version'] = $objMod->getVersion();
		            $triggers[$j]['status'] = img_picto($langs->trans("Active"), 'tick');
		            if ($disabledbyname > 0 || $disabledbymodule > 1) $triggers[$j]['status'] = '';

		            $text = '<b>'.$langs->trans("Description").':</b><br>';
		            $text .= $objMod->getDesc().'<br>';
		            $text .= '<br><b>'.$langs->trans("Status").':</b><br>';
		            if ($disabledbyname == 1)
		            {
		                $text .= $langs->trans("TriggerDisabledByName").'<br>';
		                if ($disabledbymodule == 2) $text .= $langs->trans("TriggerDisabledAsModuleDisabled", $module).'<br>';
		            }
		            else
		            {
		                if ($disabledbymodule == 0) $text .= $langs->trans("TriggerAlwaysActive").'<br>';
		                if ($disabledbymodule == 1) $text .= $langs->trans("TriggerActiveAsModuleActive", $module).'<br>';
		                if ($disabledbymodule == 2) $text .= $langs->trans("TriggerDisabledAsModuleDisabled", $module).'<br>';
		            }
	            }
	            else {
	            	print 'Error: Trigger '.$modName.' does not extends DolibarrTriggers<br>';
	            }
            }
            catch(Exception $e) {
            	print $e->getMessage();
            }

            $triggers[$j]['info'] = $text;
            $j++;
        }
        return $triggers;
    }
>>>>>>> 4a5cdd00
}<|MERGE_RESOLUTION|>--- conflicted
+++ resolved
@@ -165,7 +165,6 @@
 				}
 
 				closedir($handle);
-<<<<<<< HEAD
 			}
 		}
 
@@ -208,7 +207,7 @@
 				if ($result < 0)
 				{
 					// Action KO
-					//dol_syslog("Error in trigger ".$action." - Nb of error string returned = ".count($objMod->errors), LOG_ERR);
+					//dol_syslog("Error in trigger ".$action." - result = ".$result." - Nb of error string returned = ".count($objMod->errors), LOG_ERR);
 					$nbtotal++;
 					$nbko++;
 					if (!empty($objMod->errors)) $this->errors = array_merge($this->errors, $objMod->errors);
@@ -376,229 +375,4 @@
 		}
 		return $triggers;
 	}
-=======
-            }
-        }
-
-        asort($orders);
-
-        // Loop on each trigger
-        foreach ($orders as $key => $value)
-        {
-            $modName = $modules[$key];
-            if (empty($modName)) continue;
-
-            $objMod = new $modName($this->db);
-            if ($objMod)
-            {
-                $result = 0;
-
-                if (method_exists($objMod, 'runTrigger'))	// New method to implement
-                {
-                    //dol_syslog(get_class($this)."::run_triggers action=".$action." Launch runTrigger for file '".$files[$key]."'", LOG_DEBUG);
-                    $result = $objMod->runTrigger($action, $object, $user, $langs, $conf);
-                }
-                elseif (method_exists($objMod, 'run_trigger'))	// Deprecated method
-                {
-                    dol_syslog(get_class($this)."::run_triggers action=".$action." Launch old method run_trigger (rename your trigger into runTrigger) for file '".$files[$key]."'", LOG_WARNING);
-                    $result = $objMod->run_trigger($action, $object, $user, $langs, $conf);
-                }
-                else
-                {
-                    dol_syslog(get_class($this)."::run_triggers action=".$action." A trigger was declared for class ".get_class($objMod)." but method runTrigger was not found", LOG_ERR);
-                }
-
-                if ($result > 0)
-                {
-                    // Action OK
-                    $nbtotal++;
-                    $nbok++;
-                }
-                if ($result == 0)
-                {
-                    // Aucune action faite
-                    $nbtotal++;
-                }
-                if ($result < 0)
-                {
-                    // Action KO
-                    //dol_syslog("Error in trigger ".$action." - result = ".$result." - Nb of error strings returned = ".count($objMod->errors), LOG_ERR);
-                    $nbtotal++;
-                    $nbko++;
-                    if (!empty($objMod->errors)) $this->errors = array_merge($this->errors, $objMod->errors);
-                    elseif (!empty($objMod->error))  $this->errors[] = $objMod->error;
-                    //dol_syslog("Error in trigger ".$action." - Nb of error string returned = ".count($this->errors), LOG_ERR);
-                }
-            }
-            else
-            {
-                dol_syslog(get_class($this)."::run_triggers action=".$action." Failed to instantiate trigger for file '".$files[$key]."'", LOG_ERR);
-            }
-        }
-
-        if ($nbko)
-        {
-            dol_syslog(get_class($this)."::run_triggers action=".$action." Files found: ".$nbfile.", Files launched: ".$nbtotal.", Done: ".$nbok.", Failed: ".$nbko." - Nb of error string returned in this->errors = ".count($this->errors), LOG_ERR);
-            return -$nbko;
-        }
-        else
-        {
-            //dol_syslog(get_class($this)."::run_triggers Files found: ".$nbfile.", Files launched: ".$nbtotal.", Done: ".$nbok.", Failed: ".$nbko, LOG_DEBUG);
-            return $nbok;
-        }
-    }
-
-    /**
-     *  Return list of triggers. Function used by admin page htdoc/admin/triggers.
-     *  List is sorted by trigger filename so by priority to run.
-     *
-     *  @param	array		$forcedirtriggers		null=All default directories. This parameter is used by modulebuilder module only.
-     * 	@return	array								Array list of triggers
-     */
-    public function getTriggersList($forcedirtriggers = null)
-    {
-        global $conf, $langs, $db;
-
-        $files = array();
-        $fullpath = array();
-        $relpath = array();
-        $iscoreorexternal = array();
-        $modules = array();
-        $orders = array();
-        $i = 0;
-
-        $dirtriggers = array_merge(array('/core/triggers/'), $conf->modules_parts['triggers']);
-        if (is_array($forcedirtriggers))
-        {
-            $dirtriggers = $forcedirtriggers;
-        }
-
-        foreach ($dirtriggers as $reldir)
-        {
-            $dir = dol_buildpath($reldir, 0);
-            $newdir = dol_osencode($dir);
-
-            // Check if directory exists (we do not use dol_is_dir to avoid loading files.lib.php at each call)
-            if (!is_dir($newdir)) continue;
-
-            $handle = opendir($newdir);
-            if (is_resource($handle))
-            {
-                while (($file = readdir($handle)) !== false)
-                {
-                	$reg = array();
-                    if (is_readable($newdir.'/'.$file) && preg_match('/^interface_([0-9]+)_([^_]+)_(.+)\.class\.php/', $file, $reg))
-                    {
-                        if (preg_match('/\.back$/', $file)) continue;
-
-                        $part1 = $reg[1];
-                        $part2 = $reg[2];
-                        $part3 = $reg[3];
-
-                        $modName = 'Interface'.ucfirst($reg[3]);
-                        //print "file=$file"; print "modName=$modName"; exit;
-                        if (in_array($modName, $modules))
-                        {
-                            $langs->load("errors");
-                            print '<div class="error">'.$langs->trans("Error").' : '.$langs->trans("ErrorDuplicateTrigger", $modName, "/htdocs/core/triggers/").'</div>';
-                        }
-                        else
-                        {
-                            include_once $newdir.'/'.$file;
-                        }
-
-                        $files[$i] = $file;
-                        $fullpath[$i] = $dir.'/'.$file;
-                        $relpath[$i] = preg_replace('/^\//', '', $reldir).'/'.$file;
-                        $iscoreorexternal[$i] = ($reldir == '/core/triggers/' ? 'internal' : 'external');
-                        $modules[$i] = $modName;
-                        $orders[$i] = $part1.'_'.$part2.'_'.$part3; // Set sort criteria value
-
-                        $i++;
-                    }
-                }
-                closedir($handle);
-            }
-        }
-
-        asort($orders);
-
-        $triggers = array();
-        $j = 0;
-
-        // Loop on each trigger
-        foreach ($orders as $key => $value)
-        {
-            $modName = $modules[$key];
-            if (empty($modName)) continue;
-
-            if (!class_exists($modName))
-            {
-                print 'Error: A trigger file was found but its class "'.$modName.'" was not found.'."<br>\n";
-                continue;
-            }
-
-            $text = '';
-
-            try {
-	            $objMod = new $modName($db);
-
-	            if (is_subclass_of($objMod, 'DolibarrTriggers'))
-	            {
-		            // Define disabledbyname and disabledbymodule
-		            $disabledbyname = 0;
-		            $disabledbymodule = 1;
-		            $module = '';
-
-		            // Check if trigger file is disabled by name
-		            if (preg_match('/NORUN$/i', $files[$key])) $disabledbyname = 1;
-		            // Check if trigger file is for a particular module
-		            if (preg_match('/^interface_([0-9]+)_([^_]+)_(.+)\.class\.php/i', $files[$key], $reg))
-		            {
-		                $module = preg_replace('/^mod/i', '', $reg[2]);
-		                $constparam = 'MAIN_MODULE_'.strtoupper($module);
-		                if (strtolower($module) == 'all') $disabledbymodule = 0;
-		                elseif (empty($conf->global->$constparam)) $disabledbymodule = 2;
-		                $triggers[$j]['module'] = strtolower($module);
-		            }
-
-		            // We set info of modules
-		            $triggers[$j]['picto'] = $objMod->picto ?img_object('', $objMod->picto, 'class="valignmiddle pictomodule "') : img_object('', 'generic', 'class="valignmiddle pictomodule "');
-		            $triggers[$j]['file'] = $files[$key];
-		            $triggers[$j]['fullpath'] = $fullpath[$key];
-		            $triggers[$j]['relpath'] = $relpath[$key];
-		            $triggers[$j]['iscoreorexternal'] = $iscoreorexternal[$key];
-		            $triggers[$j]['version'] = $objMod->getVersion();
-		            $triggers[$j]['status'] = img_picto($langs->trans("Active"), 'tick');
-		            if ($disabledbyname > 0 || $disabledbymodule > 1) $triggers[$j]['status'] = '';
-
-		            $text = '<b>'.$langs->trans("Description").':</b><br>';
-		            $text .= $objMod->getDesc().'<br>';
-		            $text .= '<br><b>'.$langs->trans("Status").':</b><br>';
-		            if ($disabledbyname == 1)
-		            {
-		                $text .= $langs->trans("TriggerDisabledByName").'<br>';
-		                if ($disabledbymodule == 2) $text .= $langs->trans("TriggerDisabledAsModuleDisabled", $module).'<br>';
-		            }
-		            else
-		            {
-		                if ($disabledbymodule == 0) $text .= $langs->trans("TriggerAlwaysActive").'<br>';
-		                if ($disabledbymodule == 1) $text .= $langs->trans("TriggerActiveAsModuleActive", $module).'<br>';
-		                if ($disabledbymodule == 2) $text .= $langs->trans("TriggerDisabledAsModuleDisabled", $module).'<br>';
-		            }
-	            }
-	            else {
-	            	print 'Error: Trigger '.$modName.' does not extends DolibarrTriggers<br>';
-	            }
-            }
-            catch(Exception $e) {
-            	print $e->getMessage();
-            }
-
-            $triggers[$j]['info'] = $text;
-            $j++;
-        }
-        return $triggers;
-    }
->>>>>>> 4a5cdd00
 }