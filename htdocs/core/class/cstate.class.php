--- conflicted
+++ resolved
@@ -260,11 +260,7 @@
 		global $conf, $langs;
 		$error = 0;
 
-<<<<<<< HEAD
-		$sql = "DELETE FROM ".MAIN_DB_PREFIX."c_departements";
-=======
 		$sql = "DELETE FROM ".$this->db->prefix()."c_departements";
->>>>>>> 95dc2558
 		$sql .= " WHERE rowid=".((int) $this->id);
 
 		$this->db->begin();
