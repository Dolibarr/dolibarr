--- conflicted
+++ resolved
@@ -877,11 +877,7 @@
 				}
 				$out .= '</select>';
 			} else {
-<<<<<<< HEAD
-				dol_print_error($this->db->lasterror);
-=======
 				dol_print_error($this->db, $this->db->lasterror);
->>>>>>> cc80841a
 				return '';
 			}
 		}
@@ -933,11 +929,7 @@
 				$out .= '</select>';
 			}
 		} else {
-<<<<<<< HEAD
-			dol_print_error($this->db->lasterror);
-=======
 			dol_print_error($this->db, $this->db->lasterror);
->>>>>>> cc80841a
 			return '';
 		}
 
