<?php
/* Copyright (c) 2013 Florian Henry  <florian.henry@open-concept.pro>
 * Copyright (C) 2015 Marcos García  <marcosgdf@gmail.com>
 *
 * This program is free software; you can redistribute it and/or modify
 * it under the terms of the GNU General Public License as published by
 * the Free Software Foundation; either version 3 of the License, or
 * (at your option) any later version.
 *
 * This program is distributed in the hope that it will be useful,
 * but WITHOUT ANY WARRANTY; without even the implied warranty of
 * MERCHANTABILITY or FITNESS FOR A PARTICULAR PURPOSE.  See the
 * GNU General Public License for more details.
 *
 * You should have received a copy of the GNU General Public License
 * along with this program. If not, see <http://www.gnu.org/licenses/>.
 */

/**
 *      \file       htdocs/core/class/html.formprojet.class.php
 *      \ingroup    core
 *      \brief      Class file for html component project
 */


/**
 *      Class to manage building of HTML components
 */
class FormProjets
{
	var $db;
	var $error;


	/**
	 *	Constructor
	 *
	 *  @param		DoliDB		$db      Database handler
	 */
	function __construct($db)
	{
		$this->db = $db;
		return 1;
	}

	/**
	 *	Output a combo list with projects qualified for a third party / user
	 *
	 *	@param	int		$socid      	Id third party (-1=all, 0=only projects not linked to a third party, id=projects not linked or linked to third party id)
	 *	@param  string	$selected   	Id project preselected ('' or id of project)
	 *	@param  string	$htmlname   	Name of HTML field
	 *	@param	int		$maxlength		Maximum length of label
	 *	@param	int		$option_only	Return only html options lines without the select tag
	 *	@param	int		$show_empty		Add an empty line
	 *  @param	int		$discard_closed Discard closed projects (0=Keep,1=hide completely,2=Disable)
	 *  @param	int		$forcefocus		Force focus on field (works with javascript only)
	 *  @param	int		$disabled		Disabled
	 *  @param  int     $mode           0 for HTML mode and 1 for JSON mode
	 *  @param  string  $filterkey      Key to filter
	 *  @param  int     $nooutput       No print output. Return it only.
	 *  @param  int     $forceaddid     Force to add project id in list, event if not qualified
	 *  @param  string  $morecss        More css
	 *	@param  int     $htmlid         Html id to use instead of htmlname
	 *	@return string           		Return html content
	 */
	function select_projects($socid=-1, $selected='', $htmlname='projectid', $maxlength=16, $option_only=0, $show_empty=1, $discard_closed=0, $forcefocus=0, $disabled=0, $mode = 0, $filterkey = '', $nooutput=0, $forceaddid=0, $morecss='', $htmlid='')
	{
		global $langs,$conf,$form;

		$out='';

		if (! empty($conf->use_javascript_ajax) && ! empty($conf->global->PROJECT_USE_SEARCH_TO_SELECT))
		{
			$placeholder='';

			if ($selected && empty($selected_input_value))
			{
				require_once DOL_DOCUMENT_ROOT.'/projet/class/project.class.php';
				$project = new Project($this->db);
				$project->fetch($selected);
				$selected_input_value=$project->ref;
			}
			$urloption='socid='.$socid.'&htmlname='.$htmlname.'&discardclosed='.$discard_closed;
			$out.=ajax_autocompleter($selected, $htmlname, DOL_URL_ROOT.'/projet/ajax/projects.php', $urloption, $conf->global->PROJECT_USE_SEARCH_TO_SELECT, 0, array(
//				'update' => array(
//					'projectid' => 'id'
//				)
			));

			$out.='<input type="text" class="minwidth200'.($morecss?' '.$morecss:'').'" name="search_'.$htmlname.'" id="search_'.$htmlname.'" value="'.$selected_input_value.'"'.$placeholder.' />';
		}
		else
		{
			$out.=$this->select_projects_list($socid, $selected, $htmlname, $maxlength, $option_only, $show_empty, $discard_closed, $forcefocus, $disabled, 0, $filterkey, 1, $forceaddid, $htmlid, $morecss);
		}
		if ($discard_closed)
		{
			if (class_exists('Form'))
			{
				if (empty($form)) $form=new Form($this->db);
				$out.=$form->textwithpicto('', $langs->trans("ClosedProjectsAreHidden"));
			}
		}

		if (empty($nooutput))
		{
		    print $out;
		    return '';
		}
		else return $out;
	}

	/**
	 * Returns an array with projects qualified for a third party
	 *
	 * @param  int     $socid      	       Id third party (-1=all, 0=only projects not linked to a third party, id=projects not linked or linked to third party id)
	 * @param  int     $selected   	       Id project preselected
	 * @param  string  $htmlname   	       Nom de la zone html
	 * @param  int     $maxlength          Maximum length of label
	 * @param  int     $option_only	       Return only html options lines without the select tag
	 * @param  int     $show_empty		   Add an empty line
	 * @param  int     $discard_closed     Discard closed projects (0=Keep,1=hide completely,2=Disable)
     * @param  int     $forcefocus		   Force focus on field (works with javascript only)
     * @param  int     $disabled           Disabled
	 * @param  int     $mode               0 for HTML mode and 1 for array return (to be used by json_encode for example)
	 * @param  string  $filterkey          Key to filter
	 * @param  int     $nooutput           No print output. Return it only.
	 * @param  int     $forceaddid         Force to add project id in list, event if not qualified
	 * @param  int     $htmlid             Html id to use instead of htmlname
	 * @param  string  $morecss            More CSS
	 * @return int         			       Nb of project if OK, <0 if KO
	 */
	function select_projects_list($socid=-1, $selected='', $htmlname='projectid', $maxlength=24, $option_only=0, $show_empty=1, $discard_closed=0, $forcefocus=0, $disabled=0, $mode=0, $filterkey = '', $nooutput=0, $forceaddid=0, $htmlid='', $morecss='maxwidth500')
	{
		global $user,$conf,$langs;

		require_once DOL_DOCUMENT_ROOT.'/projet/class/project.class.php';

		if (empty($htmlid)) $htmlid = $htmlname;

		$out='';
        $outarray=array();

		$hideunselectables = false;
		if (! empty($conf->global->PROJECT_HIDE_UNSELECTABLES)) $hideunselectables = true;

		$projectsListId = false;
		if (empty($user->rights->projet->all->lire))
		{
			$projectstatic=new Project($this->db);
			$projectsListId = $projectstatic->getProjectsAuthorizedForUser($user,0,1);
		}

		// Search all projects
		$sql = 'SELECT p.rowid, p.ref, p.title, p.fk_soc, p.fk_statut, p.public, s.nom as name, s.name_alias';
		$sql.= ' FROM '.MAIN_DB_PREFIX .'projet as p LEFT JOIN '.MAIN_DB_PREFIX .'societe as s ON s.rowid = p.fk_soc';
		$sql.= " WHERE p.entity IN (".getEntity('project').")";
		if ($projectsListId !== false) $sql.= " AND p.rowid IN (".$projectsListId.")";
		if ($socid == 0) $sql.= " AND (p.fk_soc=0 OR p.fk_soc IS NULL)";
		if ($socid > 0)
		{
		    if (empty($conf->global->PROJECT_ALLOW_TO_LINK_FROM_OTHER_COMPANY))  $sql.= " AND (p.fk_soc=".$socid." OR p.fk_soc IS NULL)";
		    else if ($conf->global->PROJECT_ALLOW_TO_LINK_FROM_OTHER_COMPANY != 'all')    // PROJECT_ALLOW_TO_LINK_FROM_OTHER_COMPANY is 'all' or a list of ids separated by coma.
		    {
		        $sql.= " AND (p.fk_soc IN (".$socid.", ".$conf->global->PROJECT_ALLOW_TO_LINK_FROM_OTHER_COMPANY.") OR p.fk_soc IS NULL)";
		    }
		}
		if (!empty($filterkey)) $sql .= natural_search(array('p.title', 'p.ref'), $filterkey);
		$sql.= " ORDER BY p.ref ASC";

		$resql=$this->db->query($sql);
		if ($resql)
		{
			// Use select2 selector
			if (! empty($conf->use_javascript_ajax))
			{
				include_once DOL_DOCUMENT_ROOT . '/core/lib/ajax.lib.php';
	           	$comboenhancement = ajax_combobox($htmlid, array(), 0, $forcefocus);
            	$out.=$comboenhancement;
            	$morecss.=' minwidth100';
			}

			if (empty($option_only)) {
				$out.= '<select class="flat'.($morecss?' '.$morecss:'').'"'.($disabled?' disabled="disabled"':'').' id="'.$htmlid.'" name="'.$htmlname.'">';
			}
			if (!empty($show_empty)) {
				$out.= '<option value="0">&nbsp;</option>';
			}
			$num = $this->db->num_rows($resql);
			$i = 0;
			if ($num)
			{
				while ($i < $num)
				{
					$obj = $this->db->fetch_object($resql);
					// If we ask to filter on a company and user has no permission to see all companies and project is linked to another company, we hide project.
					if ($socid > 0 && (empty($obj->fk_soc) || $obj->fk_soc == $socid) && ! $user->rights->societe->lire)
					{
						// Do nothing
					}
					else
					{
						if ($discard_closed == 1 && $obj->fk_statut == 2 && $obj->rowid != $selected) // We discard closed except if selected
						{
							$i++;
							continue;
						}

						$labeltoshow=dol_trunc($obj->ref,18);
						//if ($obj->public) $labeltoshow.=' ('.$langs->trans("SharedProject").')';
						//else $labeltoshow.=' ('.$langs->trans("Private").')';
						$labeltoshow.=', '.dol_trunc($obj->title, $maxlength);
						if ($obj->name)
						{
						    $labeltoshow.=' - '.$obj->name;
						    if ($obj->name_alias) $labeltoshow.=' ('.$obj->name_alias.')';
						}

						$disabled=0;
						if ($obj->fk_statut == 0)
						{
							$disabled=1;
							$labeltoshow.=' - '.$langs->trans("Draft");
						}
						else if ($obj->fk_statut == 2)
						{
							if ($discard_closed == 2) $disabled=1;
							$labeltoshow.=' - '.$langs->trans("Closed");
						}
						else if ( empty($conf->global->PROJECT_ALLOW_TO_LINK_FROM_OTHER_COMPANY) &&  $socid > 0 && (! empty($obj->fk_soc) && $obj->fk_soc != $socid))
						{
							$disabled=1;
							$labeltoshow.=' - '.$langs->trans("LinkedToAnotherCompany");
						}

						if (!empty($selected) && $selected == $obj->rowid)
						{
							$out.= '<option value="'.$obj->rowid.'" selected';
							//if ($disabled) $out.=' disabled';						// with select2, field can't be preselected if disabled
							$out.= '>'.$labeltoshow.'</option>';
						}
						else
						{
							if ($hideunselectables && $disabled && ($selected != $obj->rowid))
							{
								$resultat='';
							}
							else
							{
								$resultat='<option value="'.$obj->rowid.'"';
								if ($disabled) $resultat.=' disabled';
								//if ($obj->public) $labeltoshow.=' ('.$langs->trans("Public").')';
								//else $labeltoshow.=' ('.$langs->trans("Private").')';
								$resultat.='>';
								$resultat.=$labeltoshow;
								$resultat.='</option>';
							}
							$out.= $resultat;

							$outarray[] = array(
								'key' => (int) $obj->rowid,
								'value' => $obj->ref,
								'ref' => $obj->ref,
								'label' => $labeltoshow,
								'disabled' => (bool) $disabled
							);
						}
					}
					$i++;
				}
			}

			$this->db->free($resql);

			if (!$mode) {
				if (empty($option_only)) $out.= '</select>';
				if (empty($nooutput))
				{
				    print $out;
				    return '';
				}
				else return $out;
			} else {
				return $outarray;
			}
		}
		else
		{
			dol_print_error($this->db);
			return -1;
		}
	}

	/**
	 *	Output a combo list with tasks qualified for a third party
	 *
<<<<<<< HEAD
	 *	@param	int		$socid      	Id third party (-1=all, 0=only projects not linked to a third party, id=projects not linked or linked to third party id)
	 *	@param  int		$selected   	Id task preselected
	 *	@param  string	$htmlname   	Name of HTML select
	 *	@param	int		$maxlength		Maximum length of label
	 *	@param	int		$option_only	Return only html options lines without the select tag
	 *	@param	string	$show_empty		Add an empty line ('1' or string to show for empty line)
	 *  @param	int		$discard_closed Discard closed projects (0=Keep,1=hide completely,2=Disable)
     *  @param	int		$forcefocus		Force focus on field (works with javascript only)
     *  @param	int		$disabled		Disabled
	 *  @param	string	$morecss        More css added to the select component
	 *  @param	string	$projectsListId ''=Automatic filter on project allowed. List of id=Filter on project ids.
	 *  @param	string	$showproject	'all' = Show project info, ''=Hide project info
	 *	@return int         			Nbr of project if OK, <0 if KO
	 */
	function selectTasks($socid=-1, $selected='', $htmlname='taskid', $maxlength=24, $option_only=0, $show_empty='1', $discard_closed=0, $forcefocus=0, $disabled=0, $morecss='maxwidth500', $projectsListId='', $showproject='all')
=======
	 *  @param	int		$socid				Id third party (-1=all, 0=only projects not linked to a third party, id=projects not linked or linked to third party id)
	 *  @param	int		$selected			Id task preselected
	 *  @param	string	$htmlname			Name of HTML select
	 *  @param	int		$maxlength			Maximum length of label
	 *  @param	int		$option_only		Return only html options lines without the select tag
	 *  @param	string	$show_empty			Add an empty line ('1' or string to show for empty line)
	 *  @param	int		$discard_closed		Discard closed projects (0=Keep,1=hide completely,2=Disable)
	 *  @param	int		$forcefocus			Force focus on field (works with javascript only)
	 *  @param	int		$disabled			Disabled
	 *  @param	string	$morecss			More css added to the select component
	 *  @param	User	$usertofilter		User object to use for filtering
	 *  @return	int							Nbr of project if OK, <0 if KO
	 */
	function selectTasks($socid=-1, $selected='', $htmlname='taskid', $maxlength=24, $option_only=0, $show_empty='1', $discard_closed=0, $forcefocus=0, $disabled=0, $morecss='maxwidth500', $usertofilter=null)
>>>>>>> 56a70ab4
	{
		global $user,$conf,$langs;

		if(is_null($usertofilter))
		{
			$usertofilter = $user;
		}

		require_once DOL_DOCUMENT_ROOT.'/projet/class/project.class.php';

		$out='';

		$hideunselectables = false;
		if (! empty($conf->global->PROJECT_HIDE_UNSELECTABLES)) $hideunselectables = true;

<<<<<<< HEAD
		if (empty($projectsListId))
		{
			if (empty($user->rights->projet->all->lire))
			{
				$projectstatic=new Project($this->db);
				$projectsListId = $projectstatic->getProjectsAuthorizedForUser($user,0,1);
			}
=======
		$projectsListId = false;
		if (empty($usertofilter->rights->projet->all->lire))
		{
			$projectstatic=new Project($this->db);
			$projectsListId = $projectstatic->getProjectsAuthorizedForUser($usertofilter,0,1);
>>>>>>> 56a70ab4
		}

		// Search all projects
		$sql = 'SELECT t.rowid, t.ref as tref, t.label as tlabel, p.ref, p.title, p.fk_soc, p.fk_statut, p.public,';
		$sql.= ' s.nom as name';
		$sql.= ' FROM '.MAIN_DB_PREFIX .'projet as p';
		$sql.= ' LEFT JOIN '.MAIN_DB_PREFIX.'societe as s ON s.rowid = p.fk_soc';
		$sql.= ', '.MAIN_DB_PREFIX.'projet_task as t';
		$sql.= " WHERE p.entity IN (".getEntity('project').")";
		$sql.= " AND t.fk_projet = p.rowid";
		if ($projectsListId) $sql.= " AND p.rowid IN (".$projectsListId.")";
		if ($socid == 0) $sql.= " AND (p.fk_soc=0 OR p.fk_soc IS NULL)";
		if ($socid > 0)  $sql.= " AND (p.fk_soc=".$socid." OR p.fk_soc IS NULL)";
		$sql.= " ORDER BY p.ref, t.ref ASC";

		$resql=$this->db->query($sql);
		if ($resql)
		{
			// Use select2 selector
			if (! empty($conf->use_javascript_ajax))
			{
				include_once DOL_DOCUMENT_ROOT . '/core/lib/ajax.lib.php';
	           	$comboenhancement = ajax_combobox($htmlname, '', 0, $forcefocus);
            	$out.=$comboenhancement;
            	$morecss='minwidth200 maxwidth500';
			}

			if (empty($option_only)) {
				$out.= '<select class="valignmiddle flat'.($morecss?' '.$morecss:'').'"'.($disabled?' disabled="disabled"':'').' id="'.$htmlname.'" name="'.$htmlname.'">';
			}
			if (! empty($show_empty)) {
				$out.= '<option value="0" class="optiongrey">';
				if (! is_numeric($show_empty)) $out.=$show_empty;
				else $out.='&nbsp;';
				$out.= '</option>';
			}
			$num = $this->db->num_rows($resql);
			$i = 0;
			if ($num)
			{
				while ($i < $num)
				{
					$obj = $this->db->fetch_object($resql);
					// If we ask to filter on a company and user has no permission to see all companies and project is linked to another company, we hide project.
					if ($socid > 0 && (empty($obj->fk_soc) || $obj->fk_soc == $socid) && empty($usertofilter->rights->societe->lire))
					{
						// Do nothing
					}
					else
					{
						if ($discard_closed == 1 && $obj->fk_statut == 2)
						{
							$i++;
							continue;
						}

						$labeltoshow = '';

						if ($showproject == 'all')
						{
							$labeltoshow.=dol_trunc($obj->ref,18);     // Project ref
							//if ($obj->public) $labeltoshow.=' ('.$langs->trans("SharedProject").')';
							//else $labeltoshow.=' ('.$langs->trans("Private").')';
							$labeltoshow.=' '.dol_trunc($obj->title,$maxlength);

							if ($obj->name) $labeltoshow.=' ('.$obj->name.')';

							$disabled=0;
							if ($obj->fk_statut == 0)
							{
								$disabled=1;
								$labeltoshow.=' - '.$langs->trans("Draft");
							}
							else if ($obj->fk_statut == 2)
							{
								if ($discard_closed == 2) $disabled=1;
								$labeltoshow.=' - '.$langs->trans("Closed");
							}
							else if ($socid > 0 && (! empty($obj->fk_soc) && $obj->fk_soc != $socid))
							{
								$disabled=1;
								$labeltoshow.=' - '.$langs->trans("LinkedToAnotherCompany");
							}
							$labeltoshow.=' - ';
						}

						// Label for task
						$labeltoshow.=$obj->tref.' '.dol_trunc($obj->tlabel,$maxlength);

						if (!empty($selected) && $selected == $obj->rowid)
						{
							$out.= '<option value="'.$obj->rowid.'" selected';
							//if ($disabled) $out.=' disabled';						// with select2, field can't be preselected if disabled
							$out.= '>'.$labeltoshow.'</option>';
						}
						else
						{
							if ($hideunselectables && $disabled && ($selected != $obj->rowid))
							{
								$resultat='';
							}
							else
							{
								$resultat='<option value="'.$obj->rowid.'"';
								if ($disabled) $resultat.=' disabled';
								//if ($obj->public) $labeltoshow.=' ('.$langs->trans("Public").')';
								//else $labeltoshow.=' ('.$langs->trans("Private").')';
								$resultat.='>';
								$resultat.=$labeltoshow;
								$resultat.='</option>';
							}
							$out.= $resultat;
						}
					}
					$i++;
				}
			}
			if (empty($option_only)) {
				$out.= '</select>';
			}

			print $out;

			$this->db->free($resql);
			return $num;
		}
		else
		{
			dol_print_error($this->db);
			return -1;
		}
	}


	/**
	 *    Build a HTML select list of element of same thirdparty to suggest to link them to project
	 *
	 *    @param	string		$table_element		Table of the element to update
	 *    @param	string		$socid				If of thirdparty to use as filter or 'id1,id2,...'
	 *    @param	string		$morecss			More CSS
	 *    @param    int         $limitonstatus      Add filters to limit length of list to opened status (for example to avoid ERR_RESPONSE_HEADERS_TOO_BIG on project/element.php page). TODO To implement
	 *    @return	int|string						The HTML select list of element or '' if nothing or -1 if KO
	 */
	function select_element($table_element, $socid=0, $morecss='', $limitonstatus=-2)
	{
		global $conf, $langs;

		if ($table_element == 'projet_task') return '';		// Special cas of element we never link to a project (already always done)

		$linkedtothirdparty=false;
		if (! in_array($table_element, array('don','expensereport_det','expensereport','loan','stock_mouvement','chargesociales'))) $linkedtothirdparty=true;

		$sqlfilter='';
		$projectkey="fk_projet";
		//print $table_element;
		switch ($table_element)
		{
			case "loan":
				$sql = "SELECT t.rowid, t.label as ref";
				break;
			case "facture":
				$sql = "SELECT t.rowid, t.facnumber as ref";
				break;
			case "facture_fourn":
				$sql = "SELECT t.rowid, t.ref, t.ref_supplier";
				break;
			case "commande_fourn":
			case "commande_fournisseur":
			    $sql = "SELECT t.rowid, t.ref, t.ref_supplier";
				break;
			case "facture_rec":
				$sql = "SELECT t.rowid, t.titre as ref";
				break;
			case "actioncomm":
				$sql = "SELECT t.id as rowid, t.label as ref";
				$projectkey="fk_project";
				break;
			case "expensereport":
				return '';
			case "expensereport_det":
				/*$sql = "SELECT rowid, '' as ref";	// table is llx_expensereport_det
				$projectkey="fk_projet";
				break;*/
				return '';
			case "commande":
		    case "contrat":
			case "fichinter":
			    $sql = "SELECT t.rowid, t.ref";
			    break;
			case 'stock_mouvement':
				$sql = 'SELECT t.rowid, t.label as ref';
				$projectkey='fk_origin';
				break;
			case "payment_various":
				$sql = "SELECT t.rowid, t.num_payment as ref";
				break;
			case "chargesociales":
			default:
				$sql = "SELECT t.rowid, t.ref";
				break;
		}
		if ($linkedtothirdparty) $sql.=", s.nom as name";
		$sql.= " FROM ".MAIN_DB_PREFIX.$table_element." as t";
		if ($linkedtothirdparty) $sql.=", ".MAIN_DB_PREFIX."societe as s";
		$sql.= " WHERE ".$projectkey." is null";
		if (! empty($socid) && $linkedtothirdparty)
		{
		    if (is_numeric($socid)) $sql.= " AND t.fk_soc=".$socid;
		    else $sql.= " AND t.fk_soc IN (".$socid.")";
		}
		if (! in_array($table_element, array('expensereport_det','stock_mouvement'))) $sql.= ' AND t.entity IN ('.getEntity('project').')';
		if ($linkedtothirdparty) $sql.=" AND s.rowid = t.fk_soc";
		if ($sqlfilter) $sql.= " AND ".$sqlfilter;
		$sql.= " ORDER BY ref DESC";

		dol_syslog(get_class($this).'::select_element', LOG_DEBUG);
		$resql=$this->db->query($sql);
		if ($resql)
		{
			$num = $this->db->num_rows($resql);
			$i = 0;
			if ($num > 0)
			{
				$sellist = '<select class="flat elementselect css'.$table_element.($morecss?' '.$morecss:'').'" name="elementselect">';
				$sellist .='<option value="-1"></option>';
				while ($i < $num)
				{
					$obj = $this->db->fetch_object($resql);
					$ref=$obj->ref?$obj->ref:$obj->rowid;
					if (! empty($obj->ref_supplier)) $ref.=' ('.$obj->ref_supplier.')';
					if (! empty($obj->name)) $ref.=' - '.$obj->name;
					$sellist .='<option value="'.$obj->rowid.'">'.$ref.'</option>';
					$i++;
				}
				$sellist .='</select>';
			}
			/*else
			{
				$sellist = '<select class="flat" name="elementselect">';
				$sellist.= '<option value="0" disabled>'.$langs->trans("None").'</option>';
				$sellist.= '</select>';
			}*/
			$this->db->free($resql);

			return $sellist;
		}
		else
		{
			dol_print_error($this->db);
			$this->error=$this->db->lasterror();
			$this->errors[]=$this->db->lasterror();
			dol_syslog(get_class($this) . "::select_element " . $this->error, LOG_ERR);
			return -1;
		}
	}


	/**
	 *    Build a HTML select list of element of same thirdparty to suggest to link them to project
	 *
	 *    @param   string      $htmlname           HTML name
	 *    @param   string      $preselected        Preselected (int or 'all' or 'none')
	 *    @param   int         $showempty          Add an empty line
	 *    @param   int         $useshortlabel      Use short label
	 *    @param   int         $showallnone        Add choice "All" and "None"
	 *    @param   int         $showpercent        Show default probability for status
	 *    @param   string      $morecss            Add more css
	 *    @return  int|string                      The HTML select list of element or '' if nothing or -1 if KO
	 */
	function selectOpportunityStatus($htmlname, $preselected='-1', $showempty=1, $useshortlabel=0, $showallnone=0, $showpercent=0, $morecss='')
	{
		global $conf, $langs;

		$sql = "SELECT rowid, code, label, percent";
		$sql.= " FROM ".MAIN_DB_PREFIX.'c_lead_status';
		$sql.= " WHERE active = 1";
		$sql.= " ORDER BY position";

		$resql=$this->db->query($sql);
		if ($resql)
		{
			$num = $this->db->num_rows($resql);
			$i = 0;
			if ($num > 0)
			{
				$sellist = '<select class="flat oppstatus'.($morecss?' '.$morecss:'').'" id="'.$htmlname.'" name="'.$htmlname.'">';
				if ($showempty) $sellist.= '<option value="-1">&nbsp;</option>';    // Without &nbsp, strange move of screen when switching value
				if ($showallnone) $sellist.= '<option value="all"'.($preselected == 'all'?' selected="selected"':'').'>--'.$langs->trans("OnlyOpportunitiesShort").'--</option>';
				if ($showallnone) $sellist.= '<option value="openedopp"'.($preselected == 'openedopp'?' selected="selected"':'').'>--'.$langs->trans("OpenedOpportunitiesShort").'--</option>';
				if ($showallnone) $sellist.= '<option value="none"'.($preselected == 'none'?' selected="selected"':'').'>--'.$langs->trans("NotAnOpportunityShort").'--</option>';
				while ($i < $num)
				{
					$obj = $this->db->fetch_object($resql);

					$sellist .='<option value="'.$obj->rowid.'" defaultpercent="'.$obj->percent.'" elemcode="'.$obj->code.'"';
					if ($obj->rowid == $preselected) $sellist .= ' selected="selected"';
					$sellist .= '>';
					if ($useshortlabel)
					{
						$finallabel = ($langs->transnoentitiesnoconv("OppStatusShort".$obj->code) != "OppStatusShort".$obj->code ? $langs->transnoentitiesnoconv("OppStatusShort".$obj->code) : $obj->label);
					}
					else
					{
						$finallabel = ($langs->transnoentitiesnoconv("OppStatus".$obj->code) != "OppStatus".$obj->code ? $langs->transnoentitiesnoconv("OppStatus".$obj->code) : $obj->label);
						if ($showpercent) $finallabel.= ' ('.$obj->percent.'%)';
					}
					$sellist .= $finallabel;
					$sellist .='</option>';
					$i++;
				}
				$sellist .='</select>';
			}
			/*else
			{
				$sellist = '<select class="flat" name="elementselect">';
				$sellist.= '<option value="0" disabled>'.$langs->trans("None").'</option>';
				$sellist.= '</select>';
			}*/
			$this->db->free($resql);

			return $sellist;
		}
		else
		{
			$this->error=$this->db->lasterror();
			$this->errors[]=$this->db->lasterror();
			dol_syslog(get_class($this) . "::selectOpportunityStatus " . $this->error, LOG_ERR);
			return -1;
		}
	}

}<|MERGE_RESOLUTION|>--- conflicted
+++ resolved
@@ -294,7 +294,6 @@
 	/**
 	 *	Output a combo list with tasks qualified for a third party
 	 *
-<<<<<<< HEAD
 	 *	@param	int		$socid      	Id third party (-1=all, 0=only projects not linked to a third party, id=projects not linked or linked to third party id)
 	 *	@param  int		$selected   	Id task preselected
 	 *	@param  string	$htmlname   	Name of HTML select
@@ -307,55 +306,32 @@
 	 *  @param	string	$morecss        More css added to the select component
 	 *  @param	string	$projectsListId ''=Automatic filter on project allowed. List of id=Filter on project ids.
 	 *  @param	string	$showproject	'all' = Show project info, ''=Hide project info
+	 *  @param	User	$usertofilter	User object to use for filtering
 	 *	@return int         			Nbr of project if OK, <0 if KO
 	 */
-	function selectTasks($socid=-1, $selected='', $htmlname='taskid', $maxlength=24, $option_only=0, $show_empty='1', $discard_closed=0, $forcefocus=0, $disabled=0, $morecss='maxwidth500', $projectsListId='', $showproject='all')
-=======
-	 *  @param	int		$socid				Id third party (-1=all, 0=only projects not linked to a third party, id=projects not linked or linked to third party id)
-	 *  @param	int		$selected			Id task preselected
-	 *  @param	string	$htmlname			Name of HTML select
-	 *  @param	int		$maxlength			Maximum length of label
-	 *  @param	int		$option_only		Return only html options lines without the select tag
-	 *  @param	string	$show_empty			Add an empty line ('1' or string to show for empty line)
-	 *  @param	int		$discard_closed		Discard closed projects (0=Keep,1=hide completely,2=Disable)
-	 *  @param	int		$forcefocus			Force focus on field (works with javascript only)
-	 *  @param	int		$disabled			Disabled
-	 *  @param	string	$morecss			More css added to the select component
-	 *  @param	User	$usertofilter		User object to use for filtering
-	 *  @return	int							Nbr of project if OK, <0 if KO
-	 */
-	function selectTasks($socid=-1, $selected='', $htmlname='taskid', $maxlength=24, $option_only=0, $show_empty='1', $discard_closed=0, $forcefocus=0, $disabled=0, $morecss='maxwidth500', $usertofilter=null)
->>>>>>> 56a70ab4
+	function selectTasks($socid=-1, $selected='', $htmlname='taskid', $maxlength=24, $option_only=0, $show_empty='1', $discard_closed=0, $forcefocus=0, $disabled=0, $morecss='maxwidth500', $projectsListId='', $showproject='all', $usertofilter=null)
 	{
 		global $user,$conf,$langs;
 
-		if(is_null($usertofilter))
+		require_once DOL_DOCUMENT_ROOT.'/projet/class/project.class.php';
+
+		if (is_null($usertofilter))
 		{
 			$usertofilter = $user;
 		}
-
-		require_once DOL_DOCUMENT_ROOT.'/projet/class/project.class.php';
 
 		$out='';
 
 		$hideunselectables = false;
 		if (! empty($conf->global->PROJECT_HIDE_UNSELECTABLES)) $hideunselectables = true;
 
-<<<<<<< HEAD
 		if (empty($projectsListId))
 		{
-			if (empty($user->rights->projet->all->lire))
+			if (empty($usertofilter->rights->projet->all->lire))
 			{
 				$projectstatic=new Project($this->db);
-				$projectsListId = $projectstatic->getProjectsAuthorizedForUser($user,0,1);
-			}
-=======
-		$projectsListId = false;
-		if (empty($usertofilter->rights->projet->all->lire))
-		{
-			$projectstatic=new Project($this->db);
-			$projectsListId = $projectstatic->getProjectsAuthorizedForUser($usertofilter,0,1);
->>>>>>> 56a70ab4
+				$projectsListId = $projectstatic->getProjectsAuthorizedForUser($usertofilter,0,1);
+			}
 		}
 
 		// Search all projects
