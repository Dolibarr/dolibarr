--- conflicted
+++ resolved
@@ -135,11 +135,7 @@
 		// Search all projects
 		$sql = 'SELECT p.rowid, p.ref, p.title, p.fk_soc, p.fk_statut, p.public';
 		$sql.= ' FROM '.MAIN_DB_PREFIX .'projet as p';
-<<<<<<< HEAD
 		$sql.= " WHERE p.entity IN (".getEntity('project', 1).")";
-=======
-		$sql.= " WHERE p.entity  IN (".getEntity('project',1).")";
->>>>>>> 84fec7c5
 		if ($projectsListId !== false) $sql.= " AND p.rowid IN (".$projectsListId.")";
 		if ($socid == 0) $sql.= " AND (p.fk_soc=0 OR p.fk_soc IS NULL)";
 		if ($socid > 0 && empty($conf->global->PROJECT_ALLOW_TO_LINK_FROM_OTHER_COMPANY))  $sql.= " AND (p.fk_soc=".$socid." OR p.fk_soc IS NULL)";
