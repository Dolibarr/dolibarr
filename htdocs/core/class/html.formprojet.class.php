<?php
/* Copyright (c) 2013 Florian Henry  <florian.henry@open-concept.pro>
 * Copyright (C) 2015 Marcos García  <marcosgdf@gmail.com>
 *
 * This program is free software; you can redistribute it and/or modify
 * it under the terms of the GNU General Public License as published by
 * the Free Software Foundation; either version 3 of the License, or
 * (at your option) any later version.
 *
 * This program is distributed in the hope that it will be useful,
 * but WITHOUT ANY WARRANTY; without even the implied warranty of
 * MERCHANTABILITY or FITNESS FOR A PARTICULAR PURPOSE.  See the
 * GNU General Public License for more details.
 *
 * You should have received a copy of the GNU General Public License
 * along with this program. If not, see <http://www.gnu.org/licenses/>.
 */

/**
 *      \file       htdocs/core/class/html.formprojet.class.php
 *      \ingroup    core
 *      \brief      Class file for html component project
 */


/**
 *      Class to manage building of HTML components
 */
class FormProjets
{
	var $db;
	var $error;


	/**
	 *	Constructor
	 *
	 *  @param		DoliDB		$db      Database handler
	 */
	function __construct($db)
	{
		$this->db = $db;
		return 1;
	}

	/**
	 *	Output a combo list with projects qualified for a third party
	 *
	 *	@param	int		$socid      	Id third party (-1=all, 0=only projects not linked to a third party, id=projects not linked or linked to third party id)
	 *	@param  int		$selected   	Id project preselected
	 *	@param  string	$htmlname   	Nom de la zone html
	 *	@param	int		$maxlength		Maximum length of label
	 *	@param	int		$option_only	Return only html options lines without the select tag
	 *	@param	int		$show_empty		Add an empty line
	 *  @param	int		$discard_closed Discard closed projects (0=Keep,1=hide completely,2=Disable)
	 *  @param	int		$forcefocus		Force focus on field (works with javascript only)
	 *  @param	int		$disabled		Disabled
	 *  @param  int     $mode           0 for HTML mode and 1 for JSON mode
	 *  @param  string  $filterkey      Key to filter
	 *	@return int         			Nber of project if OK, <0 if KO
	 */
	function select_projects($socid=-1, $selected='', $htmlname='projectid', $maxlength=16, $option_only=0, $show_empty=1, $discard_closed=0, $forcefocus=0, $disabled=0, $mode = 0, $filterkey = '')
	{
		global $langs,$conf,$form;

		if (! empty($conf->use_javascript_ajax) && ! empty($conf->global->PROJECT_USE_SEARCH_TO_SELECT))
		{
			$placeholder='';

			if ($selected && empty($selected_input_value))
			{
				require_once DOL_DOCUMENT_ROOT.'/projet/class/project.class.php';
				$project = new Project($this->db);
				$project->fetch($selected);
				$selected_input_value=$project->ref;
			}
			$urloption='socid='.$socid.'&htmlname='.$htmlname;
			print ajax_autocompleter($selected, $htmlname, DOL_URL_ROOT.'/projet/ajax/projects.php', $urloption, $conf->global->PROJECT_USE_SEARCH_TO_SELECT, 0, array(
//				'update' => array(
//					'projectid' => 'id'
//				)
			));

			print '<input type="text" size="20" name="search_'.$htmlname.'" id="search_'.$htmlname.'" value="'.$selected_input_value.'"'.$placeholder.' />';
		}
		else
		{
			print $this->select_projects_list($socid, $selected, $htmlname, $maxlength, $option_only, $show_empty, $discard_closed, $forcefocus, $disabled, 0, $filterkey);
			if ($discard_closed) 
			{
			    if (class_exists('Form'))
			    {
    			    if (empty($form)) $form=new Form($this->db);
                    print $form->textwithpicto('', $langs->trans("ClosedProjectsAreHidden"));
			    }
			}
		}
	}

	/**
	 * Returns an array with projects qualified for a third party
	 *
	 * @param  int     $socid      	       Id third party (-1=all, 0=only projects not linked to a third party, id=projects not linked or linked to third party id)
	 * @param  int     $selected   	       Id project preselected
	 * @param  string  $htmlname   	       Nom de la zone html
	 * @param  int     $maxlength          Maximum length of label
	 * @param  int     $option_only	       Return only html options lines without the select tag
	 * @param  int     $show_empty		   Add an empty line
	 * @param  int     $discard_closed     Discard closed projects (0=Keep,1=hide completely,2=Disable)
     * @param  int     $forcefocus		   Force focus on field (works with javascript only)
     * @param  int     $disabled           Disabled
	 * @param  int     $mode               0 for HTML mode and 1 for array return (to be used by json_encode for example)
	 * @param  string  $filterkey          Key to filter
	 * @return int         			       Nb of project if OK, <0 if KO
	 */
	function select_projects_list($socid=-1, $selected='', $htmlname='projectid', $maxlength=24, $option_only=0, $show_empty=1, $discard_closed=0, $forcefocus=0, $disabled=0, $mode=0, $filterkey = '')
	{
		global $user,$conf,$langs;

		require_once DOL_DOCUMENT_ROOT.'/projet/class/project.class.php';

		$out='';
        $outarray=array();
        
		$hideunselectables = false;
		if (! empty($conf->global->PROJECT_HIDE_UNSELECTABLES)) $hideunselectables = true;

		$projectsListId = false;
		if (empty($user->rights->projet->all->lire))
		{
			$projectstatic=new Project($this->db);
			$projectsListId = $projectstatic->getProjectsAuthorizedForUser($user,0,1);
		}

		// Search all projects
		$sql = 'SELECT p.rowid, p.ref, p.title, p.fk_soc, p.fk_statut, p.public';
		$sql.= ' FROM '.MAIN_DB_PREFIX .'projet as p';
		$sql.= " WHERE p.entity IN (".getEntity('project', 1).")";
		if ($projectsListId !== false) $sql.= " AND p.rowid IN (".$projectsListId.")";
		if ($socid == 0) $sql.= " AND (p.fk_soc=0 OR p.fk_soc IS NULL)";
		if ($socid > 0 && empty($conf->global->PROJECT_ALLOW_TO_LINK_FROM_OTHER_COMPANY))  $sql.= " AND (p.fk_soc=".$socid." OR p.fk_soc IS NULL)";
		if (!empty($filterkey)) {
			$sql .= " AND p.title LIKE '%".$this->db->escape($filterkey)."%'";
			$sql .= " OR p.ref LIKE '%".$this->db->escape($filterkey)."%'";
		}
		$sql.= " ORDER BY p.ref ASC";

		dol_syslog(__METHOD__, LOG_DEBUG);
		$resql=$this->db->query($sql);
		if ($resql)
		{
			$minmax='maxwidth500';

			// Use select2 selector
			$nodatarole='';
			if (! empty($conf->use_javascript_ajax))
			{
				include_once DOL_DOCUMENT_ROOT . '/core/lib/ajax.lib.php';
	           	$comboenhancement = ajax_combobox($htmlname, array(), 0, $forcefocus);
            	$out.=$comboenhancement;
            	$nodatarole=($comboenhancement?' data-role="none"':'');
            	$minmax='minwidth100 maxwidth300';
			}

			if (empty($option_only)) {
				$out.= '<select class="flat'.($minmax?' '.$minmax:'').'"'.($disabled?' disabled="disabled"':'').' id="'.$htmlname.'" name="'.$htmlname.'"'.$nodatarole.'>';
			}
			if (!empty($show_empty)) {
				$out.= '<option value="0">&nbsp;</option>';
			}
			$num = $this->db->num_rows($resql);
			$i = 0;
			if ($num)
			{
				while ($i < $num)
				{
					$obj = $this->db->fetch_object($resql);
					// If we ask to filter on a company and user has no permission to see all companies and project is linked to another company, we hide project.
					if ($socid > 0 && (empty($obj->fk_soc) || $obj->fk_soc == $socid) && ! $user->rights->societe->lire)
					{
						// Do nothing
					}
					else
					{
						if ($discard_closed == 1 && $obj->fk_statut == 2 && $obj->rowid != $selected) // We discard closed except if selected
						{
							$i++;
							continue;
						}

						$labeltoshow=dol_trunc($obj->ref,18);
						//if ($obj->public) $labeltoshow.=' ('.$langs->trans("SharedProject").')';
						//else $labeltoshow.=' ('.$langs->trans("Private").')';
						$labeltoshow.=' '.dol_trunc($obj->title,$maxlength);

						$disabled=0;
						if ($obj->fk_statut == 0)
						{
							$disabled=1;
							$labeltoshow.=' - '.$langs->trans("Draft");
						}
						else if ($obj->fk_statut == 2)
						{
							if ($discard_close == 2) $disabled=1;
							$labeltoshow.=' - '.$langs->trans("Closed");
						}
						else if ( empty($conf->global->PROJECT_ALLOW_TO_LINK_FROM_OTHER_COMPANY) &&  $socid > 0 && (! empty($obj->fk_soc) && $obj->fk_soc != $socid))
						{
							$disabled=1;
							$labeltoshow.=' - '.$langs->trans("LinkedToAnotherCompany");
						}

						if (!empty($selected) && $selected == $obj->rowid)
						{
							$out.= '<option value="'.$obj->rowid.'" selected';
							//if ($disabled) $out.=' disabled';						// with select2, field can't be preselected if disabled
							$out.= '>'.$labeltoshow.'</option>';
						}
						else
						{
							if ($hideunselectables && $disabled && ($selected != $obj->rowid))
							{
								$resultat='';
							}
							else
							{
								$resultat='<option value="'.$obj->rowid.'"';
								if ($disabled) $resultat.=' disabled';
								//if ($obj->public) $labeltoshow.=' ('.$langs->trans("Public").')';
								//else $labeltoshow.=' ('.$langs->trans("Private").')';
								$resultat.='>';
								$resultat.=$labeltoshow;
								$resultat.='</option>';
							}
							$out.= $resultat;

							$outarray[] = array(
								'key' => (int) $obj->rowid,
								'value' => $obj->ref,
								'ref' => $obj->ref,
								'label' => $labeltoshow,
								'disabled' => (bool) $disabled
							);
						}
					}
					$i++;
				}
			}

			$this->db->free($resql);

			if (!$mode) {
				if (empty($option_only)) {
					$out.= '</select>';
				}
				print $out;
			} else {
				return $outarray;
			}
		}
		else
		{
			dol_print_error($this->db);
			return -1;
		}
	}

	/**
	 *	Output a combo list with projects qualified for a third party
	 *
	 *	@param	int		$socid      	Id third party (-1=all, 0=only projects not linked to a third party, id=projects not linked or linked to third party id)
	 *	@param  int		$selected   	Id task preselected
	 *	@param  string	$htmlname   	Name of HTML select
	 *	@param	int		$maxlength		Maximum length of label
	 *	@param	int		$option_only	Return only html options lines without the select tag
	 *	@param	int		$show_empty		Add an empty line
	 *  @param	int		$discard_closed Discard closed projects (0=Keep,1=hide completely,2=Disable)
     *  @param	int		$forcefocus		Force focus on field (works with javascript only)
     *  @param	int		$disabled		Disabled
	 *	@return int         			Nbr of project if OK, <0 if KO
	 */
	function selectTasks($socid=-1, $selected='', $htmlname='taskid', $maxlength=24, $option_only=0, $show_empty=1, $discard_closed=0, $forcefocus=0, $disabled=0)
	{
		global $user,$conf,$langs;

		require_once DOL_DOCUMENT_ROOT.'/projet/class/project.class.php';

		$out='';

		$hideunselectables = false;
		if (! empty($conf->global->PROJECT_HIDE_UNSELECTABLES)) $hideunselectables = true;

		$projectsListId = false;
		if (empty($user->rights->projet->all->lire))
		{
			$projectstatic=new Project($this->db);
			$projectsListId = $projectstatic->getProjectsAuthorizedForUser($user,0,1);
		}

		// Search all projects
		$sql = 'SELECT t.rowid, t.ref as tref, t.label as tlabel, p.ref, p.title, p.fk_soc, p.fk_statut, p.public,';
		$sql.= ' s.nom as name';
		$sql.= ' FROM '.MAIN_DB_PREFIX .'projet as p';
		$sql.= ' LEFT JOIN '.MAIN_DB_PREFIX.'societe as s ON s.rowid = p.fk_soc';
		$sql.= ', '.MAIN_DB_PREFIX.'projet_task as t';
		$sql.= " WHERE p.entity = ".$conf->entity;
		$sql.= " AND t.fk_projet = p.rowid";
		if ($projectsListId !== false) $sql.= " AND p.rowid IN (".$projectsListId.")";
		if ($socid == 0) $sql.= " AND (p.fk_soc=0 OR p.fk_soc IS NULL)";
		if ($socid > 0)  $sql.= " AND (p.fk_soc=".$socid." OR p.fk_soc IS NULL)";
		$sql.= " ORDER BY p.ref, t.ref ASC";

		dol_syslog(__METHOD__, LOG_DEBUG);
		$resql=$this->db->query($sql);
		if ($resql)
		{
			$minmax='maxwidth500';

			// Use select2 selector
			$nodatarole='';
			if (! empty($conf->use_javascript_ajax))
			{
				include_once DOL_DOCUMENT_ROOT . '/core/lib/ajax.lib.php';
	           	$comboenhancement = ajax_combobox($htmlname, '', 0, $forcefocus);
            	$out.=$comboenhancement;
            	$nodatarole=($comboenhancement?' data-role="none"':'');
            	$minmax='minwidth200 maxwidth500';
			}

			if (empty($option_only)) {
				$out.= '<select class="flat'.($minmax?' '.$minmax:'').'"'.($disabled?' disabled="disabled"':'').' id="'.$htmlname.'" name="'.$htmlname.'"'.$nodatarole.'>';
			}
			if (!empty($show_empty)) {
				$out.= '<option value="0">&nbsp;</option>';
			}
			$num = $this->db->num_rows($resql);
			$i = 0;
			if ($num)
			{
				while ($i < $num)
				{
					$obj = $this->db->fetch_object($resql);
					// If we ask to filter on a company and user has no permission to see all companies and project is linked to another company, we hide project.
					if ($socid > 0 && (empty($obj->fk_soc) || $obj->fk_soc == $socid) && ! $user->rights->societe->lire)
					{
						// Do nothing
					}
					else
					{
						if ($discard_closed == 1 && $obj->fk_statut == 2)
						{
							$i++;
							continue;
						}

						$labeltoshow=dol_trunc($obj->ref,18);
						//if ($obj->public) $labeltoshow.=' ('.$langs->trans("SharedProject").')';
						//else $labeltoshow.=' ('.$langs->trans("Private").')';
						$labeltoshow.=' '.dol_trunc($obj->title,$maxlength);

						if ($obj->name) $labeltoshow.=' ('.$obj->name.')';

						$disabled=0;
						if ($obj->fk_statut == 0)
						{
							$disabled=1;
							$labeltoshow.=' - '.$langs->trans("Draft");
						}
						else if ($obj->fk_statut == 2)
						{
							if ($discard_closed == 2) $disabled=1;
							$labeltoshow.=' - '.$langs->trans("Closed");
						}
						else if ($socid > 0 && (! empty($obj->fk_soc) && $obj->fk_soc != $socid))
						{
							$disabled=1;
							$labeltoshow.=' - '.$langs->trans("LinkedToAnotherCompany");
						}
						// Label for task
						$labeltoshow.=' - '.$obj->tref.' '.dol_trunc($obj->tlabel,$maxlength);

						if (!empty($selected) && $selected == $obj->rowid)
						{
							$out.= '<option value="'.$obj->rowid.'" selected';
							//if ($disabled) $out.=' disabled';						// with select2, field can't be preselected if disabled
							$out.= '>'.$labeltoshow.'</option>';
						}
						else
						{
							if ($hideunselectables && $disabled && ($selected != $obj->rowid))
							{
								$resultat='';
							}
							else
							{
								$resultat='<option value="'.$obj->rowid.'"';
								if ($disabled) $resultat.=' disabled';
								//if ($obj->public) $labeltoshow.=' ('.$langs->trans("Public").')';
								//else $labeltoshow.=' ('.$langs->trans("Private").')';
								$resultat.='>';
								$resultat.=$labeltoshow;
								$resultat.='</option>';
							}
							$out.= $resultat;
						}
					}
					$i++;
				}
			}
			if (empty($option_only)) {
				$out.= '</select>';
			}

			print $out;

			$this->db->free($resql);
			return $num;
		}
		else
		{
			dol_print_error($this->db);
			return -1;
		}
	}


	/**
	 *    Build a HTML select list of element of same thirdparty to suggest to link them to project
	 *
	 *    @param	string		$table_element		Table of the element to update
	 *    @param	int			$socid				If of thirdparty to use as filter
	 *    @param	string		$morecss			More CSS
	 *    @param    int         $limitonstatus      Add filters to limit length of list to opened status (for example to avoid ERR_RESPONSE_HEADERS_TOO_BIG on project/element.php page). TODO To implement
	 *    @return	int|string						The HTML select list of element or '' if nothing or -1 if KO
	 */
	function select_element($table_element, $socid=0, $morecss='', $limitonstatus=-2)
	{
		global $conf, $langs;

		if ($table_element == 'projet_task') return '';		// Special cas of element we never link to a project (already always done)

		$linkedtothirdparty=false;
		if (! in_array($table_element, array('don','expensereport_det','expensereport'))) $linkedtothirdparty=true;

		$sqlfilter='';
		$projectkey="fk_projet";
		//print $table_element;
		switch ($table_element)
		{
			case "facture":
				$sql = "SELECT t.rowid, t.facnumber as ref";
				break;
			case "facture_fourn":
				$sql = "SELECT t.rowid, t.ref, t.ref_supplier";
				break;
			case "commande_fourn":
			case "commande_fournisseur":
			    $sql = "SELECT t.rowid, t.ref, t.ref_supplier";
				break;
			case "facture_rec":
				$sql = "SELECT t.rowid, t.titre as ref";
				break;
			case "actioncomm":
				$sql = "SELECT t.id as rowid, t.label as ref";
				$projectkey="fk_project";
				break;
			case "expensereport":
				return '';
			case "expensereport_det":
				/*$sql = "SELECT rowid, '' as ref";	// table is llx_expensereport_det
				$projectkey="fk_projet";
				break;*/
				return '';
			case "commande":
		    case "contrat":
			case "fichinter":
			    $sql = "SELECT t.rowid, t.ref";
			    break;
			default:
				$sql = "SELECT t.rowid, t.ref";
				break;
		}
		if ($linkedtothirdparty) $sql.=", s.nom as name";
		$sql.= " FROM ".MAIN_DB_PREFIX.$table_element." as t";
		if ($linkedtothirdparty) $sql.=", ".MAIN_DB_PREFIX."societe as s";
		$sql.= " WHERE ".$projectkey." is null";
		if (! empty($socid) && $linkedtothirdparty) $sql.= " AND t.fk_soc=".$socid;
		if (! in_array($table_element, array('expensereport_det'))) $sql.= ' AND t.entity IN ('.getEntity('project',1).')';
		if ($linkedtothirdparty) $sql.=" AND s.rowid = t.fk_soc";
		if ($sqlfilter) $sql.= " AND ".$sqlfilter;
		$sql.= " ORDER BY ref DESC";

		dol_syslog(get_class($this).'::select_element', LOG_DEBUG);

		$resql=$this->db->query($sql);
		if ($resql)
		{
			$num = $this->db->num_rows($resql);
			$i = 0;
			if ($num > 0)
			{
				$sellist = '<select class="flat elementselect css'.$table_element.($morecss?' '.$morecss:'').'" name="elementselect">';
				$sellist .='<option value="-1"></option>';
				while ($i < $num)
				{
					$obj = $this->db->fetch_object($resql);
					$ref=$obj->ref?$obj->ref:$obj->rowid;
					if (! empty($obj->ref_supplier)) $ref.=' ('.$obj->ref_supplier.')';
					if (! empty($obj->name)) $ref.=' - '.$obj->name;
					$sellist .='<option value="'.$obj->rowid.'">'.$ref.'</option>';
					$i++;
				}
				$sellist .='</select>';
			}
			/*else
			{
				$sellist = '<select class="flat" name="elementselect">';
				$sellist.= '<option value="0" disabled>'.$langs->trans("None").'</option>';
				$sellist.= '</select>';
			}*/
			$this->db->free($resql);

			return $sellist;
		}
		else
		{
			dol_print_error($this->db);
			$this->error=$this->db->lasterror();
			$this->errors[]=$this->db->lasterror();
			dol_syslog(get_class($this) . "::select_element " . $this->error, LOG_ERR);
			return -1;
		}
	}


	/**
	 *    Build a HTML select list of element of same thirdparty to suggest to link them to project
	 *
	 *    @param   string      $htmlname           HTML name
	 *    @param   string      $preselected        Preselected (int or 'all' or 'none')
	 *    @param   int         $showempty          Add an empty line
	 *    @param   int         $useshortlabel      Use short label
	 *    @param   int         $showallnone        Add choice "All" and "None"
	 *    @param   int         $showpercent        Show default probability for status
	 *    @return  int|string                      The HTML select list of element or '' if nothing or -1 if KO
	 */
<<<<<<< HEAD
	function selectOpportunityStatus($htmlname, $preselected='-1', $showempty=1, $useshortlabel=0, $showallnone=0)
=======
	function selectOpportunityStatus($htmlname, $preselected='-1', $showempty=1, $useshortlabel=0, $showallnone=0, $showpercent=0)
>>>>>>> 3f5d67d4
	{
		global $conf, $langs;

		$sql = "SELECT rowid, code, label, percent";
		$sql.= " FROM ".MAIN_DB_PREFIX.'c_lead_status';
		$sql.= " WHERE active = 1";
		$sql.= " ORDER BY position";

		$resql=$this->db->query($sql);
		if ($resql)
		{
			$num = $this->db->num_rows($resql);
			$i = 0;
			if ($num > 0)
			{
				$sellist = '<select class="flat oppstatus" id="'.$htmlname.'" name="'.$htmlname.'">';
				if ($showempty) $sellist.= '<option value="-1"></option>';
				if ($showallnone) $sellist.= '<option value="all"'.($preselected == 'all'?' selected="selected"':'').'>--'.$langs->trans("OnlyOpportunitiesShort").'--</option>';
				if ($showallnone) $sellist.= '<option value="openedopp"'.($preselected == 'openedopp'?' selected="selected"':'').'>--'.$langs->trans("OpenedOpportunitiesShort").'--</option>';
				if ($showallnone) $sellist.= '<option value="none"'.($preselected == 'none'?' selected="selected"':'').'>--'.$langs->trans("NotAnOpportunityShort").'--</option>';
				while ($i < $num)
				{
					$obj = $this->db->fetch_object($resql);

					$sellist .='<option value="'.$obj->rowid.'" defaultpercent="'.$obj->percent.'" elemcode="'.$obj->code.'"';
					if ($obj->rowid == $preselected) $sellist .= ' selected="selected"';
					$sellist .= '>';
					if ($useshortlabel)
					{
						$finallabel = ($langs->transnoentitiesnoconv("OppStatusShort".$obj->code) != "OppStatusShort".$obj->code ? $langs->transnoentitiesnoconv("OppStatusShort".$obj->code) : $obj->label);
					}
					else
					{
						$finallabel = ($langs->transnoentitiesnoconv("OppStatus".$obj->code) != "OppStatus".$obj->code ? $langs->transnoentitiesnoconv("OppStatus".$obj->code) : $obj->label);
						if ($showpercent) $finallabel.= ' ('.$obj->percent.'%)';
					}
					$sellist .= $finallabel;
					$sellist .='</option>';
					$i++;
				}
				$sellist .='</select>';
			}
			/*else
			{
				$sellist = '<select class="flat" name="elementselect">';
				$sellist.= '<option value="0" disabled>'.$langs->trans("None").'</option>';
				$sellist.= '</select>';
			}*/
			$this->db->free($resql);

			return $sellist;
		}
		else
		{
			$this->error=$this->db->lasterror();
			$this->errors[]=$this->db->lasterror();
			dol_syslog(get_class($this) . "::selectOpportunityStatus " . $this->error, LOG_ERR);
			return -1;
		}
	}

}<|MERGE_RESOLUTION|>--- conflicted
+++ resolved
@@ -544,11 +544,7 @@
 	 *    @param   int         $showpercent        Show default probability for status
 	 *    @return  int|string                      The HTML select list of element or '' if nothing or -1 if KO
 	 */
-<<<<<<< HEAD
-	function selectOpportunityStatus($htmlname, $preselected='-1', $showempty=1, $useshortlabel=0, $showallnone=0)
-=======
 	function selectOpportunityStatus($htmlname, $preselected='-1', $showempty=1, $useshortlabel=0, $showallnone=0, $showpercent=0)
->>>>>>> 3f5d67d4
 	{
 		global $conf, $langs;
 
