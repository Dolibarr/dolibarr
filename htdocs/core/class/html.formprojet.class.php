--- conflicted
+++ resolved
@@ -155,10 +155,8 @@
 		if ($socid == 0) $sql.= " AND (p.fk_soc=0 OR p.fk_soc IS NULL)";
 		if ($socid > 0 && empty($conf->global->PROJECT_ALLOW_TO_LINK_FROM_OTHER_COMPANY))  $sql.= " AND (p.fk_soc=".$socid." OR p.fk_soc IS NULL)";
 		if (!empty($filterkey)) {
-			$sql .= ' AND (';
-			$sql .= ' p.title LIKE "%'.$this->db->escape($filterkey).'%"';
-			$sql .= ' OR p.ref LIKE "%'.$this->db->escape($filterkey).'%"';
-			$sql .= ')';
+			$sql .= " AND p.title LIKE '%".$this->db->escape($filterkey)."%'";
+			$sql .= " OR p.ref LIKE '%".$this->db->escape($filterkey)."%'";
 		}
 		$sql.= " ORDER BY p.ref ASC";
 
@@ -460,11 +458,7 @@
 		if ($table_element == 'projet_task') return '';		// Special cas of element we never link to a project (already always done)
 
 		$linkedtothirdparty=false;
-<<<<<<< HEAD
-		if (! in_array($table_element, array('don','expensereport_det','expensereport','loan'))) $linkedtothirdparty=true;
-=======
-		if (! in_array($table_element, array('don','expensereport_det','expensereport','stock_mouvement'))) $linkedtothirdparty=true;
->>>>>>> e729ca1f
+		if (! in_array($table_element, array('don','expensereport_det','expensereport','loan','stock_mouvement'))) $linkedtothirdparty=true;
 
 		$sqlfilter='';
 		$projectkey="fk_projet";
@@ -515,17 +509,12 @@
 		$sql.= " FROM ".MAIN_DB_PREFIX.$table_element." as t";
 		if ($linkedtothirdparty) $sql.=", ".MAIN_DB_PREFIX."societe as s";
 		$sql.= " WHERE ".$projectkey." is null";
-<<<<<<< HEAD
 		if (! empty($socid) && $linkedtothirdparty)
 		{
 		    if (is_numeric($socid)) $sql.= " AND t.fk_soc=".$socid;
 		    else $sql.= " AND t.fk_soc IN (".$socid.")";
 		}
-		if (! in_array($table_element, array('expensereport_det'))) $sql.= ' AND t.entity IN ('.getEntity('project',1).')';
-=======
-		if (! empty($socid) && $linkedtothirdparty) $sql.= " AND t.fk_soc=".$socid;
 		if (! in_array($table_element, array('expensereport_det', 'stock_mouvement'))) $sql.= ' AND t.entity IN ('.getEntity('project',1).')';
->>>>>>> e729ca1f
 		if ($linkedtothirdparty) $sql.=" AND s.rowid = t.fk_soc";
 		if ($sqlfilter) $sql.= " AND ".$sqlfilter;
 		$sql.= " ORDER BY ref DESC";
