--- conflicted
+++ resolved
@@ -317,16 +317,12 @@
 			} else {
 				$param .= " -d"; // No row information (no data)
 			}
-<<<<<<< HEAD
-			$param .= " --default-character-set=utf8 --no-tablespaces"; // We always save output into utf8 charset
-=======
 			if ($dolibarr_main_db_character_set == 'utf8mb4') {
 				// We save output into utf8mb4 charset
-				$param .= " --default-character-set=utf8mb4";
+				$param .= " --default-character-set=utf8mb4 --no-tablespaces";
 			} else {
-				$param .= " --default-character-set=utf8"; // We always save output into utf8 charset
-			}
->>>>>>> f1169a4f
+				$param .= " --default-character-set=utf8 --no-tablespaces"; // We always save output into utf8 charset
+			}
 			$paramcrypted = $param;
 			$paramclear = $param;
 			if (!empty($dolibarr_main_db_pass)) {
