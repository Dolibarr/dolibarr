<?php
/* Copyright (C) 2016 Destailleur Laurent <eldy@users.sourceforge.net>
 *
 * This program is free software; you can redistribute it and/or modify
 * it under the terms of the GNU General Public License as published by
 * the Free Software Foundation; either version 3 of the License, or
 * any later version.
 *
 * This program is distributed in the hope that it will be useful,
 * but WITHOUT ANY WARRANTY; without even the implied warranty of
 * MERCHANTABILITY or FITNESS FOR A PARTICULAR PURPOSE.  See the
 * GNU General Public License for more details.
 *
 * You should have received a copy of the GNU General Public License
 * along with this program. If not, see <http://www.gnu.org/licenses/>.
 */

/**
 *   	\file       htdocs/core/class/utils.class.php
 *      \ingroup    core
 *		\brief      File for Utils class
 */


/**
 *		Class to manage utility methods
 */
class Utils
{
	/**
     * @var DoliDB Database handler.
     */
    public $db;

    public $output;   // Used by Cron method to return message
    public $result;   // Used by Cron method to return data

	/**
	 *	Constructor
	 *
	 *  @param	DoliDB	$db		Database handler
	 */
	public function __construct($db)
	{
		$this->db = $db;
	}


	/**
	 *  Purge files into directory of data files.
	 *  CAN BE A CRON TASK
	 *
	 *  @param	string      $choice		   Choice of purge mode ('tempfiles', '' or 'tempfilesold' to purge temp older than $nbsecondsold seconds, 'allfiles', 'logfile')
	 *  @param  int         $nbsecondsold  Nb of seconds old to accept deletion of a directory if $choice is 'tempfilesold'
	 *  @return	int						   0 if OK, < 0 if KO (this function is used also by cron so only 0 is OK)
	 */
<<<<<<< HEAD
	public function purgeFiles($choice = 'tempfilesold')
=======
	function purgeFiles($choice = 'tempfilesold', $nbsecondsold = 86400)
>>>>>>> d41850c7
	{
		global $conf, $langs, $dolibarr_main_data_root;

		$langs->load("admin");

		require_once DOL_DOCUMENT_ROOT.'/core/lib/files.lib.php';

		$filesarray=array();
		if (empty($choice)) $choice='tempfilesold';

		dol_syslog("Utils::purgeFiles choice=".$choice, LOG_DEBUG);

		if ($choice=='tempfiles' || $choice=='tempfilesold')
		{
			// Delete temporary files
			if ($dolibarr_main_data_root)
			{
			    $filesarray=dol_dir_list($dolibarr_main_data_root, "directories", 1, '^temp$', '', 'name', SORT_ASC, 2, 0, '', 1);	// Do not follow symlinks

			    if ($choice == 'tempfilesold')
				{
					$now = dol_now();
					foreach($filesarray as $key => $val)
					{
					    if ($val['date'] > ($now - ($nbsecondsold))) unset($filesarray[$key]);	// Discard temp dir not older than $nbsecondsold
					}
				}
			}
		}

		if ($choice=='allfiles')
		{
			// Delete all files (except install.lock, do not follow symbolic links)
			if ($dolibarr_main_data_root)
			{
				$filesarray=dol_dir_list($dolibarr_main_data_root, "all", 0, '', 'install\.lock$', 'name', SORT_ASC, 0, 0, '', 1);
			}
		}

		if ($choice=='logfile')
		{
			// Define files log
			if ($dolibarr_main_data_root)
			{
				$filesarray=dol_dir_list($dolibarr_main_data_root, "files", 0, '.*\.log[\.0-9]*(\.gz)?$', 'install\.lock$', 'name', SORT_ASC, 0, 0, '', 1);
			}

			$filelog='';
			if (! empty($conf->syslog->enabled))
			{
				$filelog=$conf->global->SYSLOG_FILE;
				$filelog=preg_replace('/DOL_DATA_ROOT/i', DOL_DATA_ROOT, $filelog);

				$alreadyincluded=false;
				foreach ($filesarray as $tmpcursor)
				{
					if ($tmpcursor['fullname'] == $filelog) { $alreadyincluded=true; }
				}
				if (! $alreadyincluded) $filesarray[]=array('fullname'=>$filelog,'type'=>'file');
			}
		}

		$count=0;
		$countdeleted=0;
		$counterror=0;
		if (count($filesarray))
		{
		    foreach($filesarray as $key => $value)
			{
				//print "x ".$filesarray[$key]['fullname']."-".$filesarray[$key]['type']."<br>\n";
			    if ($filesarray[$key]['type'] == 'dir')
				{
					$startcount=0;
					$tmpcountdeleted=0;

					$result=dol_delete_dir_recursive($filesarray[$key]['fullname'], $startcount, 1, 0, $tmpcountdeleted);
					$count+=$result;
					$countdeleted+=$tmpcountdeleted;
				}
				elseif ($filesarray[$key]['type'] == 'file')
				{
					// If (file that is not logfile) or (if mode is logfile)
					if ($filesarray[$key]['fullname'] != $filelog || $choice=='logfile')
					{
						$result=dol_delete_file($filesarray[$key]['fullname'], 1, 1);
						if ($result)
						{
							$count++;
							$countdeleted++;
						}
						else
						{
							$counterror++;
						}
					}
				}
			}

			// Update cachenbofdoc
			if (! empty($conf->ecm->enabled) && $choice=='allfiles')
			{
				require_once DOL_DOCUMENT_ROOT.'/ecm/class/ecmdirectory.class.php';
				$ecmdirstatic = new EcmDirectory($this->db);
				$result = $ecmdirstatic->refreshcachenboffile(1);
			}
		}

		if ($count > 0)
		{
			$this->output=$langs->trans("PurgeNDirectoriesDeleted", $countdeleted);
			if ($count > $countdeleted) $this->output.='<br>'.$langs->trans("PurgeNDirectoriesFailed", ($count - $countdeleted));
		}
		else $this->output=$langs->trans("PurgeNothingToDelete").($choice == 'tempfilesold' ? ' (older than 24h)':'');

		// Recreate temp dir that are not automatically recreated by core code for performance purpose, we need them
		if (! empty($conf->api->enabled))
		{
		    dol_mkdir($conf->api->dir_temp);
		}
		dol_mkdir($conf->user->dir_temp);

		//return $count;
		return 0;     // This function can be called by cron so must return 0 if OK
	}


	/**
	 *  Make a backup of database
	 *  CAN BE A CRON TASK
	 *
	 *  @param	string		$compression	   'gz' or 'bz' or 'none'
	 *  @param  string      $type              'mysql', 'postgresql', ...
	 *  @param  int         $usedefault        1=Use default backup profile (Set this to 1 when used as cron)
	 *  @param  string      $file              'auto' or filename to build
	 *  @param  int         $keeplastnfiles    Keep only last n files (not used yet)
	 *  @param	int		    $execmethod		   0=Use default method (that is 1 by default), 1=Use the PHP 'exec', 2=Use the 'popen' method
	 *  @return	int						       0 if OK, < 0 if KO (this function is used also by cron so only 0 is OK)
	 */
	public function dumpDatabase($compression = 'none', $type = 'auto', $usedefault = 1, $file = 'auto', $keeplastnfiles = 0, $execmethod = 0)
	{
		global $db, $conf, $langs, $dolibarr_main_data_root;
		global $dolibarr_main_db_name, $dolibarr_main_db_host, $dolibarr_main_db_user, $dolibarr_main_db_port, $dolibarr_main_db_pass;

		$langs->load("admin");

		dol_syslog("Utils::dumpDatabase type=".$type." compression=".$compression." file=".$file, LOG_DEBUG);
		require_once DOL_DOCUMENT_ROOT.'/core/lib/files.lib.php';

		// Check compression parameter
		if (! in_array($compression, array('none', 'gz', 'bz', 'zip')))
		{
			$langs->load("errors");
			$this->error=$langs->transnoentitiesnoconv("ErrorBadValueForParameter", $compression, "Compression");
			return -1;
		}

		// Check type parameter
		if ($type == 'auto') $type = $db->type;
		if (! in_array($type, array('postgresql', 'pgsql', 'mysql', 'mysqli', 'mysqlnobin')))
		{
			$langs->load("errors");
			$this->error=$langs->transnoentitiesnoconv("ErrorBadValueForParameter", $type, "Basetype");
			return -1;
		}

		// Check file parameter
		if ($file == 'auto')
		{
			$prefix='dump';
			$ext='sql';
			if (in_array($type, array('mysql', 'mysqli')))  { $prefix='mysqldump'; $ext='sql'; }
			//if ($label == 'PostgreSQL') { $prefix='pg_dump'; $ext='dump'; }
			if (in_array($type, array('pgsql'))) { $prefix='pg_dump'; $ext='sql'; }
			$file=$prefix.'_'.$dolibarr_main_db_name.'_'.dol_sanitizeFileName(DOL_VERSION).'_'.strftime("%Y%m%d%H%M").'.'.$ext;
		}

		$outputdir  = $conf->admin->dir_output.'/backup';
		$result=dol_mkdir($outputdir);


		// MYSQL
		if ($type == 'mysql' || $type == 'mysqli')
		{
			$cmddump=$conf->global->SYSTEMTOOLS_MYSQLDUMP;


			$outputfile = $outputdir.'/'.$file;
			// for compression format, we add extension
			$compression=$compression ? $compression : 'none';
			if ($compression == 'gz') $outputfile.='.gz';
			if ($compression == 'bz') $outputfile.='.bz2';
			$outputerror = $outputfile.'.err';
			dol_mkdir($conf->admin->dir_output.'/backup');

			// Parameteres execution
			$command = $cmddump;
			$command = preg_replace('/(\$|%)/', '', $command);                      // We removed chars that can be used to inject vars that contains space inside path of command without seeing there is a space to bypass the escapeshellarg.
			if (preg_match("/\s/", $command)) $command=escapeshellarg($command);	// If there is spaces, we add quotes on command to be sure $command is only a program and not a program+parameters

			//$param=escapeshellarg($dolibarr_main_db_name)." -h ".escapeshellarg($dolibarr_main_db_host)." -u ".escapeshellarg($dolibarr_main_db_user)." -p".escapeshellarg($dolibarr_main_db_pass);
			$param=$dolibarr_main_db_name." -h ".$dolibarr_main_db_host;
			$param.=" -u ".$dolibarr_main_db_user;
			if (! empty($dolibarr_main_db_port)) $param.=" -P ".$dolibarr_main_db_port;
			if (! GETPOST("use_transaction", "alpha"))    $param.=" -l --single-transaction";
			if (GETPOST("disable_fk", "alpha") || $usedefault) $param.=" -K";
			if (GETPOST("sql_compat", "alpha") && GETPOST("sql_compat", "alpha") != 'NONE') $param.=" --compatible=".escapeshellarg(GETPOST("sql_compat", "alpha"));
			if (GETPOST("drop_database", "alpha"))        $param.=" --add-drop-database";
			if (GETPOST("sql_structure", "alpha") || $usedefault)
			{
				if (GETPOST("drop", "alpha") || $usedefault)	$param.=" --add-drop-table=TRUE";
				else 				       	         		    $param.=" --add-drop-table=FALSE";
			}
			else
			{
				$param.=" -t";
			}
			if (GETPOST("disable-add-locks", "alpha")) $param.=" --add-locks=FALSE";
			if (GETPOST("sql_data", "alpha") || $usedefault)
			{
				$param.=" --tables";
				if (GETPOST("showcolumns", "alpha") || $usedefault)	 $param.=" -c";
				if (GETPOST("extended_ins", "alpha") || $usedefault) $param.=" -e";
				else $param.=" --skip-extended-insert";
				if (GETPOST("delayed", "alpha"))	 	 $param.=" --delayed-insert";
				if (GETPOST("sql_ignore", "alpha"))	 $param.=" --insert-ignore";
				if (GETPOST("hexforbinary", "alpha") || $usedefault) $param.=" --hex-blob";
			}
			else
			{
				$param.=" -d";    // No row information (no data)
			}
			$param.=" --default-character-set=utf8";    // We always save output into utf8 charset
			$paramcrypted=$param;
			$paramclear=$param;
			if (! empty($dolibarr_main_db_pass))
			{
				$paramcrypted.=' -p"'.preg_replace('/./i', '*', $dolibarr_main_db_pass).'"';
				$paramclear.=' -p"'.str_replace(array('"','`'), array('\"','\`'), $dolibarr_main_db_pass).'"';
			}

			$errormsg='';
			$handle = '';

			// Start call method to execute dump
			$fullcommandcrypted=$command." ".$paramcrypted." 2>&1";
			$fullcommandclear=$command." ".$paramclear." 2>&1";
			if ($compression == 'none') $handle = fopen($outputfile, 'w');
			if ($compression == 'gz')   $handle = gzopen($outputfile, 'w');
			if ($compression == 'bz')   $handle = bzopen($outputfile, 'w');

			if ($handle)
			{
				if (! empty($conf->global->MAIN_EXEC_USE_POPEN)) $execmethod=$conf->global->MAIN_EXEC_USE_POPEN;
				if (empty($execmethod)) $execmethod=1;

				$ok=0;
				dol_syslog("Utils::dumpDatabase execmethod=".$execmethod." command:".$fullcommandcrypted, LOG_DEBUG);

				// TODO Replace with executeCLI function
				if ($execmethod == 1)
				{
					exec($fullcommandclear, $readt, $retval);
					$result = $retval;

					if ($retval != 0)
					{
						$langs->load("errors");
						dol_syslog("Datadump retval after exec=".$retval, LOG_ERR);
						$error = 'Error '.$retval;
						$ok=0;
					}
					else
					{
						$i=0;
						if (!empty($readt))
						foreach($readt as $key=>$read)
						{
							$i++;   // output line number
							if ($i == 1 && preg_match('/Warning.*Using a password/i', $read)) continue;
							fwrite($handle, $read.($execmethod == 2 ? '' : "\n"));
							if (preg_match('/'.preg_quote('-- Dump completed').'/i', $read)) $ok=1;
							elseif (preg_match('/'.preg_quote('SET SQL_NOTES=@OLD_SQL_NOTES').'/i', $read)) $ok=1;
						}
					}
				}
				if ($execmethod == 2)	// With this method, there is no way to get the return code, only output
				{
					$handlein = popen($fullcommandclear, 'r');
					$i=0;
					while (!feof($handlein))
					{
						$i++;   // output line number
						$read = fgets($handlein);
						// Exclude warning line we don't want
						if ($i == 1 && preg_match('/Warning.*Using a password/i', $read)) continue;
						fwrite($handle, $read);
						if (preg_match('/'.preg_quote('-- Dump completed').'/i', $read)) $ok=1;
						elseif (preg_match('/'.preg_quote('SET SQL_NOTES=@OLD_SQL_NOTES').'/i', $read)) $ok=1;
					}
					pclose($handlein);
				}


				if ($compression == 'none') fclose($handle);
				if ($compression == 'gz')   gzclose($handle);
				if ($compression == 'bz')   bzclose($handle);

				if (! empty($conf->global->MAIN_UMASK))
					@chmod($outputfile, octdec($conf->global->MAIN_UMASK));
			}
			else
			{
				$langs->load("errors");
				dol_syslog("Failed to open file ".$outputfile, LOG_ERR);
				$errormsg=$langs->trans("ErrorFailedToWriteInDir");
			}

			// Get errorstring
			if ($compression == 'none') $handle = fopen($outputfile, 'r');
			if ($compression == 'gz')   $handle = gzopen($outputfile, 'r');
			if ($compression == 'bz')   $handle = bzopen($outputfile, 'r');
			if ($handle)
			{
				// Get 2048 first chars of error message.
				$errormsg = fgets($handle, 2048);
				// Close file
				if ($compression == 'none') fclose($handle);
				if ($compression == 'gz')   gzclose($handle);
				if ($compression == 'bz')   bzclose($handle);
				if ($ok && preg_match('/^-- MySql/i', $errormsg)) $errormsg='';	// Pas erreur
				else
				{
					// Renommer fichier sortie en fichier erreur
					//print "$outputfile -> $outputerror";
					@dol_delete_file($outputerror, 1, 0, 0, null, false, 0);
					@rename($outputfile, $outputerror);
					// Si safe_mode on et command hors du parametre exec, on a un fichier out vide donc errormsg vide
					if (! $errormsg)
					{
						$langs->load("errors");
						$errormsg=$langs->trans("ErrorFailedToRunExternalCommand");
					}
				}
			}
			// Fin execution commande

			$this->output = $errormsg;
			$this->error = $errormsg;
			$this->result = array("commandbackuplastdone" => $command." ".$paramcrypted, "commandbackuptorun" => "");
			//if (empty($this->output)) $this->output=$this->result['commandbackuplastdone'];
		}

		// MYSQL NO BIN
		if ($type == 'mysqlnobin')
		{
			$outputfile = $outputdir.'/'.$file;
			$outputfiletemp = $outputfile.'-TMP.sql';
			// for compression format, we add extension
			$compression=$compression ? $compression : 'none';
			if ($compression == 'gz') $outputfile.='.gz';
			if ($compression == 'bz') $outputfile.='.bz2';
			$outputerror = $outputfile.'.err';
			dol_mkdir($conf->admin->dir_output.'/backup');

			if ($compression == 'gz' or $compression == 'bz')
			{
				$this->backupTables($outputfiletemp);
				dol_compress_file($outputfiletemp, $outputfile, $compression);
				unlink($outputfiletemp);
			}
			else
			{
				$this->backupTables($outputfile);
			}

			$this->output = "";
			$this->result = array("commandbackuplastdone" => "", "commandbackuptorun" => "");
		}

		// POSTGRESQL
		if ($type == 'postgresql' || $type == 'pgsql')
		{
			$cmddump=$conf->global->SYSTEMTOOLS_POSTGRESQLDUMP;

			$outputfile = $outputdir.'/'.$file;
			// for compression format, we add extension
			$compression=$compression ? $compression : 'none';
			if ($compression == 'gz') $outputfile.='.gz';
			if ($compression == 'bz') $outputfile.='.bz2';
			$outputerror = $outputfile.'.err';
			dol_mkdir($conf->admin->dir_output.'/backup');

			// Parameteres execution
			$command = $cmddump;
			$command = preg_replace('/(\$|%)/', '', $command);                      // We removed chars that can be used to inject vars that contains space inside path of command without seeing there is a space to bypass the escapeshellarg.
			if (preg_match("/\s/", $command)) $command=escapeshellarg($command);	// If there is spaces, we add quotes on command to be sure $command is only a program and not a program+parameters

			//$param=escapeshellarg($dolibarr_main_db_name)." -h ".escapeshellarg($dolibarr_main_db_host)." -u ".escapeshellarg($dolibarr_main_db_user)." -p".escapeshellarg($dolibarr_main_db_pass);
			//$param="-F c";
			$param="-F p";
			$param.=" --no-tablespaces --inserts -h ".$dolibarr_main_db_host;
			$param.=" -U ".$dolibarr_main_db_user;
			if (! empty($dolibarr_main_db_port)) $param.=" -p ".$dolibarr_main_db_port;
			if (GETPOST("sql_compat") && GETPOST("sql_compat") == 'ANSI') $param.="  --disable-dollar-quoting";
			if (GETPOST("drop_database"))        $param.=" -c -C";
			if (GETPOST("sql_structure"))
			{
				if (GETPOST("drop"))			 $param.=" --add-drop-table";
				if (! GETPOST("sql_data"))       $param.=" -s";
			}
			if (GETPOST("sql_data"))
			{
				if (! GETPOST("sql_structure"))	 $param.=" -a";
				if (GETPOST("showcolumns"))	     $param.=" -c";
			}
			$param.=' -f "'.$outputfile.'"';
			//if ($compression == 'none')
			if ($compression == 'gz')   $param.=' -Z 9';
			//if ($compression == 'bz')
			$paramcrypted=$param;
			$paramclear=$param;
			/*if (! empty($dolibarr_main_db_pass))
			 {
			 $paramcrypted.=" -W".preg_replace('/./i','*',$dolibarr_main_db_pass);
			 $paramclear.=" -W".$dolibarr_main_db_pass;
			 }*/
			$paramcrypted.=" -w ".$dolibarr_main_db_name;
			$paramclear.=" -w ".$dolibarr_main_db_name;

			$this->output = "";
			$this->result = array("commandbackuplastdone" => "", "commandbackuptorun" => $command." ".$paramcrypted);
		}

		// Clean old files
		if ($keeplastnfiles > 0)
		{
			$tmpfiles = dol_dir_list($conf->admin->dir_output.'/backup', 'files', 0, '', '(\.err|\.old|\.sav)$', 'date', SORT_DESC);
			$i=0;
			foreach($tmpfiles as $key => $val)
			{
				$i++;
				if ($i <= $keeplastnfiles) continue;
				dol_delete_file($val['fullname'], 0, 0, 0, null, false, 0);
			}
		}

		return 0;
	}



	/**
	 * Execute a CLI command.
	 *
	 * @param 	string	$command		Command line to execute.
	 * @param 	string	$outputfile		Output file (used only when method is 2). For exemple $conf->admin->dir_temp.'/out.tmp';
	 * @param	int		$execmethod		0=Use default method (that is 1 by default), 1=Use the PHP 'exec', 2=Use the 'popen' method
	 * @return	array					array('result'=>...,'output'=>...,'error'=>...). result = 0 means OK.
	 */
	public function executeCLI($command, $outputfile, $execmethod = 0)
	{
		global $conf, $langs;

		$result = 0;
		$output = '';
		$error = '';

		$command=escapeshellcmd($command);
		$command.=" 2>&1";

		if (! empty($conf->global->MAIN_EXEC_USE_POPEN)) $execmethod=$conf->global->MAIN_EXEC_USE_POPEN;
		if (empty($execmethod)) $execmethod=1;
		//$execmethod=1;

		dol_syslog("Utils::executeCLI execmethod=".$execmethod." system:".$command, LOG_DEBUG);
		$output_arr=array();

		if ($execmethod == 1)
		{
			exec($command, $output_arr, $retval);
			$result = $retval;
			if ($retval != 0)
			{
				$langs->load("errors");
				dol_syslog("Utils::executeCLI retval after exec=".$retval, LOG_ERR);
				$error = 'Error '.$retval;
			}
		}
		if ($execmethod == 2)	// With this method, there is no way to get the return code, only output
		{
			$ok=0;
			$handle = fopen($outputfile, 'w+b');
			if ($handle)
			{
				dol_syslog("Utils::executeCLI run command ".$command);
				$handlein = popen($command, 'r');
				while (!feof($handlein))
				{
					$read = fgets($handlein);
					fwrite($handle, $read);
					$output_arr[]=$read;
				}
				pclose($handlein);
				fclose($handle);
			}
			if (! empty($conf->global->MAIN_UMASK)) @chmod($outputfile, octdec($conf->global->MAIN_UMASK));
		}

		// Update with result
		if (is_array($output_arr) && count($output_arr)>0)
		{
			foreach($output_arr as $val)
			{
				$output.=$val.($execmethod == 2 ? '' : "\n");
			}
		}

		dol_syslog("Utils::executeCLI result=".$result." output=".$output." error=".$error, LOG_DEBUG);

		return array('result'=>$result, 'output'=>$output, 'error'=>$error);
	}

	/**
	 * Generate documentation of a Module
	 *
	 * @param 	string	$module		Module name
	 * @return	int					<0 if KO, >0 if OK
	 */
	public function generateDoc($module)
	{
		global $conf, $langs, $user, $mysoc;
		global $dirins;

		$error = 0;

		$modulelowercase=strtolower($module);
		$now=dol_now();

		// Dir for module
		$dir = $dirins.'/'.$modulelowercase;
		// Zip file to build
		$FILENAMEDOC='';

		// Load module
		dol_include_once($modulelowercase.'/core/modules/mod'.$module.'.class.php');
		$class='mod'.$module;

		if (class_exists($class))
		{
			try {
				$moduleobj = new $class($this->db);
			}
			catch(Exception $e)
			{
				$error++;
				dol_print_error($e->getMessage());
			}
		}
		else
		{
			$error++;
			$langs->load("errors");
			dol_print_error($langs->trans("ErrorFailedToLoadModuleDescriptorForXXX", $module));
			exit;
		}

		$arrayversion=explode('.', $moduleobj->version, 3);
		if (count($arrayversion))
		{
			$FILENAMEASCII=strtolower($module).'.asciidoc';
			$FILENAMEDOC=strtolower($module).'.html';
			$FILENAMEDOCPDF=strtolower($module).'.pdf';

			$dirofmodule = dol_buildpath(strtolower($module), 0);
			$dirofmoduledoc = dol_buildpath(strtolower($module), 0).'/doc';
			$dirofmoduletmp = dol_buildpath(strtolower($module), 0).'/doc/temp';
			$outputfiledoc = $dirofmoduledoc.'/'.$FILENAMEDOC;
			if ($dirofmoduledoc)
			{
				if (! dol_is_dir($dirofmoduledoc)) dol_mkdir($dirofmoduledoc);
				if (! dol_is_dir($dirofmoduletmp)) dol_mkdir($dirofmoduletmp);
				if (! is_writable($dirofmoduletmp))
				{
					$this->error = 'Dir '.$dirofmoduletmp.' does not exists or is not writable';
					return -1;
				}

				if (empty($conf->global->MODULEBUILDER_ASCIIDOCTOR) && empty($conf->global->MODULEBUILDER_ASCIIDOCTORPDF))
				{
				    $this->error = 'Setup of module ModuleBuilder not complete';
				    return -1;
				}

				// Copy some files into temp directory, so instruction include::ChangeLog.md[] will works inside the asciidoc file.
				dol_copy($dirofmodule.'/README.md', $dirofmoduletmp.'/README.md', 0, 1);
				dol_copy($dirofmodule.'/ChangeLog.md', $dirofmoduletmp.'/ChangeLog.md', 0, 1);

				// Replace into README.md and ChangeLog.md (in case they are included into documentation with tag __README__ or __CHANGELOG__)
				$arrayreplacement=array();
				$arrayreplacement['/^#\s.*/m']='';    // Remove first level of title into .md files
				$arrayreplacement['/^#/m']='##';      // Add on # to increase level

				dolReplaceInFile($dirofmoduletmp.'/README.md', $arrayreplacement, '', 0, 0, 1);
				dolReplaceInFile($dirofmoduletmp.'/ChangeLog.md', $arrayreplacement, '', 0, 0, 1);


				$destfile=$dirofmoduletmp.'/'.$FILENAMEASCII;

				$fhandle = fopen($destfile, 'w+');
				if ($fhandle)
				{
					$specs=dol_dir_list(dol_buildpath(strtolower($module).'/doc', 0), 'files', 1, '(\.md|\.asciidoc)$', array('\/temp\/'));

					$i = 0;
					foreach ($specs as $spec)
					{
						if (preg_match('/notindoc/', $spec['relativename'])) continue;	// Discard file
						if (preg_match('/example/',  $spec['relativename'])) continue;	// Discard file
						if (preg_match('/disabled/', $spec['relativename'])) continue;	// Discard file

						$pathtofile = strtolower($module).'/doc/'.$spec['relativename'];
						$format='asciidoc';
						if (preg_match('/\.md$/i', $spec['name'])) $format='markdown';

						$filecursor = @file_get_contents($spec['fullname']);
						if ($filecursor)
						{
							fwrite($fhandle, ($i ? "\n<<<\n\n" : "").$filecursor."\n");
						}
						else
						{
							$this->error = 'Failed to concat content of file '.$spec['fullname'];
							return -1;
						}

						$i++;
					}

					fclose($fhandle);

					$contentreadme=file_get_contents($dirofmoduletmp.'/README.md');
					$contentchangelog=file_get_contents($dirofmoduletmp.'/ChangeLog.md');

					include DOL_DOCUMENT_ROOT.'/core/lib/parsemd.lib.php';

					//var_dump($phpfileval['fullname']);
					$arrayreplacement=array(
					    'mymodule'=>strtolower($module),
					    'MyModule'=>$module,
					    'MYMODULE'=>strtoupper($module),
					    'My module'=>$module,
					    'my module'=>$module,
					    'Mon module'=>$module,
					    'mon module'=>$module,
					    'htdocs/modulebuilder/template'=>strtolower($module),
					    '__MYCOMPANY_NAME__'=>$mysoc->name,
					    '__KEYWORDS__'=>$module,
					    '__USER_FULLNAME__'=>$user->getFullName($langs),
					    '__USER_EMAIL__'=>$user->email,
					    '__YYYY-MM-DD__'=>dol_print_date($now, 'dayrfc'),
					    '---Put here your own copyright and developer email---'=>dol_print_date($now, 'dayrfc').' '.$user->getFullName($langs).($user->email?' <'.$user->email.'>':''),
					    '__DATA_SPECIFICATION__'=>'Not yet available',
					    '__README__'=>dolMd2Asciidoc($contentreadme),
					    '__CHANGELOG__'=>dolMd2Asciidoc($contentchangelog),
					);

					dolReplaceInFile($destfile, $arrayreplacement);
				}

				// Launch doc generation
                $currentdir = getcwd();
                chdir($dirofmodule);

                require_once DOL_DOCUMENT_ROOT.'/core/class/utils.class.php';
                $utils = new Utils($db);

                // Build HTML doc
				$command=$conf->global->MODULEBUILDER_ASCIIDOCTOR.' '.$destfile.' -n -o '.$dirofmoduledoc.'/'.$FILENAMEDOC;
				$outfile=$dirofmoduletmp.'/out.tmp';

				$resarray = $utils->executeCLI($command, $outfile);
				if ($resarray['result'] != '0')
				{
					$this->error = $resarray['error'].' '.$resarray['output'];
				}
				$result = ($resarray['result'] == 0) ? 1 : 0;

				// Build PDF doc
				$command=$conf->global->MODULEBUILDER_ASCIIDOCTORPDF.' '.$destfile.' -n -o '.$dirofmoduledoc.'/'.$FILENAMEDOCPDF;
				$outfile=$dirofmoduletmp.'/outpdf.tmp';
				$resarray = $utils->executeCLI($command, $outfile);
				if ($resarray['result'] != '0')
				{
				    $this->error = $resarray['error'].' '.$resarray['output'];
				}
				$result = ($resarray['result'] == 0) ? 1 : 0;

				chdir($currentdir);
			}
			else
			{
				$result = 0;
			}

			if ($result > 0)
			{
				return 1;
			}
			else
			{
				$error++;
				$langs->load("errors");
				$this->error = $langs->trans("ErrorFailToGenerateFile", $outputfiledoc);
			}
		}
		else
		{
			$error++;
			$langs->load("errors");
			$this->error = $langs->trans("ErrorCheckVersionIsDefined");
		}

		return -1;
	}

	/**
	 * This saves syslog files and compresses older ones.
	 * Nb of archive to keep is defined into $conf->global->SYSLOG_FILE_SAVES
	 * CAN BE A CRON TASK
	 *
	 * @return	int						0 if OK, < 0 if KO
	 */
    public function compressSyslogs()
    {
		global $conf;

		if(empty($conf->loghandlers['mod_syslog_file'])) { // File Syslog disabled
			return 0;
		}

		if(! function_exists('gzopen')) {
			$this->error = 'Support for gzopen not available in this PHP';
			return -1;
		}

		dol_include_once('/core/lib/files.lib.php');

		$nbSaves = ! empty($conf->global->SYSLOG_FILE_SAVES) ? intval($conf->global->SYSLOG_FILE_SAVES) : 14;

		if (empty($conf->global->SYSLOG_FILE)) {
			$mainlogdir = DOL_DATA_ROOT;
			$mainlog = 'dolibarr.log';
		} else {
			$mainlogfull = str_replace('DOL_DATA_ROOT', DOL_DATA_ROOT, $conf->global->SYSLOG_FILE);
			$mainlogdir = dirname($mainlogfull);
			$mainlog = basename($mainlogfull);
		}

		$tabfiles = dol_dir_list(DOL_DATA_ROOT, 'files', 0, '^(dolibarr_.+|odt2pdf)\.log$'); // Also handle other log files like dolibarr_install.log
		$tabfiles[] = array('name' => $mainlog, 'path' => $mainlogdir);

		foreach($tabfiles as $file) {

			$logname = $file['name'];
			$logpath = $file['path'];

			if (dol_is_file($logpath.'/'.$logname) && dol_filesize($logpath.'/'.$logname) > 0)	// If log file exists and is not empty
			{
				// Handle already compressed files to rename them and add +1

				$filter = '^'.preg_quote($logname, '/').'\.([0-9]+)\.gz$';

				$gzfilestmp = dol_dir_list($logpath, 'files', 0, $filter);
				$gzfiles = array();

				foreach($gzfilestmp as $gzfile) {
					$tabmatches = array();
					preg_match('/'.$filter.'/i', $gzfile['name'], $tabmatches);

					$numsave = intval($tabmatches[1]);

					$gzfiles[$numsave] = $gzfile;
				}

				krsort($gzfiles, SORT_NUMERIC);

				foreach($gzfiles as $numsave => $dummy) {
					if (dol_is_file($logpath.'/'.$logname.'.'.($numsave+1).'.gz')) {
						return -2;
					}

					if($numsave >= $nbSaves) {
						dol_delete_file($logpath.'/'.$logname.'.'.$numsave.'.gz', 0, 0, 0, null, false, 0);
					} else {
						dol_move($logpath.'/'.$logname.'.'.$numsave.'.gz', $logpath.'/'.$logname.'.'.($numsave+1).'.gz', 0, 1, 0, 0);
					}
				}

				// Compress current file and recreate it

				if ($nbSaves > 0) {			// If $nbSaves is 1, we keep 1 archive .gz file, If 2, we keep 2 .gz files
					$gzfilehandle = gzopen($logpath.'/'.$logname.'.1.gz', 'wb9');

					if (empty($gzfilehandle)) {
						$this->error = 'Failted to open file '.$logpath.'/'.$logname.'.1.gz';
						return -3;
					}

					$sourcehandle = fopen($logpath.'/'.$logname, 'r');

					if (empty($sourcehandle)) {
						$this->error = 'Failed to open file '.$logpath.'/'.$logname;
						return -4;
					}

					while(! feof($sourcehandle)) {
						gzwrite($gzfilehandle, fread($sourcehandle, 512 * 1024)); // Read 512 kB at a time
					}

					fclose($sourcehandle);
					gzclose($gzfilehandle);

					@chmod($logpath.'/'.$logname.'.1.gz', octdec(empty($conf->global->MAIN_UMASK)?'0664':$conf->global->MAIN_UMASK));
				}

				dol_delete_file($logpath.'/'.$logname, 0, 0, 0, null, false, 0);

				// Create empty file
				$newlog = fopen($logpath.'/'.$logname, 'a+');
				fclose($newlog);

				//var_dump($logpath.'/'.$logname." - ".octdec(empty($conf->global->MAIN_UMASK)?'0664':$conf->global->MAIN_UMASK));
				@chmod($logpath.'/'.$logname, octdec(empty($conf->global->MAIN_UMASK)?'0664':$conf->global->MAIN_UMASK));
			}
		}

		$this->output = 'Archive log files (keeping last SYSLOG_FILE_SAVES='.$nbSaves.' files) done.';
		return 0;
    }

	/**	Backup the db OR just a table without mysqldump binary, with PHP only (does not require any exec permission)
	 *	Author: David Walsh (http://davidwalsh.name/backup-mysql-database-php)
	 *	Updated and enhanced by Stephen Larroque (lrq3000) and by the many commentators from the blog
	 *	Note about foreign keys constraints: for Dolibarr, since there are a lot of constraints and when imported the tables will be inserted in the dumped order, not in constraints order, then we ABSOLUTELY need to use SET FOREIGN_KEY_CHECKS=0; when importing the sql dump.
	 *	Note2: db2SQL by Howard Yeend can be an alternative, by using SHOW FIELDS FROM and SHOW KEYS FROM we could generate a more precise dump (eg: by getting the type of the field and then precisely outputting the right formatting - in quotes, numeric or null - instead of trying to guess like we are doing now).
	 *
	 *	@param	string	$outputfile		Output file name
	 *	@param	string	$tables			Table name or '*' for all
	 *	@return	int						<0 if KO, >0 if OK
	 */
	public function backupTables($outputfile, $tables = '*')
	{
		global $db, $langs;
		global $errormsg;

		// Set to UTF-8
		if (is_a($db, 'DoliDBMysqli')) {
			/** @var DoliDBMysqli $db */
			$db->db->set_charset('utf8');
		} else {
			/** @var DoliDB $db */
			$db->query('SET NAMES utf8');
			$db->query('SET CHARACTER SET utf8');
		}

		//get all of the tables
		if ($tables == '*')
		{
			$tables = array();
			$result = $db->query('SHOW FULL TABLES WHERE Table_type = \'BASE TABLE\'');
			while($row = $db->fetch_row($result))
			{
				$tables[] = $row[0];
			}
		}
		else
		{
			$tables = is_array($tables) ? $tables : explode(',', $tables);
		}

		//cycle through
		$handle = fopen($outputfile, 'w+');
		if (fwrite($handle, '') === false)
		{
			$langs->load("errors");
			dol_syslog("Failed to open file ".$outputfile, LOG_ERR);
			$errormsg=$langs->trans("ErrorFailedToWriteInDir");
			return -1;
		}

		// Print headers and global mysql config vars
		$sqlhead = '';
		$sqlhead .= "-- ".$db::LABEL." dump via php with Dolibarr ".DOL_VERSION."
--
-- Host: ".$db->db->host_info."    Database: ".$db->database_name."
-- ------------------------------------------------------
-- Server version	".$db->db->server_info."

/*!40101 SET @OLD_CHARACTER_SET_CLIENT=@@CHARACTER_SET_CLIENT */;
/*!40101 SET @OLD_CHARACTER_SET_RESULTS=@@CHARACTER_SET_RESULTS */;
/*!40101 SET @OLD_COLLATION_CONNECTION=@@COLLATION_CONNECTION */;
/*!40101 SET NAMES utf8 */;
/*!40103 SET @OLD_TIME_ZONE=@@TIME_ZONE */;
/*!40103 SET TIME_ZONE='+00:00' */;
/*!40014 SET @OLD_UNIQUE_CHECKS=@@UNIQUE_CHECKS, UNIQUE_CHECKS=0 */;
/*!40014 SET @OLD_FOREIGN_KEY_CHECKS=@@FOREIGN_KEY_CHECKS, FOREIGN_KEY_CHECKS=0 */;
/*!40101 SET @OLD_SQL_MODE=@@SQL_MODE, SQL_MODE='NO_AUTO_VALUE_ON_ZERO' */;
/*!40111 SET @OLD_SQL_NOTES=@@SQL_NOTES, SQL_NOTES=0 */;

";

		if (GETPOST("nobin_disable_fk")) $sqlhead .= "SET FOREIGN_KEY_CHECKS=0;\n";
		//$sqlhead .= "SET SQL_MODE=\"NO_AUTO_VALUE_ON_ZERO\";\n";
		if (GETPOST("nobin_use_transaction")) $sqlhead .= "SET AUTOCOMMIT=0;\nSTART TRANSACTION;\n";

		fwrite($handle, $sqlhead);

		$ignore = '';
		if (GETPOST("nobin_sql_ignore")) $ignore = 'IGNORE ';
		$delayed = '';
		if (GETPOST("nobin_delayed")) $delayed = 'DELAYED ';

		// Process each table and print their definition + their datas
		foreach($tables as $table)
		{
			// Saving the table structure
			fwrite($handle, "\n--\n-- Table structure for table `".$table."`\n--\n");

			if (GETPOST("nobin_drop")) fwrite($handle, "DROP TABLE IF EXISTS `".$table."`;\n"); // Dropping table if exists prior to re create it
			fwrite($handle, "/*!40101 SET @saved_cs_client     = @@character_set_client */;\n");
			fwrite($handle, "/*!40101 SET character_set_client = utf8 */;\n");
			$resqldrop=$db->query('SHOW CREATE TABLE '.$table);
			$row2 = $db->fetch_row($resqldrop);
			if (empty($row2[1]))
			{
				fwrite($handle, "\n-- WARNING: Show create table ".$table." return empy string when it should not.\n");
			}
			else
			{
				fwrite($handle, $row2[1].";\n");
				//fwrite($handle,"/*!40101 SET character_set_client = @saved_cs_client */;\n\n");

				// Dumping the data (locking the table and disabling the keys check while doing the process)
				fwrite($handle, "\n--\n-- Dumping data for table `".$table."`\n--\n");
				if (!GETPOST("nobin_nolocks")) fwrite($handle, "LOCK TABLES `".$table."` WRITE;\n"); // Lock the table before inserting data (when the data will be imported back)
				if (GETPOST("nobin_disable_fk")) fwrite($handle, "ALTER TABLE `".$table."` DISABLE KEYS;\n");
				else fwrite($handle, "/*!40000 ALTER TABLE `".$table."` DISABLE KEYS */;\n");

				$sql='SELECT * FROM '.$table;
				$result = $db->query($sql);
				while($row = $db->fetch_row($result))
				{
					// For each row of data we print a line of INSERT
					fwrite($handle, 'INSERT '.$delayed.$ignore.'INTO `'.$table.'` VALUES (');
					$columns = count($row);
					for($j=0; $j<$columns; $j++) {
						// Processing each columns of the row to ensure that we correctly save the value (eg: add quotes for string - in fact we add quotes for everything, it's easier)
						if ($row[$j] == null && !is_string($row[$j])) {
							// IMPORTANT: if the field is NULL we set it NULL
							$row[$j] = 'NULL';
						} elseif(is_string($row[$j]) && $row[$j] == '') {
							// if it's an empty string, we set it as an empty string
							$row[$j] = "''";
						} elseif(is_numeric($row[$j]) && !strcmp($row[$j], $row[$j]+0) ) { // test if it's a numeric type and the numeric version ($nb+0) == string version (eg: if we have 01, it's probably not a number but rather a string, else it would not have any leading 0)
							// if it's a number, we return it as-is
							//	                    $row[$j] = $row[$j];
						} else { // else for all other cases we escape the value and put quotes around
							$row[$j] = addslashes($row[$j]);
							$row[$j] = preg_replace("#\n#", "\\n", $row[$j]);
							$row[$j] = "'".$row[$j]."'";
						}
					}
					fwrite($handle, implode(',', $row).");\n");
				}
				if (GETPOST("nobin_disable_fk")) fwrite($handle, "ALTER TABLE `".$table."` ENABLE KEYS;\n"); // Enabling back the keys/index checking
				if (!GETPOST("nobin_nolocks")) fwrite($handle, "UNLOCK TABLES;\n"); // Unlocking the table
				fwrite($handle, "\n\n\n");
			}
		}

		/* Backup Procedure structure*/
		/*
		 $result = $db->query('SHOW PROCEDURE STATUS');
		 if ($db->num_rows($result) > 0)
		 {
		 while ($row = $db->fetch_row($result)) { $procedures[] = $row[1]; }
		 foreach($procedures as $proc)
		 {
		 fwrite($handle,"DELIMITER $$\n\n");
		 fwrite($handle,"DROP PROCEDURE IF EXISTS '$name'.'$proc'$$\n");
		 $resqlcreateproc=$db->query("SHOW CREATE PROCEDURE '$proc'");
		 $row2 = $db->fetch_row($resqlcreateproc);
		 fwrite($handle,"\n".$row2[2]."$$\n\n");
		 fwrite($handle,"DELIMITER ;\n\n");
		 }
		 }
		 */
		/* Backup Procedure structure*/

		// Write the footer (restore the previous database settings)
		$sqlfooter="\n\n";
		if (GETPOST("nobin_use_transaction")) $sqlfooter .= "COMMIT;\n";
		if (GETPOST("nobin_disable_fk")) $sqlfooter .= "SET FOREIGN_KEY_CHECKS=1;\n";
		$sqlfooter.="\n\n-- Dump completed on ".date('Y-m-d G-i-s');
		fwrite($handle, $sqlfooter);

		fclose($handle);

		return 1;
	}
}<|MERGE_RESOLUTION|>--- conflicted
+++ resolved
@@ -54,11 +54,7 @@
 	 *  @param  int         $nbsecondsold  Nb of seconds old to accept deletion of a directory if $choice is 'tempfilesold'
 	 *  @return	int						   0 if OK, < 0 if KO (this function is used also by cron so only 0 is OK)
 	 */
-<<<<<<< HEAD
-	public function purgeFiles($choice = 'tempfilesold')
-=======
-	function purgeFiles($choice = 'tempfilesold', $nbsecondsold = 86400)
->>>>>>> d41850c7
+	public function purgeFiles($choice = 'tempfilesold', $nbsecondsold = 86400)
 	{
 		global $conf, $langs, $dolibarr_main_data_root;
 
