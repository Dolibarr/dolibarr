--- conflicted
+++ resolved
@@ -388,34 +388,22 @@
 				if ($execmethod == 2) {	// With this method, there is no way to get the return code, only output
 					$handlein = popen($fullcommandclear, 'r');
 					$i = 0;
-<<<<<<< HEAD
-					while (!feof($handlein)) {
-						$i++; // output line number
-						$read = fgets($handlein);
-						// Exclude warning line we don't want
-						if ($i == 1 && preg_match('/Warning.*Using a password/i', $read)) {
-							continue;
-						}
-						fwrite($handle, $read);
-						if (preg_match('/'.preg_quote('-- Dump completed').'/i', $read)) {
-							$ok = 1;
-						} elseif (preg_match('/'.preg_quote('SET SQL_NOTES=@OLD_SQL_NOTES').'/i', $read)) {
-							$ok = 1;
-						}
-=======
 					if ($handlein) {
-						while (!feof($handlein))
-						{
+						while (!feof($handlein)) {
 							$i++; // output line number
 							$read = fgets($handlein);
 							// Exclude warning line we don't want
-							if ($i == 1 && preg_match('/Warning.*Using a password/i', $read)) continue;
+							if ($i == 1 && preg_match('/Warning.*Using a password/i', $read)) {
+								continue;
+							}
 							fwrite($handle, $read);
-							if (preg_match('/'.preg_quote('-- Dump completed').'/i', $read)) $ok = 1;
-							elseif (preg_match('/'.preg_quote('SET SQL_NOTES=@OLD_SQL_NOTES').'/i', $read)) $ok = 1;
+							if (preg_match('/'.preg_quote('-- Dump completed').'/i', $read)) {
+								$ok = 1;
+							} elseif (preg_match('/'.preg_quote('SET SQL_NOTES=@OLD_SQL_NOTES').'/i', $read)) {
+								$ok = 1;
+							}
 						}
 						pclose($handlein);
->>>>>>> ff31d660
 					}
 				}
 
