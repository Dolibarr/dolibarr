--- conflicted
+++ resolved
@@ -1,10 +1,7 @@
 <?php
 /* Copyright (C) 2016	Laurent Destailleur <eldy@users.sourceforge.net>
  * Copyright (C) 2021	Regis Houssin		<regis.houssin@inodbox.com>
-<<<<<<< HEAD
-=======
  * Copyright (C) 2022	Anthony Berton		<anthony.berton@bb2a.fr>
->>>>>>> 503d1a04
  *
  * This program is free software; you can redistribute it and/or modify
  * it under the terms of the GNU General Public License as published by
@@ -350,16 +347,6 @@
 			// Start call method to execute dump
 			$fullcommandcrypted = $command." ".$paramcrypted." 2>&1";
 			$fullcommandclear = $command." ".$paramclear." 2>&1";
-<<<<<<< HEAD
-			if ($compression == 'none') {
-				$handle = fopen($outputfile, 'w');
-			} elseif ($compression == 'gz') {
-				$handle = gzopen($outputfile, 'w');
-			} elseif ($compression == 'bz') {
-				$handle = bzopen($outputfile, 'w');
-			} elseif ($compression == 'zstd') {
-				$handle = fopen($outputfile, 'w');
-=======
 			if (!$lowmemorydump) {
 				if ($compression == 'none') {
 					$handle = fopen($outputfile, 'w');
@@ -391,7 +378,6 @@
 					$paramcrypted.=" | zstd";
 					$handle = 1;
 				}
->>>>>>> 503d1a04
 			}
 
 			$ok = 0;
@@ -701,11 +687,7 @@
 			$execmethod = 1;
 		}
 		//$execmethod=1;
-<<<<<<< HEAD
-		dol_syslog("Utils::executeCLI execmethod=".$execmethod." system:".$command, LOG_DEBUG);
-=======
 		dol_syslog("Utils::executeCLI execmethod=".$execmethod." command=".$command, LOG_DEBUG);
->>>>>>> 503d1a04
 		$output_arr = array();
 
 		if ($execmethod == 1) {
