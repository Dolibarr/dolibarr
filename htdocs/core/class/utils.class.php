<?php
/* Copyright (C) 2016 Destailleur Laurent <eldy@users.sourceforge.net>
 *
 * This program is free software; you can redistribute it and/or modify
 * it under the terms of the GNU General Public License as published by
 * the Free Software Foundation; either version 3 of the License, or
 * any later version.
 *
 * This program is distributed in the hope that it will be useful,
 * but WITHOUT ANY WARRANTY; without even the implied warranty of
 * MERCHANTABILITY or FITNESS FOR A PARTICULAR PURPOSE.  See the
 * GNU General Public License for more details.
 *
 * You should have received a copy of the GNU General Public License
 * along with this program. If not, see <https://www.gnu.org/licenses/>.
 */

/**
 *   	\file       htdocs/core/class/utils.class.php
 *      \ingroup    core
 *		\brief      File for Utils class
 */


/**
 *		Class to manage utility methods
 */
class Utils
{
	/**
     * @var DoliDB Database handler.
     */
    public $db;

    public $output;   // Used by Cron method to return message
    public $result;   // Used by Cron method to return data

	/**
	 *	Constructor
	 *
	 *  @param	DoliDB	$db		Database handler
	 */
	public function __construct($db)
	{
		$this->db = $db;
	}


	/**
	 *  Purge files into directory of data files.
	 *  CAN BE A CRON TASK
	 *
	 *  @param	string      $choice		   Choice of purge mode ('tempfiles', '' or 'tempfilesold' to purge temp older than $nbsecondsold seconds, 'allfiles', 'logfile')
	 *  @param  int         $nbsecondsold  Nb of seconds old to accept deletion of a directory if $choice is 'tempfilesold'
	 *  @return	int						   0 if OK, < 0 if KO (this function is used also by cron so only 0 is OK)
	 */
	public function purgeFiles($choice = 'tempfilesold', $nbsecondsold = 86400)
	{
		global $conf, $langs, $dolibarr_main_data_root;

		$langs->load("admin");

		require_once DOL_DOCUMENT_ROOT.'/core/lib/files.lib.php';

		$filesarray=array();
		if (empty($choice)) $choice='tempfilesold';

		dol_syslog("Utils::purgeFiles choice=".$choice, LOG_DEBUG);

		if ($choice=='tempfiles' || $choice=='tempfilesold')
		{
			// Delete temporary files
			if ($dolibarr_main_data_root)
			{
			    $filesarray=dol_dir_list($dolibarr_main_data_root, "directories", 1, '^temp$', '', 'name', SORT_ASC, 2, 0, '', 1);	// Do not follow symlinks

			    if ($choice == 'tempfilesold')
				{
					$now = dol_now();
					foreach($filesarray as $key => $val)
					{
					    if ($val['date'] > ($now - ($nbsecondsold))) unset($filesarray[$key]);	// Discard temp dir not older than $nbsecondsold
					}
				}
			}
		}

		if ($choice=='allfiles')
		{
			// Delete all files (except install.lock, do not follow symbolic links)
			if ($dolibarr_main_data_root)
			{
				$filesarray=dol_dir_list($dolibarr_main_data_root, "all", 0, '', 'install\.lock$', 'name', SORT_ASC, 0, 0, '', 1);
			}
		}

		if ($choice=='logfile')
		{
			// Define files log
			if ($dolibarr_main_data_root)
			{
				$filesarray=dol_dir_list($dolibarr_main_data_root, "files", 0, '.*\.log[\.0-9]*(\.gz)?$', 'install\.lock$', 'name', SORT_ASC, 0, 0, '', 1);
			}

			$filelog='';
			if (! empty($conf->syslog->enabled))
			{
				$filelog=$conf->global->SYSLOG_FILE;
				$filelog=preg_replace('/DOL_DATA_ROOT/i', DOL_DATA_ROOT, $filelog);

				$alreadyincluded=false;
				foreach ($filesarray as $tmpcursor)
				{
					if ($tmpcursor['fullname'] == $filelog) { $alreadyincluded=true; }
				}
				if (! $alreadyincluded) $filesarray[]=array('fullname'=>$filelog,'type'=>'file');
			}
		}

		$count=0;
		$countdeleted=0;
		$counterror=0;
		if (count($filesarray))
		{
		    foreach($filesarray as $key => $value)
			{
				//print "x ".$filesarray[$key]['fullname']."-".$filesarray[$key]['type']."<br>\n";
			    if ($filesarray[$key]['type'] == 'dir')
				{
					$startcount=0;
					$tmpcountdeleted=0;

					$result=dol_delete_dir_recursive($filesarray[$key]['fullname'], $startcount, 1, 0, $tmpcountdeleted);
					$count+=$result;
					$countdeleted+=$tmpcountdeleted;
				}
				elseif ($filesarray[$key]['type'] == 'file')
				{
					// If (file that is not logfile) or (if mode is logfile)
					if ($filesarray[$key]['fullname'] != $filelog || $choice=='logfile')
					{
						$result=dol_delete_file($filesarray[$key]['fullname'], 1, 1);
						if ($result)
						{
							$count++;
							$countdeleted++;
						}
						else
						{
							$counterror++;
						}
					}
				}
			}

			// Update cachenbofdoc
			if (! empty($conf->ecm->enabled) && $choice=='allfiles')
			{
				require_once DOL_DOCUMENT_ROOT.'/ecm/class/ecmdirectory.class.php';
				$ecmdirstatic = new EcmDirectory($this->db);
				$result = $ecmdirstatic->refreshcachenboffile(1);
			}
		}

		if ($count > 0)
		{
			$this->output=$langs->trans("PurgeNDirectoriesDeleted", $countdeleted);
			if ($count > $countdeleted) $this->output.='<br>'.$langs->trans("PurgeNDirectoriesFailed", ($count - $countdeleted));
		}
		else $this->output=$langs->trans("PurgeNothingToDelete").($choice == 'tempfilesold' ? ' (older than 24h)':'');

		// Recreate temp dir that are not automatically recreated by core code for performance purpose, we need them
		if (! empty($conf->api->enabled))
		{
		    dol_mkdir($conf->api->dir_temp);
		}
		dol_mkdir($conf->user->dir_temp);

		//return $count;
		return 0;     // This function can be called by cron so must return 0 if OK
	}


	/**
	 *  Make a backup of database
	 *  CAN BE A CRON TASK
	 *
	 *  @param	string		$compression	   'gz' or 'bz' or 'none'
	 *  @param  string      $type              'mysql', 'postgresql', ...
	 *  @param  int         $usedefault        1=Use default backup profile (Set this to 1 when used as cron)
	 *  @param  string      $file              'auto' or filename to build
	 *  @param  int         $keeplastnfiles    Keep only last n files (not used yet)
	 *  @param	int		    $execmethod		   0=Use default method (that is 1 by default), 1=Use the PHP 'exec', 2=Use the 'popen' method
	 *  @return	int						       0 if OK, < 0 if KO (this function is used also by cron so only 0 is OK)
	 */
	public function dumpDatabase($compression = 'none', $type = 'auto', $usedefault = 1, $file = 'auto', $keeplastnfiles = 0, $execmethod = 0)
	{
		global $db, $conf, $langs, $dolibarr_main_data_root;
		global $dolibarr_main_db_name, $dolibarr_main_db_host, $dolibarr_main_db_user, $dolibarr_main_db_port, $dolibarr_main_db_pass;

		$langs->load("admin");

		dol_syslog("Utils::dumpDatabase type=".$type." compression=".$compression." file=".$file, LOG_DEBUG);
		require_once DOL_DOCUMENT_ROOT.'/core/lib/files.lib.php';

		// Check compression parameter
		if (! in_array($compression, array('none', 'gz', 'bz', 'zip')))
		{
			$langs->load("errors");
			$this->error=$langs->transnoentitiesnoconv("ErrorBadValueForParameter", $compression, "Compression");
			return -1;
		}

		// Check type parameter
		if ($type == 'auto') $type = $db->type;
		if (! in_array($type, array('postgresql', 'pgsql', 'mysql', 'mysqli', 'mysqlnobin')))
		{
			$langs->load("errors");
			$this->error=$langs->transnoentitiesnoconv("ErrorBadValueForParameter", $type, "Basetype");
			return -1;
		}

		// Check file parameter
		if ($file == 'auto')
		{
			$prefix='dump';
			$ext='sql';
			if (in_array($type, array('mysql', 'mysqli')))  { $prefix='mysqldump'; $ext='sql'; }
			//if ($label == 'PostgreSQL') { $prefix='pg_dump'; $ext='dump'; }
			if (in_array($type, array('pgsql'))) { $prefix='pg_dump'; $ext='sql'; }
			$file=$prefix.'_'.$dolibarr_main_db_name.'_'.dol_sanitizeFileName(DOL_VERSION).'_'.strftime("%Y%m%d%H%M").'.'.$ext;
		}

		$outputdir  = $conf->admin->dir_output.'/backup';
		$result=dol_mkdir($outputdir);


		// MYSQL
		if ($type == 'mysql' || $type == 'mysqli')
		{
			$cmddump=$conf->global->SYSTEMTOOLS_MYSQLDUMP;


			$outputfile = $outputdir.'/'.$file;
			// for compression format, we add extension
			$compression=$compression ? $compression : 'none';
			if ($compression == 'gz') $outputfile.='.gz';
			if ($compression == 'bz') $outputfile.='.bz2';
			$outputerror = $outputfile.'.err';
			dol_mkdir($conf->admin->dir_output.'/backup');

			// Parameteres execution
			$command = $cmddump;
			$command = preg_replace('/(\$|%)/', '', $command);                      // We removed chars that can be used to inject vars that contains space inside path of command without seeing there is a space to bypass the escapeshellarg.
			if (preg_match("/\s/", $command)) $command=escapeshellarg($command);	// If there is spaces, we add quotes on command to be sure $command is only a program and not a program+parameters

			//$param=escapeshellarg($dolibarr_main_db_name)." -h ".escapeshellarg($dolibarr_main_db_host)." -u ".escapeshellarg($dolibarr_main_db_user)." -p".escapeshellarg($dolibarr_main_db_pass);
			$param=$dolibarr_main_db_name." -h ".$dolibarr_main_db_host;
			$param.=" -u ".$dolibarr_main_db_user;
			if (! empty($dolibarr_main_db_port)) $param.=" -P ".$dolibarr_main_db_port;
			if (! GETPOST("use_transaction", "alpha"))    $param.=" -l --single-transaction";
			if (GETPOST("disable_fk", "alpha") || $usedefault) $param.=" -K";
			if (GETPOST("sql_compat", "alpha") && GETPOST("sql_compat", "alpha") != 'NONE') $param.=" --compatible=".escapeshellarg(GETPOST("sql_compat", "alpha"));
			if (GETPOST("drop_database", "alpha"))        $param.=" --add-drop-database";
			if (GETPOST("use_mysql_quick_param", "alpha"))$param.=" --quick";
			if (GETPOST("sql_structure", "alpha") || $usedefault)
			{
				if (GETPOST("drop", "alpha") || $usedefault)	$param.=" --add-drop-table=TRUE";
				else 				       	         		    $param.=" --add-drop-table=FALSE";
			}
			else
			{
				$param.=" -t";
			}
			if (GETPOST("disable-add-locks", "alpha")) $param.=" --add-locks=FALSE";
			if (GETPOST("sql_data", "alpha") || $usedefault)
			{
				$param.=" --tables";
				if (GETPOST("showcolumns", "alpha") || $usedefault)	 $param.=" -c";
				if (GETPOST("extended_ins", "alpha") || $usedefault) $param.=" -e";
				else $param.=" --skip-extended-insert";
				if (GETPOST("delayed", "alpha"))	 	 $param.=" --delayed-insert";
				if (GETPOST("sql_ignore", "alpha"))	 $param.=" --insert-ignore";
				if (GETPOST("hexforbinary", "alpha") || $usedefault) $param.=" --hex-blob";
			}
			else
			{
				$param.=" -d";    // No row information (no data)
			}
			$param.=" --default-character-set=utf8";    // We always save output into utf8 charset
			$paramcrypted=$param;
			$paramclear=$param;
			if (! empty($dolibarr_main_db_pass))
			{
				$paramcrypted.=' -p"'.preg_replace('/./i', '*', $dolibarr_main_db_pass).'"';
				$paramclear.=' -p"'.str_replace(array('"','`'), array('\"','\`'), $dolibarr_main_db_pass).'"';
			}

			$errormsg='';
			$handle = '';

			// Start call method to execute dump
			$fullcommandcrypted=$command." ".$paramcrypted." 2>&1";
			$fullcommandclear=$command." ".$paramclear." 2>&1";
			if ($compression == 'none') $handle = fopen($outputfile, 'w');
			if ($compression == 'gz')   $handle = gzopen($outputfile, 'w');
			if ($compression == 'bz')   $handle = bzopen($outputfile, 'w');

			if ($handle)
			{
				if (! empty($conf->global->MAIN_EXEC_USE_POPEN)) $execmethod=$conf->global->MAIN_EXEC_USE_POPEN;
				if (empty($execmethod)) $execmethod=1;

				$ok=0;
				dol_syslog("Utils::dumpDatabase execmethod=".$execmethod." command:".$fullcommandcrypted, LOG_DEBUG);

				// TODO Replace with executeCLI function
				if ($execmethod == 1)
				{
					$output_arr = array(); $retval = null;
					exec($fullcommandclear, $output_arr, $retval);

					if ($retval != 0)
					{
						$langs->load("errors");
						dol_syslog("Datadump retval after exec=".$retval, LOG_ERR);
						$errormsg = 'Error '.$retval;
						$ok=0;
					}
					else
					{
						$i=0;
						if (!empty($output_arr))
						{
							foreach($output_arr as $key => $read)
							{
								$i++;   // output line number
								if ($i == 1 && preg_match('/Warning.*Using a password/i', $read)) continue;
								fwrite($handle, $read.($execmethod == 2 ? '' : "\n"));
								if (preg_match('/'.preg_quote('-- Dump completed').'/i', $read)) $ok=1;
								elseif (preg_match('/'.preg_quote('SET SQL_NOTES=@OLD_SQL_NOTES').'/i', $read)) $ok=1;
							}
						}
					}
				}
				if ($execmethod == 2)	// With this method, there is no way to get the return code, only output
				{
					$handlein = popen($fullcommandclear, 'r');
					$i=0;
					while (!feof($handlein))
					{
						$i++;   // output line number
						$read = fgets($handlein);
						// Exclude warning line we don't want
						if ($i == 1 && preg_match('/Warning.*Using a password/i', $read)) continue;
						fwrite($handle, $read);
						if (preg_match('/'.preg_quote('-- Dump completed').'/i', $read)) $ok=1;
						elseif (preg_match('/'.preg_quote('SET SQL_NOTES=@OLD_SQL_NOTES').'/i', $read)) $ok=1;
					}
					pclose($handlein);
				}


				if ($compression == 'none') fclose($handle);
				if ($compression == 'gz')   gzclose($handle);
				if ($compression == 'bz')   bzclose($handle);

				if (! empty($conf->global->MAIN_UMASK))
					@chmod($outputfile, octdec($conf->global->MAIN_UMASK));
			}
			else
			{
				$langs->load("errors");
				dol_syslog("Failed to open file ".$outputfile, LOG_ERR);
				$errormsg=$langs->trans("ErrorFailedToWriteInDir");
			}

			// Get errorstring
			if ($compression == 'none') $handle = fopen($outputfile, 'r');
			if ($compression == 'gz')   $handle = gzopen($outputfile, 'r');
			if ($compression == 'bz')   $handle = bzopen($outputfile, 'r');
			if ($handle)
			{
				// Get 2048 first chars of error message.
				$errormsg = fgets($handle, 2048);
				// Close file
				if ($compression == 'none') fclose($handle);
				if ($compression == 'gz')   gzclose($handle);
				if ($compression == 'bz')   bzclose($handle);
				if ($ok && preg_match('/^-- MySql/i', $errormsg)) $errormsg='';	// Pas erreur
				else
				{
					// Renommer fichier sortie en fichier erreur
					//print "$outputfile -> $outputerror";
					@dol_delete_file($outputerror, 1, 0, 0, null, false, 0);
					@rename($outputfile, $outputerror);
					// Si safe_mode on et command hors du parametre exec, on a un fichier out vide donc errormsg vide
					if (! $errormsg)
					{
						$langs->load("errors");
						$errormsg=$langs->trans("ErrorFailedToRunExternalCommand");
					}
				}
			}
			// Fin execution commande

			$this->output = $errormsg;
			$this->error = $errormsg;
			$this->result = array("commandbackuplastdone" => $command." ".$paramcrypted, "commandbackuptorun" => "");
			//if (empty($this->output)) $this->output=$this->result['commandbackuplastdone'];
		}

		// MYSQL NO BIN
		if ($type == 'mysqlnobin')
		{
			$outputfile = $outputdir.'/'.$file;
			$outputfiletemp = $outputfile.'-TMP.sql';
			// for compression format, we add extension
			$compression=$compression ? $compression : 'none';
			if ($compression == 'gz') $outputfile.='.gz';
			if ($compression == 'bz') $outputfile.='.bz2';
			$outputerror = $outputfile.'.err';
			dol_mkdir($conf->admin->dir_output.'/backup');

			if ($compression == 'gz' or $compression == 'bz')
			{
				$this->backupTables($outputfiletemp);
				dol_compress_file($outputfiletemp, $outputfile, $compression);
				unlink($outputfiletemp);
			}
			else
			{
				$this->backupTables($outputfile);
			}

			$this->output = "";
			$this->result = array("commandbackuplastdone" => "", "commandbackuptorun" => "");
		}

		// POSTGRESQL
		if ($type == 'postgresql' || $type == 'pgsql')
		{
			$cmddump=$conf->global->SYSTEMTOOLS_POSTGRESQLDUMP;

			$outputfile = $outputdir.'/'.$file;
			// for compression format, we add extension
			$compression=$compression ? $compression : 'none';
			if ($compression == 'gz') $outputfile.='.gz';
			if ($compression == 'bz') $outputfile.='.bz2';
			$outputerror = $outputfile.'.err';
			dol_mkdir($conf->admin->dir_output.'/backup');

			// Parameteres execution
			$command = $cmddump;
			$command = preg_replace('/(\$|%)/', '', $command);                      // We removed chars that can be used to inject vars that contains space inside path of command without seeing there is a space to bypass the escapeshellarg.
			if (preg_match("/\s/", $command)) $command=escapeshellarg($command);	// If there is spaces, we add quotes on command to be sure $command is only a program and not a program+parameters

			//$param=escapeshellarg($dolibarr_main_db_name)." -h ".escapeshellarg($dolibarr_main_db_host)." -u ".escapeshellarg($dolibarr_main_db_user)." -p".escapeshellarg($dolibarr_main_db_pass);
			//$param="-F c";
			$param="-F p";
			$param.=" --no-tablespaces --inserts -h ".$dolibarr_main_db_host;
			$param.=" -U ".$dolibarr_main_db_user;
			if (! empty($dolibarr_main_db_port)) $param.=" -p ".$dolibarr_main_db_port;
			if (GETPOST("sql_compat") && GETPOST("sql_compat") == 'ANSI') $param.="  --disable-dollar-quoting";
			if (GETPOST("drop_database"))        $param.=" -c -C";
			if (GETPOST("sql_structure"))
			{
				if (GETPOST("drop"))			 $param.=" --add-drop-table";
				if (! GETPOST("sql_data"))       $param.=" -s";
			}
			if (GETPOST("sql_data"))
			{
				if (! GETPOST("sql_structure"))	 $param.=" -a";
				if (GETPOST("showcolumns"))	     $param.=" -c";
			}
			$param.=' -f "'.$outputfile.'"';
			//if ($compression == 'none')
			if ($compression == 'gz')   $param.=' -Z 9';
			//if ($compression == 'bz')
			$paramcrypted=$param;
			$paramclear=$param;
			/*if (! empty($dolibarr_main_db_pass))
			 {
			 $paramcrypted.=" -W".preg_replace('/./i','*',$dolibarr_main_db_pass);
			 $paramclear.=" -W".$dolibarr_main_db_pass;
			 }*/
			$paramcrypted.=" -w ".$dolibarr_main_db_name;
			$paramclear.=" -w ".$dolibarr_main_db_name;

			$this->output = "";
			$this->result = array("commandbackuplastdone" => "", "commandbackuptorun" => $command." ".$paramcrypted);
		}

		// Clean old files
		if ($keeplastnfiles > 0)
		{
			$tmpfiles = dol_dir_list($conf->admin->dir_output.'/backup', 'files', 0, '', '(\.err|\.old|\.sav)$', 'date', SORT_DESC);
			$i=0;
			foreach($tmpfiles as $key => $val)
			{
				$i++;
				if ($i <= $keeplastnfiles) continue;
				dol_delete_file($val['fullname'], 0, 0, 0, null, false, 0);
			}
		}

		return 0;
	}



	/**
	 * Execute a CLI command.
	 *
	 * @param 	string	$command		Command line to execute.
	 * @param 	string	$outputfile		Output file (used only when method is 2). For exemple $conf->admin->dir_temp.'/out.tmp';
	 * @param	int		$execmethod		0=Use default method (that is 1 by default), 1=Use the PHP 'exec', 2=Use the 'popen' method
	 * @return	array					array('result'=>...,'output'=>...,'error'=>...). result = 0 means OK.
	 */
	public function executeCLI($command, $outputfile, $execmethod = 0)
	{
		global $conf, $langs;

		$result = 0;
		$output = '';
		$error = '';

		$command=escapeshellcmd($command);
		$command.=" 2>&1";

		if (! empty($conf->global->MAIN_EXEC_USE_POPEN)) $execmethod=$conf->global->MAIN_EXEC_USE_POPEN;
		if (empty($execmethod)) $execmethod=1;
		//$execmethod=1;

		dol_syslog("Utils::executeCLI execmethod=".$execmethod." system:".$command, LOG_DEBUG);
		$output_arr=array();

		if ($execmethod == 1)
		{
			$retval = null;
			exec($command, $output_arr, $retval);
			$result = $retval;
			if ($retval != 0)
			{
				$langs->load("errors");
				dol_syslog("Utils::executeCLI retval after exec=".$retval, LOG_ERR);
				$error = 'Error '.$retval;
			}
		}
		if ($execmethod == 2)	// With this method, there is no way to get the return code, only output
		{
			$handle = fopen($outputfile, 'w+b');
			if ($handle)
			{
				dol_syslog("Utils::executeCLI run command ".$command);
				$handlein = popen($command, 'r');
				while (!feof($handlein))
				{
					$read = fgets($handlein);
					fwrite($handle, $read);
					$output_arr[]=$read;
				}
				pclose($handlein);
				fclose($handle);
			}
			if (! empty($conf->global->MAIN_UMASK)) @chmod($outputfile, octdec($conf->global->MAIN_UMASK));
		}

		// Update with result
		if (is_array($output_arr) && count($output_arr)>0)
		{
			foreach($output_arr as $val)
			{
				$output.=$val.($execmethod == 2 ? '' : "\n");
			}
		}

		dol_syslog("Utils::executeCLI result=".$result." output=".$output." error=".$error, LOG_DEBUG);

		return array('result'=>$result, 'output'=>$output, 'error'=>$error);
	}

	/**
	 * Generate documentation of a Module
	 *
	 * @param 	string	$module		Module name
	 * @return	int					<0 if KO, >0 if OK
	 */
	public function generateDoc($module)
	{
		global $conf, $langs, $user, $mysoc;
		global $dirins;

		$error = 0;

		$modulelowercase=strtolower($module);
		$now=dol_now();

		// Dir for module
		$dir = $dirins.'/'.$modulelowercase;
		// Zip file to build
		$FILENAMEDOC='';

		// Load module
		dol_include_once($modulelowercase.'/core/modules/mod'.$module.'.class.php');
		$class='mod'.$module;

		if (class_exists($class))
		{
			try {
				$moduleobj = new $class($this->db);
			}
			catch(Exception $e)
			{
				$error++;
				dol_print_error($e->getMessage());
			}
		}
		else
		{
			$error++;
			$langs->load("errors");
			dol_print_error($langs->trans("ErrorFailedToLoadModuleDescriptorForXXX", $module));
			exit;
		}

		$arrayversion=explode('.', $moduleobj->version, 3);
		if (count($arrayversion))
		{
			$FILENAMEASCII=strtolower($module).'.asciidoc';
			$FILENAMEDOC=strtolower($module).'.html';
			$FILENAMEDOCPDF=strtolower($module).'.pdf';

			$dirofmodule = dol_buildpath(strtolower($module), 0);
			$dirofmoduledoc = dol_buildpath(strtolower($module), 0).'/doc';
			$dirofmoduletmp = dol_buildpath(strtolower($module), 0).'/doc/temp';
			$outputfiledoc = $dirofmoduledoc.'/'.$FILENAMEDOC;
			if ($dirofmoduledoc)
			{
				if (! dol_is_dir($dirofmoduledoc)) dol_mkdir($dirofmoduledoc);
				if (! dol_is_dir($dirofmoduletmp)) dol_mkdir($dirofmoduletmp);
				if (! is_writable($dirofmoduletmp))
				{
					$this->error = 'Dir '.$dirofmoduletmp.' does not exists or is not writable';
					return -1;
				}

				if (empty($conf->global->MODULEBUILDER_ASCIIDOCTOR) && empty($conf->global->MODULEBUILDER_ASCIIDOCTORPDF))
				{
				    $this->error = 'Setup of module ModuleBuilder not complete';
				    return -1;
				}

				// Copy some files into temp directory, so instruction include::ChangeLog.md[] will works inside the asciidoc file.
				dol_copy($dirofmodule.'/README.md', $dirofmoduletmp.'/README.md', 0, 1);
				dol_copy($dirofmodule.'/ChangeLog.md', $dirofmoduletmp.'/ChangeLog.md', 0, 1);

				// Replace into README.md and ChangeLog.md (in case they are included into documentation with tag __README__ or __CHANGELOG__)
				$arrayreplacement=array();
				$arrayreplacement['/^#\s.*/m']='';    // Remove first level of title into .md files
				$arrayreplacement['/^#/m']='##';      // Add on # to increase level

				dolReplaceInFile($dirofmoduletmp.'/README.md', $arrayreplacement, '', 0, 0, 1);
				dolReplaceInFile($dirofmoduletmp.'/ChangeLog.md', $arrayreplacement, '', 0, 0, 1);


				$destfile=$dirofmoduletmp.'/'.$FILENAMEASCII;

				$fhandle = fopen($destfile, 'w+');
				if ($fhandle)
				{
					$specs=dol_dir_list(dol_buildpath(strtolower($module).'/doc', 0), 'files', 1, '(\.md|\.asciidoc)$', array('\/temp\/'));

					$i = 0;
					foreach ($specs as $spec)
					{
						if (preg_match('/notindoc/', $spec['relativename'])) continue;	// Discard file
						if (preg_match('/example/',  $spec['relativename'])) continue;	// Discard file
						if (preg_match('/disabled/', $spec['relativename'])) continue;	// Discard file

						$pathtofile = strtolower($module).'/doc/'.$spec['relativename'];
						$format='asciidoc';
						if (preg_match('/\.md$/i', $spec['name'])) $format='markdown';

						$filecursor = @file_get_contents($spec['fullname']);
						if ($filecursor)
						{
							fwrite($fhandle, ($i ? "\n<<<\n\n" : "").$filecursor."\n");
						}
						else
						{
							$this->error = 'Failed to concat content of file '.$spec['fullname'];
							return -1;
						}

						$i++;
					}

					fclose($fhandle);

					$contentreadme=file_get_contents($dirofmoduletmp.'/README.md');
					$contentchangelog=file_get_contents($dirofmoduletmp.'/ChangeLog.md');

					include DOL_DOCUMENT_ROOT.'/core/lib/parsemd.lib.php';

					//var_dump($phpfileval['fullname']);
					$arrayreplacement=array(
					    'mymodule'=>strtolower($module),
					    'MyModule'=>$module,
					    'MYMODULE'=>strtoupper($module),
					    'My module'=>$module,
					    'my module'=>$module,
					    'Mon module'=>$module,
					    'mon module'=>$module,
					    'htdocs/modulebuilder/template'=>strtolower($module),
					    '__MYCOMPANY_NAME__'=>$mysoc->name,
					    '__KEYWORDS__'=>$module,
					    '__USER_FULLNAME__'=>$user->getFullName($langs),
					    '__USER_EMAIL__'=>$user->email,
					    '__YYYY-MM-DD__'=>dol_print_date($now, 'dayrfc'),
					    '---Put here your own copyright and developer email---'=>dol_print_date($now, 'dayrfc').' '.$user->getFullName($langs).($user->email?' <'.$user->email.'>':''),
					    '__DATA_SPECIFICATION__'=>'Not yet available',
					    '__README__'=>dolMd2Asciidoc($contentreadme),
					    '__CHANGELOG__'=>dolMd2Asciidoc($contentchangelog),
					);

					dolReplaceInFile($destfile, $arrayreplacement);
				}

				// Launch doc generation
                $currentdir = getcwd();
                chdir($dirofmodule);

                require_once DOL_DOCUMENT_ROOT.'/core/class/utils.class.php';
<<<<<<< HEAD
                $utils = new Utils($db);
=======
                $utils = new Utils($this->db);
>>>>>>> 5e3698b0

                // Build HTML doc
				$command=$conf->global->MODULEBUILDER_ASCIIDOCTOR.' '.$destfile.' -n -o '.$dirofmoduledoc.'/'.$FILENAMEDOC;
				$outfile=$dirofmoduletmp.'/out.tmp';

				$resarray = $utils->executeCLI($command, $outfile);
				if ($resarray['result'] != '0')
				{
					$this->error = $resarray['error'].' '.$resarray['output'];
				}
				$result = ($resarray['result'] == 0) ? 1 : 0;

				// Build PDF doc
				$command=$conf->global->MODULEBUILDER_ASCIIDOCTORPDF.' '.$destfile.' -n -o '.$dirofmoduledoc.'/'.$FILENAMEDOCPDF;
				$outfile=$dirofmoduletmp.'/outpdf.tmp';
				$resarray = $utils->executeCLI($command, $outfile);
				if ($resarray['result'] != '0')
				{
				    $this->error = $resarray['error'].' '.$resarray['output'];
				}
				$result = ($resarray['result'] == 0) ? 1 : 0;

				chdir($currentdir);
			}
			else
			{
				$result = 0;
			}

			if ($result > 0)
			{
				return 1;
			}
			else
			{
				$error++;
				$langs->load("errors");
				$this->error = $langs->trans("ErrorFailToGenerateFile", $outputfiledoc);
			}
		}
		else
		{
			$error++;
			$langs->load("errors");
			$this->error = $langs->trans("ErrorCheckVersionIsDefined");
		}

		return -1;
	}

	/**
	 * This saves syslog files and compresses older ones.
	 * Nb of archive to keep is defined into $conf->global->SYSLOG_FILE_SAVES
	 * CAN BE A CRON TASK
	 *
	 * @return	int						0 if OK, < 0 if KO
	 */
    public function compressSyslogs()
    {
		global $conf;

		if(empty($conf->loghandlers['mod_syslog_file'])) { // File Syslog disabled
			return 0;
		}

		if(! function_exists('gzopen')) {
			$this->error = 'Support for gzopen not available in this PHP';
			return -1;
		}

		dol_include_once('/core/lib/files.lib.php');

		$nbSaves = empty($conf->global->SYSLOG_FILE_SAVES) ? 10 : intval($conf->global->SYSLOG_FILE_SAVES);

		if (empty($conf->global->SYSLOG_FILE)) {
			$mainlogdir = DOL_DATA_ROOT;
			$mainlog = 'dolibarr.log';
		} else {
			$mainlogfull = str_replace('DOL_DATA_ROOT', DOL_DATA_ROOT, $conf->global->SYSLOG_FILE);
			$mainlogdir = dirname($mainlogfull);
			$mainlog = basename($mainlogfull);
		}

		$tabfiles = dol_dir_list(DOL_DATA_ROOT, 'files', 0, '^(dolibarr_.+|odt2pdf)\.log$'); // Also handle other log files like dolibarr_install.log
		$tabfiles[] = array('name' => $mainlog, 'path' => $mainlogdir);

		foreach($tabfiles as $file) {
			$logname = $file['name'];
			$logpath = $file['path'];

			if (dol_is_file($logpath.'/'.$logname) && dol_filesize($logpath.'/'.$logname) > 0)	// If log file exists and is not empty
			{
				// Handle already compressed files to rename them and add +1

				$filter = '^'.preg_quote($logname, '/').'\.([0-9]+)\.gz$';

				$gzfilestmp = dol_dir_list($logpath, 'files', 0, $filter);
				$gzfiles = array();

				foreach($gzfilestmp as $gzfile) {
					$tabmatches = array();
					preg_match('/'.$filter.'/i', $gzfile['name'], $tabmatches);

					$numsave = intval($tabmatches[1]);

					$gzfiles[$numsave] = $gzfile;
				}

				krsort($gzfiles, SORT_NUMERIC);

				foreach($gzfiles as $numsave => $dummy) {
					if (dol_is_file($logpath.'/'.$logname.'.'.($numsave+1).'.gz')) {
						return -2;
					}

					if($numsave >= $nbSaves) {
						dol_delete_file($logpath.'/'.$logname.'.'.$numsave.'.gz', 0, 0, 0, null, false, 0);
					} else {
						dol_move($logpath.'/'.$logname.'.'.$numsave.'.gz', $logpath.'/'.$logname.'.'.($numsave+1).'.gz', 0, 1, 0, 0);
					}
				}

				// Compress current file and recreate it

				if ($nbSaves > 0) {			// If $nbSaves is 1, we keep 1 archive .gz file, If 2, we keep 2 .gz files
					$gzfilehandle = gzopen($logpath.'/'.$logname.'.1.gz', 'wb9');

					if (empty($gzfilehandle)) {
						$this->error = 'Failted to open file '.$logpath.'/'.$logname.'.1.gz';
						return -3;
					}

					$sourcehandle = fopen($logpath.'/'.$logname, 'r');

					if (empty($sourcehandle)) {
						$this->error = 'Failed to open file '.$logpath.'/'.$logname;
						return -4;
					}

					while(! feof($sourcehandle)) {
						gzwrite($gzfilehandle, fread($sourcehandle, 512 * 1024)); // Read 512 kB at a time
					}

					fclose($sourcehandle);
					gzclose($gzfilehandle);

					@chmod($logpath.'/'.$logname.'.1.gz', octdec(empty($conf->global->MAIN_UMASK)?'0664':$conf->global->MAIN_UMASK));
				}

				dol_delete_file($logpath.'/'.$logname, 0, 0, 0, null, false, 0);

				// Create empty file
				$newlog = fopen($logpath.'/'.$logname, 'a+');
				fclose($newlog);

				//var_dump($logpath.'/'.$logname." - ".octdec(empty($conf->global->MAIN_UMASK)?'0664':$conf->global->MAIN_UMASK));
				@chmod($logpath.'/'.$logname, octdec(empty($conf->global->MAIN_UMASK)?'0664':$conf->global->MAIN_UMASK));
			}
		}

		$this->output = 'Archive log files (keeping last SYSLOG_FILE_SAVES='.$nbSaves.' files) done.';
		return 0;
    }

	/**	Backup the db OR just a table without mysqldump binary, with PHP only (does not require any exec permission)
	 *	Author: David Walsh (http://davidwalsh.name/backup-mysql-database-php)
	 *	Updated and enhanced by Stephen Larroque (lrq3000) and by the many commentators from the blog
	 *	Note about foreign keys constraints: for Dolibarr, since there are a lot of constraints and when imported the tables will be inserted in the dumped order, not in constraints order, then we ABSOLUTELY need to use SET FOREIGN_KEY_CHECKS=0; when importing the sql dump.
	 *	Note2: db2SQL by Howard Yeend can be an alternative, by using SHOW FIELDS FROM and SHOW KEYS FROM we could generate a more precise dump (eg: by getting the type of the field and then precisely outputting the right formatting - in quotes, numeric or null - instead of trying to guess like we are doing now).
	 *
	 *	@param	string	$outputfile		Output file name
	 *	@param	string	$tables			Table name or '*' for all
	 *	@return	int						<0 if KO, >0 if OK
	 */
	public function backupTables($outputfile, $tables = '*')
	{
		global $db, $langs;
		global $errormsg;

		// Set to UTF-8
		if (is_a($db, 'DoliDBMysqli')) {
			/** @var DoliDBMysqli $db */
			$db->db->set_charset('utf8');
		} else {
			/** @var DoliDB $db */
			$db->query('SET NAMES utf8');
			$db->query('SET CHARACTER SET utf8');
		}

		//get all of the tables
		if ($tables == '*')
		{
			$tables = array();
			$result = $db->query('SHOW FULL TABLES WHERE Table_type = \'BASE TABLE\'');
			while($row = $db->fetch_row($result))
			{
				$tables[] = $row[0];
			}
		}
		else
		{
			$tables = is_array($tables) ? $tables : explode(',', $tables);
		}

		//cycle through
		$handle = fopen($outputfile, 'w+');
		if (fwrite($handle, '') === false)
		{
			$langs->load("errors");
			dol_syslog("Failed to open file ".$outputfile, LOG_ERR);
			$errormsg=$langs->trans("ErrorFailedToWriteInDir");
			return -1;
		}

		// Print headers and global mysql config vars
		$sqlhead = '';
		$sqlhead .= "-- ".$db::LABEL." dump via php with Dolibarr ".DOL_VERSION."
--
-- Host: ".$db->db->host_info."    Database: ".$db->database_name."
-- ------------------------------------------------------
-- Server version	".$db->db->server_info."

/*!40101 SET @OLD_CHARACTER_SET_CLIENT=@@CHARACTER_SET_CLIENT */;
/*!40101 SET @OLD_CHARACTER_SET_RESULTS=@@CHARACTER_SET_RESULTS */;
/*!40101 SET @OLD_COLLATION_CONNECTION=@@COLLATION_CONNECTION */;
/*!40101 SET NAMES utf8 */;
/*!40103 SET @OLD_TIME_ZONE=@@TIME_ZONE */;
/*!40103 SET TIME_ZONE='+00:00' */;
/*!40014 SET @OLD_UNIQUE_CHECKS=@@UNIQUE_CHECKS, UNIQUE_CHECKS=0 */;
/*!40014 SET @OLD_FOREIGN_KEY_CHECKS=@@FOREIGN_KEY_CHECKS, FOREIGN_KEY_CHECKS=0 */;
/*!40101 SET @OLD_SQL_MODE=@@SQL_MODE, SQL_MODE='NO_AUTO_VALUE_ON_ZERO' */;
/*!40111 SET @OLD_SQL_NOTES=@@SQL_NOTES, SQL_NOTES=0 */;

";

		if (GETPOST("nobin_disable_fk")) $sqlhead .= "SET FOREIGN_KEY_CHECKS=0;\n";
		//$sqlhead .= "SET SQL_MODE=\"NO_AUTO_VALUE_ON_ZERO\";\n";
		if (GETPOST("nobin_use_transaction")) $sqlhead .= "SET AUTOCOMMIT=0;\nSTART TRANSACTION;\n";

		fwrite($handle, $sqlhead);

		$ignore = '';
		if (GETPOST("nobin_sql_ignore")) $ignore = 'IGNORE ';
		$delayed = '';
		if (GETPOST("nobin_delayed")) $delayed = 'DELAYED ';

		// Process each table and print their definition + their datas
		foreach($tables as $table)
		{
			// Saving the table structure
			fwrite($handle, "\n--\n-- Table structure for table `".$table."`\n--\n");

			if (GETPOST("nobin_drop")) fwrite($handle, "DROP TABLE IF EXISTS `".$table."`;\n"); // Dropping table if exists prior to re create it
			fwrite($handle, "/*!40101 SET @saved_cs_client     = @@character_set_client */;\n");
			fwrite($handle, "/*!40101 SET character_set_client = utf8 */;\n");
			$resqldrop=$db->query('SHOW CREATE TABLE '.$table);
			$row2 = $db->fetch_row($resqldrop);
			if (empty($row2[1]))
			{
				fwrite($handle, "\n-- WARNING: Show create table ".$table." return empy string when it should not.\n");
			}
			else
			{
				fwrite($handle, $row2[1].";\n");
				//fwrite($handle,"/*!40101 SET character_set_client = @saved_cs_client */;\n\n");

				// Dumping the data (locking the table and disabling the keys check while doing the process)
				fwrite($handle, "\n--\n-- Dumping data for table `".$table."`\n--\n");
				if (!GETPOST("nobin_nolocks")) fwrite($handle, "LOCK TABLES `".$table."` WRITE;\n"); // Lock the table before inserting data (when the data will be imported back)
				if (GETPOST("nobin_disable_fk")) fwrite($handle, "ALTER TABLE `".$table."` DISABLE KEYS;\n");
				else fwrite($handle, "/*!40000 ALTER TABLE `".$table."` DISABLE KEYS */;\n");

				$sql='SELECT * FROM '.$table;		// Here SELECT * is allowed because we don't have definition of columns to take
				$result = $db->query($sql);
				while($row = $db->fetch_row($result))
				{
					// For each row of data we print a line of INSERT
					fwrite($handle, 'INSERT '.$delayed.$ignore.'INTO `'.$table.'` VALUES (');
					$columns = count($row);
					for($j=0; $j<$columns; $j++) {
						// Processing each columns of the row to ensure that we correctly save the value (eg: add quotes for string - in fact we add quotes for everything, it's easier)
						if ($row[$j] == null && !is_string($row[$j])) {
							// IMPORTANT: if the field is NULL we set it NULL
							$row[$j] = 'NULL';
						} elseif(is_string($row[$j]) && $row[$j] == '') {
							// if it's an empty string, we set it as an empty string
							$row[$j] = "''";
						} elseif(is_numeric($row[$j]) && !strcmp($row[$j], $row[$j]+0) ) { // test if it's a numeric type and the numeric version ($nb+0) == string version (eg: if we have 01, it's probably not a number but rather a string, else it would not have any leading 0)
							// if it's a number, we return it as-is
							//	                    $row[$j] = $row[$j];
						} else { // else for all other cases we escape the value and put quotes around
							$row[$j] = addslashes($row[$j]);
							$row[$j] = preg_replace("#\n#", "\\n", $row[$j]);
							$row[$j] = "'".$row[$j]."'";
						}
					}
					fwrite($handle, implode(',', $row).");\n");
				}
				if (GETPOST("nobin_disable_fk")) fwrite($handle, "ALTER TABLE `".$table."` ENABLE KEYS;\n"); // Enabling back the keys/index checking
				if (!GETPOST("nobin_nolocks")) fwrite($handle, "UNLOCK TABLES;\n"); // Unlocking the table
				fwrite($handle, "\n\n\n");
			}
		}

		/* Backup Procedure structure*/
		/*
		 $result = $db->query('SHOW PROCEDURE STATUS');
		 if ($db->num_rows($result) > 0)
		 {
		 while ($row = $db->fetch_row($result)) { $procedures[] = $row[1]; }
		 foreach($procedures as $proc)
		 {
		 fwrite($handle,"DELIMITER $$\n\n");
		 fwrite($handle,"DROP PROCEDURE IF EXISTS '$name'.'$proc'$$\n");
		 $resqlcreateproc=$db->query("SHOW CREATE PROCEDURE '$proc'");
		 $row2 = $db->fetch_row($resqlcreateproc);
		 fwrite($handle,"\n".$row2[2]."$$\n\n");
		 fwrite($handle,"DELIMITER ;\n\n");
		 }
		 }
		 */
		/* Backup Procedure structure*/

		// Write the footer (restore the previous database settings)
		$sqlfooter="\n\n";
		if (GETPOST("nobin_use_transaction")) $sqlfooter .= "COMMIT;\n";
		if (GETPOST("nobin_disable_fk")) $sqlfooter .= "SET FOREIGN_KEY_CHECKS=1;\n";
		$sqlfooter.="\n\n-- Dump completed on ".date('Y-m-d G-i-s');
		fwrite($handle, $sqlfooter);

		fclose($handle);

		return 1;
	}
}<|MERGE_RESOLUTION|>--- conflicted
+++ resolved
@@ -732,11 +732,7 @@
                 chdir($dirofmodule);
 
                 require_once DOL_DOCUMENT_ROOT.'/core/class/utils.class.php';
-<<<<<<< HEAD
-                $utils = new Utils($db);
-=======
                 $utils = new Utils($this->db);
->>>>>>> 5e3698b0
 
                 // Build HTML doc
 				$command=$conf->global->MODULEBUILDER_ASCIIDOCTOR.' '.$destfile.' -n -o '.$dirofmoduledoc.'/'.$FILENAMEDOC;
