--- conflicted
+++ resolved
@@ -358,11 +358,8 @@
 
 			$handle = '';
 
-<<<<<<< HEAD
 			// If $lowmemorydump is set, it means we want to make the compression using an external pipe instead retreiving the
 			// content of the dump in PHP memory array $output_arr and then print it into the PHP pipe open with xopen().
-=======
->>>>>>> cba92c8b
 			$lowmemorydump = GETPOSTISSET("lowmemorydump") ? GETPOST("lowmemorydump") : getDolGlobalString('MAIN_LOW_MEMORY_DUMP');
 
 			// Start call method to execute dump
@@ -380,7 +377,6 @@
 				}
 			} else {
 				if ($compression == 'none') {
-<<<<<<< HEAD
 					$fullcommandclear .= ' > "'.dol_sanitizePathName($outputfile).'"';
 					$fullcommandcrypted .= ' > "'.dol_sanitizePathName($outputfile).'"';
 					$handle = 1;
@@ -398,25 +394,6 @@
 					$fullcommandclear .= ' | zstd > "'.dol_sanitizePathName($outputfile).'"';
 					$fullcommandcrypted .= ' | zstd > "'.dol_sanitizePathName($outputfile).'"';
 					$paramcrypted .= ' | zstd';
-=======
-					$fullcommandclear .= " > ".$outputfile;
-					$fullcommandcrypted .= " > ".$outputfile;
-					$handle = 1;
-				} elseif ($compression == 'gz') {
-					$fullcommandclear .= " | gzip > ".$outputfile;
-					$fullcommandcrypted .= " | gzip > ".$outputfile;
-					$paramcrypted.=" | gzip";
-					$handle = 1;
-				} elseif ($compression == 'bz') {
-					$fullcommandclear .= " | bzip2 > ".$outputfile;
-					$fullcommandcrypted .= " | bzip2 > ".$outputfile;
-					$paramcrypted.=" | bzip2";
-					$handle = 1;
-				} elseif ($compression == 'zstd') {
-					$fullcommandclear .= " | zstd > ".$outputfile;
-					$fullcommandcrypted .= " | zstd > ".$outputfile;
-					$paramcrypted.=" | zstd";
->>>>>>> cba92c8b
 					$handle = 1;
 				}
 			}
@@ -440,13 +417,8 @@
 				}
 
 
-<<<<<<< HEAD
 				// TODO Replace with Utils->executeCLI() function but
 				// we must first introduce the variant with $lowmemorydump into this method.
-=======
-				// TODO Replace with executeCLI function but
-				// we must first introduce a low memory mode
->>>>>>> cba92c8b
 				if ($execmethod == 1) {
 					$output_arr = array();
 					$retval = null;
@@ -505,7 +477,6 @@
 					}
 				}
 
-<<<<<<< HEAD
 				if (!$lowmemorydump) {
 					if ($compression == 'none') {
 						fclose($handle);
@@ -516,17 +487,6 @@
 					} elseif ($compression == 'zstd') {
 						fclose($handle);
 					}
-=======
-
-				if ($compression == 'none') {
-					fclose($handle);
-				} elseif ($compression == 'gz') {
-					gzclose($handle);
-				} elseif ($compression == 'bz') {
-					bzclose($handle);
-				} elseif ($compression == 'zstd') {
-					fclose($handle);
->>>>>>> cba92c8b
 				}
 
 				if (!empty($conf->global->MAIN_UMASK)) {
@@ -711,11 +671,7 @@
 	 * @param 	string	$outputfile			A path for an output file (used only when method is 2). For example: $conf->admin->dir_temp.'/out.tmp';
 	 * @param	int		$execmethod			0=Use default method (that is 1 by default), 1=Use the PHP 'exec', 2=Use the 'popen' method
 	 * @param	string	$redirectionfile	If defined, a redirection of output to this file is added.
-<<<<<<< HEAD
 	 * @param	int		$noescapecommand	1=Do not escape command. Warning: Using this parameter needs you alreay have sanitized the command. if not, it will lead to security vulnerability.
-=======
-	 * @param	int		$noescapecommand	1=Do not escape command. Warning: Using this parameter need you alreay sanitized the command. if not, it will lead to security vulnerability.
->>>>>>> cba92c8b
 	 * 										This parameter is provided for backward compatibility with external modules. Always use 0 in core.
 	 * @param	string	$redirectionfileerr	If defined, a redirection of error is added to this file instead of to channel 1.
 	 * @return	array						array('result'=>...,'output'=>...,'error'=>...). result = 0 means OK.
@@ -1300,16 +1256,10 @@
 	 *	@param 	string	$message             Message
 	 *	@param 	string	$filename		     List of files to attach (full path of filename on file system)
 	 * 	@param 	string	$filter			     Filter file send
-<<<<<<< HEAD
 	 * 	@param 	string	$sizelimit			 Limit size to send file
 	 *  @return	int						     0 if OK, < 0 if KO (this function is used also by cron so only 0 is OK)
 	 */
 	public function sendBackup($sendto = '', $from = '', $subject = '', $message = '', $filename = '', $filter = '', $sizelimit = 100000000)
-=======
-	 *  @return	int						     0 if OK, < 0 if KO (this function is used also by cron so only 0 is OK)
-	 */
-	public function sendBackup($sendto = '', $from = '', $subject = '', $message = '', $filename = '', $filter = '')
->>>>>>> cba92c8b
 	{
 		global $conf, $langs;
 
@@ -1367,7 +1317,6 @@
 		}
 
 		if ($filepath) {
-<<<<<<< HEAD
 			if ($filesize > $sizelimit) {
 				$message .= '<br>'.$langs->trans("BackupIsTooLargeSend");
 				$documenturl =  $dolibarr_main_url_root.'/document.php?modulepart=systemtools&atachement=1&file=backup/'.urlencode($filename[0]);
@@ -1375,11 +1324,6 @@
 				$filepath = '';
 				$mimetype = '';
 				$filename = '';
-=======
-			if ($filesize > 100000000) {
-				$output = 'Sorry, last backup file is too large to be send by email';
-				$error++;
->>>>>>> cba92c8b
 			}
 		} else {
 			$output = 'No backup file found';
@@ -1414,7 +1358,6 @@
 			return $result;
 		}
 	}
-<<<<<<< HEAD
 
 	/**
 	 *  Clean unfinished cronjob in processing when pid is no longer present in the system
@@ -1485,6 +1428,4 @@
 		dol_syslog("Utils::cleanUnfinishedCronjob Cleaning completed");
 		return 0;
 	}
-=======
->>>>>>> cba92c8b
 }