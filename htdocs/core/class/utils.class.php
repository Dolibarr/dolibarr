<?php
/* Copyright (C) 2016 Destailleur Laurent <eldy@users.sourceforge.net>
 *
 * This program is free software; you can redistribute it and/or modify
 * it under the terms of the GNU General Public License as published by
 * the Free Software Foundation; either version 3 of the License, or
 * any later version.
 *
 * This program is distributed in the hope that it will be useful,
 * but WITHOUT ANY WARRANTY; without even the implied warranty of
 * MERCHANTABILITY or FITNESS FOR A PARTICULAR PURPOSE.  See the
 * GNU General Public License for more details.
 *
 * You should have received a copy of the GNU General Public License
 * along with this program. If not, see <http://www.gnu.org/licenses/>.
 */

/**
 *   	\file       htdocs/core/class/utils.class.php
 *      \ingroup    core
 *		\brief      File for Utils class
 */


/**
 *		Class to manage utility methods
 */
class Utils
{
	var $db;

	var $output;   // Used by Cron method to return message
	var $result;   // Used by Cron method to return data

	/**
	 *	Constructor
	 *
	 *  @param	DoliDB	$db		Database handler
	 */
	function __construct($db)
	{
		$this->db = $db;
	}


	/**
	 *  Purge files into directory of data files.
	 *  CAN BE A CRON TASK
	 *
	 *  @param	string		$choice		Choice of purge mode ('tempfiles', 'tempfilesold' to purge temp older than 24h, 'allfiles', 'logfile')
	 *  @return	int						0 if OK, < 0 if KO (this function is used also by cron so only 0 is OK)
	 */
	function purgeFiles($choice='tempfilesold')
	{
		global $conf, $langs, $dolibarr_main_data_root;

		$langs->load("admin");

		dol_syslog("Utils::purgeFiles choice=".$choice, LOG_DEBUG);
		require_once DOL_DOCUMENT_ROOT.'/core/lib/files.lib.php';

		$filesarray=array();
		if (empty($choice)) $choice='tempfilesold';

		if ($choice=='tempfiles' || $choice=='tempfilesold')
		{
			// Delete temporary files
			if ($dolibarr_main_data_root)
			{
<<<<<<< HEAD
				$filesarray=dol_dir_list($dolibarr_main_data_root, "directories", 1, '^temp$', '', '', '', 2, 0, '', 1);	// Do not follow symlinks
=======
				$filesarray=dol_dir_list($dolibarr_main_data_root, "directories", 1, '^temp$', '', 'name', SORT_ASC, 2, 0, '', 1);	// Do not follow symlinks
>>>>>>> 17e012e0
				if ($choice == 'tempfilesold')
				{
					$now = dol_now();
					foreach($filesarray as $key => $val)
					{
						if ($val['date'] > ($now - (24 * 3600))) unset($filesarray[$key]);	// Discard files not older than 24h
					}
				}
			}
		}

		if ($choice=='allfiles')
		{
			// Delete all files (except install.lock, do not follow symbolic links)
			if ($dolibarr_main_data_root)
			{
				$filesarray=dol_dir_list($dolibarr_main_data_root, "all", 0, '', 'install\.lock$', 'name', SORT_ASC, 0, 0, '', 1);
			}
		}

		if ($choice=='logfile')
		{
			// Define files log
			if ($dolibarr_main_data_root)
			{
<<<<<<< HEAD
				$filesarray=dol_dir_list($dolibarr_main_data_root, "files", 0, '.*\.log[\.0-9]*$', 'install\.lock$');
=======
				$filesarray=dol_dir_list($dolibarr_main_data_root, "files", 0, '.*\.log[\.0-9]*$', 'install\.lock$', 'name', SORT_ASC, 0, 0, '', 1);
>>>>>>> 17e012e0
			}

			$filelog='';
			if (! empty($conf->syslog->enabled))
			{
				$filelog=$conf->global->SYSLOG_FILE;
				$filelog=preg_replace('/DOL_DATA_ROOT/i',DOL_DATA_ROOT,$filelog);

				$alreadyincluded=false;
				foreach ($filesarray as $tmpcursor)
				{
					if ($tmpcursor['fullname'] == $filelog) { $alreadyincluded=true; }
				}
				if (! $alreadyincluded) $filesarray[]=array('fullname'=>$filelog,'type'=>'file');
			}
		}

		$count=0;
		$countdeleted=0;
		$counterror=0;
		if (count($filesarray))
		{
			foreach($filesarray as $key => $value)
			{
				//print "x ".$filesarray[$key]['fullname']."-".$filesarray[$key]['type']."<br>\n";
				if ($filesarray[$key]['type'] == 'dir')
				{
					$startcount=0;
					$tmpcountdeleted=0;
					$result=dol_delete_dir_recursive($filesarray[$key]['fullname'], $startcount, 1, 0, $tmpcountdeleted);
					$count+=$result;
					$countdeleted+=$tmpcountdeleted;
				}
				elseif ($filesarray[$key]['type'] == 'file')
				{
					// If (file that is not logfile) or (if logfile with option logfile)
					if ($filesarray[$key]['fullname'] != $filelog || $choice=='logfile')
					{
						$result=dol_delete_file($filesarray[$key]['fullname'], 1, 1);
						if ($result)
						{
							$count++;
							$countdeleted++;
						}
						else $counterror++;
					}
				}
			}

			// Update cachenbofdoc
			if (! empty($conf->ecm->enabled) && $choice=='allfiles')
			{
				require_once DOL_DOCUMENT_ROOT.'/ecm/class/ecmdirectory.class.php';
				$ecmdirstatic = new EcmDirectory($this->db);
				$result = $ecmdirstatic->refreshcachenboffile(1);
			}
		}

		if ($count > 0)
		{
			$this->output=$langs->trans("PurgeNDirectoriesDeleted", $countdeleted);
			if ($count > $countdeleted) $this->output.='<br>'.$langs->trans("PurgeNDirectoriesFailed", ($count - $countdeleted));
		}
		else $this->output=$langs->trans("PurgeNothingToDelete").($choice == 'tempfilesold' ? ' (older than 24h)':'');

		//return $count;
		return 0;     // This function can be called by cron so must return 0 if OK
	}


	/**
	 *  Make a backup of database
	 *  CAN BE A CRON TASK
	 *
	 *  @param	string		$compression	   'gz' or 'bz' or 'none'
	 *  @param  string      $type              'mysql', 'postgresql', ...
	 *  @param  int         $usedefault        1=Use default backup profile (Set this to 1 when used as cron)
	 *  @param  string      $file              'auto' or filename to build
	 *  @param  int         $keeplastnfiles    Keep only last n files (not used yet)
	 *  @return	int						       0 if OK, < 0 if KO (this function is used also by cron so only 0 is OK)
	 */
	function dumpDatabase($compression='none', $type='auto', $usedefault=1, $file='auto', $keeplastnfiles=0)
	{
		global $db, $conf, $langs, $dolibarr_main_data_root;
		global $dolibarr_main_db_name, $dolibarr_main_db_host, $dolibarr_main_db_user, $dolibarr_main_db_port, $dolibarr_main_db_pass;


		$langs->load("admin");

		dol_syslog("Utils::dumpDatabase type=".$type." compression=".$compression." file=".$file, LOG_DEBUG);
		require_once DOL_DOCUMENT_ROOT.'/core/lib/files.lib.php';

		// Check compression parameter
		if (! in_array($compression, array('none', 'gz', 'bz', 'zip')))
		{
			$langs->load("errors");
			$this->error=$langs->transnoentitiesnoconv("ErrorBadValueForParameter", $compression, "Compression");
			return -1;
		}

		// Check type parameter
		if ($type == 'auto') $type = $db->type;
		if (! in_array($type, array('postgresql', 'pgsql', 'mysql', 'mysqli', 'mysqlnobin')))
		{
			$langs->load("errors");
			$this->error=$langs->transnoentitiesnoconv("ErrorBadValueForParameter", $type, "Basetype");
			return -1;
		}

		// Check file parameter
		if ($file == 'auto')
		{
			$prefix='dump';
			$ext='.sql';
			if (in_array($type, array('mysql', 'mysqli')))  { $prefix='mysqldump'; $ext='sql'; }
			//if ($label == 'PostgreSQL') { $prefix='pg_dump'; $ext='dump'; }
			if (in_array($type, array('pgsql'))) { $prefix='pg_dump'; $ext='sql'; }
			$file=$prefix.'_'.$dolibarr_main_db_name.'_'.dol_sanitizeFileName(DOL_VERSION).'_'.strftime("%Y%m%d%H%M").'.'.$ext;
		}

		$outputdir  = $conf->admin->dir_output.'/backup';
		$result=dol_mkdir($outputdir);


		// MYSQL
		if ($type == 'mysql' || $type == 'mysqli')
		{
			$cmddump=$conf->global->SYSTEMTOOLS_MYSQLDUMP;


			$outputfile = $outputdir.'/'.$file;
			// for compression format, we add extension
			$compression=$compression ? $compression : 'none';
			if ($compression == 'gz') $outputfile.='.gz';
			if ($compression == 'bz') $outputfile.='.bz2';
			$outputerror = $outputfile.'.err';
			dol_mkdir($conf->admin->dir_output.'/backup');

			// Parameteres execution
			$command=$cmddump;
			if (preg_match("/\s/",$command)) $command=escapeshellarg($command);	// Use quotes on command

			//$param=escapeshellarg($dolibarr_main_db_name)." -h ".escapeshellarg($dolibarr_main_db_host)." -u ".escapeshellarg($dolibarr_main_db_user)." -p".escapeshellarg($dolibarr_main_db_pass);
			$param=$dolibarr_main_db_name." -h ".$dolibarr_main_db_host;
			$param.=" -u ".$dolibarr_main_db_user;
			if (! empty($dolibarr_main_db_port)) $param.=" -P ".$dolibarr_main_db_port;
			if (! GETPOST("use_transaction"))    $param.=" -l --single-transaction";
			if (GETPOST("disable_fk") || $usedefault) $param.=" -K";
			if (GETPOST("sql_compat") && GETPOST("sql_compat") != 'NONE') $param.=" --compatible=".escapeshellarg(GETPOST("sql_compat","alpha"));
			if (GETPOST("drop_database"))        $param.=" --add-drop-database";
			if (GETPOST("sql_structure") || $usedefault)
			{
				if (GETPOST("drop") || $usedefault)	$param.=" --add-drop-table=TRUE";
				else 							    $param.=" --add-drop-table=FALSE";
			}
			else
			{
				$param.=" -t";
			}
			if (GETPOST("disable-add-locks")) $param.=" --add-locks=FALSE";
			if (GETPOST("sql_data") || $usedefault)
			{
				$param.=" --tables";
				if (GETPOST("showcolumns") || $usedefault)	 $param.=" -c";
				if (GETPOST("extended_ins") || $usedefault) $param.=" -e";
				else $param.=" --skip-extended-insert";
				if (GETPOST("delayed"))	 	 $param.=" --delayed-insert";
				if (GETPOST("sql_ignore"))	 $param.=" --insert-ignore";
				if (GETPOST("hexforbinary") || $usedefault) $param.=" --hex-blob";
			}
			else
			{
				$param.=" -d";    // No row information (no data)
			}
			$param.=" --default-character-set=utf8";    // We always save output into utf8 charset
			$paramcrypted=$param;
			$paramclear=$param;
			if (! empty($dolibarr_main_db_pass))
			{
				$paramcrypted.=' -p"'.preg_replace('/./i','*',$dolibarr_main_db_pass).'"';
				$paramclear.=' -p"'.str_replace(array('"','`'),array('\"','\`'),$dolibarr_main_db_pass).'"';
			}

			$errormsg='';

			// Debut appel methode execution
			$fullcommandcrypted=$command." ".$paramcrypted." 2>&1";
			$fullcommandclear=$command." ".$paramclear." 2>&1";
			if ($compression == 'none') $handle = fopen($outputfile, 'w');
			if ($compression == 'gz')   $handle = gzopen($outputfile, 'w');
			if ($compression == 'bz')   $handle = bzopen($outputfile, 'w');

			if ($handle)
			{
				$ok=0;
				dol_syslog("Run command ".$fullcommandcrypted);
				$handlein = popen($fullcommandclear, 'r');
				$i=0;
				while (!feof($handlein))
				{
					$i++;   // output line number
					$read = fgets($handlein);
					// Exclude warning line we don't want
					if ($i == 1 && preg_match('/Warning.*Using a password/i', $read)) continue;
					fwrite($handle,$read);
					if (preg_match('/'.preg_quote('-- Dump completed').'/i',$read)) $ok=1;
					elseif (preg_match('/'.preg_quote('SET SQL_NOTES=@OLD_SQL_NOTES').'/i',$read)) $ok=1;
				}
				pclose($handlein);

				if ($compression == 'none') fclose($handle);
				if ($compression == 'gz')   gzclose($handle);
				if ($compression == 'bz')   bzclose($handle);

				if (! empty($conf->global->MAIN_UMASK))
					@chmod($outputfile, octdec($conf->global->MAIN_UMASK));
			}
			else
			{
				$langs->load("errors");
				dol_syslog("Failed to open file ".$outputfile,LOG_ERR);
				$errormsg=$langs->trans("ErrorFailedToWriteInDir");
			}

			// Get errorstring
			if ($compression == 'none') $handle = fopen($outputfile, 'r');
			if ($compression == 'gz')   $handle = gzopen($outputfile, 'r');
			if ($compression == 'bz')   $handle = bzopen($outputfile, 'r');
			if ($handle)
			{
				// Get 2048 first chars of error message.
				$errormsg = fgets($handle,2048);
				// Close file
				if ($compression == 'none') fclose($handle);
				if ($compression == 'gz')   gzclose($handle);
				if ($compression == 'bz')   bzclose($handle);
				if ($ok && preg_match('/^-- MySql/i',$errormsg)) $errormsg='';	// Pas erreur
				else
				{
					// Renommer fichier sortie en fichier erreur
					//print "$outputfile -> $outputerror";
					@dol_delete_file($outputerror,1);
					@rename($outputfile,$outputerror);
					// Si safe_mode on et command hors du parametre exec, on a un fichier out vide donc errormsg vide
					if (! $errormsg)
					{
						$langs->load("errors");
						$errormsg=$langs->trans("ErrorFailedToRunExternalCommand");
					}
				}
			}
			// Fin execution commande

			$this->output = $errormsg;
			$this->error = $errormsg;
			$this->result = array("commandbackuplastdone" => $command." ".$paramcrypted, "commandbackuptorun" => "");
			//if (empty($this->output)) $this->output=$this->result['commandbackuplastdone'];
		}

		// MYSQL NO BIN
		if ($type == 'mysqlnobin')
		{
			$outputfile = $outputdir.'/'.$file;
			$outputfiletemp = $outputfile.'-TMP.sql';
			// for compression format, we add extension
			$compression=$compression ? $compression : 'none';
			if ($compression == 'gz') $outputfile.='.gz';
			if ($compression == 'bz') $outputfile.='.bz2';
			$outputerror = $outputfile.'.err';
			dol_mkdir($conf->admin->dir_output.'/backup');

			if ($compression == 'gz' or $compression == 'bz')
			{
				backup_tables($outputfiletemp);
				dol_compress_file($outputfiletemp, $outputfile, $compression);
				unlink($outputfiletemp);
			}
			else
			{
				backup_tables($outputfile);
			}

			$this->output = "";
			$this->result = array("commandbackuplastdone" => "", "commandbackuptorun" => "");
		}

		// POSTGRESQL
		if ($type == 'postgresql' || $type == 'pgsql')
		{
			$cmddump=$conf->global->SYSTEMTOOLS_POSTGRESQLDUMP;

			$outputfile = $outputdir.'/'.$file;
			// for compression format, we add extension
			$compression=$compression ? $compression : 'none';
			if ($compression == 'gz') $outputfile.='.gz';
			if ($compression == 'bz') $outputfile.='.bz2';
			$outputerror = $outputfile.'.err';
			dol_mkdir($conf->admin->dir_output.'/backup');

			// Parameteres execution
			$command=$cmddump;
			if (preg_match("/\s/",$command)) $command=escapeshellarg($command);	// Use quotes on command

			//$param=escapeshellarg($dolibarr_main_db_name)." -h ".escapeshellarg($dolibarr_main_db_host)." -u ".escapeshellarg($dolibarr_main_db_user)." -p".escapeshellarg($dolibarr_main_db_pass);
			//$param="-F c";
			$param="-F p";
			$param.=" --no-tablespaces --inserts -h ".$dolibarr_main_db_host;
			$param.=" -U ".$dolibarr_main_db_user;
			if (! empty($dolibarr_main_db_port)) $param.=" -p ".$dolibarr_main_db_port;
			if (GETPOST("sql_compat") && GETPOST("sql_compat") == 'ANSI') $param.="  --disable-dollar-quoting";
			if (GETPOST("drop_database"))        $param.=" -c -C";
			if (GETPOST("sql_structure"))
			{
				if (GETPOST("drop"))			 $param.=" --add-drop-table";
				if (! GETPOST("sql_data"))       $param.=" -s";
			}
			if (GETPOST("sql_data"))
			{
				if (! GETPOST("sql_structure"))	 $param.=" -a";
				if (GETPOST("showcolumns"))	     $param.=" -c";
			}
			$param.=' -f "'.$outputfile.'"';
			//if ($compression == 'none')
			if ($compression == 'gz')   $param.=' -Z 9';
			//if ($compression == 'bz')
			$paramcrypted=$param;
			$paramclear=$param;
			/*if (! empty($dolibarr_main_db_pass))
			 {
			 $paramcrypted.=" -W".preg_replace('/./i','*',$dolibarr_main_db_pass);
			 $paramclear.=" -W".$dolibarr_main_db_pass;
			 }*/
			$paramcrypted.=" -w ".$dolibarr_main_db_name;
			$paramclear.=" -w ".$dolibarr_main_db_name;

			$this->output = "";
			$this->result = array("commandbackuplastdone" => "", "commandbackuptorun" => $command." ".$paramcrypted);
		}

		// Clean old files
		if ($keeplastnfiles > 0)
		{
			$tmpfiles = dol_dir_list($conf->admin->dir_output.'/backup', 'files', 0, '', '(\.err|\.old|\.sav)$', 'date', SORT_DESC);
			$i=0;
			foreach($tmpfiles as $key => $val)
			{
				$i++;
				if ($i <= $keeplastnfiles) continue;
				dol_delete_file($val['fullname']);
			}
		}


		return 0;
	}



	/**
	 * Execute a CLI command.
	 *
	 * @param 	string	$command		Command line to execute.
	 * @param 	string	$outputfile		Output file (used only when method is 2). For exemple $conf->admin->dir_temp.'/out.tmp';
	 * @param	int		$execmethod		0=Use default method (that is 1 by default), 1=Use the PHP 'exec', 2=Use the 'popen' method
	 * @return	array					array('result'=>...,'output'=>...,'error'=>...). result = 0 means OK.
	 */
	function executeCLI($command, $outputfile, $execmethod=0)
	{
		global $conf, $langs;

		$result = 0;
		$output = '';
		$error = '';

		$command=escapeshellcmd($command);
		$command.=" 2>&1";

		if (! empty($conf->global->MAIN_EXEC_USE_POPEN)) $execmethod=$conf->global->MAIN_EXEC_USE_POPEN;
		if (empty($execmethod)) $execmethod=1;
		//$execmethod=1;

		dol_syslog("Utils::executeCLI execmethod=".$execmethod." system:".$command, LOG_DEBUG);
		$output_arr=array();

		if ($execmethod == 1)
		{
			exec($command, $output_arr, $retval);
			$result = $retval;
			if ($retval != 0)
			{
				$langs->load("errors");
				dol_syslog("Utils::executeCLI retval after exec=".$retval, LOG_ERR);
				$error = 'Error '.$retval;
			}
		}
		if ($execmethod == 2)	// With this method, there is no way to get the return code, only output
		{
			$ok=0;
			$handle = fopen($outputfile, 'w+b');
			if ($handle)
			{
				dol_syslog("Utils::executeCLI run command ".$command);
				$handlein = popen($command, 'r');
				while (!feof($handlein))
				{
					$read = fgets($handlein);
					fwrite($handle,$read);
					$output_arr[]=$read;
				}
				pclose($handlein);
				fclose($handle);
			}
			if (! empty($conf->global->MAIN_UMASK)) @chmod($outputfile, octdec($conf->global->MAIN_UMASK));
		}

		// Update with result
		if (is_array($output_arr) && count($output_arr)>0)
		{
			foreach($output_arr as $val)
			{
				$output.=$val.($execmethod == 2 ? '' : "\n");
			}
		}

		dol_syslog("Utils::executeCLI result=".$result." output=".$output." error=".$error, LOG_DEBUG);

		return array('result'=>$result, 'output'=>$output, 'error'=>$error);
	}

	/**
	 * Generate documentation of a Module
	 *
	 * @param 	string	$module		Module name
	 * @return	int					<0 if KO, >0 if OK
	 */
	function generateDoc($module)
	{
		global $conf, $langs;
		global $dirins;

		$error = 0;

		$modulelowercase=strtolower($module);

		// Dir for module
		$dir = $dirins.'/'.$modulelowercase;
		// Zip file to build
		$FILENAMEDOC='';

		// Load module
		dol_include_once($modulelowercase.'/core/modules/mod'.$module.'.class.php');
		$class='mod'.$module;

		if (class_exists($class))
		{
			try {
				$moduleobj = new $class($this->db);
			}
			catch(Exception $e)
			{
				$error++;
				dol_print_error($e->getMessage());
			}
		}
		else
		{
			$error++;
			$langs->load("errors");
			dol_print_error($langs->trans("ErrorFailedToLoadModuleDescriptorForXXX", $module));
			exit;
		}

		$arrayversion=explode('.',$moduleobj->version,3);
		if (count($arrayversion))
		{
			$FILENAMEASCII=strtolower($module).'.asciidoc';
			$FILENAMEDOC=strtolower($module).'.html';			// TODO Use/text PDF

			$dirofmodule = dol_buildpath(strtolower($module), 0).'/doc';
			$dirofmoduletmp = dol_buildpath(strtolower($module), 0).'/doc/temp';
			$outputfiledoc = $dirofmodule.'/'.$FILENAMEDOC;
			if ($dirofmodule)
			{
				if (! dol_is_dir($dirofmodule)) dol_mkdir($dirofmodule);
				if (! dol_is_dir($dirofmoduletmp)) dol_mkdir($dirofmoduletmp);
				if (! is_writable($dirofmoduletmp))
				{
					$this->error = 'Dir '.$dirofmoduletmp.' does not exists or is not writable';
					return -1;
				}

				$destfile=$dirofmoduletmp.'/'.$FILENAMEASCII;

				$fhandle = fopen($destfile, 'w+');
				if ($fhandle)
				{
					$specs=dol_dir_list(dol_buildpath(strtolower($module).'/doc', 0), 'files', 1, '(\.md|\.asciidoc)$', array('\/temp\/'));

					$i = 0;
					foreach ($specs as $spec)
					{
						if (preg_match('/notindoc/', $spec['relativename'])) continue;	// Discard file
						if (preg_match('/disabled/', $spec['relativename'])) continue;	// Discard file

						$pathtofile = strtolower($module).'/doc/'.$spec['relativename'];
						$format='asciidoc';
						if (preg_match('/\.md$/i', $spec['name'])) $format='markdown';

						$filecursor = @file_get_contents($spec['fullname']);
						if ($filecursor)
						{
							fwrite($fhandle, ($i ? "\n<<<\n\n" : "").$filecursor."\n");
						}
						else
						{
							$this->error = 'Failed to concat content of file '.$spec['fullname'];
							return -1;
						}

						$i++;
					}

					fwrite($fhandle, "\n\n\n== DATA SPECIFICATIONS...\n\n");

					// TODO
					fwrite($fhandle, "TODO...");

					fclose($fhandle);
				}

				$conf->global->MODULEBUILDER_ASCIIDOCTOR='asciidoctor';
				if (empty($conf->global->MODULEBUILDER_ASCIIDOCTOR))
				{
					dol_print_error('', 'Module setup not complete');
					exit;
				}

				$command=$conf->global->MODULEBUILDER_ASCIIDOCTOR.' '.$destfile.' -n -o '.$dirofmodule.'/'.$FILENAMEDOC;
				$outfile=$dirofmoduletmp.'/out.tmp';

				require_once DOL_DOCUMENT_ROOT.'/core/class/utils.class.php';
				$utils = new Utils($db);
				$resarray = $utils->executeCLI($command, $outfile);
				if ($resarray['result'] != '0')
				{
					$this->error = $resarray['error'].' '.$resarray['output'];
				}
				$result = ($resarray['result'] == 0) ? 1 : 0;
			}
			else
			{
				$result = 0;
			}

			if ($result > 0)
			{
				return 1;
			}
			else
			{
				$error++;
				$langs->load("errors");
				$this->error = $langs->trans("ErrorFailToGenerateFile", $outputfiledoc);
			}
		}
		else
		{
			$error++;
			$langs->load("errors");
			$this->error = $langs->trans("ErrorCheckVersionIsDefined");
		}

		return -1;
	}
}<|MERGE_RESOLUTION|>--- conflicted
+++ resolved
@@ -67,11 +67,7 @@
 			// Delete temporary files
 			if ($dolibarr_main_data_root)
 			{
-<<<<<<< HEAD
-				$filesarray=dol_dir_list($dolibarr_main_data_root, "directories", 1, '^temp$', '', '', '', 2, 0, '', 1);	// Do not follow symlinks
-=======
 				$filesarray=dol_dir_list($dolibarr_main_data_root, "directories", 1, '^temp$', '', 'name', SORT_ASC, 2, 0, '', 1);	// Do not follow symlinks
->>>>>>> 17e012e0
 				if ($choice == 'tempfilesold')
 				{
 					$now = dol_now();
@@ -97,11 +93,7 @@
 			// Define files log
 			if ($dolibarr_main_data_root)
 			{
-<<<<<<< HEAD
-				$filesarray=dol_dir_list($dolibarr_main_data_root, "files", 0, '.*\.log[\.0-9]*$', 'install\.lock$');
-=======
 				$filesarray=dol_dir_list($dolibarr_main_data_root, "files", 0, '.*\.log[\.0-9]*$', 'install\.lock$', 'name', SORT_ASC, 0, 0, '', 1);
->>>>>>> 17e012e0
 			}
 
 			$filelog='';
