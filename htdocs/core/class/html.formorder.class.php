<?php
/* Copyright (C) 2008-2012 Laurent Destailleur  <eldy@users.sourceforge.net>
 * Copyright (C) 2016      Marcos García        <marcosgdf@gmail.com>
 *
 * This program is free software; you can redistribute it and/or modify
 * it under the terms of the GNU General Public License as published by
 * the Free Software Foundation; either version 3 of the License, or
 * (at your option) any later version.
 *
 * This program is distributed in the hope that it will be useful,
 * but WITHOUT ANY WARRANTY; without even the implied warranty of
 * MERCHANTABILITY or FITNESS FOR A PARTICULAR PURPOSE.  See the
 * GNU General Public License for more details.
 *
 * You should have received a copy of the GNU General Public License
 * along with this program. If not, see <https://www.gnu.org/licenses/>.
 */

/**
 *	\file       htdocs/core/class/html.formorder.class.php
 *  \ingroup    core
 *	\brief      File of predefined functions for HTML forms for order module
 */

require_once DOL_DOCUMENT_ROOT.'/core/class/html.form.class.php';

/**
 *	Class to manage HTML output components for orders
 *	Before adding component here, check they are not into common part Form.class.php
 */
class FormOrder extends Form
{

<<<<<<< HEAD
	/**
	 *  Return combo list of differents status of a orders
	 *
	 *  @param	string	$selected   Preselected value
	 *  @param	int		$short		Use short labels
	 *  @param	string	$hmlname	Name of HTML select element
	 *  @return	void
	 */
	public function selectSupplierOrderStatus($selected = '', $short = 0, $hmlname = 'order_status')
	{
		$options = array();

		// 7 is same label than 6. 8 does not exists (billed is another field)
		$statustohow = array(
			'0' => '0',
			'1' => '1',
			'2' => '2',
			'3' => '3',
			'4' => '4',
			'5' => '5',
			'6' => '6,7',
			'9' => '9'
		);

		$tmpsupplierorder = new CommandeFournisseur($this->db);

		foreach ($statustohow as $key => $value) {
			$tmpsupplierorder->statut = $key;
			$options[$value] = $tmpsupplierorder->getLibStatut($short);
		}

		print Form::selectarray($hmlname, $options, $selected, 1, 0, 0, '', 0, 0, 0, '', '', 1);
	}
=======
    /**
     *  Return combo list of differents status of a orders
     *
     *  @param	string	$selected   Preselected value
     *  @param	int		$short		Use short labels
     *  @param	string	$hmlname	Name of HTML select element
     *  @return	void
     */
    public function selectSupplierOrderStatus($selected = '', $short = 0, $hmlname = 'order_status')
    {
	    $options = array();

	    // 7 is same label than 6. 8 does not exists (billed is another field)
	    $statustohow = array(
		    '0' => '0',
		    '1' => '1',
		    '2' => '2',
		    '3' => '3',
		    '4' => '4',
		    '5' => '5',
		    '6' => '6,7',
		    '9' => '9'
	    );

	    $tmpsupplierorder = new CommandeFournisseur($this->db);

	    foreach ($statustohow as $key => $value) {
		    $tmpsupplierorder->statut = $key;
		    $options[$value] = $tmpsupplierorder->getLibStatut($short);
	    }

	    if (is_array($selected)) $selectedarray = $selected;
	    else $selectedarray = explode(',', $selected);

	    print Form::multiselectarray($hmlname, $options, $selectedarray, 0);
    }
>>>>>>> b043442b

	/**
	 *	Return list of input method (mode used to receive order, like order received by email, fax, online)
	 *  List found into table c_input_method.
	 *
	 *	@param	string	$selected		Id of preselected input method
	 *  @param  string	$htmlname 		Name of HTML select list
	 *  @param  int		$addempty		0=list with no empty value, 1=list with empty value
	 *  @return	array					Tableau des sources de commandes
	 */
	public function selectInputMethod($selected = '', $htmlname = 'source_id', $addempty = 0)
	{
		global $langs;

		$listofmethods = array();

		$sql = "SELECT rowid, code, libelle as label";
		$sql .= " FROM ".MAIN_DB_PREFIX."c_input_method";
		$sql .= " WHERE active = 1";

		dol_syslog(get_class($this)."::selectInputMethod", LOG_DEBUG);
		$resql = $this->db->query($sql);

		if (!$resql) {
			dol_print_error($this->db);
			return -1;
		}

		while ($obj = $this->db->fetch_object($resql)) {
			$listofmethods[$obj->rowid] = $langs->trans($obj->code) != $obj->code ? $langs->trans($obj->code) : $obj->label;
		}

		print Form::selectarray($htmlname, $listofmethods, $selected, $addempty);

		return 1;
	}
}<|MERGE_RESOLUTION|>--- conflicted
+++ resolved
@@ -31,7 +31,6 @@
 class FormOrder extends Form
 {
 
-<<<<<<< HEAD
 	/**
 	 *  Return combo list of differents status of a orders
 	 *
@@ -63,46 +62,11 @@
 			$options[$value] = $tmpsupplierorder->getLibStatut($short);
 		}
 
-		print Form::selectarray($hmlname, $options, $selected, 1, 0, 0, '', 0, 0, 0, '', '', 1);
-	}
-=======
-    /**
-     *  Return combo list of differents status of a orders
-     *
-     *  @param	string	$selected   Preselected value
-     *  @param	int		$short		Use short labels
-     *  @param	string	$hmlname	Name of HTML select element
-     *  @return	void
-     */
-    public function selectSupplierOrderStatus($selected = '', $short = 0, $hmlname = 'order_status')
-    {
-	    $options = array();
-
-	    // 7 is same label than 6. 8 does not exists (billed is another field)
-	    $statustohow = array(
-		    '0' => '0',
-		    '1' => '1',
-		    '2' => '2',
-		    '3' => '3',
-		    '4' => '4',
-		    '5' => '5',
-		    '6' => '6,7',
-		    '9' => '9'
-	    );
-
-	    $tmpsupplierorder = new CommandeFournisseur($this->db);
-
-	    foreach ($statustohow as $key => $value) {
-		    $tmpsupplierorder->statut = $key;
-		    $options[$value] = $tmpsupplierorder->getLibStatut($short);
-	    }
-
 	    if (is_array($selected)) $selectedarray = $selected;
 	    else $selectedarray = explode(',', $selected);
 
 	    print Form::multiselectarray($hmlname, $options, $selectedarray, 0);
     }
->>>>>>> b043442b
 
 	/**
 	 *	Return list of input method (mode used to receive order, like order received by email, fax, online)
