<?php
/* Copyright (C) 2008-2012 Laurent Destailleur  <eldy@users.sourceforge.net>
 * Copyright (C) 2016      Marcos García        <marcosgdf@gmail.com>
 *
 * This program is free software; you can redistribute it and/or modify
 * it under the terms of the GNU General Public License as published by
 * the Free Software Foundation; either version 3 of the License, or
 * (at your option) any later version.
 *
 * This program is distributed in the hope that it will be useful,
 * but WITHOUT ANY WARRANTY; without even the implied warranty of
 * MERCHANTABILITY or FITNESS FOR A PARTICULAR PURPOSE.  See the
 * GNU General Public License for more details.
 *
 * You should have received a copy of the GNU General Public License
 * along with this program. If not, see <http://www.gnu.org/licenses/>.
 */

/**
 *	\file       htdocs/core/class/html.formorder.class.php
 *  \ingroup    core
 *	\brief      File of predefined functions for HTML forms for order module
 */

require_once DOL_DOCUMENT_ROOT .'/core/class/html.form.class.php';

/**
 *	Class to manage HTML output components for orders
 *	Before adding component here, check they are not into common part Form.class.php
 */
class FormOrder extends Form
{

	/**
     *    Return combo list of differents status of a orders
     *
     *    @param	string	$selected   Preselected value
     *    @param	int		$short		Use short labels
     *    @param	string	$hmlname	Name of HTML select element
     *    @return	void
     */
    public function selectSupplierOrderStatus($selected='', $short=0, $hmlname='order_status')
    {
<<<<<<< HEAD
        $tmpsupplierorder=new CommandeFournisseur($db);
        
        print '<select class="flat" name="'.$hmlname.'">';
        print '<option value="-1">&nbsp;</option>';
        $statustohow=array('0'=>'0','1'=>'1','2'=>'2','3'=>'3','4'=>'4','5'=>'5','6'=>'6,7','9'=>'9');	// 7 is same label than 6. 8 does not exists (billed is another field)

        foreach($statustohow as $key => $value)
        {
			print '<option value="'.$value.'"'.(($selected == $key || $selected == $value)?' selected':'').'>';
			$tmpsupplierorder->statut=$key;
			print $tmpsupplierorder->getLibStatut($short);
	        print '</option>';
        }
        print '</select>';
=======
	    $options = array();

	    // 7 is same label than 6. 8 does not exists (billed is another field)
	    $statustohow = array(
		    '0' => '0',
		    '1' => '1',
		    '2' => '2',
		    '3' => '3',
		    '4' => '4',
		    '5' => '5',
		    '6' => '6,7',
		    '9' => '9'
	    );

	    $tmpsupplierorder = new CommandeFournisseur($this->db);

	    foreach ($statustohow as $key => $value) {
		    $tmpsupplierorder->statut = $key;
		    $options[$value] = $tmpsupplierorder->getLibStatut($short);
	    }

	    print Form::selectarray($hmlname, $options, $selected, 1);
>>>>>>> 3f5d67d4
    }

	/**
	 *	Return list of input method (mode used to receive order, like order received by email, fax, online)
	 *  List found into table c_input_method.
	 *
	 *	@param	string	$selected		Id of preselected input method
	 *  @param  string	$htmlname 		Name of HTML select list
	 *  @param  int		$addempty		0=list with no empty value, 1=list with empty value
	 *  @return	array					Tableau des sources de commandes
	 */
	public function selectInputMethod($selected='',$htmlname='source_id',$addempty=0)
	{
		global $langs;

        $listofmethods=array();

		$sql = "SELECT rowid, code, libelle as label";
		$sql.= " FROM ".MAIN_DB_PREFIX."c_input_method";
		$sql.= " WHERE active = 1";

		dol_syslog(get_class($this)."::selectInputMethod", LOG_DEBUG);
		$resql=$this->db->query($sql);

		if (!$resql) {
			dol_print_error($this->db);
			return -1;
		}

		while ($obj = $this->db->fetch_object($resql)) {
			$listofmethods[$obj->rowid] = $langs->trans($obj->code) != $obj->code ? $langs->trans($obj->code) : $obj->label;
		}

		print Form::selectarray($htmlname,$listofmethods,$selected,$addempty);

		return 1;
	}

}
<|MERGE_RESOLUTION|>--- conflicted
+++ resolved
@@ -41,22 +41,6 @@
      */
     public function selectSupplierOrderStatus($selected='', $short=0, $hmlname='order_status')
     {
-<<<<<<< HEAD
-        $tmpsupplierorder=new CommandeFournisseur($db);
-        
-        print '<select class="flat" name="'.$hmlname.'">';
-        print '<option value="-1">&nbsp;</option>';
-        $statustohow=array('0'=>'0','1'=>'1','2'=>'2','3'=>'3','4'=>'4','5'=>'5','6'=>'6,7','9'=>'9');	// 7 is same label than 6. 8 does not exists (billed is another field)
-
-        foreach($statustohow as $key => $value)
-        {
-			print '<option value="'.$value.'"'.(($selected == $key || $selected == $value)?' selected':'').'>';
-			$tmpsupplierorder->statut=$key;
-			print $tmpsupplierorder->getLibStatut($short);
-	        print '</option>';
-        }
-        print '</select>';
-=======
 	    $options = array();
 
 	    // 7 is same label than 6. 8 does not exists (billed is another field)
@@ -79,7 +63,6 @@
 	    }
 
 	    print Form::selectarray($hmlname, $options, $selected, 1);
->>>>>>> 3f5d67d4
     }
 
 	/**
