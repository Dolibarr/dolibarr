<?php
/* Copyright (C) 2012       Regis Houssin       <regis.houssin@inodbox.com>
 * Copyright (C) 2012       Cédric Salvador     <csalvador@gpcsolutions.fr>
 * Copyright (C) 2012-2014  Raphaël Doursenaud  <rdoursenaud@gpcsolutions.fr>
 *
 * This program is free software; you can redistribute it and/or modify
 * it under the terms of the GNU General Public License as published by
 * the Free Software Foundation; either version 3 of the License, or
 * (at your option) any later version.
 *
 * This program is distributed in the hope that it will be useful,
 * but WITHOUT ANY WARRANTY; without even the implied warranty of
 * MERCHANTABILITY or FITNESS FOR A PARTICULAR PURPOSE.  See the
 * GNU General Public License for more details.
 *
 * You should have received a copy of the GNU General Public License
 * along with this program. If not, see <https://www.gnu.org/licenses/>.
 */

/**
 *       \file       htdocs/core/class/commoninvoice.class.php
 *       \ingroup    core
 *       \brief      File of the superclass of invoices classes (customer and supplier)
 */

require_once DOL_DOCUMENT_ROOT.'/core/class/commonobject.class.php';
require_once DOL_DOCUMENT_ROOT.'/core/class/commonincoterm.class.php';

/**
 * 	Superclass for invoices classes
 */
abstract class CommonInvoice extends CommonObject
{
	use CommonIncoterm;

	/**
	 * Standard invoice
	 */
	const TYPE_STANDARD = 0;

	/**
	 * Replacement invoice
	 */
	const TYPE_REPLACEMENT = 1;

	/**
	 * Credit note invoice
	 */
	const TYPE_CREDIT_NOTE = 2;

	/**
	 * Deposit invoice
	 */
	const TYPE_DEPOSIT = 3;

	/**
	 * Proforma invoice.
	 * @deprectad Remove this. A "proforma invoice" is an order with a look of invoice, not an invoice !
	 */
	const TYPE_PROFORMA = 4;

	/**
	 * Situation invoice
	 */
	const TYPE_SITUATION = 5;

	/**
	 * Draft status
	 */
	const STATUS_DRAFT = 0;

	/**
	 * Validated (need to be paid)
	 */
	const STATUS_VALIDATED = 1;

	/**
	 * Classified paid.
	 * If paid partially, $this->close_code can be:
	 * - CLOSECODE_DISCOUNTVAT
	 * - CLOSECODE_BADDEBT
	 * If paid completelly, this->close_code will be null
	 */
	const STATUS_CLOSED = 2;

	/**
	 * Classified abandoned and no payment done.
	 * $this->close_code can be:
	 * - CLOSECODE_BADDEBT
	 * - CLOSECODE_ABANDONED
	 * - CLOSECODE_REPLACED
	 */
	const STATUS_ABANDONED = 3;


	/**
	 * 	Return remain amount to pay. Property ->id and ->total_ttc must be set.
	 *  This does not include open direct debit requests.
	 *
	 *  @param 		int 	$multicurrency 	Return multicurrency_amount instead of amount
	 *	@return		float					Remain of amount to pay
	 */
	public function getRemainToPay($multicurrency = 0)
	{
		$alreadypaid = 0.0;
		$alreadypaid += $this->getSommePaiement($multicurrency);
		$alreadypaid += $this->getSumDepositsUsed($multicurrency);
		$alreadypaid += $this->getSumCreditNotesUsed($multicurrency);

		$remaintopay = price2num($this->total_ttc - $alreadypaid, 'MT');
		if ($this->statut == self::STATUS_CLOSED && $this->close_code == 'discount_vat') {		// If invoice closed with discount for anticipated payment
			$remaintopay = 0.0;
		}
		return $remaintopay;
	}

	/**
	 * 	Return amount of payments already done. This must include ONLY the record into the payment table.
	 *  Payments dones using discounts, credit notes, etc are not included.
	 *
	 *  @param 		int 	$multicurrency 	Return multicurrency_amount instead of amount
	 *	@return		float						Amount of payment already done, <0 if KO
	 */
	public function getSommePaiement($multicurrency = 0)
	{
		$table = 'paiement_facture';
		$field = 'fk_facture';
		if ($this->element == 'facture_fourn' || $this->element == 'invoice_supplier') {
			$table = 'paiementfourn_facturefourn';
			$field = 'fk_facturefourn';
		}

		$sql = "SELECT sum(amount) as amount, sum(multicurrency_amount) as multicurrency_amount";
		$sql .= " FROM ".$this->db->prefix().$table;
		$sql .= " WHERE ".$field." = ".((int) $this->id);

		dol_syslog(get_class($this)."::getSommePaiement", LOG_DEBUG);
		$resql = $this->db->query($sql);
		if ($resql) {
			$obj = $this->db->fetch_object($resql);
			$this->db->free($resql);
			if ($multicurrency) {
				return $obj->multicurrency_amount;
			} else {
				return $obj->amount;
			}
		} else {
			$this->error = $this->db->lasterror();
			return -1;
		}
	}

	/**
	 *    	Return amount (with tax) of all deposits invoices used by invoice.
	 *      Should always be empty, except if option FACTURE_DEPOSITS_ARE_JUST_PAYMENTS is on (not recommended).
	 *
	 * 		@param 		int 	$multicurrency 	Return multicurrency_amount instead of amount
	 *		@return		float						<0 if KO, Sum of deposits amount otherwise
	 */
	public function getSumDepositsUsed($multicurrency = 0)
	{
		if ($this->element == 'facture_fourn' || $this->element == 'invoice_supplier') {
			// TODO
			return 0.0;
		}

		require_once DOL_DOCUMENT_ROOT.'/core/class/discount.class.php';

		$discountstatic = new DiscountAbsolute($this->db);
		$result = $discountstatic->getSumDepositsUsed($this, $multicurrency);

		if ($result >= 0) {
			return $result;
		} else {
			$this->error = $discountstatic->error;
			return -1;
		}
	}

	/**
	 *    	Return amount (with tax) of all credit notes invoices + excess received used by invoice
	 *
	 * 		@param 		int 	$multicurrency 	Return multicurrency_amount instead of amount
	 *		@return		float						<0 if KO, Sum of credit notes and deposits amount otherwise
	 */
	public function getSumCreditNotesUsed($multicurrency = 0)
	{
		require_once DOL_DOCUMENT_ROOT.'/core/class/discount.class.php';

		$discountstatic = new DiscountAbsolute($this->db);
		$result = $discountstatic->getSumCreditNotesUsed($this, $multicurrency);
		if ($result >= 0) {
			return $result;
		} else {
			$this->error = $discountstatic->error;
			return -1;
		}
	}

	/**
	 *    	Return amount (with tax) of all converted amount for this credit note
	 *
	 * 		@param 		int 	$multicurrency 	Return multicurrency_amount instead of amount
	 *		@return		float						<0 if KO, Sum of credit notes and deposits amount otherwise
	 */
	public function getSumFromThisCreditNotesNotUsed($multicurrency = 0)
	{
		require_once DOL_DOCUMENT_ROOT.'/core/class/discount.class.php';

		$discountstatic = new DiscountAbsolute($this->db);
		$result = $discountstatic->getSumFromThisCreditNotesNotUsed($this, $multicurrency);
		if ($result >= 0) {
			return $result;
		} else {
			$this->error = $discountstatic->error;
			return -1;
		}
	}

	/**
	 *	Returns array of credit note ids from the invoice
	 *
	 *	@return		array		Array of credit note ids
	 */
	public function getListIdAvoirFromInvoice()
	{
		$idarray = array();

		$sql = "SELECT rowid";
		$sql .= " FROM ".$this->db->prefix().$this->table_element;
		$sql .= " WHERE fk_facture_source = ".((int) $this->id);
		$sql .= " AND type = 2";
		$resql = $this->db->query($sql);
		if ($resql) {
			$num = $this->db->num_rows($resql);
			$i = 0;
			while ($i < $num) {
				$row = $this->db->fetch_row($resql);
				$idarray[] = $row[0];
				$i++;
			}
		} else {
			dol_print_error($this->db);
		}
		return $idarray;
	}

	/**
	 *	Returns the id of the invoice that replaces it
	 *
	 *	@param		string	$option		status filter ('', 'validated', ...)
	 *	@return		int					<0 si KO, 0 if no invoice replaces it, id of invoice otherwise
	 */
	public function getIdReplacingInvoice($option = '')
	{
		$sql = "SELECT rowid";
		$sql .= " FROM ".$this->db->prefix().$this->table_element;
		$sql .= " WHERE fk_facture_source = ".((int) $this->id);
		$sql .= " AND type < 2";
		if ($option == 'validated') {
			$sql .= ' AND fk_statut = 1';
		}
		// PROTECTION BAD DATA
		// In case the database is corrupted and there is a valid replectement invoice
		// and another no, priority is given to the valid one.
		// Should not happen (unless concurrent access and 2 people have created a
		// replacement invoice for the same invoice at the same time)
		$sql .= " ORDER BY fk_statut DESC";

		$resql = $this->db->query($sql);
		if ($resql) {
			$obj = $this->db->fetch_object($resql);
			if ($obj) {
				// If there is any
				return $obj->rowid;
			} else {
				// If no invoice replaces it
				return 0;
			}
		} else {
			return -1;
		}
	}

	/**
	 *  Return list of payments
	 *
	 *	@param		string	$filtertype		1 to filter on type of payment == 'PRE'
	 *  @return     array					Array with list of payments
	 */
	public function getListOfPayments($filtertype = '')
	{
		$retarray = array();

		$table = 'paiement_facture';
		$table2 = 'paiement';
		$field = 'fk_facture';
		$field2 = 'fk_paiement';
		$field3 = ', p.ref_ext';
		$sharedentity = 'facture';
		if ($this->element == 'facture_fourn' || $this->element == 'invoice_supplier') {
			$table = 'paiementfourn_facturefourn';
			$table2 = 'paiementfourn';
			$field = 'fk_facturefourn';
			$field2 = 'fk_paiementfourn';
			$field3 = '';
			$sharedentity = 'facture_fourn';
		}

		$sql = "SELECT p.ref, pf.amount, pf.multicurrency_amount, p.fk_paiement, p.datep, p.num_paiement as num, t.code".$field3;
		$sql .= " FROM ".$this->db->prefix().$table." as pf, ".$this->db->prefix().$table2." as p, ".$this->db->prefix()."c_paiement as t";
		$sql .= " WHERE pf.".$field." = ".((int) $this->id);
		$sql .= " AND pf.".$field2." = p.rowid";
		$sql .= ' AND p.fk_paiement = t.id';
		$sql .= ' AND p.entity IN ('.getEntity($sharedentity).')';
		if ($filtertype) {
			$sql .= " AND t.code='PRE'";
		}

		dol_syslog(get_class($this)."::getListOfPayments", LOG_DEBUG);
		$resql = $this->db->query($sql);
		if ($resql) {
			$num = $this->db->num_rows($resql);
			$i = 0;
			while ($i < $num) {
				$obj = $this->db->fetch_object($resql);
				$tmp = array('amount'=>$obj->amount, 'type'=>$obj->code, 'date'=>$obj->datep, 'num'=>$obj->num, 'ref'=>$obj->ref);
				if (!empty($field3)) {
					$tmp['ref_ext'] = $obj->ref_ext;
				}
				$retarray[] = $tmp;
				$i++;
			}
			$this->db->free($resql);

			//look for credit notes and discounts and deposits
			$sql = '';
			if ($this->element == 'facture' || $this->element == 'invoice') {
				$sql = "SELECT rc.amount_ttc as amount, rc.multicurrency_amount_ttc as multicurrency_amount, rc.datec as date, f.ref as ref, rc.description as type";
				$sql .= ' FROM '.$this->db->prefix().'societe_remise_except as rc, '.$this->db->prefix().'facture as f';
				$sql .= ' WHERE rc.fk_facture_source=f.rowid AND rc.fk_facture = '.((int) $this->id);
				$sql .= ' AND (f.type = 2 OR f.type = 0 OR f.type = 3)'; // Find discount coming from credit note or excess received or deposits (payments from deposits are always null except if FACTURE_DEPOSITS_ARE_JUST_PAYMENTS is set)
			} elseif ($this->element == 'facture_fourn' || $this->element == 'invoice_supplier') {
				$sql = "SELECT rc.amount_ttc as amount, rc.multicurrency_amount_ttc as multicurrency_amount, rc.datec as date, f.ref as ref, rc.description as type";
				$sql .= ' FROM '.$this->db->prefix().'societe_remise_except as rc, '.$this->db->prefix().'facture_fourn as f';
				$sql .= ' WHERE rc.fk_invoice_supplier_source=f.rowid AND rc.fk_invoice_supplier = '.((int) $this->id);
				$sql .= ' AND (f.type = 2 OR f.type = 0 OR f.type = 3)'; // Find discount coming from credit note or excess received or deposits (payments from deposits are always null except if FACTURE_DEPOSITS_ARE_JUST_PAYMENTS is set)
			}

			if ($sql) {
				$resql = $this->db->query($sql);
				if ($resql) {
					$num = $this->db->num_rows($resql);
					$i = 0;
					while ($i < $num) {
						$obj = $this->db->fetch_object($resql);
						if ($multicurrency) {
							$retarray[] = array('amount'=>$obj->multicurrency_amount, 'type'=>$obj->type, 'date'=>$obj->date, 'num'=>'0', 'ref'=>$obj->ref);
						} else {
							$retarray[] = array('amount'=>$obj->amount, 'type'=>$obj->type, 'date'=>$obj->date, 'num'=>'', 'ref'=>$obj->ref);
						}
						$i++;
					}
				} else {
					$this->error = $this->db->lasterror();
					dol_print_error($this->db);
					return array();
				}
				$this->db->free($resql);
			}

			return $retarray;
		} else {
			$this->error = $this->db->lasterror();
			dol_print_error($this->db);
			return array();
		}
	}


	// phpcs:disable PEAR.NamingConventions.ValidFunctionName.ScopeNotCamelCaps
	/**
	 *  Return if an invoice can be deleted
	 *	Rule is:
	 *  If invoice is draft and has a temporary ref -> yes (1)
	 *  If hidden option INVOICE_CAN_NEVER_BE_REMOVED is on -> no (0)
	 *  If invoice is dispatched in bookkeeping -> no (-1)
	 *  If invoice has a definitive ref, is not last and INVOICE_CAN_ALWAYS_BE_REMOVED off -> no (-2)
	 *  If invoice not last in a cycle -> no (-3)
	 *  If there is payment -> no (-4)
	 *  Otherwise -> yes (2)
	 *
	 *  @return    int         <=0 if no, >0 if yes
	 */
	public function is_erasable()
	{
		// phpcs:enable
		global $conf;

		// We check if invoice is a temporary number (PROVxxxx)
		$tmppart = substr($this->ref, 1, 4);

		if ($this->statut == self::STATUS_DRAFT && $tmppart === 'PROV') { // If draft invoice and ref not yet defined
			return 1;
		}

		if (!empty($conf->global->INVOICE_CAN_NEVER_BE_REMOVED)) {
			return 0;
		}

		// If not a draft invoice and not temporary invoice
		if ($tmppart !== 'PROV') {
			$ventilExportCompta = $this->getVentilExportCompta();
			if ($ventilExportCompta != 0) {
				return -1;
			}

			// Get last number of validated invoice
			if ($this->element != 'invoice_supplier') {
				if (empty($this->thirdparty)) {
					$this->fetch_thirdparty(); // We need to have this->thirdparty defined, in case of numbering rule use tags that depend on thirdparty (like {t} tag).
				}
				$maxref = $this->getNextNumRef($this->thirdparty, 'last');

				// If there is no invoice into the reset range and not already dispatched, we can delete
				// If invoice to delete is last one and not already dispatched, we can delete
				if (empty($conf->global->INVOICE_CAN_ALWAYS_BE_REMOVED) && $maxref != '' && $maxref != $this->ref) {
					return -2;
				}

				// TODO If there is payment in bookkeeping, check payment is not dispatched in accounting
				// ...

				if ($this->situation_cycle_ref && method_exists($this, 'is_last_in_cycle')) {
					$last = $this->is_last_in_cycle();
					if (!$last) {
						return -3;
					}
				}
			}
		}

		// Test if there is at least one payment. If yes, refuse to delete.
		if (empty($conf->global->INVOICE_CAN_ALWAYS_BE_REMOVED) && $this->getSommePaiement() > 0) {
			return -4;
		}

		return 2;
	}

	/**
	 *	Return if an invoice was dispatched into bookkeeping
	 *
	 *	@return     int         <0 if KO, 0=no, 1=yes
	 */
	public function getVentilExportCompta()
	{
		$alreadydispatched = 0;

		$type = 'customer_invoice';
		if ($this->element == 'invoice_supplier') {
			$type = 'supplier_invoice';
		}

		$sql = " SELECT COUNT(ab.rowid) as nb FROM ".$this->db->prefix()."accounting_bookkeeping as ab WHERE ab.doc_type='".$this->db->escape($type)."' AND ab.fk_doc = ".((int) $this->id);
		$resql = $this->db->query($sql);
		if ($resql) {
			$obj = $this->db->fetch_object($resql);
			if ($obj) {
				$alreadydispatched = $obj->nb;
			}
		} else {
			$this->error = $this->db->lasterror();
			return -1;
		}

		if ($alreadydispatched) {
			return 1;
		}
		return 0;
	}


	/**
	 *	Return label of type of invoice
	 *
	 *	@return     string        Label of type of invoice
	 */
	public function getLibType()
	{
		global $langs;
		if ($this->type == CommonInvoice::TYPE_STANDARD) {
			return $langs->trans("InvoiceStandard");
		} elseif ($this->type == CommonInvoice::TYPE_REPLACEMENT) {
			return $langs->trans("InvoiceReplacement");
		} elseif ($this->type == CommonInvoice::TYPE_CREDIT_NOTE) {
			return $langs->trans("InvoiceAvoir");
		} elseif ($this->type == CommonInvoice::TYPE_DEPOSIT) {
			return $langs->trans("InvoiceDeposit");
		} elseif ($this->type == CommonInvoice::TYPE_PROFORMA) {
			return $langs->trans("InvoiceProForma"); // Not used.
		} elseif ($this->type == CommonInvoice::TYPE_SITUATION) {
			return $langs->trans("InvoiceSituation");
		}
		return $langs->trans("Unknown");
	}

	/**
	 *  Return label of object status
	 *
	 *  @param      int		$mode			0=long label, 1=short label, 2=Picto + short label, 3=Picto, 4=Picto + long label, 5=short label + picto, 6=Long label + picto
	 *  @param      integer	$alreadypaid    0=No payment already done, >0=Some payments were already done (we recommand to put here amount payed if you have it, 1 otherwise)
	 *  @return     string			        Label of status
	 */
	public function getLibStatut($mode = 0, $alreadypaid = -1)
	{
		return $this->LibStatut($this->paye, $this->statut, $mode, $alreadypaid, $this->type);
	}

	// phpcs:disable PEAR.NamingConventions.ValidFunctionName.ScopeNotCamelCaps
	/**
	 *	Return label of a status
	 *
	 *	@param    	int  	$paye          	Status field paye
	 *	@param      int		$status        	Id status
	 *	@param      int		$mode          	0=long label, 1=short label, 2=Picto + short label, 3=Picto, 4=Picto + long label, 5=short label + picto, 6=long label + picto
	 *	@param		integer	$alreadypaid	0=No payment already done, >0=Some payments were already done (we recommand to put here amount payed if you have it, -1 otherwise)
	 *	@param		int		$type			Type invoice. If -1, we use $this->type
	 *	@return     string        			Label of status
	 */
	public function LibStatut($paye, $status, $mode = 0, $alreadypaid = -1, $type = -1)
	{
		// phpcs:enable
		global $langs;
		$langs->load('bills');

		if ($type == -1) {
			$type = $this->type;
		}

		$statusType = 'status0';
		$prefix = 'Short';
		if (!$paye) {
			if ($status == 0) {
				$labelStatus = $langs->transnoentitiesnoconv('BillStatusDraft');
				$labelStatusShort = $langs->transnoentitiesnoconv('Bill'.$prefix.'StatusDraft');
			} elseif (($status == 3 || $status == 2) && $alreadypaid <= 0) {
				$labelStatus = $langs->transnoentitiesnoconv('BillStatusClosedUnpaid');
				$labelStatusShort = $langs->transnoentitiesnoconv('Bill'.$prefix.'StatusClosedUnpaid');
				$statusType = 'status5';
			} elseif (($status == 3 || $status == 2) && $alreadypaid > 0) {
				$labelStatus = $langs->transnoentitiesnoconv('BillStatusClosedPaidPartially');
				$labelStatusShort = $langs->transnoentitiesnoconv('Bill'.$prefix.'StatusClosedPaidPartially');
				$statusType = 'status9';
			} elseif ($alreadypaid == 0) {
				$labelStatus = $langs->transnoentitiesnoconv('BillStatusNotPaid');
				$labelStatusShort = $langs->transnoentitiesnoconv('Bill'.$prefix.'StatusNotPaid');
				$statusType = 'status1';
			} else {
				$labelStatus = $langs->transnoentitiesnoconv('BillStatusStarted');
				$labelStatusShort = $langs->transnoentitiesnoconv('Bill'.$prefix.'StatusStarted');
				$statusType = 'status3';
			}
		} else {
			$statusType = 'status6';

			if ($type == self::TYPE_CREDIT_NOTE) {
				$labelStatus = $langs->transnoentitiesnoconv('BillStatusPaidBackOrConverted'); // credit note
				$labelStatusShort = $langs->transnoentitiesnoconv('Bill'.$prefix.'StatusPaidBackOrConverted'); // credit note
			} elseif ($type == self::TYPE_DEPOSIT) {
				$labelStatus = $langs->transnoentitiesnoconv('BillStatusConverted'); // deposit invoice
				$labelStatusShort = $langs->transnoentitiesnoconv('Bill'.$prefix.'StatusConverted'); // deposit invoice
			} else {
				$labelStatus = $langs->transnoentitiesnoconv('BillStatusPaid');
				$labelStatusShort = $langs->transnoentitiesnoconv('Bill'.$prefix.'StatusPaid');
			}
		}

		return dolGetStatus($labelStatus, $labelStatusShort, '', $statusType, $mode);
	}

	// phpcs:disable PEAR.NamingConventions.ValidFunctionName.ScopeNotCamelCaps
	/**
	 *  Returns an invoice payment deadline based on the invoice settlement
	 *  conditions and billing date.
	 *
	 *	@param      integer	$cond_reglement   	Condition of payment (code or id) to use. If 0, we use current condition.
	 *  @return     integer    			       	Date limite de reglement si ok, <0 si ko
	 */
	public function calculate_date_lim_reglement($cond_reglement = 0)
	{
		// phpcs:enable
		if (!$cond_reglement) {
			$cond_reglement = $this->cond_reglement_code;
		}
		if (!$cond_reglement) {
			$cond_reglement = $this->cond_reglement_id;
		}

		$cdr_nbjour = 0;
		$cdr_type = 0;
		$cdr_decalage = 0;

		$sqltemp = "SELECT c.type_cdr, c.nbjour, c.decalage";
		$sqltemp .= " FROM ".$this->db->prefix()."c_payment_term as c";
		if (is_numeric($cond_reglement)) {
			$sqltemp .= " WHERE c.rowid=".((int) $cond_reglement);
		} else {
			$sqltemp .= " WHERE c.entity IN (".getEntity('c_payment_term').")";
			$sqltemp .= " AND c.code = '".$this->db->escape($cond_reglement)."'";
		}

		dol_syslog(get_class($this).'::calculate_date_lim_reglement', LOG_DEBUG);
		$resqltemp = $this->db->query($sqltemp);
		if ($resqltemp) {
			if ($this->db->num_rows($resqltemp)) {
				$obj = $this->db->fetch_object($resqltemp);
				$cdr_nbjour = $obj->nbjour;
				$cdr_type = $obj->type_cdr;
				$cdr_decalage = $obj->decalage;
			}
		} else {
			$this->error = $this->db->error();
			return -1;
		}
		$this->db->free($resqltemp);

		/* Definition de la date limite */

		// 0 : adding the number of days
		if ($cdr_type == 0) {
			$datelim = $this->date + ($cdr_nbjour * 3600 * 24);

			$datelim += ($cdr_decalage * 3600 * 24);
		} elseif ($cdr_type == 1) {
			// 1 : application of the "end of the month" rule
			$datelim = $this->date + ($cdr_nbjour * 3600 * 24);

			$mois = date('m', $datelim);
			$annee = date('Y', $datelim);
			if ($mois == 12) {
				$mois = 1;
				$annee += 1;
			} else {
				$mois += 1;
			}
			// We move at the beginning of the next month, and we take a day off
			$datelim = dol_mktime(12, 0, 0, $mois, 1, $annee);
			$datelim -= (3600 * 24);

			$datelim += ($cdr_decalage * 3600 * 24);
		} elseif ($cdr_type == 2 && !empty($cdr_decalage)) {
			// 2 : application of the rule, the N of the current or next month
			include_once DOL_DOCUMENT_ROOT.'/core/lib/date.lib.php';
			$datelim = $this->date + ($cdr_nbjour * 3600 * 24);

			$date_piece = dol_mktime(0, 0, 0, date('m', $datelim), date('d', $datelim), date('Y', $datelim)); // Sans les heures minutes et secondes
			$date_lim_current = dol_mktime(0, 0, 0, date('m', $datelim), $cdr_decalage, date('Y', $datelim)); // Sans les heures minutes et secondes
			$date_lim_next = dol_time_plus_duree($date_lim_current, 1, 'm'); // Add 1 month

			$diff = $date_piece - $date_lim_current;

			if ($diff < 0) {
				$datelim = $date_lim_current;
			} else {
				$datelim = $date_lim_next;
			}
		} else {
			return 'Bad value for type_cdr in database for record cond_reglement = '.$cond_reglement;
		}

		return $datelim;
	}

	// phpcs:disable PEAR.NamingConventions.ValidFunctionName.ScopeNotCamelCaps
	/**
	 *	Create a withdrawal request for a direct debit order or a credit transfer order.
	 *  Use the remain to pay excluding all existing open direct debit requests.
	 *
	 *	@param      User	$fuser      	User asking the direct debit transfer
	 *  @param		float	$amount			Amount we request direct debit for
	 *  @param		string	$type			'direct-debit' or 'bank-transfer'
	 *  @param		string	$sourcetype		Source ('facture' or 'supplier_invoice')
	 *	@return     int         			<0 if KO, >0 if OK
	 */
	public function demande_prelevement($fuser, $amount = 0, $type = 'direct-debit', $sourcetype = 'facture')
	{
		// phpcs:enable
		global $conf;

		$error = 0;

		dol_syslog(get_class($this)."::demande_prelevement", LOG_DEBUG);

		if ($this->statut > self::STATUS_DRAFT && $this->paye == 0) {
			require_once DOL_DOCUMENT_ROOT.'/societe/class/companybankaccount.class.php';
			$bac = new CompanyBankAccount($this->db);
			$bac->fetch(0, $this->socid);

			$sql = "SELECT count(*)";
			$sql .= " FROM ".$this->db->prefix()."prelevement_facture_demande";
			if ($type == 'bank-transfer') {
				$sql .= " WHERE fk_facture_fourn = ".((int) $this->id);
			} else {
				$sql .= " WHERE fk_facture = ".((int) $this->id);
			}
			$sql .= " AND ext_payment_id IS NULL"; // To exclude record done for some online payments
			$sql .= " AND traite = 0";

			dol_syslog(get_class($this)."::demande_prelevement", LOG_DEBUG);
			$resql = $this->db->query($sql);
			if ($resql) {
				$row = $this->db->fetch_row($resql);
				if ($row[0] == 0) {
					$now = dol_now();

					$totalpaye = $this->getSommePaiement();
					$totalcreditnotes = $this->getSumCreditNotesUsed();
					$totaldeposits = $this->getSumDepositsUsed();
					//print "totalpaye=".$totalpaye." totalcreditnotes=".$totalcreditnotes." totaldeposts=".$totaldeposits;

					// We can also use bcadd to avoid pb with floating points
					// For example print 239.2 - 229.3 - 9.9; does not return 0.
					//$resteapayer=bcadd($this->total_ttc,$totalpaye,$conf->global->MAIN_MAX_DECIMALS_TOT);
					//$resteapayer=bcadd($resteapayer,$totalavoir,$conf->global->MAIN_MAX_DECIMALS_TOT);
					if (empty($amount)) {
						$amount = price2num($this->total_ttc - $totalpaye - $totalcreditnotes - $totaldeposits, 'MT');
					}

					if (is_numeric($amount) && $amount != 0) {
						$sql = 'INSERT INTO '.$this->db->prefix().'prelevement_facture_demande(';
						if ($type == 'bank-transfer') {
							$sql .= 'fk_facture_fourn, ';
						} else {
							$sql .= 'fk_facture, ';
						}
						$sql .= ' amount, date_demande, fk_user_demande, code_banque, code_guichet, number, cle_rib, sourcetype, entity)';
						$sql .= " VALUES (".((int) $this->id);
						$sql .= ", ".((float) price2num($amount));
						$sql .= ", '".$this->db->idate($now)."'";
						$sql .= ", ".((int) $fuser->id);
						$sql .= ", '".$this->db->escape($bac->code_banque)."'";
						$sql .= ", '".$this->db->escape($bac->code_guichet)."'";
						$sql .= ", '".$this->db->escape($bac->number)."'";
						$sql .= ", '".$this->db->escape($bac->cle_rib)."'";
						$sql .= ", '".$this->db->escape($sourcetype)."'";
						$sql .= ", ".((int) $conf->entity);
						$sql .= ")";

						dol_syslog(get_class($this)."::demande_prelevement", LOG_DEBUG);
						$resql = $this->db->query($sql);
						if (!$resql) {
							$this->error = $this->db->lasterror();
							dol_syslog(get_class($this).'::demandeprelevement Erreur');
							$error++;
						}
					} else {
						$this->error = 'WithdrawRequestErrorNilAmount';
						dol_syslog(get_class($this).'::demandeprelevement WithdrawRequestErrorNilAmount');
						$error++;
					}

					if (!$error) {
						// Force payment mode of invoice to withdraw
						$payment_mode_id = dol_getIdFromCode($this->db, ($type == 'bank-transfer' ? 'VIR' : 'PRE'), 'c_paiement', 'code', 'id', 1);
						if ($payment_mode_id > 0) {
							$result = $this->setPaymentMethods($payment_mode_id);
						}
					}

					if ($error) {
						return -1;
					}
					return 1;
				} else {
					$this->error = "A request already exists";
					dol_syslog(get_class($this).'::demandeprelevement Impossible de creer une demande, demande deja en cours');
					return 0;
				}
			} else {
				$this->error = $this->db->error();
				dol_syslog(get_class($this).'::demandeprelevement Erreur -2');
				return -2;
			}
		} else {
			$this->error = "Status of invoice does not allow this";
			dol_syslog(get_class($this)."::demandeprelevement ".$this->error." $this->statut, $this->paye, $this->mode_reglement_id");
			return -3;
		}
	}

	// phpcs:disable PEAR.NamingConventions.ValidFunctionName.ScopeNotCamelCaps
	/**
	 *  Remove a direct debit request or a credit transfer request
	 *
	 *  @param  User	$fuser      User making delete
	 *  @param  int		$did        ID of request to delete
	 *  @return	int					<0 if OK, >0 if KO
	 */
	public function demande_prelevement_delete($fuser, $did)
	{
		// phpcs:enable
<<<<<<< HEAD
		$sql = 'DELETE FROM '.MAIN_DB_PREFIX.'prelevement_facture_demande';
=======
		$sql = 'DELETE FROM '.$this->db->prefix().'prelevement_facture_demande';
>>>>>>> 95dc2558
		$sql .= ' WHERE rowid = '.((int) $did);
		$sql .= ' AND traite = 0';
		if ($this->db->query($sql)) {
			return 0;
		} else {
			$this->error = $this->db->lasterror();
			dol_syslog(get_class($this).'::demande_prelevement_delete Error '.$this->error);
			return -1;
		}
	}


	/**
	 * Build string for ZATCA QR Code (Arabi Saudia)
	 *
	 * @return	string			String for ZATCA QR Code
	 */
	public function buildZATCAQRString()
	{
		global $conf;

		$tmplang = new Translate('', $conf);
		$tmplang->setDefaultLang('en_US');
		$tmplang->load("main");

		$datestring = dol_print_date($this->date, 'dayhourrfc');
		//$pricewithtaxstring = price($this->total_ttc, 0, $tmplang, 0, -1, 2);
		//$pricetaxstring = price($this->total_tva, 0, $tmplang, 0, -1, 2);
		$pricewithtaxstring = price2num($this->total_ttc, 2, 1);
		$pricetaxstring = price2num($this->total_tva, 2, 1);

		/*
		$name = implode(unpack("H*", $this->thirdparty->name));
		$vatnumber = implode(unpack("H*", $this->thirdparty->tva_intra));
		$date = implode(unpack("H*", $datestring));
		$pricewithtax = implode(unpack("H*", price2num($pricewithtaxstring, 2)));
		$pricetax = implode(unpack("H*", $pricetaxstring));

		var_dump(strlen($this->thirdparty->name));
		var_dump(str_pad(dechex('9'), 2, '0', STR_PAD_LEFT));
		var_dump($this->thirdparty->name);
		var_dump(implode(unpack("H*", $this->thirdparty->name)));
		var_dump(price($this->total_tva, 0, $tmplang, 0, -1, 2));

		$s = '01'.str_pad(dechex(strlen($this->thirdparty->name)), 2, '0', STR_PAD_LEFT).$name;
		$s .= '02'.str_pad(dechex(strlen($this->thirdparty->tva_intra)), 2, '0', STR_PAD_LEFT).$vatnumber;
		$s .= '03'.str_pad(dechex(strlen($datestring)), 2, '0', STR_PAD_LEFT).$date;
		$s .= '04'.str_pad(dechex(strlen($pricewithtaxstring)), 2, '0', STR_PAD_LEFT).$pricewithtax;
		$s .= '05'.str_pad(dechex(strlen($pricetaxstring)), 2, '0', STR_PAD_LEFT).$pricetax;
		$s .= '';					// Hash of xml invoice
		$s .= '';					// ecda signature
		$s .= '';					// ecda public key
		$s .= '';					// ecda signature of public key stamp
		*/

		// Using TLV format
		$s = pack('C1', 1).pack('C1', strlen($this->thirdparty->name)).$this->thirdparty->name;
		$s .= pack('C1', 2).pack('C1', strlen($this->thirdparty->tva_intra)).$this->thirdparty->tva_intra;
		$s .= pack('C1', 3).pack('C1', strlen($datestring)).$datestring;
		$s .= pack('C1', 4).pack('C1', strlen($pricewithtaxstring)).$pricewithtaxstring;
		$s .= pack('C1', 5).pack('C1', strlen($pricetaxstring)).$pricetaxstring;
		$s .= '';					// Hash of xml invoice
		$s .= '';					// ecda signature
		$s .= '';					// ecda public key
		$s .= '';					// ecda signature of public key stamp

		$s = base64_encode($s);

		return $s;
	}
}



require_once DOL_DOCUMENT_ROOT.'/core/class/commonobjectline.class.php';

/**
 *	Parent class of all other business classes for details of elements (invoices, contracts, proposals, orders, ...)
 */
abstract class CommonInvoiceLine extends CommonObjectLine
{
	/**
	 * Custom label of line. Not used by default.
	 * @deprecated
	 */
	public $label;

	/**
	 * @deprecated
	 * @see $product_ref
	 */
	public $ref; // Product ref (deprecated)
	/**
	 * @deprecated
	 * @see $product_label
	 */
	public $libelle; // Product label (deprecated)

	/**
	 * Type of the product. 0 for product 1 for service
	 * @var int
	 */
	public $product_type = 0;

	/**
	 * Product ref
	 * @var string
	 */
	public $product_ref;

	/**
	 * Product label
	 * @var string
	 */
	public $product_label;

	/**
	 * Product description
	 * @var string
	 */
	public $product_desc;

	/**
	 * Quantity
	 * @var double
	 */
	public $qty;

	/**
	 * Unit price before taxes
	 * @var float
	 */
	public $subprice;

	/**
	 * Unit price before taxes
	 * @var float
	 * @deprecated
	 */
	public $price;

	/**
	 * Id of corresponding product
	 * @var int
	 */
	public $fk_product;

	/**
	 * VAT code
	 * @var string
	 */
	public $vat_src_code;

	/**
	 * VAT %
	 * @var float
	 */
	public $tva_tx;

	/**
	 * Local tax 1 %
	 * @var float
	 */
	public $localtax1_tx;

	/**
	 * Local tax 2 %
	 * @var float
	 */
	public $localtax2_tx;

	/**
	 * Local tax 1 type
	 * @var string
	 */
	public $localtax1_type;

	/**
	 * Local tax 2 type
	 * @var string
	 */
	public $localtax2_type;

	/**
	 * Percent of discount
	 * @var float
	 */
	public $remise_percent;

	/**
	 * Fixed discount
	 * @var float
	 * @deprecated
	 */
	public $remise;

	/**
	 * Total amount before taxes
	 * @var float
	 */
	public $total_ht;

	/**
	 * Total VAT amount
	 * @var float
	 */
	public $total_tva;

	/**
	 * Total local tax 1 amount
	 * @var float
	 */
	public $total_localtax1;

	/**
	 * Total local tax 2 amount
	 * @var float
	 */
	public $total_localtax2;

	/**
	 * Total amount with taxes
	 * @var float
	 */
	public $total_ttc;

	public $date_start_fill; // If set to 1, when invoice is created from a template invoice, it will also auto set the field date_start at creation
	public $date_end_fill; // If set to 1, when invoice is created from a template invoice, it will also auto set the field date_end at creation

	public $buy_price_ht;
	public $buyprice; // For backward compatibility
	public $pa_ht; // For backward compatibility

	public $marge_tx;
	public $marque_tx;

	/**
	 * List of cumulative options:
	 * Bit 0:	0 for common VAT - 1 if VAT french NPR
	 * Bit 1:	0 si ligne normal - 1 si bit discount (link to line into llx_remise_except)
	 * @var int
	 */
	public $info_bits = 0;

	public $special_code = 0;

	public $fk_multicurrency;
	public $multicurrency_code;
	public $multicurrency_subprice;
	public $multicurrency_total_ht;
	public $multicurrency_total_tva;
	public $multicurrency_total_ttc;

	public $fk_user_author;
	public $fk_user_modif;
}<|MERGE_RESOLUTION|>--- conflicted
+++ resolved
@@ -800,11 +800,7 @@
 	public function demande_prelevement_delete($fuser, $did)
 	{
 		// phpcs:enable
-<<<<<<< HEAD
-		$sql = 'DELETE FROM '.MAIN_DB_PREFIX.'prelevement_facture_demande';
-=======
 		$sql = 'DELETE FROM '.$this->db->prefix().'prelevement_facture_demande';
->>>>>>> 95dc2558
 		$sql .= ' WHERE rowid = '.((int) $did);
 		$sql .= ' AND traite = 0';
 		if ($this->db->query($sql)) {
