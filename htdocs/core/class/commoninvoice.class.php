--- conflicted
+++ resolved
@@ -168,21 +168,19 @@
 
 	/**
 	 *    	Return amount (with tax) of all deposits invoices used by invoice.
-	 *      Should always be empty, except if option FACTURE_DEPOSITS_ARE_JUST_PAYMENTS is on (not recommended).
+	 *      Should always be empty, except if option FACTURE_DEPOSITS_ARE_JUST_PAYMENTS is on for sale invoices (not recommended),
+   *      of FACTURE_SUPPLIER_DEPOSITS_ARE_JUST_PAYMENTS is on for purchase invoices (not recommended).
 	 *
 	 * 		@param 		int 	$multicurrency 		Return multicurrency_amount instead of amount
 	 *		@return		float						<0 and set ->error if KO, Sum of deposits amount otherwise
 	 */
 	public function getSumDepositsUsed($multicurrency = 0)
 	{
-<<<<<<< HEAD
-=======
-		if ($this->element == 'facture_fourn' || $this->element == 'invoice_supplier') {
+		/*if ($this->element == 'facture_fourn' || $this->element == 'invoice_supplier') {
 			// FACTURE_DEPOSITS_ARE_JUST_PAYMENTS was never supported for purchase invoice, so we can return 0 with no need of SQL for this case.
 			return 0.0;
-		}
-
->>>>>>> edf11681
+		}*/
+
 		require_once DOL_DOCUMENT_ROOT.'/core/class/discount.class.php';
 
 		$discountstatic = new DiscountAbsolute($this->db);
