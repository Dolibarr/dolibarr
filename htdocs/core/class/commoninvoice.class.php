<?php
/* Copyright (C) 2012       Regis Houssin       <regis.houssin@inodbox.com>
 * Copyright (C) 2012       Cédric Salvador     <csalvador@gpcsolutions.fr>
 * Copyright (C) 2012-2014  Raphaël Doursenaud  <rdoursenaud@gpcsolutions.fr>
 *
 * This program is free software; you can redistribute it and/or modify
 * it under the terms of the GNU General Public License as published by
 * the Free Software Foundation; either version 3 of the License, or
 * (at your option) any later version.
 *
 * This program is distributed in the hope that it will be useful,
 * but WITHOUT ANY WARRANTY; without even the implied warranty of
 * MERCHANTABILITY or FITNESS FOR A PARTICULAR PURPOSE.  See the
 * GNU General Public License for more details.
 *
 * You should have received a copy of the GNU General Public License
 * along with this program. If not, see <https://www.gnu.org/licenses/>.
 */

/**
 *       \file       htdocs/core/class/commoninvoice.class.php
 *       \ingroup    core
 *       \brief      File of the superclass of invoices classes (customer and supplier)
 */

require_once DOL_DOCUMENT_ROOT .'/core/class/commonobject.class.php';

/**
 * 	Superclass for invoices classes
 */
abstract class CommonInvoice extends CommonObject
{
    /**
     * Standard invoice
     */
    const TYPE_STANDARD = 0;

    /**
     * Replacement invoice
     */
    const TYPE_REPLACEMENT = 1;

    /**
     * Credit note invoice
     */
    const TYPE_CREDIT_NOTE = 2;

    /**
     * Deposit invoice
     */
    const TYPE_DEPOSIT = 3;

    /**
     * Proforma invoice.
     * @deprectad Remove this. A "proforma invoice" is an order with a look of invoice, not an invoice !
     */
    const TYPE_PROFORMA = 4;

    /**
     * Situation invoice
     */
    const TYPE_SITUATION = 5;

	/**
	 * Draft status
	 */
	const STATUS_DRAFT = 0;

	/**
	 * Validated (need to be paid)
	 */
	const STATUS_VALIDATED = 1;

	/**
	 * Classified paid.
	 * If paid partially, $this->close_code can be:
	 * - CLOSECODE_DISCOUNTVAT
	 * - CLOSECODE_BADDEBT
	 * If paid completelly, this->close_code will be null
	 */
	const STATUS_CLOSED = 2;

	/**
	 * Classified abandoned and no payment done.
	 * $this->close_code can be:
	 * - CLOSECODE_BADDEBT
	 * - CLOSECODE_ABANDONED
	 * - CLOSECODE_REPLACED
	 */
	const STATUS_ABANDONED = 3;


	/**
	 * 	Return remain amount to pay. Property ->id and ->total_ttc must be set.
	 *  This does not include open direct debit requests.
	 *
	 *  @param 		int 	$multicurrency 	Return multicurrency_amount instead of amount
	 *	@return		double					Remain of amount to pay
	 */
	public function getRemainToPay($multicurrency = 0)
	{
	    $alreadypaid=0;
	    $alreadypaid+=$this->getSommePaiement($multicurrency);
	    $alreadypaid+=$this->getSumDepositsUsed($multicurrency);
	    $alreadypaid+=$this->getSumCreditNotesUsed($multicurrency);
<<<<<<< HEAD

	    $remaintopay = ($this->total_ttc - $alreadypaid);
	    if ($this->statut == self::STATUS_CLOSED && $this->close_code == 'discount_vat') {		// If invoice closed with discount for anticipated payment
	    	$remaintopay = 0;
	    }
	    return $remaintopay;
=======
		return price2num($this->total_ttc - $alreadypaid, 'MT');
>>>>>>> b48c21db
	}

	/**
	 * 	Return amount of payments already done. This must include ONLY the record into the payment table.
	 *  Payments dones using discounts, credit notes, etc are not included.
	 *
	 *  @param 		int 	$multicurrency 	Return multicurrency_amount instead of amount
	 *	@return		int						Amount of payment already done, <0 if KO
	 */
	public function getSommePaiement($multicurrency = 0)
	{
		$table='paiement_facture';
		$field='fk_facture';
		if ($this->element == 'facture_fourn' || $this->element == 'invoice_supplier')
		{
			$table='paiementfourn_facturefourn';
			$field='fk_facturefourn';
		}

		$sql = 'SELECT sum(amount) as amount, sum(multicurrency_amount) as multicurrency_amount';
		$sql.= ' FROM '.MAIN_DB_PREFIX.$table;
		$sql.= ' WHERE '.$field.' = '.$this->id;

		dol_syslog(get_class($this)."::getSommePaiement", LOG_DEBUG);
		$resql=$this->db->query($sql);
		if ($resql)
		{
			$obj = $this->db->fetch_object($resql);
			$this->db->free($resql);
			if ($multicurrency) return $obj->multicurrency_amount;
			else return $obj->amount;
		}
		else
		{
			$this->error=$this->db->lasterror();
			return -1;
		}
	}

	/**
	 *    	Return amount (with tax) of all deposits invoices used by invoice.
     *      Should always be empty, except if option FACTURE_DEPOSITS_ARE_JUST_PAYMENTS is on (not recommended).
	 *
	 * 		@param 		int 	$multicurrency 	Return multicurrency_amount instead of amount
	 *		@return		int						<0 if KO, Sum of deposits amount otherwise
	 */
	public function getSumDepositsUsed($multicurrency = 0)
	{
		if ($this->element == 'facture_fourn' || $this->element == 'invoice_supplier')
	    {
	        // TODO
	        return 0;
	    }

	    require_once DOL_DOCUMENT_ROOT.'/core/class/discount.class.php';

	    $discountstatic=new DiscountAbsolute($this->db);
	    $result=$discountstatic->getSumDepositsUsed($this, $multicurrency);
	    if ($result >= 0)
	    {
	        return $result;
	    }
	    else
	    {
	        $this->error=$discountstatic->error;
	        return -1;
	    }
	}

	/**
	 *    	Return amount (with tax) of all credit notes invoices + excess received used by invoice
	 *
	 * 		@param 		int 	$multicurrency 	Return multicurrency_amount instead of amount
	 *		@return		int						<0 if KO, Sum of credit notes and deposits amount otherwise
	 */
	public function getSumCreditNotesUsed($multicurrency = 0)
	{
	    require_once DOL_DOCUMENT_ROOT.'/core/class/discount.class.php';

	    $discountstatic=new DiscountAbsolute($this->db);
	    $result=$discountstatic->getSumCreditNotesUsed($this, $multicurrency);
	    if ($result >= 0)
	    {
	        return $result;
	    }
	    else
	    {
	        $this->error=$discountstatic->error;
	        return -1;
	    }
	}

	/**
	 *    	Return amount (with tax) of all converted amount for this credit note
	 *
	 * 		@param 		int 	$multicurrency 	Return multicurrency_amount instead of amount
	 *		@return		int						<0 if KO, Sum of credit notes and deposits amount otherwise
	 */
	public function getSumFromThisCreditNotesNotUsed($multicurrency = 0)
	{
	    require_once DOL_DOCUMENT_ROOT.'/core/class/discount.class.php';

	    $discountstatic=new DiscountAbsolute($this->db);
	    $result=$discountstatic->getSumFromThisCreditNotesNotUsed($this, $multicurrency);
	    if ($result >= 0)
	    {
	        return $result;
	    }
	    else
	    {
	        $this->error=$discountstatic->error;
	        return -1;
	    }
	}

	/**
	 *	Returns array of credit note ids from the invoice
	 *
	 *	@return		array		Array of credit note ids
	 */
	public function getListIdAvoirFromInvoice()
	{
		$idarray=array();

		$sql = 'SELECT rowid';
		$sql.= ' FROM '.MAIN_DB_PREFIX.$this->table_element;
		$sql.= ' WHERE fk_facture_source = '.$this->id;
		$sql.= ' AND type = 2';
		$resql=$this->db->query($sql);
		if ($resql)
		{
			$num = $this->db->num_rows($resql);
			$i = 0;
			while ($i < $num)
			{
				$row = $this->db->fetch_row($resql);
				$idarray[]=$row[0];
				$i++;
			}
		}
		else
		{
			dol_print_error($this->db);
		}
		return $idarray;
	}

	/**
	 *	Returns the id of the invoice that replaces it
	 *
	 *	@param		string	$option		status filter ('', 'validated', ...)
	 *	@return		int					<0 si KO, 0 if no invoice replaces it, id of invoice otherwise
	 */
	public function getIdReplacingInvoice($option = '')
	{
		$sql = 'SELECT rowid';
		$sql.= ' FROM '.MAIN_DB_PREFIX.$this->table_element;
		$sql.= ' WHERE fk_facture_source = '.$this->id;
		$sql.= ' AND type < 2';
		if ($option == 'validated') $sql.= ' AND fk_statut = 1';
		// PROTECTION BAD DATA
		// In case the database is corrupted and there is a valid replectement invoice
		// and another no, priority is given to the valid one.
		// Should not happen (unless concurrent access and 2 people have created a
		// replacement invoice for the same invoice at the same time)
		$sql.= ' ORDER BY fk_statut DESC';

		$resql=$this->db->query($sql);
		if ($resql)
		{
			$obj = $this->db->fetch_object($resql);
			if ($obj)
			{
				// If there is any
				return $obj->rowid;
			}
			else
			{
				// If no invoice replaces it
				return 0;
			}
		}
		else
		{
			return -1;
		}
	}

	/**
	 *  Return list of payments
	 *
	 *	@param		string	$filtertype		1 to filter on type of payment == 'PRE'
	 *  @return     array					Array with list of payments
	 */
	public function getListOfPayments($filtertype = '')
	{
		$retarray=array();

		$table='paiement_facture';
		$table2='paiement';
		$field='fk_facture';
		$field2='fk_paiement';
		$sharedentity='facture';
		if ($this->element == 'facture_fourn' || $this->element == 'invoice_supplier')
		{
			$table='paiementfourn_facturefourn';
			$table2='paiementfourn';
			$field='fk_facturefourn';
			$field2='fk_paiementfourn';
			$sharedentity='facture_fourn';
		}

		$sql = 'SELECT p.ref, pf.amount, pf.multicurrency_amount, p.fk_paiement, p.datep, p.num_paiement as num, t.code';
		$sql.= ' FROM '.MAIN_DB_PREFIX.$table.' as pf, '.MAIN_DB_PREFIX.$table2.' as p, '.MAIN_DB_PREFIX.'c_paiement as t';
		$sql.= ' WHERE pf.'.$field.' = '.$this->id;
		//$sql.= ' WHERE pf.'.$field.' = 1';
		$sql.= ' AND pf.'.$field2.' = p.rowid';
		$sql.= ' AND p.fk_paiement = t.id';
		$sql.= ' AND p.entity IN (' . getEntity($sharedentity).')';
		if ($filtertype) $sql.=" AND t.code='PRE'";

		dol_syslog(get_class($this)."::getListOfPayments", LOG_DEBUG);
		$resql=$this->db->query($sql);
		if ($resql)
		{
			$num = $this->db->num_rows($resql);
			$i=0;
			while ($i < $num)
			{
				$obj = $this->db->fetch_object($resql);
				$retarray[]=array('amount'=>$obj->amount,'type'=>$obj->code, 'date'=>$obj->datep, 'num'=>$obj->num, 'ref'=>$obj->ref);
				$i++;
			}
			$this->db->free($resql);
			return $retarray;
		}
		else
		{
			$this->error=$this->db->lasterror();
			dol_print_error($this->db);
			return array();
		}
	}


    // phpcs:disable PEAR.NamingConventions.ValidFunctionName.ScopeNotCamelCaps
	/**
	 *  Return if an invoice can be deleted
	 *	Rule is:
	 *  If invoice is draft and has a temporary ref -> yes (1)
	 *  If hidden option INVOICE_CAN_NEVER_BE_REMOVED is on -> no (0)
	 *  If invoice is dispatched in bookkeeping -> no (-1)
	 *  If invoice has a definitive ref, is not last and INVOICE_CAN_ALWAYS_BE_REMOVED off -> no (-2)
	 *  If invoice not last in a cycle -> no (-3)
	 *  If there is payment -> no (-4)
	 *  Otherwise -> yes (2)
	 *
	 *  @return    int         <=0 if no, >0 if yes
	 */
    public function is_erasable()
    {
        // phpcs:enable
		global $conf;

		// We check if invoice is a temporary number (PROVxxxx)
		$tmppart = substr($this->ref, 1, 4);

		if ($this->statut == self::STATUS_DRAFT && $tmppart === 'PROV') // If draft invoice and ref not yet defined
		{
			return 1;
		}

		if (! empty($conf->global->INVOICE_CAN_NEVER_BE_REMOVED)) return 0;

		// If not a draft invoice and not temporary invoice
		if ($tmppart !== 'PROV')
		{
			$ventilExportCompta = $this->getVentilExportCompta();
			if ($ventilExportCompta != 0) return -1;

			// Get last number of validated invoice
			if ($this->element != 'invoice_supplier')
			{
				if (empty($this->thirdparty)) $this->fetch_thirdparty();	// We need to have this->thirdparty defined, in case of numbering rule use tags that depend on thirdparty (like {t} tag).
				$maxref = $this->getNextNumRef($this->thirdparty, 'last');

				// If there is no invoice into the reset range and not already dispatched, we can delete
				// If invoice to delete is last one and not already dispatched, we can delete
				if (empty($conf->global->INVOICE_CAN_ALWAYS_BE_REMOVED) && $maxref != '' && $maxref != $this->ref) return -2;

				// TODO If there is payment in bookkeeping, check payment is not dispatched in accounting
				// ...

				if ($this->situation_cycle_ref && method_exists($this, 'is_last_in_cycle'))
				{
					$last = $this->is_last_in_cycle();
					if (! $last) return -3;
				}
			}
		}

		// Test if there is at least one payment. If yes, refuse to delete.
		if (empty($conf->global->INVOICE_CAN_ALWAYS_BE_REMOVED) && $this->getSommePaiement() > 0) return -4;

		return 2;
	}

	/**
	 *	Return if an invoice was dispatched into bookkeeping
	 *
	 *	@return     int         <0 if KO, 0=no, 1=yes
	 */
	public function getVentilExportCompta()
	{
		$alreadydispatched = 0;

		$type = 'customer_invoice';
		if ($this->element == 'invoice_supplier') $type = 'supplier_invoice';

		$sql = " SELECT COUNT(ab.rowid) as nb FROM ".MAIN_DB_PREFIX."accounting_bookkeeping as ab WHERE ab.doc_type='".$type."' AND ab.fk_doc = ".$this->id;
		$resql = $this->db->query($sql);
		if ($resql)
		{
			$obj = $this->db->fetch_object($resql);
			if ($obj)
			{
				$alreadydispatched = $obj->nb;
			}
		}
		else
		{
			$this->error = $this->db->lasterror();
			return -1;
		}

		if ($alreadydispatched)
		{
			return 1;
		}
		return 0;
	}


	/**
	 *	Return label of type of invoice
	 *
	 *	@return     string        Label of type of invoice
	 */
    public function getLibType()
	{
		global $langs;
        if ($this->type == CommonInvoice::TYPE_STANDARD) return $langs->trans("InvoiceStandard");
        elseif ($this->type == CommonInvoice::TYPE_REPLACEMENT) return $langs->trans("InvoiceReplacement");
        elseif ($this->type == CommonInvoice::TYPE_CREDIT_NOTE) return $langs->trans("InvoiceAvoir");
        elseif ($this->type == CommonInvoice::TYPE_DEPOSIT) return $langs->trans("InvoiceDeposit");
        elseif ($this->type == CommonInvoice::TYPE_PROFORMA) return $langs->trans("InvoiceProForma");           // Not used.
        elseif ($this->type == CommonInvoice::TYPE_SITUATION) return $langs->trans("InvoiceSituation");
		return $langs->trans("Unknown");
	}

	/**
	 *  Return label of object status
	 *
	 *  @param      int		$mode			0=long label, 1=short label, 2=Picto + short label, 3=Picto, 4=Picto + long label, 5=short label + picto, 6=Long label + picto
	 *  @param      integer	$alreadypaid    0=No payment already done, >0=Some payments were already done (we recommand to put here amount payed if you have it, 1 otherwise)
	 *  @return     string			        Label of status
	 */
	public function getLibStatut($mode = 0, $alreadypaid = -1)
	{
		return $this->LibStatut($this->paye, $this->statut, $mode, $alreadypaid, $this->type);
	}

    // phpcs:disable PEAR.NamingConventions.ValidFunctionName.ScopeNotCamelCaps
	/**
	 *	Return label of a status
	 *
	 *	@param    	int  	$paye          	Status field paye
	 *	@param      int		$status        	Id status
	 *	@param      int		$mode          	0=long label, 1=short label, 2=Picto + short label, 3=Picto, 4=Picto + long label, 5=short label + picto, 6=long label + picto
	 *	@param		integer	$alreadypaid	0=No payment already done, >0=Some payments were already done (we recommand to put here amount payed if you have it, -1 otherwise)
	 *	@param		int		$type			Type invoice
	 *	@return     string        			Label of status
	 */
	public function LibStatut($paye, $status, $mode = 0, $alreadypaid = -1, $type = 0)
	{
        // phpcs:enable
		global $langs;
		$langs->load('bills');

		$statusType='status0';
		$prefix='Short';
		if (! $paye){
		    if ($status == 0) {
		        $labelStatus = $langs->trans('BillStatusDraft');
		        $labelStatusShort = $langs->trans('Bill'.$prefix.'StatusDraft');
		    }
		    elseif (($status == 3 || $status == 2) && $alreadypaid <= 0) {
		        $labelStatus = $langs->trans('BillStatusClosedUnpaid');
		        $labelStatusShort = $langs->trans('Bill'.$prefix.'StatusClosedUnpaid');
		        $statusType='status5';
		    }
		    elseif (($status == 3 || $status == 2) && $alreadypaid > 0) {
		        $labelStatus = $langs->trans('BillStatusClosedPaidPartially');
		        $labelStatusShort = $langs->trans('Bill'.$prefix.'StatusClosedPaidPartially');
		        $statusType='status9';
		    }
		    elseif ($alreadypaid <= 0) {
		        $labelStatus = $langs->trans('BillStatusNotPaid');
		        $labelStatusShort = $langs->trans('Bill'.$prefix.'StatusNotPaid');
		        $statusType='status1';
		    }
		    else {
		        $labelStatus = $langs->trans('BillStatusStarted');
		        $labelStatusShort = $langs->trans('Bill'.$prefix.'StatusStarted');
		        $statusType='status3';
		    }
		}
		else
		{
		    $statusType='status6';

		    if ($type == self::TYPE_CREDIT_NOTE){
		        $labelStatus = $langs->trans('BillStatusPaidBackOrConverted');       // credit note
		        $labelStatusShort = $langs->trans('Bill'.$prefix.'StatusPaidBackOrConverted');       // credit note
		    }
		    elseif ($type == self::TYPE_DEPOSIT){
		        $labelStatus = $langs->trans('BillStatusConverted');             // deposit invoice
		        $labelStatusShort = $langs->trans('Bill'.$prefix.'StatusConverted');             // deposit invoice
		    }
		    else{
		        $labelStatus = $langs->trans('BillStatusPaid');
		        $labelStatusShort = $langs->trans('Bill'.$prefix.'StatusPaid');
		    }
		}

		return dolGetStatus($labelStatus, $labelStatusShort, '', $statusType, $mode);
	}

    // phpcs:disable PEAR.NamingConventions.ValidFunctionName.ScopeNotCamelCaps
	/**
	 *  Returns an invoice payment deadline based on the invoice settlement
	 *  conditions and billing date.
	 *
	 *	@param      integer	$cond_reglement   	Condition of payment (code or id) to use. If 0, we use current condition.
	 *  @return     integer    			       	Date limite de reglement si ok, <0 si ko
	 */
    public function calculate_date_lim_reglement($cond_reglement = 0)
	{
        // phpcs:enable
		if (! $cond_reglement) $cond_reglement=$this->cond_reglement_code;
		if (! $cond_reglement) $cond_reglement=$this->cond_reglement_id;

		$cdr_nbjour=0;
        $cdr_type=0;
        $cdr_decalage=0;

		$sqltemp = 'SELECT c.type_cdr, c.nbjour, c.decalage';
		$sqltemp.= ' FROM '.MAIN_DB_PREFIX.'c_payment_term as c';
		if (is_numeric($cond_reglement)) $sqltemp.= " WHERE c.rowid=".$cond_reglement;
		else {
			$sqltemp.= " WHERE c.entity IN (".getEntity('c_payment_term').")";
			$sqltemp.= " AND c.code='".$this->db->escape($cond_reglement)."'";
		}

		dol_syslog(get_class($this).'::calculate_date_lim_reglement', LOG_DEBUG);
		$resqltemp=$this->db->query($sqltemp);
		if ($resqltemp)
		{
			if ($this->db->num_rows($resqltemp))
			{
				$obj = $this->db->fetch_object($resqltemp);
				$cdr_nbjour = $obj->nbjour;
				$cdr_type = $obj->type_cdr;
				$cdr_decalage = $obj->decalage;
			}
		}
		else
		{
			$this->error=$this->db->error();
			return -1;
		}
		$this->db->free($resqltemp);

		/* Definition de la date limite */

		// 0 : adding the number of days
		if ($cdr_type == 0)
		{
			$datelim = $this->date + ($cdr_nbjour * 3600 * 24);

			$datelim += ($cdr_decalage * 3600 * 24);
		}
		// 1 : application of the "end of the month" rule
		elseif ($cdr_type == 1)
		{
			$datelim = $this->date + ($cdr_nbjour * 3600 * 24);

			$mois=date('m', $datelim);
			$annee=date('Y', $datelim);
			if ($mois == 12)
			{
				$mois = 1;
				$annee += 1;
			}
			else
			{
				$mois += 1;
			}
			// We move at the beginning of the next month, and we take a day off
			$datelim=dol_mktime(12, 0, 0, $mois, 1, $annee);
			$datelim -= (3600 * 24);

			$datelim += ($cdr_decalage * 3600 * 24);
		}
		// 2 : application of the rule, the N of the current or next month
		elseif ($cdr_type == 2 && !empty($cdr_decalage))
		{
		    include_once DOL_DOCUMENT_ROOT.'/core/lib/date.lib.php';
			$datelim = $this->date + ($cdr_nbjour * 3600 * 24);

			$date_piece = dol_mktime(0, 0, 0, date('m', $datelim), date('d', $datelim), date('Y', $datelim)); // Sans les heures minutes et secondes
			$date_lim_current = dol_mktime(0, 0, 0, date('m', $datelim), $cdr_decalage, date('Y', $datelim)); // Sans les heures minutes et secondes
			$date_lim_next = dol_time_plus_duree($date_lim_current, 1, 'm');	// Add 1 month

			$diff = $date_piece - $date_lim_current;

			if ($diff < 0) $datelim = $date_lim_current;
			else $datelim = $date_lim_next;
		}
		else return 'Bad value for type_cdr in database for record cond_reglement = '.$cond_reglement;

		return $datelim;
	}
}



require_once DOL_DOCUMENT_ROOT .'/core/class/commonobjectline.class.php';

/**
 *	Parent class of all other business classes for details of elements (invoices, contracts, proposals, orders, ...)
 */
abstract class CommonInvoiceLine extends CommonObjectLine
{
	/**
	 * Quantity
	 * @var double
	 */
	public $qty;

	/**
	 * Unit price before taxes
	 * @var float
	 */
	public $subprice;

	/**
	 * Type of the product. 0 for product 1 for service
	 * @var int
	 */
	public $product_type = 0;

	/**
	 * Id of corresponding product
	 * @var int
	 */
	public $fk_product;

	/**
	 * VAT code
	 * @var string
	 */
	public $vat_src_code;

	/**
	 * VAT %
	 * @var float
	 */
	public $tva_tx;

	/**
	 * Local tax 1 %
	 * @var float
	 */
	public $localtax1_tx;

	/**
	 * Local tax 2 %
	 * @var float
	 */
	public $localtax2_tx;

	/**
	 * Percent of discount
	 * @var float
	 */
	public $remise_percent;

	/**
	 * Total amount before taxes
	 * @var float
	 */
	public $total_ht;

	/**
	 * Total VAT amount
	 * @var float
	 */
	public $total_tva;

	/**
	 * Total local tax 1 amount
	 * @var float
	 */
	public $total_localtax1;

	/**
	 * Total local tax 2 amount
	 * @var float
	 */
	public $total_localtax2;

	/**
	 * Total amount with taxes
	 * @var float
	 */
	public $total_ttc;

	/**
	 * List of cumulative options:
	 * Bit 0:	0 si TVA normal - 1 si TVA NPR
	 * Bit 1:	0 si ligne normal - 1 si bit discount (link to line into llx_remise_except)
	 * @var int
	 */
	public $info_bits = 0;

	/**
	 *  Constructor
	 *
	 *  @param	DoliDB		$db		Database handler
	 */
	public function __construct(DoliDB $db)
	{
		$this->db = $db;
	}
}<|MERGE_RESOLUTION|>--- conflicted
+++ resolved
@@ -103,16 +103,12 @@
 	    $alreadypaid+=$this->getSommePaiement($multicurrency);
 	    $alreadypaid+=$this->getSumDepositsUsed($multicurrency);
 	    $alreadypaid+=$this->getSumCreditNotesUsed($multicurrency);
-<<<<<<< HEAD
-
-	    $remaintopay = ($this->total_ttc - $alreadypaid);
+
+	    $remaintopay = price2num($this->total_ttc - $alreadypaid, 'MT');
 	    if ($this->statut == self::STATUS_CLOSED && $this->close_code == 'discount_vat') {		// If invoice closed with discount for anticipated payment
 	    	$remaintopay = 0;
 	    }
 	    return $remaintopay;
-=======
-		return price2num($this->total_ttc - $alreadypaid, 'MT');
->>>>>>> b48c21db
 	}
 
 	/**
