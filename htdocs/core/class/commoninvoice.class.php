--- conflicted
+++ resolved
@@ -325,36 +325,23 @@
 	}
 
 
-<<<<<<< HEAD
-	/**
-	 *  Return if an invoice can be deleted
-	 *	Rule is:
-	 *  If invoice is draft and has a temporary ref -> yes
-=======
     // phpcs:disable PEAR.NamingConventions.ValidFunctionName.NotCamelCaps
 	/**
 	 *  Return if an invoice can be deleted
 	 *	Rule is:
 	 *  If invoice is draft and has a temporary ref -> yes (1)
->>>>>>> d9b8a8c8
 	 *  If hidden option INVOICE_CAN_NEVER_BE_REMOVED is on -> no (0)
 	 *  If invoice is dispatched in bookkeeping -> no (-1)
 	 *  If invoice has a definitive ref, is not last and INVOICE_CAN_ALWAYS_BE_REMOVED off -> no (-2)
 	 *  If invoice not last in a cycle -> no (-3)
 	 *  If there is payment -> no (-4)
-<<<<<<< HEAD
-=======
 	 *  Otherwise -> yes (2)
->>>>>>> d9b8a8c8
 	 *
 	 *  @return    int         <=0 if no, >0 if yes
 	 */
 	function is_erasable()
 	{
-<<<<<<< HEAD
-=======
         // phpcs:enable
->>>>>>> d9b8a8c8
 		global $conf;
 
 		// We check if invoice is a temporary number (PROVxxxx)
@@ -397,11 +384,7 @@
 		// Test if there is at least one payment. If yes, refuse to delete.
 		if (empty($conf->global->INVOICE_CAN_ALWAYS_BE_REMOVED) && $this->getSommePaiement() > 0) return -4;
 
-<<<<<<< HEAD
-		return 1;
-=======
 		return 2;
->>>>>>> d9b8a8c8
 	}
 
 	/**
@@ -529,17 +512,10 @@
 			if (! $paye)
 			{
 				if ($status == 0) return img_picto($langs->trans('BillStatusDraft'),'statut0').' '.$langs->trans('Bill'.$prefix.'StatusDraft');
-<<<<<<< HEAD
-				if (($status == 3 || $status == 2) && $alreadypaid <= 0) return img_picto($langs->trans('StatusCanceled'),'statut5').' '.$langs->trans('Bill'.$prefix.'StatusCanceled');
-				if (($status == 3 || $status == 2) && $alreadypaid > 0) return img_picto($langs->trans('BillStatusClosedPaidPartially'),'statut9').' '.$langs->trans('Bill'.$prefix.'StatusClosedPaidPartially');
-				if ($alreadypaid <= 0) return img_picto($langs->trans('BillStatusNotPaid'),'statut1').' '.$langs->trans('Bill'.$prefix.'StatusNotPaid');
-				return img_picto($langs->trans('BillStatusStarted'),'statut3').' '.$langs->trans('Bill'.$prefix.'StatusStarted');
-=======
 				elseif (($status == 3 || $status == 2) && $alreadypaid <= 0) return img_picto($langs->trans('StatusCanceled'),'statut5').' '.$langs->trans('Bill'.$prefix.'StatusCanceled');
 				elseif (($status == 3 || $status == 2) && $alreadypaid > 0) return img_picto($langs->trans('BillStatusClosedPaidPartially'),'statut9').' '.$langs->trans('Bill'.$prefix.'StatusClosedPaidPartially');
 				elseif ($alreadypaid <= 0) return img_picto($langs->trans('BillStatusNotPaid'),'statut1').' '.$langs->trans('Bill'.$prefix.'StatusNotPaid');
 				else return img_picto($langs->trans('BillStatusStarted'),'statut3').' '.$langs->trans('Bill'.$prefix.'StatusStarted');
->>>>>>> d9b8a8c8
 			}
 			else
 			{
@@ -554,17 +530,10 @@
 			if (! $paye)
 			{
 				if ($status == 0) return img_picto($langs->trans('BillStatusDraft'),'statut0');
-<<<<<<< HEAD
-				if (($status == 3 || $status == 2) && $alreadypaid <= 0) return img_picto($langs->trans('BillStatusCanceled'),'statut5');
-				if (($status == 3 || $status == 2) && $alreadypaid > 0) return img_picto($langs->trans('BillStatusClosedPaidPartially'),'statut9');
-				if ($alreadypaid <= 0) return img_picto($langs->trans('BillStatusNotPaid'),'statut1');
-				return img_picto($langs->trans('BillStatusStarted'),'statut3');
-=======
 				elseif (($status == 3 || $status == 2) && $alreadypaid <= 0) return img_picto($langs->trans('BillStatusCanceled'),'statut5');
 				elseif (($status == 3 || $status == 2) && $alreadypaid > 0) return img_picto($langs->trans('BillStatusClosedPaidPartially'),'statut9');
 				elseif ($alreadypaid <= 0) return img_picto($langs->trans('BillStatusNotPaid'),'statut1');
 				else return img_picto($langs->trans('BillStatusStarted'),'statut3');
->>>>>>> d9b8a8c8
 			}
 			else
 			{
@@ -579,17 +548,10 @@
 			if (! $paye)
 			{
 				if ($status == 0) return img_picto($langs->trans('BillStatusDraft'),'statut0').' '.$langs->trans('BillStatusDraft');
-<<<<<<< HEAD
-				if (($status == 3 || $status == 2) && $alreadypaid <= 0) return img_picto($langs->trans('BillStatusCanceled'),'statut5').' '.$langs->trans('Bill'.$prefix.'StatusCanceled');
-				if (($status == 3 || $status == 2) && $alreadypaid > 0) return img_picto($langs->trans('BillStatusClosedPaidPartially'),'statut9').' '.$langs->trans('Bill'.$prefix.'StatusClosedPaidPartially');
-				if ($alreadypaid <= 0) return img_picto($langs->trans('BillStatusNotPaid'),'statut1').' '.$langs->trans('BillStatusNotPaid');
-				return img_picto($langs->trans('BillStatusStarted'),'statut3').' '.$langs->trans('BillStatusStarted');
-=======
 				elseif (($status == 3 || $status == 2) && $alreadypaid <= 0) return img_picto($langs->trans('BillStatusCanceled'),'statut5').' '.$langs->trans('Bill'.$prefix.'StatusCanceled');
 				elseif (($status == 3 || $status == 2) && $alreadypaid > 0) return img_picto($langs->trans('BillStatusClosedPaidPartially'),'statut9').' '.$langs->trans('Bill'.$prefix.'StatusClosedPaidPartially');
 				elseif ($alreadypaid <= 0) return img_picto($langs->trans('BillStatusNotPaid'),'statut1').' '.$langs->trans('BillStatusNotPaid');
 				else return img_picto($langs->trans('BillStatusStarted'),'statut3').' '.$langs->trans('BillStatusStarted');
->>>>>>> d9b8a8c8
 			}
 			else
 			{
@@ -605,15 +567,9 @@
 			if (! $paye)
 			{
 				if ($status == 0) return '<span class="xhideonsmartphone">'.$langs->trans('Bill'.$prefix.'StatusDraft').' </span>'.img_picto($langs->trans('BillStatusDraft'),'statut0');
-<<<<<<< HEAD
-				if (($status == 3 || $status == 2) && $alreadypaid <= 0) return '<span class="xhideonsmartphone">'.$langs->trans('Bill'.$prefix.'StatusCanceled').' </span>'.img_picto($langs->trans('BillStatusCanceled'),'statut5');
-				if (($status == 3 || $status == 2) && $alreadypaid > 0) return '<span class="xhideonsmartphone">'.$langs->trans('Bill'.$prefix.'StatusClosedPaidPartially').' </span>'.img_picto($langs->trans('BillStatusClosedPaidPartially'),'statut9');
-				if ($alreadypaid <= 0)
-=======
 				elseif (($status == 3 || $status == 2) && $alreadypaid <= 0) return '<span class="xhideonsmartphone">'.$langs->trans('Bill'.$prefix.'StatusCanceled').' </span>'.img_picto($langs->trans('BillStatusCanceled'),'statut5');
 				elseif (($status == 3 || $status == 2) && $alreadypaid > 0) return '<span class="xhideonsmartphone">'.$langs->trans('Bill'.$prefix.'StatusClosedPaidPartially').' </span>'.img_picto($langs->trans('BillStatusClosedPaidPartially'),'statut9');
 				elseif ($alreadypaid <= 0)
->>>>>>> d9b8a8c8
 				{
 				    if ($type == self::TYPE_CREDIT_NOTE) return '<span class="xhideonsmartphone">'.$langs->trans('Bill'.$prefix.'StatusNotRefunded').' </span>'.img_picto($langs->trans('StatusNotRefunded'),'statut1');
 				    return '<span class="xhideonsmartphone">'.$langs->trans('Bill'.$prefix.'StatusNotPaid').' </span>'.img_picto($langs->trans('BillStatusNotPaid'),'statut1');
