<?php
/* Copyright (C) 2012       Regis Houssin       <regis.houssin@inodbox.com>
 * Copyright (C) 2012       Cédric Salvador     <csalvador@gpcsolutions.fr>
 * Copyright (C) 2012-2014  Raphaël Doursenaud  <rdoursenaud@gpcsolutions.fr>
 * Copyright (C) 2023		Nick Fragoulis
 *
 * This program is free software; you can redistribute it and/or modify
 * it under the terms of the GNU General Public License as published by
 * the Free Software Foundation; either version 3 of the License, or
 * (at your option) any later version.
 *
 * This program is distributed in the hope that it will be useful,
 * but WITHOUT ANY WARRANTY; without even the implied warranty of
 * MERCHANTABILITY or FITNESS FOR A PARTICULAR PURPOSE.  See the
 * GNU General Public License for more details.
 *
 * You should have received a copy of the GNU General Public License
 * along with this program. If not, see <https://www.gnu.org/licenses/>.
 */

/**
 *       \file       htdocs/core/class/commoninvoice.class.php
 *       \ingroup    core
 *       \brief      File of the superclass of invoices classes (customer and supplier)
 */

require_once DOL_DOCUMENT_ROOT.'/core/class/commonobject.class.php';
require_once DOL_DOCUMENT_ROOT.'/core/class/commonincoterm.class.php';

/**
 * 	Superclass for invoices classes
 */
abstract class CommonInvoice extends CommonObject
{
	use CommonIncoterm;

	/**
	 * @var string		Label used as ref for template invoices
	 */
	public $title;

	/**
	 * @var int		Type of invoice (See TYPE_XXX constants)
	 */
	public $type = self::TYPE_STANDARD;

	/**
	 * @var int		Sub type of invoice (A subtype code coming from llx_invoice_subtype table. May be used by some countries like Greece)
	 */
	public $subtype;

	/**
	 * @var int Thirdparty ID
	 */
	public $socid;

	public $paye;

	/**
	 * Invoice date (date)
	 *
	 * @var integer
	 */
	public $date;

	public $cond_reglement_id; // Id in llx_c_paiement
	public $cond_reglement_code; // Code in llx_c_paiement
	public $cond_reglement_label;
	public $cond_reglement_doc; // Code in llx_c_paiement

	public $mode_reglement_id;
	public $mode_reglement_code; // Code in llx_c_paiement

	/**
	 * @var string
	 */
	public $mode_reglement;

	/**
	 * @var double
	 */
	public $revenuestamp;

	public $totalpaid;			// duplicate with sumpayed
	public $totaldeposits;		// duplicate with sumdeposit
	public $totalcreditnotes;	// duplicate with sumcreditnote

	public $sumpayed;
	public $sumpayed_multicurrency;
	public $sumdeposit;
	public $sumdeposit_multicurrency;
	public $sumcreditnote;
	public $sumcreditnote_multicurrency;
	public $remaintopay;

	/**
	 * @var int
	 */
	public $stripechargedone;

	/**
	 * @var int
	 */
	public $stripechargeerror;

	/**
	 * Payment description
	 * @var string
	 */
	public $description;

	/**
	 * @var string
	 * @deprecated
	 * @see $ref_customer
	 */
	public $ref_client;

	/**
	 * @var int Situation cycle reference number
	 */
	public $situation_cycle_ref;

	/**
	 * ! Closing after partial payment: discount_vat, badsupplier, abandon
	 * ! Closing when no payment: replaced, abandoned
	 * @var string Close code
	 */
	public $close_code;

	/**
	 * ! Comment if paid without full payment
	 * @var string Close note
	 */
	public $close_note;


	/**
	 * ! Populate by Payment module like stripe
	 * @var string message return by Online Payment module
	 */
	public $postactionmessages;


	/**
	 * Standard invoice
	 */
	const TYPE_STANDARD = 0;

	/**
	 * Replacement invoice
	 */
	const TYPE_REPLACEMENT = 1;

	/**
	 * Credit note invoice
	 */
	const TYPE_CREDIT_NOTE = 2;

	/**
	 * Deposit invoice
	 */
	const TYPE_DEPOSIT = 3;

	/**
	 * Proforma invoice.
	 * @deprectad Remove this. A "proforma invoice" is an order with a look of invoice, not an invoice !
	 */
	const TYPE_PROFORMA = 4;

	/**
	 * Situation invoice
	 */
	const TYPE_SITUATION = 5;

	/**
	 * Draft status
	 */
	const STATUS_DRAFT = 0;

	/**
	 * Validated (need to be paid)
	 */
	const STATUS_VALIDATED = 1;

	/**
	 * Classified paid.
	 * If paid partially, $this->close_code can be:
	 * - CLOSECODE_DISCOUNTVAT
	 * - CLOSECODE_BADDEBT
	 * If paid completelly, this->close_code will be null
	 */
	const STATUS_CLOSED = 2;

	/**
	 * Classified abandoned and no payment done.
	 * $this->close_code can be:
	 * - CLOSECODE_BADDEBT
	 * - CLOSECODE_ABANDONED
	 * - CLOSECODE_REPLACED
	 */
	const STATUS_ABANDONED = 3;



	/**
	 * 	Return remain amount to pay. Property ->id and ->total_ttc must be set.
	 *  This does not include open direct debit requests.
	 *
	 *  @param 		int 	$multicurrency 	Return multicurrency_amount instead of amount
	 *	@return		float					Remain of amount to pay
	 */
	public function getRemainToPay($multicurrency = 0)
	{
		$alreadypaid = 0.0;
		$alreadypaid += $this->getSommePaiement($multicurrency);
		$alreadypaid += $this->getSumDepositsUsed($multicurrency);
		$alreadypaid += $this->getSumCreditNotesUsed($multicurrency);

		$remaintopay = price2num($this->total_ttc - $alreadypaid, 'MT');
		if ($this->statut == self::STATUS_CLOSED && $this->close_code == 'discount_vat') {		// If invoice closed with discount for anticipated payment
			$remaintopay = 0.0;
		}
		return $remaintopay;
	}

	/**
	 * 	Return amount of payments already done. This must include ONLY the record into the payment table.
	 *  Payments dones using discounts, credit notes, etc are not included.
	 *
	 *  @param 		int 			$multicurrency 		Return multicurrency_amount instead of amount. -1=Return both.
	 *	@return		float|int|array						Amount of payment already done, <0 and set ->error if KO
	 *  @see getSumDepositsUsed(), getSumCreditNotesUsed()
	 */
	public function getSommePaiement($multicurrency = 0)
	{
		$table = 'paiement_facture';
		$field = 'fk_facture';
		if ($this->element == 'facture_fourn' || $this->element == 'invoice_supplier') {
			$table = 'paiementfourn_facturefourn';
			$field = 'fk_facturefourn';
		}

		$sql = "SELECT sum(amount) as amount, sum(multicurrency_amount) as multicurrency_amount";
		$sql .= " FROM ".$this->db->prefix().$table;
		$sql .= " WHERE ".$field." = ".((int) $this->id);

		dol_syslog(get_class($this)."::getSommePaiement", LOG_DEBUG);

		$resql = $this->db->query($sql);
		if ($resql) {
			$obj = $this->db->fetch_object($resql);

			$this->db->free($resql);

			if ($obj) {
				if ($multicurrency < 0) {
					$this->sumpayed = $obj->amount;
					$this->sumpayed_multicurrency = $obj->multicurrency_amount;
					return array('alreadypaid'=>(float) $obj->amount, 'alreadypaid_multicurrency'=>(float) $obj->multicurrency_amount);
				} elseif ($multicurrency) {
					$this->sumpayed_multicurrency = $obj->multicurrency_amount;
					return (float) $obj->multicurrency_amount;
				} else {
					$this->sumpayed = $obj->amount;
					return (float) $obj->amount;
				}
			} else {
				return 0;
			}
		} else {
			$this->error = $this->db->lasterror();
			return -1;
		}
	}

	/**
	 *  Return amount (with tax) of all deposits invoices used by invoice.
	 *  Should always be empty, except if option FACTURE_DEPOSITS_ARE_JUST_PAYMENTS is on for sale invoices (not recommended),
	 *  of FACTURE_SUPPLIER_DEPOSITS_ARE_JUST_PAYMENTS is on for purchase invoices (not recommended).
	 *
	 * 	@param 		int 	$multicurrency 		Return multicurrency_amount instead of amount
<<<<<<< HEAD
	 *	@return		float						<0 and set ->error if KO, Sum of deposits amount otherwise
=======
	 *	@return		float						Return integer <0 and set ->error if KO, Sum of deposits amount otherwise
>>>>>>> 603ec5e6
	 *	@see getSommePaiement(), getSumCreditNotesUsed()
	 */
	public function getSumDepositsUsed($multicurrency = 0)
	{
		/*if ($this->element == 'facture_fourn' || $this->element == 'invoice_supplier') {
			// FACTURE_SUPPLIER_DEPOSITS_ARE_JUST_PAYMENTS was never supported for purchase invoice, so we can return 0 with no need of SQL for this case.
			return 0.0;
		}*/

		require_once DOL_DOCUMENT_ROOT.'/core/class/discount.class.php';

		$discountstatic = new DiscountAbsolute($this->db);
		$result = $discountstatic->getSumDepositsUsed($this, $multicurrency);

		if ($result >= 0) {
			if ($multicurrency) {
				$this->sumdeposit_multicurrency = $result;
			} else {
				$this->sumdeposit = $result;
			}

			return $result;
		} else {
			$this->error = $discountstatic->error;
			return -1;
		}
	}

	/**
	 *  Return amount (with tax) of all credit notes invoices + excess received used by invoice
	 *
	 * 	@param 		int 	$multicurrency 		Return multicurrency_amount instead of amount
<<<<<<< HEAD
	 *	@return		float						<0 and set ->error if KO, Sum of credit notes and deposits amount otherwise
=======
	 *	@return		float						Return integer <0 and set ->error if KO, Sum of credit notes and deposits amount otherwise
>>>>>>> 603ec5e6
	 *	@see getSommePaiement(), getSumDepositsUsed()
	 */
	public function getSumCreditNotesUsed($multicurrency = 0)
	{
		require_once DOL_DOCUMENT_ROOT.'/core/class/discount.class.php';

		$discountstatic = new DiscountAbsolute($this->db);
		$result = $discountstatic->getSumCreditNotesUsed($this, $multicurrency);
		if ($result >= 0) {
			if ($multicurrency) {
				$this->sumcreditnote_multicurrency = $result;
			} else {
				$this->sumcreditnote = $result;
			}

			return $result;
		} else {
			$this->error = $discountstatic->error;
			return -1;
		}
	}

	/**
	 *    	Return amount (with tax) of all converted amount for this credit note
	 *
	 * 		@param 		int 	$multicurrency 	Return multicurrency_amount instead of amount
	 *		@return		float						Return integer <0 if KO, Sum of credit notes and deposits amount otherwise
	 */
	public function getSumFromThisCreditNotesNotUsed($multicurrency = 0)
	{
		require_once DOL_DOCUMENT_ROOT.'/core/class/discount.class.php';

		$discountstatic = new DiscountAbsolute($this->db);
		$result = $discountstatic->getSumFromThisCreditNotesNotUsed($this, $multicurrency);
		if ($result >= 0) {
			return $result;
		} else {
			$this->error = $discountstatic->error;
			return -1;
		}
	}

	/**
	 *	Returns array of credit note ids from the invoice
	 *
	 *	@return		array		Array of credit note ids
	 */
	public function getListIdAvoirFromInvoice()
	{
		$idarray = array();

		$sql = "SELECT rowid";
		$sql .= " FROM ".$this->db->prefix().$this->table_element;
		$sql .= " WHERE fk_facture_source = ".((int) $this->id);
		$sql .= " AND type = 2";
		$resql = $this->db->query($sql);
		if ($resql) {
			$num = $this->db->num_rows($resql);
			$i = 0;
			while ($i < $num) {
				$row = $this->db->fetch_row($resql);
				$idarray[] = $row[0];
				$i++;
			}
		} else {
			dol_print_error($this->db);
		}
		return $idarray;
	}

	/**
	 *	Returns the id of the invoice that replaces it
	 *
	 *	@param		string	$option		status filter ('', 'validated', ...)
	 *	@return		int					Return integer <0 si KO, 0 if no invoice replaces it, id of invoice otherwise
	 */
	public function getIdReplacingInvoice($option = '')
	{
		$sql = "SELECT rowid";
		$sql .= " FROM ".$this->db->prefix().$this->table_element;
		$sql .= " WHERE fk_facture_source = ".((int) $this->id);
		$sql .= " AND type < 2";
		if ($option == 'validated') {
			$sql .= ' AND fk_statut = 1';
		}
		// PROTECTION BAD DATA
		// In case the database is corrupted and there is a valid replectement invoice
		// and another no, priority is given to the valid one.
		// Should not happen (unless concurrent access and 2 people have created a
		// replacement invoice for the same invoice at the same time)
		$sql .= " ORDER BY fk_statut DESC";

		$resql = $this->db->query($sql);
		if ($resql) {
			$obj = $this->db->fetch_object($resql);
			if ($obj) {
				// If there is any
				return $obj->rowid;
			} else {
				// If no invoice replaces it
				return 0;
			}
		} else {
			return -1;
		}
	}

	/**
	 *  Return list of payments
	 *
	 *	@param		string	$filtertype		1 to filter on type of payment == 'PRE'
	 *  @param      int     $multicurrency  Return multicurrency_amount instead of amount
	 *  @return     array					Array with list of payments
	 */
	public function getListOfPayments($filtertype = '', $multicurrency = 0)
	{
		$retarray = array();

		$table = 'paiement_facture';
		$table2 = 'paiement';
		$field = 'fk_facture';
		$field2 = 'fk_paiement';
		$field3 = ', p.ref_ext';
		$field4 = ', p.fk_bank'; // Bank line id
		$sharedentity = 'facture';
		if ($this->element == 'facture_fourn' || $this->element == 'invoice_supplier') {
			$table = 'paiementfourn_facturefourn';
			$table2 = 'paiementfourn';
			$field = 'fk_facturefourn';
			$field2 = 'fk_paiementfourn';
			$field3 = '';
			$sharedentity = 'facture_fourn';
		}

		$sql = "SELECT p.ref, pf.amount, pf.multicurrency_amount, p.fk_paiement, p.datep, p.num_paiement as num, t.code".$field3 . $field4;
		$sql .= " FROM ".$this->db->prefix().$table." as pf, ".$this->db->prefix().$table2." as p, ".$this->db->prefix()."c_paiement as t";
		$sql .= " WHERE pf.".$field." = ".((int) $this->id);
		$sql .= " AND pf.".$field2." = p.rowid";
		$sql .= ' AND p.fk_paiement = t.id';
		$sql .= ' AND p.entity IN ('.getEntity($sharedentity).')';
		if ($filtertype) {
			$sql .= " AND t.code='PRE'";
		}

		dol_syslog(get_class($this)."::getListOfPayments", LOG_DEBUG);
		$resql = $this->db->query($sql);
		if ($resql) {
			$num = $this->db->num_rows($resql);
			$i = 0;
			while ($i < $num) {
				$obj = $this->db->fetch_object($resql);
				$tmp = array('amount'=>$obj->amount, 'type'=>$obj->code, 'date'=>$obj->datep, 'num'=>$obj->num, 'ref'=>$obj->ref);
				if (!empty($field3)) {
					$tmp['ref_ext'] = $obj->ref_ext;
				}
				if (!empty($field4)) {
					$tmp['fk_bank_line'] = $obj->fk_bank;
				}
				$retarray[] = $tmp;
				$i++;
			}
			$this->db->free($resql);

			//look for credit notes and discounts and deposits
			$sql = '';
			if ($this->element == 'facture' || $this->element == 'invoice') {
				$sql = "SELECT rc.amount_ttc as amount, rc.multicurrency_amount_ttc as multicurrency_amount, rc.datec as date, f.ref as ref, rc.description as type";
				$sql .= ' FROM '.$this->db->prefix().'societe_remise_except as rc, '.$this->db->prefix().'facture as f';
				$sql .= ' WHERE rc.fk_facture_source=f.rowid AND rc.fk_facture = '.((int) $this->id);
				$sql .= ' AND (f.type = 2 OR f.type = 0 OR f.type = 3)'; // Find discount coming from credit note or excess received or deposits (payments from deposits are always null except if FACTURE_DEPOSITS_ARE_JUST_PAYMENTS is set)
			} elseif ($this->element == 'facture_fourn' || $this->element == 'invoice_supplier') {
				$sql = "SELECT rc.amount_ttc as amount, rc.multicurrency_amount_ttc as multicurrency_amount, rc.datec as date, f.ref as ref, rc.description as type";
				$sql .= ' FROM '.$this->db->prefix().'societe_remise_except as rc, '.$this->db->prefix().'facture_fourn as f';
				$sql .= ' WHERE rc.fk_invoice_supplier_source=f.rowid AND rc.fk_invoice_supplier = '.((int) $this->id);
				$sql .= ' AND (f.type = 2 OR f.type = 0 OR f.type = 3)'; // Find discount coming from credit note or excess received or deposits (payments from deposits are always null except if FACTURE_SUPPLIER_DEPOSITS_ARE_JUST_PAYMENTS is set)
			}

			if ($sql) {
				$resql = $this->db->query($sql);
				if ($resql) {
					$num = $this->db->num_rows($resql);
					$i = 0;
					while ($i < $num) {
						$obj = $this->db->fetch_object($resql);
						if ($multicurrency) {
							$retarray[] = array('amount'=>$obj->multicurrency_amount, 'type'=>$obj->type, 'date'=>$obj->date, 'num'=>'0', 'ref'=>$obj->ref);
						} else {
							$retarray[] = array('amount'=>$obj->amount, 'type'=>$obj->type, 'date'=>$obj->date, 'num'=>'', 'ref'=>$obj->ref);
						}
						$i++;
					}
				} else {
					$this->error = $this->db->lasterror();
					dol_print_error($this->db);
					return array();
				}
				$this->db->free($resql);
			}

			return $retarray;
		} else {
			$this->error = $this->db->lasterror();
			dol_print_error($this->db);
			return array();
		}
	}


	// phpcs:disable PEAR.NamingConventions.ValidFunctionName.ScopeNotCamelCaps
	/**
	 *  Return if an invoice can be deleted
	 *	Rule is:
	 *  If invoice is draft and has a temporary ref -> yes (1)
	 *  If hidden option INVOICE_CAN_NEVER_BE_REMOVED is on -> no (0)
	 *  If invoice is dispatched in bookkeeping -> no (-1)
	 *  If invoice has a definitive ref, is not last and INVOICE_CAN_ALWAYS_BE_REMOVED off -> no (-2)
	 *  If invoice not last in a cycle -> no (-3)
	 *  If there is payment -> no (-4)
	 *  Otherwise -> yes (2)
	 *
	 *  @return    int         Return integer <=0 if no, >0 if yes
	 */
	public function is_erasable()
	{
		// phpcs:enable
		global $conf;

		// We check if invoice is a temporary number (PROVxxxx)
		$tmppart = substr($this->ref, 1, 4);

		if ($this->statut == self::STATUS_DRAFT && $tmppart === 'PROV') { // If draft invoice and ref not yet defined
			return 1;
		}

		if (getDolGlobalString('INVOICE_CAN_NEVER_BE_REMOVED')) {
			return 0;
		}

		// If not a draft invoice and not temporary invoice
		if ($tmppart !== 'PROV') {
			$ventilExportCompta = $this->getVentilExportCompta();
			if ($ventilExportCompta != 0) {
				return -1;
			}

			// Get last number of validated invoice
			if ($this->element != 'invoice_supplier') {
				if (empty($this->thirdparty)) {
					$this->fetch_thirdparty(); // We need to have this->thirdparty defined, in case of numbering rule use tags that depend on thirdparty (like {t} tag).
				}
				$maxref = $this->getNextNumRef($this->thirdparty, 'last');

				// If there is no invoice into the reset range and not already dispatched, we can delete
				// If invoice to delete is last one and not already dispatched, we can delete
				if (!getDolGlobalString('INVOICE_CAN_ALWAYS_BE_REMOVED') && $maxref != '' && $maxref != $this->ref) {
					return -2;
				}

				// TODO If there is payment in bookkeeping, check payment is not dispatched in accounting
				// ...

				if ($this->situation_cycle_ref && method_exists($this, 'is_last_in_cycle')) {
					$last = $this->is_last_in_cycle();
					if (!$last) {
						return -3;
					}
				}
			}
		}

		// Test if there is at least one payment. If yes, refuse to delete.
		if (!getDolGlobalString('INVOICE_CAN_ALWAYS_BE_REMOVED') && $this->getSommePaiement() > 0) {
			return -4;
		}

		return 2;
	}

	/**
	 *	Return if an invoice was dispatched into bookkeeping
	 *
	 *	@return     int         Return integer <0 if KO, 0=no, 1=yes
	 */
	public function getVentilExportCompta()
	{
		$alreadydispatched = 0;

		$type = 'customer_invoice';
		if ($this->element == 'invoice_supplier') {
			$type = 'supplier_invoice';
		}

		$sql = " SELECT COUNT(ab.rowid) as nb FROM ".$this->db->prefix()."accounting_bookkeeping as ab WHERE ab.doc_type='".$this->db->escape($type)."' AND ab.fk_doc = ".((int) $this->id);
		$resql = $this->db->query($sql);
		if ($resql) {
			$obj = $this->db->fetch_object($resql);
			if ($obj) {
				$alreadydispatched = $obj->nb;
			}
		} else {
			$this->error = $this->db->lasterror();
			return -1;
		}

		if ($alreadydispatched) {
			return 1;
		}
		return 0;
	}

	/**
	 * Return next reference of invoice not already used (or last reference)
	 *
	 * @param	 Societe	$soc		Thirdparty object
	 * @param    string		$mode		'next' for next value or 'last' for last value
	 * @return   string					free ref or last ref
	 */
	public function getNextNumRef($soc, $mode = 'next')
	{
		// TODO Must be implemented into main class
		return '';
	}

	/**
	 *	Return label of type of invoice
	 *
	 *	@param		int			$withbadge		1=Add span for badge css, 2=Add span and show short label
	 *	@return     string        				Label of type of invoice
	 */
	public function getLibType($withbadge = 0)
	{
		global $langs;

		$labellong = "Unknown";
		if ($this->type == CommonInvoice::TYPE_STANDARD) {
			$labellong = "InvoiceStandard";
			$labelshort = "InvoiceStandardShort";
		} elseif ($this->type == CommonInvoice::TYPE_REPLACEMENT) {
			$labellong = "InvoiceReplacement";
			$labelshort = "InvoiceReplacementShort";
		} elseif ($this->type == CommonInvoice::TYPE_CREDIT_NOTE) {
			$labellong = "InvoiceAvoir";
			$labelshort = "CreditNote";
		} elseif ($this->type == CommonInvoice::TYPE_DEPOSIT) {
			$labellong = "InvoiceDeposit";
			$labelshort = "Deposit";
		} elseif ($this->type == CommonInvoice::TYPE_PROFORMA) {
			$labellong = "InvoiceProForma"; // Not used.
			$labelshort = "ProForma";
		} elseif ($this->type == CommonInvoice::TYPE_SITUATION) {
			$labellong = "InvoiceSituation";
			$labelshort = "Situation";
		}

		$out = '';
		if ($withbadge) {
			$out .= '<span class="badgeneutral" title="'.dol_escape_htmltag($langs->trans($labellong)).'">';
		}
		$out .= $langs->trans($withbadge == 2 ? $labelshort : $labellong);
		if ($withbadge) {
			$out .= '</span>';
		}
		return $out;
	}

	/**
	 *	Return label of invoice subtype
	 *
	 *  @param		string		$table          table of invoice
	 *	@return     string|int     				Label of invoice subtype or -1 if error
	 */
	public function getSubtypeLabel($table = '')
	{
		$subtypeLabel = '';
		if ($table === 'facture' || $table === 'facture_fourn') {
			$sql = "SELECT s.label FROM " . $this->db->prefix() . $table . " AS f";
			$sql .= " INNER JOIN " . $this->db->prefix() . "c_invoice_subtype AS s ON f.subtype = s.rowid";
			$sql .= " WHERE f.ref = '".$this->db->escape($this->ref)."'";
		} elseif ($table === 'facture_rec' || $table === 'facture_fourn_rec') {
			$sql = "SELECT s.label FROM " . $this->db->prefix() . $table . " AS f";
			$sql .= " INNER JOIN " . $this->db->prefix() . "c_invoice_subtype AS s ON f.subtype = s.rowid";
			$sql .= " WHERE f.titre = '".$this->db->escape($this->title)."'";
		} else {
			return -1;
		}

		$resql = $this->db->query($sql);
		if ($resql) {
			while ($obj = $this->db->fetch_object($resql)) {
				$subtypeLabel = $obj->label;
			}
		} else {
			dol_print_error($this->db);
			return -1;
		}

		return $subtypeLabel;
	}

	/**
	 *    	Retrieve a list of invoice subtype labels or codes.
	 *
	 *		@param	int		$mode		0=Return id+label, 1=Return code+id
	 *    	@return array      			Array of subtypes
	 */
	public function getArrayOfInvoiceSubtypes($mode = 0)
	{
		global $mysoc;

		$effs = array();

		$sql = "SELECT rowid, code, label as label";
		$sql .= " FROM " . MAIN_DB_PREFIX . 'c_invoice_subtype';
		$sql .= " WHERE active = 1 AND fk_country = ".((int) $mysoc->country_id)." AND entity IN(".getEntity('c_invoice_subtype').")";
		$sql .= " ORDER by rowid, code";
		dol_syslog(get_class($this) . '::getArrayOfInvoiceSubtypes', LOG_DEBUG);
		$resql = $this->db->query($sql);
		if ($resql) {
			$num = $this->db->num_rows($resql);
			$i = 0;

			while ($i < $num) {
				$objp = $this->db->fetch_object($resql);
				if (!$mode) {
					$key = $objp->rowid;
					$effs[$key] = $objp->label;
				} else {
					$key = $objp->code;
					$effs[$key] = $objp->rowid;
				}

				$i++;
			}
			$this->db->free($resql);
		}

		return $effs;
	}

	/**
	 *  Return label of object status
	 *
	 *  @param      int		$mode			0=long label, 1=short label, 2=Picto + short label, 3=Picto, 4=Picto + long label, 5=short label + picto, 6=Long label + picto
	 *  @param      integer	$alreadypaid    0=No payment already done, >0=Some payments were already done (we recommand to put here amount payed if you have it, 1 otherwise)
	 *  @return     string			        Label of status
	 */
	public function getLibStatut($mode = 0, $alreadypaid = -1)
	{
		return $this->LibStatut($this->paye, $this->statut, $mode, $alreadypaid, $this->type);
	}

	// phpcs:disable PEAR.NamingConventions.ValidFunctionName.ScopeNotCamelCaps
	/**
	 *	Return label of a status
	 *
	 *	@param    	int  	$paye          	Status field paye
	 *	@param      int		$status        	Id status
	 *	@param      int		$mode          	0=long label, 1=short label, 2=Picto + short label, 3=Picto, 4=Picto + long label, 5=short label + picto, 6=long label + picto
	 *	@param		integer	$alreadypaid	0=No payment already done, >0=Some payments were already done (we recommand to put here amount payed if you have it, -1 otherwise)
	 *	@param		int		$type			Type invoice. If -1, we use $this->type
	 *	@return     string        			Label of status
	 */
	public function LibStatut($paye, $status, $mode = 0, $alreadypaid = -1, $type = -1)
	{
		// phpcs:enable
		global $langs, $hookmanager;
		$langs->load('bills');

		if ($type == -1) {
			$type = $this->type;
		}

		$statusType = 'status0';
		$prefix = 'Short';
		if (!$paye) {
			if ($status == 0) {
				$labelStatus = $langs->transnoentitiesnoconv('BillStatusDraft');
				$labelStatusShort = $langs->transnoentitiesnoconv('Bill'.$prefix.'StatusDraft');
			} elseif (($status == 3 || $status == 2) && $alreadypaid <= 0) {
				if ($status == 3) {
					$labelStatus = $langs->transnoentitiesnoconv('BillStatusCanceled');
					$labelStatusShort = $langs->transnoentitiesnoconv('Bill'.$prefix.'StatusCanceled');
				} else {
					$labelStatus = $langs->transnoentitiesnoconv('BillStatusClosedUnpaid');
					$labelStatusShort = $langs->transnoentitiesnoconv('Bill'.$prefix.'StatusClosedUnpaid');
				}
				$statusType = 'status5';
			} elseif (($status == 3 || $status == 2) && $alreadypaid > 0) {
				$labelStatus = $langs->transnoentitiesnoconv('BillStatusClosedPaidPartially');
				$labelStatusShort = $langs->transnoentitiesnoconv('Bill'.$prefix.'StatusClosedPaidPartially');
				$statusType = 'status9';
			} elseif ($alreadypaid == 0) {
				$labelStatus = $langs->transnoentitiesnoconv('BillStatusNotPaid');
				$labelStatusShort = $langs->transnoentitiesnoconv('Bill'.$prefix.'StatusNotPaid');
				$statusType = 'status1';
			} else {
				$labelStatus = $langs->transnoentitiesnoconv('BillStatusStarted');
				$labelStatusShort = $langs->transnoentitiesnoconv('Bill'.$prefix.'StatusStarted');
				$statusType = 'status3';
			}
		} else {
			$statusType = 'status6';

			if ($type == self::TYPE_CREDIT_NOTE) {
				$labelStatus = $langs->transnoentitiesnoconv('BillStatusPaidBackOrConverted'); // credit note
				$labelStatusShort = $langs->transnoentitiesnoconv('Bill'.$prefix.'StatusPaidBackOrConverted'); // credit note
			} elseif ($type == self::TYPE_DEPOSIT) {
				$labelStatus = $langs->transnoentitiesnoconv('BillStatusConverted'); // deposit invoice
				$labelStatusShort = $langs->transnoentitiesnoconv('Bill'.$prefix.'StatusConverted'); // deposit invoice
			} else {
				$labelStatus = $langs->transnoentitiesnoconv('BillStatusPaid');
				$labelStatusShort = $langs->transnoentitiesnoconv('Bill'.$prefix.'StatusPaid');
			}
		}

		$parameters = array(
			'status'      => $status,
			'mode'        => $mode,
			'paye'        => $paye,
			'alreadypaid' => $alreadypaid,
			'type'        => $type
		);

		$reshook = $hookmanager->executeHooks('LibStatut', $parameters, $this); // Note that $action and $object may have been modified by hook

		if ($reshook > 0) {
			return $hookmanager->resPrint;
		}



		return dolGetStatus($labelStatus, $labelStatusShort, '', $statusType, $mode);
	}

	// phpcs:disable PEAR.NamingConventions.ValidFunctionName.ScopeNotCamelCaps
	/**
	 *  Returns an invoice payment deadline based on the invoice settlement
	 *  conditions and billing date.
	 *
	 *	@param      integer	$cond_reglement   	Condition of payment (code or id) to use. If 0, we use current condition.
	 *  @return     integer    			       	Date limit of payment if OK, <0 if KO
	 */
	public function calculate_date_lim_reglement($cond_reglement = 0)
	{
		// phpcs:enable
		if (!$cond_reglement) {
			$cond_reglement = $this->cond_reglement_code;
		}
		if (!$cond_reglement) {
			$cond_reglement = $this->cond_reglement_id;
		}
		if (!$cond_reglement) {
			return $this->date;
		}

		$cdr_nbjour = 0;
		$cdr_type = 0;
		$cdr_decalage = 0;

		$sqltemp = "SELECT c.type_cdr, c.nbjour, c.decalage";
		$sqltemp .= " FROM ".$this->db->prefix()."c_payment_term as c";
		if (is_numeric($cond_reglement)) {
			$sqltemp .= " WHERE c.rowid=".((int) $cond_reglement);
		} else {
			$sqltemp .= " WHERE c.entity IN (".getEntity('c_payment_term').")";
			$sqltemp .= " AND c.code = '".$this->db->escape($cond_reglement)."'";
		}

		dol_syslog(get_class($this).'::calculate_date_lim_reglement', LOG_DEBUG);
		$resqltemp = $this->db->query($sqltemp);
		if ($resqltemp) {
			if ($this->db->num_rows($resqltemp)) {
				$obj = $this->db->fetch_object($resqltemp);
				$cdr_nbjour = $obj->nbjour;
				$cdr_type = $obj->type_cdr;
				$cdr_decalage = $obj->decalage;
			}
		} else {
			$this->error = $this->db->error();
			return -1;
		}
		$this->db->free($resqltemp);

		/* Definition de la date limite */

		// 0 : adding the number of days
		if ($cdr_type == 0) {
			$datelim = $this->date + ($cdr_nbjour * 3600 * 24);

			$datelim += ($cdr_decalage * 3600 * 24);
		} elseif ($cdr_type == 1) {
			// 1 : application of the "end of the month" rule
			$datelim = $this->date + ($cdr_nbjour * 3600 * 24);

			$mois = date('m', $datelim);
			$annee = date('Y', $datelim);
			if ($mois == 12) {
				$mois = 1;
				$annee += 1;
			} else {
				$mois += 1;
			}
			// We move at the beginning of the next month, and we take a day off
			$datelim = dol_mktime(12, 0, 0, $mois, 1, $annee);
			$datelim -= (3600 * 24);

			$datelim += ($cdr_decalage * 3600 * 24);
		} elseif ($cdr_type == 2 && !empty($cdr_decalage)) {
			// 2 : application of the rule, the N of the current or next month
			include_once DOL_DOCUMENT_ROOT.'/core/lib/date.lib.php';
			$datelim = $this->date + ($cdr_nbjour * 3600 * 24);

			$date_piece = dol_mktime(0, 0, 0, date('m', $datelim), date('d', $datelim), date('Y', $datelim)); // Sans les heures minutes et secondes
			$date_lim_current = dol_mktime(0, 0, 0, date('m', $datelim), $cdr_decalage, date('Y', $datelim)); // Sans les heures minutes et secondes
			$date_lim_next = dol_time_plus_duree($date_lim_current, 1, 'm'); // Add 1 month

			$diff = $date_piece - $date_lim_current;

			if ($diff < 0) {
				$datelim = $date_lim_current;
			} else {
				$datelim = $date_lim_next;
			}
		} else {
			return 'Bad value for type_cdr in database for record cond_reglement = '.$cond_reglement;
		}

		return $datelim;
	}

	// phpcs:disable PEAR.NamingConventions.ValidFunctionName.ScopeNotCamelCaps
	/**
	 *	Create a withdrawal request for a direct debit order or a credit transfer order.
	 *  Use the remain to pay excluding all existing open direct debit requests.
	 *
	 *	@param      User	$fuser      				User asking the direct debit transfer
	 *  @param		float	$amount						Amount we request direct debit for
	 *  @param		string	$type						'direct-debit' or 'bank-transfer'
	 *  @param		string	$sourcetype					Source ('facture' or 'supplier_invoice')
	 *  @param		int		$checkduplicateamongall		0=Default (check among open requests only to find if request already exists). 1=Check also among requests completely processed and cancel if at least 1 request exists whatever is its status.
	 *	@return     int         						Return integer <0 if KO, 0 if a request already exists, >0 if OK
	 */
	public function demande_prelevement($fuser, $amount = 0, $type = 'direct-debit', $sourcetype = 'facture', $checkduplicateamongall = 0)
	{
		// phpcs:enable
		global $conf;

		$error = 0;

		dol_syslog(get_class($this)."::demande_prelevement", LOG_DEBUG);

		if ($this->status > self::STATUS_DRAFT && $this->paye == 0) {
			require_once DOL_DOCUMENT_ROOT.'/societe/class/companybankaccount.class.php';
			$bac = new CompanyBankAccount($this->db);
			$bac->fetch(0, $this->socid);

			$sql = "SELECT count(rowid) as nb";
			$sql .= " FROM ".$this->db->prefix()."prelevement_demande";
			if ($type == 'bank-transfer') {
				$sql .= " WHERE fk_facture_fourn = ".((int) $this->id);
			} else {
				$sql .= " WHERE fk_facture = ".((int) $this->id);
			}
			$sql .= " AND type = 'ban'"; // To exclude record done for some online payments
			if (empty($checkduplicateamongall)) {
				$sql .= " AND traite = 0";
			}

			dol_syslog(get_class($this)."::demande_prelevement", LOG_DEBUG);

			$resql = $this->db->query($sql);
			if ($resql) {
				$obj = $this->db->fetch_object($resql);
				if ($obj && $obj->nb == 0) {	// If no request found yet
					$now = dol_now();

					$totalpaid = $this->getSommePaiement();
					$totalcreditnotes = $this->getSumCreditNotesUsed();
					$totaldeposits = $this->getSumDepositsUsed();
					//print "totalpaid=".$totalpaid." totalcreditnotes=".$totalcreditnotes." totaldeposts=".$totaldeposits;

					// We can also use bcadd to avoid pb with floating points
					// For example print 239.2 - 229.3 - 9.9; does not return 0.
					//$resteapayer=bcadd($this->total_ttc,$totalpaid,$conf->global->MAIN_MAX_DECIMALS_TOT);
					//$resteapayer=bcadd($resteapayer,$totalavoir,$conf->global->MAIN_MAX_DECIMALS_TOT);
					if (empty($amount)) {
						$amount = price2num($this->total_ttc - $totalpaid - $totalcreditnotes - $totaldeposits, 'MT');
					}

					if (is_numeric($amount) && $amount != 0) {
						$sql = 'INSERT INTO '.$this->db->prefix().'prelevement_demande(';
						if ($type == 'bank-transfer') {
							$sql .= 'fk_facture_fourn, ';
						} else {
							$sql .= 'fk_facture, ';
						}
						$sql .= ' amount, date_demande, fk_user_demande, code_banque, code_guichet, number, cle_rib, sourcetype, type, entity)';
						$sql .= " VALUES (".((int) $this->id);
						$sql .= ", ".((float) price2num($amount));
						$sql .= ", '".$this->db->idate($now)."'";
						$sql .= ", ".((int) $fuser->id);
						$sql .= ", '".$this->db->escape($bac->code_banque)."'";
						$sql .= ", '".$this->db->escape($bac->code_guichet)."'";
						$sql .= ", '".$this->db->escape($bac->number)."'";
						$sql .= ", '".$this->db->escape($bac->cle_rib)."'";
						$sql .= ", '".$this->db->escape($sourcetype)."'";
						$sql .= ", 'ban'";
						$sql .= ", ".((int) $conf->entity);
						$sql .= ")";

						dol_syslog(get_class($this)."::demande_prelevement", LOG_DEBUG);
						$resql = $this->db->query($sql);
						if (!$resql) {
							$this->error = $this->db->lasterror();
							dol_syslog(get_class($this).'::demandeprelevement Erreur');
							$error++;
						}
					} else {
						$this->error = 'WithdrawRequestErrorNilAmount';
						dol_syslog(get_class($this).'::demandeprelevement WithdrawRequestErrorNilAmount');
						$error++;
					}

					if (!$error) {
						// Force payment mode of invoice to withdraw
						$payment_mode_id = dol_getIdFromCode($this->db, ($type == 'bank-transfer' ? 'VIR' : 'PRE'), 'c_paiement', 'code', 'id', 1);
						if ($payment_mode_id > 0) {
							$result = $this->setPaymentMethods($payment_mode_id);
						}
					}

					if ($error) {
						return -1;
					}
					return 1;
				} else {
					$this->error = "A request already exists";
					dol_syslog(get_class($this).'::demandeprelevement Can t create a request to generate a direct debit, a request already exists.');
					return 0;
				}
			} else {
				$this->error = $this->db->error();
				dol_syslog(get_class($this).'::demandeprelevement Error -2');
				return -2;
			}
		} else {
			$this->error = "Status of invoice does not allow this";
			dol_syslog(get_class($this)."::demandeprelevement ".$this->error." $this->status, $this->paye, $this->mode_reglement_id");
			return -3;
		}
	}


	/**
	 *  Create a payment with Stripe card
	 *  Must take amount using Stripe and record an event into llx_actioncomm
	 *  Record bank payment
	 *  Send email to customer ?
	 *
	 *	@param      User	$fuser      	User asking the direct debit transfer
	 *  @param		int		$id				Invoice ID with remain to pay
	 *  @param		string	$sourcetype		Source ('facture' or 'supplier_invoice')
	 *	@return     int         			Return integer <0 if KO, >0 if OK
	 */
	public function makeStripeCardRequest($fuser, $id, $sourcetype = 'facture')
	{
		// TODO See in sellyoursaas
		return 0;
	}

	/**
	 *  Create a direct debit order into prelevement_bons for a given prelevement_request, then
	 *  Send the payment order to the service (for a direct debit order or a credit transfer order) and record an event in llx_actioncomm.
	 *
	 *	@param      User	$fuser      	User asking the direct debit transfer
	 *  @param		int		$did			ID of unitary payment request to pay
	 *  @param		string	$type			'direct-debit' or 'bank-transfer'
	 *  @param		string	$sourcetype		Source ('facture' or 'supplier_invoice')
	 *  @param		string	$service		'StripeTest', 'StripeLive', ...
	 *  @param		string	$forcestripe	To force another stripe env: 'cus_account@pk_...:sk_...'
	 *	@return     int         			Return integer <0 if KO, >0 if OK
	 */
	public function makeStripeSepaRequest($fuser, $did, $type = 'direct-debit', $sourcetype = 'facture', $service = '', $forcestripe = '')
	{
		global $conf, $user, $langs;

		if ($type != 'bank-transfer' && $type != 'credit-transfer' && !getDolGlobalString('STRIPE_SEPA_DIRECT_DEBIT')) {
			return 0;
		}
		if ($type != 'direct-debit' && !getDolGlobalString('STRIPE_SEPA_CREDIT_TRANSFER')) {
			return 0;
		}
		// Set a default value for service if not provided
		if (empty($service)) {
			$service = 'StripeTest';
			if (getDolGlobalString('STRIPE_LIVE') && !GETPOST('forcesandbox', 'alpha')) {
				$service = 'StripeLive';
			}
		}

		$error = 0;

		dol_syslog(get_class($this)."::makeStripeSepaRequest start did=".$did." type=".$type." service=".$service." sourcetype=".$sourcetype." forcestripe=".$forcestripe, LOG_DEBUG);

		if ($this->status > self::STATUS_DRAFT && $this->paye == 0) {
			// Get the default payment mode for BAN payment of the third party
			require_once DOL_DOCUMENT_ROOT.'/societe/class/companybankaccount.class.php';
			$bac = new CompanyBankAccount($this->db);	// table societe_rib
			$result = $bac->fetch(0, $this->socid, 1, 'ban');
			if ($result <= 0 || empty($bac->id)) {
				$this->error = $langs->trans("ThirdpartyHasNoDefaultBanAccount");
				$this->errors[] = $this->error;
				dol_syslog(get_class($this)."::makeStripeSepaRequest ".$this->error);
				return -1;
			}

			// Load the pending payment request to process (with rowid=$did)
			$sql = "SELECT rowid, date_demande, amount, fk_facture, fk_facture_fourn, fk_prelevement_bons";
			$sql .= " FROM ".$this->db->prefix()."prelevement_demande";
			$sql .= " WHERE rowid = ".((int) $did);
			if ($type != 'bank-transfer' && $type != 'credit-transfer') {
				$sql .= " AND fk_facture = ".((int) $this->id);		// Add a protection to not pay another invoice than current one
			}
			if ($type != 'direct-debit') {
				$sql .= " AND fk_facture_fourn = ".((int) $this->id);		// Add a protection to not pay another invoice than current one
			}
			$sql .= " AND traite = 0";	// To not process payment request that were already converted into a direct debit or credit transfer order (Note: fk_prelevement_bons is also empty when traite = 0)

			dol_syslog(get_class($this)."::makeStripeSepaRequest load requests to process", LOG_DEBUG);
			$resql = $this->db->query($sql);
			if ($resql) {
				$obj = $this->db->fetch_object($resql);
				if (!$obj) {
					dol_print_error($this->db, 'CantFindRequestWithId');
					return -2;
				}

				// amount to pay
				$amount = $obj->amount;

				if (is_numeric($amount) && $amount != 0) {
					require_once DOL_DOCUMENT_ROOT.'/societe/class/companypaymentmode.class.php';
					$companypaymentmode = new CompanyPaymentMode($this->db);	// table societe_rib
					$companypaymentmode->fetch($bac->id);

					$this->stripechargedone = 0;
					$this->stripechargeerror = 0;

					$now = dol_now();

					$currency = $conf->currency;

					$errorforinvoice = 0;     // We reset the $errorforinvoice at each invoice loop

					$this->fetch_thirdparty();

					dol_syslog("--- Process payment request amount=".$amount." thirdparty_id=" . $this->thirdparty->id . ", thirdparty_name=" . $this->thirdparty->name . " ban id=" . $bac->id, LOG_DEBUG);

					//$alreadypayed = $this->getSommePaiement();
					//$amount_credit_notes_included = $this->getSumCreditNotesUsed();
					//$amounttopay = $this->total_ttc - $alreadypayed - $amount_credit_notes_included;
					$amounttopay = $amount;

					// Correct the amount according to unit of currency
					// See https://support.stripe.com/questions/which-zero-decimal-currencies-does-stripe-support
					$arrayzerounitcurrency = ['BIF', 'CLP', 'DJF', 'GNF', 'JPY', 'KMF', 'KRW', 'MGA', 'PYG', 'RWF', 'VND', 'VUV', 'XAF', 'XOF', 'XPF'];
					$amountstripe = $amounttopay;
					if (!in_array($currency, $arrayzerounitcurrency)) {
						$amountstripe = $amountstripe * 100;
					}

					$fk_bank_account = getDolGlobalInt('STRIPE_BANK_ACCOUNT_FOR_PAYMENTS');		// Bank account used for SEPA direct debit or credit transfer. Must be the Stripe account in Dolibarr.
					if (!($fk_bank_account > 0)) {
						$error++;
						$errorforinvoice++;
						dol_syslog("Error no bank account defined for Stripe payments", LOG_ERR);
						$this->errors[] = "Error bank account for Stripe payments not defined into Stripe module";
					}

					$this->db->begin();

					// Create a prelevement_bon
					require_once DOL_DOCUMENT_ROOT.'/compta/prelevement/class/bonprelevement.class.php';
					$bon = new BonPrelevement($this->db);
					if (!$error) {
						if (empty($obj->fk_prelevement_bons)) {
							// This creates a record into llx_prelevement_bons and updates link with llx_prelevement_demande
							$nbinvoices = $bon->create(0, 0, 'real', 'ALL', '', 0, $type, $did, $fk_bank_account);
							if ($nbinvoices <= 0) {
								$error++;
								$errorforinvoice++;
								dol_syslog("Error on BonPrelevement creation", LOG_ERR);
								$this->errors[] = "Error on BonPrelevement creation";
							}
							/*
							if (!$error) {
								// Update the direct debit payment request of the processed request to save the id of the prelevement_bon
								$sql = "UPDATE ".MAIN_DB_PREFIX."prelevement_demande SET";
								$sql .= " fk_prelevement_bons = ".((int) $bon->id);
								$sql .= " WHERE rowid = ".((int) $did);

								$result = $this->db->query($sql);
								if ($result < 0) {
									$error++;
									$this->errors[] = "Error on updateing fk_prelevement_bons to ".$bon->id;
								}
							}
							*/
						} else {
							$error++;
							$errorforinvoice++;
							dol_syslog("Error Line already part of a bank payment order", LOG_ERR);
							$this->errors[] = "The line is already included into a bank payment order. Delete the bank payment order first.";
						}
					}

					if (!$error) {
						if ($amountstripe > 0) {
							try {
								global $savstripearrayofkeysbyenv;
								global $stripearrayofkeysbyenv;
								$servicestatus = 0;
								if ($service == 'StripeLive') {
									$servicestatus = 1;
								}

								//var_dump($companypaymentmode);
								dol_syslog("We will try to pay with companypaymentmodeid=" . $companypaymentmode->id . " stripe_card_ref=" . $companypaymentmode->stripe_card_ref . " mode=" . $companypaymentmode->status, LOG_DEBUG);

								$thirdparty = new Societe($this->db);
								$resultthirdparty = $thirdparty->fetch($this->socid);

								include_once DOL_DOCUMENT_ROOT . '/stripe/class/stripe.class.php';        // This include the include of htdocs/stripe/config.php
								// So it inits or erases the $stripearrayofkeysbyenv
								$stripe = new Stripe($this->db);

								if (empty($savstripearrayofkeysbyenv)) {
									$savstripearrayofkeysbyenv = $stripearrayofkeysbyenv;
								}
								dol_syslog("makeStripeSepaRequest Current Stripe environment is " . $stripearrayofkeysbyenv[$servicestatus]['publishable_key']);
								dol_syslog("makeStripeSepaRequest Current Saved Stripe environment is ".$savstripearrayofkeysbyenv[$servicestatus]['publishable_key']);

								$foundalternativestripeaccount = '';

								// Force stripe to another value (by default this value is empty)
								if (! empty($forcestripe)) {
									dol_syslog("makeStripeSepaRequest A dedicated stripe account was forced, so we switch to it.");

									$tmparray = explode('@', $forcestripe);
									if (! empty($tmparray[1])) {
										$tmparray2 = explode(':', $tmparray[1]);
										if (! empty($tmparray2[1])) {
											$stripearrayofkeysbyenv[$servicestatus]["publishable_key"] = $tmparray2[0];
											$stripearrayofkeysbyenv[$servicestatus]["secret_key"] = $tmparray2[1];

											$stripearrayofkeys = $stripearrayofkeysbyenv[$servicestatus];
											\Stripe\Stripe::setApiKey($stripearrayofkeys['secret_key']);

											$foundalternativestripeaccount = $tmparray[0];    // Store the customer id

											dol_syslog("makeStripeSepaRequest We use now customer=".$foundalternativestripeaccount." publishable_key=".$stripearrayofkeys['publishable_key'], LOG_DEBUG);
										}
									}

									if (! $foundalternativestripeaccount) {
										$stripearrayofkeysbyenv = $savstripearrayofkeysbyenv;

										$stripearrayofkeys = $savstripearrayofkeysbyenv[$servicestatus];
										\Stripe\Stripe::setApiKey($stripearrayofkeys['secret_key']);
										dol_syslog("makeStripeSepaRequest We found a bad value for Stripe Account for thirdparty id=".$thirdparty->id.", so we ignore it and keep using the global one, so ".$stripearrayofkeys['publishable_key'], LOG_WARNING);
									}
								} else {
									$stripearrayofkeysbyenv = $savstripearrayofkeysbyenv;

									$stripearrayofkeys = $savstripearrayofkeysbyenv[$servicestatus];
									\Stripe\Stripe::setApiKey($stripearrayofkeys['secret_key']);
									dol_syslog("makeStripeSepaRequest No dedicated Stripe Account requested, so we use global one, so ".$stripearrayofkeys['publishable_key'], LOG_DEBUG);
								}

								$stripeacc = $stripe->getStripeAccount($service, $this->socid);								// Get Stripe OAuth connect account if it exists (no network access here)

								if ($foundalternativestripeaccount) {
									if (empty($stripeacc)) {				// If the Stripe connect account not set, we use common API usage
										$customer = \Stripe\Customer::retrieve(array('id'=>"$foundalternativestripeaccount", 'expand[]'=>'sources'));
									} else {
										$customer = \Stripe\Customer::retrieve(array('id'=>"$foundalternativestripeaccount", 'expand[]'=>'sources'), array("stripe_account" => $stripeacc));
									}
								} else {
									$customer = $stripe->customerStripe($thirdparty, $stripeacc, $servicestatus, 0);
									if (empty($customer) && ! empty($stripe->error)) {
										$this->errors[] = $stripe->error;
									}
									/*if (!empty($customer) && empty($customer->sources)) {
									 $customer = null;
									 $this->errors[] = '\Stripe\Customer::retrieve did not returned the sources';
									 }*/
								}

								// $nbhoursbetweentries = (empty($conf->global->SELLYOURSAAS_NBHOURSBETWEENTRIES) ? 49 : $conf->global->SELLYOURSAAS_NBHOURSBETWEENTRIES);				// Must have more that 48 hours + 1 between each try (so 1 try every 3 daily batch)
								// $nbdaysbeforeendoftries = (empty($conf->global->SELLYOURSAAS_NBDAYSBEFOREENDOFTRIES) ? 35 : $conf->global->SELLYOURSAAS_NBDAYSBEFOREENDOFTRIES);
								$postactionmessages = [];

								if ($resultthirdparty > 0 && !empty($customer)) {
									if (!$error) {	// Payment was not canceled
										$stripecard = null;
										if ($companypaymentmode->type == 'ban') {
											// Check into societe_rib if a payment mode for Stripe and ban payment exists
											// To make a Stripe SEPA payment request, we must have the payment mode source already saved into societe_rib and retreived with ->sepaStripe
											// The payment mode source is created when we create the bank account on Stripe with paymentmodes.php?action=create
											$stripecard = $stripe->sepaStripe($customer, $companypaymentmode, $stripeacc, $servicestatus, 0);
										} else {
											$error++;
											$this->error = 'The payment mode type is not "ban"';
										}

										if ($stripecard) {  // Can be src_... (for sepa) or pm_... (new card mode). Note that card_... (old card mode) should not happen here.
											$FULLTAG = 'DID='.$did.'-INV=' . $this->id . '-CUS=' . $thirdparty->id;
											$description = 'Stripe payment from makeStripeSepaRequest: ' . $FULLTAG . ' did='.$did.' ref=' . $this->ref;

											$stripefailurecode = '';
											$stripefailuremessage = '';
											$stripefailuredeclinecode = '';

											// Using new SCA method
											dol_syslog("* Create payment on SEPA " . $stripecard->id . ", amounttopay=" . $amounttopay . ", amountstripe=" . $amountstripe . ", FULLTAG=" . $FULLTAG, LOG_DEBUG);

											// Create payment intent and charge payment (confirmnow = true)
											$paymentintent = $stripe->getPaymentIntent($amounttopay, $currency, $FULLTAG, $description, $this, $customer->id, $stripeacc, $servicestatus, 0, 'automatic', true, $stripecard->id, 1, 1, $did);

											$charge = new stdClass();

											if ($paymentintent->status === 'succeeded' || $paymentintent->status === 'processing') {
												$charge->status = 'ok';
												$charge->id = $paymentintent->id;
												$charge->customer = $customer->id;
											} elseif ($paymentintent->status === 'requires_action') {
												//paymentintent->status may be => 'requires_action' (no error in such a case)
												dol_syslog(var_export($paymentintent, true), LOG_DEBUG);

												$charge->status = 'failed';
												$charge->customer = $customer->id;
												$charge->failure_code = $stripe->code;
												$charge->failure_message = $stripe->error;
												$charge->failure_declinecode = $stripe->declinecode;
												$stripefailurecode = $stripe->code;
												$stripefailuremessage = 'Action required. Contact the support at ';// . $conf->global->SELLYOURSAAS_MAIN_EMAIL;
												$stripefailuredeclinecode = $stripe->declinecode;
											} else {
												dol_syslog(var_export($paymentintent, true), LOG_DEBUG);

												$charge->status = 'failed';
												$charge->customer = $customer->id;
												$charge->failure_code = $stripe->code;
												$charge->failure_message = $stripe->error;
												$charge->failure_declinecode = $stripe->declinecode;
												$stripefailurecode = $stripe->code;
												$stripefailuremessage = $stripe->error;
												$stripefailuredeclinecode = $stripe->declinecode;
											}

											//var_dump("stripefailurecode=".$stripefailurecode." stripefailuremessage=".$stripefailuremessage." stripefailuredeclinecode=".$stripefailuredeclinecode);
											//exit;


											// Return $charge = array('id'=>'ch_XXXX', 'status'=>'succeeded|pending|failed', 'failure_code'=>, 'failure_message'=>...)
											if (empty($charge) || $charge->status == 'failed') {
												dol_syslog('Failed to charge payment mode ' . $stripecard->id . ' stripefailurecode=' . $stripefailurecode . ' stripefailuremessage=' . $stripefailuremessage . ' stripefailuredeclinecode=' . $stripefailuredeclinecode, LOG_WARNING);

												// Save a stripe payment was in error
												$this->stripechargeerror++;

												$error++;
												$errorforinvoice++;
												$errmsg = $langs->trans("FailedToChargeCard");
												if (!empty($charge)) {
													if ($stripefailuredeclinecode == 'authentication_required') {
														$errauthenticationmessage = $langs->trans("ErrSCAAuthentication");
														$errmsg = $errauthenticationmessage;
													} elseif (in_array($stripefailuredeclinecode, ['insufficient_funds', 'generic_decline'])) {
														$errmsg .= ': ' . $charge->failure_code;
														$errmsg .= ($charge->failure_message ? ' - ' : '') . ' ' . $charge->failure_message;
														if (empty($stripefailurecode)) {
															$stripefailurecode = $charge->failure_code;
														}
														if (empty($stripefailuremessage)) {
															$stripefailuremessage = $charge->failure_message;
														}
													} else {
														$errmsg .= ': failure_code=' . $charge->failure_code;
														$errmsg .= ($charge->failure_message ? ' - ' : '') . ' failure_message=' . $charge->failure_message;
														if (empty($stripefailurecode)) {
															$stripefailurecode = $charge->failure_code;
														}
														if (empty($stripefailuremessage)) {
															$stripefailuremessage = $charge->failure_message;
														}
													}
												} else {
													$errmsg .= ': ' . $stripefailurecode . ' - ' . $stripefailuremessage;
													$errmsg .= ($stripefailuredeclinecode ? ' - ' . $stripefailuredeclinecode : '');
												}

												$description = 'Stripe payment ERROR from makeStripeSepaRequest: ' . $FULLTAG;
												$postactionmessages[] = $errmsg . ' (' . $stripearrayofkeys['publishable_key'] . ')';
												$this->errors[] = $errmsg;
											} else {
												dol_syslog('Successfuly request '.$type.' '.$stripecard->id);

												$postactionmessages[] = 'Success to request '.$type.' (' . $charge->id . ' with ' . $stripearrayofkeys['publishable_key'] . ')';

												// Save a stripe payment was done in realy life so later we will be able to force a commit on recorded payments
												// even if in batch mode (method doTakePaymentStripe), we will always make all action in one transaction with a forced commit.
												$this->stripechargedone++;

												// Default description used for label of event. Will be overwrite by another value later.
												$description = 'Stripe payment request OK (' . $charge->id . ') from makeStripeSepaRequest: ' . $FULLTAG;
											}

											$object = $this;

											// Track an event
											if (empty($charge) || $charge->status == 'failed') {
												$actioncode = 'PAYMENT_STRIPE_KO';
												$extraparams = $stripefailurecode;
												$extraparams .= (($extraparams && $stripefailuremessage) ? ' - ' : '') . $stripefailuremessage;
												$extraparams .= (($extraparams && $stripefailuredeclinecode) ? ' - ' : '') . $stripefailuredeclinecode;
											} else {
												$actioncode = 'PAYMENT_STRIPE_OK';
												$extraparams = '';
											}
										} else {
											$error++;
											$errorforinvoice++;
											dol_syslog("No ban payment method found for this stripe customer " . $customer->id, LOG_WARNING);
											$this->errors[] = 'Failed to get direct debit payment method for stripe customer = ' . $customer->id;

											$description = 'Failed to find or use the payment mode - no ban defined for the thirdparty account';
											$stripefailurecode = 'BADPAYMENTMODE';
											$stripefailuremessage = 'Failed to find or use the payment mode - no ban defined for the thirdparty account';
											$postactionmessages[] = $description . ' (' . $stripearrayofkeys['publishable_key'] . ')';

											$object = $this;

											$actioncode = 'PAYMENT_STRIPE_KO';
											$extraparams = '';
										}
									} else {
										// If error because payment was canceled for a logical reason, we do nothing (no event added)
										$description = '';
										$stripefailurecode = '';
										$stripefailuremessage = '';

										$object = $this;

										$actioncode = '';
										$extraparams = '';
									}
								} else {	// Else of the   if ($resultthirdparty > 0 && ! empty($customer)) {
									if ($resultthirdparty <= 0) {
										dol_syslog('SellYourSaasUtils Failed to load customer for thirdparty_id = ' . $thirdparty->id, LOG_WARNING);
										$this->errors[] = 'Failed to load Stripe account for thirdparty_id = ' . $thirdparty->id;
									} else { // $customer stripe not found
										dol_syslog('SellYourSaasUtils Failed to get Stripe customer id for thirdparty_id = ' . $thirdparty->id . " in mode " . $servicestatus . " in Stripe env " . $stripearrayofkeysbyenv[$servicestatus]['publishable_key'], LOG_WARNING);
										$this->errors[] = 'Failed to get Stripe account id for thirdparty_id = ' . $thirdparty->id . " in mode " . $servicestatus . " in Stripe env " . $stripearrayofkeysbyenv[$servicestatus]['publishable_key'];
									}
									$error++;
									$errorforinvoice++;

									$description = 'Failed to find or use your payment mode (no payment mode for this customer id)';
									$stripefailurecode = 'BADPAYMENTMODE';
									$stripefailuremessage = 'Failed to find or use your payment mode (no payment mode for this customer id)';
									$postactionmessages = [];

									$object = $this;

									$actioncode = 'PAYMENT_STRIPE_KO';
									$extraparams = '';
								}

								if ($description) {
									dol_syslog("* Record event for credit transfer or direct debit request result - " . $description);
									require_once DOL_DOCUMENT_ROOT.'/comm/action/class/actioncomm.class.php';

									// Insert record of payment (success or error)
									$actioncomm = new ActionComm($this->db);

									$actioncomm->type_code = 'AC_OTH_AUTO';		// Type of event ('AC_OTH', 'AC_OTH_AUTO', 'AC_XXX'...)
									$actioncomm->code = 'AC_' . $actioncode;
									$actioncomm->label = $description;
									$actioncomm->note_private = join(",\n", $postactionmessages);
									$actioncomm->fk_project = $this->fk_project;
									$actioncomm->datep = $now;
									$actioncomm->datef = $now;
									$actioncomm->percentage = -1;   // Not applicable
									$actioncomm->socid = $thirdparty->id;
									$actioncomm->contactid = 0;
									$actioncomm->authorid = $user->id;   // User saving action
									$actioncomm->userownerid = $user->id;	// Owner of action
									// Fields when action is a real email (content is already into note)
									/*$actioncomm->email_msgid = $object->email_msgid;
									 $actioncomm->email_from  = $object->email_from;
									 $actioncomm->email_sender= $object->email_sender;
									 $actioncomm->email_to    = $object->email_to;
									 $actioncomm->email_tocc  = $object->email_tocc;
									 $actioncomm->email_tobcc = $object->email_tobcc;
									 $actioncomm->email_subject = $object->email_subject;
									 $actioncomm->errors_to   = $object->errors_to;*/
									$actioncomm->fk_element = $this->id;
									$actioncomm->elementtype = $this->element;
									$actioncomm->extraparams = dol_trunc($extraparams, 250);

									$actioncomm->create($user);
								}

								$this->description = $description;
								$this->postactionmessages = $postactionmessages;
							} catch (Exception $e) {
								$error++;
								$errorforinvoice++;
								dol_syslog('Error ' . $e->getMessage(), LOG_ERR);
								$this->errors[] = 'Error ' . $e->getMessage();
							}
						} else {	// If remain to pay is null
							$error++;
							$errorforinvoice++;
							dol_syslog("Remain to pay is null for the invoice " . $this->id . " " . $this->ref . ". Why is the invoice not classified 'Paid' ?", LOG_WARNING);
							$this->errors[] = "Remain to pay is null for the invoice " . $this->id . " " . $this->ref . ". Why is the invoice not classified 'Paid' ?";
						}
					}

					// Set status of the order to "Transferred" with method 'api'
					if (!$error && !$errorforinvoice) {
						$result = $bon->set_infotrans($user, $now, 3);
						if ($result < 0) {
							$error++;
							$errorforinvoice++;
							dol_syslog("Error on BonPrelevement creation", LOG_ERR);
							$this->errors[] = "Error on BonPrelevement creation";
						}
					}

					if (!$error && !$errorforinvoice) {
						// Update the direct debit payment request of the processed invoice to save the id of the prelevement_bon
						$sql = "UPDATE ".MAIN_DB_PREFIX."prelevement_demande SET";
						$sql .= " ext_payment_id = '".$this->db->escape($paymentintent->id)."',";
						$sql .= " ext_payment_site = '".$this->db->escape($service)."'";
						$sql .= " WHERE rowid = ".((int) $did);

						dol_syslog(get_class($this)."::makeStripeSepaRequest update to save stripe paymentintent ids", LOG_DEBUG);
						$resql = $this->db->query($sql);
						if (!$resql) {
							$this->error = $this->db->lasterror();
							dol_syslog(get_class($this).'::makeStripeSepaRequest Erreur');
							$error++;
						}
					}

					if (!$error && !$errorforinvoice) {
						$this->db->commit();
					} else {
						$this->db->rollback();
					}
				} else {
					$this->error = 'WithdrawRequestErrorNilAmount';
					dol_syslog(get_class($this).'::makeStripeSepaRequest WithdrawRequestErrorNilAmount');
					$error++;
				}

				/*
				if (!$error) {
					// Force payment mode of the invoice to withdraw
					$payment_mode_id = dol_getIdFromCode($this->db, ($type == 'bank-transfer' ? 'VIR' : 'PRE'), 'c_paiement', 'code', 'id', 1);
					if ($payment_mode_id > 0) {
						$result = $this->setPaymentMethods($payment_mode_id);
					}
				}*/

				if ($error) {
					return -1;
				}
				return 1;
			} else {
				$this->error = $this->db->error();
				dol_syslog(get_class($this).'::makeStripeSepaRequest Erreur -2');
				return -2;
			}
		} else {
			$this->error = "Status of invoice does not allow this";
			dol_syslog(get_class($this)."::makeStripeSepaRequest ".$this->error." $this->statut, $this->paye, $this->mode_reglement_id");
			return -3;
		}
	}

	// phpcs:disable PEAR.NamingConventions.ValidFunctionName.ScopeNotCamelCaps
	/**
	 *  Remove a direct debit request or a credit transfer request
	 *
	 *  @param  User	$fuser      User making delete
	 *  @param  int		$did        ID of request to delete
	 *  @return	int					Return integer <0 if OK, >0 if KO
	 */
	public function demande_prelevement_delete($fuser, $did)
	{
		// phpcs:enable
		$sql = 'DELETE FROM '.$this->db->prefix().'prelevement_demande';
		$sql .= ' WHERE rowid = '.((int) $did);
		$sql .= ' AND traite = 0';
		if ($this->db->query($sql)) {
			return 0;
		} else {
			$this->error = $this->db->lasterror();
			dol_syslog(get_class($this).'::demande_prelevement_delete Error '.$this->error);
			return -1;
		}
	}


	/**
	 * Build string for ZATCA QR Code (Arabi Saudia)
	 *
	 * @return	string			String for ZATCA QR Code
	 */
	public function buildZATCAQRString()
	{
		global $conf, $mysoc;

		$tmplang = new Translate('', $conf);
		$tmplang->setDefaultLang('en_US');
		$tmplang->load("main");

		$datestring = dol_print_date($this->date, 'dayhourrfc');
		//$pricewithtaxstring = price($this->total_ttc, 0, $tmplang, 0, -1, 2);
		//$pricetaxstring = price($this->total_tva, 0, $tmplang, 0, -1, 2);
		$pricewithtaxstring = price2num($this->total_ttc, 2, 1);
		$pricetaxstring = price2num($this->total_tva, 2, 1);

		/*
		$name = implode(unpack("H*", $this->thirdparty->name));
		$vatnumber = implode(unpack("H*", $this->thirdparty->tva_intra));
		$date = implode(unpack("H*", $datestring));
		$pricewithtax = implode(unpack("H*", price2num($pricewithtaxstring, 2)));
		$pricetax = implode(unpack("H*", $pricetaxstring));

		//var_dump(strlen($this->thirdparty->name));
		//var_dump(str_pad(dechex('9'), 2, '0', STR_PAD_LEFT));
		//var_dump($this->thirdparty->name);
		//var_dump(implode(unpack("H*", $this->thirdparty->name)));
		//var_dump(price($this->total_tva, 0, $tmplang, 0, -1, 2));

		$s = '01'.str_pad(dechex(strlen($this->thirdparty->name)), 2, '0', STR_PAD_LEFT).$name;
		$s .= '02'.str_pad(dechex(strlen($this->thirdparty->tva_intra)), 2, '0', STR_PAD_LEFT).$vatnumber;
		$s .= '03'.str_pad(dechex(strlen($datestring)), 2, '0', STR_PAD_LEFT).$date;
		$s .= '04'.str_pad(dechex(strlen($pricewithtaxstring)), 2, '0', STR_PAD_LEFT).$pricewithtax;
		$s .= '05'.str_pad(dechex(strlen($pricetaxstring)), 2, '0', STR_PAD_LEFT).$pricetax;
		$s .= '';					// Hash of xml invoice
		$s .= '';					// ecda signature
		$s .= '';					// ecda public key
		$s .= '';					// ecda signature of public key stamp
		*/

		// Using TLV format
		$s = pack('C1', 1).pack('C1', strlen($mysoc->name)).$mysoc->name;
		$s .= pack('C1', 2).pack('C1', strlen($mysoc->tva_intra)).$mysoc->tva_intra;
		$s .= pack('C1', 3).pack('C1', strlen($datestring)).$datestring;
		$s .= pack('C1', 4).pack('C1', strlen($pricewithtaxstring)).$pricewithtaxstring;
		$s .= pack('C1', 5).pack('C1', strlen($pricetaxstring)).$pricetaxstring;
		$s .= '';					// Hash of xml invoice
		$s .= '';					// ecda signature
		$s .= '';					// ecda public key
		$s .= '';					// ecda signature of public key stamp

		$s = base64_encode($s);

		return $s;
	}


	/**
	 * Build string for QR-Bill (Switzerland)
	 *
	 * @return	string			String for Switzerland QR Code if QR-Bill
	 */
	public function buildSwitzerlandQRString()
	{
		global $conf, $mysoc;

		$tmplang = new Translate('', $conf);
		$tmplang->setDefaultLang('en_US');
		$tmplang->load("main");

		$pricewithtaxstring = price2num($this->total_ttc, 2, 1);
		$pricetaxstring = price2num($this->total_tva, 2, 1);

		$complementaryinfo = '';
		/*
		 Example: //S1/10/10201409/11/190512/20/1400.000-53/30/106017086/31/180508/32/7.7/40/2:10;0:30
		 /10/ Numéro de facture – 10201409
		 /11/ Date de facture – 12.05.2019
		 /20/ Référence client – 1400.000-53
		 /30/ Numéro IDE pour la TVA – CHE-106.017.086 TVA
		 /31/ Date de la prestation pour la comptabilisation de la TVA – 08.05.2018
		 /32/ Taux de TVA sur le montant total de la facture – 7.7%
		 /40/ Conditions – 2% d’escompte à 10 jours, paiement net à 30 jours
		 */
		$datestring = dol_print_date($this->date, '%y%m%d');
		//$pricewithtaxstring = price($this->total_ttc, 0, $tmplang, 0, -1, 2);
		//$pricetaxstring = price($this->total_tva, 0, $tmplang, 0, -1, 2);
		$complementaryinfo = '//S1/10/'.str_replace('/', '', $this->ref).'/11/'.$datestring;
		if ($this->ref_client) {
			$complementaryinfo .= '/20/'.$this->ref_client;
		}
		if ($this->thirdparty->tva_intra) {
			$complementaryinfo .= '/30/'.$this->thirdparty->tva_intra;
		}

		include_once DOL_DOCUMENT_ROOT.'/compta/bank/class/account.class.php';
		$bankaccount = new Account($this->db);

		// Header
		$s = '';
		$s .= "SPC\n";
		$s .= "0200\n";
		$s .= "1\n";
		// Info Seller ("Compte / Payable à")
		if ($this->fk_account > 0) {
			// Bank BAN if country is LI or CH.  TODO Add a test to check than IBAN start with CH or LI
			$bankaccount->fetch($this->fk_account);
			$s .= $bankaccount->iban."\n";
		} else {
			$s .= "\n";
		}
		if ($bankaccount->id > 0 && getDolGlobalString('PDF_SWISS_QRCODE_USE_OWNER_OF_ACCOUNT_AS_CREDITOR')) {
			// If a bank account is prodived and we ask to use it as creditor, we use the bank address
			// TODO In a future, we may always use this address, and if name/address/zip/town/country differs from $mysoc, we can use the address of $mysoc into the final seller field ?
			$s .= "S\n";
			$s .= dol_trunc($bankaccount->proprio, 70, 'right', 'UTF-8', 1)."\n";
			$addresslinearray = explode("\n", $bankaccount->owner_address);
			$s .= dol_trunc(empty($addresslinearray[1]) ? '' : $addresslinearray[1], 70, 'right', 'UTF-8', 1)."\n";		// address line 1
			$s .= dol_trunc(empty($addresslinearray[2]) ? '' : $addresslinearray[2], 70, 'right', 'UTF-8', 1)."\n";		// address line 2
			/*$s .= dol_trunc($mysoc->zip, 16, 'right', 'UTF-8', 1)."\n";
			$s .= dol_trunc($mysoc->town, 35, 'right', 'UTF-8', 1)."\n";
			$s .= dol_trunc($mysoc->country_code, 2, 'right', 'UTF-8', 1)."\n";*/
		} else {
			$s .= "S\n";
			$s .= dol_trunc($mysoc->name, 70, 'right', 'UTF-8', 1)."\n";
			$addresslinearray = explode("\n", $mysoc->address);
			$s .= dol_trunc(empty($addresslinearray[1]) ? '' : $addresslinearray[1], 70, 'right', 'UTF-8', 1)."\n";		// address line 1
			$s .= dol_trunc(empty($addresslinearray[2]) ? '' : $addresslinearray[2], 70, 'right', 'UTF-8', 1)."\n";		// address line 2
			$s .= dol_trunc($mysoc->zip, 16, 'right', 'UTF-8', 1)."\n";
			$s .= dol_trunc($mysoc->town, 35, 'right', 'UTF-8', 1)."\n";
			$s .= dol_trunc($mysoc->country_code, 2, 'right', 'UTF-8', 1)."\n";
		}
		// Final seller (Ultimate seller) ("Créancier final" = "En faveur de")
		$s .= "\n";
		$s .= "\n";
		$s .= "\n";
		$s .= "\n";
		$s .= "\n";
		$s .= "\n";
		$s .= "\n";
		// Amount of payment (to do?)
		$s .= price($pricewithtaxstring, 0, 'none', 0, 0, 2)."\n";
		$s .= ($this->multicurrency_code ? $this->multicurrency_code : $conf->currency)."\n";
		// Buyer
		$s .= "S\n";
		$s .= dol_trunc($this->thirdparty->name, 70, 'right', 'UTF-8', 1)."\n";
		$addresslinearray = explode("\n", $this->thirdparty->address);
		$s .= dol_trunc(empty($addresslinearray[1]) ? '' : $addresslinearray[1], 70, 'right', 'UTF-8', 1)."\n";		// address line 1
		$s .= dol_trunc(empty($addresslinearray[2]) ? '' : $addresslinearray[2], 70, 'right', 'UTF-8', 1)."\n";		// address line 2
		$s .= dol_trunc($this->thirdparty->zip, 16, 'right', 'UTF-8', 1)."\n";
		$s .= dol_trunc($this->thirdparty->town, 35, 'right', 'UTF-8', 1)."\n";
		$s .= dol_trunc($this->thirdparty->country_code, 2, 'right', 'UTF-8', 1)."\n";
		// ID of payment
		$s .= "NON\n";			// NON or QRR
		$s .= "\n";				// QR Code reference if previous field is QRR
		// Free text
		if ($complementaryinfo) {
			$s .= $complementaryinfo."\n";
		} else {
			$s .= "\n";
		}
		$s .= "EPD\n";
		// More text, complementary info
		if ($complementaryinfo) {
			$s .= $complementaryinfo."\n";
		}
		$s .= "\n";
		//var_dump($s);exit;
		return $s;
	}
}



require_once DOL_DOCUMENT_ROOT.'/core/class/commonobjectline.class.php';

/**
 *	Parent class of all other business classes for details of elements (invoices, contracts, proposals, orders, ...)
 */
abstract class CommonInvoiceLine extends CommonObjectLine
{
	/**
	 * Custom label of line. Not used by default.
	 * @deprecated
	 */
	public $label;

	/**
	 * @deprecated
	 * @see $product_ref
	 */
	public $ref; // Product ref (deprecated)
	/**
	 * @deprecated
	 * @see $product_label
	 */
	public $libelle; // Product label (deprecated)

	/**
	 * Type of the product. 0 for product 1 for service
	 * @var int
	 */
	public $product_type = 0;

	/**
	 * Product ref
	 * @var string
	 */
	public $product_ref;

	/**
	 * Product label
	 * @var string
	 */
	public $product_label;

	/**
	 * Product description
	 * @var string
	 */
	public $product_desc;

	/**
	 * Quantity
	 * @var double
	 */
	public $qty;

	/**
	 * Unit price before taxes
	 * @var float
	 */
	public $subprice;

	/**
	 * Unit price before taxes
	 * @var float
	 * @deprecated
	 */
	public $price;

	/**
	 * Id of corresponding product
	 * @var int
	 */
	public $fk_product;

	/**
	 * VAT code
	 * @var string
	 */
	public $vat_src_code;

	/**
	 * VAT %
	 * @var float
	 */
	public $tva_tx;

	/**
	 * Local tax 1 %
	 * @var float
	 */
	public $localtax1_tx;

	/**
	 * Local tax 2 %
	 * @var float
	 */
	public $localtax2_tx;

	/**
	 * Local tax 1 type
	 * @var string
	 */
	public $localtax1_type;

	/**
	 * Local tax 2 type
	 * @var string
	 */
	public $localtax2_type;

	/**
	 * Percent of discount
	 * @var float
	 */
	public $remise_percent;

	/**
	 * Fixed discount
	 * @var float
	 * @deprecated
	 */
	public $remise;

	/**
	 * Total amount before taxes
	 * @var float
	 */
	public $total_ht;

	/**
	 * Total VAT amount
	 * @var float
	 */
	public $total_tva;

	/**
	 * Total local tax 1 amount
	 * @var float
	 */
	public $total_localtax1;

	/**
	 * Total local tax 2 amount
	 * @var float
	 */
	public $total_localtax2;

	/**
	 * Total amount with taxes
	 * @var float
	 */
	public $total_ttc;

	public $date_start_fill; // If set to 1, when invoice is created from a template invoice, it will also auto set the field date_start at creation
	public $date_end_fill; // If set to 1, when invoice is created from a template invoice, it will also auto set the field date_end at creation

	public $buy_price_ht;
	public $buyprice; // For backward compatibility
	public $pa_ht; // For backward compatibility

	public $marge_tx;
	public $marque_tx;

	/**
	 * List of cumulative options:
	 * Bit 0:	0 for common VAT - 1 if VAT french NPR
	 * Bit 1:	0 si ligne normal - 1 si bit discount (link to line into llx_remise_except)
	 * @var int
	 */
	public $info_bits = 0;

	public $special_code = 0;

	public $fk_user_author;
	public $fk_user_modif;

	public $fk_accounting_account;
}<|MERGE_RESOLUTION|>--- conflicted
+++ resolved
@@ -280,11 +280,7 @@
 	 *  of FACTURE_SUPPLIER_DEPOSITS_ARE_JUST_PAYMENTS is on for purchase invoices (not recommended).
 	 *
 	 * 	@param 		int 	$multicurrency 		Return multicurrency_amount instead of amount
-<<<<<<< HEAD
-	 *	@return		float						<0 and set ->error if KO, Sum of deposits amount otherwise
-=======
 	 *	@return		float						Return integer <0 and set ->error if KO, Sum of deposits amount otherwise
->>>>>>> 603ec5e6
 	 *	@see getSommePaiement(), getSumCreditNotesUsed()
 	 */
 	public function getSumDepositsUsed($multicurrency = 0)
@@ -317,11 +313,7 @@
 	 *  Return amount (with tax) of all credit notes invoices + excess received used by invoice
 	 *
 	 * 	@param 		int 	$multicurrency 		Return multicurrency_amount instead of amount
-<<<<<<< HEAD
-	 *	@return		float						<0 and set ->error if KO, Sum of credit notes and deposits amount otherwise
-=======
 	 *	@return		float						Return integer <0 and set ->error if KO, Sum of credit notes and deposits amount otherwise
->>>>>>> 603ec5e6
 	 *	@see getSommePaiement(), getSumDepositsUsed()
 	 */
 	public function getSumCreditNotesUsed($multicurrency = 0)
