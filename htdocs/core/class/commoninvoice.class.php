--- conflicted
+++ resolved
@@ -1735,10 +1735,7 @@
 			$complementaryinfo .= '/30/'.$this->thirdparty->tva_intra;
 		}
 
-<<<<<<< HEAD
-=======
 		include_once DOL_DOCUMENT_ROOT.'/compta/bank/class/account.class.php';
->>>>>>> a35e8faa
 		$bankaccount = new Account($this->db);
 
 		// Header
@@ -1746,16 +1743,9 @@
 		$s .= "SPC\n";
 		$s .= "0200\n";
 		$s .= "1\n";
-<<<<<<< HEAD
-		// Info seller
-		if ($this->fk_account > 0) {
-			// Bank BAN if country is LI or CH
-			// TODO Add test on bank iban
-=======
 		// Info Seller ("Compte / Payable à")
 		if ($this->fk_account > 0) {
 			// Bank BAN if country is LI or CH.  TODO Add a test to check than IBAN start with CH or LI
->>>>>>> a35e8faa
 			$bankaccount->fetch($this->fk_account);
 			$s .= $bankaccount->iban."\n";
 		} else {
