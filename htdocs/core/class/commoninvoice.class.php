--- conflicted
+++ resolved
@@ -175,14 +175,11 @@
 	 */
 	public function getSumDepositsUsed($multicurrency = 0)
 	{
-<<<<<<< HEAD
-=======
 		if ($this->element == 'facture_fourn' || $this->element == 'invoice_supplier') {
 			// FACTURE_DEPOSITS_ARE_JUST_PAYMENTS was never supported for purchase invoice, so we can return 0 with no need of SQL for this case.
 			return 0.0;
 		}
 
->>>>>>> 604855bb
 		require_once DOL_DOCUMENT_ROOT.'/core/class/discount.class.php';
 
 		$discountstatic = new DiscountAbsolute($this->db);
