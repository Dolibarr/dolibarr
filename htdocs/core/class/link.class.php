<?php
/* Copyright (C) 2013 Cédric Salvador <csalvador@gpcsolutions.fr>
 *
 * This program is free software; you can redistribute it and/or modify
 * it under the terms of the GNU General Public License as published by
 * the Free Software Foundation; either version 3 of the License, or
 * (at your option) any later version.
 *
 * This program is distributed in the hope that it will be useful,
 * but WITHOUT ANY WARRANTY; without even the implied warranty of
 * MERCHANTABILITY or FITNESS FOR A PARTICULAR PURPOSE.  See the
 * GNU General Public License for more details.
 *
 * You should have received a copy of the GNU General Public License
 * along with this program. If not, see <http://www.gnu.org/licenses/>.
 */

/**
 *	\file       htdocs/core/class/link.class.php
 *	\ingroup    link
 *	\brief      File for link class
 */
require_once DOL_DOCUMENT_ROOT.'/core/class/commonobject.class.php';


/**
 *	Class to manage links
 */
class Link extends CommonObject
{
    /**
	 * @var string ID to identify managed object
	 */
	public $element = 'link';

    /**
	 * @var string Name of table without prefix where object is stored
	 */
	public $table_element = 'links';

    /**
	 * @var int Entity
	 */
	public $entity;

    public $datea;
    public $url;

    /**
     * @var string Links label
     */
    public $label;

    public $objecttype;
    public $objectid;


    /**
     *    Constructor
     *
     *    @param	DoliDB		$db		Database handler
     */
    public function __construct($db)
    {
        $this->db = $db;
    }


    /**
     *    Create link in database
     *
     *    @param	User	$user       Object of user that ask creation
     *    @return   int         		>= 0 if OK, < 0 if KO
     */
    public function create($user = '')
    {
        global $langs,$conf;

        $error=0;
        $langs->load("errors");
        // Clean parameters
        if (empty($this->label)) {
            $this->label = trim(basename($this->url));
        }
        if (empty($this->datea)) {
            $this->datea = dol_now();
        }
        $this->url = trim($this->url);

        dol_syslog(get_class($this)."::create ".$this->url);

        // Check parameters
        if (empty($this->url)) {
            $this->error = $langs->trans("NoUrl");
            return -1;
        }

        $this->db->begin();

        $sql = "INSERT INTO ".MAIN_DB_PREFIX."links (entity, datea, url, label, objecttype, objectid)";
        $sql .= " VALUES ('".$conf->entity."', '".$this->db->idate($this->datea)."'";
        $sql .= ", '" . $this->db->escape($this->url) . "'";
        $sql .= ", '" . $this->db->escape($this->label) . "'";
        $sql .= ", '" . $this->db->escape($this->objecttype) . "'";
        $sql .= ", " . $this->objectid . ")";

        dol_syslog(get_class($this)."::create", LOG_DEBUG);
        $result = $this->db->query($sql);
        if ($result) {
            $this->id = $this->db->last_insert_id(MAIN_DB_PREFIX . "links");

            if ($this->id > 0) {
                // Call trigger
                $result=$this->call_trigger('LINK_CREATE', $user);
                if ($result < 0) $error++;
                // End call triggers
            } else {
                $error++;
            }

            if (! $error)
            {
                dol_syslog(get_class($this)."::Create success id=" . $this->id);
                $this->db->commit();
                return $this->id;
            }
            else
            {
                dol_syslog(get_class($this)."::Create echec update " . $this->error, LOG_ERR);
                $this->db->rollback();
                return -3;
            }
        }
        else
        {
            if ($this->db->errno() == 'DB_ERROR_RECORD_ALREADY_EXISTS')
            {

                $this->error=$langs->trans("ErrorCompanyNameAlreadyExists", $this->name);
                $result=-1;
            }
            else
            {
                $this->error=$this->db->lasterror();
                $result=-2;
            }
            $this->db->rollback();
            return $result;
        }
    }

    /**
     *  Update parameters of third party
     *
     *  @param  User	$user            			User executing update
     *  @param  int		$call_trigger    			0=no, 1=yes
     *  @return int  			           			<0 if KO, >=0 if OK
     */
    public function update($user = '', $call_trigger = 1)
    {
        global $langs,$conf;
        require_once DOL_DOCUMENT_ROOT.'/core/lib/functions2.lib.php';

        $langs->load("errors");
        $error=0;

        dol_syslog(get_class($this)."::Update id = " . $this->id . " call_trigger = " . $call_trigger);

        // Check parameters
        if (empty($this->url))
        {
            $this->error = $langs->trans("NoURL");
            return -1;
        }

        // Clean parameters
        $this->url       = clean_url($this->url, 1);
        if (empty($this->label)) $this->label = basename($this->url);
        $this->label     = trim($this->label);


        $this->db->begin();

        $sql  = "UPDATE " . MAIN_DB_PREFIX . "links SET ";
        $sql .= "entity = '" . $conf->entity ."'";
        $sql .= ", datea = '" . $this->db->idate(dol_now()) . "'";
        $sql .= ", url = '" . $this->db->escape($this->url) . "'";
        $sql .= ", label = '" . $this->db->escape($this->label) . "'";
        $sql .= ", objecttype = '" . $this->db->escape($this->objecttype) . "'";
        $sql .= ", objectid = " . $this->objectid;
        $sql .= " WHERE rowid = " . $this->id;

        dol_syslog(get_class($this)."::update sql = " .$sql);
        $resql = $this->db->query($sql);
        if ($resql)
        {
            if ($call_trigger)
            {
                // Call trigger
                $result=$this->call_trigger('LINK_MODIFY', $user);
                if ($result < 0) $error++;
                // End call triggers
            }

            if (! $error)
            {
                dol_syslog(get_class($this) . "::Update success");
                $this->db->commit();
                return 1;
            } else {
                setEventMessages('', $this->errors, 'errors');
                $this->db->rollback();
                return -1;
            }
        }
        else
        {
            if ($this->db->errno() == 'DB_ERROR_RECORD_ALREADY_EXISTS')
            {
                // Doublon
                $this->error = $langs->trans("ErrorDuplicateField");
                $result =  -1;
            }
            else
            {
                $this->error = $langs->trans("Error sql = " . $sql);
                $result =  -2;
            }
            $this->db->rollback();
            return $result;
        }
    }

    /**
     *  Loads all links from database
     *
     *  @param  array   $links      array of Link objects to fill
     *  @param  string  $objecttype type of the associated object in dolibarr
     *  @param  int     $objectid   id of the associated object in dolibarr
     *  @param  string  $sortfield  field used to sort
     *  @param  string  $sortorder  sort order
     *  @return int                 1 if ok, 0 if no records, -1 if error
     **/
    public function fetchAll(&$links, $objecttype, $objectid, $sortfield = null, $sortorder = null)
    {
        global $conf;

        $sql = "SELECT rowid, entity, datea, url, label, objecttype, objectid FROM " . MAIN_DB_PREFIX . "links";
        $sql .= " WHERE objecttype = '" . $objecttype . "' AND objectid = " . $objectid;
        if ($conf->entity != 0) $sql .= " AND entity = " . $conf->entity;
        if ($sortfield) {
            if (empty($sortorder)) {
                $sortorder = "ASC";
            }
            $sql .= " ORDER BY " . $sortfield . " " . $sortorder;
        }

        dol_syslog(get_class($this)."::fetchAll", LOG_DEBUG);
        $resql = $this->db->query($sql);
        if ($resql)
        {
            $num = $this->db->num_rows($resql);
            dol_syslog(get_class($this)."::fetchAll " . $num . "records", LOG_DEBUG);
            if ($num > 0)
            {
                while ($obj = $this->db->fetch_object($resql))
                {
                    $link = new Link($this->db);
                    $link->id = $obj->rowid;
                    $link->entity = $obj->entity;
                    $link->datea = $this->db->jdate($obj->datea);
                    $link->url = $obj->url;
                    $link->label = $obj->label;
                    $link->objecttype = $obj->objecttype;
                    $link->objectid = $obj->objectid;
                    $links[] = $link;
                }
                return 1;
            } else {
                return 0;
            }
        } else {
            return -1;
        }
    }

    /**
     *  Return nb of links
     *
     *  @param  DoliDb  $db         Database handler
     *  @param  string  $objecttype Type of the associated object in dolibarr
     *  @param  int     $objectid   Id of the associated object in dolibarr
     *  @return int                 Nb of links, -1 if error
     **/
    public static function count($db, $objecttype, $objectid)
    {
        global $conf;

        $sql = "SELECT COUNT(rowid) as nb FROM " . MAIN_DB_PREFIX . "links";
        $sql .= " WHERE objecttype = '" . $objecttype . "' AND objectid = " . $objectid;
        if ($conf->entity != 0) $sql .= " AND entity = " . $conf->entity;

        $resql = $db->query($sql);
        if ($resql)
        {
            $obj = $db->fetch_object($resql);
            if ($obj) return $obj->nb;
        }
        return -1;
    }

    /**
     *  Loads a link from database
     *
     *  @param 	int		$rowid 		Id of link to load
     *  @return int 				1 if ok, 0 if no record found, -1 if error
     **/
    public function fetch($rowid = null)
    {
        global $conf;

        if (empty($rowid)) {
            $rowid = $this->id;
        }

        $sql = "SELECT rowid, entity, datea, url, label, objecttype, objectid FROM " . MAIN_DB_PREFIX . "links";
        $sql .= " WHERE rowid = " . $rowid;
        if($conf->entity != 0) $sql .= " AND entity = " . $conf->entity;

        dol_syslog(get_class($this)."::fetch", LOG_DEBUG);
        $resql = $this->db->query($sql);
        if ($resql)
        {
            if($this->db->num_rows($resql) > 0)
            {
                $obj = $this->db->fetch_object($resql);
<<<<<<< HEAD
	            $this->id=$obj->rowid;
=======
                $this->id = $obj->rowid;
>>>>>>> 7ea0af40
                $this->entity = $obj->entity;
                $this->datea = $this->db->jdate($obj->datea);
                $this->url = $obj->url;
                $this->label = $obj->label;
                $this->objecttype = $obj->objecttype;
                $this->objectid = $obj->objectid;
                return 1;
            }
            else
			{
                return 0;
            }
        } else {
            $this->error=$this->db->lasterror();
            return -1;
        }
    }

    /**
     *    Delete a link from database
     *
     *    @return	int				<0 if KO, 0 if nothing done, >0 if OK
     */
    public function delete()
    {
        global $user, $langs, $conf;

        dol_syslog(get_class($this)."::delete", LOG_DEBUG);
        $error = 0;

        // Call trigger
        $result=$this->call_trigger('LINK_DELETE', $user);
        if ($result < 0) return -1;
        // End call triggers

        $this->db->begin();

        // Remove link
        $sql = "DELETE FROM " . MAIN_DB_PREFIX . "links";
        $sql.= " WHERE rowid = " . $this->id;

        dol_syslog(get_class($this)."::delete", LOG_DEBUG);
        if (! $this->db->query($sql))
        {
            $error++;
            $this->error = $this->db->lasterror();
        }

        if (! $error) {
            $this->db->commit();

            return 1;
        } else {
            $this->db->rollback();
            return -1;
        }
    }
}<|MERGE_RESOLUTION|>--- conflicted
+++ resolved
@@ -334,11 +334,7 @@
             if($this->db->num_rows($resql) > 0)
             {
                 $obj = $this->db->fetch_object($resql);
-<<<<<<< HEAD
-	            $this->id=$obj->rowid;
-=======
                 $this->id = $obj->rowid;
->>>>>>> 7ea0af40
                 $this->entity = $obj->entity;
                 $this->datea = $this->db->jdate($obj->datea);
                 $this->url = $obj->url;
@@ -364,7 +360,7 @@
      */
     public function delete()
     {
-        global $user, $langs, $conf;
+        global $user;
 
         dol_syslog(get_class($this)."::delete", LOG_DEBUG);
         $error = 0;
