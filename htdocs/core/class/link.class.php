--- conflicted
+++ resolved
@@ -274,11 +274,7 @@
 	/**
 	 *  Return nb of links
 	 *
-<<<<<<< HEAD
-	 *  @param  DoliDb  $dbs         Database handler
-=======
 	 *  @param  DoliDb  $dbs		Database handler
->>>>>>> 503d1a04
 	 *  @param  string  $objecttype Type of the associated object in dolibarr
 	 *  @param  int     $objectid   Id of the associated object in dolibarr
 	 *  @return int                 Nb of links, -1 if error
@@ -287,11 +283,7 @@
 	{
 		global $conf;
 
-<<<<<<< HEAD
-		$sql = "SELECT COUNT(rowid) as nb FROM ".MAIN_DB_PREFIX."links";
-=======
 		$sql = "SELECT COUNT(rowid) as nb FROM ".$dbs->prefix()."links";
->>>>>>> 503d1a04
 		$sql .= " WHERE objecttype = '".$dbs->escape($objecttype)."' AND objectid = ".((int) $objectid);
 		if ($conf->entity != 0) {
 			$sql .= " AND entity = ".$conf->entity;
@@ -372,11 +364,7 @@
 		// End call triggers
 
 		// Remove link
-<<<<<<< HEAD
-		$sql = "DELETE FROM ".MAIN_DB_PREFIX."links";
-=======
 		$sql = "DELETE FROM ".$this->db->prefix()."links";
->>>>>>> 503d1a04
 		$sql .= " WHERE rowid = ".((int) $this->id);
 
 		dol_syslog(get_class($this)."::delete", LOG_DEBUG);
