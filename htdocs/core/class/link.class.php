--- conflicted
+++ resolved
@@ -45,20 +45,12 @@
 
     public $datea;
     public $url;
-<<<<<<< HEAD
-
-=======
-    
->>>>>>> 59a27085
+
     /**
      * @var string proper name for given parameter
      */
     public $label;
-<<<<<<< HEAD
-
-=======
-    
->>>>>>> 59a27085
+
     public $objecttype;
     public $objectid;
 
