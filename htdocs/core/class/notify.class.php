<?php
/* Copyright (C) 2003-2005 Rodolphe Quiedeville <rodolphe@quiedeville.org>
 * Copyright (C) 2004-2011 Laurent Destailleur  <eldy@users.sourceforge.net>
 * Copyright (C) 2014	   Juanjo Menent		<jmenent@2byte.es>
 *
 * This program is free software; you can redistribute it and/or modify
 * it under the terms of the GNU General Public License as published by
 * the Free Software Foundation; either version 3 of the License, or
 * (at your option) any later version.
 *
 * This program is distributed in the hope that it will be useful,
 * but WITHOUT ANY WARRANTY; without even the implied warranty of
 * MERCHANTABILITY or FITNESS FOR A PARTICULAR PURPOSE.  See the
 * GNU General Public License for more details.
 *
 * You should have received a copy of the GNU General Public License
 * along with this program. If not, see <http://www.gnu.org/licenses/>.
 */

/**
 *      \file       htdocs/core/class/notify.class.php
 *      \ingroup    notification
 *      \brief      File of class to manage notifications
 */
require_once DOL_DOCUMENT_ROOT .'/core/class/CMailFile.class.php';


/**
 *      Class to manage notifications
 */
class Notify
{
	var $id;
	var $db;
	var $error;
	var $errors=array();

	var $author;
	var $ref;
	var $date;
	var $duree;
	var $note;
	var $fk_project;

	// Les codes actions sont definis dans la table llx_notify_def

	// codes actions supported are
	public $arrayofnotifsupported = array(
		'BILL_VALIDATE',
		'BILL_PAYED',
		'ORDER_VALIDATE',
		'PROPAL_VALIDATE',
		'PROPAL_CLOSE_SIGNED',
		'FICHINTER_VALIDATE',
		'FICHINTER_ADD_CONTACT',
		'ORDER_SUPPLIER_VALIDATE',
		'ORDER_SUPPLIER_APPROVE',
		'ORDER_SUPPLIER_REFUSE',
		'SHIPPING_VALIDATE'
	);


	/**
	 *	Constructor
	 *
	 *	@param 		DoliDB		$db		Database handler
	 */
	function __construct($db)
	{
		$this->db = $db;
	}


	/**
	 *  Return message that say how many notification (and to which email) will occurs on requested event.
	 *	This is to show confirmation messages before event is recorded.
	 *
	 * 	@param	string	$action		Id of action in llx_c_action_trigger
	 * 	@param	int		$socid		Id of third party
	 *  @param	Object	$object		Object the notification is about
	 *	@return	string				Message
	 */
	function confirmMessage($action,$socid,$object)
	{
		global $langs;
		$langs->load("mails");

		$listofnotiftodo=$this->getNotificationsArray($action,$socid,$object,0);

		$nb=-1;
		if (is_array($listofnotiftodo)) $nb=count($listofnotiftodo);
		if ($nb < 0)  $texte=img_object($langs->trans("Notifications"),'email').' '.$langs->trans("ErrorFailedToGetListOfNotificationsToSend");
		if ($nb == 0) $texte=img_object($langs->trans("Notifications"),'email').' '.$langs->trans("NoNotificationsWillBeSent");
   		if ($nb == 1) $texte=img_object($langs->trans("Notifications"),'email').' '.$langs->trans("ANotificationsWillBeSent");
   		if ($nb >= 2) $texte=img_object($langs->trans("Notifications"),'email').' '.$langs->trans("SomeNotificationsWillBeSent",$nb);

   		if (is_array($listofnotiftodo))
   		{
			$i=0;
			foreach ($listofnotiftodo as $key => $val)
			{
				if ($i) $texte.=', ';
				else $texte.=' (';
				if ($val['isemailvalid']) $texte.=$val['email'];
				else $texte.=$val['emaildesc'];
				$i++;
			}
			if ($i) $texte.=')';
   		}

		return $texte;
	}

	/**
	 * Return number of notifications activated for action code (and third party)
	 *
	 * @param	string	$notifcode		Code of action in llx_c_action_trigger (new usage) or Id of action in llx_c_action_trigger (old usage)
	 * @param	int		$socid			Id of third party or 0 for all thirdparties or -1 for no thirdparties
	 * @param	Object	$object			Object the notification is about (need it to check threshold value of some notifications)
	 * @param	int		$userid         Id of user or 0 for all users or -1 for no users
	 * @param   array   $scope          Scope where to search
	 * @return	array|int				<0 if KO, array of notifications to send if OK
	 */
	function getNotificationsArray($notifcode, $socid=0, $object=null, $userid=0, $scope=array('thirdparty', 'user', 'global'))
	{
		global $conf, $user;

		$error=0;
		$resarray=array();

		$valueforthreshold = 0;
		if (is_object($object)) $valueforthreshold = $object->total_ht;

		if (! $error)
		{
			if ($socid >= 0 && in_array('thirdparty', $scope))
			{
				$sql = "SELECT a.code, c.email, c.rowid";
				$sql.= " FROM ".MAIN_DB_PREFIX."notify_def as n,";
				$sql.= " ".MAIN_DB_PREFIX."socpeople as c,";
				$sql.= " ".MAIN_DB_PREFIX."c_action_trigger as a,";
				$sql.= " ".MAIN_DB_PREFIX."societe as s";
				$sql.= " WHERE n.fk_contact = c.rowid";
				$sql.= " AND a.rowid = n.fk_action";
				$sql.= " AND n.fk_soc = s.rowid";
				if ($notifcode)
				{
					if (is_numeric($notifcode)) $sql.= " AND n.fk_action = ".$notifcode;	// Old usage
					else $sql.= " AND a.code = '".$notifcode."'";			// New usage
				}
				$sql.= " AND s.entity IN (".getEntity('societe').")";
				if ($socid > 0) $sql.= " AND s.rowid = ".$socid;

				dol_syslog(__METHOD__." ".$notifcode.", ".$socid."", LOG_DEBUG);

				$resql = $this->db->query($sql);
				if ($resql)
				{
					$num = $this->db->num_rows($resql);
					$i=0;
					while ($i < $num)
					{
						$obj = $this->db->fetch_object($resql);
						if ($obj)
						{
							$newval2=trim($obj->email);
							$isvalid=isValidEmail($newval2);
							if (empty($resarray[$newval2])) $resarray[$newval2] = array('type'=> 'tocontact', 'code'=>trim($obj->code), 'emaildesc'=>'Contact id '.$obj->rowid, 'email'=>$newval2, 'contactid'=>$obj->rowid, 'isemailvalid'=>$isvalid);
						}
						$i++;
					}
				}
				else
				{
					$error++;
					$this->error=$this->db->lasterror();
				}
			}
		}

		if (! $error)
		{
			if ($userid >= 0 && in_array('user', $scope))
			{
				$sql = "SELECT a.code, c.email, c.rowid";
				$sql.= " FROM ".MAIN_DB_PREFIX."notify_def as n,";
				$sql.= " ".MAIN_DB_PREFIX."user as c,";
				$sql.= " ".MAIN_DB_PREFIX."c_action_trigger as a";
				$sql.= " WHERE n.fk_user = c.rowid";
				$sql.= " AND a.rowid = n.fk_action";
				if ($notifcode)
				{
					if (is_numeric($notifcode)) $sql.= " AND n.fk_action = ".$notifcode;	// Old usage
					else $sql.= " AND a.code = '".$notifcode."'";			// New usage
				}
				$sql.= " AND c.entity IN (".getEntity('user').")";
				if ($userid > 0) $sql.= " AND c.rowid = ".$userid;

				dol_syslog(__METHOD__." ".$notifcode.", ".$socid."", LOG_DEBUG);

				$resql = $this->db->query($sql);
				if ($resql)
				{
					$num = $this->db->num_rows($resql);
					$i=0;
					while ($i < $num)
					{
						$obj = $this->db->fetch_object($resql);
						if ($obj)
						{
							$newval2=trim($obj->email);
							$isvalid=isValidEmail($newval2);
							if (empty($resarray[$newval2])) $resarray[$newval2] = array('type'=> 'touser', 'code'=>trim($obj->code), 'emaildesc'=>'User id '.$obj->rowid, 'email'=>$newval2, 'userid'=>$obj->rowid, 'isemailvalid'=>$isvalid);
						}
						$i++;
					}
				}
				else
				{
					$error++;
					$this->error=$this->db->lasterror();
				}
			}
		}

		if (! $error)
		{
			if (in_array('global', $scope))
			{
				// List of notifications enabled for fixed email
				foreach($conf->global as $key => $val)
				{
					if ($notifcode)
					{
						if ($val == '' || ! preg_match('/^NOTIFICATION_FIXEDEMAIL_'.$notifcode.'_THRESHOLD_HIGHER_(.*)$/', $key, $reg)) continue;
					}
					else
					{
						if ($val == '' || ! preg_match('/^NOTIFICATION_FIXEDEMAIL_.*_THRESHOLD_HIGHER_(.*)$/', $key, $reg)) continue;
					}

					$threshold = (float) $reg[1];
					if ($valueforthreshold < $threshold) continue;

					$tmpemail=explode(',',$val);
					foreach($tmpemail as $key2 => $val2)
					{
						$newval2=trim($val2);
						if ($newval2 == '__SUPERVISOREMAIL__')
						{
							if ($user->fk_user > 0)
							{
								$tmpuser=new User($this->db);
								$tmpuser->fetch($user->fk_user);
								if ($tmpuser->email) $newval2=trim($tmpuser->email);
								else $newval2='';
							}
							else $newval2='';
						}
						if ($newval2)
						{
							$isvalid=isValidEmail($newval2, 0);
							if (empty($resarray[$newval2])) $resarray[$newval2]=array('type'=> 'tofixedemail', 'code'=>trim($key), 'emaildesc'=>trim($val2), 'email'=>$newval2, 'isemailvalid'=>$isvalid);
						}
					}
				}
			}
		}

		if ($error) return -1;

		//var_dump($resarray);
		return $resarray;
	}

	/**
	 *  Check if notification are active for couple action/company.
	 * 	If yes, send mail and save trace into llx_notify.
	 *
	 * 	@param	string	$notifcode			Code of action in llx_c_action_trigger (new usage) or Id of action in llx_c_action_trigger (old usage)
	 * 	@param	Object	$object				Object the notification deals on
	 *	@param 	array	$filename_list		List of files to attach (full path of filename on file system)
	 *	@param 	array	$mimetype_list		List of MIME type of attached files
	 *	@param 	array	$mimefilename_list	List of attached file name in message
	 *	@return	int							<0 if KO, or number of changes if OK
	 */
	function send($notifcode, $object, $filename_list=array(), $mimetype_list=array(), $mimefilename_list=array())
	{
		global $user,$conf,$langs,$mysoc;
		global $hookmanager;
		global $dolibarr_main_url_root;

		if (! in_array($notifcode, $this->arrayofnotifsupported)) return 0;

		include_once DOL_DOCUMENT_ROOT.'/core/lib/files.lib.php';
		if (! is_object($hookmanager))
		{
			include_once DOL_DOCUMENT_ROOT.'/core/class/hookmanager.class.php';
			$hookmanager=new HookManager($this->db);
		}
		$hookmanager->initHooks(array('notification'));

		dol_syslog(get_class($this)."::send notifcode=".$notifcode.", object=".$object->id);

		$langs->load("other");

		// Define $urlwithroot
		$urlwithouturlroot=preg_replace('/'.preg_quote(DOL_URL_ROOT,'/').'$/i','',trim($dolibarr_main_url_root));
		$urlwithroot=$urlwithouturlroot.DOL_URL_ROOT;			// This is to use external domain name found into config file
		//$urlwithroot=DOL_MAIN_URL_ROOT;						// This is to use same domain name than current

		// Define some vars
		$application = 'Dolibarr';
		if (! empty($conf->global->MAIN_APPLICATION_TITLE)) $application = $conf->global->MAIN_APPLICATION_TITLE;
		$replyto = $conf->notification->email_from;
		$object_type = '';
		$link = '';
		$num = 0;

		$oldref=(empty($object->oldref)?$object->ref:$object->oldref);
		$newref=(empty($object->newref)?$object->ref:$object->newref);

		// Check notification per third party
		$sql = "SELECT 'tocontactid' as type_target, c.email, c.rowid as cid, c.lastname, c.firstname, c.default_lang,";
		$sql.= " a.rowid as adid, a.label, a.code, n.rowid, n.type";
		$sql.= " FROM ".MAIN_DB_PREFIX."socpeople as c,";
		$sql.= " ".MAIN_DB_PREFIX."c_action_trigger as a,";
		$sql.= " ".MAIN_DB_PREFIX."notify_def as n,";
		$sql.= " ".MAIN_DB_PREFIX."societe as s";
		$sql.= " WHERE n.fk_contact = c.rowid AND a.rowid = n.fk_action";
		$sql.= " AND n.fk_soc = s.rowid";
		if (is_numeric($notifcode)) $sql.= " AND n.fk_action = ".$notifcode;	// Old usage
		else $sql.= " AND a.code = '".$notifcode."'";	// New usage
		$sql .= " AND s.rowid = ".$object->socid;

		// Check notification per user
		$sql.= "\nUNION\n";

		$sql.= "SELECT 'touserid' as type_target, c.email, c.rowid as cid, c.lastname, c.firstname, c.lang as default_lang,";
		$sql.= " a.rowid as adid, a.label, a.code, n.rowid, n.type";
		$sql.= " FROM ".MAIN_DB_PREFIX."user as c,";
		$sql.= " ".MAIN_DB_PREFIX."c_action_trigger as a,";
		$sql.= " ".MAIN_DB_PREFIX."notify_def as n";
		$sql.= " WHERE n.fk_user = c.rowid AND a.rowid = n.fk_action";
		if (is_numeric($notifcode)) $sql.= " AND n.fk_action = ".$notifcode;	// Old usage
		else $sql.= " AND a.code = '".$notifcode."'";	// New usage

		$result = $this->db->query($sql);
		if ($result)
		{
			$num = $this->db->num_rows($result);

			if ($num > 0)
			{
				$i = 0;
				while ($i < $num && ! $error)	// For each notification couple defined (third party/actioncode)
				{
					$obj = $this->db->fetch_object($result);

					$sendto = dolGetFirstLastname($obj->firstname,$obj->lastname) . " <".$obj->email.">";
					$notifcodedefid = $obj->adid;

					if (dol_strlen($obj->email))
					{
						// Set output language
						$outputlangs = $langs;
						if ($obj->default_lang && $obj->default_lang != $langs->defaultlang)
						{
							$outputlangs = new Translate('', $conf);
							$outputlangs->setDefaultLang($obj->default_lang);
						}

						$subject = '['.$mysoc->name.'] '.$outputlangs->transnoentitiesnoconv("DolibarrNotification");

						switch ($notifcode) {
							case 'BILL_VALIDATE':
								$link='/compta/facture/card.php?facid='.$object->id;
								$dir_output = $conf->facture->dir_output;
								$object_type = 'facture';
								$mesg = $langs->transnoentitiesnoconv("EMailTextInvoiceValidated",$newref);
								break;
							case 'BILL_PAYED':
								$link='/compta/facture/card.php?facid='.$object->id;
								$dir_output = $conf->facture->dir_output;
								$object_type = 'facture';
								$mesg = $langs->transnoentitiesnoconv("EMailTextInvoicePayed",$newref);
								break;
							case 'ORDER_VALIDATE':
								$link='/commande/card.php?id='.$object->id;
								$dir_output = $conf->commande->dir_output;
								$object_type = 'order';
								$mesg = $langs->transnoentitiesnoconv("EMailTextOrderValidated",$newref);
								break;
							case 'PROPAL_VALIDATE':
								$link='/comm/propal/card.php?id='.$object->id;
								$dir_output = $conf->propal->multidir_output[$object->entity];
								$object_type = 'propal';
								$mesg = $langs->transnoentitiesnoconv("EMailTextProposalValidated",$newref);
								break;
							case 'PROPAL_CLOSE_SIGNED':
								$link='/comm/propal/card.php?id='.$object->id;
								$dir_output = $conf->propal->multidir_output[$object->entity];
								$object_type = 'propal';
								$mesg = $langs->transnoentitiesnoconv("EMailTextProposalClosedSigned",$newref);
								break;
							case 'FICHINTER_ADD_CONTACT':
								$link='/fichinter/card.php?id='.$object->id;
								$dir_output = $conf->ficheinter->dir_output;
								$object_type = 'ficheinter';
								$mesg = $langs->transnoentitiesnoconv("EMailTextInterventionAddedContact",$object->ref);
								break;
							case 'FICHINTER_VALIDATE':
								$link='/fichinter/card.php?id='.$object->id;
								$dir_output = $conf->ficheinter->dir_output;
								$object_type = 'ficheinter';
								$mesg = $langs->transnoentitiesnoconv("EMailTextInterventionValidated",$object->ref);
								break;
							case 'ORDER_SUPPLIER_VALIDATE':
								$link='/fourn/commande/card.php?id='.$object->id;
								$dir_output = $conf->fournisseur->commande->dir_output;
								$object_type = 'order_supplier';
								$mesg = $langs->transnoentitiesnoconv("Hello").",\n\n";
								$mesg.= $langs->transnoentitiesnoconv("EMailTextOrderValidatedBy",$object->ref,$user->getFullName($langs));
								$mesg.= "\n\n".$langs->transnoentitiesnoconv("Sincerely").".\n\n";
								break;
							case 'ORDER_SUPPLIER_APPROVE':
								$link='/fourn/commande/card.php?id='.$object->id;
								$dir_output = $conf->fournisseur->commande->dir_output;
								$object_type = 'order_supplier';
								$mesg = $langs->transnoentitiesnoconv("Hello").",\n\n";
								$mesg.= $langs->transnoentitiesnoconv("EMailTextOrderApprovedBy",$newref,$user->getFullName($langs));
								$mesg.= "\n\n".$langs->transnoentitiesnoconv("Sincerely").".\n\n";
								break;
							case 'ORDER_SUPPLIER_REFUSE':
								$link='/fourn/commande/card.php?id='.$object->id;
								$dir_output = $conf->fournisseur->commande->dir_output;
								$object_type = 'order_supplier';
								$mesg = $langs->transnoentitiesnoconv("Hello").",\n\n";
								$mesg.= $langs->transnoentitiesnoconv("EMailTextOrderRefusedBy",$newref,$user->getFullName($langs));
								$mesg.= "\n\n".$langs->transnoentitiesnoconv("Sincerely").".\n\n";
								break;
							case 'SHIPPING_VALIDATE':
								$dir_output = $conf->expedition->dir_output.'/sending/';
								$object_type = 'order_supplier';
								$mesg = $langs->transnoentitiesnoconv("EMailTextExpeditionValidated",$newref);
								break;
						}
						$ref = dol_sanitizeFileName($newref);
						$pdf_path = $dir_output."/".$ref."/".$ref.".pdf";
						if (! dol_is_file($pdf_path))
						{
							// We can't add PDF as it is not generated yet.
							$filepdf = '';
						}
						else
						{
							$filepdf = $pdf_path;
						}

						$message = $outputlangs->transnoentities("YouReceiveMailBecauseOfNotification",$application,$mysoc->name)."\n";
						$message.= $outputlangs->transnoentities("YouReceiveMailBecauseOfNotification2",$application,$mysoc->name)."\n";
						$message.= "\n";
						$message.= $mesg;
						if ($link) $message.= "\n" . $urlwithroot . $link;

						$parameters=array('notifcode'=>$notifcode, 'sendto'=>$sendto, 'replyto'=>$replyto, 'file'=>$filename_list, 'mimefile'=>$mimetype_list, 'filename'=>$mimefilename_list);
						$reshook=$hookmanager->executeHooks('formatNotificationMessage',$parameters,$object,$action);    // Note that $action and $object may have been modified by some hooks
						if (empty($reshook))
						{
							if (! empty($hookmanager->resArray['subject'])) $subject.=$hookmanager->resArray['subject'];
							if (! empty($hookmanager->resArray['message'])) $message.=$hookmanager->resArray['message'];
						}

						$mailfile = new CMailFile(
							$subject,
							$sendto,
							$replyto,
							$message,
							$filename_list,
							$mimetype_list,
							$mimefilename_list,
							'',
							'',
							0,
							-1
						);

						if ($mailfile->sendfile())
						{
							if ($obj->type_target == 'touserid') {
	 							$sql = "INSERT INTO ".MAIN_DB_PREFIX."notify (daten, fk_action, fk_soc, fk_user, type, objet_type, type_target, objet_id, email)";
								$sql.= " VALUES ('".$this->db->idate(dol_now())."', ".$notifcodedefid.", ".($object->socid?$object->socid:'null').", ".$obj->cid.", '".$obj->type."', '".$object_type."', '".$obj->type_target."', ".$object->id.", '".$this->db->escape($obj->email)."')";

							}
							else {
								$sql = "INSERT INTO ".MAIN_DB_PREFIX."notify (daten, fk_action, fk_soc, fk_contact, type, objet_type, type_target, objet_id, email)";
								$sql.= " VALUES ('".$this->db->idate(dol_now())."', ".$notifcodedefid.", ".($object->socid?$object->socid:'null').", ".$obj->cid.", '".$obj->type."', '".$object_type."', '".$obj->type_target."', ".$object->id.", '".$this->db->escape($obj->email)."')";

							}
							if (! $this->db->query($sql))
							{
								dol_print_error($this->db);
							}
						}
						else
						{
							$error++;
							$this->errors[]=$mailfile->error;
						}
					}
					else
				  {
						dol_syslog("No notification sent for ".$sendto." because email is empty");
					}
					$i++;
				}
			}
			else
			{
				dol_syslog("No notification to thirdparty sent, nothing into notification setup for the thirdparty socid = ".$object->socid);
			}
		}
		else
		{
	   		$error++;
			$this->errors[]=$this->db->lasterror();
			dol_syslog("Failed to get list of notification to send ".$this->db->lasterror(), LOG_ERR);
	   		return -1;
		}

		// Check notification using fixed email
		if (! $error)
		{
			foreach($conf->global as $key => $val)
			{
				if ($val == '' || ! preg_match('/^NOTIFICATION_FIXEDEMAIL_'.$notifcode.'_THRESHOLD_HIGHER_(.*)$/', $key, $reg)) continue;

				$threshold = (float) $reg[1];
				if (!empty($object->total_ht) && $object->total_ht <= $threshold)
				{
					dol_syslog("A notification is requested for notifcode = ".$notifcode." but amount = ".$object->total_ht." so lower than threshold = ".$threshold.". We discard this notification");
					continue;
				}

				$param='NOTIFICATION_FIXEDEMAIL_'.$notifcode.'_THRESHOLD_HIGHER_'.$reg[1];

				$sendto = $conf->global->$param;
				$notifcodedefid = dol_getIdFromCode($this->db, $notifcode, 'c_action_trigger', 'code', 'rowid');
				if ($notifcodedefid <= 0) dol_print_error($this->db, 'Failed to get id from code');

				$object_type = '';
				$link = '';
				$num++;

				$subject = '['.$mysoc->name.'] '.$langs->transnoentitiesnoconv("DolibarrNotification");

				switch ($notifcode) {
					case 'BILL_VALIDATE':
						$link = '<a href="' . $urlwithroot . '/compta/facture/card.php?facid=' . $object->id . '">' . $newref . '</a>';
						$dir_output = $conf->facture->dir_output;
						$object_type = 'facture';
						$mesg = $langs->transnoentitiesnoconv("EMailTextInvoiceValidated",$link);
						break;
					case 'BILL_PAYED':
						$link ='<a href="' . $urlwithroot . '/compta/facture/card.php?facid='.$object->id . '">' . $newref . '</a>';
						$dir_output = $conf->facture->dir_output;
						$object_type = 'facture';
						$mesg = $langs->transnoentitiesnoconv("EMailTextInvoicePayed",$link);
						break;
					case 'ORDER_VALIDATE':
						$link = '<a href="' . $urlwithroot . '/commande/card.php?id='.$object->id . '">' . $newref . '</a>';
						$dir_output = $conf->commande->dir_output;
						$object_type = 'order';
						$mesg = $langs->transnoentitiesnoconv("EMailTextOrderValidated",$link);
						break;
					case 'PROPAL_VALIDATE':
<<<<<<< HEAD
						$link='/comm/propal/card.php?id='.$object->id;
=======
						$link='<a href="' . $urlwithroot . '/comm/propal/card.php?id='.$object->id . '">' . $newref . '</a>';
>>>>>>> e8f85084
						$dir_output = $conf->propal->multidir_output[$object->entity];
						$object_type = 'propal';
						$mesg = $langs->transnoentitiesnoconv("EMailTextProposalValidated",$link);
						break;
					case 'PROPAL_CLOSE_SIGNED':
<<<<<<< HEAD
						$link='/comm/propal/card.php?id='.$object->id;
=======
						$link='<a href="' . $urlwithroot . '/comm/propal/card.php?id='.$object->id . '">' . $newref . '</a>';
>>>>>>> e8f85084
						$dir_output = $conf->propal->multidir_output[$object->entity];
						$object_type = 'propal';
						$mesg = $langs->transnoentitiesnoconv("EMailTextProposalClosedSigned",$link);
						break;
					case 'FICHINTER_ADD_CONTACT':
						$link = '<a href="' . $urlwithroot . '/fichinter/card.php?id='.$object->id . '">' . $newref . '</a>';
						$dir_output = $conf->facture->dir_output;
						$object_type = 'ficheinter';
						$mesg = $langs->transnoentitiesnoconv("EMailTextInterventionAddedContact",$link);
						break;
					case 'FICHINTER_VALIDATE':
						$link = '<a href="' . $urlwithroot . '/fichinter/card.php?id='.$object->id . '">' . $newref . '</a>';
						$dir_output = $conf->facture->dir_output;
						$object_type = 'ficheinter';
						$mesg = $langs->transnoentitiesnoconv("EMailTextInterventionValidated",$link);
						break;
					case 'ORDER_SUPPLIER_VALIDATE':
						$link = '<a href="' . $urlwithroot . '/fourn/commande/card.php?id='.$object->id . '">' . $newref . '</a>';
						$dir_output = $conf->fournisseur->commande->dir_output;
						$object_type = 'order_supplier';
						$mesg = $langs->transnoentitiesnoconv("Hello").",\n\n";
						$mesg.= $langs->transnoentitiesnoconv("EMailTextOrderValidatedBy",$link,$user->getFullName($langs));
						$mesg.= "\n\n".$langs->transnoentitiesnoconv("Sincerely").".\n\n";
						break;
					case 'ORDER_SUPPLIER_APPROVE':
						$link = '<a href="' . $urlwithroot . '/fourn/commande/card.php?id='.$object->id . '">' . $newref . '</a>';
						$dir_output = $conf->fournisseur->commande->dir_output;
						$object_type = 'order_supplier';
						$mesg = $langs->transnoentitiesnoconv("Hello").",\n\n";
						$mesg.= $langs->transnoentitiesnoconv("EMailTextOrderApprovedBy",$link,$user->getFullName($langs));
						$mesg.= "\n\n".$langs->transnoentitiesnoconv("Sincerely").".\n\n";
						break;
					case 'ORDER_SUPPLIER_APPROVE2':
						$link = '<a href="' . $urlwithroot . '/fourn/commande/card.php?id='.$object->id . '">' . $newref . '</a>';
						$dir_output = $conf->fournisseur->commande->dir_output;
						$object_type = 'order_supplier';
						$mesg = $langs->transnoentitiesnoconv("Hello").",\n\n";
						$mesg.= $langs->transnoentitiesnoconv("EMailTextOrderApprovedBy",$link,$user->getFullName($langs));
						$mesg.= "\n\n".$langs->transnoentitiesnoconv("Sincerely").".\n\n";
						break;
					case 'ORDER_SUPPLIER_REFUSE':
						$link = '<a href="' . $urlwithroot . '/fourn/commande/card.php?id='.$object->id . '">' . $newref . '</a>';
						$dir_output = $conf->fournisseur->dir_output.'/commande/';
						$object_type = 'order_supplier';
						$mesg = $langs->transnoentitiesnoconv("Hello").",\n\n";
						$mesg.= $langs->transnoentitiesnoconv("EMailTextOrderRefusedBy",$link,$user->getFullName($langs));
						$mesg.= "\n\n".$langs->transnoentitiesnoconv("Sincerely").".\n\n";
						break;
					case 'SHIPPING_VALIDATE':
						$dir_output = $conf->expedition->dir_output.'/sending/';
						$object_type = 'order_supplier';
						$mesg = $langs->transnoentitiesnoconv("EMailTextExpeditionValidated",$newref);
						break;
				}
				$ref = dol_sanitizeFileName($newref);
				$pdf_path = $dir_output."/".$ref."/".$ref.".pdf";
				if (! dol_is_file($pdf_path))
				{
					// We can't add PDF as it is not generated yet.
					$filepdf = '';
				}
				else
				{
					$filepdf = $pdf_path;
				}

				$message = $langs->transnoentities("YouReceiveMailBecauseOfNotification",$application,$mysoc->name)."\n";
				$message.= $langs->transnoentities("YouReceiveMailBecauseOfNotification2",$application,$mysoc->name)."\n";
				$message.= "\n";
				$message.= $mesg;
				$message = nl2br($message);

				// Replace keyword __SUPERVISOREMAIL__
				if (preg_match('/__SUPERVISOREMAIL__/', $sendto))
				{
					$newval='';
					if ($user->fk_user > 0)
					{
						$supervisoruser=new User($this->db);
						$supervisoruser->fetch($user->fk_user);
						if ($supervisoruser->email) $newval=trim(dolGetFirstLastname($supervisoruser->firstname, $supervisoruser->lastname).' <'.$supervisoruser->email.'>');
					}
					dol_syslog("Replace the __SUPERVISOREMAIL__ key into recipient email string with ".$newval);
					$sendto = preg_replace('/__SUPERVISOREMAIL__/', $newval, $sendto);
					$sendto = preg_replace('/,\s*,/', ',', $sendto);	// in some case you can have $sendto like "email, __SUPERVISOREMAIL__ , otheremail" then you have "email,  , othermail" and it's not valid
					$sendto = preg_replace('/^[\s,]+/', '', $sendto);	// Clean start of string
					$sendto = preg_replace('/[\s,]+$/', '', $sendto);	// Clean end of string
				}

				if ($sendto)
				{
					$parameters=array('notifcode'=>$notifcode, 'sendto'=>$sendto, 'replyto'=>$replyto, 'file'=>$filename_list, 'mimefile'=>$mimetype_list, 'filename'=>$mimefilename_list);
					$reshook=$hookmanager->executeHooks('formatNotificationMessage',$parameters,$object,$action);    // Note that $action and $object may have been modified by some hooks
					if (empty($reshook))
					{
						if (! empty($hookmanager->resArray['subject'])) $subject.=$hookmanager->resArray['subject'];
						if (! empty($hookmanager->resArray['message'])) $message.=$hookmanager->resArray['message'];
					}
					$mailfile = new CMailFile(
						$subject,
						$sendto,
						$replyto,
						$message,
						$filename_list,
						$mimetype_list,
						$mimefilename_list,
						'',
						'',
						0,
						1
					);

					if ($mailfile->sendfile())
					{
						$sql = "INSERT INTO ".MAIN_DB_PREFIX."notify (daten, fk_action, fk_soc, fk_contact, type, type_target, objet_type, objet_id, email)";
						$sql.= " VALUES ('".$this->db->idate(dol_now())."', ".$notifcodedefid.", ".($object->socid?$object->socid:'null').", null, 'email', 'tofixedemail', '".$object_type."', ".$object->id.", '".$this->db->escape($conf->global->$param)."')";
						if (! $this->db->query($sql))
						{
							dol_print_error($this->db);
						}
					}
					else
					{
						$error++;
						$this->errors[]=$mailfile->error;
					}
				}
			}
		}

		if (! $error) return $num;
		else return -1 * $error;
	}

}
<|MERGE_RESOLUTION|>--- conflicted
+++ resolved
@@ -574,21 +574,13 @@
 						$mesg = $langs->transnoentitiesnoconv("EMailTextOrderValidated",$link);
 						break;
 					case 'PROPAL_VALIDATE':
-<<<<<<< HEAD
-						$link='/comm/propal/card.php?id='.$object->id;
-=======
 						$link='<a href="' . $urlwithroot . '/comm/propal/card.php?id='.$object->id . '">' . $newref . '</a>';
->>>>>>> e8f85084
 						$dir_output = $conf->propal->multidir_output[$object->entity];
 						$object_type = 'propal';
 						$mesg = $langs->transnoentitiesnoconv("EMailTextProposalValidated",$link);
 						break;
 					case 'PROPAL_CLOSE_SIGNED':
-<<<<<<< HEAD
-						$link='/comm/propal/card.php?id='.$object->id;
-=======
 						$link='<a href="' . $urlwithroot . '/comm/propal/card.php?id='.$object->id . '">' . $newref . '</a>';
->>>>>>> e8f85084
 						$dir_output = $conf->propal->multidir_output[$object->entity];
 						$object_type = 'propal';
 						$mesg = $langs->transnoentitiesnoconv("EMailTextProposalClosedSigned",$link);
