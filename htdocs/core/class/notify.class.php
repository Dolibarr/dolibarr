<?php
/* Copyright (C) 2003-2005 Rodolphe Quiedeville <rodolphe@quiedeville.org>
 * Copyright (C) 2004-2011 Laurent Destailleur  <eldy@users.sourceforge.net>
 * Copyright (C) 2014	   Juanjo Menent		<jmenent@2byte.es>
 * Copyright (C) 2018 	   Philippe Grand		<philippe.grand@atoo-net.com>
 * Copyright (C) 2021 	   Thibault FOUCART		<support@ptibogxiv.net>
 * Copyright (C) 2022      Anthony Berton     	<anthony.berton@bb2a.fr>
 *
 * This program is free software; you can redistribute it and/or modify
 * it under the terms of the GNU General Public License as published by
 * the Free Software Foundation; either version 3 of the License, or
 * (at your option) any later version.
 *
 * This program is distributed in the hope that it will be useful,
 * but WITHOUT ANY WARRANTY; without even the implied warranty of
 * MERCHANTABILITY or FITNESS FOR A PARTICULAR PURPOSE.  See the
 * GNU General Public License for more details.
 *
 * You should have received a copy of the GNU General Public License
 * along with this program. If not, see <https://www.gnu.org/licenses/>.
 */

/**
 *      \file       htdocs/core/class/notify.class.php
 *      \ingroup    notification
 *      \brief      File of class to manage notifications
 */
require_once DOL_DOCUMENT_ROOT.'/core/class/CMailFile.class.php';

/**
 *      Class to manage notifications
 */
class Notify
{
	/**
	 * @var int ID
	 */
	public $id;

	/**
	 * @var DoliDB Database handler.
	 */
	public $db;

	/**
	 * @var string Error code (or message)
	 */
	public $error = '';

	/**
	 * @var string[] Error codes (or messages)
	 */
	public $errors = array();

	public $author;
	public $ref;
	public $date;
	public $duree;
	public $note;

	/**
	 * @var int Project ID
	 */
	public $fk_project;

	// This codes actions are defined into table llx_notify_def
	static public $arrayofnotifsupported = array(
		'BILL_VALIDATE',
		'BILL_PAYED',
		'ORDER_CREATE',
		'ORDER_VALIDATE',
		'PROPAL_VALIDATE',
		'PROPAL_CLOSE_SIGNED',
		'FICHINTER_VALIDATE',
		'FICHINTER_ADD_CONTACT',
		'ORDER_SUPPLIER_VALIDATE',
		'ORDER_SUPPLIER_APPROVE',
		'ORDER_SUPPLIER_REFUSE',
		'SHIPPING_VALIDATE',
		'EXPENSE_REPORT_VALIDATE',
		'EXPENSE_REPORT_APPROVE',
		'HOLIDAY_VALIDATE',
		'HOLIDAY_APPROVE',
		'ACTION_CREATE'
	);

	/**
	 *	Constructor
	 *
	 *	@param 		DoliDB		$db		Database handler
	 */
	public function __construct($db)
	{
		$this->db = $db;
	}


	/**
	 *  Return message that say how many notification (and to which email) will occurs on requested event.
	 *	This is to show confirmation messages before event is recorded.
	 *
	 * 	@param	string	$action		Id of action in llx_c_action_trigger
	 * 	@param	int		$socid		Id of third party
	 *  @param	Object	$object		Object the notification is about
	 *	@return	string				Message
	 */
	public function confirmMessage($action, $socid, $object)
	{
		global $conf, $langs;
		$langs->load("mails");

		// Get full list of all notifications subscribed for $action, $socid and $object
		$listofnotiftodo = $this->getNotificationsArray($action, $socid, $object, 0);

		if (!empty($conf->global->NOTIFICATION_EMAIL_DISABLE_CONFIRM_MESSAGE_USER)) {
			foreach ($listofnotiftodo as $val) {
				if ($val['type'] == 'touser') {
					unset($listofnotiftodo[$val['email']]);
					//$listofnotiftodo = array_merge($listofnotiftodo);
				}
			}
		}
		if (!empty($conf->global->NOTIFICATION_EMAIL_DISABLE_CONFIRM_MESSAGE_CONTACT)) {
			foreach ($listofnotiftodo as $val) {
				if ($val['type'] == 'tocontact') {
					unset($listofnotiftodo[$val['email']]);
					//$listofnotiftodo = array_merge($listofnotiftodo);
				}
			}
		}
		if (!empty($conf->global->NOTIFICATION_EMAIL_DISABLE_CONFIRM_MESSAGE_FIX)) {
			foreach ($listofnotiftodo as $val) {
				if ($val['type'] == 'tofixedemail') {
					unset($listofnotiftodo[$val['email']]);
					//$listofnotiftodo = array_merge($listofnotiftodo);
				}
			}
		}

		$texte = '';
		$nb = -1;
		if (is_array($listofnotiftodo)) {
			$nb = count($listofnotiftodo);
		}
		if ($nb < 0) {
			$texte = img_object($langs->trans("Notifications"), 'email').' '.$langs->trans("ErrorFailedToGetListOfNotificationsToSend");
		} elseif ($nb == 0) {
			$texte = img_object($langs->trans("Notifications"), 'email').' '.$langs->trans("NoNotificationsWillBeSent");
		} elseif ($nb == 1) {
			$texte = img_object($langs->trans("Notifications"), 'email').' '.$langs->trans("ANotificationsWillBeSent");
		} elseif ($nb >= 2) {
			$texte = img_object($langs->trans("Notifications"), 'email').' '.$langs->trans("SomeNotificationsWillBeSent", $nb);
		}

		if (is_array($listofnotiftodo)) {
			$i = 0;
			foreach ($listofnotiftodo as $val) {
				if ($i) {
					$texte .= ', ';
				} else {
					$texte .= ' (';
				}
				if ($val['isemailvalid']) {
					$texte .= $val['email'];
				} else {
					$texte .= $val['emaildesc'];
				}
				$i++;
			}
			if ($i) {
				$texte .= ')';
			}
		}

		return $texte;
	}

	/**
	 * Return number of notifications activated for action code (and third party)
	 *
	 * @param	string	$notifcode		Code of action in llx_c_action_trigger (new usage) or Id of action in llx_c_action_trigger (old usage)
	 * @param	int		$socid			Id of third party or 0 for all thirdparties or -1 for no thirdparties
	 * @param	Object	$object			Object the notification is about (need it to check threshold value of some notifications)
	 * @param	int		$userid         Id of user or 0 for all users or -1 for no users
	 * @param   array   $scope          Scope where to search
	 * @return	array|int				<0 if KO, array of notifications to send if OK
	 */
	public function getNotificationsArray($notifcode, $socid = 0, $object = null, $userid = 0, $scope = array('thirdparty', 'user', 'global'))
	{
		global $conf, $user;

		$error = 0;
		$resarray = array();

		$valueforthreshold = 0;
		if (is_object($object)) {
			$valueforthreshold = $object->total_ht;
		}

		$sqlnotifcode = '';
		if ($notifcode) {
			if (is_numeric($notifcode)) {
				$sqlnotifcode = " AND n.fk_action = ".((int) $notifcode); // Old usage
			} else {
				$sqlnotifcode = " AND a.code = '".$this->db->escape($notifcode)."'"; // New usage
			}
		}

		if (!$error) {
			if ($socid >= 0 && in_array('thirdparty', $scope)) {
				$sql = "SELECT a.code, c.email, c.rowid";
				$sql .= " FROM ".$this->db->prefix()."notify_def as n,";
				$sql .= " ".$this->db->prefix()."socpeople as c,";
				$sql .= " ".$this->db->prefix()."c_action_trigger as a,";
				$sql .= " ".$this->db->prefix()."societe as s";
				$sql .= " WHERE n.fk_contact = c.rowid";
				$sql .= " AND a.rowid = n.fk_action";
				$sql .= " AND n.fk_soc = s.rowid";
				$sql .= $sqlnotifcode;
				$sql .= " AND s.entity IN (".getEntity('societe').")";
				if ($socid > 0) {
					$sql .= " AND s.rowid = ".((int) $socid);
				}

				dol_syslog(__METHOD__." ".$notifcode.", ".$socid."", LOG_DEBUG);

				$resql = $this->db->query($sql);
				if ($resql) {
					$num = $this->db->num_rows($resql);
					$i = 0;
					while ($i < $num) {
						$obj = $this->db->fetch_object($resql);
						if ($obj) {
							$newval2 = trim($obj->email);
							$isvalid = isValidEmail($newval2);
							if (empty($resarray[$newval2])) {
								$resarray[$newval2] = array('type'=> 'tocontact', 'code'=>trim($obj->code), 'emaildesc'=>'Contact id '.$obj->rowid, 'email'=>$newval2, 'contactid'=>$obj->rowid, 'isemailvalid'=>$isvalid);
							}
						}
						$i++;
					}
				} else {
					$error++;
					$this->error = $this->db->lasterror();
				}
			}
		}

		if (!$error) {
			if ($userid >= 0 && in_array('user', $scope)) {
				$sql = "SELECT a.code, c.email, c.rowid";
				$sql .= " FROM ".$this->db->prefix()."notify_def as n,";
				$sql .= " ".$this->db->prefix()."user as c,";
				$sql .= " ".$this->db->prefix()."c_action_trigger as a";
				$sql .= " WHERE n.fk_user = c.rowid";
				$sql .= " AND a.rowid = n.fk_action";
				$sql .= $sqlnotifcode;
				$sql .= " AND c.entity IN (".getEntity('user').")";
				if ($userid > 0) {
					$sql .= " AND c.rowid = ".((int) $userid);
				}

				dol_syslog(__METHOD__." ".$notifcode.", ".$socid."", LOG_DEBUG);

				$resql = $this->db->query($sql);
				if ($resql) {
					$num = $this->db->num_rows($resql);
					$i = 0;
					while ($i < $num) {
						$obj = $this->db->fetch_object($resql);
						if ($obj) {
							$newval2 = trim($obj->email);
							$isvalid = isValidEmail($newval2);
							if (empty($resarray[$newval2])) {
								$resarray[$newval2] = array('type'=> 'touser', 'code'=>trim($obj->code), 'emaildesc'=>'User id '.$obj->rowid, 'email'=>$newval2, 'userid'=>$obj->rowid, 'isemailvalid'=>$isvalid);
							}
						}
						$i++;
					}
				} else {
					$error++;
					$this->error = $this->db->lasterror();
				}
			}
		}

		if (!$error) {
			if (in_array('global', $scope)) {
				// List of notifications enabled for fixed email
				foreach ($conf->global as $key => $val) {
					if ($notifcode) {
						if ($val == '' || !preg_match('/^NOTIFICATION_FIXEDEMAIL_'.$notifcode.'_THRESHOLD_HIGHER_(.*)$/', $key, $reg)) {
							continue;
						}
					} else {
						if ($val == '' || !preg_match('/^NOTIFICATION_FIXEDEMAIL_.*_THRESHOLD_HIGHER_(.*)$/', $key, $reg)) {
							continue;
						}
					}

					$threshold = (float) $reg[1];
					if ($valueforthreshold < $threshold) {
						continue;
					}

					$tmpemail = explode(',', $val);
					foreach ($tmpemail as $key2 => $val2) {
						$newval2 = trim($val2);
						if ($newval2 == '__SUPERVISOREMAIL__') {
							if ($user->fk_user > 0) {
								$tmpuser = new User($this->db);
								$tmpuser->fetch($user->fk_user);
								if ($tmpuser->email) {
									$newval2 = trim($tmpuser->email);
								} else {
									$newval2 = '';
								}
							} else {
								$newval2 = '';
							}
						}
						if ($newval2) {
							$isvalid = isValidEmail($newval2, 0);
							if (empty($resarray[$newval2])) {
								$resarray[$newval2] = array('type'=> 'tofixedemail', 'code'=>trim($key), 'emaildesc'=>trim($val2), 'email'=>$newval2, 'isemailvalid'=>$isvalid);
							}
						}
					}
				}
			}
		}

		if ($error) {
			return -1;
		}

		//var_dump($resarray);
		return $resarray;
	}

	/**
	 *  Check if notification are active for couple action/company.
	 * 	If yes, send mail and save trace into llx_notify.
	 *
	 * 	@param	string	$notifcode			Code of action in llx_c_action_trigger (new usage) or Id of action in llx_c_action_trigger (old usage)
	 * 	@param	Object	$object				Object the notification deals on
	 *	@param 	array	$filename_list		List of files to attach (full path of filename on file system)
	 *	@param 	array	$mimetype_list		List of MIME type of attached files
	 *	@param 	array	$mimefilename_list	List of attached file name in message
	 *	@return	int							<0 if KO, or number of changes if OK
	 */
	public function send($notifcode, $object, $filename_list = array(), $mimetype_list = array(), $mimefilename_list = array())
	{
		global $user, $conf, $langs, $mysoc;
		global $hookmanager;
		global $dolibarr_main_url_root;
		global $action;

<<<<<<< HEAD
		if (!in_array($notifcode, Notify::$arrayofnotifsupported)) {
			return 0;
		}

		include_once DOL_DOCUMENT_ROOT.'/core/lib/files.lib.php';
=======
>>>>>>> 503d1a04
		if (!is_object($hookmanager)) {
			include_once DOL_DOCUMENT_ROOT.'/core/class/hookmanager.class.php';
			$hookmanager = new HookManager($this->db);
		}
		$hookmanager->initHooks(array('notification'));

		$parameters = array('notifcode' => $notifcode);
		$reshook = $hookmanager->executeHooks('notifsupported', $parameters, $object, $action);
		if (empty($reshook)) {
			if (!empty($hookmanager->resArray['arrayofnotifsupported'])) {
				Notify::$arrayofnotifsupported = array_merge(Notify::$arrayofnotifsupported, $hookmanager->resArray['arrayofnotifsupported']);
			}
		}

		if (!in_array($notifcode, Notify::$arrayofnotifsupported)) {
			return 0;
		}

		include_once DOL_DOCUMENT_ROOT.'/core/lib/files.lib.php';

		dol_syslog(get_class($this)."::send notifcode=".$notifcode.", object=".$object->id);

		$langs->load("other");

		// Define $urlwithroot
		$urlwithouturlroot = preg_replace('/'.preg_quote(DOL_URL_ROOT, '/').'$/i', '', trim($dolibarr_main_url_root));
		$urlwithroot = $urlwithouturlroot.DOL_URL_ROOT; // This is to use external domain name found into config file
		//$urlwithroot=DOL_MAIN_URL_ROOT;						// This is to use same domain name than current

		// Define some vars
		$application = 'Dolibarr';
		if (!empty($conf->global->MAIN_APPLICATION_TITLE)) {
			$application = $conf->global->MAIN_APPLICATION_TITLE;
		}
		$replyto = $conf->notification->email_from;
		$object_type = '';
		$link = '';
		$num = 0;
		$error = 0;

		$oldref = (empty($object->oldref) ? $object->ref : $object->oldref);
		$newref = (empty($object->newref) ? $object->ref : $object->newref);

		$sql = '';

		// Check notification per third party
		if (!empty($object->socid) && $object->socid > 0) {
			$sql .= "SELECT 'tocontactid' as type_target, c.email, c.rowid as cid, c.lastname, c.firstname, c.default_lang,";
			$sql .= " a.rowid as adid, a.label, a.code, n.rowid, n.type";
			$sql .= " FROM ".$this->db->prefix()."socpeople as c,";
			$sql .= " ".$this->db->prefix()."c_action_trigger as a,";
			$sql .= " ".$this->db->prefix()."notify_def as n,";
			$sql .= " ".$this->db->prefix()."societe as s";
			$sql .= " WHERE n.fk_contact = c.rowid AND a.rowid = n.fk_action";
			$sql .= " AND n.fk_soc = s.rowid";
			$sql .= " AND c.statut = 1";
			if (is_numeric($notifcode)) {
				$sql .= " AND n.fk_action = ".((int) $notifcode); // Old usage
			} else {
				$sql .= " AND a.code = '".$this->db->escape($notifcode)."'"; // New usage
			}
			$sql .= " AND s.rowid = ".((int) $object->socid);

			$sql .= "\nUNION\n";
		}

		// Check notification per user
		$sql .= "SELECT 'touserid' as type_target, c.email, c.rowid as cid, c.lastname, c.firstname, c.lang as default_lang,";
		$sql .= " a.rowid as adid, a.label, a.code, n.rowid, n.type";
		$sql .= " FROM ".$this->db->prefix()."user as c,";
		$sql .= " ".$this->db->prefix()."c_action_trigger as a,";
		$sql .= " ".$this->db->prefix()."notify_def as n";
		$sql .= " WHERE n.fk_user = c.rowid AND a.rowid = n.fk_action";
		$sql .= " AND c.statut = 1";
		if (is_numeric($notifcode)) {
			$sql .= " AND n.fk_action = ".((int) $notifcode); // Old usage
		} else {
			$sql .= " AND a.code = '".$this->db->escape($notifcode)."'"; // New usage
		}

		$result = $this->db->query($sql);
		if ($result) {
			$num = $this->db->num_rows($result);
			$projtitle = '';
			if (!empty($object->fk_project)) {
				require_once DOL_DOCUMENT_ROOT.'/projet/class/project.class.php';
				$proj = new Project($this->db);
				$proj->fetch($object->fk_project);
				$projtitle = '('.$proj->title.')';
			}

			if ($num > 0) {
				$i = 0;
				while ($i < $num && !$error) {	// For each notification couple defined (third party/actioncode)
					$obj = $this->db->fetch_object($result);

					$sendto = dolGetFirstLastname($obj->firstname, $obj->lastname)." <".$obj->email.">";
					$notifcodedefid = $obj->adid;
					$trackid = '';
					if ($obj->type_target == 'tocontactid') {
						$trackid = 'con'.$obj->cid;
					}
					if ($obj->type_target == 'touserid') {
						$trackid = 'use'.$obj->cid;
					}

					if (dol_strlen($obj->email)) {
						// Set output language
						$outputlangs = $langs;
						if ($obj->default_lang && $obj->default_lang != $langs->defaultlang) {
							$outputlangs = new Translate('', $conf);
							$outputlangs->setDefaultLang($obj->default_lang);
							$outputlangs->loadLangs(array("main", "other"));
						}

						$subject = '['.$mysoc->name.'] '.$outputlangs->transnoentitiesnoconv("DolibarrNotification").($projtitle ? ' '.$projtitle : '');

						switch ($notifcode) {
							case 'BILL_VALIDATE':
								$link = '<a href="'.$urlwithroot.'/compta/facture/card.php?facid='.$object->id.'&entity='.$object->entity.'">'.$newref.'</a>';
								$dir_output = $conf->facture->dir_output."/".get_exdir(0, 0, 0, 1, $object, 'invoice');
								$object_type = 'facture';
								$labeltouse = $conf->global->BILL_VALIDATE_TEMPLATE;
								$mesg = $outputlangs->transnoentitiesnoconv("EMailTextInvoiceValidated", $link);
								break;
							case 'BILL_PAYED':
								$link = '<a href="'.$urlwithroot.'/compta/facture/card.php?facid='.$object->id.'&entity='.$object->entity.'">'.$newref.'</a>';
								$dir_output = $conf->facture->dir_output."/".get_exdir(0, 0, 0, 1, $object, 'invoice');
								$object_type = 'facture';
								$labeltouse = $conf->global->BILL_PAYED_TEMPLATE;
								$mesg = $outputlangs->transnoentitiesnoconv("EMailTextInvoicePayed", $link);
								break;
							case 'ORDER_VALIDATE':
								$link = '<a href="'.$urlwithroot.'/commande/card.php?id='.$object->id.'&entity='.$object->entity.'">'.$newref.'</a>';
								$dir_output = $conf->commande->dir_output."/".get_exdir(0, 0, 0, 1, $object, 'commande');
								$object_type = 'order';
								$labeltouse = $conf->global->ORDER_VALIDATE_TEMPLATE;
								$mesg = $outputlangs->transnoentitiesnoconv("EMailTextOrderValidated", $link);
								break;
							case 'PROPAL_VALIDATE':
								$link = '<a href="'.$urlwithroot.'/comm/propal/card.php?id='.$object->id.'&entity='.$object->entity.'">'.$newref.'</a>';
								$dir_output = $conf->propal->multidir_output[$object->entity]."/".get_exdir(0, 0, 0, 1, $object, 'propal');
								$object_type = 'propal';
								$labeltouse = $conf->global->PROPAL_VALIDATE_TEMPLATE;
								$mesg = $outputlangs->transnoentitiesnoconv("EMailTextProposalValidated", $link);
								break;
							case 'PROPAL_CLOSE_SIGNED':
								$link = '<a href="'.$urlwithroot.'/comm/propal/card.php?id='.$object->id.'&entity='.$object->entity.'">'.$newref.'</a>';
								$dir_output = $conf->propal->multidir_output[$object->entity]."/".get_exdir(0, 0, 0, 1, $object, 'propal');
								$object_type = 'propal';
								$labeltouse = $conf->global->PROPAL_CLOSE_SIGNED_TEMPLATE;
								$mesg = $outputlangs->transnoentitiesnoconv("EMailTextProposalClosedSigned", $link);
								break;
							case 'FICHINTER_ADD_CONTACT':
								$link = '<a href="'.$urlwithroot.'/fichinter/card.php?id='.$object->id.'&entity='.$object->entity.'">'.$newref.'</a>';
								$dir_output = $conf->ficheinter->dir_output;
								$object_type = 'ficheinter';
								$mesg = $outputlangs->transnoentitiesnoconv("EMailTextInterventionAddedContact", $link);
								break;
							case 'FICHINTER_VALIDATE':
								$link = '<a href="'.$urlwithroot.'/fichinter/card.php?id='.$object->id.'&entity='.$object->entity.'">'.$newref.'</a>';
								$dir_output = $conf->ficheinter->dir_output;
								$object_type = 'ficheinter';
								$mesg = $outputlangs->transnoentitiesnoconv("EMailTextInterventionValidated", $link);
								break;
							case 'ORDER_SUPPLIER_VALIDATE':
								$link = '<a href="'.$urlwithroot.'/fourn/commande/card.php?id='.$object->id.'&entity='.$object->entity.'">'.$newref.'</a>';
								$dir_output = $conf->fournisseur->commande->dir_output;
								$object_type = 'order_supplier';
								$mesg = $outputlangs->transnoentitiesnoconv("Hello").",\n\n";
								$mesg .= $outputlangs->transnoentitiesnoconv("EMailTextOrderValidatedBy", $link, $user->getFullName($outputlangs));
								$mesg .= "\n\n".$outputlangs->transnoentitiesnoconv("Sincerely").".\n\n";
								break;
							case 'ORDER_SUPPLIER_APPROVE':
								$link = '<a href="'.$urlwithroot.'/fourn/commande/card.php?id='.$object->id.'&entity='.$object->entity.'">'.$newref.'</a>';
								$dir_output = $conf->fournisseur->commande->dir_output;
								$object_type = 'order_supplier';
								$mesg = $outputlangs->transnoentitiesnoconv("Hello").",\n\n";
								$mesg .= $outputlangs->transnoentitiesnoconv("EMailTextOrderApprovedBy", $link, $user->getFullName($outputlangs));
								$mesg .= "\n\n".$outputlangs->transnoentitiesnoconv("Sincerely").".\n\n";
								break;
							case 'ORDER_SUPPLIER_REFUSE':
								$link = '<a href="'.$urlwithroot.'/fourn/commande/card.php?id='.$object->id.'&entity='.$object->entity.'">'.$newref.'</a>';
								$dir_output = $conf->fournisseur->commande->dir_output;
								$object_type = 'order_supplier';
								$mesg = $outputlangs->transnoentitiesnoconv("Hello").",\n\n";
								$mesg .= $outputlangs->transnoentitiesnoconv("EMailTextOrderRefusedBy", $link, $user->getFullName($outputlangs));
								$mesg .= "\n\n".$outputlangs->transnoentitiesnoconv("Sincerely").".\n\n";
								break;
							case 'SHIPPING_VALIDATE':
								$link = '<a href="'.$urlwithroot.'/expedition/card.php?id='.$object->id.'&entity='.$object->entity.'">'.$newref.'</a>';
								$dir_output = $conf->expedition->dir_output."/sending/".get_exdir(0, 0, 0, 1, $object, 'shipment');
								$object_type = 'shipping';
								$labeltouse = $conf->global->SHIPPING_VALIDATE_TEMPLATE;
								$mesg = $outputlangs->transnoentitiesnoconv("EMailTextExpeditionValidated", $link);
								break;
							case 'EXPENSE_REPORT_VALIDATE':
								$link = '<a href="'.$urlwithroot.'/expensereport/card.php?id='.$object->id.'&entity='.$object->entity.'">'.$newref.'</a>';
								$dir_output = $conf->expensereport->dir_output;
								$object_type = 'expensereport';
								$labeltouse = $conf->global->EXPENSE_REPORT_VALIDATE_TEMPLATE;
								$mesg = $outputlangs->transnoentitiesnoconv("EMailTextExpenseReportValidated", $link);
								break;
							case 'EXPENSE_REPORT_APPROVE':
								$link = '<a href="'.$urlwithroot.'/expensereport/card.php?id='.$object->id.'&entity='.$object->entity.'">'.$newref.'</a>';
								$dir_output = $conf->expensereport->dir_output;
								$object_type = 'expensereport';
								$labeltouse = $conf->global->EXPENSE_REPORT_APPROVE_TEMPLATE;
								$mesg = $outputlangs->transnoentitiesnoconv("EMailTextExpenseReportApproved", $link);
								break;
							case 'HOLIDAY_VALIDATE':
								$link = '<a href="'.$urlwithroot.'/holiday/card.php?id='.$object->id.'&entity='.$object->entity.'">'.$newref.'</a>';
								$dir_output = $conf->holiday->dir_output;
								$object_type = 'holiday';
								$labeltouse = $conf->global->HOLIDAY_VALIDATE_TEMPLATE;
								$mesg = $outputlangs->transnoentitiesnoconv("EMailTextHolidayValidated", $link);
								break;
							case 'HOLIDAY_APPROVE':
								$link = '<a href="'.$urlwithroot.'/holiday/card.php?id='.$object->id.'&entity='.$object->entity.'">'.$newref.'</a>';
								$dir_output = $conf->holiday->dir_output;
								$object_type = 'holiday';
								$labeltouse = $conf->global->HOLIDAY_APPROVE_TEMPLATE;
								$mesg = $outputlangs->transnoentitiesnoconv("EMailTextHolidayApproved", $link);
								break;
							case 'ACTION_CREATE':
								$link = '<a href="'.$urlwithroot.'/comm/action/card.php?id='.$object->id.'&entity='.$object->entity.'">'.$newref.'</a>';
								$dir_output = $conf->agenda->dir_output;
								$object_type = 'action';
								$labeltouse = $conf->global->ACTION_CREATE_TEMPLATE;
								$mesg = $outputlangs->transnoentitiesnoconv("EMailTextActionAdded", $link);
								break;
							default:
								$object_type = $object->element;
								$dir_output = $conf->$object_type->multidir_output[$object->entity ? $object->entity : $conf->entity]."/".get_exdir(0, 0, 0, 1, $object, $object_type);
								$template = $notifcode.'_TEMPLATE';
								$labeltouse = $conf->global->$template;
								$mesg = $outputlangs->transnoentitiesnoconv('Notify_'.$notifcode).' '.$newref.' '.$dir_output;
							break;
						}

						include_once DOL_DOCUMENT_ROOT.'/core/class/html.formmail.class.php';
						$formmail = new FormMail($this->db);
						$arraydefaultmessage = null;

						if (!empty($labeltouse)) $arraydefaultmessage = $formmail->getEMailTemplate($this->db, $object_type.'_send', $user, $outputlangs, 0, 1, $labeltouse);
						if (!empty($labeltouse) && is_object($arraydefaultmessage) && $arraydefaultmessage->id > 0) {
							$substitutionarray = getCommonSubstitutionArray($outputlangs, 0, null, $object);
							complete_substitutions_array($substitutionarray, $outputlangs, $object);
							$subject = make_substitutions($arraydefaultmessage->topic, $substitutionarray, $outputlangs);
							$message = make_substitutions($arraydefaultmessage->content, $substitutionarray, $outputlangs);
						} else {
							$message = $outputlangs->transnoentities("YouReceiveMailBecauseOfNotification", $application, $mysoc->name)."\n";
							$message .= $outputlangs->transnoentities("YouReceiveMailBecauseOfNotification2", $application, $mysoc->name)."\n";
							$message .= "\n";
							$message .= $mesg;
						}

						$ref = dol_sanitizeFileName($newref);
						$pdf_path = $dir_output."/".$ref.".pdf";
						if (!dol_is_file($pdf_path)) {
							// We can't add PDF as it is not generated yet.
							$filepdf = '';
						} else {
							$filepdf = $pdf_path;
							$filename_list[] = $filepdf;
							$mimetype_list[] = mime_content_type($filepdf);
							$mimefilename_list[] = $ref.".pdf";
						}

						$parameters = array('notifcode'=>$notifcode, 'sendto'=>$sendto, 'replyto'=>$replyto, 'file'=>$filename_list, 'mimefile'=>$mimetype_list, 'filename'=>$mimefilename_list, 'outputlangs'=>$outputlangs, 'labeltouse'=>$labeltouse);
						if (!isset($action)) {
							$action = '';
						}

						$reshook = $hookmanager->executeHooks('formatNotificationMessage', $parameters, $object, $action); // Note that $action and $object may have been modified by some hooks
						if (empty($reshook)) {
							if (!empty($hookmanager->resArray['subject'])) {
								$subject .= $hookmanager->resArray['subject'];
							}
							if (!empty($hookmanager->resArray['message'])) {
								$message .= $hookmanager->resArray['message'];
							}
						}

						$mailfile = new CMailFile(
							$subject,
							$sendto,
							$replyto,
							$message,
							$filename_list,
							$mimetype_list,
							$mimefilename_list,
							'',
							'',
							0,
							-1,
							'',
							'',
							$trackid,
							'',
							'notification'
						);

						if ($mailfile->sendfile()) {
							if ($obj->type_target == 'touserid') {
<<<<<<< HEAD
								$sql = "INSERT INTO ".MAIN_DB_PREFIX."notify (daten, fk_action, fk_soc, fk_user, type, objet_type, type_target, objet_id, email)";
								$sql .= " VALUES ('".$this->db->idate(dol_now())."', ".((int) $notifcodedefid).", ".($object->socid > 0 ? ((int) $object->socid) : 'null').", ".((int) $obj->cid).", '".$this->db->escape($obj->type)."', '".$this->db->escape($object_type)."', '".$this->db->escape($obj->type_target)."', ".((int) $object->id).", '".$this->db->escape($obj->email)."')";
							} else {
								$sql = "INSERT INTO ".MAIN_DB_PREFIX."notify (daten, fk_action, fk_soc, fk_contact, type, objet_type, type_target, objet_id, email)";
=======
								$sql = "INSERT INTO ".$this->db->prefix()."notify (daten, fk_action, fk_soc, fk_user, type, objet_type, type_target, objet_id, email)";
								$sql .= " VALUES ('".$this->db->idate(dol_now())."', ".((int) $notifcodedefid).", ".($object->socid > 0 ? ((int) $object->socid) : 'null').", ".((int) $obj->cid).", '".$this->db->escape($obj->type)."', '".$this->db->escape($object_type)."', '".$this->db->escape($obj->type_target)."', ".((int) $object->id).", '".$this->db->escape($obj->email)."')";
							} else {
								$sql = "INSERT INTO ".$this->db->prefix()."notify (daten, fk_action, fk_soc, fk_contact, type, objet_type, type_target, objet_id, email)";
>>>>>>> 503d1a04
								$sql .= " VALUES ('".$this->db->idate(dol_now())."', ".((int) $notifcodedefid).", ".($object->socid > 0 ? ((int) $object->socid) : 'null').", ".((int) $obj->cid).", '".$this->db->escape($obj->type)."', '".$this->db->escape($object_type)."', '".$this->db->escape($obj->type_target)."', ".((int) $object->id).", '".$this->db->escape($obj->email)."')";
							}
							if (!$this->db->query($sql)) {
								dol_print_error($this->db);
							}
						} else {
							$error++;
							$this->errors[] = $mailfile->error;
						}
					} else {
						dol_syslog("No notification sent for ".$sendto." because email is empty");
					}
					$i++;
				}
			} else {
				dol_syslog("No notification to thirdparty sent, nothing into notification setup for the thirdparty socid = ".(empty($object->socid) ? '' : $object->socid));
			}
		} else {
			$error++;
			$this->errors[] = $this->db->lasterror();
			dol_syslog("Failed to get list of notification to send ".$this->db->lasterror(), LOG_ERR);
			return -1;
		}

		// Check notification using fixed email
		if (!$error) {
			foreach ($conf->global as $key => $val) {
				$reg = array();
				if ($val == '' || !preg_match('/^NOTIFICATION_FIXEDEMAIL_'.$notifcode.'_THRESHOLD_HIGHER_(.*)$/', $key, $reg)) {
					continue;
				}

				$threshold = (float) $reg[1];
				if (!empty($object->total_ht) && $object->total_ht <= $threshold) {
					dol_syslog("A notification is requested for notifcode = ".$notifcode." but amount = ".$object->total_ht." so lower than threshold = ".$threshold.". We discard this notification");
					continue;
				}

				$param = 'NOTIFICATION_FIXEDEMAIL_'.$notifcode.'_THRESHOLD_HIGHER_'.$reg[1];

				$sendto = $conf->global->$param;
				$notifcodedefid = dol_getIdFromCode($this->db, $notifcode, 'c_action_trigger', 'code', 'rowid');
				if ($notifcodedefid <= 0) {
					dol_print_error($this->db, 'Failed to get id from code');
				}
				$trackid = '';

				$object_type = '';
				$link = '';
				$num++;

				$subject = '['.$mysoc->name.'] '.$langs->transnoentitiesnoconv("DolibarrNotification").($projtitle ? ' '.$projtitle : '');

				switch ($notifcode) {
					case 'BILL_VALIDATE':
						$link = '<a href="'.$urlwithroot.'/compta/facture/card.php?facid='.$object->id.'&entity='.$object->entity.'">'.$newref.'</a>';
						$dir_output = $conf->facture->dir_output."/".get_exdir(0, 0, 0, 1, $object, 'invoice');
						$object_type = 'facture';
						$mesg = $langs->transnoentitiesnoconv("EMailTextInvoiceValidated", $link);
						break;
					case 'BILL_PAYED':
						$link = '<a href="'.$urlwithroot.'/compta/facture/card.php?facid='.$object->id.'&entity='.$object->entity.'">'.$newref.'</a>';
						$dir_output = $conf->facture->dir_output."/".get_exdir(0, 0, 0, 1, $object, 'invoice');
						$object_type = 'facture';
						$mesg = $langs->transnoentitiesnoconv("EMailTextInvoicePayed", $link);
						break;
					case 'ORDER_VALIDATE':
						$link = '<a href="'.$urlwithroot.'/commande/card.php?id='.$object->id.'&entity='.$object->entity.'">'.$newref.'</a>';
						$dir_output = $conf->commande->dir_output."/".get_exdir(0, 0, 0, 1, $object, 'commande');
						$object_type = 'order';
						$mesg = $langs->transnoentitiesnoconv("EMailTextOrderValidated", $link);
						break;
					case 'PROPAL_VALIDATE':
						$link = '<a href="'.$urlwithroot.'/comm/propal/card.php?id='.$object->id.'&entity='.$object->entity.'">'.$newref.'</a>';
						$dir_output = $conf->propal->multidir_output[$object->entity]."/".get_exdir(0, 0, 0, 1, $object, 'propal');
						$object_type = 'propal';
						$mesg = $langs->transnoentitiesnoconv("EMailTextProposalValidated", $link);
						break;
					case 'PROPAL_CLOSE_SIGNED':
						$link = '<a href="'.$urlwithroot.'/comm/propal/card.php?id='.$object->id.'&entity='.$object->entity.'">'.$newref.'</a>';
						$dir_output = $conf->propal->multidir_output[$object->entity]."/".get_exdir(0, 0, 0, 1, $object, 'propal');
						$object_type = 'propal';
						$mesg = $langs->transnoentitiesnoconv("EMailTextProposalClosedSigned", $link);
						break;
					case 'FICHINTER_ADD_CONTACT':
						$link = '<a href="'.$urlwithroot.'/fichinter/card.php?id='.$object->id.'&entity='.$object->entity.'">'.$newref.'</a>';
						$dir_output = $conf->ficheinter->dir_output;
						$object_type = 'ficheinter';
						$mesg = $langs->transnoentitiesnoconv("EMailTextInterventionAddedContact", $link);
						break;
					case 'FICHINTER_VALIDATE':
						$link = '<a href="'.$urlwithroot.'/fichinter/card.php?id='.$object->id.'&entity='.$object->entity.'">'.$newref.'</a>';
						$dir_output = $conf->facture->dir_output;
						$object_type = 'ficheinter';
						$mesg = $langs->transnoentitiesnoconv("EMailTextInterventionValidated", $link);
						break;
					case 'ORDER_SUPPLIER_VALIDATE':
						$link = '<a href="'.$urlwithroot.'/fourn/commande/card.php?id='.$object->id.'&entity='.$object->entity.'">'.$newref.'</a>';
						$dir_output = $conf->fournisseur->commande->dir_output;
						$object_type = 'order_supplier';
						$mesg = $langs->transnoentitiesnoconv("Hello").",\n\n";
						$mesg .= $langs->transnoentitiesnoconv("EMailTextOrderValidatedBy", $link, $user->getFullName($langs));
						$mesg .= "\n\n".$langs->transnoentitiesnoconv("Sincerely").".\n\n";
						break;
					case 'ORDER_SUPPLIER_APPROVE':
						$link = '<a href="'.$urlwithroot.'/fourn/commande/card.php?id='.$object->id.'&entity='.$object->entity.'">'.$newref.'</a>';
						$dir_output = $conf->fournisseur->commande->dir_output;
						$object_type = 'order_supplier';
						$mesg = $langs->transnoentitiesnoconv("Hello").",\n\n";
						$mesg .= $langs->transnoentitiesnoconv("EMailTextOrderApprovedBy", $link, $user->getFullName($langs));
						$mesg .= "\n\n".$langs->transnoentitiesnoconv("Sincerely").".\n\n";
						break;
					case 'ORDER_SUPPLIER_APPROVE2':
						$link = '<a href="'.$urlwithroot.'/fourn/commande/card.php?id='.$object->id.'&entity='.$object->entity.'">'.$newref.'</a>';
						$dir_output = $conf->fournisseur->commande->dir_output;
						$object_type = 'order_supplier';
						$mesg = $langs->transnoentitiesnoconv("Hello").",\n\n";
						$mesg .= $langs->transnoentitiesnoconv("EMailTextOrderApprovedBy", $link, $user->getFullName($langs));
						$mesg .= "\n\n".$langs->transnoentitiesnoconv("Sincerely").".\n\n";
						break;
					case 'ORDER_SUPPLIER_REFUSE':
						$link = '<a href="'.$urlwithroot.'/fourn/commande/card.php?id='.$object->id.'&entity='.$object->entity.'">'.$newref.'</a>';
						$dir_output = $conf->fournisseur->dir_output.'/commande/';
						$object_type = 'order_supplier';
						$mesg = $langs->transnoentitiesnoconv("Hello").",\n\n";
						$mesg .= $langs->transnoentitiesnoconv("EMailTextOrderRefusedBy", $link, $user->getFullName($langs));
						$mesg .= "\n\n".$langs->transnoentitiesnoconv("Sincerely").".\n\n";
						break;
					case 'SHIPPING_VALIDATE':
						$link = '<a href="'.$urlwithroot.'/expedition/card.php?id='.$object->id.'&entity='.$object->entity.'">'.$newref.'</a>';
						$dir_output = $conf->expedition->dir_output."/sending/".get_exdir(0, 0, 0, 1, $object, 'shipment');
						$object_type = 'order_supplier';
						$mesg = $langs->transnoentitiesnoconv("EMailTextExpeditionValidated", $link);
						break;
					case 'EXPENSE_REPORT_VALIDATE':
						$link = '<a href="'.$urlwithroot.'/expensereport/card.php?id='.$object->id.'&entity='.$object->entity.'">'.$newref.'</a>';
						$dir_output = $conf->expensereport->dir_output;
						$object_type = 'expensereport';
						$mesg = $langs->transnoentitiesnoconv("EMailTextExpenseReportValidated", $link);
						break;
					case 'EXPENSE_REPORT_APPROVE':
						$link = '<a href="'.$urlwithroot.'/expensereport/card.php?id='.$object->id.'&entity='.$object->entity.'">'.$newref.'</a>';
						$dir_output = $conf->expensereport->dir_output;
						$object_type = 'expensereport';
						$mesg = $langs->transnoentitiesnoconv("EMailTextExpenseReportApproved", $link);
						break;
					case 'HOLIDAY_VALIDATE':
						$link = '<a href="'.$urlwithroot.'/holiday/card.php?id='.$object->id.'&entity='.$object->entity.'">'.$newref.'</a>';
						$dir_output = $conf->holiday->dir_output;
						$object_type = 'holiday';
						$mesg = $langs->transnoentitiesnoconv("EMailTextHolidayValidated", $link);
						break;
					case 'HOLIDAY_APPROVE':
						$link = '<a href="'.$urlwithroot.'/holiday/card.php?id='.$object->id.'&entity='.$object->entity.'">'.$newref.'</a>';
						$dir_output = $conf->holiday->dir_output;
						$object_type = 'holiday';
						$mesg = $langs->transnoentitiesnoconv("EMailTextHolidayApproved", $link);
						break;
					case 'ACTION_CREATE':
						$link = '<a href="'.$urlwithroot.'/comm/action/card.php?id='.$object->id.'&entity='.$object->entity.'">'.$newref.'</a>';
						$dir_output = $conf->agenda->dir_output;
						$object_type = 'action';
						$mesg = $langs->transnoentitiesnoconv("EMailTextActionAdded", $link);
						break;
					default:
						$object_type = $object->element;
						$dir_output = $conf->$object_type->multidir_output[$object->entity ? $object->entity : $conf->entity]."/".get_exdir(0, 0, 0, 1, $object, $object_type);
						$mesg = $langs->transnoentitiesnoconv('Notify_'.$notifcode).' '.$newref;
						break;
				}
				$ref = dol_sanitizeFileName($newref);
				$pdf_path = $dir_output."/".$ref."/".$ref.".pdf";
				if (!dol_is_file($pdf_path)) {
					// We can't add PDF as it is not generated yet.
					$filepdf = '';
				} else {
					$filepdf = $pdf_path;
					$filename_list[] = $pdf_path;
					$mimetype_list[] = mime_content_type($filepdf);
					$mimefilename_list[] = $ref.".pdf";
				}

				$message .= $langs->transnoentities("YouReceiveMailBecauseOfNotification2", $application, $mysoc->name)."\n";
				$message .= "\n";
				$message .= $mesg;

				$message = nl2br($message);

				// Replace keyword __SUPERVISOREMAIL__
				if (preg_match('/__SUPERVISOREMAIL__/', $sendto)) {
					$newval = '';
					if ($user->fk_user > 0) {
						$supervisoruser = new User($this->db);
						$supervisoruser->fetch($user->fk_user);
						if ($supervisoruser->email) {
							$newval = trim(dolGetFirstLastname($supervisoruser->firstname, $supervisoruser->lastname).' <'.$supervisoruser->email.'>');
						}
					}
					dol_syslog("Replace the __SUPERVISOREMAIL__ key into recipient email string with ".$newval);
					$sendto = preg_replace('/__SUPERVISOREMAIL__/', $newval, $sendto);
					$sendto = preg_replace('/,\s*,/', ',', $sendto); // in some case you can have $sendto like "email, __SUPERVISOREMAIL__ , otheremail" then you have "email,  , othermail" and it's not valid
					$sendto = preg_replace('/^[\s,]+/', '', $sendto); // Clean start of string
					$sendto = preg_replace('/[\s,]+$/', '', $sendto); // Clean end of string
				}

				if ($sendto) {
					$parameters = array('notifcode'=>$notifcode, 'sendto'=>$sendto, 'replyto'=>$replyto, 'file'=>$filename_list, 'mimefile'=>$mimetype_list, 'filename'=>$mimefilename_list);
					$reshook = $hookmanager->executeHooks('formatNotificationMessage', $parameters, $object, $action); // Note that $action and $object may have been modified by some hooks
					if (empty($reshook)) {
						if (!empty($hookmanager->resArray['subject'])) {
							$subject .= $hookmanager->resArray['subject'];
						}
						if (!empty($hookmanager->resArray['message'])) {
							$message .= $hookmanager->resArray['message'];
						}
					}
					$mailfile = new CMailFile(
						$subject,
						$sendto,
						$replyto,
						$message,
						$filename_list,
						$mimetype_list,
						$mimefilename_list,
						'',
						'',
						0,
						1,
						'',
						$trackid,
						'',
						'',
						'notification'
					);

					if ($mailfile->sendfile()) {
<<<<<<< HEAD
						$sql = "INSERT INTO ".MAIN_DB_PREFIX."notify (daten, fk_action, fk_soc, fk_contact, type, type_target, objet_type, objet_id, email)";
=======
						$sql = "INSERT INTO ".$this->db->prefix()."notify (daten, fk_action, fk_soc, fk_contact, type, type_target, objet_type, objet_id, email)";
>>>>>>> 503d1a04
						$sql .= " VALUES ('".$this->db->idate(dol_now())."', ".((int) $notifcodedefid).", ".($object->socid > 0 ? ((int) $object->socid) : 'null').", null, 'email', 'tofixedemail', '".$this->db->escape($object_type)."', ".((int) $object->id).", '".$this->db->escape($conf->global->$param)."')";
						if (!$this->db->query($sql)) {
							dol_print_error($this->db);
						}
					} else {
						$error++;
						$this->errors[] = $mailfile->error;
					}
				}
			}
		}

		if (!$error) {
			return $num;
		} else {
			return -1 * $error;
		}
	}
}<|MERGE_RESOLUTION|>--- conflicted
+++ resolved
@@ -356,14 +356,6 @@
 		global $dolibarr_main_url_root;
 		global $action;
 
-<<<<<<< HEAD
-		if (!in_array($notifcode, Notify::$arrayofnotifsupported)) {
-			return 0;
-		}
-
-		include_once DOL_DOCUMENT_ROOT.'/core/lib/files.lib.php';
-=======
->>>>>>> 503d1a04
 		if (!is_object($hookmanager)) {
 			include_once DOL_DOCUMENT_ROOT.'/core/class/hookmanager.class.php';
 			$hookmanager = new HookManager($this->db);
@@ -669,17 +661,10 @@
 
 						if ($mailfile->sendfile()) {
 							if ($obj->type_target == 'touserid') {
-<<<<<<< HEAD
-								$sql = "INSERT INTO ".MAIN_DB_PREFIX."notify (daten, fk_action, fk_soc, fk_user, type, objet_type, type_target, objet_id, email)";
-								$sql .= " VALUES ('".$this->db->idate(dol_now())."', ".((int) $notifcodedefid).", ".($object->socid > 0 ? ((int) $object->socid) : 'null').", ".((int) $obj->cid).", '".$this->db->escape($obj->type)."', '".$this->db->escape($object_type)."', '".$this->db->escape($obj->type_target)."', ".((int) $object->id).", '".$this->db->escape($obj->email)."')";
-							} else {
-								$sql = "INSERT INTO ".MAIN_DB_PREFIX."notify (daten, fk_action, fk_soc, fk_contact, type, objet_type, type_target, objet_id, email)";
-=======
 								$sql = "INSERT INTO ".$this->db->prefix()."notify (daten, fk_action, fk_soc, fk_user, type, objet_type, type_target, objet_id, email)";
 								$sql .= " VALUES ('".$this->db->idate(dol_now())."', ".((int) $notifcodedefid).", ".($object->socid > 0 ? ((int) $object->socid) : 'null').", ".((int) $obj->cid).", '".$this->db->escape($obj->type)."', '".$this->db->escape($object_type)."', '".$this->db->escape($obj->type_target)."', ".((int) $object->id).", '".$this->db->escape($obj->email)."')";
 							} else {
 								$sql = "INSERT INTO ".$this->db->prefix()."notify (daten, fk_action, fk_soc, fk_contact, type, objet_type, type_target, objet_id, email)";
->>>>>>> 503d1a04
 								$sql .= " VALUES ('".$this->db->idate(dol_now())."', ".((int) $notifcodedefid).", ".($object->socid > 0 ? ((int) $object->socid) : 'null').", ".((int) $obj->cid).", '".$this->db->escape($obj->type)."', '".$this->db->escape($object_type)."', '".$this->db->escape($obj->type_target)."', ".((int) $object->id).", '".$this->db->escape($obj->email)."')";
 							}
 							if (!$this->db->query($sql)) {
@@ -916,11 +901,7 @@
 					);
 
 					if ($mailfile->sendfile()) {
-<<<<<<< HEAD
-						$sql = "INSERT INTO ".MAIN_DB_PREFIX."notify (daten, fk_action, fk_soc, fk_contact, type, type_target, objet_type, objet_id, email)";
-=======
 						$sql = "INSERT INTO ".$this->db->prefix()."notify (daten, fk_action, fk_soc, fk_contact, type, type_target, objet_type, objet_id, email)";
->>>>>>> 503d1a04
 						$sql .= " VALUES ('".$this->db->idate(dol_now())."', ".((int) $notifcodedefid).", ".($object->socid > 0 ? ((int) $object->socid) : 'null').", null, 'email', 'tofixedemail', '".$this->db->escape($object_type)."', ".((int) $object->id).", '".$this->db->escape($conf->global->$param)."')";
 						if (!$this->db->query($sql)) {
 							dol_print_error($this->db);
