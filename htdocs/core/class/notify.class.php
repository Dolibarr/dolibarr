<?php
/* Copyright (C) 2003-2005 Rodolphe Quiedeville <rodolphe@quiedeville.org>
 * Copyright (C) 2004-2011 Laurent Destailleur  <eldy@users.sourceforge.net>
 * Copyright (C) 2014	   Juanjo Menent		<jmenent@2byte.es>
 *
 * This program is free software; you can redistribute it and/or modify
 * it under the terms of the GNU General Public License as published by
 * the Free Software Foundation; either version 3 of the License, or
 * (at your option) any later version.
 *
 * This program is distributed in the hope that it will be useful,
 * but WITHOUT ANY WARRANTY; without even the implied warranty of
 * MERCHANTABILITY or FITNESS FOR A PARTICULAR PURPOSE.  See the
 * GNU General Public License for more details.
 *
 * You should have received a copy of the GNU General Public License
 * along with this program. If not, see <http://www.gnu.org/licenses/>.
 */

/**
 *      \file       htdocs/core/class/notify.class.php
 *      \ingroup    notification
 *      \brief      File of class to manage notifications
 */
require_once DOL_DOCUMENT_ROOT .'/core/class/CMailFile.class.php';


/**
 *      Class to manage notifications
 */
class Notify
{
    var $id;
    var $db;
    var $error;
    var $errors=array();

    var $author;
    var $ref;
    var $date;
    var $duree;
    var $note;
    var $fk_project;

	// Les codes actions sont definis dans la table llx_notify_def

    /**
	 *	Constructor
	 *
	 *	@param 		DoliDB		$db		Database handler
     */
    function __construct($db)
    {
        $this->db = $db;
    }


    /**
     *  Return message that say how many notification will occurs on requested event.
     *	This is to show confirmation messages before event is done.
     *
     * 	@param	string	$action		Id of action in llx_c_action_trigger
     * 	@param	int		$socid		Id of third party
     *  @param	Object	$object		Object the notification is about
     *	@return	string				Message
     */
	function confirmMessage($action,$socid,$object)
	{
		global $langs;
		$langs->load("mails");

		$nb=$this->countDefinedNotifications($action,$socid,$object);
		if ($nb <= 0) $texte=img_object($langs->trans("Notifications"),'email').' '.$langs->trans("NoNotificationsWillBeSent");
		if ($nb == 1) $texte=img_object($langs->trans("Notifications"),'email').' '.$langs->trans("ANotificationsWillBeSent");
		if ($nb >= 2) $texte=img_object($langs->trans("Notifications"),'email').' '.$langs->trans("SomeNotificationsWillBeSent",$nb);
		return $texte;
	}

    /**
     * Return number of notifications activated for action code (and third party)
     *
     * @param	string	$notifcode		Code of action in llx_c_action_trigger (new usage) or Id of action in llx_c_action_trigger (old usage)
     * @param	int		$socid			Id of third party or 0 for all thirdparties
     * @param	Object	$object			Object the notification is about
     * @return	int						<0 if KO, nb of notifications sent if OK
     */
	function countDefinedNotifications($notifcode,$socid,$object=null)
	{
		global $conf;

		$error=0;
        $num=0;

        $valueforthreshold = 0;
        if (is_object($object)) $valueforthreshold = $object->total_ht;

        if (! $error)
        {
	        $sql = "SELECT COUNT(n.rowid) as nb";
	        $sql.= " FROM ".MAIN_DB_PREFIX."notify_def as n,";
	        $sql.= " ".MAIN_DB_PREFIX."socpeople as c,";
	        $sql.= " ".MAIN_DB_PREFIX."c_action_trigger as a,";
	        $sql.= " ".MAIN_DB_PREFIX."societe as s";
	        $sql.= " WHERE n.fk_contact = c.rowid";
	        $sql.= " AND a.rowid = n.fk_action";
	        $sql.= " AND n.fk_soc = s.rowid";
	        if ($notifcode)
	        {
		        if (is_numeric($notifcode)) $sql.= " AND n.fk_action = ".$notifcode;	// Old usage
		        else $sql.= " AND a.code = '".$notifcode."'";			// New usage
	        }
	        $sql.= " AND s.entity IN (".getEntity('societe', 1).")";
	        if ($socid > 0) $sql.= " AND s.rowid = ".$socid;

			dol_syslog(get_class($this)."::countDefinedNotifications ".$notifcode.", ".$socid."", LOG_DEBUG);

	        $resql = $this->db->query($sql);
	        if ($resql)
	        {
	            $obj = $this->db->fetch_object($resql);
	            if ($obj) $num = $obj->nb;
			}
			else
			{
				$error++;
				$this->error=$this->db->lasterror();
			}
        }

		if (! $error)
		{

		    // List of notifications enabled for fixed email
		    foreach($conf->global as $key => $val)
		    {
		    	if ($notifcode)
		    	{
		    		if ($val == '' || ! preg_match('/^NOTIFICATION_FIXEDEMAIL_'.$notifcode.'_THRESHOLD_HIGHER_(.*)$/', $key, $reg)) continue;
		    	}
		    	else
		    	{
		    		if ($val == '' || ! preg_match('/^NOTIFICATION_FIXEDEMAIL_.*_THRESHOLD_HIGHER_(.*)$/', $key, $reg)) continue;
		    	}

    			$threshold = (float) $reg[1];
    			if ($valueforthreshold < $threshold) continue;

		    	$tmpemail=explode(',',$val);
		    	$num+=count($tmpemail);
		    }
		}

		if ($error) return -1;
		return $num;
	}

    /**
     *  Check if notification are active for couple action/company.
     * 	If yes, send mail and save trace into llx_notify.
     *
     * 	@param	string	$notifcode		Code of action in llx_c_action_trigger (new usage) or Id of action in llx_c_action_trigger (old usage)
     * 	@param	Object	$object			Object the notification deals on
     *	@return	int						<0 if KO, or number of changes if OK
     */
    function send($notifcode, $object)
    {
        global $user,$conf,$langs,$mysoc,$dolibarr_main_url_root;

	    include_once DOL_DOCUMENT_ROOT.'/core/lib/files.lib.php';

		dol_syslog(get_class($this)."::send notifcode=".$notifcode.", object=".$object->id);

    	$langs->load("other");

		// Define $urlwithroot
	    $urlwithouturlroot=preg_replace('/'.preg_quote(DOL_URL_ROOT,'/').'$/i','',trim($dolibarr_main_url_root));
		$urlwithroot=$urlwithouturlroot.DOL_URL_ROOT;			// This is to use external domain name found into config file
		//$urlwithroot=DOL_MAIN_URL_ROOT;						// This is to use same domain name than current

		// Define some vars
	    $application = $mysoc->name;
	    //if (! empty($conf->global->MAIN_APPLICATION_TITLE)) $application = $conf->global->MAIN_APPLICATION_TITLE;
	    $replyto = $conf->notification->email_from;
	    $filename = basename($file);
        $mimefile = dol_mimetype($file);
		$object_type = '';
        $link = '';
		$num = 0;

		if (! in_array(
			$notifcode,
			array(
				'BILL_VALIDATE',
				'ORDER_VALIDATE',
				'PROPAL_VALIDATE',
				'FICHINTER_VALIDATE',
				'ORDER_SUPPLIER_VALIDATE',
				'ORDER_SUPPLIER_APPROVE',
				'ORDER_SUPPLIER_REFUSE',
				'SHIPPING_VALIDATE'
				)
			)
		)
		{
			return 0;
		}

		$oldref=(empty($object->oldref)?$object->ref:$object->oldref);
		$newref=(empty($object->newref)?$object->ref:$object->newref);

		// Check notification per third party
		$sql = "SELECT s.nom, c.email, c.rowid as cid, c.lastname, c.firstname, c.default_lang,";
		$sql.= " a.rowid as adid, a.label, a.code, n.rowid, n.type";
        $sql.= " FROM ".MAIN_DB_PREFIX."socpeople as c,";
        $sql.= " ".MAIN_DB_PREFIX."c_action_trigger as a,";
        $sql.= " ".MAIN_DB_PREFIX."notify_def as n,";
        $sql.= " ".MAIN_DB_PREFIX."societe as s";
        $sql.= " WHERE n.fk_contact = c.rowid AND a.rowid = n.fk_action";
        $sql.= " AND n.fk_soc = s.rowid";
        if (is_numeric($notifcode)) $sql.= " AND n.fk_action = ".$notifcode;	// Old usage
        else $sql.= " AND a.code = '".$notifcode."'";	// New usage
        $sql .= " AND s.rowid = ".$object->socid;

        $result = $this->db->query($sql);
        if ($result)
        {
            $num = $this->db->num_rows($result);

            if ($num > 0)
            {
	            $i = 0;
	            while ($i < $num && ! $error)	// For each notification couple defined (third party/actioncode)
	            {
	                $obj = $this->db->fetch_object($result);

	                $sendto = dolGetFirstLastname($obj->firstname,$obj->lastname) . " <".$obj->email.">";
					$notifcodedefid = $obj->adid;

	                if (dol_strlen($obj->email))
	                {
	                	// Set output language
	                	$outputlangs = $langs;
	                	if ($obj->default_lang && $obj->default_lang != $langs->defaultlang)
	                	{
	                		$outputlangs = new Translate('', $conf);
	                		$outputlangs->setDefaultLang($obj->default_lang);
	                	}

	                    switch ($notifcode) {
							case 'BILL_VALIDATE':
								$link='/compta/facture.php?facid='.$object->id;
								$dir_output = $conf->facture->dir_output;
								$object_type = 'facture';
								$mesg = $langs->transnoentitiesnoconv("EMailTextInvoiceValidated",$newref);
								break;
							case 'ORDER_VALIDATE':
								$link='/commande/card.php?id='.$object->id;
								$dir_output = $conf->commande->dir_output;
								$object_type = 'order';
								$mesg = $langs->transnoentitiesnoconv("EMailTextOrderValidated",$newref);
								break;
							case 'PROPAL_VALIDATE':
								$link='/comm/propal.php?id='.$object->id;
								$dir_output = $conf->propal->dir_output;
								$object_type = 'propal';
								$mesg = $langs->transnoentitiesnoconv("EMailTextProposalValidated",$newref);
								break;
							case 'FICHINTER_VALIDATE':
								$link='/fichinter/card.php?id='.$object->id;
								$dir_output = $conf->facture->dir_output;
								$object_type = 'ficheinter';
								$mesg = $langs->transnoentitiesnoconv("EMailTextInterventionValidated",$newref);
								break;
							case 'ORDER_SUPPLIER_VALIDATE':
								$link='/fourn/commande/card.php?id='.$object->id;
								$dir_output = $conf->fournisseur->dir_output.'/commande/';
								$object_type = 'order_supplier';
								$mesg = $langs->transnoentitiesnoconv("Hello").",\n\n";
								$mesg.= $langs->transnoentitiesnoconv("EMailTextOrderValidatedBy",$object->ref,$user->getFullName($langs));
								$mesg.= "\n\n".$langs->transnoentitiesnoconv("Sincerely").".\n\n";
								break;
							case 'ORDER_SUPPLIER_APPROVE':
								$link='/fourn/commande/card.php?id='.$object->id;
								$dir_output = $conf->fournisseur->dir_output.'/commande/';
								$object_type = 'order_supplier';
								$mesg = $langs->transnoentitiesnoconv("Hello").",\n\n";
								$mesg.= $langs->transnoentitiesnoconv("EMailTextOrderApprovedBy",$newref,$user->getFullName($langs));
								$mesg.= "\n\n".$langs->transnoentitiesnoconv("Sincerely").".\n\n";
								break;
							case 'ORDER_SUPPLIER_REFUSE':
								$link='/fourn/commande/card.php?id='.$object->id;
								$dir_output = $conf->fournisseur->dir_output.'/commande/';
								$object_type = 'order_supplier';
								$mesg = $langs->transnoentitiesnoconv("Hello").",\n\n";
								$mesg.= $langs->transnoentitiesnoconv("EMailTextOrderRefusedBy",$newref,$user->getFullName($langs));
								$mesg.= "\n\n".$langs->transnoentitiesnoconv("Sincerely").".\n\n";
								break;
							case 'SHIPPING_VALIDATE':
								$dir_output = $conf->expedition->dir_output.'/sending/';
								$object_type = 'order_supplier';
								$mesg = $langs->transnoentitiesnoconv("EMailTextExpeditionValidated",$newref);
								break;
						}
                    	$ref = dol_sanitizeFileName($newref);
						$pdf_path = $dir_output."/".$ref."/".$ref.".pdf";
						if (! dol_is_file($pdf_path))
						{
							// We can't add PDF as it is not generated yet.
							$filepdf = '';
						}
						else
						{
							$filepdf = $pdf_path;
						}

	    				$subject = '['.$application.'] '.$outputlangs->transnoentitiesnoconv("DolibarrNotification");

	                	$message = $outputlangs->transnoentities("YouReceiveMailBecauseOfNotification",$application,$mysoc->name)."\n";
	                	$message.= $outputlangs->transnoentities("YouReceiveMailBecauseOfNotification2",$application,$mysoc->name)."\n";
	                	$message.= "\n";
	                    $message.= $mesg;
	                    if ($link) $message=dol_concatdesc($message,$urlwithroot.$link);

	                    $mailfile = new CMailFile(
	                        $subject,
	                        $sendto,
	                        $replyto,
	                        $message,
	                        array($file),
	                        array($mimefile),
	                        array($filename[count($filename)-1]),
	                        '',
	                        '',
	                        0,
	                        -1
	                    );

	                    if ($mailfile->sendfile())
	                    {
	                        $sql = "INSERT INTO ".MAIN_DB_PREFIX."notify (daten, fk_action, fk_soc, fk_contact, type, objet_type, objet_id, email)";
	                        $sql.= " VALUES ('".$this->db->idate(dol_now())."', ".$notifcodedefid.", ".$object->socid.", ".$obj->cid.", '".$obj->type."', '".$object_type."', ".$object->id.", '".$this->db->escape($obj->email)."')";
	                        if (! $this->db->query($sql))
	                        {
	                            dol_print_error($this->db);
	                        }
	                    }
	                    else
						{
							$error++;
	                        $this->errors[]=$mailfile->error;
	                    }
	                }
	                else
	              {
	                	dol_syslog("No notification sent for ".$sendto." because email is empty");
	                }
	                $i++;
	            }
            }
            else
			{
	            dol_syslog("No notification to thirdparty sent, nothing into notification setup for the thirdparty socid = ".$object->socid);
			}
        }
        else
       {
       		$error++;
            $this->errors[]=$this->db->lasterror();
            return -1;
        }

        // Check notification using fixed email
        if (! $error)
        {
        	foreach($conf->global as $key => $val)
    		{
    			if ($val == '' || ! preg_match('/^NOTIFICATION_FIXEDEMAIL_'.$notifcode.'_THRESHOLD_HIGHER_(.*)$/', $key, $reg)) continue;

    			$threshold = (float) $reg[1];
    			if ($object->total_ht <= $threshold)
    			{
    				dol_syslog("A notification is requested for notifcode = ".$notifcode." but amount = ".$object->total_ht." so lower than threshold = ".$threshold.". We discard this notification");
    				continue;
    			}

		        $param='NOTIFICATION_FIXEDEMAIL_'.$notifcode.'_THRESHOLD_HIGHER_'.$reg[1];

		        $sendto = $conf->global->$param;
		        $notifcodedefid = dol_getIdFromCode($this->db, $notifcode, 'c_action_trigger', 'code', 'rowid');
		        if ($notifcodedefid <= 0) dol_print_error($this->db, 'Failed to get id from code');

		        $object_type = '';
		        $link = '';
<<<<<<< HEAD
		        $num++;

		        switch ($notifcode) {
		        	case 'BILL_VALIDATE':
		        		$link='/compta/facture.php?facid='.$object->id;
		        		$dir_output = $conf->facture->dir_output;
		        		$object_type = 'facture';
		        		$mesg = $langs->transnoentitiesnoconv("EMailTextInvoiceValidated",$object->ref);
		        		break;
		        	case 'ORDER_VALIDATE':
		        		$link='/commande/card.php?id='.$object->id;
		        		$dir_output = $conf->commande->dir_output;
		        		$object_type = 'order';
		        		$mesg = $langs->transnoentitiesnoconv("EMailTextOrderValidated",$object->ref);
		        		break;
		        	case 'PROPAL_VALIDATE':
		        		$link='/comm/propal.php?id='.$object->id;
		        		$dir_output = $conf->propal->dir_output;
		        		$object_type = 'propal';
		        		$mesg = $langs->transnoentitiesnoconv("EMailTextProposalValidated",$object->ref);
		        		break;
		        	case 'FICHINTER_VALIDATE':
		        		$link='/fichinter/card.php?id='.$object->id;
		        		$dir_output = $conf->facture->dir_output;
		        		$object_type = 'ficheinter';
		        		$mesg = $langs->transnoentitiesnoconv("EMailTextInterventionValidated",$object->ref);
		        		break;
		        	case 'ORDER_SUPPLIER_VALIDATE':
		        		$link='/fourn/commande/card.php?id='.$object->id;
		        		$dir_output = $conf->fournisseur->dir_output.'/commande/';
		        		$object_type = 'order_supplier';
		        		$mesg = $langs->transnoentitiesnoconv("Hello").",\n\n";
		        		$mesg.= $langs->transnoentitiesnoconv("EMailTextOrderValidatedBy",$object->ref,$user->getFullName($langs));
		        		$mesg.= "\n\n".$langs->transnoentitiesnoconv("Sincerely").".\n\n";
		        		break;
		        	case 'ORDER_SUPPLIER_APPROVE':
		        		$link='/fourn/commande/card.php?id='.$object->id;
		        		$dir_output = $conf->fournisseur->dir_output.'/commande/';
		        		$object_type = 'order_supplier';
		        		$mesg = $langs->transnoentitiesnoconv("Hello").",\n\n";
		        		$mesg.= $langs->transnoentitiesnoconv("EMailTextOrderApprovedBy",$object->ref,$user->getFullName($langs));
		        		$mesg.= "\n\n".$langs->transnoentitiesnoconv("Sincerely").".\n\n";
		        		break;
		        	case 'ORDER_SUPPLIER_REFUSE':
		        		$link='/fourn/commande/card.php?id='.$object->id;
		        		$dir_output = $conf->fournisseur->dir_output.'/commande/';
		        		$object_type = 'order_supplier';
		        		$mesg = $langs->transnoentitiesnoconv("Hello").",\n\n";
		        		$mesg.= $langs->transnoentitiesnoconv("EMailTextOrderRefusedBy",$object->ref,$user->getFullName($langs));
		        		$mesg.= "\n\n".$langs->transnoentitiesnoconv("Sincerely").".\n\n";
		        		break;
		        	case 'SHIPPING_VALIDATE':
		        		$dir_output = $conf->expedition->dir_output.'/sending/';
		        		$object_type = 'order_supplier';
		        		$mesg = $langs->transnoentitiesnoconv("EMailTextExpeditionValidated",$object->ref);
		        		break;
		        }
		        $ref = dol_sanitizeFileName($object->ref);
		        $pdf_path = $dir_output."/".$ref."/".$ref.".pdf";
		        if (! dol_is_file($pdf_path))
		        {
		        	// We can't add PDF as it is not generated yet.
		        	$filepdf = '';
		        }
		        else
		        {
		        	$filepdf = $pdf_path;
		        }

		        $subject = '['.$application.'] '.$langs->transnoentitiesnoconv("DolibarrNotification");

		        $message = $langs->transnoentities("YouReceiveMailBecauseOfNotification",$application,$mysoc->name)."\n";
		        $message.= $langs->transnoentities("YouReceiveMailBecauseOfNotification2",$application,$mysoc->name)."\n";
		        $message.= "\n";
		        $message.= $mesg;
		        if ($link) $message=dol_concatdesc($message,$urlwithroot.$link);

		        // Replace keyword __SUPERVISOREMAIL__
		        if (preg_match('/__SUPERVISOREMAIL__/', $sendto))
		        {
		        	$newval='';
		        	if ($user->fk_user > 0)
		        	{
		        		$supervisoruser=new User($this->db);
		        		$supervisoruser->fetch($user->fk_user);
		        		if ($supervisoruser->email) $newval=trim(dolGetFirstLastname($supervisoruser->firstname, $supervisoruser->lastname).' <'.$supervisoruser->email.'>');
		        	}
		        	dol_syslog("Replace the __SUPERVISOREMAIL__ key into recipient email string with ".$newval);
		        	$sendto = preg_replace('/__SUPERVISOREMAIL__/', $newval, $sendto);
		        	$sendto = preg_replace('/^[\s,]+/','',$sendto);	// Clean start of string
		        	$sendto = preg_replace('/[\s,]+$/','',$sendto);	// Clean end of string
		        }

		        if ($sendto)
		        {
		        	$mailfile = new CMailFile(
		        		$subject,
		        		$sendto,
		        		$replyto,
		        		$message,
		        		array($file),
		        		array($mimefile),
		        		array($filename[count($filename)-1]),
		        		'',
		        		'',
		        		0,
		        		-1
		        	);

		        	if ($mailfile->sendfile())
		        	{
		        		$sql = "INSERT INTO ".MAIN_DB_PREFIX."notify (daten, fk_action, fk_soc, fk_contact, type, objet_type, objet_id, email)";
		        		$sql.= " VALUES ('".$this->db->idate(dol_now())."', ".$notifcodedefid.", ".$object->socid.", null, 'email', '".$object_type."', ".$object->id.", '".$this->db->escape($conf->global->$param)."')";
		        		if (! $this->db->query($sql))
		        		{
		        			dol_print_error($this->db);
		        		}
		        	}
		        	else
		        	{
		        		$error++;
		        		$this->errors[]=$mailfile->error;
		        	}
		        }
    		}
=======
        		$num++;

				switch ($action) {
					case 'BILL_VALIDATE':
						$link='/compta/facture.php?facid='.$object->id;
						$dir_output = $conf->facture->dir_output;
						$object_type = 'facture';
						$mesg = $langs->transnoentitiesnoconv("EMailTextInvoiceValidated",$newref);
						break;
					case 'ORDER_VALIDATE':
						$link='/commande/card.php?id='.$object->id;
						$dir_output = $conf->commande->dir_output;
						$object_type = 'order';
						$mesg = $langs->transnoentitiesnoconv("EMailTextOrderValidated",$newref);
						break;
					case 'PROPAL_VALIDATE':
						$link='/comm/propal.php?id='.$object->id;
						$dir_output = $conf->propal->dir_output;
						$object_type = 'propal';
						$mesg = $langs->transnoentitiesnoconv("EMailTextProposalValidated",$newref);
						break;
					case 'FICHINTER_VALIDATE':
						$link='/fichinter/card.php?id='.$object->id;
						$dir_output = $conf->facture->dir_output;
						$object_type = 'ficheinter';
						$mesg = $langs->transnoentitiesnoconv("EMailTextInterventionValidated",$newref);
						break;
					case 'ORDER_SUPPLIER_APPROVE':
						$link='/fourn/commande/card.php?id='.$object->id;
						$dir_output = $conf->fournisseur->dir_output.'/commande/';
						$object_type = 'order_supplier';
						$mesg = $langs->transnoentitiesnoconv("Hello").",\n\n";
						$mesg.= $langs->transnoentitiesnoconv("EMailTextOrderApprovedBy",$newref,$user->getFullName($langs));
						$mesg.= "\n\n".$langs->transnoentitiesnoconv("Sincerely").".\n\n";
						break;
					case 'ORDER_SUPPLIER_REFUSE':
						$link='/fourn/commande/card.php?id='.$object->id;
						$dir_output = $conf->fournisseur->dir_output.'/commande/';
						$object_type = 'order_supplier';
						$mesg = $langs->transnoentitiesnoconv("Hello").",\n\n";
						$mesg.= $langs->transnoentitiesnoconv("EMailTextOrderRefusedBy",$newref,$user->getFullName($langs));
						$mesg.= "\n\n".$langs->transnoentitiesnoconv("Sincerely").".\n\n";
						break;
					case 'SHIPPING_VALIDATE':
						$dir_output = $conf->expedition->dir_output.'/sending/';
						$object_type = 'order_supplier';
						$mesg = $langs->transnoentitiesnoconv("EMailTextExpeditionValidated",$newref);
						break;
				}
				$ref = dol_sanitizeFileName($newref);
				$pdf_path = $dir_output."/".$ref."/".$ref.".pdf";
				if (! dol_is_file($pdf_path))
				{
					// We can't add PDF as it is not generated yet.
					$filepdf = '';
				}
				else
				{
					$filepdf = $pdf_path;
				}

				$subject = '['.$application.'] '.$langs->transnoentitiesnoconv("DolibarrNotification");

				$message = $langs->transnoentities("YouReceiveMailBecauseOfNotification",$application,$mysoc->name)."\n";
				$message.= $langs->transnoentities("YouReceiveMailBecauseOfNotification2",$application,$mysoc->name)."\n";
				$message.= "\n";
				$message.= $mesg;
				if ($link) $message=dol_concatdesc($message,$urlwithroot.$link);

				$mailfile = new CMailFile(
					$subject,
					$sendto,
					$replyto,
					$message,
					array($file),
					array($mimefile),
					array($filename[count($filename)-1]),
					'',
					'',
					0,
					-1
				);

				if ($mailfile->sendfile())
				{
					$sql = "INSERT INTO ".MAIN_DB_PREFIX."notify (daten, fk_action, fk_soc, fk_contact, type, objet_type, objet_id, email)";
					$sql.= " VALUES ('".$this->db->idate(dol_now())."', ".$actiondefid.", ".$object->socid.", null, 'email', '".$object_type."', ".$object->id.", '".$this->db->escape($conf->global->$param)."')";
					if (! $this->db->query($sql))
					{
						dol_print_error($this->db);
					}
				}
				else
				{
					$error++;
					$this->errors[]=$mailfile->error;
				}
	        }
>>>>>>> 16a620f9
        }

		if (! $error) return $num;
		else return -1 * $error;
    }

}
<|MERGE_RESOLUTION|>--- conflicted
+++ resolved
@@ -269,7 +269,7 @@
 								$link='/fichinter/card.php?id='.$object->id;
 								$dir_output = $conf->facture->dir_output;
 								$object_type = 'ficheinter';
-								$mesg = $langs->transnoentitiesnoconv("EMailTextInterventionValidated",$newref);
+								$mesg = $langs->transnoentitiesnoconv("EMailTextInterventionValidated",$object->ref);
 								break;
 							case 'ORDER_SUPPLIER_VALIDATE':
 								$link='/fourn/commande/card.php?id='.$object->id;
@@ -391,75 +391,82 @@
 
 		        $object_type = '';
 		        $link = '';
-<<<<<<< HEAD
 		        $num++;
 
-		        switch ($notifcode) {
-		        	case 'BILL_VALIDATE':
-		        		$link='/compta/facture.php?facid='.$object->id;
-		        		$dir_output = $conf->facture->dir_output;
-		        		$object_type = 'facture';
-		        		$mesg = $langs->transnoentitiesnoconv("EMailTextInvoiceValidated",$object->ref);
-		        		break;
-		        	case 'ORDER_VALIDATE':
-		        		$link='/commande/card.php?id='.$object->id;
-		        		$dir_output = $conf->commande->dir_output;
-		        		$object_type = 'order';
-		        		$mesg = $langs->transnoentitiesnoconv("EMailTextOrderValidated",$object->ref);
-		        		break;
-		        	case 'PROPAL_VALIDATE':
-		        		$link='/comm/propal.php?id='.$object->id;
-		        		$dir_output = $conf->propal->dir_output;
-		        		$object_type = 'propal';
-		        		$mesg = $langs->transnoentitiesnoconv("EMailTextProposalValidated",$object->ref);
-		        		break;
-		        	case 'FICHINTER_VALIDATE':
-		        		$link='/fichinter/card.php?id='.$object->id;
-		        		$dir_output = $conf->facture->dir_output;
-		        		$object_type = 'ficheinter';
-		        		$mesg = $langs->transnoentitiesnoconv("EMailTextInterventionValidated",$object->ref);
-		        		break;
+				switch ($notifcode) {
+					case 'BILL_VALIDATE':
+						$link='/compta/facture.php?facid='.$object->id;
+						$dir_output = $conf->facture->dir_output;
+						$object_type = 'facture';
+						$mesg = $langs->transnoentitiesnoconv("EMailTextInvoiceValidated",$newref);
+						break;
+					case 'ORDER_VALIDATE':
+						$link='/commande/card.php?id='.$object->id;
+						$dir_output = $conf->commande->dir_output;
+						$object_type = 'order';
+						$mesg = $langs->transnoentitiesnoconv("EMailTextOrderValidated",$newref);
+						break;
+					case 'PROPAL_VALIDATE':
+						$link='/comm/propal.php?id='.$object->id;
+						$dir_output = $conf->propal->dir_output;
+						$object_type = 'propal';
+						$mesg = $langs->transnoentitiesnoconv("EMailTextProposalValidated",$newref);
+						break;
+					case 'FICHINTER_VALIDATE':
+						$link='/fichinter/card.php?id='.$object->id;
+						$dir_output = $conf->facture->dir_output;
+						$object_type = 'ficheinter';
+						$mesg = $langs->transnoentitiesnoconv("EMailTextInterventionValidated",$newref);
+						break;
 		        	case 'ORDER_SUPPLIER_VALIDATE':
 		        		$link='/fourn/commande/card.php?id='.$object->id;
 		        		$dir_output = $conf->fournisseur->dir_output.'/commande/';
 		        		$object_type = 'order_supplier';
 		        		$mesg = $langs->transnoentitiesnoconv("Hello").",\n\n";
-		        		$mesg.= $langs->transnoentitiesnoconv("EMailTextOrderValidatedBy",$object->ref,$user->getFullName($langs));
+		        		$mesg.= $langs->transnoentitiesnoconv("EMailTextOrderValidatedBy",$newref,$user->getFullName($langs));
 		        		$mesg.= "\n\n".$langs->transnoentitiesnoconv("Sincerely").".\n\n";
 		        		break;
-		        	case 'ORDER_SUPPLIER_APPROVE':
-		        		$link='/fourn/commande/card.php?id='.$object->id;
-		        		$dir_output = $conf->fournisseur->dir_output.'/commande/';
-		        		$object_type = 'order_supplier';
-		        		$mesg = $langs->transnoentitiesnoconv("Hello").",\n\n";
-		        		$mesg.= $langs->transnoentitiesnoconv("EMailTextOrderApprovedBy",$object->ref,$user->getFullName($langs));
-		        		$mesg.= "\n\n".$langs->transnoentitiesnoconv("Sincerely").".\n\n";
-		        		break;
-		        	case 'ORDER_SUPPLIER_REFUSE':
-		        		$link='/fourn/commande/card.php?id='.$object->id;
-		        		$dir_output = $conf->fournisseur->dir_output.'/commande/';
-		        		$object_type = 'order_supplier';
-		        		$mesg = $langs->transnoentitiesnoconv("Hello").",\n\n";
-		        		$mesg.= $langs->transnoentitiesnoconv("EMailTextOrderRefusedBy",$object->ref,$user->getFullName($langs));
-		        		$mesg.= "\n\n".$langs->transnoentitiesnoconv("Sincerely").".\n\n";
-		        		break;
-		        	case 'SHIPPING_VALIDATE':
-		        		$dir_output = $conf->expedition->dir_output.'/sending/';
-		        		$object_type = 'order_supplier';
-		        		$mesg = $langs->transnoentitiesnoconv("EMailTextExpeditionValidated",$object->ref);
-		        		break;
-		        }
-		        $ref = dol_sanitizeFileName($object->ref);
-		        $pdf_path = $dir_output."/".$ref."/".$ref.".pdf";
-		        if (! dol_is_file($pdf_path))
-		        {
-		        	// We can't add PDF as it is not generated yet.
-		        	$filepdf = '';
-		        }
-		        else
-		        {
-		        	$filepdf = $pdf_path;
-		        }
+					case 'ORDER_SUPPLIER_APPROVE':
+						$link='/fourn/commande/card.php?id='.$object->id;
+						$dir_output = $conf->fournisseur->dir_output.'/commande/';
+						$object_type = 'order_supplier';
+						$mesg = $langs->transnoentitiesnoconv("Hello").",\n\n";
+						$mesg.= $langs->transnoentitiesnoconv("EMailTextOrderApprovedBy",$newref,$user->getFullName($langs));
+						$mesg.= "\n\n".$langs->transnoentitiesnoconv("Sincerely").".\n\n";
+						break;
+					case 'ORDER_SUPPLIER_APPROVE2':
+						$link='/fourn/commande/card.php?id='.$object->id;
+						$dir_output = $conf->fournisseur->dir_output.'/commande/';
+						$object_type = 'order_supplier';
+						$mesg = $langs->transnoentitiesnoconv("Hello").",\n\n";
+						$mesg.= $langs->transnoentitiesnoconv("EMailTextOrderApprovedBy",$newref,$user->getFullName($langs));
+						$mesg.= "\n\n".$langs->transnoentitiesnoconv("Sincerely").".\n\n";
+						break;
+					case 'ORDER_SUPPLIER_REFUSE':
+						$link='/fourn/commande/card.php?id='.$object->id;
+						$dir_output = $conf->fournisseur->dir_output.'/commande/';
+						$object_type = 'order_supplier';
+						$mesg = $langs->transnoentitiesnoconv("Hello").",\n\n";
+						$mesg.= $langs->transnoentitiesnoconv("EMailTextOrderRefusedBy",$newref,$user->getFullName($langs));
+						$mesg.= "\n\n".$langs->transnoentitiesnoconv("Sincerely").".\n\n";
+						break;
+					case 'SHIPPING_VALIDATE':
+						$dir_output = $conf->expedition->dir_output.'/sending/';
+						$object_type = 'order_supplier';
+						$mesg = $langs->transnoentitiesnoconv("EMailTextExpeditionValidated",$newref);
+						break;
+				}
+				$ref = dol_sanitizeFileName($newref);
+				$pdf_path = $dir_output."/".$ref."/".$ref.".pdf";
+				if (! dol_is_file($pdf_path))
+				{
+					// We can't add PDF as it is not generated yet.
+					$filepdf = '';
+				}
+				else
+				{
+					$filepdf = $pdf_path;
+				}
 
 		        $subject = '['.$application.'] '.$langs->transnoentitiesnoconv("DolibarrNotification");
 
@@ -517,106 +524,6 @@
 		        	}
 		        }
     		}
-=======
-        		$num++;
-
-				switch ($action) {
-					case 'BILL_VALIDATE':
-						$link='/compta/facture.php?facid='.$object->id;
-						$dir_output = $conf->facture->dir_output;
-						$object_type = 'facture';
-						$mesg = $langs->transnoentitiesnoconv("EMailTextInvoiceValidated",$newref);
-						break;
-					case 'ORDER_VALIDATE':
-						$link='/commande/card.php?id='.$object->id;
-						$dir_output = $conf->commande->dir_output;
-						$object_type = 'order';
-						$mesg = $langs->transnoentitiesnoconv("EMailTextOrderValidated",$newref);
-						break;
-					case 'PROPAL_VALIDATE':
-						$link='/comm/propal.php?id='.$object->id;
-						$dir_output = $conf->propal->dir_output;
-						$object_type = 'propal';
-						$mesg = $langs->transnoentitiesnoconv("EMailTextProposalValidated",$newref);
-						break;
-					case 'FICHINTER_VALIDATE':
-						$link='/fichinter/card.php?id='.$object->id;
-						$dir_output = $conf->facture->dir_output;
-						$object_type = 'ficheinter';
-						$mesg = $langs->transnoentitiesnoconv("EMailTextInterventionValidated",$newref);
-						break;
-					case 'ORDER_SUPPLIER_APPROVE':
-						$link='/fourn/commande/card.php?id='.$object->id;
-						$dir_output = $conf->fournisseur->dir_output.'/commande/';
-						$object_type = 'order_supplier';
-						$mesg = $langs->transnoentitiesnoconv("Hello").",\n\n";
-						$mesg.= $langs->transnoentitiesnoconv("EMailTextOrderApprovedBy",$newref,$user->getFullName($langs));
-						$mesg.= "\n\n".$langs->transnoentitiesnoconv("Sincerely").".\n\n";
-						break;
-					case 'ORDER_SUPPLIER_REFUSE':
-						$link='/fourn/commande/card.php?id='.$object->id;
-						$dir_output = $conf->fournisseur->dir_output.'/commande/';
-						$object_type = 'order_supplier';
-						$mesg = $langs->transnoentitiesnoconv("Hello").",\n\n";
-						$mesg.= $langs->transnoentitiesnoconv("EMailTextOrderRefusedBy",$newref,$user->getFullName($langs));
-						$mesg.= "\n\n".$langs->transnoentitiesnoconv("Sincerely").".\n\n";
-						break;
-					case 'SHIPPING_VALIDATE':
-						$dir_output = $conf->expedition->dir_output.'/sending/';
-						$object_type = 'order_supplier';
-						$mesg = $langs->transnoentitiesnoconv("EMailTextExpeditionValidated",$newref);
-						break;
-				}
-				$ref = dol_sanitizeFileName($newref);
-				$pdf_path = $dir_output."/".$ref."/".$ref.".pdf";
-				if (! dol_is_file($pdf_path))
-				{
-					// We can't add PDF as it is not generated yet.
-					$filepdf = '';
-				}
-				else
-				{
-					$filepdf = $pdf_path;
-				}
-
-				$subject = '['.$application.'] '.$langs->transnoentitiesnoconv("DolibarrNotification");
-
-				$message = $langs->transnoentities("YouReceiveMailBecauseOfNotification",$application,$mysoc->name)."\n";
-				$message.= $langs->transnoentities("YouReceiveMailBecauseOfNotification2",$application,$mysoc->name)."\n";
-				$message.= "\n";
-				$message.= $mesg;
-				if ($link) $message=dol_concatdesc($message,$urlwithroot.$link);
-
-				$mailfile = new CMailFile(
-					$subject,
-					$sendto,
-					$replyto,
-					$message,
-					array($file),
-					array($mimefile),
-					array($filename[count($filename)-1]),
-					'',
-					'',
-					0,
-					-1
-				);
-
-				if ($mailfile->sendfile())
-				{
-					$sql = "INSERT INTO ".MAIN_DB_PREFIX."notify (daten, fk_action, fk_soc, fk_contact, type, objet_type, objet_id, email)";
-					$sql.= " VALUES ('".$this->db->idate(dol_now())."', ".$actiondefid.", ".$object->socid.", null, 'email', '".$object_type."', ".$object->id.", '".$this->db->escape($conf->global->$param)."')";
-					if (! $this->db->query($sql))
-					{
-						dol_print_error($this->db);
-					}
-				}
-				else
-				{
-					$error++;
-					$this->errors[]=$mailfile->error;
-				}
-	        }
->>>>>>> 16a620f9
         }
 
 		if (! $error) return $num;
