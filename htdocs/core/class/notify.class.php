--- conflicted
+++ resolved
@@ -459,11 +459,7 @@
 								$dir_output = $conf->fournisseur->commande->dir_output;
 								$object_type = 'order_supplier';
 								$mesg = $outputlangs->transnoentitiesnoconv("Hello").",\n\n";
-<<<<<<< HEAD
-								$mesg.= $outputlangs->transnoentitiesnoconv("EMailTextOrderValidatedBy", $newref, $user->getFullName($langs));
-=======
-								$mesg.= $outputlangs->transnoentitiesnoconv("EMailTextOrderValidatedBy",$newref,$user->getFullName($outputlangs));
->>>>>>> 9da84f68
+								$mesg.= $outputlangs->transnoentitiesnoconv("EMailTextOrderValidatedBy", $newref, $user->getFullName($outputlangs));
 								$mesg.= "\n\n".$outputlangs->transnoentitiesnoconv("Sincerely").".\n\n";
 								break;
 							case 'ORDER_SUPPLIER_APPROVE':
@@ -471,11 +467,7 @@
 								$dir_output = $conf->fournisseur->commande->dir_output;
 								$object_type = 'order_supplier';
 								$mesg = $outputlangs->transnoentitiesnoconv("Hello").",\n\n";
-<<<<<<< HEAD
-								$mesg.= $outputlangs->transnoentitiesnoconv("EMailTextOrderApprovedBy", $newref, $user->getFullName($langs));
-=======
-								$mesg.= $outputlangs->transnoentitiesnoconv("EMailTextOrderApprovedBy",$newref,$user->getFullName($outputlangs));
->>>>>>> 9da84f68
+								$mesg.= $outputlangs->transnoentitiesnoconv("EMailTextOrderApprovedBy", $newref, $user->getFullName($outputlangs));
 								$mesg.= "\n\n".$outputlangs->transnoentitiesnoconv("Sincerely").".\n\n";
 								break;
 							case 'ORDER_SUPPLIER_REFUSE':
@@ -483,11 +475,7 @@
 								$dir_output = $conf->fournisseur->commande->dir_output;
 								$object_type = 'order_supplier';
 								$mesg = $outputlangs->transnoentitiesnoconv("Hello").",\n\n";
-<<<<<<< HEAD
-								$mesg.= $outputlangs->transnoentitiesnoconv("EMailTextOrderRefusedBy", $newref, $user->getFullName($langs));
-=======
-								$mesg.= $outputlangs->transnoentitiesnoconv("EMailTextOrderRefusedBy",$newref,$user->getFullName($outputlangs));
->>>>>>> 9da84f68
+								$mesg.= $outputlangs->transnoentitiesnoconv("EMailTextOrderRefusedBy", $newref, $user->getFullName($outputlangs));
 								$mesg.= "\n\n".$outputlangs->transnoentitiesnoconv("Sincerely").".\n\n";
 								break;
 							case 'SHIPPING_VALIDATE':
