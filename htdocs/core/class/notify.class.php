--- conflicted
+++ resolved
@@ -631,21 +631,13 @@
 						$mesg = $langs->transnoentitiesnoconv("EMailTextOrderValidated",$link);
 						break;
 					case 'PROPAL_VALIDATE':
-<<<<<<< HEAD
-						$link='<a href="' . $urlwithroot . '/comm/propal/card.php?id='.$object->id . '">' . $newref . '</a>';
-=======
 						$link = '<a href="' . $urlwithroot . '/comm/propal/card.php?id='.$object->id . '">' . $newref . '</a>';
->>>>>>> 11407355
 						$dir_output = $conf->propal->multidir_output[$object->entity];
 						$object_type = 'propal';
 						$mesg = $langs->transnoentitiesnoconv("EMailTextProposalValidated",$link);
 						break;
 					case 'PROPAL_CLOSE_SIGNED':
-<<<<<<< HEAD
-						$link='<a href="' . $urlwithroot . '/comm/propal/card.php?id='.$object->id . '">' . $newref . '</a>';
-=======
 						$link = '<a href="' . $urlwithroot . '/comm/propal/card.php?id='.$object->id . '">' . $newref . '</a>';
->>>>>>> 11407355
 						$dir_output = $conf->propal->multidir_output[$object->entity];
 						$object_type = 'propal';
 						$mesg = $langs->transnoentitiesnoconv("EMailTextProposalClosedSigned",$link);
