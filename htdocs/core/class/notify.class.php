<?php
/* Copyright (C) 2003-2005 Rodolphe Quiedeville <rodolphe@quiedeville.org>
 * Copyright (C) 2004-2011 Laurent Destailleur  <eldy@users.sourceforge.net>
 * Copyright (C) 2014	   Juanjo Menent		<jmenent@2byte.es>
 * Copyright (C) 2018 	   Philippe Grand		<philippe.grand@atoo-net.com>
 * Copyright (C) 2021 	   Thibault FOUCART		<support@ptibogxiv.net>
 *
 * This program is free software; you can redistribute it and/or modify
 * it under the terms of the GNU General Public License as published by
 * the Free Software Foundation; either version 3 of the License, or
 * (at your option) any later version.
 *
 * This program is distributed in the hope that it will be useful,
 * but WITHOUT ANY WARRANTY; without even the implied warranty of
 * MERCHANTABILITY or FITNESS FOR A PARTICULAR PURPOSE.  See the
 * GNU General Public License for more details.
 *
 * You should have received a copy of the GNU General Public License
 * along with this program. If not, see <https://www.gnu.org/licenses/>.
 */

/**
 *      \file       htdocs/core/class/notify.class.php
 *      \ingroup    notification
 *      \brief      File of class to manage notifications
 */
require_once DOL_DOCUMENT_ROOT.'/core/class/CMailFile.class.php';

/**
 *      Class to manage notifications
 */
class Notify
{
	/**
	 * @var int ID
	 */
	public $id;

	/**
	 * @var DoliDB Database handler.
	 */
	public $db;

	/**
	 * @var string Error code (or message)
	 */
	public $error = '';

	/**
	 * @var string[] Error codes (or messages)
	 */
	public $errors = array();

	public $author;
	public $ref;
	public $date;
	public $duree;
	public $note;

	/**
	 * @var int Project ID
	 */
	public $fk_project;

	// This codes actions are defined into table llx_notify_def
	static public $arrayofnotifsupported = array(
		'BILL_VALIDATE',
		'BILL_PAYED',
		'ORDER_CREATE',
		'ORDER_VALIDATE',
		'PROPAL_VALIDATE',
		'PROPAL_CLOSE_SIGNED',
		'FICHINTER_VALIDATE',
		'FICHINTER_ADD_CONTACT',
		'ORDER_SUPPLIER_VALIDATE',
		'ORDER_SUPPLIER_APPROVE',
		'ORDER_SUPPLIER_REFUSE',
		'SHIPPING_VALIDATE',
		'EXPENSE_REPORT_VALIDATE',
		'EXPENSE_REPORT_APPROVE',
	'HOLIDAY_VALIDATE',
	'HOLIDAY_APPROVE',
		'ACTION_CREATE'
	);

	/**
	 *	Constructor
	 *
	 *	@param 		DoliDB		$db		Database handler
	 */
	public function __construct($db)
	{
		$this->db = $db;
	}


	/**
	 *  Return message that say how many notification (and to which email) will occurs on requested event.
	 *	This is to show confirmation messages before event is recorded.
	 *
	 * 	@param	string	$action		Id of action in llx_c_action_trigger
	 * 	@param	int		$socid		Id of third party
	 *  @param	Object	$object		Object the notification is about
	 *	@return	string				Message
	 */
	public function confirmMessage($action, $socid, $object)
	{
		global $conf, $langs;
		$langs->load("mails");

		// Get full list of all notifications subscribed for $action, $socid and $object
		$listofnotiftodo = $this->getNotificationsArray($action, $socid, $object, 0);

		if (!empty($conf->global->NOTIFICATION_EMAIL_DISABLE_CONFIRM_MESSAGE_USER)) {
			foreach ($listofnotiftodo as $val) {
				if ($val['type'] == 'touser') {
					unset($listofnotiftodo[$val['email']]);
					//$listofnotiftodo = array_merge($listofnotiftodo);
				}
			}
		}
		if (!empty($conf->global->NOTIFICATION_EMAIL_DISABLE_CONFIRM_MESSAGE_CONTACT)) {
			foreach ($listofnotiftodo as $val) {
				if ($val['type'] == 'tocontact') {
					unset($listofnotiftodo[$val['email']]);
					//$listofnotiftodo = array_merge($listofnotiftodo);
				}
			}
		}
		if (!empty($conf->global->NOTIFICATION_EMAIL_DISABLE_CONFIRM_MESSAGE_FIX)) {
			foreach ($listofnotiftodo as $val) {
				if ($val['type'] == 'tofixedemail') {
					unset($listofnotiftodo[$val['email']]);
					//$listofnotiftodo = array_merge($listofnotiftodo);
				}
			}
		}

		$texte = '';
		$nb = -1;
		if (is_array($listofnotiftodo)) {
			$nb = count($listofnotiftodo);
		}
		if ($nb < 0) {
			$texte = img_object($langs->trans("Notifications"), 'email').' '.$langs->trans("ErrorFailedToGetListOfNotificationsToSend");
		} elseif ($nb == 0) {
			$texte = img_object($langs->trans("Notifications"), 'email').' '.$langs->trans("NoNotificationsWillBeSent");
		} elseif ($nb == 1) {
			$texte = img_object($langs->trans("Notifications"), 'email').' '.$langs->trans("ANotificationsWillBeSent");
		} elseif ($nb >= 2) {
			$texte = img_object($langs->trans("Notifications"), 'email').' '.$langs->trans("SomeNotificationsWillBeSent", $nb);
		}

		if (is_array($listofnotiftodo)) {
			$i = 0;
			foreach ($listofnotiftodo as $val) {
				if ($i) {
					$texte .= ', ';
				} else {
					$texte .= ' (';
				}
				if ($val['isemailvalid']) {
					$texte .= $val['email'];
				} else {
					$texte .= $val['emaildesc'];
				}
				$i++;
			}
			if ($i) {
				$texte .= ')';
			}
		}

		return $texte;
	}

	/**
	 * Return number of notifications activated for action code (and third party)
	 *
	 * @param	string	$notifcode		Code of action in llx_c_action_trigger (new usage) or Id of action in llx_c_action_trigger (old usage)
	 * @param	int		$socid			Id of third party or 0 for all thirdparties or -1 for no thirdparties
	 * @param	Object	$object			Object the notification is about (need it to check threshold value of some notifications)
	 * @param	int		$userid         Id of user or 0 for all users or -1 for no users
	 * @param   array   $scope          Scope where to search
	 * @return	array|int				<0 if KO, array of notifications to send if OK
	 */
	public function getNotificationsArray($notifcode, $socid = 0, $object = null, $userid = 0, $scope = array('thirdparty', 'user', 'global'))
	{
		global $conf, $user;

		$error = 0;
		$resarray = array();

		$valueforthreshold = 0;
		if (is_object($object)) {
			$valueforthreshold = $object->total_ht;
		}

		$sqlnotifcode = '';
		if ($notifcode) {
			if (is_numeric($notifcode)) {
				$sqlnotifcode = " AND n.fk_action = ".((int) $notifcode); // Old usage
			} else {
				$sqlnotifcode = " AND a.code = '".$this->db->escape($notifcode)."'"; // New usage
			}
		}

		if (!$error) {
			if ($socid >= 0 && in_array('thirdparty', $scope)) {
				$sql = "SELECT a.code, c.email, c.rowid";
				$sql .= " FROM ".$this->db->prefix()."notify_def as n,";
				$sql .= " ".$this->db->prefix()."socpeople as c,";
				$sql .= " ".$this->db->prefix()."c_action_trigger as a,";
				$sql .= " ".$this->db->prefix()."societe as s";
				$sql .= " WHERE n.fk_contact = c.rowid";
				$sql .= " AND a.rowid = n.fk_action";
				$sql .= " AND n.fk_soc = s.rowid";
				$sql .= $sqlnotifcode;
				$sql .= " AND s.entity IN (".getEntity('societe').")";
				if ($socid > 0) {
					$sql .= " AND s.rowid = ".((int) $socid);
				}

				dol_syslog(__METHOD__." ".$notifcode.", ".$socid."", LOG_DEBUG);

				$resql = $this->db->query($sql);
				if ($resql) {
					$num = $this->db->num_rows($resql);
					$i = 0;
					while ($i < $num) {
						$obj = $this->db->fetch_object($resql);
						if ($obj) {
							$newval2 = trim($obj->email);
							$isvalid = isValidEmail($newval2);
							if (empty($resarray[$newval2])) {
								$resarray[$newval2] = array('type'=> 'tocontact', 'code'=>trim($obj->code), 'emaildesc'=>'Contact id '.$obj->rowid, 'email'=>$newval2, 'contactid'=>$obj->rowid, 'isemailvalid'=>$isvalid);
							}
						}
						$i++;
					}
				} else {
					$error++;
					$this->error = $this->db->lasterror();
				}
			}
		}

		if (!$error) {
			if ($userid >= 0 && in_array('user', $scope)) {
				$sql = "SELECT a.code, c.email, c.rowid";
				$sql .= " FROM ".$this->db->prefix()."notify_def as n,";
				$sql .= " ".$this->db->prefix()."user as c,";
				$sql .= " ".$this->db->prefix()."c_action_trigger as a";
				$sql .= " WHERE n.fk_user = c.rowid";
				$sql .= " AND a.rowid = n.fk_action";
				$sql .= $sqlnotifcode;
				$sql .= " AND c.entity IN (".getEntity('user').")";
				if ($userid > 0) {
					$sql .= " AND c.rowid = ".((int) $userid);
				}

				dol_syslog(__METHOD__." ".$notifcode.", ".$socid."", LOG_DEBUG);

				$resql = $this->db->query($sql);
				if ($resql) {
					$num = $this->db->num_rows($resql);
					$i = 0;
					while ($i < $num) {
						$obj = $this->db->fetch_object($resql);
						if ($obj) {
							$newval2 = trim($obj->email);
							$isvalid = isValidEmail($newval2);
							if (empty($resarray[$newval2])) {
								$resarray[$newval2] = array('type'=> 'touser', 'code'=>trim($obj->code), 'emaildesc'=>'User id '.$obj->rowid, 'email'=>$newval2, 'userid'=>$obj->rowid, 'isemailvalid'=>$isvalid);
							}
						}
						$i++;
					}
				} else {
					$error++;
					$this->error = $this->db->lasterror();
				}
			}
		}

		if (!$error) {
			if (in_array('global', $scope)) {
				// List of notifications enabled for fixed email
				foreach ($conf->global as $key => $val) {
					if ($notifcode) {
						if ($val == '' || !preg_match('/^NOTIFICATION_FIXEDEMAIL_'.$notifcode.'_THRESHOLD_HIGHER_(.*)$/', $key, $reg)) {
							continue;
						}
					} else {
						if ($val == '' || !preg_match('/^NOTIFICATION_FIXEDEMAIL_.*_THRESHOLD_HIGHER_(.*)$/', $key, $reg)) {
							continue;
						}
					}

					$threshold = (float) $reg[1];
					if ($valueforthreshold < $threshold) {
						continue;
					}

					$tmpemail = explode(',', $val);
					foreach ($tmpemail as $key2 => $val2) {
						$newval2 = trim($val2);
						if ($newval2 == '__SUPERVISOREMAIL__') {
							if ($user->fk_user > 0) {
								$tmpuser = new User($this->db);
								$tmpuser->fetch($user->fk_user);
								if ($tmpuser->email) {
									$newval2 = trim($tmpuser->email);
								} else {
									$newval2 = '';
								}
							} else {
								$newval2 = '';
							}
						}
						if ($newval2) {
							$isvalid = isValidEmail($newval2, 0);
							if (empty($resarray[$newval2])) {
								$resarray[$newval2] = array('type'=> 'tofixedemail', 'code'=>trim($key), 'emaildesc'=>trim($val2), 'email'=>$newval2, 'isemailvalid'=>$isvalid);
							}
						}
					}
				}
			}
		}

		if ($error) {
			return -1;
		}

		//var_dump($resarray);
		return $resarray;
	}

	/**
	 *  Check if notification are active for couple action/company.
	 * 	If yes, send mail and save trace into llx_notify.
	 *
	 * 	@param	string	$notifcode			Code of action in llx_c_action_trigger (new usage) or Id of action in llx_c_action_trigger (old usage)
	 * 	@param	Object	$object				Object the notification deals on
	 *	@param 	array	$filename_list		List of files to attach (full path of filename on file system)
	 *	@param 	array	$mimetype_list		List of MIME type of attached files
	 *	@param 	array	$mimefilename_list	List of attached file name in message
	 *	@return	int							<0 if KO, or number of changes if OK
	 */
	public function send($notifcode, $object, $filename_list = array(), $mimetype_list = array(), $mimefilename_list = array())
	{
		global $user, $conf, $langs, $mysoc;
		global $hookmanager;
		global $dolibarr_main_url_root;
		global $action;

		if (!in_array($notifcode, Notify::$arrayofnotifsupported)) {
			return 0;
		}

		include_once DOL_DOCUMENT_ROOT.'/core/lib/files.lib.php';
		if (!is_object($hookmanager)) {
			include_once DOL_DOCUMENT_ROOT.'/core/class/hookmanager.class.php';
			$hookmanager = new HookManager($this->db);
		}
		$hookmanager->initHooks(array('notification'));

		dol_syslog(get_class($this)."::send notifcode=".$notifcode.", object=".$object->id);

		$langs->load("other");

		// Define $urlwithroot
		$urlwithouturlroot = preg_replace('/'.preg_quote(DOL_URL_ROOT, '/').'$/i', '', trim($dolibarr_main_url_root));
		$urlwithroot = $urlwithouturlroot.DOL_URL_ROOT; // This is to use external domain name found into config file
		//$urlwithroot=DOL_MAIN_URL_ROOT;						// This is to use same domain name than current

		// Define some vars
		$application = 'Dolibarr';
		if (!empty($conf->global->MAIN_APPLICATION_TITLE)) {
			$application = $conf->global->MAIN_APPLICATION_TITLE;
		}
		$replyto = $conf->notification->email_from;
		$object_type = '';
		$link = '';
		$num = 0;
		$error = 0;

		$oldref = (empty($object->oldref) ? $object->ref : $object->oldref);
		$newref = (empty($object->newref) ? $object->ref : $object->newref);

		$sql = '';

		// Check notification per third party
		if (!empty($object->socid) && $object->socid > 0) {
			$sql .= "SELECT 'tocontactid' as type_target, c.email, c.rowid as cid, c.lastname, c.firstname, c.default_lang,";
			$sql .= " a.rowid as adid, a.label, a.code, n.rowid, n.type";
			$sql .= " FROM ".$this->db->prefix()."socpeople as c,";
			$sql .= " ".$this->db->prefix()."c_action_trigger as a,";
			$sql .= " ".$this->db->prefix()."notify_def as n,";
			$sql .= " ".$this->db->prefix()."societe as s";
			$sql .= " WHERE n.fk_contact = c.rowid AND a.rowid = n.fk_action";
			$sql .= " AND n.fk_soc = s.rowid";
			$sql .= " AND c.statut = 1";
			if (is_numeric($notifcode)) {
				$sql .= " AND n.fk_action = ".((int) $notifcode); // Old usage
			} else {
				$sql .= " AND a.code = '".$this->db->escape($notifcode)."'"; // New usage
			}
			$sql .= " AND s.rowid = ".((int) $object->socid);

			$sql .= "\nUNION\n";
		}

		// Check notification per user
		$sql .= "SELECT 'touserid' as type_target, c.email, c.rowid as cid, c.lastname, c.firstname, c.lang as default_lang,";
		$sql .= " a.rowid as adid, a.label, a.code, n.rowid, n.type";
		$sql .= " FROM ".$this->db->prefix()."user as c,";
		$sql .= " ".$this->db->prefix()."c_action_trigger as a,";
		$sql .= " ".$this->db->prefix()."notify_def as n";
		$sql .= " WHERE n.fk_user = c.rowid AND a.rowid = n.fk_action";
		$sql .= " AND c.statut = 1";
		if (is_numeric($notifcode)) {
			$sql .= " AND n.fk_action = ".((int) $notifcode); // Old usage
		} else {
			$sql .= " AND a.code = '".$this->db->escape($notifcode)."'"; // New usage
		}

		$result = $this->db->query($sql);
		if ($result) {
			$num = $this->db->num_rows($result);
			$projtitle = '';
			if (!empty($object->fk_project)) {
				require_once DOL_DOCUMENT_ROOT.'/projet/class/project.class.php';
				$proj = new Project($this->db);
				$proj->fetch($object->fk_project);
				$projtitle = '('.$proj->title.')';
			}

			if ($num > 0) {
				$i = 0;
				while ($i < $num && !$error) {	// For each notification couple defined (third party/actioncode)
					$obj = $this->db->fetch_object($result);

					$sendto = dolGetFirstLastname($obj->firstname, $obj->lastname)." <".$obj->email.">";
					$notifcodedefid = $obj->adid;
					$trackid = '';
					if ($obj->type_target == 'tocontactid') {
						$trackid = 'con'.$obj->cid;
					}
					if ($obj->type_target == 'touserid') {
						$trackid = 'use'.$obj->cid;
					}

					if (dol_strlen($obj->email)) {
						// Set output language
						$outputlangs = $langs;
						if ($obj->default_lang && $obj->default_lang != $langs->defaultlang) {
							$outputlangs = new Translate('', $conf);
							$outputlangs->setDefaultLang($obj->default_lang);
							$outputlangs->loadLangs(array("main", "other"));
						}

						$subject = '['.$mysoc->name.'] '.$outputlangs->transnoentitiesnoconv("DolibarrNotification").($projtitle ? ' '.$projtitle : '');

						switch ($notifcode) {
							case 'BILL_VALIDATE':
								$link = '<a href="'.$urlwithroot.'/compta/facture/card.php?facid='.$object->id.'&entity='.$object->entity.'">'.$newref.'</a>';
								$dir_output = $conf->facture->dir_output."/".get_exdir(0, 0, 0, 1, $object, 'invoice');
								$object_type = 'facture';
								$labeltouse = $conf->global->BILL_VALIDATE_TEMPLATE;
								$mesg = $outputlangs->transnoentitiesnoconv("EMailTextInvoiceValidated", $link);
								break;
							case 'BILL_PAYED':
								$link = '<a href="'.$urlwithroot.'/compta/facture/card.php?facid='.$object->id.'&entity='.$object->entity.'">'.$newref.'</a>';
								$dir_output = $conf->facture->dir_output."/".get_exdir(0, 0, 0, 1, $object, 'invoice');
								$object_type = 'facture';
								$labeltouse = $conf->global->BILL_PAYED_TEMPLATE;
								$mesg = $outputlangs->transnoentitiesnoconv("EMailTextInvoicePayed", $link);
								break;
							case 'ORDER_VALIDATE':
								$link = '<a href="'.$urlwithroot.'/commande/card.php?id='.$object->id.'&entity='.$object->entity.'">'.$newref.'</a>';
								$dir_output = $conf->commande->dir_output."/".get_exdir(0, 0, 0, 1, $object, 'commande');
								$object_type = 'order';
								$labeltouse = $conf->global->ORDER_VALIDATE_TEMPLATE;
								$mesg = $outputlangs->transnoentitiesnoconv("EMailTextOrderValidated", $link);
								break;
							case 'PROPAL_VALIDATE':
								$link = '<a href="'.$urlwithroot.'/comm/propal/card.php?id='.$object->id.'&entity='.$object->entity.'">'.$newref.'</a>';
								$dir_output = $conf->propal->multidir_output[$object->entity]."/".get_exdir(0, 0, 0, 1, $object, 'propal');
								$object_type = 'propal';
								$labeltouse = $conf->global->PROPAL_VALIDATE_TEMPLATE;
								$mesg = $outputlangs->transnoentitiesnoconv("EMailTextProposalValidated", $link);
								break;
							case 'PROPAL_CLOSE_SIGNED':
								$link = '<a href="'.$urlwithroot.'/comm/propal/card.php?id='.$object->id.'&entity='.$object->entity.'">'.$newref.'</a>';
								$dir_output = $conf->propal->multidir_output[$object->entity]."/".get_exdir(0, 0, 0, 1, $object, 'propal');
								$object_type = 'propal';
								$labeltouse = $conf->global->PROPAL_CLOSE_SIGNED_TEMPLATE;
								$mesg = $outputlangs->transnoentitiesnoconv("EMailTextProposalClosedSigned", $link);
								break;
							case 'FICHINTER_ADD_CONTACT':
								$link = '<a href="'.$urlwithroot.'/fichinter/card.php?id='.$object->id.'&entity='.$object->entity.'">'.$newref.'</a>';
								$dir_output = $conf->ficheinter->dir_output;
								$object_type = 'ficheinter';
								$mesg = $outputlangs->transnoentitiesnoconv("EMailTextInterventionAddedContact", $link);
								break;
							case 'FICHINTER_VALIDATE':
								$link = '<a href="'.$urlwithroot.'/fichinter/card.php?id='.$object->id.'&entity='.$object->entity.'">'.$newref.'</a>';
								$dir_output = $conf->ficheinter->dir_output;
								$object_type = 'ficheinter';
								$mesg = $outputlangs->transnoentitiesnoconv("EMailTextInterventionValidated", $link);
								break;
							case 'ORDER_SUPPLIER_VALIDATE':
								$link = '<a href="'.$urlwithroot.'/fourn/commande/card.php?id='.$object->id.'&entity='.$object->entity.'">'.$newref.'</a>';
								$dir_output = $conf->fournisseur->commande->dir_output;
								$object_type = 'order_supplier';
								$mesg = $outputlangs->transnoentitiesnoconv("Hello").",\n\n";
								$mesg .= $outputlangs->transnoentitiesnoconv("EMailTextOrderValidatedBy", $link, $user->getFullName($outputlangs));
								$mesg .= "\n\n".$outputlangs->transnoentitiesnoconv("Sincerely").".\n\n";
								break;
							case 'ORDER_SUPPLIER_APPROVE':
								$link = '<a href="'.$urlwithroot.'/fourn/commande/card.php?id='.$object->id.'&entity='.$object->entity.'">'.$newref.'</a>';
								$dir_output = $conf->fournisseur->commande->dir_output;
								$object_type = 'order_supplier';
								$mesg = $outputlangs->transnoentitiesnoconv("Hello").",\n\n";
								$mesg .= $outputlangs->transnoentitiesnoconv("EMailTextOrderApprovedBy", $link, $user->getFullName($outputlangs));
								$mesg .= "\n\n".$outputlangs->transnoentitiesnoconv("Sincerely").".\n\n";
								break;
							case 'ORDER_SUPPLIER_REFUSE':
								$link = '<a href="'.$urlwithroot.'/fourn/commande/card.php?id='.$object->id.'&entity='.$object->entity.'">'.$newref.'</a>';
								$dir_output = $conf->fournisseur->commande->dir_output;
								$object_type = 'order_supplier';
								$mesg = $outputlangs->transnoentitiesnoconv("Hello").",\n\n";
								$mesg .= $outputlangs->transnoentitiesnoconv("EMailTextOrderRefusedBy", $link, $user->getFullName($outputlangs));
								$mesg .= "\n\n".$outputlangs->transnoentitiesnoconv("Sincerely").".\n\n";
								break;
							case 'SHIPPING_VALIDATE':
								$link = '<a href="'.$urlwithroot.'/expedition/card.php?id='.$object->id.'&entity='.$object->entity.'">'.$newref.'</a>';
								$dir_output = $conf->expedition->dir_output."/sending/".get_exdir(0, 0, 0, 1, $object, 'shipment');
<<<<<<< HEAD
								$object_type = 'expedition';
=======
								$object_type = 'shipping';
>>>>>>> 95dc2558
								$labeltouse = $conf->global->SHIPPING_VALIDATE_TEMPLATE;
								$mesg = $outputlangs->transnoentitiesnoconv("EMailTextExpeditionValidated", $link);
								break;
							case 'EXPENSE_REPORT_VALIDATE':
								$link = '<a href="'.$urlwithroot.'/expensereport/card.php?id='.$object->id.'&entity='.$object->entity.'">'.$newref.'</a>';
								$dir_output = $conf->expensereport->dir_output;
								$object_type = 'expensereport';
								$labeltouse = $conf->global->EXPENSE_REPORT_VALIDATE_TEMPLATE;
								$mesg = $outputlangs->transnoentitiesnoconv("EMailTextExpenseReportValidated", $link);
								break;
							case 'EXPENSE_REPORT_APPROVE':
								$link = '<a href="'.$urlwithroot.'/expensereport/card.php?id='.$object->id.'&entity='.$object->entity.'">'.$newref.'</a>';
								$dir_output = $conf->expensereport->dir_output;
								$object_type = 'expensereport';
								$labeltouse = $conf->global->EXPENSE_REPORT_APPROVE_TEMPLATE;
								$mesg = $outputlangs->transnoentitiesnoconv("EMailTextExpenseReportApproved", $link);
								break;
							case 'HOLIDAY_VALIDATE':
								$link = '<a href="'.$urlwithroot.'/holiday/card.php?id='.$object->id.'&entity='.$object->entity.'">'.$newref.'</a>';
								$dir_output = $conf->holiday->dir_output;
								$object_type = 'holiday';
								$labeltouse = $conf->global->HOLIDAY_VALIDATE_TEMPLATE;
								$mesg = $outputlangs->transnoentitiesnoconv("EMailTextHolidayValidated", $link);
								break;
							case 'HOLIDAY_APPROVE':
								$link = '<a href="'.$urlwithroot.'/holiday/card.php?id='.$object->id.'&entity='.$object->entity.'">'.$newref.'</a>';
								$dir_output = $conf->holiday->dir_output;
								$object_type = 'holiday';
								$labeltouse = $conf->global->HOLIDAY_APPROVE_TEMPLATE;
								$mesg = $outputlangs->transnoentitiesnoconv("EMailTextHolidayApproved", $link);
				break;
							case 'ACTION_CREATE':
								$link = '<a href="'.$urlwithroot.'/comm/action/card.php?id='.$object->id.'&entity='.$object->entity.'">'.$newref.'</a>';
								$dir_output = $conf->agenda->dir_output;
								$object_type = 'action';
								$labeltouse = $conf->global->ACTION_CREATE_TEMPLATE;
								$mesg = $outputlangs->transnoentitiesnoconv("EMailTextActionAdded", $link);
								break;
						}

						include_once DOL_DOCUMENT_ROOT.'/core/class/html.formmail.class.php';
						$formmail = new FormMail($this->db);
						$arraydefaultmessage = null;

						if (!empty($labeltouse)) $arraydefaultmessage = $formmail->getEMailTemplate($this->db, $object_type.'_send', $user, $outputlangs, 0, 1, $labeltouse);
						if (!empty($labeltouse) && is_object($arraydefaultmessage) && $arraydefaultmessage->id > 0) {
							$substitutionarray = getCommonSubstitutionArray($outputlangs, 0, null, $object);
							complete_substitutions_array($substitutionarray, $outputlangs, $object);
							$subject = make_substitutions($arraydefaultmessage->topic, $substitutionarray, $outputlangs);
							$message = make_substitutions($arraydefaultmessage->content, $substitutionarray, $outputlangs);
						} else {
<<<<<<< HEAD
									$message = $outputlangs->transnoentities("YouReceiveMailBecauseOfNotification", $application, $mysoc->name)."\n";
									$message .= $outputlangs->transnoentities("YouReceiveMailBecauseOfNotification2", $application, $mysoc->name)."\n";
									$message .= "\n";
									$message .= $mesg;
=======
							$message = $outputlangs->transnoentities("YouReceiveMailBecauseOfNotification", $application, $mysoc->name)."\n";
							$message .= $outputlangs->transnoentities("YouReceiveMailBecauseOfNotification2", $application, $mysoc->name)."\n";
							$message .= "\n";
							$message .= $mesg;
>>>>>>> 95dc2558
						}

						$ref = dol_sanitizeFileName($newref);
						$pdf_path = $dir_output."/".$ref.".pdf";
						if (!dol_is_file($pdf_path)) {
							// We can't add PDF as it is not generated yet.
							$filepdf = '';
						} else {
							$filepdf = $pdf_path;
							$filename_list[] = $filepdf;
							$mimetype_list[] = mime_content_type($filepdf);
							$mimefilename_list[] = $ref.".pdf";
						}

<<<<<<< HEAD
						$parameters = array('notifcode'=>$notifcode, 'sendto'=>$sendto, 'replyto'=>$replyto, 'file'=>$filename_list, 'mimefile'=>$mimetype_list, 'filename'=>$mimefilename_list);
=======
						$parameters = array('notifcode'=>$notifcode, 'sendto'=>$sendto, 'replyto'=>$replyto, 'file'=>$filename_list, 'mimefile'=>$mimetype_list, 'filename'=>$mimefilename_list, 'outputlangs'=>$outputlangs, 'labeltouse'=>$labeltouse);
>>>>>>> 95dc2558
						if (!isset($action)) {
							$action = '';
						}

						$reshook = $hookmanager->executeHooks('formatNotificationMessage', $parameters, $object, $action); // Note that $action and $object may have been modified by some hooks
						if (empty($reshook)) {
							if (!empty($hookmanager->resArray['subject'])) {
								$subject .= $hookmanager->resArray['subject'];
							}
							if (!empty($hookmanager->resArray['message'])) {
								$message .= $hookmanager->resArray['message'];
							}
						}

						$mailfile = new CMailFile(
							$subject,
							$sendto,
							$replyto,
							$message,
							$filename_list,
							$mimetype_list,
							$mimefilename_list,
							'',
							'',
							0,
							-1,
							'',
							'',
							$trackid,
							'',
							'notification'
						);

						if ($mailfile->sendfile()) {
							if ($obj->type_target == 'touserid') {
								$sql = "INSERT INTO ".$this->db->prefix()."notify (daten, fk_action, fk_soc, fk_user, type, objet_type, type_target, objet_id, email)";
								$sql .= " VALUES ('".$this->db->idate(dol_now())."', ".((int) $notifcodedefid).", ".($object->socid > 0 ? ((int) $object->socid) : 'null').", ".((int) $obj->cid).", '".$this->db->escape($obj->type)."', '".$this->db->escape($object_type)."', '".$this->db->escape($obj->type_target)."', ".((int) $object->id).", '".$this->db->escape($obj->email)."')";
							} else {
								$sql = "INSERT INTO ".$this->db->prefix()."notify (daten, fk_action, fk_soc, fk_contact, type, objet_type, type_target, objet_id, email)";
								$sql .= " VALUES ('".$this->db->idate(dol_now())."', ".((int) $notifcodedefid).", ".($object->socid > 0 ? ((int) $object->socid) : 'null').", ".((int) $obj->cid).", '".$this->db->escape($obj->type)."', '".$this->db->escape($object_type)."', '".$this->db->escape($obj->type_target)."', ".((int) $object->id).", '".$this->db->escape($obj->email)."')";
							}
							if (!$this->db->query($sql)) {
								dol_print_error($this->db);
							}
						} else {
							$error++;
							$this->errors[] = $mailfile->error;
						}
					} else {
						dol_syslog("No notification sent for ".$sendto." because email is empty");
					}
					$i++;
				}
			} else {
				dol_syslog("No notification to thirdparty sent, nothing into notification setup for the thirdparty socid = ".(empty($object->socid) ? '' : $object->socid));
			}
		} else {
			$error++;
			$this->errors[] = $this->db->lasterror();
			dol_syslog("Failed to get list of notification to send ".$this->db->lasterror(), LOG_ERR);
			return -1;
		}

		// Check notification using fixed email
		if (!$error) {
			foreach ($conf->global as $key => $val) {
				$reg = array();
				if ($val == '' || !preg_match('/^NOTIFICATION_FIXEDEMAIL_'.$notifcode.'_THRESHOLD_HIGHER_(.*)$/', $key, $reg)) {
					continue;
				}

				$threshold = (float) $reg[1];
				if (!empty($object->total_ht) && $object->total_ht <= $threshold) {
					dol_syslog("A notification is requested for notifcode = ".$notifcode." but amount = ".$object->total_ht." so lower than threshold = ".$threshold.". We discard this notification");
					continue;
				}

				$param = 'NOTIFICATION_FIXEDEMAIL_'.$notifcode.'_THRESHOLD_HIGHER_'.$reg[1];

				$sendto = $conf->global->$param;
				$notifcodedefid = dol_getIdFromCode($this->db, $notifcode, 'c_action_trigger', 'code', 'rowid');
				if ($notifcodedefid <= 0) {
					dol_print_error($this->db, 'Failed to get id from code');
				}
				$trackid = '';

				$object_type = '';
				$link = '';
				$num++;

				$subject = '['.$mysoc->name.'] '.$langs->transnoentitiesnoconv("DolibarrNotification").($projtitle ? ' '.$projtitle : '');

				switch ($notifcode) {
					case 'BILL_VALIDATE':
						$link = '<a href="'.$urlwithroot.'/compta/facture/card.php?facid='.$object->id.'&entity='.$object->entity.'">'.$newref.'</a>';
						$dir_output = $conf->facture->dir_output."/".get_exdir(0, 0, 0, 1, $object, 'invoice');
						$object_type = 'facture';
						$mesg = $langs->transnoentitiesnoconv("EMailTextInvoiceValidated", $link);
						break;
					case 'BILL_PAYED':
						$link = '<a href="'.$urlwithroot.'/compta/facture/card.php?facid='.$object->id.'&entity='.$object->entity.'">'.$newref.'</a>';
<<<<<<< HEAD
						$dir_output = $$conf->facture->dir_output."/".get_exdir(0, 0, 0, 1, $object, 'invoice');
=======
						$dir_output = $conf->facture->dir_output."/".get_exdir(0, 0, 0, 1, $object, 'invoice');
>>>>>>> 95dc2558
						$object_type = 'facture';
						$mesg = $langs->transnoentitiesnoconv("EMailTextInvoicePayed", $link);
						break;
					case 'ORDER_VALIDATE':
						$link = '<a href="'.$urlwithroot.'/commande/card.php?id='.$object->id.'&entity='.$object->entity.'">'.$newref.'</a>';
						$dir_output = $conf->commande->dir_output."/".get_exdir(0, 0, 0, 1, $object, 'commande');
						$object_type = 'order';
						$mesg = $langs->transnoentitiesnoconv("EMailTextOrderValidated", $link);
						break;
					case 'PROPAL_VALIDATE':
						$link = '<a href="'.$urlwithroot.'/comm/propal/card.php?id='.$object->id.'&entity='.$object->entity.'">'.$newref.'</a>';
						$dir_output = $conf->propal->multidir_output[$object->entity]."/".get_exdir(0, 0, 0, 1, $object, 'propal');
						$object_type = 'propal';
						$mesg = $langs->transnoentitiesnoconv("EMailTextProposalValidated", $link);
						break;
					case 'PROPAL_CLOSE_SIGNED':
						$link = '<a href="'.$urlwithroot.'/comm/propal/card.php?id='.$object->id.'&entity='.$object->entity.'">'.$newref.'</a>';
						$dir_output = $conf->propal->multidir_output[$object->entity]."/".get_exdir(0, 0, 0, 1, $object, 'propal');
						$object_type = 'propal';
						$mesg = $langs->transnoentitiesnoconv("EMailTextProposalClosedSigned", $link);
						break;
					case 'FICHINTER_ADD_CONTACT':
						$link = '<a href="'.$urlwithroot.'/fichinter/card.php?id='.$object->id.'&entity='.$object->entity.'">'.$newref.'</a>';
						$dir_output = $conf->ficheinter->dir_output;
						$object_type = 'ficheinter';
						$mesg = $langs->transnoentitiesnoconv("EMailTextInterventionAddedContact", $link);
						break;
					case 'FICHINTER_VALIDATE':
						$link = '<a href="'.$urlwithroot.'/fichinter/card.php?id='.$object->id.'&entity='.$object->entity.'">'.$newref.'</a>';
						$dir_output = $conf->facture->dir_output;
						$object_type = 'ficheinter';
						$mesg = $langs->transnoentitiesnoconv("EMailTextInterventionValidated", $link);
						break;
					case 'ORDER_SUPPLIER_VALIDATE':
						$link = '<a href="'.$urlwithroot.'/fourn/commande/card.php?id='.$object->id.'&entity='.$object->entity.'">'.$newref.'</a>';
						$dir_output = $conf->fournisseur->commande->dir_output;
						$object_type = 'order_supplier';
						$mesg = $langs->transnoentitiesnoconv("Hello").",\n\n";
						$mesg .= $langs->transnoentitiesnoconv("EMailTextOrderValidatedBy", $link, $user->getFullName($langs));
						$mesg .= "\n\n".$langs->transnoentitiesnoconv("Sincerely").".\n\n";
						break;
					case 'ORDER_SUPPLIER_APPROVE':
						$link = '<a href="'.$urlwithroot.'/fourn/commande/card.php?id='.$object->id.'&entity='.$object->entity.'">'.$newref.'</a>';
						$dir_output = $conf->fournisseur->commande->dir_output;
						$object_type = 'order_supplier';
						$mesg = $langs->transnoentitiesnoconv("Hello").",\n\n";
						$mesg .= $langs->transnoentitiesnoconv("EMailTextOrderApprovedBy", $link, $user->getFullName($langs));
						$mesg .= "\n\n".$langs->transnoentitiesnoconv("Sincerely").".\n\n";
						break;
					case 'ORDER_SUPPLIER_APPROVE2':
						$link = '<a href="'.$urlwithroot.'/fourn/commande/card.php?id='.$object->id.'&entity='.$object->entity.'">'.$newref.'</a>';
						$dir_output = $conf->fournisseur->commande->dir_output;
						$object_type = 'order_supplier';
						$mesg = $langs->transnoentitiesnoconv("Hello").",\n\n";
						$mesg .= $langs->transnoentitiesnoconv("EMailTextOrderApprovedBy", $link, $user->getFullName($langs));
						$mesg .= "\n\n".$langs->transnoentitiesnoconv("Sincerely").".\n\n";
						break;
					case 'ORDER_SUPPLIER_REFUSE':
						$link = '<a href="'.$urlwithroot.'/fourn/commande/card.php?id='.$object->id.'&entity='.$object->entity.'">'.$newref.'</a>';
						$dir_output = $conf->fournisseur->dir_output.'/commande/';
						$object_type = 'order_supplier';
						$mesg = $langs->transnoentitiesnoconv("Hello").",\n\n";
						$mesg .= $langs->transnoentitiesnoconv("EMailTextOrderRefusedBy", $link, $user->getFullName($langs));
						$mesg .= "\n\n".$langs->transnoentitiesnoconv("Sincerely").".\n\n";
						break;
					case 'SHIPPING_VALIDATE':
						$link = '<a href="'.$urlwithroot.'/expedition/card.php?id='.$object->id.'&entity='.$object->entity.'">'.$newref.'</a>';
						$dir_output = $conf->expedition->dir_output."/sending/".get_exdir(0, 0, 0, 1, $object, 'shipment');
						$object_type = 'order_supplier';
						$mesg = $langs->transnoentitiesnoconv("EMailTextExpeditionValidated", $link);
						break;
					case 'EXPENSE_REPORT_VALIDATE':
						$link = '<a href="'.$urlwithroot.'/expensereport/card.php?id='.$object->id.'&entity='.$object->entity.'">'.$newref.'</a>';
						$dir_output = $conf->expensereport->dir_output;
						$object_type = 'expensereport';
						$mesg = $langs->transnoentitiesnoconv("EMailTextExpenseReportValidated", $link);
						break;
					case 'EXPENSE_REPORT_APPROVE':
						$link = '<a href="'.$urlwithroot.'/expensereport/card.php?id='.$object->id.'&entity='.$object->entity.'">'.$newref.'</a>';
						$dir_output = $conf->expensereport->dir_output;
						$object_type = 'expensereport';
						$mesg = $langs->transnoentitiesnoconv("EMailTextExpenseReportApproved", $link);
						break;
					case 'HOLIDAY_VALIDATE':
						$link = '<a href="'.$urlwithroot.'/holiday/card.php?id='.$object->id.'&entity='.$object->entity.'">'.$newref.'</a>';
						$dir_output = $conf->holiday->dir_output;
						$object_type = 'holiday';
						$mesg = $langs->transnoentitiesnoconv("EMailTextHolidayValidated", $link);
						break;
					case 'HOLIDAY_APPROVE':
						$link = '<a href="'.$urlwithroot.'/holiday/card.php?id='.$object->id.'&entity='.$object->entity.'">'.$newref.'</a>';
						$dir_output = $conf->holiday->dir_output;
						$object_type = 'holiday';
						$mesg = $langs->transnoentitiesnoconv("EMailTextHolidayApproved", $link);
			break;
					case 'ACTION_CREATE':
						$link = '<a href="'.$urlwithroot.'/comm/action/card.php?id='.$object->id.'&entity='.$object->entity.'">'.$newref.'</a>';
						$dir_output = $conf->agenda->dir_output;
						$object_type = 'action';
						$mesg = $langs->transnoentitiesnoconv("EMailTextActionAdded", $link);
						break;
				}
				$ref = dol_sanitizeFileName($newref);
				$pdf_path = $dir_output."/".$ref."/".$ref.".pdf";
				if (!dol_is_file($pdf_path)) {
					// We can't add PDF as it is not generated yet.
					$filepdf = '';
				} else {
					$filepdf = $pdf_path;
					$filename_list[] = $pdf_path;
					$mimetype_list[] = mime_content_type($filepdf);
					$mimefilename_list[] = $ref.".pdf";
				}

				$message .= $langs->transnoentities("YouReceiveMailBecauseOfNotification2", $application, $mysoc->name)."\n";
				$message .= "\n";
				$message .= $mesg;

				$message = nl2br($message);

				// Replace keyword __SUPERVISOREMAIL__
				if (preg_match('/__SUPERVISOREMAIL__/', $sendto)) {
					$newval = '';
					if ($user->fk_user > 0) {
						$supervisoruser = new User($this->db);
						$supervisoruser->fetch($user->fk_user);
						if ($supervisoruser->email) {
							$newval = trim(dolGetFirstLastname($supervisoruser->firstname, $supervisoruser->lastname).' <'.$supervisoruser->email.'>');
						}
					}
					dol_syslog("Replace the __SUPERVISOREMAIL__ key into recipient email string with ".$newval);
					$sendto = preg_replace('/__SUPERVISOREMAIL__/', $newval, $sendto);
					$sendto = preg_replace('/,\s*,/', ',', $sendto); // in some case you can have $sendto like "email, __SUPERVISOREMAIL__ , otheremail" then you have "email,  , othermail" and it's not valid
					$sendto = preg_replace('/^[\s,]+/', '', $sendto); // Clean start of string
					$sendto = preg_replace('/[\s,]+$/', '', $sendto); // Clean end of string
				}

				if ($sendto) {
					$parameters = array('notifcode'=>$notifcode, 'sendto'=>$sendto, 'replyto'=>$replyto, 'file'=>$filename_list, 'mimefile'=>$mimetype_list, 'filename'=>$mimefilename_list);
					$reshook = $hookmanager->executeHooks('formatNotificationMessage', $parameters, $object, $action); // Note that $action and $object may have been modified by some hooks
					if (empty($reshook)) {
						if (!empty($hookmanager->resArray['subject'])) {
							$subject .= $hookmanager->resArray['subject'];
						}
						if (!empty($hookmanager->resArray['message'])) {
							$message .= $hookmanager->resArray['message'];
						}
					}
					$mailfile = new CMailFile(
						$subject,
						$sendto,
						$replyto,
						$message,
						$filename_list,
						$mimetype_list,
						$mimefilename_list,
						'',
						'',
						0,
						1,
						'',
						$trackid,
						'',
						'',
						'notification'
					);

					if ($mailfile->sendfile()) {
						$sql = "INSERT INTO ".$this->db->prefix()."notify (daten, fk_action, fk_soc, fk_contact, type, type_target, objet_type, objet_id, email)";
						$sql .= " VALUES ('".$this->db->idate(dol_now())."', ".((int) $notifcodedefid).", ".($object->socid > 0 ? ((int) $object->socid) : 'null').", null, 'email', 'tofixedemail', '".$this->db->escape($object_type)."', ".((int) $object->id).", '".$this->db->escape($conf->global->$param)."')";
						if (!$this->db->query($sql)) {
							dol_print_error($this->db);
						}
					} else {
						$error++;
						$this->errors[] = $mailfile->error;
					}
				}
			}
		}

		if (!$error) {
			return $num;
		} else {
			return -1 * $error;
		}
	}
}<|MERGE_RESOLUTION|>--- conflicted
+++ resolved
@@ -78,8 +78,8 @@
 		'SHIPPING_VALIDATE',
 		'EXPENSE_REPORT_VALIDATE',
 		'EXPENSE_REPORT_APPROVE',
-	'HOLIDAY_VALIDATE',
-	'HOLIDAY_APPROVE',
+		'HOLIDAY_VALIDATE',
+		'HOLIDAY_APPROVE',
 		'ACTION_CREATE'
 	);
 
@@ -538,11 +538,7 @@
 							case 'SHIPPING_VALIDATE':
 								$link = '<a href="'.$urlwithroot.'/expedition/card.php?id='.$object->id.'&entity='.$object->entity.'">'.$newref.'</a>';
 								$dir_output = $conf->expedition->dir_output."/sending/".get_exdir(0, 0, 0, 1, $object, 'shipment');
-<<<<<<< HEAD
-								$object_type = 'expedition';
-=======
 								$object_type = 'shipping';
->>>>>>> 95dc2558
 								$labeltouse = $conf->global->SHIPPING_VALIDATE_TEMPLATE;
 								$mesg = $outputlangs->transnoentitiesnoconv("EMailTextExpeditionValidated", $link);
 								break;
@@ -573,7 +569,7 @@
 								$object_type = 'holiday';
 								$labeltouse = $conf->global->HOLIDAY_APPROVE_TEMPLATE;
 								$mesg = $outputlangs->transnoentitiesnoconv("EMailTextHolidayApproved", $link);
-				break;
+								break;
 							case 'ACTION_CREATE':
 								$link = '<a href="'.$urlwithroot.'/comm/action/card.php?id='.$object->id.'&entity='.$object->entity.'">'.$newref.'</a>';
 								$dir_output = $conf->agenda->dir_output;
@@ -594,17 +590,10 @@
 							$subject = make_substitutions($arraydefaultmessage->topic, $substitutionarray, $outputlangs);
 							$message = make_substitutions($arraydefaultmessage->content, $substitutionarray, $outputlangs);
 						} else {
-<<<<<<< HEAD
-									$message = $outputlangs->transnoentities("YouReceiveMailBecauseOfNotification", $application, $mysoc->name)."\n";
-									$message .= $outputlangs->transnoentities("YouReceiveMailBecauseOfNotification2", $application, $mysoc->name)."\n";
-									$message .= "\n";
-									$message .= $mesg;
-=======
 							$message = $outputlangs->transnoentities("YouReceiveMailBecauseOfNotification", $application, $mysoc->name)."\n";
 							$message .= $outputlangs->transnoentities("YouReceiveMailBecauseOfNotification2", $application, $mysoc->name)."\n";
 							$message .= "\n";
 							$message .= $mesg;
->>>>>>> 95dc2558
 						}
 
 						$ref = dol_sanitizeFileName($newref);
@@ -619,11 +608,7 @@
 							$mimefilename_list[] = $ref.".pdf";
 						}
 
-<<<<<<< HEAD
-						$parameters = array('notifcode'=>$notifcode, 'sendto'=>$sendto, 'replyto'=>$replyto, 'file'=>$filename_list, 'mimefile'=>$mimetype_list, 'filename'=>$mimefilename_list);
-=======
 						$parameters = array('notifcode'=>$notifcode, 'sendto'=>$sendto, 'replyto'=>$replyto, 'file'=>$filename_list, 'mimefile'=>$mimetype_list, 'filename'=>$mimefilename_list, 'outputlangs'=>$outputlangs, 'labeltouse'=>$labeltouse);
->>>>>>> 95dc2558
 						if (!isset($action)) {
 							$action = '';
 						}
@@ -725,11 +710,7 @@
 						break;
 					case 'BILL_PAYED':
 						$link = '<a href="'.$urlwithroot.'/compta/facture/card.php?facid='.$object->id.'&entity='.$object->entity.'">'.$newref.'</a>';
-<<<<<<< HEAD
-						$dir_output = $$conf->facture->dir_output."/".get_exdir(0, 0, 0, 1, $object, 'invoice');
-=======
 						$dir_output = $conf->facture->dir_output."/".get_exdir(0, 0, 0, 1, $object, 'invoice');
->>>>>>> 95dc2558
 						$object_type = 'facture';
 						$mesg = $langs->transnoentitiesnoconv("EMailTextInvoicePayed", $link);
 						break;
@@ -824,7 +805,7 @@
 						$dir_output = $conf->holiday->dir_output;
 						$object_type = 'holiday';
 						$mesg = $langs->transnoentitiesnoconv("EMailTextHolidayApproved", $link);
-			break;
+						break;
 					case 'ACTION_CREATE':
 						$link = '<a href="'.$urlwithroot.'/comm/action/card.php?id='.$object->id.'&entity='.$object->entity.'">'.$newref.'</a>';
 						$dir_output = $conf->agenda->dir_output;
