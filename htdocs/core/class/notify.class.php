<?php
/* Copyright (C) 2003-2005 Rodolphe Quiedeville <rodolphe@quiedeville.org>
 * Copyright (C) 2004-2011 Laurent Destailleur  <eldy@users.sourceforge.net>
 * Copyright (C) 2014	   Juanjo Menent		<jmenent@2byte.es>
 * Copyright (C) 2018 	   Philippe Grand		<philippe.grand@atoo-net.com>
 * Copyright (C) 2021 	   Thibault FOUCART		<support@ptibogxiv.net>
 * Copyright (C) 2022      Anthony Berton     	<anthony.berton@bb2a.fr>
 * Copyright (C) 2023      William Mead         <william.mead@manchenumerique.fr>
 * Copyright (C) 2024      Jon Bendtsen         <jon.bendtsen.github@jonb.dk>
 * Copyright (C) 2024		MDW							<mdeweerd@users.noreply.github.com>
 *
 * This program is free software; you can redistribute it and/or modify
 * it under the terms of the GNU General Public License as published by
 * the Free Software Foundation; either version 3 of the License, or
 * (at your option) any later version.
 *
 * This program is distributed in the hope that it will be useful,
 * but WITHOUT ANY WARRANTY; without even the implied warranty of
 * MERCHANTABILITY or FITNESS FOR A PARTICULAR PURPOSE.  See the
 * GNU General Public License for more details.
 *
 * You should have received a copy of the GNU General Public License
 * along with this program. If not, see <https://www.gnu.org/licenses/>.
 */

/**
 *      \file       htdocs/core/class/notify.class.php
 *      \ingroup    notification
 *      \brief      File of class to manage notifications
 */
require_once DOL_DOCUMENT_ROOT.'/core/class/CMailFile.class.php';


/**
 *      Class to manage the table of subscription to notifications
 */
class Notify
{
	/**
	 * @var int ID
	 */
	public $id;

	/**
	 * @var DoliDB Database handler.
	 */
	public $db;

	/**
	 * @var string type
	 */
	public $type;

	/**
	 * @var string threshold
	 */
	public $threshold;

	/**
	 * @var string context
	 */
	public $context;


	/**
	 * @var int		ID of event action that trigger the notification
	 */
	public $event;

	/**
	 * @var int		Third-party ID
	 */
	public $socid;

	/**
	 * @var int		(Third-party) Contact ID
	 */
	public $contact_id;

	/**
	 * @var string fk_user
	 */
	public $fk_user;

	/**
	 * @var string email
	 */
	public $email;


	/**
	 * Date creation record (datec)
	 *
	 * @var integer
	 */
	public $datec;

	/**
	 * Date modified record (datem)
	 *
	 * @var integer
	 */
	public $datem;

	/**
	 * @var string Error code (or message)
	 */
	public $error = '';

	/**
	 * @var string[] Error codes (or messages)
	 */
	public $errors = array();

	public $author;
	public $ref;
	public $date;
	public $duree;
	public $note;

	/**
	 * @var int Project ID
	 */
	public $fk_project;

	// This codes actions are defined into table llx_notify_def
	public static $arrayofnotifsupported = array(
		'BILL_CANCEL',
		'BILL_VALIDATE',
		'BILL_PAYED',
		'ORDER_CANCEL',
		'ORDER_CREATE',
		'ORDER_VALIDATE',
		'ORDER_CLOSE',
		'PROPAL_VALIDATE',
		'PROPAL_CLOSE_SIGNED',
		'PROPAL_CLOSE_REFUSED',
		'FICHINTER_VALIDATE',
<<<<<<< HEAD
=======
		'FICHINTER_MODIFY',
>>>>>>> cc80841a
		'FICHINTER_CLOSE',
		'FICHINTER_ADD_CONTACT',
		'ORDER_SUPPLIER_CANCEL',
		'ORDER_SUPPLIER_VALIDATE',
		'ORDER_SUPPLIER_APPROVE',
		'ORDER_SUPPLIER_SUBMIT',
		'ORDER_SUPPLIER_REFUSE',
		'SHIPPING_MODIFY',
		'SHIPPING_VALIDATE',
		'EXPENSE_REPORT_VALIDATE',
		'EXPENSE_REPORT_APPROVE',
		'HOLIDAY_VALIDATE',
		'HOLIDAY_APPROVE',
<<<<<<< HEAD
		'ACTION_CREATE'
=======
		'ACTION_CREATE',
		'CONTRACT_MODIFY'
>>>>>>> cc80841a
	);

	/**
	 *	Constructor
	 *
	 *	@param 		DoliDB		$db		Database handler
	 */
	public function __construct($db)
	{
		$this->db = $db;
	}


	/**
	 *  Return message that say how many notification (and to which email) will occurs on requested event.
	 *	This is to show confirmation messages before event is recorded.
	 *
	 * 	@param	string	$action		Id of action in llx_c_action_trigger
	 * 	@param	int		$socid		Id of third party
	 *  @param	Object	$object		Object the notification is about
	 *	@return	string				Message
	 */
	public function confirmMessage($action, $socid, $object)
	{
		global $langs;
		$langs->load("mails");

		// Get full list of all notifications subscribed for $action, $socid and $object
		$listofnotiftodo = $this->getNotificationsArray($action, $socid, $object, 0);

		if (getDolGlobalString('NOTIFICATION_EMAIL_DISABLE_CONFIRM_MESSAGE_USER')) {
			foreach ($listofnotiftodo as $val) {
				if ($val['type'] == 'touser') {
					unset($listofnotiftodo[$val['email']]);
					//$listofnotiftodo = array_merge($listofnotiftodo);
				}
			}
		}
		if (getDolGlobalString('NOTIFICATION_EMAIL_DISABLE_CONFIRM_MESSAGE_CONTACT')) {
			foreach ($listofnotiftodo as $val) {
				if ($val['type'] == 'tocontact') {
					unset($listofnotiftodo[$val['email']]);
					//$listofnotiftodo = array_merge($listofnotiftodo);
				}
			}
		}
		if (getDolGlobalString('NOTIFICATION_EMAIL_DISABLE_CONFIRM_MESSAGE_FIX')) {
			foreach ($listofnotiftodo as $val) {
				if ($val['type'] == 'tofixedemail') {
					unset($listofnotiftodo[$val['email']]);
					//$listofnotiftodo = array_merge($listofnotiftodo);
				}
			}
		}

		$texte = '';
		$nb = -1;
		if (is_array($listofnotiftodo)) {
			$nb = count($listofnotiftodo);
		}
		if ($nb < 0) {
			$texte = img_object($langs->trans("Notifications"), 'email', 'class="pictofixedwidth"').$langs->trans("ErrorFailedToGetListOfNotificationsToSend");
		} elseif ($nb == 0) {
			$texte = img_object($langs->trans("Notifications"), 'email', 'class="pictofixedwidth"').$langs->trans("NoNotificationsWillBeSent");
		} elseif ($nb == 1) {
			$texte = img_object($langs->trans("Notifications"), 'email', 'class="pictofixedwidth"').$langs->trans("ANotificationsWillBeSent");
		} else { // Always >= 2 if ($nb >= 2) {
			$texte = img_object($langs->trans("Notifications"), 'email', 'class="pictofixedwidth"').$langs->trans("SomeNotificationsWillBeSent", $nb);
		}

		if (is_array($listofnotiftodo)) {
			$i = 0;
			foreach ($listofnotiftodo as $val) {
				if ($i) {
					$texte .= ', ';
				} else {
					$texte .= ' (';
				}
				if ($val['isemailvalid']) {
					$texte .= $val['email'];
				} else {
					$texte .= $val['emaildesc'];
				}
				$i++;
			}
			if ($i) {
				$texte .= ')';
			}
		}

		return $texte;
	}

	/**
	 *  Delete a notification from database
	 *
	 *	@param		User|null	$user		User deleting
	 *  @return		int		    	        Return integer <0 if KO, >0 if OK
	 */
	public function delete(User $user = null)
	{
		$error = 0;

		dol_syslog(get_class($this)."::delete ".$this->id, LOG_DEBUG);

		$this->db->begin();

		if (!$error) {
			$sql = "DELETE FROM ".MAIN_DB_PREFIX."notify_def";
			$sql .= " WHERE rowid = ".((int) $this->id);

			if (!$this->db->query($sql)) {
				$error++;
				$this->errors[] = $this->db->lasterror();
			}
		}

		if (!$error) {
			$this->db->commit();
			return 1;
		} else {
			$this->db->rollback();
			return -1 * $error;
		}
	}

	/**
	 * Create notification information record.
	 *
	 * @param   User|null   $user		User
	 * @param   int    		$notrigger  1=Disable triggers
	 * @return	int						Return integer <0 if KO, > 0 if OK (ID of newly created company notification information)
	 */
	public function create(User $user = null, $notrigger = 0)
	{
		$now = dol_now();

		$error = 0;

		// Check parameters
		if (empty($this->socid)) {
			$this->error = 'BadValueForParameter';
			$this->errors[] = $this->error;
			return -1;
		}

		if (empty($this->datec)) {
			$this->datec = $now;
		}

		$this->db->begin();

		$sql = "INSERT INTO ".MAIN_DB_PREFIX."notify_def (fk_soc, fk_action, fk_contact, type, datec)";
		$sql .= " VALUES (".((int) $this->socid).", ".((int) $this->event).", ".((int) $this->contact_id).",";
		$sql .= "'".$this->db->escape($this->type)."', '".$this->db->idate($this->datec)."')";

		$resql = $this->db->query($sql);
		if ($resql) {
			if ($this->db->affected_rows($resql)) {
				$this->id = $this->db->last_insert_id(MAIN_DB_PREFIX."notify_def");
			}
		} else {
			$error++;
			$this->error = $this->db->lasterror();
			$this->errors[] = $this->error;
		}

		if (!$error) {
			$this->db->commit();
			return $this->id;
		} else {
			$this->db->rollback();
			return -1;
		}
	}

	/**
	 * 	Load record from database
	 *
	 *	@param	int		$id			Id of record
	 * 	@param	int		$socid		Id of company. If this is filled, function will return only records belonging to this thirdparty
	 *  @param	string	$type		If id of company filled, we say if we want record of this type only
	 * 	@return	int					Return integer <0 if KO, >0 if OK
	 */
	public function fetch($id, $socid = 0, $type = 'email')
	{
		if (empty($id) && empty($socid)) {
			return -1;
		}

		$sql = "SELECT rowid, fk_action as event, fk_soc as socid, fk_contact as contact_id, type, datec, tms as datem";
		$sql .= " FROM ".MAIN_DB_PREFIX."notify_def";

		if ($id) {
			$sql .= " WHERE rowid = ".((int) $id);
		} elseif ($socid > 0) {
			$sql .= " WHERE fk_soc  = ".((int) $socid);
			if ($type) {
				$sql .= " AND type = '".$this->db->escape($type)."'";
			}
		}

		$resql = $this->db->query($sql);
		if ($resql) {
			if ($this->db->num_rows($resql)) {
				$obj = $this->db->fetch_object($resql);

				$this->id = $obj->rowid;
				$this->type = $obj->type;
				$this->event = $obj->event;
				$this->socid = $obj->socid;
				$this->contact_id = $obj->contact_id;
				$this->fk_user = $obj->fk_user;
				$this->email = $obj->email;
				$this->threshold = $obj->threshold;
				$this->context  = $obj->context;
				$this->datec = $this->db->jdate($obj->datec);
				$this->datem = $this->db->jdate($obj->datem);
			}
			$this->db->free($resql);

			return 1;
		} else {
			dol_print_error($this->db);
			return -1;
		}
	}

	/**
	 *	Update record in database
	 *
	 *	@param	User|null	$user	     Object user
	 *  @param  int     	$notrigger   1=Disable triggers
	 *	@return	int					     Return integer <=0 if KO, >0 if OK
	 */
	public function update(User $user = null, $notrigger = -1)
	{
		global $langs;

		$error = 0;

		if (!$this->id) {
			return -1;
		}

		$this->db->begin();

		$sql = "UPDATE ".MAIN_DB_PREFIX."notify_def SET";
		$sql .= " type = '".$this->db->escape($this->type)."'";
		// $sql .= ",fk_user = ".((int) $this->fk_user);
		// $sql .= ",email = '".$this->db->escape($this->email)."'";
		// $sql .= ",threshold = '".$this->db->escape($this->threshold)."'";
		// $sql .= ",context = '".$this->db->escape($this->context)."'";
		$sql .= ",fk_soc = ".((int) $this->socid);
		$sql .= ",fk_action = ".((int) $this->event);
		$sql .= ",fk_contact = ".((int) $this->contact_id);
		$sql .= " WHERE rowid = ".((int) $this->id);

		$result = $this->db->query($sql);
		if (!$result) {
			$error++;
			if ($this->db->errno() == 'DB_ERROR_RECORD_ALREADY_EXISTS') {
				$this->error = $langs->trans('ErrorDuplicateField');
			} else {
				$this->error = $this->db->lasterror();
			}
			$this->errors[] = $this->error;
		}

		if (!$error) {
			$this->db->commit();
			return 1;
		} else {
			$this->db->rollback();
			return -1;
		}
	}

	/**
	 * Return number of notifications activated, for all or a given action code (and third party)
	 *
	 * @param	string	$notifcode		Code of action in llx_c_action_trigger (new usage) or Id of action in llx_c_action_trigger (old usage)
	 * @param	int		$socid			Id of third party or 0 for all thirdparties or -1 for no thirdparties
	 * @param	Object	$object			Object the notification is about (need it to check threshold value of some notifications)
	 * @param	int		$userid         Id of user or 0 for all users or -1 for no users
	 * @param   array   $scope          Scope where to search
	 * @return	array|int				Return integer <0 if KO, array of notifications to send if OK
	 */
	public function getNotificationsArray($notifcode, $socid = 0, $object = null, $userid = 0, $scope = array('thirdparty', 'user', 'global'))
	{
		global $conf, $user;

		$error = 0;
		$resarray = array();

		$valueforthreshold = 0;
		if (is_object($object)) {
			$valueforthreshold = $object->total_ht;
		}

		$sqlnotifcode = '';
		if ($notifcode) {
			if (is_numeric($notifcode)) {
				$sqlnotifcode = " AND n.fk_action = ".((int) $notifcode); // Old usage
			} else {
				$sqlnotifcode = " AND a.code = '".$this->db->escape($notifcode)."'"; // New usage
			}
		}

		// Subscription per contact
		if (!$error) {
			if ($socid >= 0 && in_array('thirdparty', $scope)) {
				$sql = "SELECT a.code, c.email, c.rowid, c.statut as status";
				$sql .= " FROM ".$this->db->prefix()."notify_def as n,";
				$sql .= " ".$this->db->prefix()."socpeople as c,";

				$sql .= " ".$this->db->prefix()."c_action_trigger as a,";
				$sql .= " ".$this->db->prefix()."societe as s";
				$sql .= " WHERE n.fk_contact = c.rowid";
				$sql .= " AND a.rowid = n.fk_action";
				$sql .= " AND n.fk_soc = s.rowid";
				$sql .= $sqlnotifcode;
				$sql .= " AND s.entity IN (".getEntity('societe').")";
				if ($socid > 0) {
					$sql .= " AND s.rowid = ".((int) $socid);
				}

				dol_syslog(__METHOD__." ".$notifcode.", ".$socid, LOG_DEBUG);

				$resql = $this->db->query($sql);
				if ($resql) {
					$num = $this->db->num_rows($resql);
					$i = 0;
					while ($i < $num) {
						$obj = $this->db->fetch_object($resql);
						// we want to notify only if contact is enable
						if ($obj && $obj->status ==  1) {
							$newval2 = trim($obj->email);
							$isvalid = isValidEmail($newval2);
							if (empty($resarray[$newval2])) {
								$resarray[$newval2] = array('type' => 'tocontact', 'code' => trim($obj->code), 'emaildesc' => 'Contact id '.$obj->rowid, 'email' => $newval2, 'contactid' => $obj->rowid, 'isemailvalid' => $isvalid);
							}
						}
						$i++;
					}
				} else {
					$error++;
					$this->error = $this->db->lasterror();
				}
			}
		}

		// Subscription per user
		if (!$error) {
			if ($userid >= 0 && in_array('user', $scope)) {
				$sql = "SELECT a.code, c.email, c.rowid";
				$sql .= " FROM ".$this->db->prefix()."notify_def as n,";
				$sql .= " ".$this->db->prefix()."user as c,";
				$sql .= " ".$this->db->prefix()."c_action_trigger as a";
				$sql .= " WHERE n.fk_user = c.rowid";
				$sql .= " AND a.rowid = n.fk_action";
				$sql .= $sqlnotifcode;
				$sql .= " AND c.entity IN (".getEntity('user').")";
				if ($userid > 0) {
					$sql .= " AND c.rowid = ".((int) $userid);
				}

				dol_syslog(__METHOD__." ".$notifcode.", ".$socid, LOG_DEBUG);

				$resql = $this->db->query($sql);
				if ($resql) {
					$num = $this->db->num_rows($resql);
					$i = 0;
					while ($i < $num) {
						$obj = $this->db->fetch_object($resql);
						if ($obj) {
							$newval2 = trim($obj->email);
							$isvalid = isValidEmail($newval2);
							if (empty($resarray[$newval2])) {
								$resarray[$newval2] = array('type' => 'touser', 'code' => trim($obj->code), 'emaildesc' => 'User id '.$obj->rowid, 'email' => $newval2, 'userid' => $obj->rowid, 'isemailvalid' => $isvalid);
							}
						}
						$i++;
					}
				} else {
					$error++;
					$this->error = $this->db->lasterror();
				}
			}
		}

		// Subscription global
		if (!$error) {
			if (in_array('global', $scope)) {
				// List of notifications enabled for fixed email
				foreach ($conf->global as $key => $val) {
					if ($notifcode) {
						if ($val == '' || !preg_match('/^NOTIFICATION_FIXEDEMAIL_'.$notifcode.'_THRESHOLD_HIGHER_(.*)$/', $key, $reg)) {
							continue;
						}
					} else {
						if ($val == '' || !preg_match('/^NOTIFICATION_FIXEDEMAIL_.*_THRESHOLD_HIGHER_(.*)$/', $key, $reg)) {
							continue;
						}
					}

					$threshold = (float) $reg[1];
					if ($valueforthreshold < $threshold) {
						continue;
					}

					$tmpemail = explode(',', $val);
					foreach ($tmpemail as $key2 => $val2) {
						$newval2 = trim($val2);
						if ($newval2 == '__SUPERVISOREMAIL__') {
							if ($user->fk_user > 0) {
								$tmpuser = new User($this->db);
								$tmpuser->fetch($user->fk_user);
								if ($tmpuser->email) {
									$newval2 = trim($tmpuser->email);
								} else {
									$newval2 = '';
								}
							} else {
								$newval2 = '';
							}
						}
						if ($newval2) {
							$isvalid = isValidEmail($newval2, 0);
							if (empty($resarray[$newval2])) {
								$resarray[$newval2] = array('type' => 'tofixedemail', 'code' => trim($key), 'emaildesc' => trim($val2), 'email' => $newval2, 'isemailvalid' => $isvalid);
							}
						}
					}
				}
			}
		}

		if ($error) {
			return -1;
		}

		//var_dump($resarray);
		return $resarray;
	}

	/**
	 *  Check if notification are active for couple action/company.
	 * 	If yes, send mail and save trace into llx_notify.
	 *
	 * 	@param	string	$notifcode			Code of action in llx_c_action_trigger (new usage) or Id of action in llx_c_action_trigger (old usage)
	 * 	@param	Object	$object				Object the notification deals on
	 *	@param 	array	$filename_list		List of files to attach (full path of filename on file system)
	 *	@param 	array	$mimetype_list		List of MIME type of attached files
	 *	@param 	array	$mimefilename_list	List of attached file name in message
	 *	@return	int							Return integer <0 if KO, or number of changes if OK
	 */
	public function send($notifcode, $object, $filename_list = array(), $mimetype_list = array(), $mimefilename_list = array())
	{
		global $user, $conf, $langs, $mysoc;
		global $hookmanager;
		global $dolibarr_main_url_root;
		global $action;

		// Complete the array Notify::$arrayofnotifsupported
		if (!is_object($hookmanager)) {
			include_once DOL_DOCUMENT_ROOT.'/core/class/hookmanager.class.php';
			$hookmanager = new HookManager($this->db);
		}
		$hookmanager->initHooks(array('notification'));

		$parameters = array('notifcode' => $notifcode);
		$reshook = $hookmanager->executeHooks('notifsupported', $parameters, $object, $action);
		if (empty($reshook)) {
			if (!empty($hookmanager->resArray['arrayofnotifsupported'])) {
				Notify::$arrayofnotifsupported = array_merge(Notify::$arrayofnotifsupported, $hookmanager->resArray['arrayofnotifsupported']);
			}
		}

		// If the trigger code is not managed by the Notification module
		if (!in_array($notifcode, Notify::$arrayofnotifsupported)) {
			return 0;
		}

		include_once DOL_DOCUMENT_ROOT.'/core/lib/files.lib.php';

		dol_syslog(get_class($this)."::send notifcode=".$notifcode.", object id=".$object->id);

		$langs->load("other");

		// Define $urlwithroot
		$urlwithouturlroot = preg_replace('/'.preg_quote(DOL_URL_ROOT, '/').'$/i', '', trim($dolibarr_main_url_root));
		$urlwithroot = $urlwithouturlroot.DOL_URL_ROOT; // This is to use external domain name found into config file
		//$urlwithroot=DOL_MAIN_URL_ROOT;						// This is to use same domain name than current

		// Define some vars
		$application = 'Dolibarr';
		if (getDolGlobalString('MAIN_APPLICATION_TITLE')) {
			$application = getDolGlobalString('MAIN_APPLICATION_TITLE');
		}
		$from = getDolGlobalString('NOTIFICATION_EMAIL_FROM');
		$object_type = '';
		$link = '';
		$num = 0;
		$error = 0;

		$oldref = (empty($object->oldref) ? $object->ref : $object->oldref);
		$newref = (empty($object->newref) ? $object->ref : $object->newref);

		$sql = '';

		// Check notification per third party
		if (!empty($object->socid) && $object->socid > 0) {
			$sql .= "SELECT 'tocontactid' as type_target, c.email, c.rowid as cid, c.lastname, c.firstname, c.default_lang,";
			$sql .= " a.rowid as adid, a.label, a.code, n.rowid, n.threshold, n.context, n.type";
			$sql .= " FROM ".$this->db->prefix()."socpeople as c,";
			$sql .= " ".$this->db->prefix()."c_action_trigger as a,";
			$sql .= " ".$this->db->prefix()."notify_def as n,";
			$sql .= " ".$this->db->prefix()."societe as s";
			$sql .= " WHERE n.fk_contact = c.rowid AND a.rowid = n.fk_action";
			$sql .= " AND n.fk_soc = s.rowid";
			$sql .= " AND c.statut = 1";
			if (is_numeric($notifcode)) {
				$sql .= " AND n.fk_action = ".((int) $notifcode); // Old usage
			} else {
				$sql .= " AND a.code = '".$this->db->escape($notifcode)."'"; // New usage
			}
			$sql .= " AND s.rowid = ".((int) $object->socid);

			$sql .= "\nUNION\n";
		}

		// Check notification per user
		$sql .= "SELECT 'touserid' as type_target, c.email, c.rowid as cid, c.lastname, c.firstname, c.lang as default_lang,";
		$sql .= " a.rowid as adid, a.label, a.code, n.rowid, n.threshold, n.context, n.type";
		$sql .= " FROM ".$this->db->prefix()."user as c,";
		$sql .= " ".$this->db->prefix()."c_action_trigger as a,";
		$sql .= " ".$this->db->prefix()."notify_def as n";
		$sql .= " WHERE n.fk_user = c.rowid AND a.rowid = n.fk_action";
		$sql .= " AND c.statut = 1";
		if (is_numeric($notifcode)) {
			$sql .= " AND n.fk_action = ".((int) $notifcode); // Old usage
		} else {
			$sql .= " AND a.code = '".$this->db->escape($notifcode)."'"; // New usage
		}

		// Check notification fixed
		// TODO Move part found after, into a sql here


		// Loop on all notifications enabled
		$result = $this->db->query($sql);
		if ($result) {
			$num = $this->db->num_rows($result);
			$projtitle = '';
			if (is_object($object->project) || $object->fetch_project() > 0) {
				$projtitle = '('.$object->project->title.')';
			}

			if ($num > 0) {
				$i = 0;
				while ($i < $num && !$error) {	// For each notification couple defined (third party/actioncode)
					$obj = $this->db->fetch_object($result);

					$sendto = dolGetFirstLastname($obj->firstname, $obj->lastname)." <".$obj->email.">";
					$notifcodedefid = $obj->adid;
					$trackid = '';
					if ($obj->type_target == 'tocontactid') {
						$trackid = 'ctc'.$obj->cid;
					}
					if ($obj->type_target == 'touserid') {
						$trackid = 'use'.$obj->cid;
					}

					if (dol_strlen($obj->email)) {
						// Set output language
						$outputlangs = $langs;
						if ($obj->default_lang && $obj->default_lang != $langs->defaultlang) {
							$outputlangs = new Translate('', $conf);
							$outputlangs->setDefaultLang($obj->default_lang);
							$outputlangs->loadLangs(array("main", "other"));
						}

						$appli = $mysoc->name;

						$subject = '['.$appli.'] '.$outputlangs->transnoentitiesnoconv("DolibarrNotification").($projtitle ? ' '.$projtitle : '');

						switch ($notifcode) {
							case 'BILL_CANCEL':
								$link = '<a href="'.$urlwithroot.'/compta/facture/card.php?facid='.$object->id.'&entity='.$object->entity.'">'.$newref.'</a>';
								$dir_output = $conf->facture->dir_output."/".get_exdir(0, 0, 0, 1, $object, 'invoice');
								$object_type = 'facture';
								$mesg = $outputlangs->transnoentitiesnoconv("EMailTextInvoiceCanceled", $link);
								break;
							case 'BILL_VALIDATE':
								$link = '<a href="'.$urlwithroot.'/compta/facture/card.php?facid='.$object->id.'&entity='.$object->entity.'">'.$newref.'</a>';
								$dir_output = $conf->facture->dir_output."/".get_exdir(0, 0, 0, 1, $object, 'invoice');
								$object_type = 'facture';
								$mesg = $outputlangs->transnoentitiesnoconv("EMailTextInvoiceValidated", $link);
								break;
							case 'BILL_PAYED':
								$link = '<a href="'.$urlwithroot.'/compta/facture/card.php?facid='.$object->id.'&entity='.$object->entity.'">'.$newref.'</a>';
								$dir_output = $conf->facture->dir_output."/".get_exdir(0, 0, 0, 1, $object, 'invoice');
								$object_type = 'facture';
								$mesg = $outputlangs->transnoentitiesnoconv("EMailTextInvoicePayed", $link);
								break;
							case 'ORDER_CANCEL':
								$link = '<a href="'.$urlwithroot.'/commande/card.php?id='.$object->id.'&entity='.$object->entity.'">'.$newref.'</a>';
								$dir_output = $conf->commande->dir_output."/".get_exdir(0, 0, 0, 1, $object, 'commande');
								$object_type = 'order';
								$mesg = $outputlangs->transnoentitiesnoconv("EMailTextOrderCanceled", $link);
								break;
							case 'ORDER_VALIDATE':
								$link = '<a href="'.$urlwithroot.'/commande/card.php?id='.$object->id.'&entity='.$object->entity.'">'.$newref.'</a>';
								$dir_output = $conf->commande->dir_output."/".get_exdir(0, 0, 0, 1, $object, 'commande');
								$object_type = 'order';
								$mesg = $outputlangs->transnoentitiesnoconv("EMailTextOrderValidated", $link);
								break;
							case 'ORDER_CLOSE':
								$link = '<a href="'.$urlwithroot.'/commande/card.php?id='.$object->id.'&entity='.$object->entity.'">'.$newref.'</a>';
								$dir_output = $conf->commande->dir_output."/".get_exdir(0, 0, 0, 1, $object, 'commande');
								$object_type = 'order';
								$labeltouse = getDolGlobalString('ORDER_CLOSE_TEMPLATE');
								$mesg = $outputlangs->transnoentitiesnoconv("EMailTextOrderClose", $link);
								break;
							case 'PROPAL_VALIDATE':
								$link = '<a href="'.$urlwithroot.'/comm/propal/card.php?id='.$object->id.'&entity='.$object->entity.'">'.$newref.'</a>';
								$dir_output = $conf->propal->multidir_output[$object->entity]."/".get_exdir(0, 0, 0, 1, $object, 'propal');
								$object_type = 'propal';
								$mesg = $outputlangs->transnoentitiesnoconv("EMailTextProposalValidated", $link);
								break;
							case 'PROPAL_CLOSE_REFUSED':
								$link = '<a href="'.$urlwithroot.'/comm/propal/card.php?id='.$object->id.'&entity='.$object->entity.'">'.$newref.'</a>';
								$dir_output = $conf->propal->multidir_output[$object->entity]."/".get_exdir(0, 0, 0, 1, $object, 'propal');
								$object_type = 'propal';
								$labeltouse = getDolGlobalString('PROPAL_CLOSE_REFUSED_TEMPLATE');
								$mesg = $outputlangs->transnoentitiesnoconv("EMailTextProposalClosedRefused", $link);
								if (!empty($object->context['closedfromonlinesignature'])) {
									$mesg .= ' - From online page';
								}
								break;
							case 'PROPAL_CLOSE_SIGNED':
								$link = '<a href="'.$urlwithroot.'/comm/propal/card.php?id='.$object->id.'&entity='.$object->entity.'">'.$newref.'</a>';
								$dir_output = $conf->propal->multidir_output[$object->entity]."/".get_exdir(0, 0, 0, 1, $object, 'propal');
								$object_type = 'propal';
								$mesg = $outputlangs->transnoentitiesnoconv("EMailTextProposalClosedSigned", $link);
								if (!empty($object->context['closedfromonlinesignature'])) {
									$mesg .= ' - From online page';
								}
								break;
							case 'FICHINTER_ADD_CONTACT':
								$link = '<a href="'.$urlwithroot.'/fichinter/card.php?id='.$object->id.'&entity='.$object->entity.'">'.$newref.'</a>';
								$dir_output = $conf->ficheinter->dir_output;
								$object_type = 'ficheinter';
								$mesg = $outputlangs->transnoentitiesnoconv("EMailTextInterventionAddedContact", $link);
								break;
							case 'FICHINTER_VALIDATE':
								$link = '<a href="'.$urlwithroot.'/fichinter/card.php?id='.$object->id.'&entity='.$object->entity.'">'.$newref.'</a>';
								$dir_output = $conf->ficheinter->dir_output;
								$object_type = 'ficheinter';
								$mesg = $outputlangs->transnoentitiesnoconv("EMailTextInterventionValidated", $link);
								break;
<<<<<<< HEAD
=======
							case 'FICHINTER_MODIFY':
								$link = '<a href="'.$urlwithroot.'/fichinter/card.php?id='.$object->id.'&entity='.$object->entity.'">'.$newref.'</a>';
								$context_info = array_key_exists('signature', $object->context) ? $object->getLibSignedStatus() : '';
								$dir_output = $conf->ficheinter->dir_output;
								$object_type = 'ficheinter';
								$mesg = $outputlangs->transnoentitiesnoconv("EMailTextInterventionModified", $link, $context_info);
								break;
>>>>>>> cc80841a
							case 'FICHINTER_CLOSE':
								$link = '<a href="'.$urlwithroot.'/fichinter/card.php?id='.$object->id.'&entity='.$object->entity.'">'.$newref.'</a>';
								$dir_output = $conf->ficheinter->dir_output;
								$object_type = 'ficheinter';
								$mesg = $outputlangs->transnoentitiesnoconv("EMailTextInterventionClosed", $link);
								break;
							case 'ORDER_SUPPLIER_VALIDATE':
								$link = '<a href="'.$urlwithroot.'/fourn/commande/card.php?id='.$object->id.'&entity='.$object->entity.'">'.$newref.'</a>';
								$dir_output = $conf->fournisseur->commande->multidir_output[$object->entity]."/".get_exdir(0, 0, 0, 1, $object);
								$object_type = 'order_supplier';
								$labeltouse = isset($conf->global->ORDER_SUPPLIER_VALIDATE_TEMPLATE) ? $conf->global->ORDER_SUPPLIER_VALIDATE_TEMPLATE : '';
								$mesg = $outputlangs->transnoentitiesnoconv("Hello").",\n\n";
								$mesg .= $outputlangs->transnoentitiesnoconv("EMailTextSupplierOrderValidatedBy", $link, $user->getFullName($outputlangs));
								$mesg .= "\n\n".$outputlangs->transnoentitiesnoconv("Sincerely").".\n\n";
								break;
							case 'ORDER_SUPPLIER_CANCEL':
								$link = '<a href="'.$urlwithroot.'/fourn/commande/card.php?id='.$object->id.'&entity='.$object->entity.'">'.$newref.'</a>';
								$dir_output = $conf->fournisseur->commande->multidir_output[$object->entity]."/".get_exdir(0, 0, 0, 1, $object);
								$object_type = 'order_supplier';
								$mesg = $outputlangs->transnoentitiesnoconv("Hello").",\n\n";
								$mesg .= $outputlangs->transnoentitiesnoconv("EMailTextSupplierOrderCanceledBy", $link, $user->getFullName($outputlangs));
								$mesg .= "\n\n".$outputlangs->transnoentitiesnoconv("Sincerely").".\n\n";
								break;
							case 'ORDER_SUPPLIER_APPROVE':
								$link = '<a href="'.$urlwithroot.'/fourn/commande/card.php?id='.$object->id.'&entity='.$object->entity.'">'.$newref.'</a>';
								$dir_output = $conf->fournisseur->commande->multidir_output[$object->entity]."/".get_exdir(0, 0, 0, 1, $object);
<<<<<<< HEAD
								$object_type = 'order_supplier';
								$labeltouse = isset($conf->global->ORDER_SUPPLIER_APPROVE_TEMPLATE) ? $conf->global->ORDER_SUPPLIER_APPROVE_TEMPLATE : '';
								$mesg = $outputlangs->transnoentitiesnoconv("Hello").",\n\n";
								$mesg .= $outputlangs->transnoentitiesnoconv("EMailTextSupplierOrderApprovedBy", $link, $user->getFullName($outputlangs));
								$mesg .= "\n\n".$outputlangs->transnoentitiesnoconv("Sincerely").".\n\n";
								break;
							case 'ORDER_SUPPLIER_SUBMIT':
								$link = '<a href="'.$urlwithroot.'/fourn/commande/card.php?id='.$object->id.'&entity='.$object->entity.'">'.$newref.'</a>';
								$dir_output = $conf->fournisseur->commande->multidir_output[$object->entity]."/".get_exdir(0, 0, 0, 1, $object);
=======
>>>>>>> cc80841a
								$object_type = 'order_supplier';
								$labeltouse = isset($conf->global->ORDER_SUPPLIER_APPROVE_TEMPLATE) ? $conf->global->ORDER_SUPPLIER_APPROVE_TEMPLATE : '';
								$mesg = $outputlangs->transnoentitiesnoconv("Hello").",\n\n";
<<<<<<< HEAD
=======
								$mesg .= $outputlangs->transnoentitiesnoconv("EMailTextSupplierOrderApprovedBy", $link, $user->getFullName($outputlangs));
								$mesg .= "\n\n".$outputlangs->transnoentitiesnoconv("Sincerely").".\n\n";
								break;
							case 'ORDER_SUPPLIER_SUBMIT':
								$link = '<a href="'.$urlwithroot.'/fourn/commande/card.php?id='.$object->id.'&entity='.$object->entity.'">'.$newref.'</a>';
								$dir_output = $conf->fournisseur->commande->multidir_output[$object->entity]."/".get_exdir(0, 0, 0, 1, $object);
								$object_type = 'order_supplier';
								$mesg = $outputlangs->transnoentitiesnoconv("Hello").",\n\n";
>>>>>>> cc80841a
								$mesg .= $outputlangs->transnoentitiesnoconv("EMailTextSupplierOrderSubmittedBy", $link, $user->getFullName($outputlangs));
								$mesg .= "\n\n".$outputlangs->transnoentitiesnoconv("Sincerely").".\n\n";
								break;
							case 'ORDER_SUPPLIER_REFUSE':
								$link = '<a href="'.$urlwithroot.'/fourn/commande/card.php?id='.$object->id.'&entity='.$object->entity.'">'.$newref.'</a>';
								$dir_output = $conf->fournisseur->commande->multidir_output[$object->entity]."/".get_exdir(0, 0, 0, 1, $object);
								$object_type = 'order_supplier';
								$labeltouse = isset($conf->global->ORDER_SUPPLIER_REFUSE_TEMPLATE) ? $conf->global->ORDER_SUPPLIER_REFUSE_TEMPLATE : '';
								$mesg = $outputlangs->transnoentitiesnoconv("Hello").",\n\n";
								$mesg .= $outputlangs->transnoentitiesnoconv("EMailTextSupplierOrderRefusedBy", $link, $user->getFullName($outputlangs));
								$mesg .= "\n\n".$outputlangs->transnoentitiesnoconv("Sincerely").".\n\n";
								break;
							case 'SHIPPING_MODIFY':
								$link = '<a href="'.$urlwithroot.'/expedition/card.php?id='.$object->id.'&entity='.$object->entity.'">'.$newref.'</a>';
								$context_info = array_key_exists('signature', $object->context) ? $object->getLibSignedStatus() : '';
								$dir_output = $conf->expedition->dir_output."/sending/".get_exdir(0, 0, 0, 1, $object, 'shipment');
								$object_type = 'shipping';
								$mesg = $outputlangs->transnoentitiesnoconv("EMailTextExpeditionModified", $link, $context_info);
								break;
							case 'SHIPPING_VALIDATE':
								$link = '<a href="'.$urlwithroot.'/expedition/card.php?id='.$object->id.'&entity='.$object->entity.'">'.$newref.'</a>';
								$dir_output = $conf->expedition->dir_output."/sending/".get_exdir(0, 0, 0, 1, $object, 'shipment');
								$object_type = 'shipping';
								$mesg = $outputlangs->transnoentitiesnoconv("EMailTextExpeditionValidated", $link);
								break;
							case 'EXPENSE_REPORT_VALIDATE':
								$link = '<a href="'.$urlwithroot.'/expensereport/card.php?id='.$object->id.'&entity='.$object->entity.'">'.$newref.'</a>';
								$dir_output = $conf->expensereport->dir_output;
								$object_type = 'expensereport';
								$mesg = $outputlangs->transnoentitiesnoconv("EMailTextExpenseReportValidated", $link);
								break;
							case 'EXPENSE_REPORT_APPROVE':
								$link = '<a href="'.$urlwithroot.'/expensereport/card.php?id='.$object->id.'&entity='.$object->entity.'">'.$newref.'</a>';
								$dir_output = $conf->expensereport->dir_output;
								$object_type = 'expensereport';
								$mesg = $outputlangs->transnoentitiesnoconv("EMailTextExpenseReportApproved", $link);
								break;
							case 'HOLIDAY_VALIDATE':
								$link = '<a href="'.$urlwithroot.'/holiday/card.php?id='.$object->id.'&entity='.$object->entity.'">'.$newref.'</a>';
								$dir_output = $conf->holiday->dir_output;
								$object_type = 'holiday';
								$mesg = $outputlangs->transnoentitiesnoconv("EMailTextHolidayValidated", $link);
								break;
							case 'HOLIDAY_APPROVE':
								$link = '<a href="'.$urlwithroot.'/holiday/card.php?id='.$object->id.'&entity='.$object->entity.'">'.$newref.'</a>';
								$dir_output = $conf->holiday->dir_output;
								$object_type = 'holiday';
								$mesg = $outputlangs->transnoentitiesnoconv("EMailTextHolidayApproved", $link);
								break;
							case 'ACTION_CREATE':
								$link = '<a href="'.$urlwithroot.'/comm/action/card.php?id='.$object->id.'&entity='.$object->entity.'">'.$newref.'</a>';
								$dir_output = $conf->agenda->dir_output;
								$object_type = 'action';
								$mesg = $outputlangs->transnoentitiesnoconv("EMailTextActionAdded", $link);
								break;
<<<<<<< HEAD
=======
							case 'CONTRACT_MODIFY':
								$link = '<a href="'.$urlwithroot.'/contrat/card.php?id='.$object->id.'&entity='.$object->entity.'">'.$newref.'</a>';
								$context_info = array_key_exists('signature', $object->context) ? $object->getLibSignedStatus() : '';
								$dir_output = $conf->contract->multidir_output;
								$object_type = 'contract';
								$mesg = $outputlangs->transnoentitiesnoconv("EMailTextContractModified", $link, $context_info);
								break;
>>>>>>> cc80841a
							default:
								$object_type = $object->element;
								$dir_output = $conf->$object_type->multidir_output[$object->entity ? $object->entity : $conf->entity]."/".get_exdir(0, 0, 0, 1, $object, $object_type);
								$template = $notifcode.'_TEMPLATE';
								$mesg = $outputlangs->transnoentitiesnoconv('Notify_'.$notifcode).' '.$newref.' '.$dir_output;
								break;
						}

						include_once DOL_DOCUMENT_ROOT.'/core/class/html.formmail.class.php';
						$formmail = new FormMail($this->db);
						$arraydefaultmessage = null;

						$template = $notifcode.'_TEMPLATE';
						$labeltouse = getDolGlobalString($template);
						if (!empty($labeltouse)) {
							$arraydefaultmessage = $formmail->getEMailTemplate($this->db, $object_type.'_send', $user, $outputlangs, 0, 1, $labeltouse);
						}
						if (!empty($labeltouse) && is_object($arraydefaultmessage) && $arraydefaultmessage->id > 0) {
							$substitutionarray = getCommonSubstitutionArray($outputlangs, 0, null, $object);
							complete_substitutions_array($substitutionarray, $outputlangs, $object);
							$subject = make_substitutions($arraydefaultmessage->topic, $substitutionarray, $outputlangs);
							$message = make_substitutions($arraydefaultmessage->content, $substitutionarray, $outputlangs);
						} else {
							$message = $outputlangs->transnoentities("YouReceiveMailBecauseOfNotification", $application, $mysoc->name)."\n";
							$message .= $outputlangs->transnoentities("YouReceiveMailBecauseOfNotification2", $application, $mysoc->name)."\n";
							$message .= "\n";
							$message .= $mesg;
						}

						$ref = dol_sanitizeFileName($newref);
						$pdf_path = $dir_output."/".$ref.".pdf";
						if (!dol_is_file($pdf_path) || (is_object($arraydefaultmessage) && $arraydefaultmessage->id > 0 && !$arraydefaultmessage->joinfiles)) {
							// We can't add PDF as it is not generated yet.
							$filepdf = '';
						} else {
							$filepdf = $pdf_path;
							$filename_list[] = $filepdf;
							$mimetype_list[] = mime_content_type($filepdf);
							$mimefilename_list[] = $ref.".pdf";
						}

						$labeltouse = !empty($labeltouse) ? $labeltouse : '';

						// Replace keyword __SUPERVISOREMAIL__
						if (preg_match('/__SUPERVISOREMAIL__/', $sendto)) {
							$newval = '';
							if ($user->fk_user > 0) {
								$supervisoruser = new User($this->db);
								$supervisoruser->fetch($user->fk_user);
								if ($supervisoruser->email) {
									$newval = trim(dolGetFirstLastname($supervisoruser->firstname, $supervisoruser->lastname).' <'.$supervisoruser->email.'>');
								}
							}
							dol_syslog("Replace the __SUPERVISOREMAIL__ key into recipient email string with ".$newval);
							$sendto = preg_replace('/__SUPERVISOREMAIL__/', $newval, $sendto);
							$sendto = preg_replace('/,\s*,/', ',', $sendto); // in some case you can have $sendto like "email, __SUPERVISOREMAIL__ , otheremail" then you have "email,  , othermail" and it's not valid
							$sendto = preg_replace('/^[\s,]+/', '', $sendto); // Clean start of string
							$sendto = preg_replace('/[\s,]+$/', '', $sendto); // Clean end of string
						}

						$parameters = array('notifcode' => $notifcode, 'sendto' => $sendto, 'from' => $from, 'file' => $filename_list, 'mimefile' => $mimetype_list, 'filename' => $mimefilename_list, 'outputlangs' => $outputlangs, 'labeltouse' => $labeltouse);
						if (!isset($action)) {
							$action = '';
						}

						$reshook = $hookmanager->executeHooks('formatNotificationMessage', $parameters, $object, $action); // Note that $action and $object may have been modified by some hooks
						if (empty($reshook)) {
							if (!empty($hookmanager->resArray['files'])) {
								$filename_list = $hookmanager->resArray['files']['file'];
								$mimetype_list = $hookmanager->resArray['files']['mimefile'];
								$mimefilename_list = $hookmanager->resArray['files']['filename'];
							}
							if (!empty($hookmanager->resArray['subject'])) {
								$subject .= $hookmanager->resArray['subject'];
							}
							if (!empty($hookmanager->resArray['message'])) {
								$message .= $hookmanager->resArray['message'];
							}
						}

						$mailfile = new CMailFile(
							$subject,
							$sendto,
							$from,
							$message,
							$filename_list,
							$mimetype_list,
							$mimefilename_list,
							'',
							'',
							0,
							-1,
							'',
							'',
							$trackid,
							'',
							'notification'
						);

						if ($mailfile->sendfile()) {
							if ($obj->type_target == 'touserid') {
								$sql = "INSERT INTO ".$this->db->prefix()."notify (daten, fk_action, fk_soc, fk_user, type, objet_type, type_target, objet_id, email)";
								$sql .= " VALUES ('".$this->db->idate(dol_now())."', ".((int) $notifcodedefid).", ".($object->socid > 0 ? ((int) $object->socid) : 'null').", ".((int) $obj->cid).", '".$this->db->escape($obj->type)."', '".$this->db->escape($object_type)."', '".$this->db->escape($obj->type_target)."', ".((int) $object->id).", '".$this->db->escape($obj->email)."')";
							} else {
								$sql = "INSERT INTO ".$this->db->prefix()."notify (daten, fk_action, fk_soc, fk_contact, type, objet_type, type_target, objet_id, email)";
								$sql .= " VALUES ('".$this->db->idate(dol_now())."', ".((int) $notifcodedefid).", ".($object->socid > 0 ? ((int) $object->socid) : 'null').", ".((int) $obj->cid).", '".$this->db->escape($obj->type)."', '".$this->db->escape($object_type)."', '".$this->db->escape($obj->type_target)."', ".((int) $object->id).", '".$this->db->escape($obj->email)."')";
							}
							if (!$this->db->query($sql)) {
								dol_print_error($this->db);
							}
						} else {
							$error++;
							$this->errors[] = $mailfile->error;
						}
					} else {
						dol_syslog("No notification sent for ".$sendto." because email is empty");
					}
					$i++;
				}
			} else {
				dol_syslog("No notification to thirdparty sent, nothing into notification setup for the thirdparty socid = ".(empty($object->socid) ? '' : $object->socid));
			}
		} else {
			$error++;
			$this->errors[] = $this->db->lasterror();
			dol_syslog("Failed to get list of notification to send ".$this->db->lasterror(), LOG_ERR);
			return -1;
		}

		// Check notification using fixed email
		// TODO Move vars NOTIFICATION_FIXEDEMAIL into table llx_notify_def and inclulde the case into previous loop of sql result
		if (!$error) {
			foreach ($conf->global as $key => $val) {
				$reg = array();
				if ($val == '' || !preg_match('/^NOTIFICATION_FIXEDEMAIL_'.$notifcode.'_THRESHOLD_HIGHER_(.*)$/', $key, $reg)) {
					continue;
				}

				$sendto = $val;

				$threshold = (float) $reg[1];
				if (!empty($object->total_ht) && $object->total_ht <= $threshold) {
					dol_syslog("A notification is requested for notifcode = ".$notifcode." but amount = ".$object->total_ht." so lower than threshold = ".$threshold.". We discard this notification");
					continue;
				}

				$notifcodedefid = dol_getIdFromCode($this->db, $notifcode, 'c_action_trigger', 'code', 'rowid');
				if ($notifcodedefid <= 0) {
					dol_print_error($this->db, 'Failed to get id from code');
				}
				$trackid = '';

				$object_type = '';
				$link = '';
				$num++;

				$appli = $mysoc->name;

				$subject = '['.$appli.'] '.$langs->transnoentitiesnoconv("DolibarrNotification").($projtitle ? ' '.$projtitle : '');

				switch ($notifcode) {
					case 'BILL_VALIDATE':
						$link = '<a href="'.$urlwithroot.'/compta/facture/card.php?facid='.$object->id.'&entity='.$object->entity.'">'.$newref.'</a>';
						$dir_output = $conf->facture->dir_output."/".get_exdir(0, 0, 0, 1, $object, 'invoice');
						$object_type = 'facture';
						$mesg = $langs->transnoentitiesnoconv("EMailTextInvoiceValidated", $link);
						break;
					case 'BILL_PAYED':
						$link = '<a href="'.$urlwithroot.'/compta/facture/card.php?facid='.$object->id.'&entity='.$object->entity.'">'.$newref.'</a>';
						$dir_output = $conf->facture->dir_output."/".get_exdir(0, 0, 0, 1, $object, 'invoice');
						$object_type = 'facture';
						$mesg = $langs->transnoentitiesnoconv("EMailTextInvoicePayed", $link);
						break;
					case 'ORDER_VALIDATE':
						$link = '<a href="'.$urlwithroot.'/commande/card.php?id='.$object->id.'&entity='.$object->entity.'">'.$newref.'</a>';
						$dir_output = $conf->commande->dir_output."/".get_exdir(0, 0, 0, 1, $object, 'commande');
						$object_type = 'order';
						$mesg = $langs->transnoentitiesnoconv("EMailTextOrderValidated", $link);
						break;
					case 'ORDER_CLOSE':
						$link = '<a href="'.$urlwithroot.'/commande/card.php?id='.$object->id.'&entity='.$object->entity.'">'.$newref.'</a>';
						$dir_output = $conf->commande->dir_output."/".get_exdir(0, 0, 0, 1, $object, 'commande');
						$object_type = 'order';
						$mesg = $langs->transnoentitiesnoconv("EMailTextOrderClose", $link);
						break;
					case 'PROPAL_VALIDATE':
						$link = '<a href="'.$urlwithroot.'/comm/propal/card.php?id='.$object->id.'&entity='.$object->entity.'">'.$newref.'</a>';
						$dir_output = $conf->propal->multidir_output[$object->entity]."/".get_exdir(0, 0, 0, 1, $object, 'propal');
						$object_type = 'propal';
						$mesg = $langs->transnoentitiesnoconv("EMailTextProposalValidated", $link);
						break;
					case 'PROPAL_CLOSE_SIGNED':
						$link = '<a href="'.$urlwithroot.'/comm/propal/card.php?id='.$object->id.'&entity='.$object->entity.'">'.$newref.'</a>';
						$dir_output = $conf->propal->multidir_output[$object->entity]."/".get_exdir(0, 0, 0, 1, $object, 'propal');
						$object_type = 'propal';
						$mesg = $langs->transnoentitiesnoconv("EMailTextProposalClosedSigned", $link);
						break;
					case 'FICHINTER_ADD_CONTACT':
						$link = '<a href="'.$urlwithroot.'/fichinter/card.php?id='.$object->id.'&entity='.$object->entity.'">'.$newref.'</a>';
						$dir_output = $conf->ficheinter->dir_output;
						$object_type = 'ficheinter';
						$mesg = $langs->transnoentitiesnoconv("EMailTextInterventionAddedContact", $link);
						break;
					case 'FICHINTER_VALIDATE':
						$link = '<a href="'.$urlwithroot.'/fichinter/card.php?id='.$object->id.'&entity='.$object->entity.'">'.$newref.'</a>';
						$dir_output = $conf->facture->dir_output;
						$object_type = 'ficheinter';
						$mesg = $langs->transnoentitiesnoconv("EMailTextInterventionValidated", $link);
						break;
<<<<<<< HEAD
=======
					case 'FICHINTER_MODIFY':
						$link = '<a href="'.$urlwithroot.'/fichinter/card.php?id='.$object->id.'&entity='.$object->entity.'">'.$newref.'</a>';
						$context_info = array_key_exists('signature', $object->context) ? $object->getLibSignedStatus() : '';
						$dir_output = $conf->ficheinter->dir_output;
						$object_type = 'ficheinter';
						$mesg = $langs->transnoentitiesnoconv("EMailTextInterventionModified", $link, $context_info);
						break;
>>>>>>> cc80841a
					case 'FICHINTER_CLOSE':
						$link = '<a href="'.$urlwithroot.'/fichinter/card.php?id='.$object->id.'&entity='.$object->entity.'">'.$newref.'</a>';
						$dir_output = $conf->facture->dir_output;
						$object_type = 'ficheinter';
						$mesg = $langs->transnoentitiesnoconv("EMailTextInterventionClosed", $link);
						break;
					case 'ORDER_SUPPLIER_CANCEL':
						$link = '<a href="'.$urlwithroot.'/fourn/commande/card.php?id='.$object->id.'&entity='.$object->entity.'">'.$newref.'</a>';
						$dir_output = $conf->fournisseur->commande->multidir_output[$object->entity]."/".get_exdir(0, 0, 0, 1, $object);
						$object_type = 'order_supplier';
						$mesg = $langs->transnoentitiesnoconv("Hello").",\n\n";
						$mesg .= $langs->transnoentitiesnoconv("EMailTextSupplierOrderCanceledBy", $link, $user->getFullName($langs));
						$mesg .= "\n\n".$langs->transnoentitiesnoconv("Sincerely").".\n\n";
						break;
					case 'ORDER_SUPPLIER_VALIDATE':
						$link = '<a href="'.$urlwithroot.'/fourn/commande/card.php?id='.$object->id.'&entity='.$object->entity.'">'.$newref.'</a>';
						$dir_output = $conf->fournisseur->commande->multidir_output[$object->entity]."/".get_exdir(0, 0, 0, 1, $object);
						$object_type = 'order_supplier';
						$mesg = $langs->transnoentitiesnoconv("Hello").",\n\n";
						$mesg .= $langs->transnoentitiesnoconv("EMailTextSupplierOrderValidatedBy", $link, $user->getFullName($langs));
						$mesg .= "\n\n".$langs->transnoentitiesnoconv("Sincerely").".\n\n";
						break;
					case 'ORDER_SUPPLIER_APPROVE':
						$link = '<a href="'.$urlwithroot.'/fourn/commande/card.php?id='.$object->id.'&entity='.$object->entity.'">'.$newref.'</a>';
						$dir_output = $conf->fournisseur->commande->multidir_output[$object->entity]."/".get_exdir(0, 0, 0, 1, $object);
						$object_type = 'order_supplier';
						$mesg = $langs->transnoentitiesnoconv("Hello").",\n\n";
						$mesg .= $langs->transnoentitiesnoconv("EMailTextSupplierOrderApprovedBy", $link, $user->getFullName($langs));
						$mesg .= "\n\n".$langs->transnoentitiesnoconv("Sincerely").".\n\n";
						break;
					case 'ORDER_SUPPLIER_SUBMIT':
						$link = '<a href="'.$urlwithroot.'/fourn/commande/card.php?id='.$object->id.'&entity='.$object->entity.'">'.$newref.'</a>';
						$dir_output = $conf->fournisseur->commande->multidir_output[$object->entity]."/".get_exdir(0, 0, 0, 1, $object);
						$object_type = 'order_supplier';
						$mesg = $langs->transnoentitiesnoconv("Hello").",\n\n";
						$mesg .= $langs->transnoentitiesnoconv("EMailTextSupplierOrderSubmittedBy", $link, $user->getFullName($langs));
						$mesg .= "\n\n".$langs->transnoentitiesnoconv("Sincerely").".\n\n";
						break;
					case 'ORDER_SUPPLIER_REFUSE':
						$link = '<a href="'.$urlwithroot.'/fourn/commande/card.php?id='.$object->id.'&entity='.$object->entity.'">'.$newref.'</a>';
						$dir_output = $conf->fournisseur->commande->multidir_output[$object->entity]."/".get_exdir(0, 0, 0, 1, $object);
						$object_type = 'order_supplier';
						$mesg = $langs->transnoentitiesnoconv("Hello").",\n\n";
						$mesg .= $langs->transnoentitiesnoconv("EMailTextSupplierOrderRefusedBy", $link, $user->getFullName($langs));
						$mesg .= "\n\n".$langs->transnoentitiesnoconv("Sincerely").".\n\n";
						break;
					case 'SHIPPING_MODIFY':
						$link = '<a href="'.$urlwithroot.'/expedition/card.php?id='.$object->id.'&entity='.$object->entity.'">'.$newref.'</a>';
						$context_info = array_key_exists('signature', $object->context) ? $object->getLibSignedStatus() : '';
						$dir_output = $conf->expedition->dir_output."/sending/".get_exdir(0, 0, 0, 1, $object, 'shipment');
						$object_type = 'order_supplier';
						$mesg = $langs->transnoentitiesnoconv("EMailTextExpeditionModified", $link, $context_info);
						break;
					case 'SHIPPING_VALIDATE':
						$link = '<a href="'.$urlwithroot.'/expedition/card.php?id='.$object->id.'&entity='.$object->entity.'">'.$newref.'</a>';
						$dir_output = $conf->expedition->dir_output."/sending/".get_exdir(0, 0, 0, 1, $object, 'shipment');
						$object_type = 'order_supplier';
						$mesg = $langs->transnoentitiesnoconv("EMailTextExpeditionValidated", $link);
						break;
					case 'EXPENSE_REPORT_VALIDATE':
						$link = '<a href="'.$urlwithroot.'/expensereport/card.php?id='.$object->id.'&entity='.$object->entity.'">'.$newref.'</a>';
						$dir_output = $conf->expensereport->dir_output;
						$object_type = 'expensereport';
						$mesg = $langs->transnoentitiesnoconv("EMailTextExpenseReportValidated", $link);
						break;
					case 'EXPENSE_REPORT_APPROVE':
						$link = '<a href="'.$urlwithroot.'/expensereport/card.php?id='.$object->id.'&entity='.$object->entity.'">'.$newref.'</a>';
						$dir_output = $conf->expensereport->dir_output;
						$object_type = 'expensereport';
						$mesg = $langs->transnoentitiesnoconv("EMailTextExpenseReportApproved", $link);
						break;
					case 'HOLIDAY_VALIDATE':
						$link = '<a href="'.$urlwithroot.'/holiday/card.php?id='.$object->id.'&entity='.$object->entity.'">'.$newref.'</a>';
						$dir_output = $conf->holiday->dir_output;
						$object_type = 'holiday';
						$mesg = $langs->transnoentitiesnoconv("EMailTextHolidayValidated", $link);
						break;
					case 'HOLIDAY_APPROVE':
						$link = '<a href="'.$urlwithroot.'/holiday/card.php?id='.$object->id.'&entity='.$object->entity.'">'.$newref.'</a>';
						$dir_output = $conf->holiday->dir_output;
						$object_type = 'holiday';
						$mesg = $langs->transnoentitiesnoconv("EMailTextHolidayApproved", $link);
						break;
					case 'ACTION_CREATE':
						$link = '<a href="'.$urlwithroot.'/comm/action/card.php?id='.$object->id.'&entity='.$object->entity.'">'.$newref.'</a>';
						$dir_output = $conf->agenda->dir_output;
						$object_type = 'action';
						$mesg = $langs->transnoentitiesnoconv("EMailTextActionAdded", $link);
						break;
<<<<<<< HEAD
=======
					case 'CONTRACT_MODIFY':
						$link = '<a href="'.$urlwithroot.'/contrat/card.php?id='.$object->id.'&entity='.$object->entity.'">'.$newref.'</a>';
						$context_info = array_key_exists('signature', $object->context) ? $object->getLibSignedStatus() : '';
						$dir_output = $conf->contract->multidir_output;
						$object_type = 'contrat';
						$mesg = $langs->transnoentitiesnoconv("EMailTextContractModified", $link, $context_info);
						break;
>>>>>>> cc80841a
					default:
						$object_type = $object->element;
						$dir_output = $conf->$object_type->multidir_output[$object->entity ? $object->entity : $conf->entity]."/".get_exdir(0, 0, 0, 1, $object, $object_type);
						$mesg = $langs->transnoentitiesnoconv('Notify_'.$notifcode).' '.$newref;
						break;
				}
				$ref = dol_sanitizeFileName($newref);
				$pdf_path = $dir_output."/".$ref."/".$ref.".pdf";
				if (!dol_is_file($pdf_path)) {
					// We can't add PDF as it is not generated yet.
					$filepdf = '';
				} else {
					$filepdf = $pdf_path;
					$filename_list[] = $pdf_path;
					$mimetype_list[] = mime_content_type($filepdf);
					$mimefilename_list[] = $ref.".pdf";
				}

				// Set output language
				$outputlangs = $langs;

				// if an e-mail template is configured for this notification code (for instance 'SHIPPING_VALIDATE_TEMPLATE', ...),
				// we fetch this template by its label. Otherwise, a default message content will be sent.
				$mailTemplateLabel = getDolGlobalString($notifcode.'_TEMPLATE');
				$emailTemplate = null;
				if (!empty($mailTemplateLabel)) {
					include_once DOL_DOCUMENT_ROOT.'/core/class/html.formmail.class.php';
					$formmail = new FormMail($this->db);
					$emailTemplate = $formmail->getEMailTemplate($this->db, $object_type.'_send', $user, $outputlangs, 0, 1, $mailTemplateLabel);
				}
				if (!empty($mailTemplateLabel) && is_object($emailTemplate) && $emailTemplate->id > 0) {
					if (property_exists($object, 'thirdparty') && $object->thirdparty instanceof Societe && $object->thirdparty->default_lang && $object->thirdparty->default_lang != $langs->defaultlang) {
						$outputlangs = new Translate('', $conf);
						$outputlangs->setDefaultLang($object->thirdparty->default_lang);
						$outputlangs->loadLangs(array('main', 'other'));
					}
					$substitutionarray = getCommonSubstitutionArray($outputlangs, 0, null, $object);
					complete_substitutions_array($substitutionarray, $outputlangs, $object);
					$subject = make_substitutions($emailTemplate->topic, $substitutionarray, $outputlangs);
					$message = make_substitutions($emailTemplate->content, $substitutionarray, $outputlangs);
				} else {
					$message = '';
					$message .= $outputlangs->transnoentities("YouReceiveMailBecauseOfNotification2", $application, $mysoc->name)."\n";
					$message .= "\n";
					$message .= $mesg;

					$message = nl2br($message);
				}

				// Replace keyword __SUPERVISOREMAIL__
				if (preg_match('/__SUPERVISOREMAIL__/', $sendto)) {
					$newval = '';
					if ($user->fk_user > 0) {
						$supervisoruser = new User($this->db);
						$supervisoruser->fetch($user->fk_user);
						if ($supervisoruser->email) {
							$newval = trim(dolGetFirstLastname($supervisoruser->firstname, $supervisoruser->lastname).' <'.$supervisoruser->email.'>');
						}
					}
					dol_syslog("Replace the __SUPERVISOREMAIL__ key into recipient email string with ".$newval);
					$sendto = preg_replace('/__SUPERVISOREMAIL__/', $newval, $sendto);
					$sendto = preg_replace('/,\s*,/', ',', $sendto); // in some case you can have $sendto like "email, __SUPERVISOREMAIL__ , otheremail" then you have "email,  , othermail" and it's not valid
					$sendto = preg_replace('/^[\s,]+/', '', $sendto); // Clean start of string
					$sendto = preg_replace('/[\s,]+$/', '', $sendto); // Clean end of string
				}

				if ($sendto) {
					$parameters = array('notifcode' => $notifcode, 'sendto' => $sendto, 'from' => $from, 'file' => $filename_list, 'mimefile' => $mimetype_list, 'filename' => $mimefilename_list, 'subject' => &$subject, 'message' => &$message);
					$reshook = $hookmanager->executeHooks('formatNotificationMessage', $parameters, $object, $action); // Note that $action and $object may have been modified by some hooks
					if (empty($reshook)) {
						if (!empty($hookmanager->resArray['files'])) {
							$filename_list = $hookmanager->resArray['files']['file'];
							$mimetype_list = $hookmanager->resArray['files']['mimefile'];
							$mimefilename_list = $hookmanager->resArray['files']['filename'];
						}
						if (!empty($hookmanager->resArray['subject'])) {
							$subject .= $hookmanager->resArray['subject'];
						}
						if (!empty($hookmanager->resArray['message'])) {
							$message .= $hookmanager->resArray['message'];
						}
					}
					$mailfile = new CMailFile(
						$subject,
						$sendto,
						$from,
						$message,
						$filename_list,
						$mimetype_list,
						$mimefilename_list,
						'',
						'',
						0,
						1,
						'',
						$trackid,
						'',
						'',
						'notification'
					);

					if ($mailfile->sendfile()) {
						$sql = "INSERT INTO ".$this->db->prefix()."notify (daten, fk_action, fk_soc, fk_contact, type, type_target, objet_type, objet_id, email)";
						$sql .= " VALUES ('".$this->db->idate(dol_now())."', ".((int) $notifcodedefid).", ".($object->socid > 0 ? ((int) $object->socid) : 'null').", null, 'email', 'tofixedemail', '".$this->db->escape($object_type)."', ".((int) $object->id).", '".$this->db->escape($sendto)."')";
						if (!$this->db->query($sql)) {
							dol_print_error($this->db);
						}
					} else {
						$error++;
						$this->errors[] = $mailfile->error;
					}
				}
			}
		}

		if (!$error) {
			return $num;
		} else {
			return -1 * $error;
		}
	}
}<|MERGE_RESOLUTION|>--- conflicted
+++ resolved
@@ -136,10 +136,7 @@
 		'PROPAL_CLOSE_SIGNED',
 		'PROPAL_CLOSE_REFUSED',
 		'FICHINTER_VALIDATE',
-<<<<<<< HEAD
-=======
 		'FICHINTER_MODIFY',
->>>>>>> cc80841a
 		'FICHINTER_CLOSE',
 		'FICHINTER_ADD_CONTACT',
 		'ORDER_SUPPLIER_CANCEL',
@@ -153,12 +150,8 @@
 		'EXPENSE_REPORT_APPROVE',
 		'HOLIDAY_VALIDATE',
 		'HOLIDAY_APPROVE',
-<<<<<<< HEAD
-		'ACTION_CREATE'
-=======
 		'ACTION_CREATE',
 		'CONTRACT_MODIFY'
->>>>>>> cc80841a
 	);
 
 	/**
@@ -821,8 +814,6 @@
 								$object_type = 'ficheinter';
 								$mesg = $outputlangs->transnoentitiesnoconv("EMailTextInterventionValidated", $link);
 								break;
-<<<<<<< HEAD
-=======
 							case 'FICHINTER_MODIFY':
 								$link = '<a href="'.$urlwithroot.'/fichinter/card.php?id='.$object->id.'&entity='.$object->entity.'">'.$newref.'</a>';
 								$context_info = array_key_exists('signature', $object->context) ? $object->getLibSignedStatus() : '';
@@ -830,7 +821,6 @@
 								$object_type = 'ficheinter';
 								$mesg = $outputlangs->transnoentitiesnoconv("EMailTextInterventionModified", $link, $context_info);
 								break;
->>>>>>> cc80841a
 							case 'FICHINTER_CLOSE':
 								$link = '<a href="'.$urlwithroot.'/fichinter/card.php?id='.$object->id.'&entity='.$object->entity.'">'.$newref.'</a>';
 								$dir_output = $conf->ficheinter->dir_output;
@@ -857,7 +847,6 @@
 							case 'ORDER_SUPPLIER_APPROVE':
 								$link = '<a href="'.$urlwithroot.'/fourn/commande/card.php?id='.$object->id.'&entity='.$object->entity.'">'.$newref.'</a>';
 								$dir_output = $conf->fournisseur->commande->multidir_output[$object->entity]."/".get_exdir(0, 0, 0, 1, $object);
-<<<<<<< HEAD
 								$object_type = 'order_supplier';
 								$labeltouse = isset($conf->global->ORDER_SUPPLIER_APPROVE_TEMPLATE) ? $conf->global->ORDER_SUPPLIER_APPROVE_TEMPLATE : '';
 								$mesg = $outputlangs->transnoentitiesnoconv("Hello").",\n\n";
@@ -867,22 +856,8 @@
 							case 'ORDER_SUPPLIER_SUBMIT':
 								$link = '<a href="'.$urlwithroot.'/fourn/commande/card.php?id='.$object->id.'&entity='.$object->entity.'">'.$newref.'</a>';
 								$dir_output = $conf->fournisseur->commande->multidir_output[$object->entity]."/".get_exdir(0, 0, 0, 1, $object);
-=======
->>>>>>> cc80841a
-								$object_type = 'order_supplier';
-								$labeltouse = isset($conf->global->ORDER_SUPPLIER_APPROVE_TEMPLATE) ? $conf->global->ORDER_SUPPLIER_APPROVE_TEMPLATE : '';
-								$mesg = $outputlangs->transnoentitiesnoconv("Hello").",\n\n";
-<<<<<<< HEAD
-=======
-								$mesg .= $outputlangs->transnoentitiesnoconv("EMailTextSupplierOrderApprovedBy", $link, $user->getFullName($outputlangs));
-								$mesg .= "\n\n".$outputlangs->transnoentitiesnoconv("Sincerely").".\n\n";
-								break;
-							case 'ORDER_SUPPLIER_SUBMIT':
-								$link = '<a href="'.$urlwithroot.'/fourn/commande/card.php?id='.$object->id.'&entity='.$object->entity.'">'.$newref.'</a>';
-								$dir_output = $conf->fournisseur->commande->multidir_output[$object->entity]."/".get_exdir(0, 0, 0, 1, $object);
 								$object_type = 'order_supplier';
 								$mesg = $outputlangs->transnoentitiesnoconv("Hello").",\n\n";
->>>>>>> cc80841a
 								$mesg .= $outputlangs->transnoentitiesnoconv("EMailTextSupplierOrderSubmittedBy", $link, $user->getFullName($outputlangs));
 								$mesg .= "\n\n".$outputlangs->transnoentitiesnoconv("Sincerely").".\n\n";
 								break;
@@ -938,8 +913,6 @@
 								$object_type = 'action';
 								$mesg = $outputlangs->transnoentitiesnoconv("EMailTextActionAdded", $link);
 								break;
-<<<<<<< HEAD
-=======
 							case 'CONTRACT_MODIFY':
 								$link = '<a href="'.$urlwithroot.'/contrat/card.php?id='.$object->id.'&entity='.$object->entity.'">'.$newref.'</a>';
 								$context_info = array_key_exists('signature', $object->context) ? $object->getLibSignedStatus() : '';
@@ -947,7 +920,6 @@
 								$object_type = 'contract';
 								$mesg = $outputlangs->transnoentitiesnoconv("EMailTextContractModified", $link, $context_info);
 								break;
->>>>>>> cc80841a
 							default:
 								$object_type = $object->element;
 								$dir_output = $conf->$object_type->multidir_output[$object->entity ? $object->entity : $conf->entity]."/".get_exdir(0, 0, 0, 1, $object, $object_type);
@@ -1157,8 +1129,6 @@
 						$object_type = 'ficheinter';
 						$mesg = $langs->transnoentitiesnoconv("EMailTextInterventionValidated", $link);
 						break;
-<<<<<<< HEAD
-=======
 					case 'FICHINTER_MODIFY':
 						$link = '<a href="'.$urlwithroot.'/fichinter/card.php?id='.$object->id.'&entity='.$object->entity.'">'.$newref.'</a>';
 						$context_info = array_key_exists('signature', $object->context) ? $object->getLibSignedStatus() : '';
@@ -1166,7 +1136,6 @@
 						$object_type = 'ficheinter';
 						$mesg = $langs->transnoentitiesnoconv("EMailTextInterventionModified", $link, $context_info);
 						break;
->>>>>>> cc80841a
 					case 'FICHINTER_CLOSE':
 						$link = '<a href="'.$urlwithroot.'/fichinter/card.php?id='.$object->id.'&entity='.$object->entity.'">'.$newref.'</a>';
 						$dir_output = $conf->facture->dir_output;
@@ -1256,8 +1225,6 @@
 						$object_type = 'action';
 						$mesg = $langs->transnoentitiesnoconv("EMailTextActionAdded", $link);
 						break;
-<<<<<<< HEAD
-=======
 					case 'CONTRACT_MODIFY':
 						$link = '<a href="'.$urlwithroot.'/contrat/card.php?id='.$object->id.'&entity='.$object->entity.'">'.$newref.'</a>';
 						$context_info = array_key_exists('signature', $object->context) ? $object->getLibSignedStatus() : '';
@@ -1265,7 +1232,6 @@
 						$object_type = 'contrat';
 						$mesg = $langs->transnoentitiesnoconv("EMailTextContractModified", $link, $context_info);
 						break;
->>>>>>> cc80841a
 					default:
 						$object_type = $object->element;
 						$dir_output = $conf->$object_type->multidir_output[$object->entity ? $object->entity : $conf->entity]."/".get_exdir(0, 0, 0, 1, $object, $object_type);
