--- conflicted
+++ resolved
@@ -463,219 +463,9 @@
 							$outputlangs->loadLangs(array("main", "other"));
 						}
 
-<<<<<<< HEAD
 						$mailfile_error = notify_sendMail(
 							$notifcode,
 							$obj->type_target,
-=======
-						$subject = '['.$mysoc->name.'] '.$outputlangs->transnoentitiesnoconv("DolibarrNotification").($projtitle ? ' '.$projtitle : '');
-
-						switch ($notifcode) {
-							case 'BILL_VALIDATE':
-								$link = '<a href="'.$urlwithroot.'/compta/facture/card.php?facid='.$object->id.'&entity='.$object->entity.'">'.$newref.'</a>';
-								$dir_output = $conf->facture->dir_output."/".get_exdir(0, 0, 0, 1, $object, 'invoice');
-								$object_type = 'facture';
-								$mesg = $outputlangs->transnoentitiesnoconv("EMailTextInvoiceValidated", $link);
-								break;
-							case 'BILL_PAYED':
-								$link = '<a href="'.$urlwithroot.'/compta/facture/card.php?facid='.$object->id.'&entity='.$object->entity.'">'.$newref.'</a>';
-								$dir_output = $conf->facture->dir_output."/".get_exdir(0, 0, 0, 1, $object, 'invoice');
-								$object_type = 'facture';
-								$mesg = $outputlangs->transnoentitiesnoconv("EMailTextInvoicePayed", $link);
-								break;
-							case 'ORDER_VALIDATE':
-								$link = '<a href="'.$urlwithroot.'/commande/card.php?id='.$object->id.'&entity='.$object->entity.'">'.$newref.'</a>';
-								$dir_output = $conf->commande->dir_output."/".get_exdir(0, 0, 0, 1, $object, 'commande');
-								$object_type = 'order';
-								$mesg = $outputlangs->transnoentitiesnoconv("EMailTextOrderValidated", $link);
-								break;
-							case 'ORDER_CLOSE':
-								$link = '<a href="'.$urlwithroot.'/commande/card.php?id='.$object->id.'&entity='.$object->entity.'">'.$newref.'</a>';
-								$dir_output = $conf->commande->dir_output."/".get_exdir(0, 0, 0, 1, $object, 'commande');
-								$object_type = 'order';
-								$labeltouse = $conf->global->ORDER_CLOSE_TEMPLATE;
-								$mesg = $outputlangs->transnoentitiesnoconv("EMailTextOrderClose", $link);
-								break;
-							case 'PROPAL_VALIDATE':
-								$link = '<a href="'.$urlwithroot.'/comm/propal/card.php?id='.$object->id.'&entity='.$object->entity.'">'.$newref.'</a>';
-								$dir_output = $conf->propal->multidir_output[$object->entity]."/".get_exdir(0, 0, 0, 1, $object, 'propal');
-								$object_type = 'propal';
-								$mesg = $outputlangs->transnoentitiesnoconv("EMailTextProposalValidated", $link);
-								break;
-							case 'PROPAL_CLOSE_REFUSED':
-								$link = '<a href="'.$urlwithroot.'/comm/propal/card.php?id='.$object->id.'&entity='.$object->entity.'">'.$newref.'</a>';
-								$dir_output = $conf->propal->multidir_output[$object->entity]."/".get_exdir(0, 0, 0, 1, $object, 'propal');
-								$object_type = 'propal';
-								$labeltouse = $conf->global->PROPAL_CLOSE_REFUSED_TEMPLATE;
-								$mesg = $outputlangs->transnoentitiesnoconv("EMailTextProposalClosedRefused", $link);
-								if (!empty($object->context['closedfromonlinesignature'])) {
-									$mesg .= ' - From online page';
-								}
-								break;
-							case 'PROPAL_CLOSE_SIGNED':
-								$link = '<a href="'.$urlwithroot.'/comm/propal/card.php?id='.$object->id.'&entity='.$object->entity.'">'.$newref.'</a>';
-								$dir_output = $conf->propal->multidir_output[$object->entity]."/".get_exdir(0, 0, 0, 1, $object, 'propal');
-								$object_type = 'propal';
-								$mesg = $outputlangs->transnoentitiesnoconv("EMailTextProposalClosedSigned", $link);
-								if (!empty($object->context['closedfromonlinesignature'])) {
-									$mesg .= ' - From online page';
-								}
-								break;
-							case 'FICHINTER_ADD_CONTACT':
-								$link = '<a href="'.$urlwithroot.'/fichinter/card.php?id='.$object->id.'&entity='.$object->entity.'">'.$newref.'</a>';
-								$dir_output = $conf->ficheinter->dir_output;
-								$object_type = 'ficheinter';
-								$mesg = $outputlangs->transnoentitiesnoconv("EMailTextInterventionAddedContact", $link);
-								break;
-							case 'FICHINTER_VALIDATE':
-								$link = '<a href="'.$urlwithroot.'/fichinter/card.php?id='.$object->id.'&entity='.$object->entity.'">'.$newref.'</a>';
-								$dir_output = $conf->ficheinter->dir_output;
-								$object_type = 'ficheinter';
-								$mesg = $outputlangs->transnoentitiesnoconv("EMailTextInterventionValidated", $link);
-								break;
-							case 'ORDER_SUPPLIER_VALIDATE':
-								$link = '<a href="'.$urlwithroot.'/fourn/commande/card.php?id='.$object->id.'&entity='.$object->entity.'">'.$newref.'</a>';
-								$dir_output = $conf->fournisseur->commande->multidir_output[$object->entity]."/".get_exdir(0, 0, 0, 1, $object);
-								$object_type = 'order_supplier';
-								$mesg = $outputlangs->transnoentitiesnoconv("Hello").",\n\n";
-								$mesg .= $outputlangs->transnoentitiesnoconv("EMailTextOrderValidatedBy", $link, $user->getFullName($outputlangs));
-								$mesg .= "\n\n".$outputlangs->transnoentitiesnoconv("Sincerely").".\n\n";
-								break;
-							case 'ORDER_SUPPLIER_APPROVE':
-								$link = '<a href="'.$urlwithroot.'/fourn/commande/card.php?id='.$object->id.'&entity='.$object->entity.'">'.$newref.'</a>';
-								$dir_output = $conf->fournisseur->commande->multidir_output[$object->entity]."/".get_exdir(0, 0, 0, 1, $object);
-								$object_type = 'order_supplier';
-								$mesg = $outputlangs->transnoentitiesnoconv("Hello").",\n\n";
-								$mesg .= $outputlangs->transnoentitiesnoconv("EMailTextOrderApprovedBy", $link, $user->getFullName($outputlangs));
-								$mesg .= "\n\n".$outputlangs->transnoentitiesnoconv("Sincerely").".\n\n";
-								break;
-							case 'ORDER_SUPPLIER_REFUSE':
-								$link = '<a href="'.$urlwithroot.'/fourn/commande/card.php?id='.$object->id.'&entity='.$object->entity.'">'.$newref.'</a>';
-								$dir_output = $conf->fournisseur->commande->multidir_output[$object->entity]."/".get_exdir(0, 0, 0, 1, $object);
-								$object_type = 'order_supplier';
-								$mesg = $outputlangs->transnoentitiesnoconv("Hello").",\n\n";
-								$mesg .= $outputlangs->transnoentitiesnoconv("EMailTextOrderRefusedBy", $link, $user->getFullName($outputlangs));
-								$mesg .= "\n\n".$outputlangs->transnoentitiesnoconv("Sincerely").".\n\n";
-								break;
-							case 'SHIPPING_VALIDATE':
-								$link = '<a href="'.$urlwithroot.'/expedition/card.php?id='.$object->id.'&entity='.$object->entity.'">'.$newref.'</a>';
-								$dir_output = $conf->expedition->dir_output."/sending/".get_exdir(0, 0, 0, 1, $object, 'shipment');
-								$object_type = 'shipping';
-								$mesg = $outputlangs->transnoentitiesnoconv("EMailTextExpeditionValidated", $link);
-								break;
-							case 'EXPENSE_REPORT_VALIDATE':
-								$link = '<a href="'.$urlwithroot.'/expensereport/card.php?id='.$object->id.'&entity='.$object->entity.'">'.$newref.'</a>';
-								$dir_output = $conf->expensereport->dir_output;
-								$object_type = 'expensereport';
-								$mesg = $outputlangs->transnoentitiesnoconv("EMailTextExpenseReportValidated", $link);
-								break;
-							case 'EXPENSE_REPORT_APPROVE':
-								$link = '<a href="'.$urlwithroot.'/expensereport/card.php?id='.$object->id.'&entity='.$object->entity.'">'.$newref.'</a>';
-								$dir_output = $conf->expensereport->dir_output;
-								$object_type = 'expensereport';
-								$mesg = $outputlangs->transnoentitiesnoconv("EMailTextExpenseReportApproved", $link);
-								break;
-							case 'HOLIDAY_VALIDATE':
-								$link = '<a href="'.$urlwithroot.'/holiday/card.php?id='.$object->id.'&entity='.$object->entity.'">'.$newref.'</a>';
-								$dir_output = $conf->holiday->dir_output;
-								$object_type = 'holiday';
-								$mesg = $outputlangs->transnoentitiesnoconv("EMailTextHolidayValidated", $link);
-								break;
-							case 'HOLIDAY_APPROVE':
-								$link = '<a href="'.$urlwithroot.'/holiday/card.php?id='.$object->id.'&entity='.$object->entity.'">'.$newref.'</a>';
-								$dir_output = $conf->holiday->dir_output;
-								$object_type = 'holiday';
-								$mesg = $outputlangs->transnoentitiesnoconv("EMailTextHolidayApproved", $link);
-								break;
-							case 'ACTION_CREATE':
-								$link = '<a href="'.$urlwithroot.'/comm/action/card.php?id='.$object->id.'&entity='.$object->entity.'">'.$newref.'</a>';
-								$dir_output = $conf->agenda->dir_output;
-								$object_type = 'action';
-								$mesg = $outputlangs->transnoentitiesnoconv("EMailTextActionAdded", $link);
-								break;
-							default:
-								$object_type = $object->element;
-								$dir_output = $conf->$object_type->multidir_output[$object->entity ? $object->entity : $conf->entity]."/".get_exdir(0, 0, 0, 1, $object, $object_type);
-								$template = $notifcode.'_TEMPLATE';
-								$mesg = $outputlangs->transnoentitiesnoconv('Notify_'.$notifcode).' '.$newref.' '.$dir_output;
-							break;
-						}
-
-						include_once DOL_DOCUMENT_ROOT.'/core/class/html.formmail.class.php';
-						$formmail = new FormMail($this->db);
-						$arraydefaultmessage = null;
-
-						$template = $notifcode.'_TEMPLATE';
-						$labeltouse = getDolGlobalString($template);
-						if (!empty($labeltouse)) {
-							$arraydefaultmessage = $formmail->getEMailTemplate($this->db, $object_type.'_send', $user, $outputlangs, 0, 1, $labeltouse);
-						}
-						if (!empty($labeltouse) && is_object($arraydefaultmessage) && $arraydefaultmessage->id > 0) {
-							$substitutionarray = getCommonSubstitutionArray($outputlangs, 0, null, $object);
-							complete_substitutions_array($substitutionarray, $outputlangs, $object);
-							$subject = make_substitutions($arraydefaultmessage->topic, $substitutionarray, $outputlangs);
-							$message = make_substitutions($arraydefaultmessage->content, $substitutionarray, $outputlangs);
-						} else {
-							$message = $outputlangs->transnoentities("YouReceiveMailBecauseOfNotification", $application, $mysoc->name)."\n";
-							$message .= $outputlangs->transnoentities("YouReceiveMailBecauseOfNotification2", $application, $mysoc->name)."\n";
-							$message .= "\n";
-							$message .= $mesg;
-						}
-
-						$ref = dol_sanitizeFileName($newref);
-						$pdf_path = $dir_output."/".$ref.".pdf";
-						if (!dol_is_file($pdf_path)||(is_object($arraydefaultmessage) && $arraydefaultmessage->id > 0 && !$arraydefaultmessage->joinfiles)) {
-							// We can't add PDF as it is not generated yet.
-							$filepdf = '';
-						} else {
-							$filepdf = $pdf_path;
-							$filename_list[] = $filepdf;
-							$mimetype_list[] = mime_content_type($filepdf);
-							$mimefilename_list[] = $ref.".pdf";
-						}
-
-						$labeltouse = !empty($labeltouse) ? $labeltouse : '';
-
-						// Replace keyword __SUPERVISOREMAIL__
-						if (preg_match('/__SUPERVISOREMAIL__/', $sendto)) {
-							$newval = '';
-							if ($user->fk_user > 0) {
-								$supervisoruser = new User($this->db);
-								$supervisoruser->fetch($user->fk_user);
-								if ($supervisoruser->email) {
-									$newval = trim(dolGetFirstLastname($supervisoruser->firstname, $supervisoruser->lastname).' <'.$supervisoruser->email.'>');
-								}
-							}
-							dol_syslog("Replace the __SUPERVISOREMAIL__ key into recipient email string with ".$newval);
-							$sendto = preg_replace('/__SUPERVISOREMAIL__/', $newval, $sendto);
-							$sendto = preg_replace('/,\s*,/', ',', $sendto); // in some case you can have $sendto like "email, __SUPERVISOREMAIL__ , otheremail" then you have "email,  , othermail" and it's not valid
-							$sendto = preg_replace('/^[\s,]+/', '', $sendto); // Clean start of string
-							$sendto = preg_replace('/[\s,]+$/', '', $sendto); // Clean end of string
-						}
-
-						$parameters = array('notifcode'=>$notifcode, 'sendto'=>$sendto, 'replyto'=>$replyto, 'file'=>$filename_list, 'mimefile'=>$mimetype_list, 'filename'=>$mimefilename_list, 'outputlangs'=>$outputlangs, 'labeltouse'=>$labeltouse);
-						if (!isset($action)) {
-							$action = '';
-						}
-
-						$reshook = $hookmanager->executeHooks('formatNotificationMessage', $parameters, $object, $action); // Note that $action and $object may have been modified by some hooks
-						if (empty($reshook)) {
-							if (!empty($hookmanager->resArray['files'])) {
-								$filename_list = $hookmanager->resArray['files']['file'];
-								$mimetype_list = $hookmanager->resArray['files']['mimefile'];
-								$mimefilename_list = $hookmanager->resArray['files']['filename'];
-							}
-							if (!empty($hookmanager->resArray['subject'])) {
-								$subject .= $hookmanager->resArray['subject'];
-							}
-							if (!empty($hookmanager->resArray['message'])) {
-								$message .= $hookmanager->resArray['message'];
-							}
-						}
-
-						$mailfile = new CMailFile(
-							$subject,
->>>>>>> 124570d3
 							$sendto,
 							$replyto,
 							$object,
@@ -732,153 +522,6 @@
 
 				$num++;
 
-<<<<<<< HEAD
-=======
-				$subject = '['.$mysoc->name.'] '.$langs->transnoentitiesnoconv("DolibarrNotification").($projtitle ? ' '.$projtitle : '');
-
-				switch ($notifcode) {
-					case 'BILL_VALIDATE':
-						$link = '<a href="'.$urlwithroot.'/compta/facture/card.php?facid='.$object->id.'&entity='.$object->entity.'">'.$newref.'</a>';
-						$dir_output = $conf->facture->dir_output."/".get_exdir(0, 0, 0, 1, $object, 'invoice');
-						$object_type = 'facture';
-						$mesg = $langs->transnoentitiesnoconv("EMailTextInvoiceValidated", $link);
-						break;
-					case 'BILL_PAYED':
-						$link = '<a href="'.$urlwithroot.'/compta/facture/card.php?facid='.$object->id.'&entity='.$object->entity.'">'.$newref.'</a>';
-						$dir_output = $conf->facture->dir_output."/".get_exdir(0, 0, 0, 1, $object, 'invoice');
-						$object_type = 'facture';
-						$mesg = $langs->transnoentitiesnoconv("EMailTextInvoicePayed", $link);
-						break;
-					case 'ORDER_VALIDATE':
-						$link = '<a href="'.$urlwithroot.'/commande/card.php?id='.$object->id.'&entity='.$object->entity.'">'.$newref.'</a>';
-						$dir_output = $conf->commande->dir_output."/".get_exdir(0, 0, 0, 1, $object, 'commande');
-						$object_type = 'order';
-						$mesg = $langs->transnoentitiesnoconv("EMailTextOrderValidated", $link);
-						break;
-					case 'ORDER_CLOSE':
-						$link = '<a href="'.$urlwithroot.'/commande/card.php?id='.$object->id.'&entity='.$object->entity.'">'.$newref.'</a>';
-						$dir_output = $conf->commande->dir_output."/".get_exdir(0, 0, 0, 1, $object, 'commande');
-						$object_type = 'order';
-						$mesg = $langs->transnoentitiesnoconv("EMailTextOrderClose", $link);
-						break;
-					case 'PROPAL_VALIDATE':
-						$link = '<a href="'.$urlwithroot.'/comm/propal/card.php?id='.$object->id.'&entity='.$object->entity.'">'.$newref.'</a>';
-						$dir_output = $conf->propal->multidir_output[$object->entity]."/".get_exdir(0, 0, 0, 1, $object, 'propal');
-						$object_type = 'propal';
-						$mesg = $langs->transnoentitiesnoconv("EMailTextProposalValidated", $link);
-						break;
-					case 'PROPAL_CLOSE_SIGNED':
-						$link = '<a href="'.$urlwithroot.'/comm/propal/card.php?id='.$object->id.'&entity='.$object->entity.'">'.$newref.'</a>';
-						$dir_output = $conf->propal->multidir_output[$object->entity]."/".get_exdir(0, 0, 0, 1, $object, 'propal');
-						$object_type = 'propal';
-						$mesg = $langs->transnoentitiesnoconv("EMailTextProposalClosedSigned", $link);
-						break;
-					case 'FICHINTER_ADD_CONTACT':
-						$link = '<a href="'.$urlwithroot.'/fichinter/card.php?id='.$object->id.'&entity='.$object->entity.'">'.$newref.'</a>';
-						$dir_output = $conf->ficheinter->dir_output;
-						$object_type = 'ficheinter';
-						$mesg = $langs->transnoentitiesnoconv("EMailTextInterventionAddedContact", $link);
-						break;
-					case 'FICHINTER_VALIDATE':
-						$link = '<a href="'.$urlwithroot.'/fichinter/card.php?id='.$object->id.'&entity='.$object->entity.'">'.$newref.'</a>';
-						$dir_output = $conf->facture->dir_output;
-						$object_type = 'ficheinter';
-						$mesg = $langs->transnoentitiesnoconv("EMailTextInterventionValidated", $link);
-						break;
-					case 'ORDER_SUPPLIER_VALIDATE':
-						$link = '<a href="'.$urlwithroot.'/fourn/commande/card.php?id='.$object->id.'&entity='.$object->entity.'">'.$newref.'</a>';
-						$dir_output = $conf->fournisseur->commande->multidir_output[$object->entity]."/".get_exdir(0, 0, 0, 1, $object);
-						$object_type = 'order_supplier';
-						$mesg = $langs->transnoentitiesnoconv("Hello").",\n\n";
-						$mesg .= $langs->transnoentitiesnoconv("EMailTextOrderValidatedBy", $link, $user->getFullName($langs));
-						$mesg .= "\n\n".$langs->transnoentitiesnoconv("Sincerely").".\n\n";
-						break;
-					case 'ORDER_SUPPLIER_APPROVE':
-						$link = '<a href="'.$urlwithroot.'/fourn/commande/card.php?id='.$object->id.'&entity='.$object->entity.'">'.$newref.'</a>';
-						$dir_output = $conf->fournisseur->commande->multidir_output[$object->entity]."/".get_exdir(0, 0, 0, 1, $object);
-						$object_type = 'order_supplier';
-						$mesg = $langs->transnoentitiesnoconv("Hello").",\n\n";
-						$mesg .= $langs->transnoentitiesnoconv("EMailTextOrderApprovedBy", $link, $user->getFullName($langs));
-						$mesg .= "\n\n".$langs->transnoentitiesnoconv("Sincerely").".\n\n";
-						break;
-					case 'ORDER_SUPPLIER_APPROVE2':
-						$link = '<a href="'.$urlwithroot.'/fourn/commande/card.php?id='.$object->id.'&entity='.$object->entity.'">'.$newref.'</a>';
-						$dir_output = $conf->fournisseur->commande->multidir_output[$object->entity]."/".get_exdir(0, 0, 0, 1, $object);
-						$object_type = 'order_supplier';
-						$mesg = $langs->transnoentitiesnoconv("Hello").",\n\n";
-						$mesg .= $langs->transnoentitiesnoconv("EMailTextOrderApprovedBy", $link, $user->getFullName($langs));
-						$mesg .= "\n\n".$langs->transnoentitiesnoconv("Sincerely").".\n\n";
-						break;
-					case 'ORDER_SUPPLIER_REFUSE':
-						$link = '<a href="'.$urlwithroot.'/fourn/commande/card.php?id='.$object->id.'&entity='.$object->entity.'">'.$newref.'</a>';
-						$dir_output = $conf->fournisseur->dir_output.'/commande/';
-						$object_type = 'order_supplier';
-						$mesg = $langs->transnoentitiesnoconv("Hello").",\n\n";
-						$mesg .= $langs->transnoentitiesnoconv("EMailTextOrderRefusedBy", $link, $user->getFullName($langs));
-						$mesg .= "\n\n".$langs->transnoentitiesnoconv("Sincerely").".\n\n";
-						break;
-					case 'SHIPPING_VALIDATE':
-						$link = '<a href="'.$urlwithroot.'/expedition/card.php?id='.$object->id.'&entity='.$object->entity.'">'.$newref.'</a>';
-						$dir_output = $conf->expedition->dir_output."/sending/".get_exdir(0, 0, 0, 1, $object, 'shipment');
-						$object_type = 'order_supplier';
-						$mesg = $langs->transnoentitiesnoconv("EMailTextExpeditionValidated", $link);
-						break;
-					case 'EXPENSE_REPORT_VALIDATE':
-						$link = '<a href="'.$urlwithroot.'/expensereport/card.php?id='.$object->id.'&entity='.$object->entity.'">'.$newref.'</a>';
-						$dir_output = $conf->expensereport->dir_output;
-						$object_type = 'expensereport';
-						$mesg = $langs->transnoentitiesnoconv("EMailTextExpenseReportValidated", $link);
-						break;
-					case 'EXPENSE_REPORT_APPROVE':
-						$link = '<a href="'.$urlwithroot.'/expensereport/card.php?id='.$object->id.'&entity='.$object->entity.'">'.$newref.'</a>';
-						$dir_output = $conf->expensereport->dir_output;
-						$object_type = 'expensereport';
-						$mesg = $langs->transnoentitiesnoconv("EMailTextExpenseReportApproved", $link);
-						break;
-					case 'HOLIDAY_VALIDATE':
-						$link = '<a href="'.$urlwithroot.'/holiday/card.php?id='.$object->id.'&entity='.$object->entity.'">'.$newref.'</a>';
-						$dir_output = $conf->holiday->dir_output;
-						$object_type = 'holiday';
-						$mesg = $langs->transnoentitiesnoconv("EMailTextHolidayValidated", $link);
-						break;
-					case 'HOLIDAY_APPROVE':
-						$link = '<a href="'.$urlwithroot.'/holiday/card.php?id='.$object->id.'&entity='.$object->entity.'">'.$newref.'</a>';
-						$dir_output = $conf->holiday->dir_output;
-						$object_type = 'holiday';
-						$mesg = $langs->transnoentitiesnoconv("EMailTextHolidayApproved", $link);
-						break;
-					case 'ACTION_CREATE':
-						$link = '<a href="'.$urlwithroot.'/comm/action/card.php?id='.$object->id.'&entity='.$object->entity.'">'.$newref.'</a>';
-						$dir_output = $conf->agenda->dir_output;
-						$object_type = 'action';
-						$mesg = $langs->transnoentitiesnoconv("EMailTextActionAdded", $link);
-						break;
-					default:
-						$object_type = $object->element;
-						$dir_output = $conf->$object_type->multidir_output[$object->entity ? $object->entity : $conf->entity]."/".get_exdir(0, 0, 0, 1, $object, $object_type);
-						$mesg = $langs->transnoentitiesnoconv('Notify_'.$notifcode).' '.$newref;
-						break;
-				}
-				$ref = dol_sanitizeFileName($newref);
-				$pdf_path = $dir_output."/".$ref."/".$ref.".pdf";
-				if (!dol_is_file($pdf_path)) {
-					// We can't add PDF as it is not generated yet.
-					$filepdf = '';
-				} else {
-					$filepdf = $pdf_path;
-					$filename_list[] = $pdf_path;
-					$mimetype_list[] = mime_content_type($filepdf);
-					$mimefilename_list[] = $ref.".pdf";
-				}
-
-				$message = '';
-				$message .= $langs->transnoentities("YouReceiveMailBecauseOfNotification2", $application, $mysoc->name)."\n";
-				$message .= "\n";
-				$message .= $mesg;
-
-				$message = nl2br($message);
-
->>>>>>> 124570d3
 				// Replace keyword __SUPERVISOREMAIL__
 				if (preg_match('/__SUPERVISOREMAIL__/', $sendto)) {
 					$newval = '';
@@ -897,29 +540,9 @@
 				}
 
 				if ($sendto) {
-<<<<<<< HEAD
 					$mailfile_error = notify_sendMail(
 						$notifcode,
 						'tofixedemail',
-=======
-					$parameters = array('notifcode'=>$notifcode, 'sendto'=>$sendto, 'replyto'=>$replyto, 'file'=>$filename_list, 'mimefile'=>$mimetype_list, 'filename'=>$mimefilename_list);
-					$reshook = $hookmanager->executeHooks('formatNotificationMessage', $parameters, $object, $action); // Note that $action and $object may have been modified by some hooks
-					if (empty($reshook)) {
-						if (!empty($hookmanager->resArray['files'])) {
-							$filename_list = $hookmanager->resArray['files']['file'];
-							$mimetype_list = $hookmanager->resArray['files']['mimefile'];
-							$mimefilename_list = $hookmanager->resArray['files']['filename'];
-						}
-						if (!empty($hookmanager->resArray['subject'])) {
-							$subject .= $hookmanager->resArray['subject'];
-						}
-						if (!empty($hookmanager->resArray['message'])) {
-							$message .= $hookmanager->resArray['message'];
-						}
-					}
-					$mailfile = new CMailFile(
-						$subject,
->>>>>>> 124570d3
 						$sendto,
 						$replyto,
 						$object,
