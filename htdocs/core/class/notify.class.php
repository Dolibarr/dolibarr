<?php
/* Copyright (C) 2003-2005 Rodolphe Quiedeville <rodolphe@quiedeville.org>
 * Copyright (C) 2004-2011 Laurent Destailleur  <eldy@users.sourceforge.net>
 * Copyright (C) 2014	   Juanjo Menent		<jmenent@2byte.es>
 * Copyright (C) 2018 	   Philippe Grand		<philippe.grand@atoo-net.com>
 *
 * This program is free software; you can redistribute it and/or modify
 * it under the terms of the GNU General Public License as published by
 * the Free Software Foundation; either version 3 of the License, or
 * (at your option) any later version.
 *
 * This program is distributed in the hope that it will be useful,
 * but WITHOUT ANY WARRANTY; without even the implied warranty of
 * MERCHANTABILITY or FITNESS FOR A PARTICULAR PURPOSE.  See the
 * GNU General Public License for more details.
 *
 * You should have received a copy of the GNU General Public License
 * along with this program. If not, see <https://www.gnu.org/licenses/>.
 */

/**
 *      \file       htdocs/core/class/notify.class.php
 *      \ingroup    notification
 *      \brief      File of class to manage notifications
 */
require_once DOL_DOCUMENT_ROOT.'/core/class/CMailFile.class.php';


/**
 *      Class to manage notifications
 */
class Notify
{
	/**
	 * @var int ID
	 */
	public $id;

	/**
	 * @var DoliDB Database handler.
	 */
	public $db;

	/**
	 * @var string Error code (or message)
	 */
	public $error = '';

	/**
	 * @var string[] Error codes (or messages)
	 */
	public $errors = array();

	public $author;
	public $ref;
	public $date;
	public $duree;
	public $note;

	/**
	 * @var int Project ID
	 */
	public $fk_project;

	// Les codes actions sont definis dans la table llx_notify_def

	// codes actions supported are
	// @todo defined also into interface_50_modNotificiation_Notificiation.class.php
	public $arrayofnotifsupported = array(
		'BILL_VALIDATE',
		'BILL_PAYED',
		'ORDER_VALIDATE',
		'PROPAL_VALIDATE',
		'PROPAL_CLOSE_SIGNED',
		'FICHINTER_VALIDATE',
		'FICHINTER_ADD_CONTACT',
		'ORDER_SUPPLIER_VALIDATE',
		'ORDER_SUPPLIER_APPROVE',
		'ORDER_SUPPLIER_REFUSE',
		'SHIPPING_VALIDATE',
		'EXPENSE_REPORT_VALIDATE',
		'EXPENSE_REPORT_APPROVE',
		'HOLIDAY_VALIDATE',
		'HOLIDAY_APPROVE'
	);


	/**
	 *	Constructor
	 *
	 *	@param 		DoliDB		$db		Database handler
	 */
	public function __construct($db)
	{
		$this->db = $db;
	}


	/**
	 *  Return message that say how many notification (and to which email) will occurs on requested event.
	 *	This is to show confirmation messages before event is recorded.
	 *
	 * 	@param	string	$action		Id of action in llx_c_action_trigger
	 * 	@param	int		$socid		Id of third party
	 *  @param	Object	$object		Object the notification is about
	 *	@return	string				Message
	 */
	public function confirmMessage($action, $socid, $object)
	{
		global $langs;
		$langs->load("mails");

		$listofnotiftodo = $this->getNotificationsArray($action, $socid, $object, 0);

		$texte = '';
		$nb = -1;
		if (is_array($listofnotiftodo)) {
			$nb = count($listofnotiftodo);
		}
		if ($nb < 0) {
			$texte = img_object($langs->trans("Notifications"), 'email').' '.$langs->trans("ErrorFailedToGetListOfNotificationsToSend");
		} elseif ($nb == 0) {
			$texte = img_object($langs->trans("Notifications"), 'email').' '.$langs->trans("NoNotificationsWillBeSent");
		} elseif ($nb == 1) {
			$texte = img_object($langs->trans("Notifications"), 'email').' '.$langs->trans("ANotificationsWillBeSent");
		} elseif ($nb >= 2) {
			$texte = img_object($langs->trans("Notifications"), 'email').' '.$langs->trans("SomeNotificationsWillBeSent", $nb);
		}

		if (is_array($listofnotiftodo)) {
			$i = 0;
<<<<<<< HEAD
			foreach ($listofnotiftodo as $key => $val) {
=======
			foreach ($listofnotiftodo as $val) {
>>>>>>> b7cd27e7
				if ($i) {
					$texte .= ', ';
				} else {
					$texte .= ' (';
				}
				if ($val['isemailvalid']) {
					$texte .= $val['email'];
				} else {
					$texte .= $val['emaildesc'];
				}
				$i++;
			}
			if ($i) {
				$texte .= ')';
			}
		}

		return $texte;
	}

	/**
	 * Return number of notifications activated for action code (and third party)
	 *
	 * @param	string	$notifcode		Code of action in llx_c_action_trigger (new usage) or Id of action in llx_c_action_trigger (old usage)
	 * @param	int		$socid			Id of third party or 0 for all thirdparties or -1 for no thirdparties
	 * @param	Object	$object			Object the notification is about (need it to check threshold value of some notifications)
	 * @param	int		$userid         Id of user or 0 for all users or -1 for no users
	 * @param   array   $scope          Scope where to search
	 * @return	array|int				<0 if KO, array of notifications to send if OK
	 */
	public function getNotificationsArray($notifcode, $socid = 0, $object = null, $userid = 0, $scope = array('thirdparty', 'user', 'global'))
	{
		global $conf, $user;

		$error = 0;
		$resarray = array();

		$valueforthreshold = 0;
		if (is_object($object)) {
			$valueforthreshold = $object->total_ht;
		}
<<<<<<< HEAD
		if ($notifcode) {
			if (is_numeric($notifcode)) {
				$sqlnotifcode = " AND n.fk_action = ".$notifcode; // Old usage
			} else {
				$sqlnotifcode = " AND a.code = '".$this->db->escape($notifcode)."'"; // New usage
			}
		}

=======

		$sqlnotifcode = '';
		if ($notifcode) {
			if (is_numeric($notifcode)) {
				$sqlnotifcode = " AND n.fk_action = ".$notifcode; // Old usage
			} else {
				$sqlnotifcode = " AND a.code = '".$this->db->escape($notifcode)."'"; // New usage
			}
		}

>>>>>>> b7cd27e7
		if (!$error) {
			if ($socid >= 0 && in_array('thirdparty', $scope)) {
				$sql = "SELECT a.code, c.email, c.rowid";
				$sql .= " FROM ".MAIN_DB_PREFIX."notify_def as n,";
				$sql .= " ".MAIN_DB_PREFIX."socpeople as c,";
				$sql .= " ".MAIN_DB_PREFIX."c_action_trigger as a,";
				$sql .= " ".MAIN_DB_PREFIX."societe as s";
				$sql .= " WHERE n.fk_contact = c.rowid";
				$sql .= " AND a.rowid = n.fk_action";
				$sql .= " AND n.fk_soc = s.rowid";
				$sql .= $sqlnotifcode;
				$sql .= " AND s.entity IN (".getEntity('societe').")";
				if ($socid > 0) {
					$sql .= " AND s.rowid = ".$socid;
				}

				dol_syslog(__METHOD__." ".$notifcode.", ".$socid."", LOG_DEBUG);

				$resql = $this->db->query($sql);
				if ($resql) {
					$num = $this->db->num_rows($resql);
					$i = 0;
					while ($i < $num) {
						$obj = $this->db->fetch_object($resql);
						if ($obj) {
							$newval2 = trim($obj->email);
							$isvalid = isValidEmail($newval2);
							if (empty($resarray[$newval2])) {
								$resarray[$newval2] = array('type'=> 'tocontact', 'code'=>trim($obj->code), 'emaildesc'=>'Contact id '.$obj->rowid, 'email'=>$newval2, 'contactid'=>$obj->rowid, 'isemailvalid'=>$isvalid);
							}
						}
						$i++;
					}
				} else {
					$error++;
					$this->error = $this->db->lasterror();
				}
			}
		}

		if (!$error) {
			if ($userid >= 0 && in_array('user', $scope)) {
				$sql = "SELECT a.code, c.email, c.rowid";
				$sql .= " FROM ".MAIN_DB_PREFIX."notify_def as n,";
				$sql .= " ".MAIN_DB_PREFIX."user as c,";
				$sql .= " ".MAIN_DB_PREFIX."c_action_trigger as a";
				$sql .= " WHERE n.fk_user = c.rowid";
				$sql .= " AND a.rowid = n.fk_action";
				$sql .= $sqlnotifcode;
				$sql .= " AND c.entity IN (".getEntity('user').")";
				if ($userid > 0) {
					$sql .= " AND c.rowid = ".$userid;
				}

				dol_syslog(__METHOD__." ".$notifcode.", ".$socid."", LOG_DEBUG);

				$resql = $this->db->query($sql);
				if ($resql) {
					$num = $this->db->num_rows($resql);
					$i = 0;
					while ($i < $num) {
						$obj = $this->db->fetch_object($resql);
						if ($obj) {
							$newval2 = trim($obj->email);
							$isvalid = isValidEmail($newval2);
							if (empty($resarray[$newval2])) {
								$resarray[$newval2] = array('type'=> 'touser', 'code'=>trim($obj->code), 'emaildesc'=>'User id '.$obj->rowid, 'email'=>$newval2, 'userid'=>$obj->rowid, 'isemailvalid'=>$isvalid);
							}
						}
						$i++;
					}
				} else {
					$error++;
					$this->error = $this->db->lasterror();
				}
			}
		}

		if (!$error) {
			if (in_array('global', $scope)) {
				// List of notifications enabled for fixed email
				foreach ($conf->global as $key => $val) {
					if ($notifcode) {
						if ($val == '' || !preg_match('/^NOTIFICATION_FIXEDEMAIL_'.$notifcode.'_THRESHOLD_HIGHER_(.*)$/', $key, $reg)) {
							continue;
						}
					} else {
						if ($val == '' || !preg_match('/^NOTIFICATION_FIXEDEMAIL_.*_THRESHOLD_HIGHER_(.*)$/', $key, $reg)) {
							continue;
						}
					}

					$threshold = (float) $reg[1];
					if ($valueforthreshold < $threshold) {
						continue;
					}

					$tmpemail = explode(',', $val);
					foreach ($tmpemail as $key2 => $val2) {
						$newval2 = trim($val2);
						if ($newval2 == '__SUPERVISOREMAIL__') {
							if ($user->fk_user > 0) {
								$tmpuser = new User($this->db);
								$tmpuser->fetch($user->fk_user);
								if ($tmpuser->email) {
									$newval2 = trim($tmpuser->email);
								} else {
									$newval2 = '';
								}
							} else {
								$newval2 = '';
							}
						}
						if ($newval2) {
							$isvalid = isValidEmail($newval2, 0);
							if (empty($resarray[$newval2])) {
								$resarray[$newval2] = array('type'=> 'tofixedemail', 'code'=>trim($key), 'emaildesc'=>trim($val2), 'email'=>$newval2, 'isemailvalid'=>$isvalid);
							}
						}
					}
				}
			}
		}

		if ($error) {
			return -1;
		}

		//var_dump($resarray);
		return $resarray;
	}

	/**
	 *  Check if notification are active for couple action/company.
	 * 	If yes, send mail and save trace into llx_notify.
	 *
	 * 	@param	string	$notifcode			Code of action in llx_c_action_trigger (new usage) or Id of action in llx_c_action_trigger (old usage)
	 * 	@param	Object	$object				Object the notification deals on
	 *	@param 	array	$filename_list		List of files to attach (full path of filename on file system)
	 *	@param 	array	$mimetype_list		List of MIME type of attached files
	 *	@param 	array	$mimefilename_list	List of attached file name in message
	 *	@return	int							<0 if KO, or number of changes if OK
	 */
	public function send($notifcode, $object, $filename_list = array(), $mimetype_list = array(), $mimefilename_list = array())
	{
		global $user, $conf, $langs, $mysoc;
		global $hookmanager;
		global $dolibarr_main_url_root;
		global $action;

		if (!in_array($notifcode, $this->arrayofnotifsupported)) {
			return 0;
		}

		include_once DOL_DOCUMENT_ROOT.'/core/lib/files.lib.php';
		if (!is_object($hookmanager)) {
			include_once DOL_DOCUMENT_ROOT.'/core/class/hookmanager.class.php';
			$hookmanager = new HookManager($this->db);
		}
		$hookmanager->initHooks(array('notification'));

		dol_syslog(get_class($this)."::send notifcode=".$notifcode.", object=".$object->id);

		$langs->load("other");

		// Define $urlwithroot
		$urlwithouturlroot = preg_replace('/'.preg_quote(DOL_URL_ROOT, '/').'$/i', '', trim($dolibarr_main_url_root));
		$urlwithroot = $urlwithouturlroot.DOL_URL_ROOT; // This is to use external domain name found into config file
		//$urlwithroot=DOL_MAIN_URL_ROOT;						// This is to use same domain name than current

		// Define some vars
		$application = 'Dolibarr';
		if (!empty($conf->global->MAIN_APPLICATION_TITLE)) {
			$application = $conf->global->MAIN_APPLICATION_TITLE;
		}
		$replyto = $conf->notification->email_from;
		$object_type = '';
		$link = '';
		$num = 0;
		$error = 0;

		$oldref = (empty($object->oldref) ? $object->ref : $object->oldref);
		$newref = (empty($object->newref) ? $object->ref : $object->newref);

		$sql = '';

		// Check notification per third party
		if (!empty($object->socid) && $object->socid > 0) {
			$sql .= "SELECT 'tocontactid' as type_target, c.email, c.rowid as cid, c.lastname, c.firstname, c.default_lang,";
			$sql .= " a.rowid as adid, a.label, a.code, n.rowid, n.type";
			$sql .= " FROM ".MAIN_DB_PREFIX."socpeople as c,";
			$sql .= " ".MAIN_DB_PREFIX."c_action_trigger as a,";
			$sql .= " ".MAIN_DB_PREFIX."notify_def as n,";
			$sql .= " ".MAIN_DB_PREFIX."societe as s";
			$sql .= " WHERE n.fk_contact = c.rowid AND a.rowid = n.fk_action";
			$sql .= " AND n.fk_soc = s.rowid";
			$sql .= " AND c.statut = 1";
			if (is_numeric($notifcode)) {
				$sql .= " AND n.fk_action = ".$notifcode; // Old usage
			} else {
				$sql .= " AND a.code = '".$this->db->escape($notifcode)."'"; // New usage
			}
			$sql .= " AND s.rowid = ".$object->socid;

			$sql .= "\nUNION\n";
		}

		// Check notification per user
		$sql .= "SELECT 'touserid' as type_target, c.email, c.rowid as cid, c.lastname, c.firstname, c.lang as default_lang,";
		$sql .= " a.rowid as adid, a.label, a.code, n.rowid, n.type";
		$sql .= " FROM ".MAIN_DB_PREFIX."user as c,";
		$sql .= " ".MAIN_DB_PREFIX."c_action_trigger as a,";
		$sql .= " ".MAIN_DB_PREFIX."notify_def as n";
		$sql .= " WHERE n.fk_user = c.rowid AND a.rowid = n.fk_action";
		$sql .= " AND c.statut = 1";
		if (is_numeric($notifcode)) {
			$sql .= " AND n.fk_action = ".$notifcode; // Old usage
		} else {
			$sql .= " AND a.code = '".$this->db->escape($notifcode)."'"; // New usage
		}

		$result = $this->db->query($sql);
		if ($result) {
			$num = $this->db->num_rows($result);
			$projtitle = '';
			if (!empty($object->fk_project)) {
				require_once DOL_DOCUMENT_ROOT.'/projet/class/project.class.php';
				$proj = new Project($this->db);
				$proj->fetch($object->fk_project);
				$projtitle = '('.$proj->title.')';
			}

			if ($num > 0) {
				$i = 0;
				while ($i < $num && !$error) {	// For each notification couple defined (third party/actioncode)
					$obj = $this->db->fetch_object($result);

					$sendto = dolGetFirstLastname($obj->firstname, $obj->lastname)." <".$obj->email.">";
					$notifcodedefid = $obj->adid;
					$trackid = '';
					if ($obj->type_target == 'tocontactid') {
						$trackid = 'con'.$obj->id;
					}
					if ($obj->type_target == 'touserid') {
						$trackid = 'use'.$obj->id;
					}

					if (dol_strlen($obj->email)) {
						// Set output language
						$outputlangs = $langs;
						if ($obj->default_lang && $obj->default_lang != $langs->defaultlang) {
							$outputlangs = new Translate('', $conf);
							$outputlangs->setDefaultLang($obj->default_lang);
							$outputlangs->loadLangs(array("main", "other"));
						}

						$subject = '['.$mysoc->name.'] '.$outputlangs->transnoentitiesnoconv("DolibarrNotification").($projtitle ? ' '.$projtitle : '');

						switch ($notifcode) {
							case 'BILL_VALIDATE':
								$link = '<a href="'.$urlwithroot.'/compta/facture/card.php?facid='.$object->id.'">'.$newref.'</a>';
								$dir_output = $conf->facture->dir_output;
								$object_type = 'facture';
								$mesg = $outputlangs->transnoentitiesnoconv("EMailTextInvoiceValidated", $link);
								break;
							case 'BILL_PAYED':
								$link = '<a href="'.$urlwithroot.'/compta/facture/card.php?facid='.$object->id.'">'.$newref.'</a>';
								$dir_output = $conf->facture->dir_output;
								$object_type = 'facture';
								$mesg = $outputlangs->transnoentitiesnoconv("EMailTextInvoicePayed", $link);
								break;
							case 'ORDER_VALIDATE':
								$link = '<a href="'.$urlwithroot.'/commande/card.php?id='.$object->id.'">'.$newref.'</a>';
								$dir_output = $conf->commande->dir_output;
								$object_type = 'order';
								$mesg = $outputlangs->transnoentitiesnoconv("EMailTextOrderValidated", $link);
								break;
							case 'PROPAL_VALIDATE':
								$link = '<a href="'.$urlwithroot.'/comm/propal/card.php?id='.$object->id.'">'.$newref.'</a>';
								$dir_output = $conf->propal->multidir_output[$object->entity];
								$object_type = 'propal';
								$mesg = $outputlangs->transnoentitiesnoconv("EMailTextProposalValidated", $link);
								break;
							case 'PROPAL_CLOSE_SIGNED':
								$link = '<a href="'.$urlwithroot.'/comm/propal/card.php?id='.$object->id.'">'.$newref.'</a>';
								$dir_output = $conf->propal->multidir_output[$object->entity];
								$object_type = 'propal';
								$mesg = $outputlangs->transnoentitiesnoconv("EMailTextProposalClosedSigned", $link);
								break;
							case 'FICHINTER_ADD_CONTACT':
								$link = '<a href="'.$urlwithroot.'/fichinter/card.php?id='.$object->id.'">'.$newref.'</a>';
								$dir_output = $conf->ficheinter->dir_output;
								$object_type = 'ficheinter';
								$mesg = $outputlangs->transnoentitiesnoconv("EMailTextInterventionAddedContact", $link);
								break;
							case 'FICHINTER_VALIDATE':
								$link = '<a href="'.$urlwithroot.'/fichinter/card.php?id='.$object->id.'">'.$newref.'</a>';
								$dir_output = $conf->ficheinter->dir_output;
								$object_type = 'ficheinter';
								$mesg = $outputlangs->transnoentitiesnoconv("EMailTextInterventionValidated", $link);
								break;
							case 'ORDER_SUPPLIER_VALIDATE':
								$link = '<a href="'.$urlwithroot.'/fourn/commande/card.php?id='.$object->id.'">'.$newref.'</a>';
								$dir_output = $conf->fournisseur->commande->dir_output;
								$object_type = 'order_supplier';
								$mesg = $outputlangs->transnoentitiesnoconv("Hello").",\n\n";
								$mesg .= $outputlangs->transnoentitiesnoconv("EMailTextOrderValidatedBy", $link, $user->getFullName($outputlangs));
								$mesg .= "\n\n".$outputlangs->transnoentitiesnoconv("Sincerely").".\n\n";
								break;
							case 'ORDER_SUPPLIER_APPROVE':
								$link = '<a href="'.$urlwithroot.'/fourn/commande/card.php?id='.$object->id.'">'.$newref.'</a>';
								$dir_output = $conf->fournisseur->commande->dir_output;
								$object_type = 'order_supplier';
								$mesg = $outputlangs->transnoentitiesnoconv("Hello").",\n\n";
								$mesg .= $outputlangs->transnoentitiesnoconv("EMailTextOrderApprovedBy", $link, $user->getFullName($outputlangs));
								$mesg .= "\n\n".$outputlangs->transnoentitiesnoconv("Sincerely").".\n\n";
								break;
							case 'ORDER_SUPPLIER_REFUSE':
								$link = '<a href="'.$urlwithroot.'/fourn/commande/card.php?id='.$object->id.'">'.$newref.'</a>';
								$dir_output = $conf->fournisseur->commande->dir_output;
								$object_type = 'order_supplier';
								$mesg = $outputlangs->transnoentitiesnoconv("Hello").",\n\n";
								$mesg .= $outputlangs->transnoentitiesnoconv("EMailTextOrderRefusedBy", $link, $user->getFullName($outputlangs));
								$mesg .= "\n\n".$outputlangs->transnoentitiesnoconv("Sincerely").".\n\n";
								break;
							case 'SHIPPING_VALIDATE':
								$link = '<a href="'.$urlwithroot.'/expedition/card.php?id='.$object->id.'">'.$newref.'</a>';
								$dir_output = $conf->expedition->dir_output.'/sending/';
								$object_type = 'expedition';
								$mesg = $outputlangs->transnoentitiesnoconv("EMailTextExpeditionValidated", $link);
								break;
							case 'EXPENSE_REPORT_VALIDATE':
								$link = '<a href="'.$urlwithroot.'/expensereport/card.php?id='.$object->id.'">'.$newref.'</a>';
								$dir_output = $conf->expensereport->dir_output;
								$object_type = 'expensereport';
								$mesg = $outputlangs->transnoentitiesnoconv("EMailTextExpenseReportValidated", $link);
								break;
							case 'EXPENSE_REPORT_APPROVE':
								$link = '<a href="'.$urlwithroot.'/expensereport/card.php?id='.$object->id.'">'.$newref.'</a>';
								$dir_output = $conf->expensereport->dir_output;
								$object_type = 'expensereport';
								$mesg = $outputlangs->transnoentitiesnoconv("EMailTextExpenseReportApproved", $link);
								break;
							case 'HOLIDAY_VALIDATE':
								$link = '<a href="'.$urlwithroot.'/holiday/card.php?id='.$object->id.'">'.$newref.'</a>';
								$dir_output = $conf->holiday->dir_output;
								$object_type = 'holiday';
								$mesg = $outputlangs->transnoentitiesnoconv("EMailTextHolidayValidated", $link);
								break;
							case 'HOLIDAY_APPROVE':
								$link = '<a href="'.$urlwithroot.'/holiday/card.php?id='.$object->id.'">'.$newref.'</a>';
								$dir_output = $conf->holiday->dir_output;
								$object_type = 'holiday';
								$mesg = $outputlangs->transnoentitiesnoconv("EMailTextHolidayApproved", $link);
								break;
						}
						$ref = dol_sanitizeFileName($newref);
						$pdf_path = $dir_output."/".$ref."/".$ref.".pdf";
						if (!dol_is_file($pdf_path)) {
							// We can't add PDF as it is not generated yet.
							$filepdf = '';
						} else {
							$filepdf = $pdf_path;
						}

						$message = $outputlangs->transnoentities("YouReceiveMailBecauseOfNotification", $application, $mysoc->name)."\n";
						$message .= $outputlangs->transnoentities("YouReceiveMailBecauseOfNotification2", $application, $mysoc->name)."\n";
						$message .= "\n";
						$message .= $mesg;

						$parameters = array('notifcode'=>$notifcode, 'sendto'=>$sendto, 'replyto'=>$replyto, 'file'=>$filename_list, 'mimefile'=>$mimetype_list, 'filename'=>$mimefilename_list);
						if (!isset($action)) {
							$action = '';
						}

						$reshook = $hookmanager->executeHooks('formatNotificationMessage', $parameters, $object, $action); // Note that $action and $object may have been modified by some hooks
						if (empty($reshook)) {
							if (!empty($hookmanager->resArray['subject'])) {
								$subject .= $hookmanager->resArray['subject'];
							}
							if (!empty($hookmanager->resArray['message'])) {
								$message .= $hookmanager->resArray['message'];
							}
						}

						$mailfile = new CMailFile(
							$subject,
							$sendto,
							$replyto,
							$message,
							$filename_list,
							$mimetype_list,
							$mimefilename_list,
							'',
							'',
							0,
							-1,
							'',
							'',
							$trackid,
							'',
							'notification'
						);

						if ($mailfile->sendfile()) {
							if ($obj->type_target == 'touserid') {
								$sql = "INSERT INTO ".MAIN_DB_PREFIX."notify (daten, fk_action, fk_soc, fk_user, type, objet_type, type_target, objet_id, email)";
								$sql .= " VALUES ('".$this->db->idate(dol_now())."', ".$notifcodedefid.", ".($object->socid ? $object->socid : 'null').", ".$obj->cid.", '".$obj->type."', '".$object_type."', '".$obj->type_target."', ".$object->id.", '".$this->db->escape($obj->email)."')";
							} else {
								$sql = "INSERT INTO ".MAIN_DB_PREFIX."notify (daten, fk_action, fk_soc, fk_contact, type, objet_type, type_target, objet_id, email)";
								$sql .= " VALUES ('".$this->db->idate(dol_now())."', ".$notifcodedefid.", ".($object->socid ? $object->socid : 'null').", ".$obj->cid.", '".$obj->type."', '".$object_type."', '".$obj->type_target."', ".$object->id.", '".$this->db->escape($obj->email)."')";
							}
							if (!$this->db->query($sql)) {
								dol_print_error($this->db);
							}
						} else {
							$error++;
							$this->errors[] = $mailfile->error;
						}
					} else {
						dol_syslog("No notification sent for ".$sendto." because email is empty");
					}
					$i++;
				}
			} else {
				dol_syslog("No notification to thirdparty sent, nothing into notification setup for the thirdparty socid = ".(empty($object->socid) ? '' : $object->socid));
			}
		} else {
			$error++;
			$this->errors[] = $this->db->lasterror();
			dol_syslog("Failed to get list of notification to send ".$this->db->lasterror(), LOG_ERR);
			return -1;
		}

		// Check notification using fixed email
		if (!$error) {
			foreach ($conf->global as $key => $val) {
				$reg = array();
				if ($val == '' || !preg_match('/^NOTIFICATION_FIXEDEMAIL_'.$notifcode.'_THRESHOLD_HIGHER_(.*)$/', $key, $reg)) {
					continue;
				}

				$threshold = (float) $reg[1];
				if (!empty($object->total_ht) && $object->total_ht <= $threshold) {
					dol_syslog("A notification is requested for notifcode = ".$notifcode." but amount = ".$object->total_ht." so lower than threshold = ".$threshold.". We discard this notification");
					continue;
				}

				$param = 'NOTIFICATION_FIXEDEMAIL_'.$notifcode.'_THRESHOLD_HIGHER_'.$reg[1];

				$sendto = $conf->global->$param;
				$notifcodedefid = dol_getIdFromCode($this->db, $notifcode, 'c_action_trigger', 'code', 'rowid');
				if ($notifcodedefid <= 0) {
					dol_print_error($this->db, 'Failed to get id from code');
				}
				$trackid = '';

				$object_type = '';
				$link = '';
				$num++;

				$subject = '['.$mysoc->name.'] '.$langs->transnoentitiesnoconv("DolibarrNotification").($projtitle ? ' '.$projtitle : '');

				switch ($notifcode) {
					case 'BILL_VALIDATE':
						$link = '<a href="'.$urlwithroot.'/compta/facture/card.php?facid='.$object->id.'">'.$newref.'</a>';
						$dir_output = $conf->facture->dir_output;
						$object_type = 'facture';
						$mesg = $langs->transnoentitiesnoconv("EMailTextInvoiceValidated", $link);
						break;
					case 'BILL_PAYED':
						$link = '<a href="'.$urlwithroot.'/compta/facture/card.php?facid='.$object->id.'">'.$newref.'</a>';
						$dir_output = $conf->facture->dir_output;
						$object_type = 'facture';
						$mesg = $langs->transnoentitiesnoconv("EMailTextInvoicePayed", $link);
						break;
					case 'ORDER_VALIDATE':
						$link = '<a href="'.$urlwithroot.'/commande/card.php?id='.$object->id.'">'.$newref.'</a>';
						$dir_output = $conf->commande->dir_output;
						$object_type = 'order';
						$mesg = $langs->transnoentitiesnoconv("EMailTextOrderValidated", $link);
						break;
					case 'PROPAL_VALIDATE':
						$link = '<a href="'.$urlwithroot.'/comm/propal/card.php?id='.$object->id.'">'.$newref.'</a>';
						$dir_output = $conf->propal->multidir_output[$object->entity];
						$object_type = 'propal';
						$mesg = $langs->transnoentitiesnoconv("EMailTextProposalValidated", $link);
						break;
					case 'PROPAL_CLOSE_SIGNED':
						$link = '<a href="'.$urlwithroot.'/comm/propal/card.php?id='.$object->id.'">'.$newref.'</a>';
						$dir_output = $conf->propal->multidir_output[$object->entity];
						$object_type = 'propal';
						$mesg = $langs->transnoentitiesnoconv("EMailTextProposalClosedSigned", $link);
						break;
					case 'FICHINTER_ADD_CONTACT':
						$link = '<a href="'.$urlwithroot.'/fichinter/card.php?id='.$object->id.'">'.$newref.'</a>';
						$dir_output = $conf->ficheinter->dir_output;
						$object_type = 'ficheinter';
						$mesg = $langs->transnoentitiesnoconv("EMailTextInterventionAddedContact", $link);
						break;
					case 'FICHINTER_VALIDATE':
						$link = '<a href="'.$urlwithroot.'/fichinter/card.php?id='.$object->id.'">'.$newref.'</a>';
						$dir_output = $conf->facture->dir_output;
						$object_type = 'ficheinter';
						$mesg = $langs->transnoentitiesnoconv("EMailTextInterventionValidated", $link);
						break;
					case 'ORDER_SUPPLIER_VALIDATE':
						$link = '<a href="'.$urlwithroot.'/fourn/commande/card.php?id='.$object->id.'">'.$newref.'</a>';
						$dir_output = $conf->fournisseur->commande->dir_output;
						$object_type = 'order_supplier';
						$mesg = $langs->transnoentitiesnoconv("Hello").",\n\n";
						$mesg .= $langs->transnoentitiesnoconv("EMailTextOrderValidatedBy", $link, $user->getFullName($langs));
						$mesg .= "\n\n".$langs->transnoentitiesnoconv("Sincerely").".\n\n";
						break;
					case 'ORDER_SUPPLIER_APPROVE':
						$link = '<a href="'.$urlwithroot.'/fourn/commande/card.php?id='.$object->id.'">'.$newref.'</a>';
						$dir_output = $conf->fournisseur->commande->dir_output;
						$object_type = 'order_supplier';
						$mesg = $langs->transnoentitiesnoconv("Hello").",\n\n";
						$mesg .= $langs->transnoentitiesnoconv("EMailTextOrderApprovedBy", $link, $user->getFullName($langs));
						$mesg .= "\n\n".$langs->transnoentitiesnoconv("Sincerely").".\n\n";
						break;
					case 'ORDER_SUPPLIER_APPROVE2':
						$link = '<a href="'.$urlwithroot.'/fourn/commande/card.php?id='.$object->id.'">'.$newref.'</a>';
						$dir_output = $conf->fournisseur->commande->dir_output;
						$object_type = 'order_supplier';
						$mesg = $langs->transnoentitiesnoconv("Hello").",\n\n";
						$mesg .= $langs->transnoentitiesnoconv("EMailTextOrderApprovedBy", $link, $user->getFullName($langs));
						$mesg .= "\n\n".$langs->transnoentitiesnoconv("Sincerely").".\n\n";
						break;
					case 'ORDER_SUPPLIER_REFUSE':
						$link = '<a href="'.$urlwithroot.'/fourn/commande/card.php?id='.$object->id.'">'.$newref.'</a>';
						$dir_output = $conf->fournisseur->dir_output.'/commande/';
						$object_type = 'order_supplier';
						$mesg = $langs->transnoentitiesnoconv("Hello").",\n\n";
						$mesg .= $langs->transnoentitiesnoconv("EMailTextOrderRefusedBy", $link, $user->getFullName($langs));
						$mesg .= "\n\n".$langs->transnoentitiesnoconv("Sincerely").".\n\n";
						break;
					case 'SHIPPING_VALIDATE':
						$link = '<a href="'.$urlwithroot.'/expedition/card.php?id='.$object->id.'">'.$newref.'</a>';
						$dir_output = $conf->expedition->dir_output.'/sending/';
						$object_type = 'order_supplier';
						$mesg = $langs->transnoentitiesnoconv("EMailTextExpeditionValidated", $link);
						break;
					case 'EXPENSE_REPORT_VALIDATE':
						$link = '<a href="'.$urlwithroot.'/expensereport/card.php?id='.$object->id.'">'.$newref.'</a>';
						$dir_output = $conf->expensereport->dir_output;
						$object_type = 'expensereport';
						$mesg = $langs->transnoentitiesnoconv("EMailTextExpenseReportValidated", $link);
						break;
					case 'EXPENSE_REPORT_APPROVE':
						$link = '<a href="'.$urlwithroot.'/expensereport/card.php?id='.$object->id.'">'.$newref.'</a>';
						$dir_output = $conf->expensereport->dir_output;
						$object_type = 'expensereport';
						$mesg = $langs->transnoentitiesnoconv("EMailTextExpenseReportApproved", $link);
						break;
					case 'HOLIDAY_VALIDATE':
						$link = '<a href="'.$urlwithroot.'/holiday/card.php?id='.$object->id.'">'.$newref.'</a>';
						$dir_output = $conf->holiday->dir_output;
						$object_type = 'holiday';
						$mesg = $langs->transnoentitiesnoconv("EMailTextHolidayValidated", $link);
						break;
					case 'HOLIDAY_APPROVE':
						$link = '<a href="'.$urlwithroot.'/holiday/card.php?id='.$object->id.'">'.$newref.'</a>';
						$dir_output = $conf->holiday->dir_output;
						$object_type = 'holiday';
						$mesg = $langs->transnoentitiesnoconv("EMailTextHolidayApproved", $link);
						break;
				}
				$ref = dol_sanitizeFileName($newref);
				$pdf_path = $dir_output."/".$ref."/".$ref.".pdf";
				if (!dol_is_file($pdf_path)) {
					// We can't add PDF as it is not generated yet.
					$filepdf = '';
				} else {
					$filepdf = $pdf_path;
				}

				$message .= $langs->transnoentities("YouReceiveMailBecauseOfNotification2", $application, $mysoc->name)."\n";
				$message .= "\n";
				$message .= $mesg;

				$message = nl2br($message);

				// Replace keyword __SUPERVISOREMAIL__
				if (preg_match('/__SUPERVISOREMAIL__/', $sendto)) {
					$newval = '';
					if ($user->fk_user > 0) {
						$supervisoruser = new User($this->db);
						$supervisoruser->fetch($user->fk_user);
						if ($supervisoruser->email) {
							$newval = trim(dolGetFirstLastname($supervisoruser->firstname, $supervisoruser->lastname).' <'.$supervisoruser->email.'>');
						}
					}
					dol_syslog("Replace the __SUPERVISOREMAIL__ key into recipient email string with ".$newval);
					$sendto = preg_replace('/__SUPERVISOREMAIL__/', $newval, $sendto);
					$sendto = preg_replace('/,\s*,/', ',', $sendto); // in some case you can have $sendto like "email, __SUPERVISOREMAIL__ , otheremail" then you have "email,  , othermail" and it's not valid
					$sendto = preg_replace('/^[\s,]+/', '', $sendto); // Clean start of string
					$sendto = preg_replace('/[\s,]+$/', '', $sendto); // Clean end of string
				}

				if ($sendto) {
					$parameters = array('notifcode'=>$notifcode, 'sendto'=>$sendto, 'replyto'=>$replyto, 'file'=>$filename_list, 'mimefile'=>$mimetype_list, 'filename'=>$mimefilename_list);
					$reshook = $hookmanager->executeHooks('formatNotificationMessage', $parameters, $object, $action); // Note that $action and $object may have been modified by some hooks
					if (empty($reshook)) {
						if (!empty($hookmanager->resArray['subject'])) {
							$subject .= $hookmanager->resArray['subject'];
						}
						if (!empty($hookmanager->resArray['message'])) {
							$message .= $hookmanager->resArray['message'];
						}
					}
					$mailfile = new CMailFile(
						$subject,
						$sendto,
						$replyto,
						$message,
						$filename_list,
						$mimetype_list,
						$mimefilename_list,
						'',
						'',
						0,
						1,
						'',
						$trackid,
						'',
						'',
						'notification'
					);

					if ($mailfile->sendfile()) {
						$sql = "INSERT INTO ".MAIN_DB_PREFIX."notify (daten, fk_action, fk_soc, fk_contact, type, type_target, objet_type, objet_id, email)";
						$sql .= " VALUES ('".$this->db->idate(dol_now())."', ".$notifcodedefid.", ".($object->socid ? $object->socid : 'null').", null, 'email', 'tofixedemail', '".$object_type."', ".$object->id.", '".$this->db->escape($conf->global->$param)."')";
						if (!$this->db->query($sql)) {
							dol_print_error($this->db);
						}
					} else {
						$error++;
						$this->errors[] = $mailfile->error;
					}
				}
			}
		}

		if (!$error) {
			return $num;
		} else {
			return -1 * $error;
		}
	}
}<|MERGE_RESOLUTION|>--- conflicted
+++ resolved
@@ -129,11 +129,7 @@
 
 		if (is_array($listofnotiftodo)) {
 			$i = 0;
-<<<<<<< HEAD
-			foreach ($listofnotiftodo as $key => $val) {
-=======
 			foreach ($listofnotiftodo as $val) {
->>>>>>> b7cd27e7
 				if ($i) {
 					$texte .= ', ';
 				} else {
@@ -175,16 +171,6 @@
 		if (is_object($object)) {
 			$valueforthreshold = $object->total_ht;
 		}
-<<<<<<< HEAD
-		if ($notifcode) {
-			if (is_numeric($notifcode)) {
-				$sqlnotifcode = " AND n.fk_action = ".$notifcode; // Old usage
-			} else {
-				$sqlnotifcode = " AND a.code = '".$this->db->escape($notifcode)."'"; // New usage
-			}
-		}
-
-=======
 
 		$sqlnotifcode = '';
 		if ($notifcode) {
@@ -195,7 +181,6 @@
 			}
 		}
 
->>>>>>> b7cd27e7
 		if (!$error) {
 			if ($socid >= 0 && in_array('thirdparty', $scope)) {
 				$sql = "SELECT a.code, c.email, c.rowid";
