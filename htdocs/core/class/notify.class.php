--- conflicted
+++ resolved
@@ -79,11 +79,8 @@
 		'FICHINTER_ADD_CONTACT',
 		'ORDER_SUPPLIER_VALIDATE',
 		'ORDER_SUPPLIER_APPROVE',
-<<<<<<< HEAD
 		'ORDER_SUPPLIER_APPROVE2',
-=======
 		'ORDER_SUPPLIER_SUBMIT',
->>>>>>> fad21985
 		'ORDER_SUPPLIER_REFUSE',
 		'SHIPPING_VALIDATE',
 		'EXPENSE_REPORT_VALIDATE',
@@ -850,9 +847,7 @@
 						$mesg .= "\n\n".$langs->transnoentitiesnoconv("Sincerely").".\n\n";
 						break;
 					case 'ORDER_SUPPLIER_APPROVE':
-<<<<<<< HEAD
 					case 'ORDER_SUPPLIER_APPROVE2':
-=======
 						$link = '<a href="'.$urlwithroot.'/fourn/commande/card.php?id='.$object->id.'&entity='.$object->entity.'">'.$newref.'</a>';
 						$dir_output = $conf->fournisseur->commande->multidir_output[$object->entity]."/".get_exdir(0, 0, 0, 1, $object);
 						$object_type = 'order_supplier';
@@ -861,7 +856,6 @@
 						$mesg .= "\n\n".$langs->transnoentitiesnoconv("Sincerely").".\n\n";
 						break;
 					case 'ORDER_SUPPLIER_SUBMIT':
->>>>>>> fad21985
 						$link = '<a href="'.$urlwithroot.'/fourn/commande/card.php?id='.$object->id.'&entity='.$object->entity.'">'.$newref.'</a>';
 						$dir_output = $conf->fournisseur->commande->multidir_output[$object->entity]."/".get_exdir(0, 0, 0, 1, $object);
 						$object_type = 'order_supplier';
