<?php
/* Copyright (C) 2013-2016 Florian Henry        <florian.henry@open-concept.pro>
 * Copyright (C) 2013-2014 Olivier Geffroy      <jeff@jeffinfo.com>
 * Copyright (C) 2015      Ari Elbaz (elarifr)  <github@accedinfo.com>
 * Copyright (C) 2016      Marcos García        <marcosgdf@gmail.com>
 * Copyright (C) 2016-2017 Alexandre Spangaro   <aspangaro@zendsi.com>
 *
 * This program is free software; you can redistribute it and/or modify
 * it under the terms of the GNU General Public License as published by
 * the Free Software Foundation; either version 3 of the License, or
 * (at your option) any later version.
 *
 * This program is distributed in the hope that it will be useful,
 * but WITHOUT ANY WARRANTY; without even the implied warranty of
 * MERCHANTABILITY or FITNESS FOR A PARTICULAR PURPOSE.  See the
 * GNU General Public License for more details.
 *
 * You should have received a copy of the GNU General Public License
 * along with this program. If not, see <http://www.gnu.org/licenses/>.
 */

/**
 *	\file       htdocs/core/class/html.formaccounting.class.php
 *  \ingroup    Advanced accountancy
 *	\brief      File of class with all html predefined components
 */
require_once DOL_DOCUMENT_ROOT .'/core/class/html.form.class.php';


/**
 *	Class to manage generation of HTML components for accounting management
 */
class FormAccounting extends Form
{

	private $options_cache = array();

	/**
     * @var DoliDB Database handler.
     */
    public $db;

	/**
	 * @var string Error code (or message)
	 */
	public $error='';

   /**
	* Constructor
	*
	* @param		DoliDB		$db      Database handler
	*/
	public function __construct($db)
	{
	    $this->db = $db;
	}

    // phpcs:disable PEAR.NamingConventions.ValidFunctionName.NotCamelCaps
	/**
	 * Return list of journals with label by nature
	 *
	 * @param	string	$selectid	Preselected pcg_type
	 * @param	string	$htmlname	Name of field in html form
	 * @param	int		$nature		Limit the list to a particular type of journals (1:various operations / 2:sale / 3:purchase / 4:bank / 9: has-new)
	 * @param	int		$showempty	Add an empty field
	 * @param	int		$select_in	0=selectid value is the journal rowid (default) or 1=selectid is journal code
	 * @param	int		$select_out	Set value returned by select. 0=rowid (default), 1=code
	 * @param	string	$morecss	More css non HTML object
	 * @param	string	$usecache	Key to use to store result into a cache. Next call with same key will reuse the cache.
	 * @param   int     $disabledajaxcombo Disable ajax combo box.
	 * @return	string				String with HTML select
	 */
	function select_journal($selectid, $htmlname = 'journal', $nature=0, $showempty = 0, $select_in = 0, $select_out = 0, $morecss='maxwidth300 maxwidthonsmartphone', $usecache='', $disabledajaxcombo=0)
	{
<<<<<<< HEAD
=======
        // phpcs:enable
>>>>>>> d9b8a8c8
		global $conf,$langs;

		$out = '';

    	$options = array();
		if ($usecache && ! empty($this->options_cache[$usecache]))
		{
		    $options = $this->options_cache[$usecache];
		    $selected=$selectid;
		}
		else
		{
			$sql = "SELECT rowid, code, label, nature, entity, active";
			$sql.= " FROM " . MAIN_DB_PREFIX . "accounting_journal";
			$sql.= " WHERE active = 1";
			$sql.= " AND entity = ".$conf->entity;
			//if ($nature && is_numeric($nature))   $sql .= " AND nature = ".$nature;
			$sql.= " ORDER BY code";

			dol_syslog(get_class($this) . "::select_journal", LOG_DEBUG);
			$resql = $this->db->query($sql);

			if (!$resql) {
				$this->error = "Error ".$this->db->lasterror();
				dol_syslog(get_class($this)."::select_journal ".$this->error, LOG_ERR);
				return -1;
			}

    		$selected = 0;
			$langs->load('accountancy');
			while ($obj = $this->db->fetch_object($resql))
			{
				$label = $obj->code . ' - ' . $langs->trans($obj->label);

    			$select_value_in = $obj->rowid;
				$select_value_out = $obj->rowid;

				// Try to guess if we have found default value
    			if ($select_in == 1) {
    				$select_value_in = $obj->code;
    			}
    			if ($select_out == 1) {
    				$select_value_out = $obj->code;
    			}
    			// Remember guy's we store in database llx_accounting_bookkeeping the code of accounting_journal and not the rowid
    			if ($selectid != '' && $selectid == $select_value_in) {
    			    //var_dump("Found ".$selectid." ".$select_value_in);
    				$selected = $select_value_out;
    			}

				$options[$select_value_out] = $label;
			}
			$this->db->free($resql);

			if ($usecache)
			{
				$this->options_cache[$usecache] = $options;
			}
		}

		$out .= Form::selectarray($htmlname, $options, $selected, $showempty, 0, 0, '', 0, 0, 0, '', $morecss, ($disabledajaxcombo?0:1));

		return $out;
	}

    // phpcs:disable PEAR.NamingConventions.ValidFunctionName.NotCamelCaps
    /**
     *	Return list of accounting category.
     * 	Use mysoc->country_id or mysoc->country_code so they must be defined.
     *
     *	@param	string	$selected       Preselected type
     *	@param  string	$htmlname       Name of field in form
     * 	@param	int		$useempty		Set to 1 if we want an empty value
     * 	@param	int		$maxlen			Max length of text in combo box
     * 	@param	int		$help			Add or not the admin help picto
     *  @param  int     $allcountries   All countries
     * 	@return	void
     */
    function select_accounting_category($selected='',$htmlname='account_category', $useempty=0, $maxlen=0, $help=1, $allcountries=0)
    {
        // phpcs:enable
        global $db,$langs,$user,$mysoc;

        if (empty($mysoc->country_id) && empty($mysoc->country_code) && empty($allcountries))
        {
            dol_print_error('','Call to select_accounting_account with mysoc country not yet defined');
            exit;
        }

        if (! empty($mysoc->country_id))
        {
            $sql = "SELECT c.rowid, c.label as type, c.range_account";
            $sql.= " FROM ".MAIN_DB_PREFIX."c_accounting_category as c";
            $sql.= " WHERE c.active = 1";
			$sql.= " AND c.category_type = 0";
            if (empty($allcountries)) $sql.= " AND c.fk_country = ".$mysoc->country_id;
            $sql.= " ORDER BY c.label ASC";
        }
        else
        {
            $sql = "SELECT c.rowid, c.label as type, c.range_account";
            $sql.= " FROM ".MAIN_DB_PREFIX."c_accounting_category as c, ".MAIN_DB_PREFIX."c_country as co";
            $sql.= " WHERE c.active = 1";
			$sql.= " AND c.category_type = 0";
			$sql.= " AND c.fk_country = co.rowid";
            if (empty($allcountries)) $sql.= " AND co.code = '".$mysoc->country_code."'";
            $sql.= " ORDER BY c.label ASC";
        }

        dol_syslog(get_class($this).'::'.__METHOD__, LOG_DEBUG);
        $resql=$db->query($sql);
        if ($resql)
        {
            $num = $db->num_rows($resql);
            if ($num)
            {
                $out = '<select class="flat minwidth200" id="'.$htmlname.'" name="'.$htmlname.'">';
                $i = 0;

                if ($useempty) $out.= '<option value="0">&nbsp;</option>';
                while ($i < $num)
                {
                    $obj = $db->fetch_object($resql);
                    $out .= '<option value="'.$obj->rowid.'"';
                    if ($obj->rowid == $selected) $out .= ' selected';
                    $out .= '>'.($maxlen ? dol_trunc($obj->type,$maxlen) : $obj->type);
					$out .= ' ('.$obj->range_account.')';
                    $i++;
                }
                $out .=  '</select>';
                //if ($user->admin && $help) $out .= info_admin($langs->trans("YouCanChangeValuesForThisListFromDictionarySetup"),1);
            }
            else
            {
                $out .= $langs->trans("ErrorNoAccountingCategoryForThisCountry",$mysoc->country_code);
            }
        }
        else
        {
            dol_print_error($db,$db->lasterror());
        }

        $out .= ajax_combobox($htmlname, array());

        print $out;
    }

    // phpcs:disable PEAR.NamingConventions.ValidFunctionName.NotCamelCaps
	/**
	 * Return select filter with date of transaction
	 *
	 * @param string $htmlname Name of select field
	 * @param string $selectedkey Value
	 * @return string HTML edit field
	 */
    function select_bookkeeping_importkey($htmlname = 'importkey', $selectedkey = '')
    {
        // phpcs:enable
		$options = array();

		$sql = 'SELECT DISTINCT import_key from ' . MAIN_DB_PREFIX . 'accounting_bookkeeping';
	    $sql .= " WHERE entity IN (".getEntity('accountancy').")";
		$sql .= ' ORDER BY import_key DESC';

		dol_syslog(get_class($this) . "::select_bookkeeping_importkey", LOG_DEBUG);
		$resql = $this->db->query($sql);

		if (!$resql) {
			$this->error = "Error " . $this->db->lasterror();
			dol_syslog(get_class($this) . "::select_bookkeeping_importkey " . $this->error, LOG_ERR);
			return - 1;
		}

		while ($obj = $this->db->fetch_object($resql)) {
			$options[$obj->import_key] = dol_print_date($obj->import_key, 'dayhourtext');
		}

		return Form::selectarray($htmlname, $options, $selectedkey);
	}

    // phpcs:disable PEAR.NamingConventions.ValidFunctionName.NotCamelCaps
	/**
	 * Return list of accounts with label by chart of accounts
	 *
	 * @param string   $selectid           Preselected id or code of accounting accounts (depends on $select_in)
	 * @param string   $htmlname           Name of HTML field id. If name start with '.', it is name of HTML css class, so several component with same name in different forms can be used.
	 * @param int      $showempty          1=Add an empty field, 2=Add an empty field+'None' field
	 * @param array    $event              Event options
	 * @param int      $select_in          0=selectid value is a aa.rowid (default) or 1=selectid is aa.account_number
	 * @param int      $select_out         Set value returned by select. 0=rowid (default), 1=account_number
	 * @param string   $morecss            More css non HTML object
	 * @param string   $usecache           Key to use to store result into a cache. Next call with same key will reuse the cache.
	 * @return string                      String with HTML select
	 */
	function select_account($selectid, $htmlname = 'account', $showempty = 0, $event = array(), $select_in = 0, $select_out = 0, $morecss='maxwidth300 maxwidthonsmartphone', $usecache='')
	{
<<<<<<< HEAD
=======
        // phpcs:enable
>>>>>>> d9b8a8c8
		global $conf, $langs;

		require_once DOL_DOCUMENT_ROOT . '/core/lib/accounting.lib.php';

		$out = '';

    	$options = array();
		if ($usecache && ! empty($this->options_cache[$usecache]))
		{
		    $options = $this->options_cache[$usecache];
		    $selected=$selectid;
		}
		else
		{
    		$trunclength = empty($conf->global->ACCOUNTING_LENGTH_DESCRIPTION_ACCOUNT) ? 50 : $conf->global->ACCOUNTING_LENGTH_DESCRIPTION_ACCOUNT;

    		$sql = "SELECT DISTINCT aa.account_number, aa.label, aa.rowid, aa.fk_pcg_version";
    		$sql .= " FROM " . MAIN_DB_PREFIX . "accounting_account as aa";
    		$sql .= " INNER JOIN " . MAIN_DB_PREFIX . "accounting_system as asy ON aa.fk_pcg_version = asy.pcg_version";
    		$sql .= " AND asy.rowid = " . $conf->global->CHARTOFACCOUNTS;
    		$sql .= " AND aa.active = 1";
    		$sql .= " AND aa.entity=".$conf->entity;
    		$sql .= " ORDER BY aa.account_number";

    		dol_syslog(get_class($this) . "::select_account", LOG_DEBUG);
    		$resql = $this->db->query($sql);

    		if (!$resql) {
    			$this->error = "Error " . $this->db->lasterror();
    			dol_syslog(get_class($this) . "::select_account " . $this->error, LOG_ERR);
    			return -1;
    		}

    		$selected = 0;
    		while ($obj = $this->db->fetch_object($resql))
    		{
    			$label = length_accountg($obj->account_number) . ' - ' . $obj->label;
    			$label = dol_trunc($label, $trunclength);

    			$select_value_in = $obj->rowid;
    			$select_value_out = $obj->rowid;

    			// Try to guess if we have found default value
    			if ($select_in == 1) {
    				$select_value_in = $obj->account_number;
    			}
    			if ($select_out == 1) {
    				$select_value_out = $obj->account_number;
    			}
    			// Remember guy's we store in database llx_facturedet the rowid of accounting_account and not the account_number
    			// Because same account_number can be share between different accounting_system and do have the same meaning
    			if ($selectid != '' && $selectid == $select_value_in) {
    			    //var_dump("Found ".$selectid." ".$select_value_in);
    				$selected = $select_value_out;
    			}

    			$options[$select_value_out] = $label;
    		}
    		$this->db->free($resql);

    		if ($usecache)
    		{
                $this->options_cache[$usecache] = $options;
    		}
		}

		if ($showempty == 2)
		{
			$options['0'] = $langs->trans("None");
		}

		$out .= Form::selectarray($htmlname, $options, $selected, ($showempty > 0 ? 1 : 0), 0, 0, '', 0, 0, 0, '', $morecss, 1);

		return $out;
	}

    // phpcs:disable PEAR.NamingConventions.ValidFunctionName.NotCamelCaps
	/**
	 * Return list of auxilary thirdparty accounts
	 *
	 * @param string   $selectid       Preselected pcg_type
	 * @param string   $htmlname       Name of field in html form
	 * @param int      $showempty      Add an empty field
	 * @param string   $morecss        More css
	 * @return string                  String with HTML select
	 */
    function select_auxaccount($selectid, $htmlname='account_num_aux', $showempty=0, $morecss='maxwidth200')
    {
        // phpcs:enable

		$aux_account = array();

		// Auxiliary customer account
		$sql = "SELECT DISTINCT code_compta, nom ";
		$sql .= " FROM ".MAIN_DB_PREFIX."societe";
	    $sql .= " WHERE entity IN (" . getEntity('societe') . ")";
		$sql .= " ORDER BY code_compta";
		dol_syslog(get_class($this)."::select_auxaccount", LOG_DEBUG);
		$resql = $this->db->query($sql);
		if ($resql) {
			while ($obj = $this->db->fetch_object($resql)) {
				if (!empty($obj->code_compta)) {
					$aux_account[$obj->code_compta] = $obj->code_compta.' ('.$obj->nom.')';
				}
			}
		} else {
			$this->error = "Error ".$this->db->lasterror();
			dol_syslog(get_class($this)."::select_pcgsubtype ".$this->error, LOG_ERR);
			return -1;
		}
		$this->db->free($resql);

		// Auxiliary supplier account
		$sql = "SELECT DISTINCT code_compta_fournisseur, nom ";
		$sql .= " FROM ".MAIN_DB_PREFIX."societe";
		$sql .= " WHERE entity IN (" . getEntity('societe') . ")";
		$sql .= " ORDER BY code_compta_fournisseur";
		dol_syslog(get_class($this)."::select_auxaccount", LOG_DEBUG);
		$resql = $this->db->query($sql);
		if ($resql) {
			while ($obj = $this->db->fetch_object($resql)) {
				if (!empty($obj->code_compta_fournisseur)) {
					$aux_account[$obj->code_compta_fournisseur] = $obj->code_compta_fournisseur.' ('.$obj->nom.')';
				}
			}
		} else {
			$this->error = "Error ".$this->db->lasterror();
			dol_syslog(get_class($this)."::select_pcgsubtype ".$this->error, LOG_ERR);
			return -1;
		}
		$this->db->free($resql);

		// Build select
		$out .= Form::selectarray($htmlname, $aux_account, $selectid, $showempty, 0, 0, '', 0, 0, 0, '', $morecss, 1);

		return $out;
	}

    // phpcs:disable PEAR.NamingConventions.ValidFunctionName.NotCamelCaps
	/**
	 * Return HTML combo list of years existing into book keepping
	 *
	 * @param string $selected Preselected value
	 * @param string $htmlname Name of HTML select object
	 * @param int $useempty Affiche valeur vide dans liste
	 * @param string $output_format (html/opton (for option html only)/array (to return options arrays
	 * @return string/array
	 */
	function selectyear_accountancy_bookkepping($selected = '', $htmlname = 'yearid', $useempty = 0, $output_format = 'html')
	{
        // phpcs:enable
	    global $conf;

		$out_array = array();

		$sql = "SELECT DISTINCT date_format(doc_date,'%Y') as dtyear";
		$sql .= " FROM ".MAIN_DB_PREFIX."accounting_bookkeeping";
	    $sql .= " WHERE entity IN (" . getEntity('accountancy') . ")";
		$sql .= " ORDER BY date_format(doc_date,'%Y')";
		dol_syslog(get_class($this)."::".__METHOD__, LOG_DEBUG);
		$resql = $this->db->query($sql);

		if (!$resql) {
			$this->error = "Error ".$this->db->lasterror();
			dol_syslog(get_class($this)."::".__METHOD__.$this->error, LOG_ERR);
			return -1;
		}
		while ($obj = $this->db->fetch_object($resql)) {
			$out_array[$obj->dtyear] = $obj->dtyear;
		}
		$this->db->free($resql);

		if ($output_format == 'html') {
			return Form::selectarray($htmlname, $out_array, $selected, $useempty, 0, 0, 'placeholder="aa"');
		} else {
			return $out_array;
		}
	}
}<|MERGE_RESOLUTION|>--- conflicted
+++ resolved
@@ -72,10 +72,7 @@
 	 */
 	function select_journal($selectid, $htmlname = 'journal', $nature=0, $showempty = 0, $select_in = 0, $select_out = 0, $morecss='maxwidth300 maxwidthonsmartphone', $usecache='', $disabledajaxcombo=0)
 	{
-<<<<<<< HEAD
-=======
-        // phpcs:enable
->>>>>>> d9b8a8c8
+        // phpcs:enable
 		global $conf,$langs;
 
 		$out = '';
@@ -272,10 +269,7 @@
 	 */
 	function select_account($selectid, $htmlname = 'account', $showempty = 0, $event = array(), $select_in = 0, $select_out = 0, $morecss='maxwidth300 maxwidthonsmartphone', $usecache='')
 	{
-<<<<<<< HEAD
-=======
-        // phpcs:enable
->>>>>>> d9b8a8c8
+        // phpcs:enable
 		global $conf, $langs;
 
 		require_once DOL_DOCUMENT_ROOT . '/core/lib/accounting.lib.php';
