--- conflicted
+++ resolved
@@ -363,13 +363,8 @@
 			$trunclength = empty($conf->global->ACCOUNTING_LENGTH_DESCRIPTION_ACCOUNT) ? 50 : $conf->global->ACCOUNTING_LENGTH_DESCRIPTION_ACCOUNT;
 
 			$sql = "SELECT DISTINCT aa.account_number, aa.label, aa.labelshort, aa.rowid, aa.fk_pcg_version";
-<<<<<<< HEAD
-			$sql .= " FROM ".MAIN_DB_PREFIX."accounting_account as aa";
-			$sql .= " INNER JOIN ".MAIN_DB_PREFIX."accounting_system as asy ON aa.fk_pcg_version = asy.pcg_version";
-=======
 			$sql .= " FROM ".$this->db->prefix()."accounting_account as aa";
 			$sql .= " INNER JOIN ".$this->db->prefix()."accounting_system as asy ON aa.fk_pcg_version = asy.pcg_version";
->>>>>>> 95dc2558
 			$sql .= " AND asy.rowid = ".((int) $conf->global->CHARTOFACCOUNTS);
 			$sql .= " AND aa.active = 1";
 			$sql .= " AND aa.entity=".$conf->entity;
