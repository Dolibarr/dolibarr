--- conflicted
+++ resolved
@@ -412,11 +412,7 @@
 		if ($resql) {
 			while ($obj = $this->db->fetch_object($resql)) {
 				if (!empty($obj->accountancy_code)) {
-<<<<<<< HEAD
-					$aux_account[$obj->accountancy_code] = $obj->accountancy_code.' ('.dolGetFirstLastname($obj->firstname, $obj->lastname).')';
-=======
 					$aux_account[$obj->accountancy_code] = $obj->accountancy_code.' <span class="opacitymedium">('.dolGetFirstLastname($obj->firstname, $obj->lastname).')</span>';
->>>>>>> bcfe0321
 				}
 			}
 		} else {
