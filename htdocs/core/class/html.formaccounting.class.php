--- conflicted
+++ resolved
@@ -480,13 +480,8 @@
 			$this->db->free($resql);
 
 			// Auxiliary user account
-<<<<<<< HEAD
 			$sql = "SELECT DISTINCT accountancy_code_subledger, lastname, firstname ";
 			$sql .= " FROM ".MAIN_DB_PREFIX."user";
-=======
-			$sql = "SELECT DISTINCT accountancy_code, lastname, firstname ";
-			$sql .= " FROM ".$this->db->prefix()."user";
->>>>>>> 6ffa4fa7
 			$sql .= " WHERE entity IN (".getEntity('user').")";
 			$sql .= " ORDER BY accountancy_code_subledger";
 
