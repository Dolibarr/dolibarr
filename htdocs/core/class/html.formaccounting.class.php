<?php
/* Copyright (C) 2013-2016 Florian Henry        <florian.henry@open-concept.pro>
 * Copyright (C) 2013-2014 Olivier Geffroy      <jeff@jeffinfo.com>
 * Copyright (C) 2015      Ari Elbaz (elarifr)  <github@accedinfo.com>
 * Copyright (C) 2016      Marcos García        <marcosgdf@gmail.com>
 * Copyright (C) 2016-2020 Alexandre Spangaro   <aspangaro@open-dsi.fr>
 *
 * This program is free software; you can redistribute it and/or modify
 * it under the terms of the GNU General Public License as published by
 * the Free Software Foundation; either version 3 of the License, or
 * (at your option) any later version.
 *
 * This program is distributed in the hope that it will be useful,
 * but WITHOUT ANY WARRANTY; without even the implied warranty of
 * MERCHANTABILITY or FITNESS FOR A PARTICULAR PURPOSE.  See the
 * GNU General Public License for more details.
 *
 * You should have received a copy of the GNU General Public License
 * along with this program. If not, see <https://www.gnu.org/licenses/>.
 */

/**
 *	\file       htdocs/core/class/html.formaccounting.class.php
 *  \ingroup    Accountancy (Double entries)
 *	\brief      File of class with all html predefined components
 */
require_once DOL_DOCUMENT_ROOT.'/core/class/html.form.class.php';


/**
 *	Class to manage generation of HTML components for accounting management
 */
class FormAccounting extends Form
{

	private $options_cache = array();

	/**
	 * @var DoliDB Database handler.
	 */
	public $db;

	/**
	 * @var string Error code (or message)
	 */
	public $error = '';

	/**
	 * Constructor
	 *
	 * @param		DoliDB		$db      Database handler
	 */
	public function __construct($db)
	{
		$this->db = $db;
	}

	// phpcs:disable PEAR.NamingConventions.ValidFunctionName.ScopeNotCamelCaps
	/**
	 * Return list of journals with label by nature
	 *
	 * @param	string	$selectid	Preselected journal code
	 * @param	string	$htmlname	Name of field in html form
	 * @param	int		$nature		Limit the list to a particular type of journals (1:various operations / 2:sale / 3:purchase / 4:bank / 9: has-new)
	 * @param	int		$showempty	Add an empty field
	 * @param	int		$select_in	0=selectid value is the journal rowid (default) or 1=selectid is journal code
	 * @param	int		$select_out	Set value returned by select. 0=rowid (default), 1=code
	 * @param	string	$morecss	More css non HTML object
	 * @param	string	$usecache	Key to use to store result into a cache. Next call with same key will reuse the cache.
	 * @param   int     $disabledajaxcombo Disable ajax combo box.
	 * @return	string				String with HTML select
	 */
	public function select_journal($selectid, $htmlname = 'journal', $nature = 0, $showempty = 0, $select_in = 0, $select_out = 0, $morecss = 'maxwidth300 maxwidthonsmartphone', $usecache = '', $disabledajaxcombo = 0)
	{
		// phpcs:enable
		global $conf, $langs;

		$out = '';

		$options = array();
		if ($usecache && !empty($this->options_cache[$usecache]))
		{
			$options = $this->options_cache[$usecache];
			$selected = $selectid;
		} else {
			$sql = "SELECT rowid, code, label, nature, entity, active";
			$sql .= " FROM ".MAIN_DB_PREFIX."accounting_journal";
			$sql .= " WHERE active = 1";
			$sql .= " AND entity = ".$conf->entity;
			if ($nature && is_numeric($nature))   $sql .= " AND nature = ".$nature;
			$sql .= " ORDER BY code";

			dol_syslog(get_class($this)."::select_journal", LOG_DEBUG);
			$resql = $this->db->query($sql);

			if (!$resql) {
				$this->error = "Error ".$this->db->lasterror();
				dol_syslog(get_class($this)."::select_journal ".$this->error, LOG_ERR);
				return -1;
			}

			$selected = 0;
			$langs->load('accountancy');
			while ($obj = $this->db->fetch_object($resql))
			{
				$label = $obj->code.' - '.$langs->trans($obj->label);

				$select_value_in = $obj->rowid;
				$select_value_out = $obj->rowid;

				// Try to guess if we have found default value
				if ($select_in == 1) {
					$select_value_in = $obj->code;
				}
				if ($select_out == 1) {
					$select_value_out = $obj->code;
				}
				// Remember guy's we store in database llx_accounting_bookkeeping the code of accounting_journal and not the rowid
				if ($selectid != '' && $selectid == $select_value_in) {
					//var_dump("Found ".$selectid." ".$select_value_in);
					$selected = $select_value_out;
				}

				$options[$select_value_out] = $label;
			}
			$this->db->free($resql);

			if ($usecache)
			{
				$this->options_cache[$usecache] = $options;
			}
		}

		$out .= Form::selectarray($htmlname, $options, $selected, $showempty, 0, 0, '', 0, 0, 0, '', $morecss, ($disabledajaxcombo ? 0 : 1));

		return $out;
	}

	// phpcs:disable PEAR.NamingConventions.ValidFunctionName.ScopeNotCamelCaps
	/**
<<<<<<< HEAD
	 * Return list of journals with label by nature
	 *
	 * @param	array	$selectedIds	Preselected journal code array
	 * @param	string	$htmlname	Name of field in html form
	 * @param	int		$nature		Limit the list to a particular type of journals (1:various operations / 2:sale / 3:purchase / 4:bank / 9: has-new)
	 * @param	int		$showempty	Add an empty field
	 * @param	int		$select_in	0=selectid value is the journal rowid (default) or 1=selectid is journal code
	 * @param	int		$select_out	Set value returned by select. 0=rowid (default), 1=code
	 * @param	string	$morecss	More css non HTML object
	 * @param	string	$usecache	Key to use to store result into a cache. Next call with same key will reuse the cache.
	 * @param   int     $disabledajaxcombo Disable ajax combo box.
	 * @return	string				String with HTML select
	 */
	public function multi_select_journal($selectedIds = array(), $htmlname = 'journal', $nature = 0, $showempty = 0, $select_in = 0, $select_out = 0, $morecss = '', $usecache = '', $disabledajaxcombo = 0)
	{
		// phpcs:enable
		global $conf, $langs;

		$out = '';

		$options = array();
		if ($usecache && !empty($this->options_cache[$usecache]))
		{
			$options = $this->options_cache[$usecache];
			$selected = $selectedIds;
		} else {
			$sql = "SELECT rowid, code, label, nature, entity, active";
			$sql .= " FROM ".MAIN_DB_PREFIX."accounting_journal";
			$sql .= " WHERE active = 1";
			$sql .= " AND entity = ".$conf->entity;
			if ($nature && is_numeric($nature))   $sql .= " AND nature = ".$nature;
			$sql .= " ORDER BY code";

			dol_syslog(get_class($this)."::multi_select_journal", LOG_DEBUG);
			$resql = $this->db->query($sql);

			if (!$resql) {
				$this->error = "Error ".$this->db->lasterror();
				dol_syslog(get_class($this)."::multi_select_journal ".$this->error, LOG_ERR);
				return -1;
			}

			$selected = array();
			$langs->load('accountancy');
			while ($obj = $this->db->fetch_object($resql))
			{
				$label = $langs->trans($obj->label);

				$select_value_in = $obj->rowid;
				$select_value_out = $obj->rowid;

				// Try to guess if we have found default value
				if ($select_in == 1) {
					$select_value_in = $obj->code;
				}
				if ($select_out == 1) {
					$select_value_out = $obj->code;
				}
				// Remember guy's we store in database llx_accounting_bookkeeping the code of accounting_journal and not the rowid
				if (!empty($selectedIds) && in_array($select_value_in, $selectedIds)) {
					//var_dump("Found ".$selectid." ".$select_value_in);
					$selected[] = $select_value_out;
				}
				$options[$select_value_out] = $label;
			}
			$this->db->free($resql);

			if ($usecache)
			{
				$this->options_cache[$usecache] = $options;
			}
		}

		$out .= Form::multiselectarray($htmlname, $options, $selected, $showempty, 0, $morecss, 0, 0, 0, 'code_journal', '', ($disabledajaxcombo ? 0 : 1));

		return $out;
	}

	// phpcs:disable PEAR.NamingConventions.ValidFunctionName.ScopeNotCamelCaps
	/**
=======
>>>>>>> 768d2db8
	 *	Return list of accounting category.
	 * 	Use mysoc->country_id or mysoc->country_code so they must be defined.
	 *
	 *	@param	string	$selected       Preselected type
	 *	@param  string	$htmlname       Name of field in form
	 * 	@param	int		$useempty		Set to 1 if we want an empty value
	 * 	@param	int		$maxlen			Max length of text in combo box
	 * 	@param	int		$help			Add or not the admin help picto
	 *  @param  int     $allcountries   All countries
	 * 	@return	void
	 */
	public function select_accounting_category($selected = '', $htmlname = 'account_category', $useempty = 0, $maxlen = 0, $help = 1, $allcountries = 0)
	{
		// phpcs:enable
		global $db, $langs, $user, $mysoc;

		if (empty($mysoc->country_id) && empty($mysoc->country_code) && empty($allcountries))
		{
			dol_print_error('', 'Call to select_accounting_account with mysoc country not yet defined');
			exit;
		}

		if (!empty($mysoc->country_id))
		{
			$sql = "SELECT c.rowid, c.label as type, c.range_account";
			$sql .= " FROM ".MAIN_DB_PREFIX."c_accounting_category as c";
			$sql .= " WHERE c.active = 1";
			$sql .= " AND c.category_type = 0";
			if (empty($allcountries)) $sql .= " AND c.fk_country = ".$mysoc->country_id;
			$sql .= " ORDER BY c.label ASC";
		} else {
			$sql = "SELECT c.rowid, c.label as type, c.range_account";
			$sql .= " FROM ".MAIN_DB_PREFIX."c_accounting_category as c, ".MAIN_DB_PREFIX."c_country as co";
			$sql .= " WHERE c.active = 1";
			$sql .= " AND c.category_type = 0";
			$sql .= " AND c.fk_country = co.rowid";
			if (empty($allcountries)) $sql .= " AND co.code = '".$this->db->escape($mysoc->country_code)."'";
			$sql .= " ORDER BY c.label ASC";
		}

		dol_syslog(get_class($this).'::'.__METHOD__, LOG_DEBUG);
		$resql = $this->db->query($sql);
		if ($resql)
		{
			$num = $this->db->num_rows($resql);
			if ($num)
			{
				$out = '<select class="flat minwidth200" id="'.$htmlname.'" name="'.$htmlname.'">';
				$i = 0;

				if ($useempty) $out .= '<option value="0">&nbsp;</option>';
				while ($i < $num)
				{
					$obj = $this->db->fetch_object($resql);
					$out .= '<option value="'.$obj->rowid.'"';
					if ($obj->rowid == $selected) $out .= ' selected';
					$out .= '>'.($maxlen ? dol_trunc($obj->type, $maxlen) : $obj->type);
					$out .= ' ('.$obj->range_account.')';
					$i++;
				}
				$out .= '</select>';
				//if ($user->admin && $help) $out .= info_admin($langs->trans("YouCanChangeValuesForThisListFromDictionarySetup"),1);
			} else {
				$out .= $langs->trans("ErrorNoAccountingCategoryForThisCountry", $mysoc->country_code);
			}
		} else {
			dol_print_error($this->db);
		}

		$out .= ajax_combobox($htmlname, array());

		print $out;
	}

	// phpcs:disable PEAR.NamingConventions.ValidFunctionName.ScopeNotCamelCaps
	/**
	 * Return select filter with date of transaction
	 *
	 * @param string $htmlname         Name of select field
	 * @param string $selectedkey      Value
	 * @return string                  HTML edit field
	 */
	public function select_bookkeeping_importkey($htmlname = 'importkey', $selectedkey = '')
	{
		// phpcs:enable
		$options = array();

		$sql = 'SELECT DISTINCT import_key from '.MAIN_DB_PREFIX.'accounting_bookkeeping';
		$sql .= " WHERE entity IN (".getEntity('accountancy').")";
		$sql .= ' ORDER BY import_key DESC';

		dol_syslog(get_class($this)."::select_bookkeeping_importkey", LOG_DEBUG);
		$resql = $this->db->query($sql);

		if (!$resql) {
			$this->error = "Error ".$this->db->lasterror();
			dol_syslog(get_class($this)."::select_bookkeeping_importkey ".$this->error, LOG_ERR);
			return -1;
		}

		while ($obj = $this->db->fetch_object($resql)) {
			$options[$obj->import_key] = $obj->import_key;
		}

		return Form::selectarray($htmlname, $options, $selectedkey);
	}

	// phpcs:disable PEAR.NamingConventions.ValidFunctionName.ScopeNotCamelCaps
	/**
	 * Return list of accounts with label by chart of accounts
	 *
	 * @param string   $selectid           Preselected id of accounting accounts (depends on $select_in)
	 * @param string   $htmlname           Name of HTML field id. If name start with '.', it is name of HTML css class, so several component with same name in different forms can be used.
	 * @param int      $showempty          1=Add an empty field, 2=Add an empty field+'None' field
	 * @param array    $event              Event options
	 * @param int      $select_in          0=selectid value is a aa.rowid (default) or 1=selectid is aa.account_number
	 * @param int      $select_out         Set value returned by select. 0=rowid (default), 1=account_number
	 * @param string   $morecss            More css non HTML object
	 * @param string   $usecache           Key to use to store result into a cache. Next call with same key will reuse the cache.
	 * @return string                      String with HTML select
	 */
	public function select_account($selectid, $htmlname = 'account', $showempty = 0, $event = array(), $select_in = 0, $select_out = 0, $morecss = 'maxwidth300 maxwidthonsmartphone', $usecache = '')
	{
		// phpcs:enable
		global $conf, $langs;

		require_once DOL_DOCUMENT_ROOT.'/core/lib/accounting.lib.php';

		$out = '';

		$options = array();

		if ($showempty == 2)
		{
			$options['0'] = '--- '.$langs->trans("None").' ---';
		}

		if ($usecache && !empty($this->options_cache[$usecache]))
		{
			$options = $options + $this->options_cache[$usecache]; // We use + instead of array_merge because we don't want to reindex key from 0
			$selected = $selectid;
		} else {
			$trunclength = empty($conf->global->ACCOUNTING_LENGTH_DESCRIPTION_ACCOUNT) ? 50 : $conf->global->ACCOUNTING_LENGTH_DESCRIPTION_ACCOUNT;

			$sql = "SELECT DISTINCT aa.account_number, aa.label, aa.labelshort, aa.rowid, aa.fk_pcg_version";
			$sql .= " FROM ".MAIN_DB_PREFIX."accounting_account as aa";
			$sql .= " INNER JOIN ".MAIN_DB_PREFIX."accounting_system as asy ON aa.fk_pcg_version = asy.pcg_version";
			$sql .= " AND asy.rowid = ".$conf->global->CHARTOFACCOUNTS;
			$sql .= " AND aa.active = 1";
			$sql .= " AND aa.entity=".$conf->entity;
			$sql .= " ORDER BY aa.account_number";

			dol_syslog(get_class($this)."::select_account", LOG_DEBUG);
			$resql = $this->db->query($sql);

			if (!$resql) {
				$this->error = "Error ".$this->db->lasterror();
				dol_syslog(get_class($this)."::select_account ".$this->error, LOG_ERR);
				return -1;
			}

			$selected = $selectid; // selectid can be -1, 0, 123
			while ($obj = $this->db->fetch_object($resql))
			{
				if (empty($obj->labelshort))
				{
					$labeltoshow = $obj->label;
				} else {
					$labeltoshow = $obj->labelshort;
				}

				$label = length_accountg($obj->account_number).' - '.$labeltoshow;
				$label = dol_trunc($label, $trunclength);

				$select_value_in = $obj->rowid;
				$select_value_out = $obj->rowid;

				// Try to guess if we have found default value
				if ($select_in == 1) {
					$select_value_in = $obj->account_number;
				}
				if ($select_out == 1) {
					$select_value_out = $obj->account_number;
				}
				// Remember guy's we store in database llx_facturedet the rowid of accounting_account and not the account_number
				// Because same account_number can be share between different accounting_system and do have the same meaning
				if ($selectid != '' && $selectid == $select_value_in) {
					//var_dump("Found ".$selectid." ".$select_value_in);
					$selected = $select_value_out;
				}

				$options[$select_value_out] = $label;
			}
			$this->db->free($resql);

			if ($usecache)
			{
				$this->options_cache[$usecache] = $options;
				unset($this->options_cache[$usecache]['0']);
			}
		}

		$out .= Form::selectarray($htmlname, $options, $selected, ($showempty > 0 ? 1 : 0), 0, 0, '', 0, 0, 0, '', $morecss, 1);

		return $out;
	}

	// phpcs:disable PEAR.NamingConventions.ValidFunctionName.ScopeNotCamelCaps
	/**
	 * Return list of auxilary accounts. Cumulate list from customers, suppliers and users.
	 *
	 * @param string   $selectid       Preselected pcg_type
	 * @param string   $htmlname       Name of field in html form
	 * @param int      $showempty      Add an empty field
	 * @param string   $morecss        More css
	 * @return string                  String with HTML select
	 */
	public function select_auxaccount($selectid, $htmlname = 'account_num_aux', $showempty = 0, $morecss = 'maxwidth200')
	{
		// phpcs:enable

		$aux_account = array();

		// Auxiliary customer account
		$sql = "SELECT DISTINCT code_compta, nom ";
		$sql .= " FROM ".MAIN_DB_PREFIX."societe";
		$sql .= " WHERE entity IN (".getEntity('societe').")";
		$sql .= " ORDER BY code_compta";

		dol_syslog(get_class($this)."::select_auxaccount", LOG_DEBUG);
		$resql = $this->db->query($sql);
		if ($resql) {
			while ($obj = $this->db->fetch_object($resql)) {
				if (!empty($obj->code_compta)) {
					$aux_account[$obj->code_compta] = $obj->code_compta.' <span class="opacitymedium">('.$obj->nom.')</span>';
				}
			}
		} else {
			$this->error = "Error ".$this->db->lasterror();
			dol_syslog(get_class($this)."::select_auxaccount ".$this->error, LOG_ERR);
			return -1;
		}
		$this->db->free($resql);

		// Auxiliary supplier account
		$sql = "SELECT DISTINCT code_compta_fournisseur, nom ";
		$sql .= " FROM ".MAIN_DB_PREFIX."societe";
		$sql .= " WHERE entity IN (".getEntity('societe').")";
		$sql .= " ORDER BY code_compta_fournisseur";
		dol_syslog(get_class($this)."::select_auxaccount", LOG_DEBUG);
		$resql = $this->db->query($sql);
		if ($resql) {
			while ($obj = $this->db->fetch_object($resql)) {
				if ($obj->code_compta_fournisseur != "") {
					$aux_account[$obj->code_compta_fournisseur] = $obj->code_compta_fournisseur.' <span class="opacitymedium">('.$obj->nom.')</span>';
				}
			}
		} else {
			$this->error = "Error ".$this->db->lasterror();
			dol_syslog(get_class($this)."::select_auxaccount ".$this->error, LOG_ERR);
			return -1;
		}
		$this->db->free($resql);

		// Auxiliary user account
		$sql = "SELECT DISTINCT accountancy_code, lastname, firstname ";
		$sql .= " FROM ".MAIN_DB_PREFIX."user";
		$sql .= " WHERE entity IN (".getEntity('user').")";
		$sql .= " ORDER BY accountancy_code";
		dol_syslog(get_class($this)."::select_auxaccount", LOG_DEBUG);
		$resql = $this->db->query($sql);
		if ($resql) {
			while ($obj = $this->db->fetch_object($resql)) {
				if (!empty($obj->accountancy_code)) {
<<<<<<< HEAD
					$aux_account[$obj->accountancy_code] = $obj->accountancy_code.' ('.dolGetFirstLastname($obj->firstname, $obj->lastname).')';
=======
					$aux_account[$obj->accountancy_code] = $obj->accountancy_code.' <span class="opacitymedium">('.dolGetFirstLastname($obj->firstname, $obj->lastname).')</span>';
>>>>>>> 768d2db8
				}
			}
		} else {
			$this->error = "Error ".$this->db->lasterror();
			dol_syslog(get_class($this)."::select_auxaccount ".$this->error, LOG_ERR);
			return -1;
		}
		$this->db->free($resql);

		// Build select
		$out .= Form::selectarray($htmlname, $aux_account, $selectid, $showempty, 0, 0, '', 0, 0, 0, '', $morecss, 1);

		return $out;
	}

	// phpcs:disable PEAR.NamingConventions.ValidFunctionName.ScopeNotCamelCaps
	/**
	 * Return HTML combo list of years existing into book keepping
	 *
	 * @param string 	$selected 		Preselected value
	 * @param string 	$htmlname 		Name of HTML select object
	 * @param int 		$useempty 		Affiche valeur vide dans liste
	 * @param string 	$output_format 	(html/opton (for option html only)/array (to return options arrays
	 * @return string|array				HTML select component or array of select options
	 */
	public function selectyear_accountancy_bookkepping($selected = '', $htmlname = 'yearid', $useempty = 0, $output_format = 'html')
	{
		// phpcs:enable
		global $conf;

		$out_array = array();

		$sql = "SELECT DISTINCT date_format(doc_date, '%Y') as dtyear";
		$sql .= " FROM ".MAIN_DB_PREFIX."accounting_bookkeeping";
		$sql .= " WHERE entity IN (".getEntity('accountancy').")";
		$sql .= " ORDER BY date_format(doc_date, '%Y')";
		dol_syslog(__METHOD__, LOG_DEBUG);
		$resql = $this->db->query($sql);

		if (!$resql) {
			$this->error = "Error ".$this->db->lasterror();
			dol_syslog(__METHOD__.$this->error, LOG_ERR);
			return -1;
		}
		while ($obj = $this->db->fetch_object($resql)) {
			$out_array[$obj->dtyear] = $obj->dtyear;
		}
		$this->db->free($resql);

		if ($output_format == 'html') {
			return Form::selectarray($htmlname, $out_array, $selected, $useempty, 0, 0, 'placeholder="aa"');
		} else {
			return $out_array;
		}
	}
}<|MERGE_RESOLUTION|>--- conflicted
+++ resolved
@@ -138,7 +138,6 @@
 
 	// phpcs:disable PEAR.NamingConventions.ValidFunctionName.ScopeNotCamelCaps
 	/**
-<<<<<<< HEAD
 	 * Return list of journals with label by nature
 	 *
 	 * @param	array	$selectedIds	Preselected journal code array
@@ -219,8 +218,6 @@
 
 	// phpcs:disable PEAR.NamingConventions.ValidFunctionName.ScopeNotCamelCaps
 	/**
-=======
->>>>>>> 768d2db8
 	 *	Return list of accounting category.
 	 * 	Use mysoc->country_id or mysoc->country_code so they must be defined.
 	 *
@@ -495,11 +492,7 @@
 		if ($resql) {
 			while ($obj = $this->db->fetch_object($resql)) {
 				if (!empty($obj->accountancy_code)) {
-<<<<<<< HEAD
-					$aux_account[$obj->accountancy_code] = $obj->accountancy_code.' ('.dolGetFirstLastname($obj->firstname, $obj->lastname).')';
-=======
 					$aux_account[$obj->accountancy_code] = $obj->accountancy_code.' <span class="opacitymedium">('.dolGetFirstLastname($obj->firstname, $obj->lastname).')</span>';
->>>>>>> 768d2db8
 				}
 			}
 		} else {
