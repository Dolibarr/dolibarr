--- conflicted
+++ resolved
@@ -31,11 +31,7 @@
 class MastodonHandler
 {
 	/**
-<<<<<<< HEAD
-	 * @var  Array    posts of social network (Mastodon)
-=======
 	 * @var array<array{id:string,content:string,created_at:string,url:string,media_url:string}|array{}>    Posts of social network (Mastodon)
->>>>>>> c993c006
 	 */
 	private $posts;
 
