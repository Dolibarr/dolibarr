<?php
/* Copyright (C) 2012 Regis Houssin  <regis.houssin@inodbox.com>
 *
 * This program is free software; you can redistribute it and/or modify
 * it under the terms of the GNU General Public License as published by
 * the Free Software Foundation; either version 3 of the License, or
 * (at your option) any later version.
 *
 * This program is distributed in the hope that it will be useful,
 * but WITHOUT ANY WARRANTY; without even the implied warranty of
 * MERCHANTABILITY or FITNESS FOR A PARTICULAR PURPOSE.  See the
 * GNU General Public License for more details.
 *
 * You should have received a copy of the GNU General Public License
 * along with this program. If not, see <https://www.gnu.org/licenses/>.
 */

/**
 *       \file       htdocs/core/class/commonincoterm.class.php
 *       \ingroup    core
 *       \brief      File of the superclass of object classes that support incoterm (customer and supplier)
 */


/**
 *      Superclass for incoterm classes
 */
trait CommonIncoterm
{
	/**
	 * @var int		ID incoterm.
	 * @see setIncoterms()
	 */
	public $fk_incoterms;

	/**
	 * @var string	Label of incoterm. Used for tooltip.
	 * @see SetIncoterms()
	 */
	public $label_incoterms;

	/**
	 * @var string	Location of incoterm.
	 * @see display_incoterms()
	 */
	public $location_incoterms;


	// phpcs:disable PEAR.NamingConventions.ValidFunctionName.ScopeNotCamelCaps
	/**
	 *    Return incoterms informations
	 *    TODO Use a cache for label get
	 *
	 *    @return	string	incoterms info
	 */
	public function display_incoterms()
	{
		// phpcs:enable
		$out = '';

		$this->label_incoterms = '';
		if (!empty($this->fk_incoterms)) {
<<<<<<< HEAD
			$sql = "SELECT code FROM ".MAIN_DB_PREFIX."c_incoterms WHERE rowid = ".(int) $this->fk_incoterms;
=======
			$sql = "SELECT code FROM ".$this->db->prefix()."c_incoterms WHERE rowid = ".(int) $this->fk_incoterms;
>>>>>>> 503d1a04
			$result = $this->db->query($sql);
			if ($result) {
				$res = $this->db->fetch_object($result);
				if ($res) {
					$out .= $res->code;
				}
			}
		}

		$out .= (($out && $this->location_incoterms) ? ' - ' : '').$this->location_incoterms;

		return $out;
	}

	/**
	 *    Return incoterms informations for pdf display
	 *
	 *    @return	string|boolean			Incoterms info or false
	 */
	public function getIncotermsForPDF()
	{
<<<<<<< HEAD
		$sql = "SELECT code FROM ".MAIN_DB_PREFIX."c_incoterms WHERE rowid = ".(int) $this->fk_incoterms;
=======
		$sql = "SELECT code FROM ".$this->db->prefix()."c_incoterms WHERE rowid = ".(int) $this->fk_incoterms;
>>>>>>> 503d1a04
		$resql = $this->db->query($sql);
		if ($resql) {
			$num = $this->db->num_rows($resql);
			if ($num > 0) {
				$res = $this->db->fetch_object($resql);
				if ($res) {
					return 'Incoterm : '.$res->code.' - '.$this->location_incoterms;
				} else {
					return $res;
				}
			} else {
				return '';
			}
		} else {
			$this->errors[] = $this->db->lasterror();
			return false;
		}
	}

	/**
	 *    Define incoterms values of current object
	 *
	 *    @param	int		$id_incoterm     Id of incoterm to set or '' to remove
	 * 	  @param 	string  $location		 location of incoterm
	 *    @return	int     				<0 if KO, >0 if OK
	 */
	public function setIncoterms($id_incoterm, $location)
	{
		if ($this->id && $this->table_element) {
<<<<<<< HEAD
			$sql = "UPDATE ".MAIN_DB_PREFIX.$this->table_element;
=======
			$sql = "UPDATE ".$this->db->prefix().$this->table_element;
>>>>>>> 503d1a04
			$sql .= " SET fk_incoterms = ".($id_incoterm > 0 ? ((int) $id_incoterm) : "null");
			$sql .= ", location_incoterms = ".($id_incoterm > 0 ? "'".$this->db->escape($location)."'" : "null");
			$sql .= " WHERE rowid = ".((int) $this->id);
			dol_syslog(get_class($this).'::setIncoterms', LOG_DEBUG);
			$resql = $this->db->query($sql);
			if ($resql) {
				$this->fk_incoterms = $id_incoterm;
				$this->location_incoterms = $location;

<<<<<<< HEAD
				$sql = "SELECT libelle as label_incoterms FROM ".MAIN_DB_PREFIX."c_incoterms WHERE rowid = ".(int) $this->fk_incoterms;
=======
				$sql = "SELECT libelle as label_incoterms FROM ".$this->db->prefix()."c_incoterms WHERE rowid = ".(int) $this->fk_incoterms;
>>>>>>> 503d1a04
				$res = $this->db->query($sql);
				if ($res) {
					$obj = $this->db->fetch_object($res);
					$this->label_incoterms = $obj->label_incoterms;
				}
				return 1;
			} else {
				$this->errors[] = $this->db->lasterror();
				return -1;
			}
		} else {
			return -1;
		}
	}
}<|MERGE_RESOLUTION|>--- conflicted
+++ resolved
@@ -60,11 +60,7 @@
 
 		$this->label_incoterms = '';
 		if (!empty($this->fk_incoterms)) {
-<<<<<<< HEAD
-			$sql = "SELECT code FROM ".MAIN_DB_PREFIX."c_incoterms WHERE rowid = ".(int) $this->fk_incoterms;
-=======
 			$sql = "SELECT code FROM ".$this->db->prefix()."c_incoterms WHERE rowid = ".(int) $this->fk_incoterms;
->>>>>>> 503d1a04
 			$result = $this->db->query($sql);
 			if ($result) {
 				$res = $this->db->fetch_object($result);
@@ -86,11 +82,7 @@
 	 */
 	public function getIncotermsForPDF()
 	{
-<<<<<<< HEAD
-		$sql = "SELECT code FROM ".MAIN_DB_PREFIX."c_incoterms WHERE rowid = ".(int) $this->fk_incoterms;
-=======
 		$sql = "SELECT code FROM ".$this->db->prefix()."c_incoterms WHERE rowid = ".(int) $this->fk_incoterms;
->>>>>>> 503d1a04
 		$resql = $this->db->query($sql);
 		if ($resql) {
 			$num = $this->db->num_rows($resql);
@@ -120,11 +112,7 @@
 	public function setIncoterms($id_incoterm, $location)
 	{
 		if ($this->id && $this->table_element) {
-<<<<<<< HEAD
-			$sql = "UPDATE ".MAIN_DB_PREFIX.$this->table_element;
-=======
 			$sql = "UPDATE ".$this->db->prefix().$this->table_element;
->>>>>>> 503d1a04
 			$sql .= " SET fk_incoterms = ".($id_incoterm > 0 ? ((int) $id_incoterm) : "null");
 			$sql .= ", location_incoterms = ".($id_incoterm > 0 ? "'".$this->db->escape($location)."'" : "null");
 			$sql .= " WHERE rowid = ".((int) $this->id);
@@ -134,11 +122,7 @@
 				$this->fk_incoterms = $id_incoterm;
 				$this->location_incoterms = $location;
 
-<<<<<<< HEAD
-				$sql = "SELECT libelle as label_incoterms FROM ".MAIN_DB_PREFIX."c_incoterms WHERE rowid = ".(int) $this->fk_incoterms;
-=======
 				$sql = "SELECT libelle as label_incoterms FROM ".$this->db->prefix()."c_incoterms WHERE rowid = ".(int) $this->fk_incoterms;
->>>>>>> 503d1a04
 				$res = $this->db->query($sql);
 				if ($res) {
 					$obj = $this->db->fetch_object($res);
