--- conflicted
+++ resolved
@@ -58,14 +58,9 @@
 	 *      @param      int         $showcode       Add language code into label
 	 *      @param		int			$forcecombo		Force to use combo box (so no ajax beautify effect)
 	 *      @return		string						Return HTML select string with list of languages
-<<<<<<< HEAD
      */
     // phpcs:ignore PEAR.NamingConventions.ValidFunctionName.NotCamelCaps
-	function select_language($selected='', $htmlname='lang_id', $showauto=0, $filter=null, $showempty='', $showwarning=0, $disabled=0, $morecss='', $showcode=0)
-=======
-	 */
 	function select_language($selected='', $htmlname='lang_id', $showauto=0, $filter=null, $showempty='', $showwarning=0, $disabled=0, $morecss='', $showcode=0, $forcecombo=0)
->>>>>>> a896fb41
 	{
 		global $langs;
 
