<?php
/* Copyright (C) 2004-2014 Laurent Destailleur  <eldy@users.sourceforge.net>
 * Copyright (C) 2005-2011 Regis Houssin        <regis.houssin@inodbox.com>
 * Copyright (C) 2007      Patrick Raguin 		<patrick.raguin@gmail.com>
 *
 * This program is free software; you can redistribute it and/or modify
 * it under the terms of the GNU General Public License as published by
 * the Free Software Foundation; either version 3 of the License, or
 * (at your option) any later version.
 *
 * This program is distributed in the hope that it will be useful,
 * but WITHOUT ANY WARRANTY; without even the implied warranty of
 * MERCHANTABILITY or FITNESS FOR A PARTICULAR PURPOSE.  See the
 * GNU General Public License for more details.
 *
 * You should have received a copy of the GNU General Public License
 * along with this program. If not, see <http://www.gnu.org/licenses/>.
 */

/**
 *      \file       htdocs/core/class/html.formadmin.class.php
 *      \ingroup    core
 *      \brief      File of class for html functions for admin pages
 */


/**
 *      Class to generate html code for admin pages
 */
class FormAdmin
{
	var $db;
	var $error;


	/**
	 *	Constructor
	 *
	 *  @param		DoliDB		$db      Database handler
	 */
	function __construct($db)
	{
		$this->db = $db;
	}

    // phpcs:disable PEAR.NamingConventions.ValidFunctionName.NotCamelCaps
	/**
	 *    	Return html select list with available languages (key='en_US', value='United States' for example)
	 *
	 *    	@param      string		$selected       Language pre-selected
	 *    	@param      string		$htmlname       Name of HTML select
	 *    	@param      int			$showauto       Show 'auto' choice
	 * 		@param		array		$filter			Array of keys to exclude in list
	 * 		@param		string		$showempty		'1'=Add empty value or string to show
	 *      @param      int			$showwarning    Show a warning if language is not complete
	 *      @param		int			$disabled		Disable edit of select
	 *      @param		string		$morecss		Add more css styles
	 *      @param      int         $showcode       1=Add language code into label at begining, 2=Add language code into label at end
	 *      @param		int			$forcecombo		Force to use combo box (so no ajax beautify effect)
	 *      @return		string						Return HTML select string with list of languages
     */
	function select_language($selected='', $htmlname='lang_id', $showauto=0, $filter=null, $showempty='', $showwarning=0, $disabled=0, $morecss='', $showcode=0, $forcecombo=0)
	{
		// phpcs:enable
		global $langs;

		$langs_available=$langs->get_available_languages(DOL_DOCUMENT_ROOT,12);

		$out='';

		$out.= '<select class="flat'.($morecss?' '.$morecss:'').'" id="'.$htmlname.'" name="'.$htmlname.'"'.($disabled?' disabled':'').'>';
		if ($showempty)
		{
			$out.= '<option value="0"';
			if ($selected == '') $out.= ' selected';
			$out.= '>';
			if ($showempty != '1') $out.=$showempty;
			else $out.='&nbsp;';
			$out.='</option>';
		}
		if ($showauto)
		{
			$out.= '<option value="auto"';
			if ($selected == 'auto') $out.= ' selected';
			$out.= '>'.$langs->trans("AutoDetectLang").'</option>';
		}

		asort($langs_available);

		foreach ($langs_available as $key => $value)
		{
<<<<<<< HEAD
		    $valuetoshow=$value;
		    if ($showcode) $valuetoshow=$key.' - '.$value;
=======
			$valuetoshow=$value;
			if ($showcode == 1) $valuetoshow=$key.' - '.$value;
			if ($showcode == 2) $valuetoshow=$value.' ('.$key.')';
>>>>>>> d9b8a8c8

			if ($filter && is_array($filter))
			{
				if ( ! array_key_exists($key, $filter))
				{
					$out.= '<option value="'.$key.'">'.$valuetoshow.'</option>';
				}
			}
			else if ($selected == $key)
			{
				$out.= '<option value="'.$key.'" selected>'.$valuetoshow.'</option>';
			}
			else
			{
				$out.= '<option value="'.$key.'">'.$valuetoshow.'</option>';
			}
		}
		$out.= '</select>';

		// Make select dynamic
		if (! $forcecombo)
		{
			include_once DOL_DOCUMENT_ROOT . '/core/lib/ajax.lib.php';
			$out.= ajax_combobox($htmlname);
		}

		return $out;
	}

    // phpcs:disable PEAR.NamingConventions.ValidFunctionName.NotCamelCaps
	/**
     *    Return list of available menus (eldy_backoffice, ...)
     *
     *    @param	string		$selected        Preselected menu value
     *    @param    string		$htmlname        Name of html select
     *    @param    array		$dirmenuarray    Array of directories to scan
     *    @param    string		$moreattrib      More attributes on html select tag
     *    @return	integer|null
     */
    function select_menu($selected, $htmlname, $dirmenuarray, $moreattrib='')
    {
		// phpcs:enable
        global $langs,$conf;

        // Clean parameters


        // Check parameters
        if (! is_array($dirmenuarray)) return -1;

		$menuarray=array();
        foreach ($conf->file->dol_document_root as $dirroot)
        {
            foreach($dirmenuarray as $dirtoscan)
            {
                $dir=$dirroot.$dirtoscan;
                //print $dir.'<br>';
                if (is_dir($dir))
                {
    	            $handle=opendir($dir);
    	            if (is_resource($handle))
    	            {
    	                while (($file = readdir($handle))!==false)
    	                {
    	                    if (is_file($dir."/".$file) && substr($file, 0, 1) <> '.' && substr($file, 0, 3) <> 'CVS' && substr($file, 0, 5) != 'index')
    	                    {
    	                        if (preg_match('/lib\.php$/i',$file)) continue;	// We exclude library files
    	                        if (preg_match('/eldy_(backoffice|frontoffice)\.php$/i',$file)) continue;		// We exclude all menu manager files
    	                        if (preg_match('/auguria_(backoffice|frontoffice)\.php$/i',$file)) continue;	// We exclude all menu manager files
    	                        if (preg_match('/smartphone_(backoffice|frontoffice)\.php$/i',$file)) continue;	// We exclude all menu manager files

    	                        $filelib=preg_replace('/\.php$/i','',$file);
    	        				$prefix='';
    	        				// 0=Recommanded, 1=Experimental, 2=Developpement, 3=Other
    	        				if (preg_match('/^eldy/i',$file)) $prefix='0';
                                else if (preg_match('/^smartphone/i',$file)) $prefix='2';
    	        				else $prefix='3';

    	                        if ($file == $selected)
    	                        {
    	        					$menuarray[$prefix.'_'.$file]='<option value="'.$file.'" selected>'.$filelib.'</option>';
    	                        }
    	                        else
    	                        {
    	                            $menuarray[$prefix.'_'.$file]='<option value="'.$file.'">'.$filelib.'</option>';
    	                        }
    	                    }
    	                }
    	                closedir($handle);
    	            }
                }
            }
        }
		ksort($menuarray);

		// Output combo list of menus
        print '<select class="flat" id="'.$htmlname.'" name="'.$htmlname.'"'.($moreattrib?' '.$moreattrib:'').'>';
        $oldprefix='';
		foreach ($menuarray as $key => $val)
		{
			$tab=explode('_',$key);
			$newprefix=$tab[0];
			if ($newprefix=='1' && ($conf->global->MAIN_FEATURES_LEVEL < 1)) continue;
			if ($newprefix=='2' && ($conf->global->MAIN_FEATURES_LEVEL < 2)) continue;
			if ($newprefix != $oldprefix)	// Add separators
			{
				// Affiche titre
				print '<option value="-1" disabled>';
				if ($newprefix=='0') print '-- '.$langs->trans("VersionRecommanded").' --';
                if ($newprefix=='1') print '-- '.$langs->trans("VersionExperimental").' --';
				if ($newprefix=='2') print '-- '.$langs->trans("VersionDevelopment").' --';
				if ($newprefix=='3') print '-- '.$langs->trans("Other").' --';
				print '</option>';
				$oldprefix=$newprefix;
			}
			print $val."\n";	// Show menu entry
		}
		print '</select>';
    }

    // phpcs:disable PEAR.NamingConventions.ValidFunctionName.NotCamelCaps
    /**
     *  Return combo list of available menu families
     *
     *  @param	string		$selected        Menu pre-selected
     *  @param	string		$htmlname        Name of html select
     *  @param	string[]	$dirmenuarray    Directories to scan
     *  @return	void
     */
    function select_menu_families($selected, $htmlname, $dirmenuarray)
    {
		// phpcs:enable
		global $langs,$conf;

        //$expdevmenu=array('smartphone_backoffice.php','smartphone_frontoffice.php');  // Menu to disable if $conf->global->MAIN_FEATURES_LEVEL is not set
		$expdevmenu=array();

		$menuarray=array();

		foreach($dirmenuarray as $dirmenu)
		{
            foreach ($conf->file->dol_document_root as $dirroot)
            {
                $dir=$dirroot.$dirmenu;
                if (is_dir($dir))
                {
	                $handle=opendir($dir);
	                if (is_resource($handle))
	                {
	        			while (($file = readdir($handle))!==false)
	        			{
	        				if (is_file($dir."/".$file) && substr($file, 0, 1) <> '.' && substr($file, 0, 3) <> 'CVS')
	        				{
	        					$filelib=preg_replace('/(_backoffice|_frontoffice)?\.php$/i','',$file);
	        					if (preg_match('/^index/i',$filelib)) continue;
	        					if (preg_match('/^default/i',$filelib)) continue;
	        					if (preg_match('/^empty/i',$filelib)) continue;
	        					if (preg_match('/\.lib/i',$filelib)) continue;
	        					if (empty($conf->global->MAIN_FEATURES_LEVEL) && in_array($file,$expdevmenu)) continue;

	        					$menuarray[$filelib]=1;
	        				}
	        				$menuarray['all']=1;
	        			}
	        			closedir($handle);
	                }
                }
            }
		}

		ksort($menuarray);

		// Affichage liste deroulante des menus
        print '<select class="flat" id="'.$htmlname.'" name="'.$htmlname.'">';
        $oldprefix='';
		foreach ($menuarray as $key => $val)
		{
			$tab=explode('_',$key);
			$newprefix=$tab[0];
			print '<option value="'.$key.'"';
            if ($key == $selected)
			{
				print '	selected';
			}
			print '>';
			if ($key == 'all') print $langs->trans("AllMenus");
			else print $key;
			print '</option>'."\n";
		}
		print '</select>';
    }


    // phpcs:disable PEAR.NamingConventions.ValidFunctionName.NotCamelCaps
    /**
     *  Return a HTML select list of timezones
     *
     *  @param	string		$selected        Menu pre-selectionnee
     *  @param  string		$htmlname        Nom de la zone select
     *  @return	void
     */
    function select_timezone($selected,$htmlname)
    {
		// phpcs:enable
		global $langs,$conf;

        print '<select class="flat" id="'.$htmlname.'" name="'.$htmlname.'">';
		print '<option value="-1">&nbsp;</option>';

		$arraytz=array(
			"Pacific/Midway"=>"GMT-11:00",
			"Pacific/Fakaofo"=>"GMT-10:00",
			"America/Anchorage"=>"GMT-09:00",
			"America/Los_Angeles"=>"GMT-08:00",
			"America/Dawson_Creek"=>"GMT-07:00",
			"America/Chicago"=>"GMT-06:00",
			"America/Bogota"=>"GMT-05:00",
			"America/Anguilla"=>"GMT-04:00",
			"America/Araguaina"=>"GMT-03:00",
			"America/Noronha"=>"GMT-02:00",
			"Atlantic/Azores"=>"GMT-01:00",
			"Africa/Abidjan"=>"GMT+00:00",
			"Europe/Paris"=>"GMT+01:00",
			"Europe/Helsinki"=>"GMT+02:00",
			"Europe/Moscow"=>"GMT+03:00",
			"Asia/Dubai"=>"GMT+04:00",
			"Asia/Karachi"=>"GMT+05:00",
			"Indian/Chagos"=>"GMT+06:00",
			"Asia/Jakarta"=>"GMT+07:00",
			"Asia/Hong_Kong"=>"GMT+08:00",
			"Asia/Tokyo"=>"GMT+09:00",
			"Australia/Sydney"=>"GMT+10:00",
			"Pacific/Noumea"=>"GMT+11:00",
			"Pacific/Auckland"=>"GMT+12:00",
			"Pacific/Enderbury"=>"GMT+13:00"
		);
		foreach ($arraytz as $lib => $gmt)
		{
			print '<option value="'.$lib.'"';
			if ($selected == $lib || $selected == $gmt) print ' selected';
			print '>'.$gmt.'</option>'."\n";
		}
		print '</select>';
	}



    // phpcs:disable PEAR.NamingConventions.ValidFunctionName.NotCamelCaps
	/**
	 *  Return html select list with available languages (key='en_US', value='United States' for example)
	 *
	 *  @param      string	$selected       Paper format pre-selected
	 *  @param      string	$htmlname       Name of HTML select field
	 * 	@param		string	$filter			Value to filter on code
	 * 	@param		int		$showempty		Add empty value
	 * 	@return		string					Return HTML output
	 */
	function select_paper_format($selected='',$htmlname='paperformat_id',$filter=0,$showempty=0)
	{
		// phpcs:enable
		global $langs;

		$langs->load("dict");

		$sql = "SELECT code, label, width, height, unit";
		$sql.= " FROM ".MAIN_DB_PREFIX."c_paper_format";
		$sql.= " WHERE active=1";
        if ($filter) $sql.=" AND code LIKE '%".$this->db->escape($filter)."%'";

        $resql=$this->db->query($sql);
        if ($resql)
        {
            $num=$this->db->num_rows($resql);
            $i=0;
            while ($i < $num)
            {
                $obj=$this->db->fetch_object($resql);
                $unitKey = $langs->trans('SizeUnit'.$obj->unit);

                $paperformat[$obj->code]= $langs->trans('PaperFormat'.strtoupper($obj->code)).' - '.round($obj->width).'x'.round($obj->height).' '.($unitKey == 'SizeUnit'.$obj->unit ? $obj->unit : $unitKey);

                $i++;
            }
        }
        else
		{
			dol_print_error($this->db);
			return '';
		}
		$out='';

		$out.= '<select class="flat" id="'.$htmlname.'" name="'.$htmlname.'">';
		if ($showempty)
		{
			$out.= '<option value=""';
			if ($selected == '') $out.= ' selected';
			$out.= '>&nbsp;</option>';
		}
		foreach ($paperformat as $key => $value)
		{
            if ($selected == $key)
			{
				$out.= '<option value="'.$key.'" selected>'.$value.'</option>';
			}
			else
			{
				$out.= '<option value="'.$key.'">'.$value.'</option>';
			}
		}
		$out.= '</select>';

		return $out;
	}
}<|MERGE_RESOLUTION|>--- conflicted
+++ resolved
@@ -89,14 +89,9 @@
 
 		foreach ($langs_available as $key => $value)
 		{
-<<<<<<< HEAD
-		    $valuetoshow=$value;
-		    if ($showcode) $valuetoshow=$key.' - '.$value;
-=======
 			$valuetoshow=$value;
 			if ($showcode == 1) $valuetoshow=$key.' - '.$value;
 			if ($showcode == 2) $valuetoshow=$value.' ('.$key.')';
->>>>>>> d9b8a8c8
 
 			if ($filter && is_array($filter))
 			{
