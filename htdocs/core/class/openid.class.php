<?php
/* Copyright (C) 2013 Laurent Destailleur  <eldy@users.sourceforge.net>
 *
 * This program is free software; you can redistribute it and/or modify
 * it under the terms of the GNU General Public License as published by
 * the Free Software Foundation; either version 3 of the License, or
 * (at your option) any later version.
 *
 * This program is distributed in the hope that it will be useful,
 * but WITHOUT ANY WARRANTY; without even the implied warranty of
 * MERCHANTABILITY or FITNESS FOR A PARTICULAR PURPOSE.  See the
 * GNU General Public License for more details.
 *
 * You should have received a copy of the GNU General Public License
 * along with this program. If not, see <http://www.gnu.org/licenses/>.
 */

/**
 *      \file       htdocs/core/class/openid.class.php
 *      \ingroup    core
 *      \brief      Class to manage authentication with OpenId
 */

/**
 * 	Class to manage OpenID
 */
class SimpleOpenID
{
    var $openid_url_identity;
    var $URLs = array();
    var $error = array();
    var $fields = array(
		'required' => array(),
		'optional' => array(),
    );

    /**
     * Constructor
     */
    function __construct()
    {
        if (!function_exists('curl_exec'))
        {
            die('Error: Class SimpleOpenID requires curl extension to work');
        }
    }

    /**
     * SetOpenIDServer
     *
     * @param	string	$a		Server
     * @return	void
     */
    // phpcs:ignore PEAR.NamingConventions.ValidFunctionName.NotCamelCaps
    function SetOpenIDServer($a)
    {
        $this->URLs['openid_server'] = $a;
    }

    /**
     * SetOpenIDServer
     *
     * @param	string	$a		Server
     * @return	void
     */
    // phpcs:ignore PEAR.NamingConventions.ValidFunctionName.NotCamelCaps
    function SetTrustRoot($a)
    {
        $this->URLs['trust_root'] = $a;
    }

    /**
     * SetOpenIDServer
     *
     * @param	string	$a		Server
     * @return	void
     */
    // phpcs:ignore PEAR.NamingConventions.ValidFunctionName.NotCamelCaps
    function SetCancelURL($a)
    {
        $this->URLs['cancel'] = $a;
    }

    /**
     * SetApprovedURL
     *
     * @param	string	$a		Server
     * @return	void
     */
    // phpcs:ignore PEAR.NamingConventions.ValidFunctionName.NotCamelCaps
    function SetApprovedURL($a)
    {
        $this->URLs['approved'] = $a;
    }

    /**
     * SetRequiredFields
     *
     * @param	string	$a		Server
     * @return	void
     */
    // phpcs:ignore PEAR.NamingConventions.ValidFunctionName.NotCamelCaps
    function SetRequiredFields($a)
    {
        if (is_array($a)) {
            $this->fields['required'] = $a;
        } else {
            $this->fields['required'][] = $a;
        }
    }

    /**
     * SetOptionalFields
     *
     * @param	string	$a		Server
     * @return	void
     */
    // phpcs:ignore PEAR.NamingConventions.ValidFunctionName.NotCamelCaps
    function SetOptionalFields($a)
    {
        if (is_array($a)) {
            $this->fields['optional'] = $a;
        } else {
            $this->fields['optional'][] = $a;
        }
    }

    /**
     * SetIdentity
     *
     * @param	string  $a		Server
     * @return	void
     */
    // phpcs:ignore PEAR.NamingConventions.ValidFunctionName.NotCamelCaps
    function SetIdentity($a)
    {
        // Set Identity URL
        if ((stripos($a, 'http://') === false)
        && (stripos($a, 'https://') === false)) {
            $a = 'http://'.$a;
        }
        /*
         $u = parse_url(trim($a));
         if (!isset($u['path'])){
         $u['path'] = '/';
         }else if(substr($u['path'],-1,1) == '/'){
         $u['path'] = substr($u['path'], 0, strlen($u['path'])-1);
         }
         if (isset($u['query'])){ // If there is a query string, then use identity as is
         $identity = $a;
         }else{
         $identity = $u['scheme'] . '://' . $u['host'] . $u['path'];
         }
         //*/
        $this->openid_url_identity = $a;
    }

    /**
     * GetIdentity
     *
     * @return	string
     */
    // phpcs:ignore PEAR.NamingConventions.ValidFunctionName.NotCamelCaps
    function GetIdentity()
    {
<<<<<<< HEAD
=======
        // Get Identity
>>>>>>> db3c1766
        return $this->openid_url_identity;
    }

    /**
     * SetOpenIDServer
     *
     * @return	void
     */
    // phpcs:ignore PEAR.NamingConventions.ValidFunctionName.NotCamelCaps
    function GetError()
    {
        $e = $this->error;
        return array('code'=>$e[0],'description'=>$e[1]);
    }

    /**
     * ErrorStore
     *
     * @param	string	$code		Code
     * @param	string	$desc		Description
     * @return	void
     */
    // phpcs:ignore PEAR.NamingConventions.ValidFunctionName.NotCamelCaps
    function ErrorStore($code, $desc = null)
    {
        $errs['OPENID_NOSERVERSFOUND'] = 'Cannot find OpenID Server TAG on Identity page.';
        if ($desc == null){
            $desc = $errs[$code];
        }
        $this->error = array($code,$desc);
    }

    /**
     * IsError
     *
     * @return	boolean
     */
    // phpcs:ignore PEAR.NamingConventions.ValidFunctionName.NotCamelCaps
    function IsError()
    {
        if (count($this->error) > 0)
        {
            return true;
        }
        else
        {
            return false;
        }
    }

    /**
     * splitResponse
     *
     * @param	string	$response		Server
     * @return	void
     */
    function splitResponse($response)
    {
        $r = array();
        $response = explode("\n", $response);
        foreach($response as $line) {
            $line = trim($line);
            if ($line != "") {
                list($key, $value) = explode(":", $line, 2);
                $r[trim($key)] = trim($value);
            }
        }
        return $r;
    }

    /**
     * OpenID_Standarize
     *
     * @param	string	$openid_identity		Server
     * @return	string
     */
    // phpcs:ignore PEAR.NamingConventions.ValidFunctionName.NotCamelCaps
    function OpenID_Standarize($openid_identity = null)
    {
        if ($openid_identity === null)
        $openid_identity = $this->openid_url_identity;

        $u = parse_url(strtolower(trim($openid_identity)));

        if (!isset($u['path']) || ($u['path'] == '/')) {
            $u['path'] = '';
        }
        if(substr($u['path'],-1,1) == '/'){
            $u['path'] = substr($u['path'], 0, strlen($u['path'])-1);
        }
        if (isset($u['query'])){ // If there is a query string, then use identity as is
            return $u['host'] . $u['path'] . '?' . $u['query'];
        }else{
            return $u['host'] . $u['path'];
        }
    }

    /**
     * array2url
     *
     * @param 	array	$arr		An array
     * @return false|string		false if KO, string of url if OK
     */
    function array2url($arr)
    {
        // converts associated array to URL Query String
        if (!is_array($arr)){
            return false;
        }
        $query = '';
        foreach($arr as $key => $value){
            $query .= $key . "=" . $value . "&";
        }
        return $query;
    }

    /**
     * FSOCK_Request
     *
     * @param string 	$url		URL
     * @param string	$method		Method
     * @param string	$params		Params
     * @return boolean|unknown
     */
    // phpcs:ignore PEAR.NamingConventions.ValidFunctionName.NotCamelCaps
    function FSOCK_Request($url, $method="GET", $params = "")
    {
        $fp = fsockopen("ssl://www.myopenid.com", 443, $errno, $errstr, 3); // Connection timeout is 3 seconds
        if (!$fp) {
            $this->ErrorStore('OPENID_SOCKETERROR', $errstr);
            return false;
        } else {
            $request = $method . " /server HTTP/1.0\r\n";
            $request .= "User-Agent: Dolibarr\r\n";
            $request .= "Connection: close\r\n\r\n";
            fwrite($fp, $request);
            stream_set_timeout($fp, 4); // Connection response timeout is 4 seconds
            $res = fread($fp, 2000);
            $info = stream_get_meta_data($fp);
            fclose($fp);

            if ($info['timed_out']) {
                $this->ErrorStore('OPENID_SOCKETTIMEOUT');
            } else {
                return $res;
            }
        }
    }

    /**
     * CURL_Request
     *
     * @param 	string	$url		URL
     * @param 	string	$method		Method
     * @param 	string	$params		Params
     * @return string
     */
    // phpcs:ignore PEAR.NamingConventions.ValidFunctionName.NotCamelCaps
    function CURL_Request($url, $method="GET", $params = "")
    {
        // Remember, SSL MUST BE SUPPORTED
        if (is_array($params)) $params = $this->array2url($params);

        $curl = curl_init($url . ($method == "GET" && $params != "" ? "?" . $params : ""));
        @curl_setopt($curl, CURLOPT_FOLLOWLOCATION, true);
        curl_setopt($curl, CURLOPT_HEADER, false);
        curl_setopt($curl, CURLOPT_SSL_VERIFYPEER, false);
        curl_setopt($curl, CURLOPT_HTTPGET, ($method == "GET"));
        curl_setopt($curl, CURLOPT_POST, ($method == "POST"));
        if ($method == "POST") curl_setopt($curl, CURLOPT_POSTFIELDS, $params);
        curl_setopt($curl, CURLOPT_RETURNTRANSFER, true);
        $response = curl_exec($curl);

        if (curl_errno($curl) == 0){
            $response;
        }else{
            $this->ErrorStore('OPENID_CURL', curl_error($curl));
        }
        return $response;
    }

    /**
     * HTML2OpenIDServer
     *
     * @param string	$content	Content
     * @return array				Array of servers
     */
    // phpcs:ignore PEAR.NamingConventions.ValidFunctionName.NotCamelCaps
    function HTML2OpenIDServer($content)
    {
        $get = array();

        // Get details of their OpenID server and (optional) delegate
        preg_match_all('/<link[^>]*rel=[\'"]openid.server[\'"][^>]*href=[\'"]([^\'"]+)[\'"][^>]*\/?>/i', $content, $matches1);
        preg_match_all('/<link[^>]*href=\'"([^\'"]+)[\'"][^>]*rel=[\'"]openid.server[\'"][^>]*\/?>/i', $content, $matches2);
        $servers = array_merge($matches1[1], $matches2[1]);

        preg_match_all('/<link[^>]*rel=[\'"]openid.delegate[\'"][^>]*href=[\'"]([^\'"]+)[\'"][^>]*\/?>/i', $content, $matches1);

        preg_match_all('/<link[^>]*href=[\'"]([^\'"]+)[\'"][^>]*rel=[\'"]openid.delegate[\'"][^>]*\/?>/i', $content, $matches2);

        $delegates = array_merge($matches1[1], $matches2[1]);

        $ret = array($servers, $delegates);
        return $ret;
    }


    /**
     * Get openid server
     *
     * @param	string	$url	Url to found endpoint
     * @return 	string			Endpoint
     */
    // phpcs:ignore PEAR.NamingConventions.ValidFunctionName.NotCamelCaps
    function GetOpenIDServer($url='')
    {
        global $conf;

		include_once DOL_DOCUMENT_ROOT.'/core/lib/geturl.lib.php';
		if (empty($url)) $url=$conf->global->MAIN_AUTHENTICATION_OPENID_URL;

        $response = getURLContent($url);

        list($servers, $delegates) = $this->HTML2OpenIDServer($response);
        if (count($servers) == 0) {
            $this->ErrorStore('OPENID_NOSERVERSFOUND');
            return false;
        }
        if (isset($delegates[0])
        && ($delegates[0] != "")) {
            $this->SetIdentity($delegates[0]);
        }
        $this->SetOpenIDServer($servers[0]);
        return $servers[0];
    }

    /**
     * GetRedirectURL
     *
     * @return	string
     */
    // phpcs:ignore PEAR.NamingConventions.ValidFunctionName.NotCamelCaps
    function GetRedirectURL()
    {
        $params = array();
        $params['openid.return_to'] = urlencode($this->URLs['approved']);
        $params['openid.mode'] = 'checkid_setup';
        $params['openid.identity'] = urlencode($this->openid_url_identity);
        $params['openid.trust_root'] = urlencode($this->URLs['trust_root']);

        if (isset($this->fields['required'])
        && (count($this->fields['required']) > 0)) {
            $params['openid.sreg.required'] = implode(',',$this->fields['required']);
        }
        if (isset($this->fields['optional'])
        && (count($this->fields['optional']) > 0)) {
            $params['openid.sreg.optional'] = implode(',',$this->fields['optional']);
        }
        return $this->URLs['openid_server'] . "?". $this->array2url($params);
    }

    /**
     * Redirect
     *
     * @return	void
     */
    // phpcs:ignore PEAR.NamingConventions.ValidFunctionName.NotCamelCaps
    function Redirect()
    {
        $redirect_to = $this->GetRedirectURL();
        if (headers_sent())
        { // Use JavaScript to redirect if content has been previously sent (not recommended, but safe)
            echo '<script language="JavaScript" type="text/javascript">window.location=\'';
            echo $redirect_to;
            echo '\';</script>';
        }
        else
        {	// Default Header Redirect
            header('Location: ' . $redirect_to);
        }
    }

    /**
     * ValidateWithServer
     *
     * @return	boolean
     */
    // phpcs:ignore PEAR.NamingConventions.ValidFunctionName.NotCamelCaps
    function ValidateWithServer()
    {
        $params = array(
			'openid.assoc_handle' => urlencode($_GET['openid_assoc_handle']),
			'openid.signed' => urlencode($_GET['openid_signed']),
			'openid.sig' => urlencode($_GET['openid_sig'])
        );
        // Send only required parameters to confirm validity
        $arr_signed = explode(",",str_replace('sreg.','sreg_',$_GET['openid_signed']));
        $num = count($arr_signed);
        for ($i = 0; $i < $num; $i++)
        {
            $s = str_replace('sreg_','sreg.', $arr_signed[$i]);
            $c = $_GET['openid_' . $arr_signed[$i]];
            // if ($c != ""){
            $params['openid.' . $s] = urlencode($c);
            // }
        }
        $params['openid.mode'] = "check_authentication";

        $openid_server = $this->GetOpenIDServer();
        if ($openid_server == false)
        {
            return false;
        }
        $response = $this->CURL_Request($openid_server,'POST',$params);
        $data = $this->splitResponse($response);
        if ($data['is_valid'] == "true")
        {
            return true;
        }
        else
        {
            return false;
        }
    }




    /**
     * Get XRDS response and set possible servers.
     *
     * @param	string	$url	Url of endpoint to request
     * @return 	string			First endpoint OpenID server found. False if it failed to found.
     */
    function sendDiscoveryRequestToGetXRDS($url='')
    {
    	global $conf;

		include_once DOL_DOCUMENT_ROOT.'/core/lib/geturl.lib.php';
		if (empty($url)) $url=$conf->global->MAIN_AUTHENTICATION_OPENID_URL;

		dol_syslog(get_class($this).'::sendDiscoveryRequestToGetXRDS get XRDS');

		$addheaders=array('Accept: application/xrds+xml');
        $response = getURLContent($url, 'GET', '', 1, $addheaders);
		/* response should like this:
		<?xml version="1.0" encoding="UTF-8"?>
		<xrds:XRDS xmlns:xrds="xri://$xrds" xmlns="xri://$xrd*($v*2.0)">
		<XRD>
		<Service priority="0">
		<Type>http://specs.openid.net/auth/2.0/server</Type>
		<Type>http://openid.net/srv/ax/1.0</Type>
		...
		<URI>https://www.google.com/accounts/o8/ud</URI>
		</Service>
		</XRD>
		</xrds:XRDS>
		*/
		$content=$response['content'];

        $server='';
        if (preg_match('/'.preg_quote('<URI>','/').'(.*)'.preg_quote('</URI>','/').'/is', $content, $reg))
        {
        	$server=$reg[1];
        }

        if (empty($server))
        {
            $this->ErrorStore('OPENID_NOSERVERSFOUND');
            return false;
        }
        else
       {
       		dol_syslog(get_class($this).'::sendDiscoveryRequestToGetXRDS found endpoint = '.$server);
        	$this->SetOpenIDServer($server);
        	return $server;
	    }
    }

}<|MERGE_RESOLUTION|>--- conflicted
+++ resolved
@@ -163,10 +163,7 @@
     // phpcs:ignore PEAR.NamingConventions.ValidFunctionName.NotCamelCaps
     function GetIdentity()
     {
-<<<<<<< HEAD
-=======
         // Get Identity
->>>>>>> db3c1766
         return $this->openid_url_identity;
     }
 
