--- conflicted
+++ resolved
@@ -63,10 +63,7 @@
      */
     function select_type_socialcontrib($selected='',$htmlname='actioncode', $useempty=0, $maxlen=40, $help=1, $morecss='minwidth300')
     {
-<<<<<<< HEAD
-=======
         // phpcs:enable
->>>>>>> d9b8a8c8
         global $conf,$db,$langs,$user,$mysoc;
 
         if (empty($mysoc->country_id) && empty($mysoc->country_code))
