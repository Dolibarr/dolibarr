--- conflicted
+++ resolved
@@ -121,9 +121,4 @@
             dol_print_error($db,$db->lasterror());
         }
     }
-<<<<<<< HEAD
-
-}
-=======
-}
->>>>>>> 59a27085
+}