<?php
/* Copyright (c) 2008-2011 Laurent Destailleur  <eldy@users.sourceforge.net>
 * Copyright (C) 2010-2011 Regis Houssin        <regis@dolibarr.fr>
 * Copyright (C) 2010      Juanjo Menent        <jmenent@2byte.es>
 *
 * This program is free software; you can redistribute it and/or modify
 * it under the terms of the GNU General Public License as published by
 * the Free Software Foundation; either version 2 of the License, or
 * (at your option) any later version.
 *
 * This program is distributed in the hope that it will be useful,
 * but WITHOUT ANY WARRANTY; without even the implied warranty of
 * MERCHANTABILITY or FITNESS FOR A PARTICULAR PURPOSE.  See the
 * GNU General Public License for more details.
 *
 * You should have received a copy of the GNU General Public License
 * along with this program. If not, see <http://www.gnu.org/licenses/>.
 */

/**
 *      \file       htdocs/core/class/html.formactions.class.php
 *      \ingroup    core
 *      \brief      Fichier de la classe des fonctions predefinie de composants html actions
<<<<<<< HEAD
 *		\version	$Id: html.formactions.class.php,v 1.21 2011/07/31 23:45:14 eldy Exp $
=======
 *		\version	$Id: html.formactions.class.php,v 1.22 2011/08/24 12:17:49 eldy Exp $
>>>>>>> 19bde3ab
 */


/**
 *      \class  FormActions
 *      \brief  Class to manage building of HTML components
 */
class FormActions
{
    var $db;
    var $error;


    /**
     *		Constructor
     *		@param     DB      Database access handler
     */
    function FormActions($DB)
    {
        $this->db = $DB;

        return 1;
    }


    /**
     *      Show list of action status
     * 		@param		formname	Name of form where select in included
     * 		@param		selected	Preselected value
     * 		@param		canedit		1=can edit, 0=read only
     *      @param      htmlname    Name of html prefix for html fields (selectX and valX)
     */
    function form_select_status_action($formname,$selected,$canedit=1,$htmlname='complete')
    {
        global $langs,$conf;

        $listofstatus=array('-1'=>$langs->trans("ActionNotApplicable"),
                            '0'=>$langs->trans("ActionRunningNotStarted"),
                            '50'=>$langs->trans("ActionRunningShort"),
                            '100'=>$langs->trans("ActionDoneShort"));

        if ($conf->use_javascript_ajax)
        {
            print "\n";
            print '<script type="text/javascript">'."\n";
            print 'jQuery(document).ready(function () {'."\n";
            print 'jQuery("#select'.$htmlname.'").change(function() { select_status(document.'.$formname.'.status.value); });'."\n";
            print 'jQuery("#val'.$htmlname.'").change(function()    { select_status(document.'.$formname.'.status.value); });'."\n";
            print 'select_status(document.'.$formname.'.status.value);'."\n";
            print '});'."\n";
            print 'function select_status(mypercentage) {'."\n";
            print 'document.'.$formname.'.percentageshown.value=(mypercentage>=0?mypercentage:\'\');'."\n";
            print 'document.'.$formname.'.percentage.value=mypercentage;'."\n";
            print 'if (mypercentage == -1) { document.'.$formname.'.percentageshown.disabled=true; jQuery(".hideifna").hide(); }'."\n";
            print 'else if (mypercentage == 0) { document.'.$formname.'.percentageshown.disabled=true; jQuery(".hideifna").show();}'."\n";
            print 'else if (mypercentage == 100) { document.'.$formname.'.percentageshown.disabled=true; jQuery(".hideifna").show();}'."\n";
            print 'else { document.'.$formname.'.percentageshown.disabled=false; }'."\n";
            print '}'."\n";
            print '</script>'."\n";
            print '<select '.($canedit?'':'disabled="true" ').'name="status" id="select'.$htmlname.'" class="flat">';
            foreach($listofstatus as $key => $val)
            {
                print '<option value="'.$key.'"'.($selected == $key?' selected="selected"':'').'>'.$val.'</option>';
            }
            print '</select>';
            if ($selected == 0 || $selected == 100) $canedit=0;
            print ' <input type="text" id="val'.$htmlname.'" name="percentageshown" class="flat hideifna" value="'.($selected>=0?$selected:'').'" size="2"'.($canedit&&($selected>=0)?'':' disabled="true"').'>';
            print '<span class="hideifna">%</span>';
            print ' <input type="hidden" name="percentage" value="'.$selected.'">';
        }
        else
        {
            print ' <input type="text" id="val'.$htmlname.'" name="percentage" class="flat" value="'.($selected>=0?$selected:'').'" size="2"'.($canedit?'':' disabled="true"').'>%';
        }
    }


    /**
     *    	Show list of actions for element
     *    	@param      object			Object
     *    	@param      typeelement		'invoice','propal','order','invoice_supplier','order_supplier','fichinter'
     *		@param		socid			socid of user
     *		@return		int				<0 if KO, >=0 if OK
     */
    function showactions($object,$typeelement,$socid=0)
    {
        global $langs,$conf,$user;
        global $bc;

        require_once(DOL_DOCUMENT_ROOT."/comm/action/class/actioncomm.class.php");

        $actioncomm = new ActionComm($this->db);
        $actioncomm->getActions($socid, $object->id, $typeelement);

        $num = count($actioncomm->actions);
        if ($num)
        {
        	if ($typeelement == 'invoice')   $title=$langs->trans('ActionsOnBill');
        	elseif ($typeelement == 'invoice_supplier' || $typeelement == 'supplier_invoice') $title=$langs->trans('ActionsOnBill');
        	elseif ($typeelement == 'propal')    $title=$langs->trans('ActionsOnPropal');
        	elseif ($typeelement == 'order')     $title=$langs->trans('ActionsOnOrder');
        	elseif ($typeelement == 'order_supplier' || $typeelement == 'supplier_order')   $title=$langs->trans('ActionsOnOrder');
        	elseif ($typeelement == 'project')   $title=$langs->trans('ActionsOnProject');
        	elseif ($typeelement == 'shipping')  $title=$langs->trans('ActionsOnShipping');
            elseif ($typeelement == 'fichinter') $title=$langs->trans('ActionsOnFicheInter');
        	else $title=$langs->trans("Actions");

        	print_titre($title);

        	$total = 0;	$var=true;
        	print '<table class="border" width="100%">';
        	print '<tr '.$bc[$var].'><td>'.$langs->trans('Ref').'</td><td>'.$langs->trans('Date').'</td><td>'.$langs->trans('Action').'</td><td>'.$langs->trans('By').'</td></tr>';
        	print "\n";

        	foreach($actioncomm->actions as $action)
        	{
        		$var=!$var;
        		print '<tr '.$bc[$var].'>';
        		print '<td>'.$action->getNomUrl(1).'</td>';
        		print '<td>'.dol_print_date($action->datep,'day').'</td>';
        		print '<td title="'.dol_escape_htmltag($action->label).'">'.dol_trunc($action->label,32).'</td>';
        		$userstatic = new User($this->db);
        		$userstatic->id = $action->author->id;
        		$userstatic->prenom = $action->author->firstname;
        		$userstatic->nom = $action->author->lastname;
        		print '<td>'.$userstatic->getNomUrl(1).'</td>';
        		print '</tr>';
        	}
        	print '</table>';
        }

        return $num;
    }


    /**
     *    Output list of type of event
     *    @param      selected        Type pre-selectionne
     *    @param      htmlname        Nom champ formulaire
     */
    function select_type_actions($selected='',$htmlname='actioncode')
    {
        global $langs,$user;

        require_once(DOL_DOCUMENT_ROOT."/comm/action/class/cactioncomm.class.php");
        require_once(DOL_DOCUMENT_ROOT."/core/class/html.form.class.php");
        $caction=new CActionComm($this->db);
        $form=new Form($this->db);

        $arraylist=$caction->liste_array(1,'code');
        array_unshift($arraylist,'&nbsp;');     // Add empty line at start
        //asort($arraylist);

        print $form->selectarray($htmlname, $arraylist, $selected);
        if ($user->admin) print info_admin($langs->trans("YouCanChangeValuesForThisListFromDictionnarySetup"),1);
    }

}<|MERGE_RESOLUTION|>--- conflicted
+++ resolved
@@ -21,11 +21,7 @@
  *      \file       htdocs/core/class/html.formactions.class.php
  *      \ingroup    core
  *      \brief      Fichier de la classe des fonctions predefinie de composants html actions
-<<<<<<< HEAD
- *		\version	$Id: html.formactions.class.php,v 1.21 2011/07/31 23:45:14 eldy Exp $
-=======
  *		\version	$Id: html.formactions.class.php,v 1.22 2011/08/24 12:17:49 eldy Exp $
->>>>>>> 19bde3ab
  */
 
 
