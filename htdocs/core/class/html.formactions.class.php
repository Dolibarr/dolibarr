--- conflicted
+++ resolved
@@ -187,19 +187,12 @@
 
             $urlbacktopage=$_SERVER['PHP_SELF'].'?id='.$object->id.($moreparambacktopage?'&'.$moreparambacktopage:'');
 
-<<<<<<< HEAD
-        	$buttontoaddnewevent = '<a href="'.DOL_URL_ROOT.'/comm/action/card.php?action=create&datep='.dol_print_date(dol_now(),'dayhourlog').'&origin='.$typeelement.'&originid='.$object->id.'&socid='.$object->socid.'&projectid='.$object->fk_project.'&backtopage='.urlencode($urlbacktopage).'">';
-        	$buttontoaddnewevent.= $langs->trans("AddEvent");
-        	$buttontoaddnewevent.= '</a>';
-        	print load_fiche_titre($title, $buttontoaddnewevent, '');
-=======
 			if ($conf->agenda->enabled) {
 				$buttontoaddnewevent = '<a href="' . DOL_URL_ROOT . '/comm/action/card.php?action=create&datep=' . dol_print_date(dol_now(), 'dayhourlog') . '&origin=' . $typeelement . '&originid=' . $object->id . '&socid=' . $object->socid . '&projectid=' . $object->fk_project . '&backtopage=' . urlencode($urlbacktopage) . '">';
 				$buttontoaddnewevent.= $langs->trans("AddEvent");
 				$buttontoaddnewevent.= '</a>';
 			}
 			print load_fiche_titre($title, $buttontoaddnewevent, '');
->>>>>>> 64dd6439
 
         	$page=0; $param=''; $sortfield='a.datep';
 
