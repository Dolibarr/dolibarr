--- conflicted
+++ resolved
@@ -191,21 +191,15 @@
 
             $urlbacktopage=$_SERVER['PHP_SELF'].'?id='.$object->id.($moreparambacktopage?'&'.$moreparambacktopage:'');
 
-<<<<<<< HEAD
             $projectid = $object->fk_project;
             if ($typeelement == 'project') $projectid = $object->id;
 
-            $buttontoaddnewevent = '<a href="'.DOL_URL_ROOT.'/comm/action/card.php?action=create&datep='.dol_print_date(dol_now(),'dayhourlog').'&origin='.$typeelement.'&originid='.$object->id.($object->socid>0?'&socid='.$object->socid:'').($projectid>0?'&projectid='.$projectid:'').'&backtopage='.urlencode($urlbacktopage).'">';
-        	$buttontoaddnewevent.= $langs->trans("AddEvent");
-        	$buttontoaddnewevent.= '</a>';
-=======
-			if ($conf->agenda->enabled) {
-				$buttontoaddnewevent = '<a href="' . DOL_URL_ROOT . '/comm/action/card.php?action=create&datep=' . dol_print_date(dol_now(), 'dayhourlog') . '&origin=' . $typeelement . '&originid=' . $object->id . '&socid=' . $object->socid . '&projectid=' . $object->fk_project . '&backtopage=' . urlencode($urlbacktopage) . '">';
+			if (! empty($conf->agenda->enabled))
+			{
+				$buttontoaddnewevent = '<a href="'.DOL_URL_ROOT.'/comm/action/card.php?action=create&datep='.dol_print_date(dol_now(),'dayhourlog').'&origin='.$typeelement.'&originid='.$object->id.($object->socid>0?'&socid='.$object->socid:'').($projectid>0?'&projectid='.$projectid:'').'&backtopage='.urlencode($urlbacktopage).'">';
 				$buttontoaddnewevent.= $langs->trans("AddEvent");
 				$buttontoaddnewevent.= '</a>';
 			}
-			print load_fiche_titre($title, $buttontoaddnewevent, '');
->>>>>>> 286d62ed
 
         	print '<!-- formactions->showactions -->'."\n";
         	print load_fiche_titre($title, $buttontoaddnewevent, '', 0, 0, '', $morehtmlright);
