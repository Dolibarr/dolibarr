<?php
/* Copyright (c) 2008-2012 Laurent Destailleur  <eldy@users.sourceforge.net>
 * Copyright (C) 2010-2012 Regis Houssin        <regis.houssin@capnetworks.com>
 * Copyright (C) 2010      Juanjo Menent        <jmenent@2byte.es>
 *
 * This program is free software; you can redistribute it and/or modify
 * it under the terms of the GNU General Public License as published by
 * the Free Software Foundation; either version 3 of the License, or
 * (at your option) any later version.
 *
 * This program is distributed in the hope that it will be useful,
 * but WITHOUT ANY WARRANTY; without even the implied warranty of
 * MERCHANTABILITY or FITNESS FOR A PARTICULAR PURPOSE.  See the
 * GNU General Public License for more details.
 *
 * You should have received a copy of the GNU General Public License
 * along with this program. If not, see <http://www.gnu.org/licenses/>.
 */

/**
 *      \file       htdocs/core/class/html.formactions.class.php
 *      \ingroup    core
 *      \brief      Fichier de la classe des fonctions predefinie de composants html actions
 */


/**
 *      Class to manage building of HTML components
 */
class FormActions
{
    var $db;
    var $error;


    /**
	 *	Constructor
	 *
	 *  @param		DoliDB		$db      Database handler
     */
    function __construct($db)
    {
        $this->db = $db;
        return 1;
    }


    /**
     *  Show list of action status
     *
     * 	@param	string	$formname		Name of form where select is included
     * 	@param	string	$selected		Preselected value (-1..100)
     * 	@param	int		$canedit		1=can edit, 0=read only
     *  @param  string	$htmlname   	Name of html prefix for html fields (selectX and valX)
     *  @param	integer	$showempty		Show an empty line if select is used
     *  @param	integer	$onlyselect		0=Standard, 1=Hide percent of completion and force usage of a select list, 2=Same than 1 and add "Incomplete (Todo+Running)
     * 	@return	void
     */
    function form_select_status_action($formname,$selected,$canedit=1,$htmlname='complete',$showempty=0,$onlyselect=0)
    {
        global $langs,$conf;

        $listofstatus = array(
            '-1' => $langs->trans("ActionNotApplicable"),
            '0' => $langs->trans("ActionsToDoShort"),
            '50' => $langs->trans("ActionRunningShort"),
            '100' => $langs->trans("ActionDoneShort")
        );
		// +ActionUncomplete

        if (! empty($conf->use_javascript_ajax))
        {
            print "\n";
            print "<script type=\"text/javascript\">
                var htmlname = '".$htmlname."';

                $(document).ready(function () {
                	select_status();

                    $('#select' + htmlname).change(function() {
                        select_status();
                    });
                    // FIXME use another method for update combobox
                    //$('#val' + htmlname).change(function() {
                        //select_status();
                    //});
                });

                function select_status() {
                    var defaultvalue = $('#select' + htmlname).val();
                    var percentage = $('input[name=percentage]');
                    var selected = '".(isset($selected)?$selected:'')."';
                    var value = (selected>0?selected:(defaultvalue>=0?defaultvalue:''));

                    percentage.val(value);

                    if (defaultvalue == -1) {
						percentage.prop('disabled', true);
                        $('.hideifna').hide();
                    }
                    else if (defaultvalue == 0) {
						percentage.val(0);
						percentage.removeAttr('disabled'); /* Not disabled, we want to change it to higher value */
                        $('.hideifna').show();
                    }
                    else if (defaultvalue == 100) {
						percentage.val(100);
						percentage.prop('disabled', true);
                        $('.hideifna').show();
                    }
                    else {
                    	if (defaultvalue == 50 && (percentage.val() == 0 || percentage.val() == 100)) { percentage.val(50) };
                    	percentage.removeAttr('disabled');
                        $('.hideifna').show();
                    }
                }
                </script>\n";
        }
        if (! empty($conf->use_javascript_ajax) || $onlyselect)
        {
        	//var_dump($selected);
        	if ($selected == 'done') $selected='100';
            print '<select '.($canedit?'':'disabled ').'name="'.$htmlname.'" id="select'.$htmlname.'" class="flat">';
            if ($showempty) print '<option value=""'.($selected == ''?' selected':'').'></option>';
            foreach($listofstatus as $key => $val)
            {
                print '<option value="'.$key.'"'.(($selected == $key && strlen($selected) == strlen($key)) || (($selected > 0 && $selected < 100) && $key == '50') ? ' selected' : '').'>'.$val.'</option>';
                if ($key == '50' && $onlyselect == 2)
                {
                	print '<option value="todo"'.($selected == 'todo' ? ' selected' : '').'>'.$langs->trans("ActionUncomplete").' ('.$langs->trans("ActionRunningNotStarted")."+".$langs->trans("ActionRunningShort").')</option>';
                }
            }
            print '</select>';
            if ($selected == 0 || $selected == 100) $canedit=0;

            if (empty($onlyselect))
            {
	            print ' <input type="text" id="val'.$htmlname.'" name="percentage" class="flat hideifna" value="'.($selected>=0?$selected:'').'" size="2"'.($canedit&&($selected>=0)?'':' disabled').'>';
    	        print '<span class="hideonsmartphone hideifna">%</span>';
            }
        }
        else
		{
            print ' <input type="text" id="val'.$htmlname.'" name="percentage" class="flat" value="'.($selected>=0?$selected:'').'" size="2"'.($canedit?'':' disabled').'>%';
        }
    }


    /**
     *  Show list of actions for element
     *
     *  @param	Object	$object			Object
     *  @param  string	$typeelement	'invoice','propal','order','invoice_supplier','order_supplier','fichinter'
     *	@param	int		$socid			socid of user
     *  @param	int		$forceshowtitle	Show title even if there is no actions to show
     *  @param  string  $morecss        More css on table
     *	@return	int						<0 if KO, >=0 if OK
     */
    function showactions($object,$typeelement,$socid=0,$forceshowtitle=0,$morecss='listactions')
    {
        global $langs,$conf,$user;
        global $bc;

        require_once DOL_DOCUMENT_ROOT.'/comm/action/class/actioncomm.class.php';

        $listofactions=ActionComm::getActions($this->db, $socid, $object->id, $typeelement);
		if (! is_array($listofactions)) dol_print_error($this->db,'FailedToGetActions');

        $num = count($listofactions);
        if ($num || $forceshowtitle)
        {
        	if ($typeelement == 'invoice')   $title=$langs->trans('ActionsOnBill');
        	elseif ($typeelement == 'invoice_supplier' || $typeelement == 'supplier_invoice') $title=$langs->trans('ActionsOnBill');
        	elseif ($typeelement == 'propal')    $title=$langs->trans('ActionsOnPropal');
        	elseif ($typeelement == 'supplier_proposal')    $title=$langs->trans('ActionsOnSupplierProposal');
        	elseif ($typeelement == 'order')     $title=$langs->trans('ActionsOnOrder');
        	elseif ($typeelement == 'order_supplier' || $typeelement == 'supplier_order')   $title=$langs->trans('ActionsOnOrder');
        	elseif ($typeelement == 'project')   $title=$langs->trans('ActionsOnProject');
        	elseif ($typeelement == 'shipping')  $title=$langs->trans('ActionsOnShipping');
            elseif ($typeelement == 'fichinter') $title=$langs->trans('ActionsOnFicheInter');
        	else $title=$langs->trans("Actions");

        	print load_fiche_titre($title,'','');

        	$page=0; $param=''; $sortfield='a.datep';
        	
        	$total = 0;	$var=true; 
        	print '<table class="noborder'.($morecss?' '.$morecss:'').'" width="100%">';
        	print '<tr class="liste_titre">';
        	print_liste_field_titre($langs->trans('Ref'), $_SERVER["PHP_SELF"], '', $page, $param, '');
        	print_liste_field_titre($langs->trans('Action'), $_SERVER["PHP_SELF"], '', $page, $param, '');
        	print_liste_field_titre($langs->trans('Type'), $_SERVER["PHP_SELF"], '', $page, $param, '');
        	print_liste_field_titre($langs->trans('Date'), $_SERVER["PHP_SELF"], '', $page, $param, '');
        	print_liste_field_titre($langs->trans('By'), $_SERVER["PHP_SELF"], '', $page, $param, '');
        	print_liste_field_titre('', $_SERVER["PHP_SELF"], '', $page, $param, 'align="right"');
        	print '</tr>';
        	print "\n";

        	$userstatic = new User($this->db);

        	foreach($listofactions as $action)
        	{
        		$ref=$action->getNomUrl(1,-1);
        		$label=$action->getNomUrl(0,38);
                
        		$var=!$var;
        		print '<tr '.$bc[$var].'>';
				print '<td>'.$ref.'</td>';
        		print '<td>'.$label.'</td>';
        		print '<td>'.$action->type.'</td>';
        		print '<td>'.dol_print_date($action->datep,'dayhour');
        		if ($action->datef)
        		{
	        		$tmpa=dol_getdate($action->datep);
	        		$tmpb=dol_getdate($action->datef);
	        		if ($tmpa['mday'] == $tmpb['mday'] && $tmpa['mon'] == $tmpb['mon'] && $tmpa['year'] == $tmpb['year'])
	        		{
	        			if ($tmpa['hours'] != $tmpb['hours'] || $tmpa['minutes'] != $tmpb['minutes'] && $tmpa['seconds'] != $tmpb['seconds']) print '-'.dol_print_date($action->datef,'hour');
	        		}
	        		else print '-'.dol_print_date($action->datef,'dayhour');
        		}
        		print '</td>';
        		print '<td>';
        		if (! empty($action->author->id))
        		{
        			$userstatic->id = $action->author->id;
        			$userstatic->firstname = $action->author->firstname;
        			$userstatic->lastname = $action->author->lastname;
        			print $userstatic->getNomUrl(1);
        		}
        		print '</td>';
        		print '<td align="right">';
        		if (! empty($action->author->id))
        		{
        			print $action->getLibStatut(3);
        		}
        		print '</td>';
        		print '</tr>';
        	}
        	print '</table>';
        }

        return $num;
    }


    /**
     *  Output html select list of type of event
     *
     *  @param	array|string	$selected       Type pre-selected (can be 'manual', 'auto' or 'AC_xxx'). Can be an array too.
     *  @param  string		    $htmlname       Name of select field
     *  @param	string		    $excludetype	A type to exclude ('systemauto', 'system', '')
     *  @param	integer		    $onlyautoornot	1=Group all type AC_XXX into 1 line AC_MANUAL. 0=Keep details of type
     *  @param	int		        $hideinfohelp	1=Do not show info help, 0=Show, -1=Show+Add info to tell how to set default value
     *  @param  int		        $multiselect    1=Allow multiselect of action type
     *  @param  int             $nooutput       1=No output
     * 	@return	string
     */
    function select_type_actions($selected='',$htmlname='actioncode',$excludetype='',$onlyautoornot=0, $hideinfohelp=0, $multiselect=0, $nooutput=0)
    {
        global $langs,$user,$form,$conf;

        if (! is_object($form)) $form=new Form($db);

        require_once DOL_DOCUMENT_ROOT.'/comm/action/class/cactioncomm.class.php';
        require_once DOL_DOCUMENT_ROOT.'/core/class/html.form.class.php';
        $caction=new CActionComm($this->db);

       	// Suggest a list with manual events or all auto events
       	$arraylist=$caction->liste_array(1, 'code', $excludetype, $onlyautoornot);
       	array_unshift($arraylist,'&nbsp;');     // Add empty line at start
       	//asort($arraylist);

       	if ($selected == 'manual') $selected='AC_OTH';
       	if ($selected == 'auto')   $selected='AC_OTH_AUTO';

       	if (! empty($conf->global->AGENDA_ALWAYS_HIDE_AUTO)) unset($arraylist['AC_OTH_AUTO']);

       	$out='';
       	
		if (! empty($multiselect)) 
		{
	        if (!is_array($selected) && !empty($selected)) $selected = explode(',', $selected);
			$out.=$form->multiselectarray($htmlname, $arraylist, $selected, 0, 0, 'centpercent', 0, 0);
		}
		else 
		{
<<<<<<< HEAD
			print Form::selectarray($htmlname, $arraylist, $selected);
=======
			$out.=$form->selectarray($htmlname, $arraylist, $selected);
>>>>>>> 18d18787
		}
		
        if ($user->admin && empty($onlyautoornot) && $hideinfohelp <= 0) 
        {
            $out.=info_admin($langs->trans("YouCanChangeValuesForThisListFromDictionarySetup").($hideinfohelp == -1 ? ". ".$langs->trans("YouCanSetDefaultValueInModuleSetup") : ''),1);
        }
        
        if ($nooutput) return $out;
        else print $out;
        return '';
    }

}<|MERGE_RESOLUTION|>--- conflicted
+++ resolved
@@ -183,8 +183,8 @@
         	print load_fiche_titre($title,'','');
 
         	$page=0; $param=''; $sortfield='a.datep';
-        	
-        	$total = 0;	$var=true; 
+
+        	$total = 0;	$var=true;
         	print '<table class="noborder'.($morecss?' '.$morecss:'').'" width="100%">';
         	print '<tr class="liste_titre">';
         	print_liste_field_titre($langs->trans('Ref'), $_SERVER["PHP_SELF"], '', $page, $param, '');
@@ -202,7 +202,7 @@
         	{
         		$ref=$action->getNomUrl(1,-1);
         		$label=$action->getNomUrl(0,38);
-                
+
         		$var=!$var;
         		print '<tr '.$bc[$var].'>';
 				print '<td>'.$ref.'</td>';
@@ -277,26 +277,22 @@
        	if (! empty($conf->global->AGENDA_ALWAYS_HIDE_AUTO)) unset($arraylist['AC_OTH_AUTO']);
 
        	$out='';
-       	
-		if (! empty($multiselect)) 
+
+		if (! empty($multiselect))
 		{
 	        if (!is_array($selected) && !empty($selected)) $selected = explode(',', $selected);
 			$out.=$form->multiselectarray($htmlname, $arraylist, $selected, 0, 0, 'centpercent', 0, 0);
 		}
 		else 
 		{
-<<<<<<< HEAD
-			print Form::selectarray($htmlname, $arraylist, $selected);
-=======
-			$out.=$form->selectarray($htmlname, $arraylist, $selected);
->>>>>>> 18d18787
+			$out.= Form::selectarray($htmlname, $arraylist, $selected);
 		}
 		
         if ($user->admin && empty($onlyautoornot) && $hideinfohelp <= 0) 
         {
             $out.=info_admin($langs->trans("YouCanChangeValuesForThisListFromDictionarySetup").($hideinfohelp == -1 ? ". ".$langs->trans("YouCanSetDefaultValueInModuleSetup") : ''),1);
         }
-        
+
         if ($nooutput) return $out;
         else print $out;
         return '';
