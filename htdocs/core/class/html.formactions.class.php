<?php
/* Copyright (c) 2008-2012 Laurent Destailleur  <eldy@users.sourceforge.net>
 * Copyright (C) 2010-2012 Regis Houssin        <regis.houssin@capnetworks.com>
 * Copyright (C) 2010      Juanjo Menent        <jmenent@2byte.es>
 *
 * This program is free software; you can redistribute it and/or modify
 * it under the terms of the GNU General Public License as published by
 * the Free Software Foundation; either version 3 of the License, or
 * (at your option) any later version.
 *
 * This program is distributed in the hope that it will be useful,
 * but WITHOUT ANY WARRANTY; without even the implied warranty of
 * MERCHANTABILITY or FITNESS FOR A PARTICULAR PURPOSE.  See the
 * GNU General Public License for more details.
 *
 * You should have received a copy of the GNU General Public License
 * along with this program. If not, see <http://www.gnu.org/licenses/>.
 */

/**
 *      \file       htdocs/core/class/html.formactions.class.php
 *      \ingroup    core
 *      \brief      Fichier de la classe des fonctions predefinie de composants html actions
 */


/**
 *      Class to manage building of HTML components
 */
class FormActions
{
    var $db;
    var $error;


    /**
	 *	Constructor
	 *
	 *  @param		DoliDB		$db      Database handler
     */
    function __construct($db)
    {
        $this->db = $db;
        return 1;
    }


    /**
     *  Show list of action status
     *
     * 	@param	string	$formname		Name of form where select is included
     * 	@param	string	$selected		Preselected value (-1..100)
     * 	@param	int		$canedit		1=can edit, 0=read only
     *  @param  string	$htmlname   	Name of html prefix for html fields (selectX and valX)
     *  @param	integer	$showempty		Show an empty line if select is used
     *  @param	integer	$onlyselect		0=Standard, 1=Hide percent of completion and force usage of a select list, 2=Same than 1 and add "Incomplete (Todo+Running)
     * 	@return	void
     */
    function form_select_status_action($formname,$selected,$canedit=1,$htmlname='complete',$showempty=0,$onlyselect=0)
    {
        global $langs,$conf;

        $listofstatus = array(
            '-1' => $langs->trans("ActionNotApplicable"),
            '0' => $langs->trans("ActionRunningNotStarted"),
            '50' => $langs->trans("ActionRunningShort"),
            '100' => $langs->trans("ActionDoneShort")
        );
		// +ActionUncomplete

        if (! empty($conf->use_javascript_ajax))
        {
            print "\n";
            print "<script type=\"text/javascript\">
                var htmlname = '".$htmlname."';

                $(document).ready(function () {
                	select_status();

                    $('#select' + htmlname).change(function() {
                        select_status();
                    });
                    // FIXME use another method for update combobox
                    //$('#val' + htmlname).change(function() {
                        //select_status();
                    //});
                });

                function select_status() {
                    var defaultvalue = $('#select' + htmlname).val();
                    var percentage = $('input[name=percentage]');
                    var selected = '".(isset($selected)?$selected:'')."';
                    var value = (selected>0?selected:(defaultvalue>=0?defaultvalue:''));

                    percentage.val(value);

                    if (defaultvalue == -1) {
						percentage.prop('disabled', true);
                        $('.hideifna').hide();
                    }
                    else if (defaultvalue == 0) {
						percentage.val(0);
						percentage.prop('disabled', true);
                        $('.hideifna').show();
                    }
                    else if (defaultvalue == 100) {
						percentage.val(100);
						percentage.prop('disabled', true);
                        $('.hideifna').show();
                    }
                    else {
                    	if (defaultvalue == 50 && (percentage.val() == 0 || percentage.val() == 100)) { percentage.val(50) };
                    	percentage.removeAttr('disabled');
                        $('.hideifna').show();
                    }
                }
                </script>\n";
        }
        if (! empty($conf->use_javascript_ajax) || $onlyselect)
        {
        	//var_dump($selected);
        	if ($selected == 'done') $selected='100';
            print '<select '.($canedit?'':'disabled ').'name="'.$htmlname.'" id="select'.$htmlname.'" class="flat">';
            if ($showempty) print '<option value=""'.($selected == ''?' selected':'').'></option>';
            foreach($listofstatus as $key => $val)
            {
                print '<option value="'.$key.'"'.(($selected == $key && strlen($selected) == strlen($key)) || (($selected > 0 && $selected < 100) && $key == '50') ? ' selected' : '').'>'.$val.'</option>';
                if ($key == '50' && $onlyselect == 2)
                {
                	print '<option value="todo"'.($selected == 'todo' ? ' selected' : '').'>'.$langs->trans("ActionUncomplete").' ('.$langs->trans("ActionRunningNotStarted")."+".$langs->trans("ActionRunningShort").')</option>';
                }
            }
            print '</select>';
            if ($selected == 0 || $selected == 100) $canedit=0;

            if (empty($onlyselect))
            {
	            print ' <input type="text" id="val'.$htmlname.'" name="percentage" class="flat hideifna" value="'.($selected>=0?$selected:'').'" size="2"'.($canedit&&($selected>=0)?'':' disabled').'>';
    	        print '<span class="hideonsmartphone hideifna">%</span>';
            }
        }
        else
		{
            print ' <input type="text" id="val'.$htmlname.'" name="percentage" class="flat" value="'.($selected>=0?$selected:'').'" size="2"'.($canedit?'':' disabled').'>%';
        }
    }


    /**
     *  Show list of actions for element
     *
     *  @param	Object	$object			Object
     *  @param  string	$typeelement	'invoice','propal','order','invoice_supplier','order_supplier','fichinter'
     *	@param	int		$socid			socid of user
     *  @param	int		$forceshowtitle	Show title even if there is no actions to show
     *  @param  string  $morecss        More css on table
     *	@return	int						<0 if KO, >=0 if OK
     */
    function showactions($object,$typeelement,$socid=0,$forceshowtitle=0,$morecss='listactions')
    {
        global $langs,$conf,$user;
        global $bc;

        require_once DOL_DOCUMENT_ROOT.'/comm/action/class/actioncomm.class.php';

        $listofactions=ActionComm::getActions($this->db, $socid, $object->id, $typeelement);
		if (! is_array($listofactions)) dol_print_error($this->db,'FailedToGetActions');

        $num = count($listofactions);
        if ($num || $forceshowtitle)
        {
        	if ($typeelement == 'invoice')   $title=$langs->trans('ActionsOnBill');
        	elseif ($typeelement == 'invoice_supplier' || $typeelement == 'supplier_invoice') $title=$langs->trans('ActionsOnBill');
        	elseif ($typeelement == 'propal')    $title=$langs->trans('ActionsOnPropal');
        	elseif ($typeelement == 'supplier_proposal')    $title=$langs->trans('ActionsOnSupplierProposal');
        	elseif ($typeelement == 'order')     $title=$langs->trans('ActionsOnOrder');
        	elseif ($typeelement == 'order_supplier' || $typeelement == 'supplier_order')   $title=$langs->trans('ActionsOnOrder');
        	elseif ($typeelement == 'project')   $title=$langs->trans('ActionsOnProject');
        	elseif ($typeelement == 'shipping')  $title=$langs->trans('ActionsOnShipping');
            elseif ($typeelement == 'fichinter') $title=$langs->trans('ActionsOnFicheInter');
        	else $title=$langs->trans("Actions");

        	print load_fiche_titre($title,'','');

        	$total = 0;	$var=true;
        	print '<table class="noborder'.($morecss?' '.$morecss:'').'" width="100%">';
        	print '<tr class="liste_titre">';
        	print '<th class="liste_titre">'.$langs->trans('Ref').'</th>';
        	print '<th class="liste_titre">'.$langs->trans('Action').'</th>';
        	print '<th class="liste_titre">'.$langs->trans('Date').'</th>';
        	print '<th class="liste_titre">'.$langs->trans('By').'</th>';
        	print '<th class="liste_titre" align="right">'.$langs->trans('Status').'</th>';
        	print '</tr>';
        	print "\n";

        	$userstatic = new User($this->db);

        	foreach($listofactions as $action)
        	{
        		$ref=$action->getNomUrl(1,-1);
        		$label=$action->getNomUrl(0,38);

        		$var=!$var;
        		print '<tr '.$bc[$var].'>';
				print '<td>'.$ref.'</td>';
        		print '<td>'.$label.'</td>';
        		print '<td>'.dol_print_date($action->datep,'dayhour');
        		if ($action->datef)
        		{
	        		$tmpa=dol_getdate($action->datep);
	        		$tmpb=dol_getdate($action->datef);
	        		if ($tmpa['mday'] == $tmpb['mday'] && $tmpa['mon'] == $tmpb['mon'] && $tmpa['year'] == $tmpb['year'])
	        		{
	        			if ($tmpa['hours'] != $tmpb['hours'] || $tmpa['minutes'] != $tmpb['minutes'] && $tmpa['seconds'] != $tmpb['seconds']) print '-'.dol_print_date($action->datef,'hour');
	        		}
	        		else print '-'.dol_print_date($action->datef,'dayhour');
        		}
        		print '</td>';
        		print '<td>';
        		if (! empty($action->author->id))
        		{
        			$userstatic->id = $action->author->id;
        			$userstatic->firstname = $action->author->firstname;
        			$userstatic->lastname = $action->author->lastname;
        			print $userstatic->getNomUrl(1);
        		}
        		print '</td>';
        		print '<td align="right">';
        		if (! empty($action->author->id))
        		{
        			print $action->getLibStatut(3);
        		}
        		print '</td>';
        		print '</tr>';
        	}
        	print '</table>';
        }

        return $num;
    }


    /**
     *  Output html select list of type of event
     *
     *  @param	string		$selected       Type pre-selected (can be 'manual', 'auto' or 'AC_xxx')
     *  @param  string		$htmlname       Name of select field
     *  @param	string		$excludetype	A type to exclude ('systemauto', 'system', '')
<<<<<<< HEAD
     *  @param	string		$onlyautoornot	1=Group all type AC_XXX into 1 line AC_MANUAL. 0=Keep details of type
=======
     *  @param	integer		$onlyautoornot	1=Group all type AC_XXX into 1 line AC_MANUAL. 0=Keep details of type
>>>>>>> 3f5d67d4
     *  @param	int		    $hideinfohelp	1=Do not show info help, 0=Show, -1=Show+Add info to tell how to set default value
     *  @param  int		    $multiselect    1=Allow multiselect of action type
     * 	@return	void
     */
    function select_type_actions($selected='',$htmlname='actioncode',$excludetype='',$onlyautoornot=0, $hideinfohelp=0, $multiselect=0)
    {
        global $langs,$user,$form,$conf;

        if (! is_object($form)) $form=new Form($db);

        require_once DOL_DOCUMENT_ROOT.'/comm/action/class/cactioncomm.class.php';
        require_once DOL_DOCUMENT_ROOT.'/core/class/html.form.class.php';
        $caction=new CActionComm($this->db);

       	// Suggest a list with manual events or all auto events
       	$arraylist=$caction->liste_array(1, 'code', $excludetype, $onlyautoornot);
       	array_unshift($arraylist,'&nbsp;');     // Add empty line at start
       	//asort($arraylist);

       	if ($selected == 'manual') $selected='AC_OTH';
       	if ($selected == 'auto')   $selected='AC_OTH_AUTO';

       	if (! empty($conf->global->AGENDA_ALWAYS_HIDE_AUTO)) unset($arraylist['AC_OTH_AUTO']);

		if (! empty($multiselect)) 
		{
	        if(!is_array($selected) && !empty($selected)) $selected = explode(',', $selected);
			print $form->multiselectarray($htmlname, $arraylist, $selected, 0, 0, 'centpercent', 0, 0);
		}
		else 
		{
			print $form->selectarray($htmlname, $arraylist, $selected);
		}
		
        if ($user->admin && empty($onlyautoornot) && $hideinfohelp <= 0) 
        {
            print info_admin($langs->trans("YouCanChangeValuesForThisListFromDictionarySetup").($hideinfohelp == -1 ? ". ".$langs->trans("YouCanSetDefaultValueInModuleSetup") : ''),1);
        }
    }

}<|MERGE_RESOLUTION|>--- conflicted
+++ resolved
@@ -246,11 +246,7 @@
      *  @param	string		$selected       Type pre-selected (can be 'manual', 'auto' or 'AC_xxx')
      *  @param  string		$htmlname       Name of select field
      *  @param	string		$excludetype	A type to exclude ('systemauto', 'system', '')
-<<<<<<< HEAD
-     *  @param	string		$onlyautoornot	1=Group all type AC_XXX into 1 line AC_MANUAL. 0=Keep details of type
-=======
      *  @param	integer		$onlyautoornot	1=Group all type AC_XXX into 1 line AC_MANUAL. 0=Keep details of type
->>>>>>> 3f5d67d4
      *  @param	int		    $hideinfohelp	1=Do not show info help, 0=Show, -1=Show+Add info to tell how to set default value
      *  @param  int		    $multiselect    1=Allow multiselect of action type
      * 	@return	void
