<?php
/* Copyright (C) 2003		Rodolphe Quiedeville	<rodolphe@quiedeville.org>
 * Copyright (C) 2004-2012	Laurent Destailleur		<eldy@users.sourceforge.net>
 * Copyright (C) 2005-2012	Regis Houssin			<regis.houssin@inodbox.com>
 * Copyright (C) 2019		Nicolas ZABOURI			<info@inovea-conseil.com>
 *
 * This program is free software; you can redistribute it and/or modify
 * it under the terms of the GNU General Public License as published by
 * the Free Software Foundation; either version 3 of the License, or
 * (at your option) any later version.
 *
 * This program is distributed in the hope that it will be useful,
 * but WITHOUT ANY WARRANTY; without even the implied warranty of
 * MERCHANTABILITY or FITNESS FOR A PARTICULAR PURPOSE.  See the
 * GNU General Public License for more details.
 *
 * You should have received a copy of the GNU General Public License
 * along with this program. If not, see <https://www.gnu.org/licenses/>.
 */

/**
 *	\file       htdocs/core/class/infobox.class.php
 *	\brief      File of class to manage widget boxes
 */

/**
 *	Class to manage boxes on pages. This is an utility class (all is static)
 */
class InfoBox
{
    /**
     * Name of positions 0=Home, 1=Accountancy, 2=xxx
     *
     * @return	string[]		Array with list of zones
     */
    public static function getListOfPagesForBoxes()
    {
<<<<<<< HEAD
        return array(0=>'Home',1=>'Accountancy');
=======
		global $conf;

		if (empty($conf->global->MAIN_FEATURES_LEVEL) || $conf->global->MAIN_FEATURES_LEVEL < 2)
		{
        	return array(0 => 'Home');
		}
		else
		{
			return array(
				0 => 'Home',
				1 => 'userhome',
				2 => 'membersindex',
				3 => 'thirdpartiesindex',
				4 => 'productindex',
				5 => 'productindex',
				6 => 'mrpindex',
				7 => 'commercialindex',
				8 => 'projectsindex',
				9 => 'invoiceindex',
				10 => 'hrmindex',
				11 => 'ticketsindex',
				12 => 'stockindex',
				13 => 'sendingindex',
				14 => 'receptionindex',
				15 => 'activityindex',
				16 => 'proposalindex',
				17 => 'ordersindex',
				18 => 'orderssuppliersindex',
				19 => 'contractindex',
				20 => 'interventionindex',
				21 => 'suppliersproposalsindex',
				22 => 'donationindex',
				23 => 'specialexpensesindex',
				24 => 'expensereportindex',
				25 => 'mailingindex',
				26 => 'opensurveyindex',
				27 => 'accountancyindex'
			);
		}
>>>>>>> 847fd8c1
    }

    /**
     *  Return array of boxes qualified for area and user
     *
     *  @param	DoliDB		$db				Database handler
     *  @param	string		$mode			'available' or 'activated'
     *  @param	string		$zone			Name or area (-1 for all, 0 for Homepage, 1 for Accountancy, 2 for xxx, ...)
     *  @param  User|null   $user	  		Object user to filter
     *  @param	array		$excludelist	Array of box id (box.box_id = boxes_def.rowid) to exclude
     *  @param  int         $includehidden  Include also hidden boxes
     *  @return array       	        	Array of boxes
     */
    public static function listBoxes($db, $mode, $zone, $user = null, $excludelist = array(), $includehidden = 1)
    {
        global $conf;

        $boxes=array();

        $confuserzone='MAIN_BOXES_'.$zone;
        if ($mode == 'activated')	// activated
        {
            $sql = "SELECT b.rowid, b.position, b.box_order, b.fk_user,";
            $sql.= " d.rowid as box_id, d.file, d.note, d.tms";
            $sql.= " FROM ".MAIN_DB_PREFIX."boxes as b, ".MAIN_DB_PREFIX."boxes_def as d";
            $sql.= " WHERE b.box_id = d.rowid";
            $sql.= " AND b.entity IN (0,".$conf->entity.")";
            if ($zone >= 0) $sql.= " AND b.position = ".$zone;
            if (is_object($user)) $sql.= " AND b.fk_user IN (0,".$user->id.")";
            else $sql.= " AND b.fk_user = 0";
            $sql.= " ORDER BY b.box_order";
        }
        else	// available
        {
            $sql = "SELECT d.rowid as box_id, d.file, d.note, d.tms";
            $sql.= " FROM ".MAIN_DB_PREFIX."boxes_def as d";
            $sql.= " WHERE d.entity IN (0,".$conf->entity.")";
        }

        dol_syslog(get_class()."::listBoxes get default box list for mode=".$mode." userid=".(is_object($user)?$user->id:'')."", LOG_DEBUG);
        $resql = $db->query($sql);
        if ($resql)
        {
            $num = $db->num_rows($resql);
            $j = 0;
            while ($j < $num)
            {
                $obj = $db->fetch_object($resql);

                if (! in_array($obj->box_id, $excludelist))
                {

                    if (preg_match('/^([^@]+)@([^@]+)$/i', $obj->file, $regs))
                    {
                        $boxname = preg_replace('/\.php$/i', '', $regs[1]);
                        $module = $regs[2];
                        $relsourcefile = "/".$module."/core/boxes/".$boxname.".php";
                    }
                    else
                    {
                        $boxname=preg_replace('/\.php$/i', '', $obj->file);
                        $relsourcefile = "/core/boxes/".$boxname.".php";
                    }

                    //print $obj->box_id.'-'.$boxname.'-'.$relsourcefile.'<br>';

                    // TODO PERF Do not make "dol_include_once" here, nor "new" later. This means, we must store a 'depends' field to store modules list, then
                    // the "enabled" condition for modules forbidden for external users and the depends condition can be done.
                    // Goal is to avoid making a "new" done for each boxes returned by select.
                    dol_include_once($relsourcefile);
                    if (class_exists($boxname))
                    {
                        $box=new $boxname($db, $obj->note);		// Constructor may set properties like box->enabled. obj->note is note into box def, not user params.
                        //$box=new stdClass();

                        // box properties
                        $box->rowid		= (empty($obj->rowid) ? '' : $obj->rowid);
                        $box->id		= (empty($obj->box_id) ? '' : $obj->box_id);
                        $box->position	= ($obj->position == '' ? '' : $obj->position);		// '0' must stay '0'
                        $box->box_order	= (empty($obj->box_order) ? '' : $obj->box_order);
                        $box->fk_user	= (empty($obj->fk_user) ? 0 : $obj->fk_user);
                        $box->sourcefile= $relsourcefile;
                        $box->class     = $boxname;

                        if ($mode == 'activated' && ! is_object($user))	// List of activated box was not yet personalized into database
                        {
                            if (is_numeric($box->box_order))
                            {
                                if ($box->box_order % 2 == 1) $box->box_order='A'.$box->box_order;
                                elseif ($box->box_order % 2 == 0) $box->box_order='B'.$box->box_order;
                            }
                        }
                        // box_def properties
                        $box->box_id	= (empty($obj->box_id) ? '' : $obj->box_id);
                        $box->note		= (empty($obj->note) ? '' : $obj->note);

                        // Filter on box->enabled (used for example by box_comptes)
                        // Filter also on box->depends. Example: array("product|service") or array("contrat", "service")
                        $enabled=$box->enabled;
                        if (isset($box->depends) && count($box->depends) > 0)
                        {
                            foreach($box->depends as $moduleelem)
                            {
                                $arrayelem=explode('|', $moduleelem);
                                $tmpenabled=0;	// $tmpenabled is used for the '|' test (OR)
                                foreach($arrayelem as $module)
                                {
                                    $tmpmodule=preg_replace('/@[^@]+/', '', $module);
                                    if (! empty($conf->$tmpmodule->enabled)) $tmpenabled=1;
                                    //print $boxname.'-'.$module.'-module enabled='.(empty($conf->$tmpmodule->enabled)?0:1).'<br>';
                                }
                                if (empty($tmpenabled))	// We found at least one module required that is disabled
                                {
                                    $enabled=0;
                                    break;
                                }
                            }
                        }
                        //print '=>'.$boxname.'-enabled='.$enabled.'<br>';

                        //print 'xx module='.$module.' enabled='.$enabled;
                        if ($enabled && ($includehidden || empty($box->hidden))) $boxes[]=$box;
                        else unset($box);
                    }
                    else
                    {
                        dol_syslog("Failed to load box '".$boxname."' into file '".$relsourcefile."'", LOG_WARNING);
                    }
                }
                $j++;
            }
        }
        else
        {
            dol_syslog($db->lasterror(), LOG_ERR);
            return array('error'=>$db->lasterror());
        }

        return $boxes;
    }


    /**
     *  Save order of boxes for area and user
     *
     *  @param	DoliDB	$db				Database handler
     *  @param	string	$zone       	Name of area (0 for Homepage, ...)
     *  @param  string  $boxorder   	List of boxes with correct order 'A:123,456,...-B:789,321...'
     *  @param  int     $userid     	Id of user
     *  @return int                   	<0 if KO, 0=Nothing done, > 0 if OK
     */
    public static function saveboxorder($db, $zone, $boxorder, $userid = 0)
    {
        global $conf;

        $error=0;

        require_once DOL_DOCUMENT_ROOT.'/core/lib/functions2.lib.php';

        dol_syslog(get_class()."::saveboxorder zone=".$zone." userid=".$userid);

        if (! $userid || $userid == 0) return 0;

        $user = new User($db);
        $user->id=$userid;

        $db->begin();

        // Save parameters to say user has a dedicated setup
        $tab=array();
        $confuserzone='MAIN_BOXES_'.$zone;
        $tab[$confuserzone]=1;
        if (dol_set_user_param($db, $conf, $user, $tab) < 0)
        {
            $error=$db->lasterror();
            $db->rollback();
            return -3;
        }

        // Delete all lines
        $sql = "DELETE FROM ".MAIN_DB_PREFIX."boxes";
        $sql.= " WHERE entity = ".$conf->entity;
        $sql.= " AND fk_user = ".$userid;
        $sql.= " AND position = ".$zone;

        dol_syslog(get_class()."::saveboxorder", LOG_DEBUG);
        $result = $db->query($sql);
        if ($result)
        {
            $colonnes=explode('-', $boxorder);
            foreach ($colonnes as $collist)
            {
                $part=explode(':', $collist);
                $colonne=$part[0];
                $list=$part[1];
                dol_syslog(get_class()."::saveboxorder column=".$colonne.' list='.$list);

                $i=0;
                $listarray=explode(',', $list);
                foreach ($listarray as $id)
                {
                    if (is_numeric($id))
                    {
                        //dol_syslog("aaaaa".count($listarray));
                        $i++;
                        $ii=sprintf('%02d', $i);
                        $sql = "INSERT INTO ".MAIN_DB_PREFIX."boxes";
                        $sql.= "(box_id, position, box_order, fk_user, entity)";
                        $sql.= " values (";
                        $sql.= " ".$id.",";
                        $sql.= " ".$zone.",";
                        $sql.= " '".$colonne.$ii."',";
                        $sql.= " ".$userid.",";
                        $sql.= " ".$conf->entity;
                        $sql.= ")";

                        dol_syslog(get_class()."::saveboxorder", LOG_DEBUG);
                        $result = $db->query($sql);
                        if ($result < 0)
                        {
                            $error++;
                            break;
                        }
                    }
                }
            }
            if ($error)
            {
                $error=$db->error();
                $db->rollback();
                return -2;
            }
            else
            {
                $db->commit();
                return 1;
            }
        }
        else
        {
            $error=$db->lasterror();
            $db->rollback();
            dol_syslog(get_class()."::saveboxorder ".$error);
            return -1;
        }
    }
}<|MERGE_RESOLUTION|>--- conflicted
+++ resolved
@@ -29,15 +29,12 @@
 class InfoBox
 {
     /**
-     * Name of positions 0=Home, 1=Accountancy, 2=xxx
+     * Name of positions (See below)
      *
      * @return	string[]		Array with list of zones
      */
     public static function getListOfPagesForBoxes()
     {
-<<<<<<< HEAD
-        return array(0=>'Home',1=>'Accountancy');
-=======
 		global $conf;
 
 		if (empty($conf->global->MAIN_FEATURES_LEVEL) || $conf->global->MAIN_FEATURES_LEVEL < 2)
@@ -77,7 +74,6 @@
 				27 => 'accountancyindex'
 			);
 		}
->>>>>>> 847fd8c1
     }
 
     /**
