<?php
/* Copyright (C) 2003		Rodolphe Quiedeville	<rodolphe@quiedeville.org>
 * Copyright (C) 2004-2012	Laurent Destailleur		<eldy@users.sourceforge.net>
 * Copyright (C) 2005-2012	Regis Houssin			<regis.houssin@capnetworks.com>
 *
 * This program is free software; you can redistribute it and/or modify
 * it under the terms of the GNU General Public License as published by
 * the Free Software Foundation; either version 3 of the License, or
 * (at your option) any later version.
 *
 * This program is distributed in the hope that it will be useful,
 * but WITHOUT ANY WARRANTY; without even the implied warranty of
 * MERCHANTABILITY or FITNESS FOR A PARTICULAR PURPOSE.  See the
 * GNU General Public License for more details.
 *
 * You should have received a copy of the GNU General Public License
 * along with this program. If not, see <http://www.gnu.org/licenses/>.
 */

/**
 *	\file       htdocs/core/class/infobox.class.php
 *	\brief      File of class to manage widget boxes
 */

/**
 *	Class to manage boxes on pages
 */
class InfoBox
{
	static $listOfPages = array(0=>'Home');       // Nom des positions 0=Home, 1=...


    /**
     *  Return array of boxes qualified for area and user
     *
     *  @param	DoliDB	$db				Database handler
     *  @param	string	$mode			'available' or 'activated'
     *  @param	string	$zone			Name or area (-1 for all, 0 for Homepage, 1 for xxx, ...)
     *  @param  User    $user	  		Object user to filter
     *  @param	array	$excludelist	Array of box id (box.box_id = boxes_def.rowid) to exclude
     *  @return array               	Array of boxes
     */
    static function listBoxes($db, $mode, $zone, $user, $excludelist=array())
    {
        global $conf;

        $boxes=array();

        $confuserzone='MAIN_BOXES_'.$zone;
        if ($mode == 'activated')
        {
            $sql = "SELECT b.rowid, b.position, b.box_order, b.fk_user,";
            $sql.= " d.rowid as box_id, d.file, d.note, d.tms";
            $sql.= " FROM ".MAIN_DB_PREFIX."boxes as b, ".MAIN_DB_PREFIX."boxes_def as d";
            $sql.= " WHERE b.box_id = d.rowid";
            $sql.= " AND b.entity IN (0,".(! empty($conf->multicompany->enabled) && ! empty($conf->multicompany->transverse_mode)?"1,":"").$conf->entity.")";
            if ($zone >= 0) $sql.= " AND b.position = ".$zone;
            if (is_object($user)) $sql.= " AND b.fk_user IN (0,".$user->id.")";
            else $sql.= " AND b.fk_user = 0";
            $sql.= " ORDER BY b.box_order";
        }
        else
		{
            $sql = "SELECT d.rowid as box_id, d.file, d.note, d.tms";
            $sql.= " FROM ".MAIN_DB_PREFIX."boxes_def as d";
            if (! empty($conf->multicompany->enabled) && ! empty($conf->multicompany->transverse_mode))
            {
            	$sql.= " WHERE entity IN (1,".$conf->entity.")"; // TODO add method for define another master entity
            }
            else
			{
            	$sql.= " WHERE entity = ".$conf->entity;
            }
        }

        dol_syslog(get_class()."::listBoxes get default box list for mode=".$mode." userid=".(is_object($user)?$user->id:'')." sql=".$sql, LOG_DEBUG);
        $resql = $db->query($sql);
        if ($resql)
        {
            $num = $db->num_rows($resql);
            $j = 0;
            while ($j < $num)
            {
                $obj = $db->fetch_object($resql);

                if (! in_array($obj->box_id, $excludelist))
                {
                    if (preg_match('/^([^@]+)@([^@]+)$/i',$obj->file,$regs))
                    {
<<<<<<< HEAD
                        $boxname = preg_replace('/.php$/i','',$regs[1]);
=======
                        $boxname = preg_replace('/\.php$/i','',$regs[1]);
>>>>>>> 67758c96
                        $module = $regs[2];
                        $relsourcefile = "/".$module."/core/boxes/".$boxname.".php";
                    }
                    else
                    {
                        $boxname=preg_replace('/\.php$/i','',$obj->file);
                        $relsourcefile = "/core/boxes/".$boxname.".php";
					}

					// TODO PERF Do not make "dol_include_once" here, nor "new" later. This means, we must store a 'depends' field to store modules list, then
                    // the "enabled" condition for modules forbidden for external users and the depends condition can be done.
                    // Goal is to avoid making a new instance for each boxes returned by select.

                    dol_include_once($relsourcefile);
                    if (class_exists($boxname))
                    {
                        $box=new $boxname($db,$obj->note);		// Constructor may set properties like box->enabled. obj->note is note into box def, not user params.
                        //$box=new stdClass();
                        
                        // box properties
                        $box->rowid		= (empty($obj->rowid) ? '' : $obj->rowid);
                        $box->id		= (empty($obj->box_id) ? '' : $obj->box_id);
                        $box->position	= ($obj->position == '' ? '' : $obj->position);		// '0' must staty '0'
                        $box->box_order	= (empty($obj->box_order) ? '' : $obj->box_order);
                        $box->fk_user	= (empty($obj->fk_user) ? 0 : $obj->fk_user);
                        $box->sourcefile= $relsourcefile;
                    	$box->class     = $boxname;
                        if ($mode == 'activated' && ! is_object($user))	// List of activated box was not yet personalized into database
                        {
                            if (is_numeric($box->box_order))
                            {
                                if ($box->box_order % 2 == 1) $box->box_order='A'.$box->box_order;
                                elseif ($box->box_order % 2 == 0) $box->box_order='B'.$box->box_order;
                            }
                        }
                        // box_def properties
                        $box->box_id	= (empty($obj->box_id) ? '' : $obj->box_id);
                        $box->note		= (empty($obj->note) ? '' : $obj->note);
                        
                        // Filter on box->enabled (fused for example by box_comptes) and box->depends
                        //$enabled=1;
                        $enabled=$box->enabled;
                        if (isset($box->depends) && count($box->depends) > 0)
                        {
                            foreach($box->depends as $module)
                            {
                                //print $boxname.'-'.$module.'<br>';
                                $tmpmodule=preg_replace('/@[^@]+/','',$module);
                                if (empty($conf->$tmpmodule->enabled)) $enabled=0;
                            }
                        }

                        //print 'xx module='.$module.' enabled='.$enabled;
                        if ($enabled) $boxes[]=$box;
                        else unset($box);
                        }
                }
                $j++;
            }
        }
        else
        {
            //dol_print_error($db);
            $error=$db->lasterror();
            dol_syslog(get_class()."::listBoxes Error ".$error, LOG_ERR);
        }

        return $boxes;
    }


    /**
     *  Save order of boxes for area and user
     *
     *  @param	DoliDB	$db				Database handler
     *  @param	string	$zone       	Name of area (0 for Homepage, ...)
     *  @param  string  $boxorder   	List of boxes with correct order 'A:123,456,...-B:789,321...'
     *  @param  int     $userid     	Id of user
     *  @return int                   	<0 if KO, >= 0 if OK
     */
    static function saveboxorder($db, $zone,$boxorder,$userid=0)
    {
        global $conf;

        $error=0;

        require_once DOL_DOCUMENT_ROOT.'/core/lib/functions2.lib.php';

        dol_syslog(get_class()."::saveboxorder zone=".$zone." userid=".$userid);

        if (! $userid || $userid == 0) return 0;

        $user = new User($db);
        $user->id=$userid;

        $db->begin();

        // Sauve parametre indiquant que le user a une config dediee
        $confuserzone='MAIN_BOXES_'.$zone;
        $tab[$confuserzone]=1;
        if (dol_set_user_param($db, $conf, $user, $tab) < 0)
        {
            $this->error=$db->lasterror();
            $db->rollback();
            return -3;
        }

        // Delete all lines
        $sql = "DELETE FROM ".MAIN_DB_PREFIX."boxes";
        $sql.= " WHERE entity = ".$conf->entity;
        $sql.= " AND fk_user = ".$userid;
        $sql.= " AND position = ".$zone;

        dol_syslog(get_class()."::saveboxorder sql=".$sql);
        $result = $db->query($sql);
        if ($result)
        {
            $colonnes=explode('-',$boxorder);
            foreach ($colonnes as $collist)
            {
                $part=explode(':',$collist);
                $colonne=$part[0];
                $list=$part[1];
                dol_syslog(get_class()."::saveboxorder column=".$colonne.' list='.$list);

                $i=0;
                $listarray=explode(',',$list);
                foreach ($listarray as $id)
                {
                    if (is_numeric($id))
                    {
                        //dol_syslog("aaaaa".count($listarray));
                        $i++;
                        $ii=sprintf('%02d',$i);
                        $sql = "INSERT INTO ".MAIN_DB_PREFIX."boxes";
                        $sql.= "(box_id, position, box_order, fk_user, entity)";
                        $sql.= " values (";
                        $sql.= " ".$id.",";
                        $sql.= " ".$zone.",";
                        $sql.= " '".$colonne.$ii."',";
                        $sql.= " ".$userid.",";
                        $sql.= " ".$conf->entity;
                        $sql.= ")";

                        dol_syslog(get_class()."::saveboxorder sql=".$sql);
                        $result = $db->query($sql);
                        if ($result < 0)
                        {
                            $error++;
                            break;
                        }
                    }
                }
            }
            if ($error)
            {
                $error=$db->error();
                $db->rollback();
                return -2;
            }
            else
            {
                $db->commit();
                return 1;
            }
        }
        else
        {
            $error=$db->lasterror();
            $db->rollback();
            dol_syslog(get_class()."::saveboxorder ".$error);
            return -1;
        }
    }

}

?><|MERGE_RESOLUTION|>--- conflicted
+++ resolved
@@ -87,11 +87,7 @@
                 {
                     if (preg_match('/^([^@]+)@([^@]+)$/i',$obj->file,$regs))
                     {
-<<<<<<< HEAD
-                        $boxname = preg_replace('/.php$/i','',$regs[1]);
-=======
                         $boxname = preg_replace('/\.php$/i','',$regs[1]);
->>>>>>> 67758c96
                         $module = $regs[2];
                         $relsourcefile = "/".$module."/core/boxes/".$boxname.".php";
                     }
