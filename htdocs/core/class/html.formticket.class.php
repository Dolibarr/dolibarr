--- conflicted
+++ resolved
@@ -1356,7 +1356,6 @@
 
 		$send_email = GETPOST('send_email', 'int') ? GETPOST('send_email', 'int') : 0;
 
-<<<<<<< HEAD
 		// Example 1 : Adding jquery code
 		print '<script nonce="'.getNonce().'" type="text/javascript">
 		jQuery(document).ready(function() {
@@ -1372,26 +1371,9 @@
 				}
 				jQuery(".email_line").hide();
 			}
-=======
->>>>>>> 5e4edac9
-
-			// Example 1 : Adding jquery code
-			print '<script type="text/javascript">
-			jQuery(document).ready(function() {
-				send_email=' . $send_email.';
-				if (send_email) {
-					if (!jQuery("#send_msg_email").is(":checked")) {
-						jQuery("#send_msg_email").prop("checked", true).trigger("change");
-					}
-					jQuery(".email_line").show();
-				} else {
-					if (!jQuery("#private_message").is(":checked")) {
-						jQuery("#private_message").prop("checked", true).trigger("change");
-					}
-					jQuery(".email_line").hide();
-				}';
-
-				// If constant set, allow to send private messages as email
+		';
+
+		// If constant set, allow to send private messages as email
 		if (empty($conf->global->TICKET_SEND_PRIVATE_EMAIL)) {
 			print 'jQuery("#send_msg_email").click(function() {
 					if(jQuery(this).is(":checked")) {
@@ -1415,9 +1397,8 @@
 				});';
 		}
 
-			print '});
-			</script>';
-
+		print '});
+		</script>';
 
 
 		print '<form method="post" name="ticket" id="ticket" enctype="multipart/form-data" action="'.$this->param["returnurl"].'">';
