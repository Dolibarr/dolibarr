<?php
/* Copyright (C) 2013-2015  Jean-François FERRY     <hello@librethic.io>
 * Copyright (C) 2016       Christophe Battarel     <christophe@altairis.fr>
 * Copyright (C) 2019       Frédéric France         <frederic.france@netlogic.fr>
 *
 * This program is free software; you can redistribute it and/or modify
 * it under the terms of the GNU General Public License as published by
 * the Free Software Foundation; either version 2 of the License, or
 * (at your option) any later version.
 *
 * This program is distributed in the hope that it will be useful,
 * but WITHOUT ANY WARRANTY; without even the implied warranty of
 * MERCHANTABILITY or FITNESS FOR A PARTICULAR PURPOSE. See the
 * GNU General Public License for more details.
 *
 * You should have received a copy of the GNU General Public License
 * along with this program. If not, see <https://www.gnu.org/licenses/>.
 */

/**
 *       \file       htdocs/core/class/html.formticket.class.php
 *       \ingroup    ticket
 *       \brief      Fichier de la classe permettant la generation du formulaire html d'envoi de mail unitaire
 */
require_once DOL_DOCUMENT_ROOT."/core/class/html.form.class.php";
require_once DOL_DOCUMENT_ROOT."/core/class/html.formmail.class.php";
require_once DOL_DOCUMENT_ROOT."/core/class/html.formprojet.class.php";

if (!class_exists('FormCompany')) {
	include DOL_DOCUMENT_ROOT.'/core/class/html.formcompany.class.php';
}

/**
 * Classe permettant la generation du formulaire d'un nouveau ticket.
 *
 * @package Ticket
 * \remarks Utilisation: $formticket = new FormTicket($db)
 * \remarks $formticket->proprietes=1 ou chaine ou tableau de valeurs
 * \remarks $formticket->show_form() affiche le formulaire
 */
class FormTicket
{
	/**
	 * @var DoliDB Database handler.
	 */
	public $db;

	public $track_id;

	/**
	 * @var int ID
	 */
	public $fk_user_create;

	public $message;
	public $topic_title;

	public $action;

	public $withtopic;
	public $withemail;
	/**
	 *
	 * @var int $withsubstit Show substitution array
	 */
	public $withsubstit;

	public $withfile;
	public $withfilereadonly;

	public $ispublic; // To show information or not into public form

	public $withtitletopic;
	public $withcompany; // affiche liste déroulante company
	public $withfromsocid;
	public $withfromcontactid;
	public $withnotifytiersatcreate;
	public $withusercreate; // Show name of creating user in form
	public $withcreatereadonly;

	public $withref; // Show ref field

	public $withcancel;

	/**
	 *
	 * @var array $substit Substitutions
	 */
	public $substit = array();
	public $param = array();

	/**
	 * @var string Error code (or message)
	 */
	public $error;


	/**
	 * Constructor
	 *
	 * @param DoliDB $db Database handler
	 */
	public function __construct($db)
	{
		$this->db = $db;

		$this->action = 'add';

		$this->withcompany = 1;
		$this->withfromsocid = 0;
		$this->withfromcontactid = 0;
		//$this->withthreadid=0;
		//$this->withtitletopic='';
		$this->withnotifytiersatcreate = 0;
		$this->withusercreate = 1;
		$this->withcreatereadonly = 1;
		$this->withemail = 0;
		$this->withref = 0;
		$this->withextrafields = 0; // Show extrafields or not
		//$this->withtopicreadonly=0;
	}

	/**
	 * Show the form to input ticket
	 *
	 * @param  	int	 		$withdolfichehead		With dol_fiche_head
	 * @param	string		$mode					Mode ('create' or 'edit')
	 * @return 	void
	 */
	public function showForm($withdolfichehead = 0, $mode = 'edit')
	{
		global $conf, $langs, $user, $hookmanager;

		// Load translation files required by the page
		$langs->loadLangs(array('other', 'mails', 'ticket'));

		$form = new Form($this->db);
		$formcompany = new FormCompany($this->db);
		$ticketstatic = new Ticket($this->db);

		$soc = new Societe($this->db);
		if (!empty($this->withfromsocid) && $this->withfromsocid > 0) {
			$soc->fetch($this->withfromsocid);
		}

		$ticketstat = new Ticket($this->db);

		$extrafields = new ExtraFields($this->db);
		$extrafields->fetch_name_optionals_label($ticketstat->table_element);

		print "\n<!-- Begin form TICKET -->\n";

		if ($withdolfichehead) dol_fiche_head(null, 'card', '', 0, '');

		print '<form method="POST" '.($withdolfichehead ? '' : 'style="margin-bottom: 30px;" ').'name="ticket" id="form_create_ticket" enctype="multipart/form-data" action="'.$this->param["returnurl"].'">';
		print '<input type="hidden" name="token" value="'.newToken().'">';
		print '<input type="hidden" name="action" value="'.$this->action.'">';
		foreach ($this->param as $key => $value) {
			print '<input type="hidden" name="'.$key.'" value="'.$value.'">';
		}
		print '<input type="hidden" name="fk_user_create" value="'.$this->fk_user_create.'">';

		print '<table class="border centpercent">';

		if ($this->withref) {
			// Ref
			$defaultref = $ticketstat->getDefaultRef();
			print '<tr><td class="titlefieldcreate"><span class="fieldrequired">'.$langs->trans("Ref").'</span></td><td><input size="18" type="text" name="ref" value="'.(GETPOST("ref", 'alpha') ? GETPOST("ref", 'alpha') : $defaultref).'"></td></tr>';
		}

		// TITLE
		if ($this->withemail) {
			print '<tr><td class="titlefield"><label for="email"><span class="fieldrequired">'.$langs->trans("Email").'</span></label></td><td>';
			print '<input  class="text minwidth200" id="email" name="email" value="'.(GETPOST('email', 'alpha') ? GETPOST('email', 'alpha') : $subject).'" />';
			print '</td></tr>';
		}

		// If ticket created from another object
		if (isset($this->param['origin']) && $this->param['originid'] > 0) {
			// Parse element/subelement (ex: project_task)
			$element = $subelement = $this->param['origin'];
			if (preg_match('/^([^_]+)_([^_]+)/i', $this->param['origin'], $regs)) {
				$element = $regs[1];
				$subelement = $regs[2];
			}

			dol_include_once('/'.$element.'/class/'.$subelement.'.class.php');
			$classname = ucfirst($subelement);
			$objectsrc = new $classname($this->db);
			$objectsrc->fetch(GETPOST('originid', 'int'));

			if (empty($objectsrc->lines) && method_exists($objectsrc, 'fetch_lines')) {
				$objectsrc->fetch_lines();
			}

			$objectsrc->fetch_thirdparty();
			$newclassname = $classname;
			print '<tr><td>'.$langs->trans($newclassname).'</td><td colspan="2"><input name="'.$subelement.'id" value="'.GETPOST('originid').'" type="hidden" />'.$objectsrc->getNomUrl(1).'</td></tr>';
		}

		// Type
		print '<tr><td class="titlefield"><span class="fieldrequired"><label for="selecttype_code">'.$langs->trans("TicketTypeRequest").'</span></label></td><td>';
		$this->selectTypesTickets((GETPOST('type_code', 'alpha') ? GETPOST('type_code', 'alpha') : $this->type_code), 'type_code', '', '2', 0, 0, 0, 'minwidth150');
		print '</td></tr>';

		// Severity
		print '<tr><td><span class="fieldrequired"><label for="selectseverity_code">'.$langs->trans("TicketSeverity").'</span></label></td><td>';
		$this->selectSeveritiesTickets((GETPOST('severity_code') ? GETPOST('severity_code') : $this->severity_code), 'severity_code', '', '2');
		print '</td></tr>';

		// Group
		print '<tr><td><span class="fieldrequired"><label for="selectcategory_code">'.$langs->trans("TicketGroup").'</span></label></td><td>';
		$this->selectGroupTickets((GETPOST('category_code') ? GETPOST('category_code') : $this->category_code), 'category_code', '', '2');
		print '</td></tr>';

		// Subject
		if ($this->withtitletopic) {
			print '<tr><td><label for="subject"><span class="fieldrequired">'.$langs->trans("Subject").'</span></label></td><td>';

			// Réponse à un ticket : affichage du titre du thread en readonly
			if ($this->withtopicreadonly) {
				print $langs->trans('SubjectAnswerToTicket').' '.$this->topic_title;
				print '</td></tr>';
			} else {
				if ($this->withthreadid > 0) {
					$subject = $langs->trans('SubjectAnswerToTicket').' '.$this->withthreadid.' : '.$this->topic_title.'';
				}
				print '<input class="text minwidth500" id="subject" name="subject" value="'.(GETPOST('subject', 'alpha') ? GETPOST('subject', 'alpha') : $subject).'" autofocus />';
				print '</td></tr>';
			}
		}

		// MESSAGE
		$msg = GETPOSTISSET('message') ? GETPOST('message', 'none') : '';
		print '<tr><td><label for="message"><span class="fieldrequired">'.$langs->trans("Message").'</span></label></td><td>';

		// If public form, display more information
		$toolbarname = 'dolibarr_notes';
		if ($this->ispublic)
		{
			$toolbarname = 'dolibarr_details';
			print '<div class="warning">'.($conf->global->TICKET_PUBLIC_TEXT_HELP_MESSAGE ? $conf->global->TICKET_PUBLIC_TEXT_HELP_MESSAGE : $langs->trans('TicketPublicPleaseBeAccuratelyDescribe')).'</div>';
		}
		include_once DOL_DOCUMENT_ROOT.'/core/class/doleditor.class.php';
		$uselocalbrowser = true;
		$doleditor = new DolEditor('message', $msg, '100%', 230, $toolbarname, 'In', true, $uselocalbrowser, $conf->global->FCKEDITOR_ENABLE_TICKET, ROWS_8, '90%');
		$doleditor->Create();
		print '</td></tr>';

		// User of creation
		if ($this->withusercreate > 0 && $this->fk_user_create) {
			print '<tr><td class="titlefield">'.$langs->trans("CreatedBy").'</td><td>';
			$langs->load("users");
			$fuser = new User($this->db);

			if ($this->withcreatereadonly) {
				if ($res = $fuser->fetch($this->fk_user_create)) {
					print $fuser->getNomUrl(1);
				}
			}
			print ' &nbsp; ';
			print "</td></tr>\n";
		}

		// Customer or supplier
		if ($this->withcompany) {
			// altairis: force company and contact id for external user
			if (empty($user->socid)) {
				// Company
				print '<tr><td class="titlefield">'.$langs->trans("ThirdParty").'</td><td>';
				$events = array();
				$events[] = array('method' => 'getContacts', 'url' => dol_buildpath('/core/ajax/contacts.php', 1), 'htmlname' => 'contactid', 'params' => array('add-customer-contact' => 'disabled'));
				print img_picto('', 'company', 'class="paddingright"');
				print $form->select_company($this->withfromsocid, 'socid', '', 1, 1, '', $events, 0, 'minwidth200');
				print '</td></tr>';
				if (!empty($conf->use_javascript_ajax) && !empty($conf->global->COMPANY_USE_SEARCH_TO_SELECT)) {
					$htmlname = 'socid';
					print '<script type="text/javascript">
                    $(document).ready(function () {
                        jQuery("#'.$htmlname.'").change(function () {
                            var obj = '.json_encode($events).';
                            $.each(obj, function(key,values) {
                                if (values.method.length) {
                                    runJsCodeForEvent'.$htmlname.'(values);
                                }
                            });
                        });

                        function runJsCodeForEvent'.$htmlname.'(obj) {
                            console.log("Run runJsCodeForEvent'.$htmlname.'");
                            var id = $("#'.$htmlname.'").val();
                            var method = obj.method;
                            var url = obj.url;
                            var htmlname = obj.htmlname;
                            var showempty = obj.showempty;
                            $.getJSON(url,
                                    {
                                        action: method,
                                        id: id,
                                        htmlname: htmlname,
                                        showempty: showempty
                                    },
                                    function(response) {
                                        $.each(obj.params, function(key,action) {
                                            if (key.length) {
                                                var num = response.num;
                                                if (num > 0) {
                                                    $("#" + key).removeAttr(action);
                                                } else {
                                                    $("#" + key).attr(action, action);
                                                }
                                            }
                                        });
                                        $("select#" + htmlname).html(response.value);
                                        if (response.num) {
                                            var selecthtml_str = response.value;
                                            var selecthtml_dom=$.parseHTML(selecthtml_str);
                                            $("#inputautocomplete"+htmlname).val(selecthtml_dom[0][0].innerHTML);
                                        } else {
                                            $("#inputautocomplete"+htmlname).val("");
                                        }
                                        $("select#" + htmlname).change();	/* Trigger event change */
                                    }
                            );
                        }
                    });
                    </script>';
				}

				// Contact and type
				print '<tr><td>'.$langs->trans("Contact").'</td><td>';
				// If no socid, set to -1 to avoid full contacts list
				$selectedCompany = ($this->withfromsocid > 0) ? $this->withfromsocid : -1;
				print img_picto('', 'contact', 'class="paddingright"');
				$nbofcontacts = $form->select_contacts($selectedCompany, $this->withfromcontactid, 'contactid', 3, '', '', 0, 'minwidth200');
				print ' ';
				$formcompany->selectTypeContact($ticketstatic, '', 'type', 'external', '', 0, 'maginleftonly');
				print '</td></tr>';
			} else {
				print '<tr><td class="titlefield"><input type="hidden" name="socid" value="'.$user->socid.'"/></td>';
				print '<td><input type="hidden" name="contactid" value="'.$user->contactid.'"/></td>';
				print '<td><input type="hidden" name="type" value="Z"/></td></tr>';
			}

			// Notify thirdparty at creation
			if (empty($this->ispublic))
			{
				print '<tr><td><label for="notify_tiers_at_create">'.$langs->trans("TicketNotifyTiersAtCreation").'</label></td><td>';
				print '<input type="checkbox" id="notify_tiers_at_create" name="notify_tiers_at_create"'.($this->withnotifytiersatcreate ? ' checked="checked"' : '').'>';
				print '</td></tr>';
			}
		}

		if (!empty($conf->projet->enabled) && !$this->ispublic)
		{
			$formproject = new FormProjets($this->db);
			print '<tr><td><label for="project"><span class="">'.$langs->trans("Project").'</span></label></td><td>';
			print $formproject->select_projects(-1, GETPOST('projectid', 'int'), 'projectid', 0, 0, 1, 1, 0, 0, 0, '', 0, 0, 'maxwidth500');
			print '</td></tr>';
		}

		// Attached files
		if (!empty($this->withfile)) {
			// Define list of attached files
			$listofpaths = array();
			$listofnames = array();
			$listofmimes = array();
			if (!empty($_SESSION["listofpaths"])) {
				$listofpaths = explode(';', $_SESSION["listofpaths"]);
			}

			if (!empty($_SESSION["listofnames"])) {
				$listofnames = explode(';', $_SESSION["listofnames"]);
			}

			if (!empty($_SESSION["listofmimes"])) {
				$listofmimes = explode(';', $_SESSION["listofmimes"]);
			}

			$out = '<tr>';
			$out .= '<td>'.$langs->trans("MailFile").'</td>';
			$out .= '<td>';
			// TODO Trick to have param removedfile containing nb of image to delete. But this does not works without javascript
			$out .= '<input type="hidden" class="removedfilehidden" name="removedfile" value="">'."\n";
			$out .= '<script type="text/javascript" language="javascript">';
			$out .= 'jQuery(document).ready(function () {';
			$out .= '    jQuery(".removedfile").click(function() {';
			$out .= '        jQuery(".removedfilehidden").val(jQuery(this).val());';
			$out .= '    });';
			$out .= '})';
			$out .= '</script>'."\n";
			if (count($listofpaths)) {
				foreach ($listofpaths as $key => $val) {
					$out .= '<div id="attachfile_'.$key.'">';
					$out .= img_mime($listofnames[$key]).' '.$listofnames[$key];
					if (!$this->withfilereadonly) {
						$out .= ' <input type="image" style="border: 0px;" src="'.DOL_URL_ROOT.'/theme/'.$conf->theme.'/img/delete.png" value="'.($key + 1).'" class="removedfile" id="removedfile_'.$key.'" name="removedfile_'.$key.'" />';
					}
					$out .= '<br></div>';
				}
			} else {
				$out .= $langs->trans("NoAttachedFiles").'<br>';
			}
			if ($this->withfile == 2) { // Can add other files
				$out .= '<input type="file" class="flat" id="addedfile" name="addedfile" value="'.$langs->trans("Upload").'" />';
				$out .= ' ';
				$out .= '<input type="submit" class="button" id="addfile" name="addfile" value="'.$langs->trans("MailingAddFile").'" />';
			}
			$out .= "</td></tr>\n";

			print $out;
		}

		// Other attributes
		$parameters = array();
		$reshook = $hookmanager->executeHooks('formObjectOptions', $parameters, $ticketstat, $this->action); // Note that $action and $object may have been modified by hook
		if (empty($reshook))
		{
			print $ticketstat->showOptionals($extrafields, 'create');
		}

		print '</table>';

		if ($withdolfichehead) dol_fiche_end();

		print '<div class="center">';
		print '<input class="button" type="submit" name="add" value="'.$langs->trans(($this->withthreadid > 0 ? "SendResponse" : "NewTicket")).'" />';
		if ($this->withcancel) {
			print " &nbsp; &nbsp; &nbsp;";
			print "<input class=\"button\" type=\"submit\" name=\"cancel\" value=\"".$langs->trans("Cancel")."\">";
		}
		print '</div>';

		print "</form>\n";
		print "<!-- End form TICKET -->\n";
	}

	/**
	 *      Return html list of tickets type
	 *
	 *      @param  string $selected    Id du type pre-selectionne
	 *      @param  string $htmlname    Nom de la zone select
	 *      @param  string $filtertype  To filter on field type in llx_c_ticket_type (array('code'=>xx,'label'=>zz))
	 *      @param  int    $format      0=id+libelle, 1=code+code, 2=code+libelle, 3=id+code
	 *      @param  int    $empty       1=peut etre vide, 0 sinon
	 *      @param  int    $noadmininfo 0=Add admin info, 1=Disable admin info
	 *      @param  int    $maxlength   Max length of label
	 *      @param	string	$morecss	More CSS
	 *      @return void
	 */
	public function selectTypesTickets($selected = '', $htmlname = 'tickettype', $filtertype = '', $format = 0, $empty = 0, $noadmininfo = 0, $maxlength = 0, $morecss = '')
	{
		global $langs, $user;

		$ticketstat = new Ticket($this->db);

		dol_syslog(get_class($this)."::select_types_tickets ".$selected.", ".$htmlname.", ".$filtertype.", ".$format, LOG_DEBUG);

		$filterarray = array();

		if ($filtertype != '' && $filtertype != '-1') {
			$filterarray = explode(',', $filtertype);
		}

		$ticketstat->loadCacheTypesTickets();

		print '<select id="select'.$htmlname.'" class="flat minwidth100'.($morecss ? ' '.$morecss : '').'" name="'.$htmlname.'">';
		if ($empty) {
			print '<option value="">&nbsp;</option>';
		}

		if (is_array($ticketstat->cache_types_tickets) && count($ticketstat->cache_types_tickets)) {
			foreach ($ticketstat->cache_types_tickets as $id => $arraytypes) {
				// On passe si on a demande de filtrer sur des modes de paiments particuliers
				if (count($filterarray) && !in_array($arraytypes['type'], $filterarray)) {
					continue;
				}

				// We discard empty line if showempty is on because an empty line has already been output.
				if ($empty && empty($arraytypes['code'])) {
					continue;
				}

				if ($format == 0) {
					print '<option value="'.$id.'"';
				}

				if ($format == 1) {
					print '<option value="'.$arraytypes['code'].'"';
				}

				if ($format == 2) {
					print '<option value="'.$arraytypes['code'].'"';
				}

				if ($format == 3) {
					print '<option value="'.$id.'"';
				}

				// Si selected est text, on compare avec code, sinon avec id
				if (preg_match('/[a-z]/i', $selected) && $selected == $arraytypes['code']) {
					print ' selected="selected"';
				} elseif ($selected == $id) {
					print ' selected="selected"';
				} elseif ($arraytypes['use_default'] == "1" && !$empty) {
					print ' selected="selected"';
				}

				print '>';
				$value = '&nbsp;';
				if ($format == 0) {
					$value = ($maxlength ? dol_trunc($arraytypes['label'], $maxlength) : $arraytypes['label']);
				} elseif ($format == 1) {
					$value = $arraytypes['code'];
				} elseif ($format == 2) {
					$value = ($maxlength ? dol_trunc($arraytypes['label'], $maxlength) : $arraytypes['label']);
				} elseif ($format == 3) {
					$value = $arraytypes['code'];
				}

				print $value;
				print '</option>';
			}
		}
		print '</select>';
		if ($user->admin && !$noadmininfo) {
			print info_admin($langs->trans("YouCanChangeValuesForThisListFromDictionarySetup"), 1);
		}

		print ajax_combobox('select'.$htmlname);
	}

	/**
	 *      Return html list of ticket anaytic codes
	 *
	 *      @param  string $selected    Id categorie pre-selectionnée
	 *      @param  string $htmlname    Nom de la zone select
	 *      @param  string $filtertype  To filter on field type in llx_c_ticket_category (array('code'=>xx,'label'=>zz))
	 *      @param  int    $format      0=id+libelle, 1=code+code, 2=code+libelle, 3=id+code
	 *      @param  int    $empty       1=peut etre vide, 0 sinon
	 *      @param  int    $noadmininfo 0=Add admin info, 1=Disable admin info
	 *      @param  int    $maxlength   Max length of label
	 *      @param	string	$morecss	More CSS
	 *      @return void
	 */
	public function selectGroupTickets($selected = '', $htmlname = 'ticketcategory', $filtertype = '', $format = 0, $empty = 0, $noadmininfo = 0, $maxlength = 0, $morecss = '')
	{
		global $langs, $user;

		$ticketstat = new Ticket($this->db);

		dol_syslog(get_class($this)."::selectCategoryTickets ".$selected.", ".$htmlname.", ".$filtertype.", ".$format, LOG_DEBUG);

		$filterarray = array();

		if ($filtertype != '' && $filtertype != '-1') {
			$filterarray = explode(',', $filtertype);
		}

		$ticketstat->loadCacheCategoriesTickets();

		print '<select id="select'.$htmlname.'" class="flat minwidth100'.($morecss ? ' '.$morecss : '').'" name="'.$htmlname.'">';
		if ($empty) {
			print '<option value="">&nbsp;</option>';
		}

		if (is_array($ticketstat->cache_category_tickets) && count($ticketstat->cache_category_tickets)) {
			foreach ($ticketstat->cache_category_tickets as $id => $arraycategories) {
				// On passe si on a demande de filtrer sur des modes de paiments particuliers
				if (count($filterarray) && !in_array($arraycategories['type'], $filterarray)) {
					continue;
				}

				// We discard empty line if showempty is on because an empty line has already been output.
				if ($empty && empty($arraycategories['code'])) {
					continue;
				}

				if ($format == 0) {
					print '<option value="'.$id.'"';
				}

				if ($format == 1) {
					print '<option value="'.$arraycategories['code'].'"';
				}

				if ($format == 2) {
					print '<option value="'.$arraycategories['code'].'"';
				}

				if ($format == 3) {
					print '<option value="'.$id.'"';
				}

				// Si selected est text, on compare avec code, sinon avec id
				if (preg_match('/[a-z]/i', $selected) && $selected == $arraycategories['code']) {
					print ' selected="selected"';
				} elseif ($selected == $id) {
					print ' selected="selected"';
				} elseif ($arraycategories['use_default'] == "1" && !$empty) {
					print ' selected="selected"';
				}

				print '>';

				if ($format == 0) {
					$value = ($maxlength ? dol_trunc($arraycategories['label'], $maxlength) : $arraycategories['label']);
				}

				if ($format == 1) {
					$value = $arraycategories['code'];
				}

				if ($format == 2) {
					$value = ($maxlength ? dol_trunc($arraycategories['label'], $maxlength) : $arraycategories['label']);
				}

				if ($format == 3) {
					$value = $arraycategories['code'];
				}

				print $value ? $value : '&nbsp;';
				print '</option>';
			}
		}
		print '</select>';
		if ($user->admin && !$noadmininfo) {
			print info_admin($langs->trans("YouCanChangeValuesForThisListFromDictionarySetup"), 1);
		}

		print ajax_combobox('select'.$htmlname);
	}

	/**
	 *      Return html list of ticket severitys
	 *
	 *      @param  string $selected    Id severity pre-selectionnée
	 *      @param  string $htmlname    Nom de la zone select
	 *      @param  string $filtertype  To filter on field type in llx_c_ticket_severity (array('code'=>xx,'label'=>zz))
	 *      @param  int    $format      0=id+libelle, 1=code+code, 2=code+libelle, 3=id+code
	 *      @param  int    $empty       1=peut etre vide, 0 sinon
	 *      @param  int    $noadmininfo 0=Add admin info, 1=Disable admin info
	 *      @param  int    $maxlength   Max length of label
	 *      @param	string	$morecss	More CSS
	 *      @return void
	 */
	public function selectSeveritiesTickets($selected = '', $htmlname = 'ticketseverity', $filtertype = '', $format = 0, $empty = 0, $noadmininfo = 0, $maxlength = 0, $morecss = '')
	{
		global $langs, $user;

		$ticketstat = new Ticket($this->db);

		dol_syslog(get_class($this)."::selectSeveritiesTickets ".$selected.", ".$htmlname.", ".$filtertype.", ".$format, LOG_DEBUG);

		$filterarray = array();

		if ($filtertype != '' && $filtertype != '-1') {
			$filterarray = explode(',', $filtertype);
		}

		$ticketstat->loadCacheSeveritiesTickets();

		print '<select id="select'.$htmlname.'" class="flat minwidth100'.($morecss ? ' '.$morecss : '').'" name="'.$htmlname.'">';
		if ($empty) {
			print '<option value="">&nbsp;</option>';
		}

		if (is_array($ticketstat->cache_severity_tickets) && count($ticketstat->cache_severity_tickets)) {
			foreach ($ticketstat->cache_severity_tickets as $id => $arrayseverities) {
				// On passe si on a demande de filtrer sur des modes de paiments particuliers
				if (count($filterarray) && !in_array($arrayseverities['type'], $filterarray)) {
					continue;
				}

				// We discard empty line if showempty is on because an empty line has already been output.
				if ($empty && empty($arrayseverities['code'])) {
					continue;
				}

				if ($format == 0) {
					print '<option value="'.$id.'"';
				}

				if ($format == 1) {
					print '<option value="'.$arrayseverities['code'].'"';
				}

				if ($format == 2) {
					print '<option value="'.$arrayseverities['code'].'"';
				}

				if ($format == 3) {
					print '<option value="'.$id.'"';
				}

				// Si selected est text, on compare avec code, sinon avec id
				if (preg_match('/[a-z]/i', $selected) && $selected == $arrayseverities['code']) {
					print ' selected="selected"';
				} elseif ($selected == $id) {
					print ' selected="selected"';
				} elseif ($arrayseverities['use_default'] == "1" && !$empty) {
					print ' selected="selected"';
				}

				print '>';
				if ($format == 0) {
					$value = ($maxlength ? dol_trunc($arrayseverities['label'], $maxlength) : $arrayseverities['label']);
				}

				if ($format == 1) {
					$value = $arrayseverities['code'];
				}

				if ($format == 2) {
					$value = ($maxlength ? dol_trunc($arrayseverities['label'], $maxlength) : $arrayseverities['label']);
				}

				if ($format == 3) {
					$value = $arrayseverities['code'];
				}

				print $value ? $value : '&nbsp;';
				print '</option>';
			}
		}
		print '</select>';
		if ($user->admin && !$noadmininfo) {
			print info_admin($langs->trans("YouCanChangeValuesForThisListFromDictionarySetup"), 1);
		}

		print ajax_combobox('select'.$htmlname);
	}

	// phpcs:disable PEAR.NamingConventions.ValidFunctionName.ScopeNotCamelCaps
	/**
	 * Clear list of attached files in send mail form (also stored in session)
	 *
	 * @return	void
	 */
	public function clear_attached_files()
	{
		// phpcs:enable
		global $conf, $user;
		require_once DOL_DOCUMENT_ROOT.'/core/lib/files.lib.php';

		// Set tmp user directory
		$vardir = $conf->user->dir_output."/".$user->id;
		$upload_dir = $vardir.'/temp/'; // TODO Add $keytoavoidconflict in upload_dir path
		if (is_dir($upload_dir)) dol_delete_dir_recursive($upload_dir);

		$keytoavoidconflict = empty($this->trackid) ? '' : '-'.$this->trackid; // this->trackid must be defined
		unset($_SESSION["listofpaths".$keytoavoidconflict]);
		unset($_SESSION["listofnames".$keytoavoidconflict]);
		unset($_SESSION["listofmimes".$keytoavoidconflict]);
	}

	/**
	 * Show the form to add message on ticket
	 *
	 * @param  	string  $width      	Width of form
	 * @return 	void
	 */
	public function showMessageForm($width = '40%')
	{
		global $conf, $langs, $user, $hookmanager, $form, $mysoc;

		$formmail = new FormMail($this->db);
		$addfileaction = 'addfile';

		if (!is_object($form)) $form = new Form($this->db);

		// Load translation files required by the page
		$langs->loadLangs(array('other', 'mails'));

		// Clear temp files. Must be done at beginning, before call of triggers
		if (GETPOST('mode', 'alpha') == 'init' || (GETPOST('modelmailselected', 'alpha') && GETPOST('modelmailselected', 'alpha') != '-1'))
		{
			$this->clear_attached_files();
		}

		// Define output language
		$outputlangs = $langs;
		$newlang = '';
		if ($conf->global->MAIN_MULTILANGS && empty($newlang))	$newlang = $this->param['langsmodels'];
		if (!empty($newlang))
		{
			$outputlangs = new Translate("", $conf);
			$outputlangs->setDefaultLang($newlang);
			$outputlangs->load('other');
		}

		// Get message template for $this->param["models"] into c_email_templates
		$arraydefaultmessage = -1;
		if ($this->param['models'] != 'none')
		{
			$model_id = 0;
			if (array_key_exists('models_id', $this->param))
			{
				$model_id = $this->param["models_id"];
			}

			$arraydefaultmessage = $formmail->getEMailTemplate($this->db, $this->param["models"], $user, $outputlangs, $model_id); // If $model_id is empty, preselect the first one
		}

		// Define list of attached files
		$listofpaths = array();
		$listofnames = array();
		$listofmimes = array();
		$keytoavoidconflict = empty($this->trackid) ? '' : '-'.$this->trackid; // this->trackid must be defined

		if (GETPOST('mode', 'alpha') == 'init' || (GETPOST('modelmailselected', 'alpha') && GETPOST('modelmailselected', 'alpha') != '-1'))
		{
			if (!empty($arraydefaultmessage->joinfiles) && is_array($this->param['fileinit']))
			{
				foreach ($this->param['fileinit'] as $file)
				{
					$this->add_attached_files($file, basename($file), dol_mimetype($file));
				}
			}
		}

		if (!empty($_SESSION["listofpaths".$keytoavoidconflict])) $listofpaths = explode(';', $_SESSION["listofpaths".$keytoavoidconflict]);
		if (!empty($_SESSION["listofnames".$keytoavoidconflict])) $listofnames = explode(';', $_SESSION["listofnames".$keytoavoidconflict]);
		if (!empty($_SESSION["listofmimes".$keytoavoidconflict])) $listofmimes = explode(';', $_SESSION["listofmimes".$keytoavoidconflict]);

		// Define output language
		$outputlangs = $langs;
		$newlang = '';
		if ($conf->global->MAIN_MULTILANGS && empty($newlang)) {
			$newlang = $this->param['langsmodels'];
		}
		if (!empty($newlang)) {
			$outputlangs = new Translate("", $conf);
			$outputlangs->setDefaultLang($newlang);
			$outputlangs->load('other');
		}

		print "\n<!-- Begin message_form TICKET -->\n";

		$send_email = GETPOST('send_email', 'int') ? GETPOST('send_email', 'int') : 0;

		// Example 1 : Adding jquery code
		print '<script type="text/javascript" language="javascript">
		jQuery(document).ready(function() {
			send_email=' . $send_email.';
			if (send_email) {
				jQuery(".email_line").show();
			} else {
				jQuery(".email_line").hide();
			}

			jQuery("#send_msg_email").click(function() {
				if(jQuery(this).is(":checked")) {
					jQuery(".email_line").show();
				}
				else {
					jQuery(".email_line").hide();
				}
            });';
		print '});
		</script>';

<<<<<<< HEAD
		print '<form method="post" name="ticket" enctype="multipart/form-data" action="'.$this->param["returnurl"].'">';
		print '<input type="hidden" name="token" value="'.newToken().'">';
		print '<input type="hidden" name="action" value="'.$this->action.'">';
		print '<input type="hidden" name="actionbis" value="add_message">';
		foreach ($this->param as $key => $value) {
			print '<input type="hidden" name="'.$key.'" value="'.$value.'">';
		}

		// Get message template
		$model_id = 0;
		if (array_key_exists('models_id', $this->param)) {
			$model_id = $this->param["models_id"];
			$arraydefaultmessage = $formmail->getEMailTemplate($this->db, $this->param["models"], $user, $outputlangs, $model_id);
		}

		$result = $formmail->fetchAllEMailTemplate($this->param["models"], $user, $outputlangs);
		if ($result < 0) {
			setEventMessages($this->error, $this->errors, 'errors');
		}
		$modelmail_array = array();
		foreach ($formmail->lines_model as $line) {
			$modelmail_array[$line->id] = $line->label;
		}

		print '<table class="border"  width="'.$width.'">';

		// External users can't send message email
		if ($user->rights->ticket->write && !$user->socid)
		{
			print '<tr><td width="30%"></td><td colspan="2">';
			$checkbox_selected = (GETPOST('send_email') == "1" ? ' checked' : '');
			print '<input type="checkbox" name="send_email" value="1" id="send_msg_email" '.$checkbox_selected.'/> ';
			print '<label for="send_msg_email">'.$langs->trans('SendMessageByEmail').'</label>';
			print '</td></tr>';

			// Zone to select its email template
			if (count($modelmail_array) > 0) {
				print '<tr class="email_line"><td></td><td colspan="2"><div style="padding: 3px 0 3px 0">'."\n";
				print $langs->trans('SelectMailModel').': '.$formmail->selectarray('modelmailselected', $modelmail_array, $this->param['models_id'], 1);
				if ($user->admin) {
					print info_admin($langs->trans("YouCanChangeValuesForThisListFromDictionarySetup"), 1);
				}
				print ' &nbsp; ';
				print '<input class="button" type="submit" value="'.$langs->trans('Use').'" name="modelselected" id="modelselected">';
				print ' &nbsp; ';
				print '</div></td>';
			}

			// Private message (not visible by customer/external user)
			if (!$user->socid) {
				print '<tr><td width="30%"></td><td>';
				$checkbox_selected = (GETPOST('private_message', 'alpha') == "1" ? ' checked' : '');
				print '<input type="checkbox" name="private_message" value="1" id="private_message" '.$checkbox_selected.'/> ';
				print '<label for="private_message">'.$langs->trans('MarkMessageAsPrivate').'</label>';
				print '</td><td class="center">';
				print $form->textwithpicto('', $langs->trans("TicketMessagePrivateHelp"), 1, 'help');
				print '</td></tr>';
			}

			print '<tr class="email_line"><td class="titlefieldcreate">'.$langs->trans('Subject').'</td>';
			$label_title = empty($conf->global->MAIN_APPLICATION_TITLE) ? $mysoc->name : $conf->global->MAIN_APPLICATION_TITLE;
			print '<td colspan="2"><input type="text" class="text" size="80" name="subject" value="['.$label_title.' - '.$langs->trans("Ticket").' #'.$this->ref.'] '.$langs->trans('TicketNewMessage').'" />';
			print '</td></tr>';

			// Destinataires
			print '<tr class="email_line"><td>'.$langs->trans('MailRecipients').'</td><td colspan="2">';
			$ticketstat = new Ticket($this->db);
			$res = $ticketstat->fetch('', '', $this->track_id);
			if ($res) {
				// Retrieve email of all contacts (internal and external)
				$contacts = $ticketstat->getInfosTicketInternalContact();
				$contacts = array_merge($contacts, $ticketstat->getInfosTicketExternalContact());

				// Build array to display recipient list
				if (is_array($contacts) && count($contacts) > 0) {
					foreach ($contacts as $key => $info_sendto) {
						if ($info_sendto['email'] != '') {
							$sendto[] = dol_escape_htmltag(trim($info_sendto['firstname']." ".$info_sendto['lastname'])." <".$info_sendto['email'].">").' <small class="opacitymedium">('.dol_escape_htmltag($info_sendto['libelle']).")</small>";
						}
					}
				}

				if ($ticketstat->origin_email && !in_array($this->dao->origin_email, $sendto)) {
					$sendto[] = dol_escape_htmltag($ticketstat->origin_email).' <small class="opacitymedium">('.$langs->trans("TicketEmailOriginIssuer").")</small>";
				}

				if ($ticketstat->fk_soc > 0) {
					$ticketstat->socid = $ticketstat->fk_soc;
					$ticketstat->fetch_thirdparty();

					if (is_array($ticketstat->thirdparty->email) && !in_array($ticketstat->thirdparty->email, $sendto)) {
						$sendto[] = $ticketstat->thirdparty->email.' <small class="opacitymedium">('.$langs->trans('Customer').')</small>';
					}
				}

				if ($conf->global->TICKET_NOTIFICATION_ALSO_MAIN_ADDRESS) {
					$sendto[] = $conf->global->TICKET_NOTIFICATION_EMAIL_TO.' <small class="opacitymedium">(generic email)</small>';
				}

				// Print recipient list
				if (is_array($sendto) && count($sendto) > 0) {
					print implode(', ', $sendto);
				} else {
					print '<div class="warning">'.$langs->trans('WarningNoEMailsAdded').' '.$langs->trans('TicketGoIntoContactTab').'</div>';
				}
			}
			print '</td></tr>';
		}

		// Intro
		// External users can't send message email
		if ($user->rights->ticket->write && !$user->socid) {
			$mail_intro = GETPOST('mail_intro') ? GETPOST('mail_intro') : $conf->global->TICKET_MESSAGE_MAIL_INTRO;
			print '<tr class="email_line"><td><label for="mail_intro">'.$langs->trans("TicketMessageMailIntro").'</label>';

			print '</td><td>';
			include_once DOL_DOCUMENT_ROOT.'/core/class/doleditor.class.php';
			$uselocalbrowser = true;

			$doleditor = new DolEditor('mail_intro', $mail_intro, '100%', 90, 'dolibarr_details', '', false, true, $conf->global->FCKEDITOR_ENABLE_SOCIETE, ROWS_2, 70);

			$doleditor->Create();
			print '</td><td class="center">';
			print $form->textwithpicto('', $langs->trans("TicketMessageMailIntroHelp"), 1, 'help');
			print '</td></tr>';
		}

		// MESSAGE
		$defaultmessage = "";
		if (is_array($arraydefaultmessage) && count($arraydefaultmessage) > 0 && $arraydefaultmessage->content) {
			$defaultmessage = $arraydefaultmessage->content;
		}
		$defaultmessage = str_replace('\n', "\n", $defaultmessage);

		// Deal with format differences between message and signature (text / HTML)
		if (dol_textishtml($defaultmessage) && !dol_textishtml($this->substit['__SIGNATURE__'])) {
			$this->substit['__SIGNATURE__'] = dol_nl2br($this->substit['__SIGNATURE__']);
		} elseif (!dol_textishtml($defaultmessage) && dol_textishtml($this->substit['__SIGNATURE__'])) {
			$defaultmessage = dol_nl2br($defaultmessage);
		}
		if (isset($_POST["message"]) && !$_POST['modelselected']) {
			$defaultmessage = GETPOST('message');
		} else {
			$defaultmessage = make_substitutions($defaultmessage, $this->substit);
			// Clean first \n and br (to avoid empty line when CONTACTCIVNAME is empty)
			$defaultmessage = preg_replace("/^(<br>)+/", "", $defaultmessage);
			$defaultmessage = preg_replace("/^\n+/", "", $defaultmessage);
		}

		print '<tr><td class="tdtop"><label for="message"><span class="fieldrequired">'.$langs->trans("Message").'</span></label></td><td>';
		//$toolbarname = 'dolibarr_details';
		$toolbarname = 'dolibarr_notes';
		include_once DOL_DOCUMENT_ROOT.'/core/class/doleditor.class.php';
		$doleditor = new DolEditor('message', $defaultmessage, '100%', 200, $toolbarname, '', false, true, $conf->global->FCKEDITOR_ENABLE_SOCIETE, ROWS_5, 70);
		$doleditor->Create();
		print '</td><td class="center">';
		if ($user->rights->ticket->write && !$user->socid) {
			print $form->textwithpicto('', $langs->trans("TicketMessageHelp"), 1, 'help');
		}

		print '</td></tr>';

		// Signature
		// External users can't send message email
		if ($user->rights->ticket->write && !$user->socid) {
			$mail_signature = GETPOST('mail_signature') ? GETPOST('mail_signature') : $conf->global->TICKET_MESSAGE_MAIL_SIGNATURE;
			print '<tr class="email_line"><td><label for="mail_intro">'.$langs->trans("TicketMessageMailSignature").'</label>';

			print '</td><td>';
			include_once DOL_DOCUMENT_ROOT.'/core/class/doleditor.class.php';
			$doleditor = new DolEditor('mail_signature', $mail_signature, '100%', 150, 'dolibarr_details', '', false, true, $conf->global->FCKEDITOR_ENABLE_SOCIETE, ROWS_2, 70);
			$doleditor->Create();
			print '</td><td class="center">';
			print $form->textwithpicto('', $langs->trans("TicketMessageMailSignatureHelp"), 1, 'help');
			print '</td></tr>';
		}

		// Attached files
		if (!empty($this->withfile)) {
			$out = '<tr>';
			$out .= '<td width="180">'.$langs->trans("MailFile").'</td>';
			$out .= '<td colspan="2">';
			// TODO Trick to have param removedfile containing nb of image to delete. But this does not works without javascript
			$out .= '<input type="hidden" class="removedfilehidden" name="removedfile" value="">'."\n";
			$out .= '<script type="text/javascript" language="javascript">';
			$out .= 'jQuery(document).ready(function () {';
			$out .= '    jQuery(".removedfile").click(function() {';
			$out .= '        jQuery(".removedfilehidden").val(jQuery(this).val());';
			$out .= '    });';
			$out .= '})';
			$out .= '</script>'."\n";
			if (count($listofpaths)) {
				foreach ($listofpaths as $key => $val) {
					$out .= '<div id="attachfile_'.$key.'">';
					$out .= img_mime($listofnames[$key]).' '.$listofnames[$key];
					if (!$this->withfilereadonly) {
						$out .= ' <input type="image" style="border: 0px;" src="'.DOL_URL_ROOT.'/theme/'.$conf->theme.'/img/delete.png" value="'.($key + 1).'" class="removedfile reposition" id="removedfile_'.$key.'" name="removedfile_'.$key.'" />';
					}
					$out .= '<br></div>';
				}
			} else {
				$out .= $langs->trans("NoAttachedFiles").'<br>';
			}
			if ($this->withfile == 2) { // Can add other files
				$out .= '<input type="file" class="flat" id="addedfile" name="addedfile" value="'.$langs->trans("Upload").'" />';
				$out .= ' ';
				$out .= '<input type="submit" class="button" id="'.$addfileaction.'" name="'.$addfileaction.'" value="'.$langs->trans("MailingAddFile").'" />';
			}
			$out .= "</td></tr>\n";

			print $out;
		}

		print '</table>';

		print '<center><br>';
		print '<input class="button" type="submit" name="btn_add_message" value="'.$langs->trans("AddMessage").'" />';
		if ($this->withcancel) {
			print " &nbsp; &nbsp; ";
			print "<input class=\"button\" type=\"submit\" name=\"cancel\" value=\"".$langs->trans("Cancel")."\">";
		}
		print "</center>\n";

		print "</form>\n";
		print "<!-- End form TICKET -->\n";
	}
=======
        print '<form method="post" name="ticket" enctype="multipart/form-data" action="'.$this->param["returnurl"].'">';
        print '<input type="hidden" name="token" value="'.newToken().'">';
        print '<input type="hidden" name="action" value="'.$this->action.'">';
        print '<input type="hidden" name="actionbis" value="add_message">';
        foreach ($this->param as $key => $value) {
            print '<input type="hidden" name="'.$key.'" value="'.$value.'">';
        }

        // Get message template
        $model_id = 0;
        if (array_key_exists('models_id', $this->param)) {
            $model_id = $this->param["models_id"];
            $arraydefaultmessage = $formmail->getEMailTemplate($this->db, $this->param["models"], $user, $outputlangs, $model_id);
        }

        $result = $formmail->fetchAllEMailTemplate($this->param["models"], $user, $outputlangs);
        if ($result < 0) {
            setEventMessages($this->error, $this->errors, 'errors');
        }
        $modelmail_array = array();
        foreach ($formmail->lines_model as $line) {
            $modelmail_array[$line->id] = $line->label;
        }

        print '<table class="border"  width="'.$width.'">';

        // External users can't send message email
        if ($user->rights->ticket->write && !$user->socid)
        {
            print '<tr><td width="30%"></td><td colspan="2">';
            $checkbox_selected = (GETPOST('send_email') == "1" ? ' checked' : '');
            print '<input type="checkbox" name="send_email" value="1" id="send_msg_email" '.$checkbox_selected.'/> ';
            print '<label for="send_msg_email">'.$langs->trans('SendMessageByEmail').'</label>';
            print '</td></tr>';

            // Zone to select its email template
            if (count($modelmail_array) > 0) {
                print '<tr class="email_line"><td></td><td colspan="2"><div style="padding: 3px 0 3px 0">'."\n";
                print $langs->trans('SelectMailModel').': '.$formmail->selectarray('modelmailselected', $modelmail_array, $this->param['models_id'], 1);
                if ($user->admin) {
                    print info_admin($langs->trans("YouCanChangeValuesForThisListFromDictionarySetup"), 1);
                }
                print ' &nbsp; ';
                print '<input class="button" type="submit" value="'.$langs->trans('Use').'" name="modelselected" id="modelselected">';
                print ' &nbsp; ';
                print '</div></td>';
            }

            // Private message (not visible by customer/external user)
            if (!$user->socid) {
                print '<tr><td width="30%"></td><td>';
                $checkbox_selected = (GETPOST('private_message', 'alpha') == "1" ? ' checked' : '');
                print '<input type="checkbox" name="private_message" value="1" id="private_message" '.$checkbox_selected.'/> ';
                print '<label for="private_message">'.$langs->trans('MarkMessageAsPrivate').'</label>';
                print '</td><td class="center">';
                print $form->textwithpicto('', $langs->trans("TicketMessagePrivateHelp"), 1, 'help');
                print '</td></tr>';
            }

            print '<tr class="email_line"><td class="titlefieldcreate">'.$langs->trans('Subject').'</td>';
            $label_title = empty($conf->global->MAIN_APPLICATION_TITLE) ? $mysoc->name : $conf->global->MAIN_APPLICATION_TITLE;
            print '<td colspan="2"><input type="text" class="text" size="80" name="subject" value="['.$label_title.' - '.$langs->trans("Ticket").' #'.$this->ref.'] '.$langs->trans('TicketNewMessage').'" />';
            print '</td></tr>';

            // Destinataires
            print '<tr class="email_line"><td>'.$langs->trans('MailRecipients').'</td><td colspan="2">';
            $ticketstat = new Ticket($this->db);
            $res = $ticketstat->fetch('', '', $this->track_id);
            if ($res) {
                // Retrieve email of all contacts (internal and external)
                $contacts = $ticketstat->getInfosTicketInternalContact();
                $contacts = array_merge($contacts, $ticketstat->getInfosTicketExternalContact());

                // Build array to display recipient list
                if (is_array($contacts) && count($contacts) > 0) {
                    foreach ($contacts as $key => $info_sendto) {
                        if ($info_sendto['email'] != '') {
                        	$sendto[] = dol_escape_htmltag(trim($info_sendto['firstname']." ".$info_sendto['lastname'])." <".$info_sendto['email'].">").' <small class="opacitymedium">('.dol_escape_htmltag($info_sendto['libelle']).")</small>";
                        }
                    }
                }

                if ($ticketstat->origin_email && !in_array($this->dao->origin_email, $sendto)) {
                	$sendto[] = dol_escape_htmltag($ticketstat->origin_email).' <small class="opacitymedium">('.$langs->trans("TicketEmailOriginIssuer").")</small>";
                }

                if ($ticketstat->fk_soc > 0) {
                    $ticketstat->socid = $ticketstat->fk_soc;
                    $ticketstat->fetch_thirdparty();

                    if (is_array($ticketstat->thirdparty->email) && !in_array($ticketstat->thirdparty->email, $sendto)) {
                        $sendto[] = $ticketstat->thirdparty->email.' <small class="opacitymedium">('.$langs->trans('Customer').')</small>';
                    }
                }

                if ($conf->global->TICKET_NOTIFICATION_ALSO_MAIN_ADDRESS) {
                    $sendto[] = $conf->global->TICKET_NOTIFICATION_EMAIL_TO.' <small class="opacitymedium">(generic email)</small>';
                }

                // Print recipient list
                if (is_array($sendto) && count($sendto) > 0) {
                    print implode(', ', $sendto);
                } else {
                    print '<div class="warning">'.$langs->trans('WarningNoEMailsAdded').' '.$langs->trans('TicketGoIntoContactTab').'</div>';
                }
            }
            print '</td></tr>';
        }

        // Intro
        // External users can't send message email
        if ($user->rights->ticket->write && !$user->socid) {
            $mail_intro = GETPOST('mail_intro') ? GETPOST('mail_intro') : $conf->global->TICKET_MESSAGE_MAIL_INTRO;
            print '<tr class="email_line"><td><label for="mail_intro">'.$langs->trans("TicketMessageMailIntro").'</label>';

            print '</td><td>';
            include_once DOL_DOCUMENT_ROOT.'/core/class/doleditor.class.php';
            $uselocalbrowser = true;

            $doleditor = new DolEditor('mail_intro', $mail_intro, '100%', 90, 'dolibarr_details', '', false, true, $conf->global->FCKEDITOR_ENABLE_SOCIETE, ROWS_2, 70);

            $doleditor->Create();
            print '</td><td class="center">';
            print $form->textwithpicto('', $langs->trans("TicketMessageMailIntroHelp"), 1, 'help');
            print '</td></tr>';
        }

        // MESSAGE
        $defaultmessage="";
		if (is_object($arraydefaultmessage) && $arraydefaultmessage->content) {
			$defaultmessage = $arraydefaultmessage->content;
		}
        $defaultmessage = str_replace('\n', "\n", $defaultmessage);

        // Deal with format differences between message and signature (text / HTML)
        if (dol_textishtml($defaultmessage) && !dol_textishtml($this->substit['__SIGNATURE__'])) {
            $this->substit['__SIGNATURE__'] = dol_nl2br($this->substit['__SIGNATURE__']);
        } elseif (!dol_textishtml($defaultmessage) && dol_textishtml($this->substit['__SIGNATURE__'])) {
            $defaultmessage = dol_nl2br($defaultmessage);
        }
        if (isset($_POST["message"]) && !$_POST['modelselected']) {
            $defaultmessage = GETPOST('message');
        } else {
            $defaultmessage = make_substitutions($defaultmessage, $this->substit);
            // Clean first \n and br (to avoid empty line when CONTACTCIVNAME is empty)
            $defaultmessage = preg_replace("/^(<br>)+/", "", $defaultmessage);
            $defaultmessage = preg_replace("/^\n+/", "", $defaultmessage);
        }

        print '<tr><td class="tdtop"><label for="message"><span class="fieldrequired">'.$langs->trans("Message").'</span></label></td><td>';
        //$toolbarname = 'dolibarr_details';
        $toolbarname = 'dolibarr_notes';
        include_once DOL_DOCUMENT_ROOT.'/core/class/doleditor.class.php';
        $doleditor = new DolEditor('message', $defaultmessage, '100%', 200, $toolbarname, '', false, true, $conf->global->FCKEDITOR_ENABLE_SOCIETE, ROWS_5, 70);
        $doleditor->Create();
        print '</td><td class="center">';
        if ($user->rights->ticket->write && !$user->socid) {
            print $form->textwithpicto('', $langs->trans("TicketMessageHelp"), 1, 'help');
        }

        print '</td></tr>';

        // Signature
        // External users can't send message email
        if ($user->rights->ticket->write && !$user->socid) {
            $mail_signature = GETPOST('mail_signature') ? GETPOST('mail_signature') : $conf->global->TICKET_MESSAGE_MAIL_SIGNATURE;
            print '<tr class="email_line"><td><label for="mail_intro">'.$langs->trans("TicketMessageMailSignature").'</label>';

            print '</td><td>';
            include_once DOL_DOCUMENT_ROOT.'/core/class/doleditor.class.php';
            $doleditor = new DolEditor('mail_signature', $mail_signature, '100%', 150, 'dolibarr_details', '', false, true, $conf->global->FCKEDITOR_ENABLE_SOCIETE, ROWS_2, 70);
            $doleditor->Create();
            print '</td><td class="center">';
            print $form->textwithpicto('', $langs->trans("TicketMessageMailSignatureHelp"), 1, 'help');
            print '</td></tr>';
        }

        // Attached files
        if (!empty($this->withfile)) {
            $out = '<tr>';
            $out .= '<td width="180">'.$langs->trans("MailFile").'</td>';
            $out .= '<td colspan="2">';
            // TODO Trick to have param removedfile containing nb of image to delete. But this does not works without javascript
            $out .= '<input type="hidden" class="removedfilehidden" name="removedfile" value="">'."\n";
            $out .= '<script type="text/javascript" language="javascript">';
            $out .= 'jQuery(document).ready(function () {';
            $out .= '    jQuery(".removedfile").click(function() {';
            $out .= '        jQuery(".removedfilehidden").val(jQuery(this).val());';
            $out .= '    });';
            $out .= '})';
            $out .= '</script>'."\n";
            if (count($listofpaths)) {
                foreach ($listofpaths as $key => $val) {
                    $out .= '<div id="attachfile_'.$key.'">';
                    $out .= img_mime($listofnames[$key]).' '.$listofnames[$key];
                    if (!$this->withfilereadonly) {
                        $out .= ' <input type="image" style="border: 0px;" src="'.DOL_URL_ROOT.'/theme/'.$conf->theme.'/img/delete.png" value="'.($key + 1).'" class="removedfile reposition" id="removedfile_'.$key.'" name="removedfile_'.$key.'" />';
                    }
                    $out .= '<br></div>';
                }
            } else {
                $out .= $langs->trans("NoAttachedFiles").'<br>';
            }
            if ($this->withfile == 2) { // Can add other files
                $out .= '<input type="file" class="flat" id="addedfile" name="addedfile" value="'.$langs->trans("Upload").'" />';
                $out .= ' ';
                $out .= '<input type="submit" class="button" id="'.$addfileaction.'" name="'.$addfileaction.'" value="'.$langs->trans("MailingAddFile").'" />';
            }
            $out .= "</td></tr>\n";

            print $out;
        }

        print '</table>';

        print '<center><br>';
        print '<input class="button" type="submit" name="btn_add_message" value="'.$langs->trans("AddMessage").'" />';
        if ($this->withcancel) {
            print " &nbsp; &nbsp; ";
            print "<input class=\"button\" type=\"submit\" name=\"cancel\" value=\"".$langs->trans("Cancel")."\">";
        }
        print "</center>\n";

        print "</form>\n";
        print "<!-- End form TICKET -->\n";
    }
>>>>>>> e0455794
}<|MERGE_RESOLUTION|>--- conflicted
+++ resolved
@@ -860,7 +860,6 @@
 		print '});
 		</script>';
 
-<<<<<<< HEAD
 		print '<form method="post" name="ticket" enctype="multipart/form-data" action="'.$this->param["returnurl"].'">';
 		print '<input type="hidden" name="token" value="'.newToken().'">';
 		print '<input type="hidden" name="action" value="'.$this->action.'">';
@@ -988,12 +987,12 @@
 			print '</td></tr>';
 		}
 
-		// MESSAGE
-		$defaultmessage = "";
-		if (is_array($arraydefaultmessage) && count($arraydefaultmessage) > 0 && $arraydefaultmessage->content) {
+        // MESSAGE
+        $defaultmessage="";
+		if (is_object($arraydefaultmessage) && $arraydefaultmessage->content) {
 			$defaultmessage = $arraydefaultmessage->content;
 		}
-		$defaultmessage = str_replace('\n', "\n", $defaultmessage);
+        $defaultmessage = str_replace('\n', "\n", $defaultmessage);
 
 		// Deal with format differences between message and signature (text / HTML)
 		if (dol_textishtml($defaultmessage) && !dol_textishtml($this->substit['__SIGNATURE__'])) {
@@ -1087,232 +1086,4 @@
 		print "</form>\n";
 		print "<!-- End form TICKET -->\n";
 	}
-=======
-        print '<form method="post" name="ticket" enctype="multipart/form-data" action="'.$this->param["returnurl"].'">';
-        print '<input type="hidden" name="token" value="'.newToken().'">';
-        print '<input type="hidden" name="action" value="'.$this->action.'">';
-        print '<input type="hidden" name="actionbis" value="add_message">';
-        foreach ($this->param as $key => $value) {
-            print '<input type="hidden" name="'.$key.'" value="'.$value.'">';
-        }
-
-        // Get message template
-        $model_id = 0;
-        if (array_key_exists('models_id', $this->param)) {
-            $model_id = $this->param["models_id"];
-            $arraydefaultmessage = $formmail->getEMailTemplate($this->db, $this->param["models"], $user, $outputlangs, $model_id);
-        }
-
-        $result = $formmail->fetchAllEMailTemplate($this->param["models"], $user, $outputlangs);
-        if ($result < 0) {
-            setEventMessages($this->error, $this->errors, 'errors');
-        }
-        $modelmail_array = array();
-        foreach ($formmail->lines_model as $line) {
-            $modelmail_array[$line->id] = $line->label;
-        }
-
-        print '<table class="border"  width="'.$width.'">';
-
-        // External users can't send message email
-        if ($user->rights->ticket->write && !$user->socid)
-        {
-            print '<tr><td width="30%"></td><td colspan="2">';
-            $checkbox_selected = (GETPOST('send_email') == "1" ? ' checked' : '');
-            print '<input type="checkbox" name="send_email" value="1" id="send_msg_email" '.$checkbox_selected.'/> ';
-            print '<label for="send_msg_email">'.$langs->trans('SendMessageByEmail').'</label>';
-            print '</td></tr>';
-
-            // Zone to select its email template
-            if (count($modelmail_array) > 0) {
-                print '<tr class="email_line"><td></td><td colspan="2"><div style="padding: 3px 0 3px 0">'."\n";
-                print $langs->trans('SelectMailModel').': '.$formmail->selectarray('modelmailselected', $modelmail_array, $this->param['models_id'], 1);
-                if ($user->admin) {
-                    print info_admin($langs->trans("YouCanChangeValuesForThisListFromDictionarySetup"), 1);
-                }
-                print ' &nbsp; ';
-                print '<input class="button" type="submit" value="'.$langs->trans('Use').'" name="modelselected" id="modelselected">';
-                print ' &nbsp; ';
-                print '</div></td>';
-            }
-
-            // Private message (not visible by customer/external user)
-            if (!$user->socid) {
-                print '<tr><td width="30%"></td><td>';
-                $checkbox_selected = (GETPOST('private_message', 'alpha') == "1" ? ' checked' : '');
-                print '<input type="checkbox" name="private_message" value="1" id="private_message" '.$checkbox_selected.'/> ';
-                print '<label for="private_message">'.$langs->trans('MarkMessageAsPrivate').'</label>';
-                print '</td><td class="center">';
-                print $form->textwithpicto('', $langs->trans("TicketMessagePrivateHelp"), 1, 'help');
-                print '</td></tr>';
-            }
-
-            print '<tr class="email_line"><td class="titlefieldcreate">'.$langs->trans('Subject').'</td>';
-            $label_title = empty($conf->global->MAIN_APPLICATION_TITLE) ? $mysoc->name : $conf->global->MAIN_APPLICATION_TITLE;
-            print '<td colspan="2"><input type="text" class="text" size="80" name="subject" value="['.$label_title.' - '.$langs->trans("Ticket").' #'.$this->ref.'] '.$langs->trans('TicketNewMessage').'" />';
-            print '</td></tr>';
-
-            // Destinataires
-            print '<tr class="email_line"><td>'.$langs->trans('MailRecipients').'</td><td colspan="2">';
-            $ticketstat = new Ticket($this->db);
-            $res = $ticketstat->fetch('', '', $this->track_id);
-            if ($res) {
-                // Retrieve email of all contacts (internal and external)
-                $contacts = $ticketstat->getInfosTicketInternalContact();
-                $contacts = array_merge($contacts, $ticketstat->getInfosTicketExternalContact());
-
-                // Build array to display recipient list
-                if (is_array($contacts) && count($contacts) > 0) {
-                    foreach ($contacts as $key => $info_sendto) {
-                        if ($info_sendto['email'] != '') {
-                        	$sendto[] = dol_escape_htmltag(trim($info_sendto['firstname']." ".$info_sendto['lastname'])." <".$info_sendto['email'].">").' <small class="opacitymedium">('.dol_escape_htmltag($info_sendto['libelle']).")</small>";
-                        }
-                    }
-                }
-
-                if ($ticketstat->origin_email && !in_array($this->dao->origin_email, $sendto)) {
-                	$sendto[] = dol_escape_htmltag($ticketstat->origin_email).' <small class="opacitymedium">('.$langs->trans("TicketEmailOriginIssuer").")</small>";
-                }
-
-                if ($ticketstat->fk_soc > 0) {
-                    $ticketstat->socid = $ticketstat->fk_soc;
-                    $ticketstat->fetch_thirdparty();
-
-                    if (is_array($ticketstat->thirdparty->email) && !in_array($ticketstat->thirdparty->email, $sendto)) {
-                        $sendto[] = $ticketstat->thirdparty->email.' <small class="opacitymedium">('.$langs->trans('Customer').')</small>';
-                    }
-                }
-
-                if ($conf->global->TICKET_NOTIFICATION_ALSO_MAIN_ADDRESS) {
-                    $sendto[] = $conf->global->TICKET_NOTIFICATION_EMAIL_TO.' <small class="opacitymedium">(generic email)</small>';
-                }
-
-                // Print recipient list
-                if (is_array($sendto) && count($sendto) > 0) {
-                    print implode(', ', $sendto);
-                } else {
-                    print '<div class="warning">'.$langs->trans('WarningNoEMailsAdded').' '.$langs->trans('TicketGoIntoContactTab').'</div>';
-                }
-            }
-            print '</td></tr>';
-        }
-
-        // Intro
-        // External users can't send message email
-        if ($user->rights->ticket->write && !$user->socid) {
-            $mail_intro = GETPOST('mail_intro') ? GETPOST('mail_intro') : $conf->global->TICKET_MESSAGE_MAIL_INTRO;
-            print '<tr class="email_line"><td><label for="mail_intro">'.$langs->trans("TicketMessageMailIntro").'</label>';
-
-            print '</td><td>';
-            include_once DOL_DOCUMENT_ROOT.'/core/class/doleditor.class.php';
-            $uselocalbrowser = true;
-
-            $doleditor = new DolEditor('mail_intro', $mail_intro, '100%', 90, 'dolibarr_details', '', false, true, $conf->global->FCKEDITOR_ENABLE_SOCIETE, ROWS_2, 70);
-
-            $doleditor->Create();
-            print '</td><td class="center">';
-            print $form->textwithpicto('', $langs->trans("TicketMessageMailIntroHelp"), 1, 'help');
-            print '</td></tr>';
-        }
-
-        // MESSAGE
-        $defaultmessage="";
-		if (is_object($arraydefaultmessage) && $arraydefaultmessage->content) {
-			$defaultmessage = $arraydefaultmessage->content;
-		}
-        $defaultmessage = str_replace('\n', "\n", $defaultmessage);
-
-        // Deal with format differences between message and signature (text / HTML)
-        if (dol_textishtml($defaultmessage) && !dol_textishtml($this->substit['__SIGNATURE__'])) {
-            $this->substit['__SIGNATURE__'] = dol_nl2br($this->substit['__SIGNATURE__']);
-        } elseif (!dol_textishtml($defaultmessage) && dol_textishtml($this->substit['__SIGNATURE__'])) {
-            $defaultmessage = dol_nl2br($defaultmessage);
-        }
-        if (isset($_POST["message"]) && !$_POST['modelselected']) {
-            $defaultmessage = GETPOST('message');
-        } else {
-            $defaultmessage = make_substitutions($defaultmessage, $this->substit);
-            // Clean first \n and br (to avoid empty line when CONTACTCIVNAME is empty)
-            $defaultmessage = preg_replace("/^(<br>)+/", "", $defaultmessage);
-            $defaultmessage = preg_replace("/^\n+/", "", $defaultmessage);
-        }
-
-        print '<tr><td class="tdtop"><label for="message"><span class="fieldrequired">'.$langs->trans("Message").'</span></label></td><td>';
-        //$toolbarname = 'dolibarr_details';
-        $toolbarname = 'dolibarr_notes';
-        include_once DOL_DOCUMENT_ROOT.'/core/class/doleditor.class.php';
-        $doleditor = new DolEditor('message', $defaultmessage, '100%', 200, $toolbarname, '', false, true, $conf->global->FCKEDITOR_ENABLE_SOCIETE, ROWS_5, 70);
-        $doleditor->Create();
-        print '</td><td class="center">';
-        if ($user->rights->ticket->write && !$user->socid) {
-            print $form->textwithpicto('', $langs->trans("TicketMessageHelp"), 1, 'help');
-        }
-
-        print '</td></tr>';
-
-        // Signature
-        // External users can't send message email
-        if ($user->rights->ticket->write && !$user->socid) {
-            $mail_signature = GETPOST('mail_signature') ? GETPOST('mail_signature') : $conf->global->TICKET_MESSAGE_MAIL_SIGNATURE;
-            print '<tr class="email_line"><td><label for="mail_intro">'.$langs->trans("TicketMessageMailSignature").'</label>';
-
-            print '</td><td>';
-            include_once DOL_DOCUMENT_ROOT.'/core/class/doleditor.class.php';
-            $doleditor = new DolEditor('mail_signature', $mail_signature, '100%', 150, 'dolibarr_details', '', false, true, $conf->global->FCKEDITOR_ENABLE_SOCIETE, ROWS_2, 70);
-            $doleditor->Create();
-            print '</td><td class="center">';
-            print $form->textwithpicto('', $langs->trans("TicketMessageMailSignatureHelp"), 1, 'help');
-            print '</td></tr>';
-        }
-
-        // Attached files
-        if (!empty($this->withfile)) {
-            $out = '<tr>';
-            $out .= '<td width="180">'.$langs->trans("MailFile").'</td>';
-            $out .= '<td colspan="2">';
-            // TODO Trick to have param removedfile containing nb of image to delete. But this does not works without javascript
-            $out .= '<input type="hidden" class="removedfilehidden" name="removedfile" value="">'."\n";
-            $out .= '<script type="text/javascript" language="javascript">';
-            $out .= 'jQuery(document).ready(function () {';
-            $out .= '    jQuery(".removedfile").click(function() {';
-            $out .= '        jQuery(".removedfilehidden").val(jQuery(this).val());';
-            $out .= '    });';
-            $out .= '})';
-            $out .= '</script>'."\n";
-            if (count($listofpaths)) {
-                foreach ($listofpaths as $key => $val) {
-                    $out .= '<div id="attachfile_'.$key.'">';
-                    $out .= img_mime($listofnames[$key]).' '.$listofnames[$key];
-                    if (!$this->withfilereadonly) {
-                        $out .= ' <input type="image" style="border: 0px;" src="'.DOL_URL_ROOT.'/theme/'.$conf->theme.'/img/delete.png" value="'.($key + 1).'" class="removedfile reposition" id="removedfile_'.$key.'" name="removedfile_'.$key.'" />';
-                    }
-                    $out .= '<br></div>';
-                }
-            } else {
-                $out .= $langs->trans("NoAttachedFiles").'<br>';
-            }
-            if ($this->withfile == 2) { // Can add other files
-                $out .= '<input type="file" class="flat" id="addedfile" name="addedfile" value="'.$langs->trans("Upload").'" />';
-                $out .= ' ';
-                $out .= '<input type="submit" class="button" id="'.$addfileaction.'" name="'.$addfileaction.'" value="'.$langs->trans("MailingAddFile").'" />';
-            }
-            $out .= "</td></tr>\n";
-
-            print $out;
-        }
-
-        print '</table>';
-
-        print '<center><br>';
-        print '<input class="button" type="submit" name="btn_add_message" value="'.$langs->trans("AddMessage").'" />';
-        if ($this->withcancel) {
-            print " &nbsp; &nbsp; ";
-            print "<input class=\"button\" type=\"submit\" name=\"cancel\" value=\"".$langs->trans("Cancel")."\">";
-        }
-        print "</center>\n";
-
-        print "</form>\n";
-        print "<!-- End form TICKET -->\n";
-    }
->>>>>>> e0455794
 }