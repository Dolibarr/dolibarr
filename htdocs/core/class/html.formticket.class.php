--- conflicted
+++ resolved
@@ -1,15 +1,9 @@
 <?php
-<<<<<<< HEAD
-/* Copyright (C) 2013-2015  Jean-François FERRY     <hello@librethic.io>
- * Copyright (C) 2016       Christophe Battarel     <christophe@altairis.fr>
- * Copyright (C) 2019       Frédéric France         <frederic.france@netlogic.fr>
- * Copyright (C) 2021       Juanjo Menent			<jmenent@2byte.es>
-=======
-/* Copyright (C) 2013-2015  Jean-François FERRY	<hello@librethic.io>
- * Copyright (C) 2016       Christophe Battarel <christophe@altairis.fr>
- * Copyright (C) 2019       Frédéric France     <frederic.france@netlogic.fr>
- * Copyright (C) 2021      Alexandre Spangaro   <aspangaro@open-dsi.fr>
->>>>>>> 01c6de10
+/* Copyright (C) 2013-2015 Jean-François FERRY     <hello@librethic.io>
+ * Copyright (C) 2016      Christophe Battarel     <christophe@altairis.fr>
+ * Copyright (C) 2019      Frédéric France         <frederic.france@netlogic.fr>
+ * Copyright (C) 2021      Juanjo Menent           <jmenent@2byte.es>
+ * Copyright (C) 2021      Alexandre Spangaro      <aspangaro@open-dsi.fr>
  *
  * This program is free software; you can redistribute it and/or modify
  * it under the terms of the GNU General Public License as published by
@@ -412,22 +406,13 @@
 			}
 		}
 
-<<<<<<< HEAD
-		if (!empty($conf->projet->enabled) && !$this->ispublic)
-		{
-			$formproject = new FormProjets($this->db);
-			print '<tr><td><label for="project"><span class="">'.$langs->trans("Project").'</span></label></td><td>';
-			print img_picto('', 'project').$formproject->select_projects(-1, GETPOST('projectid', 'int'), 'projectid', 0, 0, 1, 1, 0, 0, 0, '', 1, 0, 'maxwidth500');
-			print '</td></tr>';
-=======
 		if($subelement != 'project') {
 			if (!empty($conf->projet->enabled) && !$this->ispublic) {
 				$formproject = new FormProjets($this->db);
-				print '<tr><td><label for="project"><span class="">' . $langs->trans("Project") . '</span></label></td><td>';
-				print $formproject->select_projects(-1, GETPOST('projectid', 'int'), 'projectid', 0, 0, 1, 1, 0, 0, 0, '', 0, 0, 'maxwidth500');
+				print '<tr><td><label for="project"><span class="">'.$langs->trans("Project").'</span></label></td><td>';
+				print img_picto('', 'project').$formproject->select_projects(-1, GETPOST('projectid', 'int'), 'projectid', 0, 0, 1, 1, 0, 0, 0, '', 1, 0, 'maxwidth500');
 				print '</td></tr>';
 			}
->>>>>>> 01c6de10
 		}
 
 		// Other attributes
