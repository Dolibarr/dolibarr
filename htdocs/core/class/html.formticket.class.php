<?php
/* Copyright (C) 2013-2015  Jean-François FERRY     <hello@librethic.io>
 * Copyright (C) 2016       Christophe Battarel     <christophe@altairis.fr>
 * Copyright (C) 2019       Frédéric France         <frederic.france@netlogic.fr>
 *
 * This program is free software; you can redistribute it and/or modify
 * it under the terms of the GNU General Public License as published by
 * the Free Software Foundation; either version 2 of the License, or
 * (at your option) any later version.
 *
 * This program is distributed in the hope that it will be useful,
 * but WITHOUT ANY WARRANTY; without even the implied warranty of
 * MERCHANTABILITY or FITNESS FOR A PARTICULAR PURPOSE. See the
 * GNU General Public License for more details.
 *
 * You should have received a copy of the GNU General Public License
 * along with this program. If not, see <https://www.gnu.org/licenses/>.
 */

/**
 *       \file       htdocs/core/class/html.formticket.class.php
 *       \ingroup    ticket
 *       \brief      Fichier de la classe permettant la generation du formulaire html d'envoi de mail unitaire
 */
require_once DOL_DOCUMENT_ROOT."/core/class/html.form.class.php";
require_once DOL_DOCUMENT_ROOT."/core/class/html.formmail.class.php";
require_once DOL_DOCUMENT_ROOT."/core/class/html.formprojet.class.php";

if (!class_exists('FormCompany')) {
    include DOL_DOCUMENT_ROOT.'/core/class/html.formcompany.class.php';
}

/**
 * Classe permettant la generation du formulaire d'un nouveau ticket.
 *
 * @package Ticket

 * \remarks Utilisation: $formticket = new FormTicket($db)
 * \remarks $formticket->proprietes=1 ou chaine ou tableau de valeurs
 * \remarks $formticket->show_form() affiche le formulaire
 */
class FormTicket
{
    /**
     * @var DoliDB Database handler.
     */
    public $db;

    public $track_id;

    /**
     * @var int ID
     */
    public $fk_user_create;

    public $message;
    public $topic_title;

    public $action;

    public $withtopic;
    public $withemail;
    /**
     *
     * @var int $withsubstit Show substitution array
     */
    public $withsubstit;

    public $withfile;
    public $withfilereadonly;

    public $ispublic; // To show information or not into public form

    public $withtitletopic;
    public $withcompany; // affiche liste déroulante company
    public $withfromsocid;
    public $withfromcontactid;
    public $withnotifytiersatcreate;
    public $withusercreate; // Show name of creating user in form
    public $withcreatereadonly;

    public $withref; // Show ref field

    public $withcancel;

    /**
     *
     * @var array $substit Substitutions
     */
    public $substit = array();
    public $param = array();

    /**
	 * @var string Error code (or message)
	 */
	public $error;


    /**
     * Constructor
     *
     * @param DoliDB $db Database handler
     */
    public function __construct($db)
    {
        $this->db = $db;

        $this->action = 'add';

        $this->withcompany = 1;
        $this->withfromsocid = 0;
        $this->withfromcontactid = 0;
        //$this->withthreadid=0;
        //$this->withtitletopic='';
        $this->withnotifytiersatcreate = 0;
        $this->withusercreate = 1;
        $this->withcreatereadonly = 1;
        $this->withemail = 0;
        $this->withref = 0;
        $this->withextrafields = 0; // Show extrafields or not
        //$this->withtopicreadonly=0;
    }

    /**
     * Show the form to input ticket
     *
     * @param  	int	 		$withdolfichehead		With dol_fiche_head
     * @param	string		$mode					Mode ('create' or 'edit')
     * @return 	void
     */
    public function showForm($withdolfichehead = 0, $mode = 'edit')
    {
        global $conf, $langs, $user, $hookmanager;

        // Load translation files required by the page
        $langs->loadLangs(array('other', 'mails', 'ticket'));

        $form = new Form($this->db);
        $formcompany = new FormCompany($this->db);
        $ticketstatic = new Ticket($this->db);

        $soc = new Societe($this->db);
        if (!empty($this->withfromsocid) && $this->withfromsocid > 0) {
            $soc->fetch($this->withfromsocid);
        }

        $ticketstat = new Ticket($this->db);

        $extrafields = new ExtraFields($this->db);
        $extrafields->fetch_name_optionals_label($ticketstat->table_element);

        print "\n<!-- Begin form TICKET -->\n";

        if ($withdolfichehead) dol_fiche_head(null, 'card', '', 0, '');

        print '<form method="POST" '.($withdolfichehead ? '' : 'style="margin-bottom: 30px;" ').'name="ticket" id="form_create_ticket" enctype="multipart/form-data" action="'.$this->param["returnurl"].'">';
        print '<input type="hidden" name="token" value="'.newToken().'">';
        print '<input type="hidden" name="action" value="'.$this->action.'">';
        foreach ($this->param as $key => $value) {
        	print '<input type="hidden" name="'.$key.'" value="'.$value.'">';
        }
        print '<input type="hidden" name="fk_user_create" value="'.$this->fk_user_create.'">';

        print '<table class="border centpercent">';

        if ($this->withref) {
            // Ref
            $defaultref = $ticketstat->getDefaultRef();
            print '<tr><td class="titlefieldcreate"><span class="fieldrequired">'.$langs->trans("Ref").'</span></td><td><input size="18" type="text" name="ref" value="'.(GETPOST("ref", 'alpha') ? GETPOST("ref", 'alpha') : $defaultref).'"></td></tr>';
        }

        // TITLE
        if ($this->withemail) {
            print '<tr><td class="titlefield"><label for="email"><span class="fieldrequired">'.$langs->trans("Email").'</span></label></td><td>';
            print '<input  class="text minwidth200" id="email" name="email" value="'.(GETPOST('email', 'alpha') ? GETPOST('email', 'alpha') : $subject).'" />';
            print '</td></tr>';
        }

        // Si origin du ticket
        if (isset($this->param['origin']) && $this->param['originid'] > 0) {
            // Parse element/subelement (ex: project_task)
            $element = $subelement = $this->param['origin'];
            if (preg_match('/^([^_]+)_([^_]+)/i', $this->param['origin'], $regs)) {
                $element = $regs[1];
                $subelement = $regs[2];
            }

            dol_include_once('/'.$element.'/class/'.$subelement.'.class.php');
            $classname = ucfirst($subelement);
            $objectsrc = new $classname($this->db);
            $objectsrc->fetch(GETPOST('originid', 'int'));

            if (empty($objectsrc->lines) && method_exists($objectsrc, 'fetch_lines')) {
                $objectsrc->fetch_lines();
            }

            $objectsrc->fetch_thirdparty();
            $newclassname = $classname;
            print '<tr><td>'.$langs->trans($newclassname).'</td><td colspan="2"><input name="'.$subelement.'id" value="'.GETPOST('originid').'" type="hidden" />'.$objectsrc->getNomUrl(1).'</td></tr>';
        }

        // Type
        print '<tr><td class="titlefield"><span class="fieldrequired"><label for="selecttype_code">'.$langs->trans("TicketTypeRequest").'</span></label></td><td>';
        $this->selectTypesTickets((GETPOST('type_code', 'alpha') ? GETPOST('type_code', 'alpha') : $this->type_code), 'type_code', '', '2', 0, 0, 0, 'minwidth150');
        print '</td></tr>';

        // Severity
        print '<tr><td><span class="fieldrequired"><label for="selectseverity_code">'.$langs->trans("TicketSeverity").'</span></label></td><td>';
        $this->selectSeveritiesTickets((GETPOST('severity_code') ? GETPOST('severity_code') : $this->severity_code), 'severity_code', '', '2');
        print '</td></tr>';

        // Group
        print '<tr><td><span class="fieldrequired"><label for="selectcategory_code">'.$langs->trans("TicketGroup").'</span></label></td><td>';
        $this->selectGroupTickets((GETPOST('category_code') ? GETPOST('category_code') : $this->category_code), 'category_code', '', '2');
        print '</td></tr>';

        // Subject
        if ($this->withtitletopic) {
            print '<tr><td><label for="subject"><span class="fieldrequired">'.$langs->trans("Subject").'</span></label></td><td>';

            // Réponse à un ticket : affichage du titre du thread en readonly
            if ($this->withtopicreadonly) {
                print $langs->trans('SubjectAnswerToTicket').' '.$this->topic_title;
                print '</td></tr>';
            } else {
                if ($this->withthreadid > 0) {
                    $subject = $langs->trans('SubjectAnswerToTicket').' '.$this->withthreadid.' : '.$this->topic_title.'';
                }
                print '<input class="text minwidth300" id="subject" name="subject" value="'.(GETPOST('subject', 'alpha') ? GETPOST('subject', 'alpha') : $subject).'" />';
                print '</td></tr>';
            }
        }

        // MESSAGE
        $msg = GETPOSTISSET('message') ? GETPOST('message', 'none') : '';
        print '<tr><td><label for="message"><span class="fieldrequired">'.$langs->trans("Message").'</span></label></td><td>';

        // If public form, display more information
        $toolbarname = 'dolibarr_notes';
        if ($this->ispublic)
        {
            $toolbarname = 'dolibarr_details';
            print '<div class="warning">'.($conf->global->TICKET_PUBLIC_TEXT_HELP_MESSAGE ? $conf->global->TICKET_PUBLIC_TEXT_HELP_MESSAGE : $langs->trans('TicketPublicPleaseBeAccuratelyDescribe')).'</div>';
        }
        include_once DOL_DOCUMENT_ROOT.'/core/class/doleditor.class.php';
        $uselocalbrowser = true;
        $doleditor = new DolEditor('message', $msg, '100%', 230, $toolbarname, 'In', true, $uselocalbrowser, $conf->global->FCKEDITOR_ENABLE_TICKET, ROWS_8, '90%');
        $doleditor->Create();
        print '</td></tr>';

        // FK_USER_CREATE
        if ($this->withusercreate > 0 && $this->fk_user_create) {
            print '<tr><td class="titlefield">'.$langs->trans("CreatedBy").'</td><td>';
            $langs->load("users");
            $fuser = new User($this->db);

            if ($this->withcreatereadonly) {
                if ($res = $fuser->fetch($this->fk_user_create)) {
                    print $fuser->getNomUrl(1);
                }
            }
            print ' &nbsp; ';
            print "</td></tr>\n";
        }

        // Customer or supplier
        if ($this->withcompany) {
            // altairis: force company and contact id for external user
            if (empty($user->socid)) {
                // Company
                print '<tr><td class="titlefield">'.$langs->trans("ThirdParty").'</td><td>';
                $events = array();
                $events[] = array('method' => 'getContacts', 'url' => dol_buildpath('/core/ajax/contacts.php', 1), 'htmlname' => 'contactid', 'params' => array('add-customer-contact' => 'disabled'));
                print $form->select_company($this->withfromsocid, 'socid', '', 1, 1, '', $events, 0, 'minwidth200');
                print '</td></tr>';
                if (!empty($conf->use_javascript_ajax) && !empty($conf->global->COMPANY_USE_SEARCH_TO_SELECT)) {
                    $htmlname = 'socid';
                    print '<script type="text/javascript">
                    $(document).ready(function () {
                        jQuery("#'.$htmlname.'").change(function () {
                            var obj = '.json_encode($events).';
                            $.each(obj, function(key,values) {
                                if (values.method.length) {
                                    runJsCodeForEvent'.$htmlname.'(values);
                                }
                            });
                        });

                        function runJsCodeForEvent'.$htmlname.'(obj) {
                            console.log("Run runJsCodeForEvent'.$htmlname.'");
                            var id = $("#'.$htmlname.'").val();
                            var method = obj.method;
                            var url = obj.url;
                            var htmlname = obj.htmlname;
                            var showempty = obj.showempty;
                            $.getJSON(url,
                                    {
                                        action: method,
                                        id: id,
                                        htmlname: htmlname,
                                        showempty: showempty
                                    },
                                    function(response) {
                                        $.each(obj.params, function(key,action) {
                                            if (key.length) {
                                                var num = response.num;
                                                if (num > 0) {
                                                    $("#" + key).removeAttr(action);
                                                } else {
                                                    $("#" + key).attr(action, action);
                                                }
                                            }
                                        });
                                        $("select#" + htmlname).html(response.value);
                                        if (response.num) {
                                            var selecthtml_str = response.value;
                                            var selecthtml_dom=$.parseHTML(selecthtml_str);
                                            $("#inputautocomplete"+htmlname).val(selecthtml_dom[0][0].innerHTML);
                                        } else {
                                            $("#inputautocomplete"+htmlname).val("");
                                        }
                                        $("select#" + htmlname).change();	/* Trigger event change */
                                    }
                            );
                        }
                    });
                    </script>';
                }

                // Contact and type
                print '<tr><td>'.$langs->trans("Contact").'</td><td>';
                // If no socid, set to -1 to avoid full contacts list
                $selectedCompany = ($this->withfromsocid > 0) ? $this->withfromsocid : -1;
                $nbofcontacts = $form->select_contacts($selectedCompany, $this->withfromcontactid, 'contactid', 3, '', '', 0, 'minwidth200');
                print ' ';
                $formcompany->selectTypeContact($ticketstatic, '', 'type', 'external', '', 0, 'maginleftonly');
                print '</td></tr>';
            } else {
                print '<tr><td class="titlefield"><input type="hidden" name="socid" value="'.$user->socid.'"/></td>';
                print '<td><input type="hidden" name="contactid" value="'.$user->contactid.'"/></td>';
                print '<td><input type="hidden" name="type" value="Z"/></td></tr>';
            }

            // Notify thirdparty at creation
            if (empty($this->ispublic))
            {
                print '<tr><td><label for="notify_tiers_at_create">'.$langs->trans("TicketNotifyTiersAtCreation").'</label></td><td>';
                print '<input type="checkbox" id="notify_tiers_at_create" name="notify_tiers_at_create"'.($this->withnotifytiersatcreate ? ' checked="checked"' : '').'>';
                print '</td></tr>';
            }
        }

        if (!empty($conf->projet->enabled) && !$this->ispublic)
        {
            $formproject = new FormProjets($this->db);
            print '<tr><td><label for="project"><span class="">'.$langs->trans("Project").'</span></label></td><td>';
            print $formproject->select_projects(-1, GETPOST('projectid', 'int'), 'projectid', 0, 0, 1, 1);
            print '</td></tr>';
        }

        // Attached files
        if (!empty($this->withfile)) {
            // Define list of attached files
            $listofpaths = array();
            $listofnames = array();
            $listofmimes = array();
            if (!empty($_SESSION["listofpaths"])) {
                $listofpaths = explode(';', $_SESSION["listofpaths"]);
            }

            if (!empty($_SESSION["listofnames"])) {
                $listofnames = explode(';', $_SESSION["listofnames"]);
            }

            if (!empty($_SESSION["listofmimes"])) {
                $listofmimes = explode(';', $_SESSION["listofmimes"]);
            }

            $out = '<tr>';
            $out .= '<td>'.$langs->trans("MailFile").'</td>';
            $out .= '<td>';
            // TODO Trick to have param removedfile containing nb of image to delete. But this does not works without javascript
            $out .= '<input type="hidden" class="removedfilehidden" name="removedfile" value="">'."\n";
            $out .= '<script type="text/javascript" language="javascript">';
            $out .= 'jQuery(document).ready(function () {';
            $out .= '    jQuery(".removedfile").click(function() {';
            $out .= '        jQuery(".removedfilehidden").val(jQuery(this).val());';
            $out .= '    });';
            $out .= '})';
            $out .= '</script>'."\n";
            if (count($listofpaths)) {
                foreach ($listofpaths as $key => $val) {
                    $out .= '<div id="attachfile_'.$key.'">';
                    $out .= img_mime($listofnames[$key]).' '.$listofnames[$key];
                    if (!$this->withfilereadonly) {
                        $out .= ' <input type="image" style="border: 0px;" src="'.DOL_URL_ROOT.'/theme/'.$conf->theme.'/img/delete.png" value="'.($key + 1).'" class="removedfile" id="removedfile_'.$key.'" name="removedfile_'.$key.'" />';
                    }
                    $out .= '<br></div>';
                }
            } else {
                $out .= $langs->trans("NoAttachedFiles").'<br>';
            }
            if ($this->withfile == 2) { // Can add other files
                $out .= '<input type="file" class="flat" id="addedfile" name="addedfile" value="'.$langs->trans("Upload").'" />';
                $out .= ' ';
                $out .= '<input type="submit" class="button" id="addfile" name="addfile" value="'.$langs->trans("MailingAddFile").'" />';
            }
            $out .= "</td></tr>\n";

            print $out;
        }

        // Other attributes
        $parameters = array();
        $reshook = $hookmanager->executeHooks('formObjectOptions', $parameters, $ticketstat, $this->action); // Note that $action and $object may have been modified by hook
        if (empty($reshook))
        {
            print $ticketstat->showOptionals($extrafields, 'create');
        }

        print '</table>';

        if ($withdolfichehead) dol_fiche_end();

		print '<div class="center">';
        print '<input class="button" type="submit" name="add" value="'.$langs->trans(($this->withthreadid > 0 ? "SendResponse" : "NewTicket")).'" />';
        if ($this->withcancel) {
            print " &nbsp; &nbsp; &nbsp;";
            print "<input class=\"button\" type=\"submit\" name=\"cancel\" value=\"".$langs->trans("Cancel")."\">";
        }
		print '</div>';

        print "</form>\n";
        print "<!-- End form TICKET -->\n";
    }

    /**
     *      Return html list of tickets type
     *
     *      @param  string $selected    Id du type pre-selectionne
     *      @param  string $htmlname    Nom de la zone select
     *      @param  string $filtertype  To filter on field type in llx_c_ticket_type (array('code'=>xx,'label'=>zz))
     *      @param  int    $format      0=id+libelle, 1=code+code, 2=code+libelle, 3=id+code
     *      @param  int    $empty       1=peut etre vide, 0 sinon
     *      @param  int    $noadmininfo 0=Add admin info, 1=Disable admin info
     *      @param  int    $maxlength   Max length of label
     *      @param	string	$morecss	More CSS
     *      @return void
     */
    public function selectTypesTickets($selected = '', $htmlname = 'tickettype', $filtertype = '', $format = 0, $empty = 0, $noadmininfo = 0, $maxlength = 0, $morecss = '')
    {
        global $langs, $user;

        $ticketstat = new Ticket($this->db);

        dol_syslog(get_class($this)."::select_types_tickets ".$selected.", ".$htmlname.", ".$filtertype.", ".$format, LOG_DEBUG);

        $filterarray = array();

        if ($filtertype != '' && $filtertype != '-1') {
            $filterarray = explode(',', $filtertype);
        }

        $ticketstat->loadCacheTypesTickets();

        print '<select id="select'.$htmlname.'" class="flat minwidth100'.($morecss ? ' '.$morecss : '').'" name="'.$htmlname.'">';
        if ($empty) {
            print '<option value="">&nbsp;</option>';
        }

        if (is_array($ticketstat->cache_types_tickets) && count($ticketstat->cache_types_tickets)) {
            foreach ($ticketstat->cache_types_tickets as $id => $arraytypes) {
                // On passe si on a demande de filtrer sur des modes de paiments particuliers
                if (count($filterarray) && !in_array($arraytypes['type'], $filterarray)) {
                    continue;
                }

                // We discard empty line if showempty is on because an empty line has already been output.
                if ($empty && empty($arraytypes['code'])) {
                    continue;
                }

                if ($format == 0) {
                    print '<option value="'.$id.'"';
                }

                if ($format == 1) {
                    print '<option value="'.$arraytypes['code'].'"';
                }

                if ($format == 2) {
                    print '<option value="'.$arraytypes['code'].'"';
                }

                if ($format == 3) {
                    print '<option value="'.$id.'"';
                }

                // Si selected est text, on compare avec code, sinon avec id
                if (preg_match('/[a-z]/i', $selected) && $selected == $arraytypes['code']) {
                    print ' selected="selected"';
                } elseif ($selected == $id) {
                    print ' selected="selected"';
                } elseif ($arraytypes['use_default'] == "1" && !$empty) {
                    print ' selected="selected"';
                }

                print '>';
                $value = '&nbsp;';
                if ($format == 0) {
                    $value = ($maxlength ? dol_trunc($arraytypes['label'], $maxlength) : $arraytypes['label']);
                } elseif ($format == 1) {
                    $value = $arraytypes['code'];
                } elseif ($format == 2) {
                    $value = ($maxlength ? dol_trunc($arraytypes['label'], $maxlength) : $arraytypes['label']);
                } elseif ($format == 3) {
                    $value = $arraytypes['code'];
                }

                print $value;
                print '</option>';
            }
        }
        print '</select>';
        if ($user->admin && !$noadmininfo) {
            print info_admin($langs->trans("YouCanChangeValuesForThisListFromDictionarySetup"), 1);
        }

        print ajax_combobox('select'.$htmlname);
    }

    /**
     *      Return html list of ticket anaytic codes
     *
     *      @param  string $selected    Id categorie pre-selectionnée
     *      @param  string $htmlname    Nom de la zone select
     *      @param  string $filtertype  To filter on field type in llx_c_ticket_category (array('code'=>xx,'label'=>zz))
     *      @param  int    $format      0=id+libelle, 1=code+code, 2=code+libelle, 3=id+code
     *      @param  int    $empty       1=peut etre vide, 0 sinon
     *      @param  int    $noadmininfo 0=Add admin info, 1=Disable admin info
     *      @param  int    $maxlength   Max length of label
     *      @param	string	$morecss	More CSS
     *      @return void
     */
    public function selectGroupTickets($selected = '', $htmlname = 'ticketcategory', $filtertype = '', $format = 0, $empty = 0, $noadmininfo = 0, $maxlength = 0, $morecss = '')
    {
        global $langs, $user;

        $ticketstat = new Ticket($this->db);

        dol_syslog(get_class($this)."::selectCategoryTickets ".$selected.", ".$htmlname.", ".$filtertype.", ".$format, LOG_DEBUG);

        $filterarray = array();

        if ($filtertype != '' && $filtertype != '-1') {
            $filterarray = explode(',', $filtertype);
        }

        $ticketstat->loadCacheCategoriesTickets();

        print '<select id="select'.$htmlname.'" class="flat minwidth100'.($morecss ? ' '.$morecss : '').'" name="'.$htmlname.'">';
        if ($empty) {
            print '<option value="">&nbsp;</option>';
        }

        if (is_array($ticketstat->cache_category_tickets) && count($ticketstat->cache_category_tickets)) {
            foreach ($ticketstat->cache_category_tickets as $id => $arraycategories) {
                // On passe si on a demande de filtrer sur des modes de paiments particuliers
                if (count($filterarray) && !in_array($arraycategories['type'], $filterarray)) {
                    continue;
                }

                // We discard empty line if showempty is on because an empty line has already been output.
                if ($empty && empty($arraycategories['code'])) {
                    continue;
                }

                if ($format == 0) {
                    print '<option value="'.$id.'"';
                }

                if ($format == 1) {
                    print '<option value="'.$arraycategories['code'].'"';
                }

                if ($format == 2) {
                    print '<option value="'.$arraycategories['code'].'"';
                }

                if ($format == 3) {
                    print '<option value="'.$id.'"';
                }

                // Si selected est text, on compare avec code, sinon avec id
                if (preg_match('/[a-z]/i', $selected) && $selected == $arraycategories['code']) {
                    print ' selected="selected"';
                } elseif ($selected == $id) {
                    print ' selected="selected"';
                } elseif ($arraycategories['use_default'] == "1" && !$empty) {
                    print ' selected="selected"';
                }

                print '>';

                if ($format == 0) {
                    $value = ($maxlength ? dol_trunc($arraycategories['label'], $maxlength) : $arraycategories['label']);
                }

                if ($format == 1) {
                    $value = $arraycategories['code'];
                }

                if ($format == 2) {
                    $value = ($maxlength ? dol_trunc($arraycategories['label'], $maxlength) : $arraycategories['label']);
                }

                if ($format == 3) {
                    $value = $arraycategories['code'];
                }

                print $value ? $value : '&nbsp;';
                print '</option>';
            }
        }
        print '</select>';
        if ($user->admin && !$noadmininfo) {
            print info_admin($langs->trans("YouCanChangeValuesForThisListFromDictionarySetup"), 1);
        }

        print ajax_combobox('select'.$htmlname);
    }

    /**
     *      Return html list of ticket severitys
     *
     *      @param  string $selected    Id severity pre-selectionnée
     *      @param  string $htmlname    Nom de la zone select
     *      @param  string $filtertype  To filter on field type in llx_c_ticket_severity (array('code'=>xx,'label'=>zz))
     *      @param  int    $format      0=id+libelle, 1=code+code, 2=code+libelle, 3=id+code
     *      @param  int    $empty       1=peut etre vide, 0 sinon
     *      @param  int    $noadmininfo 0=Add admin info, 1=Disable admin info
     *      @param  int    $maxlength   Max length of label
     *      @param	string	$morecss	More CSS
     *      @return void
     */
    public function selectSeveritiesTickets($selected = '', $htmlname = 'ticketseverity', $filtertype = '', $format = 0, $empty = 0, $noadmininfo = 0, $maxlength = 0, $morecss = '')
    {
        global $langs, $user;

        $ticketstat = new Ticket($this->db);

        dol_syslog(get_class($this)."::selectSeveritiesTickets ".$selected.", ".$htmlname.", ".$filtertype.", ".$format, LOG_DEBUG);

        $filterarray = array();

        if ($filtertype != '' && $filtertype != '-1') {
            $filterarray = explode(',', $filtertype);
        }

        $ticketstat->loadCacheSeveritiesTickets();

        print '<select id="select'.$htmlname.'" class="flat minwidth100'.($morecss ? ' '.$morecss : '').'" name="'.$htmlname.'">';
        if ($empty) {
            print '<option value="">&nbsp;</option>';
        }

        if (is_array($ticketstat->cache_severity_tickets) && count($ticketstat->cache_severity_tickets)) {
            foreach ($ticketstat->cache_severity_tickets as $id => $arrayseverities) {
                // On passe si on a demande de filtrer sur des modes de paiments particuliers
                if (count($filterarray) && !in_array($arrayseverities['type'], $filterarray)) {
                    continue;
                }

                // We discard empty line if showempty is on because an empty line has already been output.
                if ($empty && empty($arrayseverities['code'])) {
                    continue;
                }

                if ($format == 0) {
                    print '<option value="'.$id.'"';
                }

                if ($format == 1) {
                    print '<option value="'.$arrayseverities['code'].'"';
                }

                if ($format == 2) {
                    print '<option value="'.$arrayseverities['code'].'"';
                }

                if ($format == 3) {
                    print '<option value="'.$id.'"';
                }

                // Si selected est text, on compare avec code, sinon avec id
                if (preg_match('/[a-z]/i', $selected) && $selected == $arrayseverities['code']) {
                    print ' selected="selected"';
                } elseif ($selected == $id) {
                    print ' selected="selected"';
                } elseif ($arrayseverities['use_default'] == "1" && !$empty) {
                    print ' selected="selected"';
                }

                print '>';
                if ($format == 0) {
                    $value = ($maxlength ? dol_trunc($arrayseverities['label'], $maxlength) : $arrayseverities['label']);
                }

                if ($format == 1) {
                    $value = $arrayseverities['code'];
                }

                if ($format == 2) {
                    $value = ($maxlength ? dol_trunc($arrayseverities['label'], $maxlength) : $arrayseverities['label']);
                }

                if ($format == 3) {
                    $value = $arrayseverities['code'];
                }

                print $value ? $value : '&nbsp;';
                print '</option>';
            }
        }
        print '</select>';
        if ($user->admin && !$noadmininfo) {
            print info_admin($langs->trans("YouCanChangeValuesForThisListFromDictionarySetup"), 1);
        }

        print ajax_combobox('select'.$htmlname);
    }

    // phpcs:disable PEAR.NamingConventions.ValidFunctionName.ScopeNotCamelCaps
    /**
     * Clear list of attached files in send mail form (also stored in session)
     *
     * @return	void
     */
    public function clear_attached_files()
    {
    	// phpcs:enable
    	global $conf, $user;
    	require_once DOL_DOCUMENT_ROOT.'/core/lib/files.lib.php';

    	// Set tmp user directory
    	$vardir = $conf->user->dir_output."/".$user->id;
    	$upload_dir = $vardir.'/temp/'; // TODO Add $keytoavoidconflict in upload_dir path
    	if (is_dir($upload_dir)) dol_delete_dir_recursive($upload_dir);

    	$keytoavoidconflict = empty($this->trackid) ? '' : '-'.$this->trackid; // this->trackid must be defined
    	unset($_SESSION["listofpaths".$keytoavoidconflict]);
    	unset($_SESSION["listofnames".$keytoavoidconflict]);
    	unset($_SESSION["listofmimes".$keytoavoidconflict]);
    }

    /**
     * Show the form to add message on ticket
     *
     * @param  	string  $width      	Width of form
     * @return 	void
     */
    public function showMessageForm($width = '40%')
    {
        global $conf, $langs, $user, $hookmanager, $form, $mysoc;

        $formmail = new FormMail($this->db);
        $addfileaction = 'addfile';

        if (!is_object($form)) $form = new Form($this->db);

        // Load translation files required by the page
        $langs->loadLangs(array('other', 'mails'));

        // Clear temp files. Must be done at beginning, before call of triggers
        if (GETPOST('mode', 'alpha') == 'init' || (GETPOST('modelmailselected', 'alpha') && GETPOST('modelmailselected', 'alpha') != '-1'))
        {
        	$this->clear_attached_files();
        }

        // Define output language
        $outputlangs = $langs;
        $newlang = '';
        if ($conf->global->MAIN_MULTILANGS && empty($newlang))	$newlang = $this->param['langsmodels'];
        if (!empty($newlang))
        {
        	$outputlangs = new Translate("", $conf);
        	$outputlangs->setDefaultLang($newlang);
        	$outputlangs->load('other');
        }

        // Get message template for $this->param["models"] into c_email_templates
        $arraydefaultmessage = -1;
        if ($this->param['models'] != 'none')
        {
        	$model_id = 0;
        	if (array_key_exists('models_id', $this->param))
        	{
        		$model_id = $this->param["models_id"];
        	}

        	$arraydefaultmessage = $formmail->getEMailTemplate($this->db, $this->param["models"], $user, $outputlangs, $model_id); // If $model_id is empty, preselect the first one
        }

        // Define list of attached files
        $listofpaths = array();
        $listofnames = array();
        $listofmimes = array();
        $keytoavoidconflict = empty($this->trackid) ? '' : '-'.$this->trackid; // this->trackid must be defined

        if (GETPOST('mode', 'alpha') == 'init' || (GETPOST('modelmailselected', 'alpha') && GETPOST('modelmailselected', 'alpha') != '-1'))
        {
        	if (!empty($arraydefaultmessage->joinfiles) && is_array($this->param['fileinit']))
        	{
        		foreach ($this->param['fileinit'] as $file)
        		{
        			$this->add_attached_files($file, basename($file), dol_mimetype($file));
        		}
        	}
        }

        if (!empty($_SESSION["listofpaths".$keytoavoidconflict])) $listofpaths = explode(';', $_SESSION["listofpaths".$keytoavoidconflict]);
        if (!empty($_SESSION["listofnames".$keytoavoidconflict])) $listofnames = explode(';', $_SESSION["listofnames".$keytoavoidconflict]);
        if (!empty($_SESSION["listofmimes".$keytoavoidconflict])) $listofmimes = explode(';', $_SESSION["listofmimes".$keytoavoidconflict]);

        // Define output language
        $outputlangs = $langs;
        $newlang = '';
        if ($conf->global->MAIN_MULTILANGS && empty($newlang)) {
            $newlang = $this->param['langsmodels'];
        }
        if (!empty($newlang)) {
            $outputlangs = new Translate("", $conf);
            $outputlangs->setDefaultLang($newlang);
            $outputlangs->load('other');
        }

        print "\n<!-- Begin message_form TICKET -->\n";

        $send_email = GETPOST('send_email', 'int') ? GETPOST('send_email', 'int') : 0;

        // Example 1 : Adding jquery code
        print '<script type="text/javascript" language="javascript">
		jQuery(document).ready(function() {
			send_email=' . $send_email.';
			if (send_email) {
				jQuery(".email_line").show();
			} else {
				jQuery(".email_line").hide();
			}

			jQuery("#send_msg_email").click(function() {
				if(jQuery(this).is(":checked")) {
					jQuery(".email_line").show();
				}
				else {
					jQuery(".email_line").hide();
				}
            });';
        print '});
		</script>';

        print '<form method="post" name="ticket" enctype="multipart/form-data" action="'.$this->param["returnurl"].'">';
        print '<input type="hidden" name="token" value="'.newToken().'">';
        print '<input type="hidden" name="action" value="'.$this->action.'">';
        print '<input type="hidden" name="actionbis" value="add_message">';
        foreach ($this->param as $key => $value) {
            print '<input type="hidden" name="'.$key.'" value="'.$value.'">';
        }

        // Get message template
        $model_id = 0;
        if (array_key_exists('models_id', $this->param)) {
            $model_id = $this->param["models_id"];
            $arraydefaultmessage = $formmail->getEMailTemplate($this->db, $this->param["models"], $user, $outputlangs, $model_id);
        }

        $result = $formmail->fetchAllEMailTemplate($this->param["models"], $user, $outputlangs);
        if ($result < 0) {
            setEventMessages($this->error, $this->errors, 'errors');
        }
        $modelmail_array = array();
        foreach ($formmail->lines_model as $line) {
            $modelmail_array[$line->id] = $line->label;
        }

        print '<table class="border"  width="'.$width.'">';

        // External users can't send message email
        if ($user->rights->ticket->write && !$user->socid)
        {
            print '<tr><td width="30%"></td><td colspan="2">';
            $checkbox_selected = (GETPOST('send_email') == "1" ? ' checked' : '');
            print '<input type="checkbox" name="send_email" value="1" id="send_msg_email" '.$checkbox_selected.'/> ';
            print '<label for="send_msg_email">'.$langs->trans('SendMessageByEmail').'</label>';
            print '</td></tr>';

            // Zone to select its email template
            if (count($modelmail_array) > 0) {
                print '<tr class="email_line"><td></td><td colspan="2"><div style="padding: 3px 0 3px 0">'."\n";
                print $langs->trans('SelectMailModel').': '.$formmail->selectarray('modelmailselected', $modelmail_array, $this->param['models_id'], 1);
                if ($user->admin) {
                    print info_admin($langs->trans("YouCanChangeValuesForThisListFromDictionarySetup"), 1);
                }
                print ' &nbsp; ';
                print '<input class="button" type="submit" value="'.$langs->trans('Use').'" name="modelselected" id="modelselected">';
                print ' &nbsp; ';
                print '</div></td>';
            }

            // Private message (not visible by customer/external user)
            if (!$user->socid) {
                print '<tr><td width="30%"></td><td>';
                $checkbox_selected = (GETPOST('private_message', 'alpha') == "1" ? ' checked' : '');
                print '<input type="checkbox" name="private_message" value="1" id="private_message" '.$checkbox_selected.'/> ';
                print '<label for="private_message">'.$langs->trans('MarkMessageAsPrivate').'</label>';
                print '</td><td class="center">';
                print $form->textwithpicto('', $langs->trans("TicketMessagePrivateHelp"), 1, 'help');
                print '</td></tr>';
            }

            print '<tr class="email_line"><td class="titlefieldcreate">'.$langs->trans('Subject').'</td>';
            $label_title = empty($conf->global->MAIN_APPLICATION_TITLE) ? $mysoc->name : $conf->global->MAIN_APPLICATION_TITLE;
            print '<td colspan="2"><input type="text" class="text" size="80" name="subject" value="['.$label_title.' - '.$langs->trans("Ticket").' #'.$this->ref.'] '.$langs->trans('TicketNewMessage').'" />';
            print '</td></tr>';

            // Destinataires
            print '<tr class="email_line"><td>'.$langs->trans('MailRecipients').'</td><td colspan="2">';
            $ticketstat = new Ticket($this->db);
            $res = $ticketstat->fetch('', '', $this->track_id);
            if ($res) {
                // Retrieve email of all contacts (internal and external)
                $contacts = $ticketstat->getInfosTicketInternalContact();
                $contacts = array_merge($contacts, $ticketstat->getInfosTicketExternalContact());

                // Build array to display recipient list
                if (is_array($contacts) && count($contacts) > 0) {
                    foreach ($contacts as $key => $info_sendto) {
                        if ($info_sendto['email'] != '') {
                        	$sendto[] = dol_escape_htmltag(trim($info_sendto['firstname']." ".$info_sendto['lastname'])." <".$info_sendto['email'].">").' <small class="opacitymedium">('.dol_escape_htmltag($info_sendto['libelle']).")</small>";
                        }
                    }
                }

                if ($ticketstat->origin_email && !in_array($this->dao->origin_email, $sendto)) {
                	$sendto[] = dol_escape_htmltag($ticketstat->origin_email).' <small class="opacitymedium">('.$langs->trans("TicketEmailOriginIssuer").")</small>";
                }

                if ($ticketstat->fk_soc > 0) {
                    $ticketstat->socid = $ticketstat->fk_soc;
                    $ticketstat->fetch_thirdparty();

                    if (is_array($ticketstat->thirdparty->email) && !in_array($ticketstat->thirdparty->email, $sendto)) {
                        $sendto[] = $ticketstat->thirdparty->email.' <small class="opacitymedium">('.$langs->trans('Customer').')</small>';
                    }
                }

                if ($conf->global->TICKET_NOTIFICATION_ALSO_MAIN_ADDRESS) {
                    $sendto[] = $conf->global->TICKET_NOTIFICATION_EMAIL_TO.' <small class="opacitymedium">(generic email)</small>';
                }

                // Print recipient list
                if (is_array($sendto) && count($sendto) > 0) {
                    print implode(', ', $sendto);
                } else {
                    print '<div class="warning">'.$langs->trans('WarningNoEMailsAdded').' '.$langs->trans('TicketGoIntoContactTab').'</div>';
                }
            }
            print '</td></tr>';
        }

        // Intro
        // External users can't send message email
        if ($user->rights->ticket->write && !$user->socid) {
            $mail_intro = GETPOST('mail_intro') ? GETPOST('mail_intro') : $conf->global->TICKET_MESSAGE_MAIL_INTRO;
            print '<tr class="email_line"><td><label for="mail_intro">'.$langs->trans("TicketMessageMailIntro").'</label>';

            print '</td><td>';
            include_once DOL_DOCUMENT_ROOT.'/core/class/doleditor.class.php';
            $uselocalbrowser = true;

            $doleditor = new DolEditor('mail_intro', $mail_intro, '100%', 90, 'dolibarr_details', '', false, true, $conf->global->FCKEDITOR_ENABLE_SOCIETE, ROWS_2, 70);

            $doleditor->Create();
            print '</td><td class="center">';
            print $form->textwithpicto('', $langs->trans("TicketMessageMailIntroHelp"), 1, 'help');
            print '</td></tr>';
        }

        // MESSAGE
<<<<<<< HEAD
        $defaultmessage = "";
        if (is_array($arraydefaultmessage) && count($arraydefaultmessage) > 0 && $arraydefaultmessage->content) {
            $defaultmessage = $arraydefaultmessage->content;
        }
        $defaultmessage = str_replace('\n', "\n", $defaultmessage);
=======
        $defaultmessage="";
		if (is_object($arraydefaultmessage) && $arraydefaultmessage->content) $defaultmessage = $arraydefaultmessage->content;
        $defaultmessage=str_replace('\n', "\n", $defaultmessage);
>>>>>>> 0023d14e

        // Deal with format differences between message and signature (text / HTML)
        if (dol_textishtml($defaultmessage) && !dol_textishtml($this->substit['__SIGNATURE__'])) {
            $this->substit['__SIGNATURE__'] = dol_nl2br($this->substit['__SIGNATURE__']);
        } elseif (!dol_textishtml($defaultmessage) && dol_textishtml($this->substit['__SIGNATURE__'])) {
            $defaultmessage = dol_nl2br($defaultmessage);
        }
        if (isset($_POST["message"]) && !$_POST['modelselected']) {
            $defaultmessage = GETPOST('message');
        } else {
            $defaultmessage = make_substitutions($defaultmessage, $this->substit);
            // Clean first \n and br (to avoid empty line when CONTACTCIVNAME is empty)
            $defaultmessage = preg_replace("/^(<br>)+/", "", $defaultmessage);
            $defaultmessage = preg_replace("/^\n+/", "", $defaultmessage);
        }

        print '<tr><td class="tdtop"><label for="message"><span class="fieldrequired">'.$langs->trans("Message").'</span></label></td><td>';
        //$toolbarname = 'dolibarr_details';
        $toolbarname = 'dolibarr_notes';
        include_once DOL_DOCUMENT_ROOT.'/core/class/doleditor.class.php';
        $doleditor = new DolEditor('message', $defaultmessage, '100%', 200, $toolbarname, '', false, true, $conf->global->FCKEDITOR_ENABLE_SOCIETE, ROWS_5, 70);
        $doleditor->Create();
        print '</td><td class="center">';
        if ($user->rights->ticket->write && !$user->socid) {
            print $form->textwithpicto('', $langs->trans("TicketMessageHelp"), 1, 'help');
        }

        print '</td></tr>';

        // Signature
        // External users can't send message email
        if ($user->rights->ticket->write && !$user->socid) {
            $mail_signature = GETPOST('mail_signature') ? GETPOST('mail_signature') : $conf->global->TICKET_MESSAGE_MAIL_SIGNATURE;
            print '<tr class="email_line"><td><label for="mail_intro">'.$langs->trans("TicketMessageMailSignature").'</label>';

            print '</td><td>';
            include_once DOL_DOCUMENT_ROOT.'/core/class/doleditor.class.php';
            $doleditor = new DolEditor('mail_signature', $mail_signature, '100%', 150, 'dolibarr_details', '', false, true, $conf->global->FCKEDITOR_ENABLE_SOCIETE, ROWS_2, 70);
            $doleditor->Create();
            print '</td><td class="center">';
            print $form->textwithpicto('', $langs->trans("TicketMessageMailSignatureHelp"), 1, 'help');
            print '</td></tr>';
        }

        // Attached files
        if (!empty($this->withfile)) {
            $out = '<tr>';
            $out .= '<td width="180">'.$langs->trans("MailFile").'</td>';
            $out .= '<td colspan="2">';
            // TODO Trick to have param removedfile containing nb of image to delete. But this does not works without javascript
            $out .= '<input type="hidden" class="removedfilehidden" name="removedfile" value="">'."\n";
            $out .= '<script type="text/javascript" language="javascript">';
            $out .= 'jQuery(document).ready(function () {';
            $out .= '    jQuery(".removedfile").click(function() {';
            $out .= '        jQuery(".removedfilehidden").val(jQuery(this).val());';
            $out .= '    });';
            $out .= '})';
            $out .= '</script>'."\n";
            if (count($listofpaths)) {
                foreach ($listofpaths as $key => $val) {
                    $out .= '<div id="attachfile_'.$key.'">';
                    $out .= img_mime($listofnames[$key]).' '.$listofnames[$key];
                    if (!$this->withfilereadonly) {
                        $out .= ' <input type="image" style="border: 0px;" src="'.DOL_URL_ROOT.'/theme/'.$conf->theme.'/img/delete.png" value="'.($key + 1).'" class="removedfile reposition" id="removedfile_'.$key.'" name="removedfile_'.$key.'" />';
                    }
                    $out .= '<br></div>';
                }
            } else {
                $out .= $langs->trans("NoAttachedFiles").'<br>';
            }
            if ($this->withfile == 2) { // Can add other files
                $out .= '<input type="file" class="flat" id="addedfile" name="addedfile" value="'.$langs->trans("Upload").'" />';
                $out .= ' ';
                $out .= '<input type="submit" class="button" id="'.$addfileaction.'" name="'.$addfileaction.'" value="'.$langs->trans("MailingAddFile").'" />';
            }
            $out .= "</td></tr>\n";

            print $out;
        }

        print '</table>';

        print '<center><br>';
        print '<input class="button" type="submit" name="btn_add_message" value="'.$langs->trans("AddMessage").'" />';
        if ($this->withcancel) {
            print " &nbsp; &nbsp; ";
            print "<input class=\"button\" type=\"submit\" name=\"cancel\" value=\"".$langs->trans("Cancel")."\">";
        }
        print "</center>\n";

        print "</form>\n";
        print "<!-- End form TICKET -->\n";
    }
}<|MERGE_RESOLUTION|>--- conflicted
+++ resolved
@@ -987,17 +987,11 @@
         }
 
         // MESSAGE
-<<<<<<< HEAD
-        $defaultmessage = "";
-        if (is_array($arraydefaultmessage) && count($arraydefaultmessage) > 0 && $arraydefaultmessage->content) {
-            $defaultmessage = $arraydefaultmessage->content;
-        }
+        $defaultmessage="";
+		if (is_object($arraydefaultmessage) && $arraydefaultmessage->content) {
+			$defaultmessage = $arraydefaultmessage->content;
+		}
         $defaultmessage = str_replace('\n', "\n", $defaultmessage);
-=======
-        $defaultmessage="";
-		if (is_object($arraydefaultmessage) && $arraydefaultmessage->content) $defaultmessage = $arraydefaultmessage->content;
-        $defaultmessage=str_replace('\n', "\n", $defaultmessage);
->>>>>>> 0023d14e
 
         // Deal with format differences between message and signature (text / HTML)
         if (dol_textishtml($defaultmessage) && !dol_textishtml($this->substit['__SIGNATURE__'])) {
