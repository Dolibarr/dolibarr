<?php
/* Copyright (C) 2013-2015  Jean-François FERRY     <hello@librethic.io>
 * Copyright (C) 2016       Christophe Battarel     <christophe@altairis.fr>
 * Copyright (C) 2019       Frédéric France         <frederic.france@netlogic.fr>
 *
 * This program is free software; you can redistribute it and/or modify
 * it under the terms of the GNU General Public License as published by
 * the Free Software Foundation; either version 2 of the License, or
 * (at your option) any later version.
 *
 * This program is distributed in the hope that it will be useful,
 * but WITHOUT ANY WARRANTY; without even the implied warranty of
 * MERCHANTABILITY or FITNESS FOR A PARTICULAR PURPOSE. See the
 * GNU General Public License for more details.
 *
 * You should have received a copy of the GNU General Public License
 * along with this program. If not, see <http://www.gnu.org/licenses/>.
 */

/**
 *       \file       ticket/class/html.ticket.class.php
 *       \ingroup    ticket
 *       \brief      Fichier de la classe permettant la generation du formulaire html d'envoi de mail unitaire
 */
require_once DOL_DOCUMENT_ROOT . "/core/class/html.form.class.php";
require_once DOL_DOCUMENT_ROOT . "/core/class/html.formmail.class.php";
require_once DOL_DOCUMENT_ROOT . "/core/class/html.formprojet.class.php";

if (!class_exists('FormCompany')) {
    include DOL_DOCUMENT_ROOT . '/core/class/html.formcompany.class.php';
}

/**
 * Classe permettant la generation du formulaire d'un nouveau ticket.
 *
 * @package Ticket

 * \remarks Utilisation: $formticket = new FormTicket($db)
 * \remarks $formticket->proprietes=1 ou chaine ou tableau de valeurs
 * \remarks $formticket->show_form() affiche le formulaire
 */
class FormTicket
{
    /**
     * @var DoliDB Database handler.
     */
    public $db;

    public $track_id;

    /**
     * @var int ID
     */
    public $fk_user_create;

    public $message;
    public $topic_title;

    public $action;

    public $withtopic;
    public $withemail;
    /**
     *
     * @var int $withsubstit Show substitution array
     */
    public $withsubstit;

    public $withfile;

    public $ispublic; // To show information or not into public form

    public $withtitletopic;
    public $withcompany; // affiche liste déroulante company
    public $withfromsocid;
    public $withfromcontactid;
    public $withnotnotifytiersatcreate;
    public $withusercreate; // Show name of creating user in form
    public $withcreatereadonly;

    public $withref; // Show ref field

    public $withcancel;

    /**
     *
     * @var array $substit Substitutions
     */
    public $substit = array();
    public $param = array();

    /**
	 * @var string Error code (or message)
	 */
	public $error;


    /**
     * Constructor
     *
     * @param DoliDB $db Database handler
     */
    public function __construct($db)
    {
        $this->db = $db;

        $this->action = 'add';

        $this->withcompany = 1;
        $this->withfromsocid = 0;
        $this->withfromcontactid = 0;
        //$this->withthreadid=0;
        //$this->withtitletopic='';
        $this->withnotnotifytiersatcreate = 0;
        $this->withusercreate = 1;
        $this->withcreatereadonly = 1;
        $this->withemail = 0;
        $this->withref = 0;
        $this->withextrafields = 0;         // Show extrafields or not
        //$this->withtopicreadonly=0;
    }

    /**
     * Show the form to input ticket
     *
     * @param  int	 $withdolfichehead			With dol_fiche_head
     * @return void
     */
    public function showForm($withdolfichehead = 0)
    {
        global $conf, $langs, $user, $hookmanager;

        // Load translation files required by the page
        $langs->loadLangs(array('other', 'mails', 'ticket'));

        $form = new Form($this->db);
        $formcompany = new FormCompany($this->db);
        $ticketstatic = new Ticket($this->db);

        $soc = new Societe($this->db);
        if (!empty($this->withfromsocid) && $this->withfromsocid > 0) {
            $soc->fetch($this->withfromsocid);
        }

        $ticketstat = new Ticket($this->db);

        $extrafields = new ExtraFields($this->db);
        $extralabels = $extrafields->fetch_name_optionals_label($ticketstat->table_element);

        print "\n<!-- Begin form TICKET -->\n";

        if ($withdolfichehead) dol_fiche_head(null, 'card', '', 0, '');

        print '<form method="POST" '.($withdolfichehead?'':'style="margin-bottom: 30px;" ').'name="ticket" id="form_create_ticket" enctype="multipart/form-data" action="' . $this->param["returnurl"] . '">';
        print '<input type="hidden" name="token" value="' . $_SESSION['newtoken'] . '">';
        print '<input type="hidden" name="action" value="' . $this->action . '">';
        foreach ($this->param as $key => $value) {
        	print '<input type="hidden" name="' . $key . '" value="' . $value . '">';
        }
        print '<input type="hidden" name="fk_user_create" value="' . $this->fk_user_create . '">';

        print '<table class="border centpercent">';

        if ($this->withref) {
            // Ref
            $defaultref = $ticketstat->getDefaultRef();
            print '<tr><td class="titlefieldcreate"><span class="fieldrequired">' . $langs->trans("Ref") . '</span></td><td><input size="18" type="text" name="ref" value="' . (GETPOST("ref", 'alpha') ? GETPOST("ref", 'alpha') : $defaultref) . '"></td></tr>';
        }

        // TITLE
        if ($this->withemail) {
            print '<tr><td class="titlefield"><label for="email"><span class="fieldrequired">' . $langs->trans("Email") . '</span></label></td><td>';
            print '<input  class="text minwidth200" id="email" name="email" value="' . (GETPOST('email', 'alpha') ? GETPOST('email', 'alpha') : $subject) . '" />';
            print '</td></tr>';
<<<<<<< HEAD
        }

        // Si origin du ticket
        if (isset($this->param['origin']) && $this->param['originid'] > 0) {
            // Parse element/subelement (ex: project_task)
            $element = $subelement = $this->param['origin'];
            if (preg_match('/^([^_]+)_([^_]+)/i', $this->param['origin'], $regs)) {
                $element = $regs[1];
                $subelement = $regs[2];
            }

            dol_include_once('/' . $element . '/class/' . $subelement . '.class.php');
            $classname = ucfirst($subelement);
            $objectsrc = new $classname($this->db);
            $objectsrc->fetch(GETPOST('originid', 'int'));

            if (empty($objectsrc->lines) && method_exists($objectsrc, 'fetch_lines')) {
                $objectsrc->fetch_lines();
            }

            $objectsrc->fetch_thirdparty();
            $newclassname = $classname;
            print '<tr><td>' . $langs->trans($newclassname) . '</td><td colspan="2"><input name="' . $subelement . 'id" value="' . GETPOST('originid') . '" type="hidden" />' . $objectsrc->getNomUrl(1) . '</td></tr>';
        }

        // Type
        print '<tr><td class="titlefield"><span class="fieldrequired"><label for="selecttype_code">' . $langs->trans("TicketTypeRequest") . '</span></label></td><td>';
        $this->selectTypesTickets((GETPOST('type_code') ? GETPOST('type_code') : $this->type_code), 'type_code', '', '2');
        print '</td></tr>';

        // Severity
        print '<tr><td><span class="fieldrequired"><label for="selectseverity_code">' . $langs->trans("TicketSeverity") . '</span></label></td><td>';
        $this->selectSeveritiesTickets((GETPOST('severity_code') ? GETPOST('severity_code') : $this->severity_code), 'severity_code', '', '2');
        print '</td></tr>';

        // Group
        print '<tr><td><span class="fieldrequired"><label for="selectcategory_code">' . $langs->trans("TicketGroup") . '</span></label></td><td>';
        $this->selectGroupTickets((GETPOST('category_code') ? GETPOST('category_code') : $this->category_code), 'category_code', '', '2');
        print '</td></tr>';

        // Subject
        if ($this->withtitletopic) {
            print '<tr><td><label for="subject"><span class="fieldrequired">' . $langs->trans("Subject") . '</span></label></td><td>';

            // Réponse à un ticket : affichage du titre du thread en readonly
            if ($this->withtopicreadonly) {
                print $langs->trans('SubjectAnswerToTicket') . ' ' . $this->topic_title;
                print '</td></tr>';
            } else {
                if ($this->withthreadid > 0) {
                    $subject = $langs->trans('SubjectAnswerToTicket') . ' ' . $this->withthreadid . ' : ' . $this->topic_title . '';
                }
                print '<input class="text" size="50" id="subject" name="subject" value="' . (GETPOST('subject', 'alpha') ? GETPOST('subject', 'alpha') : $subject) . '" />';
                print '</td></tr>';
            }
        }

        // MESSAGE
        $msg = GETPOSTISSET('message') ? GETPOST('message', 'none') : '';
        print '<tr><td><label for="message"><span class="fieldrequired">' . $langs->trans("Message") . '</span></label></td><td>';

        // If public form, display more information
        $toolbarname = 'dolibarr_notes';
        if ($this->ispublic)
        {
            $toolbarname = 'dolibarr_details';
            print '<div class="warning">' . ($conf->global->TICKET_PUBLIC_TEXT_HELP_MESSAGE ? $conf->global->TICKET_PUBLIC_TEXT_HELP_MESSAGE : $langs->trans('TicketPublicPleaseBeAccuratelyDescribe')) . '</div>';
=======
>>>>>>> c9cc5030
        }
        include_once DOL_DOCUMENT_ROOT . '/core/class/doleditor.class.php';
        $uselocalbrowser = true;
        $doleditor = new DolEditor('message', $msg, '100%', 230, $toolbarname, 'In', true, $uselocalbrowser);
        $doleditor->Create();
        print '</td></tr>';

        // Si origin du ticket
        if (isset($this->param['origin']) && $this->param['originid'] > 0) {
            // Parse element/subelement (ex: project_task)
            $element = $subelement = $this->param['origin'];
            if (preg_match('/^([^_]+)_([^_]+)/i', $this->param['origin'], $regs)) {
                $element = $regs[1];
                $subelement = $regs[2];
            }

            dol_include_once('/' . $element . '/class/' . $subelement . '.class.php');
            $classname = ucfirst($subelement);
            $objectsrc = new $classname($this->db);
            $objectsrc->fetch(GETPOST('originid', 'int'));

            if (empty($objectsrc->lines) && method_exists($objectsrc, 'fetch_lines')) {
                $objectsrc->fetch_lines();
            }

            $objectsrc->fetch_thirdparty();
            $newclassname = $classname;
            print '<tr><td>' . $langs->trans($newclassname) . '</td><td colspan="2"><input name="' . $subelement . 'id" value="' . GETPOST('originid') . '" type="hidden" />' . $objectsrc->getNomUrl(1) . '</td></tr>';
        }

        // Type
        print '<tr><td class="titlefield"><span class="fieldrequired"><label for="selecttype_code">' . $langs->trans("TicketTypeRequest") . '</span></label></td><td>';
        $this->selectTypesTickets((GETPOST('type_code') ? GETPOST('type_code') : $this->type_code), 'type_code', '', '2');
        print '</td></tr>';

        // Severity
        print '<tr><td><span class="fieldrequired"><label for="selectseverity_code">' . $langs->trans("TicketSeverity") . '</span></label></td><td>';
        $this->selectSeveritiesTickets((GETPOST('severity_code') ? GETPOST('severity_code') : $this->severity_code), 'severity_code', '', '2');
        print '</td></tr>';

        // Group
        print '<tr><td><span class="fieldrequired"><label for="selectcategory_code">' . $langs->trans("TicketGroup") . '</span></label></td><td>';
        $this->selectGroupTickets((GETPOST('category_code') ? GETPOST('category_code') : $this->category_code), 'category_code', '', '2');
        print '</td></tr>';

        // Subject
        if ($this->withtitletopic) {
            print '<tr><td><label for="subject"><span class="fieldrequired">' . $langs->trans("Subject") . '</span></label></td><td>';

            // Réponse à un ticket : affichage du titre du thread en readonly
            if ($this->withtopicreadonly) {
                print $langs->trans('SubjectAnswerToTicket') . ' ' . $this->topic_title;
                print '</td></tr>';
            } else {
                if ($this->withthreadid > 0) {
                    $subject = $langs->trans('SubjectAnswerToTicket') . ' ' . $this->withthreadid . ' : ' . $this->topic_title . '';
                }
                print '<input class="text" size="50" id="subject" name="subject" value="' . (GETPOST('subject', 'alpha') ? GETPOST('subject', 'alpha') : $subject) . '" />';
                print '</td></tr>';
            }
        }

        // MESSAGE
        $msg = GETPOSTISSET('message') ? GETPOST('message', 'none') : '';
        print '<tr><td><label for="message"><span class="fieldrequired">' . $langs->trans("Message") . '</span></label></td><td>';

        // If public form, display more information
        $toolbarname = 'dolibarr_notes';
        if ($this->ispublic)
        {
            $toolbarname = 'dolibarr_details';
            print '<div class="warning">' . ($conf->global->TICKET_PUBLIC_TEXT_HELP_MESSAGE ? $conf->global->TICKET_PUBLIC_TEXT_HELP_MESSAGE : $langs->trans('TicketPublicPleaseBeAccuratelyDescribe')) . '</div>';
        }
        include_once DOL_DOCUMENT_ROOT . '/core/class/doleditor.class.php';
        $uselocalbrowser = true;
        $doleditor = new DolEditor('message', $msg, '100%', 230, $toolbarname, 'In', true, $uselocalbrowser);
        $doleditor->Create();
        print '</td></tr>';

        // FK_USER_CREATE
        if ($this->withusercreate > 0 && $this->fk_user_create) {
            print '<tr><td class="titlefield">' . $langs->trans("CreatedBy") . '</td><td>';
            $langs->load("users");
            $fuser = new User($this->db);

            if ($this->withcreatereadonly) {
                if ($res = $fuser->fetch($this->fk_user_create)) {
                    print $fuser->getNomUrl(1);
                }
            }
            print ' &nbsp; ';
            print "</td></tr>\n";
        }

        // Customer or supplier
        if ($this->withcompany) {
            // altairis: force company and contact id for external user
            if (empty($user->socid)) {
                // Company
                print '<tr><td class="titlefield">' . $langs->trans("ThirdParty") . '</td><td>';
                $events = array();
                $events[] = array('method' => 'getContacts', 'url' => dol_buildpath('/core/ajax/contacts.php', 1), 'htmlname' => 'contactid', 'params' => array('add-customer-contact' => 'disabled'));
                print $form->select_company($this->withfromsocid, 'socid', '', 1, 1, '', $events, 0, 'minwidth200');
                print '</td></tr>';
                if (! empty($conf->use_javascript_ajax) && ! empty($conf->global->COMPANY_USE_SEARCH_TO_SELECT)) {
                    $htmlname = 'socid';
                    print '<script type="text/javascript">
                    $(document).ready(function () {
                        jQuery("#'.$htmlname.'").change(function () {
                            var obj = '.json_encode($events).';
                            $.each(obj, function(key,values) {
                                if (values.method.length) {
                                    runJsCodeForEvent'.$htmlname.'(values);
                                }
                            });
                        });

                        function runJsCodeForEvent'.$htmlname.'(obj) {
                            console.log("Run runJsCodeForEvent'.$htmlname.'");
                            var id = $("#'.$htmlname.'").val();
                            var method = obj.method;
                            var url = obj.url;
                            var htmlname = obj.htmlname;
                            var showempty = obj.showempty;
                            $.getJSON(url,
                                    {
                                        action: method,
                                        id: id,
                                        htmlname: htmlname,
                                        showempty: showempty
                                    },
                                    function(response) {
                                        $.each(obj.params, function(key,action) {
                                            if (key.length) {
                                                var num = response.num;
                                                if (num > 0) {
                                                    $("#" + key).removeAttr(action);
                                                } else {
                                                    $("#" + key).attr(action, action);
                                                }
                                            }
                                        });
                                        $("select#" + htmlname).html(response.value);
                                        if (response.num) {
                                            var selecthtml_str = response.value;
                                            var selecthtml_dom=$.parseHTML(selecthtml_str);
                                            $("#inputautocomplete"+htmlname).val(selecthtml_dom[0][0].innerHTML);
                                        } else {
                                            $("#inputautocomplete"+htmlname).val("");
                                        }
                                        $("select#" + htmlname).change();	/* Trigger event change */
                                    }
                            );
                        }
                    });
                    </script>';
                }

                // Contact and type
                print '<tr><td>' . $langs->trans("Contact") . '</td><td>';
                // If no socid, set to -1 to avoid full contacts list
                $selectedCompany = ($this->withfromsocid > 0) ? $this->withfromsocid : -1;
                $nbofcontacts = $form->select_contacts($selectedCompany, $this->withfromcontactid, 'contactid', 3, '', '', 0, 'minwidth200');
                print ' ';
                $formcompany->selectTypeContact($ticketstatic, '', 'type', 'external', '', 0, 'maginleftonly');
                print '</td></tr>';
            } else {
                print '<tr><td class="titlefield"><input type="hidden" name="socid" value="' . $user->socid . '"/></td>';
                print '<td><input type="hidden" name="contactid" value="' . $user->contactid . '"/></td>';
                print '<td><input type="hidden" name="type" value="Z"/></td></tr>';
            }

            // Notify thirdparty at creation
            if (empty($this->ispublic))
            {
                print '<tr><td><label for="notify_tiers_at_create">' . $langs->trans("TicketNotifyTiersAtCreation") . '</label></td><td>';
                print '<input type="checkbox" id="notify_tiers_at_create" name="notify_tiers_at_create"'.($this->withnotifytiersatcreate?' checked="checked"':'').'>';
                print '</td></tr>';
            }
<<<<<<< HEAD
        }

        if (! empty($conf->projet->enabled) && ! $this->ispublic)
        {
            $formproject=new FormProjets($this->db);
            print '<tr><td><label for="project"><span class="">' . $langs->trans("Project") . '</span></label></td><td>';
            print $formproject->select_projects(-1, GETPOST('projectid', 'int'), 'projectid', 0, 0, 1, 1);
            print '</td></tr>';
        }

=======
        }

        if (! empty($conf->projet->enabled) && ! $this->ispublic)
        {
            $formproject=new FormProjets($this->db);
            print '<tr><td><label for="project"><span class="">' . $langs->trans("Project") . '</span></label></td><td>';
            print $formproject->select_projects(-1, GETPOST('projectid', 'int'), 'projectid', 0, 0, 1, 1);
            print '</td></tr>';
        }

>>>>>>> c9cc5030
        // Attached files
        if (!empty($this->withfile)) {
            // Define list of attached files
            $listofpaths = array();
            $listofnames = array();
            $listofmimes = array();
            if (!empty($_SESSION["listofpaths"])) {
                $listofpaths = explode(';', $_SESSION["listofpaths"]);
            }

            if (!empty($_SESSION["listofnames"])) {
                $listofnames = explode(';', $_SESSION["listofnames"]);
            }

            if (!empty($_SESSION["listofmimes"])) {
                $listofmimes = explode(';', $_SESSION["listofmimes"]);
            }

            $out .= '<tr>';
            $out .= '<td width="180">' . $langs->trans("MailFile") . '</td>';
            $out .= '<td colspan="2">';
            // TODO Trick to have param removedfile containing nb of image to delete. But this does not works without javascript
            $out .= '<input type="hidden" class="removedfilehidden" name="removedfile" value="">' . "\n";
            $out .= '<script type="text/javascript" language="javascript">';
            $out .= 'jQuery(document).ready(function () {';
            $out .= '    jQuery(".removedfile").click(function() {';
            $out .= '        jQuery(".removedfilehidden").val(jQuery(this).val());';
            $out .= '    });';
            $out .= '})';
            $out .= '</script>' . "\n";
            if (count($listofpaths)) {
                foreach ($listofpaths as $key => $val) {
                    $out .= '<div id="attachfile_' . $key . '">';
                    $out .= img_mime($listofnames[$key]) . ' ' . $listofnames[$key];
                    if (!$this->withfilereadonly) {
                        $out .= ' <input type="image" style="border: 0px;" src="' . DOL_URL_ROOT . '/theme/' . $conf->theme . '/img/delete.png" value="' . ($key + 1) . '" class="removedfile" id="removedfile_' . $key . '" name="removedfile_' . $key . '" />';
                    }
                    $out .= '<br></div>';
                }
            } else {
                $out .= $langs->trans("NoAttachedFiles") . '<br>';
            }
            if ($this->withfile == 2) { // Can add other files
                $out .= '<input type="file" class="flat" id="addedfile" name="addedfile" value="' . $langs->trans("Upload") . '" />';
                $out .= ' ';
                $out .= '<input type="submit" class="button" id="addfile" name="addfile" value="' . $langs->trans("MailingAddFile") . '" />';
            }
            $out .= "</td></tr>\n";

            print $out;
        }

        // Other attributes
        $reshook = $hookmanager->executeHooks('formObjectOptions', $parameters, $ticketstat, $action); // Note that $action and $object may have been modified by hook
        if (empty($reshook))
        {
            print $ticketstat->showOptionals($extrafields, 'edit');
        }

        print '</table>';

        if ($withdolfichehead) dol_fiche_end();

<<<<<<< HEAD
        print '<br><center>';
=======
		print '<div class="center">';
>>>>>>> c9cc5030
        print '<input class="button" type="submit" name="add" value="' . $langs->trans(($this->withthreadid > 0 ? "SendResponse" : "NewTicket")) . '" />';

        if ($this->withcancel) {
            print " &nbsp; &nbsp; &nbsp;";
            print "<input class=\"button\" type=\"submit\" name=\"cancel\" value=\"" . $langs->trans("Cancel") . "\">";
        }
		print '</div>';

        print "</form>\n";
        print "<!-- End form TICKET -->\n";
    }

    /**
     *      Return html list of tickets type
     *
     *      @param  string $selected    Id du type pre-selectionne
     *      @param  string $htmlname    Nom de la zone select
     *      @param  string $filtertype  To filter on field type in llx_c_ticket_type (array('code'=>xx,'label'=>zz))
     *      @param  int    $format      0=id+libelle, 1=code+code, 2=code+libelle, 3=id+code
     *      @param  int    $empty       1=peut etre vide, 0 sinon
     *      @param  int    $noadmininfo 0=Add admin info, 1=Disable admin info
     *      @param  int    $maxlength   Max length of label
     *      @param	string	$morecss	More CSS
     *      @return void
     */
    public function selectTypesTickets($selected = '', $htmlname = 'tickettype', $filtertype = '', $format = 0, $empty = 0, $noadmininfo = 0, $maxlength = 0, $morecss = '')
    {
        global $langs, $user;

        $ticketstat = new Ticket($this->db);

        dol_syslog(get_class($this) . "::select_types_tickets " . $selected . ", " . $htmlname . ", " . $filtertype . ", " . $format, LOG_DEBUG);

        $filterarray = array();

        if ($filtertype != '' && $filtertype != '-1') {
            $filterarray = explode(',', $filtertype);
        }

        $ticketstat->loadCacheTypesTickets();

        print '<select id="select' . $htmlname . '" class="flat minwidth100'.($morecss?' '.$morecss:'').'" name="' . $htmlname . '">';
        if ($empty) {
            print '<option value="">&nbsp;</option>';
        }

        if (is_array($ticketstat->cache_types_tickets) && count($ticketstat->cache_types_tickets)) {
            foreach ($ticketstat->cache_types_tickets as $id => $arraytypes) {
                // On passe si on a demande de filtrer sur des modes de paiments particuliers
                if (count($filterarray) && !in_array($arraytypes['type'], $filterarray)) {
                    continue;
                }

                // We discard empty line if showempty is on because an empty line has already been output.
                if ($empty && empty($arraytypes['code'])) {
                    continue;
                }

                if ($format == 0) {
                    print '<option value="' . $id . '"';
                }

                if ($format == 1) {
                    print '<option value="' . $arraytypes['code'] . '"';
                }

                if ($format == 2) {
                    print '<option value="' . $arraytypes['code'] . '"';
                }

                if ($format == 3) {
                    print '<option value="' . $id . '"';
                }

                // Si selected est text, on compare avec code, sinon avec id
                if (preg_match('/[a-z]/i', $selected) && $selected == $arraytypes['code']) {
                    print ' selected="selected"';
                } elseif ($selected == $id) {
                    print ' selected="selected"';
                } elseif ($arraytypes['use_default'] == "1" && !$empty) {
                    print ' selected="selected"';
                }

                print '>';
                if ($format == 0) {
                    $value = ($maxlength ? dol_trunc($arraytypes['label'], $maxlength) : $arraytypes['label']);
                }

                if ($format == 1) {
                    $value = $arraytypes['code'];
                }

                if ($format == 2) {
                    $value = ($maxlength ? dol_trunc($arraytypes['label'], $maxlength) : $arraytypes['label']);
                }

                if ($format == 3) {
                    $value = $arraytypes['code'];
                }

                print $value ? $value : '&nbsp;';
                print '</option>';
            }
        }
        print '</select>';
        if ($user->admin && !$noadmininfo) {
            print info_admin($langs->trans("YouCanChangeValuesForThisListFromDictionarySetup"), 1);
        }

        print ajax_combobox('select'.$htmlname);
    }

    /**
     *      Return html list of ticket anaytic codes
     *
     *      @param  string $selected    Id categorie pre-selectionnée
     *      @param  string $htmlname    Nom de la zone select
     *      @param  string $filtertype  To filter on field type in llx_c_ticket_category (array('code'=>xx,'label'=>zz))
     *      @param  int    $format      0=id+libelle, 1=code+code, 2=code+libelle, 3=id+code
     *      @param  int    $empty       1=peut etre vide, 0 sinon
     *      @param  int    $noadmininfo 0=Add admin info, 1=Disable admin info
     *      @param  int    $maxlength   Max length of label
     *      @param	string	$morecss	More CSS
     *      @return void
     */
    public function selectGroupTickets($selected = '', $htmlname = 'ticketcategory', $filtertype = '', $format = 0, $empty = 0, $noadmininfo = 0, $maxlength = 0, $morecss = '')
    {
        global $langs, $user;

        $ticketstat = new Ticket($this->db);

        dol_syslog(get_class($this) . "::selectCategoryTickets " . $selected . ", " . $htmlname . ", " . $filtertype . ", " . $format, LOG_DEBUG);

        $filterarray = array();

        if ($filtertype != '' && $filtertype != '-1') {
            $filterarray = explode(',', $filtertype);
        }

        $ticketstat->loadCacheCategoriesTickets();

        print '<select id="select' . $htmlname . '" class="flat minwidth100'.($morecss?' '.$morecss:'').'" name="' . $htmlname . '">';
        if ($empty) {
            print '<option value="">&nbsp;</option>';
        }

        if (is_array($ticketstat->cache_category_tickets) && count($ticketstat->cache_category_tickets)) {
            foreach ($ticketstat->cache_category_tickets as $id => $arraycategories) {
                // On passe si on a demande de filtrer sur des modes de paiments particuliers
                if (count($filterarray) && !in_array($arraycategories['type'], $filterarray)) {
                    continue;
                }

                // We discard empty line if showempty is on because an empty line has already been output.
                if ($empty && empty($arraycategories['code'])) {
                    continue;
                }

                if ($format == 0) {
                    print '<option value="' . $id . '"';
                }

                if ($format == 1) {
                    print '<option value="' . $arraycategories['code'] . '"';
                }

                if ($format == 2) {
                    print '<option value="' . $arraycategories['code'] . '"';
                }

                if ($format == 3) {
                    print '<option value="' . $id . '"';
                }

                // Si selected est text, on compare avec code, sinon avec id
                if (preg_match('/[a-z]/i', $selected) && $selected == $arraycategories['code']) {
                    print ' selected="selected"';
                } elseif ($selected == $id) {
                    print ' selected="selected"';
                } elseif ($arraycategories['use_default'] == "1" && !$empty) {
                    print ' selected="selected"';
                }

                print '>';

                if ($format == 0) {
                    $value = ($maxlength ? dol_trunc($arraycategories['label'], $maxlength) : $arraycategories['label']);
                }

                if ($format == 1) {
                    $value = $arraycategories['code'];
                }

                if ($format == 2) {
                    $value = ($maxlength ? dol_trunc($arraycategories['label'], $maxlength) : $arraycategories['label']);
                }

                if ($format == 3) {
                    $value = $arraycategories['code'];
                }

                print $value ? $value : '&nbsp;';
                print '</option>';
            }
        }
        print '</select>';
        if ($user->admin && !$noadmininfo) {
            print info_admin($langs->trans("YouCanChangeValuesForThisListFromDictionarySetup"), 1);
        }

        print ajax_combobox('select'.$htmlname);
    }

    /**
     *      Return html list of ticket severitys
     *
     *      @param  string $selected    Id severity pre-selectionnée
     *      @param  string $htmlname    Nom de la zone select
     *      @param  string $filtertype  To filter on field type in llx_c_ticket_severity (array('code'=>xx,'label'=>zz))
     *      @param  int    $format      0=id+libelle, 1=code+code, 2=code+libelle, 3=id+code
     *      @param  int    $empty       1=peut etre vide, 0 sinon
     *      @param  int    $noadmininfo 0=Add admin info, 1=Disable admin info
     *      @param  int    $maxlength   Max length of label
     *      @param	string	$morecss	More CSS
     *      @return void
     */
    public function selectSeveritiesTickets($selected = '', $htmlname = 'ticketseverity', $filtertype = '', $format = 0, $empty = 0, $noadmininfo = 0, $maxlength = 0, $morecss = '')
    {
        global $langs, $user;

        $ticketstat = new Ticket($this->db);

        dol_syslog(get_class($this) . "::selectSeveritiesTickets " . $selected . ", " . $htmlname . ", " . $filtertype . ", " . $format, LOG_DEBUG);

        $filterarray = array();

        if ($filtertype != '' && $filtertype != '-1') {
            $filterarray = explode(',', $filtertype);
        }

        $ticketstat->loadCacheSeveritiesTickets();

        print '<select id="select' . $htmlname . '" class="flat minwidth100'.($morecss?' '.$morecss:'').'" name="' . $htmlname . '">';
        if ($empty) {
            print '<option value="">&nbsp;</option>';
        }

        if (is_array($ticketstat->cache_severity_tickets) && count($ticketstat->cache_severity_tickets)) {
            foreach ($ticketstat->cache_severity_tickets as $id => $arrayseverities) {
                // On passe si on a demande de filtrer sur des modes de paiments particuliers
                if (count($filterarray) && !in_array($arrayseverities['type'], $filterarray)) {
                    continue;
                }

                // We discard empty line if showempty is on because an empty line has already been output.
                if ($empty && empty($arrayseverities['code'])) {
                    continue;
                }

                if ($format == 0) {
                    print '<option value="' . $id . '"';
                }

                if ($format == 1) {
                    print '<option value="' . $arrayseverities['code'] . '"';
                }

                if ($format == 2) {
                    print '<option value="' . $arrayseverities['code'] . '"';
                }

                if ($format == 3) {
                    print '<option value="' . $id . '"';
                }

                // Si selected est text, on compare avec code, sinon avec id
                if (preg_match('/[a-z]/i', $selected) && $selected == $arrayseverities['code']) {
                    print ' selected="selected"';
                } elseif ($selected == $id) {
                    print ' selected="selected"';
                } elseif ($arrayseverities['use_default'] == "1" && !$empty) {
                    print ' selected="selected"';
                }

                print '>';
                if ($format == 0) {
                    $value = ($maxlength ? dol_trunc($arrayseverities['label'], $maxlength) : $arrayseverities['label']);
                }

                if ($format == 1) {
                    $value = $arrayseverities['code'];
                }

                if ($format == 2) {
                    $value = ($maxlength ? dol_trunc($arrayseverities['label'], $maxlength) : $arrayseverities['label']);
                }

                if ($format == 3) {
                    $value = $arrayseverities['code'];
                }

                print $value ? $value : '&nbsp;';
                print '</option>';
            }
        }
        print '</select>';
        if ($user->admin && !$noadmininfo) {
            print info_admin($langs->trans("YouCanChangeValuesForThisListFromDictionarySetup"), 1);
        }

        print ajax_combobox('select'.$htmlname);
    }

    // phpcs:disable PEAR.NamingConventions.ValidFunctionName.ScopeNotCamelCaps
    /**
     * Clear list of attached files in send mail form (also stored in session)
     *
     * @return	void
     */
    public function clear_attached_files()
    {
    	// phpcs:enable
    	global $conf,$user;
    	require_once DOL_DOCUMENT_ROOT.'/core/lib/files.lib.php';

    	// Set tmp user directory
    	$vardir=$conf->user->dir_output."/".$user->id;
    	$upload_dir = $vardir.'/temp/';                     // TODO Add $keytoavoidconflict in upload_dir path
    	if (is_dir($upload_dir)) dol_delete_dir_recursive($upload_dir);

    	$keytoavoidconflict = empty($this->trackid)?'':'-'.$this->trackid;   // this->trackid must be defined
    	unset($_SESSION["listofpaths".$keytoavoidconflict]);
    	unset($_SESSION["listofnames".$keytoavoidconflict]);
    	unset($_SESSION["listofmimes".$keytoavoidconflict]);
    }

    /**
     * Show the form to add message on ticket
     *
     * @param  	string  $width      	Width of form
     * @return 	void
     */
    public function showMessageForm($width = '40%')
    {
        global $conf, $langs, $user, $hookmanager, $form, $mysoc;

        $formmail = new FormMail($this->db);
        $addfileaction = 'addfile';

        if (! is_object($form)) $form=new Form($this->db);
<<<<<<< HEAD

        // Load translation files required by the page
        $langs->loadLangs(array('other', 'mails'));

        // Clear temp files. Must be done at beginning, before call of triggers
        if (GETPOST('mode', 'alpha') == 'init' || (GETPOST('modelmailselected', 'alpha') && GETPOST('modelmailselected', 'alpha') != '-1'))
        {
        	$this->clear_attached_files();
        }

        // Define output language
        $outputlangs = $langs;
        $newlang = '';
        if ($conf->global->MAIN_MULTILANGS && empty($newlang))	$newlang = $this->param['langsmodels'];
        if (! empty($newlang))
        {
        	$outputlangs = new Translate("", $conf);
        	$outputlangs->setDefaultLang($newlang);
        	$outputlangs->load('other');
        }

=======

        // Load translation files required by the page
        $langs->loadLangs(array('other', 'mails'));

        // Clear temp files. Must be done at beginning, before call of triggers
        if (GETPOST('mode', 'alpha') == 'init' || (GETPOST('modelmailselected', 'alpha') && GETPOST('modelmailselected', 'alpha') != '-1'))
        {
        	$this->clear_attached_files();
        }

        // Define output language
        $outputlangs = $langs;
        $newlang = '';
        if ($conf->global->MAIN_MULTILANGS && empty($newlang))	$newlang = $this->param['langsmodels'];
        if (! empty($newlang))
        {
        	$outputlangs = new Translate("", $conf);
        	$outputlangs->setDefaultLang($newlang);
        	$outputlangs->load('other');
        }

>>>>>>> c9cc5030
        // Get message template for $this->param["models"] into c_email_templates
        $arraydefaultmessage = -1;
        if ($this->param['models'] != 'none')
        {
        	$model_id=0;
        	if (array_key_exists('models_id', $this->param))
        	{
        		$model_id=$this->param["models_id"];
        	}

        	$arraydefaultmessage=$formmail->getEMailTemplate($this->db, $this->param["models"], $user, $outputlangs, $model_id);		// If $model_id is empty, preselect the first one
        }

        // Define list of attached files
        $listofpaths = array();
        $listofnames = array();
        $listofmimes = array();
        $keytoavoidconflict = empty($this->trackid)?'':'-'.$this->trackid;   // this->trackid must be defined

        if (GETPOST('mode', 'alpha') == 'init' || (GETPOST('modelmailselected', 'alpha') && GETPOST('modelmailselected', 'alpha') != '-1'))
        {
        	if (! empty($arraydefaultmessage->joinfiles) && is_array($this->param['fileinit']))
        	{
        		foreach($this->param['fileinit'] as $file)
        		{
        			$this->add_attached_files($file, basename($file), dol_mimetype($file));
        		}
        	}
        }

        if (! empty($_SESSION["listofpaths".$keytoavoidconflict])) $listofpaths=explode(';', $_SESSION["listofpaths".$keytoavoidconflict]);
        if (! empty($_SESSION["listofnames".$keytoavoidconflict])) $listofnames=explode(';', $_SESSION["listofnames".$keytoavoidconflict]);
        if (! empty($_SESSION["listofmimes".$keytoavoidconflict])) $listofmimes=explode(';', $_SESSION["listofmimes".$keytoavoidconflict]);

        // Define output language
        $outputlangs = $langs;
        $newlang = '';
        if ($conf->global->MAIN_MULTILANGS && empty($newlang)) {
            $newlang = $this->param['langsmodels'];
        }
        if (! empty($newlang)) {
            $outputlangs = new Translate("", $conf);
            $outputlangs->setDefaultLang($newlang);
            $outputlangs->load('other');
        }

        print "\n<!-- Begin message_form TICKET -->\n";

        $send_email = GETPOST('send_email', 'int') ? GETPOST('send_email', 'int') : 0;

        // Example 1 : Adding jquery code
        print '<script type="text/javascript" language="javascript">
		jQuery(document).ready(function() {
			send_email=' . $send_email . ';
			if (send_email) {
				jQuery(".email_line").show();
			} else {
				jQuery(".email_line").hide();
			}

			jQuery("#send_msg_email").click(function() {
				if(jQuery(this).is(":checked")) {
					jQuery(".email_line").show();
				}
				else {
					jQuery(".email_line").hide();
				}
            });';
        print '});
		</script>';

        print '<form method="post" name="ticket" enctype="multipart/form-data" action="' . $this->param["returnurl"] . '">';
        print '<input type="hidden" name="token" value="' . $_SESSION['newtoken'] . '">';
        print '<input type="hidden" name="action" value="' . $this->action . '">';
        print '<input type="hidden" name="actionbis" value="add_message">';
        foreach ($this->param as $key => $value) {
            print '<input type="hidden" name="' . $key . '" value="' . $value . '">';
        }

        // Get message template
        $model_id=0;
        if (array_key_exists('models_id', $this->param)) {
            $model_id=$this->param["models_id"];
            $arraydefaultmessage=$formmail->getEMailTemplate($this->db, $this->param["models"], $user, $outputlangs, $model_id);
        }

        $result = $formmail->fetchAllEMailTemplate($this->param["models"], $user, $outputlangs);
        if ($result<0) {
            setEventMessages($this->error, $this->errors, 'errors');
        }
        $modelmail_array=array();
        foreach ($formmail->lines_model as $line) {
            $modelmail_array[$line->id]=$line->label;
        }

        print '<table class="border"  width="' . $width . '">';

        // External users can't send message email
        if ($user->rights->ticket->write && !$user->socid)
        {
            print '<tr><td width="30%"></td><td colspan="2">';
            $checkbox_selected = (GETPOST('send_email') == "1" ? ' checked' : '');
            print '<input type="checkbox" name="send_email" value="1" id="send_msg_email" '.$checkbox_selected.'/> ';
            print '<label for="send_msg_email">' . $langs->trans('SendMessageByEmail') . '</label>';
            print '</td></tr>';

            // Zone to select its email template
            if (count($modelmail_array)>0) {
                print '<tr class="email_line"><td></td><td colspan="2"><div style="padding: 3px 0 3px 0">'."\n";
                print $langs->trans('SelectMailModel').': '.$formmail->selectarray('modelmailselected', $modelmail_array, $this->param['models_id'], 1);
                if ($user->admin) {
                    print info_admin($langs->trans("YouCanChangeValuesForThisListFromDictionarySetup"), 1);
                }
                print ' &nbsp; ';
                print '<input class="button" type="submit" value="'.$langs->trans('Use').'" name="modelselected" id="modelselected">';
                print ' &nbsp; ';
                print '</div></td>';
            }

            // Private message (not visible by customer/external user)
            if (! $user->socid) {
                print '<tr><td width="30%"></td><td>';
                $checkbox_selected = (GETPOST('private_message', 'alpha') == "1" ? ' checked' : '');
                print '<input type="checkbox" name="private_message" value="1" id="private_message" '.$checkbox_selected.'/> ';
                print '<label for="private_message">' . $langs->trans('MarkMessageAsPrivate') . '</label>';
                print '</td><td align="center">';
                print $form->textwithpicto('', $langs->trans("TicketMessagePrivateHelp"), 1, 'help');
                print '</td></tr>';
            }

            print '<tr class="email_line"><td class="titlefieldcreate">' . $langs->trans('Subject') . '</td>';
            $label_title = empty($conf->global->MAIN_APPLICATION_TITLE) ? $mysoc->name : $conf->global->MAIN_APPLICATION_TITLE;
            print '<td colspan="2"><input type="text" class="text" size="80" name="subject" value="[' . $label_title . ' - ticket #' . $this->track_id . '] ' . $langs->trans('TicketNewMessage') . '" />';
            print '</td></tr>';

            // Destinataires
            print '<tr class="email_line"><td>' . $langs->trans('MailRecipients') . '</td><td colspan="2">';
            $ticketstat = new Ticket($this->db);
            $res = $ticketstat->fetch('', '', $this->track_id);
            if ($res) {
                // Retrieve email of all contacts (internal and external)
                $contacts = $ticketstat->getInfosTicketInternalContact();
                $contacts = array_merge($contacts, $ticketstat->getInfosTicketExternalContact());

                // Build array to display recipient list
                if (is_array($contacts) && count($contacts) > 0) {
                    foreach ($contacts as $key => $info_sendto) {
                        if ($info_sendto['email'] != '') {
                        	$sendto[] = dol_escape_htmltag(trim($info_sendto['firstname'] . " " . $info_sendto['lastname']) . " <" . $info_sendto['email'] . ">")." <small>(" . dol_escape_htmltag($info_sendto['libelle']) . ")</small>";
                        }
                    }
                }

                if ($ticketstat->origin_email && !in_array($this->dao->origin_email, $sendto)) {
                	$sendto[] = dol_escape_htmltag($ticketstat->origin_email) . " <small>(".$langs->trans("TicketEmailOriginIssuer").")</small>";
                }

                if ($ticketstat->fk_soc > 0) {
                    $ticketstat->socid = $ticketstat->fk_soc;
                    $ticketstat->fetch_thirdparty();

                    if (is_array($ticketstat->thirdparty->email) && !in_array($ticketstat->thirdparty->email, $sendto)) {
                        $sendto[] = $ticketstat->thirdparty->email . ' <small>(' . $langs->trans('Customer') . ')</small>';
                    }
                }

                if ($conf->global->TICKET_NOTIFICATION_ALSO_MAIN_ADDRESS) {
                    $sendto[] = $conf->global->TICKET_NOTIFICATION_EMAIL_TO . ' <small>(generic email)</small>';
                }

                // Print recipient list
                if (is_array($sendto) && count($sendto) > 0) {
                    print implode(', ', $sendto);
                } else {
                    print '<div class="warning">' . $langs->trans('WarningNoEMailsAdded') . ' ' . $langs->trans('TicketGoIntoContactTab') . '</div>';
                }
            }
            print '</td></tr>';
        }

        // Intro
        // External users can't send message email
        if ($user->rights->ticket->write && !$user->socid) {
            $mail_intro = GETPOST('mail_intro') ? GETPOST('mail_intro') : $conf->global->TICKET_MESSAGE_MAIL_INTRO;
            print '<tr class="email_line"><td><label for="mail_intro">' . $langs->trans("TicketMessageMailIntro") . '</label>';

            print '</td><td>';
            include_once DOL_DOCUMENT_ROOT . '/core/class/doleditor.class.php';
            $uselocalbrowser = true;

            $doleditor = new DolEditor('mail_intro', $mail_intro, '100%', 140, 'dolibarr_details', '', false, true, $conf->global->FCKEDITOR_ENABLE_SOCIETE, ROWS_2, 70);

            $doleditor->Create();
            print '</td><td align="center">';
            print $form->textwithpicto('', $langs->trans("TicketMessageMailIntroHelp"), 1, 'help');
            print '</td></tr>';
        }

        // MESSAGE
        $defaultmessage="";
        if (is_array($arraydefaultmessage) && count($arraydefaultmessage) > 0 && $arraydefaultmessage->content) {
            $defaultmessage=$arraydefaultmessage->content;
        }
        $defaultmessage=str_replace('\n', "\n", $defaultmessage);

        // Deal with format differences between message and signature (text / HTML)
        if (dol_textishtml($defaultmessage) && !dol_textishtml($this->substit['__SIGNATURE__'])) {
            $this->substit['__SIGNATURE__'] = dol_nl2br($this->substit['__SIGNATURE__']);
        } elseif (!dol_textishtml($defaultmessage) && dol_textishtml($this->substit['__SIGNATURE__'])) {
            $defaultmessage = dol_nl2br($defaultmessage);
        }
        if (isset($_POST["message"]) &&  ! $_POST['modelselected']) {
            $defaultmessage=GETPOST('message');
        } else {
            $defaultmessage=make_substitutions($defaultmessage, $this->substit);
            // Clean first \n and br (to avoid empty line when CONTACTCIVNAME is empty)
            $defaultmessage=preg_replace("/^(<br>)+/", "", $defaultmessage);
            $defaultmessage=preg_replace("/^\n+/", "", $defaultmessage);
        }

        print '<tr><td class="tdtop"><label for="message"><span class="fieldrequired">' . $langs->trans("Message") . '</span></label></td><td>';
        //$toolbarname = 'dolibarr_details';
        $toolbarname = 'dolibarr_notes';
        include_once DOL_DOCUMENT_ROOT . '/core/class/doleditor.class.php';
        $doleditor = new DolEditor('message', $defaultmessage, '100%', 200, $toolbarname, '', false, true, $conf->global->FCKEDITOR_ENABLE_SOCIETE, ROWS_5, 70);
        $doleditor->Create();
        print '</td><td align="center">';
        if ($user->rights->ticket->write && !$user->socid) {
            print $form->textwithpicto('', $langs->trans("TicketMessageHelp"), 1, 'help');
        }

        print '</td></tr>';

        // Signature
        // External users can't send message email
        if ($user->rights->ticket->write && !$user->socid) {
            $mail_signature = GETPOST('mail_signature') ? GETPOST('mail_signature') : $conf->global->TICKET_MESSAGE_MAIL_SIGNATURE;
            print '<tr class="email_line"><td><label for="mail_intro">' . $langs->trans("TicketMessageMailSignature") . '</label>';

            print '</td><td>';
            include_once DOL_DOCUMENT_ROOT . '/core/class/doleditor.class.php';
            $doleditor = new DolEditor('mail_signature', $mail_signature, '100%', 150, 'dolibarr_details', '', false, true, $conf->global->FCKEDITOR_ENABLE_SOCIETE, ROWS_2, 70);
            $doleditor->Create();
            print '</td><td align="center">';
            print $form->textwithpicto('', $langs->trans("TicketMessageMailSignatureHelp"), 1, 'help');
            print '</td></tr>';
        }

        // Attached files
        if (!empty($this->withfile)) {
            $out .= '<tr>';
            $out .= '<td width="180">' . $langs->trans("MailFile") . '</td>';
            $out .= '<td colspan="2">';
            // TODO Trick to have param removedfile containing nb of image to delete. But this does not works without javascript
            $out .= '<input type="hidden" class="removedfilehidden" name="removedfile" value="">' . "\n";
            $out .= '<script type="text/javascript" language="javascript">';
            $out .= 'jQuery(document).ready(function () {';
            $out .= '    jQuery(".removedfile").click(function() {';
            $out .= '        jQuery(".removedfilehidden").val(jQuery(this).val());';
            $out .= '    });';
            $out .= '})';
            $out .= '</script>' . "\n";
            if (count($listofpaths)) {
                foreach ($listofpaths as $key => $val) {
                    $out .= '<div id="attachfile_' . $key . '">';
                    $out .= img_mime($listofnames[$key]) . ' ' . $listofnames[$key];
                    if (!$this->withfilereadonly) {
                        $out .= ' <input type="image" style="border: 0px;" src="' . DOL_URL_ROOT . '/theme/' . $conf->theme . '/img/delete.png" value="' . ($key + 1) . '" class="removedfile reposition" id="removedfile_' . $key . '" name="removedfile_' . $key . '" />';
                    }
                    $out .= '<br></div>';
                }
            } else {
                $out .= $langs->trans("NoAttachedFiles") . '<br>';
            }
            if ($this->withfile == 2) { // Can add other files
                $out .= '<input type="file" class="flat" id="addedfile" name="addedfile" value="' . $langs->trans("Upload") . '" />';
                $out .= ' ';
                $out .= '<input type="submit" class="button" id="' . $addfileaction . '" name="' . $addfileaction . '" value="' . $langs->trans("MailingAddFile") . '" />';
            }
            $out .= "</td></tr>\n";

            print $out;
        }

        print '</table>';

        print '<center><br>';
        print '<input class="button" type="submit" name="btn_add_message" value="' . $langs->trans("AddMessage") . '" />';
        if ($this->withcancel) {
            print " &nbsp; &nbsp; ";
            print "<input class=\"button\" type=\"submit\" name=\"cancel\" value=\"" . $langs->trans("Cancel") . "\">";
        }
        print "</center>\n";

        print "</form>\n";
        print "<!-- End form TICKET -->\n";
    }
}<|MERGE_RESOLUTION|>--- conflicted
+++ resolved
@@ -172,82 +172,7 @@
             print '<tr><td class="titlefield"><label for="email"><span class="fieldrequired">' . $langs->trans("Email") . '</span></label></td><td>';
             print '<input  class="text minwidth200" id="email" name="email" value="' . (GETPOST('email', 'alpha') ? GETPOST('email', 'alpha') : $subject) . '" />';
             print '</td></tr>';
-<<<<<<< HEAD
-        }
-
-        // Si origin du ticket
-        if (isset($this->param['origin']) && $this->param['originid'] > 0) {
-            // Parse element/subelement (ex: project_task)
-            $element = $subelement = $this->param['origin'];
-            if (preg_match('/^([^_]+)_([^_]+)/i', $this->param['origin'], $regs)) {
-                $element = $regs[1];
-                $subelement = $regs[2];
-            }
-
-            dol_include_once('/' . $element . '/class/' . $subelement . '.class.php');
-            $classname = ucfirst($subelement);
-            $objectsrc = new $classname($this->db);
-            $objectsrc->fetch(GETPOST('originid', 'int'));
-
-            if (empty($objectsrc->lines) && method_exists($objectsrc, 'fetch_lines')) {
-                $objectsrc->fetch_lines();
-            }
-
-            $objectsrc->fetch_thirdparty();
-            $newclassname = $classname;
-            print '<tr><td>' . $langs->trans($newclassname) . '</td><td colspan="2"><input name="' . $subelement . 'id" value="' . GETPOST('originid') . '" type="hidden" />' . $objectsrc->getNomUrl(1) . '</td></tr>';
-        }
-
-        // Type
-        print '<tr><td class="titlefield"><span class="fieldrequired"><label for="selecttype_code">' . $langs->trans("TicketTypeRequest") . '</span></label></td><td>';
-        $this->selectTypesTickets((GETPOST('type_code') ? GETPOST('type_code') : $this->type_code), 'type_code', '', '2');
-        print '</td></tr>';
-
-        // Severity
-        print '<tr><td><span class="fieldrequired"><label for="selectseverity_code">' . $langs->trans("TicketSeverity") . '</span></label></td><td>';
-        $this->selectSeveritiesTickets((GETPOST('severity_code') ? GETPOST('severity_code') : $this->severity_code), 'severity_code', '', '2');
-        print '</td></tr>';
-
-        // Group
-        print '<tr><td><span class="fieldrequired"><label for="selectcategory_code">' . $langs->trans("TicketGroup") . '</span></label></td><td>';
-        $this->selectGroupTickets((GETPOST('category_code') ? GETPOST('category_code') : $this->category_code), 'category_code', '', '2');
-        print '</td></tr>';
-
-        // Subject
-        if ($this->withtitletopic) {
-            print '<tr><td><label for="subject"><span class="fieldrequired">' . $langs->trans("Subject") . '</span></label></td><td>';
-
-            // Réponse à un ticket : affichage du titre du thread en readonly
-            if ($this->withtopicreadonly) {
-                print $langs->trans('SubjectAnswerToTicket') . ' ' . $this->topic_title;
-                print '</td></tr>';
-            } else {
-                if ($this->withthreadid > 0) {
-                    $subject = $langs->trans('SubjectAnswerToTicket') . ' ' . $this->withthreadid . ' : ' . $this->topic_title . '';
-                }
-                print '<input class="text" size="50" id="subject" name="subject" value="' . (GETPOST('subject', 'alpha') ? GETPOST('subject', 'alpha') : $subject) . '" />';
-                print '</td></tr>';
-            }
-        }
-
-        // MESSAGE
-        $msg = GETPOSTISSET('message') ? GETPOST('message', 'none') : '';
-        print '<tr><td><label for="message"><span class="fieldrequired">' . $langs->trans("Message") . '</span></label></td><td>';
-
-        // If public form, display more information
-        $toolbarname = 'dolibarr_notes';
-        if ($this->ispublic)
-        {
-            $toolbarname = 'dolibarr_details';
-            print '<div class="warning">' . ($conf->global->TICKET_PUBLIC_TEXT_HELP_MESSAGE ? $conf->global->TICKET_PUBLIC_TEXT_HELP_MESSAGE : $langs->trans('TicketPublicPleaseBeAccuratelyDescribe')) . '</div>';
-=======
->>>>>>> c9cc5030
-        }
-        include_once DOL_DOCUMENT_ROOT . '/core/class/doleditor.class.php';
-        $uselocalbrowser = true;
-        $doleditor = new DolEditor('message', $msg, '100%', 230, $toolbarname, 'In', true, $uselocalbrowser);
-        $doleditor->Create();
-        print '</td></tr>';
+        }
 
         // Si origin du ticket
         if (isset($this->param['origin']) && $this->param['originid'] > 0) {
@@ -421,7 +346,6 @@
                 print '<input type="checkbox" id="notify_tiers_at_create" name="notify_tiers_at_create"'.($this->withnotifytiersatcreate?' checked="checked"':'').'>';
                 print '</td></tr>';
             }
-<<<<<<< HEAD
         }
 
         if (! empty($conf->projet->enabled) && ! $this->ispublic)
@@ -432,18 +356,6 @@
             print '</td></tr>';
         }
 
-=======
-        }
-
-        if (! empty($conf->projet->enabled) && ! $this->ispublic)
-        {
-            $formproject=new FormProjets($this->db);
-            print '<tr><td><label for="project"><span class="">' . $langs->trans("Project") . '</span></label></td><td>';
-            print $formproject->select_projects(-1, GETPOST('projectid', 'int'), 'projectid', 0, 0, 1, 1);
-            print '</td></tr>';
-        }
-
->>>>>>> c9cc5030
         // Attached files
         if (!empty($this->withfile)) {
             // Define list of attached files
@@ -507,11 +419,7 @@
 
         if ($withdolfichehead) dol_fiche_end();
 
-<<<<<<< HEAD
-        print '<br><center>';
-=======
 		print '<div class="center">';
->>>>>>> c9cc5030
         print '<input class="button" type="submit" name="add" value="' . $langs->trans(($this->withthreadid > 0 ? "SendResponse" : "NewTicket")) . '" />';
 
         if ($this->withcancel) {
@@ -862,7 +770,6 @@
         $addfileaction = 'addfile';
 
         if (! is_object($form)) $form=new Form($this->db);
-<<<<<<< HEAD
 
         // Load translation files required by the page
         $langs->loadLangs(array('other', 'mails'));
@@ -884,29 +791,6 @@
         	$outputlangs->load('other');
         }
 
-=======
-
-        // Load translation files required by the page
-        $langs->loadLangs(array('other', 'mails'));
-
-        // Clear temp files. Must be done at beginning, before call of triggers
-        if (GETPOST('mode', 'alpha') == 'init' || (GETPOST('modelmailselected', 'alpha') && GETPOST('modelmailselected', 'alpha') != '-1'))
-        {
-        	$this->clear_attached_files();
-        }
-
-        // Define output language
-        $outputlangs = $langs;
-        $newlang = '';
-        if ($conf->global->MAIN_MULTILANGS && empty($newlang))	$newlang = $this->param['langsmodels'];
-        if (! empty($newlang))
-        {
-        	$outputlangs = new Translate("", $conf);
-        	$outputlangs->setDefaultLang($newlang);
-        	$outputlangs->load('other');
-        }
-
->>>>>>> c9cc5030
         // Get message template for $this->param["models"] into c_email_templates
         $arraydefaultmessage = -1;
         if ($this->param['models'] != 'none')
