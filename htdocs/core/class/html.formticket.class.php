--- conflicted
+++ resolved
@@ -173,13 +173,12 @@
 	/**
 	 * Show the form to input ticket
 	 *
-	 * @param int $withdolfichehead With dol_get_fiche_head() and dol_get_fiche_end()
-	 * @param string $mode Mode ('create' or 'edit')
-	 * @param int $public 1=If we show the form for the public interface
-	 * @param Contact|null $with_contact [=NULL] Contact to link to this ticket if it exists
-	 * @param string $action [=''] Action in card
-	 * @param Ticket|null $object The ticket object
-	 * @return    void
+	 * @param  	int	 			$withdolfichehead		With dol_get_fiche_head() and dol_get_fiche_end()
+	 * @param	string			$mode					Mode ('create' or 'edit')
+	 * @param	int				$public					1=If we show the form for the public interface
+	 * @param	Contact|null	$with_contact			[=NULL] Contact to link to this ticket if it exists
+	 * @param	string			$action					[=''] Action in card
+	 * @return 	void
 	 */
 	public function showForm($withdolfichehead = 0, $mode = 'edit', $public = 0, Contact $with_contact = null, $action = '', $object = null) {
 		global $conf, $langs, $user, $hookmanager;
@@ -214,7 +213,7 @@
 		$ticketstatic = new Ticket($this->db);
 
 		$soc = new Societe($this->db);
-		if (! empty($this->withfromsocid) && $this->withfromsocid > 0) {
+		if (!empty($this->withfromsocid) && $this->withfromsocid > 0) {
 			$soc->fetch($this->withfromsocid);
 		}
 
@@ -229,15 +228,14 @@
 			print dol_get_fiche_head(null, 'card', '', 0, '');
 		}
 
-		print '<form method="POST" ' . ($withdolfichehead ? '' : 'style="margin-bottom: 30px;" ') . 'name="ticket" id="form_create_ticket" enctype="multipart/form-data" action="' . (! empty($this->param["returnurl"]) ? $this->param["returnurl"] : $_SERVER['PHP_SELF']) . '">';
-		print '<input type="hidden" name="token" value="' . newToken() . '">';
-		print '<input type="hidden" name="action" value="' . $this->action . '">';
-		if (! empty($object->id)) print '<input type="hidden" name="id" value="' . $object->id . '">';
-		print '<input type="hidden" name="trackid" value="' . $this->trackid . '">';
+		print '<form method="POST" '.($withdolfichehead ? '' : 'style="margin-bottom: 30px;" ').'name="ticket" id="form_create_ticket" enctype="multipart/form-data" action="'.(!empty($this->param["returnurl"]) ? $this->param["returnurl"] : $_SERVER['PHP_SELF']).'">';
+		print '<input type="hidden" name="token" value="'.newToken().'">';
+		print '<input type="hidden" name="action" value="'.$this->action.'">';
+		print '<input type="hidden" name="trackid" value="'.$this->trackid.'">';
 		foreach ($this->param as $key => $value) {
-			print '<input type="hidden" name="' . $key . '" value="' . $value . '">';
-		}
-		print '<input type="hidden" name="fk_user_create" value="' . $this->fk_user_create . '">';
+			print '<input type="hidden" name="'.$key.'" value="'.$value.'">';
+		}
+		print '<input type="hidden" name="fk_user_create" value="'.$this->fk_user_create.'">';
 
 		print '<table class="border centpercent">';
 
@@ -255,9 +253,10 @@
 		}
 
 		// TITLE
+		$email = GETPOSTISSET('email') ? GETPOST('email', 'alphanohtml') : '';
 		if ($this->withemail) {
-			print '<tr><td class="titlefield"><label for="email"><span class="fieldrequired">' . $langs->trans("Email") . '</span></label></td><td>';
-			print '<input class="text minwidth200" id="email" name="email" value="' . $email . '">';
+			print '<tr><td class="titlefield"><label for="email"><span class="fieldrequired">'.$langs->trans("Email").'</span></label></td><td>';
+			print '<input class="text minwidth200" id="email" name="email" value="'.$email.'" autofocus>';
 			print '</td></tr>';
 
 			if ($with_contact) {
@@ -298,9 +297,9 @@
 
 				// search contact form email
 				$langs->load('errors');
-				print '<script nonce="' . getNonce() . '" type="text/javascript">
+				print '<script nonce="'.getNonce().'" type="text/javascript">
                     jQuery(document).ready(function() {
-                        var contact = jQuery.parseJSON("' . dol_escape_js(json_encode($with_contact), 2) . '");
+                        var contact = jQuery.parseJSON("'.dol_escape_js(json_encode($with_contact), 2).'");
                         jQuery("#contact_search_line").hide();
                         if (contact) {
                         	if (contact.id > 0) {
@@ -315,7 +314,7 @@
 
                     	jQuery("#email").change(function() {
                             jQuery("#contact_search_line").show();
-                            jQuery("#contact_search_result").html("' . dol_escape_js($langs->trans('Select2SearchInProgress')) . '");
+                            jQuery("#contact_search_result").html("'.dol_escape_js($langs->trans('Select2SearchInProgress')).'");
                             jQuery("#contact_id").val("");
                             jQuery("#contact_lastname").val("");
                             jQuery("#contact_firstname").val("");
@@ -323,7 +322,7 @@
                             jQuery("#contact_phone").val("");
 
                             jQuery.getJSON(
-                                "' . dol_escape_js(dol_buildpath('/public/ticket/ajax/ajax.php', 1)) . '",
+                                "'.dol_escape_js(dol_buildpath('/public/ticket/ajax/ajax.php', 1)).'",
 								{
 									action: "getContacts",
 									email: jQuery("#email").val()
@@ -345,7 +344,7 @@
 									}
 								}
                             ).fail(function(jqxhr, textStatus, error) {
-    							var error_msg = "' . dol_escape_js($langs->trans('ErrorAjaxRequestFailed')) . '"+" ["+textStatus+"] : "+error;
+    							var error_msg = "'.dol_escape_js($langs->trans('ErrorAjaxRequestFailed')).'"+" ["+textStatus+"] : "+error;
                                 jQuery("#contact_search_result").html("<span class=\"error\">"+error_msg+"</span>");
                             });
                         });
@@ -365,7 +364,7 @@
 				$subelement = $regs[2];
 			}
 
-			dol_include_once('/' . $element . '/class/' . $subelement . '.class.php');
+			dol_include_once('/'.$element.'/class/'.$subelement.'.class.php');
 			$classname = ucfirst($subelement);
 			$objectsrc = new $classname($this->db);
 			$objectsrc->fetch(GETPOSTINT('originid'));
@@ -376,7 +375,7 @@
 
 			$objectsrc->fetch_thirdparty();
 			$newclassname = $classname;
-			print '<tr><td>' . $langs->trans($newclassname) . '</td><td colspan="2"><input name="' . $subelement . 'id" value="' . GETPOST('originid') . '" type="hidden" />' . $objectsrc->getNomUrl(1) . '</td></tr>';
+			print '<tr><td>'.$langs->trans($newclassname).'</td><td colspan="2"><input name="'.$subelement.'id" value="'.GETPOST('originid').'" type="hidden" />'.$objectsrc->getNomUrl(1).'</td></tr>';
 		}
 
 		// Type of Ticket
@@ -385,7 +384,7 @@
 		print '</td></tr>';
 
 		// Group => Category
-		print '<tr><td><span class="fieldrequired"><label for="selectcategory_code">' . $langs->trans("TicketCategory") . '</span></label></td><td>';
+		print '<tr><td><span class="fieldrequired"><label for="selectcategory_code">'.$langs->trans("TicketCategory").'</span></label></td><td>';
 		$filter = '';
 		if ($public) {
 			$filter = 'public=1';
@@ -398,15 +397,11 @@
 		$this->selectSeveritiesTickets($severity_code, 'severity_code', '', 2, 1);
 		print '</td></tr>';
 
-<<<<<<< HEAD
-		if (! empty($conf->knowledgemanagement->enabled)) {
-=======
 		if (isModEnabled('knowledgemanagement')) {
->>>>>>> bd51fd5f
 			// KM Articles
 			print '<tr id="KWwithajax" class="hidden"><td></td></tr>';
 			print '<!-- Script to manage change of ticket group -->
-			<script nonce="' . getNonce() . '">
+			<script nonce="'.getNonce().'">
 			jQuery(document).ready(function() {
 				function groupticketchange() {
 					console.log("We called groupticketchange, so we try to load list KM linked to event");
@@ -416,8 +411,8 @@
 					console.log("We have selected id="+idgroupticket);
 
 					if (idgroupticket != "") {
-						$.ajax({ url: \'' . DOL_URL_ROOT . '/core/ajax/fetchKnowledgeRecord.php\',
-							 data: { action: \'getKnowledgeRecord\', idticketgroup: idgroupticket, token: \'' . newToken() . '\', lang:\'' . $langs->defaultlang . '\', public:' . ($public) . ' },
+						$.ajax({ url: \''.DOL_URL_ROOT.'/core/ajax/fetchKnowledgeRecord.php\',
+							 data: { action: \'getKnowledgeRecord\', idticketgroup: idgroupticket, token: \''.newToken().'\', lang:\''.$langs->defaultlang.'\', public:'.($public).' },
 							 type: \'GET\',
 							 success: function(response) {
 								var urllist = \'\';
@@ -433,7 +428,7 @@
 									urllist += \'<li><a href="#" title="\'+response[key].title+\'" class="button_KMpopup" data-html="\'+answer+\'">\' +response[key].title+\'</a></li>\';
 								}
 								if (urllist != "") {
-									$("#KWwithajax").html(\'<td>' . $langs->trans("KMFoundForTicketGroup") . '</td><td><ul>\'+urllist+\'</ul></td>\');
+									$("#KWwithajax").html(\'<td>'.$langs->trans("KMFoundForTicketGroup").'</td><td><ul>\'+urllist+\'</ul></td>\');
 									$("#KWwithajax").show();
 									$(".button_KMpopup").on("click",function(){
 										console.log("Open popup with jQuery(...).dialog() with KM article")
@@ -461,20 +456,20 @@
 					groupticketchange();
 				}
 			});
-			</script>' . "\n";
+			</script>'."\n";
 		}
 
 		// Subject
 		if ($this->withtitletopic) {
-			print '<tr><td><label for="subject"><span class="fieldrequired">' . $langs->trans("Subject") . '</span></label></td><td>';
+			print '<tr><td><label for="subject"><span class="fieldrequired">'.$langs->trans("Subject").'</span></label></td><td>';
 			// Answer to a ticket : display of the thread title in readonly
 			if ($this->withtopicreadonly) {
-				print $langs->trans('SubjectAnswerToTicket') . ' ' . $this->topic_title;
+				print $langs->trans('SubjectAnswerToTicket').' '.$this->topic_title;
 			} else {
 				if (isset($this->withreadid) && $this->withreadid > 0) {
 					$subject = $langs->trans('SubjectAnswerToTicket') . ' ' . $this->withreadid . ' : ' . $this->topic_title;
 				}
-				print '<input class="text minwidth500" id="subject" name="subject" value="' . $subject . '"' . (empty($this->withemail) ? '' : '') . ' />';
+				print '<input class="text minwidth500" id="subject" name="subject" value="'.$subject.'"'.(empty($this->withemail) ? ' autofocus' : '').' />';
 			}
 			print '</td></tr>';
 		}
@@ -486,7 +481,7 @@
 		$toolbarname = 'dolibarr_notes';
 		if ($this->ispublic) {
 			$toolbarname = 'dolibarr_details';
-			print '<div class="warning hideonsmartphone">' . (getDolGlobalString("TICKET_PUBLIC_TEXT_HELP_MESSAGE", $langs->trans('TicketPublicPleaseBeAccuratelyDescribe'))) . '</div>';
+			print '<div class="warning hideonsmartphone">'.(getDolGlobalString("TICKET_PUBLIC_TEXT_HELP_MESSAGE", $langs->trans('TicketPublicPleaseBeAccuratelyDescribe'))).'</div>';
 		}
 		include_once DOL_DOCUMENT_ROOT . '/core/class/doleditor.class.php';
 		$uselocalbrowser = true;
@@ -495,86 +490,82 @@
 		print '</td></tr>';
 
 		if ($public && getDolGlobalString('MAIN_SECURITY_ENABLECAPTCHA_TICKET')) {
-			require_once DOL_DOCUMENT_ROOT . '/core/lib/security2.lib.php';
-			print '<tr><td class="titlefield"><label for="email"><span class="fieldrequired">' . $langs->trans("SecurityCode") . '</span></label></td><td>';
+			require_once DOL_DOCUMENT_ROOT.'/core/lib/security2.lib.php';
+			print '<tr><td class="titlefield"><label for="email"><span class="fieldrequired">'.$langs->trans("SecurityCode").'</span></label></td><td>';
 			print '<span class="span-icon-security inline-block">';
-			print '<input id="securitycode" placeholder="' . $langs->trans("SecurityCode") . '" class="flat input-icon-security width125" type="text" maxlength="5" name="code" tabindex="3" />';
+			print '<input id="securitycode" placeholder="'.$langs->trans("SecurityCode").'" class="flat input-icon-security width125" type="text" maxlength="5" name="code" tabindex="3" />';
 			print '</span>';
 			print '<span class="nowrap inline-block">';
-			print '<img class="inline-block valignmiddle" src="' . DOL_URL_ROOT . '/core/antispamimage.php" border="0" width="80" height="32" id="img_securitycode" />';
-			print '<a class="inline-block valignmiddle" href="" tabindex="4" data-role="button">' . img_picto($langs->trans("Refresh"), 'refresh', 'id="captcha_refresh_img"') . '</a>';
+			print '<img class="inline-block valignmiddle" src="'.DOL_URL_ROOT.'/core/antispamimage.php" border="0" width="80" height="32" id="img_securitycode" />';
+			print '<a class="inline-block valignmiddle" href="" tabindex="4" data-role="button">'.img_picto($langs->trans("Refresh"), 'refresh', 'id="captcha_refresh_img"').'</a>';
 			print '</span>';
 			print '</td></tr>';
 		}
 
 		// Categories
 		if (isModEnabled('category')) {
-			include_once DOL_DOCUMENT_ROOT . '/categories/class/categorie.class.php';
+			include_once DOL_DOCUMENT_ROOT.'/categories/class/categorie.class.php';
 			$cate_arbo = $form->select_all_categories(Categorie::TYPE_TICKET, '', 'parent', 64, 0, 1);
 
 			if (count($cate_arbo)) {
 				// Categories
-				print '<tr><td class="wordbreak">' . $langs->trans("Categories") . '</td><td>';
-				print img_picto('', 'category', 'class="pictofixedwidth"') . $form->multiselectarray('categories', $cate_arbo, GETPOST('categories', 'array'), '', 0, 'quatrevingtpercent widthcentpercentminusx', 0, 0);
+				print '<tr><td class="wordbreak">'.$langs->trans("Categories").'</td><td>';
+				print img_picto('', 'category', 'class="pictofixedwidth"').$form->multiselectarray('categories', $cate_arbo, GETPOST('categories', 'array'), '', 0, 'quatrevingtpercent widthcentpercentminusx', 0, 0);
 				print "</td></tr>";
 			}
 		}
 
 		// Attached files
-		if (! empty($this->withfile)) {
+		if (!empty($this->withfile)) {
 			// Define list of attached files
 			$listofpaths = array();
 			$listofnames = array();
 			$listofmimes = array();
-			if (! empty($_SESSION["listofpaths"])) {
+			if (!empty($_SESSION["listofpaths"])) {
 				$listofpaths = explode(';', $_SESSION["listofpaths"]);
 			}
 
-			if (! empty($_SESSION["listofnames"])) {
+			if (!empty($_SESSION["listofnames"])) {
 				$listofnames = explode(';', $_SESSION["listofnames"]);
 			}
 
-			if (! empty($_SESSION["listofmimes"])) {
+			if (!empty($_SESSION["listofmimes"])) {
 				$listofmimes = explode(';', $_SESSION["listofmimes"]);
 			}
 
 			$out = '<tr>';
-			$out .= '<td>' . $langs->trans("MailFile") . '</td>';
+			$out .= '<td>'.$langs->trans("MailFile").'</td>';
 			$out .= '<td>';
 			// TODO Trick to have param removedfile containing nb of image to delete. But this does not works without javascript
-			$out .= '<input type="hidden" class="removedfilehidden" name="removedfile" value="">' . "\n";
-			$out .= '<script nonce="' . getNonce() . '" type="text/javascript">';
+			$out .= '<input type="hidden" class="removedfilehidden" name="removedfile" value="">'."\n";
+			$out .= '<script nonce="'.getNonce().'" type="text/javascript">';
 			$out .= 'jQuery(document).ready(function () {';
 			$out .= '    jQuery(".removedfile").click(function() {';
 			$out .= '        jQuery(".removedfilehidden").val(jQuery(this).val());';
 			$out .= '    });';
 			$out .= '})';
-			$out .= '</script>' . "\n";
+			$out .= '</script>'."\n";
 			if (count($listofpaths)) {
 				foreach ($listofpaths as $key => $val) {
-					$out .= '<div id="attachfile_' . $key . '">';
-					$out .= img_mime($listofnames[$key]) . ' ' . $listofnames[$key];
-					if (! $this->withfilereadonly) {
-						$out .= ' <input type="image" style="border: 0px;" src="' . DOL_URL_ROOT . '/theme/' . $conf->theme . '/img/delete.png" value="' . ($key + 1) . '" class="removedfile" id="removedfile_' . $key . '" name="removedfile_' . $key . '" />';
+					$out .= '<div id="attachfile_'.$key.'">';
+					$out .= img_mime($listofnames[$key]).' '.$listofnames[$key];
+					if (!$this->withfilereadonly) {
+						$out .= ' <input type="image" style="border: 0px;" src="'.DOL_URL_ROOT.'/theme/'.$conf->theme.'/img/delete.png" value="'.($key + 1).'" class="removedfile" id="removedfile_'.$key.'" name="removedfile_'.$key.'" />';
 					}
 					$out .= '<br></div>';
 				}
 			} else {
-<<<<<<< HEAD
-				$out .= $langs->trans("NoAttachedFiles") . '<br>';
-=======
 				$out .= '<span class="opacitymedium">'.$langs->trans("NoAttachedFiles").'</span><br>';
->>>>>>> bd51fd5f
 			}
 			if ($this->withfile == 2) { // Can add other files
 				$maxfilesizearray = getMaxFileSizeArray();
 				$maxmin = $maxfilesizearray['maxmin'];
 				if ($maxmin > 0) {
-					$out .= '<input type="hidden" name="MAX_FILE_SIZE" value="' . ($maxmin * 1024) . '">';    // MAX_FILE_SIZE must precede the field type=file
-				}
-				$out .= '<input type="file" class="flat" id="addedfile" name="addedfile" value="' . $langs->trans("Upload") . '" />';
+					$out .= '<input type="hidden" name="MAX_FILE_SIZE" value="'.($maxmin * 1024).'">';	// MAX_FILE_SIZE must precede the field type=file
+				}
+				$out .= '<input type="file" class="flat" id="addedfile" name="addedfile" value="'.$langs->trans("Upload").'" />';
 				$out .= ' ';
-				$out .= '<input type="submit" class="button smallpaddingimp reposition" id="addfile" name="addfile" value="' . $langs->trans("MailingAddFile") . '" />';
+				$out .= '<input type="submit" class="button smallpaddingimp reposition" id="addfile" name="addfile" value="'.$langs->trans("MailingAddFile").'" />';
 			}
 			$out .= "</td></tr>\n";
 
@@ -583,7 +574,7 @@
 
 		// User of creation
 		if ($this->withusercreate > 0 && $this->fk_user_create) {
-			print '<tr><td class="titlefield">' . $langs->trans("CreatedBy") . '</td><td>';
+			print '<tr><td class="titlefield">'.$langs->trans("CreatedBy").'</td><td>';
 			$langs->load("users");
 			$fuser = new User($this->db);
 
@@ -601,28 +592,28 @@
 			// force company and contact id for external user
 			if (empty($user->socid)) {
 				// Company
-				print '<tr><td class="titlefield">' . $langs->trans("ThirdParty") . '</td><td>';
+				print '<tr><td class="titlefield">'.$langs->trans("ThirdParty").'</td><td>';
 				$events = array();
 				$events[] = array('method' => 'getContacts', 'url' => dol_buildpath('/core/ajax/contacts.php', 1), 'htmlname' => 'contactid', 'params' => array('add-customer-contact' => 'disabled'));
 				print img_picto('', 'company', 'class="paddingright"');
 				print $form->select_company($this->withfromsocid, 'socid', '', 1, 1, '', $events, 0, 'minwidth200');
 				print '</td></tr>';
-				if (! empty($conf->use_javascript_ajax) && getDolGlobalString('COMPANY_USE_SEARCH_TO_SELECT')) {
+				if (!empty($conf->use_javascript_ajax) && getDolGlobalString('COMPANY_USE_SEARCH_TO_SELECT')) {
 					$htmlname = 'socid';
-					print '<script nonce="' . getNonce() . '" type="text/javascript">
+					print '<script nonce="'.getNonce().'" type="text/javascript">
                     $(document).ready(function () {
-                        jQuery("#' . $htmlname . '").change(function () {
-                            var obj = ' . json_encode($events) . ';
+                        jQuery("#'.$htmlname.'").change(function () {
+                            var obj = '.json_encode($events).';
                             $.each(obj, function(key,values) {
                                 if (values.method.length) {
-                                    runJsCodeForEvent' . $htmlname . '(values);
+                                    runJsCodeForEvent'.$htmlname.'(values);
                                 }
                             });
                         });
 
-                        function runJsCodeForEvent' . $htmlname . '(obj) {
-                            console.log("Run runJsCodeForEvent' . $htmlname . '");
-                            var id = $("#' . $htmlname . '").val();
+                        function runJsCodeForEvent'.$htmlname.'(obj) {
+                            console.log("Run runJsCodeForEvent'.$htmlname.'");
+                            var id = $("#'.$htmlname.'").val();
                             var method = obj.method;
                             var url = obj.url;
                             var htmlname = obj.htmlname;
@@ -699,7 +690,7 @@
 		}
 
 		if ($subelement != 'project') {
-			if (isModEnabled('project') && ! $this->ispublic) {
+			if (isModEnabled('project') && !$this->ispublic) {
 				$formproject = new FormProjets($this->db);
 				print '<tr><td><label for="project"><span class="">' . $langs->trans("Project") . '</span></label></td><td>';
 				print img_picto('', 'project') . $formproject->select_projects(-1, $projectid, 'projectid', 0, 0, 1, 1, 0, 0, 0, '', 1, 0, 'maxwidth500');
@@ -708,9 +699,9 @@
 		}
 
 		if ($subelement != 'contract') {
-			if (isModEnabled('contract') && ! $this->ispublic) {
+			if (isModEnabled('contract') && !$this->ispublic) {
 				$formcontract = new FormContract($this->db);
-				print '<tr><td><label for="contract"><span class="">' . $langs->trans("Contract") . '</span></label></td><td>';
+				print '<tr><td><label for="contract"><span class="">'.$langs->trans("Contract").'</span></label></td><td>';
 				print img_picto('', 'contract');
 				print $formcontract->select_contract(-1, GETPOSTINT('contactid'), 'contractid', 0, 1, 1);
 				print '</td></tr>';
@@ -752,7 +743,7 @@
 		print '</div>';
 		*/
 
-		print '<input type="hidden" name="page_y">' . "\n";
+		print '<input type="hidden" name="page_y">'."\n";
 
 		print "</form>\n";
 		print "<!-- End form TICKET -->\n";
