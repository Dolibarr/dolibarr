--- conflicted
+++ resolved
@@ -754,10 +754,7 @@
 			print ajax_combobox('select'.$htmlname);
 		} elseif ($htmlname!='') {
 			$selectedgroups = array();
-<<<<<<< HEAD
-=======
 			$groupvalue = "";
->>>>>>> f5aebbf6
 			$groupticket=GETPOST($htmlname, 'aZ09');
 			$child_id=GETPOST($htmlname.'_child_id', 'aZ09')?GETPOST($htmlname.'_child_id', 'aZ09'):0;
 			if (!empty($groupticket)) {
