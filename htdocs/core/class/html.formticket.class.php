--- conflicted
+++ resolved
@@ -705,11 +705,7 @@
 				$formcontract = new FormContract($this->db);
 				print '<tr><td><label for="contract"><span class="">' . $langs->trans("Contract") . '</span></label></td><td>';
 				print img_picto('', 'contract');
-<<<<<<< HEAD
-				 $formcontract->select_contract(-1, GETPOST('contactid', 'int'), 'contractid', 0, 1, 1);
-=======
 				print $formcontract->select_contract(-1, $contractid, 'contractid', 0, 1, 1, 1);
->>>>>>> 26a8cc12
 				print '</td></tr>';
 			}
 		}
