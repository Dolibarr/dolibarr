<?php
/* Copyright (C) 2015-2021  Frédéric France     <frederic.france@netlogic.fr>
 * Copyright (C) 2020       Andreu Bisquerra    <jove@bisquerra.com>
 *
 * This program is free software; you can redistribute it and/or modify
 * it under the terms of the GNU General Public License as published by
 * the Free Software Foundation; either version 3 of the License, or
 * (at your option) any later version.
 *
 * This program is distributed in the hope that it will be useful,
 * but WITHOUT ANY WARRANTY; without even the implied warranty of
 * MERCHANTABILITY or FITNESS FOR A PARTICULAR PURPOSE.  See the
 * GNU General Public License for more details.
 *
 * You should have received a copy of the GNU General Public License
 * along with this program. If not, see <https://www.gnu.org/licenses/>.
 * or see https://www.gnu.org/
 */

/**
 *  \file           htdocs/core/class/dolreceiptprinter.class.php
 *  \brief          Print receipt ticket on various ESC/POS printer
 */

/*
 * Tags for ticket template
 *
 * {dol_align_left}                                 Left align text
 * {dol_align_center}                               Center text
 * {dol_align_right}                                Right align text
 * {dol_use_font_a}                                 Use font A of printer
 * {dol_use_font_b}                                 Use font B of printer
 * {dol_use_font_c}                                 Use font C of printer
 * {dol_bold}                                       Text Bold
 * {dol_bold_disabled}                              Disable Text Bold
 * {dol_double_height}                              Text double height
 * {dol_double_width}                               Text double width
 * {dol_default_height_width}                       Text default height and width
 * {dol_underline}                                  Underline text
 * {dol_underline_disabled}                         Disable underline text
 * {dol_cut_paper_full}                             Cut ticket completely
 * {dol_cut_paper_partial}                          Cut ticket partially
 * {dol_open_drawer}                                Open cash drawer
 * {dol_beep}                                       Activate buzzer
 * {dol_print_barcode}                              Print barcode
 * {dol_print_logo}                                 Print logo stored on printer. Example : <print_logo>32|32
 * {dol_print_logo_old}                             Print logo stored on printer. Must be followed by logo code. For old printers.
 * {dol_print_object_lines}                         Print object lines
 * {dol_print_object_tax}                           Print object total tax
 * {dol_print_object_local_tax}                     Print object local tax
 * {dol_print_object_total}                         Print object total
 * {dol_print_order_lines}                          Print order lines for Printer
 * {dol_print_object_lines_with_notes}              Print object lines with notes
 * {dol_print_payment}                              Print payment method
 *
 * Code which can be placed everywhere
 * <dol_value_date>                                 Replaced by date AAAA-MM-DD
 * <dol_value_date_time>                            Replaced by date and time AAAA-MM-DD HH:MM:SS
 * <dol_value_year>                                 Replaced by Year
 * <dol_value_month_letters>                        Replaced by month in letters (example : november)
 * <dol_value_month>                                Replaced by month number
 * <dol_value_day>                                  Replaced by day number
 * <dol_value_day_letters>                          Replaced by day number
 * <dol_object_id>                                  Replaced by object id
 * <dol_object_ref>                                 Replaced by object ref
 * <dol_value_customer_firstname>                   Replaced by customer firstname
 * <dol_value_customer_lastname>                    Replaced by customer name
 * <dol_value_customer_mail>                        Replaced by customer mail
 * <dol_value_customer_phone>                       Replaced by customer phone
 * <dol_value_customer_mobile>                      Replaced by customer mobile
 * <dol_value_customer_skype>                       Replaced by customer skype
 * <dol_value_customer_tax_number>                  Replaced by customer VAT number
 * <dol_value_customer_account_balance>             Replaced by customer account balance
 * <dol_value_mysoc_name>                           Replaced by mysoc name
 * <dol_value_mysoc_address>                        Replaced by mysoc address
 * <dol_value_mysoc_zip>                            Replaced by mysoc zip
 * <dol_value_mysoc_town>                           Replaced by mysoc town
 * <dol_value_mysoc_country>                        Replaced by mysoc country
 * <dol_value_mysoc_idprof1>                        Replaced by mysoc idprof1
 * <dol_value_mysoc_idprof2>                        Replaced by mysoc idprof2
 * <dol_value_mysoc_idprof3>                        Replaced by mysoc idprof3
 * <dol_value_mysoc_idprof4>                        Replaced by mysoc idprof4
 * <dol_value_mysoc_idprof5>                        Replaced by mysoc idprof5
 * <dol_value_mysoc_idprof6>                        Replaced by mysoc idprof6
 * <dol_value_vendor_lastname>                      Replaced by vendor name
 * <dol_value_vendor_firstname>                     Replaced by vendor firstname
 * <dol_value_vendor_mail>                          Replaced by vendor mail
 * <dol_value_customer_points>                      Replaced by customer points
 * <dol_value_object_points>                        Replaced by number of points for this object
 *
 * Conditional code at line start (if then Print)
 * <dol_print_if_customer>                          Print the line IF a customer is affected to the object
 * <dol_print_if_vendor>                            Print the line IF a vendor is affected to the object
 * <dol_print_if_happy_hour>                        Print the line IF Happy Hour
 * <dol_print_if_num_object_unique>                 Print the line IF object is validated
 * <dol_print_if_customer_points>                   Print the line IF customer points > 0
 * <dol_print_if_object_points>                     Print the line IF points of the object > 0
 * <dol_print_if_customer_tax_number>               Print the line IF customer has vat number
 * <dol_print_if_customer_account_balance_positive> Print the line IF customer balance > 0
 *
 */

require_once DOL_DOCUMENT_ROOT.'/includes/mike42/escpos-php/autoload.php';
use Mike42\Escpos\PrintConnectors\FilePrintConnector;
use Mike42\Escpos\PrintConnectors\NetworkPrintConnector;
use Mike42\Escpos\PrintConnectors\WindowsPrintConnector;
use Mike42\Escpos\PrintConnectors\CupsPrintConnector;
use Mike42\Escpos\PrintConnectors\DummyPrintConnector;
use Mike42\Escpos\CapabilityProfile;
use Mike42\Escpos\Printer;
use Mike42\Escpos\EscposImage;

/**
 * Class to manage Receipt Printers
 */
class dolReceiptPrinter extends Printer
{
	const CONNECTOR_DUMMY = 1;
	const CONNECTOR_FILE_PRINT = 2;
	const CONNECTOR_NETWORK_PRINT = 3;
	const CONNECTOR_WINDOWS_PRINT = 4;
	const CONNECTOR_CUPS_PRINT = 5;

	/**
	 * @var DoliDB Database handler.
	 */
	public $db;

	/*
	 * @var string[] array of tags
	 */
	public $tags;
	public $printer;
	public $template;

	/**
	 * Number of order printer
	 * @var int
	 */
	public $orderprinter;

	/**
	 * @var string Error code (or message)
	 */
	public $error = '';

	/**
	 * @var string[] Error codes (or messages)
	 */
	public $errors = array();

	/**
	 * Constructor
	 *
	 * @param   DoliDB      $db         database
	 */
	public function __construct($db)
	{
		$this->db = $db;
		$this->tags = array(
			'dol_line_feed' => 'DOL_LINE_FEED',
			'dol_line_feed_reverse' => 'DOL_LINE_FEED_REVERSE',
			'dol_align_left' => 'DOL_ALIGN_LEFT',
			'dol_align_center' => 'DOL_ALIGN_CENTER',
			'dol_align_right' => 'DOL_ALIGN_RIGHT',
			'dol_use_font_a' => 'DOL_USE_FONT_A',
			'dol_use_font_b' => 'DOL_USE_FONT_B',
			'dol_use_font_c' => 'DOL_USE_FONT_C',
			'dol_bold' => 'DOL_BOLD',
			'dol_bold_disabled' => 'DOL_BOLD_DISABLED',
			'dol_double_height' => 'DOL_DOUBLE_HEIGHT',
			'dol_double_width' => 'DOL_DOUBLE_WIDTH',
			'dol_default_height_width' => 'DOL_DEFAULT_HEIGHT_WIDTH',
			'dol_underline' => 'DOL_UNDERLINE',
			'dol_underline_disabled' => 'DOL_UNDERLINE_DISABLED',
			'dol_cut_paper_full' => 'DOL_CUT_PAPER_FULL',
			'dol_cut_paper_partial' => 'DOL_CUT_PAPER_PARTIAL',
			'dol_open_drawer' => 'DOL_OPEN_DRAWER',
			'dol_beep' => 'DOL_BEEP',
			'dol_print_text' => 'DOL_PRINT_TEXT',
			'dol_print_barcode' => 'DOL_PRINT_BARCODE',
			'dol_value_date' => 'DateInvoice',
			'dol_value_date_time' => 'DateInvoiceWithTime',
			'dol_value_year' => 'YearInvoice',
			'dol_value_month_letters' => 'DOL_VALUE_MONTH_LETTERS',
			'dol_value_month' => 'DOL_VALUE_MONTH',
			'dol_value_day' => 'DOL_VALUE_DAY',
			'dol_value_day_letters' => 'DOL_VALUE_DAY',
			'dol_print_payment' => 'DOL_PRINT_PAYMENT',
			'dol_print_logo' => 'DOL_PRINT_LOGO',
			'dol_print_logo_old' => 'DOL_PRINT_LOGO_OLD',
			'dol_value_object_id' => 'InvoiceID',
			'dol_value_object_ref' => 'InvoiceRef',
			'dol_print_object_lines' => 'DOL_PRINT_OBJECT_LINES',
			'dol_print_object_lines_with_notes' => 'DOL_PRINT_OBJECT_LINES_WITH_NOTES',
			'dol_print_object_tax' => 'TotalVAT',
			'dol_print_object_local_tax1' => 'TotalLT1',
			'dol_print_object_local_tax2' => 'TotalLT2',
			'dol_print_object_total' => 'Total',
			'dol_print_object_number' => 'DOL_PRINT_OBJECT_NUMBER',
			//'dol_value_object_points' => 'DOL_VALUE_OBJECT_POINTS',
			'dol_print_order_lines' => 'DOL_PRINT_ORDER_LINES',
			'dol_value_customer_firstname' => 'DOL_VALUE_CUSTOMER_FIRSTNAME',
			'dol_value_customer_lastname' => 'DOL_VALUE_CUSTOMER_LASTNAME',
			'dol_value_customer_mail' => 'DOL_VALUE_CUSTOMER_MAIL',
			'dol_value_customer_phone' => 'DOL_VALUE_CUSTOMER_PHONE',
			'dol_value_customer_skype' => 'DOL_VALUE_CUSTOMER_SKYPE',
			'dol_value_customer_tax_number' => 'DOL_VALUE_CUSTOMER_TAX_NUMBER',
			//'dol_value_customer_account_balance' => 'DOL_VALUE_CUSTOMER_ACCOUNT_BALANCE',
			//'dol_value_customer_points' => 'DOL_VALUE_CUSTOMER_POINTS',
			'dol_value_mysoc_name' => 'DOL_VALUE_MYSOC_NAME',
			'dol_value_mysoc_address' => 'Address',
			'dol_value_mysoc_zip' => 'Zip',
			'dol_value_mysoc_town' => 'Town',
			'dol_value_mysoc_country' => 'Country',
			'dol_value_mysoc_idprof1' => 'ProfId1',
			'dol_value_mysoc_idprof2' => 'ProfId2',
			'dol_value_mysoc_idprof3' => 'ProfId3',
			'dol_value_mysoc_idprof4' => 'ProfId4',
			'dol_value_mysoc_idprof5' => 'ProfId5',
			'dol_value_mysoc_idprof6' => 'ProfId6',
			'dol_value_mysoc_tva_intra' => 'VATIntra',
			'dol_value_mysoc_capital' => 'Capital',
			'dol_value_vendor_lastname' => 'VendorLastname',
			'dol_value_vendor_firstname' => 'VendorFirstname',
			'dol_value_vendor_mail' => 'VendorEmail',
			'dol_value_place' => 'DOL_VALUE_PLACE',
		);
	}

	/**
	 * list printers
	 *
	 * @return  int                     0 if OK; >0 if KO
	 */
	public function listPrinters()
	{
		global $conf;
		$error = 0;
		$line = 0;
		$obj = array();
		$sql = 'SELECT rowid, name, fk_type, fk_profile, parameter';
		$sql .= ' FROM '.MAIN_DB_PREFIX.'printer_receipt';
		$sql .= ' WHERE entity = '.$conf->entity;
		$resql = $this->db->query($sql);
		if ($resql) {
			$num = $this->db->num_rows($resql);
			while ($line < $num) {
				$row = $this->db->fetch_array($resql);
				switch ($row['fk_type']) {
					case 1:
						$row['fk_type_name'] = 'CONNECTOR_DUMMY';
						break;
					case 2:
						$row['fk_type_name'] = 'CONNECTOR_FILE_PRINT';
						break;
					case 3:
						$row['fk_type_name'] = 'CONNECTOR_NETWORK_PRINT';
						break;
					case 4:
						$row['fk_type_name'] = 'CONNECTOR_WINDOWS_PRINT';
						break;
					case 5:
						$row['fk_type_name'] = 'CONNECTOR_CUPS_PRINT';
						break;
					default:
						$row['fk_type_name'] = 'CONNECTOR_UNKNOWN';
						break;
				}
				switch ($row['fk_profile']) {
					case 0:
						$row['fk_profile_name'] = 'PROFILE_DEFAULT';
						break;
					case 1:
						$row['fk_profile_name'] = 'PROFILE_SIMPLE';
						break;
					case 2:
						$row['fk_profile_name'] = 'PROFILE_EPOSTEP';
						break;
					case 3:
						$row['fk_profile_name'] = 'PROFILE_P822D';
						break;
					default:
						$row['fk_profile_name'] = 'PROFILE_STAR';
						break;
				}
				$obj[] = $row;
				$line++;
			}
		} else {
			$error++;
			$this->errors[] = $this->db->lasterror;
		}
		$this->listprinters = $obj;
		return $error;
	}


	/**
	 * List printers templates
	 *
	 * @return  int                     0 if OK; >0 if KO
	 */
	public function listPrintersTemplates()
	{
		global $conf;
		$error = 0;
		$line = 0;
		$obj = array();
		$sql = 'SELECT rowid, name, template';
		$sql .= ' FROM '.MAIN_DB_PREFIX.'printer_receipt_template';
		$sql .= ' WHERE entity = '.$conf->entity;
		$resql = $this->db->query($sql);
		if ($resql) {
			$num = $this->db->num_rows($resql);
			while ($line < $num) {
				$obj[] = $this->db->fetch_array($resql);
				$line++;
			}
		} else {
			$error++;
			$this->errors[] = $this->db->lasterror;
		}
		$this->listprinterstemplates = $obj;
		return $error;
	}


	/**
	 *  Form to Select type printer
	 *
	 *  @param    string    $selected       Id printer type pre-selected
	 *  @param    string    $htmlname       select html name
	 *  @return  int                        0 if OK; >0 if KO
	 */
	public function selectTypePrinter($selected = '', $htmlname = 'printertypeid')
	{
		global $langs;

		$options = array(
			1 => $langs->trans('CONNECTOR_DUMMY'),
			2 => $langs->trans('CONNECTOR_FILE_PRINT'),
			3 => $langs->trans('CONNECTOR_NETWORK_PRINT'),
			4 => $langs->trans('CONNECTOR_WINDOWS_PRINT'),
			5 => $langs->trans('CONNECTOR_CUPS_PRINT'),
		);

		$this->resprint = Form::selectarray($htmlname, $options, $selected);

		return 0;
	}


	/**
	 *  Form to Select Profile printer
	 *
	 *  @param    string    $selected       Id printer profile pre-selected
	 *  @param    string    $htmlname       select html name
	 *  @return  int                        0 if OK; >0 if KO
	 */
	public function selectProfilePrinter($selected = '', $htmlname = 'printerprofileid')
	{
		global $langs;

		$options = array(
			0 => $langs->trans('PROFILE_DEFAULT'),
			1 => $langs->trans('PROFILE_SIMPLE'),
			2 => $langs->trans('PROFILE_EPOSTEP'),
			3 => $langs->trans('PROFILE_P822D'),
			4 => $langs->trans('PROFILE_STAR'),
		);

		$this->profileresprint = Form::selectarray($htmlname, $options, $selected);
		return 0;
	}


	/**
	 *  Function to Add a printer in db
	 *
	 *  @param    string    $name           Printer name
	 *  @param    int       $type           Printer type
	 *  @param    int       $profile        Printer profile
	 *  @param    string    $parameter      Printer parameter
	 *  @return  int                        0 if OK; >0 if KO
	 */
	public function addPrinter($name, $type, $profile, $parameter)
	{
		global $conf;
		$error = 0;
<<<<<<< HEAD
		$sql = 'INSERT INTO '.MAIN_DB_PREFIX.'printer_receipt';
		$sql .= ' (name, fk_type, fk_profile, parameter, entity)';
		$sql .= ' VALUES ("'.$this->db->escape($name).'", '.((int) $type).', '.((int) $profile).', "'.$this->db->escape($parameter).'", '.$conf->entity.')';
=======
		$sql = "INSERT INTO ".MAIN_DB_PREFIX."printer_receipt";
		$sql .= " (name, fk_type, fk_profile, parameter, entity)";
		$sql .= " VALUES ('".$this->db->escape($name)."', ".$type.", ".$profile.", '".$this->db->escape($parameter)."', ".$conf->entity.")";
>>>>>>> e20e80fa
		$resql = $this->db->query($sql);
		if (!$resql) {
			$error++;
			$this->errors[] = $this->db->lasterror;
		}
		return $error;
	}

	/**
	 *  Function to Update a printer in db
	 *
	 *  @param    string    $name           Printer name
	 *  @param    int       $type           Printer type
	 *  @param    int       $profile        Printer profile
	 *  @param    string    $parameter      Printer parameter
	 *  @param    int       $printerid      Printer id
	 *  @return  int                        0 if OK; >0 if KO
	 */
	public function updatePrinter($name, $type, $profile, $parameter, $printerid)
	{
		global $conf;
		$error = 0;
<<<<<<< HEAD
		$sql = 'UPDATE '.MAIN_DB_PREFIX.'printer_receipt';
		$sql .= ' SET name="'.$this->db->escape($name).'"';
		$sql .= ', fk_type='.((int) $type);
		$sql .= ', fk_profile='.((int) $profile);
		$sql .= ', parameter="'.$this->db->escape($parameter).'"';
		$sql .= ' WHERE rowid='.((int) $printerid);
=======
		$sql = "UPDATE ".MAIN_DB_PREFIX."printer_receipt";
		$sql .= " SET name='".$this->db->escape($name)."'";
		$sql .= ", fk_type=".$type;
		$sql .= ", fk_profile=".$profile;
		$sql .= ", parameter='".$this->db->escape($parameter)."'";
		$sql .= " WHERE rowid=".$printerid;
>>>>>>> e20e80fa
		$resql = $this->db->query($sql);
		if (!$resql) {
			$error++;
			$this->errors[] = $this->db->lasterror;
		}
		return $error;
	}

	/**
	 *  Function to Delete a printer from db
	 *
	 *  @param    int       $printerid      Printer id
	 *  @return  int                        0 if OK; >0 if KO
	 */
	public function deletePrinter($printerid)
	{
		global $conf;
		$error = 0;
		$sql = 'DELETE FROM '.MAIN_DB_PREFIX.'printer_receipt';
		$sql .= ' WHERE rowid='.((int) $printerid);
		$resql = $this->db->query($sql);
		if (!$resql) {
			$error++;
			$this->errors[] = $this->db->lasterror;
		}
		return $error;
	}

	/**
	 *  Function to add a printer template in db
	 *
	 *  @param    string    $name           Template name
	 *  @param    int       $template       Template
	 *  @return   int                       0 if OK; >0 if KO
	 */
	public function addTemplate($name, $template)
	{
		global $conf;
		$error = 0;
		$sql = "INSERT INTO ".MAIN_DB_PREFIX."printer_receipt_template";
		$sql .= " (name, template, entity) VALUES ('".$this->db->escape($name)."'";
		$sql .= ", '".$this->db->escape($template)."', ".$conf->entity.")";
		$resql = $this->db->query($sql);
		if (!$resql) {
			$error++;
			$this->errors[] = $this->db->lasterror;
		}
		return $error;
	}

	/**
	 *  Function to delete a printer template in db
	 *
	 *  @param    int       $templateid     Template ID
	 *  @return   int                       0 if OK; >0 if KO
	 */
	public function deleteTemplate($templateid)
	{
		global $conf;
		$error = 0;
		$sql = 'DELETE FROM '.MAIN_DB_PREFIX.'printer_receipt_template';
		$sql .= " WHERE rowid = ".((int) $templateid);
		$sql .= " AND entity = ".$conf->entity;
		$resql = $this->db->query($sql);
		if (!$resql) {
			$error++;
			$this->errors[] = $this->db->lasterror;
		}
		return $error;
	}

	/**
	 *  Function to Update a printer template in db
	 *
	 *  @param    string    $name           Template name
	 *  @param    int       $template       Template
	 *  @param    int       $templateid     Template id
	 *  @return   int                       0 if OK; >0 if KO
	 */
	public function updateTemplate($name, $template, $templateid)
	{
		global $conf;
		$error = 0;
<<<<<<< HEAD
		$sql = 'UPDATE '.MAIN_DB_PREFIX.'printer_receipt_template';
		$sql .= ' SET name="'.$this->db->escape($name).'"';
		$sql .= ', template="'.$this->db->escape($template).'"';
		$sql .= ' WHERE rowid='.((int) $templateid);
=======
		$sql = "UPDATE ".MAIN_DB_PREFIX."printer_receipt_template";
		$sql .= " SET name='".$this->db->escape($name)."'";
		$sql .= ", template='".$this->db->escape($template)."'";
		$sql .= " WHERE rowid=".$templateid;
>>>>>>> e20e80fa
		$resql = $this->db->query($sql);
		if (!$resql) {
			$error++;
			$this->errors[] = $this->db->lasterror;
		}
		return $error;
	}


	/**
	 *  Function to Send Test page to Printer
	 *
	 *  @param    int       $printerid      Printer id
	 *  @return  int                        0 if OK; >0 if KO
	 */
	public function sendTestToPrinter($printerid)
	{
		global $conf;

		$error = 0;
		$img = EscposImage::load(DOL_DOCUMENT_ROOT.'/theme/dolibarr_logo_bw.png');
		//$this->profile = CapabilityProfile::load("TM-T88IV");
		$ret = $this->initPrinter($printerid);
		if ($ret > 0) {
			setEventMessages($this->error, $this->errors, 'errors');
		} else {
			try {
				$this->printer->bitImage($img);
				$this->printer->text("Hello World!\n");
				$testStr = "1234567890";
				$this->printer->barcode($testStr);
				//$this->printer->qrcode($testStr, Printer::QR_ECLEVEL_M, 5, Printer::QR_MODEL_1);
				$this->printer->text("Most simple example\n");
				$this->printer->feed();
				$this->printer->cut();

				// If is DummyPrintConnector send to log to debugging
				if ($this->printer->connector instanceof DummyPrintConnector) {
					$data = $this->printer->connector->getData();
					dol_syslog($data);
				}
				$this->printer->close();
			} catch (Exception $e) {
				$this->errors[] = $e->getMessage();
				$error++;
			}
		}
		return $error;
	}

	/**
	 *  Function to Print Receipt Ticket
	 *
	 *  @param   Facture|Commande   $object         Order or invoice object
	 *  @param   int       			$templateid     Template id
	 *  @param   int       			$printerid      Printer id
	 *  @return  int                				0 if OK; >0 if KO
	 */
	public function sendToPrinter($object, $templateid, $printerid)
	{
		global $conf, $mysoc, $langs, $user;
		$error = 0;
		$ret = $this->loadTemplate($templateid);

		// tags a remplacer par leur valeur avant de parser (dol_value_xxx)
		$this->template = str_replace('{dol_value_object_id}', $object->id, $this->template);
		$this->template = str_replace('{dol_value_object_ref}', $object->ref, $this->template);
		//$this->template = str_replace('<dol_value_object_points>', $object->points, $this->template);
		$this->template = str_replace('{dol_value_date}', dol_print_date($object->date, 'day'), $this->template);
		$this->template = str_replace('{dol_value_date_time}', dol_print_date($object->date, 'dayhour'), $this->template);
		$this->template = str_replace('{dol_value_year}', dol_print_date($object->date, '%Y'), $this->template);
		$this->template = str_replace('{dol_value_month_letters}', $langs->trans("Month".dol_print_date($object->date, '%m')), $this->template);
		$this->template = str_replace('{dol_value_month}', dol_print_date($object->date, '%m'), $this->template);
		$this->template = str_replace('{dol_value_day}', dol_print_date($object->date, '%d'), $this->template);
		$this->template = str_replace('{dol_value_day_letters}', $langs->trans("Day".dol_print_date($object->date, '%m')[1]), $this->template);

		$this->template = str_replace('{dol_value_customer_firstname}', $object->thirdparty->firstname, $this->template);
		$this->template = str_replace('{dol_value_customer_lastname}', $object->thirdparty->lastname, $this->template);
		$this->template = str_replace('{dol_value_customer_mail}', $object->thirdparty->email, $this->template);
		$this->template = str_replace('{dol_value_customer_phone}', $object->thirdparty->phone, $this->template);
		//$this->template = str_replace('<dol_value_customer_mobile>', $object->thirdparty->mobile, $this->template);
		$this->template = str_replace('{dol_value_customer_tax_number}', $object->thirdparty->tva_intra, $this->template);
		//$this->template = str_replace('<dol_value_customer_account_balance>', $object->customer_account_balance, $this->template);
		//$this->template = str_replace('<dol_value_customer_points>', $object->customer_points, $this->template);

		$this->template = str_replace('{dol_value_mysoc_name}', $mysoc->name, $this->template);
		$this->template = str_replace('{dol_value_mysoc_address}', $mysoc->address, $this->template);
		$this->template = str_replace('{dol_value_mysoc_zip}', $mysoc->zip, $this->template);
		$this->template = str_replace('{dol_value_mysoc_town}', $mysoc->town, $this->template);
		$this->template = str_replace('{dol_value_mysoc_country}', $mysoc->country, $this->template);
		$this->template = str_replace('{dol_value_mysoc_idprof1}', $mysoc->idprof1, $this->template);
		$this->template = str_replace('{dol_value_mysoc_idprof2}', $mysoc->idprof2, $this->template);
		$this->template = str_replace('{dol_value_mysoc_idprof3}', $mysoc->idprof3, $this->template);
		$this->template = str_replace('{dol_value_mysoc_idprof4}', $mysoc->idprof4, $this->template);
		$this->template = str_replace('{dol_value_mysoc_idprof5}', $mysoc->idprof5, $this->template);
		$this->template = str_replace('{dol_value_mysoc_idprof6}', $mysoc->idprof6, $this->template);
		$this->template = str_replace('{dol_value_mysoc_tva_intra}', $mysoc->tva_intra, $this->template);
		$this->template = str_replace('{dol_value_mysoc_capital}', $mysoc->capital, $this->template);

		$this->template = str_replace('{dol_value_vendor_firstname}', $user->firstname, $this->template);
		$this->template = str_replace('{dol_value_vendor_lastname}', $user->lastname, $this->template);
		$this->template = str_replace('{dol_value_vendor_mail}', $user->email, $this->template);

		// parse template
		$this->template = str_replace("{", "<", $this->template);
		$this->template = str_replace("}", ">", $this->template);
		$p = xml_parser_create();
		xml_parse_into_struct($p, $this->template, $vals, $index);
		xml_parser_free($p);
		//print '<pre>'.print_r($index, true).'</pre>';
		//print '<pre>'.print_r($vals, true).'</pre>';
		// print ticket
		$level = 0;
		$nbcharactbyline = (!empty($conf->global->RECEIPT_PRINTER_NB_CHARACT_BY_LINE) ? $conf->global->RECEIPT_PRINTER_NB_CHARACT_BY_LINE : 48);
		$ret = $this->initPrinter($printerid);
		if ($ret > 0) {
			setEventMessages($this->error, $this->errors, 'errors');
		} else {
			$nboflines = count($vals);
			for ($tplline = 0; $tplline < $nboflines; $tplline++) {
				//var_dump($vals[$tplline]['value']);
				switch ($vals[$tplline]['tag']) {
					case 'DOL_PRINT_TEXT':
						$this->printer->text($vals[$tplline]['value']);
						break;
					case 'DOL_PRINT_OBJECT_LINES':
						foreach ($object->lines as $line) {
							if ($line->fk_product) {
								$spacestoadd = $nbcharactbyline - strlen($line->ref) - strlen($line->qty) - 10 - 1;
								$spaces = str_repeat(' ', $spacestoadd > 0 ? $spacestoadd : 0);
								$this->printer->text($line->ref.$spaces.$line->qty.' '.str_pad(price($line->total_ttc), 10, ' ', STR_PAD_LEFT)."\n");
								$this->printer->text(strip_tags(htmlspecialchars_decode($line->product_label))."\n");
							} else {
								$spacestoadd = $nbcharactbyline - strlen($line->description) - strlen($line->qty) - 10 - 1;
								$spaces = str_repeat(' ', $spacestoadd > 0 ? $spacestoadd : 0);
								$this->printer->text($line->description.$spaces.$line->qty.' '.str_pad(price($line->total_ttc), 10, ' ', STR_PAD_LEFT)."\n");
							}
						}
						break;
					case 'DOL_PRINT_OBJECT_LINES_WITH_NOTES':
						foreach ($object->lines as $line) {
							if ($line->fk_product) {
								$spacestoadd = $nbcharactbyline - strlen($line->ref) - strlen($line->qty) - 10 - 1;
								$spaces = str_repeat(' ', $spacestoadd > 0 ? $spacestoadd : 0);
								$this->printer->text($line->ref.$spaces.$line->qty.' '.str_pad(price($line->total_ttc), 10, ' ', STR_PAD_LEFT)."\n");
								$this->printer->text(strip_tags(htmlspecialchars_decode($line->product_label))."\n");
								$spacestoadd = $nbcharactbyline - strlen($line->description) - strlen($line->qty) - 10 - 1;
								$spaces = str_repeat(' ', $spacestoadd > 0 ? $spacestoadd : 0);
								$this->printer->text($line->description."\n");
							} else {
								$spacestoadd = $nbcharactbyline - strlen($line->description) - strlen($line->qty) - 10 - 1;
								$spaces = str_repeat(' ', $spacestoadd > 0 ? $spacestoadd : 0);
								$this->printer->text($line->description.$spaces.$line->qty.' '.str_pad(price($line->total_ttc), 10, ' ', STR_PAD_LEFT)."\n");
							}
						}
						break;
					case 'DOL_PRINT_OBJECT_TAX':
						//var_dump($object);
						$vatarray = array();
						foreach ($object->lines as $line) {
							$vatarray[$line->tva_tx] += $line->total_tva;
						}
						foreach ($vatarray as $vatkey => $vatvalue) {
							 $spacestoadd = $nbcharactbyline - strlen($vatkey) - 12;
							 $spaces = str_repeat(' ', $spacestoadd > 0 ? $spacestoadd : 0);
							 $this->printer->text($spaces.$vatkey.'% '.str_pad(price($vatvalue), 10, ' ', STR_PAD_LEFT)."\n");
						}
						break;
					case 'DOL_PRINT_OBJECT_TAX1':
						//var_dump($object);
						$total_localtax1 = 0;
						foreach ($object->lines as $line) {
							$total_localtax1 += $line->total_localtax1;
						}
						$this->printer->text(str_pad(price($total_localtax1), 10, ' ', STR_PAD_LEFT)."\n");
						break;
					case 'DOL_PRINT_OBJECT_TAX2':
						//var_dump($object);
						$total_localtax2 = 0;
						foreach ($object->lines as $line) {
							$total_localtax2 += $line->total_localtax2;
						}
						$this->printer->text(str_pad(price($total_localtax2), 10, ' ', STR_PAD_LEFT)."\n");
						break;
					case 'DOL_PRINT_OBJECT_TOTAL':
						$title = $langs->trans('TotalHT');
						$spacestoadd = $nbcharactbyline - strlen($title) - 10;
						$spaces = str_repeat(' ', $spacestoadd > 0 ? $spacestoadd : 0);
						$this->printer->text($title.$spaces.str_pad(price($object->total_ht), 10, ' ', STR_PAD_LEFT)."\n");
						$title = $langs->trans('TotalVAT');
						$spacestoadd = $nbcharactbyline - strlen($title) - 10;
						$spaces = str_repeat(' ', $spacestoadd > 0 ? $spacestoadd : 0);
						$this->printer->text($title.$spaces.str_pad(price($object->total_tva), 10, ' ', STR_PAD_LEFT)."\n");
						$title = $langs->trans('TotalTTC');
						$spacestoadd = $nbcharactbyline - strlen($title) - 10;
						$spaces = str_repeat(' ', $spacestoadd > 0 ? $spacestoadd : 0);
						$this->printer->text($title.$spaces.str_pad(price($object->total_ttc), 10, ' ', STR_PAD_LEFT)."\n");
						break;
					case 'DOL_LINE_FEED':
						$this->printer->feed();
						break;
					case 'DOL_LINE_FEED_REVERSE':
						$this->printer->feedReverse();
						break;
					case 'DOL_ALIGN_CENTER':
						$this->printer->setJustification(Printer::JUSTIFY_CENTER);
						break;
					case 'DOL_ALIGN_RIGHT':
						$this->printer->setJustification(Printer::JUSTIFY_RIGHT);
						break;
					case 'DOL_ALIGN_LEFT':
						$this->printer->setJustification(Printer::JUSTIFY_LEFT);
						break;
					case 'DOL_OPEN_DRAWER':
						$this->printer->pulse();
						break;
					case 'DOL_ACTIVATE_BUZZER':
						//$this->printer->buzzer();
						break;
					case 'DOL_PRINT_BARCODE':
						// $vals[$tplline]['value'] -> barcode($content, $type)
						// var_dump($vals[$tplline]['value']);
						try {
							$this->printer->barcode($vals[$tplline]['value']);
						} catch (Exception $e) {
							$this->errors[] = 'Invalid Barcode value: '.$vals[$tplline]['value'];
							$error++;
						}
						break;
					case 'DOL_PRINT_LOGO':
						$img = EscposImage::load(DOL_DATA_ROOT.'/mycompany/logos/'.$mysoc->logo);
						$this->printer->graphics($img);
						break;
					case 'DOL_PRINT_LOGO_OLD':
						$img = EscposImage::load(DOL_DATA_ROOT.'/mycompany/logos/'.$mysoc->logo);
						$this->printer->bitImage($img);
						break;
					case 'DOL_PRINT_QRCODE':
						// $vals[$tplline]['value'] -> qrCode($content, $ec, $size, $model)
						$this->printer->qrcode($vals[$tplline]['value']);
						break;
					case 'DOL_CUT_PAPER_FULL':
						$this->printer->cut(Printer::CUT_FULL);
						break;
					case 'DOL_CUT_PAPER_PARTIAL':
						$this->printer->cut(Printer::CUT_PARTIAL);
						break;
					case 'DOL_USE_FONT_A':
						$this->printer->setFont(Printer::FONT_A);
						break;
					case 'DOL_USE_FONT_B':
						$this->printer->setFont(Printer::FONT_B);
						break;
					case 'DOL_USE_FONT_C':
						$this->printer->setFont(Printer::FONT_C);
						break;
					case 'DOL_BOLD':
						$this->printer->setEmphasis(true);
						break;
					case 'DOL_BOLD_DISABLED':
						$this->printer->setEmphasis(false);
						break;
					case 'DOL_DOUBLE_HEIGHT':
						$this->printer->setTextSize(1, 2);
						break;
					case 'DOL_DOUBLE_WIDTH':
						$this->printer->setTextSize(2, 1);
						break;
					case 'DOL_DEFAULT_HEIGHT_WIDTH':
						$this->printer->setTextSize(1, 1);
						break;
					case 'DOL_UNDERLINE':
						$this->printer->setUnderline(true);
						break;
					case 'DOL_UNDERLINE_DISABLED':
						$this->printer->setUnderline(false);
						break;
					case 'DOL_BEEP':
						$this->printer->getPrintConnector() -> write("\x1e");
						break;
					case 'DOL_PRINT_ORDER_LINES':
						foreach ($object->lines as $line) {
							if ($line->special_code == $this->orderprinter) {
								$spacestoadd = $nbcharactbyline - strlen($line->ref) - strlen($line->qty) - 10 - 1;
								$spaces = str_repeat(' ', $spacestoadd > 0 ? $spacestoadd : 0);
								$this->printer->text($line->ref.$spaces.$line->qty.' '.str_pad(price($line->total_ttc), 10, ' ', STR_PAD_LEFT)."\n");
								$this->printer->text(strip_tags(htmlspecialchars_decode($line->desc))."\n");
							}
						}
						break;
					case 'DOL_PRINT_PAYMENT':
						$sql = "SELECT p.pos_change as pos_change, p.datep as date, p.fk_paiement, p.num_paiement as num, pf.amount as amount, pf.multicurrency_amount,";
						$sql .= " cp.code";
						$sql .= " FROM ".MAIN_DB_PREFIX."paiement_facture as pf, ".MAIN_DB_PREFIX."paiement as p";
						$sql .= " LEFT JOIN ".MAIN_DB_PREFIX."c_paiement as cp ON p.fk_paiement = cp.id";
						$sql .= " WHERE pf.fk_paiement = p.rowid AND pf.fk_facture = ".((int) $object->id);
						$sql .= " ORDER BY p.datep";
						$resql = $this->db->query($sql);
						if ($resql) {
							$num = $this->db->num_rows($resql);
							$i = 0;
							while ($i < $num) {
								$row = $this->db->fetch_object($resql);
								$spacestoadd = $nbcharactbyline - strlen($langs->transnoentitiesnoconv("PaymentTypeShort".$row->code)) - 12;
								$spaces = str_repeat(' ', $spacestoadd > 0 ? $spacestoadd : 0);
								$amount_payment = (!empty($conf->multicurrency->enabled) && $object->multicurrency_tx != 1) ? $row->multicurrency_amount : $row->amount;
								if ($row->code == "LIQ") {
									$amount_payment = $amount_payment + $row->pos_change; // Show amount with excess received if is cash payment
								}
								$this->printer->text($spaces.$langs->transnoentitiesnoconv("PaymentTypeShort".$row->code).' '.str_pad(price($amount_payment), 10, ' ', STR_PAD_LEFT)."\n");
								if ($row->code == "LIQ" && $row->pos_change > 0) { // Print change only in cash payments
									$spacestoadd = $nbcharactbyline - strlen($langs->trans("Change")) - 12;
									$spaces = str_repeat(' ', $spacestoadd > 0 ? $spacestoadd : 0);
									$this->printer->text($spaces.$langs->trans("Change").' '.str_pad(price($row->pos_change), 10, ' ', STR_PAD_LEFT)."\n");
								}
								$i++;
							}
						}
						break;
					case 'DOL_VALUE_PLACE':
							$sql = "SELECT floor, label FROM ".MAIN_DB_PREFIX."takepos_floor_tables where rowid=".((int) str_replace(")", "", str_replace("(PROV-POS".$_SESSION["takeposterminal"]."-", "", $object->ref)));
							$resql = $this->db->query($sql);
							$obj = $this->db->fetch_object($resql);
						if ($obj) {
							$this->printer->text($obj->label);
						}
						break;
					default:
						$this->printer->text($vals[$tplline]['tag']);
						$this->printer->text($vals[$tplline]['value']);
						$this->errors[] = 'UnknowTag: &lt;'.strtolower($vals[$tplline]['tag']).'&gt;';
						$error++;
						break;
				}
			}
			// If is DummyPrintConnector send to log to debugging
			if ($this->printer->connector instanceof DummyPrintConnector || $conf->global->TAKEPOS_PRINT_METHOD == "takeposconnector") {
				$data = $this->printer->connector->getData();
				if ($conf->global->TAKEPOS_PRINT_METHOD == "takeposconnector") {
					echo rtrim(strtr(base64_encode($data), '+/', '-_'), '=');
				}
				dol_syslog($data);
			}
			// Close and print
			$this->printer->close();
		}
		return $error;
	}

	/**
	 *  Function to load Template
	 *
	 *  @param   int       $templateid          Template id
	 *  @return  int                            0 if OK; >0 if KO
	 */
	public function loadTemplate($templateid)
	{
		global $conf;
		$error = 0;
		$sql = 'SELECT template';
		$sql .= ' FROM '.MAIN_DB_PREFIX.'printer_receipt_template';
		$sql .= ' WHERE rowid='.$templateid;
		$sql .= ' AND entity = '.$conf->entity;
		$resql = $this->db->query($sql);
		if ($resql) {
			$obj = $this->db->fetch_array($resql);
		} else {
			$error++;
			$this->errors[] = $this->db->lasterror;
		}
		if (empty($obj)) {
			$error++;
			$this->errors[] = 'TemplateDontExist';
		} else {
			$this->template = $obj['0'];
		}

		return $error;
	}


	/**
	 *  Function Init Printer
	 *
	 *  @param   int       $printerid       Printer id
	 *  @return  int                        0 if OK; >0 if KO
	 */
	public function initPrinter($printerid)
	{
		global $conf;
		if (getDolGlobalString('TAKEPOS_PRINT_METHOD') == "takeposconnector") {
			$this->connector = new DummyPrintConnector();
			$this->printer = new Printer($this->connector, $this->profile);
			return;
		}
		$error = 0;
		$sql = 'SELECT rowid, name, fk_type, fk_profile, parameter';
		$sql .= ' FROM '.MAIN_DB_PREFIX.'printer_receipt';
		$sql .= ' WHERE rowid = '.((int) $printerid);
		$sql .= ' AND entity = '.$conf->entity;
		$resql = $this->db->query($sql);
		if ($resql) {
			$obj = $this->db->fetch_array($resql);
		} else {
			$error++;
			$this->errors[] = $this->db->lasterror;
		}
		if (empty($obj)) {
			$error++;
			$this->errors[] = 'PrinterDontExist';
		}
		if (!$error) {
			$parameter = $obj['parameter'];
			try {
				switch ($obj['fk_type']) {
					case 1:
						$this->connector = new DummyPrintConnector();
						break;
					case 2:
						$this->connector = new FilePrintConnector($parameter);
						break;
					case 3:
						$parameters = explode(':', $parameter);
						$this->connector = new NetworkPrintConnector($parameters[0], $parameters[1]);
						break;
					case 4:	// LPT1, smb://...
						$this->connector = new WindowsPrintConnector(dol_sanitizePathName($parameter));
						break;
					case 5:
						$this->connector = new CupsPrintConnector($parameter);
						break;
					default:
						$this->connector = 'CONNECTOR_UNKNOWN';
						break;
				}
				$this->printer = new Printer($this->connector, $this->profile);
			} catch (Exception $e) {
				$this->errors[] = $e->getMessage();
				$error++;
			}
		}
		return $error;
	}
}<|MERGE_RESOLUTION|>--- conflicted
+++ resolved
@@ -388,15 +388,9 @@
 	{
 		global $conf;
 		$error = 0;
-<<<<<<< HEAD
-		$sql = 'INSERT INTO '.MAIN_DB_PREFIX.'printer_receipt';
-		$sql .= ' (name, fk_type, fk_profile, parameter, entity)';
-		$sql .= ' VALUES ("'.$this->db->escape($name).'", '.((int) $type).', '.((int) $profile).', "'.$this->db->escape($parameter).'", '.$conf->entity.')';
-=======
 		$sql = "INSERT INTO ".MAIN_DB_PREFIX."printer_receipt";
 		$sql .= " (name, fk_type, fk_profile, parameter, entity)";
-		$sql .= " VALUES ('".$this->db->escape($name)."', ".$type.", ".$profile.", '".$this->db->escape($parameter)."', ".$conf->entity.")";
->>>>>>> e20e80fa
+		$sql .= " VALUES ('".$this->db->escape($name)."', ".((int) $type).", ".((int) $profile).", '".$this->db->escape($parameter)."', ".((int) $conf->entity).")";
 		$resql = $this->db->query($sql);
 		if (!$resql) {
 			$error++;
@@ -419,21 +413,14 @@
 	{
 		global $conf;
 		$error = 0;
-<<<<<<< HEAD
-		$sql = 'UPDATE '.MAIN_DB_PREFIX.'printer_receipt';
-		$sql .= ' SET name="'.$this->db->escape($name).'"';
-		$sql .= ', fk_type='.((int) $type);
-		$sql .= ', fk_profile='.((int) $profile);
-		$sql .= ', parameter="'.$this->db->escape($parameter).'"';
-		$sql .= ' WHERE rowid='.((int) $printerid);
-=======
+
 		$sql = "UPDATE ".MAIN_DB_PREFIX."printer_receipt";
 		$sql .= " SET name='".$this->db->escape($name)."'";
-		$sql .= ", fk_type=".$type;
-		$sql .= ", fk_profile=".$profile;
+		$sql .= ", fk_type=".((int) $type);
+		$sql .= ", fk_profile=".((int) $profile);
 		$sql .= ", parameter='".$this->db->escape($parameter)."'";
-		$sql .= " WHERE rowid=".$printerid;
->>>>>>> e20e80fa
+		$sql .= " WHERE rowid=".((int) $printerid);
+
 		$resql = $this->db->query($sql);
 		if (!$resql) {
 			$error++;
@@ -517,17 +504,11 @@
 	{
 		global $conf;
 		$error = 0;
-<<<<<<< HEAD
-		$sql = 'UPDATE '.MAIN_DB_PREFIX.'printer_receipt_template';
-		$sql .= ' SET name="'.$this->db->escape($name).'"';
-		$sql .= ', template="'.$this->db->escape($template).'"';
-		$sql .= ' WHERE rowid='.((int) $templateid);
-=======
+
 		$sql = "UPDATE ".MAIN_DB_PREFIX."printer_receipt_template";
 		$sql .= " SET name='".$this->db->escape($name)."'";
 		$sql .= ", template='".$this->db->escape($template)."'";
-		$sql .= " WHERE rowid=".$templateid;
->>>>>>> e20e80fa
+		$sql .= " WHERE rowid=".((int) $templateid);
 		$resql = $this->db->query($sql);
 		if (!$resql) {
 			$error++;
