--- conflicted
+++ resolved
@@ -1,12 +1,8 @@
 <?php
 /* Copyright (C) 2015-2024  Frédéric France     <frederic.france@free.fr>
  * Copyright (C) 2020       Andreu Bisquerra    <jove@bisquerra.com>
-<<<<<<< HEAD
- * Copyright (C) 2024		MDW							<mdeweerd@users.noreply.github.com>
-=======
  * Copyright (C) 2024		MDW					<mdeweerd@users.noreply.github.com>
  * Copyright (C) 2024       Abbes Bahfir        <bafbes@gmail.com>
->>>>>>> cc80841a
  *
  * This program is free software; you can redistribute it and/or modify
  * it under the terms of the GNU General Public License as published by
@@ -704,12 +700,9 @@
 			return $reshook;
 		}
 
-<<<<<<< HEAD
-=======
 		// escape special characters for xml_parse_into_struct
 		$this->template = htmlspecialchars($this->template, ENT_QUOTES | ENT_XML1);
 
->>>>>>> cc80841a
 		// parse template
 		$this->template = str_replace("{", "<", $this->template);
 		$this->template = str_replace("}", ">", $this->template);
@@ -975,14 +968,9 @@
 				}
 			}
 			// If is DummyPrintConnector send to log to debugging
-<<<<<<< HEAD
-			if ($this->printer->connector instanceof DummyPrintConnector || getDolGlobalString('TAKEPOS_PRINT_METHOD') == "takeposconnector") {
-				$data = $this->printer->connector->getData();
-=======
 			$connector = $this->printer->connector;
 			if ($connector instanceof DummyPrintConnector || getDolGlobalString('TAKEPOS_PRINT_METHOD') == "takeposconnector") {
 				$data = $connector->getData();
->>>>>>> cc80841a
 				if (getDolGlobalString('TAKEPOS_PRINT_METHOD') == "takeposconnector") {
 					echo rtrim(strtr(base64_encode($data), '+/', '-_'), '=');
 				}
