--- conflicted
+++ resolved
@@ -884,17 +884,10 @@
 	{
 		global $conf;
 		$error = 0;
-<<<<<<< HEAD
-		$sql = 'SELECT template';
-		$sql .= ' FROM '.MAIN_DB_PREFIX.'printer_receipt_template';
-		$sql .= ' WHERE rowid = '.((int) $templateid);
-		$sql .= ' AND entity = '.$conf->entity;
-=======
 		$sql = "SELECT template";
 		$sql .= " FROM ".$this->db->prefix()."printer_receipt_template";
 		$sql .= " WHERE rowid = ".((int) $templateid);
 		$sql .= " AND entity = ".$conf->entity;
->>>>>>> 503d1a04
 		$resql = $this->db->query($sql);
 		if ($resql) {
 			$obj = $this->db->fetch_array($resql);
@@ -928,17 +921,10 @@
 			return;
 		}
 		$error = 0;
-<<<<<<< HEAD
-		$sql = 'SELECT rowid, name, fk_type, fk_profile, parameter';
-		$sql .= ' FROM '.MAIN_DB_PREFIX.'printer_receipt';
-		$sql .= ' WHERE rowid = '.((int) $printerid);
-		$sql .= ' AND entity = '.((int) $conf->entity);
-=======
 		$sql = "SELECT rowid, name, fk_type, fk_profile, parameter";
 		$sql .= " FROM ".$this->db->prefix()."printer_receipt";
 		$sql .= " WHERE rowid = ".((int) $printerid);
 		$sql .= " AND entity = ".((int) $conf->entity);
->>>>>>> 503d1a04
 		$resql = $this->db->query($sql);
 		if ($resql) {
 			$obj = $this->db->fetch_array($resql);
