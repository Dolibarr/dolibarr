--- conflicted
+++ resolved
@@ -807,13 +807,8 @@
 					case 'DOL_PRINT_PAYMENT':
 						$sql = "SELECT p.pos_change as pos_change, p.datep as date, p.fk_paiement, p.num_paiement as num, pf.amount as amount, pf.multicurrency_amount,";
 						$sql .= " cp.code";
-<<<<<<< HEAD
-						$sql .= " FROM ".MAIN_DB_PREFIX."paiement_facture as pf, ".MAIN_DB_PREFIX."paiement as p";
-						$sql .= " LEFT JOIN ".MAIN_DB_PREFIX."c_paiement as cp ON p.fk_paiement = cp.id";
-=======
 						$sql .= " FROM ".$this->db->prefix()."paiement_facture as pf, ".$this->db->prefix()."paiement as p";
 						$sql .= " LEFT JOIN ".$this->db->prefix()."c_paiement as cp ON p.fk_paiement = cp.id";
->>>>>>> 95dc2558
 						$sql .= " WHERE pf.fk_paiement = p.rowid AND pf.fk_facture = ".((int) $object->id);
 						$sql .= " ORDER BY p.datep";
 						$resql = $this->db->query($sql);
@@ -915,17 +910,10 @@
 			return;
 		}
 		$error = 0;
-<<<<<<< HEAD
-		$sql = 'SELECT rowid, name, fk_type, fk_profile, parameter';
-		$sql .= ' FROM '.MAIN_DB_PREFIX.'printer_receipt';
-		$sql .= ' WHERE rowid = '.((int) $printerid);
-		$sql .= ' AND entity = '.$conf->entity;
-=======
 		$sql = "SELECT rowid, name, fk_type, fk_profile, parameter";
 		$sql .= " FROM ".$this->db->prefix()."printer_receipt";
 		$sql .= " WHERE rowid = ".((int) $printerid);
 		$sql .= " AND entity = ".((int) $conf->entity);
->>>>>>> 95dc2558
 		$resql = $this->db->query($sql);
 		if ($resql) {
 			$obj = $this->db->fetch_array($resql);
