--- conflicted
+++ resolved
@@ -465,17 +465,12 @@
         	$sql_usr .= " WHERE u.entity IN (".getEntity('user').")";
         }
 
-<<<<<<< HEAD
-        if (empty($user->rights->user->user->lire)) $sql_usr.=" AND u.rowid = ".$user->id;
-        if (! empty($user->socid)) $sql_usr.=" AND u.fk_soc = ".$user->socid;
+        if (empty($user->rights->user->user->lire)) $sql_usr .= " AND u.rowid = ".$user->id;
+        if (!empty($user->socid)) $sql_usr .= " AND u.fk_soc = ".$user->socid;
 
 	    //Add hook to filter on user (for exemple on usergroup define in custom modules)
 	    if (!empty($reshook)) $sql_usr .= $hookmanager->resArray[0];
 
-=======
-        if (empty($user->rights->user->user->lire)) $sql_usr .= " AND u.rowid = ".$user->id;
-        if (!empty($user->socid)) $sql_usr .= " AND u.fk_soc = ".$user->socid;
->>>>>>> 621c4ff4
         // Add existing sales representatives of thirdparty of external user
         if (empty($user->rights->user->user->lire) && $user->socid)
         {
@@ -496,19 +491,12 @@
             	$sql_usr .= " WHERE u2.entity IN (".getEntity('user').")";
             }
 
-<<<<<<< HEAD
-            $sql_usr.= " AND u2.rowid = sc.fk_user AND sc.fk_soc=".$user->socid;
+            $sql_usr .= " AND u2.rowid = sc.fk_user AND sc.fk_soc=".$user->socid;
 
 	        //Add hook to filter on user (for exemple on usergroup define in custom modules)
 	        if (!empty($reshook)) $sql_usr .= $hookmanager->resArray[1];
         }
-
-	    $sql_usr.= " ORDER BY statut DESC, lastname ASC";  // Do not use 'ORDER BY u.statut' here, not compatible with the UNION.
-=======
-            $sql_usr .= " AND u2.rowid = sc.fk_user AND sc.fk_soc=".$user->socid;
-        }
 	    $sql_usr .= " ORDER BY statut DESC, lastname ASC"; // Do not use 'ORDER BY u.statut' here, not compatible with the UNION.
->>>>>>> 621c4ff4
         //print $sql_usr;exit;
 
         $resql_usr = $this->db->query($sql_usr);
