<?php
/* Copyright (c) 2002-2007 Rodolphe Quiedeville <rodolphe@quiedeville.org>
 * Copyright (C) 2004-2012 Laurent Destailleur  <eldy@users.sourceforge.net>
 * Copyright (C) 2004      Benoit Mortier       <benoit.mortier@opensides.be>
 * Copyright (C) 2004      Sebastien Di Cintio  <sdicintio@ressource-toi.org>
 * Copyright (C) 2004      Eric Seigne          <eric.seigne@ryxeo.com>
 * Copyright (C) 2005-2012 Regis Houssin        <regis.houssin@capnetworks.com>
 * Copyright (C) 2006      Andre Cianfarani     <acianfa@free.fr>
 * Copyright (C) 2006      Marc Barilley/Ocebo  <marc@ocebo.com>
 * Copyright (C) 2007      Franky Van Liedekerke <franky.van.liedekerker@telenet.be>
 * Copyright (C) 2007      Patrick Raguin 		<patrick.raguin@gmail.com>
 *
 * This program is free software; you can redistribute it and/or modify
 * it under the terms of the GNU General Public License as published by
 * the Free Software Foundation; either version 3 of the License, or
 * (at your option) any later version.
 *
 * This program is distributed in the hope that it will be useful,
 * but WITHOUT ANY WARRANTY; without even the implied warranty of
 * MERCHANTABILITY or FITNESS FOR A PARTICULAR PURPOSE.  See the
 * GNU General Public License for more details.
 *
 * You should have received a copy of the GNU General Public License
 * along with this program. If not, see <http://www.gnu.org/licenses/>.
 */

/**
 *	\file       htdocs/core/class/html.formother.class.php
 *  \ingroup    core
 *	\brief      Fichier de la classe des fonctions predefinie de composants html autre
 */


/**
 *	Classe permettant la generation de composants html autre
 *	Only common components are here.
 */
class FormOther
{
    private $db;
    
    /**
	 * @var string Error code (or message)
	 */
	public $error;


    /**
     *	Constructor
     *
     *	@param	DoliDB		$db      Database handler
     */
    function __construct($db)
    {
        $this->db = $db;

        return 1;
    }


    /**
     *    Return HTML select list of export models
     *
     *    @param    string	$selected          Id modele pre-selectionne
     *    @param    string	$htmlname          Nom de la zone select
     *    @param    string	$type              Type des modeles recherches
     *    @param    int		$useempty          Affiche valeur vide dans liste
     *    @param    int		$fk_user          Utilisateur créant le modèle
     *    @return	void
     */
    // phpcs:ignore PEAR.NamingConventions.ValidFunctionName.NotCamelCaps
    function select_export_model($selected='', $htmlname='exportmodelid', $type='', $useempty=0, $fk_user=null)
    {
        $sql = "SELECT rowid, label";
        $sql.= " FROM ".MAIN_DB_PREFIX."export_model";
        $sql.= " WHERE type = '".$type."'";
		if(!empty($fk_user))$sql.=" AND fk_user=".$fk_user;
        $sql.= " ORDER BY rowid";
        $result = $this->db->query($sql);
        if ($result)
        {
            print '<select class="flat minwidth200" name="'.$htmlname.'">';
            if ($useempty)
            {
                print '<option value="-1">&nbsp;</option>';
            }

            $num = $this->db->num_rows($result);
            $i = 0;
            while ($i < $num)
            {
                $obj = $this->db->fetch_object($result);
                if ($selected == $obj->rowid)
                {
                    print '<option value="'.$obj->rowid.'" selected>';
                }
                else
                {
                    print '<option value="'.$obj->rowid.'">';
                }
                print $obj->label;
                print '</option>';
                $i++;
            }
            print "</select>";
        }
        else {
            dol_print_error($this->db);
        }
    }


    /**
     *    Return list of export models
     *
     *    @param    string	$selected          Id modele pre-selectionne
     *    @param    string	$htmlname          Nom de la zone select
     *    @param    string	$type              Type des modeles recherches
     *    @param    int		$useempty          Affiche valeur vide dans liste
     *    @return	void
     */
    // phpcs:ignore PEAR.NamingConventions.ValidFunctionName.NotCamelCaps
    function select_import_model($selected='', $htmlname='importmodelid', $type='', $useempty=0)
    {
        $sql = "SELECT rowid, label";
        $sql.= " FROM ".MAIN_DB_PREFIX."import_model";
        $sql.= " WHERE type = '".$type."'";
        $sql.= " ORDER BY rowid";
        $result = $this->db->query($sql);
        if ($result)
        {
            print '<select class="flat minwidth200" name="'.$htmlname.'">';
            if ($useempty)
            {
                print '<option value="-1">&nbsp;</option>';
            }

            $num = $this->db->num_rows($result);
            $i = 0;
            while ($i < $num)
            {
                $obj = $this->db->fetch_object($result);
                if ($selected == $obj->rowid)
                {
                    print '<option value="'.$obj->rowid.'" selected>';
                }
                else
                {
                    print '<option value="'.$obj->rowid.'">';
                }
                print $obj->label;
                print '</option>';
                $i++;
            }
            print "</select>";
        }
        else {
            dol_print_error($this->db);
        }
    }


    /**
     *    Return list of ecotaxes with label
     *
     *    @param	string	$selected   Preselected ecotaxes
     *    @param    string	$htmlname	Name of combo list
     *    @return	integer
     */
    // phpcs:ignore PEAR.NamingConventions.ValidFunctionName.NotCamelCaps
    function select_ecotaxes($selected='', $htmlname='ecotaxe_id')
    {
        global $langs;

        $sql = "SELECT e.rowid, e.code, e.label, e.price, e.organization,";
        $sql.= " c.label as country";
        $sql.= " FROM ".MAIN_DB_PREFIX."c_ecotaxe as e,".MAIN_DB_PREFIX."c_country as c";
        $sql.= " WHERE e.active = 1 AND e.fk_pays = c.rowid";
        $sql.= " ORDER BY country, e.organization ASC, e.code ASC";

    	dol_syslog(get_class($this).'::select_ecotaxes', LOG_DEBUG);
        $resql=$this->db->query($sql);
        if ($resql)
        {
            print '<select class="flat" name="'.$htmlname.'">';
            $num = $this->db->num_rows($resql);
            $i = 0;
            print '<option value="-1">&nbsp;</option>'."\n";
            if ($num)
            {
                while ($i < $num)
                {
                    $obj = $this->db->fetch_object($resql);
                    if ($selected && $selected == $obj->rowid)
                    {
                        print '<option value="'.$obj->rowid.'" selected>';
                    }
                    else
                    {
                        print '<option value="'.$obj->rowid.'">';
                        //print '<option onmouseover="showtip(\''.$obj->label.'\')" onMouseout="hidetip()" value="'.$obj->rowid.'">';
                    }
                    $selectOptionValue = $obj->code.' - '.$obj->label.' : '.price($obj->price).' '.$langs->trans("HT").' ('.$obj->organization.')';
                    print $selectOptionValue;
                    print '</option>';
                    $i++;
                }
            }
            print '</select>';
            return 0;
        }
        else
        {
            dol_print_error($this->db);
            return 1;
        }
    }


    /**
     *    Return list of revenue stamp for country
     *
     *    @param	string	$selected   	Value of preselected revenue stamp
     *    @param    string	$htmlname   	Name of combo list
     *    @param    string	$country_code   Country Code
     *    @return	string					HTML select list
     */
    // phpcs:ignore PEAR.NamingConventions.ValidFunctionName.NotCamelCaps
    function select_revenue_stamp($selected='', $htmlname='revenuestamp', $country_code='')
    {
    	global $langs;

    	$out='';

    	$sql = "SELECT r.taux, r.revenuestamp_type";
    	$sql.= " FROM ".MAIN_DB_PREFIX."c_revenuestamp as r,".MAIN_DB_PREFIX."c_country as c";
    	$sql.= " WHERE r.active = 1 AND r.fk_pays = c.rowid";
    	$sql.= " AND c.code = '".$country_code."'";

    	dol_syslog(get_class($this).'::select_revenue_stamp', LOG_DEBUG);
    	$resql=$this->db->query($sql);
    	if ($resql)
    	{
    		$out.='<select class="flat" name="'.$htmlname.'">';
    		$num = $this->db->num_rows($resql);
    		$i = 0;
    		$out.='<option value="0">&nbsp;</option>'."\n";
    		if ($num)
    		{
    			while ($i < $num)
    			{
    				$obj = $this->db->fetch_object($resql);
    				if (($selected && $selected == $obj->taux) || $num == 1)
    				{
    					$out.='<option value="'.$obj->taux.($obj->revenuestamp_type == 'percent' ? '%' : '').'"'.($obj->revenuestamp_type == 'percent' ? ' data-type="percent"' : '').' selected>';
    				}
    				else
    				{
    					$out.='<option value="'.$obj->taux.($obj->revenuestamp_type == 'percent' ? '%' : '').'"'.($obj->revenuestamp_type == 'percent' ? ' data-type="percent"' : '').'>';
    					//print '<option onmouseover="showtip(\''.$obj->libelle.'\')" onMouseout="hidetip()" value="'.$obj->rowid.'">';
    				}
    				$out.=$obj->taux.($obj->revenuestamp_type == 'percent' ? '%' : '');
    				$out.='</option>';
    				$i++;
    			}
    		}
    		$out.='</select>';
    		return $out;
    	}
    	else
    	{
    		dol_print_error($this->db);
    		return '';
    	}
    }


    /**
     *    Return a HTML select list to select a percent
     *
     *    @param	integer	$selected      	pourcentage pre-selectionne
     *    @param    string	$htmlname      	nom de la liste deroulante
     *    @param	int		$disabled		Disabled or not
     *    @param    int		$increment     	increment value
     *    @param    int		$start         	start value
     *    @param    int		$end           	end value
     *    @param    int     $showempty      Add also an empty line
     *    @return   string					HTML select string
     */
    // phpcs:ignore PEAR.NamingConventions.ValidFunctionName.NotCamelCaps
    function select_percent($selected=0,$htmlname='percent',$disabled=0,$increment=5,$start=0,$end=100,$showempty=0)
    {
        $return = '<select class="flat" name="'.$htmlname.'" '.($disabled?'disabled':'').'>';
        if ($showempty) $return.='<option value="-1"'.(($selected == -1 || $selected == '')?' selected':'').'>&nbsp;</option>';

        for ($i = $start ; $i <= $end ; $i += $increment)
        {
            if ($selected != '' && (int) $selected == $i)
            {
                $return.= '<option value="'.$i.'" selected>';
            }
            else
            {
                $return.= '<option value="'.$i.'">';
            }
            $return.= $i.' % ';
            $return.= '</option>';
        }

        $return.= '</select>';

        return $return;
    }

    /**
     * Return select list for categories (to use in form search selectors)
     *
     * @param	int		$type			Type of category ('customer', 'supplier', 'contact', 'product', 'member'). Old mode (0, 1, 2, ...) is deprecated.
     * @param   integer	$selected     	Preselected value
     * @param   string	$htmlname      	Name of combo list
     * @param	int		$nocateg		Show also an entry "Not categorized"
     * @param   int     $showempty      Add also an empty line
     * @param   string  $morecss        More CSS
     * @return  string		        	Html combo list code
     * @see	select_all_categories
     */
    // phpcs:ignore PEAR.NamingConventions.ValidFunctionName.NotCamelCaps
    function select_categories($type, $selected=0, $htmlname='search_categ', $nocateg=0, $showempty=1, $morecss='')
    {
        global $conf, $langs;
        require_once DOL_DOCUMENT_ROOT.'/categories/class/categorie.class.php';

        // For backward compatibility
        if (is_numeric($type))
        {
            dol_syslog(__METHOD__ . ': using numeric value for parameter type is deprecated. Use string code instead.', LOG_WARNING);
        }

        // Load list of "categories"
        $static_categs = new Categorie($this->db);
        $tab_categs = $static_categs->get_full_arbo($type);

        $moreforfilter = '';
        // Enhance with select2
        if ($conf->use_javascript_ajax)
        {
            include_once DOL_DOCUMENT_ROOT . '/core/lib/ajax.lib.php';
            $comboenhancement = ajax_combobox('select_categ_'.$htmlname);
            $moreforfilter.=$comboenhancement;
        }

        // Print a select with each of them
        $moreforfilter.='<select class="flat minwidth100'.($morecss?' '.$morecss:'').'" id="select_categ_'.$htmlname.'" name="'.$htmlname.'">';
        if ($showempty) $moreforfilter.='<option value="0">&nbsp;</option>';	// Should use -1 to say nothing

        if (is_array($tab_categs))
        {
            foreach ($tab_categs as $categ)
            {
                $moreforfilter.='<option value="'.$categ['id'].'"';
                if ($categ['id'] == $selected) $moreforfilter.=' selected';
                $moreforfilter.='>'.dol_trunc($categ['fulllabel'],50,'middle').'</option>';
            }
        }
        if ($nocateg)
        {
        	$langs->load("categories");
        	$moreforfilter.='<option value="-2"'.($selected == -2 ? ' selected':'').'>- '.$langs->trans("NotCategorized").' -</option>';
        }
        $moreforfilter.='</select>';

        return $moreforfilter;
    }


    /**
     *  Return select list for categories (to use in form search selectors)
     *
     *  @param	string	$selected     	Preselected value
     *  @param  string	$htmlname      	Name of combo list (example: 'search_sale')
     *  @param  User	$user           Object user
     *  @param	int		$showstatus		0=show user status only if status is disabled, 1=always show user status into label, -1=never show user status
     *  @param	int		$showempty		1=show also an empty value
     *  @param	string	$morecss		More CSS
     *  @return string					Html combo list code
     */
    // phpcs:ignore PEAR.NamingConventions.ValidFunctionName.NotCamelCaps
    function select_salesrepresentatives($selected,$htmlname,$user,$showstatus=0,$showempty=1,$morecss='')
    {
        global $conf,$langs;
        $langs->load('users');

        $out = '';
        // Enhance with select2
        if ($conf->use_javascript_ajax)
        {
            include_once DOL_DOCUMENT_ROOT . '/core/lib/ajax.lib.php';

            $comboenhancement = ajax_combobox($htmlname);
            if ($comboenhancement)
            {
            	$out.=$comboenhancement;
            }
        }
        // Select each sales and print them in a select input
        $out.='<select class="flat'.($morecss?' '.$morecss:'').'" id="'.$htmlname.'" name="'.$htmlname.'">';
        if ($showempty) $out.='<option value="0">&nbsp;</option>';

        // Get list of users allowed to be viewed
        $sql_usr = "SELECT u.rowid, u.lastname, u.firstname, u.statut, u.login";
        $sql_usr.= " FROM ".MAIN_DB_PREFIX."user as u";
        $sql_usr.= " WHERE u.entity IN (0,".$conf->entity.")";
        if (empty($user->rights->user->user->lire)) $sql_usr.=" AND u.rowid = ".$user->id;
        if (! empty($user->societe_id)) $sql_usr.=" AND u.fk_soc = ".$user->societe_id;
        // Add existing sales representatives of thirdparty of external user
        if (empty($user->rights->user->user->lire) && $user->societe_id)
        {
            $sql_usr.=" UNION ";
            $sql_usr.= "SELECT u2.rowid, u2.lastname, u2.firstname, u2.statut, u2.login";
            $sql_usr.= " FROM ".MAIN_DB_PREFIX."user as u2, ".MAIN_DB_PREFIX."societe_commerciaux as sc";
            $sql_usr.= " WHERE u2.entity IN (0,".$conf->entity.")";
            $sql_usr.= " AND u2.rowid = sc.fk_user AND sc.fk_soc=".$user->societe_id;
        }
	    $sql_usr.= " ORDER BY statut DESC, lastname ASC";  // Do not use 'ORDER BY u.statut' here, not compatible with the UNION.
        //print $sql_usr;exit;

        $resql_usr = $this->db->query($sql_usr);
        if ($resql_usr)
        {
            while ($obj_usr = $this->db->fetch_object($resql_usr))
            {

                $out.='<option value="'.$obj_usr->rowid.'"';

                if ($obj_usr->rowid == $selected) $out.=' selected';

                $out.='>';
                $out.=dolGetFirstLastname($obj_usr->firstname,$obj_usr->lastname);
                // Complete name with more info
                $moreinfo=0;
                if (! empty($conf->global->MAIN_SHOW_LOGIN))
                {
                    $out.=($moreinfo?' - ':' (').$obj_usr->login;
                    $moreinfo++;
                }
                if ($showstatus >= 0)
                {
					if ($obj_usr->statut == 1 && $showstatus == 1)
					{
						$out.=($moreinfo?' - ':' (').$langs->trans('Enabled');
	                	$moreinfo++;
					}
					if ($obj_usr->statut == 0)
					{
						$out.=($moreinfo?' - ':' (').$langs->trans('Disabled');
                		$moreinfo++;
					}
				}
				$out.=($moreinfo?')':'');
                $out.='</option>';
            }
            $this->db->free($resql_usr);
        }
        else
        {
            dol_print_error($this->db);
        }
        $out.='</select>';

        return $out;
    }

    /**
     *	Return list of project and tasks
     *
     *	@param  int		$selectedtask   		Pre-selected task
     *  @param  int		$projectid				Project id
     * 	@param  string	$htmlname    			Name of html select
     * 	@param	int		$modeproject			1 to restrict on projects owned by user
     * 	@param	int		$modetask				1 to restrict on tasks associated to user
     * 	@param	int		$mode					0=Return list of tasks and their projects, 1=Return projects and tasks if exists
     *  @param  int		$useempty       		0=Allow empty values
     *  @param	int		$disablechildoftaskid	1=Disable task that are child of the provided task id
	 *  @param	string	$filteronprojstatus		Filter on project status ('-1'=no filter, '0,1'=Draft+Validated status)
     *  @param	string	$morecss				More css
     *  @return	void
     */
    function selectProjectTasks($selectedtask='', $projectid=0, $htmlname='task_parent', $modeproject=0, $modetask=0, $mode=0, $useempty=0, $disablechildoftaskid=0, $filteronprojstatus='', $morecss='')
    {
        global $user, $langs;

        require_once DOL_DOCUMENT_ROOT.'/projet/class/task.class.php';

        //print $modeproject.'-'.$modetask;
        $task=new Task($this->db);
        $tasksarray=$task->getTasksArray($modetask?$user:0, $modeproject?$user:0, $projectid, 0, $mode, '', $filteronprojstatus);
        if ($tasksarray)
        {
        	print '<select class="flat'.($morecss?' '.$morecss:'').'" name="'.$htmlname.'" id="'.$htmlname.'">';
            if ($useempty) print '<option value="0">&nbsp;</option>';
            $j=0;
            $level=0;
            $this->_pLineSelect($j, 0, $tasksarray, $level, $selectedtask, $projectid, $disablechildoftaskid);
            print '</select>';

            print ajax_combobox($htmlname);
        }
        else
        {
            print '<div class="warning">'.$langs->trans("NoProject").'</div>';
        }
    }

    /**
     * Write lines of a project (all lines of a project if parent = 0)
     *
     * @param 	int		$inc					Cursor counter
     * @param 	int		$parent					Id of parent task we want to see
     * @param 	array	$lines					Array of task lines
     * @param 	int		$level					Level
     * @param 	int		$selectedtask			Id selected task
     * @param 	int		$selectedproject		Id selected project
     * @param	int		$disablechildoftaskid	1=Disable task that are child of the provided task id
     * @return	void
     */
    private function _pLineSelect(&$inc, $parent, $lines, $level=0, $selectedtask=0, $selectedproject=0, $disablechildoftaskid=0)
    {
        global $langs, $user, $conf;

        $lastprojectid=0;

        $numlines=count($lines);
        for ($i = 0 ; $i < $numlines ; $i++)
        {
        	if ($lines[$i]->fk_parent == $parent)
            {
                $var = !$var;

				//var_dump($selectedproject."--".$selectedtask."--".$lines[$i]->fk_project."_".$lines[$i]->id);		// $lines[$i]->id may be empty if project has no lines

                // Break on a new project
                if ($parent == 0)	// We are on a task at first level
                {
                    if ($lines[$i]->fk_project != $lastprojectid)	// Break found on project
                    {
                        if ($i > 0) print '<option value="0" disabled>----------</option>';
                        print '<option value="'.$lines[$i]->fk_project.'_0"';
                        if ($selectedproject == $lines[$i]->fk_project) print ' selected';
                        print '>';	// Project -> Task
                        print $langs->trans("Project").' '.$lines[$i]->projectref;
                        if (empty($lines[$i]->public))
                        {
                            print ' ('.$langs->trans("Visibility").': '.$langs->trans("PrivateProject").')';
                        }
                        else
                        {
                            print ' ('.$langs->trans("Visibility").': '.$langs->trans("SharedProject").')';
                        }
                        //print '-'.$parent.'-'.$lines[$i]->fk_project.'-'.$lastprojectid;
                        print "</option>\n";

                        $lastprojectid=$lines[$i]->fk_project;
                        $inc++;
                    }
                }

                $newdisablechildoftaskid=$disablechildoftaskid;

                // Print task
                if (isset($lines[$i]->id))		// We use isset because $lines[$i]->id may be null if project has no task and are on root project (tasks may be caught by a left join). We enter here only if '0' or >0
                {
                	// Check if we must disable entry
                	$disabled=0;
                	if ($disablechildoftaskid && (($lines[$i]->id == $disablechildoftaskid || $lines[$i]->fk_parent == $disablechildoftaskid)))
                	{
               			$disabled++;
               			if ($lines[$i]->fk_parent == $disablechildoftaskid) $newdisablechildoftaskid=$lines[$i]->id;	// If task is child of a disabled parent, we will propagate id to disable next child too
                	}

                    print '<option value="'.$lines[$i]->fk_project.'_'.$lines[$i]->id.'"';
                    if (($lines[$i]->id == $selectedtask) || ($lines[$i]->fk_project.'_'.$lines[$i]->id == $selectedtask)) print ' selected';
                    if ($disabled) print ' disabled';
                    print '>';
                    print $langs->trans("Project").' '.$lines[$i]->projectref;
                    print ' '.$lines[$i]->projectlabel;
                    if (empty($lines[$i]->public))
                    {
                        print ' ('.$langs->trans("Visibility").': '.$langs->trans("PrivateProject").')';
                    }
                    else
                    {
                        print ' ('.$langs->trans("Visibility").': '.$langs->trans("SharedProject").')';
                    }
                    if ($lines[$i]->id) print ' > ';
                    for ($k = 0 ; $k < $level ; $k++)
                    {
                        print "&nbsp;&nbsp;&nbsp;";
                    }
                    print $lines[$i]->ref.' '.$lines[$i]->label."</option>\n";
                    $inc++;
                }

                $level++;
                if ($lines[$i]->id) $this->_pLineSelect($inc, $lines[$i]->id, $lines, $level, $selectedtask, $selectedproject, $newdisablechildoftaskid);
                $level--;
            }
        }
    }


    /**
     *		Output a HTML thumb of color or a text if not defined.
     *
     *		@param	string		$color				String with hex (FFFFFF) or comma RGB ('255,255,255')
     *		@param	string		$textifnotdefined	Text to show if color not defined
     * 		@return	string							HTML code for color thumb
     *		@see selectColor
     */
    static function showColor($color, $textifnotdefined='')
    {
    	$textcolor='FFF';
    	include_once DOL_DOCUMENT_ROOT.'/core/lib/functions2.lib.php';
    	if(colorIsLight($color)) $textcolor='000';

    	$color = colorArrayToHex(colorStringToArray($color,array()),'');

		if ($color) print '<input type="text" class="colorthumb" disabled style="padding: 1px; margin-top: 0; margin-bottom: 0; color: #'.$textcolor.'; background-color: #'.$color.'" value="'.$color.'">';
		else print $textifnotdefined;
    }

    /**
     *		Output a HTML code to select a color
     *
     *		@param	string		$set_color		Pre-selected color
     *		@param	string		$prefix			Name of HTML field
     *		@param	string		$form_name		Deprecated. Not used.
     * 		@param	int			$showcolorbox	1=Show color code and color box, 0=Show only color code
     * 		@param 	array		$arrayofcolors	Array of colors. Example: array('29527A','5229A3','A32929','7A367A','B1365F','0D7813')
     * 		@return	void
     * 		@deprecated Use instead selectColor
     *      @see selectColor()
     */
    // phpcs:ignore PEAR.NamingConventions.ValidFunctionName.NotCamelCaps
    function select_color($set_color='', $prefix='f_color', $form_name='', $showcolorbox=1, $arrayofcolors='')
    {
    	print $this->selectColor($set_color, $prefix, $form_name, $showcolorbox, $arrayofcolors);
    }

    /**
     *		Output a HTML code to select a color. Field will return an hexa color like '334455'.
     *
     *		@param	string		$set_color		Pre-selected color
     *		@param	string		$prefix			Name of HTML field
     *		@param	string		$form_name		Deprecated. Not used.
     * 		@param	int			$showcolorbox	1=Show color code and color box, 0=Show only color code
     * 		@param 	array		$arrayofcolors	Array of colors. Example: array('29527A','5229A3','A32929','7A367A','B1365F','0D7813')
     * 		@param	string		$morecss		Add css style into input field
     * 		@return	string
     *		@see showColor
     */
    static function selectColor($set_color='', $prefix='f_color', $form_name='', $showcolorbox=1, $arrayofcolors='', $morecss='')
    {
	    // Deprecation warning
	    if ($form_name) {
		    dol_syslog(__METHOD__ . ": form_name parameter is deprecated", LOG_WARNING);
	    }

        global $langs,$conf;

        $out='';

        if (! is_array($arrayofcolors) || count($arrayofcolors) < 1)
        {
            $langs->load("other");
            if (empty($conf->dol_use_jmobile))
            {
	            $out.= '<link rel="stylesheet" media="screen" type="text/css" href="'.DOL_URL_ROOT.'/includes/jquery/plugins/jpicker/css/jPicker-1.1.6.css" />';
	            $out.= '<script type="text/javascript" src="'.DOL_URL_ROOT.'/includes/jquery/plugins/jpicker/jpicker-1.1.6.js"></script>';
	            $out.= '<script type="text/javascript">
	             jQuery(document).ready(function(){
	                $(\'#colorpicker'.$prefix.'\').jPicker( {
	                window: {
	                  title: \''.dol_escape_js($langs->trans("SelectAColor")).'\', /* any title for the jPicker window itself - displays "Drag Markers To Pick A Color" if left null */
	                  effects:
	                    {
	                    type: \'show\', /* effect used to show/hide an expandable picker. Acceptable values "slide", "show", "fade" */
	                    speed:
	                    {
	                      show: \'fast\', /* duration of "show" effect. Acceptable values are "fast", "slow", or time in ms */
	                      hide: \'fast\' /* duration of "hide" effect. Acceptable values are "fast", "slow", or time in ms */
	                    }
	                    },
	                  position:
	                    {
	                    x: \'screenCenter\', /* acceptable values "left", "center", "right", "screenCenter", or relative px value */
	                    y: \'center\' /* acceptable values "top", "bottom", "center", or relative px value */
	                    },
	                },
	                images: {
	                    clientPath: \''.DOL_URL_ROOT.'/includes/jquery/plugins/jpicker/images/\',
	                    picker: { file: \'../../../../../theme/common/colorpicker.png\', width: 14, height: 14 }
	          		},
	                localization: // alter these to change the text presented by the picker (e.g. different language)
	                  {
	                    text:
	                    {
	                      title: \''.dol_escape_js($langs->trans("SelectAColor")).'\',
	                      newColor: \''.dol_escape_js($langs->trans("New")).'\',
	                      currentColor: \''.dol_escape_js($langs->trans("Current")).'\',
	                      ok: \''.dol_escape_js($langs->trans("Save")).'\',
	                      cancel: \''.dol_escape_js($langs->trans("Cancel")).'\'
	                    }
	                  }
			        } ); });
	             </script>';
            }
            $out.= '<input id="colorpicker'.$prefix.'" name="'.$prefix.'" size="6" maxlength="7" class="flat'.($morecss?' '.$morecss:'').'" type="text" value="'.$set_color.'" />';
        }
        else  // In most cases, this is not used. We used instead function with no specific list of colors
        {
            if (empty($conf->dol_use_jmobile))
            {
	        	$out.= '<link rel="stylesheet" href="'.DOL_URL_ROOT.'/includes/jquery/plugins/colorpicker/jquery.colorpicker.css" type="text/css" media="screen" />';
	            $out.= '<script src="'.DOL_URL_ROOT.'/includes/jquery/plugins/colorpicker/jquery.colorpicker.js" type="text/javascript"></script>';
	            $out.= '<script type="text/javascript">
	             jQuery(document).ready(function(){
	                 jQuery(\'#colorpicker'.$prefix.'\').colorpicker({
	                     size: 14,
	                     label: \'\',
	                     hide: true
	                 });
	             });
	             </script>';
            }
            $out.= '<select id="colorpicker'.$prefix.'" class="flat'.($morecss?' '.$morecss:'').'" name="'.$prefix.'">';
            //print '<option value="-1">&nbsp;</option>';
            foreach ($arrayofcolors as $val)
            {
                $out.= '<option value="'.$val.'"';
                if ($set_color == $val) $out.= ' selected';
                $out.= '>'.$val.'</option>';
            }
            $out.= '</select>';
        }

        return $out;
    }

    /**
     *	Creation d'un icone de couleur
     *
     *	@param	string	$color		Couleur de l'image
     *	@param	string	$module 	Nom du module
     *	@param	string	$name		Nom de l'image
     *	@param	int		$x 			Largeur de l'image en pixels
     *	@param	int		$y      	Hauteur de l'image en pixels
     *	@return	void
     */
    // phpcs:ignore PEAR.NamingConventions.ValidFunctionName.NotCamelCaps
    function CreateColorIcon($color,$module,$name,$x='12',$y='12')
    {
        global $conf;

        $file = $conf->$module->dir_temp.'/'.$name.'.png';

        // On cree le repertoire contenant les icones
        if (! file_exists($conf->$module->dir_temp))
        {
            dol_mkdir($conf->$module->dir_temp);
        }

        // On cree l'image en vraies couleurs
        $image = imagecreatetruecolor($x,$y);

        $color = substr($color,1,6);

        $rouge = hexdec(substr($color,0,2)); //conversion du canal rouge
        $vert  = hexdec(substr($color,2,2)); //conversion du canal vert
        $bleu  = hexdec(substr($color,4,2)); //conversion du canal bleu

        $couleur = imagecolorallocate($image,$rouge,$vert,$bleu);
        //print $rouge.$vert.$bleu;
        imagefill($image,0,0,$couleur); //on remplit l'image
        // On cree la couleur et on l'attribue a une variable pour ne pas la perdre
        ImagePng($image,$file); //renvoie une image sous format png
        ImageDestroy($image);
    }

    /**
     *    	Return HTML combo list of week
     *
     *    	@param	string		$selected          Preselected value
     *    	@param  string		$htmlname          Nom de la zone select
     *    	@param  int			$useempty          Affiche valeur vide dans liste
     *    	@return	string
     */
    // phpcs:ignore PEAR.NamingConventions.ValidFunctionName.NotCamelCaps
    function select_dayofweek($selected='',$htmlname='weekid',$useempty=0)
    {
        global $langs;

        $week = array(	0=>$langs->trans("Day0"),
        1=>$langs->trans("Day1"),
        2=>$langs->trans("Day2"),
        3=>$langs->trans("Day3"),
        4=>$langs->trans("Day4"),
        5=>$langs->trans("Day5"),
        6=>$langs->trans("Day6"));

        $select_week = '<select class="flat" name="'.$htmlname.'">';
        if ($useempty)
        {
            $select_week .= '<option value="-1">&nbsp;</option>';
        }
        foreach ($week as $key => $val)
        {
            if ($selected == $key)
            {
                $select_week .= '<option value="'.$key.'" selected>';
            }
            else
            {
                $select_week .= '<option value="'.$key.'">';
            }
            $select_week .= $val;
            $select_week .= '</option>';
        }
        $select_week .= '</select>';
        return $select_week;
    }

    /**
     *      Return HTML combo list of month
     *
     *      @param  string      $selected          	Preselected value
     *      @param  string      $htmlname          	Name of HTML select object
     *      @param  int         $useempty          	Show empty in list
     *      @param  int         $longlabel         	Show long label
     *      @param	string		$morecss			More Css
     *      @return string
     */
    // phpcs:ignore PEAR.NamingConventions.ValidFunctionName.NotCamelCaps
    function select_month($selected='', $htmlname='monthid', $useempty=0, $longlabel=0, $morecss='')
    {
        global $langs;

        require_once DOL_DOCUMENT_ROOT.'/core/lib/date.lib.php';

        if ($longlabel) $montharray = monthArray($langs, 0);	// Get array
        else $montharray = monthArray($langs, 1);

        $select_month = '<select class="flat'.($morecss?' '.$morecss:'').'" name="'.$htmlname.'" id="'.$htmlname.'">';
        if ($useempty)
        {
            $select_month .= '<option value="0">&nbsp;</option>';
        }
        foreach ($montharray as $key => $val)
        {
            if ($selected == $key)
            {
                $select_month .= '<option value="'.$key.'" selected>';
            }
            else
            {
                $select_month .= '<option value="'.$key.'">';
            }
            $select_month .= $val;
            $select_month .= '</option>';
        }
        $select_month .= '</select>';
        return $select_month;
    }

    /**
     *	Return HTML combo list of years
     *
     *  @param  string		$selected       Preselected value (''=current year, -1=none, year otherwise)
     *  @param  string		$htmlname       Name of HTML select object
     *  @param  int			$useempty       Affiche valeur vide dans liste
     *  @param  int			$min_year       Offset of minimum year into list (by default current year -10)
     *  @param  int		    $max_year		Offset of maximum year into list (by default current year + 5)
     *  @param	int			$offset			Offset
     *  @param	int			$invert			Invert
     *  @param	string		$option			Option
     *  @param	string		$morecss		More CSS
     *  @return	string
     */
    // phpcs:ignore PEAR.NamingConventions.ValidFunctionName.NotCamelCaps
    function select_year($selected='',$htmlname='yearid',$useempty=0, $min_year=10, $max_year=5, $offset=0, $invert=0, $option='', $morecss='valignmiddle widthauto')
    {
        print $this->selectyear($selected,$htmlname,$useempty,$min_year,$max_year,$offset,$invert,$option,$morecss);
    }

    /**
     *	Return HTML combo list of years
     *
     *  @param  string	$selected       Preselected value (''=current year, -1=none, year otherwise)
     *  @param  string	$htmlname       Name of HTML select object
     *  @param  int	    $useempty       Affiche valeur vide dans liste
     *  @param  int	    $min_year		Offset of minimum year into list (by default current year -10)
     *  @param  int	    $max_year       Offset of maximum year into list (by default current year + 5)
     *  @param	int		$offset			Offset
     *  @param	int		$invert			Invert
     *  @param	string	$option			Option
     *  @param	string	$morecss		More css
     *  @return	string
     */
    function selectyear($selected='',$htmlname='yearid',$useempty=0, $min_year=10, $max_year=5, $offset=0, $invert=0, $option='', $morecss='valignmiddle widthauto')
    {
        $out='';

        $currentyear = date("Y")+$offset;
        $max_year = $currentyear+$max_year;
        $min_year = $currentyear-$min_year;
        if(empty($selected) && empty($useempty)) $selected = $currentyear;

        $out.= '<select class="flat'.($morecss?' '.$morecss:'').'" id="' . $htmlname . '" name="' . $htmlname . '"'.$option.' >';
        if($useempty)
        {
        	$selected_html='';
            if ($selected == '') $selected_html = ' selected';
            $out.= '<option value=""' . $selected_html . '>&nbsp;</option>';
        }
        if (! $invert)
        {
            for ($y = $max_year; $y >= $min_year; $y--)
            {
                $selected_html='';
                if ($selected > 0 && $y == $selected) $selected_html = ' selected';
                $out.= '<option value="'.$y.'"'.$selected_html.' >'.$y.'</option>';
            }
        }
        else
        {
            for ($y = $min_year; $y <= $max_year; $y++)
            {
                $selected_html='';
                if ($selected > 0 && $y == $selected) $selected_html = ' selected';
                $out.= '<option value="'.$y.'"'.$selected_html.' >'.$y.'</option>';
            }
        }
        $out.= "</select>\n";

        return $out;
    }

    /**
     * Show form to select address
     *
     * @param	int		$page        	Page
     * @param  	string	$selected    	Id condition pre-selectionne
     * @param	int		$socid			Id of third party
     * @param  	string	$htmlname    	Nom du formulaire select
     * @param	string	$origin        	Origine de l'appel pour pouvoir creer un retour
     * @param  	int		$originid      	Id de l'origine
     * @return	void
     */
    // phpcs:ignore PEAR.NamingConventions.ValidFunctionName.NotCamelCaps
    function form_address($page, $selected, $socid, $htmlname='address_id', $origin='', $originid='')
    {
        global $langs,$conf;
        global $form;

        if ($htmlname != "none")
        {
            print '<form method="post" action="'.$page.'">';
            print '<input type="hidden" name="action" value="setaddress">';
            print '<input type="hidden" name="token" value="'.$_SESSION['newtoken'].'">';
            $form->select_address($selected, $socid, $htmlname, 1);
            print '<input type="submit" class="button valignmiddle" value="'.$langs->trans("Modify").'">';
            $langs->load("companies");
            print ' &nbsp; <a href='.DOL_URL_ROOT.'/comm/address.php?socid='.$socid.'&action=create&origin='.$origin.'&originid='.$originid.'>'.$langs->trans("AddAddress").'</a>';
            print '</form>';
        }
        else
        {
            if ($selected)
            {
                require_once DOL_DOCUMENT_ROOT .'/societe/class/address.class.php';
                $address=new Address($this->db);
                $result=$address->fetch_address($selected);
                print '<a href='.DOL_URL_ROOT.'/comm/address.php?socid='.$address->socid.'&id='.$address->id.'&action=edit&origin='.$origin.'&originid='.$originid.'>'.$address->label.'</a>';
            }
            else
            {
                print "&nbsp;";
            }
        }
    }



    /**
     * 	Get array with HTML tabs with boxes of a particular area including personalized choices of user.
     *  Class 'Form' must be known.
     *
     * 	@param	   User         $user		 Object User
     * 	@param	   String       $areacode    Code of area for pages ('0'=value for Home page)
     * 	@return    array                     array('selectboxlist'=>, 'boxactivated'=>, 'boxlista'=>, 'boxlistb'=>)
     */
    static function getBoxesArea($user,$areacode)
    {
        global $conf,$langs,$db;

        include_once DOL_DOCUMENT_ROOT.'/core/class/infobox.class.php';

        $confuserzone='MAIN_BOXES_'.$areacode;

        // $boxactivated will be array of boxes enabled into global setup
        // $boxidactivatedforuser will be array of boxes choosed by user

        $selectboxlist='';
        $boxactivated=InfoBox::listBoxes($db, 'activated', $areacode, (empty($user->conf->$confuserzone)?null:$user), array(), 0);	// Search boxes of common+user (or common only if user has no specific setup)

        $boxidactivatedforuser=array();
        foreach($boxactivated as $box)
        {
        	if (empty($user->conf->$confuserzone) || $box->fk_user == $user->id) $boxidactivatedforuser[$box->id]=$box->id;	// We keep only boxes to show for user
        }

        // Define selectboxlist
        $arrayboxtoactivatelabel=array();
        if (! empty($user->conf->$confuserzone))
        {
        	$boxorder='';
        	$langs->load("boxes");	// Load label of boxes
        	foreach($boxactivated as $box)
        	{
        		if (! empty($boxidactivatedforuser[$box->id])) continue;	// Already visible for user
        		$label=$langs->transnoentitiesnoconv($box->boxlabel);
        		//if (preg_match('/graph/',$box->class)) $label.=' ('.$langs->trans("Graph").')';
        		if (preg_match('/graph/',$box->class) && empty($conf->browser->phone))
        		{
        			$label=$label.' <span class="fa fa-bar-chart"></span>';
        		}
        		$arrayboxtoactivatelabel[$box->id]=$label;			// We keep only boxes not shown for user, to show into combo list
        	}
            foreach($boxidactivatedforuser as $boxid)
        	{
       			if (empty($boxorder)) $boxorder.='A:';
  				$boxorder.=$boxid.',';
        	}

        	//var_dump($boxidactivatedforuser);

        	// Class Form must have been already loaded
        	$selectboxlist.='<!-- Form with select box list -->'."\n";
			$selectboxlist.='<form id="addbox" name="addbox" method="POST" action="'.$_SERVER["PHP_SELF"].'">';
			$selectboxlist.='<input type="hidden" name="addbox" value="addbox">';
			$selectboxlist.='<input type="hidden" name="userid" value="'.$user->id.'">';
			$selectboxlist.='<input type="hidden" name="areacode" value="'.$areacode.'">';
			$selectboxlist.='<input type="hidden" name="boxorder" value="'.$boxorder.'">';
			$selectboxlist.=Form::selectarray('boxcombo', $arrayboxtoactivatelabel, -1, $langs->trans("ChooseBoxToAdd").'...', 0, 0, '', 0, 0, 0, 'ASC', 'maxwidth150onsmartphone', 0, 'hidden selected', 0, 1);
            if (empty($conf->use_javascript_ajax)) $selectboxlist.=' <input type="submit" class="button" value="'.$langs->trans("AddBox").'">';
            $selectboxlist.='</form>';
            if (! empty($conf->use_javascript_ajax))
            {
            	include_once DOL_DOCUMENT_ROOT . '/core/lib/ajax.lib.php';
            	$selectboxlist.=ajax_combobox("boxcombo");
            }
        }

        // Javascript code for dynamic actions
        if (! empty($conf->use_javascript_ajax))
        {
	        $selectboxlist.='<script type="text/javascript" language="javascript">

	        // To update list of activated boxes
	        function updateBoxOrder(closing) {
	        	var left_list = cleanSerialize(jQuery("#boxhalfleft").sortable("serialize"));
	        	var right_list = cleanSerialize(jQuery("#boxhalfright").sortable("serialize"));
	        	var boxorder = \'A:\' + left_list + \'-B:\' + right_list;
	        	if (boxorder==\'A:A-B:B\' && closing == 1)	// There is no more boxes on screen, and we are after a delete of a box so we must hide title
	        	{
	        		jQuery.ajax({
	        			url: \''.DOL_URL_ROOT.'/core/ajax/box.php?closing=0&boxorder=\'+boxorder+\'&zone='.$areacode.'&userid=\'+'.$user->id.',
	        			async: false
	        		});
	        		// We force reload to be sure to get all boxes into list
	        		window.location.search=\'mainmenu='.GETPOST("mainmenu","aZ09").'&leftmenu='.GETPOST('leftmenu',"aZ09").'&action=delbox\';
	        	}
	        	else
	        	{
	        		jQuery.ajax({
	        			url: \''.DOL_URL_ROOT.'/core/ajax/box.php?closing=\'+closing+\'&boxorder=\'+boxorder+\'&zone='.$areacode.'&userid=\'+'.$user->id.',
	        			async: true
	        		});
	        	}
	        }

	        jQuery(document).ready(function() {
	        	jQuery("#boxcombo").change(function() {
	        	var boxid=jQuery("#boxcombo").val();
	        		if (boxid > 0) {
	            		var left_list = cleanSerialize(jQuery("#boxhalfleft").sortable("serialize"));
	            		var right_list = cleanSerialize(jQuery("#boxhalfright").sortable("serialize"));
	            		var boxorder = \'A:\' + left_list + \'-B:\' + right_list;
	    				jQuery.ajax({
	    					url: \''.DOL_URL_ROOT.'/core/ajax/box.php?boxorder=\'+boxorder+\'&boxid=\'+boxid+\'&zone='.$areacode.'&userid='.$user->id.'\',
	    			        async: false
	    		        });
	        			window.location.search=\'mainmenu='.GETPOST("mainmenu","aZ09").'&leftmenu='.GETPOST('leftmenu',"aZ09").'&action=addbox&boxid=\'+boxid;
	                }
	        	});';
	        	if (! count($arrayboxtoactivatelabel)) $selectboxlist.='jQuery("#boxcombo").hide();';
	        	$selectboxlist.='

	        	jQuery("#boxhalfleft, #boxhalfright").sortable({
	    	    	handle: \'.boxhandle\',
	    	    	revert: \'invalid\',
	       			items: \'.boxdraggable\',
					containment: \'document\',
	        		connectWith: \'#boxhalfleft, #boxhalfright\',
	        		stop: function(event, ui) {
	        			updateBoxOrder(1);  /* 1 to avoid message after a move */
	        		}
	    		});

	        	jQuery(".boxclose").click(function() {
	        		var self = this;	// because JQuery can modify this
	        		var boxid=self.id.substring(8);
	        		var label=jQuery(\'#boxlabelentry\'+boxid).val();
	        		console.log("We close box "+boxid);
	        		jQuery(\'#boxto_\'+boxid).remove();
	        		if (boxid > 0) jQuery(\'#boxcombo\').append(new Option(label, boxid));
	        		updateBoxOrder(1);  /* 1 to avoid message after a remove */
	        	});

        	});'."\n";

	        $selectboxlist.='</script>'."\n";
        }

        // Define boxlista and boxlistb
        $nbboxactivated=count($boxidactivatedforuser);

        if ($nbboxactivated)
        {
        	$langs->load("boxes");
			$langs->load("projects");

        	$emptybox=new ModeleBoxes($db);

            $boxlista.="\n<!-- Box left container -->\n";

            // Define $box_max_lines
            $box_max_lines=5;
            if (! empty($conf->global->MAIN_BOXES_MAXLINES)) $box_max_lines=$conf->global->MAIN_BOXES_MAXLINES;

            $ii=0;
            foreach ($boxactivated as $key => $box)
            {
            	if ((! empty($user->conf->$confuserzone) && $box->fk_user == 0) || (empty($user->conf->$confuserzone) && $box->fk_user != 0)) continue;
				if (empty($box->box_order) && $ii < ($nbboxactivated / 2)) $box->box_order='A'.sprintf("%02d",($ii+1));	// When box_order was not yet set to Axx or Bxx and is still 0
            	if (preg_match('/^A/i',$box->box_order)) // column A
                {
                    $ii++;
                    //print 'box_id '.$boxactivated[$ii]->box_id.' ';
                    //print 'box_order '.$boxactivated[$ii]->box_order.'<br>';
                    // Show box
                    $box->loadBox($box_max_lines);
                    $boxlista.= $box->outputBox();
                }
            }

            if (empty($conf->browser->phone))
            {
            	$emptybox->box_id='A';
            	$emptybox->info_box_head=array();
            	$emptybox->info_box_contents=array();
            	$boxlista.= $emptybox->outputBox(array(),array());
            }
            $boxlista.= "<!-- End box left container -->\n";

            $boxlistb.= "\n<!-- Box right container -->\n";

            $ii=0;
            foreach ($boxactivated as $key => $box)
            {
            	if ((! empty($user->conf->$confuserzone) && $box->fk_user == 0) || (empty($user->conf->$confuserzone) && $box->fk_user != 0)) continue;
            	if (empty($box->box_order) && $ii < ($nbboxactivated / 2)) $box->box_order='B'.sprintf("%02d",($ii+1));	// When box_order was not yet set to Axx or Bxx and is still 0
            	if (preg_match('/^B/i',$box->box_order)) // colonne B
                {
                    $ii++;
                    //print 'box_id '.$boxactivated[$ii]->box_id.' ';
                    //print 'box_order '.$boxactivated[$ii]->box_order.'<br>';
                    // Show box
                    $box->loadBox($box_max_lines);
                    $boxlistb.= $box->outputBox();
                }
            }

            if (empty($conf->browser->phone))
            {
            	$emptybox->box_id='B';
            	$emptybox->info_box_head=array();
            	$emptybox->info_box_contents=array();
            	$boxlistb.= $emptybox->outputBox(array(),array());
            }

            $boxlistb.= "<!-- End box right container -->\n";

        }

        return array('selectboxlist'=>count($boxactivated)?$selectboxlist:'', 'boxactivated'=>$boxactivated, 'boxlista'=>$boxlista, 'boxlistb'=>$boxlistb);
    }


    /**
     *  Return a HTML select list of a dictionary
     *
     *  @param  string	$htmlname          	Name of select zone
     *  @param	string	$dictionarytable	Dictionary table
     *  @param	string	$keyfield			Field for key
     *  @param	string	$labelfield			Label field
     *  @param	string	$selected			Selected value
     *  @param  int		$useempty          	1=Add an empty value in list, 2=Add an empty value in list only if there is more than 2 entries.
     *  @param  string  $moreattrib         More attributes on HTML select tag
     * 	@return	void
     */
    // phpcs:ignore PEAR.NamingConventions.ValidFunctionName.NotCamelCaps
    function select_dictionary($htmlname,$dictionarytable,$keyfield='code',$labelfield='label',$selected='',$useempty=0,$moreattrib='')
    {
        global $langs, $conf;

        $langs->load("admin");

        $sql = "SELECT rowid, ".$keyfield.", ".$labelfield;
        $sql.= " FROM ".MAIN_DB_PREFIX.$dictionarytable;
        $sql.= " ORDER BY ".$labelfield;

        dol_syslog(get_class($this)."::select_dictionary", LOG_DEBUG);
        $result = $this->db->query($sql);
        if ($result)
        {
            $num = $this->db->num_rows($result);
            $i = 0;
            if ($num)
            {
                print '<select id="select'.$htmlname.'" class="flat selectdictionary" name="'.$htmlname.'"'.($moreattrib?' '.$moreattrib:'').'>';
                if ($useempty == 1 || ($useempty == 2 && $num > 1))
                {
                    print '<option value="-1">&nbsp;</option>';
                }

                while ($i < $num)
                {
                    $obj = $this->db->fetch_object($result);
                    if ($selected == $obj->rowid || $selected == $obj->$keyfield)
                    {
                        print '<option value="'.$obj->$keyfield.'" selected>';
                    }
                    else
                    {
                        print '<option value="'.$obj->$keyfield.'">';
                    }
                    print $obj->$labelfield;
                    print '</option>';
                    $i++;
                }
                print "</select>";
            }
            else
			{
                print $langs->trans("DictionaryEmpty");
            }
        }
        else {
            dol_print_error($this->db);
        }
    }
<<<<<<< HEAD

}
=======
}
>>>>>>> 59a27085
<|MERGE_RESOLUTION|>--- conflicted
+++ resolved
@@ -1269,9 +1269,4 @@
             dol_print_error($this->db);
         }
     }
-<<<<<<< HEAD
-
-}
-=======
-}
->>>>>>> 59a27085
+}