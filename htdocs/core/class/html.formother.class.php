--- conflicted
+++ resolved
@@ -390,11 +390,7 @@
      *  @param	string	$morecss		More CSS
      *  @return string					Html combo list code
      */
-<<<<<<< HEAD
     public function select_salesrepresentatives($selected, $htmlname, $user, $showstatus = 0, $showempty = 1, $morecss = '')
-=======
-    function select_salesrepresentatives($selected, $htmlname, $user, $showstatus=0, $showempty=1, $morecss='')
->>>>>>> 9a5ac7d1
     {
         // phpcs:enable
         global $conf, $langs;
