<?php
/* Copyright (c) 2002-2007 Rodolphe Quiedeville <rodolphe@quiedeville.org>
 * Copyright (C) 2004-2012 Laurent Destailleur  <eldy@users.sourceforge.net>
 * Copyright (C) 2004      Benoit Mortier       <benoit.mortier@opensides.be>
 * Copyright (C) 2004      Sebastien Di Cintio  <sdicintio@ressource-toi.org>
 * Copyright (C) 2004      Eric Seigne          <eric.seigne@ryxeo.com>
 * Copyright (C) 2005-2012 Regis Houssin        <regis.houssin@inodbox.com>
 * Copyright (C) 2006      Andre Cianfarani     <acianfa@free.fr>
 * Copyright (C) 2006      Marc Barilley/Ocebo  <marc@ocebo.com>
 * Copyright (C) 2007      Franky Van Liedekerke <franky.van.liedekerker@telenet.be>
 * Copyright (C) 2007      Patrick Raguin 		<patrick.raguin@gmail.com>
 * Copyright (C) 2019       Thibault FOUCART        <support@ptibogxiv.net>
 *
 * This program is free software; you can redistribute it and/or modify
 * it under the terms of the GNU General Public License as published by
 * the Free Software Foundation; either version 3 of the License, or
 * (at your option) any later version.
 *
 * This program is distributed in the hope that it will be useful,
 * but WITHOUT ANY WARRANTY; without even the implied warranty of
 * MERCHANTABILITY or FITNESS FOR A PARTICULAR PURPOSE.  See the
 * GNU General Public License for more details.
 *
 * You should have received a copy of the GNU General Public License
 * along with this program. If not, see <https://www.gnu.org/licenses/>.
 */

/**
 *	\file       htdocs/core/class/html.formother.class.php
 *  \ingroup    core
 *	\brief      Fichier de la classe des fonctions predefinie de composants html autre
 */


/**
 *	Classe permettant la generation de composants html autre
 *	Only common components are here.
 */
class FormOther
{
    private $db;

    /**
	 * @var string Error code (or message)
	 */
	public $error;


    /**
     *	Constructor
     *
     *	@param	DoliDB		$db      Database handler
     */
    public function __construct($db)
    {
        $this->db = $db;
    }


    // phpcs:disable PEAR.NamingConventions.ValidFunctionName.ScopeNotCamelCaps
    /**
     *    Return HTML select list of export models
     *
     *    @param    string	$selected          Id modele pre-selectionne
     *    @param    string	$htmlname          Nom de la zone select
     *    @param    string	$type              Type des modeles recherches
     *    @param    int		$useempty          Show an empty value in list
     *    @param    int		$fk_user           User that has created the template (this is set to null to get all export model when EXPORTS_SHARE_MODELS is on)
     *    @return	void
     */
    public function select_export_model($selected = '', $htmlname = 'exportmodelid', $type = '', $useempty = 0, $fk_user = null)
    {
        // phpcs:enable
        $sql = "SELECT rowid, label";
        $sql .= " FROM ".MAIN_DB_PREFIX."export_model";
        $sql .= " WHERE type = '".$type."'";
		if (!empty($fk_user)) $sql .= " AND fk_user IN (0, ".$fk_user.")"; // An export model
        $sql .= " ORDER BY rowid";
        $result = $this->db->query($sql);
        if ($result)
        {
            print '<select class="flat minwidth200" name="'.$htmlname.'">';
            if ($useempty)
            {
                print '<option value="-1">&nbsp;</option>';
            }

            $num = $this->db->num_rows($result);
            $i = 0;
            while ($i < $num)
            {
                $obj = $this->db->fetch_object($result);
                if ($selected == $obj->rowid)
                {
                    print '<option value="'.$obj->rowid.'" selected>';
                }
                else
                {
                    print '<option value="'.$obj->rowid.'">';
                }
                print $obj->label;
                print '</option>';
                $i++;
            }
            print "</select>";
        }
        else {
            dol_print_error($this->db);
        }
    }


    // phpcs:disable PEAR.NamingConventions.ValidFunctionName.ScopeNotCamelCaps
    /**
     *    Return list of export models
     *
     *    @param    string	$selected          Id modele pre-selectionne
     *    @param    string	$htmlname          Nom de la zone select
     *    @param    string	$type              Type des modeles recherches
     *    @param    int		$useempty          Affiche valeur vide dans liste
     *    @return	void
     */
    public function select_import_model($selected = '', $htmlname = 'importmodelid', $type = '', $useempty = 0)
    {
        // phpcs:enable
        $sql = "SELECT rowid, label";
        $sql .= " FROM ".MAIN_DB_PREFIX."import_model";
        $sql .= " WHERE type = '".$type."'";
        $sql .= " ORDER BY rowid";
        $result = $this->db->query($sql);
        if ($result)
        {
            print '<select class="flat minwidth200" name="'.$htmlname.'">';
            if ($useempty)
            {
                print '<option value="-1">&nbsp;</option>';
            }

            $num = $this->db->num_rows($result);
            $i = 0;
            while ($i < $num)
            {
                $obj = $this->db->fetch_object($result);
                if ($selected == $obj->rowid)
                {
                    print '<option value="'.$obj->rowid.'" selected>';
                }
                else
                {
                    print '<option value="'.$obj->rowid.'">';
                }
                print $obj->label;
                print '</option>';
                $i++;
            }
            print "</select>";
        }
        else {
            dol_print_error($this->db);
        }
    }


    // phpcs:disable PEAR.NamingConventions.ValidFunctionName.ScopeNotCamelCaps
    /**
     *    Return list of ecotaxes with label
     *
     *    @param	string	$selected   Preselected ecotaxes
     *    @param    string	$htmlname	Name of combo list
     *    @return	integer
     */
    public function select_ecotaxes($selected = '', $htmlname = 'ecotaxe_id')
    {
        // phpcs:enable
        global $langs;

        $sql = "SELECT e.rowid, e.code, e.label, e.price, e.organization,";
        $sql .= " c.label as country";
        $sql .= " FROM ".MAIN_DB_PREFIX."c_ecotaxe as e,".MAIN_DB_PREFIX."c_country as c";
        $sql .= " WHERE e.active = 1 AND e.fk_pays = c.rowid";
        $sql .= " ORDER BY country, e.organization ASC, e.code ASC";

    	dol_syslog(get_class($this).'::select_ecotaxes', LOG_DEBUG);
        $resql = $this->db->query($sql);
        if ($resql)
        {
            print '<select class="flat" name="'.$htmlname.'">';
            $num = $this->db->num_rows($resql);
            $i = 0;
            print '<option value="-1">&nbsp;</option>'."\n";
            if ($num)
            {
                while ($i < $num)
                {
                    $obj = $this->db->fetch_object($resql);
                    if ($selected && $selected == $obj->rowid)
                    {
                        print '<option value="'.$obj->rowid.'" selected>';
                    }
                    else
                    {
                        print '<option value="'.$obj->rowid.'">';
                        //print '<option onmouseover="showtip(\''.$obj->label.'\')" onMouseout="hidetip()" value="'.$obj->rowid.'">';
                    }
                    $selectOptionValue = $obj->code.' - '.$obj->label.' : '.price($obj->price).' '.$langs->trans("HT").' ('.$obj->organization.')';
                    print $selectOptionValue;
                    print '</option>';
                    $i++;
                }
            }
            print '</select>';
            return 0;
        }
        else
        {
            dol_print_error($this->db);
            return 1;
        }
    }


    // phpcs:disable PEAR.NamingConventions.ValidFunctionName.ScopeNotCamelCaps
    /**
     *    Return list of revenue stamp for country
     *
     *    @param	string	$selected   	Value of preselected revenue stamp
     *    @param    string	$htmlname   	Name of combo list
     *    @param    string	$country_code   Country Code
     *    @return	string					HTML select list
     */
    public function select_revenue_stamp($selected = '', $htmlname = 'revenuestamp', $country_code = '')
    {
        // phpcs:enable
    	global $langs;

    	$out = '';

    	$sql = "SELECT r.taux, r.revenuestamp_type";
    	$sql .= " FROM ".MAIN_DB_PREFIX."c_revenuestamp as r,".MAIN_DB_PREFIX."c_country as c";
    	$sql .= " WHERE r.active = 1 AND r.fk_pays = c.rowid";
    	$sql .= " AND c.code = '".$country_code."'";

    	dol_syslog(get_class($this).'::select_revenue_stamp', LOG_DEBUG);
    	$resql = $this->db->query($sql);
    	if ($resql)
    	{
    		$out .= '<select class="flat" name="'.$htmlname.'">';
    		$num = $this->db->num_rows($resql);
    		$i = 0;
    		$out .= '<option value="0">&nbsp;</option>'."\n";
    		if ($num)
    		{
    			while ($i < $num)
    			{
    				$obj = $this->db->fetch_object($resql);
    				if (($selected && $selected == $obj->taux) || $num == 1)
    				{
    					$out .= '<option value="'.$obj->taux.($obj->revenuestamp_type == 'percent' ? '%' : '').'"'.($obj->revenuestamp_type == 'percent' ? ' data-type="percent"' : '').' selected>';
    				}
    				else
    				{
    					$out .= '<option value="'.$obj->taux.($obj->revenuestamp_type == 'percent' ? '%' : '').'"'.($obj->revenuestamp_type == 'percent' ? ' data-type="percent"' : '').'>';
    					//print '<option onmouseover="showtip(\''.$obj->libelle.'\')" onMouseout="hidetip()" value="'.$obj->rowid.'">';
    				}
    				$out .= $obj->taux.($obj->revenuestamp_type == 'percent' ? '%' : '');
    				$out .= '</option>';
    				$i++;
    			}
    		}
    		$out .= '</select>';
    		return $out;
    	}
    	else
    	{
    		dol_print_error($this->db);
    		return '';
    	}
    }


    // phpcs:disable PEAR.NamingConventions.ValidFunctionName.ScopeNotCamelCaps
    /**
     *    Return a HTML select list to select a percent
     *
     *    @param	integer	$selected      	pourcentage pre-selectionne
     *    @param    string	$htmlname      	nom de la liste deroulante
     *    @param	int		$disabled		Disabled or not
     *    @param    int		$increment     	increment value
     *    @param    int		$start         	start value
     *    @param    int		$end           	end value
     *    @param    int     $showempty      Add also an empty line
     *    @return   string					HTML select string
     */
    public function select_percent($selected = 0, $htmlname = 'percent', $disabled = 0, $increment = 5, $start = 0, $end = 100, $showempty = 0)
    {
        // phpcs:enable
        $return = '<select class="flat" name="'.$htmlname.'" '.($disabled ? 'disabled' : '').'>';
        if ($showempty) $return .= '<option value="-1"'.(($selected == -1 || $selected == '') ? ' selected' : '').'>&nbsp;</option>';

        for ($i = $start; $i <= $end; $i += $increment)
        {
            if ($selected != '' && (int) $selected == $i)
            {
                $return .= '<option value="'.$i.'" selected>';
            }
            else
            {
                $return .= '<option value="'.$i.'">';
            }
            $return .= $i.' % ';
            $return .= '</option>';
        }

        $return .= '</select>';

        return $return;
    }

    // phpcs:disable PEAR.NamingConventions.ValidFunctionName.ScopeNotCamelCaps
    /**
     * Return select list for categories (to use in form search selectors)
     *
     * @param	int		$type			Type of category ('customer', 'supplier', 'contact', 'product', 'member'). Old mode (0, 1, 2, ...) is deprecated.
     * @param   integer	$selected     	Preselected value
     * @param   string	$htmlname      	Name of combo list
     * @param	int		$nocateg		Show also an entry "Not categorized"
     * @param   int     $showempty      Add also an empty line
     * @param   string  $morecss        More CSS
     * @return  string		        	Html combo list code
     * @see	select_all_categories()
     */
    public function select_categories($type, $selected = 0, $htmlname = 'search_categ', $nocateg = 0, $showempty = 1, $morecss = '')
    {
        // phpcs:enable
        global $conf, $langs;
        require_once DOL_DOCUMENT_ROOT.'/categories/class/categorie.class.php';

        // For backward compatibility
        if (is_numeric($type))
        {
            dol_syslog(__METHOD__.': using numeric value for parameter type is deprecated. Use string code instead.', LOG_WARNING);
        }

        // Load list of "categories"
        $static_categs = new Categorie($this->db);
        $tab_categs = $static_categs->get_full_arbo($type);

        $moreforfilter = '';
        // Enhance with select2
        if ($conf->use_javascript_ajax)
        {
            include_once DOL_DOCUMENT_ROOT.'/core/lib/ajax.lib.php';
            $comboenhancement = ajax_combobox('select_categ_'.$htmlname);
            $moreforfilter .= $comboenhancement;
        }

        // Print a select with each of them
        $moreforfilter .= '<select class="flat minwidth100'.($morecss ? ' '.$morecss : '').'" id="select_categ_'.$htmlname.'" name="'.$htmlname.'">';
        if ($showempty) $moreforfilter .= '<option value="0">&nbsp;</option>'; // Should use -1 to say nothing

        if (is_array($tab_categs))
        {
            foreach ($tab_categs as $categ)
            {
                $moreforfilter .= '<option value="'.$categ['id'].'"';
                if ($categ['id'] == $selected) $moreforfilter .= ' selected';
                $moreforfilter .= '>'.dol_trunc($categ['fulllabel'], 50, 'middle').'</option>';
            }
        }
        if ($nocateg)
        {
        	$langs->load("categories");
        	$moreforfilter .= '<option value="-2"'.($selected == -2 ? ' selected' : '').'>- '.$langs->trans("NotCategorized").' -</option>';
        }
        $moreforfilter .= '</select>';

        return $moreforfilter;
    }


    // phpcs:disable PEAR.NamingConventions.ValidFunctionName.ScopeNotCamelCaps
    /**
     *  Return select list for categories (to use in form search selectors)
     *
     *  @param	string	$selected     		Preselected value
     *  @param  string	$htmlname      		Name of combo list (example: 'search_sale')
     *  @param  User	$user           	Object user
     *  @param	int		$showstatus			0=show user status only if status is disabled, 1=always show user status into label, -1=never show user status
     *  @param	int		$showempty			1=show also an empty value
     *  @param	string	$morecss			More CSS
     *  @param	int		$norepresentative	Show also an entry "Not categorized"
     *  @return string						Html combo list code
     */
    public function select_salesrepresentatives($selected, $htmlname, $user, $showstatus = 0, $showempty = 1, $morecss = '', $norepresentative = 0)
    {
        // phpcs:enable
        global $conf, $langs;

        $langs->load('users');

        $out = '';
        // Enhance with select2
        if ($conf->use_javascript_ajax)
        {
            include_once DOL_DOCUMENT_ROOT . '/core/lib/ajax.lib.php';

            $comboenhancement = ajax_combobox($htmlname);
            if ($comboenhancement)
            {
            	$out.=$comboenhancement;
            }
        }
        // Select each sales and print them in a select input
        $out.='<select class="flat'.($morecss?' '.$morecss:'').'" id="'.$htmlname.'" name="'.$htmlname.'">';
        if ($showempty) $out.='<option value="0">&nbsp;</option>';

        // Get list of users allowed to be viewed
        $sql_usr = "SELECT u.rowid, u.lastname, u.firstname, u.statut, u.login";
        $sql_usr.= " FROM ".MAIN_DB_PREFIX."user as u";

        if (! empty($conf->global->MULTICOMPANY_TRANSVERSE_MODE))
        {
        	if (! empty($user->admin) && empty($user->entity) && $conf->entity == 1) {
        		$sql_usr.= " WHERE u.entity IS NOT NULL"; // Show all users
        	} else {
        		$sql_usr.= " WHERE EXISTS (SELECT ug.fk_user FROM ".MAIN_DB_PREFIX."usergroup_user as ug WHERE u.rowid = ug.fk_user AND ug.entity IN (".getEntity('usergroup')."))";
        		$sql_usr.= " OR u.entity = 0"; // Show always superadmin
        	}
        }
        else
        {
        	$sql_usr.= " WHERE u.entity IN (".getEntity('user').")";
        }

        if (empty($user->rights->user->user->lire)) $sql_usr.=" AND u.rowid = ".$user->id;
        if (! empty($user->socid)) $sql_usr.=" AND u.fk_soc = ".$user->socid;
        // Add existing sales representatives of thirdparty of external user
        if (empty($user->rights->user->user->lire) && $user->socid)
        {
            $sql_usr.=" UNION ";
            $sql_usr.= "SELECT u2.rowid, u2.lastname, u2.firstname, u2.statut, u2.login";
            $sql_usr.= " FROM ".MAIN_DB_PREFIX."user as u2, ".MAIN_DB_PREFIX."societe_commerciaux as sc";

            if (! empty($conf->global->MULTICOMPANY_TRANSVERSE_MODE))
            {
            	if (! empty($user->admin) && empty($user->entity) && $conf->entity == 1) {
            		$sql_usr.= " WHERE u2.entity IS NOT NULL"; // Show all users
            	} else {
            		$sql_usr.= " WHERE EXISTS (SELECT ug2.fk_user FROM ".MAIN_DB_PREFIX."usergroup_user as ug2 WHERE u2.rowid = ug2.fk_user AND ug2.entity IN (".getEntity('usergroup')."))";
            	}
            }
            else
            {
            	$sql_usr.= " WHERE u2.entity IN (".getEntity('user').")";
            }

            $sql_usr.= " AND u2.rowid = sc.fk_user AND sc.fk_soc=".$user->socid;
        }
	    $sql_usr.= " ORDER BY statut DESC, lastname ASC";  // Do not use 'ORDER BY u.statut' here, not compatible with the UNION.
        //print $sql_usr;exit;

        $resql_usr = $this->db->query($sql_usr);
        if ($resql_usr)
        {
            while ($obj_usr = $this->db->fetch_object($resql_usr))
            {
                $out.='<option value="'.$obj_usr->rowid.'"';

                if ($obj_usr->rowid == $selected) $out.=' selected';

                $out.='>';
                $out.=dolGetFirstLastname($obj_usr->firstname, $obj_usr->lastname);
                // Complete name with more info
                $moreinfo=0;
                if (! empty($conf->global->MAIN_SHOW_LOGIN))
                {
                    $out.=($moreinfo?' - ':' (').$obj_usr->login;
                    $moreinfo++;
                }
                if ($showstatus >= 0)
                {
					if ($obj_usr->statut == 1 && $showstatus == 1)
					{
						$out.=($moreinfo?' - ':' (').$langs->trans('Enabled');
	                	$moreinfo++;
					}
					if ($obj_usr->statut == 0)
					{
						$out.=($moreinfo?' - ':' (').$langs->trans('Disabled');
                		$moreinfo++;
					}
				}
				$out.=($moreinfo?')':'');
                $out.='</option>';
            }
            $this->db->free($resql_usr);
        }
        else
        {
            dol_print_error($this->db);
        }

        if ($norepresentative)
        {
        	$langs->load("companies");
        	$out.='<option value="-2"'.($selected == -2 ? ' selected':'').'>- '.$langs->trans("NoSalesRepresentativeAffected").' -</option>';
        }

        $out.='</select>';

        return $out;
    }

    /**
     *	Return list of project and tasks
     *
     *	@param  int		$selectedtask   		Pre-selected task
     *  @param  int		$projectid				Project id
     * 	@param  string	$htmlname    			Name of html select
     * 	@param	int		$modeproject			1 to restrict on projects owned by user
     * 	@param	int		$modetask				1 to restrict on tasks associated to user
     * 	@param	int		$mode					0=Return list of tasks and their projects, 1=Return projects and tasks if exists
     *  @param  int		$useempty       		0=Allow empty values
     *  @param	int		$disablechildoftaskid	1=Disable task that are child of the provided task id
	 *  @param	string	$filteronprojstatus		Filter on project status ('-1'=no filter, '0,1'=Draft+Validated status)
     *  @param	string	$morecss				More css
     *  @return	void
     */
    public function selectProjectTasks($selectedtask = '', $projectid = 0, $htmlname = 'task_parent', $modeproject = 0, $modetask = 0, $mode = 0, $useempty = 0, $disablechildoftaskid = 0, $filteronprojstatus = '', $morecss = '')
    {
        global $user, $langs;

        require_once DOL_DOCUMENT_ROOT.'/projet/class/task.class.php';

        //print $modeproject.'-'.$modetask;
        $task = new Task($this->db);
        $tasksarray = $task->getTasksArray($modetask ? $user : 0, $modeproject ? $user : 0, $projectid, 0, $mode, '', $filteronprojstatus);
        if ($tasksarray)
        {
        	print '<select class="flat'.($morecss ? ' '.$morecss : '').'" name="'.$htmlname.'" id="'.$htmlname.'">';
            if ($useempty) print '<option value="0">&nbsp;</option>';
            $j = 0;
            $level = 0;
            $this->_pLineSelect($j, 0, $tasksarray, $level, $selectedtask, $projectid, $disablechildoftaskid);
            print '</select>';

            print ajax_combobox($htmlname);
        }
        else
        {
            print '<div class="warning">'.$langs->trans("NoProject").'</div>';
        }
    }

    /**
     * Write lines of a project (all lines of a project if parent = 0)
     *
     * @param 	int		$inc					Cursor counter
     * @param 	int		$parent					Id of parent task we want to see
     * @param 	array	$lines					Array of task lines
     * @param 	int		$level					Level
     * @param 	int		$selectedtask			Id selected task
     * @param 	int		$selectedproject		Id selected project
     * @param	int		$disablechildoftaskid	1=Disable task that are child of the provided task id
     * @return	void
     */
    private function _pLineSelect(&$inc, $parent, $lines, $level = 0, $selectedtask = 0, $selectedproject = 0, $disablechildoftaskid = 0)
    {
        global $langs, $user, $conf;

        $lastprojectid = 0;

        $numlines = count($lines);
        for ($i = 0; $i < $numlines; $i++) {
            if ($lines[$i]->fk_parent == $parent) {
                $var = !$var;

                //var_dump($selectedproject."--".$selectedtask."--".$lines[$i]->fk_project."_".$lines[$i]->id);		// $lines[$i]->id may be empty if project has no lines

                // Break on a new project
                if ($parent == 0)	// We are on a task at first level
                {
                    if ($lines[$i]->fk_project != $lastprojectid)	// Break found on project
                    {
                        if ($i > 0) print '<option value="0" disabled>----------</option>';
                        print '<option value="'.$lines[$i]->fk_project.'_0"';
                        if ($selectedproject == $lines[$i]->fk_project) print ' selected';
                        print '>'; // Project -> Task
                        print $langs->trans("Project").' '.$lines[$i]->projectref;
                        if (empty($lines[$i]->public))
                        {
                            print ' ('.$langs->trans("Visibility").': '.$langs->trans("PrivateProject").')';
                        }
                        else
                        {
                            print ' ('.$langs->trans("Visibility").': '.$langs->trans("SharedProject").')';
                        }
                        //print '-'.$parent.'-'.$lines[$i]->fk_project.'-'.$lastprojectid;
                        print "</option>\n";

                        $lastprojectid = $lines[$i]->fk_project;
                        $inc++;
                    }
                }

                $newdisablechildoftaskid = $disablechildoftaskid;

                // Print task
                if (isset($lines[$i]->id))		// We use isset because $lines[$i]->id may be null if project has no task and are on root project (tasks may be caught by a left join). We enter here only if '0' or >0
                {
                	// Check if we must disable entry
                	$disabled = 0;
                	if ($disablechildoftaskid && (($lines[$i]->id == $disablechildoftaskid || $lines[$i]->fk_parent == $disablechildoftaskid)))
                	{
               			$disabled++;
               			if ($lines[$i]->fk_parent == $disablechildoftaskid) $newdisablechildoftaskid = $lines[$i]->id; // If task is child of a disabled parent, we will propagate id to disable next child too
                	}

                    print '<option value="'.$lines[$i]->fk_project.'_'.$lines[$i]->id.'"';
                    if (($lines[$i]->id == $selectedtask) || ($lines[$i]->fk_project.'_'.$lines[$i]->id == $selectedtask)) print ' selected';
                    if ($disabled) print ' disabled';
                    print '>';
                    print $langs->trans("Project").' '.$lines[$i]->projectref;
                    print ' '.$lines[$i]->projectlabel;
                    if (empty($lines[$i]->public))
                    {
                        print ' ('.$langs->trans("Visibility").': '.$langs->trans("PrivateProject").')';
                    }
                    else
                    {
                        print ' ('.$langs->trans("Visibility").': '.$langs->trans("SharedProject").')';
                    }
                    if ($lines[$i]->id) print ' > ';
                    for ($k = 0; $k < $level; $k++)
                    {
                        print "&nbsp;&nbsp;&nbsp;";
                    }
                    print $lines[$i]->ref.' '.$lines[$i]->label."</option>\n";
                    $inc++;
                }

                $level++;
                if ($lines[$i]->id) $this->_pLineSelect($inc, $lines[$i]->id, $lines, $level, $selectedtask, $selectedproject, $newdisablechildoftaskid);
                $level--;
            }
        }
    }


    /**
     *  Output a HTML thumb of color or a text if not defined.
     *
     *  @param	string		$color				String with hex (FFFFFF) or comma RGB ('255,255,255')
     *  @param	string		$textifnotdefined	Text to show if color not defined
     *  @return	string							HTML code for color thumb
     *  @see selectColor()
     */
    public static function showColor($color, $textifnotdefined = '')
    {
    	$textcolor = 'FFF';
    	include_once DOL_DOCUMENT_ROOT.'/core/lib/functions2.lib.php';
    	if (colorIsLight($color)) $textcolor = '000';

    	$color = colorArrayToHex(colorStringToArray($color, array()), '');

		if ($color) print '<input type="text" class="colorthumb" disabled style="padding: 1px; margin-top: 0; margin-bottom: 0; color: #'.$textcolor.'; background-color: #'.$color.'" value="'.$color.'">';
		else print $textifnotdefined;
    }

    // phpcs:disable PEAR.NamingConventions.ValidFunctionName.ScopeNotCamelCaps
    /**
     *  Output a HTML code to select a color
     *
     *  @param	string		$set_color		Pre-selected color
     *  @param	string		$prefix			Name of HTML field
     *  @param	string		$form_name		Deprecated. Not used.
     *  @param	int			$showcolorbox	1=Show color code and color box, 0=Show only color code
     *  @param 	array		$arrayofcolors	Array of colors. Example: array('29527A','5229A3','A32929','7A367A','B1365F','0D7813')
     *  @return	void
     *  @deprecated Use instead selectColor
     *  @see selectColor()
     */
    public function select_color($set_color = '', $prefix = 'f_color', $form_name = '', $showcolorbox = 1, $arrayofcolors = '')
    {
        // phpcs:enable
    	print $this->selectColor($set_color, $prefix, $form_name, $showcolorbox, $arrayofcolors);
    }

    /**
     *  Output a HTML code to select a color. Field will return an hexa color like '334455'.
     *
     *  @param	string		$set_color		Pre-selected color
     *  @param	string		$prefix			Name of HTML field
     *  @param	string		$form_name		Deprecated. Not used.
     *  @param	int			$showcolorbox	1=Show color code and color box, 0=Show only color code
     *  @param 	array		$arrayofcolors	Array of colors. Example: array('29527A','5229A3','A32929','7A367A','B1365F','0D7813')
     *  @param	string		$morecss		Add css style into input field
     *  @return	string
     *  @see showColor()
     */
    public static function selectColor($set_color = '', $prefix = 'f_color', $form_name = '', $showcolorbox = 1, $arrayofcolors = '', $morecss = '')
    {
        // Deprecation warning
        if ($form_name) {
            dol_syslog(__METHOD__.": form_name parameter is deprecated", LOG_WARNING);
        }

        global $langs, $conf;

        $out = '';

        if (!is_array($arrayofcolors) || count($arrayofcolors) < 1)
        {
            $langs->load("other");
            if (empty($conf->dol_use_jmobile))
            {
	            $out .= '<link rel="stylesheet" media="screen" type="text/css" href="'.DOL_URL_ROOT.'/includes/jquery/plugins/jpicker/css/jPicker-1.1.6.css" />';
	            $out .= '<script type="text/javascript" src="'.DOL_URL_ROOT.'/includes/jquery/plugins/jpicker/jpicker-1.1.6.js"></script>';
	            $out .= '<script type="text/javascript">
	             jQuery(document).ready(function(){
	                $(\'#colorpicker'.$prefix.'\').jPicker( {
	                window: {
	                  title: \''.dol_escape_js($langs->trans("SelectAColor")).'\', /* any title for the jPicker window itself - displays "Drag Markers To Pick A Color" if left null */
	                  effects:
	                    {
	                    type: \'show\', /* effect used to show/hide an expandable picker. Acceptable values "slide", "show", "fade" */
	                    speed:
	                    {
	                      show: \'fast\', /* duration of "show" effect. Acceptable values are "fast", "slow", or time in ms */
	                      hide: \'fast\' /* duration of "hide" effect. Acceptable values are "fast", "slow", or time in ms */
	                    }
	                    },
	                  position:
	                    {
	                    x: \'screenCenter\', /* acceptable values "left", "center", "right", "screenCenter", or relative px value */
	                    y: \'center\' /* acceptable values "top", "bottom", "center", or relative px value */
	                    },
	                },
	                images: {
	                    clientPath: \''.DOL_URL_ROOT.'/includes/jquery/plugins/jpicker/images/\',
	                    picker: { file: \'../../../../../theme/common/colorpicker.png\', width: 14, height: 14 }
	          		},
	                localization: // alter these to change the text presented by the picker (e.g. different language)
	                  {
	                    text:
	                    {
	                      title: \''.dol_escape_js($langs->trans("SelectAColor")).'\',
	                      newColor: \''.dol_escape_js($langs->trans("New")).'\',
	                      currentColor: \''.dol_escape_js($langs->trans("Current")).'\',
	                      ok: \''.dol_escape_js($langs->trans("Save")).'\',
	                      cancel: \''.dol_escape_js($langs->trans("Cancel")).'\'
	                    }
	                  }
			        } ); });
	             </script>';
            }
<<<<<<< HEAD
            $out .= '<input id="colorpicker'.$prefix.'" name="'.$prefix.'" size="6" maxlength="7" class="flat'.($morecss ? ' '.$morecss : '').'" type="text" value="'.$set_color.'" />';
=======
            $out.= '<input id="colorpicker'.$prefix.'" name="'.$prefix.'" size="6" maxlength="7" class="flat'.($morecss?' '.$morecss:'').'" type="text" value="'.dol_escape_htmltag($set_color).'" />';
>>>>>>> 7e52c703
        }
        else  // In most cases, this is not used. We used instead function with no specific list of colors
        {
            if (empty($conf->dol_use_jmobile))
            {
	        	$out .= '<link rel="stylesheet" href="'.DOL_URL_ROOT.'/includes/jquery/plugins/colorpicker/jquery.colorpicker.css" type="text/css" media="screen" />';
	            $out .= '<script src="'.DOL_URL_ROOT.'/includes/jquery/plugins/colorpicker/jquery.colorpicker.js" type="text/javascript"></script>';
	            $out .= '<script type="text/javascript">
	             jQuery(document).ready(function(){
	                 jQuery(\'#colorpicker'.$prefix.'\').colorpicker({
	                     size: 14,
	                     label: \'\',
	                     hide: true
	                 });
	             });
	             </script>';
            }
            $out .= '<select id="colorpicker'.$prefix.'" class="flat'.($morecss ? ' '.$morecss : '').'" name="'.$prefix.'">';
            //print '<option value="-1">&nbsp;</option>';
            foreach ($arrayofcolors as $val)
            {
                $out .= '<option value="'.$val.'"';
                if ($set_color == $val) $out .= ' selected';
                $out .= '>'.$val.'</option>';
            }
            $out .= '</select>';
        }

        return $out;
    }

    // phpcs:disable PEAR.NamingConventions.ValidFunctionName.ScopeNotCamelCaps
    /**
     *	Creation d'un icone de couleur
     *
     *	@param	string	$color		Couleur de l'image
     *	@param	string	$module 	Nom du module
     *	@param	string	$name		Nom de l'image
     *	@param	int		$x 			Largeur de l'image en pixels
     *	@param	int		$y      	Hauteur de l'image en pixels
     *	@return	void
     */
    public function CreateColorIcon($color, $module, $name, $x = '12', $y = '12')
    {
        // phpcs:enable
        global $conf;

        $file = $conf->$module->dir_temp.'/'.$name.'.png';

        // On cree le repertoire contenant les icones
        if (!file_exists($conf->$module->dir_temp))
        {
            dol_mkdir($conf->$module->dir_temp);
        }

        // On cree l'image en vraies couleurs
        $image = imagecreatetruecolor($x, $y);

        $color = substr($color, 1, 6);

        $rouge = hexdec(substr($color, 0, 2)); //conversion du canal rouge
        $vert  = hexdec(substr($color, 2, 2)); //conversion du canal vert
        $bleu  = hexdec(substr($color, 4, 2)); //conversion du canal bleu

        $couleur = imagecolorallocate($image, $rouge, $vert, $bleu);
        //print $rouge.$vert.$bleu;
        imagefill($image, 0, 0, $couleur); //on remplit l'image
        // On cree la couleur et on l'attribue a une variable pour ne pas la perdre
        ImagePng($image, $file); //renvoie une image sous format png
        ImageDestroy($image);
    }

    // phpcs:disable PEAR.NamingConventions.ValidFunctionName.ScopeNotCamelCaps
    /**
     *    	Return HTML combo list of week
     *
     *    	@param	string		$selected          Preselected value
     *    	@param  string		$htmlname          Nom de la zone select
     *    	@param  int			$useempty          Affiche valeur vide dans liste
     *    	@return	string
     */
    public function select_dayofweek($selected = '', $htmlname = 'weekid', $useempty = 0)
    {
        // phpcs:enable
        global $langs;

        $week = array(
            0=>$langs->trans("Day0"),
            1=>$langs->trans("Day1"),
            2=>$langs->trans("Day2"),
            3=>$langs->trans("Day3"),
            4=>$langs->trans("Day4"),
            5=>$langs->trans("Day5"),
            6=>$langs->trans("Day6")
        );

        $select_week = '<select class="flat" name="'.$htmlname.'">';
        if ($useempty)
        {
            $select_week .= '<option value="-1">&nbsp;</option>';
        }
        foreach ($week as $key => $val)
        {
            if ($selected == $key)
            {
                $select_week .= '<option value="'.$key.'" selected>';
            }
            else
            {
                $select_week .= '<option value="'.$key.'">';
            }
            $select_week .= $val;
            $select_week .= '</option>';
        }
        $select_week .= '</select>';
        return $select_week;
    }

    // phpcs:disable PEAR.NamingConventions.ValidFunctionName.ScopeNotCamelCaps
    /**
     *      Return HTML combo list of month
     *
     *      @param  string      $selected          	Preselected value
     *      @param  string      $htmlname          	Name of HTML select object
     *      @param  int         $useempty          	Show empty in list
     *      @param  int         $longlabel         	Show long label
     *      @param	string		$morecss			More Css
     *      @return string
     */
    public function select_month($selected = '', $htmlname = 'monthid', $useempty = 0, $longlabel = 0, $morecss = 'maxwidth50imp valignmiddle')
    {
        // phpcs:enable
        global $langs;

        require_once DOL_DOCUMENT_ROOT.'/core/lib/date.lib.php';

        if ($longlabel) $montharray = monthArray($langs, 0); // Get array
        else $montharray = monthArray($langs, 1);

        $select_month = '<select class="flat'.($morecss ? ' '.$morecss : '').'" name="'.$htmlname.'" id="'.$htmlname.'">';
        if ($useempty)
        {
            $select_month .= '<option value="0">&nbsp;</option>';
        }
        foreach ($montharray as $key => $val)
        {
            if ($selected == $key)
            {
                $select_month .= '<option value="'.$key.'" selected>';
            }
            else
            {
                $select_month .= '<option value="'.$key.'">';
            }
            $select_month .= $val;
            $select_month .= '</option>';
        }
        $select_month .= '</select>';
        return $select_month;
    }

    // phpcs:disable PEAR.NamingConventions.ValidFunctionName.ScopeNotCamelCaps
    /**
     *	Return HTML combo list of years
     *
     *  @param  string		$selected       Preselected value (''=current year, -1=none, year otherwise)
     *  @param  string		$htmlname       Name of HTML select object
     *  @param  int			$useempty       Affiche valeur vide dans liste
     *  @param  int			$min_year       Offset of minimum year into list (by default current year -10)
     *  @param  int		    $max_year		Offset of maximum year into list (by default current year + 5)
     *  @param	int			$offset			Offset
     *  @param	int			$invert			Invert
     *  @param	string		$option			Option
     *  @param	string		$morecss		More CSS
     *  @return	string
     */
    public function select_year($selected = '', $htmlname = 'yearid', $useempty = 0, $min_year = 10, $max_year = 5, $offset = 0, $invert = 0, $option = '', $morecss = 'valignmiddle maxwidth75imp')
    {
        // phpcs:enable
        print $this->selectyear($selected, $htmlname, $useempty, $min_year, $max_year, $offset, $invert, $option, $morecss);
    }

    /**
     *	Return HTML combo list of years
     *
     *  @param  string	$selected       Preselected value (''=current year, -1=none, year otherwise)
     *  @param  string	$htmlname       Name of HTML select object
     *  @param  int	    $useempty       Affiche valeur vide dans liste
     *  @param  int	    $min_year		Offset of minimum year into list (by default current year -10)
     *  @param  int	    $max_year       Offset of maximum year into list (by default current year + 5)
     *  @param	int		$offset			Offset
     *  @param	int		$invert			Invert
     *  @param	string	$option			Option
     *  @param	string	$morecss		More css
     *  @return	string
     */
    public function selectyear($selected = '', $htmlname = 'yearid', $useempty = 0, $min_year = 10, $max_year = 5, $offset = 0, $invert = 0, $option = '', $morecss = 'valignmiddle maxwidth75imp')
    {
        $out = '';

        $currentyear = date("Y") + $offset;
        $max_year = $currentyear + $max_year;
        $min_year = $currentyear - $min_year;
        if (empty($selected) && empty($useempty)) $selected = $currentyear;

        $out .= '<select class="flat'.($morecss ? ' '.$morecss : '').'" id="'.$htmlname.'" name="'.$htmlname.'"'.$option.' >';
        if ($useempty)
        {
        	$selected_html = '';
            if ($selected == '') $selected_html = ' selected';
            $out .= '<option value=""'.$selected_html.'>&nbsp;</option>';
        }
        if (!$invert)
        {
            for ($y = $max_year; $y >= $min_year; $y--)
            {
                $selected_html = '';
                if ($selected > 0 && $y == $selected) $selected_html = ' selected';
                $out .= '<option value="'.$y.'"'.$selected_html.' >'.$y.'</option>';
            }
        }
        else
        {
            for ($y = $min_year; $y <= $max_year; $y++)
            {
                $selected_html = '';
                if ($selected > 0 && $y == $selected) $selected_html = ' selected';
                $out .= '<option value="'.$y.'"'.$selected_html.' >'.$y.'</option>';
            }
        }
        $out .= "</select>\n";

        return $out;
    }


    /**
     * 	Get array with HTML tabs with boxes of a particular area including personalized choices of user.
     *  Class 'Form' must be known.
     *
     * 	@param	   User         $user		 Object User
     * 	@param	   String       $areacode    Code of area for pages - 0 = Home page ... See getListOfPagesForBoxes()
	 *	@return    array                     array('selectboxlist'=>, 'boxactivated'=>, 'boxlista'=>, 'boxlistb'=>)
     */
    public static function getBoxesArea($user, $areacode)
    {
        global $conf, $langs, $db;

        include_once DOL_DOCUMENT_ROOT.'/core/class/infobox.class.php';

        $confuserzone = 'MAIN_BOXES_'.$areacode;

        // $boxactivated will be array of boxes enabled into global setup
        // $boxidactivatedforuser will be array of boxes choosed by user

        $selectboxlist = '';
        $boxactivated = InfoBox::listBoxes($db, 'activated', $areacode, (empty($user->conf->$confuserzone) ?null:$user), array(), 0); // Search boxes of common+user (or common only if user has no specific setup)

        $boxidactivatedforuser = array();
        foreach ($boxactivated as $box)
        {
        	if (empty($user->conf->$confuserzone) || $box->fk_user == $user->id) $boxidactivatedforuser[$box->id] = $box->id; // We keep only boxes to show for user
        }

        // Define selectboxlist
        $arrayboxtoactivatelabel = array();
        if (!empty($user->conf->$confuserzone))
        {
        	$boxorder = '';
        	$langs->load("boxes"); // Load label of boxes
        	foreach ($boxactivated as $box)
        	{
        		if (!empty($boxidactivatedforuser[$box->id])) continue; // Already visible for user
        		$label = $langs->transnoentitiesnoconv($box->boxlabel);
        		//if (preg_match('/graph/',$box->class)) $label.=' ('.$langs->trans("Graph").')';
        		if (preg_match('/graph/', $box->class) && $conf->browser->layout != 'phone')
        		{
        			$label = $label.' <span class="fa fa-bar-chart"></span>';
        		}
        		$arrayboxtoactivatelabel[$box->id] = $label; // We keep only boxes not shown for user, to show into combo list
        	}
            foreach ($boxidactivatedforuser as $boxid)
        	{
       			if (empty($boxorder)) $boxorder .= 'A:';
  				$boxorder .= $boxid.',';
        	}

        	//var_dump($boxidactivatedforuser);

        	// Class Form must have been already loaded
        	$selectboxlist .= '<!-- Form with select box list -->'."\n";
			$selectboxlist .= '<form id="addbox" name="addbox" method="POST" action="'.$_SERVER["PHP_SELF"].'">';
			$selectboxlist .= '<input type="hidden" name="addbox" value="addbox">';
			$selectboxlist .= '<input type="hidden" name="userid" value="'.$user->id.'">';
			$selectboxlist .= '<input type="hidden" name="areacode" value="'.$areacode.'">';
			$selectboxlist .= '<input type="hidden" name="boxorder" value="'.$boxorder.'">';
			$selectboxlist .= Form::selectarray('boxcombo', $arrayboxtoactivatelabel, -1, $langs->trans("ChooseBoxToAdd").'...', 0, 0, '', 0, 0, 0, 'ASC', 'maxwidth150onsmartphone', 0, 'hidden selected', 0, 1);
            if (empty($conf->use_javascript_ajax)) $selectboxlist .= ' <input type="submit" class="button" value="'.$langs->trans("AddBox").'">';
            $selectboxlist .= '</form>';
            if (!empty($conf->use_javascript_ajax))
            {
            	include_once DOL_DOCUMENT_ROOT.'/core/lib/ajax.lib.php';
            	$selectboxlist .= ajax_combobox("boxcombo");
            }
        }

        // Javascript code for dynamic actions
        if (!empty($conf->use_javascript_ajax))
        {
	        $selectboxlist .= '<script type="text/javascript" language="javascript">

	        // To update list of activated boxes
	        function updateBoxOrder(closing) {
	        	var left_list = cleanSerialize(jQuery("#boxhalfleft").sortable("serialize"));
	        	var right_list = cleanSerialize(jQuery("#boxhalfright").sortable("serialize"));
	        	var boxorder = \'A:\' + left_list + \'-B:\' + right_list;
	        	if (boxorder==\'A:A-B:B\' && closing == 1)	// There is no more boxes on screen, and we are after a delete of a box so we must hide title
	        	{
	        		jQuery.ajax({
	        			url: \''.DOL_URL_ROOT.'/core/ajax/box.php?closing=0&boxorder=\'+boxorder+\'&zone='.$areacode.'&userid=\'+'.$user->id.',
	        			async: false
	        		});
	        		// We force reload to be sure to get all boxes into list
	        		window.location.search=\'mainmenu='.GETPOST("mainmenu", "aZ09").'&leftmenu='.GETPOST('leftmenu', "aZ09").'&action=delbox\';
	        	}
	        	else
	        	{
	        		jQuery.ajax({
	        			url: \''.DOL_URL_ROOT.'/core/ajax/box.php?closing=\'+closing+\'&boxorder=\'+boxorder+\'&zone='.$areacode.'&userid=\'+'.$user->id.',
	        			async: true
	        		});
	        	}
	        }

	        jQuery(document).ready(function() {
	        	jQuery("#boxcombo").change(function() {
	        	var boxid=jQuery("#boxcombo").val();
	        		if (boxid > 0) {
	            		var left_list = cleanSerialize(jQuery("#boxhalfleft").sortable("serialize"));
	            		var right_list = cleanSerialize(jQuery("#boxhalfright").sortable("serialize"));
	            		var boxorder = \'A:\' + left_list + \'-B:\' + right_list;
	    				jQuery.ajax({
	    					url: \''.DOL_URL_ROOT.'/core/ajax/box.php?boxorder=\'+boxorder+\'&boxid=\'+boxid+\'&zone='.$areacode.'&userid='.$user->id.'\',
	    			        async: false
	    		        });
	        			window.location.search=\'mainmenu='.GETPOST("mainmenu", "aZ09").'&leftmenu='.GETPOST('leftmenu', "aZ09").'&action=addbox&boxid=\'+boxid;
	                }
	        	});';
	        	if (!count($arrayboxtoactivatelabel)) $selectboxlist .= 'jQuery("#boxcombo").hide();';
	        	$selectboxlist .= '

	        	jQuery("#boxhalfleft, #boxhalfright").sortable({
	    	    	handle: \'.boxhandle\',
	    	    	revert: \'invalid\',
	       			items: \'.boxdraggable\',
					containment: \'document\',
	        		connectWith: \'#boxhalfleft, #boxhalfright\',
	        		stop: function(event, ui) {
	        			updateBoxOrder(1);  /* 1 to avoid message after a move */
	        		}
	    		});

	        	jQuery(".boxclose").click(function() {
	        		var self = this;	// because JQuery can modify this
	        		var boxid=self.id.substring(8);
	        		var label=jQuery(\'#boxlabelentry\'+boxid).val();
	        		console.log("We close box "+boxid);
	        		jQuery(\'#boxto_\'+boxid).remove();
	        		if (boxid > 0) jQuery(\'#boxcombo\').append(new Option(label, boxid));
	        		updateBoxOrder(1);  /* 1 to avoid message after a remove */
	        	});

        	});'."\n";

	        $selectboxlist .= '</script>'."\n";
        }

        // Define boxlista and boxlistb
        $nbboxactivated = count($boxidactivatedforuser);

        if ($nbboxactivated)
        {
        	// Load translation files required by the page
            $langs->loadLangs(array("boxes", "projects"));

        	$emptybox = new ModeleBoxes($db);

            $boxlista .= "\n<!-- Box left container -->\n";

            // Define $box_max_lines
            $box_max_lines = 5;
            if (!empty($conf->global->MAIN_BOXES_MAXLINES)) $box_max_lines = $conf->global->MAIN_BOXES_MAXLINES;

            $ii = 0;
            foreach ($boxactivated as $key => $box)
            {
            	if ((!empty($user->conf->$confuserzone) && $box->fk_user == 0) || (empty($user->conf->$confuserzone) && $box->fk_user != 0)) continue;
				if (empty($box->box_order) && $ii < ($nbboxactivated / 2)) $box->box_order = 'A'.sprintf("%02d", ($ii + 1)); // When box_order was not yet set to Axx or Bxx and is still 0
            	if (preg_match('/^A/i', $box->box_order)) // column A
                {
                    $ii++;
                    //print 'box_id '.$boxactivated[$ii]->box_id.' ';
                    //print 'box_order '.$boxactivated[$ii]->box_order.'<br>';
                    // Show box
                    $box->loadBox($box_max_lines);
                    $boxlista .= $box->outputBox();
                }
            }

            if ($conf->browser->layout != 'phone')
            {
            	$emptybox->box_id = 'A';
            	$emptybox->info_box_head = array();
            	$emptybox->info_box_contents = array();
            	$boxlista .= $emptybox->outputBox(array(), array());
            }
            $boxlista .= "<!-- End box left container -->\n";

            $boxlistb .= "\n<!-- Box right container -->\n";

            $ii = 0;
            foreach ($boxactivated as $key => $box)
            {
            	if ((!empty($user->conf->$confuserzone) && $box->fk_user == 0) || (empty($user->conf->$confuserzone) && $box->fk_user != 0)) continue;
            	if (empty($box->box_order) && $ii < ($nbboxactivated / 2)) $box->box_order = 'B'.sprintf("%02d", ($ii + 1)); // When box_order was not yet set to Axx or Bxx and is still 0
            	if (preg_match('/^B/i', $box->box_order)) // colonne B
                {
                    $ii++;
                    //print 'box_id '.$boxactivated[$ii]->box_id.' ';
                    //print 'box_order '.$boxactivated[$ii]->box_order.'<br>';
                    // Show box
                    $box->loadBox($box_max_lines);
                    $boxlistb .= $box->outputBox();
                }
            }

            if ($conf->browser->layout != 'phone')
            {
            	$emptybox->box_id = 'B';
            	$emptybox->info_box_head = array();
            	$emptybox->info_box_contents = array();
            	$boxlistb .= $emptybox->outputBox(array(), array());
            }

            $boxlistb .= "<!-- End box right container -->\n";
        }

        return array('selectboxlist'=>count($boxactivated) ? $selectboxlist : '', 'boxactivated'=>$boxactivated, 'boxlista'=>$boxlista, 'boxlistb'=>$boxlistb);
    }


    // phpcs:disable PEAR.NamingConventions.ValidFunctionName.ScopeNotCamelCaps
    /**
     *  Return a HTML select list of a dictionary
     *
     *  @param  string	$htmlname          	Name of select zone
     *  @param	string	$dictionarytable	Dictionary table
     *  @param	string	$keyfield			Field for key
     *  @param	string	$labelfield			Label field
     *  @param	string	$selected			Selected value
     *  @param  int		$useempty          	1=Add an empty value in list, 2=Add an empty value in list only if there is more than 2 entries.
     *  @param  string  $moreattrib         More attributes on HTML select tag
     * 	@return	void
     */
    public function select_dictionary($htmlname, $dictionarytable, $keyfield = 'code', $labelfield = 'label', $selected = '', $useempty = 0, $moreattrib = '')
    {
        // phpcs:enable
        global $langs, $conf;

        $langs->load("admin");

        $sql = "SELECT rowid, ".$keyfield.", ".$labelfield;
        $sql .= " FROM ".MAIN_DB_PREFIX.$dictionarytable;
        $sql .= " ORDER BY ".$labelfield;

        dol_syslog(get_class($this)."::select_dictionary", LOG_DEBUG);
        $result = $this->db->query($sql);
        if ($result)
        {
            $num = $this->db->num_rows($result);
            $i = 0;
            if ($num)
            {
                print '<select id="select'.$htmlname.'" class="flat selectdictionary" name="'.$htmlname.'"'.($moreattrib ? ' '.$moreattrib : '').'>';
                if ($useempty == 1 || ($useempty == 2 && $num > 1))
                {
                    print '<option value="-1">&nbsp;</option>';
                }

                while ($i < $num)
                {
                    $obj = $this->db->fetch_object($result);
                    if ($selected == $obj->rowid || $selected == $obj->$keyfield)
                    {
                        print '<option value="'.$obj->$keyfield.'" selected>';
                    }
                    else
                    {
                        print '<option value="'.$obj->$keyfield.'">';
                    }
                    print $obj->$labelfield;
                    print '</option>';
                    $i++;
                }
                print "</select>";
            } else {
                print $langs->trans("DictionaryEmpty");
            }
        }
        else {
            dol_print_error($this->db);
        }
    }

    /**
	 *	Return an html string with a select combo box to choose yes or no
	 *
	 *	@param	string		$htmlname		Name of html select field
	 *	@param	string		$value			Pre-selected value
	 *	@param	int			$option			0 return automatic/manual, 1 return 1/0
	 *	@param	bool		$disabled		true or false
	 *  @param	int      	$useempty		1=Add empty line
	 *	@return	string						See option
	 */
    public function selectAutoManual($htmlname, $value = '', $option = 0, $disabled = false, $useempty = 0)
	{
		global $langs;

		$automatic = "automatic"; $manual = "manual";
		if ($option)
		{
			$automatic = "1";
			$manual = "0";
		}

		$disabled = ($disabled ? ' disabled' : '');

		$resultautomanual = '<select class="flat width100" id="'.$htmlname.'" name="'.$htmlname.'"'.$disabled.'>'."\n";
		if ($useempty) $resultautomanual .= '<option value="-1"'.(($value < 0) ? ' selected' : '').'>&nbsp;</option>'."\n";
		if (("$value" == 'automatic') || ($value == 1))
		{
			$resultautomanual .= '<option value="'.$automatic.'" selected>'.$langs->trans("Automatic").'</option>'."\n";
			$resultautomanual .= '<option value="'.$manual.'">'.$langs->trans("Manual").'</option>'."\n";
		}
		else
	    {
	   		$selected=(($useempty && $value != '0' && $value != 'manual')?'':' selected');
			$resultautomanual .= '<option value="'.$automatic.'">'.$langs->trans("Automatic").'</option>'."\n";
			$resultautomanual .= '<option value="'.$manual.'"'.$selected.'>'.$langs->trans("Manual").'</option>'."\n";
		}
		$resultautomanual .= '</select>'."\n";
		return $resultautomanual;
	}
}<|MERGE_RESOLUTION|>--- conflicted
+++ resolved
@@ -754,11 +754,7 @@
 			        } ); });
 	             </script>';
             }
-<<<<<<< HEAD
-            $out .= '<input id="colorpicker'.$prefix.'" name="'.$prefix.'" size="6" maxlength="7" class="flat'.($morecss ? ' '.$morecss : '').'" type="text" value="'.$set_color.'" />';
-=======
-            $out.= '<input id="colorpicker'.$prefix.'" name="'.$prefix.'" size="6" maxlength="7" class="flat'.($morecss?' '.$morecss:'').'" type="text" value="'.dol_escape_htmltag($set_color).'" />';
->>>>>>> 7e52c703
+            $out .= '<input id="colorpicker'.$prefix.'" name="'.$prefix.'" size="6" maxlength="7" class="flat'.($morecss ? ' '.$morecss : '').'" type="text" value="'.dol_escape_htmltag($set_color).'" />';
         }
         else  // In most cases, this is not used. We used instead function with no specific list of colors
         {
