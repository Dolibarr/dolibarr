<?php
/* Copyright (c) 2002-2007 Rodolphe Quiedeville <rodolphe@quiedeville.org>
 * Copyright (C) 2004-2012 Laurent Destailleur  <eldy@users.sourceforge.net>
 * Copyright (C) 2004      Benoit Mortier       <benoit.mortier@opensides.be>
 * Copyright (C) 2004      Sebastien Di Cintio  <sdicintio@ressource-toi.org>
 * Copyright (C) 2004      Eric Seigne          <eric.seigne@ryxeo.com>
 * Copyright (C) 2005-2012 Regis Houssin        <regis.houssin@inodbox.com>
 * Copyright (C) 2006      Andre Cianfarani     <acianfa@free.fr>
 * Copyright (C) 2006      Marc Barilley/Ocebo  <marc@ocebo.com>
 * Copyright (C) 2007      Franky Van Liedekerke <franky.van.liedekerker@telenet.be>
 * Copyright (C) 2007      Patrick Raguin 		<patrick.raguin@gmail.com>
 * Copyright (C) 2019       Thibault FOUCART        <support@ptibogxiv.net>
 *
 * This program is free software; you can redistribute it and/or modify
 * it under the terms of the GNU General Public License as published by
 * the Free Software Foundation; either version 3 of the License, or
 * (at your option) any later version.
 *
 * This program is distributed in the hope that it will be useful,
 * but WITHOUT ANY WARRANTY; without even the implied warranty of
 * MERCHANTABILITY or FITNESS FOR A PARTICULAR PURPOSE.  See the
 * GNU General Public License for more details.
 *
 * You should have received a copy of the GNU General Public License
 * along with this program. If not, see <https://www.gnu.org/licenses/>.
 */

/**
 *	\file       htdocs/core/class/html.formother.class.php
 *  \ingroup    core
 *	\brief      Fichier de la classe des fonctions predefinie de composants html autre
 */


/**
 *	Classe permettant la generation de composants html autre
 *	Only common components are here.
 */
class FormOther
{
	private $db;

	/**
	 * @var string Error code (or message)
	 */
	public $error;


	/**
	 *	Constructor
	 *
	 *	@param	DoliDB		$db      Database handler
	 */
	public function __construct($db)
	{
		$this->db = $db;
	}

	/**
	 * Return the HTML code for scanner tool.
	 * This must be called into an existing <form>
	 *
	 * @param	string	$jstoexecuteonadd	Name of javascript function to call once the barcode scanning session is complete and user has click on "Add".
	 * @param	string	$mode				'all' (both product and lot barcode) or 'product' (product barcode only) or 'lot' (lot number only)
	 * @return	string						HTML component
	 */
	public function getHTMLScannerForm($jstoexecuteonadd = 'barcodescannerjs', $mode = 'all')
	{
		global $langs;

		$out = '';

		$out .= '<!-- Popup for mass barcode scanning -->'."\n";
		$out .= '<div class="div-for-modal-topright" style="padding: 15px">';
		$out .= '<center>'.img_picto('', 'barcode', 'class="pictofixedwidth"').'<strong>Barcode scanner tool...</strong></center><br>';

		if ($mode == 'product') {
			$out .= '<input type="hidden" name="barcodemode" value="barcodeforproduct" id="barcodeforproduct">';
		} elseif ($mode == 'lot') {
			$out .= '<input type="hidden" name="barcodemode" value="barcodeforlotserial" id="barcodeforlotserial">';
		} else {	// $mode = 'all'
			$out .= '<input type="radio" name="barcodemode" value="barcodeforautodetect" id="barcodeforautodetect" checked="checked"> <label for="barcodeforautodetect">Autodetect if we scan a product barcode or a lot/serial barcode</label><br>';
			$out .= '<input type="radio" name="barcodemode" value="barcodeforproduct" id="barcodeforproduct"> <label for="barcodeforproduct">Scan a product barcode</label><br>';
			$out .= '<input type="radio" name="barcodemode" value="barcodeforlotserial" id="barcodeforlotserial"> <label for="barcodeforlotserial">Scan a product lot or serial number</label><br>';
		}
		$stringaddbarcode = $langs->trans("QtyToAddAfterBarcodeScan", "tmphtml");
		$htmltoreplaceby = '<select name="selectaddorreplace"><option selected value="add">'.$langs->trans("Add").'</option><option value="replace">'.$langs->trans("ToReplace").'</option></select>';
		$stringaddbarcode = str_replace("tmphtml", $htmltoreplaceby, $stringaddbarcode);
		$out .= $stringaddbarcode.' <input type="text" name="barcodeproductqty" class="width50 right" value="1"><br>';
		$out .= '<br>';
		$out .= '<textarea type="text" name="barcodelist" class="centpercent" autofocus rows="'.ROWS_3.'" placeholder="'.dol_escape_htmltag($langs->trans("ScanOrTypeOrCopyPasteYourBarCodes")).'"></textarea>';

		/*print '<br>'.$langs->trans("or").'<br>';

		print '<br>';

		print '<input type="text" name="barcodelotserial" class="width200"> &nbsp; &nbsp; Qty <input type="text" name="barcodelotserialqty" class="width50 right" value="1"><br>';
		*/
		$out .= '<br>';
		$out .= '<center>';
		$out .= '<input type="submit" class="button marginleftonly marginrightonly" id ="exec'.dol_escape_js($jstoexecuteonadd).'" name="addscan" value="'.dol_escape_htmltag($langs->trans("Add")).'">';
		$out .= '<input type="submit" class="button marginleftonly marginrightonly" name="cancel" value="'.dol_escape_htmltag($langs->trans("CloseWindow")).'">';
		$out .= '</center>';
		$out .= '<br>';
		$out .= '<div type="text" id="scantoolmessage" class="scantoolmessage ok nopadding"></div>';

		$out .= '<script>';
		$out .= 'jQuery("#barcodeforautodetect, #barcodeforproduct, #barcodeforlotserial").click(function(){';
		$out .= 'console.log("select choice");';
		$out .= 'jQuery("#scantoolmessage").text("");';
		$out .= '});'."\n";
		$out .= '$("#exec'.dol_escape_js($jstoexecuteonadd).'").click(function(){
			console.log("We call js to execute \''.dol_escape_js($jstoexecuteonadd).'\'");
			'.dol_escape_js($jstoexecuteonadd).'();
			return false;	/* We want to stay on the scan tool */
		})';
		$out .= '</script>';

		$out .= '</center>';
		$out .= '</div>';

		return $out;
	}

	// phpcs:disable PEAR.NamingConventions.ValidFunctionName.ScopeNotCamelCaps
	/**
	 *    Return HTML select list of export models
	 *
	 *    @param    string	$selected          Id modele pre-selectionne
	 *    @param    string	$htmlname          Nom de la zone select
	 *    @param    string	$type              Type des modeles recherches
	 *    @param    int		$useempty          Show an empty value in list
	 *    @param    int		$fk_user           User we want templates
	 *    @return	void
	 */
	public function select_export_model($selected = '', $htmlname = 'exportmodelid', $type = '', $useempty = 0, $fk_user = null)
	{
		// phpcs:enable
		global $conf, $langs, $user;

		$sql = "SELECT rowid, label, fk_user";
		$sql .= " FROM ".$this->db->prefix()."export_model";
		$sql .= " WHERE type = '".$this->db->escape($type)."'";
		if (empty($conf->global->EXPORTS_SHARE_MODELS)) {	// EXPORTS_SHARE_MODELS means all templates are visible, whatever is owner.
			$sql .= " AND fk_user IN (0, ".((int) $fk_user).")";
		}
		$sql .= " ORDER BY label";
		$result = $this->db->query($sql);
		if ($result) {
			print '<select class="flat minwidth200" name="'.$htmlname.'" id="'.$htmlname.'">';
			if ($useempty) {
				print '<option value="-1">&nbsp;</option>';
			}

			$tmpuser = new User($this->db);

			$num = $this->db->num_rows($result);
			$i = 0;
			while ($i < $num) {
				$obj = $this->db->fetch_object($result);

				$label = $obj->label;
				if ($obj->fk_user == 0) {
					$label .= ' <span class="opacitymedium">('.$langs->trans("Everybody").')</span>';
				} elseif ($obj->fk_user > 0) {
					$tmpuser->fetch($obj->fk_user);
					$label .= ' <span class="opacitymedium">('.$tmpuser->getFullName($langs).')</span>';
				}

				if ($selected == $obj->rowid) {
					print '<option value="'.$obj->rowid.'" selected data-html="'.dol_escape_htmltag($label).'">';
				} else {
					print '<option value="'.$obj->rowid.'" data-html="'.dol_escape_htmltag($label).'">';
				}
				print $label;
				print '</option>';
				$i++;
			}
			print "</select>";
			print ajax_combobox($htmlname);
		} else {
			dol_print_error($this->db);
		}
	}


	// phpcs:disable PEAR.NamingConventions.ValidFunctionName.ScopeNotCamelCaps
	/**
	 *    Return list of export models
	 *
	 *    @param    string	$selected          Id modele pre-selectionne
	 *    @param    string	$htmlname          Nom de la zone select
	 *    @param    string	$type              Type des modeles recherches
	 *    @param    int		$useempty          Affiche valeur vide dans liste
	 *    @param    int		$fk_user           User that has created the template
	 *    @return	void
	 */
	public function select_import_model($selected = '', $htmlname = 'importmodelid', $type = '', $useempty = 0, $fk_user = null)
	{
		// phpcs:enable
		global $conf, $langs, $user;

		$sql = "SELECT rowid, label, fk_user";
		$sql .= " FROM ".$this->db->prefix()."import_model";
		$sql .= " WHERE type = '".$this->db->escape($type)."'";
		if (empty($conf->global->EXPORTS_SHARE_MODELS)) {	// EXPORTS_SHARE_MODELS means all templates are visible, whatever is owner.
			$sql .= " AND fk_user IN (0, ".((int) $fk_user).")";
		}
		$sql .= " ORDER BY label";
		$result = $this->db->query($sql);
		if ($result) {
			print '<select class="flat minwidth200" name="'.$htmlname.'" id="'.$htmlname.'">';
			if ($useempty) {
				print '<option value="-1">&nbsp;</option>';
			}

			$tmpuser = new User($this->db);

			$num = $this->db->num_rows($result);
			$i = 0;
			while ($i < $num) {
				$obj = $this->db->fetch_object($result);

				$label = $obj->label;
				if ($obj->fk_user == 0) {
					$label .= ' <span class="opacitymedium">('.$langs->trans("Everybody").')</span>';
				} elseif ($obj->fk_user > 0) {
					$tmpuser->fetch($obj->fk_user);
					$label .= ' <span class="opacitymedium">('.$tmpuser->getFullName($langs).')</span>';
				}

				if ($selected == $obj->rowid) {
					print '<option value="'.$obj->rowid.'" selected data-html="'.dol_escape_htmltag($label).'">';
				} else {
					print '<option value="'.$obj->rowid.'" data-html="'.dol_escape_htmltag($label).'">';
				}
				print $label;
				print '</option>';
				$i++;
			}
			print "</select>";
			print ajax_combobox($htmlname);
		} else {
			dol_print_error($this->db);
		}
	}


	// phpcs:disable PEAR.NamingConventions.ValidFunctionName.ScopeNotCamelCaps
	/**
	 *    Return list of ecotaxes with label
	 *
	 *    @param	string	$selected   Preselected ecotaxes
	 *    @param    string	$htmlname	Name of combo list
	 *    @return	integer
	 */
	public function select_ecotaxes($selected = '', $htmlname = 'ecotaxe_id')
	{
		// phpcs:enable
		global $langs;

		$sql = "SELECT e.rowid, e.code, e.label, e.price, e.organization,";
		$sql .= " c.label as country";
		$sql .= " FROM ".$this->db->prefix()."c_ecotaxe as e,".$this->db->prefix()."c_country as c";
		$sql .= " WHERE e.active = 1 AND e.fk_pays = c.rowid";
		$sql .= " ORDER BY country, e.organization ASC, e.code ASC";

		dol_syslog(get_class($this).'::select_ecotaxes', LOG_DEBUG);
		$resql = $this->db->query($sql);
		if ($resql) {
			print '<select class="flat" name="'.$htmlname.'">';
			$num = $this->db->num_rows($resql);
			$i = 0;
			print '<option value="-1">&nbsp;</option>'."\n";
			if ($num) {
				while ($i < $num) {
					$obj = $this->db->fetch_object($resql);
					if ($selected && $selected == $obj->rowid) {
						print '<option value="'.$obj->rowid.'" selected>';
					} else {
						print '<option value="'.$obj->rowid.'">';
						//print '<option onmouseover="showtip(\''.$obj->label.'\')" onMouseout="hidetip()" value="'.$obj->rowid.'">';
					}
					$selectOptionValue = $obj->code.' - '.$obj->label.' : '.price($obj->price).' '.$langs->trans("HT").' ('.$obj->organization.')';
					print $selectOptionValue;
					print '</option>';
					$i++;
				}
			}
			print '</select>';
			return 0;
		} else {
			dol_print_error($this->db);
			return 1;
		}
	}


	// phpcs:disable PEAR.NamingConventions.ValidFunctionName.ScopeNotCamelCaps
	/**
	 *    Return list of revenue stamp for country
	 *
	 *    @param	string	$selected   	Value of preselected revenue stamp
	 *    @param    string	$htmlname   	Name of combo list
	 *    @param    string	$country_code   Country Code
	 *    @return	string					HTML select list
	 */
	public function select_revenue_stamp($selected = '', $htmlname = 'revenuestamp', $country_code = '')
	{
		// phpcs:enable
		global $langs;

		$out = '';

		$sql = "SELECT r.taux, r.revenuestamp_type";
		$sql .= " FROM ".$this->db->prefix()."c_revenuestamp as r,".$this->db->prefix()."c_country as c";
		$sql .= " WHERE r.active = 1 AND r.fk_pays = c.rowid";
		$sql .= " AND c.code = '".$this->db->escape($country_code)."'";

		dol_syslog(get_class($this).'::select_revenue_stamp', LOG_DEBUG);
		$resql = $this->db->query($sql);
		if ($resql) {
			$out .= '<select class="flat" name="'.$htmlname.'">';
			$num = $this->db->num_rows($resql);
			$i = 0;
			$out .= '<option value="0">&nbsp;</option>'."\n";
			if ($num) {
				while ($i < $num) {
					$obj = $this->db->fetch_object($resql);
					if (($selected && $selected == $obj->taux) || $num == 1) {
						$out .= '<option value="'.$obj->taux.($obj->revenuestamp_type == 'percent' ? '%' : '').'"'.($obj->revenuestamp_type == 'percent' ? ' data-type="percent"' : '').' selected>';
					} else {
						$out .= '<option value="'.$obj->taux.($obj->revenuestamp_type == 'percent' ? '%' : '').'"'.($obj->revenuestamp_type == 'percent' ? ' data-type="percent"' : '').'>';
						//print '<option onmouseover="showtip(\''.$obj->libelle.'\')" onMouseout="hidetip()" value="'.$obj->rowid.'">';
					}
					$out .= $obj->taux.($obj->revenuestamp_type == 'percent' ? '%' : '');
					$out .= '</option>';
					$i++;
				}
			}
			$out .= '</select>';
			return $out;
		} else {
			dol_print_error($this->db);
			return '';
		}
	}


	// phpcs:disable PEAR.NamingConventions.ValidFunctionName.ScopeNotCamelCaps
	/**
	 *    Return a HTML select list to select a percent
	 *
	 *    @param	integer	$selected      	pourcentage pre-selectionne
	 *    @param    string	$htmlname      	nom de la liste deroulante
	 *    @param	int		$disabled		Disabled or not
	 *    @param    int		$increment     	increment value
	 *    @param    int		$start         	start value
	 *    @param    int		$end           	end value
	 *    @param    int     $showempty      Add also an empty line
	 *    @return   string					HTML select string
	 */
	public function select_percent($selected = 0, $htmlname = 'percent', $disabled = 0, $increment = 5, $start = 0, $end = 100, $showempty = 0)
	{
		// phpcs:enable
		$return = '<select class="flat" name="'.$htmlname.'" '.($disabled ? 'disabled' : '').'>';
		if ($showempty) {
			$return .= '<option value="-1"'.(($selected == -1 || $selected == '') ? ' selected' : '').'>&nbsp;</option>';
		}

		for ($i = $start; $i <= $end; $i += $increment) {
			if ($selected != '' && (int) $selected == $i) {
				$return .= '<option value="'.$i.'" selected>';
			} else {
				$return .= '<option value="'.$i.'">';
			}
			$return .= $i.' % ';
			$return .= '</option>';
		}

		$return .= '</select>';

		return $return;
	}

	// phpcs:disable PEAR.NamingConventions.ValidFunctionName.ScopeNotCamelCaps
	/**
	 * Return select list for categories (to use in form search selectors)
	 *
	 * @param	int			$type			Type of category ('customer', 'supplier', 'contact', 'product', 'member'). Old mode (0, 1, 2, ...) is deprecated.
	 * @param   integer		$selected     	Preselected value
	 * @param   string		$htmlname      	Name of combo list
	 * @param	int			$nocateg		Show also an entry "Not categorized"
	 * @param   int|string  $showempty      Add also an empty line
	 * @param   string  	$morecss        More CSS
	 * @return  string			        	Html combo list code
	 * @see	select_all_categories()
	 */
	public function select_categories($type, $selected = 0, $htmlname = 'search_categ', $nocateg = 0, $showempty = 1, $morecss = '')
	{
		// phpcs:enable
		global $conf, $langs;
		require_once DOL_DOCUMENT_ROOT.'/categories/class/categorie.class.php';

		// For backward compatibility
		if (is_numeric($type)) {
			dol_syslog(__METHOD__.': using numeric value for parameter type is deprecated. Use string code instead.', LOG_WARNING);
		}

		// Load list of "categories"
		$static_categs = new Categorie($this->db);
		$tab_categs = $static_categs->get_full_arbo($type);

		$moreforfilter = '';
		// Enhance with select2
		if ($conf->use_javascript_ajax) {
			include_once DOL_DOCUMENT_ROOT.'/core/lib/ajax.lib.php';
			$comboenhancement = ajax_combobox('select_categ_'.$htmlname);
			$moreforfilter .= $comboenhancement;
		}

		// Print a select with each of them
		$moreforfilter .= '<select class="flat minwidth100'.($morecss ? ' '.$morecss : '').'" id="select_categ_'.$htmlname.'" name="'.$htmlname.'">';
		if ($showempty) {
			$textforempty = ' ';
			if (!empty($conf->use_javascript_ajax)) {
				$textforempty = '&nbsp;'; // If we use ajaxcombo, we need &nbsp; here to avoid to have an empty element that is too small.
			}
			if (!is_numeric($showempty)) {
				$textforempty = $showempty;
			}
			$moreforfilter .= '<option class="optiongrey" value="'.($showempty < 0 ? $showempty : -1).'"'.($selected == $showempty ? ' selected' : '').'>'.$textforempty.'</option>'."\n";
			//$moreforfilter .= '<option value="0" '.($moreparamonempty ? $moreparamonempty.' ' : '').' class="optiongrey">'.(is_numeric($showempty) ? '&nbsp;' : $showempty).'</option>'; // Should use -1 to say nothing
		}

		if (is_array($tab_categs)) {
			foreach ($tab_categs as $categ) {
				$moreforfilter .= '<option value="'.$categ['id'].'"';
				if ($categ['id'] == $selected) {
					$moreforfilter .= ' selected';
				}
				$moreforfilter .= '>'.dol_trunc($categ['fulllabel'], 50, 'middle').'</option>';
			}
		}
		if ($nocateg) {
			$langs->load("categories");
			$moreforfilter .= '<option value="-2"'.($selected == -2 ? ' selected' : '').'>- '.$langs->trans("NotCategorized").' -</option>';
		}
		$moreforfilter .= '</select>';

		return $moreforfilter;
	}


	// phpcs:disable PEAR.NamingConventions.ValidFunctionName.ScopeNotCamelCaps
	/**
	 *  Return select list for categories (to use in form search selectors)
	 *
	 *  @param	string		$selected     		Preselected value
	 *  @param  string		$htmlname      		Name of combo list (example: 'search_sale')
	 *  @param  User		$user           	Object user
	 *  @param	int			$showstatus			0=show user status only if status is disabled, 1=always show user status into label, -1=never show user status
	 *  @param	int|string	$showempty			1=show also an empty value or text to show for empty
	 *  @param	string		$morecss			More CSS
	 *  @param	int			$norepresentative	Show also an entry "Not categorized"
	 *  @return string							Html combo list code
	 */
	public function select_salesrepresentatives($selected, $htmlname, $user, $showstatus = 0, $showempty = 1, $morecss = '', $norepresentative = 0)
	{
		// phpcs:enable
		global $conf, $langs, $hookmanager;

		$langs->load('users');

		$out = '';

		$reshook = $hookmanager->executeHooks('addSQLWhereFilterOnSelectSalesRep', array(), $this, $action);

		// Select each sales and print them in a select input
		$out .= '<select class="flat'.($morecss ? ' '.$morecss : '').'" id="'.$htmlname.'" name="'.$htmlname.'">';
		if ($showempty) {
			$textforempty = ' ';
			if (!is_numeric($showempty)) {
				$textforempty = $showempty;
			}
			if (!empty($conf->use_javascript_ajax) && $textforempty == ' ') {
				$textforempty = '&nbsp;'; // If we use ajaxcombo, we need &nbsp; here to avoid to have an empty element that is too small.
			}
			$out .= '<option class="optiongrey" value="'.($showempty < 0 ? $showempty : -1).'"'.($selected == $showempty ? ' selected' : '').'>'.$textforempty.'</option>'."\n";
		}

		// Get list of users allowed to be viewed
		$sql_usr = "SELECT u.rowid, u.lastname, u.firstname, u.statut as status, u.login, u.photo, u.gender, u.entity, u.admin";
		$sql_usr .= " FROM ".$this->db->prefix()."user as u";

		if (!empty($conf->global->MULTICOMPANY_TRANSVERSE_MODE)) {
			if (!empty($user->admin) && empty($user->entity) && $conf->entity == 1) {
				$sql_usr .= " WHERE u.entity IS NOT NULL"; // Show all users
			} else {
				$sql_usr .= " WHERE EXISTS (SELECT ug.fk_user FROM ".$this->db->prefix()."usergroup_user as ug WHERE u.rowid = ug.fk_user AND ug.entity IN (".getEntity('usergroup')."))";
				$sql_usr .= " OR u.entity = 0"; // Show always superadmin
			}
		} else {
			$sql_usr .= " WHERE u.entity IN (".getEntity('user').")";
		}

		if (empty($user->rights->user->user->lire)) {
			$sql_usr .= " AND u.rowid = ".((int) $user->id);
		}
		if (!empty($user->socid)) {
			$sql_usr .= " AND u.fk_soc = ".((int) $user->socid);
		}

		//Add hook to filter on user (for exemple on usergroup define in custom modules)
		if (!empty($reshook)) {
			$sql_usr .= $hookmanager->resArray[0];
		}

		// Add existing sales representatives of thirdparty of external user
		if (empty($user->rights->user->user->lire) && $user->socid) {
			$sql_usr .= " UNION ";
			$sql_usr .= "SELECT u2.rowid, u2.lastname, u2.firstname, u2.statut as status, u2.login, u2.photo, u2.gender, u2.entity, u2.admin";
			$sql_usr .= " FROM ".$this->db->prefix()."user as u2, ".$this->db->prefix()."societe_commerciaux as sc";

			if (!empty($conf->global->MULTICOMPANY_TRANSVERSE_MODE)) {
				if (!empty($user->admin) && empty($user->entity) && $conf->entity == 1) {
					$sql_usr .= " WHERE u2.entity IS NOT NULL"; // Show all users
				} else {
					$sql_usr .= " WHERE EXISTS (SELECT ug2.fk_user FROM ".$this->db->prefix()."usergroup_user as ug2 WHERE u2.rowid = ug2.fk_user AND ug2.entity IN (".getEntity('usergroup')."))";
				}
			} else {
				$sql_usr .= " WHERE u2.entity IN (".getEntity('user').")";
			}

			$sql_usr .= " AND u2.rowid = sc.fk_user AND sc.fk_soc = ".((int) $user->socid);

			//Add hook to filter on user (for exemple on usergroup define in custom modules)
			if (!empty($reshook)) {
				$sql_usr .= $hookmanager->resArray[1];
			}
		}

		if (empty($conf->global->MAIN_FIRSTNAME_NAME_POSITION)) {	// MAIN_FIRSTNAME_NAME_POSITION is 0 means firstname+lastname
			$sql_usr .= " ORDER BY status DESC, firstname ASC, lastname ASC";
		} else {
			$sql_usr .= " ORDER BY status DESC, lastname ASC, firstname ASC";
		}
		//print $sql_usr;exit;

		$resql_usr = $this->db->query($sql_usr);
		if ($resql_usr) {
			$userstatic = new User($this->db);

			while ($obj_usr = $this->db->fetch_object($resql_usr)) {
				$userstatic->id = $obj_usr->rowid;
				$userstatic->lastname = $obj_usr->lastname;
				$userstatic->firstname = $obj_usr->firstname;
				$userstatic->photo = $obj_usr->photo;
				$userstatic->statut = $obj_usr->status;
				$userstatic->entity = $obj_usr->entity;
				$userstatic->admin = $obj_usr->admin;

				$labeltoshow = dolGetFirstLastname($obj_usr->firstname, $obj_usr->lastname);
				if (empty($obj_usr->firstname) && empty($obj_usr->lastname)) {
					$labeltoshow = $obj_usr->login;
				}

				$out .= '<option value="'.$obj_usr->rowid.'"';
				if ($obj_usr->rowid == $selected) {
					$out .= ' selected';
				}
				$out .= ' data-html="';
				$outhtml = $userstatic->getNomUrl(-3, '', 0, 1, 24, 1, 'login', '', 1).' ';
				if ($showstatus >= 0 && $obj_usr->status == 0) {
					$outhtml .= '<strike class="opacitymediumxxx">';
				}
				$outhtml .= $labeltoshow;
				if ($showstatus >= 0 && $obj_usr->status == 0) {
					$outhtml .= '</strike>';
				}
				$out .= dol_escape_htmltag($outhtml);
				$out .= '">';

				$out .= $labeltoshow;
				// Complete name with more info
				$moreinfo = 0;
				if (!empty($conf->global->MAIN_SHOW_LOGIN)) {
					$out .= ($moreinfo ? ' - ' : ' (').$obj_usr->login;
					$moreinfo++;
				}
				if ($showstatus >= 0) {
					if ($obj_usr->status == 1 && $showstatus == 1) {
						$out .= ($moreinfo ? ' - ' : ' (').$langs->trans('Enabled');
						$moreinfo++;
					}
					if ($obj_usr->status == 0) {
						$out .= ($moreinfo ? ' - ' : ' (').$langs->trans('Disabled');
						$moreinfo++;
					}
				}
				$out .= ($moreinfo ? ')' : '');
				$out .= '</option>';
			}
			$this->db->free($resql_usr);
		} else {
			dol_print_error($this->db);
		}

		if ($norepresentative) {
			$langs->load("companies");
			$out .= '<option value="-2"'.($selected == -2 ? ' selected' : '').'>- '.$langs->trans("NoSalesRepresentativeAffected").' -</option>';
		}

		$out .= '</select>';

		// Enhance with select2
		if ($conf->use_javascript_ajax) {
			include_once DOL_DOCUMENT_ROOT.'/core/lib/ajax.lib.php';

			$comboenhancement = ajax_combobox($htmlname);
			if ($comboenhancement) {
				$out .= $comboenhancement;
			}
		}

		return $out;
	}

	/**
	 *	Return list of project and tasks
	 *
	 *	@param  int		$selectedtask   		Pre-selected task
	 *  @param  int		$projectid				Project id
	 * 	@param  string	$htmlname    			Name of html select
	 * 	@param	int		$modeproject			1 to restrict on projects owned by user
	 * 	@param	int		$modetask				1 to restrict on tasks associated to user
	 * 	@param	int		$mode					0=Return list of tasks and their projects, 1=Return projects and tasks if exists
	 *  @param  int		$useempty       		0=Allow empty values
	 *  @param	int		$disablechildoftaskid	1=Disable task that are child of the provided task id
	 *  @param	string	$filteronprojstatus		Filter on project status ('-1'=no filter, '0,1'=Draft+Validated status)
	 *  @param	string	$morecss				More css
	 *  @return	void
	 */
	public function selectProjectTasks($selectedtask = '', $projectid = 0, $htmlname = 'task_parent', $modeproject = 0, $modetask = 0, $mode = 0, $useempty = 0, $disablechildoftaskid = 0, $filteronprojstatus = '', $morecss = '')
	{
		global $user, $langs;

		require_once DOL_DOCUMENT_ROOT.'/projet/class/task.class.php';

		//print $modeproject.'-'.$modetask;
		$task = new Task($this->db);
		$tasksarray = $task->getTasksArray($modetask ? $user : 0, $modeproject ? $user : 0, $projectid, 0, $mode, '', $filteronprojstatus);
		if ($tasksarray) {
			print '<select class="flat'.($morecss ? ' '.$morecss : '').'" name="'.$htmlname.'" id="'.$htmlname.'">';
			if ($useempty) {
				print '<option value="0">&nbsp;</option>';
			}
			$j = 0;
			$level = 0;
			$this->_pLineSelect($j, 0, $tasksarray, $level, $selectedtask, $projectid, $disablechildoftaskid);
			print '</select>';

			print ajax_combobox($htmlname);
		} else {
			print '<div class="warning">'.$langs->trans("NoProject").'</div>';
		}
	}

	/**
	 * Write lines of a project (all lines of a project if parent = 0)
	 *
	 * @param 	int		$inc					Cursor counter
	 * @param 	int		$parent					Id of parent task we want to see
	 * @param 	array	$lines					Array of task lines
	 * @param 	int		$level					Level
	 * @param 	int		$selectedtask			Id selected task
	 * @param 	int		$selectedproject		Id selected project
	 * @param	int		$disablechildoftaskid	1=Disable task that are child of the provided task id
	 * @return	void
	 */
	private function _pLineSelect(&$inc, $parent, $lines, $level = 0, $selectedtask = 0, $selectedproject = 0, $disablechildoftaskid = 0)
	{
		global $langs, $user, $conf;

		$lastprojectid = 0;

		$numlines = count($lines);
		for ($i = 0; $i < $numlines; $i++) {
			if ($lines[$i]->fk_parent == $parent) {
				//var_dump($selectedproject."--".$selectedtask."--".$lines[$i]->fk_project."_".$lines[$i]->id);		// $lines[$i]->id may be empty if project has no lines

				// Break on a new project
				if ($parent == 0) {	// We are on a task at first level
					if ($lines[$i]->fk_project != $lastprojectid) {	// Break found on project
						if ($i > 0) {
							print '<option value="0" disabled>----------</option>';
						}
						print '<option value="'.$lines[$i]->fk_project.'_0"';
						if ($selectedproject == $lines[$i]->fk_project) {
							print ' selected';
						}

						$labeltoshow = $langs->trans("Project").' '.$lines[$i]->projectref;
						if (empty($lines[$i]->public)) {
							$labeltoshow .= ' <span class="opacitymedium">('.$langs->trans("Visibility").': '.$langs->trans("PrivateProject").')</span>';
						} else {
							$labeltoshow .= ' <span class="opacitymedium">('.$langs->trans("Visibility").': '.$langs->trans("SharedProject").')</span>';
						}

						print ' data-html="'.dol_escape_htmltag($labeltoshow).'"';
						print '>'; // Project -> Task
						print $labeltoshow;
						print "</option>\n";

						$lastprojectid = $lines[$i]->fk_project;
						$inc++;
					}
				}

				$newdisablechildoftaskid = $disablechildoftaskid;

				// Print task
				if (isset($lines[$i]->id)) {		// We use isset because $lines[$i]->id may be null if project has no task and are on root project (tasks may be caught by a left join). We enter here only if '0' or >0
					// Check if we must disable entry
					$disabled = 0;
					if ($disablechildoftaskid && (($lines[$i]->id == $disablechildoftaskid || $lines[$i]->fk_parent == $disablechildoftaskid))) {
						$disabled++;
						if ($lines[$i]->fk_parent == $disablechildoftaskid) {
							$newdisablechildoftaskid = $lines[$i]->id; // If task is child of a disabled parent, we will propagate id to disable next child too
						}
					}

					print '<option value="'.$lines[$i]->fk_project.'_'.$lines[$i]->id.'"';
					if (($lines[$i]->id == $selectedtask) || ($lines[$i]->fk_project.'_'.$lines[$i]->id == $selectedtask)) {
						print ' selected';
					}
					if ($disabled) {
						print ' disabled';
					}

					$labeltoshow = $langs->trans("Project").' '.$lines[$i]->projectref;
					$labeltoshow .= ' '.$lines[$i]->projectlabel;
					if (empty($lines[$i]->public)) {
						$labeltoshow .= ' <span class="opacitymedium">('.$langs->trans("Visibility").': '.$langs->trans("PrivateProject").')</span>';
					} else {
						$labeltoshow .= ' <span class="opacitymedium">('.$langs->trans("Visibility").': '.$langs->trans("SharedProject").')</span>';
					}
					if ($lines[$i]->id) {
						$labeltoshow .= ' > ';
					}
					for ($k = 0; $k < $level; $k++) {
						$labeltoshow .= "&nbsp;&nbsp;&nbsp;";
					}
					$labeltoshow .= $lines[$i]->ref.' '.$lines[$i]->label;

					print ' data-html="'.dol_escape_htmltag($labeltoshow).'"';
					print '>';
					print $labeltoshow;
					print "</option>\n";
					$inc++;
				}

				$level++;
				if ($lines[$i]->id) {
					$this->_pLineSelect($inc, $lines[$i]->id, $lines, $level, $selectedtask, $selectedproject, $newdisablechildoftaskid);
				}
				$level--;
			}
		}
	}


	/**
	 *  Output a HTML thumb of color or a text if not defined.
	 *
	 *  @param	string		$color				String with hex (FFFFFF) or comma RGB ('255,255,255')
	 *  @param	string		$textifnotdefined	Text to show if color not defined
	 *  @return	string							HTML code for color thumb
	 *  @see selectColor()
	 */
	public static function showColor($color, $textifnotdefined = '')
	{
		$textcolor = 'FFF';
		include_once DOL_DOCUMENT_ROOT.'/core/lib/functions2.lib.php';
		if (colorIsLight($color)) {
			$textcolor = '000';
		}

		$color = colorArrayToHex(colorStringToArray($color, array()), '');

		if ($color) {
			print '<input type="text" class="colorthumb" disabled style="padding: 1px; margin-top: 0; margin-bottom: 0; color: #'.$textcolor.'; background-color: #'.$color.'" value="'.$color.'">';
		} else {
			print $textifnotdefined;
		}
	}

	// phpcs:disable PEAR.NamingConventions.ValidFunctionName.ScopeNotCamelCaps
	/**
	 *  Output a HTML code to select a color
	 *
	 *  @param	string		$set_color		Pre-selected color
	 *  @param	string		$prefix			Name of HTML field
	 *  @param	string		$form_name		Deprecated. Not used.
	 *  @param	int			$showcolorbox	1=Show color code and color box, 0=Show only color code
	 *  @param 	array		$arrayofcolors	Array of colors. Example: array('29527A','5229A3','A32929','7A367A','B1365F','0D7813')
	 *  @return	void
	 *  @deprecated Use instead selectColor
	 *  @see selectColor()
	 */
	public function select_color($set_color = '', $prefix = 'f_color', $form_name = '', $showcolorbox = 1, $arrayofcolors = '')
	{
		// phpcs:enable
		print $this->selectColor($set_color, $prefix, $form_name, $showcolorbox, $arrayofcolors);
	}

	/**
	 *  Output a HTML code to select a color. Field will return an hexa color like '334455'.
	 *
	 *  @param	string		$set_color		Pre-selected color
	 *  @param	string		$prefix			Name of HTML field
	 *  @param	string		$form_name		Deprecated. Not used.
	 *  @param	int			$showcolorbox	1=Show color code and color box, 0=Show only color code
	 *  @param 	array		$arrayofcolors	Array of colors. Example: array('29527A','5229A3','A32929','7A367A','B1365F','0D7813')
	 *  @param	string		$morecss		Add css style into input field
	 *  @param	string		$setpropertyonselect	Set this property after selecting a color
	 *  @return	string
	 *  @see showColor()
	 */
	public static function selectColor($set_color = '', $prefix = 'f_color', $form_name = '', $showcolorbox = 1, $arrayofcolors = '', $morecss = '', $setpropertyonselect = '')
	{
		// Deprecation warning
		if ($form_name) {
			dol_syslog(__METHOD__.": form_name parameter is deprecated", LOG_WARNING);
		}

		global $langs, $conf;

		$out = '';

		if (!is_array($arrayofcolors) || count($arrayofcolors) < 1) {
			$langs->load("other");
			if (empty($conf->dol_use_jmobile) && !empty($conf->use_javascript_ajax)) {
				$out .= '<link rel="stylesheet" media="screen" type="text/css" href="'.DOL_URL_ROOT.'/includes/jquery/plugins/jpicker/css/jPicker-1.1.6.css" />';
				$out .= '<script type="text/javascript" src="'.DOL_URL_ROOT.'/includes/jquery/plugins/jpicker/jpicker-1.1.6.js"></script>';
				$out .= '<script type="text/javascript">
	             jQuery(document).ready(function(){
					var originalhex = null;
	                $(\'#colorpicker'.$prefix.'\').jPicker( {
		                window: {
		                  title: \''.dol_escape_js($langs->trans("SelectAColor")).'\', /* any title for the jPicker window itself - displays "Drag Markers To Pick A Color" if left null */
		                  effects:
		                    {
		                    type: \'show\', /* effect used to show/hide an expandable picker. Acceptable values "slide", "show", "fade" */
		                    speed:
		                    {
		                      show: \'fast\', /* duration of "show" effect. Acceptable values are "fast", "slow", or time in ms */
		                      hide: \'fast\' /* duration of "hide" effect. Acceptable values are "fast", "slow", or time in ms */
		                    }
		                    },
		                  position:
		                    {
		                    x: \'screenCenter\', /* acceptable values "left", "center", "right", "screenCenter", or relative px value */
		                    y: \'center\' /* acceptable values "top", "bottom", "center", or relative px value */
		                    },
		                },
		                images: {
		                    clientPath: \''.DOL_URL_ROOT.'/includes/jquery/plugins/jpicker/images/\',
		                    picker: { file: \'../../../../../theme/common/colorpicker.png\', width: 14, height: 14 }
		          		},
		                localization: // alter these to change the text presented by the picker (e.g. different language)
		                  {
		                    text:
		                    {
		                      title: \''.dol_escape_js($langs->trans("SelectAColor")).'\',
		                      newColor: \''.dol_escape_js($langs->trans("New")).'\',
		                      currentColor: \''.dol_escape_js($langs->trans("Current")).'\',
		                      ok: \''.dol_escape_js($langs->trans("Validate")).'\',
		                      cancel: \''.dol_escape_js($langs->trans("Cancel")).'\'
		                    }
		                  }
				        },
						function(color, context) { console.log("close color selector"); },
						function(color, context) { var hex = color.val(\'hex\'); console.log("new color selected in jpicker "+hex+" setpropertyonselect='.dol_escape_js($setpropertyonselect).'");';
<<<<<<< HEAD
				if ($setpropertyonselect) {
					$out .= 'if (originalhex == null) {';
					$out .= ' 	originalhex = getComputedStyle(document.querySelector(":root")).getPropertyValue(\'--'.dol_escape_js($setpropertyonselect).'\');';
					$out .= '   console.log("original color is saved into originalhex = "+originalhex);';
					$out .= '}';
					$out .= 'if (hex != null) {';
					$out .= '	document.documentElement.style.setProperty(\'--'.dol_escape_js($setpropertyonselect).'\', \'#\'+hex);';
					$out .= '}';
				}
				$out .= '},
						function(color, context) {
							console.log("cancel selection of color");';
				if ($setpropertyonselect) {
					$out .= 'if (originalhex != null) {
								console.log("Restore old color "+originalhex);
								document.documentElement.style.setProperty(\'--'.dol_escape_js($setpropertyonselect).'\', originalhex);
							}';
				}
=======
				if ($setpropertyonselect) {
					$out .= 'if (originalhex == null) {';
					$out .= ' 	originalhex = getComputedStyle(document.querySelector(":root")).getPropertyValue(\'--'.dol_escape_js($setpropertyonselect).'\');';
					$out .= '   console.log("original color is saved into originalhex = "+originalhex);';
					$out .= '}';
					$out .= 'if (hex != null) {';
					$out .= '	document.documentElement.style.setProperty(\'--'.dol_escape_js($setpropertyonselect).'\', \'#\'+hex);';
					$out .= '}';
				}
				$out .= '},
						function(color, context) {
							console.log("cancel selection of color");';
				if ($setpropertyonselect) {
					$out .= 'if (originalhex != null) {
								console.log("Restore old color "+originalhex);
								document.documentElement.style.setProperty(\'--'.dol_escape_js($setpropertyonselect).'\', originalhex);
							}';
				}
>>>>>>> 503d1a04
				$out .= '
						}
					);
				 });
	             </script>';
			}
			$out .= '<input id="colorpicker'.$prefix.'" name="'.$prefix.'" size="6" maxlength="7" class="flat'.($morecss ? ' '.$morecss : '').'" type="text" value="'.dol_escape_htmltag($set_color).'" />';
		} else { // In most cases, this is not used. We used instead function with no specific list of colors
			if (empty($conf->dol_use_jmobile) && !empty($conf->use_javascript_ajax)) {
				$out .= '<link rel="stylesheet" href="'.DOL_URL_ROOT.'/includes/jquery/plugins/colorpicker/jquery.colorpicker.css" type="text/css" media="screen" />';
				$out .= '<script src="'.DOL_URL_ROOT.'/includes/jquery/plugins/colorpicker/jquery.colorpicker.js" type="text/javascript"></script>';
				$out .= '<script type="text/javascript">
	             jQuery(document).ready(function(){
	                 jQuery(\'#colorpicker'.$prefix.'\').colorpicker({
	                     size: 14,
	                     label: \'\',
	                     hide: true
	                 });
	             });
	             </script>';
			}
			$out .= '<select id="colorpicker'.$prefix.'" class="flat'.($morecss ? ' '.$morecss : '').'" name="'.$prefix.'">';
			//print '<option value="-1">&nbsp;</option>';
			foreach ($arrayofcolors as $val) {
				$out .= '<option value="'.$val.'"';
				if ($set_color == $val) {
					$out .= ' selected';
				}
				$out .= '>'.$val.'</option>';
			}
			$out .= '</select>';
		}

		return $out;
	}

	// phpcs:disable PEAR.NamingConventions.ValidFunctionName.ScopeNotCamelCaps
	/**
	 *	Creae an image for color
	 *
	 *	@param	string	$color		Color of image
	 *	@param	string	$module 	Name of module
	 *	@param	string	$name		Name of image
	 *	@param	int		$x 			Largeur de l'image en pixels
	 *	@param	int		$y      	Hauteur de l'image en pixels
	 *	@return	void
	 */
	public function CreateColorIcon($color, $module, $name, $x = '12', $y = '12')
	{
		// phpcs:enable
		global $conf;

		$file = $conf->$module->dir_temp.'/'.$name.'.png';

		// On cree le repertoire contenant les icones
		if (!file_exists($conf->$module->dir_temp)) {
			dol_mkdir($conf->$module->dir_temp);
		}

		// On cree l'image en vraies couleurs
		$image = imagecreatetruecolor($x, $y);

		$color = substr($color, 1, 6);

		$rouge = hexdec(substr($color, 0, 2)); //conversion du canal rouge
		$vert  = hexdec(substr($color, 2, 2)); //conversion du canal vert
		$bleu  = hexdec(substr($color, 4, 2)); //conversion du canal bleu

		$couleur = imagecolorallocate($image, $rouge, $vert, $bleu);
		//print $rouge.$vert.$bleu;
		imagefill($image, 0, 0, $couleur); //on remplit l'image
		// On cree la couleur et on l'attribue a une variable pour ne pas la perdre
		ImagePng($image, $file); //renvoie une image sous format png
		ImageDestroy($image);
	}

	// phpcs:disable PEAR.NamingConventions.ValidFunctionName.ScopeNotCamelCaps
	/**
	 *    	Return HTML combo list of week
	 *
	 *    	@param	string		$selected          Preselected value
	 *    	@param  string		$htmlname          Nom de la zone select
	 *    	@param  int			$useempty          Affiche valeur vide dans liste
	 *    	@return	string
	 */
	public function select_dayofweek($selected = '', $htmlname = 'weekid', $useempty = 0)
	{
		// phpcs:enable
		global $langs;

		$week = array(
			0=>$langs->trans("Day0"),
			1=>$langs->trans("Day1"),
			2=>$langs->trans("Day2"),
			3=>$langs->trans("Day3"),
			4=>$langs->trans("Day4"),
			5=>$langs->trans("Day5"),
			6=>$langs->trans("Day6")
		);

		$select_week = '<select class="flat" name="'.$htmlname.'" id="'.$htmlname.'">';
		if ($useempty) {
			$select_week .= '<option value="-1">&nbsp;</option>';
		}
		foreach ($week as $key => $val) {
			if ($selected == $key) {
				$select_week .= '<option value="'.$key.'" selected>';
			} else {
				$select_week .= '<option value="'.$key.'">';
			}
			$select_week .= $val;
			$select_week .= '</option>';
		}
		$select_week .= '</select>';

		$select_week .= ajax_combobox($htmlname);

		return $select_week;
	}

	// phpcs:disable PEAR.NamingConventions.ValidFunctionName.ScopeNotCamelCaps
	/**
	 *      Return HTML combo list of month
	 *
	 *      @param  string      $selected          	Preselected value
	 *      @param  string      $htmlname          	Name of HTML select object
	 *      @param  int         $useempty          	Show empty in list
	 *      @param  int         $longlabel         	Show long label
	 *      @param	string		$morecss			More Css
	 *  	@param  bool		$addjscombo			Add js combo
	 *      @return string
	 */
	public function select_month($selected = '', $htmlname = 'monthid', $useempty = 0, $longlabel = 0, $morecss = 'minwidth50 maxwidth75imp valignmiddle', $addjscombo = false)
	{
		// phpcs:enable
		global $langs;

		require_once DOL_DOCUMENT_ROOT.'/core/lib/date.lib.php';

		if ($longlabel) {
			$montharray = monthArray($langs, 0); // Get array
		} else {
			$montharray = monthArray($langs, 1);
		}

		$select_month = '<select class="flat'.($morecss ? ' '.$morecss : '').'" name="'.$htmlname.'" id="'.$htmlname.'">';
		if ($useempty) {
			$select_month .= '<option value="0">&nbsp;</option>';
		}
		foreach ($montharray as $key => $val) {
			if ($selected == $key) {
				$select_month .= '<option value="'.$key.'" selected>';
			} else {
				$select_month .= '<option value="'.$key.'">';
			}
			$select_month .= $val;
			$select_month .= '</option>';
		}
		$select_month .= '</select>';

		// Add code for jquery to use multiselect
		if ($addjscombo) {
			// Enhance with select2
			include_once DOL_DOCUMENT_ROOT.'/core/lib/ajax.lib.php';
			$select_month .= ajax_combobox($htmlname);
		}

		return $select_month;
	}

	// phpcs:disable PEAR.NamingConventions.ValidFunctionName.ScopeNotCamelCaps
	/**
	 *	Return HTML combo list of years
	 *
	 *  @param  string		$selected       Preselected value (''=current year, -1=none, year otherwise)
	 *  @param  string		$htmlname       Name of HTML select object
	 *  @param  int			$useempty       Affiche valeur vide dans liste
	 *  @param  int			$min_year       Offset of minimum year into list (by default current year -10)
	 *  @param  int		    $max_year		Offset of maximum year into list (by default current year + 5)
	 *  @param	int			$offset			Offset
	 *  @param	int			$invert			Invert
	 *  @param	string		$option			Option
	 *  @param	string		$morecss		More CSS
	 *  @param  bool		$addjscombo		Add js combo
	 *  @return	string
	 *  @deprecated
	 */
	public function select_year($selected = '', $htmlname = 'yearid', $useempty = 0, $min_year = 10, $max_year = 5, $offset = 0, $invert = 0, $option = '', $morecss = 'valignmiddle maxwidth75imp', $addjscombo = false)
	{
		// phpcs:enable
		print $this->selectyear($selected, $htmlname, $useempty, $min_year, $max_year, $offset, $invert, $option, $morecss, $addjscombo);
	}

	/**
	 *	Return HTML combo list of years
	 *
	 *  @param  string	$selected       Preselected value (''=current year, -1=none, year otherwise)
	 *  @param  string	$htmlname       Name of HTML select object
	 *  @param  int	    $useempty       Affiche valeur vide dans liste
	 *  @param  int	    $min_year		Offset of minimum year into list (by default current year -10)
	 *  @param  int	    $max_year       Offset of maximum year into list (by default current year + 5)
	 *  @param	int		$offset			Offset
	 *  @param	int		$invert			Invert
	 *  @param	string	$option			Option
	 *  @param	string	$morecss		More css
	 *  @param  bool	$addjscombo		Add js combo
	 *  @return	string
	 */
	public function selectyear($selected = '', $htmlname = 'yearid', $useempty = 0, $min_year = 10, $max_year = 5, $offset = 0, $invert = 0, $option = '', $morecss = 'valignmiddle width75', $addjscombo = false)
	{
		$out = '';

		$currentyear = date("Y") + $offset;
		$max_year = $currentyear + $max_year;
		$min_year = $currentyear - $min_year;
		if (empty($selected) && empty($useempty)) {
			$selected = $currentyear;
		}

		$out .= '<select class="flat'.($morecss ? ' '.$morecss : '').'" id="'.$htmlname.'" name="'.$htmlname.'"'.$option.' >';
		if ($useempty) {
			$selected_html = '';
			if ($selected == '') {
				$selected_html = ' selected';
			}
			$out .= '<option value=""'.$selected_html.'>&nbsp;</option>';
		}
		if (!$invert) {
			for ($y = $max_year; $y >= $min_year; $y--) {
				$selected_html = '';
				if ($selected > 0 && $y == $selected) {
					$selected_html = ' selected';
				}
				$out .= '<option value="'.$y.'"'.$selected_html.' >'.$y.'</option>';
			}
		} else {
			for ($y = $min_year; $y <= $max_year; $y++) {
				$selected_html = '';
				if ($selected > 0 && $y == $selected) {
					$selected_html = ' selected';
				}
				$out .= '<option value="'.$y.'"'.$selected_html.' >'.$y.'</option>';
			}
		}
		$out .= "</select>\n";

		// Add code for jquery to use multiselect
		if ($addjscombo) {
			// Enhance with select2
			include_once DOL_DOCUMENT_ROOT.'/core/lib/ajax.lib.php';
			$out .= ajax_combobox($htmlname);
		}

		return $out;
	}


	/**
	 * 	Get array with HTML tabs with boxes of a particular area including personalized choices of user.
	 *  Class 'Form' must be known.
	 *
	 * 	@param	   User         $user		 Object User
	 * 	@param	   String       $areacode    Code of area for pages - 0 = Home page ... See getListOfPagesForBoxes()
	 *	@return    array                     array('selectboxlist'=>, 'boxactivated'=>, 'boxlista'=>, 'boxlistb'=>)
	 */
	public static function getBoxesArea($user, $areacode)
	{
		global $conf, $langs, $db;

		include_once DOL_DOCUMENT_ROOT.'/core/class/infobox.class.php';

		$confuserzone = 'MAIN_BOXES_'.$areacode;

		// $boxactivated will be array of boxes enabled into global setup
		// $boxidactivatedforuser will be array of boxes choosed by user

		$selectboxlist = '';
		$boxactivated = InfoBox::listBoxes($db, 'activated', $areacode, (empty($user->conf->$confuserzone) ?null:$user), array(), 0); // Search boxes of common+user (or common only if user has no specific setup)

		$boxidactivatedforuser = array();
		foreach ($boxactivated as $box) {
			if (empty($user->conf->$confuserzone) || $box->fk_user == $user->id) {
				$boxidactivatedforuser[$box->id] = $box->id; // We keep only boxes to show for user
			}
		}

		// Define selectboxlist
		$arrayboxtoactivatelabel = array();
		if (!empty($user->conf->$confuserzone)) {
			$boxorder = '';
			$langs->load("boxes"); // Load label of boxes
			foreach ($boxactivated as $box) {
				if (!empty($boxidactivatedforuser[$box->id])) {
					continue; // Already visible for user
				}
				$label = $langs->transnoentitiesnoconv($box->boxlabel);
				//if (preg_match('/graph/',$box->class)) $label.=' ('.$langs->trans("Graph").')';
				if (preg_match('/graph/', $box->class) && $conf->browser->layout != 'phone') {
					$label = $label.' <span class="fa fa-bar-chart"></span>';
				}
				$arrayboxtoactivatelabel[$box->id] = $label; // We keep only boxes not shown for user, to show into combo list
			}
			foreach ($boxidactivatedforuser as $boxid) {
				if (empty($boxorder)) {
					$boxorder .= 'A:';
				}
				$boxorder .= $boxid.',';
			}

			//var_dump($boxidactivatedforuser);

			// Class Form must have been already loaded
			$selectboxlist .= '<!-- Form with select box list -->'."\n";
			$selectboxlist .= '<form id="addbox" name="addbox" method="POST" action="'.$_SERVER["PHP_SELF"].'">';
			$selectboxlist .= '<input type="hidden" name="token" value="'.newToken().'">';
			$selectboxlist .= '<input type="hidden" name="addbox" value="addbox">';
			$selectboxlist .= '<input type="hidden" name="userid" value="'.$user->id.'">';
			$selectboxlist .= '<input type="hidden" name="areacode" value="'.$areacode.'">';
			$selectboxlist .= '<input type="hidden" name="boxorder" value="'.$boxorder.'">';
			$selectboxlist .= Form::selectarray('boxcombo', $arrayboxtoactivatelabel, -1, $langs->trans("ChooseBoxToAdd").'...', 0, 0, '', 0, 0, 0, 'ASC', 'maxwidth150onsmartphone hideonprint', 0, 'hidden selected', 0, 1);
			if (empty($conf->use_javascript_ajax)) {
				$selectboxlist .= ' <input type="submit" class="button" value="'.$langs->trans("AddBox").'">';
			}
			$selectboxlist .= '</form>';
			if (!empty($conf->use_javascript_ajax)) {
				include_once DOL_DOCUMENT_ROOT.'/core/lib/ajax.lib.php';
				$selectboxlist .= ajax_combobox("boxcombo");
			}
		}

		// Javascript code for dynamic actions
		if (!empty($conf->use_javascript_ajax)) {
			$selectboxlist .= '<script type="text/javascript">

	        // To update list of activated boxes
	        function updateBoxOrder(closing) {
	        	var left_list = cleanSerialize(jQuery("#boxhalfleft").sortable("serialize"));
	        	var right_list = cleanSerialize(jQuery("#boxhalfright").sortable("serialize"));
	        	var boxorder = \'A:\' + left_list + \'-B:\' + right_list;
	        	if (boxorder==\'A:A-B:B\' && closing == 1)	// There is no more boxes on screen, and we are after a delete of a box so we must hide title
	        	{
	        		jQuery.ajax({
	        			url: \''.DOL_URL_ROOT.'/core/ajax/box.php?closing=1&boxorder=\'+boxorder+\'&zone='.$areacode.'&userid=\'+'.$user->id.',
	        			async: false
	        		});
	        		// We force reload to be sure to get all boxes into list
	        		window.location.search=\'mainmenu='.GETPOST("mainmenu", "aZ09").'&leftmenu='.GETPOST('leftmenu', "aZ09").'&action=delbox&token='.newToken().'\';
	        	}
	        	else
	        	{
	        		jQuery.ajax({
	        			url: \''.DOL_URL_ROOT.'/core/ajax/box.php?closing=\'+closing+\'&boxorder=\'+boxorder+\'&zone='.$areacode.'&userid=\'+'.$user->id.',
	        			async: true
	        		});
	        	}
	        }

	        jQuery(document).ready(function() {
	        	jQuery("#boxcombo").change(function() {
	        	var boxid=jQuery("#boxcombo").val();
	        		if (boxid > 0) {
						console.log("A box widget has been selected for addition, we call ajax page to add it.")
	            		var left_list = cleanSerialize(jQuery("#boxhalfleft").sortable("serialize"));
	            		var right_list = cleanSerialize(jQuery("#boxhalfright").sortable("serialize"));
	            		var boxorder = \'A:\' + left_list + \'-B:\' + right_list;
	    				jQuery.ajax({
	    					url: \''.DOL_URL_ROOT.'/core/ajax/box.php?boxorder=\'+boxorder+\'&boxid=\'+boxid+\'&zone='.$areacode.'&userid='.$user->id.'\'
	    		        }).done(function() {
	        				window.location.search=\'mainmenu='.GETPOST("mainmenu", "aZ09").'&leftmenu='.GETPOST('leftmenu', "aZ09").'\';
						});
	                }
	        	});';
			if (!count($arrayboxtoactivatelabel)) {
				$selectboxlist .= 'jQuery("#boxcombo").hide();';
			}
				$selectboxlist .= '

	        	jQuery("#boxhalfleft, #boxhalfright").sortable({
	    	    	handle: \'.boxhandle\',
	    	    	revert: \'invalid\',
	       			items: \'.boxdraggable\',
					containment: \'document\',
	        		connectWith: \'#boxhalfleft, #boxhalfright\',
	        		stop: function(event, ui) {
	        			updateBoxOrder(1);  /* 1 to avoid message after a move */
	        		}
	    		});

	        	jQuery(".boxclose").click(function() {
	        		var self = this;	// because JQuery can modify this
	        		var boxid=self.id.substring(8);
	        		var label=jQuery(\'#boxlabelentry\'+boxid).val();
	        		console.log("We close box "+boxid);
	        		jQuery(\'#boxto_\'+boxid).remove();
	        		if (boxid > 0) jQuery(\'#boxcombo\').append(new Option(label, boxid));
	        		updateBoxOrder(1);  /* 1 to avoid message after a remove */
	        	});

        	});'."\n";

			$selectboxlist .= '</script>'."\n";
		}

		// Define boxlista and boxlistb
		$boxlista = '';
		$boxlistb = '';
		$nbboxactivated = count($boxidactivatedforuser);

		if ($nbboxactivated) {
			// Load translation files required by the page
			$langs->loadLangs(array("boxes", "projects"));

			$emptybox = new ModeleBoxes($db);

			$boxlista .= "\n<!-- Box left container -->\n";

			// Define $box_max_lines
			$box_max_lines = 5;
			if (!empty($conf->global->MAIN_BOXES_MAXLINES)) {
				$box_max_lines = $conf->global->MAIN_BOXES_MAXLINES;
			}

			$ii = 0;
			foreach ($boxactivated as $key => $box) {
				if ((!empty($user->conf->$confuserzone) && $box->fk_user == 0) || (empty($user->conf->$confuserzone) && $box->fk_user != 0)) {
					continue;
				}
				if (empty($box->box_order) && $ii < ($nbboxactivated / 2)) {
					$box->box_order = 'A'.sprintf("%02d", ($ii + 1)); // When box_order was not yet set to Axx or Bxx and is still 0
				}
				if (preg_match('/^A/i', $box->box_order)) { // column A
					$ii++;
					//print 'box_id '.$boxactivated[$ii]->box_id.' ';
					//print 'box_order '.$boxactivated[$ii]->box_order.'<br>';
					// Show box
					$box->loadBox($box_max_lines);
					$boxlista .= $box->showBox(null, null, 1);
				}
			}

			if ($conf->browser->layout != 'phone') {
				$emptybox->box_id = 'A';
				$emptybox->info_box_head = array();
				$emptybox->info_box_contents = array();
				$boxlista .= $emptybox->showBox(array(), array(), 1);
			}
			$boxlista .= "<!-- End box left container -->\n";

			$boxlistb .= "\n<!-- Box right container -->\n";

			$ii = 0;
			foreach ($boxactivated as $key => $box) {
				if ((!empty($user->conf->$confuserzone) && $box->fk_user == 0) || (empty($user->conf->$confuserzone) && $box->fk_user != 0)) {
					continue;
				}
				if (empty($box->box_order) && $ii < ($nbboxactivated / 2)) {
					$box->box_order = 'B'.sprintf("%02d", ($ii + 1)); // When box_order was not yet set to Axx or Bxx and is still 0
				}
				if (preg_match('/^B/i', $box->box_order)) { // colonne B
					$ii++;
					//print 'box_id '.$boxactivated[$ii]->box_id.' ';
					//print 'box_order '.$boxactivated[$ii]->box_order.'<br>';
					// Show box
					$box->loadBox($box_max_lines);
					$boxlistb .= $box->showBox(null, null, 1);
				}
			}

			if ($conf->browser->layout != 'phone') {
				$emptybox->box_id = 'B';
				$emptybox->info_box_head = array();
				$emptybox->info_box_contents = array();
				$boxlistb .= $emptybox->showBox(array(), array(), 1);
			}

			$boxlistb .= "<!-- End box right container -->\n";
		}

		return array('selectboxlist'=>count($boxactivated) ? $selectboxlist : '', 'boxactivated'=>$boxactivated, 'boxlista'=>$boxlista, 'boxlistb'=>$boxlistb);
	}


	// phpcs:disable PEAR.NamingConventions.ValidFunctionName.ScopeNotCamelCaps
	/**
	 *  Return a HTML select list of a dictionary
	 *
	 *  @param  string	$htmlname          	Name of select zone
	 *  @param	string	$dictionarytable	Dictionary table
	 *  @param	string	$keyfield			Field for key
	 *  @param	string	$labelfield			Label field
	 *  @param	string	$selected			Selected value
	 *  @param  int		$useempty          	1=Add an empty value in list, 2=Add an empty value in list only if there is more than 2 entries.
	 *  @param  string  $moreattrib         More attributes on HTML select tag
	 * 	@return	void
	 */
	public function select_dictionary($htmlname, $dictionarytable, $keyfield = 'code', $labelfield = 'label', $selected = '', $useempty = 0, $moreattrib = '')
	{
		// phpcs:enable
		global $langs, $conf;

		$langs->load("admin");

		$sql = "SELECT rowid, ".$keyfield.", ".$labelfield;
		$sql .= " FROM ".$this->db->prefix().$dictionarytable;
		$sql .= " ORDER BY ".$labelfield;

		dol_syslog(get_class($this)."::select_dictionary", LOG_DEBUG);
		$result = $this->db->query($sql);
		if ($result) {
			$num = $this->db->num_rows($result);
			$i = 0;
			if ($num) {
				print '<select id="select'.$htmlname.'" class="flat selectdictionary" name="'.$htmlname.'"'.($moreattrib ? ' '.$moreattrib : '').'>';
				if ($useempty == 1 || ($useempty == 2 && $num > 1)) {
					print '<option value="-1">&nbsp;</option>';
				}

				while ($i < $num) {
					$obj = $this->db->fetch_object($result);
					if ($selected == $obj->rowid || $selected == $obj->{$keyfield}) {
						print '<option value="'.$obj->{$keyfield}.'" selected>';
					} else {
						print '<option value="'.$obj->{$keyfield}.'">';
					}
					$label = ($langs->trans($dictionarytable.$obj->{$keyfield}) != ($dictionarytable.$obj->{$labelfield}) ? $langs->trans($dictionarytable.$obj->{$keyfield}) : $obj->{$labelfield});
					print $label;
					print '</option>';
					$i++;
				}
				print "</select>";
			} else {
				print $langs->trans("DictionaryEmpty");
			}
		} else {
			dol_print_error($this->db);
		}
	}

	/**
	 *	Return an html string with a select combo box to choose yes or no
	 *
	 *	@param	string		$htmlname		Name of html select field
	 *	@param	string		$value			Pre-selected value
	 *	@param	int			$option			0 return automatic/manual, 1 return 1/0
	 *	@param	bool		$disabled		true or false
	 *  @param	int      	$useempty		1=Add empty line
	 *	@return	string						See option
	 */
	public function selectAutoManual($htmlname, $value = '', $option = 0, $disabled = false, $useempty = 0)
	{
		global $langs;

		$automatic = "automatic";
		$manual = "manual";
		if ($option) {
			$automatic = "1";
			$manual = "0";
		}

		$disabled = ($disabled ? ' disabled' : '');

		$resultautomanual = '<select class="flat width100" id="'.$htmlname.'" name="'.$htmlname.'"'.$disabled.'>'."\n";
		if ($useempty) {
			$resultautomanual .= '<option value="-1"'.(($value < 0) ? ' selected' : '').'>&nbsp;</option>'."\n";
		}
		if (("$value" == 'automatic') || ($value == 1)) {
			$resultautomanual .= '<option value="'.$automatic.'" selected>'.$langs->trans("Automatic").'</option>'."\n";
			$resultautomanual .= '<option value="'.$manual.'">'.$langs->trans("Manual").'</option>'."\n";
		} else {
			$selected = (($useempty && $value != '0' && $value != 'manual') ? '' : ' selected');
			$resultautomanual .= '<option value="'.$automatic.'">'.$langs->trans("Automatic").'</option>'."\n";
			$resultautomanual .= '<option value="'.$manual.'"'.$selected.'>'.$langs->trans("Manual").'</option>'."\n";
		}
		$resultautomanual .= '</select>'."\n";
		return $resultautomanual;
	}


	/**
	 * Return HTML select list to select a group by field
	 *
	 * @param 	mixed	$object				Object analyzed
	 * @param	array	$search_groupby		Array of preselected fields
	 * @param	array	$arrayofgroupby		Array of groupby to fill
	 * @param	string	$morecss			More CSS
	 * @param	string  $showempty          '1' or 'text'
	 * @return string						HTML string component
	 */
	public function selectGroupByField($object, $search_groupby, &$arrayofgroupby, $morecss = 'minwidth200 maxwidth250', $showempty = '1')
	{
		global $langs, $extrafields, $form;

<<<<<<< HEAD
		$YYYY = substr($langs->trans("Year"), 0, 1).substr($langs->trans("Year"), 0, 1).substr($langs->trans("Year"), 0, 1).substr($langs->trans("Year"), 0, 1);
		$MM = substr($langs->trans("Month"), 0, 1).substr($langs->trans("Month"), 0, 1);
		$DD = substr($langs->trans("Day"), 0, 1).substr($langs->trans("Day"), 0, 1);
		$HH = substr($langs->trans("Hour"), 0, 1).substr($langs->trans("Hour"), 0, 1);
		$MI = substr($langs->trans("Minute"), 0, 1).substr($langs->trans("Minute"), 0, 1);
		$SS = substr($langs->trans("Second"), 0, 1).substr($langs->trans("Second"), 0, 1);

		foreach ($object->fields as $key => $val) {
			if (!$val['measure']) {
				if (in_array($key, array(
					'id', 'ref_int', 'ref_ext', 'rowid', 'entity', 'last_main_doc', 'logo', 'logo_squarred', 'extraparams',
					'parent', 'photo', 'socialnetworks', 'webservices_url', 'webservices_key'))) {
					continue;
				}
				if (isset($val['enabled']) && !dol_eval($val['enabled'], 1, 1, '1')) {
					continue;
				}
				if (isset($val['visible']) && !dol_eval($val['visible'], 1, 1, '1')) {
					continue;
				}
				if (preg_match('/^fk_/', $key) && !preg_match('/^fk_statu/', $key)) {
					continue;
				}
				if (preg_match('/^pass/', $key)) {
					continue;
				}
				if (in_array($val['type'], array('html', 'text'))) {
					continue;
				}
				if (in_array($val['type'], array('timestamp', 'date', 'datetime'))) {
					$arrayofgroupby['t.'.$key.'-year'] = array('label' => $langs->trans($val['label']).' <span class="opacitymedium">('.$YYYY.')</span>', 'position' => $val['position'].'-y');
					$arrayofgroupby['t.'.$key.'-month'] = array('label' => $langs->trans($val['label']).' <span class="opacitymedium">('.$YYYY.'-'.$MM.')</span>', 'position' => $val['position'].'-m');
					$arrayofgroupby['t.'.$key.'-day'] = array('label' => $langs->trans($val['label']).' <span class="opacitymedium">('.$YYYY.'-'.$MM.'-'.$DD.')</span>', 'position' => $val['position'].'-d');
				} else {
					$arrayofgroupby['t.'.$key] = array('label' => $langs->trans($val['label']), 'position' => (int) $val['position']);
				}
			}
		}
		// Add extrafields to Group by
		if ($object->isextrafieldmanaged) {
			foreach ($extrafields->attributes[$object->table_element]['label'] as $key => $val) {
				if ($extrafields->attributes[$object->table_element]['type'][$key] == 'separate') {
					continue;
				}
				if (!empty($extrafields->attributes[$object->table_element]['totalizable'][$key])) {
					continue;
				}
				$arrayofgroupby['te.'.$key] = array('label' => $langs->trans($extrafields->attributes[$object->table_element]['label'][$key]), 'position' => 1000 + (int) $extrafields->attributes[$object->table_element]['pos'][$key]);
			}
		}

		$arrayofgroupby = dol_sort_array($arrayofgroupby, 'position', 'asc', 0, 0, 1);
=======
>>>>>>> 503d1a04
		$arrayofgroupbylabel = array();
		foreach ($arrayofgroupby as $key => $val) {
			$arrayofgroupbylabel[$key] = $val['label'];
		}
		$result = $form->selectarray('search_groupby', $arrayofgroupbylabel, $search_groupby, $showempty, 0, 0, '', 0, 0, 0, '', $morecss, 1);

		return $result;
	}

	/**
	 * Return HTML select list to select a group by field
	 *
	 * @param 	mixed	$object				Object analyzed
	 * @param	array	$search_xaxis		Array of preselected fields
	 * @param	array	$arrayofxaxis		Array of groupby to fill
	 * @param	string  $showempty          '1' or 'text'
	 * @return 	string						HTML string component
	 */
	public function selectXAxisField($object, $search_xaxis, &$arrayofxaxis, $showempty = '1')
	{
<<<<<<< HEAD
		global $langs, $extrafields, $form;

		$YYYY = substr($langs->trans("Year"), 0, 1).substr($langs->trans("Year"), 0, 1).substr($langs->trans("Year"), 0, 1).substr($langs->trans("Year"), 0, 1);
		$MM = substr($langs->trans("Month"), 0, 1).substr($langs->trans("Month"), 0, 1);
		$DD = substr($langs->trans("Day"), 0, 1).substr($langs->trans("Day"), 0, 1);
		$HH = substr($langs->trans("Hour"), 0, 1).substr($langs->trans("Hour"), 0, 1);
		$MI = substr($langs->trans("Minute"), 0, 1).substr($langs->trans("Minute"), 0, 1);
		$SS = substr($langs->trans("Second"), 0, 1).substr($langs->trans("Second"), 0, 1);


		foreach ($object->fields as $key => $val) {
			if (!$val['measure']) {
				if (in_array($key, array(
					'id', 'ref_int', 'ref_ext', 'rowid', 'entity', 'last_main_doc', 'logo', 'logo_squarred', 'extraparams',
					'parent', 'photo', 'socialnetworks', 'webservices_url', 'webservices_key'))) {
					continue;
				}
				if (isset($val['enabled']) && !dol_eval($val['enabled'], 1, 1, '1')) {
					continue;
				}
				if (isset($val['visible']) && !dol_eval($val['visible'], 1, 1, '1')) {
					continue;
				}
				if (preg_match('/^fk_/', $key) && !preg_match('/^fk_statu/', $key)) {
					continue;
				}
				if (preg_match('/^pass/', $key)) {
					continue;
				}
				if (in_array($val['type'], array('html', 'text'))) {
					continue;
				}
				if (in_array($val['type'], array('timestamp', 'date', 'datetime'))) {
					$arrayofxaxis['t.'.$key.'-year'] = array('label' => $langs->trans($val['label']).' ('.$YYYY.')', 'position' => $val['position'].'-y');
					$arrayofxaxis['t.'.$key.'-month'] = array('label' => $langs->trans($val['label']).' ('.$YYYY.'-'.$MM.')', 'position' => $val['position'].'-m');
					$arrayofxaxis['t.'.$key.'-day'] = array('label' => $langs->trans($val['label']).' ('.$YYYY.'-'.$MM.'-'.$DD.')', 'position' => $val['position'].'-d');
				} else {
					$arrayofxaxis['t.'.$key] = array('label' => $langs->trans($val['label']), 'position' => (int) $val['position']);
				}
			}
		}

		// Add extrafields to X-Axis
		if ($object->isextrafieldmanaged) {
			foreach ($extrafields->attributes[$object->table_element]['label'] as $key => $val) {
				if ($extrafields->attributes[$object->table_element]['type'][$key] == 'separate') {
					continue;
				}
				if (!empty($extrafields->attributes[$object->table_element]['totalizable'][$key])) {
					continue;
				}
				$arrayofxaxis['te.'.$key] = array('label' => $langs->trans($extrafields->attributes[$object->table_element]['label'][$key]), 'position' => 1000 + (int) $extrafields->attributes[$object->table_element]['pos'][$key]);
			}
		}

		$arrayofxaxis = dol_sort_array($arrayofxaxis, 'position', 'asc', 0, 0, 1);
=======
		global $form;
>>>>>>> 503d1a04

		$arrayofxaxislabel = array();
		foreach ($arrayofxaxis as $key => $val) {
			$arrayofxaxislabel[$key] = $val['label'];
		}
		$result = $form->selectarray('search_xaxis', $arrayofxaxislabel, $search_xaxis, $showempty, 0, 0, '', 0, 0, 0, '', 'minwidth250 maxwidth500', 1);

		return $result;
	}
}<|MERGE_RESOLUTION|>--- conflicted
+++ resolved
@@ -882,7 +882,6 @@
 				        },
 						function(color, context) { console.log("close color selector"); },
 						function(color, context) { var hex = color.val(\'hex\'); console.log("new color selected in jpicker "+hex+" setpropertyonselect='.dol_escape_js($setpropertyonselect).'");';
-<<<<<<< HEAD
 				if ($setpropertyonselect) {
 					$out .= 'if (originalhex == null) {';
 					$out .= ' 	originalhex = getComputedStyle(document.querySelector(":root")).getPropertyValue(\'--'.dol_escape_js($setpropertyonselect).'\');';
@@ -901,26 +900,6 @@
 								document.documentElement.style.setProperty(\'--'.dol_escape_js($setpropertyonselect).'\', originalhex);
 							}';
 				}
-=======
-				if ($setpropertyonselect) {
-					$out .= 'if (originalhex == null) {';
-					$out .= ' 	originalhex = getComputedStyle(document.querySelector(":root")).getPropertyValue(\'--'.dol_escape_js($setpropertyonselect).'\');';
-					$out .= '   console.log("original color is saved into originalhex = "+originalhex);';
-					$out .= '}';
-					$out .= 'if (hex != null) {';
-					$out .= '	document.documentElement.style.setProperty(\'--'.dol_escape_js($setpropertyonselect).'\', \'#\'+hex);';
-					$out .= '}';
-				}
-				$out .= '},
-						function(color, context) {
-							console.log("cancel selection of color");';
-				if ($setpropertyonselect) {
-					$out .= 'if (originalhex != null) {
-								console.log("Restore old color "+originalhex);
-								document.documentElement.style.setProperty(\'--'.dol_escape_js($setpropertyonselect).'\', originalhex);
-							}';
-				}
->>>>>>> 503d1a04
 				$out .= '
 						}
 					);
@@ -1513,61 +1492,6 @@
 	{
 		global $langs, $extrafields, $form;
 
-<<<<<<< HEAD
-		$YYYY = substr($langs->trans("Year"), 0, 1).substr($langs->trans("Year"), 0, 1).substr($langs->trans("Year"), 0, 1).substr($langs->trans("Year"), 0, 1);
-		$MM = substr($langs->trans("Month"), 0, 1).substr($langs->trans("Month"), 0, 1);
-		$DD = substr($langs->trans("Day"), 0, 1).substr($langs->trans("Day"), 0, 1);
-		$HH = substr($langs->trans("Hour"), 0, 1).substr($langs->trans("Hour"), 0, 1);
-		$MI = substr($langs->trans("Minute"), 0, 1).substr($langs->trans("Minute"), 0, 1);
-		$SS = substr($langs->trans("Second"), 0, 1).substr($langs->trans("Second"), 0, 1);
-
-		foreach ($object->fields as $key => $val) {
-			if (!$val['measure']) {
-				if (in_array($key, array(
-					'id', 'ref_int', 'ref_ext', 'rowid', 'entity', 'last_main_doc', 'logo', 'logo_squarred', 'extraparams',
-					'parent', 'photo', 'socialnetworks', 'webservices_url', 'webservices_key'))) {
-					continue;
-				}
-				if (isset($val['enabled']) && !dol_eval($val['enabled'], 1, 1, '1')) {
-					continue;
-				}
-				if (isset($val['visible']) && !dol_eval($val['visible'], 1, 1, '1')) {
-					continue;
-				}
-				if (preg_match('/^fk_/', $key) && !preg_match('/^fk_statu/', $key)) {
-					continue;
-				}
-				if (preg_match('/^pass/', $key)) {
-					continue;
-				}
-				if (in_array($val['type'], array('html', 'text'))) {
-					continue;
-				}
-				if (in_array($val['type'], array('timestamp', 'date', 'datetime'))) {
-					$arrayofgroupby['t.'.$key.'-year'] = array('label' => $langs->trans($val['label']).' <span class="opacitymedium">('.$YYYY.')</span>', 'position' => $val['position'].'-y');
-					$arrayofgroupby['t.'.$key.'-month'] = array('label' => $langs->trans($val['label']).' <span class="opacitymedium">('.$YYYY.'-'.$MM.')</span>', 'position' => $val['position'].'-m');
-					$arrayofgroupby['t.'.$key.'-day'] = array('label' => $langs->trans($val['label']).' <span class="opacitymedium">('.$YYYY.'-'.$MM.'-'.$DD.')</span>', 'position' => $val['position'].'-d');
-				} else {
-					$arrayofgroupby['t.'.$key] = array('label' => $langs->trans($val['label']), 'position' => (int) $val['position']);
-				}
-			}
-		}
-		// Add extrafields to Group by
-		if ($object->isextrafieldmanaged) {
-			foreach ($extrafields->attributes[$object->table_element]['label'] as $key => $val) {
-				if ($extrafields->attributes[$object->table_element]['type'][$key] == 'separate') {
-					continue;
-				}
-				if (!empty($extrafields->attributes[$object->table_element]['totalizable'][$key])) {
-					continue;
-				}
-				$arrayofgroupby['te.'.$key] = array('label' => $langs->trans($extrafields->attributes[$object->table_element]['label'][$key]), 'position' => 1000 + (int) $extrafields->attributes[$object->table_element]['pos'][$key]);
-			}
-		}
-
-		$arrayofgroupby = dol_sort_array($arrayofgroupby, 'position', 'asc', 0, 0, 1);
-=======
->>>>>>> 503d1a04
 		$arrayofgroupbylabel = array();
 		foreach ($arrayofgroupby as $key => $val) {
 			$arrayofgroupbylabel[$key] = $val['label'];
@@ -1588,66 +1512,7 @@
 	 */
 	public function selectXAxisField($object, $search_xaxis, &$arrayofxaxis, $showempty = '1')
 	{
-<<<<<<< HEAD
-		global $langs, $extrafields, $form;
-
-		$YYYY = substr($langs->trans("Year"), 0, 1).substr($langs->trans("Year"), 0, 1).substr($langs->trans("Year"), 0, 1).substr($langs->trans("Year"), 0, 1);
-		$MM = substr($langs->trans("Month"), 0, 1).substr($langs->trans("Month"), 0, 1);
-		$DD = substr($langs->trans("Day"), 0, 1).substr($langs->trans("Day"), 0, 1);
-		$HH = substr($langs->trans("Hour"), 0, 1).substr($langs->trans("Hour"), 0, 1);
-		$MI = substr($langs->trans("Minute"), 0, 1).substr($langs->trans("Minute"), 0, 1);
-		$SS = substr($langs->trans("Second"), 0, 1).substr($langs->trans("Second"), 0, 1);
-
-
-		foreach ($object->fields as $key => $val) {
-			if (!$val['measure']) {
-				if (in_array($key, array(
-					'id', 'ref_int', 'ref_ext', 'rowid', 'entity', 'last_main_doc', 'logo', 'logo_squarred', 'extraparams',
-					'parent', 'photo', 'socialnetworks', 'webservices_url', 'webservices_key'))) {
-					continue;
-				}
-				if (isset($val['enabled']) && !dol_eval($val['enabled'], 1, 1, '1')) {
-					continue;
-				}
-				if (isset($val['visible']) && !dol_eval($val['visible'], 1, 1, '1')) {
-					continue;
-				}
-				if (preg_match('/^fk_/', $key) && !preg_match('/^fk_statu/', $key)) {
-					continue;
-				}
-				if (preg_match('/^pass/', $key)) {
-					continue;
-				}
-				if (in_array($val['type'], array('html', 'text'))) {
-					continue;
-				}
-				if (in_array($val['type'], array('timestamp', 'date', 'datetime'))) {
-					$arrayofxaxis['t.'.$key.'-year'] = array('label' => $langs->trans($val['label']).' ('.$YYYY.')', 'position' => $val['position'].'-y');
-					$arrayofxaxis['t.'.$key.'-month'] = array('label' => $langs->trans($val['label']).' ('.$YYYY.'-'.$MM.')', 'position' => $val['position'].'-m');
-					$arrayofxaxis['t.'.$key.'-day'] = array('label' => $langs->trans($val['label']).' ('.$YYYY.'-'.$MM.'-'.$DD.')', 'position' => $val['position'].'-d');
-				} else {
-					$arrayofxaxis['t.'.$key] = array('label' => $langs->trans($val['label']), 'position' => (int) $val['position']);
-				}
-			}
-		}
-
-		// Add extrafields to X-Axis
-		if ($object->isextrafieldmanaged) {
-			foreach ($extrafields->attributes[$object->table_element]['label'] as $key => $val) {
-				if ($extrafields->attributes[$object->table_element]['type'][$key] == 'separate') {
-					continue;
-				}
-				if (!empty($extrafields->attributes[$object->table_element]['totalizable'][$key])) {
-					continue;
-				}
-				$arrayofxaxis['te.'.$key] = array('label' => $langs->trans($extrafields->attributes[$object->table_element]['label'][$key]), 'position' => 1000 + (int) $extrafields->attributes[$object->table_element]['pos'][$key]);
-			}
-		}
-
-		$arrayofxaxis = dol_sort_array($arrayofxaxis, 'position', 'asc', 0, 0, 1);
-=======
 		global $form;
->>>>>>> 503d1a04
 
 		$arrayofxaxislabel = array();
 		foreach ($arrayofxaxis as $key => $val) {
