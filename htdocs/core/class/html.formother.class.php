--- conflicted
+++ resolved
@@ -67,21 +67,13 @@
      *    @param    int		$fk_user          Utilisateur créant le modèle
      *    @return	void
      */
-<<<<<<< HEAD
-    function select_export_model($selected='',$htmlname='exportmodelid',$type='',$useempty=0, $fk_user=null)
-=======
     function select_export_model($selected='', $htmlname='exportmodelid', $type='', $useempty=0, $fk_user=null)
->>>>>>> d9b8a8c8
     {
         // phpcs:enable
         $sql = "SELECT rowid, label";
         $sql.= " FROM ".MAIN_DB_PREFIX."export_model";
         $sql.= " WHERE type = '".$type."'";
-<<<<<<< HEAD
-		if(!empty($fk_user))$sql.=" AND fk_user=".$fk_user;
-=======
 		if (!empty($fk_user)) $sql.=" AND fk_user=".$fk_user;
->>>>>>> d9b8a8c8
         $sql.= " ORDER BY rowid";
         $result = $this->db->query($sql);
         if ($result)
@@ -907,10 +899,7 @@
      */
     function select_year($selected='',$htmlname='yearid',$useempty=0, $min_year=10, $max_year=5, $offset=0, $invert=0, $option='', $morecss='valignmiddle widthauto')
     {
-<<<<<<< HEAD
-=======
-        // phpcs:enable
->>>>>>> d9b8a8c8
+        // phpcs:enable
         print $this->selectyear($selected,$htmlname,$useempty,$min_year,$max_year,$offset,$invert,$option,$morecss);
     }
 
@@ -1053,11 +1042,7 @@
         		if (! empty($boxidactivatedforuser[$box->id])) continue;	// Already visible for user
         		$label=$langs->transnoentitiesnoconv($box->boxlabel);
         		//if (preg_match('/graph/',$box->class)) $label.=' ('.$langs->trans("Graph").')';
-<<<<<<< HEAD
-        		if (preg_match('/graph/',$box->class) && empty($conf->browser->phone))
-=======
         		if (preg_match('/graph/',$box->class) && $conf->browser->layout != 'phone')
->>>>>>> d9b8a8c8
         		{
         			$label=$label.' <span class="fa fa-bar-chart"></span>';
         		}
@@ -1225,11 +1210,6 @@
             	$emptybox->info_box_contents=array();
             	$boxlistb.= $emptybox->outputBox(array(),array());
             }
-<<<<<<< HEAD
-
-            $boxlistb.= "<!-- End box right container -->\n";
-=======
->>>>>>> d9b8a8c8
 
             $boxlistb.= "<!-- End box right container -->\n";
         }
