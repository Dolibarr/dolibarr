--- conflicted
+++ resolved
@@ -28,11 +28,7 @@
  *	\file       htdocs/core/class/html.formother.class.php
  *  \ingroup    core
  *	\brief      Fichier de la classe des fonctions predefinie de composants html autre
-<<<<<<< HEAD
- *	\version	$Id: html.formother.class.php,v 1.18 2011/07/31 23:45:14 eldy Exp $
-=======
  *	\version	$Id: html.formother.class.php,v 1.19 2011/08/17 16:07:41 eldy Exp $
->>>>>>> 19bde3ab
  */
 
 
