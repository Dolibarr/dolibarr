<?php
/* Copyright (c) 2002-2007 Rodolphe Quiedeville <rodolphe@quiedeville.org>
 * Copyright (C) 2004-2012 Laurent Destailleur  <eldy@users.sourceforge.net>
 * Copyright (C) 2004      Benoit Mortier       <benoit.mortier@opensides.be>
 * Copyright (C) 2004      Sebastien Di Cintio  <sdicintio@ressource-toi.org>
 * Copyright (C) 2004      Eric Seigne          <eric.seigne@ryxeo.com>
 * Copyright (C) 2005-2012 Regis Houssin        <regis.houssin@inodbox.com>
 * Copyright (C) 2006      Andre Cianfarani     <acianfa@free.fr>
 * Copyright (C) 2006      Marc Barilley/Ocebo  <marc@ocebo.com>
 * Copyright (C) 2007      Franky Van Liedekerke <franky.van.liedekerker@telenet.be>
 * Copyright (C) 2007      Patrick Raguin 		<patrick.raguin@gmail.com>
 * Copyright (C) 2019       Thibault FOUCART        <support@ptibogxiv.net>
 *
 * This program is free software; you can redistribute it and/or modify
 * it under the terms of the GNU General Public License as published by
 * the Free Software Foundation; either version 3 of the License, or
 * (at your option) any later version.
 *
 * This program is distributed in the hope that it will be useful,
 * but WITHOUT ANY WARRANTY; without even the implied warranty of
 * MERCHANTABILITY or FITNESS FOR A PARTICULAR PURPOSE.  See the
 * GNU General Public License for more details.
 *
 * You should have received a copy of the GNU General Public License
 * along with this program. If not, see <https://www.gnu.org/licenses/>.
 */

/**
 *	\file       htdocs/core/class/html.formother.class.php
 *  \ingroup    core
 *	\brief      Fichier de la classe des fonctions predefinie de composants html autre
 */


/**
 *	Classe permettant la generation de composants html autre
 *	Only common components are here.
 */
class FormOther
{
	private $db;

	/**
	 * @var string Error code (or message)
	 */
	public $error;


	/**
	 *	Constructor
	 *
	 *	@param	DoliDB		$db      Database handler
	 */
	public function __construct($db)
	{
		$this->db = $db;
	}


	// phpcs:disable PEAR.NamingConventions.ValidFunctionName.ScopeNotCamelCaps
	/**
	 *    Return HTML select list of export models
	 *
	 *    @param    string	$selected          Id modele pre-selectionne
	 *    @param    string	$htmlname          Nom de la zone select
	 *    @param    string	$type              Type des modeles recherches
	 *    @param    int		$useempty          Show an empty value in list
	 *    @param    int		$fk_user           User that has created the template (this is set to null to get all export model when EXPORTS_SHARE_MODELS is on)
	 *    @return	void
	 */
	public function select_export_model($selected = '', $htmlname = 'exportmodelid', $type = '', $useempty = 0, $fk_user = null)
	{
		// phpcs:enable
		global $conf, $langs, $user;

		$sql = "SELECT rowid, label, fk_user";
		$sql .= " FROM ".MAIN_DB_PREFIX."export_model";
		$sql .= " WHERE type = '".$this->db->escape($type)."'";
		if (!empty($fk_user)) {
			$sql .= " AND fk_user IN (0, ".$fk_user.")"; // An export model
		}
		$sql .= " ORDER BY label";
		$result = $this->db->query($sql);
		if ($result) {
			print '<select class="flat minwidth200" name="'.$htmlname.'" id="'.$htmlname.'">';
			if ($useempty) {
				print '<option value="-1">&nbsp;</option>';
			}

			$num = $this->db->num_rows($result);
			$i = 0;
			while ($i < $num) {
				$obj = $this->db->fetch_object($result);

				$label = $obj->label;
				if ($obj->fk_user == 0) {
					$label .= ' <span class="opacitymedium">('.$langs->trans("Everybody").')</span>';
				} elseif (!empty($conf->global->EXPORTS_SHARE_MODELS) && empty($fk_user) && is_object($user) && $user->id != $obj->fk_user) {
					$tmpuser = new User($this->db);
					$tmpuser->fetch($obj->fk_user);
					$label .= ' <span class="opacitymedium">('.$tmpuser->getFullName($langs).')</span>';
				}

				if ($selected == $obj->rowid) {
					print '<option value="'.$obj->rowid.'" selected data-html="'.dol_escape_htmltag($label).'">';
				} else {
					print '<option value="'.$obj->rowid.'" data-html="'.dol_escape_htmltag($label).'">';
				}
				print $label;
				print '</option>';
				$i++;
			}
			print "</select>";
			print ajax_combobox($htmlname);
		} else {
			dol_print_error($this->db);
		}
	}


	// phpcs:disable PEAR.NamingConventions.ValidFunctionName.ScopeNotCamelCaps
	/**
	 *    Return list of export models
	 *
	 *    @param    string	$selected          Id modele pre-selectionne
	 *    @param    string	$htmlname          Nom de la zone select
	 *    @param    string	$type              Type des modeles recherches
	 *    @param    int		$useempty          Affiche valeur vide dans liste
	 *    @param    int		$fk_user           User that has created the template (this is set to null to get all export model when EXPORTS_SHARE_MODELS is on)
	 *    @return	void
	 */
	public function select_import_model($selected = '', $htmlname = 'importmodelid', $type = '', $useempty = 0, $fk_user = null)
	{
		// phpcs:enable
		global $conf, $langs, $user;

		$sql = "SELECT rowid, label, fk_user";
		$sql .= " FROM ".MAIN_DB_PREFIX."import_model";
		$sql .= " WHERE type = '".$this->db->escape($type)."'";
		if (!empty($fk_user)) {
			$sql .= " AND fk_user IN (0, ".$fk_user.")"; // An export model
		}
		$sql .= " ORDER BY rowid";
		$result = $this->db->query($sql);
		if ($result) {
			print '<select class="flat minwidth200" name="'.$htmlname.'" id="'.$htmlname.'">';
			if ($useempty) {
				print '<option value="-1">&nbsp;</option>';
			}

			$num = $this->db->num_rows($result);
			$i = 0;
			while ($i < $num) {
				$obj = $this->db->fetch_object($result);

				$label = $obj->label;
				if ($obj->fk_user == 0) {
					$label .= ' <span class="opacitymedium">('.$langs->trans("Everybody").')</span>';
				} elseif (!empty($conf->global->EXPORTS_SHARE_MODELS) && empty($fk_user) && is_object($user) && $user->id != $obj->fk_user) {
					$tmpuser = new User($this->db);
					$tmpuser->fetch($obj->fk_user);
					$label .= ' <span class="opacitymedium">('.$tmpuser->getFullName($langs).')</span>';
				}

				if ($selected == $obj->rowid) {
					print '<option value="'.$obj->rowid.'" selected data-html="'.dol_escape_htmltag($label).'">';
				} else {
					print '<option value="'.$obj->rowid.'" data-html="'.dol_escape_htmltag($label).'">';
				}
				print $label;
				print '</option>';
				$i++;
			}
			print "</select>";
			print ajax_combobox($htmlname);
		} else {
			dol_print_error($this->db);
		}
	}


	// phpcs:disable PEAR.NamingConventions.ValidFunctionName.ScopeNotCamelCaps
	/**
	 *    Return list of ecotaxes with label
	 *
	 *    @param	string	$selected   Preselected ecotaxes
	 *    @param    string	$htmlname	Name of combo list
	 *    @return	integer
	 */
	public function select_ecotaxes($selected = '', $htmlname = 'ecotaxe_id')
	{
		// phpcs:enable
		global $langs;

		$sql = "SELECT e.rowid, e.code, e.label, e.price, e.organization,";
		$sql .= " c.label as country";
		$sql .= " FROM ".MAIN_DB_PREFIX."c_ecotaxe as e,".MAIN_DB_PREFIX."c_country as c";
		$sql .= " WHERE e.active = 1 AND e.fk_pays = c.rowid";
		$sql .= " ORDER BY country, e.organization ASC, e.code ASC";

		dol_syslog(get_class($this).'::select_ecotaxes', LOG_DEBUG);
		$resql = $this->db->query($sql);
		if ($resql) {
			print '<select class="flat" name="'.$htmlname.'">';
			$num = $this->db->num_rows($resql);
			$i = 0;
			print '<option value="-1">&nbsp;</option>'."\n";
			if ($num) {
				while ($i < $num) {
					$obj = $this->db->fetch_object($resql);
					if ($selected && $selected == $obj->rowid) {
						print '<option value="'.$obj->rowid.'" selected>';
					} else {
						print '<option value="'.$obj->rowid.'">';
						//print '<option onmouseover="showtip(\''.$obj->label.'\')" onMouseout="hidetip()" value="'.$obj->rowid.'">';
					}
					$selectOptionValue = $obj->code.' - '.$obj->label.' : '.price($obj->price).' '.$langs->trans("HT").' ('.$obj->organization.')';
					print $selectOptionValue;
					print '</option>';
					$i++;
				}
			}
			print '</select>';
			return 0;
		} else {
			dol_print_error($this->db);
			return 1;
		}
	}


	// phpcs:disable PEAR.NamingConventions.ValidFunctionName.ScopeNotCamelCaps
	/**
	 *    Return list of revenue stamp for country
	 *
	 *    @param	string	$selected   	Value of preselected revenue stamp
	 *    @param    string	$htmlname   	Name of combo list
	 *    @param    string	$country_code   Country Code
	 *    @return	string					HTML select list
	 */
	public function select_revenue_stamp($selected = '', $htmlname = 'revenuestamp', $country_code = '')
	{
		// phpcs:enable
		global $langs;

		$out = '';

		$sql = "SELECT r.taux, r.revenuestamp_type";
		$sql .= " FROM ".MAIN_DB_PREFIX."c_revenuestamp as r,".MAIN_DB_PREFIX."c_country as c";
		$sql .= " WHERE r.active = 1 AND r.fk_pays = c.rowid";
		$sql .= " AND c.code = '".$this->db->escape($country_code)."'";

		dol_syslog(get_class($this).'::select_revenue_stamp', LOG_DEBUG);
		$resql = $this->db->query($sql);
		if ($resql) {
			$out .= '<select class="flat" name="'.$htmlname.'">';
			$num = $this->db->num_rows($resql);
			$i = 0;
			$out .= '<option value="0">&nbsp;</option>'."\n";
			if ($num) {
				while ($i < $num) {
					$obj = $this->db->fetch_object($resql);
					if (($selected && $selected == $obj->taux) || $num == 1) {
						$out .= '<option value="'.$obj->taux.($obj->revenuestamp_type == 'percent' ? '%' : '').'"'.($obj->revenuestamp_type == 'percent' ? ' data-type="percent"' : '').' selected>';
					} else {
						$out .= '<option value="'.$obj->taux.($obj->revenuestamp_type == 'percent' ? '%' : '').'"'.($obj->revenuestamp_type == 'percent' ? ' data-type="percent"' : '').'>';
						//print '<option onmouseover="showtip(\''.$obj->libelle.'\')" onMouseout="hidetip()" value="'.$obj->rowid.'">';
					}
					$out .= $obj->taux.($obj->revenuestamp_type == 'percent' ? '%' : '');
					$out .= '</option>';
					$i++;
				}
			}
			$out .= '</select>';
			return $out;
		} else {
			dol_print_error($this->db);
			return '';
		}
	}


	// phpcs:disable PEAR.NamingConventions.ValidFunctionName.ScopeNotCamelCaps
	/**
	 *    Return a HTML select list to select a percent
	 *
	 *    @param	integer	$selected      	pourcentage pre-selectionne
	 *    @param    string	$htmlname      	nom de la liste deroulante
	 *    @param	int		$disabled		Disabled or not
	 *    @param    int		$increment     	increment value
	 *    @param    int		$start         	start value
	 *    @param    int		$end           	end value
	 *    @param    int     $showempty      Add also an empty line
	 *    @return   string					HTML select string
	 */
	public function select_percent($selected = 0, $htmlname = 'percent', $disabled = 0, $increment = 5, $start = 0, $end = 100, $showempty = 0)
	{
		// phpcs:enable
		$return = '<select class="flat" name="'.$htmlname.'" '.($disabled ? 'disabled' : '').'>';
		if ($showempty) {
			$return .= '<option value="-1"'.(($selected == -1 || $selected == '') ? ' selected' : '').'>&nbsp;</option>';
		}

		for ($i = $start; $i <= $end; $i += $increment) {
			if ($selected != '' && (int) $selected == $i) {
				$return .= '<option value="'.$i.'" selected>';
			} else {
				$return .= '<option value="'.$i.'">';
			}
			$return .= $i.' % ';
			$return .= '</option>';
		}

		$return .= '</select>';

		return $return;
	}

	// phpcs:disable PEAR.NamingConventions.ValidFunctionName.ScopeNotCamelCaps
	/**
	 * Return select list for categories (to use in form search selectors)
	 *
	 * @param	int			$type			Type of category ('customer', 'supplier', 'contact', 'product', 'member'). Old mode (0, 1, 2, ...) is deprecated.
	 * @param   integer		$selected     	Preselected value
	 * @param   string		$htmlname      	Name of combo list
	 * @param	int			$nocateg		Show also an entry "Not categorized"
	 * @param   int|string  $showempty      Add also an empty line
	 * @param   string  	$morecss        More CSS
	 * @return  string			        	Html combo list code
	 * @see	select_all_categories()
	 */
	public function select_categories($type, $selected = 0, $htmlname = 'search_categ', $nocateg = 0, $showempty = 1, $morecss = '')
	{
		// phpcs:enable
		global $conf, $langs;
		require_once DOL_DOCUMENT_ROOT.'/categories/class/categorie.class.php';

		// For backward compatibility
		if (is_numeric($type)) {
			dol_syslog(__METHOD__.': using numeric value for parameter type is deprecated. Use string code instead.', LOG_WARNING);
		}

		// Load list of "categories"
		$static_categs = new Categorie($this->db);
		$tab_categs = $static_categs->get_full_arbo($type);

		$moreforfilter = '';
		// Enhance with select2
		if ($conf->use_javascript_ajax) {
			include_once DOL_DOCUMENT_ROOT.'/core/lib/ajax.lib.php';
			$comboenhancement = ajax_combobox('select_categ_'.$htmlname);
			$moreforfilter .= $comboenhancement;
		}

		// Print a select with each of them
		$moreforfilter .= '<select class="flat minwidth100'.($morecss ? ' '.$morecss : '').'" id="select_categ_'.$htmlname.'" name="'.$htmlname.'">';
		if ($showempty) {
			$textforempty = ' ';
			if (!empty($conf->use_javascript_ajax)) {
				$textforempty = '&nbsp;'; // If we use ajaxcombo, we need &nbsp; here to avoid to have an empty element that is too small.
			}
			if (!is_numeric($showempty)) {
				$textforempty = $showempty;
			}
			$moreforfilter .= '<option class="optiongrey" value="'.($showempty < 0 ? $showempty : -1).'"'.($selected == $showempty ? ' selected' : '').'>'.$textforempty.'</option>'."\n";
			//$moreforfilter .= '<option value="0" '.($moreparamonempty ? $moreparamonempty.' ' : '').' class="optiongrey">'.(is_numeric($showempty) ? '&nbsp;' : $showempty).'</option>'; // Should use -1 to say nothing
		}

		if (is_array($tab_categs)) {
			foreach ($tab_categs as $categ) {
				$moreforfilter .= '<option value="'.$categ['id'].'"';
				if ($categ['id'] == $selected) {
					$moreforfilter .= ' selected';
				}
				$moreforfilter .= '>'.dol_trunc($categ['fulllabel'], 50, 'middle').'</option>';
			}
		}
		if ($nocateg) {
			$langs->load("categories");
			$moreforfilter .= '<option value="-2"'.($selected == -2 ? ' selected' : '').'>- '.$langs->trans("NotCategorized").' -</option>';
		}
		$moreforfilter .= '</select>';

		return $moreforfilter;
	}


	// phpcs:disable PEAR.NamingConventions.ValidFunctionName.ScopeNotCamelCaps
	/**
	 *  Return select list for categories (to use in form search selectors)
	 *
	 *  @param	string		$selected     		Preselected value
	 *  @param  string		$htmlname      		Name of combo list (example: 'search_sale')
	 *  @param  User		$user           	Object user
	 *  @param	int			$showstatus			0=show user status only if status is disabled, 1=always show user status into label, -1=never show user status
	 *  @param	int|string	$showempty			1=show also an empty value
	 *  @param	string		$morecss			More CSS
	 *  @param	int			$norepresentative	Show also an entry "Not categorized"
	 *  @return string							Html combo list code
	 */
	public function select_salesrepresentatives($selected, $htmlname, $user, $showstatus = 0, $showempty = 1, $morecss = '', $norepresentative = 0)
	{
		// phpcs:enable
		global $conf, $langs, $hookmanager;

		$langs->load('users');

		$out = '';
		// Enhance with select2
		if ($conf->use_javascript_ajax) {
			include_once DOL_DOCUMENT_ROOT.'/core/lib/ajax.lib.php';

			$comboenhancement = ajax_combobox($htmlname);
			if ($comboenhancement) {
				$out .= $comboenhancement;
			}
		}

		$reshook = $hookmanager->executeHooks('addSQLWhereFilterOnSelectSalesRep', array(), $this, $action);

		// Select each sales and print them in a select input
		$out .= '<select class="flat'.($morecss ? ' '.$morecss : '').'" id="'.$htmlname.'" name="'.$htmlname.'">';
		if ($showempty) {
			$textforempty = ' ';
			if (!empty($conf->use_javascript_ajax)) {
				$textforempty = '&nbsp;'; // If we use ajaxcombo, we need &nbsp; here to avoid to have an empty element that is too small.
			}
			if (!is_numeric($showempty)) {
				$textforempty = $showempty;
			}
			$out .= '<option class="optiongrey" value="'.($showempty < 0 ? $showempty : -1).'"'.($selected == $showempty ? ' selected' : '').'>'.$textforempty.'</option>'."\n";
		}

		// Get list of users allowed to be viewed
		$sql_usr = "SELECT u.rowid, u.lastname, u.firstname, u.statut as status, u.login, u.photo, u.gender, u.entity, u.admin";
		$sql_usr .= " FROM ".MAIN_DB_PREFIX."user as u";

		if (!empty($conf->global->MULTICOMPANY_TRANSVERSE_MODE)) {
			if (!empty($user->admin) && empty($user->entity) && $conf->entity == 1) {
				$sql_usr .= " WHERE u.entity IS NOT NULL"; // Show all users
			} else {
				$sql_usr .= " WHERE EXISTS (SELECT ug.fk_user FROM ".MAIN_DB_PREFIX."usergroup_user as ug WHERE u.rowid = ug.fk_user AND ug.entity IN (".getEntity('usergroup')."))";
				$sql_usr .= " OR u.entity = 0"; // Show always superadmin
			}
		} else {
			$sql_usr .= " WHERE u.entity IN (".getEntity('user').")";
		}

		if (empty($user->rights->user->user->lire)) {
			$sql_usr .= " AND u.rowid = ".$user->id;
		}
		if (!empty($user->socid)) {
			$sql_usr .= " AND u.fk_soc = ".$user->socid;
		}

		//Add hook to filter on user (for exemple on usergroup define in custom modules)
		if (!empty($reshook)) {
			$sql_usr .= $hookmanager->resArray[0];
		}

		// Add existing sales representatives of thirdparty of external user
		if (empty($user->rights->user->user->lire) && $user->socid) {
			$sql_usr .= " UNION ";
			$sql_usr .= "SELECT u2.rowid, u2.lastname, u2.firstname, u2.statut as status, u2.login, u2.photo, u2.gender, u2.entity, u2.admin";
			$sql_usr .= " FROM ".MAIN_DB_PREFIX."user as u2, ".MAIN_DB_PREFIX."societe_commerciaux as sc";

			if (!empty($conf->global->MULTICOMPANY_TRANSVERSE_MODE)) {
				if (!empty($user->admin) && empty($user->entity) && $conf->entity == 1) {
					$sql_usr .= " WHERE u2.entity IS NOT NULL"; // Show all users
				} else {
					$sql_usr .= " WHERE EXISTS (SELECT ug2.fk_user FROM ".MAIN_DB_PREFIX."usergroup_user as ug2 WHERE u2.rowid = ug2.fk_user AND ug2.entity IN (".getEntity('usergroup')."))";
				}
			} else {
				$sql_usr .= " WHERE u2.entity IN (".getEntity('user').")";
			}

			$sql_usr .= " AND u2.rowid = sc.fk_user AND sc.fk_soc=".$user->socid;

			//Add hook to filter on user (for exemple on usergroup define in custom modules)
			if (!empty($reshook)) {
				$sql_usr .= $hookmanager->resArray[1];
			}
		}

		if (empty($conf->global->MAIN_FIRSTNAME_NAME_POSITION)) {	// MAIN_FIRSTNAME_NAME_POSITION is 0 means firstname+lastname
			$sql_usr .= " ORDER BY statut DESC, firstname ASC, lastname ASC";	// Do not use 'ORDER BY u.statut' here, not compatible with the UNION.
		} else {
			$sql_usr .= " ORDER BY statut DESC, lastname ASC, firstname ASC";	// Do not use 'ORDER BY u.statut' here, not compatible with the UNION.
		}
<<<<<<< HEAD
=======
		$sql_usr .= " ORDER BY status DESC, lastname ASC"; // Do not use 'ORDER BY u.statut' here, not compatible with the UNION.
>>>>>>> 2689bc93
		//print $sql_usr;exit;

		$resql_usr = $this->db->query($sql_usr);
		if ($resql_usr) {
			$userstatic = new User($this->db);
			$showstatus = 1;

			while ($obj_usr = $this->db->fetch_object($resql_usr)) {
				$userstatic->id = $obj_usr->rowid;
				$userstatic->lastname = $obj_usr->lastname;
				$userstatic->firstname = $obj_usr->firstname;
				$userstatic->photo = $obj_usr->photo;
				$userstatic->statut = $obj_usr->status;
				$userstatic->entity = $obj_usr->entity;
				$userstatic->admin = $obj_usr->admin;

				$labeltoshow = dolGetFirstLastname($obj_usr->firstname, $obj_usr->lastname);
				if (empty($obj_usr->firstname) && empty($obj_usr->lastname)) {
					$labeltoshow = $obj_usr->login;
				}

				$out .= '<option value="'.$obj_usr->rowid.'"';
				if ($obj_usr->rowid == $selected) {
					$out .= ' selected';
				}
				$out .= ' data-html="';
				$outhtml = $userstatic->getNomUrl(-3, '', 0, 1, 24, 1, 'login', '', 1).' ';
				if ($showstatus >= 0 && $obj_usr->status == 0) {
					$outhtml .= '<strike class="opacitymediumxxx">';
				}
				$outhtml .= $labeltoshow;
				if ($showstatus >= 0 && $obj_usr->status == 0) {
					$outhtml .= '</strike>';
				}
				$out .= dol_escape_htmltag($outhtml);
				$out .= '">';

				$out .= $labeltoshow;
				// Complete name with more info
				$moreinfo = 0;
				if (!empty($conf->global->MAIN_SHOW_LOGIN)) {
					$out .= ($moreinfo ? ' - ' : ' (').$obj_usr->login;
					$moreinfo++;
				}
				if ($showstatus >= 0) {
					if ($obj_usr->status == 1 && $showstatus == 1) {
						$out .= ($moreinfo ? ' - ' : ' (').$langs->trans('Enabled');
						$moreinfo++;
					}
					if ($obj_usr->status == 0) {
						$out .= ($moreinfo ? ' - ' : ' (').$langs->trans('Disabled');
						$moreinfo++;
					}
				}
				$out .= ($moreinfo ? ')' : '');
				$out .= '</option>';
			}
			$this->db->free($resql_usr);
		} else {
			dol_print_error($this->db);
		}

		if ($norepresentative) {
			$langs->load("companies");
			$out .= '<option value="-2"'.($selected == -2 ? ' selected' : '').'>- '.$langs->trans("NoSalesRepresentativeAffected").' -</option>';
		}

		$out .= '</select>';

		return $out;
	}

	/**
	 *	Return list of project and tasks
	 *
	 *	@param  int		$selectedtask   		Pre-selected task
	 *  @param  int		$projectid				Project id
	 * 	@param  string	$htmlname    			Name of html select
	 * 	@param	int		$modeproject			1 to restrict on projects owned by user
	 * 	@param	int		$modetask				1 to restrict on tasks associated to user
	 * 	@param	int		$mode					0=Return list of tasks and their projects, 1=Return projects and tasks if exists
	 *  @param  int		$useempty       		0=Allow empty values
	 *  @param	int		$disablechildoftaskid	1=Disable task that are child of the provided task id
	 *  @param	string	$filteronprojstatus		Filter on project status ('-1'=no filter, '0,1'=Draft+Validated status)
	 *  @param	string	$morecss				More css
	 *  @return	void
	 */
	public function selectProjectTasks($selectedtask = '', $projectid = 0, $htmlname = 'task_parent', $modeproject = 0, $modetask = 0, $mode = 0, $useempty = 0, $disablechildoftaskid = 0, $filteronprojstatus = '', $morecss = '')
	{
		global $user, $langs;

		require_once DOL_DOCUMENT_ROOT.'/projet/class/task.class.php';

		//print $modeproject.'-'.$modetask;
		$task = new Task($this->db);
		$tasksarray = $task->getTasksArray($modetask ? $user : 0, $modeproject ? $user : 0, $projectid, 0, $mode, '', $filteronprojstatus);
		if ($tasksarray) {
			print '<select class="flat'.($morecss ? ' '.$morecss : '').'" name="'.$htmlname.'" id="'.$htmlname.'">';
			if ($useempty) {
				print '<option value="0">&nbsp;</option>';
			}
			$j = 0;
			$level = 0;
			$this->_pLineSelect($j, 0, $tasksarray, $level, $selectedtask, $projectid, $disablechildoftaskid);
			print '</select>';

			print ajax_combobox($htmlname);
		} else {
			print '<div class="warning">'.$langs->trans("NoProject").'</div>';
		}
	}

	/**
	 * Write lines of a project (all lines of a project if parent = 0)
	 *
	 * @param 	int		$inc					Cursor counter
	 * @param 	int		$parent					Id of parent task we want to see
	 * @param 	array	$lines					Array of task lines
	 * @param 	int		$level					Level
	 * @param 	int		$selectedtask			Id selected task
	 * @param 	int		$selectedproject		Id selected project
	 * @param	int		$disablechildoftaskid	1=Disable task that are child of the provided task id
	 * @return	void
	 */
	private function _pLineSelect(&$inc, $parent, $lines, $level = 0, $selectedtask = 0, $selectedproject = 0, $disablechildoftaskid = 0)
	{
		global $langs, $user, $conf;

		$lastprojectid = 0;

		$numlines = count($lines);
		for ($i = 0; $i < $numlines; $i++) {
			if ($lines[$i]->fk_parent == $parent) {
				//var_dump($selectedproject."--".$selectedtask."--".$lines[$i]->fk_project."_".$lines[$i]->id);		// $lines[$i]->id may be empty if project has no lines

				// Break on a new project
				if ($parent == 0) {	// We are on a task at first level
					if ($lines[$i]->fk_project != $lastprojectid) {	// Break found on project
						if ($i > 0) {
							print '<option value="0" disabled>----------</option>';
						}
						print '<option value="'.$lines[$i]->fk_project.'_0"';
						if ($selectedproject == $lines[$i]->fk_project) {
							print ' selected';
						}

						$labeltoshow = $langs->trans("Project").' '.$lines[$i]->projectref;
						if (empty($lines[$i]->public)) {
							$labeltoshow .= ' <span class="opacitymedium">('.$langs->trans("Visibility").': '.$langs->trans("PrivateProject").')</span>';
						} else {
							$labeltoshow .= ' <span class="opacitymedium">('.$langs->trans("Visibility").': '.$langs->trans("SharedProject").')</span>';
						}

						print ' data-html="'.dol_escape_htmltag($labeltoshow).'"';
						print '>'; // Project -> Task
						print $labeltoshow;
						print "</option>\n";

						$lastprojectid = $lines[$i]->fk_project;
						$inc++;
					}
				}

				$newdisablechildoftaskid = $disablechildoftaskid;

				// Print task
				if (isset($lines[$i]->id)) {		// We use isset because $lines[$i]->id may be null if project has no task and are on root project (tasks may be caught by a left join). We enter here only if '0' or >0
					// Check if we must disable entry
					$disabled = 0;
					if ($disablechildoftaskid && (($lines[$i]->id == $disablechildoftaskid || $lines[$i]->fk_parent == $disablechildoftaskid))) {
						$disabled++;
						if ($lines[$i]->fk_parent == $disablechildoftaskid) {
							$newdisablechildoftaskid = $lines[$i]->id; // If task is child of a disabled parent, we will propagate id to disable next child too
						}
					}

					print '<option value="'.$lines[$i]->fk_project.'_'.$lines[$i]->id.'"';
					if (($lines[$i]->id == $selectedtask) || ($lines[$i]->fk_project.'_'.$lines[$i]->id == $selectedtask)) {
						print ' selected';
					}
					if ($disabled) {
						print ' disabled';
					}

					$labeltoshow = $langs->trans("Project").' '.$lines[$i]->projectref;
					$labeltoshow .= ' '.$lines[$i]->projectlabel;
					if (empty($lines[$i]->public)) {
						$labeltoshow .= ' <span class="opacitymedium">('.$langs->trans("Visibility").': '.$langs->trans("PrivateProject").')</span>';
					} else {
						$labeltoshow .= ' <span class="opacitymedium">('.$langs->trans("Visibility").': '.$langs->trans("SharedProject").')</span>';
					}
					if ($lines[$i]->id) {
						$labeltoshow .= ' > ';
					}
					for ($k = 0; $k < $level; $k++) {
						$labeltoshow .= "&nbsp;&nbsp;&nbsp;";
					}
					$labeltoshow .= $lines[$i]->ref.' '.$lines[$i]->label;

					print ' data-html="'.dol_escape_htmltag($labeltoshow).'"';
					print '>';
					print $labeltoshow;
					print "</option>\n";
					$inc++;
				}

				$level++;
				if ($lines[$i]->id) {
					$this->_pLineSelect($inc, $lines[$i]->id, $lines, $level, $selectedtask, $selectedproject, $newdisablechildoftaskid);
				}
				$level--;
			}
		}
	}


	/**
	 *  Output a HTML thumb of color or a text if not defined.
	 *
	 *  @param	string		$color				String with hex (FFFFFF) or comma RGB ('255,255,255')
	 *  @param	string		$textifnotdefined	Text to show if color not defined
	 *  @return	string							HTML code for color thumb
	 *  @see selectColor()
	 */
	public static function showColor($color, $textifnotdefined = '')
	{
		$textcolor = 'FFF';
		include_once DOL_DOCUMENT_ROOT.'/core/lib/functions2.lib.php';
		if (colorIsLight($color)) {
			$textcolor = '000';
		}

		$color = colorArrayToHex(colorStringToArray($color, array()), '');

		if ($color) {
			print '<input type="text" class="colorthumb" disabled style="padding: 1px; margin-top: 0; margin-bottom: 0; color: #'.$textcolor.'; background-color: #'.$color.'" value="'.$color.'">';
		} else {
			print $textifnotdefined;
		}
	}

	// phpcs:disable PEAR.NamingConventions.ValidFunctionName.ScopeNotCamelCaps
	/**
	 *  Output a HTML code to select a color
	 *
	 *  @param	string		$set_color		Pre-selected color
	 *  @param	string		$prefix			Name of HTML field
	 *  @param	string		$form_name		Deprecated. Not used.
	 *  @param	int			$showcolorbox	1=Show color code and color box, 0=Show only color code
	 *  @param 	array		$arrayofcolors	Array of colors. Example: array('29527A','5229A3','A32929','7A367A','B1365F','0D7813')
	 *  @return	void
	 *  @deprecated Use instead selectColor
	 *  @see selectColor()
	 */
	public function select_color($set_color = '', $prefix = 'f_color', $form_name = '', $showcolorbox = 1, $arrayofcolors = '')
	{
		// phpcs:enable
		print $this->selectColor($set_color, $prefix, $form_name, $showcolorbox, $arrayofcolors);
	}

	/**
	 *  Output a HTML code to select a color. Field will return an hexa color like '334455'.
	 *
	 *  @param	string		$set_color		Pre-selected color
	 *  @param	string		$prefix			Name of HTML field
	 *  @param	string		$form_name		Deprecated. Not used.
	 *  @param	int			$showcolorbox	1=Show color code and color box, 0=Show only color code
	 *  @param 	array		$arrayofcolors	Array of colors. Example: array('29527A','5229A3','A32929','7A367A','B1365F','0D7813')
	 *  @param	string		$morecss		Add css style into input field
	 *  @param	string		$setpropertyonselect	Set this property after selecting a color
	 *  @return	string
	 *  @see showColor()
	 */
	public static function selectColor($set_color = '', $prefix = 'f_color', $form_name = '', $showcolorbox = 1, $arrayofcolors = '', $morecss = '', $setpropertyonselect = '')
	{
		// Deprecation warning
		if ($form_name) {
			dol_syslog(__METHOD__.": form_name parameter is deprecated", LOG_WARNING);
		}

		global $langs, $conf;

		$out = '';

		if (!is_array($arrayofcolors) || count($arrayofcolors) < 1) {
			$langs->load("other");
			if (empty($conf->dol_use_jmobile) && !empty($conf->use_javascript_ajax)) {
				$out .= '<link rel="stylesheet" media="screen" type="text/css" href="'.DOL_URL_ROOT.'/includes/jquery/plugins/jpicker/css/jPicker-1.1.6.css" />';
				$out .= '<script type="text/javascript" src="'.DOL_URL_ROOT.'/includes/jquery/plugins/jpicker/jpicker-1.1.6.js"></script>';
				$out .= '<script type="text/javascript">
	             jQuery(document).ready(function(){
	                $(\'#colorpicker'.$prefix.'\').jPicker( {
		                window: {
		                  title: \''.dol_escape_js($langs->trans("SelectAColor")).'\', /* any title for the jPicker window itself - displays "Drag Markers To Pick A Color" if left null */
		                  effects:
		                    {
		                    type: \'show\', /* effect used to show/hide an expandable picker. Acceptable values "slide", "show", "fade" */
		                    speed:
		                    {
		                      show: \'fast\', /* duration of "show" effect. Acceptable values are "fast", "slow", or time in ms */
		                      hide: \'fast\' /* duration of "hide" effect. Acceptable values are "fast", "slow", or time in ms */
		                    }
		                    },
		                  position:
		                    {
		                    x: \'screenCenter\', /* acceptable values "left", "center", "right", "screenCenter", or relative px value */
		                    y: \'center\' /* acceptable values "top", "bottom", "center", or relative px value */
		                    },
		                },
		                images: {
		                    clientPath: \''.DOL_URL_ROOT.'/includes/jquery/plugins/jpicker/images/\',
		                    picker: { file: \'../../../../../theme/common/colorpicker.png\', width: 14, height: 14 }
		          		},
		                localization: // alter these to change the text presented by the picker (e.g. different language)
		                  {
		                    text:
		                    {
		                      title: \''.dol_escape_js($langs->trans("SelectAColor")).'\',
		                      newColor: \''.dol_escape_js($langs->trans("New")).'\',
		                      currentColor: \''.dol_escape_js($langs->trans("Current")).'\',
		                      ok: \''.dol_escape_js($langs->trans("Save")).'\',
		                      cancel: \''.dol_escape_js($langs->trans("Cancel")).'\'
		                    }
		                  }
				        },
						function(color, context) { console.log("close"); },
						function(color, context) { var hex = color.val(\'hex\'); console.log("new color selected in jpicker "+hex);';
				if ($setpropertyonselect) {
					$out .= ' if (hex != null) document.documentElement.style.setProperty(\'--'.$setpropertyonselect.'\', \'#\'+hex);';
				}
						$out .= '},
						function(color, context) { console.log("cancel"); }
					);
				 });
	             </script>';
			}
			$out .= '<input id="colorpicker'.$prefix.'" name="'.$prefix.'" size="6" maxlength="7" class="flat'.($morecss ? ' '.$morecss : '').'" type="text" value="'.dol_escape_htmltag($set_color).'" />';
		} else // In most cases, this is not used. We used instead function with no specific list of colors
		{
			if (empty($conf->dol_use_jmobile) && !empty($conf->use_javascript_ajax)) {
				$out .= '<link rel="stylesheet" href="'.DOL_URL_ROOT.'/includes/jquery/plugins/colorpicker/jquery.colorpicker.css" type="text/css" media="screen" />';
				$out .= '<script src="'.DOL_URL_ROOT.'/includes/jquery/plugins/colorpicker/jquery.colorpicker.js" type="text/javascript"></script>';
				$out .= '<script type="text/javascript">
	             jQuery(document).ready(function(){
	                 jQuery(\'#colorpicker'.$prefix.'\').colorpicker({
	                     size: 14,
	                     label: \'\',
	                     hide: true
	                 });
	             });
	             </script>';
			}
			$out .= '<select id="colorpicker'.$prefix.'" class="flat'.($morecss ? ' '.$morecss : '').'" name="'.$prefix.'">';
			//print '<option value="-1">&nbsp;</option>';
			foreach ($arrayofcolors as $val) {
				$out .= '<option value="'.$val.'"';
				if ($set_color == $val) {
					$out .= ' selected';
				}
				$out .= '>'.$val.'</option>';
			}
			$out .= '</select>';
		}

		return $out;
	}

	// phpcs:disable PEAR.NamingConventions.ValidFunctionName.ScopeNotCamelCaps
	/**
	 *	Creation d'un icone de couleur
	 *
	 *	@param	string	$color		Couleur de l'image
	 *	@param	string	$module 	Nom du module
	 *	@param	string	$name		Nom de l'image
	 *	@param	int		$x 			Largeur de l'image en pixels
	 *	@param	int		$y      	Hauteur de l'image en pixels
	 *	@return	void
	 */
	public function CreateColorIcon($color, $module, $name, $x = '12', $y = '12')
	{
		// phpcs:enable
		global $conf;

		$file = $conf->$module->dir_temp.'/'.$name.'.png';

		// On cree le repertoire contenant les icones
		if (!file_exists($conf->$module->dir_temp)) {
			dol_mkdir($conf->$module->dir_temp);
		}

		// On cree l'image en vraies couleurs
		$image = imagecreatetruecolor($x, $y);

		$color = substr($color, 1, 6);

		$rouge = hexdec(substr($color, 0, 2)); //conversion du canal rouge
		$vert  = hexdec(substr($color, 2, 2)); //conversion du canal vert
		$bleu  = hexdec(substr($color, 4, 2)); //conversion du canal bleu

		$couleur = imagecolorallocate($image, $rouge, $vert, $bleu);
		//print $rouge.$vert.$bleu;
		imagefill($image, 0, 0, $couleur); //on remplit l'image
		// On cree la couleur et on l'attribue a une variable pour ne pas la perdre
		ImagePng($image, $file); //renvoie une image sous format png
		ImageDestroy($image);
	}

	// phpcs:disable PEAR.NamingConventions.ValidFunctionName.ScopeNotCamelCaps
	/**
	 *    	Return HTML combo list of week
	 *
	 *    	@param	string		$selected          Preselected value
	 *    	@param  string		$htmlname          Nom de la zone select
	 *    	@param  int			$useempty          Affiche valeur vide dans liste
	 *    	@return	string
	 */
	public function select_dayofweek($selected = '', $htmlname = 'weekid', $useempty = 0)
	{
		// phpcs:enable
		global $langs;

		$week = array(
			0=>$langs->trans("Day0"),
			1=>$langs->trans("Day1"),
			2=>$langs->trans("Day2"),
			3=>$langs->trans("Day3"),
			4=>$langs->trans("Day4"),
			5=>$langs->trans("Day5"),
			6=>$langs->trans("Day6")
		);

		$select_week = '<select class="flat" name="'.$htmlname.'">';
		if ($useempty) {
			$select_week .= '<option value="-1">&nbsp;</option>';
		}
		foreach ($week as $key => $val) {
			if ($selected == $key) {
				$select_week .= '<option value="'.$key.'" selected>';
			} else {
				$select_week .= '<option value="'.$key.'">';
			}
			$select_week .= $val;
			$select_week .= '</option>';
		}
		$select_week .= '</select>';
		return $select_week;
	}

	// phpcs:disable PEAR.NamingConventions.ValidFunctionName.ScopeNotCamelCaps
	/**
	 *      Return HTML combo list of month
	 *
	 *      @param  string      $selected          	Preselected value
	 *      @param  string      $htmlname          	Name of HTML select object
	 *      @param  int         $useempty          	Show empty in list
	 *      @param  int         $longlabel         	Show long label
	 *      @param	string		$morecss			More Css
	 *  	@param  bool		$addjscombo			Add js combo
	 *      @return string
	 */
	public function select_month($selected = '', $htmlname = 'monthid', $useempty = 0, $longlabel = 0, $morecss = 'minwidth50 maxwidth75imp valignmiddle', $addjscombo = false)
	{
		// phpcs:enable
		global $langs;

		require_once DOL_DOCUMENT_ROOT.'/core/lib/date.lib.php';

		if ($longlabel) {
			$montharray = monthArray($langs, 0); // Get array
		} else {
			$montharray = monthArray($langs, 1);
		}

		$select_month = '<select class="flat'.($morecss ? ' '.$morecss : '').'" name="'.$htmlname.'" id="'.$htmlname.'">';
		if ($useempty) {
			$select_month .= '<option value="0">&nbsp;</option>';
		}
		foreach ($montharray as $key => $val) {
			if ($selected == $key) {
				$select_month .= '<option value="'.$key.'" selected>';
			} else {
				$select_month .= '<option value="'.$key.'">';
			}
			$select_month .= $val;
			$select_month .= '</option>';
		}
		$select_month .= '</select>';

		// Add code for jquery to use multiselect
		if ($addjscombo) {
			// Enhance with select2
			include_once DOL_DOCUMENT_ROOT.'/core/lib/ajax.lib.php';
			$select_month .= ajax_combobox($htmlname);
		}

		return $select_month;
	}

	// phpcs:disable PEAR.NamingConventions.ValidFunctionName.ScopeNotCamelCaps
	/**
	 *	Return HTML combo list of years
	 *
	 *  @param  string		$selected       Preselected value (''=current year, -1=none, year otherwise)
	 *  @param  string		$htmlname       Name of HTML select object
	 *  @param  int			$useempty       Affiche valeur vide dans liste
	 *  @param  int			$min_year       Offset of minimum year into list (by default current year -10)
	 *  @param  int		    $max_year		Offset of maximum year into list (by default current year + 5)
	 *  @param	int			$offset			Offset
	 *  @param	int			$invert			Invert
	 *  @param	string		$option			Option
	 *  @param	string		$morecss		More CSS
	 *  @return	string
	 */
	public function select_year($selected = '', $htmlname = 'yearid', $useempty = 0, $min_year = 10, $max_year = 5, $offset = 0, $invert = 0, $option = '', $morecss = 'valignmiddle maxwidth75imp')
	{
		// phpcs:enable
		print $this->selectyear($selected, $htmlname, $useempty, $min_year, $max_year, $offset, $invert, $option, $morecss);
	}

	/**
	 *	Return HTML combo list of years
	 *
	 *  @param  string	$selected       Preselected value (''=current year, -1=none, year otherwise)
	 *  @param  string	$htmlname       Name of HTML select object
	 *  @param  int	    $useempty       Affiche valeur vide dans liste
	 *  @param  int	    $min_year		Offset of minimum year into list (by default current year -10)
	 *  @param  int	    $max_year       Offset of maximum year into list (by default current year + 5)
	 *  @param	int		$offset			Offset
	 *  @param	int		$invert			Invert
	 *  @param	string	$option			Option
	 *  @param	string	$morecss		More css
	 *  @param  bool	$addjscombo		Add js combo
	 *  @return	string
	 */
	public function selectyear($selected = '', $htmlname = 'yearid', $useempty = 0, $min_year = 10, $max_year = 5, $offset = 0, $invert = 0, $option = '', $morecss = 'valignmiddle width75', $addjscombo = false)
	{
		$out = '';

		$currentyear = date("Y") + $offset;
		$max_year = $currentyear + $max_year;
		$min_year = $currentyear - $min_year;
		if (empty($selected) && empty($useempty)) {
			$selected = $currentyear;
		}

		$out .= '<select class="flat'.($morecss ? ' '.$morecss : '').'" id="'.$htmlname.'" name="'.$htmlname.'"'.$option.' >';
		if ($useempty) {
			$selected_html = '';
			if ($selected == '') {
				$selected_html = ' selected';
			}
			$out .= '<option value=""'.$selected_html.'>&nbsp;</option>';
		}
		if (!$invert) {
			for ($y = $max_year; $y >= $min_year; $y--) {
				$selected_html = '';
				if ($selected > 0 && $y == $selected) {
					$selected_html = ' selected';
				}
				$out .= '<option value="'.$y.'"'.$selected_html.' >'.$y.'</option>';
			}
		} else {
			for ($y = $min_year; $y <= $max_year; $y++) {
				$selected_html = '';
				if ($selected > 0 && $y == $selected) {
					$selected_html = ' selected';
				}
				$out .= '<option value="'.$y.'"'.$selected_html.' >'.$y.'</option>';
			}
		}
		$out .= "</select>\n";

		// Add code for jquery to use multiselect
		if ($addjscombo) {
			// Enhance with select2
			include_once DOL_DOCUMENT_ROOT.'/core/lib/ajax.lib.php';
			$out .= ajax_combobox($htmlname);
		}

		return $out;
	}


	/**
	 * 	Get array with HTML tabs with boxes of a particular area including personalized choices of user.
	 *  Class 'Form' must be known.
	 *
	 * 	@param	   User         $user		 Object User
	 * 	@param	   String       $areacode    Code of area for pages - 0 = Home page ... See getListOfPagesForBoxes()
	 *	@return    array                     array('selectboxlist'=>, 'boxactivated'=>, 'boxlista'=>, 'boxlistb'=>)
	 */
	public static function getBoxesArea($user, $areacode)
	{
		global $conf, $langs, $db;

		include_once DOL_DOCUMENT_ROOT.'/core/class/infobox.class.php';

		$confuserzone = 'MAIN_BOXES_'.$areacode;

		// $boxactivated will be array of boxes enabled into global setup
		// $boxidactivatedforuser will be array of boxes choosed by user

		$selectboxlist = '';
		$boxactivated = InfoBox::listBoxes($db, 'activated', $areacode, (empty($user->conf->$confuserzone) ?null:$user), array(), 0); // Search boxes of common+user (or common only if user has no specific setup)

		$boxidactivatedforuser = array();
		foreach ($boxactivated as $box) {
			if (empty($user->conf->$confuserzone) || $box->fk_user == $user->id) {
				$boxidactivatedforuser[$box->id] = $box->id; // We keep only boxes to show for user
			}
		}

		// Define selectboxlist
		$arrayboxtoactivatelabel = array();
		if (!empty($user->conf->$confuserzone)) {
			$boxorder = '';
			$langs->load("boxes"); // Load label of boxes
			foreach ($boxactivated as $box) {
				if (!empty($boxidactivatedforuser[$box->id])) {
					continue; // Already visible for user
				}
				$label = $langs->transnoentitiesnoconv($box->boxlabel);
				//if (preg_match('/graph/',$box->class)) $label.=' ('.$langs->trans("Graph").')';
				if (preg_match('/graph/', $box->class) && $conf->browser->layout != 'phone') {
					$label = $label.' <span class="fa fa-bar-chart"></span>';
				}
				$arrayboxtoactivatelabel[$box->id] = $label; // We keep only boxes not shown for user, to show into combo list
			}
			foreach ($boxidactivatedforuser as $boxid) {
				if (empty($boxorder)) {
					$boxorder .= 'A:';
				}
				$boxorder .= $boxid.',';
			}

			//var_dump($boxidactivatedforuser);

			// Class Form must have been already loaded
			$selectboxlist .= '<!-- Form with select box list -->'."\n";
			$selectboxlist .= '<form id="addbox" name="addbox" method="POST" action="'.$_SERVER["PHP_SELF"].'">';
			$selectboxlist .= '<input type="hidden" name="token" value="'.newToken().'">';
			$selectboxlist .= '<input type="hidden" name="addbox" value="addbox">';
			$selectboxlist .= '<input type="hidden" name="userid" value="'.$user->id.'">';
			$selectboxlist .= '<input type="hidden" name="areacode" value="'.$areacode.'">';
			$selectboxlist .= '<input type="hidden" name="boxorder" value="'.$boxorder.'">';
			$selectboxlist .= Form::selectarray('boxcombo', $arrayboxtoactivatelabel, -1, $langs->trans("ChooseBoxToAdd").'...', 0, 0, '', 0, 0, 0, 'ASC', 'maxwidth150onsmartphone', 0, 'hidden selected', 0, 1);
			if (empty($conf->use_javascript_ajax)) {
				$selectboxlist .= ' <input type="submit" class="button" value="'.$langs->trans("AddBox").'">';
			}
			$selectboxlist .= '</form>';
			if (!empty($conf->use_javascript_ajax)) {
				include_once DOL_DOCUMENT_ROOT.'/core/lib/ajax.lib.php';
				$selectboxlist .= ajax_combobox("boxcombo");
			}
		}

		// Javascript code for dynamic actions
		if (!empty($conf->use_javascript_ajax)) {
			$selectboxlist .= '<script type="text/javascript" language="javascript">

	        // To update list of activated boxes
	        function updateBoxOrder(closing) {
	        	var left_list = cleanSerialize(jQuery("#boxhalfleft").sortable("serialize"));
	        	var right_list = cleanSerialize(jQuery("#boxhalfright").sortable("serialize"));
	        	var boxorder = \'A:\' + left_list + \'-B:\' + right_list;
	        	if (boxorder==\'A:A-B:B\' && closing == 1)	// There is no more boxes on screen, and we are after a delete of a box so we must hide title
	        	{
	        		jQuery.ajax({
	        			url: \''.DOL_URL_ROOT.'/core/ajax/box.php?closing=1&boxorder=\'+boxorder+\'&zone='.$areacode.'&userid=\'+'.$user->id.',
	        			async: false
	        		});
	        		// We force reload to be sure to get all boxes into list
	        		window.location.search=\'mainmenu='.GETPOST("mainmenu", "aZ09").'&leftmenu='.GETPOST('leftmenu', "aZ09").'&action=delbox\';
	        	}
	        	else
	        	{
	        		jQuery.ajax({
	        			url: \''.DOL_URL_ROOT.'/core/ajax/box.php?closing=\'+closing+\'&boxorder=\'+boxorder+\'&zone='.$areacode.'&userid=\'+'.$user->id.',
	        			async: true
	        		});
	        	}
	        }

	        jQuery(document).ready(function() {
	        	jQuery("#boxcombo").change(function() {
	        	var boxid=jQuery("#boxcombo").val();
	        		if (boxid > 0) {
	            		var left_list = cleanSerialize(jQuery("#boxhalfleft").sortable("serialize"));
	            		var right_list = cleanSerialize(jQuery("#boxhalfright").sortable("serialize"));
	            		var boxorder = \'A:\' + left_list + \'-B:\' + right_list;
	    				jQuery.ajax({
	    					url: \''.DOL_URL_ROOT.'/core/ajax/box.php?boxorder=\'+boxorder+\'&boxid=\'+boxid+\'&zone='.$areacode.'&userid='.$user->id.'\',
	    			        async: false
	    		        });
	        			window.location.search=\'mainmenu='.GETPOST("mainmenu", "aZ09").'&leftmenu='.GETPOST('leftmenu', "aZ09").'&action=addbox&boxid=\'+boxid;
	                }
	        	});';
			if (!count($arrayboxtoactivatelabel)) {
				$selectboxlist .= 'jQuery("#boxcombo").hide();';
			}
				$selectboxlist .= '

	        	jQuery("#boxhalfleft, #boxhalfright").sortable({
	    	    	handle: \'.boxhandle\',
	    	    	revert: \'invalid\',
	       			items: \'.boxdraggable\',
					containment: \'document\',
	        		connectWith: \'#boxhalfleft, #boxhalfright\',
	        		stop: function(event, ui) {
	        			updateBoxOrder(1);  /* 1 to avoid message after a move */
	        		}
	    		});

	        	jQuery(".boxclose").click(function() {
	        		var self = this;	// because JQuery can modify this
	        		var boxid=self.id.substring(8);
	        		var label=jQuery(\'#boxlabelentry\'+boxid).val();
	        		console.log("We close box "+boxid);
	        		jQuery(\'#boxto_\'+boxid).remove();
	        		if (boxid > 0) jQuery(\'#boxcombo\').append(new Option(label, boxid));
	        		updateBoxOrder(1);  /* 1 to avoid message after a remove */
	        	});

        	});'."\n";

			$selectboxlist .= '</script>'."\n";
		}

		// Define boxlista and boxlistb
		$boxlista = '';
		$boxlistb = '';
		$nbboxactivated = count($boxidactivatedforuser);

		if ($nbboxactivated) {
			// Load translation files required by the page
			$langs->loadLangs(array("boxes", "projects"));

			$emptybox = new ModeleBoxes($db);

			$boxlista .= "\n<!-- Box left container -->\n";

			// Define $box_max_lines
			$box_max_lines = 5;
			if (!empty($conf->global->MAIN_BOXES_MAXLINES)) {
				$box_max_lines = $conf->global->MAIN_BOXES_MAXLINES;
			}

			$ii = 0;
			foreach ($boxactivated as $key => $box) {
				if ((!empty($user->conf->$confuserzone) && $box->fk_user == 0) || (empty($user->conf->$confuserzone) && $box->fk_user != 0)) {
					continue;
				}
				if (empty($box->box_order) && $ii < ($nbboxactivated / 2)) {
					$box->box_order = 'A'.sprintf("%02d", ($ii + 1)); // When box_order was not yet set to Axx or Bxx and is still 0
				}
				if (preg_match('/^A/i', $box->box_order)) { // column A
					$ii++;
					//print 'box_id '.$boxactivated[$ii]->box_id.' ';
					//print 'box_order '.$boxactivated[$ii]->box_order.'<br>';
					// Show box
					$box->loadBox($box_max_lines);
					$boxlista .= $box->showBox(null, null, 1);
				}
			}

			if ($conf->browser->layout != 'phone') {
				$emptybox->box_id = 'A';
				$emptybox->info_box_head = array();
				$emptybox->info_box_contents = array();
				$boxlista .= $emptybox->showBox(array(), array(), 1);
			}
			$boxlista .= "<!-- End box left container -->\n";

			$boxlistb .= "\n<!-- Box right container -->\n";

			$ii = 0;
			foreach ($boxactivated as $key => $box) {
				if ((!empty($user->conf->$confuserzone) && $box->fk_user == 0) || (empty($user->conf->$confuserzone) && $box->fk_user != 0)) {
					continue;
				}
				if (empty($box->box_order) && $ii < ($nbboxactivated / 2)) {
					$box->box_order = 'B'.sprintf("%02d", ($ii + 1)); // When box_order was not yet set to Axx or Bxx and is still 0
				}
				if (preg_match('/^B/i', $box->box_order)) { // colonne B
					$ii++;
					//print 'box_id '.$boxactivated[$ii]->box_id.' ';
					//print 'box_order '.$boxactivated[$ii]->box_order.'<br>';
					// Show box
					$box->loadBox($box_max_lines);
					$boxlistb .= $box->showBox(null, null, 1);
				}
			}

			if ($conf->browser->layout != 'phone') {
				$emptybox->box_id = 'B';
				$emptybox->info_box_head = array();
				$emptybox->info_box_contents = array();
				$boxlistb .= $emptybox->showBox(array(), array(), 1);
			}

			$boxlistb .= "<!-- End box right container -->\n";
		}

		return array('selectboxlist'=>count($boxactivated) ? $selectboxlist : '', 'boxactivated'=>$boxactivated, 'boxlista'=>$boxlista, 'boxlistb'=>$boxlistb);
	}


	// phpcs:disable PEAR.NamingConventions.ValidFunctionName.ScopeNotCamelCaps
	/**
	 *  Return a HTML select list of a dictionary
	 *
	 *  @param  string	$htmlname          	Name of select zone
	 *  @param	string	$dictionarytable	Dictionary table
	 *  @param	string	$keyfield			Field for key
	 *  @param	string	$labelfield			Label field
	 *  @param	string	$selected			Selected value
	 *  @param  int		$useempty          	1=Add an empty value in list, 2=Add an empty value in list only if there is more than 2 entries.
	 *  @param  string  $moreattrib         More attributes on HTML select tag
	 * 	@return	void
	 */
	public function select_dictionary($htmlname, $dictionarytable, $keyfield = 'code', $labelfield = 'label', $selected = '', $useempty = 0, $moreattrib = '')
	{
		// phpcs:enable
		global $langs, $conf;

		$langs->load("admin");

		$sql = "SELECT rowid, ".$keyfield.", ".$labelfield;
		$sql .= " FROM ".MAIN_DB_PREFIX.$dictionarytable;
		$sql .= " ORDER BY ".$labelfield;

		dol_syslog(get_class($this)."::select_dictionary", LOG_DEBUG);
		$result = $this->db->query($sql);
		if ($result) {
			$num = $this->db->num_rows($result);
			$i = 0;
			if ($num) {
				print '<select id="select'.$htmlname.'" class="flat selectdictionary" name="'.$htmlname.'"'.($moreattrib ? ' '.$moreattrib : '').'>';
				if ($useempty == 1 || ($useempty == 2 && $num > 1)) {
					print '<option value="-1">&nbsp;</option>';
				}

				while ($i < $num) {
					$obj = $this->db->fetch_object($result);
					if ($selected == $obj->rowid || $selected == $obj->$keyfield) {
						print '<option value="'.$obj->$keyfield.'" selected>';
					} else {
						print '<option value="'.$obj->$keyfield.'">';
					}
					print $obj->$labelfield;
					print '</option>';
					$i++;
				}
				print "</select>";
			} else {
				print $langs->trans("DictionaryEmpty");
			}
		} else {
			dol_print_error($this->db);
		}
	}

	/**
	 *	Return an html string with a select combo box to choose yes or no
	 *
	 *	@param	string		$htmlname		Name of html select field
	 *	@param	string		$value			Pre-selected value
	 *	@param	int			$option			0 return automatic/manual, 1 return 1/0
	 *	@param	bool		$disabled		true or false
	 *  @param	int      	$useempty		1=Add empty line
	 *	@return	string						See option
	 */
	public function selectAutoManual($htmlname, $value = '', $option = 0, $disabled = false, $useempty = 0)
	{
		global $langs;

		$automatic = "automatic";
		$manual = "manual";
		if ($option) {
			$automatic = "1";
			$manual = "0";
		}

		$disabled = ($disabled ? ' disabled' : '');

		$resultautomanual = '<select class="flat width100" id="'.$htmlname.'" name="'.$htmlname.'"'.$disabled.'>'."\n";
		if ($useempty) {
			$resultautomanual .= '<option value="-1"'.(($value < 0) ? ' selected' : '').'>&nbsp;</option>'."\n";
		}
		if (("$value" == 'automatic') || ($value == 1)) {
			$resultautomanual .= '<option value="'.$automatic.'" selected>'.$langs->trans("Automatic").'</option>'."\n";
			$resultautomanual .= '<option value="'.$manual.'">'.$langs->trans("Manual").'</option>'."\n";
		} else {
			$selected = (($useempty && $value != '0' && $value != 'manual') ? '' : ' selected');
			$resultautomanual .= '<option value="'.$automatic.'">'.$langs->trans("Automatic").'</option>'."\n";
			$resultautomanual .= '<option value="'.$manual.'"'.$selected.'>'.$langs->trans("Manual").'</option>'."\n";
		}
		$resultautomanual .= '</select>'."\n";
		return $resultautomanual;
	}


	/**
	 * Return HTML select list to select a group by field
	 *
	 * @param 	mixed	$object				Object analyzed
	 * @param	array	$search_groupby		Array of preselected fields
	 * @param	array	$arrayofgroupby		Array of groupby to fill
	 * @param	string	$morecss			More CSS
	 * @return string						HTML string component
	 */
	public function selectGroupByField($object, $search_groupby, &$arrayofgroupby, $morecss = 'minwidth200 maxwidth250')
	{
		global $langs, $extrafields, $form;

		$YYYY = substr($langs->trans("Year"), 0, 1).substr($langs->trans("Year"), 0, 1).substr($langs->trans("Year"), 0, 1).substr($langs->trans("Year"), 0, 1);
		$MM = substr($langs->trans("Month"), 0, 1).substr($langs->trans("Month"), 0, 1);
		$DD = substr($langs->trans("Day"), 0, 1).substr($langs->trans("Day"), 0, 1);
		$HH = substr($langs->trans("Hour"), 0, 1).substr($langs->trans("Hour"), 0, 1);
		$MI = substr($langs->trans("Minute"), 0, 1).substr($langs->trans("Minute"), 0, 1);
		$SS = substr($langs->trans("Second"), 0, 1).substr($langs->trans("Second"), 0, 1);

		foreach ($object->fields as $key => $val) {
			if (!$val['measure']) {
				if (in_array($key, array(
					'id', 'ref_int', 'ref_ext', 'rowid', 'entity', 'last_main_doc', 'logo', 'logo_squarred', 'extraparams',
					'parent', 'photo', 'socialnetworks', 'webservices_url', 'webservices_key'))) {
					continue;
				}
				if (isset($val['enabled']) && !dol_eval($val['enabled'], 1)) {
					continue;
				}
				if (isset($val['visible']) && !dol_eval($val['visible'], 1)) {
					continue;
				}
				if (preg_match('/^fk_/', $key) && !preg_match('/^fk_statu/', $key)) {
					continue;
				}
				if (preg_match('/^pass/', $key)) {
					continue;
				}
				if (in_array($val['type'], array('html', 'text'))) {
					continue;
				}
				if (in_array($val['type'], array('timestamp', 'date', 'datetime'))) {
					$arrayofgroupby['t.'.$key.'-year'] = array('label' => $langs->trans($val['label']).' <span class="opacitymedium">('.$YYYY.')</span>', 'position' => $val['position'].'-y');
					$arrayofgroupby['t.'.$key.'-month'] = array('label' => $langs->trans($val['label']).' <span class="opacitymedium">('.$YYYY.'-'.$MM.')</span>', 'position' => $val['position'].'-m');
					$arrayofgroupby['t.'.$key.'-day'] = array('label' => $langs->trans($val['label']).' <span class="opacitymedium">('.$YYYY.'-'.$MM.'-'.$DD.')</span>', 'position' => $val['position'].'-d');
				} else {
					$arrayofgroupby['t.'.$key] = array('label' => $langs->trans($val['label']), 'position' => (int) $val['position']);
				}
			}
		}
		// Add extrafields to Group by
		if ($object->isextrafieldmanaged) {
			foreach ($extrafields->attributes[$object->table_element]['label'] as $key => $val) {
				if ($extrafields->attributes[$object->table_element]['type'][$key] == 'separate') {
					continue;
				}
				if (!empty($extrafields->attributes[$object->table_element]['totalizable'][$key])) {
					continue;
				}
				$arrayofgroupby['te.'.$key] = array('label' => $langs->trans($extrafields->attributes[$object->table_element]['label'][$key]), 'position' => 1000 + (int) $extrafields->attributes[$object->table_element]['pos'][$key]);
			}
		}

		$arrayofgroupby = dol_sort_array($arrayofgroupby, 'position', 'asc', 0, 0, 1);
		$arrayofgroupbylabel = array();
		foreach ($arrayofgroupby as $key => $val) {
			$arrayofgroupbylabel[$key] = $val['label'];
		}
		$result = $form->selectarray('search_groupby', $arrayofgroupbylabel, $search_groupby, 1, 0, 0, '', 0, 0, 0, '', $morecss, 1);

		return $result;
	}

	/**
	 * Return HTML select list to select a group by field
	 *
	 * @param 	mixed	$object				Object analyzed
	 * @param	array	$search_xaxis		Array of preselected fields
	 * @param	array	$arrayofxaxis		Array of groupby to fill
	 * @return string						HTML string component
	 */
	public function selectXAxisField($object, $search_xaxis, &$arrayofxaxis)
	{
		global $langs, $extrafields, $form;

		$YYYY = substr($langs->trans("Year"), 0, 1).substr($langs->trans("Year"), 0, 1).substr($langs->trans("Year"), 0, 1).substr($langs->trans("Year"), 0, 1);
		$MM = substr($langs->trans("Month"), 0, 1).substr($langs->trans("Month"), 0, 1);
		$DD = substr($langs->trans("Day"), 0, 1).substr($langs->trans("Day"), 0, 1);
		$HH = substr($langs->trans("Hour"), 0, 1).substr($langs->trans("Hour"), 0, 1);
		$MI = substr($langs->trans("Minute"), 0, 1).substr($langs->trans("Minute"), 0, 1);
		$SS = substr($langs->trans("Second"), 0, 1).substr($langs->trans("Second"), 0, 1);


		foreach ($object->fields as $key => $val) {
			if (!$val['measure']) {
				if (in_array($key, array(
					'id', 'ref_int', 'ref_ext', 'rowid', 'entity', 'last_main_doc', 'logo', 'logo_squarred', 'extraparams',
					'parent', 'photo', 'socialnetworks', 'webservices_url', 'webservices_key'))) {
					continue;
				}
				if (isset($val['enabled']) && !dol_eval($val['enabled'], 1)) {
					continue;
				}
				if (isset($val['visible']) && !dol_eval($val['visible'], 1)) {
					continue;
				}
				if (preg_match('/^fk_/', $key) && !preg_match('/^fk_statu/', $key)) {
					continue;
				}
				if (preg_match('/^pass/', $key)) {
					continue;
				}
				if (in_array($val['type'], array('html', 'text'))) {
					continue;
				}
				if (in_array($val['type'], array('timestamp', 'date', 'datetime'))) {
					$arrayofxaxis['t.'.$key.'-year'] = array('label' => $langs->trans($val['label']).' ('.$YYYY.')', 'position' => $val['position'].'-y');
					$arrayofxaxis['t.'.$key.'-month'] = array('label' => $langs->trans($val['label']).' ('.$YYYY.'-'.$MM.')', 'position' => $val['position'].'-m');
					$arrayofxaxis['t.'.$key.'-day'] = array('label' => $langs->trans($val['label']).' ('.$YYYY.'-'.$MM.'-'.$DD.')', 'position' => $val['position'].'-d');
				} else {
					$arrayofxaxis['t.'.$key] = array('label' => $langs->trans($val['label']), 'position' => (int) $val['position']);
				}
			}
		}

		// Add extrafields to X-Axis
		if ($object->isextrafieldmanaged) {
			foreach ($extrafields->attributes[$object->table_element]['label'] as $key => $val) {
				if ($extrafields->attributes[$object->table_element]['type'][$key] == 'separate') {
					continue;
				}
				if (!empty($extrafields->attributes[$object->table_element]['totalizable'][$key])) {
					continue;
				}
				$arrayofxaxis['te.'.$key] = array('label' => $langs->trans($extrafields->attributes[$object->table_element]['label'][$key]), 'position' => 1000 + (int) $extrafields->attributes[$object->table_element]['pos'][$key]);
			}
		}

		$arrayofxaxis = dol_sort_array($arrayofxaxis, 'position', 'asc', 0, 0, 1);

		$arrayofxaxislabel = array();
		foreach ($arrayofxaxis as $key => $val) {
			$arrayofxaxislabel[$key] = $val['label'];
		}
		$result = $form->selectarray('search_xaxis', $arrayofxaxislabel, $search_xaxis, 1, 0, 0, '', 0, 0, 0, '', 'minwidth250', 1);

		return $result;
	}
}<|MERGE_RESOLUTION|>--- conflicted
+++ resolved
@@ -483,14 +483,10 @@
 		}
 
 		if (empty($conf->global->MAIN_FIRSTNAME_NAME_POSITION)) {	// MAIN_FIRSTNAME_NAME_POSITION is 0 means firstname+lastname
-			$sql_usr .= " ORDER BY statut DESC, firstname ASC, lastname ASC";	// Do not use 'ORDER BY u.statut' here, not compatible with the UNION.
+			$sql_usr .= " ORDER BY status DESC, firstname ASC, lastname ASC";
 		} else {
-			$sql_usr .= " ORDER BY statut DESC, lastname ASC, firstname ASC";	// Do not use 'ORDER BY u.statut' here, not compatible with the UNION.
-		}
-<<<<<<< HEAD
-=======
-		$sql_usr .= " ORDER BY status DESC, lastname ASC"; // Do not use 'ORDER BY u.statut' here, not compatible with the UNION.
->>>>>>> 2689bc93
+			$sql_usr .= " ORDER BY status DESC, lastname ASC, firstname ASC";
+		}
 		//print $sql_usr;exit;
 
 		$resql_usr = $this->db->query($sql_usr);
