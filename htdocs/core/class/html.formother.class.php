--- conflicted
+++ resolved
@@ -302,11 +302,7 @@
     /**
      * Return select list for categories (to use in form search selectors)
      *
-<<<<<<< HEAD
-     * @param	int		$type			Type of categories (0=product, 1=supplier, 2=customer, 3=member, 4=contact)
-=======
      * @param	int		$type			Type of category ('customer', 'supplier', 'contact', 'product', 'member'). Old mode (0, 1, 2, ...) is deprecated.
->>>>>>> 3f5d67d4
      * @param   integer	$selected     	Preselected value
      * @param   string	$htmlname      	Name of combo list
      * @param	int		$nocateg		Show also an entry "Not categorized"
