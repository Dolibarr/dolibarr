--- conflicted
+++ resolved
@@ -326,7 +326,7 @@
      * @param   int     $showempty      Add also an empty line
      * @param   string  $morecss        More CSS
      * @return  string		        	Html combo list code
-     * @see	select_all_categories
+     * @see	select_all_categories()
      */
     function select_categories($type, $selected=0, $htmlname='search_categ', $nocateg=0, $showempty=1, $morecss='')
     {
@@ -391,12 +391,9 @@
      */
     function select_salesrepresentatives($selected, $htmlname, $user, $showstatus=0, $showempty=1, $morecss='')
     {
-<<<<<<< HEAD
         // phpcs:enable
-        global $conf,$langs;
-=======
         global $conf, $langs;
->>>>>>> b6f477fc
+
         $langs->load('users');
 
         $out = '';
@@ -424,7 +421,6 @@
         	if (! empty($user->admin) && empty($user->entity) && $conf->entity == 1) {
         		$sql_usr.= " WHERE u.entity IS NOT NULL"; // Show all users
         	} else {
-        		$sql_usr.= ",
         		$sql_usr.= " WHERE EXISTS (SELECT ug.fk_user FROM ".MAIN_DB_PREFIX."usergroup_user as ug WHERE u.rowid = ug.fk_user AND ug.entity IN (".getEntity('user')."))";
         		$sql_usr.= " OR u.entity = 0"; // Show always superadmin
         	}
