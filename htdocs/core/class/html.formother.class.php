--- conflicted
+++ resolved
@@ -847,15 +847,9 @@
 	 *
 	 *  @param	string		$set_color				Pre-selected color with format '#......'
 	 *  @param	string		$prefix					Name of HTML field
-<<<<<<< HEAD
-	 *  @param	string		$form_name				Deprecated. Not used.
-	 *  @param	int			$showcolorbox			1=Show color code and color box, 0=Show only color code
-	 *  @param 	array		$arrayofcolors			Array of possible colors to choose in the selector. All colors are possible if empty. Example: array('29527A','5229A3','A32929','7A367A','B1365F','0D7813')
-=======
 	 *  @param	null|''		$form_name				Deprecated. Not used.
 	 *  @param	int			$showcolorbox			1=Show color code and color box, 0=Show only color code
 	 *  @param 	string[]	$arrayofcolors			Array of possible colors to choose in the selector. All colors are possible if empty. Example: array('29527A','5229A3','A32929','7A367A','B1365F','0D7813')
->>>>>>> cc80841a
 	 *  @param	string		$morecss				Add css style into input field
 	 *  @param	string		$setpropertyonselect	Set this CSS property after selecting a color
 	 *  @param	string		$default				Default color
@@ -918,7 +912,6 @@
 				        },
 						function(color, context) { console.log("close color selector"); },
 						function(color, context) { var hex = color.val(\'hex\'); console.log("new color selected in jpicker "+hex+" setpropertyonselect='.dol_escape_js($setpropertyonselect).'");';
-<<<<<<< HEAD
 				if ($setpropertyonselect) {
 					$out .= 'if (originalhex == null) {';
 					$out .= ' 	originalhex = getComputedStyle(document.querySelector(":root")).getPropertyValue(\'--'.dol_escape_js($setpropertyonselect).'\');';
@@ -937,26 +930,6 @@
 								document.documentElement.style.setProperty(\'--'.dol_escape_js($setpropertyonselect).'\', originalhex);
 							}';
 				}
-=======
-				if ($setpropertyonselect) {
-					$out .= 'if (originalhex == null) {';
-					$out .= ' 	originalhex = getComputedStyle(document.querySelector(":root")).getPropertyValue(\'--'.dol_escape_js($setpropertyonselect).'\');';
-					$out .= '   console.log("original color is saved into originalhex = "+originalhex);';
-					$out .= '}';
-					$out .= 'if (hex != null) {';
-					$out .= '	document.documentElement.style.setProperty(\'--'.dol_escape_js($setpropertyonselect).'\', \'#\'+hex);';
-					$out .= '}';
-				}
-				$out .= '},
-						function(color, context) {
-							console.log("cancel selection of color");';
-				if ($setpropertyonselect) {
-					$out .= 'if (originalhex != null) {
-								console.log("Restore old color "+originalhex);
-								document.documentElement.style.setProperty(\'--'.dol_escape_js($setpropertyonselect).'\', originalhex);
-							}';
-				}
->>>>>>> cc80841a
 				$out .= '
 						}
 					);
@@ -1285,11 +1258,7 @@
 				$label = $langs->transnoentitiesnoconv($box->boxlabel);
 				//if (preg_match('/graph/',$box->class)) $label.=' ('.$langs->trans("Graph").')';
 				if (preg_match('/graph/', $box->class) && $conf->browser->layout != 'phone') {
-<<<<<<< HEAD
-					$label = $label.' <span class="fas fa-chart-bar"></span>';
-=======
 					$label .= ' <span class="fas fa-chart-bar"></span>';
->>>>>>> cc80841a
 				}
 				$arrayboxtoactivatelabel[$box->id] = array('label' => $label, 'data-html' => img_picto('', $box->boximg, 'class="pictofixedwidth valignmiddle"').'<span class="valignmiddle">'.$langs->trans($label).'</span>'); // We keep only boxes not shown for user, to show into combo list
 			}
