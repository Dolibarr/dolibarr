--- conflicted
+++ resolved
@@ -991,13 +991,8 @@
      *  Class 'Form' must be known.
      *
      * 	@param	   User         $user		 Object User
-<<<<<<< HEAD
-     * 	@param	   String       $areacode    Code of area for pages (0=value for Home page)
+     * 	@param	   String       $areacode    Code of area for pages ('0'=value for Home page)
      * 	@return    array                     array('selectboxlist'=>, 'boxactivated'=>, 'boxlista'=>, 'boxlistb'=>)
-=======
-     * 	@param	   string       $areacode    Code of area for pages ('0'=value for Home page)
-     * 	@return    array                     array('selectboxlist'=>, 'boxactivated'=>, 'boxlist'=>)
->>>>>>> 4402c7fb
      */
     static function getBoxesArea($user,$areacode)
     {
