--- conflicted
+++ resolved
@@ -485,11 +485,7 @@
 									if ($resupdate) {
 										$nbupdatedone++;
 									} else {
-<<<<<<< HEAD
-										setEventMessages($db->lasterror(), '', 'errors');
-=======
 										setEventMessages($db->lasterror(), null, 'errors');
->>>>>>> cc80841a
 										$error++;
 										break;
 									}
