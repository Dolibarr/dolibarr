--- conflicted
+++ resolved
@@ -58,15 +58,10 @@
         // Special case to force bank account
         //if (property_exists($object, 'fk_bank'))
         //{
-<<<<<<< HEAD
-            if (GETPOST('fk_bank', 'int')) { // this field may come from an external module
+            if (GETPOST('fk_bank', 'int')) {
+                // this field may come from an external module
                 $object->fk_bank = GETPOST('fk_bank', 'int');
-            } else if (! empty($object->fk_account)) {
-=======
-            if (GETPOST('fk_bank','int')) { // this field may come from an external module
-                $object->fk_bank = GETPOST('fk_bank','int');
             } elseif (! empty($object->fk_account)) {
->>>>>>> ecc30b8f
                 $object->fk_bank = $object->fk_account;
             }
         //}
