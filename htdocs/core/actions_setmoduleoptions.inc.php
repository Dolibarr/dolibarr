--- conflicted
+++ resolved
@@ -126,12 +126,8 @@
 	if (GETPOST('upload', 'alpha') && GETPOST('keyforuploaddir', 'aZ09')) {
 		include_once DOL_DOCUMENT_ROOT.'/core/lib/files.lib.php';
 		$keyforuploaddir = GETPOST('keyforuploaddir', 'aZ09');
-<<<<<<< HEAD
-		$listofdir = explode(',', preg_replace('/[\r\n]+/', ',', trim($conf->global->$keyforuploaddir)));
+		$listofdir = explode(',', preg_replace('/[\r\n]+/', ',', trim(getDolGlobalString($keyforuploaddir))));
 
-=======
-		$listofdir = explode(',', preg_replace('/[\r\n]+/', ',', trim(getDolGlobalString($keyforuploaddir))));
->>>>>>> 54a6dc55
 		foreach ($listofdir as $key => $tmpdir) {
 			$tmpdir = trim($tmpdir);
 			$tmpdir = preg_replace('/DOL_DATA_ROOT\/*/', '', $tmpdir);	// Clean string if we found a hardcoded DOL_DATA_ROOT
