<?php
/* Copyright (C) 2014-2016 Laurent Destailleur  <eldy@users.sourceforge.net>
 * Copyright (C) 2014      Frederic France      <frederic.france@free.fr>
 *
 * This program is free software; you can redistribute it and/or modify
 * it under the terms of the GNU General Public License as published by
 * the Free Software Foundation; either version 3 of the License, or
 * (at your option) any later version.
 *
 * This program is distributed in the hope that it will be useful,
 * but WITHOUT ANY WARRANTY; without even the implied warranty of
 * MERCHANTABILITY or FITNESS FOR A PARTICULAR PURPOSE.  See the
 * GNU General Public License for more details.
 *
 * You should have received a copy of the GNU General Public License
 * along with this program. If not, see <http://www.gnu.org/licenses/>.
 * or see http://www.gnu.org/
 */

/**
 *  \file           htdocs/core/actions_printing.inc.php
 *  \brief          Code for actions print_file to print file with calling trigger
 */


// $action must be defined
// $db, $user, $conf, $langs must be defined
// Filename to print must be provided into 'file' parameter

// Print file
if ($action == 'print_file' and $user->rights->printing->read) 
{
    $langs->load("printing");
    require_once DOL_DOCUMENT_ROOT . '/core/modules/printing/modules_printing.php';
    $objectprint = new PrintingDriver($db);
    $list = $objectprint->listDrivers($db, 10);
    if (! empty($list)) {
        $errorprint=0;
        $printed=0;
        foreach ($list as $driver) {
            require_once DOL_DOCUMENT_ROOT.'/core/modules/printing/'.$driver.'.modules.php';
            $langs->load($driver);
            $classname = 'printing_'.$driver;
            $printer = new $classname($db);
            //print '<pre>'.print_r($printer, true).'</pre>';

            if (! empty($conf->global->{$printer->active})) 
            {
                $subdir=(GETPOST('printer', 'alpha')=='expedition'?'sending':'');
                $module = GETPOST('printer', 'alpha');
                if ($module =='commande_fournisseur') {
                    $module = 'fournisseur';
                    $subdir = 'commande';
                }
                $ret = $printer->print_file(GETPOST('file', 'alpha'), $module, $subdir);
                if ($ret > 0) {
                    //print '<pre>'.print_r($printer->errors, true).'</pre>';
                    setEventMessages($printer->error, $printer->errors, 'errors');
                }
<<<<<<< HEAD
                if ($ret==0) {
                    //print '<pre>'.print_r($printer->errors, true).'</pre>';
                    setEventMessages($printer->error, $printer->errors);
                    setEventMessages($langs->trans("FileWasSentToPrinter", basename(GETPOST('file'))).' '.$langs->trans("ViaModule").' '.$printer->name, null);
=======
                if ($ret==0) 
                {
                    //print '<pre>'.print_r($printer->errors, true).'</pre>';
                    setEventMessages($printer->error, $printer->errors);
                    setEventMessages($langs->trans("FileWasSentToPrinter", basename(GETPOST('file'))).' '.$langs->transnoentitiesnoconv("ViaModule").' '.$printer->name, null);
>>>>>>> 3f5d67d4
                    $printed++;
                }
            }
        }
        if ($printed==0) setEventMessages($langs->trans("NoActivePrintingModuleFound"), null, 'warnings');
    } else {
        setEventMessages($langs->trans("NoModuleFound"), null, 'warnings');
    }
    $action = '';
}<|MERGE_RESOLUTION|>--- conflicted
+++ resolved
@@ -57,18 +57,11 @@
                     //print '<pre>'.print_r($printer->errors, true).'</pre>';
                     setEventMessages($printer->error, $printer->errors, 'errors');
                 }
-<<<<<<< HEAD
-                if ($ret==0) {
-                    //print '<pre>'.print_r($printer->errors, true).'</pre>';
-                    setEventMessages($printer->error, $printer->errors);
-                    setEventMessages($langs->trans("FileWasSentToPrinter", basename(GETPOST('file'))).' '.$langs->trans("ViaModule").' '.$printer->name, null);
-=======
                 if ($ret==0) 
                 {
                     //print '<pre>'.print_r($printer->errors, true).'</pre>';
                     setEventMessages($printer->error, $printer->errors);
                     setEventMessages($langs->trans("FileWasSentToPrinter", basename(GETPOST('file'))).' '.$langs->transnoentitiesnoconv("ViaModule").' '.$printer->name, null);
->>>>>>> 3f5d67d4
                     $printed++;
                 }
             }
