<?php
/* Copyright (C) 2014 Laurent Destailleur  <eldy@users.sourceforge.net>
 * Copyright (C) 2014 Frederic France      <frederic.france@free.fr>
 *
 * This program is free software; you can redistribute it and/or modify
 * it under the terms of the GNU General Public License as published by
 * the Free Software Foundation; either version 3 of the License, or
 * (at your option) any later version.
 *
 * This program is distributed in the hope that it will be useful,
 * but WITHOUT ANY WARRANTY; without even the implied warranty of
 * MERCHANTABILITY or FITNESS FOR A PARTICULAR PURPOSE.  See the
 * GNU General Public License for more details.
 *
 * You should have received a copy of the GNU General Public License
 * along with this program. If not, see <http://www.gnu.org/licenses/>.
 * or see http://www.gnu.org/
 */

/**
 *  \file           htdocs/core/actions_printing.inc.php
 *  \brief          Code for actions print_file to print file with calling trigger
 */


// $action must be defined
// $db, $user, $conf, $langs must be defined
// Filename to print must be provided into 'file' parameter

// Print file
if ($action == 'print_file' and $user->rights->printing->read) 
{
    $langs->load("printing");
    require_once DOL_DOCUMENT_ROOT . '/core/modules/printing/modules_printing.php';
    $objectprint = new PrintingDriver($db);
    $list = $objectprint->listDrivers($db, 10);
    if (! empty($list)) {
        $errorprint=0;
        $printed=0;
        foreach ($list as $driver) {
            require_once DOL_DOCUMENT_ROOT.'/core/modules/printing/'.$driver.'.modules.php';
            $langs->load($driver);
            $classname = 'printing_'.$driver;
            $printer = new $classname($db);
            //print '<pre>'.print_r($printer, true).'</pre>';

            if (! empty($conf->global->{$printer->active})) {
                $subdir=(GETPOST('printer', 'alpha')=='expedition'?'sending':'');
<<<<<<< HEAD
                $ret = $printer->print_file(GETPOST('file', 'alpha'), GETPOST('printer', 'alpha'), $subdir);
                if ($ret > 0) {
                    //print '<pre>'.print_r($printer->errors, true).'</pre>';
                    setEventMessages($printer->error, $printer->errors, 'errors');
                }
                if ($ret==0) {
                    //print '<pre>'.print_r($printer->errors, true).'</pre>';
                    setEventMessages($printer->error, $printer->errors);
                    setEventMessages($langs->trans("FileWasSentToPrinter", basename(GETPOST('file'))).' '.$langs->trans("ViaModule").' '.$printer->name, null);
=======
                $module = GETPOST('printer', 'alpha');
                if ($module =='commande_fournisseur') {
                    $module = 'fournisseur';
                    $subdir = 'commande';
                }
                $errorprint = $printer->print_file(GETPOST('file', 'alpha'), $module, $subdir);
                //if ($errorprint < 0) {
                //    setEventMessage($interface->errors, 'errors');
                //}
                if ($errorprint=='') {
                    setEventMessage($langs->trans("FileWasSentToPrinter", basename(GETPOST('file'))).' '.$langs->trans("ViaModule").' '.$printer->name);
>>>>>>> a9ddcc1a
                    $printed++;
                }
            }
        }
        if ($printed==0) setEventMessages($langs->trans("NoActivePrintingModuleFound"), null, 'warnings');
    } else {
        setEventMessages($langs->trans("NoModuleFound"), null, 'warnings');
    }
    $action = '';
}<|MERGE_RESOLUTION|>--- conflicted
+++ resolved
@@ -46,8 +46,12 @@
 
             if (! empty($conf->global->{$printer->active})) {
                 $subdir=(GETPOST('printer', 'alpha')=='expedition'?'sending':'');
-<<<<<<< HEAD
-                $ret = $printer->print_file(GETPOST('file', 'alpha'), GETPOST('printer', 'alpha'), $subdir);
+                $module = GETPOST('printer', 'alpha');
+                if ($module =='commande_fournisseur') {
+                    $module = 'fournisseur';
+                    $subdir = 'commande';
+                }
+                $ret = $printer->print_file(GETPOST('file', 'alpha'), $module, $subdir);
                 if ($ret > 0) {
                     //print '<pre>'.print_r($printer->errors, true).'</pre>';
                     setEventMessages($printer->error, $printer->errors, 'errors');
@@ -56,19 +60,6 @@
                     //print '<pre>'.print_r($printer->errors, true).'</pre>';
                     setEventMessages($printer->error, $printer->errors);
                     setEventMessages($langs->trans("FileWasSentToPrinter", basename(GETPOST('file'))).' '.$langs->trans("ViaModule").' '.$printer->name, null);
-=======
-                $module = GETPOST('printer', 'alpha');
-                if ($module =='commande_fournisseur') {
-                    $module = 'fournisseur';
-                    $subdir = 'commande';
-                }
-                $errorprint = $printer->print_file(GETPOST('file', 'alpha'), $module, $subdir);
-                //if ($errorprint < 0) {
-                //    setEventMessage($interface->errors, 'errors');
-                //}
-                if ($errorprint=='') {
-                    setEventMessage($langs->trans("FileWasSentToPrinter", basename(GETPOST('file'))).' '.$langs->trans("ViaModule").' '.$printer->name);
->>>>>>> a9ddcc1a
                     $printed++;
                 }
             }
