--- conflicted
+++ resolved
@@ -646,7 +646,6 @@
 	}
 }
 
-<<<<<<< HEAD
 // TODO Move this action into commande/list.php if called only by this page.
 if ($massaction == 'confirm_createbills') {   // Create bills from orders.
 	$orders = GETPOST('toselect', 'array');
@@ -991,8 +990,6 @@
 	}
 }
 
-=======
->>>>>>> 21e3a5d5
 if (!$error && $massaction == 'cancelorders') {
 	$db->begin();
 
