<?php
/* Copyright (C) 2015-2017 Laurent Destailleur  <eldy@users.sourceforge.net>
 * Copyright (C) 2018	   Nicolas ZABOURI	<info@inovea-conseil.com>
 * Copyright (C) 2018 	   Juanjo Menent  <jmenent@2byte.es>
 * Copyright (C) 2019 	   Ferran Marcet  <fmarcet@2byte.es>
<<<<<<< HEAD
 * Copyright (C) 2019      Frédéric France         <frederic.france@netlogic.fr>
=======
 * Copyright (C) 2019-2021  Frédéric France         <frederic.france@netlogic.fr>
>>>>>>> eee936b9
 *
 * This program is free software; you can redistribute it and/or modify
 * it under the terms of the GNU General Public License as published by
 * the Free Software Foundation; either version 3 of the License, or
 * (at your option) any later version.
 *
 * This program is distributed in the hope that it will be useful,
 * but WITHOUT ANY WARRANTY; without even the implied warranty of
 * MERCHANTABILITY or FITNESS FOR A PARTICULAR PURPOSE.  See the
 * GNU General Public License for more details.
 *
 * You should have received a copy of the GNU General Public License
 * along with this program. If not, see <https://www.gnu.org/licenses/>.
 * or see https://www.gnu.org/
 */

/**
 *	\file			htdocs/core/actions_massactions.inc.php
 *  \brief			Code for actions done with massaction button (send by email, merge pdf, delete, ...)
 */


// $massaction must be defined
// $objectclass and $objectlabel must be defined
// $parameters, $object, $action must be defined for the hook.

// $permissiontoread, $permissiontoadd, $permissiontodelete, $permissiontoclose may be defined
// $uploaddir may be defined (example to $conf->projet->dir_output."/";)
// $toselect may be defined
// $diroutputmassaction may be defined


// Protection
if (empty($objectclass) || empty($uploaddir))
{
	dol_print_error(null, 'include of actions_massactions.inc.php is done but var $objectclass or $uploaddir was not defined');
	exit;
}

// For backward compatibility
if (!empty($permtoread) && empty($permissiontoread)) $permissiontoread = $permtoread;
if (!empty($permtocreate) && empty($permissiontoadd)) $permissiontoadd = $permtocreate;
if (!empty($permtodelete) && empty($permissiontodelete)) $permissiontodelete = $permtodelete;


// Mass actions. Controls on number of lines checked.
$maxformassaction = (empty($conf->global->MAIN_LIMIT_FOR_MASS_ACTIONS) ? 1000 : $conf->global->MAIN_LIMIT_FOR_MASS_ACTIONS);
if (!empty($massaction) && is_array($toselect) && count($toselect) < 1)
{
	$error++;
	setEventMessages($langs->trans("NoRecordSelected"), null, "warnings");
}
if (!$error && is_array($toselect) && count($toselect) > $maxformassaction)
{
	setEventMessages($langs->trans('TooManyRecordForMassAction', $maxformassaction), null, 'errors');
	$error++;
}

if (!$error && $massaction == 'confirm_presend' && !GETPOST('sendmail'))  // If we do not choose button send (for example when we change template or limit), we must not send email, but keep on send email form
{
	$massaction = 'presend';
}
if (!$error && $massaction == 'confirm_presend')
{
	$resaction = '';
	$nbsent = 0;
	$nbignored = 0;
	$langs->load("mails");
	include_once DOL_DOCUMENT_ROOT.'/core/lib/files.lib.php';

	$listofobjectid = array();
	$listofobjectthirdparties = array();
	$listofobjectcontacts = array();
	$listofobjectref = array();
	$contactidtosend = array();
	$attachedfilesThirdpartyObj = array();
	$oneemailperrecipient = (GETPOST('oneemailperrecipient') == 'on' ? 1 : 0);

	if (!$error)
	{
		$thirdparty = new Societe($db);

		$objecttmp = new $objectclass($db);
		if ($objecttmp->element == 'expensereport') $thirdparty = new User($db);
		if ($objecttmp->element == 'holiday')       $thirdparty = new User($db);

		foreach ($toselect as $toselectid)
		{
			$objecttmp = new $objectclass($db); // we must create new instance because instance is saved into $listofobjectref array for future use
			$result = $objecttmp->fetch($toselectid);
			if ($result > 0)
			{
				$listofobjectid[$toselectid] = $toselectid;

				$thirdpartyid = ($objecttmp->fk_soc ? $objecttmp->fk_soc : $objecttmp->socid);
				if ($objecttmp->element == 'societe') $thirdpartyid = $objecttmp->id;
				if ($objecttmp->element == 'expensereport') $thirdpartyid = $objecttmp->fk_user_author;
				if ($objecttmp->element == 'holiday')       $thirdpartyid = $objecttmp->fk_user;
				if (empty($thirdpartyid)) $thirdpartyid = 0;

				if ($objectclass == 'Facture') {
					$tmparraycontact = array();
					$tmparraycontact = $objecttmp->liste_contact(-1, 'external', 0, 'BILLING');
					if (is_array($tmparraycontact) && count($tmparraycontact) > 0) {
						foreach ($tmparraycontact as $data_email) {
							$listofobjectcontacts[$toselectid][$data_email['id']] = $data_email['email'];
						}
					}
				}

				$listofobjectthirdparties[$thirdpartyid] = $thirdpartyid;
				$listofobjectref[$thirdpartyid][$toselectid] = $objecttmp;
			}
		}
	}

	// Check mandatory parameters
	if (GETPOST('fromtype', 'alpha') === 'user' && empty($user->email))
	{
		$error++;
		setEventMessages($langs->trans("NoSenderEmailDefined"), null, 'warnings');
		$massaction = 'presend';
	}

	$receiver = $_POST['receiver'];
	if (!is_array($receiver))
	{
		if (empty($receiver) || $receiver == '-1') $receiver = array();
		else $receiver = array($receiver);
	}
	if (!trim($_POST['sendto']) && count($receiver) == 0 && count($listofobjectthirdparties) == 1)	// if only one recipient, receiver is mandatory
	{
	 	$error++;
	   	setEventMessages($langs->trans("ErrorFieldRequired", $langs->transnoentitiesnoconv("Recipient")), null, 'warnings');
	   	$massaction = 'presend';
	}

	if (!GETPOST('subject', 'restricthtml'))
	{
		$error++;
		setEventMessages($langs->trans("ErrorFieldRequired", $langs->transnoentitiesnoconv("MailTopic")), null, 'warnings');
		$massaction = 'presend';
	}

	// Loop on each recipient/thirdparty
	if (!$error)
	{
		foreach ($listofobjectthirdparties as $thirdpartyid)
		{
			$result = $thirdparty->fetch($thirdpartyid);
			if ($result < 0)
			{
				dol_print_error($db);
				exit;
			}

			$sendto = '';
			$sendtocc = '';
			$sendtobcc = '';
			$sendtoid = array();

			// Define $sendto
			$tmparray = array();
			if (trim($_POST['sendto']))
			{
				// Recipients are provided into free text
				$tmparray[] = trim($_POST['sendto']);
			}
			if (count($receiver) > 0)
			{
				foreach ($receiver as $key=>$val)
				{
					// Recipient was provided from combo list
					if ($val == 'thirdparty') // Id of third party or user
					{
						$tmparray[] = $thirdparty->name.' <'.$thirdparty->email.'>';
					} elseif ($val && method_exists($thirdparty, 'contact_get_property'))		// Id of contact
					{
						$tmparray[] = $thirdparty->contact_get_property((int) $val, 'email');
						$sendtoid[] = $val;
					}
				}
			}
			$sendto = implode(',', $tmparray);

			// Define $sendtocc
			$receivercc = $_POST['receivercc'];
			if (!is_array($receivercc))
			{
				if ($receivercc == '-1') $receivercc = array();
				else $receivercc = array($receivercc);
			}
			$tmparray = array();
			if (trim($_POST['sendtocc']))
			{
				$tmparray[] = trim($_POST['sendtocc']);
			}
			if (count($receivercc) > 0)
			{
				foreach ($receivercc as $key=>$val)
				{
					// Recipient was provided from combo list
					if ($val == 'thirdparty') // Id of third party
					{
						$tmparray[] = $thirdparty->name.' <'.$thirdparty->email.'>';
					} elseif ($val)	// Id du contact
					{
						$tmparray[] = $thirdparty->contact_get_property((int) $val, 'email');
						//$sendtoid[] = $val;  TODO Add also id of contact in CC ?
					}
				}
			}
			$sendtocc = implode(',', $tmparray);

			//var_dump($listofobjectref);exit;
			$listofqualifiedobj = array();
			$listofqualifiedref = array();
			$thirdpartywithoutemail = array();

			foreach ($listofobjectref[$thirdpartyid] as $objectid => $objectobj)
			{
				//var_dump($thirdpartyid.' - '.$objectid.' - '.$objectobj->statut);
				if ($objectclass == 'Propal' && $objectobj->statut == Propal::STATUS_DRAFT)
				{
					$langs->load("errors");
					$nbignored++;
					$resaction .= '<div class="error">'.$langs->trans('ErrorOnlyProposalNotDraftCanBeSentInMassAction', $objectobj->ref).'</div><br>';
					continue; // Payment done or started or canceled
				}
				if ($objectclass == 'Commande' && $objectobj->statut == Commande::STATUS_DRAFT)
				{
					$langs->load("errors");
					$nbignored++;
					$resaction .= '<div class="error">'.$langs->trans('ErrorOnlyOrderNotDraftCanBeSentInMassAction', $objectobj->ref).'</div><br>';
					continue;
				}
				if ($objectclass == 'Facture' && $objectobj->statut == Facture::STATUS_DRAFT)
				{
					$langs->load("errors");
					$nbignored++;
					$resaction .= '<div class="error">'.$langs->trans('ErrorOnlyInvoiceValidatedCanBeSentInMassAction', $objectobj->ref).'</div><br>';
					continue; // Payment done or started or canceled
				}

				// Test recipient
				if (empty($sendto)) 	// For the case, no recipient were set (multi thirdparties send)
				{
					if ($objectobj->element == 'societe')
					{
						$sendto = $objectobj->email;
					} elseif ($objectobj->element == 'expensereport')
					{
						$fuser = new User($db);
						$fuser->fetch($objectobj->fk_user_author);
						$sendto = $fuser->email;
					} elseif ($objectobj->element == 'holiday')
					{
						$fuser = new User($db);
						$fuser->fetch($objectobj->fk_user);
						$sendto = $fuser->email;
					} elseif ($objectobj->element == 'facture' && !empty($listofobjectcontacts[$objectid]))
					{
						$emails_to_sends = array();
						$objectobj->fetch_thirdparty();
						$contactidtosend = array();
						foreach ($listofobjectcontacts[$objectid] as $contactemailid => $contactemailemail) {
							$emails_to_sends[] = $objectobj->thirdparty->contact_get_property($contactemailid, 'email');
							if (!in_array($contactemailid, $contactidtosend)) {
								$contactidtosend[] = $contactemailid;
							}
						}
						if (count($emails_to_sends) > 0) {
							$sendto = implode(',', $emails_to_sends);
						}
					} else {
						$objectobj->fetch_thirdparty();
						$sendto = $objectobj->thirdparty->email;
					}
				}

				if (empty($sendto))
				{
					if ($objectobj->element == 'societe') {
						$objectobj->thirdparty = $objectobj; // Hack so following code is comaptible when objectobj is a thirdparty
					}

				   	//print "No recipient for thirdparty ".$objectobj->thirdparty->name;
				   	$nbignored++;
				   	if (empty($thirdpartywithoutemail[$objectobj->thirdparty->id]))
					{
						$resaction .= '<div class="error">'.$langs->trans('NoRecipientEmail', $objectobj->thirdparty->name).'</div><br>';
					}
					dol_syslog('No recipient for thirdparty: '.$objectobj->thirdparty->name, LOG_WARNING);
					$thirdpartywithoutemail[$objectobj->thirdparty->id] = 1;
				   	continue;
				}

				if ($_POST['addmaindocfile'])
				{
					// TODO Use future field $objectobj->fullpathdoc to know where is stored default file
					// TODO If not defined, use $objectobj->modelpdf (or defaut invoice config) to know what is template to use to regenerate doc.
					$filename = dol_sanitizeFileName($objectobj->ref).'.pdf';
					$subdir = '';
					// TODO Set subdir to be compatible with multi levels dir trees
					// $subdir = get_exdir($objectobj->id, 2, 0, 0, $objectobj, $objectobj->element)
					$filedir = $uploaddir.'/'.$subdir.dol_sanitizeFileName($objectobj->ref);
					$file = $filedir.'/'.$filename;

					// For supplier invoices, we use the file provided by supplier, not the one we generate
					if ($objectobj->element == 'invoice_supplier')
					{
						$fileparams = dol_most_recent_file($uploaddir.'/'.get_exdir($objectobj->id, 2, 0, 0, $objectobj, $objectobj->element).$objectobj->ref, preg_quote($objectobj->ref, '/').'([^\-])+');
						$file = $fileparams['fullname'];
					}

					$mime = dol_mimetype($file);

	   				if (dol_is_file($file))
					{
						// Create form object
						$attachedfilesThirdpartyObj[$thirdpartyid][$objectid] = array(
							'paths'=>array($file),
							'names'=>array($filename),
							'mimes'=>array($mime)
						);
					} else {
							$nbignored++;
							$langs->load("errors");
							$resaction .= '<div class="error">'.$langs->trans('ErrorCantReadFile', $file).'</div><br>';
							dol_syslog('Failed to read file: '.$file, LOG_WARNING);
							continue;
					}
				}

				// Object of thirdparty qualified, we add it
				$listofqualifiedobj[$objectid] = $objectobj;
				$listofqualifiedref[$objectid] = $objectobj->ref;


				//var_dump($listofqualifiedref);
			}

			// Send email if there is at least one qualified object for current thirdparty
			if (count($listofqualifiedobj) > 0)
			{
				$langs->load("commercial");

				$reg = array();
				$fromtype = GETPOST('fromtype');
				if ($fromtype === 'user') {
					$from = $user->getFullName($langs).' <'.$user->email.'>';
				} elseif ($fromtype === 'company') {
					$from = $conf->global->MAIN_INFO_SOCIETE_NOM.' <'.$conf->global->MAIN_INFO_SOCIETE_MAIL.'>';
				} elseif (preg_match('/user_aliases_(\d+)/', $fromtype, $reg)) {
					$tmp = explode(',', $user->email_aliases);
					$from = trim($tmp[($reg[1] - 1)]);
				} elseif (preg_match('/global_aliases_(\d+)/', $fromtype, $reg)) {
					$tmp = explode(',', $conf->global->MAIN_INFO_SOCIETE_MAIL_ALIASES);
					$from = trim($tmp[($reg[1] - 1)]);
				} elseif (preg_match('/senderprofile_(\d+)_(\d+)/', $fromtype, $reg)) {
					$sql = 'SELECT rowid, label, email FROM '.MAIN_DB_PREFIX.'c_email_senderprofile WHERE rowid = '.(int) $reg[1];
					$resql = $db->query($sql);
					$obj = $db->fetch_object($resql);
					if ($obj)
					{
						$from = $obj->label.' <'.$obj->email.'>';
					}
				} else {
					$from = $_POST['fromname'].' <'.$_POST['frommail'].'>';
				}

				$replyto = $from;
				$subject = GETPOST('subject', 'restricthtml');
				$message = GETPOST('message', 'restricthtml');

				$sendtobcc = GETPOST('sendtoccc');
				if ($objectclass == 'Propal') 				$sendtobcc .= (empty($conf->global->MAIN_MAIL_AUTOCOPY_PROPOSAL_TO) ? '' : (($sendtobcc ? ", " : "").$conf->global->MAIN_MAIL_AUTOCOPY_PROPOSAL_TO));
				if ($objectclass == 'Commande') 			$sendtobcc .= (empty($conf->global->MAIN_MAIL_AUTOCOPY_ORDER_TO) ? '' : (($sendtobcc ? ", " : "").$conf->global->MAIN_MAIL_AUTOCOPY_ORDER_TO));
				if ($objectclass == 'Facture') 				$sendtobcc .= (empty($conf->global->MAIN_MAIL_AUTOCOPY_INVOICE_TO) ? '' : (($sendtobcc ? ", " : "").$conf->global->MAIN_MAIL_AUTOCOPY_INVOICE_TO));
				if ($objectclass == 'Supplier_Proposal') 	$sendtobcc .= (empty($conf->global->MAIN_MAIL_AUTOCOPY_SUPPLIER_PROPOSAL_TO) ? '' : (($sendtobcc ? ", " : "").$conf->global->MAIN_MAIL_AUTOCOPY_SUPPLIER_PROPOSAL_TO));
				if ($objectclass == 'CommandeFournisseur')	$sendtobcc .= (empty($conf->global->MAIN_MAIL_AUTOCOPY_SUPPLIER_ORDER_TO) ? '' : (($sendtobcc ? ", " : "").$conf->global->MAIN_MAIL_AUTOCOPY_SUPPLIER_ORDER_TO));
				if ($objectclass == 'FactureFournisseur')	$sendtobcc .= (empty($conf->global->MAIN_MAIL_AUTOCOPY_SUPPLIER_INVOICE_TO) ? '' : (($sendtobcc ? ", " : "").$conf->global->MAIN_MAIL_AUTOCOPY_SUPPLIER_INVOICE_TO));
				if ($objectclass == 'Project') 			    $sendtobcc .= (empty($conf->global->MAIN_MAIL_AUTOCOPY_PROJECT_TO) ? '' : (($sendtobcc ? ", " : "").$conf->global->MAIN_MAIL_AUTOCOPY_PROJECT_TO));

				// $listofqualifiedobj is array with key = object id and value is instance of qualified objects, for the current thirdparty (but thirdparty property is not loaded yet)
				// $looparray will be an array with number of email to send for the current thirdparty (so 1 or n if n object for same thirdparty)
				$looparray = array();
				if (!$oneemailperrecipient)
				{
					$looparray = $listofqualifiedobj;
					foreach ($looparray as $key => $objecttmp)
					{
						$looparray[$key]->thirdparty = $thirdparty; // Force thirdparty on object
					}
				} else {
					$objectforloop = new $objectclass($db);
					$objectforloop->thirdparty = $thirdparty; // Force thirdparty on object (even if object was not loaded)
					$looparray[0] = $objectforloop;
				}
				//var_dump($looparray);exit;
				dol_syslog("We have set an array of ".count($looparray)." emails to send. oneemailperrecipient=".$oneemailperrecipient);
				//var_dump($oneemailperrecipient); var_dump($listofqualifiedobj); var_dump($listofqualifiedref);
				foreach ($looparray as $objectid => $objecttmp)		// $objecttmp is a real object or an empty object if we choose to send one email per thirdparty instead of one per object
				{
					// Make substitution in email content
					if (!empty($conf->projet->enabled) && method_exists($objecttmp, 'fetch_projet') && is_null($objecttmp->project))
					{
						$objecttmp->fetch_projet();
					}
					$substitutionarray = getCommonSubstitutionArray($langs, 0, null, $objecttmp);
					$substitutionarray['__ID__']    = ($oneemailperrecipient ? join(', ', array_keys($listofqualifiedobj)) : $objecttmp->id);
					$substitutionarray['__REF__']   = ($oneemailperrecipient ? join(', ', $listofqualifiedref) : $objecttmp->ref);
					$substitutionarray['__EMAIL__'] = $thirdparty->email;
					$substitutionarray['__CHECK_READ__'] = '<img src="'.DOL_MAIN_URL_ROOT.'/public/emailing/mailing-read.php?tag='.$thirdparty->tag.'&securitykey='.urlencode($conf->global->MAILING_EMAIL_UNSUBSCRIBE_KEY).'" width="1" height="1" style="width:1px;height:1px" border="0"/>';

					$parameters = array('mode'=>'formemail');

					if (!empty($listofobjectthirdparties)) {
						$parameters['listofobjectthirdparties'] = $listofobjectthirdparties;
					}
					if (!empty($listofobjectref)) {
						$parameters['listofobjectref'] = $listofobjectref;
					}

					complete_substitutions_array($substitutionarray, $langs, $objecttmp, $parameters);

					$subjectreplaced = make_substitutions($subject, $substitutionarray);
					$messagereplaced = make_substitutions($message, $substitutionarray);

					$attachedfiles = array('paths'=>array(), 'names'=>array(), 'mimes'=>array());
					if ($oneemailperrecipient)
					{
						// if "one email per recipient" is check we must collate $attachedfiles by thirdparty
						if (is_array($attachedfilesThirdpartyObj[$thirdparty->id]) && count($attachedfilesThirdpartyObj[$thirdparty->id]))
						{
							foreach ($attachedfilesThirdpartyObj[$thirdparty->id] as $keyObjId =>  $objAttachedFiles) {
								// Create form object
								$attachedfiles = array(
									'paths'=>array_merge($attachedfiles['paths'], $objAttachedFiles['paths']),
									'names'=>array_merge($attachedfiles['names'], $objAttachedFiles['names']),
									'mimes'=>array_merge($attachedfiles['mimes'], $objAttachedFiles['mimes'])
								);
							}
						}
					} elseif (!empty($attachedfilesThirdpartyObj[$thirdparty->id][$objectid])) {
						// Create form object
						// if "one email per recipient" isn't check we must separate $attachedfiles by object
						$attachedfiles = $attachedfilesThirdpartyObj[$thirdparty->id][$objectid];
					}

					$filepath = $attachedfiles['paths'];
					$filename = $attachedfiles['names'];
					$mimetype = $attachedfiles['mimes'];

					// Define the trackid when emails sent from the mass action
					if ($oneemailperrecipient)
					{
						$trackid = 'thi'.$thirdparty->id;
						if ($objecttmp->element == 'expensereport') $trackid = 'use'.$thirdparty->id;
						if ($objecttmp->element == 'holiday') $trackid = 'use'.$thirdparty->id;
					} else {
						$trackid = strtolower(get_class($objecttmp));
						if (get_class($objecttmp) == 'Contrat')  $trackid = 'con';
						if (get_class($objecttmp) == 'Propal')   $trackid = 'pro';
						if (get_class($objecttmp) == 'Commande') $trackid = 'ord';
						if (get_class($objecttmp) == 'Facture')  $trackid = 'inv';
						if (get_class($objecttmp) == 'Supplier_Proposal')   $trackid = 'spr';
						if (get_class($objecttmp) == 'CommandeFournisseur') $trackid = 'sor';
						if (get_class($objecttmp) == 'FactureFournisseur')  $trackid = 'sin';

						$trackid .= $objecttmp->id;
					}
					//var_dump($filepath);
					//var_dump($trackid);exit;
					//var_dump($subjectreplaced);

					if (empty($sendcontext)) $sendcontext = 'standard';

					// Send mail (substitutionarray must be done just before this)
					require_once DOL_DOCUMENT_ROOT.'/core/class/CMailFile.class.php';
					$mailfile = new CMailFile($subjectreplaced, $sendto, $from, $messagereplaced, $filepath, $mimetype, $filename, $sendtocc, $sendtobcc, $deliveryreceipt, -1, '', '', $trackid, '', $sendcontext);
					if ($mailfile->error)
					{
						$resaction .= '<div class="error">'.$mailfile->error.'</div>';
					} else {
						$result = $mailfile->sendfile();
						if ($result)
						{
							$resaction .= $langs->trans('MailSuccessfulySent', $mailfile->getValidAddress($from, 2), $mailfile->getValidAddress($sendto, 2)).'<br>'; // Must not contain "

							$error = 0;

							// Insert logs into agenda
							foreach ($listofqualifiedobj as $objid2 => $objectobj2)
							{
								if ((!$oneemailperrecipient) && $objid2 != $objectid) continue; // We discard this pass to avoid duplicate with other pass in looparray at higher level

								dol_syslog("Try to insert email event into agenda for objid=".$objid2." => objectobj=".get_class($objectobj2));

								/*if ($objectclass == 'Propale') $actiontypecode='AC_PROP';
	                            if ($objectclass == 'Commande') $actiontypecode='AC_COM';
	                            if ($objectclass == 'Facture') $actiontypecode='AC_FAC';
	                            if ($objectclass == 'Supplier_Proposal') $actiontypecode='AC_SUP_PRO';
	                            if ($objectclass == 'CommandeFournisseur') $actiontypecode='AC_SUP_ORD';
	                            if ($objectclass == 'FactureFournisseur') $actiontypecode='AC_SUP_INV';*/

								$actionmsg = $langs->transnoentities('MailSentBy').' '.$from.' '.$langs->transnoentities('To').' '.$sendto;
								if ($message)
								{
									if ($sendtocc) $actionmsg = dol_concatdesc($actionmsg, $langs->transnoentities('Bcc').": ".$sendtocc);
									$actionmsg = dol_concatdesc($actionmsg, $langs->transnoentities('MailTopic').": ".$subjectreplaced);
									$actionmsg = dol_concatdesc($actionmsg, $langs->transnoentities('TextUsedInTheMessageBody').":");
									$actionmsg = dol_concatdesc($actionmsg, $messagereplaced);
								}
								$actionmsg2 = '';

								// Initialisation donnees
								$objectobj2->sendtoid = (empty($contactidtosend) ? 0 : $contactidtosend);
								$objectobj2->actionmsg = $actionmsg; // Long text
								$objectobj2->actionmsg2		= $actionmsg2; // Short text
								$objectobj2->fk_element		= $objid2;
								$objectobj2->elementtype	= $objectobj2->element;

								$triggername = strtoupper(get_class($objectobj2)).'_SENTBYMAIL';
								if ($triggername == 'SOCIETE_SENTBYMAIL')    $triggername = 'COMPANY_SENTBYMAIL';
								if ($triggername == 'CONTRAT_SENTBYMAIL')    $triggername = 'CONTRACT_SENTBYMAIL';
								if ($triggername == 'COMMANDE_SENTBYMAIL')   $triggername = 'ORDER_SENTBYMAIL';
								if ($triggername == 'FACTURE_SENTBYMAIL')    $triggername = 'BILL_SENTBYMAIL';
								if ($triggername == 'EXPEDITION_SENTBYMAIL') $triggername = 'SHIPPING_SENTBYMAIL';
								if ($triggername == 'COMMANDEFOURNISSEUR_SENTBYMAIL') $triggername = 'ORDER_SUPPLIER_SENTBYMAIL';
								if ($triggername == 'FACTUREFOURNISSEUR_SENTBYMAIL') $triggername = 'BILL_SUPPLIER_SENTBYMAIL';
								if ($triggername == 'SUPPLIERPROPOSAL_SENTBYMAIL') $triggername = 'PROPOSAL_SUPPLIER_SENTBYMAIL';

								if (!empty($triggername))
								{
									// Call trigger
									$result = $objectobj2->call_trigger($triggername, $user);
									if ($result < 0) $error++;
									// End call triggers

									if ($error)
									{
										setEventMessages($db->lasterror(), $errors, 'errors');
										dol_syslog("Error in trigger ".$triggername.' '.$db->lasterror(), LOG_ERR);
									}
								}

								$nbsent++; // Nb of object sent
							}
						} else {
							$langs->load("other");
							if ($mailfile->error)
							{
								$resaction .= $langs->trans('ErrorFailedToSendMail', $from, $sendto);
								$resaction .= '<br><div class="error">'.$mailfile->error.'</div>';
							} else {
								$resaction .= '<div class="warning">No mail sent. Feature is disabled by option MAIN_DISABLE_ALL_MAILS</div>';
							}
						}
					}
				}
			}
		}

		$resaction .= ($resaction ? '<br>' : $resaction);
		$resaction .= '<strong>'.$langs->trans("ResultOfMailSending").':</strong><br>'."\n";
		$resaction .= $langs->trans("NbSelected").': '.count($toselect)."\n<br>";
		$resaction .= $langs->trans("NbIgnored").': '.($nbignored ? $nbignored : 0)."\n<br>";
		$resaction .= $langs->trans("NbSent").': '.($nbsent ? $nbsent : 0)."\n<br>";

		if ($nbsent)
		{
			$action = ''; // Do not show form post if there was at least one successfull sent
			//setEventMessages($langs->trans("EMailSentToNRecipients", $nbsent.'/'.count($toselect)), null, 'mesgs');
			setEventMessages($langs->trans("EMailSentForNElements", $nbsent.'/'.count($toselect)), null, 'mesgs');
			setEventMessages($resaction, null, 'mesgs');
		} else {
			//setEventMessages($langs->trans("EMailSentToNRecipients", 0), null, 'warnings');  // May be object has no generated PDF file
			setEventMessages($resaction, null, 'warnings');
		}

		$action = 'list';
		$massaction = '';
	}
}

if ($massaction == 'confirm_createbills')   // Create bills from orders
{
	$orders = GETPOST('toselect', 'array');
	$createbills_onebythird = GETPOST('createbills_onebythird', 'int');
	$validate_invoices = GETPOST('validate_invoices', 'int');

	$TFact = array();
	$TFactThird = array();

	$nb_bills_created = 0;

	$db->begin();

	foreach ($orders as $id_order)
	{
		$cmd = new Commande($db);
		if ($cmd->fetch($id_order) <= 0) continue;

		$objecttmp = new Facture($db);
		if (!empty($createbills_onebythird) && !empty($TFactThird[$cmd->socid])) $objecttmp = $TFactThird[$cmd->socid]; // If option "one bill per third" is set, we use already created order.
		else {
			// Load extrafields of order
			$cmd->fetch_optionals();

			$objecttmp->socid = $cmd->socid;
			$objecttmp->type = $objecttmp::TYPE_STANDARD;
			$objecttmp->cond_reglement_id	= $cmd->cond_reglement_id;
			$objecttmp->mode_reglement_id	= $cmd->mode_reglement_id;
			$objecttmp->fk_project = $cmd->fk_project;
			$objecttmp->multicurrency_code = $cmd->multicurrency_code;
			if (empty($createbills_onebythird)) $objecttmp->ref_client = $cmd->ref_client;

			$datefacture = dol_mktime(12, 0, 0, GETPOST('remonth', 'int'), GETPOST('reday', 'int'), GETPOST('reyear', 'int'));
			if (empty($datefacture))
			{
				$datefacture = dol_now();
			}

			$objecttmp->date = $datefacture;
			$objecttmp->origin    = 'commande';
			$objecttmp->origin_id = $id_order;

			$objecttmp->array_options = $cmd->array_options; // Copy extrafields

			$res = $objecttmp->create($user);

			if ($res > 0) $nb_bills_created++;
		}

		if ($objecttmp->id > 0)
		{
			$sql = "INSERT INTO ".MAIN_DB_PREFIX."element_element (";
			$sql .= "fk_source";
			$sql .= ", sourcetype";
			$sql .= ", fk_target";
			$sql .= ", targettype";
			$sql .= ") VALUES (";
			$sql .= $id_order;
			$sql .= ", '".$db->escape($objecttmp->origin)."'";
			$sql .= ", ".$objecttmp->id;
			$sql .= ", '".$db->escape($objecttmp->element)."'";
			$sql .= ")";

			if (!$db->query($sql))
			{
				$error++;
			}

			if (!$error)
			{
				$lines = $cmd->lines;
				if (empty($lines) && method_exists($cmd, 'fetch_lines'))
				{
					$cmd->fetch_lines();
					$lines = $cmd->lines;
				}

				$fk_parent_line = 0;
				$num = count($lines);

				for ($i = 0; $i < $num; $i++)
				{
					$desc = ($lines[$i]->desc ? $lines[$i]->desc : '');
					// If we build one invoice for several order, we must put the invoice of order on the line
					if (!empty($createbills_onebythird))
					{
						$desc = dol_concatdesc($desc, $langs->trans("Order").' '.$cmd->ref.' - '.dol_print_date($cmd->date, 'day'));
					}

					if ($lines[$i]->subprice < 0)
					{
						// Negative line, we create a discount line
						$discount = new DiscountAbsolute($db);
						$discount->fk_soc = $objecttmp->socid;
						$discount->amount_ht = abs($lines[$i]->total_ht);
						$discount->amount_tva = abs($lines[$i]->total_tva);
						$discount->amount_ttc = abs($lines[$i]->total_ttc);
						$discount->tva_tx = $lines[$i]->tva_tx;
						$discount->fk_user = $user->id;
						$discount->description = $desc;
						$discountid = $discount->create($user);
						if ($discountid > 0)
						{
							$result = $objecttmp->insert_discount($discountid);
							//$result=$discount->link_to_invoice($lineid,$id);
						} else {
							setEventMessages($discount->error, $discount->errors, 'errors');
							$error++;
							break;
						}
					} else {
						// Positive line
						$product_type = ($lines[$i]->product_type ? $lines[$i]->product_type : 0);
						// Date start
						$date_start = false;
						if ($lines[$i]->date_debut_prevue) $date_start = $lines[$i]->date_debut_prevue;
						if ($lines[$i]->date_debut_reel) $date_start = $lines[$i]->date_debut_reel;
						if ($lines[$i]->date_start) $date_start = $lines[$i]->date_start;
						//Date end
						$date_end = false;
						if ($lines[$i]->date_fin_prevue) $date_end = $lines[$i]->date_fin_prevue;
						if ($lines[$i]->date_fin_reel) $date_end = $lines[$i]->date_fin_reel;
						if ($lines[$i]->date_end) $date_end = $lines[$i]->date_end;
						// Reset fk_parent_line for no child products and special product
						if (($lines[$i]->product_type != 9 && empty($lines[$i]->fk_parent_line)) || $lines[$i]->product_type == 9)
						{
							$fk_parent_line = 0;
						}

						// Extrafields
						if (method_exists($lines[$i], 'fetch_optionals')) {
							$lines[$i]->fetch_optionals();
							$array_options = $lines[$i]->array_options;
						}

						$result = $objecttmp->addline(
							$desc,
							$lines[$i]->subprice,
							$lines[$i]->qty,
							$lines[$i]->tva_tx,
							$lines[$i]->localtax1_tx,
							$lines[$i]->localtax2_tx,
							$lines[$i]->fk_product,
							$lines[$i]->remise_percent,
							$date_start,
							$date_end,
							0,
							$lines[$i]->info_bits,
							$lines[$i]->fk_remise_except,
							'HT',
							0,
							$product_type,
							$lines[$i]->rang,
							$lines[$i]->special_code,
							$objecttmp->origin,
							$lines[$i]->rowid,
							$fk_parent_line,
							$lines[$i]->fk_fournprice,
							$lines[$i]->pa_ht,
							$lines[$i]->label,
							$array_options,
							100,
							0,
							$lines[$i]->fk_unit
							);
						if ($result > 0)
						{
							$lineid = $result;
						} else {
							$lineid = 0;
							$error++;
							break;
						}
						// Defined the new fk_parent_line
						if ($result > 0 && $lines[$i]->product_type == 9)
						{
							$fk_parent_line = $result;
						}
					}
				}
			}
		}

		//$cmd->classifyBilled($user);        // Disabled. This behavior must be set or not using the workflow module.

		if (!empty($createbills_onebythird) && empty($TFactThird[$cmd->socid])) $TFactThird[$cmd->socid] = $objecttmp;
		else $TFact[$objecttmp->id] = $objecttmp;
	}

	// Build doc with all invoices
	$TAllFact = empty($createbills_onebythird) ? $TFact : $TFactThird;
	$toselect = array();

	if (!$error && $validate_invoices)
	{
		$massaction = $action = 'builddoc';

		foreach ($TAllFact as &$objecttmp)
		{
			$result = $objecttmp->validate($user);
			if ($result <= 0)
			{
				$error++;
				setEventMessages($objecttmp->error, $objecttmp->errors, 'errors');
				break;
			}

			$id = $objecttmp->id; // For builddoc action
			$object = $objecttmp;

			// Builddoc
			$donotredirect = 1;
			$upload_dir = $conf->facture->dir_output;
			$permissiontoadd = $user->rights->facture->creer;

			// Call action to build doc
			$savobject = $object;
	  			$object = $objecttmp;
			include DOL_DOCUMENT_ROOT.'/core/actions_builddoc.inc.php';
			$object = $savobject;
		}

		$massaction = $action = 'confirm_createbills';
	}

	if (!$error)
	{
		$db->commit();
		setEventMessages($langs->trans('BillCreated', $nb_bills_created), null, 'mesgs');

		// Make a redirect to avoid to bill twice if we make a refresh or back
		$param = '';
		if (!empty($contextpage) && $contextpage != $_SERVER["PHP_SELF"]) $param .= '&contextpage='.urlencode($contextpage);
		if ($limit > 0 && $limit != $conf->liste_limit) $param .= '&limit='.urlencode($limit);
		if ($sall)					$param .= '&sall='.urlencode($sall);
		if ($socid > 0)             $param .= '&socid='.urlencode($socid);
		if ($search_status != '')      $param .= '&search_status='.urlencode($search_status);
		if ($search_orderday)      		$param .= '&search_orderday='.urlencode($search_orderday);
		if ($search_ordermonth)      		$param .= '&search_ordermonth='.urlencode($search_ordermonth);
		if ($search_orderyear)       		$param .= '&search_orderyear='.urlencode($search_orderyear);
		if ($search_deliveryday)   		$param .= '&search_deliveryday='.urlencode($search_deliveryday);
		if ($search_deliverymonth)   		$param .= '&search_deliverymonth='.urlencode($search_deliverymonth);
		if ($search_deliveryyear)    		$param .= '&search_deliveryyear='.urlencode($search_deliveryyear);
		if ($search_ref)      		$param .= '&search_ref='.urlencode($search_ref);
		if ($search_company)  		$param .= '&search_company='.urlencode($search_company);
		if ($search_ref_customer)	$param .= '&search_ref_customer='.urlencode($search_ref_customer);
		if ($search_user > 0) 		$param .= '&search_user='.urlencode($search_user);
		if ($search_sale > 0) 		$param .= '&search_sale='.urlencode($search_sale);
		if ($search_total_ht != '') $param .= '&search_total_ht='.urlencode($search_total_ht);
		if ($search_total_vat != '') $param .= '&search_total_vat='.urlencode($search_total_vat);
		if ($search_total_ttc != '') $param .= '&search_total_ttc='.urlencode($search_total_ttc);
		if ($search_project_ref >= 0)  	$param .= "&search_project_ref=".urlencode($search_project_ref);
		if ($show_files)            $param .= '&show_files='.urlencode($show_files);
		if ($optioncss != '')       $param .= '&optioncss='.urlencode($optioncss);
		if ($billed != '')			$param .= '&billed='.urlencode($billed);

		header("Location: ".$_SERVER['PHP_SELF'].'?'.$param);
		exit;
	} else {
		$db->rollback();
		$action = 'create';
		$_GET["origin"] = $_POST["origin"];
		$_GET["originid"] = $_POST["originid"];
		setEventMessages("Error", null, 'errors');
		$error++;
	}
}

if (!$error && $massaction == 'cancelorders')
{
	$db->begin();

	$nbok = 0;


	$orders = GETPOST('toselect', 'array');
	foreach ($orders as $id_order)
	{
		$cmd = new Commande($db);
		if ($cmd->fetch($id_order) <= 0)
			continue;

		if ($cmd->statut != Commande::STATUS_VALIDATED)
		{
			$langs->load('errors');
			setEventMessages($langs->trans("ErrorObjectMustHaveStatusValidToBeCanceled", $cmd->ref), null, 'errors');
			$error++;
			break;
		} else {
			// TODO We do not provide warehouse so no stock change here for the moment.
			$result = $cmd->cancel();
		}

		if ($result < 0)
		{
			setEventMessages($cmd->error, $cmd->errors, 'errors');
			$error++;
			break;
		} else $nbok++;
	}
	if (!$error)
	{
		if ($nbok > 1)
			setEventMessages($langs->trans("RecordsModified", $nbok), null, 'mesgs');
		else setEventMessages($langs->trans("RecordsModified", $nbok), null, 'mesgs');
		$db->commit();
	} else {
		$db->rollback();
	}
}


if (!$error && $massaction == "builddoc" && $permissiontoread && !GETPOST('button_search'))
{
	if (empty($diroutputmassaction))
	{
		dol_print_error(null, 'include of actions_massactions.inc.php is done but var $diroutputmassaction was not defined');
		exit;
	}

	require_once DOL_DOCUMENT_ROOT.'/core/lib/files.lib.php';
	require_once DOL_DOCUMENT_ROOT.'/core/lib/pdf.lib.php';
	require_once DOL_DOCUMENT_ROOT.'/core/lib/date.lib.php';

	$objecttmp = new $objectclass($db);
	$listofobjectid = array();
	$listofobjectthirdparties = array();
	$listofobjectref = array();
	foreach ($toselect as $toselectid)
	{
		$objecttmp = new $objectclass($db); // must create new instance because instance is saved into $listofobjectref array for future use
		$result = $objecttmp->fetch($toselectid);
		if ($result > 0)
		{
			$listofobjectid[$toselectid] = $toselectid;
			$thirdpartyid = $objecttmp->fk_soc ? $objecttmp->fk_soc : $objecttmp->socid;
			$listofobjectthirdparties[$thirdpartyid] = $thirdpartyid;
			$listofobjectref[$toselectid] = $objecttmp->ref;
		}
	}

	$arrayofinclusion = array();
	foreach ($listofobjectref as $tmppdf) $arrayofinclusion[] = '^'.preg_quote(dol_sanitizeFileName($tmppdf), '/').'\.pdf$';
	foreach ($listofobjectref as $tmppdf) $arrayofinclusion[] = '^'.preg_quote(dol_sanitizeFileName($tmppdf), '/').'_[a-zA-Z0-9-_]+\.pdf$'; // To include PDF generated from ODX files
	$listoffiles = dol_dir_list($uploaddir, 'all', 1, implode('|', $arrayofinclusion), '\.meta$|\.png', 'date', SORT_DESC, 0, true);

	// build list of files with full path
	$files = array();
	foreach ($listofobjectref as $basename)
	{
		$basename = dol_sanitizeFileName($basename);
		foreach ($listoffiles as $filefound)
		{
			if (strstr($filefound["name"], $basename))
			{
				$files[] = $uploaddir.'/'.$basename.'/'.$filefound["name"];
				break;
			}
		}
	}

	// Define output language (Here it is not used because we do only merging existing PDF)
	$outputlangs = $langs;
	$newlang = '';
	if ($conf->global->MAIN_MULTILANGS && empty($newlang) && GETPOST('lang_id', 'aZ09')) $newlang = GETPOST('lang_id', 'aZ09');
	if ($conf->global->MAIN_MULTILANGS && empty($newlang)) $newlang = $objecttmp->thirdparty->default_lang;
	if (!empty($newlang)) {
		$outputlangs = new Translate("", $conf);
		$outputlangs->setDefaultLang($newlang);
	}

	if (!empty($conf->global->USE_PDFTK_FOR_PDF_CONCAT))
	{
		// Create output dir if not exists
		dol_mkdir($diroutputmassaction);

		// Defined name of merged file
		$filename = strtolower(dol_sanitizeFileName($langs->transnoentities($objectlabel)));
		$filename = preg_replace('/\s/', '_', $filename);

		// Save merged file
		if (in_array($objecttmp->element, array('facture', 'facture_fournisseur')) && $search_status == Facture::STATUS_VALIDATED)
		{
			if ($option == 'late') $filename .= '_'.strtolower(dol_sanitizeFileName($langs->transnoentities("Unpaid"))).'_'.strtolower(dol_sanitizeFileName($langs->transnoentities("Late")));
			else $filename .= '_'.strtolower(dol_sanitizeFileName($langs->transnoentities("Unpaid")));
		}
		if ($year) $filename .= '_'.$year;
		if ($month) $filename .= '_'.$month;

		if (count($files) > 0)
		{
			$now = dol_now();
			$file = $diroutputmassaction.'/'.$filename.'_'.dol_print_date($now, 'dayhourlog').'.pdf';

			$input_files = '';
			foreach ($files as $f) {
				$input_files .= ' '.escapeshellarg($f);
			}

			$cmd = 'pdftk '.$input_files.' cat output '.escapeshellarg($file);
			exec($cmd);

			// check if pdftk is installed
			if (file_exists($file)) {
				if (!empty($conf->global->MAIN_UMASK))
					@chmod($file, octdec($conf->global->MAIN_UMASK));

				$langs->load("exports");
				setEventMessages($langs->trans('FileSuccessfullyBuilt', $filename.'_'.dol_print_date($now, 'dayhourlog')), null, 'mesgs');
			} else {
				setEventMessages($langs->trans('ErrorPDFTkOutputFileNotFound'), null, 'errors');
			}
		} else {
			setEventMessages($langs->trans('NoPDFAvailableForDocGenAmongChecked'), null, 'errors');
		}
	} else {
		// Create empty PDF
		$formatarray = pdf_getFormat();
		$page_largeur = $formatarray['width'];
		$page_hauteur = $formatarray['height'];
		$format = array($page_largeur, $page_hauteur);

		$pdf = pdf_getInstance($format);

		if (class_exists('TCPDF'))
		{
			$pdf->setPrintHeader(false);
			$pdf->setPrintFooter(false);
		}
		$pdf->SetFont(pdf_getPDFFont($outputlangs));

		if (!empty($conf->global->MAIN_DISABLE_PDF_COMPRESSION)) $pdf->SetCompression(false);

		// Add all others
		foreach ($files as $file)
		{
			// Charge un document PDF depuis un fichier.
			$pagecount = $pdf->setSourceFile($file);
			for ($i = 1; $i <= $pagecount; $i++)
			{
				$tplidx = $pdf->importPage($i);
				$s = $pdf->getTemplatesize($tplidx);
				$pdf->AddPage($s['h'] > $s['w'] ? 'P' : 'L');
				$pdf->useTemplate($tplidx);
			}
		}

		// Create output dir if not exists
		dol_mkdir($diroutputmassaction);

		// Defined name of merged file
		$filename = strtolower(dol_sanitizeFileName($langs->transnoentities($objectlabel)));
		$filename = preg_replace('/\s/', '_', $filename);

		// Save merged file
		if (in_array($objecttmp->element, array('facture', 'facture_fournisseur')) && $search_status == Facture::STATUS_VALIDATED)
		{
			if ($option == 'late') $filename .= '_'.strtolower(dol_sanitizeFileName($langs->transnoentities("Unpaid"))).'_'.strtolower(dol_sanitizeFileName($langs->transnoentities("Late")));
			else $filename .= '_'.strtolower(dol_sanitizeFileName($langs->transnoentities("Unpaid")));
		}
		if ($year) $filename .= '_'.$year;
		if ($month) $filename .= '_'.$month;
		if ($pagecount)
		{
			$now = dol_now();
			$file = $diroutputmassaction.'/'.$filename.'_'.dol_print_date($now, 'dayhourlog').'.pdf';
			$pdf->Output($file, 'F');
			if (!empty($conf->global->MAIN_UMASK))
				@chmod($file, octdec($conf->global->MAIN_UMASK));

			$langs->load("exports");
			setEventMessages($langs->trans('FileSuccessfullyBuilt', $filename.'_'.dol_print_date($now, 'dayhourlog')), null, 'mesgs');
		} else {
			setEventMessages($langs->trans('NoPDFAvailableForDocGenAmongChecked'), null, 'errors');
		}
	}
}

// Remove a file from massaction area
if ($action == 'remove_file')
{
	require_once DOL_DOCUMENT_ROOT.'/core/lib/files.lib.php';

	$langs->load("other");
	$upload_dir = $diroutputmassaction;
	$file = $upload_dir.'/'.GETPOST('file');
	$ret = dol_delete_file($file);
	if ($ret) setEventMessages($langs->trans("FileWasRemoved", GETPOST('file')), null, 'mesgs');
	else setEventMessages($langs->trans("ErrorFailToDeleteFile", GETPOST('file')), null, 'errors');
	$action = '';
}


// Validate records
if (!$error && $massaction == 'validate' && $permissiontoadd)
{
	$objecttmp = new $objectclass($db);

	if (($objecttmp->element == 'facture' || $objecttmp->element == 'invoice') && !empty($conf->stock->enabled) && !empty($conf->global->STOCK_CALCULATE_ON_BILL))
	{
		$langs->load("errors");
		setEventMessages($langs->trans('ErrorMassValidationNotAllowedWhenStockIncreaseOnAction'), null, 'errors');
		$error++;
	}
	if ($objecttmp->element == 'invoice_supplier' && !empty($conf->stock->enabled) && !empty($conf->global->STOCK_CALCULATE_ON_SUPPLIER_BILL))
	{
		$langs->load("errors");
		setEventMessages($langs->trans('ErrorMassValidationNotAllowedWhenStockIncreaseOnAction'), null, 'errors');
		$error++;
	}
	if (!$error)
	{
		$db->begin();

		$nbok = 0;
		foreach ($toselect as $toselectid)
		{
			$result = $objecttmp->fetch($toselectid);
			if ($result > 0)
			{
				$result = $objecttmp->validate($user);
				if ($result == 0)
				{
					$langs->load("errors");
					setEventMessages($langs->trans("ErrorObjectMustHaveStatusDraftToBeValidated", $objecttmp->ref), null, 'errors');
					$error++;
					break;
				} elseif ($result < 0)
				{
					setEventMessages($objecttmp->error, $objecttmp->errors, 'errors');
					$error++;
					break;
<<<<<<< HEAD
				} else $nbok++;
			} else {
=======
				}
				else {
					// validate() rename pdf but do not regenerate
					// Define output language
					if (empty($conf->global->MAIN_DISABLE_PDF_AUTOUPDATE)) {
						$outputlangs = $langs;
						$newlang = '';
						if ($conf->global->MAIN_MULTILANGS && empty($newlang) && GETPOST('lang_id', 'aZ09')) {
							$newlang = GETPOST('lang_id', 'aZ09');
						}
						if ($conf->global->MAIN_MULTILANGS && empty($newlang)) {
							$newlang = $objecttmp->thirdparty->default_lang;
						}
						if (!empty($newlang)) {
							$outputlangs = new Translate("", $conf);
							$outputlangs->setDefaultLang($newlang);
							$outputlangs->load('products');
						}
						$model = $objecttmp->model_pdf;
						$ret = $objecttmp->fetch($objecttmp->id); // Reload to get new records
						// To be sure vars is defined
						$hidedetails = !empty($hidedetails) ? $hidedetails : 0;
						$hidedesc = !empty($hidedesc) ? $hidedesc : 0;
						$hideref = !empty($hideref) ? $hideref : 0;
						$moreparams = !empty($moreparams) ? $moreparams : null;

						$result = $objecttmp->generateDocument($model, $outputlangs, $hidedetails, $hidedesc, $hideref);
						if ($result < 0) {
							setEventMessages($objecttmp->error, $objecttmp->errors, 'errors');
						}
					}
					$nbok++;
				}
			}
			else
			{
>>>>>>> eee936b9
				setEventMessages($objecttmp->error, $objecttmp->errors, 'errors');
				$error++;
				break;
			}
		}

		if (!$error)
		{
			if ($nbok > 1) setEventMessages($langs->trans("RecordsModified", $nbok), null, 'mesgs');
			else setEventMessages($langs->trans("RecordsModified", $nbok), null, 'mesgs');
			$db->commit();
		} else {
			$db->rollback();
		}
		//var_dump($listofobjectthirdparties);exit;
	}
}

// Closed records
if (!$error && $massaction == 'closed' && $objectclass == "Propal" && $permissiontoclose) {
	$db->begin();

	$objecttmp = new $objectclass($db);
	$nbok = 0;
	foreach ($toselect as $toselectid) {
		$result = $objecttmp->fetch($toselectid);
		if ($result > 0) {
			$result = $objecttmp->cloture($user, 3);
			if ($result <= 0) {
				setEventMessages($objecttmp->error, $objecttmp->errors, 'errors');
				$error++;
				break;
			} else $nbok++;
		} else {
			setEventMessages($objecttmp->error, $objecttmp->errors, 'errors');
			$error++;
			break;
		}
	}

	if (!$error) {
		if ($nbok > 1)
			setEventMessages($langs->trans("RecordsModified", $nbok), null, 'mesgs');
		else setEventMessages($langs->trans("RecordsModified", $nbok), null, 'mesgs');
		$db->commit();
	} else {
		$db->rollback();
	}
}

//var_dump($_POST);var_dump($massaction);exit;

// Delete record from mass action (massaction = 'delete' for direct delete, action/confirm='delete'/'yes' with a confirmation step before)
if (!$error && ($massaction == 'delete' || ($action == 'delete' && $confirm == 'yes')) && $permissiontodelete)
{
	$db->begin();

	$objecttmp = new $objectclass($db);
	$nbok = 0;
	foreach ($toselect as $toselectid)
	{
		$result = $objecttmp->fetch($toselectid);
		if ($result > 0)
		{
			// Refuse deletion for some objects/status
			if ($objectclass == 'Facture' && empty($conf->global->INVOICE_CAN_ALWAYS_BE_REMOVED) && $objecttmp->status != Facture::STATUS_DRAFT)
			{
				$langs->load("errors");
				$nbignored++;
				$resaction .= '<div class="error">'.$langs->trans('ErrorOnlyDraftStatusCanBeDeletedInMassAction', $objecttmp->ref).'</div><br>';
				continue;
			}

			if ($objectclass == "Task" && $objecttmp->hasChildren() > 0)
			{
				$sql = "UPDATE ".MAIN_DB_PREFIX."projet_task SET fk_task_parent = 0 WHERE fk_task_parent = ".$objecttmp->id;
				$res = $db->query($sql);

				if (!$res)
				{
					setEventMessage('ErrorRecordParentingNotModified', 'errors');
					$error++;
				}
			}

			if (in_array($objecttmp->element, array('societe', 'member'))) $result = $objecttmp->delete($objecttmp->id, $user, 1);
			else $result = $objecttmp->delete($user);

			if ($result <= 0)
			{
				setEventMessages($objecttmp->error, $objecttmp->errors, 'errors');
				$error++;
				break;
			} else $nbok++;
		} else {
			setEventMessages($objecttmp->error, $objecttmp->errors, 'errors');
			$error++;
			break;
		}
	}

	if (!$error)
	{
		if ($nbok > 1) setEventMessages($langs->trans("RecordsDeleted", $nbok), null, 'mesgs');
		else setEventMessages($langs->trans("RecordDeleted", $nbok), null, 'mesgs');
		$db->commit();
	} else {
		$db->rollback();
	}
	//var_dump($listofobjectthirdparties);exit;
}

// Generate document foreach object according to model linked to object
// @todo : propose model selection
if (!$error && $massaction == 'generate_doc' && $permissiontoread)
{
	$db->begin();

	$objecttmp = new $objectclass($db);
	$nbok = 0;
	foreach ($toselect as $toselectid)
	{
		$result = $objecttmp->fetch($toselectid);
		if ($result > 0)
		{
			$outputlangs = $langs;
			$newlang = '';

			if ($conf->global->MAIN_MULTILANGS && empty($newlang) && GETPOST('lang_id', 'aZ09')) $newlang = GETPOST('lang_id', 'aZ09');
			if ($conf->global->MAIN_MULTILANGS && empty($newlang) && isset($objecttmp->thirdparty->default_lang)) $newlang = $objecttmp->thirdparty->default_lang; // for proposal, order, invoice, ...
			if ($conf->global->MAIN_MULTILANGS && empty($newlang) && isset($objecttmp->default_lang)) $newlang = $objecttmp->default_lang; // for thirdparty
			if (!empty($newlang))
			{
				$outputlangs = new Translate("", $conf);
				$outputlangs->setDefaultLang($newlang);
			}

			// To be sure vars is defined
			if (empty($hidedetails)) $hidedetails = 0;
			if (empty($hidedesc)) $hidedesc = 0;
			if (empty($hideref)) $hideref = 0;
			if (empty($moreparams)) $moreparams = null;

			$result = $objecttmp->generateDocument($objecttmp->modelpdf, $outputlangs, $hidedetails, $hidedesc, $hideref, $moreparams);

			if ($result <= 0)
			{
				setEventMessages($objecttmp->error, $objecttmp->errors, 'errors');
				$error++;
				break;
			} else $nbok++;
		} else {
			setEventMessages($objecttmp->error, $objecttmp->errors, 'errors');
			$error++;
			break;
		}
	}

	if (!$error)
	{
		if ($nbok > 1) setEventMessages($langs->trans("RecordsGenerated", $nbok), null, 'mesgs');
		else setEventMessages($langs->trans("RecordGenerated", $nbok), null, 'mesgs');
		$db->commit();
	} else {
		$db->rollback();
	}
}

$parameters['toselect'] = $toselect;
$parameters['uploaddir'] = $uploaddir;
$parameters['massaction'] = $massaction;
$parameters['diroutputmassaction'] = $diroutputmassaction;

$reshook = $hookmanager->executeHooks('doMassActions', $parameters, $object, $action); // Note that $action and $object may have been modified by some hooks
if ($reshook < 0) setEventMessages($hookmanager->error, $hookmanager->errors, 'errors');<|MERGE_RESOLUTION|>--- conflicted
+++ resolved
@@ -3,11 +3,7 @@
  * Copyright (C) 2018	   Nicolas ZABOURI	<info@inovea-conseil.com>
  * Copyright (C) 2018 	   Juanjo Menent  <jmenent@2byte.es>
  * Copyright (C) 2019 	   Ferran Marcet  <fmarcet@2byte.es>
-<<<<<<< HEAD
- * Copyright (C) 2019      Frédéric France         <frederic.france@netlogic.fr>
-=======
- * Copyright (C) 2019-2021  Frédéric France         <frederic.france@netlogic.fr>
->>>>>>> eee936b9
+ * Copyright (C) 2019-2021 Frédéric France <frederic.france@netlogic.fr>
  *
  * This program is free software; you can redistribute it and/or modify
  * it under the terms of the GNU General Public License as published by
@@ -1115,23 +1111,16 @@
 			if ($result > 0)
 			{
 				$result = $objecttmp->validate($user);
-				if ($result == 0)
-				{
+				if ($result == 0) {
 					$langs->load("errors");
 					setEventMessages($langs->trans("ErrorObjectMustHaveStatusDraftToBeValidated", $objecttmp->ref), null, 'errors');
 					$error++;
 					break;
-				} elseif ($result < 0)
-				{
+				} elseif ($result < 0) {
 					setEventMessages($objecttmp->error, $objecttmp->errors, 'errors');
 					$error++;
 					break;
-<<<<<<< HEAD
-				} else $nbok++;
-			} else {
-=======
-				}
-				else {
+				} else {
 					// validate() rename pdf but do not regenerate
 					// Define output language
 					if (empty($conf->global->MAIN_DISABLE_PDF_AUTOUPDATE)) {
@@ -1163,10 +1152,7 @@
 					}
 					$nbok++;
 				}
-			}
-			else
-			{
->>>>>>> eee936b9
+			} else {
 				setEventMessages($objecttmp->error, $objecttmp->errors, 'errors');
 				$error++;
 				break;
