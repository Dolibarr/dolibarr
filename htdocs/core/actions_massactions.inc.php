<?php
/* Copyright (C) 2015-2017 Laurent Destailleur  <eldy@users.sourceforge.net>
 * Copyright (C) 2018-2021 Nicolas ZABOURI	<info@inovea-conseil.com>
 * Copyright (C) 2018 	   Juanjo Menent  <jmenent@2byte.es>
 * Copyright (C) 2019 	   Ferran Marcet  <fmarcet@2byte.es>
 * Copyright (C) 2019-2021 Frédéric France <frederic.france@netlogic.fr>
 *
 * This program is free software; you can redistribute it and/or modify
 * it under the terms of the GNU General Public License as published by
 * the Free Software Foundation; either version 3 of the License, or
 * (at your option) any later version.
 *
 * This program is distributed in the hope that it will be useful,
 * but WITHOUT ANY WARRANTY; without even the implied warranty of
 * MERCHANTABILITY or FITNESS FOR A PARTICULAR PURPOSE.  See the
 * GNU General Public License for more details.
 *
 * You should have received a copy of the GNU General Public License
 * along with this program. If not, see <https://www.gnu.org/licenses/>.
 * or see https://www.gnu.org/
 */

/**
 *	\file			htdocs/core/actions_massactions.inc.php
 *  \brief			Code for actions done with massaction button (send by email, merge pdf, delete, ...)
 */


// $massaction must be defined
// $objectclass and $objectlabel must be defined
// $parameters, $object, $action must be defined for the hook.

// $permissiontoread, $permissiontoadd, $permissiontodelete, $permissiontoclose may be defined
// $uploaddir may be defined (example to $conf->projet->dir_output."/";)
// $toselect may be defined
// $diroutputmassaction may be defined


// Protection
if (empty($objectclass) || empty($uploaddir)) {
	dol_print_error(null, 'include of actions_massactions.inc.php is done but var $objectclass or $uploaddir was not defined');
	exit;
}

// For backward compatibility
if (!empty($permtoread) && empty($permissiontoread)) {
	$permissiontoread = $permtoread;
}
if (!empty($permtocreate) && empty($permissiontoadd)) {
	$permissiontoadd = $permtocreate;
}
if (!empty($permtodelete) && empty($permissiontodelete)) {
	$permissiontodelete = $permtodelete;
}


// Mass actions. Controls on number of lines checked.
$maxformassaction = (empty($conf->global->MAIN_LIMIT_FOR_MASS_ACTIONS) ? 1000 : $conf->global->MAIN_LIMIT_FOR_MASS_ACTIONS);
if (!empty($massaction) && is_array($toselect) && count($toselect) < 1) {
	$error++;
	setEventMessages($langs->trans("NoRecordSelected"), null, "warnings");
}
if (!$error && is_array($toselect) && count($toselect) > $maxformassaction) {
	setEventMessages($langs->trans('TooManyRecordForMassAction', $maxformassaction), null, 'errors');
	$error++;
}

if (!$error && $massaction == 'confirm_presend' && !GETPOST('sendmail')) {  // If we do not choose button send (for example when we change template or limit), we must not send email, but keep on send email form
	$massaction = 'presend';
}
if (!$error && $massaction == 'confirm_presend') {
	$resaction = '';
	$nbsent = 0;
	$nbignored = 0;
	$langs->load("mails");
	include_once DOL_DOCUMENT_ROOT.'/core/lib/files.lib.php';

	$listofobjectid = array();
	$listofobjectthirdparties = array();
	$listofobjectcontacts = array();
	$listofobjectref = array();
	$contactidtosend = array();
	$attachedfilesThirdpartyObj = array();
	$oneemailperrecipient = (GETPOST('oneemailperrecipient') == 'on' ? 1 : 0);

	if (!$error) {
		$thirdparty = new Societe($db);

		$objecttmp = new $objectclass($db);
		if ($objecttmp->element == 'expensereport') {
			$thirdparty = new User($db);
		}
		if ($objecttmp->element == 'partnership' && $conf->global->PARTNERSHIP_IS_MANAGED_FOR == 'member') {
			$thirdparty = new Adherent($db);
		}
		if ($objecttmp->element == 'holiday') {
			$thirdparty = new User($db);
		}

		foreach ($toselect as $toselectid) {
			$objecttmp = new $objectclass($db); // we must create new instance because instance is saved into $listofobjectref array for future use
			$result = $objecttmp->fetch($toselectid);
			if ($result > 0) {
				$listofobjectid[$toselectid] = $toselectid;

				$thirdpartyid = ($objecttmp->fk_soc ? $objecttmp->fk_soc : $objecttmp->socid);
				if ($objecttmp->element == 'societe') {
					$thirdpartyid = $objecttmp->id;
				}
				if ($objecttmp->element == 'expensereport') {
					$thirdpartyid = $objecttmp->fk_user_author;
				}
				if ($objecttmp->element == 'partnership' && $conf->global->PARTNERSHIP_IS_MANAGED_FOR == 'member') {
					$thirdpartyid = $objecttmp->fk_member;
				}
				if ($objecttmp->element == 'holiday') {
					$thirdpartyid = $objecttmp->fk_user;
				}
				if (empty($thirdpartyid)) {
					$thirdpartyid = 0;
				}

				if ($objectclass == 'Facture') {
					$tmparraycontact = array();
					$tmparraycontact = $objecttmp->liste_contact(-1, 'external', 0, 'BILLING');
					if (is_array($tmparraycontact) && count($tmparraycontact) > 0) {
						foreach ($tmparraycontact as $data_email) {
							$listofobjectcontacts[$toselectid][$data_email['id']] = $data_email['email'];
						}
					}
				}

				$listofobjectthirdparties[$thirdpartyid] = $thirdpartyid;
				$listofobjectref[$thirdpartyid][$toselectid] = $objecttmp;
			}
		}
	}

	// Check mandatory parameters
	if (GETPOST('fromtype', 'alpha') === 'user' && empty($user->email)) {
		$error++;
		setEventMessages($langs->trans("NoSenderEmailDefined"), null, 'warnings');
		$massaction = 'presend';
	}

	$receiver = $_POST['receiver'];
	if (!is_array($receiver)) {
		if (empty($receiver) || $receiver == '-1') {
			$receiver = array();
		} else {
			$receiver = array($receiver);
		}
	}
	if (!trim($_POST['sendto']) && count($receiver) == 0 && count($listofobjectthirdparties) == 1) {	// if only one recipient, receiver is mandatory
		$error++;
		setEventMessages($langs->trans("ErrorFieldRequired", $langs->transnoentitiesnoconv("Recipient")), null, 'warnings');
		$massaction = 'presend';
	}

	if (!GETPOST('subject', 'restricthtml')) {
		$error++;
		setEventMessages($langs->trans("ErrorFieldRequired", $langs->transnoentitiesnoconv("MailTopic")), null, 'warnings');
		$massaction = 'presend';
	}

	// Loop on each recipient/thirdparty
	if (!$error) {
		foreach ($listofobjectthirdparties as $thirdpartyid) {
			$result = $thirdparty->fetch($thirdpartyid);
			if ($result < 0) {
				dol_print_error($db);
				exit;
			}

			$sendto = '';
			$sendtocc = '';
			$sendtobcc = '';
			$sendtoid = array();

			// Define $sendto
			$tmparray = array();
			if (trim($_POST['sendto'])) {
				// Recipients are provided into free text
				$tmparray[] = trim($_POST['sendto']);
			}
			if (count($receiver) > 0) {
				foreach ($receiver as $key => $val) {
					// Recipient was provided from combo list
					if ($val == 'thirdparty') { // Id of third party or user
						$tmparray[] = $thirdparty->name.' <'.$thirdparty->email.'>';
					} elseif ($val && method_exists($thirdparty, 'contact_get_property')) {		// Id of contact
						$tmparray[] = $thirdparty->contact_get_property((int) $val, 'email');
						$sendtoid[] = $val;
					}
				}
			}
			$sendto = implode(',', $tmparray);

			// Define $sendtocc
			$receivercc = $_POST['receivercc'];
			if (!is_array($receivercc)) {
				if ($receivercc == '-1') {
					$receivercc = array();
				} else {
					$receivercc = array($receivercc);
				}
			}
			$tmparray = array();
			if (trim($_POST['sendtocc'])) {
				$tmparray[] = trim($_POST['sendtocc']);
			}
			if (count($receivercc) > 0) {
				foreach ($receivercc as $key => $val) {
					// Recipient was provided from combo list
					if ($val == 'thirdparty') { // Id of third party
						$tmparray[] = $thirdparty->name.' <'.$thirdparty->email.'>';
					} elseif ($val) {	// Id du contact
						$tmparray[] = $thirdparty->contact_get_property((int) $val, 'email');
						//$sendtoid[] = $val;  TODO Add also id of contact in CC ?
					}
				}
			}
			$sendtocc = implode(',', $tmparray);

			//var_dump($listofobjectref);exit;
			$listofqualifiedobj = array();
			$listofqualifiedref = array();
			$thirdpartywithoutemail = array();

			foreach ($listofobjectref[$thirdpartyid] as $objectid => $objectobj) {
				//var_dump($thirdpartyid.' - '.$objectid.' - '.$objectobj->statut);
				if ($objectclass == 'Propal' && $objectobj->statut == Propal::STATUS_DRAFT) {
					$langs->load("errors");
					$nbignored++;
					$resaction .= '<div class="error">'.$langs->trans('ErrorOnlyProposalNotDraftCanBeSentInMassAction', $objectobj->ref).'</div><br>';
					continue; // Payment done or started or canceled
				}
				if ($objectclass == 'Commande' && $objectobj->statut == Commande::STATUS_DRAFT) {
					$langs->load("errors");
					$nbignored++;
					$resaction .= '<div class="error">'.$langs->trans('ErrorOnlyOrderNotDraftCanBeSentInMassAction', $objectobj->ref).'</div><br>';
					continue;
				}
				if ($objectclass == 'Facture' && $objectobj->statut == Facture::STATUS_DRAFT) {
					$langs->load("errors");
					$nbignored++;
					$resaction .= '<div class="error">'.$langs->trans('ErrorOnlyInvoiceValidatedCanBeSentInMassAction', $objectobj->ref).'</div><br>';
					continue; // Payment done or started or canceled
				}

				// Test recipient
				if (empty($sendto)) { 	// For the case, no recipient were set (multi thirdparties send)
					if ($objectobj->element == 'societe') {
						$sendto = $objectobj->email;
					} elseif ($objectobj->element == 'expensereport') {
						$fuser = new User($db);
						$fuser->fetch($objectobj->fk_user_author);
						$sendto = $fuser->email;
					} elseif ($objectobj->element == 'partnership' && $conf->global->PARTNERSHIP_IS_MANAGED_FOR == 'member') {
						$fadherent = new Adherent($db);
						$fadherent->fetch($objectobj->fk_member);
						$sendto = $fadherent->email;
					} elseif ($objectobj->element == 'holiday') {
						$fuser = new User($db);
						$fuser->fetch($objectobj->fk_user);
						$sendto = $fuser->email;
					} elseif ($objectobj->element == 'facture' && !empty($listofobjectcontacts[$objectid])) {
						$emails_to_sends = array();
						$objectobj->fetch_thirdparty();
						$contactidtosend = array();
						foreach ($listofobjectcontacts[$objectid] as $contactemailid => $contactemailemail) {
							$emails_to_sends[] = $objectobj->thirdparty->contact_get_property($contactemailid, 'email');
							if (!in_array($contactemailid, $contactidtosend)) {
								$contactidtosend[] = $contactemailid;
							}
						}
						if (count($emails_to_sends) > 0) {
							$sendto = implode(',', $emails_to_sends);
						}
					} else {
						$objectobj->fetch_thirdparty();
						$sendto = $objectobj->thirdparty->email;
					}
				}

				if (empty($sendto)) {
					if ($objectobj->element == 'societe') {
						$objectobj->thirdparty = $objectobj; // Hack so following code is comaptible when objectobj is a thirdparty
					}

					//print "No recipient for thirdparty ".$objectobj->thirdparty->name;
					$nbignored++;
					if (empty($thirdpartywithoutemail[$objectobj->thirdparty->id])) {
						$resaction .= '<div class="error">'.$langs->trans('NoRecipientEmail', $objectobj->thirdparty->name).'</div><br>';
					}
					dol_syslog('No recipient for thirdparty: '.$objectobj->thirdparty->name, LOG_WARNING);
					$thirdpartywithoutemail[$objectobj->thirdparty->id] = 1;
					continue;
				}

				if ($_POST['addmaindocfile']) {
					// TODO Use future field $objectobj->fullpathdoc to know where is stored default file
					// TODO If not defined, use $objectobj->model_pdf (or defaut invoice config) to know what is template to use to regenerate doc.
					$filename = dol_sanitizeFileName($objectobj->ref).'.pdf';
					$subdir = '';
					// TODO Set subdir to be compatible with multi levels dir trees
					// $subdir = get_exdir($objectobj->id, 2, 0, 0, $objectobj, $objectobj->element)
					$filedir = $uploaddir.'/'.$subdir.dol_sanitizeFileName($objectobj->ref);
					$file = $filedir.'/'.$filename;

					// For supplier invoices, we use the file provided by supplier, not the one we generate
					if ($objectobj->element == 'invoice_supplier') {
						$fileparams = dol_most_recent_file($uploaddir.'/'.get_exdir($objectobj->id, 2, 0, 0, $objectobj, $objectobj->element).$objectobj->ref, preg_quote($objectobj->ref, '/').'([^\-])+');
						$file = $fileparams['fullname'];
					}

					$mime = dol_mimetype($file);

					if (dol_is_file($file)) {
						// Create form object
						$attachedfilesThirdpartyObj[$thirdpartyid][$objectid] = array(
							'paths'=>array($file),
							'names'=>array($filename),
							'mimes'=>array($mime)
						);
					} else {
							$nbignored++;
							$langs->load("errors");
							$resaction .= '<div class="error">'.$langs->trans('ErrorCantReadFile', $file).'</div><br>';
							dol_syslog('Failed to read file: '.$file, LOG_WARNING);
							continue;
					}
				}

				// Object of thirdparty qualified, we add it
				$listofqualifiedobj[$objectid] = $objectobj;
				$listofqualifiedref[$objectid] = $objectobj->ref;


				//var_dump($listofqualifiedref);
			}

			// Send email if there is at least one qualified object for current thirdparty
			if (count($listofqualifiedobj) > 0) {
				$langs->load("commercial");

				$reg = array();
				$fromtype = GETPOST('fromtype');
				if ($fromtype === 'user') {
					$from = $user->getFullName($langs).' <'.$user->email.'>';
				} elseif ($fromtype === 'company') {
					$from = $conf->global->MAIN_INFO_SOCIETE_NOM.' <'.$conf->global->MAIN_INFO_SOCIETE_MAIL.'>';
				} elseif (preg_match('/user_aliases_(\d+)/', $fromtype, $reg)) {
					$tmp = explode(',', $user->email_aliases);
					$from = trim($tmp[($reg[1] - 1)]);
				} elseif (preg_match('/global_aliases_(\d+)/', $fromtype, $reg)) {
					$tmp = explode(',', $conf->global->MAIN_INFO_SOCIETE_MAIL_ALIASES);
					$from = trim($tmp[($reg[1] - 1)]);
				} elseif (preg_match('/senderprofile_(\d+)_(\d+)/', $fromtype, $reg)) {
					$sql = "SELECT rowid, label, email FROM ".MAIN_DB_PREFIX."c_email_senderprofile WHERE rowid = ".(int) $reg[1];
					$resql = $db->query($sql);
					$obj = $db->fetch_object($resql);
					if ($obj) {
						$from = $obj->label.' <'.$obj->email.'>';
					}
				} else {
					$from = $_POST['fromname'].' <'.$_POST['frommail'].'>';
				}

				$replyto = $from;
				$subject = GETPOST('subject', 'restricthtml');
				$message = GETPOST('message', 'restricthtml');

				$sendtobcc = GETPOST('sendtoccc');
				if ($objectclass == 'Propal') {
					$sendtobcc .= (empty($conf->global->MAIN_MAIL_AUTOCOPY_PROPOSAL_TO) ? '' : (($sendtobcc ? ", " : "").$conf->global->MAIN_MAIL_AUTOCOPY_PROPOSAL_TO));
				}
				if ($objectclass == 'Commande') {
					$sendtobcc .= (empty($conf->global->MAIN_MAIL_AUTOCOPY_ORDER_TO) ? '' : (($sendtobcc ? ", " : "").$conf->global->MAIN_MAIL_AUTOCOPY_ORDER_TO));
				}
				if ($objectclass == 'Facture') {
					$sendtobcc .= (empty($conf->global->MAIN_MAIL_AUTOCOPY_INVOICE_TO) ? '' : (($sendtobcc ? ", " : "").$conf->global->MAIN_MAIL_AUTOCOPY_INVOICE_TO));
				}
				if ($objectclass == 'Supplier_Proposal') {
					$sendtobcc .= (empty($conf->global->MAIN_MAIL_AUTOCOPY_SUPPLIER_PROPOSAL_TO) ? '' : (($sendtobcc ? ", " : "").$conf->global->MAIN_MAIL_AUTOCOPY_SUPPLIER_PROPOSAL_TO));
				}
				if ($objectclass == 'CommandeFournisseur') {
					$sendtobcc .= (empty($conf->global->MAIN_MAIL_AUTOCOPY_SUPPLIER_ORDER_TO) ? '' : (($sendtobcc ? ", " : "").$conf->global->MAIN_MAIL_AUTOCOPY_SUPPLIER_ORDER_TO));
				}
				if ($objectclass == 'FactureFournisseur') {
					$sendtobcc .= (empty($conf->global->MAIN_MAIL_AUTOCOPY_SUPPLIER_INVOICE_TO) ? '' : (($sendtobcc ? ", " : "").$conf->global->MAIN_MAIL_AUTOCOPY_SUPPLIER_INVOICE_TO));
				}
				if ($objectclass == 'Project') {
					$sendtobcc .= (empty($conf->global->MAIN_MAIL_AUTOCOPY_PROJECT_TO) ? '' : (($sendtobcc ? ", " : "").$conf->global->MAIN_MAIL_AUTOCOPY_PROJECT_TO));
				}

				// $listofqualifiedobj is array with key = object id and value is instance of qualified objects, for the current thirdparty (but thirdparty property is not loaded yet)
				// $looparray will be an array with number of email to send for the current thirdparty (so 1 or n if n object for same thirdparty)
				$looparray = array();
				if (!$oneemailperrecipient) {
					$looparray = $listofqualifiedobj;
					foreach ($looparray as $key => $objecttmp) {
						$looparray[$key]->thirdparty = $thirdparty; // Force thirdparty on object
					}
				} else {
					$objectforloop = new $objectclass($db);
					$objectforloop->thirdparty = $thirdparty; // Force thirdparty on object (even if object was not loaded)
					$looparray[0] = $objectforloop;
				}
				//var_dump($looparray);exit;
				dol_syslog("We have set an array of ".count($looparray)." emails to send. oneemailperrecipient=".$oneemailperrecipient);
				//var_dump($oneemailperrecipient); var_dump($listofqualifiedobj); var_dump($listofqualifiedref);
				foreach ($looparray as $objectid => $objecttmp) {		// $objecttmp is a real object or an empty object if we choose to send one email per thirdparty instead of one per object
					// Make substitution in email content
					if (!empty($conf->projet->enabled) && method_exists($objecttmp, 'fetch_projet') && is_null($objecttmp->project)) {
						$objecttmp->fetch_projet();
					}
					$substitutionarray = getCommonSubstitutionArray($langs, 0, null, $objecttmp);
					$substitutionarray['__ID__']    = ($oneemailperrecipient ? join(', ', array_keys($listofqualifiedobj)) : $objecttmp->id);
					$substitutionarray['__REF__']   = ($oneemailperrecipient ? join(', ', $listofqualifiedref) : $objecttmp->ref);
					$substitutionarray['__EMAIL__'] = $thirdparty->email;
					$substitutionarray['__CHECK_READ__'] = '<img src="'.DOL_MAIN_URL_ROOT.'/public/emailing/mailing-read.php?tag='.urlencode($thirdparty->tag).'&securitykey='.urlencode($conf->global->MAILING_EMAIL_UNSUBSCRIBE_KEY).'" width="1" height="1" style="width:1px;height:1px" border="0"/>';

					$parameters = array('mode'=>'formemail');

					if (!empty($listofobjectthirdparties)) {
						$parameters['listofobjectthirdparties'] = $listofobjectthirdparties;
					}
					if (!empty($listofobjectref)) {
						$parameters['listofobjectref'] = $listofobjectref;
					}

					complete_substitutions_array($substitutionarray, $langs, $objecttmp, $parameters);

					$subjectreplaced = make_substitutions($subject, $substitutionarray);
					$messagereplaced = make_substitutions($message, $substitutionarray);

					$attachedfiles = array('paths'=>array(), 'names'=>array(), 'mimes'=>array());
					if ($oneemailperrecipient) {
						// if "one email per recipient" is check we must collate $attachedfiles by thirdparty
						if (is_array($attachedfilesThirdpartyObj[$thirdparty->id]) && count($attachedfilesThirdpartyObj[$thirdparty->id])) {
							foreach ($attachedfilesThirdpartyObj[$thirdparty->id] as $keyObjId => $objAttachedFiles) {
								// Create form object
								$attachedfiles = array(
									'paths'=>array_merge($attachedfiles['paths'], $objAttachedFiles['paths']),
									'names'=>array_merge($attachedfiles['names'], $objAttachedFiles['names']),
									'mimes'=>array_merge($attachedfiles['mimes'], $objAttachedFiles['mimes'])
								);
							}
						}
					} elseif (!empty($attachedfilesThirdpartyObj[$thirdparty->id][$objectid])) {
						// Create form object
						// if "one email per recipient" isn't check we must separate $attachedfiles by object
						$attachedfiles = $attachedfilesThirdpartyObj[$thirdparty->id][$objectid];
					}

					$filepath = $attachedfiles['paths'];
					$filename = $attachedfiles['names'];
					$mimetype = $attachedfiles['mimes'];

					// Define the trackid when emails sent from the mass action
					if ($oneemailperrecipient) {
						$trackid = 'thi'.$thirdparty->id;
						if ($objecttmp->element == 'expensereport') {
							$trackid = 'use'.$thirdparty->id;
						}
						if ($objecttmp->element == 'holiday') {
							$trackid = 'use'.$thirdparty->id;
						}
					} else {
						$trackid = strtolower(get_class($objecttmp));
						if (get_class($objecttmp) == 'Contrat') {
							$trackid = 'con';
						}
						if (get_class($objecttmp) == 'Propal') {
							$trackid = 'pro';
						}
						if (get_class($objecttmp) == 'Commande') {
							$trackid = 'ord';
						}
						if (get_class($objecttmp) == 'Facture') {
							$trackid = 'inv';
						}
						if (get_class($objecttmp) == 'Supplier_Proposal') {
							$trackid = 'spr';
						}
						if (get_class($objecttmp) == 'CommandeFournisseur') {
							$trackid = 'sor';
						}
						if (get_class($objecttmp) == 'FactureFournisseur') {
							$trackid = 'sin';
						}

						$trackid .= $objecttmp->id;
					}
					//var_dump($filepath);
					//var_dump($trackid);exit;
					//var_dump($subjectreplaced);

					if (empty($sendcontext)) {
						$sendcontext = 'standard';
					}

					// Send mail (substitutionarray must be done just before this)
					require_once DOL_DOCUMENT_ROOT.'/core/class/CMailFile.class.php';
					$mailfile = new CMailFile($subjectreplaced, $sendto, $from, $messagereplaced, $filepath, $mimetype, $filename, $sendtocc, $sendtobcc, $deliveryreceipt, -1, '', '', $trackid, '', $sendcontext);
					if ($mailfile->error) {
						$resaction .= '<div class="error">'.$mailfile->error.'</div>';
					} else {
						$result = $mailfile->sendfile();
						if ($result) {
							$resaction .= $langs->trans('MailSuccessfulySent', $mailfile->getValidAddress($from, 2), $mailfile->getValidAddress($sendto, 2)).'<br>'; // Must not contain "

							$error = 0;

							// Insert logs into agenda
							foreach ($listofqualifiedobj as $objid2 => $objectobj2) {
								if ((!$oneemailperrecipient) && $objid2 != $objectid) {
									continue; // We discard this pass to avoid duplicate with other pass in looparray at higher level
								}

								dol_syslog("Try to insert email event into agenda for objid=".$objid2." => objectobj=".get_class($objectobj2));

								/*if ($objectclass == 'Propale') $actiontypecode='AC_PROP';
								if ($objectclass == 'Commande') $actiontypecode='AC_COM';
								if ($objectclass == 'Facture') $actiontypecode='AC_FAC';
								if ($objectclass == 'Supplier_Proposal') $actiontypecode='AC_SUP_PRO';
								if ($objectclass == 'CommandeFournisseur') $actiontypecode='AC_SUP_ORD';
								if ($objectclass == 'FactureFournisseur') $actiontypecode='AC_SUP_INV';*/

								$actionmsg = $langs->transnoentities('MailSentBy').' '.$from.' '.$langs->transnoentities('To').' '.$sendto;
								if ($message) {
									if ($sendtocc) {
										$actionmsg = dol_concatdesc($actionmsg, $langs->transnoentities('Bcc').": ".$sendtocc);
									}
									$actionmsg = dol_concatdesc($actionmsg, $langs->transnoentities('MailTopic').": ".$subjectreplaced);
									$actionmsg = dol_concatdesc($actionmsg, $langs->transnoentities('TextUsedInTheMessageBody').":");
									$actionmsg = dol_concatdesc($actionmsg, $messagereplaced);
								}
								$actionmsg2 = '';

								// Initialisation donnees
								$objectobj2->sendtoid = (empty($contactidtosend) ? 0 : $contactidtosend);
								$objectobj2->actionmsg = $actionmsg; // Long text
								$objectobj2->actionmsg2		= $actionmsg2; // Short text
								$objectobj2->fk_element		= $objid2;
								$objectobj2->elementtype	= $objectobj2->element;

								$triggername = strtoupper(get_class($objectobj2)).'_SENTBYMAIL';
								if ($triggername == 'SOCIETE_SENTBYMAIL') {
									$triggername = 'COMPANY_SENTBYMAIL';
								}
								if ($triggername == 'CONTRAT_SENTBYMAIL') {
									$triggername = 'CONTRACT_SENTBYMAIL';
								}
								if ($triggername == 'COMMANDE_SENTBYMAIL') {
									$triggername = 'ORDER_SENTBYMAIL';
								}
								if ($triggername == 'FACTURE_SENTBYMAIL') {
									$triggername = 'BILL_SENTBYMAIL';
								}
								if ($triggername == 'EXPEDITION_SENTBYMAIL') {
									$triggername = 'SHIPPING_SENTBYMAIL';
								}
								if ($triggername == 'COMMANDEFOURNISSEUR_SENTBYMAIL') {
									$triggername = 'ORDER_SUPPLIER_SENTBYMAIL';
								}
								if ($triggername == 'FACTUREFOURNISSEUR_SENTBYMAIL') {
									$triggername = 'BILL_SUPPLIER_SENTBYMAIL';
								}
								if ($triggername == 'SUPPLIERPROPOSAL_SENTBYMAIL') {
									$triggername = 'PROPOSAL_SUPPLIER_SENTBYMAIL';
								}

								if (!empty($triggername)) {
									// Call trigger
									$result = $objectobj2->call_trigger($triggername, $user);
									if ($result < 0) {
										$error++;
									}
									// End call triggers

									if ($error) {
										setEventMessages($db->lasterror(), $errors, 'errors');
										dol_syslog("Error in trigger ".$triggername.' '.$db->lasterror(), LOG_ERR);
									}
								}

								$nbsent++; // Nb of object sent
							}
						} else {
							$langs->load("other");
							if ($mailfile->error) {
								$resaction .= $langs->trans('ErrorFailedToSendMail', $from, $sendto);
								$resaction .= '<br><div class="error">'.$mailfile->error.'</div>';
							} elseif (!empty($conf->global->MAIN_DISABLE_ALL_MAILS)) {
								$resaction .= '<div class="warning">No mail sent. Feature is disabled by option MAIN_DISABLE_ALL_MAILS</div>';
							} else {
								$resaction .= $langs->trans('ErrorFailedToSendMail', $from, $sendto) . '<br><div class="error">(unhandled error)</div>';
							}
						}
					}
				}
			}
		}

		$resaction .= ($resaction ? '<br>' : $resaction);
		$resaction .= '<strong>'.$langs->trans("ResultOfMailSending").':</strong><br>'."\n";
		$resaction .= $langs->trans("NbSelected").': '.count($toselect)."\n<br>";
		$resaction .= $langs->trans("NbIgnored").': '.($nbignored ? $nbignored : 0)."\n<br>";
		$resaction .= $langs->trans("NbSent").': '.($nbsent ? $nbsent : 0)."\n<br>";

		if ($nbsent) {
			$action = ''; // Do not show form post if there was at least one successfull sent
			//setEventMessages($langs->trans("EMailSentToNRecipients", $nbsent.'/'.count($toselect)), null, 'mesgs');
			setEventMessages($langs->trans("EMailSentForNElements", $nbsent.'/'.count($toselect)), null, 'mesgs');
			setEventMessages($resaction, null, 'mesgs');
		} else {
			//setEventMessages($langs->trans("EMailSentToNRecipients", 0), null, 'warnings');  // May be object has no generated PDF file
			setEventMessages($resaction, null, 'warnings');
		}

		$action = 'list';
		$massaction = '';
	}
}

// TODO Move this action into commande/list.php if called only by this page.
if ($massaction == 'confirm_createbills') {   // Create bills from orders.
	$orders = GETPOST('toselect', 'array');
	$createbills_onebythird = GETPOST('createbills_onebythird', 'int');
	$validate_invoices = GETPOST('validate_invoices', 'int');

	$errors = array();

	$TFact = array();
	$TFactThird = array();

	$nb_bills_created = 0;
	$lastid= 0;
	$lastref = '';

	$db->begin();

	foreach ($orders as $id_order) {
		$cmd = new Commande($db);
		if ($cmd->fetch($id_order) <= 0) {
			continue;
		}
		$cmd->fetch_thirdparty();

		$objecttmp = new Facture($db);
		if (!empty($createbills_onebythird) && !empty($TFactThird[$cmd->socid])) {
			// If option "one bill per third" is set, and an invoice for this thirdparty was already created, we re-use it.
			$objecttmp = $TFactThird[$cmd->socid];
		} else {
			// If we want one invoice per order or if there is no first invoice yet for this thirdparty.
			$objecttmp->socid = $cmd->socid;
			$objecttmp->type = $objecttmp::TYPE_STANDARD;
			$objecttmp->cond_reglement_id	= ($cmd->cond_reglement_id || $cmd->thirdparty->cond_reglement_id);
			$objecttmp->mode_reglement_id	= ($cmd->mode_reglement_id || $cmd->thirdparty->mode_reglement_id);

			$objecttmp->fk_project = $cmd->fk_project;
			$objecttmp->multicurrency_code = $cmd->multicurrency_code;
			if (empty($createbills_onebythird)) {
				$objecttmp->ref_client = $cmd->ref_client;
			}

			$datefacture = dol_mktime(12, 0, 0, GETPOST('remonth', 'int'), GETPOST('reday', 'int'), GETPOST('reyear', 'int'));
			if (empty($datefacture)) {
				$datefacture = dol_now();
			}

			$objecttmp->date = $datefacture;
			$objecttmp->origin    = 'commande';
			$objecttmp->origin_id = $id_order;

			$objecttmp->array_options = $cmd->array_options; // Copy extrafields

			$res = $objecttmp->create($user);

			if ($res > 0) {
				$nb_bills_created++;
				$lastref = $objecttmp->ref;
				$lastid = $objecttmp->id;

				$TFactThird[$cmd->socid] = $objecttmp;
			} else {
				$langs->load("errors");
				$errors[] = $cmd->ref.' : '.$langs->trans($objecttmp->error);
				$error++;
			}
		}

		if ($objecttmp->id > 0) {
			$res = $objecttmp->add_object_linked($objecttmp->origin, $id_order);

			if ($res == 0) {
				$errors[] = $objecttmp->error;
				$error++;
			}

			if (!$error) {
				$lines = $cmd->lines;
				if (empty($lines) && method_exists($cmd, 'fetch_lines')) {
					$cmd->fetch_lines();
					$lines = $cmd->lines;
				}

				$fk_parent_line = 0;
				$num = count($lines);

				for ($i = 0; $i < $num; $i++) {
					$desc = ($lines[$i]->desc ? $lines[$i]->desc : '');
					// If we build one invoice for several orders, we must put the ref of order on the invoice line
					if (!empty($createbills_onebythird)) {
						$desc = dol_concatdesc($desc, $langs->trans("Order").' '.$cmd->ref.' - '.dol_print_date($cmd->date, 'day'));
					}

					if ($lines[$i]->subprice < 0) {
						// Negative line, we create a discount line
						$discount = new DiscountAbsolute($db);
						$discount->fk_soc = $objecttmp->socid;
						$discount->amount_ht = abs($lines[$i]->total_ht);
						$discount->amount_tva = abs($lines[$i]->total_tva);
						$discount->amount_ttc = abs($lines[$i]->total_ttc);
						$discount->tva_tx = $lines[$i]->tva_tx;
						$discount->fk_user = $user->id;
						$discount->description = $desc;
						$discountid = $discount->create($user);
						if ($discountid > 0) {
							$result = $objecttmp->insert_discount($discountid);
							//$result=$discount->link_to_invoice($lineid,$id);
						} else {
							setEventMessages($discount->error, $discount->errors, 'errors');
							$error++;
							break;
						}
					} else {
						// Positive line
						$product_type = ($lines[$i]->product_type ? $lines[$i]->product_type : 0);
						// Date start
						$date_start = false;
						if ($lines[$i]->date_debut_prevue) {
							$date_start = $lines[$i]->date_debut_prevue;
						}
						if ($lines[$i]->date_debut_reel) {
							$date_start = $lines[$i]->date_debut_reel;
						}
						if ($lines[$i]->date_start) {
							$date_start = $lines[$i]->date_start;
						}
						//Date end
						$date_end = false;
						if ($lines[$i]->date_fin_prevue) {
							$date_end = $lines[$i]->date_fin_prevue;
						}
						if ($lines[$i]->date_fin_reel) {
							$date_end = $lines[$i]->date_fin_reel;
						}
						if ($lines[$i]->date_end) {
							$date_end = $lines[$i]->date_end;
						}
						// Reset fk_parent_line for no child products and special product
						if (($lines[$i]->product_type != 9 && empty($lines[$i]->fk_parent_line)) || $lines[$i]->product_type == 9) {
							$fk_parent_line = 0;
						}

						// Extrafields
						if (method_exists($lines[$i], 'fetch_optionals')) {
							$lines[$i]->fetch_optionals();
							$array_options = $lines[$i]->array_options;
						}

						$objecttmp->context['createfromclone'];

						$result = $objecttmp->addline(
							$desc,
							$lines[$i]->subprice,
							$lines[$i]->qty,
							$lines[$i]->tva_tx,
							$lines[$i]->localtax1_tx,
							$lines[$i]->localtax2_tx,
							$lines[$i]->fk_product,
							$lines[$i]->remise_percent,
							$date_start,
							$date_end,
							0,
							$lines[$i]->info_bits,
							$lines[$i]->fk_remise_except,
							'HT',
							0,
							$product_type,
							$lines[$i]->rang,
							$lines[$i]->special_code,
							$objecttmp->origin,
							$lines[$i]->rowid,
							$fk_parent_line,
							$lines[$i]->fk_fournprice,
							$lines[$i]->pa_ht,
							$lines[$i]->label,
							$array_options,
							100,
							0,
							$lines[$i]->fk_unit
						);
						if ($result > 0) {
							$lineid = $result;
						} else {
							$lineid = 0;
							$error++;
							break;
						}
						// Defined the new fk_parent_line
						if ($result > 0 && $lines[$i]->product_type == 9) {
							$fk_parent_line = $result;
						}
					}
				}
			}
		}

		//$cmd->classifyBilled($user);        // Disabled. This behavior must be set or not using the workflow module.

		if (!empty($createbills_onebythird) && empty($TFactThird[$cmd->socid])) {
			$TFactThird[$cmd->socid] = $objecttmp;
		} else {
			$TFact[$objecttmp->id] = $objecttmp;
		}
	}

	// Build doc with all invoices
	$TAllFact = empty($createbills_onebythird) ? $TFact : $TFactThird;
	$toselect = array();

	if (!$error && $validate_invoices) {
		$massaction = $action = 'builddoc';

		foreach ($TAllFact as &$objecttmp) {
			$result = $objecttmp->validate($user);
			if ($result <= 0) {
				$error++;
				setEventMessages($objecttmp->error, $objecttmp->errors, 'errors');
				break;
			}

			$id = $objecttmp->id; // For builddoc action

			// Builddoc
			$donotredirect = 1;
			$upload_dir = $conf->facture->dir_output;
			$permissiontoadd = $user->rights->facture->creer;

			// Call action to build doc
			$savobject = $object;
			$object = $objecttmp;
			include DOL_DOCUMENT_ROOT.'/core/actions_builddoc.inc.php';
			$object = $savobject;
		}

		$massaction = $action = 'confirm_createbills';
	}

	if (!$error) {
		$db->commit();

		if ($nb_bills_created == 1) {
			$texttoshow = $langs->trans('BillXCreated', '{s1}');
			$texttoshow = str_replace('{s1}', '<a href="'.DOL_URL_ROOT.'/compta/facture/card.php?id='.urlencode($lastid).'">'.$lastref.'</a>', $texttoshow);
			setEventMessages($texttoshow, null, 'mesgs');
		} else {
			setEventMessages($langs->trans('BillCreated', $nb_bills_created), null, 'mesgs');
		}

		// Make a redirect to avoid to bill twice if we make a refresh or back
		$param = '';
		if (!empty($contextpage) && $contextpage != $_SERVER["PHP_SELF"]) {
			$param .= '&contextpage='.urlencode($contextpage);
		}
		if ($limit > 0 && $limit != $conf->liste_limit) {
			$param .= '&limit='.urlencode($limit);
		}
		if ($sall) {
			$param .= '&sall='.urlencode($sall);
		}
		if ($socid > 0) {
			$param .= '&socid='.urlencode($socid);
		}
		if ($search_status != '') {
			$param .= '&search_status='.urlencode($search_status);
		}
		if ($search_orderday) {
			$param .= '&search_orderday='.urlencode($search_orderday);
		}
		if ($search_ordermonth) {
			$param .= '&search_ordermonth='.urlencode($search_ordermonth);
		}
		if ($search_orderyear) {
			$param .= '&search_orderyear='.urlencode($search_orderyear);
		}
		if ($search_deliveryday) {
			$param .= '&search_deliveryday='.urlencode($search_deliveryday);
		}
		if ($search_deliverymonth) {
			$param .= '&search_deliverymonth='.urlencode($search_deliverymonth);
		}
		if ($search_deliveryyear) {
			$param .= '&search_deliveryyear='.urlencode($search_deliveryyear);
		}
		if ($search_ref) {
			$param .= '&search_ref='.urlencode($search_ref);
		}
		if ($search_company) {
			$param .= '&search_company='.urlencode($search_company);
		}
		if ($search_ref_customer) {
			$param .= '&search_ref_customer='.urlencode($search_ref_customer);
		}
		if ($search_user > 0) {
			$param .= '&search_user='.urlencode($search_user);
		}
		if ($search_sale > 0) {
			$param .= '&search_sale='.urlencode($search_sale);
		}
		if ($search_total_ht != '') {
			$param .= '&search_total_ht='.urlencode($search_total_ht);
		}
		if ($search_total_vat != '') {
			$param .= '&search_total_vat='.urlencode($search_total_vat);
		}
		if ($search_total_ttc != '') {
			$param .= '&search_total_ttc='.urlencode($search_total_ttc);
		}
		if ($search_project_ref >= 0) {
			$param .= "&search_project_ref=".urlencode($search_project_ref);
		}
		if ($show_files) {
			$param .= '&show_files='.urlencode($show_files);
		}
		if ($optioncss != '') {
			$param .= '&optioncss='.urlencode($optioncss);
		}
		if ($billed != '') {
			$param .= '&billed='.urlencode($billed);
		}

		header("Location: ".$_SERVER['PHP_SELF'].'?'.$param);
		exit;
	} else {
		$db->rollback();

		$action = 'create';
		$_GET["origin"] = $_POST["origin"];
		$_GET["originid"] = $_POST["originid"];
		setEventMessages("Error", null, 'errors');
		$error++;
	}
}

if (!$error && $massaction == 'cancelorders') {
	$db->begin();

	$nbok = 0;


	$orders = GETPOST('toselect', 'array');
	foreach ($orders as $id_order) {
		$cmd = new Commande($db);
		if ($cmd->fetch($id_order) <= 0) {
			continue;
		}

		if ($cmd->statut != Commande::STATUS_VALIDATED) {
			$langs->load('errors');
			setEventMessages($langs->trans("ErrorObjectMustHaveStatusValidToBeCanceled", $cmd->ref), null, 'errors');
			$error++;
			break;
		} else {
			// TODO We do not provide warehouse so no stock change here for the moment.
			$result = $cmd->cancel();
		}

		if ($result < 0) {
			setEventMessages($cmd->error, $cmd->errors, 'errors');
			$error++;
			break;
		} else {
			$nbok++;
		}
	}
	if (!$error) {
		if ($nbok > 1) {
			setEventMessages($langs->trans("RecordsModified", $nbok), null, 'mesgs');
		} else {
			setEventMessages($langs->trans("RecordsModified", $nbok), null, 'mesgs');
		}
		$db->commit();
	} else {
		$db->rollback();
	}
}


if (!$error && $massaction == "builddoc" && $permissiontoread && !GETPOST('button_search')) {
	if (empty($diroutputmassaction)) {
		dol_print_error(null, 'include of actions_massactions.inc.php is done but var $diroutputmassaction was not defined');
		exit;
	}

	require_once DOL_DOCUMENT_ROOT.'/core/lib/files.lib.php';
	require_once DOL_DOCUMENT_ROOT.'/core/lib/pdf.lib.php';
	require_once DOL_DOCUMENT_ROOT.'/core/lib/date.lib.php';

	$objecttmp = new $objectclass($db);
	$listofobjectid = array();
	$listofobjectthirdparties = array();
	$listofobjectref = array();
	foreach ($toselect as $toselectid) {
		$objecttmp = new $objectclass($db); // must create new instance because instance is saved into $listofobjectref array for future use
		$result = $objecttmp->fetch($toselectid);
		if ($result > 0) {
			$listofobjectid[$toselectid] = $toselectid;
			$thirdpartyid = $objecttmp->fk_soc ? $objecttmp->fk_soc : $objecttmp->socid;
			$listofobjectthirdparties[$thirdpartyid] = $thirdpartyid;
			$listofobjectref[$toselectid] = $objecttmp->ref;
		}
	}

	$arrayofinclusion = array();
	foreach ($listofobjectref as $tmppdf) {
		$arrayofinclusion[] = '^'.preg_quote(dol_sanitizeFileName($tmppdf), '/').'\.pdf$';
	}
	foreach ($listofobjectref as $tmppdf) {
		$arrayofinclusion[] = '^'.preg_quote(dol_sanitizeFileName($tmppdf), '/').'_[a-zA-Z0-9-_]+\.pdf$'; // To include PDF generated from ODX files
	}
	$listoffiles = dol_dir_list($uploaddir, 'all', 1, implode('|', $arrayofinclusion), '\.meta$|\.png', 'date', SORT_DESC, 0, true);

	// build list of files with full path
	$files = array();
	foreach ($listofobjectref as $basename) {
		$basename = dol_sanitizeFileName($basename);
		foreach ($listoffiles as $filefound) {
			if (strstr($filefound["name"], $basename)) {
				$files[] = $uploaddir.'/'.$basename.'/'.$filefound["name"];
				break;
			}
		}
	}

	// Define output language (Here it is not used because we do only merging existing PDF)
	$outputlangs = $langs;
	$newlang = '';
	if ($conf->global->MAIN_MULTILANGS && empty($newlang) && GETPOST('lang_id', 'aZ09')) {
		$newlang = GETPOST('lang_id', 'aZ09');
	}
	//elseif ($conf->global->MAIN_MULTILANGS && empty($newlang) && is_object($objecttmp->thirdparty)) {		// On massaction, we can have several values for $objecttmp->thirdparty
	//	$newlang = $objecttmp->thirdparty->default_lang;
	//}
	if (!empty($newlang)) {
		$outputlangs = new Translate("", $conf);
		$outputlangs->setDefaultLang($newlang);
	}

	if (!empty($conf->global->USE_PDFTK_FOR_PDF_CONCAT)) {
		// Create output dir if not exists
		dol_mkdir($diroutputmassaction);

		// Defined name of merged file
		$filename = strtolower(dol_sanitizeFileName($langs->transnoentities($objectlabel)));
		$filename = preg_replace('/\s/', '_', $filename);

		// Save merged file
		if (in_array($objecttmp->element, array('facture', 'facture_fournisseur')) && $search_status == Facture::STATUS_VALIDATED) {
			if ($option == 'late') {
				$filename .= '_'.strtolower(dol_sanitizeFileName($langs->transnoentities("Unpaid"))).'_'.strtolower(dol_sanitizeFileName($langs->transnoentities("Late")));
			} else {
				$filename .= '_'.strtolower(dol_sanitizeFileName($langs->transnoentities("Unpaid")));
			}
		}
		if ($year) {
			$filename .= '_'.$year;
		}
		if ($month) {
			$filename .= '_'.$month;
		}

		if (count($files) > 0) {
			$now = dol_now();
			$file = $diroutputmassaction.'/'.$filename.'_'.dol_print_date($now, 'dayhourlog').'.pdf';

			$input_files = '';
			foreach ($files as $f) {
				$input_files .= ' '.escapeshellarg($f);
			}

			$cmd = 'pdftk '.$input_files.' cat output '.escapeshellarg($file);
			exec($cmd);

			// check if pdftk is installed
			if (file_exists($file)) {
				if (!empty($conf->global->MAIN_UMASK)) {
					@chmod($file, octdec($conf->global->MAIN_UMASK));
				}

				$langs->load("exports");
				setEventMessages($langs->trans('FileSuccessfullyBuilt', $filename.'_'.dol_print_date($now, 'dayhourlog')), null, 'mesgs');
			} else {
				setEventMessages($langs->trans('ErrorPDFTkOutputFileNotFound'), null, 'errors');
			}
		} else {
			setEventMessages($langs->trans('NoPDFAvailableForDocGenAmongChecked'), null, 'errors');
		}
	} else {
		// Create empty PDF
		$formatarray = pdf_getFormat();
		$page_largeur = $formatarray['width'];
		$page_hauteur = $formatarray['height'];
		$format = array($page_largeur, $page_hauteur);

		$pdf = pdf_getInstance($format);

		if (class_exists('TCPDF')) {
			$pdf->setPrintHeader(false);
			$pdf->setPrintFooter(false);
		}
		$pdf->SetFont(pdf_getPDFFont($outputlangs));

		if (!empty($conf->global->MAIN_DISABLE_PDF_COMPRESSION)) {
			$pdf->SetCompression(false);
		}

		// Add all others
		foreach ($files as $file) {
			// Charge un document PDF depuis un fichier.
			$pagecount = $pdf->setSourceFile($file);
			for ($i = 1; $i <= $pagecount; $i++) {
				$tplidx = $pdf->importPage($i);
				$s = $pdf->getTemplatesize($tplidx);
				$pdf->AddPage($s['h'] > $s['w'] ? 'P' : 'L');
				$pdf->useTemplate($tplidx);
			}
		}

		// Create output dir if not exists
		dol_mkdir($diroutputmassaction);

		// Defined name of merged file
		$filename = strtolower(dol_sanitizeFileName($langs->transnoentities($objectlabel)));
		$filename = preg_replace('/\s/', '_', $filename);

		// Save merged file
		if (in_array($objecttmp->element, array('facture', 'facture_fournisseur')) && $search_status == Facture::STATUS_VALIDATED) {
			if ($option == 'late') {
				$filename .= '_'.strtolower(dol_sanitizeFileName($langs->transnoentities("Unpaid"))).'_'.strtolower(dol_sanitizeFileName($langs->transnoentities("Late")));
			} else {
				$filename .= '_'.strtolower(dol_sanitizeFileName($langs->transnoentities("Unpaid")));
			}
		}
		if ($year) {
			$filename .= '_'.$year;
		}
		if ($month) {
			$filename .= '_'.$month;
		}
		if ($pagecount) {
			$now = dol_now();
			$file = $diroutputmassaction.'/'.$filename.'_'.dol_print_date($now, 'dayhourlog').'.pdf';
			$pdf->Output($file, 'F');
			if (!empty($conf->global->MAIN_UMASK)) {
				@chmod($file, octdec($conf->global->MAIN_UMASK));
			}

			$langs->load("exports");
			setEventMessages($langs->trans('FileSuccessfullyBuilt', $filename.'_'.dol_print_date($now, 'dayhourlog')), null, 'mesgs');
		} else {
			setEventMessages($langs->trans('NoPDFAvailableForDocGenAmongChecked'), null, 'errors');
		}
	}
}

// Remove a file from massaction area
if ($action == 'remove_file') {
	require_once DOL_DOCUMENT_ROOT.'/core/lib/files.lib.php';

	$langs->load("other");
	$upload_dir = $diroutputmassaction;
	$file = $upload_dir.'/'.GETPOST('file');
	$ret = dol_delete_file($file);
	if ($ret) {
		setEventMessages($langs->trans("FileWasRemoved", GETPOST('file')), null, 'mesgs');
	} else {
		setEventMessages($langs->trans("ErrorFailToDeleteFile", GETPOST('file')), null, 'errors');
	}
	$action = '';
}


// Validate records
if (!$error && $massaction == 'validate' && $permissiontoadd) {
	$objecttmp = new $objectclass($db);

	if (($objecttmp->element == 'facture' || $objecttmp->element == 'invoice') && !empty($conf->stock->enabled) && !empty($conf->global->STOCK_CALCULATE_ON_BILL)) {
		$langs->load("errors");
		setEventMessages($langs->trans('ErrorMassValidationNotAllowedWhenStockIncreaseOnAction'), null, 'errors');
		$error++;
	}
	if ($objecttmp->element == 'invoice_supplier' && !empty($conf->stock->enabled) && !empty($conf->global->STOCK_CALCULATE_ON_SUPPLIER_BILL)) {
		$langs->load("errors");
		setEventMessages($langs->trans('ErrorMassValidationNotAllowedWhenStockIncreaseOnAction'), null, 'errors');
		$error++;
	}
	if (!$error) {
		$db->begin();

		$nbok = 0;
		foreach ($toselect as $toselectid) {
			$result = $objecttmp->fetch($toselectid);
			if ($result > 0) {
				$result = $objecttmp->validate($user);
				if ($result == 0) {
					$langs->load("errors");
					setEventMessages($langs->trans("ErrorObjectMustHaveStatusDraftToBeValidated", $objecttmp->ref), null, 'errors');
					$error++;
					break;
				} elseif ($result < 0) {
					setEventMessages($objecttmp->error, $objecttmp->errors, 'errors');
					$error++;
					break;
				} else {
					// validate() rename pdf but do not regenerate
					// Define output language
					if (empty($conf->global->MAIN_DISABLE_PDF_AUTOUPDATE)) {
						$outputlangs = $langs;
						$newlang = '';
						if ($conf->global->MAIN_MULTILANGS && empty($newlang) && GETPOST('lang_id', 'aZ09')) {
							$newlang = GETPOST('lang_id', 'aZ09');
						}
						if ($conf->global->MAIN_MULTILANGS && empty($newlang)) {
							$newlang = $objecttmp->thirdparty->default_lang;
						}
						if (!empty($newlang)) {
							$outputlangs = new Translate("", $conf);
							$outputlangs->setDefaultLang($newlang);
							$outputlangs->load('products');
						}
						$model = $objecttmp->model_pdf;
						$ret = $objecttmp->fetch($objecttmp->id); // Reload to get new records
						// To be sure vars is defined
						$hidedetails = !empty($hidedetails) ? $hidedetails : 0;
						$hidedesc = !empty($hidedesc) ? $hidedesc : 0;
						$hideref = !empty($hideref) ? $hideref : 0;
						$moreparams = !empty($moreparams) ? $moreparams : null;

						$result = $objecttmp->generateDocument($model, $outputlangs, $hidedetails, $hidedesc, $hideref);
						if ($result < 0) {
							setEventMessages($objecttmp->error, $objecttmp->errors, 'errors');
						}
					}
					$nbok++;
				}
			} else {
				setEventMessages($objecttmp->error, $objecttmp->errors, 'errors');
				$error++;
				break;
			}
		}

		if (!$error) {
			if ($nbok > 1) {
				setEventMessages($langs->trans("RecordsModified", $nbok), null, 'mesgs');
			} else {
				setEventMessages($langs->trans("RecordModifiedSuccessfully"), null, 'mesgs');
			}
			$db->commit();
		} else {
			$db->rollback();
		}
		//var_dump($listofobjectthirdparties);exit;
	}
}

//var_dump($_POST);var_dump($massaction);exit;

// Delete record from mass action (massaction = 'delete' for direct delete, action/confirm='delete'/'yes' with a confirmation step before)
if (!$error && ($massaction == 'delete' || ($action == 'delete' && $confirm == 'yes')) && $permissiontodelete) {
	$db->begin();

	$objecttmp = new $objectclass($db);
	$nbok = 0;
	$TMsg = array();
	foreach ($toselect as $toselectid) {
		$result = $objecttmp->fetch($toselectid);
		if ($result > 0) {
			// Refuse deletion for some objects/status
			if ($objectclass == 'Facture' && empty($conf->global->INVOICE_CAN_ALWAYS_BE_REMOVED) && $objecttmp->status != Facture::STATUS_DRAFT) {
				$langs->load("errors");
				$nbignored++;
				$TMsg[] = '<div class="error">'.$langs->trans('ErrorOnlyDraftStatusCanBeDeletedInMassAction', $objecttmp->ref).'</div><br>';
				continue;
			}

			if (method_exists($objecttmp, 'is_erasable') && $objecttmp->is_erasable() <= 0) {
				$langs->load("errors");
				$nbignored++;
				$TMsg[] = '<div class="error">'.$langs->trans('ErrorRecordHasChildren').' '.$objecttmp->ref.'</div><br>';
				continue;
			}

			if ($objectclass == 'Holiday' && ! in_array($objecttmp->statut, array(Holiday::STATUS_DRAFT, Holiday::STATUS_CANCELED, Holiday::STATUS_REFUSED))) {
				$nbignored++;
				$resaction .= '<div class="error">'.$langs->trans('ErrorLeaveRequestMustBeDraftCanceledOrRefusedToBeDeleted', $objecttmp->ref).'</div><br>';
				continue;
			}

			if ($objectclass == "Task" && $objecttmp->hasChildren() > 0) {
				$sql = "UPDATE ".MAIN_DB_PREFIX."projet_task SET fk_task_parent = 0 WHERE fk_task_parent = ".((int) $objecttmp->id);
				$res = $db->query($sql);

				if (!$res) {
					setEventMessage('ErrorRecordParentingNotModified', 'errors');
					$error++;
				}
			}

			if (in_array($objecttmp->element, array('societe', 'member'))) {
				$result = $objecttmp->delete($objecttmp->id, $user, 1);
			} else {
				$result = $objecttmp->delete($user);
			}

			if (empty($result)) { // if delete returns 0, there is at least one object linked
				$TMsg = array_merge($objecttmp->errors, $TMsg);
			} elseif ($result < 0) { // if delete returns is < 0, there is an error, we break and rollback later
				setEventMessages($objecttmp->error, $objecttmp->errors, 'errors');
				$error++;
				break;
			} else {
				$nbok++;
			}
		} else {
			setEventMessages($objecttmp->error, $objecttmp->errors, 'errors');
			$error++;
			break;
		}
	}

	if (empty($error)) {
		// Message for elements well deleted
		if ($nbok > 1) {
			setEventMessages($langs->trans("RecordsDeleted", $nbok), null, 'mesgs');
<<<<<<< HEAD
		} elseif ($nbok == 1) {
			setEventMessages($langs->trans("RecordDeleted"), null, 'mesgs');
=======
		} elseif ($nbok > 0) {
			setEventMessages($langs->trans("RecordDeleted", $nbok), null, 'mesgs');
		} else {
			setEventMessages($langs->trans("NoRecordDeleted"), null, 'mesgs');
>>>>>>> 3de3adad
		}

		// Message for elements which can't be deleted
		if (!empty($TMsg)) {
			sort($TMsg);
			setEventMessages('', array_unique($TMsg), 'warnings');
		}

		$db->commit();
	} else {
		$db->rollback();
	}

	//var_dump($listofobjectthirdparties);exit;
}

// Generate document foreach object according to model linked to object
// @todo : propose model selection
if (!$error && $massaction == 'generate_doc' && $permissiontoread) {
	$db->begin();

	$objecttmp = new $objectclass($db);
	$nbok = 0;
	foreach ($toselect as $toselectid) {
		$result = $objecttmp->fetch($toselectid);
		if ($result > 0) {
			$outputlangs = $langs;
			$newlang = '';

			if ($conf->global->MAIN_MULTILANGS && empty($newlang) && GETPOST('lang_id', 'aZ09')) {
				$newlang = GETPOST('lang_id', 'aZ09');
			}
			if ($conf->global->MAIN_MULTILANGS && empty($newlang) && isset($objecttmp->thirdparty->default_lang)) {
				$newlang = $objecttmp->thirdparty->default_lang; // for proposal, order, invoice, ...
			}
			if ($conf->global->MAIN_MULTILANGS && empty($newlang) && isset($objecttmp->default_lang)) {
				$newlang = $objecttmp->default_lang; // for thirdparty
			}
			if (!empty($newlang)) {
				$outputlangs = new Translate("", $conf);
				$outputlangs->setDefaultLang($newlang);
			}

			// To be sure vars is defined
			if (empty($hidedetails)) {
				$hidedetails = 0;
			}
			if (empty($hidedesc)) {
				$hidedesc = 0;
			}
			if (empty($hideref)) {
				$hideref = 0;
			}
			if (empty($moreparams)) {
				$moreparams = null;
			}

			$result = $objecttmp->generateDocument($objecttmp->model_pdf, $outputlangs, $hidedetails, $hidedesc, $hideref, $moreparams);

			if ($result <= 0) {
				setEventMessages($objecttmp->error, $objecttmp->errors, 'errors');
				$error++;
				break;
			} else {
				$nbok++;
			}
		} else {
			setEventMessages($objecttmp->error, $objecttmp->errors, 'errors');
			$error++;
			break;
		}
	}

	if (!$error) {
		if ($nbok > 1) {
			setEventMessages($langs->trans("RecordsGenerated", $nbok), null, 'mesgs');
		} else {
			setEventMessages($langs->trans("RecordGenerated", $nbok), null, 'mesgs');
		}
		$db->commit();
	} else {
		$db->rollback();
	}
}

if (!$error && ($action == 'affecttag' && $confirm == 'yes') && $permissiontoadd) {
	$db->begin();

	$affecttag_type=GETPOST('affecttag_type', 'alpha');
	if (!empty($affecttag_type)) {
		$affecttag_type_array=explode(',', $affecttag_type);
	} else {
		setEventMessage('CategTypeNotFound', 'errors');
	}
	if (!empty($affecttag_type_array)) {
		//check if tag type submited exists into Tag Map categorie class
		require_once DOL_DOCUMENT_ROOT.'/categories/class/categorie.class.php';
		$categ = new Categorie($db);
		$to_affecttag_type_array=array();
		$categ_type_array=$categ->getMapList();
		foreach ($categ_type_array as $categdef) {
			if (in_array($categdef['code'],  $affecttag_type_array)) {
				$to_affecttag_type_array[] = $categdef['code'];
			}
		}

		//For each valid categ type set common categ
		$nbok = 0;
		if (!empty($to_affecttag_type_array)) {
			foreach ($to_affecttag_type_array as $categ_type) {
				$contcats = GETPOST('contcats_' . $categ_type, 'array');
				//var_dump($toselect);exit;
				foreach ($toselect as $toselectid) {
					$result = $object->fetch($toselectid);
					//var_dump($contcats);exit;
					if ($result > 0) {
						$result = $object->setCategoriesCommon($contcats, $categ_type, false);
						if ($result > 0) {
							$nbok++;
						} else {
							setEventMessages($object->error, $object->errors, 'errors');
						}
					} else {
						setEventMessages($object->error, $object->errors, 'errors');
						$error++;
						break;
					}
				}
			}
		}
	}

	if (!$error) {
		if ($nbok > 1) {
			setEventMessages($langs->trans("RecordsModified", $nbok), null);
		} else {
			setEventMessages($langs->trans("RecordsModified", $nbok), null);
		}
		$db->commit();
		$toselect=array();
	} else {
		$db->rollback();
	}
}

if (!$error && ($massaction == 'enable' || ($action == 'enable' && $confirm == 'yes')) && $permissiontoadd) {
	$db->begin();

	$objecttmp = new $objectclass($db);
	$nbok = 0;
	foreach ($toselect as $toselectid) {
		$result = $objecttmp->fetch($toselectid);
		if ($result>0) {
			if (in_array($objecttmp->element, array('societe'))) {
				$result =$objecttmp->setStatut(1);
			}
			if ($result <= 0) {
				setEventMessages($objecttmp->error, $objecttmp->errors, 'errors');
				$error++;
				break;
			} else {
				$nbok++;
			}
		} else {
			setEventMessages($objecttmp->error, $objecttmp->errors, 'errors');
			$error++;
			break;
		}
	}

	if (!$error) {
		if ($nbok > 1) {
			setEventMessages($langs->trans("RecordsEnabled", $nbok), null, 'mesgs');
		} else {
			setEventMessages($langs->trans("RecordEnabled"), null, 'mesgs');
		}
		$db->commit();
	} else {
		$db->rollback();
	}
}

if (!$error && ($massaction == 'disable' || ($action == 'disable' && $confirm == 'yes')) && $permissiontoadd) {
	$db->begin();

	$objecttmp = new $objectclass($db);
	$nbok = 0;
	foreach ($toselect as $toselectid) {
		$result = $objecttmp->fetch($toselectid);
		if ($result>0) {
			if (in_array($objecttmp->element, array('societe'))) {
				$result =$objecttmp->setStatut(0);
			}
			if ($result <= 0) {
				setEventMessages($objecttmp->error, $objecttmp->errors, 'errors');
				$error++;
				break;
			} else {
				$nbok++;
			}
		} else {
			setEventMessages($objecttmp->error, $objecttmp->errors, 'errors');
			$error++;
			break;
		}
	}

	if (!$error) {
		if ($nbok > 1) {
			setEventMessages($langs->trans("RecordsDisabled", $nbok), null, 'mesgs');
		} else {
			setEventMessages($langs->trans("RecordDisabled"), null, 'mesgs');
		}
		$db->commit();
	} else {
		$db->rollback();
	}
}

// Approve for leave only
if (!$error && ($massaction == 'approveleave' || ($action == 'approveleave' && $confirm == 'yes')) && $permissiontoapprove) {
	$db->begin();

	$objecttmp = new $objectclass($db);
	$nbok = 0;
	foreach ($toselect as $toselectid) {
		$result = $objecttmp->fetch($toselectid);
		if ($result>0) {
			if ($objecttmp->statut == Holiday::STATUS_VALIDATED && $user->id == $objecttmp->fk_validator) {
				$objecttmp->oldcopy = dol_clone($objecttmp);

				$objecttmp->date_valid = dol_now();
				$objecttmp->fk_user_valid = $user->id;
				$objecttmp->statut = Holiday::STATUS_APPROVED;

				$db->begin();

				$verif = $objecttmp->approve($user);
				if ($verif <= 0) {
					setEventMessages($objecttmp->error, $objecttmp->errors, 'errors');
					$error++;
				}

				// If no SQL error, we redirect to the request form
				if (!$error) {
					// Calculcate number of days consummed
					$nbopenedday = num_open_day($objecttmp->date_debut_gmt, $objecttmp->date_fin_gmt, 0, 1, $objecttmp->halfday);
					$soldeActuel = $objecttmp->getCpforUser($objecttmp->fk_user, $objecttmp->fk_type);
					$newSolde = ($soldeActuel - $nbopenedday);

					// The modification is added to the LOG
					$result = $objecttmp->addLogCP($user->id, $objecttmp->fk_user, $langs->transnoentitiesnoconv("Holidays"), $newSolde, $objecttmp->fk_type);
					if ($result < 0) {
						$error++;
						setEventMessages(null, $objecttmp->errors, 'errors');
					}

					// Update balance
					$result = $objecttmp->updateSoldeCP($objecttmp->fk_user, $newSolde, $objecttmp->fk_type);
					if ($result < 0) {
						$error++;
						setEventMessages(null, $objecttmp->errors, 'errors');
					}
				}

				if (!$error) {
					// To
					$destinataire = new User($db);
					$destinataire->fetch($objecttmp->fk_user);
					$emailTo = $destinataire->email;

					if (!$emailTo) {
						dol_syslog("User that request leave has no email, so we redirect directly to finished page without sending email");
					} else {
						// From
						$expediteur = new User($db);
						$expediteur->fetch($objecttmp->fk_validator);
						//$emailFrom = $expediteur->email;		Email of user can be an email into another company. Sending will fails, we must use the generic email.
						$emailFrom = $conf->global->MAIN_MAIL_EMAIL_FROM;

						// Subject
						$societeName = $conf->global->MAIN_INFO_SOCIETE_NOM;
						if (!empty($conf->global->MAIN_APPLICATION_TITLE)) {
							$societeName = $conf->global->MAIN_APPLICATION_TITLE;
						}

						$subject = $societeName." - ".$langs->transnoentitiesnoconv("HolidaysValidated");

						// Content
						$message = $langs->transnoentitiesnoconv("Hello")." ".$destinataire->firstname.",\n";
						$message .= "\n";

						$message .= $langs->transnoentities("HolidaysValidatedBody", dol_print_date($objecttmp->date_debut, 'day'), dol_print_date($objecttmp->date_fin, 'day'))."\n";

						$message .= "- ".$langs->transnoentitiesnoconv("ValidatedBy")." : ".dolGetFirstLastname($expediteur->firstname, $expediteur->lastname)."\n";

						$message .= "- ".$langs->transnoentitiesnoconv("Link")." : ".$dolibarr_main_url_root."/holiday/card.php?id=".$objecttmp->id."\n\n";
						$message .= "\n";

						$trackid = 'leav'.$objecttmp->id;

						$mail = new CMailFile($subject, $emailTo, $emailFrom, $message, array(), array(), array(), '', '', 0, 0, '', '', $trackid);

						// Sending email
						$result = $mail->sendfile();

						if (!$result) {
							setEventMessages($mail->error, $mail->errors, 'warnings'); // Show error, but do no make rollback, so $error is not set to 1
							$action = '';
						}
					}
				}

				if (!$error) {
					$db->commit();
					$nbok++;
				} else {
					$db->rollback();
					$action = '';
				}
			}
		} else {
			setEventMessages($objecttmp->error, $objecttmp->errors, 'errors');
			$error++;
			break;
		}
	}

	if (!$error) {
		if ($nbok > 1) {
			setEventMessages($langs->trans("RecordsApproved", $nbok), null, 'mesgs');
		} else {
			setEventMessages($langs->trans("RecordAproved"), null, 'mesgs');
		}
		$db->commit();
	} else {
		$db->rollback();
	}
}

$parameters['toselect'] = $toselect;
$parameters['uploaddir'] = $uploaddir;
$parameters['massaction'] = $massaction;
$parameters['diroutputmassaction'] = isset($diroutputmassaction) ? $diroutputmassaction : null;

$reshook = $hookmanager->executeHooks('doMassActions', $parameters, $object, $action); // Note that $action and $object may have been modified by some hooks
if ($reshook < 0) {
	setEventMessages($hookmanager->error, $hookmanager->errors, 'errors');
}<|MERGE_RESOLUTION|>--- conflicted
+++ resolved
@@ -1348,15 +1348,10 @@
 		// Message for elements well deleted
 		if ($nbok > 1) {
 			setEventMessages($langs->trans("RecordsDeleted", $nbok), null, 'mesgs');
-<<<<<<< HEAD
-		} elseif ($nbok == 1) {
-			setEventMessages($langs->trans("RecordDeleted"), null, 'mesgs');
-=======
 		} elseif ($nbok > 0) {
 			setEventMessages($langs->trans("RecordDeleted", $nbok), null, 'mesgs');
 		} else {
 			setEventMessages($langs->trans("NoRecordDeleted"), null, 'mesgs');
->>>>>>> 3de3adad
 		}
 
 		// Message for elements which can't be deleted
