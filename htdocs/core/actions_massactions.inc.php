--- conflicted
+++ resolved
@@ -227,11 +227,7 @@
                     $resaction.='<div class="error">'.$langs->trans('ErrorOnlyProposalNotDraftCanBeSentInMassAction', $objectobj->ref).'</div><br>';
                     continue; // Payment done or started or canceled
                 }
-<<<<<<< HEAD
                 if ($objectclass == 'Commande' && $objectobj->statut == Commande::STATUS_DRAFT)
-=======
-                if ($objectclass == 'Commande' && $objectojb->statut == Commande::STATUS_DRAFT)
->>>>>>> 64fb7bd1
                 {
                     $langs->load("errors");
                     $nbignored++;
