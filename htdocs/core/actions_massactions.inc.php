--- conflicted
+++ resolved
@@ -260,7 +260,7 @@
 					// TODO If not defined, use $objectobj->modelpdf (or defaut invoice config) to know what is template to use to regenerate doc.
 					$filename = dol_sanitizeFileName($objectobj->ref).'.pdf';
 					$subdir = '';
-					// TODO Set subdir to be compatible with multi levels dir trees 
+					// TODO Set subdir to be compatible with multi levels dir trees
 					// $subdir = get_exdir($objectobj->id, 2, 0, 0, $objectobj, $objectobj->element)
 					$filedir = $uploaddir . '/' . $subdir . dol_sanitizeFileName($objectobj->ref);
 					$file = $filedir . '/' . $filename;
@@ -347,11 +347,7 @@
 				if ($objectclass == 'FactureFournisseur')	$sendtobcc .= (empty($conf->global->MAIN_MAIL_AUTOCOPY_SUPPLIER_INVOICE_TO) ? '' : (($sendtobcc?", ":"").$conf->global->MAIN_MAIL_AUTOCOPY_SUPPLIER_INVOICE_TO));
 
 				// $listofqualifiedobj is array with key = object id and value is instance of qualified objects, for the current thirdparty (but thirdparty property is not loaded yet)
-<<<<<<< HEAD
-				$oneemailperrecipient=(GETPOST('oneemailperrecipient')=='on'?1:0);
-=======
-
->>>>>>> 04606ec6
+
 				$looparray=array();
 				if (! $oneemailperrecipient)
 				{
@@ -368,14 +364,9 @@
 					$looparray[0]=$objectforloop;
 				}
 				//var_dump($looparray);exit;
-<<<<<<< HEAD
-
-				foreach ($looparray as $objecttmp)		// $objecttmp is a real object or an empty object if we choose to send one email per thirdparty instead of one per record
-=======
                 dol_syslog("We have set an array of ".count($looparray)." emails to send. oneemailperrecipient=".$oneemailperrecipient);
                 //var_dump($oneemailperrecipient); var_dump($listofqualifiedobj); var_dump($listofqualifiedref);
                 foreach ($looparray as $objectid => $objecttmp)		// $objecttmp is a real object or an empty object if we choose to send one email per thirdparty instead of one per object
->>>>>>> 04606ec6
 				{
 					// Make substitution in email content
 					$substitutionarray=getCommonSubstitutionArray($langs, 0, null, $objecttmp);
