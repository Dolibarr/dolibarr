--- conflicted
+++ resolved
@@ -989,30 +989,20 @@
 				$input_files .= ' '.escapeshellarg($f);
 			}
 
-			$cmd = 'pdftk ' . $input_files . ' cat output '.escapeshellarg($file);
+			$cmd = 'pdftk '.$input_files.' cat output '.escapeshellarg($file);
 			exec($cmd);
 
-<<<<<<< HEAD
-			if (!empty($conf->global->MAIN_UMASK))
-				@chmod($file, octdec($conf->global->MAIN_UMASK));
-
-			$langs->load("exports");
-			setEventMessages($langs->trans('FileSuccessfullyBuilt', $filename.'_'.dol_print_date($now, 'dayhourlog')), null, 'mesgs');
-		} else {
-=======
 			// check if pdftk is installed
 			if (file_exists($file)) {
 				if (!empty($conf->global->MAIN_UMASK))
 					@chmod($file, octdec($conf->global->MAIN_UMASK));
+
 				$langs->load("exports");
 				setEventMessages($langs->trans('FileSuccessfullyBuilt', $filename.'_'.dol_print_date($now, 'dayhourlog')), null, 'mesgs');
 			} else {
 				setEventMessages($langs->trans('ErrorPDFTkOutputFileNotFound'), null, 'errors');
 			}
-		}
-		else
-		{
->>>>>>> a37a4031
+		} else {
 			setEventMessages($langs->trans('NoPDFAvailableForDocGenAmongChecked'), null, 'errors');
 		}
 	} else {
