--- conflicted
+++ resolved
@@ -530,11 +530,7 @@
         $outputlangs->setDefaultLang($newlang);
     }
 
-<<<<<<< HEAD
     if (!empty($conf->global->USE_PDFTK_FOR_PDF_CONCAT))
-=======
-    if(!empty($conf->global->USE_PDFTK_FOR_PDF_CONCAT))
->>>>>>> c5f30f0d
     {
     	// Create output dir if not exists
 		dol_mkdir($diroutputmassaction);
@@ -544,11 +540,7 @@
 		$filename=preg_replace('/\s/','_',$filename);
 
 		// Save merged file
-<<<<<<< HEAD
-		if ($filter=='paye:0')
-=======
 	    if (in_array($object->element, array('facture', 'facture_fournisseur')) && $search_status == Facture::STATUS_VALIDATED)
->>>>>>> c5f30f0d
 		{
 			if ($option=='late') $filename.='_'.strtolower(dol_sanitizeFileName($langs->transnoentities("Unpaid"))).'_'.strtolower(dol_sanitizeFileName($langs->transnoentities("Late")));
 			else $filename.='_'.strtolower(dol_sanitizeFileName($langs->transnoentities("Unpaid")));
