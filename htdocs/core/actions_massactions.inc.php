<?php
/* Copyright (C) 2015-2017 Laurent Destailleur  <eldy@users.sourceforge.net>
 * Copyright (C) 2018 	   Juanjo Menent  <jmenent@2byte.es>
 *
 * This program is free software; you can redistribute it and/or modify
 * it under the terms of the GNU General Public License as published by
 * the Free Software Foundation; either version 3 of the License, or
 * (at your option) any later version.
 *
 * This program is distributed in the hope that it will be useful,
 * but WITHOUT ANY WARRANTY; without even the implied warranty of
 * MERCHANTABILITY or FITNESS FOR A PARTICULAR PURPOSE.  See the
 * GNU General Public License for more details.
 *
 * You should have received a copy of the GNU General Public License
 * along with this program. If not, see <http://www.gnu.org/licenses/>.
 * or see http://www.gnu.org/
 */

/**
 *	\file			htdocs/core/actions_massactions.inc.php
 *  \brief			Code for actions done with massaction button (send by email, merge pdf, delete, ...)
 */


// $massaction must be defined
// $objectclass and $objectlabel must be defined
// $parameters, $object, $action must be defined for the hook.

// $permtoread, $permtocreate and $permtodelete may be defined
// $uploaddir may be defined (example to $conf->projet->dir_output."/";)
// $toselect may be defined


// Protection
if (empty($objectclass) || empty($uploaddir))
{
	dol_print_error(null, 'include of actions_massactions.inc.php is done but var $massaction or $objectclass or $uploaddir was not defined');
	exit;
}


// Mass actions. Controls on number of lines checked.
$maxformassaction=(empty($conf->global->MAIN_LIMIT_FOR_MASS_ACTIONS)?1000:$conf->global->MAIN_LIMIT_FOR_MASS_ACTIONS);
if (! empty($massaction) && count($toselect) < 1)
{
	$error++;
	setEventMessages($langs->trans("NoRecordSelected"), null, "warnings");
}
if (! $error && is_array($toselect) && count($toselect) > $maxformassaction)
{
	setEventMessages($langs->trans('TooManyRecordForMassAction',$maxformassaction), null, 'errors');
	$error++;
}

if (! $error && $massaction == 'confirm_presend' && ! GETPOST('sendmail'))  // If we do not choose button send (for example when we change template or limit), we must not send email, but keep on send email form
{
	$massaction='presend';
}
if (! $error && $massaction == 'confirm_presend')
{
	$resaction = '';
	$nbsent = 0;
	$nbignored = 0;
	$langs->load("mails");
	include_once DOL_DOCUMENT_ROOT.'/core/lib/files.lib.php';

	$listofobjectid=array();
	$listofobjectthirdparties=array();
	$listofobjectref=array();

	if (! $error)
	{
		$thirdparty=new Societe($db);
		if ($objecttmp->element == 'expensereport') $thirdparty=new User($db);

		$objecttmp=new $objectclass($db);
		foreach($toselect as $toselectid)
		{
			$objecttmp=new $objectclass($db);	// we must create new instance because instance is saved into $listofobjectref array for future use
			$result=$objecttmp->fetch($toselectid);
			if ($result > 0)
			{
				$listofobjectid[$toselectid]=$toselectid;
				$thirdpartyid=$objecttmp->fk_soc?$objecttmp->fk_soc:$objecttmp->socid;
				if ($objecttmp->element == 'societe') $thirdpartyid=$objecttmp->id;
				if ($objecttmp->element == 'expensereport') $thirdpartyid=$objecttmp->fk_user_author;
				$listofobjectthirdparties[$thirdpartyid]=$thirdpartyid;
				$listofobjectref[$thirdpartyid][$toselectid]=$objecttmp;
			}
		}
	}

	// Check mandatory parameters
	if (empty($user->email))
	{
		$error++;
		setEventMessages($langs->trans("NoSenderEmailDefined"), null, 'warnings');
		$massaction='presend';
	}

	$receiver=$_POST['receiver'];
	if (! is_array($receiver))
	{
		if (empty($receiver) || $receiver == '-1') $receiver=array();
		else $receiver=array($receiver);
	}
	if (! trim($_POST['sendto']) && count($receiver) == 0 && count($listofobjectthirdparties) == 1)	// if only one recipient, receiver is mandatory
	{
	 	$error++;
	   	setEventMessages($langs->trans("ErrorFieldRequired", $langs->transnoentitiesnoconv("Recipient")), null, 'warnings');
	   	$massaction='presend';
	}

	if (! GETPOST('subject','none'))
	{
		$error++;
		setEventMessages($langs->trans("ErrorFieldRequired", $langs->transnoentitiesnoconv("MailTopic")), null, 'warnings');
		$massaction='presend';
	}

	// Loop on each recipient/thirdparty
	if (! $error)
	{
		foreach ($listofobjectthirdparties as $thirdpartyid)
		{
			$result = $thirdparty->fetch($thirdpartyid);
			if ($result < 0)
			{
				dol_print_error($db);
				exit;
			}

			$sendto='';
			$sendtocc='';
			$sendtobcc='';
			$sendtoid = array();

			// Define $sendto
			$tmparray=array();
			if (trim($_POST['sendto']))
			{
				// Recipients are provided into free text
				$tmparray[] = trim($_POST['sendto']);
			}
			if (count($receiver)>0)
			{
				foreach($receiver as $key=>$val)
				{
					// Recipient was provided from combo list
					if ($val == 'thirdparty') // Id of third party or user
					{
						$tmparray[] = $thirdparty->name.' <'.$thirdparty->email.'>';
					}
					elseif ($val && method_exists($thirdparty, 'contact_get_property'))		// Id of contact
					{
						$tmparray[] = $thirdparty->contact_get_property((int) $val,'email');
						$sendtoid[] = $val;
					}
				}
			}
			$sendto=implode(',',$tmparray);

			// Define $sendtocc
			$receivercc=$_POST['receivercc'];
			if (! is_array($receivercc))
			{
				if ($receivercc == '-1') $receivercc=array();
				else $receivercc=array($receivercc);
			}
			$tmparray=array();
			if (trim($_POST['sendtocc']))
			{
				$tmparray[] = trim($_POST['sendtocc']);
			}
			if (count($receivercc) > 0)
			{
				foreach($receivercc as $key=>$val)
				{
					// Recipient was provided from combo list
					if ($val == 'thirdparty') // Id of third party
					{
						$tmparray[] = $thirdparty->name.' <'.$thirdparty->email.'>';
					}
					elseif ($val)	// Id du contact
					{
						$tmparray[] = $thirdparty->contact_get_property((int) $val,'email');
						//$sendtoid[] = $val;  TODO Add also id of contact in CC ?
					}
				}
			}
			$sendtocc=implode(',',$tmparray);

			//var_dump($listofobjectref);exit;
			$attachedfiles=array('paths'=>array(), 'names'=>array(), 'mimes'=>array());
			$listofqualifiedobj=array();
			$listofqualifiedref=array();
			$thirdpartywithoutemail=array();

			foreach($listofobjectref[$thirdpartyid] as $objectid => $objectobj)
			{
				//var_dump($thirdpartyid.' - '.$objectid.' - '.$objectobj->statut);
				if ($objectclass == 'Propal' && $objectobj->statut == Propal::STATUS_DRAFT)
				{
					$langs->load("errors");
					$nbignored++;
					$resaction.='<div class="error">'.$langs->trans('ErrorOnlyProposalNotDraftCanBeSentInMassAction',$objectobj->ref).'</div><br>';
					continue; // Payment done or started or canceled
				}
				if ($objectclass == 'Commande' && $objectoj->statut == Commande::STATUS_DRAFT)
				{
					$langs->load("errors");
					$nbignored++;
					$resaction.='<div class="error">'.$langs->trans('ErrorOnlyOrderNotDraftCanBeSentInMassAction',$objectobj->ref).'</div><br>';
					continue;
				}
				if ($objectclass == 'Facture' && $objectobj->statut != Facture::STATUS_VALIDATED)
				{
					$langs->load("errors");
					$nbignored++;
					$resaction.='<div class="error">'.$langs->trans('ErrorOnlyInvoiceValidatedCanBeSentInMassAction',$objectobj->ref).'</div><br>';
					continue; // Payment done or started or canceled
				}

				// Test recipient
				if (empty($sendto)) 	// For the case, no recipient were set (multi thirdparties send)
				{
					if ($objectobj->element == 'expensereport')
					{
						$fuser = new User($db);
						$fuser->fetch($objectobj->fk_user_author);
						$sendto = $fuser->email;
					}
					else
					{
						$objectobj->fetch_thirdparty();
						$sendto = $objectobj->thirdparty->email;
					}
				}

				if (empty($sendto))
				{
				   	//print "No recipient for thirdparty ".$objectobj->thirdparty->name;
				   	$nbignored++;
				   	if (empty($thirdpartywithoutemail[$objectobj->thirdparty->id]))
					{
						$resaction.='<div class="error">'.$langs->trans('NoRecipientEmail',$objectobj->thirdparty->name).'</div><br>';
					}
					dol_syslog('No recipient for thirdparty: '.$objectobj->thirdparty->name, LOG_WARNING);
					$thirdpartywithoutemail[$objectobj->thirdparty->id]=1;
				   	continue;
				}

				if ($_POST['addmaindocfile'])
				{
					// TODO Use future field $objectobj->fullpathdoc to know where is stored default file
					// TODO If not defined, use $objectobj->modelpdf (or defaut invoice config) to know what is template to use to regenerate doc.
					$filename=dol_sanitizeFileName($objectobj->ref).'.pdf';
					$filedir=$uploaddir . '/' . dol_sanitizeFileName($objectobj->ref);
					$file = $filedir . '/' . $filename;
					$mime = dol_mimetype($file);

	   				if (dol_is_file($file))
					{
							// Create form object
							$attachedfiles=array(
							'paths'=>array_merge($attachedfiles['paths'],array($file)),
							'names'=>array_merge($attachedfiles['names'],array($filename)),
							'mimes'=>array_merge($attachedfiles['mimes'],array($mime))
							);
					}
					else
					{
							$nbignored++;
							$langs->load("errors");
							$resaction.='<div class="error">'.$langs->trans('ErrorCantReadFile',$file).'</div><br>';
							dol_syslog('Failed to read file: '.$file, LOG_WARNING);
							continue;
					}
				}

				// Object of thirdparty qualified
				$listofqualifiedobj[$objectid]=$objectobj;
				$listofqualifiedref[$objectid]=$objectobj->ref;


				//var_dump($listofqualifiedref);
			}

			// Send email if there is at least one qualified record
			if (count($listofqualifiedobj) > 0)
			{
				$langs->load("commercial");

				$fromtype = GETPOST('fromtype');
				if ($fromtype === 'user') {
					$from = $user->getFullName($langs) .' <'.$user->email.'>';
				}
				elseif ($fromtype === 'company') {
					$from = $conf->global->MAIN_INFO_SOCIETE_NOM .' <'.$conf->global->MAIN_INFO_SOCIETE_MAIL.'>';
				}
				elseif (preg_match('/user_aliases_(\d+)/', $fromtype, $reg)) {
					$tmp=explode(',', $user->email_aliases);
					$from = trim($tmp[($reg[1] - 1)]);
				}
				elseif (preg_match('/global_aliases_(\d+)/', $fromtype, $reg)) {
					$tmp=explode(',', $conf->global->MAIN_INFO_SOCIETE_MAIL_ALIASES);
					$from = trim($tmp[($reg[1] - 1)]);
				}
				elseif (preg_match('/senderprofile_(\d+)_(\d+)/', $fromtype, $reg)) {
					$sql='SELECT rowid, label, email FROM '.MAIN_DB_PREFIX.'c_email_senderprofile WHERE rowid = '.(int) $reg[1];
					$resql = $db->query($sql);
					$obj = $db->fetch_object($resql);
					if ($obj)
					{
						$from = $obj->label.' <'.$obj->email.'>';
					}
				}
				else {
					$from = $_POST['fromname'] . ' <' . $_POST['frommail'] .'>';
				}

				$replyto = $from;
				$subject = GETPOST('subject','none');
				$message = GETPOST('message','none');

				$sendtobcc = GETPOST('sendtoccc');
				if ($objectclass == 'Propale') 				$sendtobcc .= (empty($conf->global->MAIN_MAIL_AUTOCOPY_PROPOSAL_TO) ? '' : (($sendtobcc?", ":"").$conf->global->MAIN_MAIL_AUTOCOPY_PROPOSAL_TO));
				if ($objectclass == 'Commande') 			$sendtobcc .= (empty($conf->global->MAIN_MAIL_AUTOCOPY_ORDER_TO) ? '' : (($sendtobcc?", ":"").$conf->global->MAIN_MAIL_AUTOCOPY_ORDER_TO));
				if ($objectclass == 'Facture') 				$sendtobcc .= (empty($conf->global->MAIN_MAIL_AUTOCOPY_INVOICE_TO) ? '' : (($sendtobcc?", ":"").$conf->global->MAIN_MAIL_AUTOCOPY_INVOICE_TO));
				if ($objectclass == 'Supplier_Proposal') 	$sendtobcc .= (empty($conf->global->MAIN_MAIL_AUTOCOPY_SUPPLIER_PROPOSAL_TO) ? '' : (($sendtobcc?", ":"").$conf->global->MAIN_MAIL_AUTOCOPY_SUPPLIER_PROPOSAL_TO));
				if ($objectclass == 'CommandeFournisseur')	$sendtobcc .= (empty($conf->global->MAIN_MAIL_AUTOCOPY_SUPPLIER_ORDER_TO) ? '' : (($sendtobcc?", ":"").$conf->global->MAIN_MAIL_AUTOCOPY_SUPPLIER_ORDER_TO));
				if ($objectclass == 'FactureFournisseur')	$sendtobcc .= (empty($conf->global->MAIN_MAIL_AUTOCOPY_SUPPLIER_INVOICE_TO) ? '' : (($sendtobcc?", ":"").$conf->global->MAIN_MAIL_AUTOCOPY_SUPPLIER_INVOICE_TO));

				// $listofqualifiedobj is array with key = object id of qualified objects for the current thirdparty
				$oneemailperrecipient=(GETPOST('oneemailperrecipient')=='on'?1:0);
				$looparray=array();
				if (! $oneemailperrecipient)
				{
					$looparray = $listofqualifiedobj;
				}
				else
				{
					$objectforloop=new $objectclass($db);
					$objectforloop->thirdparty = $thirdparty;
					$looparray[0]=$objectforloop;
				}
				//var_dump($looparray);exit;

				foreach ($looparray as $objecttmp)		// $objecttmp is a real object or an empty if we choose to send one email per thirdparty instead of per record
				{
					// Make substitution in email content
					$substitutionarray=getCommonSubstitutionArray($langs, 0, null, $objecttmp);
					$substitutionarray['__ID__']    = ($oneemailperrecipient ? join(', ',array_keys($listofqualifiedobj)) : $objecttmp->id);
					$substitutionarray['__REF__']   = ($oneemailperrecipient ? join(', ',$listofqualifiedref) : $objecttmp->ref);
					$substitutionarray['__EMAIL__'] = $thirdparty->email;
					$substitutionarray['__CHECK_READ__'] = '<img src="'.DOL_MAIN_URL_ROOT.'/public/emailing/mailing-read.php?tag='.$thirdparty->tag.'&securitykey='.urlencode($conf->global->MAILING_EMAIL_UNSUBSCRIBE_KEY).'" width="1" height="1" style="width:1px;height:1px" border="0"/>';

					$parameters=array('mode'=>'formemail');
					complete_substitutions_array($substitutionarray, $langs, $objecttmp, $parameters);

					$subject=make_substitutions($subject, $substitutionarray);
					$message=make_substitutions($message, $substitutionarray);

					$filepath = $attachedfiles['paths'];
					$filename = $attachedfiles['names'];
					$mimetype = $attachedfiles['mimes'];

					//var_dump($filepath);

					// Send mail (substitutionarray must be done just before this)
					require_once(DOL_DOCUMENT_ROOT.'/core/class/CMailFile.class.php');
					$mailfile = new CMailFile($subject,$sendto,$from,$message,$filepath,$mimetype,$filename,$sendtocc,$sendtobcc,$deliveryreceipt,-1);
					if ($mailfile->error)
					{
						$resaction.='<div class="error">'.$mailfile->error.'</div>';
					}
					else
					{
						$result=$mailfile->sendfile();
						if ($result)
						{
							$resaction.=$langs->trans('MailSuccessfulySent',$mailfile->getValidAddress($from,2),$mailfile->getValidAddress($sendto,2)).'<br>';		// Must not contain "

							$error=0;

							// Insert logs into agenda
							foreach($listofqualifiedobj as $objid => $objectobj)
							{
								/*if ($objectclass == 'Propale') $actiontypecode='AC_PROP';
	                            if ($objectclass == 'Commande') $actiontypecode='AC_COM';
	                            if ($objectclass == 'Facture') $actiontypecode='AC_FAC';
	                            if ($objectclass == 'Supplier_Proposal') $actiontypecode='AC_SUP_PRO';
	                            if ($objectclass == 'CommandeFournisseur') $actiontypecode='AC_SUP_ORD';
	                            if ($objectclass == 'FactureFournisseur') $actiontypecode='AC_SUP_INV';*/

								$actionmsg=$langs->transnoentities('MailSentBy').' '.$from.' '.$langs->transnoentities('To').' '.$sendto;
								if ($message)
								{
									if ($sendtocc) $actionmsg = dol_concatdesc($actionmsg, $langs->transnoentities('Bcc') . ": " . $sendtocc);
									$actionmsg = dol_concatdesc($actionmsg, $langs->transnoentities('MailTopic') . ": " . $subject);
									$actionmsg = dol_concatdesc($actionmsg, $langs->transnoentities('TextUsedInTheMessageBody') . ":");
									$actionmsg = dol_concatdesc($actionmsg, $message);
								}
								$actionmsg2='';

								// Initialisation donnees
								$objectobj->sendtoid		= 0;
								$objectobj->actionmsg		= $actionmsg;  // Long text
								$objectobj->actionmsg2		= $actionmsg2; // Short text
								$objectobj->fk_element		= $objid;
								$objectobj->elementtype	= $objectobj->element;

								$triggername = strtoupper(get_class($objectobj)) .'_SENTBYMAIL';
								if ($triggername == 'SOCIETE_SENTBYMAIL')    $triggername = 'COMPANY_SENTBYEMAIL';
								if ($triggername == 'CONTRAT_SENTBYMAIL')    $triggername = 'CONTRACT_SENTBYEMAIL';
								if ($triggername == 'COMMANDE_SENTBYMAIL')   $triggername = 'ORDER_SENTBYEMAIL';
								if ($triggername == 'FACTURE_SENTBYMAIL')    $triggername = 'BILL_SENTBYMAIL';
								if ($triggername == 'EXPEDITION_SENTBYMAIL') $triggername = 'SHIPPING_SENTBYEMAIL';
								if ($triggername == 'COMMANDEFOURNISSEUR_SENTBYMAIL') $triggername = 'ORDER_SUPPLIER_SENTBYMAIL';
								if ($triggername == 'FACTUREFOURNISSEUR_SENTBYMAIL') $triggername = 'BILL_SUPPLIER_SENTBYEMAIL';
								if ($triggername == 'SUPPLIERPROPOSAL_SENTBYMAIL') $triggername = 'PROPOSAL_SUPPLIER_SENTBYEMAIL';

								if (! empty($triggername))
								{
									// Appel des triggers
									include_once(DOL_DOCUMENT_ROOT . "/core/class/interfaces.class.php");
									$interface=new Interfaces($db);
									$result=$interface->run_triggers($triggername, $objectobj, $user, $langs, $conf);
									if ($result < 0) { $error++; $errors=$interface->errors; }
									// Fin appel triggers

									if ($error)
									{
										setEventMessages($db->lasterror(), $errors, 'errors');
										dol_syslog("Error in trigger ".$triggername.' '.$db->lasterror(), LOG_ERR);
									}
								}

								$nbsent++;
							}
						}
						else
						{
							$langs->load("other");
							if ($mailfile->error)
							{
								$resaction.=$langs->trans('ErrorFailedToSendMail',$from,$sendto);
								$resaction.='<br><div class="error">'.$mailfile->error.'</div>';
							}
							else
							{
								$resaction.='<div class="warning">No mail sent. Feature is disabled by option MAIN_DISABLE_ALL_MAILS</div>';
							}
						}
					}
				}
			}
		}

		$resaction.=($resaction?'<br>':$resaction);
		$resaction.='<strong>'.$langs->trans("ResultOfMailSending").':</strong><br>'."\n";
		$resaction.=$langs->trans("NbSelected").': '.count($toselect)."\n<br>";
		$resaction.=$langs->trans("NbIgnored").': '.($nbignored?$nbignored:0)."\n<br>";
		$resaction.=$langs->trans("NbSent").': '.($nbsent?$nbsent:0)."\n<br>";

		if ($nbsent)
		{
			$action='';	// Do not show form post if there was at least one successfull sent
			//setEventMessages($langs->trans("EMailSentToNRecipients", $nbsent.'/'.count($toselect)), null, 'mesgs');
			setEventMessages($langs->trans("EMailSentForNElements", $nbsent.'/'.count($toselect)), null, 'mesgs');
			setEventMessages($resaction, null, 'mesgs');
		}
		else
		{
			//setEventMessages($langs->trans("EMailSentToNRecipients", 0), null, 'warnings');  // May be object has no generated PDF file
			setEventMessages($resaction, null, 'warnings');
		}

		$action='list';
		$massaction='';
	}
}

if ($massaction == 'confirm_createbills')
{
	$orders = GETPOST('toselect','array');
	$createbills_onebythird = GETPOST('createbills_onebythird', 'int');
	$validate_invoices = GETPOST('valdate_invoices', 'int');

	$TFact = array();
	$TFactThird = array();

	$nb_bills_created = 0;

	$db->begin();

	foreach($orders as $id_order)
	{
		$cmd = new Commande($db);
		if ($cmd->fetch($id_order) <= 0) continue;

		$objecttmp = new Facture($db);
		if (!empty($createbills_onebythird) && !empty($TFactThird[$cmd->socid])) $objecttmp = $TFactThird[$cmd->socid]; // If option "one bill per third" is set, we use already created order.
		else {

			$objecttmp->socid = $cmd->socid;
			$objecttmp->type = Facture::TYPE_STANDARD;
			$objecttmp->cond_reglement_id	= $cmd->cond_reglement_id;
			$objecttmp->mode_reglement_id	= $cmd->mode_reglement_id;
			$objecttmp->fk_project			= $cmd->fk_project;

			$datefacture = dol_mktime(12, 0, 0, $_POST['remonth'], $_POST['reday'], $_POST['reyear']);
			if (empty($datefacture))
			{
				$datefacture = dol_mktime(date("h"), date("M"), 0, date("m"), date("d"), date("Y"));
			}

			$objecttmp->date = $datefacture;
			$objecttmp->origin    = 'commande';
			$objecttmp->origin_id = $id_order;

			$res = $objecttmp->create($user);

			if($res > 0) $nb_bills_created++;
		}

		if ($objecttmp->id > 0)
		{
			$sql = "INSERT INTO ".MAIN_DB_PREFIX."element_element (";
			$sql.= "fk_source";
			$sql.= ", sourcetype";
			$sql.= ", fk_target";
			$sql.= ", targettype";
			$sql.= ") VALUES (";
			$sql.= $id_order;
			$sql.= ", '".$objecttmp->origin."'";
			$sql.= ", ".$objecttmp->id;
			$sql.= ", '".$objecttmp->element."'";
			$sql.= ")";

			if (! $db->query($sql))
			{
				$error++;
			}

			if (! $error)
			{
				$lines = $cmd->lines;
				if (empty($lines) && method_exists($cmd, 'fetch_lines'))
				{
					$cmd->fetch_lines();
					$lines = $cmd->lines;
				}

				$fk_parent_line=0;
				$num=count($lines);

				for ($i=0;$i<$num;$i++)
				{
					$desc=($lines[$i]->desc?$lines[$i]->desc:$lines[$i]->libelle);
					if ($lines[$i]->subprice < 0)
					{
						// Negative line, we create a discount line
						$discount = new DiscountAbsolute($db);
						$discount->fk_soc=$objecttmp->socid;
						$discount->amount_ht=abs($lines[$i]->total_ht);
						$discount->amount_tva=abs($lines[$i]->total_tva);
						$discount->amount_ttc=abs($lines[$i]->total_ttc);
						$discount->tva_tx=$lines[$i]->tva_tx;
						$discount->fk_user=$user->id;
						$discount->description=$desc;
						$discountid=$discount->create($user);
						if ($discountid > 0)
						{
							$result=$objecttmp->insert_discount($discountid);
							//$result=$discount->link_to_invoice($lineid,$id);
						}
						else
						{
							setEventMessages($discount->error, $discount->errors, 'errors');
							$error++;
							break;
						}
					}
					else
					{
						// Positive line
						$product_type=($lines[$i]->product_type?$lines[$i]->product_type:0);
						// Date start
						$date_start=false;
						if ($lines[$i]->date_debut_prevue) $date_start=$lines[$i]->date_debut_prevue;
						if ($lines[$i]->date_debut_reel) $date_start=$lines[$i]->date_debut_reel;
						if ($lines[$i]->date_start) $date_start=$lines[$i]->date_start;
						//Date end
						$date_end=false;
						if ($lines[$i]->date_fin_prevue) $date_end=$lines[$i]->date_fin_prevue;
						if ($lines[$i]->date_fin_reel) $date_end=$lines[$i]->date_fin_reel;
						if ($lines[$i]->date_end) $date_end=$lines[$i]->date_end;
						// Reset fk_parent_line for no child products and special product
						if (($lines[$i]->product_type != 9 && empty($lines[$i]->fk_parent_line)) || $lines[$i]->product_type == 9)
						{
							$fk_parent_line = 0;
						}

						// Extrafields
						if (empty($conf->global->MAIN_EXTRAFIELDS_DISABLED) && method_exists($lines[$i], 'fetch_optionals')) {
							$lines[$i]->fetch_optionals($lines[$i]->rowid);
							$array_options = $lines[$i]->array_options;
						}

						$result = $objecttmp->addline(
							$desc,
							$lines[$i]->subprice,
							$lines[$i]->qty,
							$lines[$i]->tva_tx,
							$lines[$i]->localtax1_tx,
							$lines[$i]->localtax2_tx,
							$lines[$i]->fk_product,
							$lines[$i]->remise_percent,
							$date_start,
							$date_end,
							0,
							$lines[$i]->info_bits,
							$lines[$i]->fk_remise_except,
							'HT',
							0,
							$product_type,
							$ii,
							$lines[$i]->special_code,
							$objecttmp->origin,
							$lines[$i]->rowid,
							$fk_parent_line,
							$lines[$i]->fk_fournprice,
							$lines[$i]->pa_ht,
							$lines[$i]->label,
							$array_options
							);
						if ($result > 0)
						{
							$lineid=$result;
						}
						else
						{
							$lineid=0;
							$error++;
							break;
						}
						// Defined the new fk_parent_line
						if ($result > 0 && $lines[$i]->product_type == 9)
						{
							$fk_parent_line = $result;
						}
					}
				}
			}
		}

		//$cmd->classifyBilled($user);        // Disabled. This behavior must be set or not using the workflow module.

		if(!empty($createbills_onebythird) && empty($TFactThird[$cmd->socid])) $TFactThird[$cmd->socid] = $objecttmp;
		else $TFact[$objecttmp->id] = $objecttmp;
	}

	// Build doc with all invoices
	$TAllFact = empty($createbills_onebythird) ? $TFact : $TFactThird;
	$toselect = array();

	if (! $error && $validate_invoices)
	{
		$massaction = $action = 'builddoc';
		foreach($TAllFact as &$objecttmp)
		{
			$result = $objecttmp->validate($user);
			if ($result <= 0)
			{
				$error++;
				setEventMessages($objecttmp->error, $objecttmp->errors, 'errors');
				break;
			}

			$id = $objecttmp->id; // For builddoc action

			// Builddoc
			$donotredirect = 1;
			$upload_dir = $conf->facture->dir_output;
			$permissioncreate=$user->rights->facture->creer;
			include DOL_DOCUMENT_ROOT.'/core/actions_builddoc.inc.php';
		}

		$massaction = $action = 'confirm_createbills';
	}

	if (! $error)
	{
		$db->commit();
		setEventMessage($langs->trans('BillCreated', $nb_bills_created));

		// Make a redirect to avoid to bill twice if we make a refresh or back
		$param='';
		if (! empty($contextpage) && $contextpage != $_SERVER["PHP_SELF"]) $param.='&contextpage='.urlencode($contextpage);
		if ($limit > 0 && $limit != $conf->liste_limit) $param.='&limit='.urlencode($limit);
		if ($sall)					$param.='&sall='.urlencode($sall);
		if ($socid > 0)             $param.='&socid='.urlencode($socid);
		if ($viewstatut != '')      $param.='&viewstatut='.urlencode($viewstatut);
		if ($search_orderday)      		$param.='&search_orderday='.urlencode($search_orderday);
		if ($search_ordermonth)      		$param.='&search_ordermonth='.urlencode($search_ordermonth);
		if ($search_orderyear)       		$param.='&search_orderyear='.urlencode($search_orderyear);
		if ($search_deliveryday)   		$param.='&search_deliveryday='.urlencode($search_deliveryday);
		if ($search_deliverymonth)   		$param.='&search_deliverymonth='.urlencode($search_deliverymonth);
		if ($search_deliveryyear)    		$param.='&search_deliveryyear='.urlencode($search_deliveryyear);
		if ($search_ref)      		$param.='&search_ref='.urlencode($search_ref);
		if ($search_company)  		$param.='&search_company='.urlencode($search_company);
		if ($search_ref_customer)	$param.='&search_ref_customer='.urlencode($search_ref_customer);
		if ($search_user > 0) 		$param.='&search_user='.urlencode($search_user);
		if ($search_sale > 0) 		$param.='&search_sale='.urlencode($search_sale);
		if ($search_total_ht != '') $param.='&search_total_ht='.urlencode($search_total_ht);
		if ($search_total_vat != '') $param.='&search_total_vat='.urlencode($search_total_vat);
		if ($search_total_ttc != '') $param.='&search_total_ttc='.urlencode($search_total_ttc);
		if ($search_project_ref >= 0)  	$param.="&search_project_ref=".urlencode($search_project_ref);
		if ($show_files)            $param.='&show_files=' .urlencode($show_files);
		if ($optioncss != '')       $param.='&optioncss='.urlencode($optioncss);
		if ($billed != '')			$param.='&billed='.urlencode($billed);

		header("Location: ".$_SERVER['PHP_SELF'].'?'.$param);
		exit;
	}
	else
	{
		$db->rollback();
		$action='create';
		$_GET["origin"]=$_POST["origin"];
		$_GET["originid"]=$_POST["originid"];
		setEventMessages("Error", null, 'errors');
		$error++;
	}
}

if (! $error && $massaction == "builddoc" && $permtoread && ! GETPOST('button_search'))
{
	if (empty($diroutputmassaction))
	{
		dol_print_error(null, 'include of actions_massactions.inc.php is done but var $diroutputmassaction was not defined');
		exit;
	}

	require_once DOL_DOCUMENT_ROOT.'/core/lib/files.lib.php';
	require_once DOL_DOCUMENT_ROOT.'/core/lib/pdf.lib.php';
	require_once DOL_DOCUMENT_ROOT.'/core/lib/date.lib.php';

	$objecttmp=new $objectclass($db);
	$listofobjectid=array();
	$listofobjectthirdparties=array();
	$listofobjectref=array();
	foreach($toselect as $toselectid)
	{
		$objecttmp=new $objectclass($db);	// must create new instance because instance is saved into $listofobjectref array for future use
		$result=$objecttmp->fetch($toselectid);
		if ($result > 0)
		{
			$listofobjectid[$toselectid]=$toselectid;
			$thirdpartyid=$objecttmp->fk_soc?$objecttmp->fk_soc:$objecttmp->socid;
			$listofobjectthirdparties[$thirdpartyid]=$thirdpartyid;
			$listofobjectref[$toselectid]=$objecttmp->ref;
		}
	}

	$arrayofinclusion=array();
	foreach($listofobjectref as $tmppdf) $arrayofinclusion[]='^'.preg_quote(dol_sanitizeFileName($tmppdf).'.pdf','/').'$';
	$listoffiles = dol_dir_list($uploaddir,'all',1,implode('|',$arrayofinclusion),'\.meta$|\.png','date',SORT_DESC,0,true);

	// build list of files with full path
	$files = array();
	foreach($listofobjectref as $basename)
	{
		$basename = dol_sanitizeFileName($basename);
		foreach($listoffiles as $filefound)
		{
			if (strstr($filefound["name"],$basename))
			{
				$files[] = $uploaddir.'/'.$basename.'/'.$filefound["name"];
				break;
			}
		}
	}

	// Define output language (Here it is not used because we do only merging existing PDF)
	$outputlangs = $langs;
	$newlang='';
	if ($conf->global->MAIN_MULTILANGS && empty($newlang) && GETPOST('lang_id','aZ09')) $newlang=GETPOST('lang_id','aZ09');
	if ($conf->global->MAIN_MULTILANGS && empty($newlang)) $newlang=$objecttmp->thirdparty->default_lang;
	if (! empty($newlang))
	{
		$outputlangs = new Translate("",$conf);
		$outputlangs->setDefaultLang($newlang);
	}

	if (!empty($conf->global->USE_PDFTK_FOR_PDF_CONCAT))
	{
		// Create output dir if not exists
		dol_mkdir($diroutputmassaction);

		// Defined name of merged file
		$filename=strtolower(dol_sanitizeFileName($langs->transnoentities($objectlabel)));
		$filename=preg_replace('/\s/','_',$filename);

		// Save merged file
		if (in_array($objecttmp->element, array('facture', 'facture_fournisseur')) && $search_status == Facture::STATUS_VALIDATED)
		{
			if ($option=='late') $filename.='_'.strtolower(dol_sanitizeFileName($langs->transnoentities("Unpaid"))).'_'.strtolower(dol_sanitizeFileName($langs->transnoentities("Late")));
			else $filename.='_'.strtolower(dol_sanitizeFileName($langs->transnoentities("Unpaid")));
		}
		if ($year) $filename.='_'.$year;
		if ($month) $filename.='_'.$month;

		if (count($files)>0)
		{
			$now=dol_now();
			$file=$diroutputmassaction.'/'.$filename.'_'.dol_print_date($now,'dayhourlog').'.pdf';

			$input_files = '';
			foreach($files as $f) {
				$input_files.=' '.escapeshellarg($f);
			}

			$cmd = 'pdftk '.escapeshellarg($input_files).' cat output '.escapeshellarg($file);
			exec($cmd);

			if (! empty($conf->global->MAIN_UMASK))
				@chmod($file, octdec($conf->global->MAIN_UMASK));

			$langs->load("exports");
			setEventMessages($langs->trans('FileSuccessfullyBuilt',$filename.'_'.dol_print_date($now,'dayhourlog')), null, 'mesgs');
		}
		else
		{
			setEventMessages($langs->trans('NoPDFAvailableForDocGenAmongChecked'), null, 'errors');
		}
	}
	else {
		// Create empty PDF
		$formatarray=pdf_getFormat();
		$page_largeur = $formatarray['width'];
		$page_hauteur = $formatarray['height'];
		$format = array($page_largeur,$page_hauteur);

		$pdf=pdf_getInstance($format);

		if (class_exists('TCPDF'))
		{
			$pdf->setPrintHeader(false);
			$pdf->setPrintFooter(false);
		}
		$pdf->SetFont(pdf_getPDFFont($outputlangs));

		if (! empty($conf->global->MAIN_DISABLE_PDF_COMPRESSION)) $pdf->SetCompression(false);

		// Add all others
		foreach($files as $file)
		{
			// Charge un document PDF depuis un fichier.
			$pagecount = $pdf->setSourceFile($file);
			for ($i = 1; $i <= $pagecount; $i++)
			{
				$tplidx = $pdf->importPage($i);
				$s = $pdf->getTemplatesize($tplidx);
				$pdf->AddPage($s['h'] > $s['w'] ? 'P' : 'L');
				$pdf->useTemplate($tplidx);
			}
		}

		// Create output dir if not exists
		dol_mkdir($diroutputmassaction);

		// Defined name of merged file
		$filename=strtolower(dol_sanitizeFileName($langs->transnoentities($objectlabel)));
		$filename=preg_replace('/\s/','_',$filename);

		// Save merged file
		if (in_array($objecttmp->element, array('facture', 'facture_fournisseur')) && $search_status == Facture::STATUS_VALIDATED)
		{
			if ($option=='late') $filename.='_'.strtolower(dol_sanitizeFileName($langs->transnoentities("Unpaid"))).'_'.strtolower(dol_sanitizeFileName($langs->transnoentities("Late")));
			else $filename.='_'.strtolower(dol_sanitizeFileName($langs->transnoentities("Unpaid")));
		}
		if ($year) $filename.='_'.$year;
		if ($month) $filename.='_'.$month;
		if ($pagecount)
		{
			$now=dol_now();
			$file=$diroutputmassaction.'/'.$filename.'_'.dol_print_date($now,'dayhourlog').'.pdf';
			$pdf->Output($file,'F');
			if (! empty($conf->global->MAIN_UMASK))
				@chmod($file, octdec($conf->global->MAIN_UMASK));

			$langs->load("exports");
			setEventMessages($langs->trans('FileSuccessfullyBuilt',$filename.'_'.dol_print_date($now,'dayhourlog')), null, 'mesgs');
		}
		else
		{
		setEventMessages($langs->trans('NoPDFAvailableForDocGenAmongChecked'), null, 'errors');
		}
	}
}

// Remove a file from massaction area
if ($action == 'remove_file')
{
	require_once DOL_DOCUMENT_ROOT.'/core/lib/files.lib.php';

	$langs->load("other");
	$upload_dir = $diroutputmassaction;
	$file = $upload_dir . '/' . GETPOST('file');
	$ret=dol_delete_file($file);
	if ($ret) setEventMessages($langs->trans("FileWasRemoved", GETPOST('file')), null, 'mesgs');
	else setEventMessages($langs->trans("ErrorFailToDeleteFile", GETPOST('file')), null, 'errors');
	$action='';
}

// Validate records
if (! $error && $massaction == 'validate' && $permtocreate)
{
<<<<<<< HEAD
	$objecttmp=new $objectclass($db);

	if ($objecttmp->element == 'invoice' && ! empty($conf->stock->enabled) && ! empty($conf->global->STOCK_CALCULATE_ON_BILL))
	{
		$langs->load("errors");
		setEventMessages($langs->trans('ErrorMassValidationNotAllowedWhenStockIncreaseOnAction'), null, 'errors');
		$error++;
	}
	if ($objecttmp->element == 'invoice_supplier' && ! empty($conf->stock->enabled) && ! empty($conf->global->STOCK_CALCULATE_ON_SUPPLIER_BILL))
	{
		$langs->load("errors");
		setEventMessages($langs->trans('ErrorMassValidationNotAllowedWhenStockIncreaseOnAction'), null, 'errors');
		$error++;
	}
	if (! $error)
	{
		$db->begin();

		$nbok = 0;
		foreach($toselect as $toselectid)
		{
			$result=$objecttmp->fetch($toselectid);
			if ($result > 0)
			{
				//if (in_array($objecttmp->element, array('societe','member'))) $result = $objecttmp->delete($objecttmp->id, $user, 1);
				//else
				$result = $objecttmp->validate($user);
				if ($result == 0)
				{
					$langs->load("errors");
					setEventMessages($langs->trans("ErrorObjectMustHaveStatusDraftToBeValidated", $objecttmp->ref), null, 'errors');
					$error++;
					break;
				}
				elseif ($result < 0)
				{
					setEventMessages($objecttmp->error, $objecttmp->errors, 'errors');
					$error++;
					break;
				}
				else $nbok++;
			}
			else
			{
				setEventMessages($objecttmp->error, $objecttmp->errors, 'errors');
				$error++;
				break;
			}
		}

		if (! $error)
		{
			if ($nbok > 1) setEventMessages($langs->trans("RecordsModified", $nbok), null, 'mesgs');
			else setEventMessages($langs->trans("RecordsModified", $nbok), null, 'mesgs');
			$db->commit();
		}
		else
		{
			$db->rollback();
		}
		//var_dump($listofobjectthirdparties);exit;
	}
}

// Delete record from mass action (massaction = 'delete' for direct delete, action/confirm='delete'/'yes' with a confirmation step before)
if (! $error && ($massaction == 'delete' || ($action == 'delete' && $confirm == 'yes')) && $permtodelete)
{
	$db->begin();

	$objecttmp=new $objectclass($db);
	$nbok = 0;
	foreach($toselect as $toselectid)
	{
		$result=$objecttmp->fetch($toselectid);
		if ($result > 0)
		{
			// Refuse deletion for some status ?
			/*
       		if ($objectclass == 'Facture' && $objecttmp->status == Facture::STATUS_DRAFT)
       		{
       			$langs->load("errors");
       			$nbignored++;
       			$resaction.='<div class="error">'.$langs->trans('ErrorOnlyDraftStatusCanBeDeletedInMassAction',$objecttmp->ref).'</div><br>';
       			continue;
       		}*/

			if (in_array($objecttmp->element, array('societe','member'))) $result = $objecttmp->delete($objecttmp->id, $user, 1);
			else $result = $objecttmp->delete($user);

			if ($result <= 0)
			{
				setEventMessages($objecttmp->error, $objecttmp->errors, 'errors');
				$error++;
				break;
			}
			else $nbok++;
		}
		else
		{
			setEventMessages($objecttmp->error, $objecttmp->errors, 'errors');
			$error++;
			break;
		}
	}

	if (! $error)
	{
		if ($nbok > 1) setEventMessages($langs->trans("RecordsDeleted", $nbok), null, 'mesgs');
		else setEventMessages($langs->trans("RecordDeleted", $nbok), null, 'mesgs');
		$db->commit();
	}
	else
	{
		$db->rollback();
	}
	//var_dump($listofobjectthirdparties);exit;
=======
    $db->begin();

    $objecttmp=new $objectclass($db);
    $nbok = 0;
    foreach($toselect as $toselectid)
    {
        $result=$objecttmp->fetch($toselectid);
        if ($result > 0)
        {
            if ($objectclass == "Task" && $objecttmp->hasChildren() > 0) {
                $sql = "UPDATE ".MAIN_DB_PREFIX."projet_task SET fk_task_parent = 0 WHERE fk_task_parent = ".$objecttmp->id;
                $res = $db->query($sql);
                
                if (!$res)
                {
                    setEventMessage('ErrorRecordParentingNotModified', 'errors');
                    $error++;
                }
            }
            
            if (in_array($objecttmp->element, array('societe','member'))) $result = $objecttmp->delete($objecttmp->id, $user, 1);
            else $result = $objecttmp->delete($user);
            if ($result <= 0)
            {
                setEventMessages($objecttmp->error, $objecttmp->errors, 'errors');
                $error++;
                break;
            }
            else $nbok++;
        }
        else
        {
            setEventMessages($objecttmp->error, $objecttmp->errors, 'errors');
            $error++;
            break;
        }
    }

    if (! $error)
    {
        if ($nbok > 1) setEventMessages($langs->trans("RecordsDeleted", $nbok), null, 'mesgs');
        else setEventMessages($langs->trans("RecordDeleted", $nbok), null, 'mesgs');
        $db->commit();
    }
    else
    {
        $db->rollback();
    }
    //var_dump($listofobjectthirdparties);exit;
>>>>>>> 6fde6e42
}

$parameters['toselect']=$toselect;
$parameters['uploaddir']=$uploaddir;

$reshook=$hookmanager->executeHooks('doMassActions',$parameters, $object, $action);    // Note that $action and $object may have been modified by some hooks
if ($reshook < 0) setEventMessages($hookmanager->error, $hookmanager->errors, 'errors');


<|MERGE_RESOLUTION|>--- conflicted
+++ resolved
@@ -919,7 +919,6 @@
 // Validate records
 if (! $error && $massaction == 'validate' && $permtocreate)
 {
-<<<<<<< HEAD
 	$objecttmp=new $objectclass($db);
 
 	if ($objecttmp->element == 'invoice' && ! empty($conf->stock->enabled) && ! empty($conf->global->STOCK_CALCULATE_ON_BILL))
@@ -1006,9 +1005,20 @@
        			continue;
        		}*/
 
+			if ($objectclass == "Task" && $objecttmp->hasChildren() > 0)
+			{
+				$sql = "UPDATE ".MAIN_DB_PREFIX."projet_task SET fk_task_parent = 0 WHERE fk_task_parent = ".$objecttmp->id;
+				$res = $db->query($sql);
+
+				if (!$res)
+				{
+					setEventMessage('ErrorRecordParentingNotModified', 'errors');
+					$error++;
+				}
+			}
+
 			if (in_array($objecttmp->element, array('societe','member'))) $result = $objecttmp->delete($objecttmp->id, $user, 1);
 			else $result = $objecttmp->delete($user);
-
 			if ($result <= 0)
 			{
 				setEventMessages($objecttmp->error, $objecttmp->errors, 'errors');
@@ -1016,6 +1026,17 @@
 				break;
 			}
 			else $nbok++;
+
+			if (in_array($objecttmp->element, array('societe','member'))) $result = $objecttmp->delete($objecttmp->id, $user, 1);
+			else $result = $objecttmp->delete($user);
+
+			if ($result <= 0)
+			{
+				setEventMessages($objecttmp->error, $objecttmp->errors, 'errors');
+				$error++;
+				break;
+			}
+			else $nbok++;
 		}
 		else
 		{
@@ -1036,57 +1057,6 @@
 		$db->rollback();
 	}
 	//var_dump($listofobjectthirdparties);exit;
-=======
-    $db->begin();
-
-    $objecttmp=new $objectclass($db);
-    $nbok = 0;
-    foreach($toselect as $toselectid)
-    {
-        $result=$objecttmp->fetch($toselectid);
-        if ($result > 0)
-        {
-            if ($objectclass == "Task" && $objecttmp->hasChildren() > 0) {
-                $sql = "UPDATE ".MAIN_DB_PREFIX."projet_task SET fk_task_parent = 0 WHERE fk_task_parent = ".$objecttmp->id;
-                $res = $db->query($sql);
-                
-                if (!$res)
-                {
-                    setEventMessage('ErrorRecordParentingNotModified', 'errors');
-                    $error++;
-                }
-            }
-            
-            if (in_array($objecttmp->element, array('societe','member'))) $result = $objecttmp->delete($objecttmp->id, $user, 1);
-            else $result = $objecttmp->delete($user);
-            if ($result <= 0)
-            {
-                setEventMessages($objecttmp->error, $objecttmp->errors, 'errors');
-                $error++;
-                break;
-            }
-            else $nbok++;
-        }
-        else
-        {
-            setEventMessages($objecttmp->error, $objecttmp->errors, 'errors');
-            $error++;
-            break;
-        }
-    }
-
-    if (! $error)
-    {
-        if ($nbok > 1) setEventMessages($langs->trans("RecordsDeleted", $nbok), null, 'mesgs');
-        else setEventMessages($langs->trans("RecordDeleted", $nbok), null, 'mesgs');
-        $db->commit();
-    }
-    else
-    {
-        $db->rollback();
-    }
-    //var_dump($listofobjectthirdparties);exit;
->>>>>>> 6fde6e42
 }
 
 $parameters['toselect']=$toselect;
