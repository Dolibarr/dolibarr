<?php
/* Copyright (C) 2015-2017 Laurent Destailleur  <eldy@users.sourceforge.net>
 * Copyright (C) 2018	   Nicolas ZABOURI	<info@inovea-conseil.com>
 * Copyright (C) 2018 	   Juanjo Menent  <jmenent@2byte.es>
 * Copyright (C) 2019 	   Ferran Marcet  <fmarcet@2byte.es>
 *
 * This program is free software; you can redistribute it and/or modify
 * it under the terms of the GNU General Public License as published by
 * the Free Software Foundation; either version 3 of the License, or
 * (at your option) any later version.
 *
 * This program is distributed in the hope that it will be useful,
 * but WITHOUT ANY WARRANTY; without even the implied warranty of
 * MERCHANTABILITY or FITNESS FOR A PARTICULAR PURPOSE.  See the
 * GNU General Public License for more details.
 *
 * You should have received a copy of the GNU General Public License
 * along with this program. If not, see <http://www.gnu.org/licenses/>.
 * or see http://www.gnu.org/
 */

/**
 *	\file			htdocs/core/actions_massactions.inc.php
 *  \brief			Code for actions done with massaction button (send by email, merge pdf, delete, ...)
 */


// $massaction must be defined
// $objectclass and $objectlabel must be defined
// $parameters, $object, $action must be defined for the hook.

// $permtoread, $permtocreate and $permtodelete may be defined
// $uploaddir may be defined (example to $conf->projet->dir_output."/";)
// $toselect may be defined


// Protection
if (empty($objectclass) || empty($uploaddir))
{
    dol_print_error(null, 'include of actions_massactions.inc.php is done but var $massaction or $objectclass or $uploaddir was not defined');
    exit;
}


// Mass actions. Controls on number of lines checked.
$maxformassaction=(empty($conf->global->MAIN_LIMIT_FOR_MASS_ACTIONS)?1000:$conf->global->MAIN_LIMIT_FOR_MASS_ACTIONS);
if (! empty($massaction) && count($toselect) < 1)
{
    $error++;
    setEventMessages($langs->trans("NoRecordSelected"), null, "warnings");
}
if (! $error && is_array($toselect) && count($toselect) > $maxformassaction)
{
    setEventMessages($langs->trans('TooManyRecordForMassAction',$maxformassaction), null, 'errors');
    $error++;
}

if (! $error && $massaction == 'confirm_presend' && ! GETPOST('sendmail'))  // If we do not choose button send (for example when we change template or limit), we must not send email, but keep on send email form
{
    $massaction='presend';
}
if (! $error && $massaction == 'confirm_presend')
{
    $resaction = '';
    $nbsent = 0;
    $nbignored = 0;
    $langs->load("mails");
    include_once DOL_DOCUMENT_ROOT.'/core/lib/files.lib.php';

    $listofobjectid=array();
    $listofobjectthirdparties=array();
    $listofobjectref=array();

    if (! $error)
    {
        $thirdparty=new Societe($db);

        $objecttmp=new $objectclass($db);
        if ($objecttmp->element == 'expensereport') $thirdparty=new User($db);
        if ($objecttmp->element == 'holiday')       $thirdparty=new User($db);

        foreach($toselect as $toselectid)
        {
            $objecttmp=new $objectclass($db);	// we must create new instance because instance is saved into $listofobjectref array for future use
            $result=$objecttmp->fetch($toselectid);
            if ($result > 0)
            {
                $listofobjectid[$toselectid]=$toselectid;

                $thirdpartyid=($objecttmp->fk_soc?$objecttmp->fk_soc:$objecttmp->socid);
                if ($objecttmp->element == 'societe')       $thirdpartyid=$objecttmp->id;
                if ($objecttmp->element == 'expensereport') $thirdpartyid=$objecttmp->fk_user_author;
                if ($objecttmp->element == 'holiday')       $thirdpartyid=$objecttmp->fk_user;
                if (empty($thirdpartyid)) $thirdpartyid=0;

                $listofobjectthirdparties[$thirdpartyid]=$thirdpartyid;
                $listofobjectref[$thirdpartyid][$toselectid]=$objecttmp;
            }
        }
    }

    // Check mandatory parameters
    if (GETPOST('fromtype','alpha') === 'user' && empty($user->email))
    {
        $error++;
        setEventMessages($langs->trans("NoSenderEmailDefined"), null, 'warnings');
        $massaction='presend';
    }

    $receiver=$_POST['receiver'];
    if (! is_array($receiver))
    {
        if (empty($receiver) || $receiver == '-1') $receiver=array();
        else $receiver=array($receiver);
    }
    if (! trim($_POST['sendto']) && count($receiver) == 0 && count($listofobjectthirdparties) == 1)	// if only one recipient, receiver is mandatory
    {
        $error++;
        setEventMessages($langs->trans("ErrorFieldRequired", $langs->transnoentitiesnoconv("Recipient")), null, 'warnings');
        $massaction='presend';
    }

    if (! GETPOST('subject','none'))
    {
        $error++;
        setEventMessages($langs->trans("ErrorFieldRequired", $langs->transnoentitiesnoconv("MailTopic")), null, 'warnings');
        $massaction='presend';
    }

    // Loop on each recipient/thirdparty
    if (! $error)
    {
        foreach ($listofobjectthirdparties as $thirdpartyid)
        {
            $result = $thirdparty->fetch($thirdpartyid);
            if ($result < 0)
            {
                dol_print_error($db);
                exit;
            }

            $sendto='';
            $sendtocc='';
            $sendtobcc='';
            $sendtoid = array();

            // Define $sendto
            $tmparray=array();
            if (trim($_POST['sendto']))
            {
                // Recipients are provided into free text
                $tmparray[] = trim($_POST['sendto']);
            }
            if (count($receiver)>0)
            {
                foreach($receiver as $key=>$val)
                {
                    // Recipient was provided from combo list
                    if ($val == 'thirdparty') // Id of third party or user
                    {
                        $tmparray[] = $thirdparty->name.' <'.$thirdparty->email.'>';
                    }
                    elseif ($val && method_exists($thirdparty, 'contact_get_property'))		// Id of contact
                    {
                        $tmparray[] = $thirdparty->contact_get_property((int) $val,'email');
                        $sendtoid[] = $val;
                    }
                }
            }
            $sendto=implode(',',$tmparray);

            // Define $sendtocc
            $receivercc=$_POST['receivercc'];
            if (! is_array($receivercc))
            {
                if ($receivercc == '-1') $receivercc=array();
                else $receivercc=array($receivercc);
            }
            $tmparray=array();
            if (trim($_POST['sendtocc']))
            {
                $tmparray[] = trim($_POST['sendtocc']);
            }
            if (count($receivercc) > 0)
            {
                foreach($receivercc as $key=>$val)
                {
                    // Recipient was provided from combo list
                    if ($val == 'thirdparty') // Id of third party
                    {
                        $tmparray[] = $thirdparty->name.' <'.$thirdparty->email.'>';
                    }
                    elseif ($val)	// Id du contact
                    {
                        $tmparray[] = $thirdparty->contact_get_property((int) $val,'email');
                        //$sendtoid[] = $val;  TODO Add also id of contact in CC ?
                    }
                }
            }
            $sendtocc=implode(',',$tmparray);

            //var_dump($listofobjectref);exit;
            $attachedfiles=array('paths'=>array(), 'names'=>array(), 'mimes'=>array());
            $listofqualifiedobj=array();
            $listofqualifiedref=array();
            $thirdpartywithoutemail=array();

            foreach($listofobjectref[$thirdpartyid] as $objectid => $objectobj)
            {
                //var_dump($thirdpartyid.' - '.$objectid.' - '.$objectobj->statut);
                if ($objectclass == 'Propal' && $objectobj->statut == Propal::STATUS_DRAFT)
                {
                    $langs->load("errors");
                    $nbignored++;
                    $resaction.='<div class="error">'.$langs->trans('ErrorOnlyProposalNotDraftCanBeSentInMassAction',$objectobj->ref).'</div><br>';
                    continue; // Payment done or started or canceled
                }
                if ($objectclass == 'Commande' && $objectoj->statut == Commande::STATUS_DRAFT)
                {
                    $langs->load("errors");
                    $nbignored++;
                    $resaction.='<div class="error">'.$langs->trans('ErrorOnlyOrderNotDraftCanBeSentInMassAction',$objectobj->ref).'</div><br>';
                    continue;
                }
                if ($objectclass == 'Facture' && $objectobj->statut == Facture::STATUS_DRAFT)
                {
                    $langs->load("errors");
                    $nbignored++;
                    $resaction.='<div class="error">'.$langs->trans('ErrorOnlyInvoiceValidatedCanBeSentInMassAction',$objectobj->ref).'</div><br>';
                    continue; // Payment done or started or canceled
                }

                // Test recipient
                if (empty($sendto)) 	// For the case, no recipient were set (multi thirdparties send)
                {
                    if ($objectobj->element == 'expensereport')
                    {
                        $fuser = new User($db);
                        $fuser->fetch($objectobj->fk_user_author);
                        $sendto = $fuser->email;
                    }
                    elseif ($objectobj->element == 'holiday')
                    {
                        $fuser = new User($db);
                        $fuser->fetch($objectobj->fk_user);
                        $sendto = $fuser->email;
                    }
                    else
                    {
                        $objectobj->fetch_thirdparty();
                        $sendto = $objectobj->thirdparty->email;
                    }
                }

                if (empty($sendto))
                {
                    //print "No recipient for thirdparty ".$objectobj->thirdparty->name;
                    $nbignored++;
                    if (empty($thirdpartywithoutemail[$objectobj->thirdparty->id]))
                    {
                        $resaction.='<div class="error">'.$langs->trans('NoRecipientEmail',$objectobj->thirdparty->name).'</div><br>';
                    }
                    dol_syslog('No recipient for thirdparty: '.$objectobj->thirdparty->name, LOG_WARNING);
                    $thirdpartywithoutemail[$objectobj->thirdparty->id]=1;
                    continue;
                }

                if ($_POST['addmaindocfile'])
                {
                    // TODO Use future field $objectobj->fullpathdoc to know where is stored default file
                    // TODO If not defined, use $objectobj->modelpdf (or defaut invoice config) to know what is template to use to regenerate doc.
                    $filename=dol_sanitizeFileName($objectobj->ref).'.pdf';
                    $filedir=$uploaddir . '/' . dol_sanitizeFileName($objectobj->ref);
                    $file = $filedir . '/' . $filename;
                    $mime = dol_mimetype($file);

                    if (dol_is_file($file))
                    {
                        // Create form object
                        $attachedfiles=array(
                            'paths'=>array_merge($attachedfiles['paths'],array($file)),
                            'names'=>array_merge($attachedfiles['names'],array($filename)),
                            'mimes'=>array_merge($attachedfiles['mimes'],array($mime))
                        );
                    }
                    else
                    {
                        $nbignored++;
                        $langs->load("errors");
                        $resaction.='<div class="error">'.$langs->trans('ErrorCantReadFile',$file).'</div><br>';
                        dol_syslog('Failed to read file: '.$file, LOG_WARNING);
                        continue;
                    }
                }

                // Object of thirdparty qualified, we add it
                $listofqualifiedobj[$objectid]=$objectobj;
                $listofqualifiedref[$objectid]=$objectobj->ref;

                //var_dump($listofqualifiedref);
            }

            // Send email if there is at least one qualified object for current thirdparty
            if (count($listofqualifiedobj) > 0)
            {
                $langs->load("commercial");

                $fromtype = GETPOST('fromtype');
                if ($fromtype === 'user') {
                    $from = $user->getFullName($langs) .' <'.$user->email.'>';
                }
                elseif ($fromtype === 'company') {
                    $from = $conf->global->MAIN_INFO_SOCIETE_NOM .' <'.$conf->global->MAIN_INFO_SOCIETE_MAIL.'>';
                }
                elseif (preg_match('/user_aliases_(\d+)/', $fromtype, $reg)) {
                    $tmp=explode(',', $user->email_aliases);
                    $from = trim($tmp[($reg[1] - 1)]);
                }
                elseif (preg_match('/global_aliases_(\d+)/', $fromtype, $reg)) {
                    $tmp=explode(',', $conf->global->MAIN_INFO_SOCIETE_MAIL_ALIASES);
                    $from = trim($tmp[($reg[1] - 1)]);
                }
                elseif (preg_match('/senderprofile_(\d+)_(\d+)/', $fromtype, $reg)) {
                    $sql='SELECT rowid, label, email FROM '.MAIN_DB_PREFIX.'c_email_senderprofile WHERE rowid = '.(int) $reg[1];
                    $resql = $db->query($sql);
                    $obj = $db->fetch_object($resql);
                    if ($obj)
                    {
                        $from = $obj->label.' <'.$obj->email.'>';
                    }
                }
                else {
                    $from = $_POST['fromname'] . ' <' . $_POST['frommail'] .'>';
                }

                $replyto = $from;
                $subject = GETPOST('subject','none');
                $message = GETPOST('message','none');

                $sendtobcc = GETPOST('sendtoccc');
                if ($objectclass == 'Propal') 				$sendtobcc .= (empty($conf->global->MAIN_MAIL_AUTOCOPY_PROPOSAL_TO) ? '' : (($sendtobcc?", ":"").$conf->global->MAIN_MAIL_AUTOCOPY_PROPOSAL_TO));
                if ($objectclass == 'Commande') 			$sendtobcc .= (empty($conf->global->MAIN_MAIL_AUTOCOPY_ORDER_TO) ? '' : (($sendtobcc?", ":"").$conf->global->MAIN_MAIL_AUTOCOPY_ORDER_TO));
                if ($objectclass == 'Facture') 				$sendtobcc .= (empty($conf->global->MAIN_MAIL_AUTOCOPY_INVOICE_TO) ? '' : (($sendtobcc?", ":"").$conf->global->MAIN_MAIL_AUTOCOPY_INVOICE_TO));
                if ($objectclass == 'Supplier_Proposal') 	$sendtobcc .= (empty($conf->global->MAIN_MAIL_AUTOCOPY_SUPPLIER_PROPOSAL_TO) ? '' : (($sendtobcc?", ":"").$conf->global->MAIN_MAIL_AUTOCOPY_SUPPLIER_PROPOSAL_TO));
                if ($objectclass == 'CommandeFournisseur')	$sendtobcc .= (empty($conf->global->MAIN_MAIL_AUTOCOPY_SUPPLIER_ORDER_TO) ? '' : (($sendtobcc?", ":"").$conf->global->MAIN_MAIL_AUTOCOPY_SUPPLIER_ORDER_TO));
                if ($objectclass == 'FactureFournisseur')	$sendtobcc .= (empty($conf->global->MAIN_MAIL_AUTOCOPY_SUPPLIER_INVOICE_TO) ? '' : (($sendtobcc?", ":"").$conf->global->MAIN_MAIL_AUTOCOPY_SUPPLIER_INVOICE_TO));
                if ($objectclass == 'Project') 			    $sendtobcc .= (empty($conf->global->MAIN_MAIL_AUTOCOPY_PROJECT_TO) ? '' : (($sendtobcc?", ":"").$conf->global->MAIN_MAIL_AUTOCOPY_PROJECT_TO));

                // $listofqualifiedobj is array with key = object id and value is instance of qualified objects, for the current thirdparty (but thirdparty property is not loaded yet)
                // $looparray will be an array with number of email to send for the current thirdparty (so 1 or n if n object for same thirdparty)
                $oneemailperrecipient=(GETPOST('oneemailperrecipient','alpha')=='on'?1:0);
                $looparray=array();
                if (! $oneemailperrecipient)
                {
                    $looparray = $listofqualifiedobj;
                    foreach ($looparray as $key => $objecttmp)
                    {
                        $looparray[$key]->thirdparty = $thirdparty;   // Force thirdparty on object
                    }
                }
                else
                {
                    $objectforloop=new $objectclass($db);
                    $objectforloop->thirdparty = $thirdparty;          // Force thirdparty on object (even if object was not loaded)
                    $looparray[0]=$objectforloop;
                }
                //var_dump($looparray);exit;
                dol_syslog("We have set an array of ".count($looparray)." emails to send. oneemailperrecipient=".$oneemailperrecipient);
                //var_dump($oneemailperrecipient); var_dump($listofqualifiedobj); var_dump($listofqualifiedref);
                foreach ($looparray as $objectid => $objecttmp)		// $objecttmp is a real object or an empty object if we choose to send one email per thirdparty instead of one per object
                {
                    // Make substitution in email content
                    $substitutionarray=getCommonSubstitutionArray($langs, 0, null, $objecttmp);
                    $substitutionarray['__ID__']    = ($oneemailperrecipient ? join(', ',array_keys($listofqualifiedobj)) : $objecttmp->id);
                    $substitutionarray['__REF__']   = ($oneemailperrecipient ? join(', ',$listofqualifiedref) : $objecttmp->ref);
                    $substitutionarray['__EMAIL__'] = $thirdparty->email;
                    $substitutionarray['__CHECK_READ__'] = '<img src="'.DOL_MAIN_URL_ROOT.'/public/emailing/mailing-read.php?tag='.$thirdparty->tag.'&securitykey='.urlencode($conf->global->MAILING_EMAIL_UNSUBSCRIBE_KEY).'" width="1" height="1" style="width:1px;height:1px" border="0"/>';

                    $parameters=array('mode'=>'formemail');

                    if ( ! empty( $listofobjectthirdparties ) ) {
                        $parameters['listofobjectthirdparties'] = $listofobjectthirdparties;
                    }
                    if ( ! empty( $listofobjectref ) ) {
                        $parameters['listofobjectref'] = $listofobjectref;
                    }

                    complete_substitutions_array($substitutionarray, $langs, $objecttmp, $parameters);

                    $subjectreplaced=make_substitutions($subject, $substitutionarray);
                    $messagereplaced=make_substitutions($message, $substitutionarray);

                    $filepath = $attachedfiles['paths'];
                    $filename = $attachedfiles['names'];
                    $mimetype = $attachedfiles['mimes'];

                    // Define the trackid when emails sent from the mass action
                    if ($oneemailperrecipient)
                    {
                        $trackid='thi'.$thirdparty->id;
                        if ($objecttmp->element == 'expensereport') $trackid='use'.$thirdparty->id;
                        if ($objecttmp->element == 'holiday') $trackid='use'.$thirdparty->id;
                    }
                    else
                    {
                        $trackid=strtolower(get_class($objecttmp));
                        if (get_class($objecttmp)=='Contrat')  $trackid='con';
                        if (get_class($objecttmp)=='Propal')   $trackid='pro';
                        if (get_class($objecttmp)=='Commande') $trackid='ord';
                        if (get_class($objecttmp)=='Facture')  $trackid='inv';
                        if (get_class($objecttmp)=='Supplier_Proposal')   $trackid='spr';
                        if (get_class($objecttmp)=='CommandeFournisseur') $trackid='sor';
                        if (get_class($objecttmp)=='FactureFournisseur')  $trackid='sin';

                        $trackid.=$objecttmp->id;
                    }
                    //var_dump($filepath);
                    //var_dump($trackid);exit;
                    //var_dump($subjectreplaced);

                    // Send mail (substitutionarray must be done just before this)
                    require_once DOL_DOCUMENT_ROOT.'/core/class/CMailFile.class.php';
                    $mailfile = new CMailFile($subjectreplaced, $sendto, $from, $messagereplaced, $filepath, $mimetype, $filename, $sendtocc, $sendtobcc, $deliveryreceipt, -1, '', '', $trackid);
                    if ($mailfile->error)
                    {
                        $resaction.='<div class="error">'.$mailfile->error.'</div>';
                    }
                    else
                    {
                        $result=$mailfile->sendfile();
                        if ($result)
                        {
                            $resaction.=$langs->trans('MailSuccessfulySent',$mailfile->getValidAddress($from,2),$mailfile->getValidAddress($sendto,2)).'<br>';		// Must not contain "

                            $error=0;

                            // Insert logs into agenda
                            foreach($listofqualifiedobj as $objid2 => $objectobj2)
                            {
                                if ((! $oneemailperrecipient) && $objid2 != $objectid) continue;  // We discard this pass to avoid duplicate with other pass in looparray at higher level

                                dol_syslog("Try to insert email event into agenda for objid=".$objid2." => objectobj=".get_class($objectobj2));

                                /*if ($objectclass == 'Propale') $actiontypecode='AC_PROP';
                                 if ($objectclass == 'Commande') $actiontypecode='AC_COM';
                                 if ($objectclass == 'Facture') $actiontypecode='AC_FAC';
                                 if ($objectclass == 'Supplier_Proposal') $actiontypecode='AC_SUP_PRO';
                                 if ($objectclass == 'CommandeFournisseur') $actiontypecode='AC_SUP_ORD';
                                 if ($objectclass == 'FactureFournisseur') $actiontypecode='AC_SUP_INV';*/

                                $actionmsg=$langs->transnoentities('MailSentBy').' '.$from.' '.$langs->transnoentities('To').' '.$sendto;
                                if ($message)
                                {
                                    if ($sendtocc) $actionmsg = dol_concatdesc($actionmsg, $langs->transnoentities('Bcc') . ": " . $sendtocc);
                                    $actionmsg = dol_concatdesc($actionmsg, $langs->transnoentities('MailTopic') . ": " . $subjectreplaced);
                                    $actionmsg = dol_concatdesc($actionmsg, $langs->transnoentities('TextUsedInTheMessageBody') . ":");
                                    $actionmsg = dol_concatdesc($actionmsg, $messagereplaced);
                                }
                                $actionmsg2='';

                                // Initialisation donnees
                                $objectobj2->sendtoid		= 0;
                                $objectobj2->actionmsg		= $actionmsg;  // Long text
                                $objectobj2->actionmsg2		= $actionmsg2; // Short text
                                $objectobj2->fk_element		= $objid2;
                                $objectobj2->elementtype	= $objectobj2->element;

                                $triggername = strtoupper(get_class($objectobj2)) .'_SENTBYMAIL';
                                if ($triggername == 'SOCIETE_SENTBYMAIL')    $triggername = 'COMPANY_SENTBYMAIL';
                                if ($triggername == 'CONTRAT_SENTBYMAIL')    $triggername = 'CONTRACT_SENTBYMAIL';
                                if ($triggername == 'COMMANDE_SENTBYMAIL')   $triggername = 'ORDER_SENTBYMAIL';
                                if ($triggername == 'FACTURE_SENTBYMAIL')    $triggername = 'BILL_SENTBYMAIL';
                                if ($triggername == 'EXPEDITION_SENTBYMAIL') $triggername = 'SHIPPING_SENTBYMAIL';
                                if ($triggername == 'COMMANDEFOURNISSEUR_SENTBYMAIL') $triggername = 'ORDER_SUPPLIER_SENTBYMAIL';
                                if ($triggername == 'FACTUREFOURNISSEUR_SENTBYMAIL') $triggername = 'BILL_SUPPLIER_SENTBYMAIL';
                                if ($triggername == 'SUPPLIERPROPOSAL_SENTBYMAIL') $triggername = 'PROPOSAL_SUPPLIER_SENTBYMAIL';

                                if (! empty($triggername))
                                {
                                    // Appel des triggers
                                    include_once DOL_DOCUMENT_ROOT . "/core/class/interfaces.class.php";
                                    $interface=new Interfaces($db);
                                    $result=$interface->run_triggers($triggername, $objectobj2, $user, $langs, $conf);
                                    if ($result < 0) { $error++; $errors=$interface->errors; }
                                    // Fin appel triggers

                                    if ($error)
                                    {
                                        setEventMessages($db->lasterror(), $errors, 'errors');
                                        dol_syslog("Error in trigger ".$triggername.' '.$db->lasterror(), LOG_ERR);
                                    }
                                }
                            }

                            $nbsent++;   // Nb of email sent (may be lower than number of record selected if we group thirdparties)
                        }
                        else
                        {
                            $langs->load("other");
                            if ($mailfile->error)
                            {
                                $resaction.=$langs->trans('ErrorFailedToSendMail',$from,$sendto);
                                $resaction.='<br><div class="error">'.$mailfile->error.'</div>';
                            }
                            else
                            {
                                $resaction.='<div class="warning">No mail sent. Feature is disabled by option MAIN_DISABLE_ALL_MAILS</div>';
                            }
                        }
                    }
                }
            }
        }

        $resaction.=($resaction?'<br>':$resaction);
        $resaction.='<strong>'.$langs->trans("ResultOfMailSending").':</strong><br>'."\n";
        $resaction.=$langs->trans("NbSelected").': '.count($toselect)."\n<br>";
        $resaction.=$langs->trans("NbIgnored").': '.($nbignored?$nbignored:0)."\n<br>";
        $resaction.=$langs->trans("NbSent").': '.($nbsent?$nbsent:0)."\n<br>";

        if ($nbsent)
        {
            $action='';	// Do not show form post if there was at least one successfull sent
            //setEventMessages($langs->trans("EMailSentToNRecipients", $nbsent.'/'.count($toselect)), null, 'mesgs');
            setEventMessages($langs->trans("EMailSentForNElements", $nbsent.'/'.count($toselect)), null, 'mesgs');
            setEventMessages($resaction, null, 'mesgs');
        }
        else
        {
            //setEventMessages($langs->trans("EMailSentToNRecipients", 0), null, 'warnings');  // May be object has no generated PDF file
            setEventMessages($resaction, null, 'warnings');
        }

        $action='list';
        $massaction='';
    }
}

if ($massaction == 'confirm_createbills')
{
    $orders = GETPOST('toselect','array');
    $createbills_onebythird = GETPOST('createbills_onebythird', 'int');
    $validate_invoices = GETPOST('valdate_invoices', 'int');

    $TFact = array();
    $TFactThird = array();

    $nb_bills_created = 0;

    $db->begin();

    foreach($orders as $id_order)
    {
        $cmd = new Commande($db);
        if ($cmd->fetch($id_order) <= 0) continue;

        $objecttmp = new Facture($db);
        if (!empty($createbills_onebythird) && !empty($TFactThird[$cmd->socid])) $objecttmp = $TFactThird[$cmd->socid]; // If option "one bill per third" is set, we use already created order.
        else {
            // Load extrafields of order
            $cmd->fetch_optionals();

            $objecttmp->socid = $cmd->socid;
            $objecttmp->type = Facture::TYPE_STANDARD;
            $objecttmp->cond_reglement_id	= $cmd->cond_reglement_id;
            $objecttmp->mode_reglement_id	= $cmd->mode_reglement_id;
            $objecttmp->fk_project			= $cmd->fk_project;
<<<<<<< HEAD
            $objecttmp->multicurrency_code  = $cmd->multicurrency_code;
=======
            if (empty($createbills_onebythird)) $objecttmp->ref_client = $cmd->ref_client;
>>>>>>> db7ea5f5

            $datefacture = dol_mktime(12, 0, 0, GETPOST('remonth', 'int'), GETPOST('reday', 'int'), GETPOST('reyear', 'int'));
            if (empty($datefacture))
            {
                $datefacture = dol_now();
            }

            $objecttmp->date = $datefacture;
            $objecttmp->origin    = 'commande';
            $objecttmp->origin_id = $id_order;

            $objecttmp->array_options = $cmd->array_options;	// Copy extrafields

            $res = $objecttmp->create($user);

            if($res > 0) $nb_bills_created++;
        }

        if ($objecttmp->id > 0)
        {
            $sql = "INSERT INTO ".MAIN_DB_PREFIX."element_element (";
            $sql.= "fk_source";
            $sql.= ", sourcetype";
            $sql.= ", fk_target";
            $sql.= ", targettype";
            $sql.= ") VALUES (";
            $sql.= $id_order;
            $sql.= ", '".$objecttmp->origin."'";
            $sql.= ", ".$objecttmp->id;
            $sql.= ", '".$objecttmp->element."'";
            $sql.= ")";

            if (! $db->query($sql))
            {
                $error++;
            }

            if (! $error)
            {
                $lines = $cmd->lines;
                if (empty($lines) && method_exists($cmd, 'fetch_lines'))
                {
                    $cmd->fetch_lines();
                    $lines = $cmd->lines;
                }

                $fk_parent_line=0;
                $num=count($lines);

                for ($i=0;$i<$num;$i++)
                {
                    $desc=($lines[$i]->desc?$lines[$i]->desc:$lines[$i]->libelle);
                    // If we build one invoice for several order, we must put the invoice of order on the line
                    if (! empty($createbills_onebythird))
                    {
                        $desc=dol_concatdesc($desc, $langs->trans("Order").' '.$cmd->ref.' - '.dol_print_date($cmd->date, 'day', $langs));
                    }

                    if ($lines[$i]->subprice < 0)
                    {
                        // Negative line, we create a discount line
                        $discount = new DiscountAbsolute($db);
                        $discount->fk_soc=$objecttmp->socid;
                        $discount->amount_ht=abs($lines[$i]->total_ht);
                        $discount->amount_tva=abs($lines[$i]->total_tva);
                        $discount->amount_ttc=abs($lines[$i]->total_ttc);
                        $discount->tva_tx=$lines[$i]->tva_tx;
                        $discount->fk_user=$user->id;
                        $discount->description=$desc;
                        $discountid=$discount->create($user);
                        if ($discountid > 0)
                        {
                            $result=$objecttmp->insert_discount($discountid);
                            //$result=$discount->link_to_invoice($lineid,$id);
                        }
                        else
                        {
                            setEventMessages($discount->error, $discount->errors, 'errors');
                            $error++;
                            break;
                        }
                    }
                    else
                    {
                        // Positive line
                        $product_type=($lines[$i]->product_type?$lines[$i]->product_type:0);
                        // Date start
                        $date_start=false;
                        if ($lines[$i]->date_debut_prevue) $date_start=$lines[$i]->date_debut_prevue;
                        if ($lines[$i]->date_debut_reel) $date_start=$lines[$i]->date_debut_reel;
                        if ($lines[$i]->date_start) $date_start=$lines[$i]->date_start;
                        //Date end
                        $date_end=false;
                        if ($lines[$i]->date_fin_prevue) $date_end=$lines[$i]->date_fin_prevue;
                        if ($lines[$i]->date_fin_reel) $date_end=$lines[$i]->date_fin_reel;
                        if ($lines[$i]->date_end) $date_end=$lines[$i]->date_end;
                        // Reset fk_parent_line for no child products and special product
                        if (($lines[$i]->product_type != 9 && empty($lines[$i]->fk_parent_line)) || $lines[$i]->product_type == 9)
                        {
                            $fk_parent_line = 0;
                        }

                        // Extrafields
                        if (empty($conf->global->MAIN_EXTRAFIELDS_DISABLED) && method_exists($lines[$i], 'fetch_optionals')) {
                            $lines[$i]->fetch_optionals($lines[$i]->rowid);
                            $array_options = $lines[$i]->array_options;
                        }

                        $result = $objecttmp->addline(
                            $desc,
                            $lines[$i]->subprice,
                            $lines[$i]->qty,
                            $lines[$i]->tva_tx,
                            $lines[$i]->localtax1_tx,
                            $lines[$i]->localtax2_tx,
                            $lines[$i]->fk_product,
                            $lines[$i]->remise_percent,
                            $date_start,
                            $date_end,
                            0,
                            $lines[$i]->info_bits,
                            $lines[$i]->fk_remise_except,
                            'HT',
                            0,
                            $product_type,
                            $ii,
                            $lines[$i]->special_code,
                            $objecttmp->origin,
                            $lines[$i]->rowid,
                            $fk_parent_line,
                            $lines[$i]->fk_fournprice,
                            $lines[$i]->pa_ht,
                            $lines[$i]->label,
                            $array_options
                            );
                        if ($result > 0)
                        {
                            $lineid=$result;
                        }
                        else
                        {
                            $lineid=0;
                            $error++;
                            break;
                        }
                        // Defined the new fk_parent_line
                        if ($result > 0 && $lines[$i]->product_type == 9)
                        {
                            $fk_parent_line = $result;
                        }
                    }
                }
            }
        }

        //$cmd->classifyBilled($user);        // Disabled. This behavior must be set or not using the workflow module.

        if(!empty($createbills_onebythird) && empty($TFactThird[$cmd->socid])) $TFactThird[$cmd->socid] = $objecttmp;
        else $TFact[$objecttmp->id] = $objecttmp;
    }

    // Build doc with all invoices
    $TAllFact = empty($createbills_onebythird) ? $TFact : $TFactThird;
    $toselect = array();

    if (! $error && $validate_invoices)
    {
        $massaction = $action = 'builddoc';

        foreach($TAllFact as &$objecttmp)
        {
            $result = $objecttmp->validate($user);
            if ($result <= 0)
            {
                $error++;
                setEventMessages($objecttmp->error, $objecttmp->errors, 'errors');
                break;
            }

            $id = $objecttmp->id; // For builddoc action
            $object = $objecttmp;

            // Builddoc
            $donotredirect = 1;
            $upload_dir = $conf->facture->dir_output;
            $permissioncreate=$user->rights->facture->creer;

            // Call action to build doc
            $savobject = $object;
            $object = $objecttmp;
            include DOL_DOCUMENT_ROOT.'/core/actions_builddoc.inc.php';
            $object = $savobject;
        }

        $massaction = $action = 'confirm_createbills';
    }

    if (! $error)
    {
        $db->commit();
        setEventMessages($langs->trans('BillCreated', $nb_bills_created), null, 'mesgs');

        // Make a redirect to avoid to bill twice if we make a refresh or back
        $param='';
        if (! empty($contextpage) && $contextpage != $_SERVER["PHP_SELF"]) $param.='&contextpage='.urlencode($contextpage);
        if ($limit > 0 && $limit != $conf->liste_limit) $param.='&limit='.urlencode($limit);
        if ($sall)					$param.='&sall='.urlencode($sall);
        if ($socid > 0)             $param.='&socid='.urlencode($socid);
        if ($viewstatut != '')      $param.='&viewstatut='.urlencode($viewstatut);
        if ($search_orderday)      		$param.='&search_orderday='.urlencode($search_orderday);
        if ($search_ordermonth)      		$param.='&search_ordermonth='.urlencode($search_ordermonth);
        if ($search_orderyear)       		$param.='&search_orderyear='.urlencode($search_orderyear);
        if ($search_deliveryday)   		$param.='&search_deliveryday='.urlencode($search_deliveryday);
        if ($search_deliverymonth)   		$param.='&search_deliverymonth='.urlencode($search_deliverymonth);
        if ($search_deliveryyear)    		$param.='&search_deliveryyear='.urlencode($search_deliveryyear);
        if ($search_ref)      		$param.='&search_ref='.urlencode($search_ref);
        if ($search_company)  		$param.='&search_company='.urlencode($search_company);
        if ($search_ref_customer)	$param.='&search_ref_customer='.urlencode($search_ref_customer);
        if ($search_user > 0) 		$param.='&search_user='.urlencode($search_user);
        if ($search_sale > 0) 		$param.='&search_sale='.urlencode($search_sale);
        if ($search_total_ht != '') $param.='&search_total_ht='.urlencode($search_total_ht);
        if ($search_total_vat != '') $param.='&search_total_vat='.urlencode($search_total_vat);
        if ($search_total_ttc != '') $param.='&search_total_ttc='.urlencode($search_total_ttc);
        if ($search_project_ref >= 0)  	$param.="&search_project_ref=".urlencode($search_project_ref);
        if ($show_files)            $param.='&show_files=' .urlencode($show_files);
        if ($optioncss != '')       $param.='&optioncss='.urlencode($optioncss);
        if ($billed != '')			$param.='&billed='.urlencode($billed);

        header("Location: ".$_SERVER['PHP_SELF'].'?'.$param);
        exit;
    }
    else
    {
        $db->rollback();
        $action='create';
        $_GET["origin"]=$_POST["origin"];
        $_GET["originid"]=$_POST["originid"];
        setEventMessages("Error", null, 'errors');
        $error++;
    }
}

if (!$error && $massaction == 'cancelorders')
{

    $db->begin();

    $nbok = 0;


    $orders = GETPOST('toselect', 'array');
    foreach ($orders as $id_order)
    {

        $cmd = new Commande($db);
        if ($cmd->fetch($id_order) <= 0)
            continue;

            if ($cmd->statut != Commande::STATUS_VALIDATED)
            {
                $langs->load('errors');
                setEventMessages($langs->trans("ErrorObjectMustHaveStatusValidToBeCanceled", $cmd->ref), null, 'errors');
                $error++;
                break;
            }
            else
                $result = $cmd->cancel();

                if ($result < 0)
                {
                    setEventMessages($cmd->error, $cmd->errors, 'errors');
                    $error++;
                    break;
                }
                else
                    $nbok++;
    }
    if (!$error)
    {
        if ($nbok > 1)
            setEventMessages($langs->trans("RecordsModified", $nbok), null, 'mesgs');
            else
                setEventMessages($langs->trans("RecordsModified", $nbok), null, 'mesgs');
                $db->commit();
    }
    else
    {
        $db->rollback();
    }
}


if (! $error && $massaction == "builddoc" && $permtoread && ! GETPOST('button_search'))
{
    if (empty($diroutputmassaction))
    {
        dol_print_error(null, 'include of actions_massactions.inc.php is done but var $diroutputmassaction was not defined');
        exit;
    }

    require_once DOL_DOCUMENT_ROOT.'/core/lib/files.lib.php';
    require_once DOL_DOCUMENT_ROOT.'/core/lib/pdf.lib.php';
    require_once DOL_DOCUMENT_ROOT.'/core/lib/date.lib.php';

    $objecttmp=new $objectclass($db);
    $listofobjectid=array();
    $listofobjectthirdparties=array();
    $listofobjectref=array();
    foreach($toselect as $toselectid)
    {
        $objecttmp=new $objectclass($db);	// must create new instance because instance is saved into $listofobjectref array for future use
        $result=$objecttmp->fetch($toselectid);
        if ($result > 0)
        {
            $listofobjectid[$toselectid]=$toselectid;
            $thirdpartyid=$objecttmp->fk_soc?$objecttmp->fk_soc:$objecttmp->socid;
            $listofobjectthirdparties[$thirdpartyid]=$thirdpartyid;
            $listofobjectref[$toselectid]=$objecttmp->ref;
        }
    }

    $arrayofinclusion=array();
    foreach($listofobjectref as $tmppdf) $arrayofinclusion[]='^'.preg_quote(dol_sanitizeFileName($tmppdf),'/').'\.pdf$';
    foreach($listofobjectref as $tmppdf) $arrayofinclusion[]='^'.preg_quote(dol_sanitizeFileName($tmppdf),'/').'_[a-zA-Z0-9-_]+\.pdf$';	// To include PDF generated from ODX files
    $listoffiles = dol_dir_list($uploaddir,'all',1,implode('|',$arrayofinclusion),'\.meta$|\.png','date',SORT_DESC,0,true);

    // build list of files with full path
    $files = array();
    foreach($listofobjectref as $basename)
    {
        $basename = dol_sanitizeFileName($basename);
        foreach($listoffiles as $filefound)
        {
            if (strstr($filefound["name"],$basename))
            {
                $files[] = $uploaddir.'/'.$basename.'/'.$filefound["name"];
                break;
            }
        }
    }

    // Define output language (Here it is not used because we do only merging existing PDF)
    $outputlangs = $langs;
    $newlang='';
    if ($conf->global->MAIN_MULTILANGS && empty($newlang) && GETPOST('lang_id','aZ09')) $newlang=GETPOST('lang_id','aZ09');
    if ($conf->global->MAIN_MULTILANGS && empty($newlang)) $newlang=$objecttmp->thirdparty->default_lang;
    if (! empty($newlang))
    {
        $outputlangs = new Translate("",$conf);
        $outputlangs->setDefaultLang($newlang);
    }

    if (!empty($conf->global->USE_PDFTK_FOR_PDF_CONCAT))
    {
        // Create output dir if not exists
        dol_mkdir($diroutputmassaction);

        // Defined name of merged file
        $filename=strtolower(dol_sanitizeFileName($langs->transnoentities($objectlabel)));
        $filename=preg_replace('/\s/','_',$filename);

        // Save merged file
        if (in_array($objecttmp->element, array('facture', 'facture_fournisseur')) && $search_status == Facture::STATUS_VALIDATED)
        {
            if ($option=='late') $filename.='_'.strtolower(dol_sanitizeFileName($langs->transnoentities("Unpaid"))).'_'.strtolower(dol_sanitizeFileName($langs->transnoentities("Late")));
            else $filename.='_'.strtolower(dol_sanitizeFileName($langs->transnoentities("Unpaid")));
        }
        if ($year) $filename.='_'.$year;
        if ($month) $filename.='_'.$month;

        if (count($files)>0)
        {
            $now=dol_now();
            $file=$diroutputmassaction.'/'.$filename.'_'.dol_print_date($now,'dayhourlog').'.pdf';

            $input_files = '';
            foreach($files as $f) {
                $input_files.=' '.escapeshellarg($f);
            }

            $cmd = 'pdftk '.escapeshellarg($input_files).' cat output '.escapeshellarg($file);
            exec($cmd);

            if (! empty($conf->global->MAIN_UMASK))
                @chmod($file, octdec($conf->global->MAIN_UMASK));

                $langs->load("exports");
                setEventMessages($langs->trans('FileSuccessfullyBuilt',$filename.'_'.dol_print_date($now,'dayhourlog')), null, 'mesgs');
        }
        else
        {
            setEventMessages($langs->trans('NoPDFAvailableForDocGenAmongChecked'), null, 'errors');
        }
    }
    else {
        // Create empty PDF
        $formatarray=pdf_getFormat();
        $page_largeur = $formatarray['width'];
        $page_hauteur = $formatarray['height'];
        $format = array($page_largeur,$page_hauteur);

        $pdf=pdf_getInstance($format);

        if (class_exists('TCPDF'))
        {
            $pdf->setPrintHeader(false);
            $pdf->setPrintFooter(false);
        }
        $pdf->SetFont(pdf_getPDFFont($outputlangs));

        if (! empty($conf->global->MAIN_DISABLE_PDF_COMPRESSION)) $pdf->SetCompression(false);

        // Add all others
        foreach($files as $file)
        {
            // Charge un document PDF depuis un fichier.
            $pagecount = $pdf->setSourceFile($file);
            for ($i = 1; $i <= $pagecount; $i++)
            {
                $tplidx = $pdf->importPage($i);
                $s = $pdf->getTemplatesize($tplidx);
                $pdf->AddPage($s['h'] > $s['w'] ? 'P' : 'L');
                $pdf->useTemplate($tplidx);
            }
        }

        // Create output dir if not exists
        dol_mkdir($diroutputmassaction);

        // Defined name of merged file
        $filename=strtolower(dol_sanitizeFileName($langs->transnoentities($objectlabel)));
        $filename=preg_replace('/\s/','_',$filename);

        // Save merged file
        if (in_array($objecttmp->element, array('facture', 'facture_fournisseur')) && $search_status == Facture::STATUS_VALIDATED)
        {
            if ($option=='late') $filename.='_'.strtolower(dol_sanitizeFileName($langs->transnoentities("Unpaid"))).'_'.strtolower(dol_sanitizeFileName($langs->transnoentities("Late")));
            else $filename.='_'.strtolower(dol_sanitizeFileName($langs->transnoentities("Unpaid")));
        }
        if ($year) $filename.='_'.$year;
        if ($month) $filename.='_'.$month;
        if ($pagecount)
        {
            $now=dol_now();
            $file=$diroutputmassaction.'/'.$filename.'_'.dol_print_date($now,'dayhourlog').'.pdf';
            $pdf->Output($file,'F');
            if (! empty($conf->global->MAIN_UMASK))
                @chmod($file, octdec($conf->global->MAIN_UMASK));

                $langs->load("exports");
                setEventMessages($langs->trans('FileSuccessfullyBuilt',$filename.'_'.dol_print_date($now,'dayhourlog')), null, 'mesgs');
        }
        else
        {
            setEventMessages($langs->trans('NoPDFAvailableForDocGenAmongChecked'), null, 'errors');
        }
    }
}

// Remove a file from massaction area
if ($action == 'remove_file')
{
    require_once DOL_DOCUMENT_ROOT.'/core/lib/files.lib.php';

    $langs->load("other");
    $upload_dir = $diroutputmassaction;
    $file = $upload_dir . '/' . GETPOST('file');
    $ret=dol_delete_file($file);
    if ($ret) setEventMessages($langs->trans("FileWasRemoved", GETPOST('file')), null, 'mesgs');
    else setEventMessages($langs->trans("ErrorFailToDeleteFile", GETPOST('file')), null, 'errors');
    $action='';
}

// Validate records
if (! $error && $massaction == 'validate' && $permtocreate)
{
    $objecttmp=new $objectclass($db);

    if ($objecttmp->element == 'invoice' && ! empty($conf->stock->enabled) && ! empty($conf->global->STOCK_CALCULATE_ON_BILL))
    {
        $langs->load("errors");
        setEventMessages($langs->trans('ErrorMassValidationNotAllowedWhenStockIncreaseOnAction'), null, 'errors');
        $error++;
    }
    if ($objecttmp->element == 'invoice_supplier' && ! empty($conf->stock->enabled) && ! empty($conf->global->STOCK_CALCULATE_ON_SUPPLIER_BILL))
    {
        $langs->load("errors");
        setEventMessages($langs->trans('ErrorMassValidationNotAllowedWhenStockIncreaseOnAction'), null, 'errors');
        $error++;
    }
    if (! $error)
    {
        $db->begin();

        $nbok = 0;
        foreach($toselect as $toselectid)
        {
            $result=$objecttmp->fetch($toselectid);
            if ($result > 0)
            {
                //if (in_array($objecttmp->element, array('societe','member'))) $result = $objecttmp->delete($objecttmp->id, $user, 1);
                //else
                $result = $objecttmp->validate($user);
                if ($result == 0)
                {
                    $langs->load("errors");
                    setEventMessages($langs->trans("ErrorObjectMustHaveStatusDraftToBeValidated", $objecttmp->ref), null, 'errors');
                    $error++;
                    break;
                }
                elseif ($result < 0)
                {
                    setEventMessages($objecttmp->error, $objecttmp->errors, 'errors');
                    $error++;
                    break;
                }
                else $nbok++;
            }
            else
            {
                setEventMessages($objecttmp->error, $objecttmp->errors, 'errors');
                $error++;
                break;
            }
        }

        if (! $error)
        {
            if ($nbok > 1) setEventMessages($langs->trans("RecordsModified", $nbok), null, 'mesgs');
            else setEventMessages($langs->trans("RecordsModified", $nbok), null, 'mesgs');
            $db->commit();
        }
        else
        {
            $db->rollback();
        }
        //var_dump($listofobjectthirdparties);exit;
    }
}
// Closed records
if (!$error && $massaction == 'closed' && $objectclass == "Propal" && $permtoclose) {
    $db->begin();

    $objecttmp = new $objectclass($db);
    $nbok = 0;
    foreach ($toselect as $toselectid) {
        $result = $objecttmp->fetch($toselectid);
        if ($result > 0) {
            $result = $objecttmp->cloture($user, 3);
            if ($result <= 0) {
                setEventMessages($objecttmp->error, $objecttmp->errors, 'errors');
                $error++;
                break;
            } else
                $nbok++;
        }
        else {
            setEventMessages($objecttmp->error, $objecttmp->errors, 'errors');
            $error++;
            break;
        }
    }

    if (!$error) {
        if ($nbok > 1)
            setEventMessages($langs->trans("RecordsModified", $nbok), null, 'mesgs');
            else
                setEventMessages($langs->trans("RecordsModified", $nbok), null, 'mesgs');
                $db->commit();
    }
    else {
        $db->rollback();
    }
}
// Delete record from mass action (massaction = 'delete' for direct delete, action/confirm='delete'/'yes' with a confirmation step before)
if (! $error && ($massaction == 'delete' || ($action == 'delete' && $confirm == 'yes')) && $permtodelete)
{
    $db->begin();

    $objecttmp=new $objectclass($db);
    $nbok = 0;
    foreach($toselect as $toselectid)
    {
        $result=$objecttmp->fetch($toselectid);
        if ($result > 0)
        {
            // Refuse deletion for some objects/status
            if ($objectclass == 'Facture' && empty($conf->global->INVOICE_CAN_ALWAYS_BE_REMOVED) && $objecttmp->status != Facture::STATUS_DRAFT)
            {
                $langs->load("errors");
                $nbignored++;
                $resaction.='<div class="error">'.$langs->trans('ErrorOnlyDraftStatusCanBeDeletedInMassAction',$objecttmp->ref).'</div><br>';
                continue;
            }

            if ($objectclass == "Task" && $objecttmp->hasChildren() > 0)
            {
                $sql = "UPDATE ".MAIN_DB_PREFIX."projet_task SET fk_task_parent = 0 WHERE fk_task_parent = ".$objecttmp->id;
                $res = $db->query($sql);

                if (!$res)
                {
                    setEventMessage('ErrorRecordParentingNotModified', 'errors');
                    $error++;
                }
            }

            if (in_array($objecttmp->element, array('societe', 'member'))) $result = $objecttmp->delete($objecttmp->id, $user, 1);
            else $result = $objecttmp->delete($user);

            if ($result <= 0)
            {
                setEventMessages($objecttmp->error, $objecttmp->errors, 'errors');
                $error++;
                break;
            }
            else $nbok++;
        }
        else
        {
            setEventMessages($objecttmp->error, $objecttmp->errors, 'errors');
            $error++;
            break;
        }
    }

    if (! $error)
    {
        if ($nbok > 1) setEventMessages($langs->trans("RecordsDeleted", $nbok), null, 'mesgs');
        else setEventMessages($langs->trans("RecordDeleted", $nbok), null, 'mesgs');
        $db->commit();
    }
    else
    {
        $db->rollback();
    }
    //var_dump($listofobjectthirdparties);exit;
}

// Generate document foreach object according to model linked to object
// @TODO : propose model selection
if (! $error && $massaction == 'generate_doc' && $permtoread)
{
    $db->begin();

    $objecttmp=new $objectclass($db);
    $nbok = 0;
    foreach($toselect as $toselectid)
    {
        $result=$objecttmp->fetch($toselectid);
        if ($result > 0)
        {
            $outputlangs = $langs;
            $newlang='';

            if ($conf->global->MAIN_MULTILANGS && empty($newlang) && GETPOST('lang_id','aZ09')) $newlang=GETPOST('lang_id','aZ09');
            if ($conf->global->MAIN_MULTILANGS && empty($newlang) && isset($objecttmp->thirdparty->default_lang)) $newlang=$objecttmp->thirdparty->default_lang;  // for proposal, order, invoice, ...
            if ($conf->global->MAIN_MULTILANGS && empty($newlang) && isset($objecttmp->default_lang)) $newlang=$objecttmp->default_lang;                  // for thirdparty
            if (! empty($newlang))
            {
                $outputlangs = new Translate("",$conf);
                $outputlangs->setDefaultLang($newlang);
            }

            // To be sure vars is defined
            if (empty($hidedetails)) $hidedetails=0;
            if (empty($hidedesc)) $hidedesc=0;
            if (empty($hideref)) $hideref=0;
            if (empty($moreparams)) $moreparams=null;

            $result= $objecttmp->generateDocument($objecttmp->modelpdf, $outputlangs, $hidedetails, $hidedesc, $hideref, $moreparams);

            if ($result <= 0)
            {
                setEventMessages($objecttmp->error, $objecttmp->errors, 'errors');
                $error++;
                break;
            }
            else $nbok++;
        }
        else
        {
            setEventMessages($objecttmp->error, $objecttmp->errors, 'errors');
            $error++;
            break;
        }
    }

    if (! $error)
    {
        if ($nbok > 1) setEventMessages($langs->trans("RecordsGenerated", $nbok), null, 'mesgs');
        else setEventMessages($langs->trans("RecordGenerated", $nbok), null, 'mesgs');
        $db->commit();
    }
    else
    {
        $db->rollback();
    }
}

$parameters['toselect']=$toselect;
$parameters['uploaddir']=$uploaddir;

$reshook=$hookmanager->executeHooks('doMassActions',$parameters, $object, $action);    // Note that $action and $object may have been modified by some hooks
if ($reshook < 0) setEventMessages($hookmanager->error, $hookmanager->errors, 'errors');


<|MERGE_RESOLUTION|>--- conflicted
+++ resolved
@@ -565,11 +565,8 @@
             $objecttmp->cond_reglement_id	= $cmd->cond_reglement_id;
             $objecttmp->mode_reglement_id	= $cmd->mode_reglement_id;
             $objecttmp->fk_project			= $cmd->fk_project;
-<<<<<<< HEAD
             $objecttmp->multicurrency_code  = $cmd->multicurrency_code;
-=======
             if (empty($createbills_onebythird)) $objecttmp->ref_client = $cmd->ref_client;
->>>>>>> db7ea5f5
 
             $datefacture = dol_mktime(12, 0, 0, GETPOST('remonth', 'int'), GETPOST('reday', 'int'), GETPOST('reyear', 'int'));
             if (empty($datefacture))
