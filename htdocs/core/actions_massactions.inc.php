<?php
/* Copyright (C) 2015-2017 Laurent Destailleur  <eldy@users.sourceforge.net>
 * Copyright (C) 2018	   Nicolas ZABOURI	<info@inovea-conseil.com>
 * Copyright (C) 2018 	   Juanjo Menent  <jmenent@2byte.es>
 * Copyright (C) 2019 	   Ferran Marcet  <fmarcet@2byte.es>
 * Copyright (C) 2019       Frédéric France         <frederic.france@netlogic.fr>
 *
 * This program is free software; you can redistribute it and/or modify
 * it under the terms of the GNU General Public License as published by
 * the Free Software Foundation; either version 3 of the License, or
 * (at your option) any later version.
 *
 * This program is distributed in the hope that it will be useful,
 * but WITHOUT ANY WARRANTY; without even the implied warranty of
 * MERCHANTABILITY or FITNESS FOR A PARTICULAR PURPOSE.  See the
 * GNU General Public License for more details.
 *
 * You should have received a copy of the GNU General Public License
 * along with this program. If not, see <https://www.gnu.org/licenses/>.
 * or see https://www.gnu.org/
 */

/**
 *	\file			htdocs/core/actions_massactions.inc.php
 *  \brief			Code for actions done with massaction button (send by email, merge pdf, delete, ...)
 */


// $massaction must be defined
// $objectclass and $objectlabel must be defined
// $parameters, $object, $action must be defined for the hook.

// $permissiontoread, $permissiontoadd, $permissiontodelete, $permissiontoclose may be defined
// $uploaddir may be defined (example to $conf->projet->dir_output."/";)
// $toselect may be defined
// $diroutputmassaction may be defined


// Protection
if (empty($objectclass) || empty($uploaddir))
{
	dol_print_error(null, 'include of actions_massactions.inc.php is done but var $objectclass or $uploaddir was not defined');
	exit;
}

// For backward compatibility
if (!empty($permtoread) && empty($permissiontoread)) $permissiontoread = $permtoread;
if (!empty($permtocreate) && empty($permissiontoadd)) $permissiontoadd = $permtocreate;
if (!empty($permtodelete) && empty($permissiontodelete)) $permissiontoread = $permtodelete;


// Mass actions. Controls on number of lines checked.
$maxformassaction = (empty($conf->global->MAIN_LIMIT_FOR_MASS_ACTIONS) ? 1000 : $conf->global->MAIN_LIMIT_FOR_MASS_ACTIONS);
if (!empty($massaction) && is_array($toselect) && count($toselect) < 1)
{
	$error++;
	setEventMessages($langs->trans("NoRecordSelected"), null, "warnings");
}
if (!$error && is_array($toselect) && count($toselect) > $maxformassaction)
{
	setEventMessages($langs->trans('TooManyRecordForMassAction', $maxformassaction), null, 'errors');
	$error++;
}

if (!$error && $massaction == 'confirm_presend' && !GETPOST('sendmail'))  // If we do not choose button send (for example when we change template or limit), we must not send email, but keep on send email form
{
	$massaction = 'presend';
}
if (!$error && $massaction == 'confirm_presend')
{
	$resaction = '';
	$nbsent = 0;
	$nbignored = 0;
	$langs->load("mails");
	include_once DOL_DOCUMENT_ROOT.'/core/lib/files.lib.php';

	$listofobjectid = array();
	$listofobjectthirdparties = array();
	$listofobjectcontacts = array();
	$listofobjectref = array();
	$contactidtosend = array();
	$attachedfilesThirdpartyObj = array();
	$oneemailperrecipient = (GETPOST('oneemailperrecipient') == 'on' ? 1 : 0);

	if (!$error)
	{
		$thirdparty = new Societe($db);

		$objecttmp = new $objectclass($db);
		if ($objecttmp->element == 'expensereport') $thirdparty = new User($db);
		if ($objecttmp->element == 'holiday')       $thirdparty = new User($db);

		foreach ($toselect as $toselectid)
		{
			$objecttmp = new $objectclass($db); // we must create new instance because instance is saved into $listofobjectref array for future use
			$result = $objecttmp->fetch($toselectid);
			if ($result > 0)
			{
				$listofobjectid[$toselectid] = $toselectid;

				$thirdpartyid = ($objecttmp->fk_soc ? $objecttmp->fk_soc : $objecttmp->socid);
				if ($objecttmp->element == 'societe') $thirdpartyid = $objecttmp->id;
				if ($objecttmp->element == 'expensereport') $thirdpartyid = $objecttmp->fk_user_author;
				if ($objecttmp->element == 'holiday')       $thirdpartyid = $objecttmp->fk_user;
				if (empty($thirdpartyid)) $thirdpartyid = 0;

				if ($objectclass == 'Facture') {
					$tmparraycontact = array();
					$tmparraycontact = $objecttmp->liste_contact(-1, 'external', 0, 'BILLING');
					if (is_array($tmparraycontact) && count($tmparraycontact) > 0) {
						foreach ($tmparraycontact as $data_email) {
							$listofobjectcontacts[$toselectid][$data_email['id']] = $data_email['email'];
						}
					}
				}

                $listofobjectthirdparties[$thirdpartyid] = $thirdpartyid;
                $listofobjectref[$thirdpartyid][$toselectid] = $objecttmp;
            }
        }
    }

	// Check mandatory parameters
	if (GETPOST('fromtype', 'alpha') === 'user' && empty($user->email))
	{
		$error++;
		setEventMessages($langs->trans("NoSenderEmailDefined"), null, 'warnings');
		$massaction = 'presend';
	}

	$receiver = $_POST['receiver'];
	if (!is_array($receiver))
	{
		if (empty($receiver) || $receiver == '-1') $receiver = array();
		else $receiver = array($receiver);
	}
	if (!trim($_POST['sendto']) && count($receiver) == 0 && count($listofobjectthirdparties) == 1)	// if only one recipient, receiver is mandatory
	{
	 	$error++;
	   	setEventMessages($langs->trans("ErrorFieldRequired", $langs->transnoentitiesnoconv("Recipient")), null, 'warnings');
	   	$massaction = 'presend';
	}

<<<<<<< HEAD
	if (!GETPOST('subject', 'none'))
=======
	if (! GETPOST('subject', 'none'))
>>>>>>> 5e3698b0
	{
		$error++;
		setEventMessages($langs->trans("ErrorFieldRequired", $langs->transnoentitiesnoconv("MailTopic")), null, 'warnings');
		$massaction = 'presend';
	}

	// Loop on each recipient/thirdparty
	if (!$error)
	{
		foreach ($listofobjectthirdparties as $thirdpartyid)
		{
			$result = $thirdparty->fetch($thirdpartyid);
			if ($result < 0)
			{
				dol_print_error($db);
				exit;
			}

			$sendto = '';
			$sendtocc = '';
			$sendtobcc = '';
			$sendtoid = array();

			// Define $sendto
			$tmparray = array();
			if (trim($_POST['sendto']))
			{
				// Recipients are provided into free text
				$tmparray[] = trim($_POST['sendto']);
			}
			if (count($receiver) > 0)
			{
				foreach ($receiver as $key=>$val)
				{
					// Recipient was provided from combo list
					if ($val == 'thirdparty') // Id of third party or user
					{
						$tmparray[] = $thirdparty->name.' <'.$thirdparty->email.'>';
					}
					elseif ($val && method_exists($thirdparty, 'contact_get_property'))		// Id of contact
					{
						$tmparray[] = $thirdparty->contact_get_property((int) $val, 'email');
						$sendtoid[] = $val;
					}
				}
			}
<<<<<<< HEAD
			$sendto = implode(',', $tmparray);
=======
			$sendto=implode(',', $tmparray);
>>>>>>> 5e3698b0

			// Define $sendtocc
			$receivercc = $_POST['receivercc'];
			if (!is_array($receivercc))
			{
				if ($receivercc == '-1') $receivercc = array();
				else $receivercc = array($receivercc);
			}
			$tmparray = array();
			if (trim($_POST['sendtocc']))
			{
				$tmparray[] = trim($_POST['sendtocc']);
			}
			if (count($receivercc) > 0)
			{
				foreach ($receivercc as $key=>$val)
				{
					// Recipient was provided from combo list
					if ($val == 'thirdparty') // Id of third party
					{
						$tmparray[] = $thirdparty->name.' <'.$thirdparty->email.'>';
					}
					elseif ($val)	// Id du contact
					{
						$tmparray[] = $thirdparty->contact_get_property((int) $val, 'email');
						//$sendtoid[] = $val;  TODO Add also id of contact in CC ?
					}
				}
			}
<<<<<<< HEAD
			$sendtocc = implode(',', $tmparray);
=======
			$sendtocc=implode(',', $tmparray);
>>>>>>> 5e3698b0

			//var_dump($listofobjectref);exit;
			$listofqualifiedobj = array();
			$listofqualifiedref = array();
			$thirdpartywithoutemail = array();

			foreach ($listofobjectref[$thirdpartyid] as $objectid => $objectobj)
			{
				//var_dump($thirdpartyid.' - '.$objectid.' - '.$objectobj->statut);
				if ($objectclass == 'Propal' && $objectobj->statut == Propal::STATUS_DRAFT)
				{
					$langs->load("errors");
					$nbignored++;
<<<<<<< HEAD
					$resaction .= '<div class="error">'.$langs->trans('ErrorOnlyProposalNotDraftCanBeSentInMassAction', $objectobj->ref).'</div><br>';
=======
					$resaction.='<div class="error">'.$langs->trans('ErrorOnlyProposalNotDraftCanBeSentInMassAction', $objectobj->ref).'</div><br>';
>>>>>>> 5e3698b0
					continue; // Payment done or started or canceled
				}
				if ($objectclass == 'Commande' && $objectobj->statut == Commande::STATUS_DRAFT)
				{
					$langs->load("errors");
					$nbignored++;
<<<<<<< HEAD
					$resaction .= '<div class="error">'.$langs->trans('ErrorOnlyOrderNotDraftCanBeSentInMassAction', $objectobj->ref).'</div><br>';
=======
					$resaction.='<div class="error">'.$langs->trans('ErrorOnlyOrderNotDraftCanBeSentInMassAction', $objectobj->ref).'</div><br>';
>>>>>>> 5e3698b0
					continue;
				}
				if ($objectclass == 'Facture' && $objectobj->statut == Facture::STATUS_DRAFT)
				{
					$langs->load("errors");
					$nbignored++;
<<<<<<< HEAD
					$resaction .= '<div class="error">'.$langs->trans('ErrorOnlyInvoiceValidatedCanBeSentInMassAction', $objectobj->ref).'</div><br>';
=======
					$resaction.='<div class="error">'.$langs->trans('ErrorOnlyInvoiceValidatedCanBeSentInMassAction', $objectobj->ref).'</div><br>';
>>>>>>> 5e3698b0
					continue; // Payment done or started or canceled
				}

				// Test recipient
				if (empty($sendto)) 	// For the case, no recipient were set (multi thirdparties send)
				{
					if ($objectobj->element == 'expensereport')
					{
						$fuser = new User($db);
						$fuser->fetch($objectobj->fk_user_author);
						$sendto = $fuser->email;
					}
					elseif ($objectobj->element == 'holiday')
					{
					    $fuser = new User($db);
					    $fuser->fetch($objectobj->fk_user);
					    $sendto = $fuser->email;
					}
					elseif ($objectobj->element == 'facture' && !empty($listofobjectcontacts[$objectid]))
					{
						$emails_to_sends = array();
						$objectobj->fetch_thirdparty();
						$contactidtosend = array();
						foreach ($listofobjectcontacts[$objectid] as $contactemailid => $contactemailemail) {
							$emails_to_sends[] = $objectobj->thirdparty->contact_get_property($contactemailid, 'email');
							if (!in_array($contactemailid, $contactidtosend)) {
								$contactidtosend[] = $contactemailid;
							}
						}
						if (count($emails_to_sends) > 0) {
							$sendto = implode(',', $emails_to_sends);
						}
					}
					else
					{
						$objectobj->fetch_thirdparty();
						$sendto = $objectobj->thirdparty->email;
					}
				}

				if (empty($sendto))
				{
				   	//print "No recipient for thirdparty ".$objectobj->thirdparty->name;
				   	$nbignored++;
				   	if (empty($thirdpartywithoutemail[$objectobj->thirdparty->id]))
					{
<<<<<<< HEAD
						$resaction .= '<div class="error">'.$langs->trans('NoRecipientEmail', $objectobj->thirdparty->name).'</div><br>';
=======
						$resaction.='<div class="error">'.$langs->trans('NoRecipientEmail', $objectobj->thirdparty->name).'</div><br>';
>>>>>>> 5e3698b0
					}
					dol_syslog('No recipient for thirdparty: '.$objectobj->thirdparty->name, LOG_WARNING);
					$thirdpartywithoutemail[$objectobj->thirdparty->id] = 1;
				   	continue;
				}

				if ($_POST['addmaindocfile'])
				{
					// TODO Use future field $objectobj->fullpathdoc to know where is stored default file
					// TODO If not defined, use $objectobj->modelpdf (or defaut invoice config) to know what is template to use to regenerate doc.
					$filename = dol_sanitizeFileName($objectobj->ref).'.pdf';
					$subdir = '';
					// TODO Set subdir to be compatible with multi levels dir trees
					// $subdir = get_exdir($objectobj->id, 2, 0, 0, $objectobj, $objectobj->element)
					$filedir = $uploaddir.'/'.$subdir.dol_sanitizeFileName($objectobj->ref);
					$file = $filedir.'/'.$filename;

					// For supplier invoices, we use the file provided by supplier, not the one we generate
					if ($objectobj->element == 'invoice_supplier')
					{
<<<<<<< HEAD
						$fileparams = dol_most_recent_file($uploaddir.'/'.get_exdir($objectobj->id, 2, 0, 0, $objectobj, $objectobj->element).$objectobj->ref, preg_quote($objectobj->ref, '/').'([^\-])+');
=======
						$fileparams = dol_most_recent_file($uploaddir . '/' . get_exdir($objectobj->id, 2, 0, 0, $objectobj, $objectobj->element).$objectobj->ref, preg_quote($objectobj->ref, '/').'([^\-])+');
>>>>>>> 5e3698b0
						$file = $fileparams['fullname'];
					}

					$mime = dol_mimetype($file);

	   				if (dol_is_file($file))
					{
						// Create form object
						$attachedfilesThirdpartyObj[$thirdpartyid][$objectid] = array(
							'paths'=>array($file),
							'names'=>array($filename),
							'mimes'=>array($mime)
						);
					}
					else
					{
							$nbignored++;
							$langs->load("errors");
<<<<<<< HEAD
							$resaction .= '<div class="error">'.$langs->trans('ErrorCantReadFile', $file).'</div><br>';
=======
							$resaction.='<div class="error">'.$langs->trans('ErrorCantReadFile', $file).'</div><br>';
>>>>>>> 5e3698b0
							dol_syslog('Failed to read file: '.$file, LOG_WARNING);
							continue;
					}
				}

				// Object of thirdparty qualified, we add it
				$listofqualifiedobj[$objectid] = $objectobj;
				$listofqualifiedref[$objectid] = $objectobj->ref;


				//var_dump($listofqualifiedref);
			}

			// Send email if there is at least one qualified object for current thirdparty
			if (count($listofqualifiedobj) > 0)
			{
				$langs->load("commercial");

				$fromtype = GETPOST('fromtype');
				if ($fromtype === 'user') {
					$from = $user->getFullName($langs).' <'.$user->email.'>';
				}
				elseif ($fromtype === 'company') {
					$from = $conf->global->MAIN_INFO_SOCIETE_NOM.' <'.$conf->global->MAIN_INFO_SOCIETE_MAIL.'>';
				}
				elseif (preg_match('/user_aliases_(\d+)/', $fromtype, $reg)) {
					$tmp = explode(',', $user->email_aliases);
					$from = trim($tmp[($reg[1] - 1)]);
				}
				elseif (preg_match('/global_aliases_(\d+)/', $fromtype, $reg)) {
					$tmp = explode(',', $conf->global->MAIN_INFO_SOCIETE_MAIL_ALIASES);
					$from = trim($tmp[($reg[1] - 1)]);
				}
				elseif (preg_match('/senderprofile_(\d+)_(\d+)/', $fromtype, $reg)) {
					$sql = 'SELECT rowid, label, email FROM '.MAIN_DB_PREFIX.'c_email_senderprofile WHERE rowid = '.(int) $reg[1];
					$resql = $db->query($sql);
					$obj = $db->fetch_object($resql);
					if ($obj)
					{
						$from = $obj->label.' <'.$obj->email.'>';
					}
				}
				else {
					$from = $_POST['fromname'].' <'.$_POST['frommail'].'>';
				}

				$replyto = $from;
				$subject = GETPOST('subject', 'none');
				$message = GETPOST('message', 'none');

				$sendtobcc = GETPOST('sendtoccc');
				if ($objectclass == 'Propal') 				$sendtobcc .= (empty($conf->global->MAIN_MAIL_AUTOCOPY_PROPOSAL_TO) ? '' : (($sendtobcc ? ", " : "").$conf->global->MAIN_MAIL_AUTOCOPY_PROPOSAL_TO));
				if ($objectclass == 'Commande') 			$sendtobcc .= (empty($conf->global->MAIN_MAIL_AUTOCOPY_ORDER_TO) ? '' : (($sendtobcc ? ", " : "").$conf->global->MAIN_MAIL_AUTOCOPY_ORDER_TO));
				if ($objectclass == 'Facture') 				$sendtobcc .= (empty($conf->global->MAIN_MAIL_AUTOCOPY_INVOICE_TO) ? '' : (($sendtobcc ? ", " : "").$conf->global->MAIN_MAIL_AUTOCOPY_INVOICE_TO));
				if ($objectclass == 'Supplier_Proposal') 	$sendtobcc .= (empty($conf->global->MAIN_MAIL_AUTOCOPY_SUPPLIER_PROPOSAL_TO) ? '' : (($sendtobcc ? ", " : "").$conf->global->MAIN_MAIL_AUTOCOPY_SUPPLIER_PROPOSAL_TO));
				if ($objectclass == 'CommandeFournisseur')	$sendtobcc .= (empty($conf->global->MAIN_MAIL_AUTOCOPY_SUPPLIER_ORDER_TO) ? '' : (($sendtobcc ? ", " : "").$conf->global->MAIN_MAIL_AUTOCOPY_SUPPLIER_ORDER_TO));
				if ($objectclass == 'FactureFournisseur')	$sendtobcc .= (empty($conf->global->MAIN_MAIL_AUTOCOPY_SUPPLIER_INVOICE_TO) ? '' : (($sendtobcc ? ", " : "").$conf->global->MAIN_MAIL_AUTOCOPY_SUPPLIER_INVOICE_TO));
				if ($objectclass == 'Project') 			    $sendtobcc .= (empty($conf->global->MAIN_MAIL_AUTOCOPY_PROJECT_TO) ? '' : (($sendtobcc ? ", " : "").$conf->global->MAIN_MAIL_AUTOCOPY_PROJECT_TO));

				// $listofqualifiedobj is array with key = object id and value is instance of qualified objects, for the current thirdparty (but thirdparty property is not loaded yet)
				// $looparray will be an array with number of email to send for the current thirdparty (so 1 or n if n object for same thirdparty)
				$looparray = array();
				if (!$oneemailperrecipient)
				{
					$looparray = $listofqualifiedobj;
					foreach ($looparray as $key => $objecttmp)
					{
					    $looparray[$key]->thirdparty = $thirdparty; // Force thirdparty on object
					}
				}
				else
				{
					$objectforloop = new $objectclass($db);
					$objectforloop->thirdparty = $thirdparty; // Force thirdparty on object (even if object was not loaded)
					$looparray[0] = $objectforloop;
				}
				//var_dump($looparray);exit;
                dol_syslog("We have set an array of ".count($looparray)." emails to send. oneemailperrecipient=".$oneemailperrecipient);
                //var_dump($oneemailperrecipient); var_dump($listofqualifiedobj); var_dump($listofqualifiedref);
                foreach ($looparray as $objectid => $objecttmp)		// $objecttmp is a real object or an empty object if we choose to send one email per thirdparty instead of one per object
				{
					// Make substitution in email content
<<<<<<< HEAD
					if (!empty($conf->projet->enabled) && method_exists($objecttmp, 'fetch_projet') && is_null($objecttmp->project))
					{
						$objecttmp->fetch_projet();
					}
					$substitutionarray = getCommonSubstitutionArray($langs, 0, null, $objecttmp);
=======
					if (! empty($conf->projet->enabled) && method_exists($objecttmp, 'fetch_projet') && is_null($objecttmp->project))
					{
						$objecttmp->fetch_projet();
					}
					$substitutionarray=getCommonSubstitutionArray($langs, 0, null, $objecttmp);
>>>>>>> 5e3698b0
					$substitutionarray['__ID__']    = ($oneemailperrecipient ? join(', ', array_keys($listofqualifiedobj)) : $objecttmp->id);
					$substitutionarray['__REF__']   = ($oneemailperrecipient ? join(', ', $listofqualifiedref) : $objecttmp->ref);
					$substitutionarray['__EMAIL__'] = $thirdparty->email;
					$substitutionarray['__CHECK_READ__'] = '<img src="'.DOL_MAIN_URL_ROOT.'/public/emailing/mailing-read.php?tag='.$thirdparty->tag.'&securitykey='.urlencode($conf->global->MAILING_EMAIL_UNSUBSCRIBE_KEY).'" width="1" height="1" style="width:1px;height:1px" border="0"/>';

					$parameters = array('mode'=>'formemail');

<<<<<<< HEAD
					if (!empty($listofobjectthirdparties)) {
						$parameters['listofobjectthirdparties'] = $listofobjectthirdparties;
					}
					if (!empty($listofobjectref)) {
=======
					if (! empty($listofobjectthirdparties)) {
						$parameters['listofobjectthirdparties'] = $listofobjectthirdparties;
					}
					if (! empty($listofobjectref)) {
>>>>>>> 5e3698b0
						$parameters['listofobjectref'] = $listofobjectref;
					}

					complete_substitutions_array($substitutionarray, $langs, $objecttmp, $parameters);

                    $subjectreplaced = make_substitutions($subject, $substitutionarray);
                    $messagereplaced = make_substitutions($message, $substitutionarray);

                    $attachedfiles = array('paths'=>array(), 'names'=>array(), 'mimes'=>array());
					if ($oneemailperrecipient)
					{
						// if "one email per recipient" is check we must collate $attachedfiles by thirdparty
						if (is_array($attachedfilesThirdpartyObj[$thirdparty->id]) && count($attachedfilesThirdpartyObj[$thirdparty->id]))
						{
							foreach ($attachedfilesThirdpartyObj[$thirdparty->id] as $keyObjId =>  $objAttachedFiles) {
								// Create form object
								$attachedfiles = array(
									'paths'=>array_merge($attachedfiles['paths'], $objAttachedFiles['paths']),
									'names'=>array_merge($attachedfiles['names'], $objAttachedFiles['names']),
									'mimes'=>array_merge($attachedfiles['mimes'], $objAttachedFiles['mimes'])
								);
							}
						}
					}
					elseif (!empty($attachedfilesThirdpartyObj[$thirdparty->id][$objectid])) {
						// Create form object
						// if "one email per recipient" isn't check we must separate $attachedfiles by object
						$attachedfiles = $attachedfilesThirdpartyObj[$thirdparty->id][$objectid];
					}

					$filepath = $attachedfiles['paths'];
					$filename = $attachedfiles['names'];
					$mimetype = $attachedfiles['mimes'];

					// Define the trackid when emails sent from the mass action
					if ($oneemailperrecipient)
					{
					    $trackid = 'thi'.$thirdparty->id;
					    if ($objecttmp->element == 'expensereport') $trackid = 'use'.$thirdparty->id;
					    if ($objecttmp->element == 'holiday') $trackid = 'use'.$thirdparty->id;
					}
					else
					{
					    $trackid = strtolower(get_class($objecttmp));
					    if (get_class($objecttmp) == 'Contrat')  $trackid = 'con';
					    if (get_class($objecttmp) == 'Propal')   $trackid = 'pro';
					    if (get_class($objecttmp) == 'Commande') $trackid = 'ord';
					    if (get_class($objecttmp) == 'Facture')  $trackid = 'inv';
					    if (get_class($objecttmp) == 'Supplier_Proposal')   $trackid = 'spr';
					    if (get_class($objecttmp) == 'CommandeFournisseur') $trackid = 'sor';
					    if (get_class($objecttmp) == 'FactureFournisseur')  $trackid = 'sin';

					    $trackid .= $objecttmp->id;
					}
					//var_dump($filepath);
					//var_dump($trackid);exit;
					//var_dump($subjectreplaced);

					// Send mail (substitutionarray must be done just before this)
                    require_once DOL_DOCUMENT_ROOT.'/core/class/CMailFile.class.php';
                    $mailfile = new CMailFile($subjectreplaced, $sendto, $from, $messagereplaced, $filepath, $mimetype, $filename, $sendtocc, $sendtobcc, $deliveryreceipt, -1, '', '', $trackid);
					if ($mailfile->error)
					{
						$resaction .= '<div class="error">'.$mailfile->error.'</div>';
					}
					else
					{
						$result = $mailfile->sendfile();
						if ($result)
						{
<<<<<<< HEAD
							$resaction .= $langs->trans('MailSuccessfulySent', $mailfile->getValidAddress($from, 2), $mailfile->getValidAddress($sendto, 2)).'<br>'; // Must not contain "
=======
							$resaction.=$langs->trans('MailSuccessfulySent', $mailfile->getValidAddress($from, 2), $mailfile->getValidAddress($sendto, 2)).'<br>';		// Must not contain "
>>>>>>> 5e3698b0

							$error = 0;

							// Insert logs into agenda
                            foreach ($listofqualifiedobj as $objid2 => $objectobj2)
							{
                                if ((!$oneemailperrecipient) && $objid2 != $objectid) continue; // We discard this pass to avoid duplicate with other pass in looparray at higher level

                                dol_syslog("Try to insert email event into agenda for objid=".$objid2." => objectobj=".get_class($objectobj2));

								/*if ($objectclass == 'Propale') $actiontypecode='AC_PROP';
	                            if ($objectclass == 'Commande') $actiontypecode='AC_COM';
	                            if ($objectclass == 'Facture') $actiontypecode='AC_FAC';
	                            if ($objectclass == 'Supplier_Proposal') $actiontypecode='AC_SUP_PRO';
	                            if ($objectclass == 'CommandeFournisseur') $actiontypecode='AC_SUP_ORD';
	                            if ($objectclass == 'FactureFournisseur') $actiontypecode='AC_SUP_INV';*/

								$actionmsg = $langs->transnoentities('MailSentBy').' '.$from.' '.$langs->transnoentities('To').' '.$sendto;
								if ($message)
								{
									if ($sendtocc) $actionmsg = dol_concatdesc($actionmsg, $langs->transnoentities('Bcc').": ".$sendtocc);
                                    $actionmsg = dol_concatdesc($actionmsg, $langs->transnoentities('MailTopic').": ".$subjectreplaced);
									$actionmsg = dol_concatdesc($actionmsg, $langs->transnoentities('TextUsedInTheMessageBody').":");
                                    $actionmsg = dol_concatdesc($actionmsg, $messagereplaced);
								}
								$actionmsg2 = '';

                                // Initialisation donnees
                                $objectobj2->sendtoid = (empty($contactidtosend) ? 0 : $contactidtosend);
                                $objectobj2->actionmsg = $actionmsg; // Long text
                                $objectobj2->actionmsg2		= $actionmsg2; // Short text
                                $objectobj2->fk_element		= $objid2;
                                $objectobj2->elementtype	= $objectobj2->element;

								$triggername = strtoupper(get_class($objectobj2)).'_SENTBYMAIL';
								if ($triggername == 'SOCIETE_SENTBYMAIL')    $triggername = 'COMPANY_SENTBYMAIL';
								if ($triggername == 'CONTRAT_SENTBYMAIL')    $triggername = 'CONTRACT_SENTBYMAIL';
								if ($triggername == 'COMMANDE_SENTBYMAIL')   $triggername = 'ORDER_SENTBYMAIL';
								if ($triggername == 'FACTURE_SENTBYMAIL')    $triggername = 'BILL_SENTBYMAIL';
								if ($triggername == 'EXPEDITION_SENTBYMAIL') $triggername = 'SHIPPING_SENTBYMAIL';
								if ($triggername == 'COMMANDEFOURNISSEUR_SENTBYMAIL') $triggername = 'ORDER_SUPPLIER_SENTBYMAIL';
								if ($triggername == 'FACTUREFOURNISSEUR_SENTBYMAIL') $triggername = 'BILL_SUPPLIER_SENTBYMAIL';
								if ($triggername == 'SUPPLIERPROPOSAL_SENTBYMAIL') $triggername = 'PROPOSAL_SUPPLIER_SENTBYMAIL';

								if (!empty($triggername))
								{
									// Appel des triggers
                                    include_once DOL_DOCUMENT_ROOT."/core/class/interfaces.class.php";
									$interface = new Interfaces($db);
                                    $result = $interface->run_triggers($triggername, $objectobj2, $user, $langs, $conf);
									if ($result < 0) { $error++; $errors = $interface->errors; }
									// Fin appel triggers

									if ($error)
									{
										setEventMessages($db->lasterror(), $errors, 'errors');
										dol_syslog("Error in trigger ".$triggername.' '.$db->lasterror(), LOG_ERR);
									}
								}

								$nbsent++; // Nb of object sent
							}
						}
						else
						{
							$langs->load("other");
							if ($mailfile->error)
							{
<<<<<<< HEAD
								$resaction .= $langs->trans('ErrorFailedToSendMail', $from, $sendto);
								$resaction .= '<br><div class="error">'.$mailfile->error.'</div>';
=======
								$resaction.=$langs->trans('ErrorFailedToSendMail', $from, $sendto);
								$resaction.='<br><div class="error">'.$mailfile->error.'</div>';
>>>>>>> 5e3698b0
							}
							else
							{
								$resaction .= '<div class="warning">No mail sent. Feature is disabled by option MAIN_DISABLE_ALL_MAILS</div>';
							}
						}
					}
				}
			}
		}

		$resaction .= ($resaction ? '<br>' : $resaction);
		$resaction .= '<strong>'.$langs->trans("ResultOfMailSending").':</strong><br>'."\n";
		$resaction .= $langs->trans("NbSelected").': '.count($toselect)."\n<br>";
		$resaction .= $langs->trans("NbIgnored").': '.($nbignored ? $nbignored : 0)."\n<br>";
		$resaction .= $langs->trans("NbSent").': '.($nbsent ? $nbsent : 0)."\n<br>";

		if ($nbsent)
		{
			$action = ''; // Do not show form post if there was at least one successfull sent
			//setEventMessages($langs->trans("EMailSentToNRecipients", $nbsent.'/'.count($toselect)), null, 'mesgs');
			setEventMessages($langs->trans("EMailSentForNElements", $nbsent.'/'.count($toselect)), null, 'mesgs');
			setEventMessages($resaction, null, 'mesgs');
		}
		else
		{
			//setEventMessages($langs->trans("EMailSentToNRecipients", 0), null, 'warnings');  // May be object has no generated PDF file
			setEventMessages($resaction, null, 'warnings');
		}

		$action = 'list';
		$massaction = '';
	}
}

if ($massaction == 'confirm_createbills')   // Create bills from orders
{
	$orders = GETPOST('toselect', 'array');
	$createbills_onebythird = GETPOST('createbills_onebythird', 'int');
	$validate_invoices = GETPOST('validate_invoices', 'int');

	$TFact = array();
	$TFactThird = array();

	$nb_bills_created = 0;

	$db->begin();

	foreach ($orders as $id_order)
	{
		$cmd = new Commande($db);
		if ($cmd->fetch($id_order) <= 0) continue;

		$objecttmp = new Facture($db);
		if (!empty($createbills_onebythird) && !empty($TFactThird[$cmd->socid])) $objecttmp = $TFactThird[$cmd->socid]; // If option "one bill per third" is set, we use already created order.
		else {
			// Load extrafields of order
			$cmd->fetch_optionals();

			$objecttmp->socid = $cmd->socid;
			$objecttmp->type = Facture::TYPE_STANDARD;
			$objecttmp->cond_reglement_id	= $cmd->cond_reglement_id;
			$objecttmp->mode_reglement_id	= $cmd->mode_reglement_id;
			$objecttmp->fk_project = $cmd->fk_project;
            $objecttmp->multicurrency_code = $cmd->multicurrency_code;
            if (empty($createbills_onebythird)) $objecttmp->ref_client = $cmd->ref_client;

            $datefacture = dol_mktime(12, 0, 0, GETPOST('remonth', 'int'), GETPOST('reday', 'int'), GETPOST('reyear', 'int'));
            if (empty($datefacture))
			{
			    $datefacture = dol_now();
			}

			$objecttmp->date = $datefacture;
			$objecttmp->origin    = 'commande';
			$objecttmp->origin_id = $id_order;

			$objecttmp->array_options = $cmd->array_options; // Copy extrafields

			$res = $objecttmp->create($user);

			if ($res > 0) $nb_bills_created++;
		}

		if ($objecttmp->id > 0)
		{
			$sql = "INSERT INTO ".MAIN_DB_PREFIX."element_element (";
			$sql .= "fk_source";
			$sql .= ", sourcetype";
			$sql .= ", fk_target";
			$sql .= ", targettype";
			$sql .= ") VALUES (";
			$sql .= $id_order;
			$sql .= ", '".$objecttmp->origin."'";
			$sql .= ", ".$objecttmp->id;
			$sql .= ", '".$objecttmp->element."'";
			$sql .= ")";

			if (!$db->query($sql))
			{
				$error++;
			}

			if (!$error)
			{
				$lines = $cmd->lines;
				if (empty($lines) && method_exists($cmd, 'fetch_lines'))
				{
					$cmd->fetch_lines();
					$lines = $cmd->lines;
				}

				$fk_parent_line = 0;
				$num = count($lines);

				for ($i = 0; $i < $num; $i++)
				{
					$desc = ($lines[$i]->desc ? $lines[$i]->desc : $lines[$i]->libelle);
					// If we build one invoice for several order, we must put the invoice of order on the line
					if (!empty($createbills_onebythird))
					{
					    $desc = dol_concatdesc($desc, $langs->trans("Order").' '.$cmd->ref.' - '.dol_print_date($cmd->date, 'day', $langs));
					}

					if ($lines[$i]->subprice < 0)
					{
						// Negative line, we create a discount line
						$discount = new DiscountAbsolute($db);
						$discount->fk_soc = $objecttmp->socid;
						$discount->amount_ht = abs($lines[$i]->total_ht);
						$discount->amount_tva = abs($lines[$i]->total_tva);
						$discount->amount_ttc = abs($lines[$i]->total_ttc);
						$discount->tva_tx = $lines[$i]->tva_tx;
						$discount->fk_user = $user->id;
						$discount->description = $desc;
						$discountid = $discount->create($user);
						if ($discountid > 0)
						{
							$result = $objecttmp->insert_discount($discountid);
							//$result=$discount->link_to_invoice($lineid,$id);
						}
						else
						{
							setEventMessages($discount->error, $discount->errors, 'errors');
							$error++;
							break;
						}
					}
					else
					{
						// Positive line
						$product_type = ($lines[$i]->product_type ? $lines[$i]->product_type : 0);
						// Date start
						$date_start = false;
						if ($lines[$i]->date_debut_prevue) $date_start = $lines[$i]->date_debut_prevue;
						if ($lines[$i]->date_debut_reel) $date_start = $lines[$i]->date_debut_reel;
						if ($lines[$i]->date_start) $date_start = $lines[$i]->date_start;
						//Date end
						$date_end = false;
						if ($lines[$i]->date_fin_prevue) $date_end = $lines[$i]->date_fin_prevue;
						if ($lines[$i]->date_fin_reel) $date_end = $lines[$i]->date_fin_reel;
						if ($lines[$i]->date_end) $date_end = $lines[$i]->date_end;
						// Reset fk_parent_line for no child products and special product
						if (($lines[$i]->product_type != 9 && empty($lines[$i]->fk_parent_line)) || $lines[$i]->product_type == 9)
						{
							$fk_parent_line = 0;
						}

						// Extrafields
						if (empty($conf->global->MAIN_EXTRAFIELDS_DISABLED) && method_exists($lines[$i], 'fetch_optionals')) {
							$lines[$i]->fetch_optionals($lines[$i]->rowid);
							$array_options = $lines[$i]->array_options;
						}

						$result = $objecttmp->addline(
							$desc,
							$lines[$i]->subprice,
							$lines[$i]->qty,
							$lines[$i]->tva_tx,
							$lines[$i]->localtax1_tx,
							$lines[$i]->localtax2_tx,
							$lines[$i]->fk_product,
							$lines[$i]->remise_percent,
							$date_start,
							$date_end,
							0,
							$lines[$i]->info_bits,
							$lines[$i]->fk_remise_except,
							'HT',
							0,
							$product_type,
							$ii,
							$lines[$i]->special_code,
							$objecttmp->origin,
							$lines[$i]->rowid,
							$fk_parent_line,
							$lines[$i]->fk_fournprice,
							$lines[$i]->pa_ht,
							$lines[$i]->label,
							$array_options,
							100,
							0,
							$lines[$i]->fk_unit
							);
						if ($result > 0)
						{
							$lineid = $result;
						}
						else
						{
							$lineid = 0;
							$error++;
							break;
						}
						// Defined the new fk_parent_line
						if ($result > 0 && $lines[$i]->product_type == 9)
						{
							$fk_parent_line = $result;
						}
					}
				}
			}
		}

		//$cmd->classifyBilled($user);        // Disabled. This behavior must be set or not using the workflow module.

		if (!empty($createbills_onebythird) && empty($TFactThird[$cmd->socid])) $TFactThird[$cmd->socid] = $objecttmp;
		else $TFact[$objecttmp->id] = $objecttmp;
	}

	// Build doc with all invoices
	$TAllFact = empty($createbills_onebythird) ? $TFact : $TFactThird;
	$toselect = array();

	if (!$error && $validate_invoices)
	{
		$massaction = $action = 'builddoc';

		foreach ($TAllFact as &$objecttmp)
		{
			$result = $objecttmp->validate($user);
			if ($result <= 0)
			{
				$error++;
				setEventMessages($objecttmp->error, $objecttmp->errors, 'errors');
				break;
			}

			$id = $objecttmp->id; // For builddoc action
			$object = $objecttmp;

			// Builddoc
			$donotredirect = 1;
			$upload_dir = $conf->facture->dir_output;
			$permissiontoadd=$user->rights->facture->creer;

			// Call action to build doc
			$savobject = $object;
      			$object = $objecttmp;
			include DOL_DOCUMENT_ROOT.'/core/actions_builddoc.inc.php';
			$object = $savobject;
		}

		$massaction = $action = 'confirm_createbills';
	}

	if (!$error)
	{
		$db->commit();
        setEventMessages($langs->trans('BillCreated', $nb_bills_created), null, 'mesgs');

		// Make a redirect to avoid to bill twice if we make a refresh or back
		$param = '';
		if (!empty($contextpage) && $contextpage != $_SERVER["PHP_SELF"]) $param .= '&contextpage='.urlencode($contextpage);
		if ($limit > 0 && $limit != $conf->liste_limit) $param .= '&limit='.urlencode($limit);
		if ($sall)					$param .= '&sall='.urlencode($sall);
		if ($socid > 0)             $param .= '&socid='.urlencode($socid);
		if ($viewstatut != '')      $param .= '&viewstatut='.urlencode($viewstatut);
		if ($search_orderday)      		$param .= '&search_orderday='.urlencode($search_orderday);
		if ($search_ordermonth)      		$param .= '&search_ordermonth='.urlencode($search_ordermonth);
		if ($search_orderyear)       		$param .= '&search_orderyear='.urlencode($search_orderyear);
		if ($search_deliveryday)   		$param .= '&search_deliveryday='.urlencode($search_deliveryday);
		if ($search_deliverymonth)   		$param .= '&search_deliverymonth='.urlencode($search_deliverymonth);
		if ($search_deliveryyear)    		$param .= '&search_deliveryyear='.urlencode($search_deliveryyear);
		if ($search_ref)      		$param .= '&search_ref='.urlencode($search_ref);
		if ($search_company)  		$param .= '&search_company='.urlencode($search_company);
		if ($search_ref_customer)	$param .= '&search_ref_customer='.urlencode($search_ref_customer);
		if ($search_user > 0) 		$param .= '&search_user='.urlencode($search_user);
		if ($search_sale > 0) 		$param .= '&search_sale='.urlencode($search_sale);
		if ($search_total_ht != '') $param .= '&search_total_ht='.urlencode($search_total_ht);
		if ($search_total_vat != '') $param .= '&search_total_vat='.urlencode($search_total_vat);
		if ($search_total_ttc != '') $param .= '&search_total_ttc='.urlencode($search_total_ttc);
		if ($search_project_ref >= 0)  	$param .= "&search_project_ref=".urlencode($search_project_ref);
		if ($show_files)            $param .= '&show_files='.urlencode($show_files);
		if ($optioncss != '')       $param .= '&optioncss='.urlencode($optioncss);
		if ($billed != '')			$param .= '&billed='.urlencode($billed);

		header("Location: ".$_SERVER['PHP_SELF'].'?'.$param);
		exit;
	}
	else
	{
		$db->rollback();
		$action = 'create';
		$_GET["origin"] = $_POST["origin"];
		$_GET["originid"] = $_POST["originid"];
		setEventMessages("Error", null, 'errors');
		$error++;
	}
}

if (!$error && $massaction == 'cancelorders')
{
	$db->begin();

	$nbok = 0;


	$orders = GETPOST('toselect', 'array');
	foreach ($orders as $id_order)
	{
		$cmd = new Commande($db);
		if ($cmd->fetch($id_order) <= 0)
			continue;

		if ($cmd->statut != Commande::STATUS_VALIDATED)
		{
			$langs->load('errors');
			setEventMessages($langs->trans("ErrorObjectMustHaveStatusValidToBeCanceled", $cmd->ref), null, 'errors');
			$error++;
			break;
		}
		else
			$result = $cmd->cancel();

		if ($result < 0)
		{
			setEventMessages($cmd->error, $cmd->errors, 'errors');
			$error++;
			break;
		}
		else
			$nbok++;
	}
	if (!$error)
	{
		if ($nbok > 1)
			setEventMessages($langs->trans("RecordsModified", $nbok), null, 'mesgs');
		else
			setEventMessages($langs->trans("RecordsModified", $nbok), null, 'mesgs');
		$db->commit();
	}
	else
	{
		$db->rollback();
	}
}


if (!$error && $massaction == "builddoc" && $permissiontoread && !GETPOST('button_search'))
{
	if (empty($diroutputmassaction))
	{
		dol_print_error(null, 'include of actions_massactions.inc.php is done but var $diroutputmassaction was not defined');
		exit;
	}

	require_once DOL_DOCUMENT_ROOT.'/core/lib/files.lib.php';
	require_once DOL_DOCUMENT_ROOT.'/core/lib/pdf.lib.php';
	require_once DOL_DOCUMENT_ROOT.'/core/lib/date.lib.php';

	$objecttmp = new $objectclass($db);
	$listofobjectid = array();
	$listofobjectthirdparties = array();
	$listofobjectref = array();
	foreach ($toselect as $toselectid)
	{
		$objecttmp = new $objectclass($db); // must create new instance because instance is saved into $listofobjectref array for future use
		$result = $objecttmp->fetch($toselectid);
		if ($result > 0)
		{
			$listofobjectid[$toselectid] = $toselectid;
			$thirdpartyid = $objecttmp->fk_soc ? $objecttmp->fk_soc : $objecttmp->socid;
			$listofobjectthirdparties[$thirdpartyid] = $thirdpartyid;
			$listofobjectref[$toselectid] = $objecttmp->ref;
		}
	}

<<<<<<< HEAD
	$arrayofinclusion = array();
	foreach ($listofobjectref as $tmppdf) $arrayofinclusion[] = '^'.preg_quote(dol_sanitizeFileName($tmppdf), '/').'\.pdf$';
	foreach ($listofobjectref as $tmppdf) $arrayofinclusion[] = '^'.preg_quote(dol_sanitizeFileName($tmppdf), '/').'_[a-zA-Z0-9-_]+\.pdf$'; // To include PDF generated from ODX files
=======
	$arrayofinclusion=array();
	foreach($listofobjectref as $tmppdf) $arrayofinclusion[]='^'.preg_quote(dol_sanitizeFileName($tmppdf), '/').'\.pdf$';
	foreach($listofobjectref as $tmppdf) $arrayofinclusion[]='^'.preg_quote(dol_sanitizeFileName($tmppdf), '/').'_[a-zA-Z0-9-_]+\.pdf$';	// To include PDF generated from ODX files
>>>>>>> 5e3698b0
	$listoffiles = dol_dir_list($uploaddir, 'all', 1, implode('|', $arrayofinclusion), '\.meta$|\.png', 'date', SORT_DESC, 0, true);

	// build list of files with full path
	$files = array();
	foreach ($listofobjectref as $basename)
	{
		$basename = dol_sanitizeFileName($basename);
		foreach ($listoffiles as $filefound)
		{
			if (strstr($filefound["name"], $basename))
			{
				$files[] = $uploaddir.'/'.$basename.'/'.$filefound["name"];
				break;
			}
		}
	}

	// Define output language (Here it is not used because we do only merging existing PDF)
	$outputlangs = $langs;
<<<<<<< HEAD
	$newlang = '';
	if ($conf->global->MAIN_MULTILANGS && empty($newlang) && GETPOST('lang_id', 'aZ09')) $newlang = GETPOST('lang_id', 'aZ09');
	if ($conf->global->MAIN_MULTILANGS && empty($newlang)) $newlang = $objecttmp->thirdparty->default_lang;
	if (!empty($newlang)) {
=======
	$newlang='';
	if ($conf->global->MAIN_MULTILANGS && empty($newlang) && GETPOST('lang_id', 'aZ09')) $newlang=GETPOST('lang_id', 'aZ09');
	if ($conf->global->MAIN_MULTILANGS && empty($newlang)) $newlang=$objecttmp->thirdparty->default_lang;
	if (! empty($newlang)) {
>>>>>>> 5e3698b0
		$outputlangs = new Translate("", $conf);
		$outputlangs->setDefaultLang($newlang);
	}

	if (!empty($conf->global->USE_PDFTK_FOR_PDF_CONCAT))
	{
		// Create output dir if not exists
		dol_mkdir($diroutputmassaction);

		// Defined name of merged file
<<<<<<< HEAD
		$filename = strtolower(dol_sanitizeFileName($langs->transnoentities($objectlabel)));
		$filename = preg_replace('/\s/', '_', $filename);
=======
		$filename=strtolower(dol_sanitizeFileName($langs->transnoentities($objectlabel)));
		$filename=preg_replace('/\s/', '_', $filename);
>>>>>>> 5e3698b0

		// Save merged file
		if (in_array($objecttmp->element, array('facture', 'facture_fournisseur')) && $search_status == Facture::STATUS_VALIDATED)
		{
			if ($option == 'late') $filename .= '_'.strtolower(dol_sanitizeFileName($langs->transnoentities("Unpaid"))).'_'.strtolower(dol_sanitizeFileName($langs->transnoentities("Late")));
			else $filename .= '_'.strtolower(dol_sanitizeFileName($langs->transnoentities("Unpaid")));
		}
		if ($year) $filename .= '_'.$year;
		if ($month) $filename .= '_'.$month;

		if (count($files) > 0)
		{
<<<<<<< HEAD
			$now = dol_now();
			$file = $diroutputmassaction.'/'.$filename.'_'.dol_print_date($now, 'dayhourlog').'.pdf';
=======
			$now=dol_now();
			$file=$diroutputmassaction.'/'.$filename.'_'.dol_print_date($now, 'dayhourlog').'.pdf';
>>>>>>> 5e3698b0

			$input_files = '';
			foreach ($files as $f) {
				$input_files .= ' '.escapeshellarg($f);
			}

			$cmd = 'pdftk '.escapeshellarg($input_files).' cat output '.escapeshellarg($file);
			exec($cmd);

			if (!empty($conf->global->MAIN_UMASK))
				@chmod($file, octdec($conf->global->MAIN_UMASK));

			$langs->load("exports");
			setEventMessages($langs->trans('FileSuccessfullyBuilt', $filename.'_'.dol_print_date($now, 'dayhourlog')), null, 'mesgs');
		}
		else
		{
			setEventMessages($langs->trans('NoPDFAvailableForDocGenAmongChecked'), null, 'errors');
		}
	}
	else {
		// Create empty PDF
		$formatarray = pdf_getFormat();
		$page_largeur = $formatarray['width'];
		$page_hauteur = $formatarray['height'];
		$format = array($page_largeur, $page_hauteur);

		$pdf = pdf_getInstance($format);

		if (class_exists('TCPDF'))
		{
			$pdf->setPrintHeader(false);
			$pdf->setPrintFooter(false);
		}
		$pdf->SetFont(pdf_getPDFFont($outputlangs));

		if (!empty($conf->global->MAIN_DISABLE_PDF_COMPRESSION)) $pdf->SetCompression(false);

		// Add all others
		foreach ($files as $file)
		{
			// Charge un document PDF depuis un fichier.
			$pagecount = $pdf->setSourceFile($file);
			for ($i = 1; $i <= $pagecount; $i++)
			{
				$tplidx = $pdf->importPage($i);
				$s = $pdf->getTemplatesize($tplidx);
				$pdf->AddPage($s['h'] > $s['w'] ? 'P' : 'L');
				$pdf->useTemplate($tplidx);
			}
		}

		// Create output dir if not exists
		dol_mkdir($diroutputmassaction);

		// Defined name of merged file
<<<<<<< HEAD
		$filename = strtolower(dol_sanitizeFileName($langs->transnoentities($objectlabel)));
		$filename = preg_replace('/\s/', '_', $filename);
=======
		$filename=strtolower(dol_sanitizeFileName($langs->transnoentities($objectlabel)));
		$filename=preg_replace('/\s/', '_', $filename);
>>>>>>> 5e3698b0

		// Save merged file
		if (in_array($objecttmp->element, array('facture', 'facture_fournisseur')) && $search_status == Facture::STATUS_VALIDATED)
		{
			if ($option == 'late') $filename .= '_'.strtolower(dol_sanitizeFileName($langs->transnoentities("Unpaid"))).'_'.strtolower(dol_sanitizeFileName($langs->transnoentities("Late")));
			else $filename .= '_'.strtolower(dol_sanitizeFileName($langs->transnoentities("Unpaid")));
		}
		if ($year) $filename .= '_'.$year;
		if ($month) $filename .= '_'.$month;
		if ($pagecount)
		{
<<<<<<< HEAD
			$now = dol_now();
			$file = $diroutputmassaction.'/'.$filename.'_'.dol_print_date($now, 'dayhourlog').'.pdf';
			$pdf->Output($file, 'F');
			if (!empty($conf->global->MAIN_UMASK))
=======
			$now=dol_now();
			$file=$diroutputmassaction.'/'.$filename.'_'.dol_print_date($now, 'dayhourlog').'.pdf';
			$pdf->Output($file, 'F');
			if (! empty($conf->global->MAIN_UMASK))
>>>>>>> 5e3698b0
				@chmod($file, octdec($conf->global->MAIN_UMASK));

			$langs->load("exports");
			setEventMessages($langs->trans('FileSuccessfullyBuilt', $filename.'_'.dol_print_date($now, 'dayhourlog')), null, 'mesgs');
		}
		else
		{
            setEventMessages($langs->trans('NoPDFAvailableForDocGenAmongChecked'), null, 'errors');
		}
	}
}

// Remove a file from massaction area
if ($action == 'remove_file')
{
	require_once DOL_DOCUMENT_ROOT.'/core/lib/files.lib.php';

	$langs->load("other");
	$upload_dir = $diroutputmassaction;
	$file = $upload_dir.'/'.GETPOST('file');
	$ret = dol_delete_file($file);
	if ($ret) setEventMessages($langs->trans("FileWasRemoved", GETPOST('file')), null, 'mesgs');
	else setEventMessages($langs->trans("ErrorFailToDeleteFile", GETPOST('file')), null, 'errors');
	$action = '';
}

// Validate records
if (!$error && $massaction == 'validate' && $permissiontoadd)
{
	$objecttmp = new $objectclass($db);

<<<<<<< HEAD
	if ($objecttmp->element == 'invoice' && !empty($conf->stock->enabled) && !empty($conf->global->STOCK_CALCULATE_ON_BILL))
=======
	if (($objecttmp->element == 'facture' || $objecttmp->element == 'invoice') && ! empty($conf->stock->enabled) && ! empty($conf->global->STOCK_CALCULATE_ON_BILL))
>>>>>>> 5e3698b0
	{
		$langs->load("errors");
		setEventMessages($langs->trans('ErrorMassValidationNotAllowedWhenStockIncreaseOnAction'), null, 'errors');
		$error++;
	}
	if ($objecttmp->element == 'invoice_supplier' && !empty($conf->stock->enabled) && !empty($conf->global->STOCK_CALCULATE_ON_SUPPLIER_BILL))
	{
		$langs->load("errors");
		setEventMessages($langs->trans('ErrorMassValidationNotAllowedWhenStockIncreaseOnAction'), null, 'errors');
		$error++;
	}
	if (!$error)
	{
		$db->begin();

		$nbok = 0;
		foreach ($toselect as $toselectid)
		{
			$result = $objecttmp->fetch($toselectid);
			if ($result > 0)
			{
				//if (in_array($objecttmp->element, array('societe','member'))) $result = $objecttmp->delete($objecttmp->id, $user, 1);
				//else
				$result = $objecttmp->validate($user);
				if ($result == 0)
				{
					$langs->load("errors");
					setEventMessages($langs->trans("ErrorObjectMustHaveStatusDraftToBeValidated", $objecttmp->ref), null, 'errors');
					$error++;
					break;
				}
				elseif ($result < 0)
				{
					setEventMessages($objecttmp->error, $objecttmp->errors, 'errors');
					$error++;
					break;
				}
				else $nbok++;
			}
			else
			{
				setEventMessages($objecttmp->error, $objecttmp->errors, 'errors');
				$error++;
				break;
			}
		}

		if (!$error)
		{
			if ($nbok > 1) setEventMessages($langs->trans("RecordsModified", $nbok), null, 'mesgs');
			else setEventMessages($langs->trans("RecordsModified", $nbok), null, 'mesgs');
			$db->commit();
		}
		else
		{
			$db->rollback();
		}
		//var_dump($listofobjectthirdparties);exit;
	}
}

// Closed records
if (!$error && $massaction == 'closed' && $objectclass == "Propal" && $permissiontoclose) {
    $db->begin();

    $objecttmp = new $objectclass($db);
    $nbok = 0;
    foreach ($toselect as $toselectid) {
        $result = $objecttmp->fetch($toselectid);
        if ($result > 0) {
            $result = $objecttmp->cloture($user, 3);
            if ($result <= 0) {
                setEventMessages($objecttmp->error, $objecttmp->errors, 'errors');
                $error++;
                break;
            } else
                $nbok++;
        }
        else {
            setEventMessages($objecttmp->error, $objecttmp->errors, 'errors');
            $error++;
            break;
        }
    }

    if (!$error) {
        if ($nbok > 1)
            setEventMessages($langs->trans("RecordsModified", $nbok), null, 'mesgs');
        else
            setEventMessages($langs->trans("RecordsModified", $nbok), null, 'mesgs');
        $db->commit();
    }
    else {
        $db->rollback();
    }
}
// Delete record from mass action (massaction = 'delete' for direct delete, action/confirm='delete'/'yes' with a confirmation step before)
if (!$error && ($massaction == 'delete' || ($action == 'delete' && $confirm == 'yes')) && $permissiontodelete)
{
	$db->begin();

	$objecttmp = new $objectclass($db);
	$nbok = 0;
	foreach ($toselect as $toselectid)
	{
		$result = $objecttmp->fetch($toselectid);
		if ($result > 0)
		{
			// Refuse deletion for some objects/status
			if ($objectclass == 'Facture' && empty($conf->global->INVOICE_CAN_ALWAYS_BE_REMOVED) && $objecttmp->status != Facture::STATUS_DRAFT)
			{
				$langs->load("errors");
				$nbignored++;
<<<<<<< HEAD
				$resaction .= '<div class="error">'.$langs->trans('ErrorOnlyDraftStatusCanBeDeletedInMassAction', $objecttmp->ref).'</div><br>';
=======
				$resaction.='<div class="error">'.$langs->trans('ErrorOnlyDraftStatusCanBeDeletedInMassAction', $objecttmp->ref).'</div><br>';
>>>>>>> 5e3698b0
				continue;
			}

			if ($objectclass == "Task" && $objecttmp->hasChildren() > 0)
			{
				$sql = "UPDATE ".MAIN_DB_PREFIX."projet_task SET fk_task_parent = 0 WHERE fk_task_parent = ".$objecttmp->id;
				$res = $db->query($sql);

				if (!$res)
				{
					setEventMessage('ErrorRecordParentingNotModified', 'errors');
					$error++;
				}
			}

			if (in_array($objecttmp->element, array('societe', 'member'))) $result = $objecttmp->delete($objecttmp->id, $user, 1);
			else $result = $objecttmp->delete($user);

			if ($result <= 0)
			{
			    setEventMessages($objecttmp->error, $objecttmp->errors, 'errors');
			    $error++;
			    break;
			}
			else $nbok++;
		}
		else
		{
			setEventMessages($objecttmp->error, $objecttmp->errors, 'errors');
			$error++;
			break;
		}
	}

	if (!$error)
	{
		if ($nbok > 1) setEventMessages($langs->trans("RecordsDeleted", $nbok), null, 'mesgs');
		else setEventMessages($langs->trans("RecordDeleted", $nbok), null, 'mesgs');
		$db->commit();
	}
	else
	{
		$db->rollback();
	}
	//var_dump($listofobjectthirdparties);exit;
}

// Generate document foreach object according to model linked to object
// @todo : propose model selection
if (!$error && $massaction == 'generate_doc' && $permissiontoread)
{
    $db->begin();

    $objecttmp = new $objectclass($db);
    $nbok = 0;
    foreach ($toselect as $toselectid)
    {
        $result = $objecttmp->fetch($toselectid);
        if ($result > 0)
        {
            $outputlangs = $langs;
            $newlang = '';

<<<<<<< HEAD
            if ($conf->global->MAIN_MULTILANGS && empty($newlang) && GETPOST('lang_id', 'aZ09')) $newlang = GETPOST('lang_id', 'aZ09');
            if ($conf->global->MAIN_MULTILANGS && empty($newlang) && isset($objecttmp->thirdparty->default_lang)) $newlang = $objecttmp->thirdparty->default_lang; // for proposal, order, invoice, ...
            if ($conf->global->MAIN_MULTILANGS && empty($newlang) && isset($objecttmp->default_lang)) $newlang = $objecttmp->default_lang; // for thirdparty
            if (!empty($newlang))
=======
            if ($conf->global->MAIN_MULTILANGS && empty($newlang) && GETPOST('lang_id', 'aZ09')) $newlang=GETPOST('lang_id', 'aZ09');
            if ($conf->global->MAIN_MULTILANGS && empty($newlang) && isset($objecttmp->thirdparty->default_lang)) $newlang=$objecttmp->thirdparty->default_lang;  // for proposal, order, invoice, ...
            if ($conf->global->MAIN_MULTILANGS && empty($newlang) && isset($objecttmp->default_lang)) $newlang=$objecttmp->default_lang;                  // for thirdparty
            if (! empty($newlang))
>>>>>>> 5e3698b0
            {
                $outputlangs = new Translate("", $conf);
                $outputlangs->setDefaultLang($newlang);
            }

            // To be sure vars is defined
            if (empty($hidedetails)) $hidedetails = 0;
            if (empty($hidedesc)) $hidedesc = 0;
            if (empty($hideref)) $hideref = 0;
            if (empty($moreparams)) $moreparams = null;

            $result = $objecttmp->generateDocument($objecttmp->modelpdf, $outputlangs, $hidedetails, $hidedesc, $hideref, $moreparams);

            if ($result <= 0)
            {
                setEventMessages($objecttmp->error, $objecttmp->errors, 'errors');
                $error++;
                break;
            }
            else $nbok++;
        }
        else
        {
            setEventMessages($objecttmp->error, $objecttmp->errors, 'errors');
            $error++;
            break;
        }
    }

    if (!$error)
    {
        if ($nbok > 1) setEventMessages($langs->trans("RecordsGenerated", $nbok), null, 'mesgs');
        else setEventMessages($langs->trans("RecordGenerated", $nbok), null, 'mesgs');
        $db->commit();
    }
    else
    {
        $db->rollback();
    }
}

<<<<<<< HEAD
$parameters['toselect'] = $toselect;
$parameters['uploaddir'] = $uploaddir;
$parameters['massaction'] = $massaction;
$parameters['diroutputmassaction'] = $diroutputmassaction;

$reshook = $hookmanager->executeHooks('doMassActions', $parameters, $object, $action); // Note that $action and $object may have been modified by some hooks
=======
$parameters['toselect']=$toselect;
$parameters['uploaddir']=$uploaddir;
$parameters['massaction']=$massaction;
$parameters['diroutputmassaction']=$diroutputmassaction;

$reshook=$hookmanager->executeHooks('doMassActions', $parameters, $object, $action);    // Note that $action and $object may have been modified by some hooks
>>>>>>> 5e3698b0
if ($reshook < 0) setEventMessages($hookmanager->error, $hookmanager->errors, 'errors');<|MERGE_RESOLUTION|>--- conflicted
+++ resolved
@@ -141,11 +141,7 @@
 	   	$massaction = 'presend';
 	}
 
-<<<<<<< HEAD
 	if (!GETPOST('subject', 'none'))
-=======
-	if (! GETPOST('subject', 'none'))
->>>>>>> 5e3698b0
 	{
 		$error++;
 		setEventMessages($langs->trans("ErrorFieldRequired", $langs->transnoentitiesnoconv("MailTopic")), null, 'warnings');
@@ -192,11 +188,7 @@
 					}
 				}
 			}
-<<<<<<< HEAD
 			$sendto = implode(',', $tmparray);
-=======
-			$sendto=implode(',', $tmparray);
->>>>>>> 5e3698b0
 
 			// Define $sendtocc
 			$receivercc = $_POST['receivercc'];
@@ -226,11 +218,7 @@
 					}
 				}
 			}
-<<<<<<< HEAD
 			$sendtocc = implode(',', $tmparray);
-=======
-			$sendtocc=implode(',', $tmparray);
->>>>>>> 5e3698b0
 
 			//var_dump($listofobjectref);exit;
 			$listofqualifiedobj = array();
@@ -244,33 +232,21 @@
 				{
 					$langs->load("errors");
 					$nbignored++;
-<<<<<<< HEAD
 					$resaction .= '<div class="error">'.$langs->trans('ErrorOnlyProposalNotDraftCanBeSentInMassAction', $objectobj->ref).'</div><br>';
-=======
-					$resaction.='<div class="error">'.$langs->trans('ErrorOnlyProposalNotDraftCanBeSentInMassAction', $objectobj->ref).'</div><br>';
->>>>>>> 5e3698b0
 					continue; // Payment done or started or canceled
 				}
 				if ($objectclass == 'Commande' && $objectobj->statut == Commande::STATUS_DRAFT)
 				{
 					$langs->load("errors");
 					$nbignored++;
-<<<<<<< HEAD
 					$resaction .= '<div class="error">'.$langs->trans('ErrorOnlyOrderNotDraftCanBeSentInMassAction', $objectobj->ref).'</div><br>';
-=======
-					$resaction.='<div class="error">'.$langs->trans('ErrorOnlyOrderNotDraftCanBeSentInMassAction', $objectobj->ref).'</div><br>';
->>>>>>> 5e3698b0
 					continue;
 				}
 				if ($objectclass == 'Facture' && $objectobj->statut == Facture::STATUS_DRAFT)
 				{
 					$langs->load("errors");
 					$nbignored++;
-<<<<<<< HEAD
 					$resaction .= '<div class="error">'.$langs->trans('ErrorOnlyInvoiceValidatedCanBeSentInMassAction', $objectobj->ref).'</div><br>';
-=======
-					$resaction.='<div class="error">'.$langs->trans('ErrorOnlyInvoiceValidatedCanBeSentInMassAction', $objectobj->ref).'</div><br>';
->>>>>>> 5e3698b0
 					continue; // Payment done or started or canceled
 				}
 
@@ -317,11 +293,7 @@
 				   	$nbignored++;
 				   	if (empty($thirdpartywithoutemail[$objectobj->thirdparty->id]))
 					{
-<<<<<<< HEAD
 						$resaction .= '<div class="error">'.$langs->trans('NoRecipientEmail', $objectobj->thirdparty->name).'</div><br>';
-=======
-						$resaction.='<div class="error">'.$langs->trans('NoRecipientEmail', $objectobj->thirdparty->name).'</div><br>';
->>>>>>> 5e3698b0
 					}
 					dol_syslog('No recipient for thirdparty: '.$objectobj->thirdparty->name, LOG_WARNING);
 					$thirdpartywithoutemail[$objectobj->thirdparty->id] = 1;
@@ -342,11 +314,7 @@
 					// For supplier invoices, we use the file provided by supplier, not the one we generate
 					if ($objectobj->element == 'invoice_supplier')
 					{
-<<<<<<< HEAD
 						$fileparams = dol_most_recent_file($uploaddir.'/'.get_exdir($objectobj->id, 2, 0, 0, $objectobj, $objectobj->element).$objectobj->ref, preg_quote($objectobj->ref, '/').'([^\-])+');
-=======
-						$fileparams = dol_most_recent_file($uploaddir . '/' . get_exdir($objectobj->id, 2, 0, 0, $objectobj, $objectobj->element).$objectobj->ref, preg_quote($objectobj->ref, '/').'([^\-])+');
->>>>>>> 5e3698b0
 						$file = $fileparams['fullname'];
 					}
 
@@ -365,11 +333,7 @@
 					{
 							$nbignored++;
 							$langs->load("errors");
-<<<<<<< HEAD
 							$resaction .= '<div class="error">'.$langs->trans('ErrorCantReadFile', $file).'</div><br>';
-=======
-							$resaction.='<div class="error">'.$langs->trans('ErrorCantReadFile', $file).'</div><br>';
->>>>>>> 5e3698b0
 							dol_syslog('Failed to read file: '.$file, LOG_WARNING);
 							continue;
 					}
@@ -452,19 +416,11 @@
                 foreach ($looparray as $objectid => $objecttmp)		// $objecttmp is a real object or an empty object if we choose to send one email per thirdparty instead of one per object
 				{
 					// Make substitution in email content
-<<<<<<< HEAD
 					if (!empty($conf->projet->enabled) && method_exists($objecttmp, 'fetch_projet') && is_null($objecttmp->project))
 					{
 						$objecttmp->fetch_projet();
 					}
 					$substitutionarray = getCommonSubstitutionArray($langs, 0, null, $objecttmp);
-=======
-					if (! empty($conf->projet->enabled) && method_exists($objecttmp, 'fetch_projet') && is_null($objecttmp->project))
-					{
-						$objecttmp->fetch_projet();
-					}
-					$substitutionarray=getCommonSubstitutionArray($langs, 0, null, $objecttmp);
->>>>>>> 5e3698b0
 					$substitutionarray['__ID__']    = ($oneemailperrecipient ? join(', ', array_keys($listofqualifiedobj)) : $objecttmp->id);
 					$substitutionarray['__REF__']   = ($oneemailperrecipient ? join(', ', $listofqualifiedref) : $objecttmp->ref);
 					$substitutionarray['__EMAIL__'] = $thirdparty->email;
@@ -472,17 +428,10 @@
 
 					$parameters = array('mode'=>'formemail');
 
-<<<<<<< HEAD
 					if (!empty($listofobjectthirdparties)) {
 						$parameters['listofobjectthirdparties'] = $listofobjectthirdparties;
 					}
 					if (!empty($listofobjectref)) {
-=======
-					if (! empty($listofobjectthirdparties)) {
-						$parameters['listofobjectthirdparties'] = $listofobjectthirdparties;
-					}
-					if (! empty($listofobjectref)) {
->>>>>>> 5e3698b0
 						$parameters['listofobjectref'] = $listofobjectref;
 					}
 
@@ -553,11 +502,7 @@
 						$result = $mailfile->sendfile();
 						if ($result)
 						{
-<<<<<<< HEAD
 							$resaction .= $langs->trans('MailSuccessfulySent', $mailfile->getValidAddress($from, 2), $mailfile->getValidAddress($sendto, 2)).'<br>'; // Must not contain "
-=======
-							$resaction.=$langs->trans('MailSuccessfulySent', $mailfile->getValidAddress($from, 2), $mailfile->getValidAddress($sendto, 2)).'<br>';		// Must not contain "
->>>>>>> 5e3698b0
 
 							$error = 0;
 
@@ -626,13 +571,8 @@
 							$langs->load("other");
 							if ($mailfile->error)
 							{
-<<<<<<< HEAD
 								$resaction .= $langs->trans('ErrorFailedToSendMail', $from, $sendto);
 								$resaction .= '<br><div class="error">'.$mailfile->error.'</div>';
-=======
-								$resaction.=$langs->trans('ErrorFailedToSendMail', $from, $sendto);
-								$resaction.='<br><div class="error">'.$mailfile->error.'</div>';
->>>>>>> 5e3698b0
 							}
 							else
 							{
@@ -1021,15 +961,9 @@
 		}
 	}
 
-<<<<<<< HEAD
 	$arrayofinclusion = array();
 	foreach ($listofobjectref as $tmppdf) $arrayofinclusion[] = '^'.preg_quote(dol_sanitizeFileName($tmppdf), '/').'\.pdf$';
 	foreach ($listofobjectref as $tmppdf) $arrayofinclusion[] = '^'.preg_quote(dol_sanitizeFileName($tmppdf), '/').'_[a-zA-Z0-9-_]+\.pdf$'; // To include PDF generated from ODX files
-=======
-	$arrayofinclusion=array();
-	foreach($listofobjectref as $tmppdf) $arrayofinclusion[]='^'.preg_quote(dol_sanitizeFileName($tmppdf), '/').'\.pdf$';
-	foreach($listofobjectref as $tmppdf) $arrayofinclusion[]='^'.preg_quote(dol_sanitizeFileName($tmppdf), '/').'_[a-zA-Z0-9-_]+\.pdf$';	// To include PDF generated from ODX files
->>>>>>> 5e3698b0
 	$listoffiles = dol_dir_list($uploaddir, 'all', 1, implode('|', $arrayofinclusion), '\.meta$|\.png', 'date', SORT_DESC, 0, true);
 
 	// build list of files with full path
@@ -1049,17 +983,10 @@
 
 	// Define output language (Here it is not used because we do only merging existing PDF)
 	$outputlangs = $langs;
-<<<<<<< HEAD
 	$newlang = '';
 	if ($conf->global->MAIN_MULTILANGS && empty($newlang) && GETPOST('lang_id', 'aZ09')) $newlang = GETPOST('lang_id', 'aZ09');
 	if ($conf->global->MAIN_MULTILANGS && empty($newlang)) $newlang = $objecttmp->thirdparty->default_lang;
 	if (!empty($newlang)) {
-=======
-	$newlang='';
-	if ($conf->global->MAIN_MULTILANGS && empty($newlang) && GETPOST('lang_id', 'aZ09')) $newlang=GETPOST('lang_id', 'aZ09');
-	if ($conf->global->MAIN_MULTILANGS && empty($newlang)) $newlang=$objecttmp->thirdparty->default_lang;
-	if (! empty($newlang)) {
->>>>>>> 5e3698b0
 		$outputlangs = new Translate("", $conf);
 		$outputlangs->setDefaultLang($newlang);
 	}
@@ -1070,13 +997,8 @@
 		dol_mkdir($diroutputmassaction);
 
 		// Defined name of merged file
-<<<<<<< HEAD
 		$filename = strtolower(dol_sanitizeFileName($langs->transnoentities($objectlabel)));
 		$filename = preg_replace('/\s/', '_', $filename);
-=======
-		$filename=strtolower(dol_sanitizeFileName($langs->transnoentities($objectlabel)));
-		$filename=preg_replace('/\s/', '_', $filename);
->>>>>>> 5e3698b0
 
 		// Save merged file
 		if (in_array($objecttmp->element, array('facture', 'facture_fournisseur')) && $search_status == Facture::STATUS_VALIDATED)
@@ -1089,13 +1011,8 @@
 
 		if (count($files) > 0)
 		{
-<<<<<<< HEAD
 			$now = dol_now();
 			$file = $diroutputmassaction.'/'.$filename.'_'.dol_print_date($now, 'dayhourlog').'.pdf';
-=======
-			$now=dol_now();
-			$file=$diroutputmassaction.'/'.$filename.'_'.dol_print_date($now, 'dayhourlog').'.pdf';
->>>>>>> 5e3698b0
 
 			$input_files = '';
 			foreach ($files as $f) {
@@ -1152,13 +1069,8 @@
 		dol_mkdir($diroutputmassaction);
 
 		// Defined name of merged file
-<<<<<<< HEAD
 		$filename = strtolower(dol_sanitizeFileName($langs->transnoentities($objectlabel)));
 		$filename = preg_replace('/\s/', '_', $filename);
-=======
-		$filename=strtolower(dol_sanitizeFileName($langs->transnoentities($objectlabel)));
-		$filename=preg_replace('/\s/', '_', $filename);
->>>>>>> 5e3698b0
 
 		// Save merged file
 		if (in_array($objecttmp->element, array('facture', 'facture_fournisseur')) && $search_status == Facture::STATUS_VALIDATED)
@@ -1170,17 +1082,10 @@
 		if ($month) $filename .= '_'.$month;
 		if ($pagecount)
 		{
-<<<<<<< HEAD
 			$now = dol_now();
 			$file = $diroutputmassaction.'/'.$filename.'_'.dol_print_date($now, 'dayhourlog').'.pdf';
 			$pdf->Output($file, 'F');
 			if (!empty($conf->global->MAIN_UMASK))
-=======
-			$now=dol_now();
-			$file=$diroutputmassaction.'/'.$filename.'_'.dol_print_date($now, 'dayhourlog').'.pdf';
-			$pdf->Output($file, 'F');
-			if (! empty($conf->global->MAIN_UMASK))
->>>>>>> 5e3698b0
 				@chmod($file, octdec($conf->global->MAIN_UMASK));
 
 			$langs->load("exports");
@@ -1212,11 +1117,7 @@
 {
 	$objecttmp = new $objectclass($db);
 
-<<<<<<< HEAD
-	if ($objecttmp->element == 'invoice' && !empty($conf->stock->enabled) && !empty($conf->global->STOCK_CALCULATE_ON_BILL))
-=======
-	if (($objecttmp->element == 'facture' || $objecttmp->element == 'invoice') && ! empty($conf->stock->enabled) && ! empty($conf->global->STOCK_CALCULATE_ON_BILL))
->>>>>>> 5e3698b0
+	if (($objecttmp->element == 'facture' || $objecttmp->element == 'invoice') && !empty($conf->stock->enabled) && !empty($conf->global->STOCK_CALCULATE_ON_BILL))
 	{
 		$langs->load("errors");
 		setEventMessages($langs->trans('ErrorMassValidationNotAllowedWhenStockIncreaseOnAction'), null, 'errors');
@@ -1330,11 +1231,7 @@
 			{
 				$langs->load("errors");
 				$nbignored++;
-<<<<<<< HEAD
 				$resaction .= '<div class="error">'.$langs->trans('ErrorOnlyDraftStatusCanBeDeletedInMassAction', $objecttmp->ref).'</div><br>';
-=======
-				$resaction.='<div class="error">'.$langs->trans('ErrorOnlyDraftStatusCanBeDeletedInMassAction', $objecttmp->ref).'</div><br>';
->>>>>>> 5e3698b0
 				continue;
 			}
 
@@ -1398,17 +1295,10 @@
             $outputlangs = $langs;
             $newlang = '';
 
-<<<<<<< HEAD
             if ($conf->global->MAIN_MULTILANGS && empty($newlang) && GETPOST('lang_id', 'aZ09')) $newlang = GETPOST('lang_id', 'aZ09');
             if ($conf->global->MAIN_MULTILANGS && empty($newlang) && isset($objecttmp->thirdparty->default_lang)) $newlang = $objecttmp->thirdparty->default_lang; // for proposal, order, invoice, ...
             if ($conf->global->MAIN_MULTILANGS && empty($newlang) && isset($objecttmp->default_lang)) $newlang = $objecttmp->default_lang; // for thirdparty
             if (!empty($newlang))
-=======
-            if ($conf->global->MAIN_MULTILANGS && empty($newlang) && GETPOST('lang_id', 'aZ09')) $newlang=GETPOST('lang_id', 'aZ09');
-            if ($conf->global->MAIN_MULTILANGS && empty($newlang) && isset($objecttmp->thirdparty->default_lang)) $newlang=$objecttmp->thirdparty->default_lang;  // for proposal, order, invoice, ...
-            if ($conf->global->MAIN_MULTILANGS && empty($newlang) && isset($objecttmp->default_lang)) $newlang=$objecttmp->default_lang;                  // for thirdparty
-            if (! empty($newlang))
->>>>>>> 5e3698b0
             {
                 $outputlangs = new Translate("", $conf);
                 $outputlangs->setDefaultLang($newlang);
@@ -1450,19 +1340,10 @@
     }
 }
 
-<<<<<<< HEAD
 $parameters['toselect'] = $toselect;
 $parameters['uploaddir'] = $uploaddir;
 $parameters['massaction'] = $massaction;
 $parameters['diroutputmassaction'] = $diroutputmassaction;
 
 $reshook = $hookmanager->executeHooks('doMassActions', $parameters, $object, $action); // Note that $action and $object may have been modified by some hooks
-=======
-$parameters['toselect']=$toselect;
-$parameters['uploaddir']=$uploaddir;
-$parameters['massaction']=$massaction;
-$parameters['diroutputmassaction']=$diroutputmassaction;
-
-$reshook=$hookmanager->executeHooks('doMassActions', $parameters, $object, $action);    // Note that $action and $object may have been modified by some hooks
->>>>>>> 5e3698b0
 if ($reshook < 0) setEventMessages($hookmanager->error, $hookmanager->errors, 'errors');