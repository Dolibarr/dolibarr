<?php
/* Copyright (C) 2015-2017 Laurent Destailleur  <eldy@users.sourceforge.net>
 * Copyright (C) 2018	   Nicolas ZABOURI	<info@inovea-conseil.com>
 * Copyright (C) 2018 	   Juanjo Menent  <jmenent@2byte.es>
 * Copyright (C) 2019 	   Ferran Marcet  <fmarcet@2byte.es>
 *
 * This program is free software; you can redistribute it and/or modify
 * it under the terms of the GNU General Public License as published by
 * the Free Software Foundation; either version 3 of the License, or
 * (at your option) any later version.
 *
 * This program is distributed in the hope that it will be useful,
 * but WITHOUT ANY WARRANTY; without even the implied warranty of
 * MERCHANTABILITY or FITNESS FOR A PARTICULAR PURPOSE.  See the
 * GNU General Public License for more details.
 *
 * You should have received a copy of the GNU General Public License
 * along with this program. If not, see <http://www.gnu.org/licenses/>.
 * or see http://www.gnu.org/
 */

/**
 *	\file			htdocs/core/actions_massactions.inc.php
 *  \brief			Code for actions done with massaction button (send by email, merge pdf, delete, ...)
 */


// $massaction must be defined
// $objectclass and $objectlabel must be defined
// $parameters, $object, $action must be defined for the hook.

// $permtoread, $permtocreate and $permtodelete may be defined
// $uploaddir may be defined (example to $conf->projet->dir_output."/";)
// $toselect may be defined


// Protection
if (empty($objectclass) || empty($uploaddir))
{
    dol_print_error(null, 'include of actions_massactions.inc.php is done but var $massaction or $objectclass or $uploaddir was not defined');
    exit;
}


// Mass actions. Controls on number of lines checked.
$maxformassaction=(empty($conf->global->MAIN_LIMIT_FOR_MASS_ACTIONS)?1000:$conf->global->MAIN_LIMIT_FOR_MASS_ACTIONS);
if (! empty($massaction) && count($toselect) < 1)
{
    $error++;
    setEventMessages($langs->trans("NoRecordSelected"), null, "warnings");
}
if (! $error && is_array($toselect) && count($toselect) > $maxformassaction)
{
    setEventMessages($langs->trans('TooManyRecordForMassAction',$maxformassaction), null, 'errors');
    $error++;
}

if (! $error && $massaction == 'confirm_presend' && ! GETPOST('sendmail'))  // If we do not choose button send (for example when we change template or limit), we must not send email, but keep on send email form
{
    $massaction='presend';
}
if (! $error && $massaction == 'confirm_presend')
{
    $resaction = '';
    $nbsent = 0;
    $nbignored = 0;
    $langs->load("mails");
    include_once DOL_DOCUMENT_ROOT.'/core/lib/files.lib.php';

    $listofobjectid=array();
    $listofobjectthirdparties=array();
    $listofobjectref=array();

    if (! $error)
    {
        $thirdparty=new Societe($db);

        $objecttmp=new $objectclass($db);
        if ($objecttmp->element == 'expensereport') $thirdparty=new User($db);
        if ($objecttmp->element == 'holiday')       $thirdparty=new User($db);

        foreach($toselect as $toselectid)
        {
            $objecttmp=new $objectclass($db);	// we must create new instance because instance is saved into $listofobjectref array for future use
            $result=$objecttmp->fetch($toselectid);
            if ($result > 0)
            {
                $listofobjectid[$toselectid]=$toselectid;

                $thirdpartyid=($objecttmp->fk_soc?$objecttmp->fk_soc:$objecttmp->socid);
                if ($objecttmp->element == 'societe')       $thirdpartyid=$objecttmp->id;
                if ($objecttmp->element == 'expensereport') $thirdpartyid=$objecttmp->fk_user_author;
                if ($objecttmp->element == 'holiday')       $thirdpartyid=$objecttmp->fk_user;
                if (empty($thirdpartyid)) $thirdpartyid=0;

                $listofobjectthirdparties[$thirdpartyid]=$thirdpartyid;
                $listofobjectref[$thirdpartyid][$toselectid]=$objecttmp;
            }
        }
    }

    // Check mandatory parameters
    if (GETPOST('fromtype','alpha') === 'user' && empty($user->email))
    {
        $error++;
        setEventMessages($langs->trans("NoSenderEmailDefined"), null, 'warnings');
        $massaction='presend';
    }

    $receiver=$_POST['receiver'];
    if (! is_array($receiver))
    {
        if (empty($receiver) || $receiver == '-1') $receiver=array();
        else $receiver=array($receiver);
    }
    if (! trim($_POST['sendto']) && count($receiver) == 0 && count($listofobjectthirdparties) == 1)	// if only one recipient, receiver is mandatory
    {
        $error++;
        setEventMessages($langs->trans("ErrorFieldRequired", $langs->transnoentitiesnoconv("Recipient")), null, 'warnings');
        $massaction='presend';
    }

    if (! GETPOST('subject','none'))
    {
        $error++;
        setEventMessages($langs->trans("ErrorFieldRequired", $langs->transnoentitiesnoconv("MailTopic")), null, 'warnings');
        $massaction='presend';
    }

    // Loop on each recipient/thirdparty
    if (! $error)
    {
        foreach ($listofobjectthirdparties as $thirdpartyid)
        {
            $result = $thirdparty->fetch($thirdpartyid);
            if ($result < 0)
            {
                dol_print_error($db);
                exit;
            }

            $sendto='';
            $sendtocc='';
            $sendtobcc='';
            $sendtoid = array();

            // Define $sendto
            $tmparray=array();
            if (trim($_POST['sendto']))
            {
                // Recipients are provided into free text
                $tmparray[] = trim($_POST['sendto']);
            }
            if (count($receiver)>0)
            {
                foreach($receiver as $key=>$val)
                {
                    // Recipient was provided from combo list
                    if ($val == 'thirdparty') // Id of third party or user
                    {
                        $tmparray[] = $thirdparty->name.' <'.$thirdparty->email.'>';
                    }
                    elseif ($val && method_exists($thirdparty, 'contact_get_property'))		// Id of contact
                    {
                        $tmparray[] = $thirdparty->contact_get_property((int) $val,'email');
                        $sendtoid[] = $val;
                    }
                }
            }
            $sendto=implode(',',$tmparray);

            // Define $sendtocc
            $receivercc=$_POST['receivercc'];
            if (! is_array($receivercc))
            {
                if ($receivercc == '-1') $receivercc=array();
                else $receivercc=array($receivercc);
            }
            $tmparray=array();
            if (trim($_POST['sendtocc']))
            {
                $tmparray[] = trim($_POST['sendtocc']);
            }
            if (count($receivercc) > 0)
            {
                foreach($receivercc as $key=>$val)
                {
                    // Recipient was provided from combo list
                    if ($val == 'thirdparty') // Id of third party
                    {
                        $tmparray[] = $thirdparty->name.' <'.$thirdparty->email.'>';
                    }
                    elseif ($val)	// Id du contact
                    {
                        $tmparray[] = $thirdparty->contact_get_property((int) $val,'email');
                        //$sendtoid[] = $val;  TODO Add also id of contact in CC ?
                    }
                }
            }
            $sendtocc=implode(',',$tmparray);

            //var_dump($listofobjectref);exit;
            $attachedfiles=array('paths'=>array(), 'names'=>array(), 'mimes'=>array());
            $listofqualifiedobj=array();
            $listofqualifiedref=array();
            $thirdpartywithoutemail=array();

            foreach($listofobjectref[$thirdpartyid] as $objectid => $objectobj)
            {
                //var_dump($thirdpartyid.' - '.$objectid.' - '.$objectobj->statut);
                if ($objectclass == 'Propal' && $objectobj->statut == Propal::STATUS_DRAFT)
                {
                    $langs->load("errors");
                    $nbignored++;
                    $resaction.='<div class="error">'.$langs->trans('ErrorOnlyProposalNotDraftCanBeSentInMassAction',$objectobj->ref).'</div><br>';
                    continue; // Payment done or started or canceled
                }
                if ($objectclass == 'Commande' && $objectoj->statut == Commande::STATUS_DRAFT)
                {
                    $langs->load("errors");
                    $nbignored++;
                    $resaction.='<div class="error">'.$langs->trans('ErrorOnlyOrderNotDraftCanBeSentInMassAction',$objectobj->ref).'</div><br>';
                    continue;
                }
                if ($objectclass == 'Facture' && $objectobj->statut == Facture::STATUS_DRAFT)
                {
                    $langs->load("errors");
                    $nbignored++;
                    $resaction.='<div class="error">'.$langs->trans('ErrorOnlyInvoiceValidatedCanBeSentInMassAction',$objectobj->ref).'</div><br>';
                    continue; // Payment done or started or canceled
                }

                // Test recipient
                if (empty($sendto)) 	// For the case, no recipient were set (multi thirdparties send)
                {
                    if ($objectobj->element == 'expensereport')
                    {
                        $fuser = new User($db);
                        $fuser->fetch($objectobj->fk_user_author);
                        $sendto = $fuser->email;
                    }
                    elseif ($objectobj->element == 'holiday')
                    {
                        $fuser = new User($db);
                        $fuser->fetch($objectobj->fk_user);
                        $sendto = $fuser->email;
                    }
                    else
                    {
                        $objectobj->fetch_thirdparty();
                        $sendto = $objectobj->thirdparty->email;
                    }
                }

                if (empty($sendto))
                {
                    //print "No recipient for thirdparty ".$objectobj->thirdparty->name;
                    $nbignored++;
                    if (empty($thirdpartywithoutemail[$objectobj->thirdparty->id]))
                    {
                        $resaction.='<div class="error">'.$langs->trans('NoRecipientEmail',$objectobj->thirdparty->name).'</div><br>';
                    }
                    dol_syslog('No recipient for thirdparty: '.$objectobj->thirdparty->name, LOG_WARNING);
                    $thirdpartywithoutemail[$objectobj->thirdparty->id]=1;
                    continue;
                }

                if ($_POST['addmaindocfile'])
                {
                    // TODO Use future field $objectobj->fullpathdoc to know where is stored default file
                    // TODO If not defined, use $objectobj->modelpdf (or defaut invoice config) to know what is template to use to regenerate doc.
                    $filename=dol_sanitizeFileName($objectobj->ref).'.pdf';
                    $filedir=$uploaddir . '/' . dol_sanitizeFileName($objectobj->ref);
                    $file = $filedir . '/' . $filename;
                    $mime = dol_mimetype($file);

                    if (dol_is_file($file))
                    {
                        // Create form object
                        $attachedfiles=array(
                            'paths'=>array_merge($attachedfiles['paths'],array($file)),
                            'names'=>array_merge($attachedfiles['names'],array($filename)),
                            'mimes'=>array_merge($attachedfiles['mimes'],array($mime))
                        );
                    }
                    else
                    {
                        $nbignored++;
                        $langs->load("errors");
                        $resaction.='<div class="error">'.$langs->trans('ErrorCantReadFile',$file).'</div><br>';
                        dol_syslog('Failed to read file: '.$file, LOG_WARNING);
                        continue;
                    }
                }

                // Object of thirdparty qualified, we add it
                $listofqualifiedobj[$objectid]=$objectobj;
                $listofqualifiedref[$objectid]=$objectobj->ref;

                //var_dump($listofqualifiedref);
            }

            // Send email if there is at least one qualified object for current thirdparty
            if (count($listofqualifiedobj) > 0)
            {
                $langs->load("commercial");

                $fromtype = GETPOST('fromtype');
                if ($fromtype === 'user') {
                    $from = $user->getFullName($langs) .' <'.$user->email.'>';
                }
                elseif ($fromtype === 'company') {
                    $from = $conf->global->MAIN_INFO_SOCIETE_NOM .' <'.$conf->global->MAIN_INFO_SOCIETE_MAIL.'>';
                }
                elseif (preg_match('/user_aliases_(\d+)/', $fromtype, $reg)) {
                    $tmp=explode(',', $user->email_aliases);
                    $from = trim($tmp[($reg[1] - 1)]);
                }
                elseif (preg_match('/global_aliases_(\d+)/', $fromtype, $reg)) {
                    $tmp=explode(',', $conf->global->MAIN_INFO_SOCIETE_MAIL_ALIASES);
                    $from = trim($tmp[($reg[1] - 1)]);
                }
                elseif (preg_match('/senderprofile_(\d+)_(\d+)/', $fromtype, $reg)) {
                    $sql='SELECT rowid, label, email FROM '.MAIN_DB_PREFIX.'c_email_senderprofile WHERE rowid = '.(int) $reg[1];
                    $resql = $db->query($sql);
                    $obj = $db->fetch_object($resql);
                    if ($obj)
                    {
                        $from = $obj->label.' <'.$obj->email.'>';
                    }
                }
                else {
                    $from = $_POST['fromname'] . ' <' . $_POST['frommail'] .'>';
                }

                $replyto = $from;
                $subject = GETPOST('subject','none');
                $message = GETPOST('message','none');

                $sendtobcc = GETPOST('sendtoccc');
                if ($objectclass == 'Propal') 				$sendtobcc .= (empty($conf->global->MAIN_MAIL_AUTOCOPY_PROPOSAL_TO) ? '' : (($sendtobcc?", ":"").$conf->global->MAIN_MAIL_AUTOCOPY_PROPOSAL_TO));
                if ($objectclass == 'Commande') 			$sendtobcc .= (empty($conf->global->MAIN_MAIL_AUTOCOPY_ORDER_TO) ? '' : (($sendtobcc?", ":"").$conf->global->MAIN_MAIL_AUTOCOPY_ORDER_TO));
                if ($objectclass == 'Facture') 				$sendtobcc .= (empty($conf->global->MAIN_MAIL_AUTOCOPY_INVOICE_TO) ? '' : (($sendtobcc?", ":"").$conf->global->MAIN_MAIL_AUTOCOPY_INVOICE_TO));
                if ($objectclass == 'Supplier_Proposal') 	$sendtobcc .= (empty($conf->global->MAIN_MAIL_AUTOCOPY_SUPPLIER_PROPOSAL_TO) ? '' : (($sendtobcc?", ":"").$conf->global->MAIN_MAIL_AUTOCOPY_SUPPLIER_PROPOSAL_TO));
                if ($objectclass == 'CommandeFournisseur')	$sendtobcc .= (empty($conf->global->MAIN_MAIL_AUTOCOPY_SUPPLIER_ORDER_TO) ? '' : (($sendtobcc?", ":"").$conf->global->MAIN_MAIL_AUTOCOPY_SUPPLIER_ORDER_TO));
                if ($objectclass == 'FactureFournisseur')	$sendtobcc .= (empty($conf->global->MAIN_MAIL_AUTOCOPY_SUPPLIER_INVOICE_TO) ? '' : (($sendtobcc?", ":"").$conf->global->MAIN_MAIL_AUTOCOPY_SUPPLIER_INVOICE_TO));
                if ($objectclass == 'Project') 			    $sendtobcc .= (empty($conf->global->MAIN_MAIL_AUTOCOPY_PROJECT_TO) ? '' : (($sendtobcc?", ":"").$conf->global->MAIN_MAIL_AUTOCOPY_PROJECT_TO));

                // $listofqualifiedobj is array with key = object id and value is instance of qualified objects, for the current thirdparty (but thirdparty property is not loaded yet)
                // $looparray will be an array with number of email to send for the current thirdparty (so 1 or n if n object for same thirdparty)
                $oneemailperrecipient=(GETPOST('oneemailperrecipient','alpha')=='on'?1:0);
                $looparray=array();
                if (! $oneemailperrecipient)
                {
                    $looparray = $listofqualifiedobj;
                    foreach ($looparray as $key => $objecttmp)
                    {
                        $looparray[$key]->thirdparty = $thirdparty;   // Force thirdparty on object
                    }
                }
                else
                {
                    $objectforloop=new $objectclass($db);
                    $objectforloop->thirdparty = $thirdparty;          // Force thirdparty on object (even if object was not loaded)
                    $looparray[0]=$objectforloop;
                }
                //var_dump($looparray);exit;
                dol_syslog("We have set an array of ".count($looparray)." emails to send. oneemailperrecipient=".$oneemailperrecipient);
                //var_dump($oneemailperrecipient); var_dump($listofqualifiedobj); var_dump($listofqualifiedref);
                foreach ($looparray as $objectid => $objecttmp)		// $objecttmp is a real object or an empty object if we choose to send one email per thirdparty instead of one per object
                {
                    // Make substitution in email content
                    $substitutionarray=getCommonSubstitutionArray($langs, 0, null, $objecttmp);
                    $substitutionarray['__ID__']    = ($oneemailperrecipient ? join(', ',array_keys($listofqualifiedobj)) : $objecttmp->id);
                    $substitutionarray['__REF__']   = ($oneemailperrecipient ? join(', ',$listofqualifiedref) : $objecttmp->ref);
                    $substitutionarray['__EMAIL__'] = $thirdparty->email;
                    $substitutionarray['__CHECK_READ__'] = '<img src="'.DOL_MAIN_URL_ROOT.'/public/emailing/mailing-read.php?tag='.$thirdparty->tag.'&securitykey='.urlencode($conf->global->MAILING_EMAIL_UNSUBSCRIBE_KEY).'" width="1" height="1" style="width:1px;height:1px" border="0"/>';

                    $parameters=array('mode'=>'formemail');

                    if ( ! empty( $listofobjectthirdparties ) ) {
                        $parameters['listofobjectthirdparties'] = $listofobjectthirdparties;
                    }
                    if ( ! empty( $listofobjectref ) ) {
                        $parameters['listofobjectref'] = $listofobjectref;
                    }

                    complete_substitutions_array($substitutionarray, $langs, $objecttmp, $parameters);

                    $subjectreplaced=make_substitutions($subject, $substitutionarray);
                    $messagereplaced=make_substitutions($message, $substitutionarray);

                    $filepath = $attachedfiles['paths'];
                    $filename = $attachedfiles['names'];
                    $mimetype = $attachedfiles['mimes'];

                    // Define the trackid when emails sent from the mass action
                    if ($oneemailperrecipient)
                    {
                        $trackid='thi'.$thirdparty->id;
                        if ($objecttmp->element == 'expensereport') $trackid='use'.$thirdparty->id;
                        if ($objecttmp->element == 'holiday') $trackid='use'.$thirdparty->id;
                    }
                    else
                    {
                        $trackid=strtolower(get_class($objecttmp));
                        if (get_class($objecttmp)=='Contrat')  $trackid='con';
                        if (get_class($objecttmp)=='Propal')   $trackid='pro';
                        if (get_class($objecttmp)=='Commande') $trackid='ord';
                        if (get_class($objecttmp)=='Facture')  $trackid='inv';
                        if (get_class($objecttmp)=='Supplier_Proposal')   $trackid='spr';
                        if (get_class($objecttmp)=='CommandeFournisseur') $trackid='sor';
                        if (get_class($objecttmp)=='FactureFournisseur')  $trackid='sin';

                        $trackid.=$objecttmp->id;
                    }
                    //var_dump($filepath);
                    //var_dump($trackid);exit;
                    //var_dump($subjectreplaced);

                    // Send mail (substitutionarray must be done just before this)
                    require_once DOL_DOCUMENT_ROOT.'/core/class/CMailFile.class.php';
                    $mailfile = new CMailFile($subjectreplaced, $sendto, $from, $messagereplaced, $filepath, $mimetype, $filename, $sendtocc, $sendtobcc, $deliveryreceipt, -1, '', '', $trackid);
                    if ($mailfile->error)
                    {
                        $resaction.='<div class="error">'.$mailfile->error.'</div>';
                    }
                    else
                    {
                        $result=$mailfile->sendfile();
                        if ($result)
                        {
                            $resaction.=$langs->trans('MailSuccessfulySent',$mailfile->getValidAddress($from,2),$mailfile->getValidAddress($sendto,2)).'<br>';		// Must not contain "

                            $error=0;

                            // Insert logs into agenda
                            foreach($listofqualifiedobj as $objid2 => $objectobj2)
                            {
                                if ((! $oneemailperrecipient) && $objid2 != $objectid) continue;  // We discard this pass to avoid duplicate with other pass in looparray at higher level

                                dol_syslog("Try to insert email event into agenda for objid=".$objid2." => objectobj=".get_class($objectobj2));

                                /*if ($objectclass == 'Propale') $actiontypecode='AC_PROP';
                                 if ($objectclass == 'Commande') $actiontypecode='AC_COM';
                                 if ($objectclass == 'Facture') $actiontypecode='AC_FAC';
                                 if ($objectclass == 'Supplier_Proposal') $actiontypecode='AC_SUP_PRO';
                                 if ($objectclass == 'CommandeFournisseur') $actiontypecode='AC_SUP_ORD';
                                 if ($objectclass == 'FactureFournisseur') $actiontypecode='AC_SUP_INV';*/

                                $actionmsg=$langs->transnoentities('MailSentBy').' '.$from.' '.$langs->transnoentities('To').' '.$sendto;
                                if ($message)
                                {
                                    if ($sendtocc) $actionmsg = dol_concatdesc($actionmsg, $langs->transnoentities('Bcc') . ": " . $sendtocc);
                                    $actionmsg = dol_concatdesc($actionmsg, $langs->transnoentities('MailTopic') . ": " . $subjectreplaced);
                                    $actionmsg = dol_concatdesc($actionmsg, $langs->transnoentities('TextUsedInTheMessageBody') . ":");
                                    $actionmsg = dol_concatdesc($actionmsg, $messagereplaced);
                                }
                                $actionmsg2='';

                                // Initialisation donnees
                                $objectobj2->sendtoid		= 0;
                                $objectobj2->actionmsg		= $actionmsg;  // Long text
                                $objectobj2->actionmsg2		= $actionmsg2; // Short text
                                $objectobj2->fk_element		= $objid2;
                                $objectobj2->elementtype	= $objectobj2->element;

                                $triggername = strtoupper(get_class($objectobj2)) .'_SENTBYMAIL';
                                if ($triggername == 'SOCIETE_SENTBYMAIL')    $triggername = 'COMPANY_SENTBYMAIL';
                                if ($triggername == 'CONTRAT_SENTBYMAIL')    $triggername = 'CONTRACT_SENTBYMAIL';
                                if ($triggername == 'COMMANDE_SENTBYMAIL')   $triggername = 'ORDER_SENTBYMAIL';
                                if ($triggername == 'FACTURE_SENTBYMAIL')    $triggername = 'BILL_SENTBYMAIL';
                                if ($triggername == 'EXPEDITION_SENTBYMAIL') $triggername = 'SHIPPING_SENTBYMAIL';
                                if ($triggername == 'COMMANDEFOURNISSEUR_SENTBYMAIL') $triggername = 'ORDER_SUPPLIER_SENTBYMAIL';
                                if ($triggername == 'FACTUREFOURNISSEUR_SENTBYMAIL') $triggername = 'BILL_SUPPLIER_SENTBYMAIL';
                                if ($triggername == 'SUPPLIERPROPOSAL_SENTBYMAIL') $triggername = 'PROPOSAL_SUPPLIER_SENTBYMAIL';

                                if (! empty($triggername))
                                {
                                    // Appel des triggers
                                    include_once DOL_DOCUMENT_ROOT . "/core/class/interfaces.class.php";
                                    $interface=new Interfaces($db);
                                    $result=$interface->run_triggers($triggername, $objectobj2, $user, $langs, $conf);
                                    if ($result < 0) { $error++; $errors=$interface->errors; }
                                    // Fin appel triggers

                                    if ($error)
                                    {
                                        setEventMessages($db->lasterror(), $errors, 'errors');
                                        dol_syslog("Error in trigger ".$triggername.' '.$db->lasterror(), LOG_ERR);
                                    }
                                }
                            }

                            $nbsent++;   // Nb of email sent (may be lower than number of record selected if we group thirdparties)
                        }
                        else
                        {
                            $langs->load("other");
                            if ($mailfile->error)
                            {
                                $resaction.=$langs->trans('ErrorFailedToSendMail',$from,$sendto);
                                $resaction.='<br><div class="error">'.$mailfile->error.'</div>';
                            }
                            else
                            {
                                $resaction.='<div class="warning">No mail sent. Feature is disabled by option MAIN_DISABLE_ALL_MAILS</div>';
                            }
                        }
                    }
                }
            }
        }

        $resaction.=($resaction?'<br>':$resaction);
        $resaction.='<strong>'.$langs->trans("ResultOfMailSending").':</strong><br>'."\n";
        $resaction.=$langs->trans("NbSelected").': '.count($toselect)."\n<br>";
        $resaction.=$langs->trans("NbIgnored").': '.($nbignored?$nbignored:0)."\n<br>";
        $resaction.=$langs->trans("NbSent").': '.($nbsent?$nbsent:0)."\n<br>";

        if ($nbsent)
        {
            $action='';	// Do not show form post if there was at least one successfull sent
            //setEventMessages($langs->trans("EMailSentToNRecipients", $nbsent.'/'.count($toselect)), null, 'mesgs');
            setEventMessages($langs->trans("EMailSentForNElements", $nbsent.'/'.count($toselect)), null, 'mesgs');
            setEventMessages($resaction, null, 'mesgs');
        }
        else
        {
            //setEventMessages($langs->trans("EMailSentToNRecipients", 0), null, 'warnings');  // May be object has no generated PDF file
            setEventMessages($resaction, null, 'warnings');
        }

        $action='list';
        $massaction='';
    }
}

if ($massaction == 'confirm_createbills')
{
<<<<<<< HEAD
    $orders = GETPOST('toselect','array');
    $createbills_onebythird = GETPOST('createbills_onebythird', 'int');
    $validate_invoices = GETPOST('valdate_invoices', 'int');

    $TFact = array();
    $TFactThird = array();

    $nb_bills_created = 0;

    $db->begin();

    foreach($orders as $id_order)
    {
        $cmd = new Commande($db);
        if ($cmd->fetch($id_order) <= 0) continue;

        $objecttmp = new Facture($db);
        if (!empty($createbills_onebythird) && !empty($TFactThird[$cmd->socid])) $objecttmp = $TFactThird[$cmd->socid]; // If option "one bill per third" is set, we use already created order.
        else {
            // Load extrafields of order
            $cmd->fetch_optionals();

            $objecttmp->socid = $cmd->socid;
            $objecttmp->type = Facture::TYPE_STANDARD;
            $objecttmp->cond_reglement_id	= $cmd->cond_reglement_id;
            $objecttmp->mode_reglement_id	= $cmd->mode_reglement_id;
            $objecttmp->fk_project			= $cmd->fk_project;

            $datefacture = dol_mktime(12, 0, 0, $_POST['remonth'], $_POST['reday'], $_POST['reyear']);
            if (empty($datefacture))
            {
                $datefacture = dol_mktime(date("h"), date("M"), 0, date("m"), date("d"), date("Y"));
            }

            $objecttmp->date = $datefacture;
            $objecttmp->origin    = 'commande';
            $objecttmp->origin_id = $id_order;

            $objecttmp->array_options = $cmd->array_options;	// Copy extrafields

            $res = $objecttmp->create($user);

            if($res > 0) $nb_bills_created++;
        }

        if ($objecttmp->id > 0)
        {
            $sql = "INSERT INTO ".MAIN_DB_PREFIX."element_element (";
            $sql.= "fk_source";
            $sql.= ", sourcetype";
            $sql.= ", fk_target";
            $sql.= ", targettype";
            $sql.= ") VALUES (";
            $sql.= $id_order;
            $sql.= ", '".$objecttmp->origin."'";
            $sql.= ", ".$objecttmp->id;
            $sql.= ", '".$objecttmp->element."'";
            $sql.= ")";

            if (! $db->query($sql))
            {
                $error++;
            }

            if (! $error)
            {
                $lines = $cmd->lines;
                if (empty($lines) && method_exists($cmd, 'fetch_lines'))
                {
                    $cmd->fetch_lines();
                    $lines = $cmd->lines;
                }

                $fk_parent_line=0;
                $num=count($lines);

                for ($i=0;$i<$num;$i++)
                {
                    $desc=($lines[$i]->desc?$lines[$i]->desc:$lines[$i]->libelle);
                    // If we build one invoice for several order, we must put the invoice of order on the line
                    if (! empty($createbills_onebythird))
                    {
                        $desc=dol_concatdesc($desc, $langs->trans("Order").' '.$cmd->ref.' - '.dol_print_date($cmd->date, 'day', $langs));
                    }

                    if ($lines[$i]->subprice < 0)
                    {
                        // Negative line, we create a discount line
                        $discount = new DiscountAbsolute($db);
                        $discount->fk_soc=$objecttmp->socid;
                        $discount->amount_ht=abs($lines[$i]->total_ht);
                        $discount->amount_tva=abs($lines[$i]->total_tva);
                        $discount->amount_ttc=abs($lines[$i]->total_ttc);
                        $discount->tva_tx=$lines[$i]->tva_tx;
                        $discount->fk_user=$user->id;
                        $discount->description=$desc;
                        $discountid=$discount->create($user);
                        if ($discountid > 0)
                        {
                            $result=$objecttmp->insert_discount($discountid);
                            //$result=$discount->link_to_invoice($lineid,$id);
                        }
                        else
                        {
                            setEventMessages($discount->error, $discount->errors, 'errors');
                            $error++;
                            break;
                        }
                    }
                    else
                    {
                        // Positive line
                        $product_type=($lines[$i]->product_type?$lines[$i]->product_type:0);
                        // Date start
                        $date_start=false;
                        if ($lines[$i]->date_debut_prevue) $date_start=$lines[$i]->date_debut_prevue;
                        if ($lines[$i]->date_debut_reel) $date_start=$lines[$i]->date_debut_reel;
                        if ($lines[$i]->date_start) $date_start=$lines[$i]->date_start;
                        //Date end
                        $date_end=false;
                        if ($lines[$i]->date_fin_prevue) $date_end=$lines[$i]->date_fin_prevue;
                        if ($lines[$i]->date_fin_reel) $date_end=$lines[$i]->date_fin_reel;
                        if ($lines[$i]->date_end) $date_end=$lines[$i]->date_end;
                        // Reset fk_parent_line for no child products and special product
                        if (($lines[$i]->product_type != 9 && empty($lines[$i]->fk_parent_line)) || $lines[$i]->product_type == 9)
                        {
                            $fk_parent_line = 0;
                        }

                        // Extrafields
                        if (empty($conf->global->MAIN_EXTRAFIELDS_DISABLED) && method_exists($lines[$i], 'fetch_optionals')) {
                            $lines[$i]->fetch_optionals($lines[$i]->rowid);
                            $array_options = $lines[$i]->array_options;
                        }

                        $result = $objecttmp->addline(
                            $desc,
                            $lines[$i]->subprice,
                            $lines[$i]->qty,
                            $lines[$i]->tva_tx,
                            $lines[$i]->localtax1_tx,
                            $lines[$i]->localtax2_tx,
                            $lines[$i]->fk_product,
                            $lines[$i]->remise_percent,
                            $date_start,
                            $date_end,
                            0,
                            $lines[$i]->info_bits,
                            $lines[$i]->fk_remise_except,
                            'HT',
                            0,
                            $product_type,
                            $ii,
                            $lines[$i]->special_code,
                            $objecttmp->origin,
                            $lines[$i]->rowid,
                            $fk_parent_line,
                            $lines[$i]->fk_fournprice,
                            $lines[$i]->pa_ht,
                            $lines[$i]->label,
                            $array_options
                            );
                        if ($result > 0)
                        {
                            $lineid=$result;
                        }
                        else
                        {
                            $lineid=0;
                            $error++;
                            break;
                        }
                        // Defined the new fk_parent_line
                        if ($result > 0 && $lines[$i]->product_type == 9)
                        {
                            $fk_parent_line = $result;
                        }
                    }
                }
            }
        }

        //$cmd->classifyBilled($user);        // Disabled. This behavior must be set or not using the workflow module.

        if(!empty($createbills_onebythird) && empty($TFactThird[$cmd->socid])) $TFactThird[$cmd->socid] = $objecttmp;
        else $TFact[$objecttmp->id] = $objecttmp;
    }

    // Build doc with all invoices
    $TAllFact = empty($createbills_onebythird) ? $TFact : $TFactThird;
    $toselect = array();

    if (! $error && $validate_invoices)
    {
        $massaction = $action = 'builddoc';

        foreach($TAllFact as &$objecttmp)
        {
            $result = $objecttmp->validate($user);
            if ($result <= 0)
            {
                $error++;
                setEventMessages($objecttmp->error, $objecttmp->errors, 'errors');
                break;
            }

            $id = $objecttmp->id; // For builddoc action
            $object = $objecttmp;

            // Builddoc
            $donotredirect = 1;
            $upload_dir = $conf->facture->dir_output;
            $permissioncreate=$user->rights->facture->creer;

            // Call action to build doc
            $savobject = $object;
            $object = $objecttmp;
            include DOL_DOCUMENT_ROOT.'/core/actions_builddoc.inc.php';
            $object = $savobject;
        }

        $massaction = $action = 'confirm_createbills';
    }

    if (! $error)
    {
        $db->commit();
        setEventMessages($langs->trans('BillCreated', $nb_bills_created), null, 'mesgs');

        // Make a redirect to avoid to bill twice if we make a refresh or back
        $param='';
        if (! empty($contextpage) && $contextpage != $_SERVER["PHP_SELF"]) $param.='&contextpage='.urlencode($contextpage);
        if ($limit > 0 && $limit != $conf->liste_limit) $param.='&limit='.urlencode($limit);
        if ($sall)					$param.='&sall='.urlencode($sall);
        if ($socid > 0)             $param.='&socid='.urlencode($socid);
        if ($viewstatut != '')      $param.='&viewstatut='.urlencode($viewstatut);
        if ($search_orderday)      		$param.='&search_orderday='.urlencode($search_orderday);
        if ($search_ordermonth)      		$param.='&search_ordermonth='.urlencode($search_ordermonth);
        if ($search_orderyear)       		$param.='&search_orderyear='.urlencode($search_orderyear);
        if ($search_deliveryday)   		$param.='&search_deliveryday='.urlencode($search_deliveryday);
        if ($search_deliverymonth)   		$param.='&search_deliverymonth='.urlencode($search_deliverymonth);
        if ($search_deliveryyear)    		$param.='&search_deliveryyear='.urlencode($search_deliveryyear);
        if ($search_ref)      		$param.='&search_ref='.urlencode($search_ref);
        if ($search_company)  		$param.='&search_company='.urlencode($search_company);
        if ($search_ref_customer)	$param.='&search_ref_customer='.urlencode($search_ref_customer);
        if ($search_user > 0) 		$param.='&search_user='.urlencode($search_user);
        if ($search_sale > 0) 		$param.='&search_sale='.urlencode($search_sale);
        if ($search_total_ht != '') $param.='&search_total_ht='.urlencode($search_total_ht);
        if ($search_total_vat != '') $param.='&search_total_vat='.urlencode($search_total_vat);
        if ($search_total_ttc != '') $param.='&search_total_ttc='.urlencode($search_total_ttc);
        if ($search_project_ref >= 0)  	$param.="&search_project_ref=".urlencode($search_project_ref);
        if ($show_files)            $param.='&show_files=' .urlencode($show_files);
        if ($optioncss != '')       $param.='&optioncss='.urlencode($optioncss);
        if ($billed != '')			$param.='&billed='.urlencode($billed);

        header("Location: ".$_SERVER['PHP_SELF'].'?'.$param);
        exit;
    }
    else
    {
        $db->rollback();
        $action='create';
        $_GET["origin"]=$_POST["origin"];
        $_GET["originid"]=$_POST["originid"];
        setEventMessages("Error", null, 'errors');
        $error++;
    }
=======
	$orders = GETPOST('toselect','array');
	$createbills_onebythird = GETPOST('createbills_onebythird', 'int');
	$validate_invoices = GETPOST('valdate_invoices', 'int');

	$TFact = array();
	$TFactThird = array();

	$nb_bills_created = 0;

	$db->begin();

	foreach($orders as $id_order)
	{
		$cmd = new Commande($db);
		if ($cmd->fetch($id_order) <= 0) continue;

		$objecttmp = new Facture($db);
		if (!empty($createbills_onebythird) && !empty($TFactThird[$cmd->socid])) $objecttmp = $TFactThird[$cmd->socid]; // If option "one bill per third" is set, we use already created order.
		else {
			// Load extrafields of order
			$cmd->fetch_optionals();

			$objecttmp->socid = $cmd->socid;
			$objecttmp->type = Facture::TYPE_STANDARD;
			$objecttmp->cond_reglement_id	= $cmd->cond_reglement_id;
			$objecttmp->mode_reglement_id	= $cmd->mode_reglement_id;
			$objecttmp->fk_project			= $cmd->fk_project;
            $objecttmp->multicurrency_code  = $cmd->multicurrency_code;
			$datefacture = dol_mktime(12, 0, 0, $_POST['remonth'], $_POST['reday'], $_POST['reyear']);
			if (empty($datefacture))
			{
				$datefacture = dol_mktime(date("h"), date("M"), 0, date("m"), date("d"), date("Y"));
			}

			$objecttmp->date = $datefacture;
			$objecttmp->origin    = 'commande';
			$objecttmp->origin_id = $id_order;

			$objecttmp->array_options = $cmd->array_options;	// Copy extrafields

			$res = $objecttmp->create($user);

			if($res > 0) $nb_bills_created++;
		}

		if ($objecttmp->id > 0)
		{
			$sql = "INSERT INTO ".MAIN_DB_PREFIX."element_element (";
			$sql.= "fk_source";
			$sql.= ", sourcetype";
			$sql.= ", fk_target";
			$sql.= ", targettype";
			$sql.= ") VALUES (";
			$sql.= $id_order;
			$sql.= ", '".$objecttmp->origin."'";
			$sql.= ", ".$objecttmp->id;
			$sql.= ", '".$objecttmp->element."'";
			$sql.= ")";

			if (! $db->query($sql))
			{
				$error++;
			}

			if (! $error)
			{
				$lines = $cmd->lines;
				if (empty($lines) && method_exists($cmd, 'fetch_lines'))
				{
					$cmd->fetch_lines();
					$lines = $cmd->lines;
				}

				$fk_parent_line=0;
				$num=count($lines);

				for ($i=0;$i<$num;$i++)
				{
					$desc=($lines[$i]->desc?$lines[$i]->desc:$lines[$i]->libelle);
					// If we build one invoice for several order, we must put the invoice of order on the line
					if (! empty($createbills_onebythird))
					{
					    $desc=dol_concatdesc($desc, $langs->trans("Order").' '.$cmd->ref.' - '.dol_print_date($cmd->date, 'day', $langs));
					}

					if ($lines[$i]->subprice < 0)
					{
						// Negative line, we create a discount line
						$discount = new DiscountAbsolute($db);
						$discount->fk_soc=$objecttmp->socid;
						$discount->amount_ht=abs($lines[$i]->total_ht);
						$discount->amount_tva=abs($lines[$i]->total_tva);
						$discount->amount_ttc=abs($lines[$i]->total_ttc);
						$discount->tva_tx=$lines[$i]->tva_tx;
						$discount->fk_user=$user->id;
						$discount->description=$desc;
						$discountid=$discount->create($user);
						if ($discountid > 0)
						{
							$result=$objecttmp->insert_discount($discountid);
							//$result=$discount->link_to_invoice($lineid,$id);
						}
						else
						{
							setEventMessages($discount->error, $discount->errors, 'errors');
							$error++;
							break;
						}
					}
					else
					{
						// Positive line
						$product_type=($lines[$i]->product_type?$lines[$i]->product_type:0);
						// Date start
						$date_start=false;
						if ($lines[$i]->date_debut_prevue) $date_start=$lines[$i]->date_debut_prevue;
						if ($lines[$i]->date_debut_reel) $date_start=$lines[$i]->date_debut_reel;
						if ($lines[$i]->date_start) $date_start=$lines[$i]->date_start;
						//Date end
						$date_end=false;
						if ($lines[$i]->date_fin_prevue) $date_end=$lines[$i]->date_fin_prevue;
						if ($lines[$i]->date_fin_reel) $date_end=$lines[$i]->date_fin_reel;
						if ($lines[$i]->date_end) $date_end=$lines[$i]->date_end;
						// Reset fk_parent_line for no child products and special product
						if (($lines[$i]->product_type != 9 && empty($lines[$i]->fk_parent_line)) || $lines[$i]->product_type == 9)
						{
							$fk_parent_line = 0;
						}

						// Extrafields
						if (empty($conf->global->MAIN_EXTRAFIELDS_DISABLED) && method_exists($lines[$i], 'fetch_optionals')) {
							$lines[$i]->fetch_optionals($lines[$i]->rowid);
							$array_options = $lines[$i]->array_options;
						}

						$result = $objecttmp->addline(
							$desc,
							$lines[$i]->subprice,
							$lines[$i]->qty,
							$lines[$i]->tva_tx,
							$lines[$i]->localtax1_tx,
							$lines[$i]->localtax2_tx,
							$lines[$i]->fk_product,
							$lines[$i]->remise_percent,
							$date_start,
							$date_end,
							0,
							$lines[$i]->info_bits,
							$lines[$i]->fk_remise_except,
							'HT',
							0,
							$product_type,
							$ii,
							$lines[$i]->special_code,
							$objecttmp->origin,
							$lines[$i]->rowid,
							$fk_parent_line,
							$lines[$i]->fk_fournprice,
							$lines[$i]->pa_ht,
							$lines[$i]->label,
							$array_options
							);
						if ($result > 0)
						{
							$lineid=$result;
						}
						else
						{
							$lineid=0;
							$error++;
							break;
						}
						// Defined the new fk_parent_line
						if ($result > 0 && $lines[$i]->product_type == 9)
						{
							$fk_parent_line = $result;
						}
					}
				}
			}
		}

		//$cmd->classifyBilled($user);        // Disabled. This behavior must be set or not using the workflow module.

		if(!empty($createbills_onebythird) && empty($TFactThird[$cmd->socid])) $TFactThird[$cmd->socid] = $objecttmp;
		else $TFact[$objecttmp->id] = $objecttmp;
	}

	// Build doc with all invoices
	$TAllFact = empty($createbills_onebythird) ? $TFact : $TFactThird;
	$toselect = array();

	if (! $error && $validate_invoices)
	{
		$massaction = $action = 'builddoc';

		foreach($TAllFact as &$objecttmp)
		{
			$result = $objecttmp->validate($user);
			if ($result <= 0)
			{
				$error++;
				setEventMessages($objecttmp->error, $objecttmp->errors, 'errors');
				break;
			}

			$id = $objecttmp->id; // For builddoc action
			$object = $objecttmp;

			// Builddoc
			$donotredirect = 1;
			$upload_dir = $conf->facture->dir_output;
			$permissioncreate=$user->rights->facture->creer;

			// Call action to build doc
			$savobject = $object;
      			$object = $objecttmp;
			include DOL_DOCUMENT_ROOT.'/core/actions_builddoc.inc.php';
			$object = $savobject;
		}

		$massaction = $action = 'confirm_createbills';
	}

	if (! $error)
	{
		$db->commit();
		setEventMessage($langs->trans('BillCreated', $nb_bills_created));

		// Make a redirect to avoid to bill twice if we make a refresh or back
		$param='';
		if (! empty($contextpage) && $contextpage != $_SERVER["PHP_SELF"]) $param.='&contextpage='.urlencode($contextpage);
		if ($limit > 0 && $limit != $conf->liste_limit) $param.='&limit='.urlencode($limit);
		if ($sall)					$param.='&sall='.urlencode($sall);
		if ($socid > 0)             $param.='&socid='.urlencode($socid);
		if ($viewstatut != '')      $param.='&viewstatut='.urlencode($viewstatut);
		if ($search_orderday)      		$param.='&search_orderday='.urlencode($search_orderday);
		if ($search_ordermonth)      		$param.='&search_ordermonth='.urlencode($search_ordermonth);
		if ($search_orderyear)       		$param.='&search_orderyear='.urlencode($search_orderyear);
		if ($search_deliveryday)   		$param.='&search_deliveryday='.urlencode($search_deliveryday);
		if ($search_deliverymonth)   		$param.='&search_deliverymonth='.urlencode($search_deliverymonth);
		if ($search_deliveryyear)    		$param.='&search_deliveryyear='.urlencode($search_deliveryyear);
		if ($search_ref)      		$param.='&search_ref='.urlencode($search_ref);
		if ($search_company)  		$param.='&search_company='.urlencode($search_company);
		if ($search_ref_customer)	$param.='&search_ref_customer='.urlencode($search_ref_customer);
		if ($search_user > 0) 		$param.='&search_user='.urlencode($search_user);
		if ($search_sale > 0) 		$param.='&search_sale='.urlencode($search_sale);
		if ($search_total_ht != '') $param.='&search_total_ht='.urlencode($search_total_ht);
		if ($search_total_vat != '') $param.='&search_total_vat='.urlencode($search_total_vat);
		if ($search_total_ttc != '') $param.='&search_total_ttc='.urlencode($search_total_ttc);
		if ($search_project_ref >= 0)  	$param.="&search_project_ref=".urlencode($search_project_ref);
		if ($show_files)            $param.='&show_files=' .urlencode($show_files);
		if ($optioncss != '')       $param.='&optioncss='.urlencode($optioncss);
		if ($billed != '')			$param.='&billed='.urlencode($billed);

		header("Location: ".$_SERVER['PHP_SELF'].'?'.$param);
		exit;
	}
	else
	{
		$db->rollback();
		$action='create';
		$_GET["origin"]=$_POST["origin"];
		$_GET["originid"]=$_POST["originid"];
		setEventMessages("Error", null, 'errors');
		$error++;
	}
>>>>>>> a20d824b
}

if (!$error && $massaction == 'cancelorders')
{

    $db->begin();

    $nbok = 0;


    $orders = GETPOST('toselect', 'array');
    foreach ($orders as $id_order)
    {

        $cmd = new Commande($db);
        if ($cmd->fetch($id_order) <= 0)
            continue;

            if ($cmd->statut != Commande::STATUS_VALIDATED)
            {
                $langs->load('errors');
                setEventMessages($langs->trans("ErrorObjectMustHaveStatusValidToBeCanceled", $cmd->ref), null, 'errors');
                $error++;
                break;
            }
            else
                $result = $cmd->cancel();

                if ($result < 0)
                {
                    setEventMessages($cmd->error, $cmd->errors, 'errors');
                    $error++;
                    break;
                }
                else
                    $nbok++;
    }
    if (!$error)
    {
        if ($nbok > 1)
            setEventMessages($langs->trans("RecordsModified", $nbok), null, 'mesgs');
            else
                setEventMessages($langs->trans("RecordsModified", $nbok), null, 'mesgs');
                $db->commit();
    }
    else
    {
        $db->rollback();
    }
}


if (! $error && $massaction == "builddoc" && $permtoread && ! GETPOST('button_search'))
{
    if (empty($diroutputmassaction))
    {
        dol_print_error(null, 'include of actions_massactions.inc.php is done but var $diroutputmassaction was not defined');
        exit;
    }

    require_once DOL_DOCUMENT_ROOT.'/core/lib/files.lib.php';
    require_once DOL_DOCUMENT_ROOT.'/core/lib/pdf.lib.php';
    require_once DOL_DOCUMENT_ROOT.'/core/lib/date.lib.php';

    $objecttmp=new $objectclass($db);
    $listofobjectid=array();
    $listofobjectthirdparties=array();
    $listofobjectref=array();
    foreach($toselect as $toselectid)
    {
        $objecttmp=new $objectclass($db);	// must create new instance because instance is saved into $listofobjectref array for future use
        $result=$objecttmp->fetch($toselectid);
        if ($result > 0)
        {
            $listofobjectid[$toselectid]=$toselectid;
            $thirdpartyid=$objecttmp->fk_soc?$objecttmp->fk_soc:$objecttmp->socid;
            $listofobjectthirdparties[$thirdpartyid]=$thirdpartyid;
            $listofobjectref[$toselectid]=$objecttmp->ref;
        }
    }

    $arrayofinclusion=array();
    foreach($listofobjectref as $tmppdf) $arrayofinclusion[]='^'.preg_quote(dol_sanitizeFileName($tmppdf),'/').'\.pdf$';
    foreach($listofobjectref as $tmppdf) $arrayofinclusion[]='^'.preg_quote(dol_sanitizeFileName($tmppdf),'/').'_[a-zA-Z0-9-_]+\.pdf$';	// To include PDF generated from ODX files
    $listoffiles = dol_dir_list($uploaddir,'all',1,implode('|',$arrayofinclusion),'\.meta$|\.png','date',SORT_DESC,0,true);

    // build list of files with full path
    $files = array();
    foreach($listofobjectref as $basename)
    {
        $basename = dol_sanitizeFileName($basename);
        foreach($listoffiles as $filefound)
        {
            if (strstr($filefound["name"],$basename))
            {
                $files[] = $uploaddir.'/'.$basename.'/'.$filefound["name"];
                break;
            }
        }
    }

    // Define output language (Here it is not used because we do only merging existing PDF)
    $outputlangs = $langs;
    $newlang='';
    if ($conf->global->MAIN_MULTILANGS && empty($newlang) && GETPOST('lang_id','aZ09')) $newlang=GETPOST('lang_id','aZ09');
    if ($conf->global->MAIN_MULTILANGS && empty($newlang)) $newlang=$objecttmp->thirdparty->default_lang;
    if (! empty($newlang))
    {
        $outputlangs = new Translate("",$conf);
        $outputlangs->setDefaultLang($newlang);
    }

    if (!empty($conf->global->USE_PDFTK_FOR_PDF_CONCAT))
    {
        // Create output dir if not exists
        dol_mkdir($diroutputmassaction);

        // Defined name of merged file
        $filename=strtolower(dol_sanitizeFileName($langs->transnoentities($objectlabel)));
        $filename=preg_replace('/\s/','_',$filename);

        // Save merged file
        if (in_array($objecttmp->element, array('facture', 'facture_fournisseur')) && $search_status == Facture::STATUS_VALIDATED)
        {
            if ($option=='late') $filename.='_'.strtolower(dol_sanitizeFileName($langs->transnoentities("Unpaid"))).'_'.strtolower(dol_sanitizeFileName($langs->transnoentities("Late")));
            else $filename.='_'.strtolower(dol_sanitizeFileName($langs->transnoentities("Unpaid")));
        }
        if ($year) $filename.='_'.$year;
        if ($month) $filename.='_'.$month;

        if (count($files)>0)
        {
            $now=dol_now();
            $file=$diroutputmassaction.'/'.$filename.'_'.dol_print_date($now,'dayhourlog').'.pdf';

            $input_files = '';
            foreach($files as $f) {
                $input_files.=' '.escapeshellarg($f);
            }

            $cmd = 'pdftk '.escapeshellarg($input_files).' cat output '.escapeshellarg($file);
            exec($cmd);

            if (! empty($conf->global->MAIN_UMASK))
                @chmod($file, octdec($conf->global->MAIN_UMASK));

                $langs->load("exports");
                setEventMessages($langs->trans('FileSuccessfullyBuilt',$filename.'_'.dol_print_date($now,'dayhourlog')), null, 'mesgs');
        }
        else
        {
            setEventMessages($langs->trans('NoPDFAvailableForDocGenAmongChecked'), null, 'errors');
        }
    }
    else {
        // Create empty PDF
        $formatarray=pdf_getFormat();
        $page_largeur = $formatarray['width'];
        $page_hauteur = $formatarray['height'];
        $format = array($page_largeur,$page_hauteur);

        $pdf=pdf_getInstance($format);

        if (class_exists('TCPDF'))
        {
            $pdf->setPrintHeader(false);
            $pdf->setPrintFooter(false);
        }
        $pdf->SetFont(pdf_getPDFFont($outputlangs));

        if (! empty($conf->global->MAIN_DISABLE_PDF_COMPRESSION)) $pdf->SetCompression(false);

        // Add all others
        foreach($files as $file)
        {
            // Charge un document PDF depuis un fichier.
            $pagecount = $pdf->setSourceFile($file);
            for ($i = 1; $i <= $pagecount; $i++)
            {
                $tplidx = $pdf->importPage($i);
                $s = $pdf->getTemplatesize($tplidx);
                $pdf->AddPage($s['h'] > $s['w'] ? 'P' : 'L');
                $pdf->useTemplate($tplidx);
            }
        }

        // Create output dir if not exists
        dol_mkdir($diroutputmassaction);

        // Defined name of merged file
        $filename=strtolower(dol_sanitizeFileName($langs->transnoentities($objectlabel)));
        $filename=preg_replace('/\s/','_',$filename);

        // Save merged file
        if (in_array($objecttmp->element, array('facture', 'facture_fournisseur')) && $search_status == Facture::STATUS_VALIDATED)
        {
            if ($option=='late') $filename.='_'.strtolower(dol_sanitizeFileName($langs->transnoentities("Unpaid"))).'_'.strtolower(dol_sanitizeFileName($langs->transnoentities("Late")));
            else $filename.='_'.strtolower(dol_sanitizeFileName($langs->transnoentities("Unpaid")));
        }
        if ($year) $filename.='_'.$year;
        if ($month) $filename.='_'.$month;
        if ($pagecount)
        {
            $now=dol_now();
            $file=$diroutputmassaction.'/'.$filename.'_'.dol_print_date($now,'dayhourlog').'.pdf';
            $pdf->Output($file,'F');
            if (! empty($conf->global->MAIN_UMASK))
                @chmod($file, octdec($conf->global->MAIN_UMASK));

                $langs->load("exports");
                setEventMessages($langs->trans('FileSuccessfullyBuilt',$filename.'_'.dol_print_date($now,'dayhourlog')), null, 'mesgs');
        }
        else
        {
            setEventMessages($langs->trans('NoPDFAvailableForDocGenAmongChecked'), null, 'errors');
        }
    }
}

// Remove a file from massaction area
if ($action == 'remove_file')
{
    require_once DOL_DOCUMENT_ROOT.'/core/lib/files.lib.php';

    $langs->load("other");
    $upload_dir = $diroutputmassaction;
    $file = $upload_dir . '/' . GETPOST('file');
    $ret=dol_delete_file($file);
    if ($ret) setEventMessages($langs->trans("FileWasRemoved", GETPOST('file')), null, 'mesgs');
    else setEventMessages($langs->trans("ErrorFailToDeleteFile", GETPOST('file')), null, 'errors');
    $action='';
}

// Validate records
if (! $error && $massaction == 'validate' && $permtocreate)
{
    $objecttmp=new $objectclass($db);

    if ($objecttmp->element == 'invoice' && ! empty($conf->stock->enabled) && ! empty($conf->global->STOCK_CALCULATE_ON_BILL))
    {
        $langs->load("errors");
        setEventMessages($langs->trans('ErrorMassValidationNotAllowedWhenStockIncreaseOnAction'), null, 'errors');
        $error++;
    }
    if ($objecttmp->element == 'invoice_supplier' && ! empty($conf->stock->enabled) && ! empty($conf->global->STOCK_CALCULATE_ON_SUPPLIER_BILL))
    {
        $langs->load("errors");
        setEventMessages($langs->trans('ErrorMassValidationNotAllowedWhenStockIncreaseOnAction'), null, 'errors');
        $error++;
    }
    if (! $error)
    {
        $db->begin();

        $nbok = 0;
        foreach($toselect as $toselectid)
        {
            $result=$objecttmp->fetch($toselectid);
            if ($result > 0)
            {
                //if (in_array($objecttmp->element, array('societe','member'))) $result = $objecttmp->delete($objecttmp->id, $user, 1);
                //else
                $result = $objecttmp->validate($user);
                if ($result == 0)
                {
                    $langs->load("errors");
                    setEventMessages($langs->trans("ErrorObjectMustHaveStatusDraftToBeValidated", $objecttmp->ref), null, 'errors');
                    $error++;
                    break;
                }
                elseif ($result < 0)
                {
                    setEventMessages($objecttmp->error, $objecttmp->errors, 'errors');
                    $error++;
                    break;
                }
                else $nbok++;
            }
            else
            {
                setEventMessages($objecttmp->error, $objecttmp->errors, 'errors');
                $error++;
                break;
            }
        }

        if (! $error)
        {
            if ($nbok > 1) setEventMessages($langs->trans("RecordsModified", $nbok), null, 'mesgs');
            else setEventMessages($langs->trans("RecordsModified", $nbok), null, 'mesgs');
            $db->commit();
        }
        else
        {
            $db->rollback();
        }
        //var_dump($listofobjectthirdparties);exit;
    }
}
// Closed records
if (!$error && $massaction == 'closed' && $objectclass == "Propal" && $permtoclose) {
    $db->begin();

    $objecttmp = new $objectclass($db);
    $nbok = 0;
    foreach ($toselect as $toselectid) {
        $result = $objecttmp->fetch($toselectid);
        if ($result > 0) {
            $result = $objecttmp->cloture($user, 3);
            if ($result <= 0) {
                setEventMessages($objecttmp->error, $objecttmp->errors, 'errors');
                $error++;
                break;
            } else
                $nbok++;
        }
        else {
            setEventMessages($objecttmp->error, $objecttmp->errors, 'errors');
            $error++;
            break;
        }
    }

    if (!$error) {
        if ($nbok > 1)
            setEventMessages($langs->trans("RecordsModified", $nbok), null, 'mesgs');
            else
                setEventMessages($langs->trans("RecordsModified", $nbok), null, 'mesgs');
                $db->commit();
    }
    else {
        $db->rollback();
    }
}
// Delete record from mass action (massaction = 'delete' for direct delete, action/confirm='delete'/'yes' with a confirmation step before)
if (! $error && ($massaction == 'delete' || ($action == 'delete' && $confirm == 'yes')) && $permtodelete)
{
    $db->begin();

    $objecttmp=new $objectclass($db);
    $nbok = 0;
    foreach($toselect as $toselectid)
    {
        $result=$objecttmp->fetch($toselectid);
        if ($result > 0)
        {
            // Refuse deletion for some objects/status
            if ($objectclass == 'Facture' && empty($conf->global->INVOICE_CAN_ALWAYS_BE_REMOVED) && $objecttmp->status != Facture::STATUS_DRAFT)
            {
                $langs->load("errors");
                $nbignored++;
                $resaction.='<div class="error">'.$langs->trans('ErrorOnlyDraftStatusCanBeDeletedInMassAction',$objecttmp->ref).'</div><br>';
                continue;
            }

            if ($objectclass == "Task" && $objecttmp->hasChildren() > 0)
            {
                $sql = "UPDATE ".MAIN_DB_PREFIX."projet_task SET fk_task_parent = 0 WHERE fk_task_parent = ".$objecttmp->id;
                $res = $db->query($sql);

                if (!$res)
                {
                    setEventMessage('ErrorRecordParentingNotModified', 'errors');
                    $error++;
                }
            }

            if (in_array($objecttmp->element, array('societe', 'member'))) $result = $objecttmp->delete($objecttmp->id, $user, 1);
            else $result = $objecttmp->delete($user);

            if ($result <= 0)
            {
                setEventMessages($objecttmp->error, $objecttmp->errors, 'errors');
                $error++;
                break;
            }
            else $nbok++;
        }
        else
        {
            setEventMessages($objecttmp->error, $objecttmp->errors, 'errors');
            $error++;
            break;
        }
    }

    if (! $error)
    {
        if ($nbok > 1) setEventMessages($langs->trans("RecordsDeleted", $nbok), null, 'mesgs');
        else setEventMessages($langs->trans("RecordDeleted", $nbok), null, 'mesgs');
        $db->commit();
    }
    else
    {
        $db->rollback();
    }
    //var_dump($listofobjectthirdparties);exit;
}

// Generate document foreach object according to model linked to object
// @TODO : propose model selection
if (! $error && $massaction == 'generate_doc' && $permtoread)
{
    $db->begin();

    $objecttmp=new $objectclass($db);
    $nbok = 0;
    foreach($toselect as $toselectid)
    {
        $result=$objecttmp->fetch($toselectid);
        if ($result > 0)
        {
            $outputlangs = $langs;
            $newlang='';

            if ($conf->global->MAIN_MULTILANGS && empty($newlang) && GETPOST('lang_id','aZ09')) $newlang=GETPOST('lang_id','aZ09');
            if ($conf->global->MAIN_MULTILANGS && empty($newlang) && isset($objecttmp->thirdparty->default_lang)) $newlang=$objecttmp->thirdparty->default_lang;  // for proposal, order, invoice, ...
            if ($conf->global->MAIN_MULTILANGS && empty($newlang) && isset($objecttmp->default_lang)) $newlang=$objecttmp->default_lang;                  // for thirdparty
            if (! empty($newlang))
            {
                $outputlangs = new Translate("",$conf);
                $outputlangs->setDefaultLang($newlang);
            }

            // To be sure vars is defined
            if (empty($hidedetails)) $hidedetails=0;
            if (empty($hidedesc)) $hidedesc=0;
            if (empty($hideref)) $hideref=0;
            if (empty($moreparams)) $moreparams=null;

            $result= $objecttmp->generateDocument($objecttmp->modelpdf, $outputlangs, $hidedetails, $hidedesc, $hideref, $moreparams);

            if ($result <= 0)
            {
                setEventMessages($objecttmp->error, $objecttmp->errors, 'errors');
                $error++;
                break;
            }
            else $nbok++;
        }
        else
        {
            setEventMessages($objecttmp->error, $objecttmp->errors, 'errors');
            $error++;
            break;
        }
    }

    if (! $error)
    {
        if ($nbok > 1) setEventMessages($langs->trans("RecordsGenerated", $nbok), null, 'mesgs');
        else setEventMessages($langs->trans("RecordGenerated", $nbok), null, 'mesgs');
        $db->commit();
    }
    else
    {
        $db->rollback();
    }
}

$parameters['toselect']=$toselect;
$parameters['uploaddir']=$uploaddir;

$reshook=$hookmanager->executeHooks('doMassActions',$parameters, $object, $action);    // Note that $action and $object may have been modified by some hooks
if ($reshook < 0) setEventMessages($hookmanager->error, $hookmanager->errors, 'errors');


<|MERGE_RESOLUTION|>--- conflicted
+++ resolved
@@ -538,7 +538,6 @@
 
 if ($massaction == 'confirm_createbills')
 {
-<<<<<<< HEAD
     $orders = GETPOST('toselect','array');
     $createbills_onebythird = GETPOST('createbills_onebythird', 'int');
     $validate_invoices = GETPOST('valdate_invoices', 'int');
@@ -566,11 +565,12 @@
             $objecttmp->cond_reglement_id	= $cmd->cond_reglement_id;
             $objecttmp->mode_reglement_id	= $cmd->mode_reglement_id;
             $objecttmp->fk_project			= $cmd->fk_project;
-
-            $datefacture = dol_mktime(12, 0, 0, $_POST['remonth'], $_POST['reday'], $_POST['reyear']);
+            $objecttmp->multicurrency_code  = $cmd->multicurrency_code;
+
+            $datefacture = dol_mktime(12, 0, 0, GETPOST('remonth', 'int'), GETPOST('reday', 'int'), GETPOST('reyear', 'int'));
             if (empty($datefacture))
             {
-                $datefacture = dol_mktime(date("h"), date("M"), 0, date("m"), date("d"), date("Y"));
+                $datefacture = dol_now();
             }
 
             $objecttmp->date = $datefacture;
@@ -806,275 +806,6 @@
         setEventMessages("Error", null, 'errors');
         $error++;
     }
-=======
-	$orders = GETPOST('toselect','array');
-	$createbills_onebythird = GETPOST('createbills_onebythird', 'int');
-	$validate_invoices = GETPOST('valdate_invoices', 'int');
-
-	$TFact = array();
-	$TFactThird = array();
-
-	$nb_bills_created = 0;
-
-	$db->begin();
-
-	foreach($orders as $id_order)
-	{
-		$cmd = new Commande($db);
-		if ($cmd->fetch($id_order) <= 0) continue;
-
-		$objecttmp = new Facture($db);
-		if (!empty($createbills_onebythird) && !empty($TFactThird[$cmd->socid])) $objecttmp = $TFactThird[$cmd->socid]; // If option "one bill per third" is set, we use already created order.
-		else {
-			// Load extrafields of order
-			$cmd->fetch_optionals();
-
-			$objecttmp->socid = $cmd->socid;
-			$objecttmp->type = Facture::TYPE_STANDARD;
-			$objecttmp->cond_reglement_id	= $cmd->cond_reglement_id;
-			$objecttmp->mode_reglement_id	= $cmd->mode_reglement_id;
-			$objecttmp->fk_project			= $cmd->fk_project;
-            $objecttmp->multicurrency_code  = $cmd->multicurrency_code;
-			$datefacture = dol_mktime(12, 0, 0, $_POST['remonth'], $_POST['reday'], $_POST['reyear']);
-			if (empty($datefacture))
-			{
-				$datefacture = dol_mktime(date("h"), date("M"), 0, date("m"), date("d"), date("Y"));
-			}
-
-			$objecttmp->date = $datefacture;
-			$objecttmp->origin    = 'commande';
-			$objecttmp->origin_id = $id_order;
-
-			$objecttmp->array_options = $cmd->array_options;	// Copy extrafields
-
-			$res = $objecttmp->create($user);
-
-			if($res > 0) $nb_bills_created++;
-		}
-
-		if ($objecttmp->id > 0)
-		{
-			$sql = "INSERT INTO ".MAIN_DB_PREFIX."element_element (";
-			$sql.= "fk_source";
-			$sql.= ", sourcetype";
-			$sql.= ", fk_target";
-			$sql.= ", targettype";
-			$sql.= ") VALUES (";
-			$sql.= $id_order;
-			$sql.= ", '".$objecttmp->origin."'";
-			$sql.= ", ".$objecttmp->id;
-			$sql.= ", '".$objecttmp->element."'";
-			$sql.= ")";
-
-			if (! $db->query($sql))
-			{
-				$error++;
-			}
-
-			if (! $error)
-			{
-				$lines = $cmd->lines;
-				if (empty($lines) && method_exists($cmd, 'fetch_lines'))
-				{
-					$cmd->fetch_lines();
-					$lines = $cmd->lines;
-				}
-
-				$fk_parent_line=0;
-				$num=count($lines);
-
-				for ($i=0;$i<$num;$i++)
-				{
-					$desc=($lines[$i]->desc?$lines[$i]->desc:$lines[$i]->libelle);
-					// If we build one invoice for several order, we must put the invoice of order on the line
-					if (! empty($createbills_onebythird))
-					{
-					    $desc=dol_concatdesc($desc, $langs->trans("Order").' '.$cmd->ref.' - '.dol_print_date($cmd->date, 'day', $langs));
-					}
-
-					if ($lines[$i]->subprice < 0)
-					{
-						// Negative line, we create a discount line
-						$discount = new DiscountAbsolute($db);
-						$discount->fk_soc=$objecttmp->socid;
-						$discount->amount_ht=abs($lines[$i]->total_ht);
-						$discount->amount_tva=abs($lines[$i]->total_tva);
-						$discount->amount_ttc=abs($lines[$i]->total_ttc);
-						$discount->tva_tx=$lines[$i]->tva_tx;
-						$discount->fk_user=$user->id;
-						$discount->description=$desc;
-						$discountid=$discount->create($user);
-						if ($discountid > 0)
-						{
-							$result=$objecttmp->insert_discount($discountid);
-							//$result=$discount->link_to_invoice($lineid,$id);
-						}
-						else
-						{
-							setEventMessages($discount->error, $discount->errors, 'errors');
-							$error++;
-							break;
-						}
-					}
-					else
-					{
-						// Positive line
-						$product_type=($lines[$i]->product_type?$lines[$i]->product_type:0);
-						// Date start
-						$date_start=false;
-						if ($lines[$i]->date_debut_prevue) $date_start=$lines[$i]->date_debut_prevue;
-						if ($lines[$i]->date_debut_reel) $date_start=$lines[$i]->date_debut_reel;
-						if ($lines[$i]->date_start) $date_start=$lines[$i]->date_start;
-						//Date end
-						$date_end=false;
-						if ($lines[$i]->date_fin_prevue) $date_end=$lines[$i]->date_fin_prevue;
-						if ($lines[$i]->date_fin_reel) $date_end=$lines[$i]->date_fin_reel;
-						if ($lines[$i]->date_end) $date_end=$lines[$i]->date_end;
-						// Reset fk_parent_line for no child products and special product
-						if (($lines[$i]->product_type != 9 && empty($lines[$i]->fk_parent_line)) || $lines[$i]->product_type == 9)
-						{
-							$fk_parent_line = 0;
-						}
-
-						// Extrafields
-						if (empty($conf->global->MAIN_EXTRAFIELDS_DISABLED) && method_exists($lines[$i], 'fetch_optionals')) {
-							$lines[$i]->fetch_optionals($lines[$i]->rowid);
-							$array_options = $lines[$i]->array_options;
-						}
-
-						$result = $objecttmp->addline(
-							$desc,
-							$lines[$i]->subprice,
-							$lines[$i]->qty,
-							$lines[$i]->tva_tx,
-							$lines[$i]->localtax1_tx,
-							$lines[$i]->localtax2_tx,
-							$lines[$i]->fk_product,
-							$lines[$i]->remise_percent,
-							$date_start,
-							$date_end,
-							0,
-							$lines[$i]->info_bits,
-							$lines[$i]->fk_remise_except,
-							'HT',
-							0,
-							$product_type,
-							$ii,
-							$lines[$i]->special_code,
-							$objecttmp->origin,
-							$lines[$i]->rowid,
-							$fk_parent_line,
-							$lines[$i]->fk_fournprice,
-							$lines[$i]->pa_ht,
-							$lines[$i]->label,
-							$array_options
-							);
-						if ($result > 0)
-						{
-							$lineid=$result;
-						}
-						else
-						{
-							$lineid=0;
-							$error++;
-							break;
-						}
-						// Defined the new fk_parent_line
-						if ($result > 0 && $lines[$i]->product_type == 9)
-						{
-							$fk_parent_line = $result;
-						}
-					}
-				}
-			}
-		}
-
-		//$cmd->classifyBilled($user);        // Disabled. This behavior must be set or not using the workflow module.
-
-		if(!empty($createbills_onebythird) && empty($TFactThird[$cmd->socid])) $TFactThird[$cmd->socid] = $objecttmp;
-		else $TFact[$objecttmp->id] = $objecttmp;
-	}
-
-	// Build doc with all invoices
-	$TAllFact = empty($createbills_onebythird) ? $TFact : $TFactThird;
-	$toselect = array();
-
-	if (! $error && $validate_invoices)
-	{
-		$massaction = $action = 'builddoc';
-
-		foreach($TAllFact as &$objecttmp)
-		{
-			$result = $objecttmp->validate($user);
-			if ($result <= 0)
-			{
-				$error++;
-				setEventMessages($objecttmp->error, $objecttmp->errors, 'errors');
-				break;
-			}
-
-			$id = $objecttmp->id; // For builddoc action
-			$object = $objecttmp;
-
-			// Builddoc
-			$donotredirect = 1;
-			$upload_dir = $conf->facture->dir_output;
-			$permissioncreate=$user->rights->facture->creer;
-
-			// Call action to build doc
-			$savobject = $object;
-      			$object = $objecttmp;
-			include DOL_DOCUMENT_ROOT.'/core/actions_builddoc.inc.php';
-			$object = $savobject;
-		}
-
-		$massaction = $action = 'confirm_createbills';
-	}
-
-	if (! $error)
-	{
-		$db->commit();
-		setEventMessage($langs->trans('BillCreated', $nb_bills_created));
-
-		// Make a redirect to avoid to bill twice if we make a refresh or back
-		$param='';
-		if (! empty($contextpage) && $contextpage != $_SERVER["PHP_SELF"]) $param.='&contextpage='.urlencode($contextpage);
-		if ($limit > 0 && $limit != $conf->liste_limit) $param.='&limit='.urlencode($limit);
-		if ($sall)					$param.='&sall='.urlencode($sall);
-		if ($socid > 0)             $param.='&socid='.urlencode($socid);
-		if ($viewstatut != '')      $param.='&viewstatut='.urlencode($viewstatut);
-		if ($search_orderday)      		$param.='&search_orderday='.urlencode($search_orderday);
-		if ($search_ordermonth)      		$param.='&search_ordermonth='.urlencode($search_ordermonth);
-		if ($search_orderyear)       		$param.='&search_orderyear='.urlencode($search_orderyear);
-		if ($search_deliveryday)   		$param.='&search_deliveryday='.urlencode($search_deliveryday);
-		if ($search_deliverymonth)   		$param.='&search_deliverymonth='.urlencode($search_deliverymonth);
-		if ($search_deliveryyear)    		$param.='&search_deliveryyear='.urlencode($search_deliveryyear);
-		if ($search_ref)      		$param.='&search_ref='.urlencode($search_ref);
-		if ($search_company)  		$param.='&search_company='.urlencode($search_company);
-		if ($search_ref_customer)	$param.='&search_ref_customer='.urlencode($search_ref_customer);
-		if ($search_user > 0) 		$param.='&search_user='.urlencode($search_user);
-		if ($search_sale > 0) 		$param.='&search_sale='.urlencode($search_sale);
-		if ($search_total_ht != '') $param.='&search_total_ht='.urlencode($search_total_ht);
-		if ($search_total_vat != '') $param.='&search_total_vat='.urlencode($search_total_vat);
-		if ($search_total_ttc != '') $param.='&search_total_ttc='.urlencode($search_total_ttc);
-		if ($search_project_ref >= 0)  	$param.="&search_project_ref=".urlencode($search_project_ref);
-		if ($show_files)            $param.='&show_files=' .urlencode($show_files);
-		if ($optioncss != '')       $param.='&optioncss='.urlencode($optioncss);
-		if ($billed != '')			$param.='&billed='.urlencode($billed);
-
-		header("Location: ".$_SERVER['PHP_SELF'].'?'.$param);
-		exit;
-	}
-	else
-	{
-		$db->rollback();
-		$action='create';
-		$_GET["origin"]=$_POST["origin"];
-		$_GET["originid"]=$_POST["originid"];
-		setEventMessages("Error", null, 'errors');
-		$error++;
-	}
->>>>>>> a20d824b
 }
 
 if (!$error && $massaction == 'cancelorders')
