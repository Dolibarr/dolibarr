<?php
/* Copyright (C) 2015-2017 Laurent Destailleur  <eldy@users.sourceforge.net>
 * Copyright (C) 2018-2021 Nicolas ZABOURI	<info@inovea-conseil.com>
 * Copyright (C) 2018 	   Juanjo Menent  <jmenent@2byte.es>
 * Copyright (C) 2019 	   Ferran Marcet  <fmarcet@2byte.es>
 * Copyright (C) 2019-2021 Frédéric France <frederic.france@netlogic.fr>
 *
 * This program is free software; you can redistribute it and/or modify
 * it under the terms of the GNU General Public License as published by
 * the Free Software Foundation; either version 3 of the License, or
 * (at your option) any later version.
 *
 * This program is distributed in the hope that it will be useful,
 * but WITHOUT ANY WARRANTY; without even the implied warranty of
 * MERCHANTABILITY or FITNESS FOR A PARTICULAR PURPOSE.  See the
 * GNU General Public License for more details.
 *
 * You should have received a copy of the GNU General Public License
 * along with this program. If not, see <https://www.gnu.org/licenses/>.
 * or see https://www.gnu.org/
 */

/**
 *	\file			htdocs/core/actions_massactions.inc.php
 *  \brief			Code for actions done with massaction button (send by email, merge pdf, delete, ...)
 */


// $massaction must be defined
// $objectclass and $objectlabel must be defined
// $parameters, $object, $action must be defined for the hook.

// $permissiontoread, $permissiontoadd, $permissiontodelete, $permissiontoclose may be defined
// $uploaddir may be defined (example to $conf->projet->dir_output."/";)
// $toselect may be defined
// $diroutputmassaction may be defined


// Protection
if (empty($objectclass) || empty($uploaddir)) {
	dol_print_error(null, 'include of actions_massactions.inc.php is done but var $objectclass or $uploaddir was not defined');
	exit;
}

// For backward compatibility
if (!empty($permtoread) && empty($permissiontoread)) {
	$permissiontoread = $permtoread;
}
if (!empty($permtocreate) && empty($permissiontoadd)) {
	$permissiontoadd = $permtocreate;
}
if (!empty($permtodelete) && empty($permissiontodelete)) {
	$permissiontodelete = $permtodelete;
}


// Mass actions. Controls on number of lines checked.
$maxformassaction = (empty($conf->global->MAIN_LIMIT_FOR_MASS_ACTIONS) ? 1000 : $conf->global->MAIN_LIMIT_FOR_MASS_ACTIONS);
if (!empty($massaction) && is_array($toselect) && count($toselect) < 1) {
	$error++;
	setEventMessages($langs->trans("NoRecordSelected"), null, "warnings");
}
if (!$error && is_array($toselect) && count($toselect) > $maxformassaction) {
	setEventMessages($langs->trans('TooManyRecordForMassAction', $maxformassaction), null, 'errors');
	$error++;
}

if (!$error && $massaction == 'confirm_presend' && !GETPOST('sendmail')) {  // If we do not choose button send (for example when we change template or limit), we must not send email, but keep on send email form
	$massaction = 'presend';
}
if (!$error && $massaction == 'confirm_presend') {
	$resaction = '';
	$nbsent = 0;
	$nbignored = 0;
	$langs->load("mails");
	include_once DOL_DOCUMENT_ROOT.'/core/lib/files.lib.php';

	$listofobjectid = array();
	$listofobjectthirdparties = array();
	$listofobjectcontacts = array();
	$listofobjectref = array();
	$contactidtosend = array();
	$attachedfilesThirdpartyObj = array();
	$oneemailperrecipient = (GETPOST('oneemailperrecipient', 'int') ? 1 : 0);

	if (!$error) {
		$thirdparty = new Societe($db);

		$objecttmp = new $objectclass($db);
		if ($objecttmp->element == 'expensereport') {
			$thirdparty = new User($db);
		}
		if ($objecttmp->element == 'partnership' && $conf->global->PARTNERSHIP_IS_MANAGED_FOR == 'member') {
			$thirdparty = new Adherent($db);
		}
		if ($objecttmp->element == 'holiday') {
			$thirdparty = new User($db);
		}

		foreach ($toselect as $toselectid) {
			$objecttmp = new $objectclass($db); // we must create new instance because instance is saved into $listofobjectref array for future use
			$result = $objecttmp->fetch($toselectid);
			if ($result > 0) {
				$listofobjectid[$toselectid] = $toselectid;

				$thirdpartyid = ($objecttmp->fk_soc ? $objecttmp->fk_soc : $objecttmp->socid);
				if ($objecttmp->element == 'societe') {
					$thirdpartyid = $objecttmp->id;
				}
				if ($objecttmp->element == 'expensereport') {
					$thirdpartyid = $objecttmp->fk_user_author;
				}
				if ($objecttmp->element == 'partnership' && $conf->global->PARTNERSHIP_IS_MANAGED_FOR == 'member') {
					$thirdpartyid = $objecttmp->fk_member;
				}
				if ($objecttmp->element == 'holiday') {
					$thirdpartyid = $objecttmp->fk_user;
				}
				if (empty($thirdpartyid)) {
					$thirdpartyid = 0;
				}

				if ($objectclass == 'Facture') {
					$tmparraycontact = array();
					$tmparraycontact = $objecttmp->liste_contact(-1, 'external', 0, 'BILLING');
					if (is_array($tmparraycontact) && count($tmparraycontact) > 0) {
						foreach ($tmparraycontact as $data_email) {
							$listofobjectcontacts[$toselectid][$data_email['id']] = $data_email['email'];
						}
					}
				} elseif ($objectclass == 'CommandeFournisseur') {
					$tmparraycontact = array();
					$tmparraycontact = $objecttmp->liste_contact(-1, 'external', 0, 'CUSTOMER');
					if (is_array($tmparraycontact) && count($tmparraycontact) > 0) {
						foreach ($tmparraycontact as $data_email) {
							$listofobjectcontacts[$toselectid][$data_email['id']] = $data_email['email'];
						}
					}
				}

				$listofobjectthirdparties[$thirdpartyid] = $thirdpartyid;
				$listofobjectref[$thirdpartyid][$toselectid] = $objecttmp;
			}
		}
	}

	// Check mandatory parameters
	if (GETPOST('fromtype', 'alpha') === 'user' && empty($user->email)) {
		$error++;
		setEventMessages($langs->trans("NoSenderEmailDefined"), null, 'warnings');
		$massaction = 'presend';
	}

	$receiver = GETPOST('receiver', 'alphawithlgt');
	if (!is_array($receiver)) {
		if (empty($receiver) || $receiver == '-1') {
			$receiver = array();
		} else {
			$receiver = array($receiver);
		}
	}
	if (!trim($_POST['sendto']) && count($receiver) == 0 && count($listofobjectthirdparties) == 1) {	// if only one recipient, receiver is mandatory
		$error++;
		setEventMessages($langs->trans("ErrorFieldRequired", $langs->transnoentitiesnoconv("Recipient")), null, 'warnings');
		$massaction = 'presend';
	}

	if (!GETPOST('subject', 'restricthtml')) {
		$error++;
		setEventMessages($langs->trans("ErrorFieldRequired", $langs->transnoentitiesnoconv("MailTopic")), null, 'warnings');
		$massaction = 'presend';
	}

	// Loop on each recipient/thirdparty
	if (!$error) {
		foreach ($listofobjectthirdparties as $thirdpartyid) {
			$result = $thirdparty->fetch($thirdpartyid);
			if ($result < 0) {
				dol_print_error($db);
				exit;
			}

			$sendto = '';
			$sendtocc = '';
			$sendtobcc = '';
			$sendtoid = array();

			// Define $sendto
			$tmparray = array();
			if (trim($_POST['sendto'])) {
				// Recipients are provided into free text
				$tmparray[] = trim(GETPOST('sendto', 'alphawithlgt'));
			}
			if (count($receiver) > 0) {
				foreach ($receiver as $key => $val) {
					// Recipient was provided from combo list
					if ($val == 'thirdparty') { // Id of third party or user
						$tmparray[] = $thirdparty->name.' <'.$thirdparty->email.'>';
					} elseif ($val && method_exists($thirdparty, 'contact_get_property')) {		// Id of contact
						$tmparray[] = $thirdparty->contact_get_property((int) $val, 'email');
						$sendtoid[] = $val;
					}
				}
			}
			$sendto = implode(',', $tmparray);

			// Define $sendtocc
			$receivercc = GETPOST('receivercc', 'alphawithlgt');
			if (!is_array($receivercc)) {
				if ($receivercc == '-1') {
					$receivercc = array();
				} else {
					$receivercc = array($receivercc);
				}
			}
			$tmparray = array();
			if (trim($_POST['sendtocc'])) {
				$tmparray[] = trim(GETPOST('sendtocc', 'alphawithlgt'));
			}
			if (count($receivercc) > 0) {
				foreach ($receivercc as $key => $val) {
					// Recipient was provided from combo list
					if ($val == 'thirdparty') { // Id of third party
						$tmparray[] = $thirdparty->name.' <'.$thirdparty->email.'>';
					} elseif ($val) {	// Id du contact
						$tmparray[] = $thirdparty->contact_get_property((int) $val, 'email');
						//$sendtoid[] = $val;  TODO Add also id of contact in CC ?
					}
				}
			}
			$sendtocc = implode(',', $tmparray);

			//var_dump($listofobjectref);exit;
			$listofqualifiedobj = array();
			$listofqualifiedref = array();
			$thirdpartywithoutemail = array();

			foreach ($listofobjectref[$thirdpartyid] as $objectid => $objectobj) {
				//var_dump($thirdpartyid.' - '.$objectid.' - '.$objectobj->statut);
				if ($objectclass == 'Propal' && $objectobj->statut == Propal::STATUS_DRAFT) {
					$langs->load("errors");
					$nbignored++;
					$resaction .= '<div class="error">'.$langs->trans('ErrorOnlyProposalNotDraftCanBeSentInMassAction', $objectobj->ref).'</div><br>';
					continue; // Payment done or started or canceled
				}
				if ($objectclass == 'Commande' && $objectobj->statut == Commande::STATUS_DRAFT) {
					$langs->load("errors");
					$nbignored++;
					$resaction .= '<div class="error">'.$langs->trans('ErrorOnlyOrderNotDraftCanBeSentInMassAction', $objectobj->ref).'</div><br>';
					continue;
				}
				if ($objectclass == 'Facture' && $objectobj->statut == Facture::STATUS_DRAFT) {
					$langs->load("errors");
					$nbignored++;
					$resaction .= '<div class="error">'.$langs->trans('ErrorOnlyInvoiceValidatedCanBeSentInMassAction', $objectobj->ref).'</div><br>';
					continue; // Payment done or started or canceled
				}

				// Test recipient
				if (empty($sendto)) { 	// For the case, no recipient were set (multi thirdparties send)
					if ($objectobj->element == 'societe') {
						$sendto = $objectobj->email;
					} elseif ($objectobj->element == 'expensereport') {
						$fuser = new User($db);
						$fuser->fetch($objectobj->fk_user_author);
						$sendto = $fuser->email;
					} elseif ($objectobj->element == 'partnership' && $conf->global->PARTNERSHIP_IS_MANAGED_FOR == 'member') {
						$fadherent = new Adherent($db);
						$fadherent->fetch($objectobj->fk_member);
						$sendto = $fadherent->email;
					} elseif ($objectobj->element == 'holiday') {
						$fuser = new User($db);
						$fuser->fetch($objectobj->fk_user);
						$sendto = $fuser->email;
					} elseif ($objectobj->element == 'facture' && !empty($listofobjectcontacts[$objectid])) {
						$emails_to_sends = array();
						$objectobj->fetch_thirdparty();
						$contactidtosend = array();
						foreach ($listofobjectcontacts[$objectid] as $contactemailid => $contactemailemail) {
							$emails_to_sends[] = $objectobj->thirdparty->contact_get_property($contactemailid, 'email');
							if (!in_array($contactemailid, $contactidtosend)) {
								$contactidtosend[] = $contactemailid;
							}
						}
						if (count($emails_to_sends) > 0) {
							$sendto = implode(',', $emails_to_sends);
						}
					} elseif ($objectobj->element == 'order_supplier' && !empty($listofobjectcontacts[$objectid])) {
						$emails_to_sends = array();
						$objectobj->fetch_thirdparty();
						$contactidtosend = array();
						foreach ($listofobjectcontacts[$objectid] as $contactemailid => $contactemailemail) {
							$emails_to_sends[] = $objectobj->thirdparty->contact_get_property($contactemailid, 'email');
							if (!in_array($contactemailid, $contactidtosend)) {
								$contactidtosend[] = $contactemailid;
							}
						}
						if (count($emails_to_sends) > 0) {
							$sendto = implode(',', $emails_to_sends);
						}
					} else {
						$objectobj->fetch_thirdparty();
						$sendto = $objectobj->thirdparty->email;
					}
				}

				if (empty($sendto)) {
					if ($objectobj->element == 'societe') {
						$objectobj->thirdparty = $objectobj; // Hack so following code is comaptible when objectobj is a thirdparty
					}

					//print "No recipient for thirdparty ".$objectobj->thirdparty->name;
					$nbignored++;
					if (empty($thirdpartywithoutemail[$objectobj->thirdparty->id])) {
						$resaction .= '<div class="error">'.$langs->trans('NoRecipientEmail', $objectobj->thirdparty->name).'</div><br>';
					}
					dol_syslog('No recipient for thirdparty: '.$objectobj->thirdparty->name, LOG_WARNING);
					$thirdpartywithoutemail[$objectobj->thirdparty->id] = 1;
					continue;
				}

				if (GETPOST('addmaindocfile')) {
					// TODO Use future field $objectobj->fullpathdoc to know where is stored default file
					// TODO If not defined, use $objectobj->model_pdf (or defaut invoice config) to know what is template to use to regenerate doc.
					$filename = dol_sanitizeFileName($objectobj->ref).'.pdf';
					$subdir = '';
					// TODO Set subdir to be compatible with multi levels dir trees
					// $subdir = get_exdir($objectobj->id, 2, 0, 0, $objectobj, $objectobj->element)
					$filedir = $uploaddir.'/'.$subdir.dol_sanitizeFileName($objectobj->ref);
					$filepath = $filedir.'/'.$filename;

					// For supplier invoices, we use the file provided by supplier, not the one we generate
					if ($objectobj->element == 'invoice_supplier') {
						$fileparams = dol_most_recent_file($uploaddir.'/'.get_exdir($objectobj->id, 2, 0, 0, $objectobj, $objectobj->element).$objectobj->ref, preg_quote($objectobj->ref, '/').'([^\-])+');
						$filepath = $fileparams['fullname'];
					}

					// try to find other files generated for this object (last_main_doc)
					$filename_found = '';
					$filepath_found = '';
					$file_check_list = array();
					$file_check_list[] = array(
						'name' => $filename,
						'path' => $filepath,
					);
					if (!empty($conf->global->MAIL_MASS_ACTION_ADD_LAST_IF_MAIN_DOC_NOT_FOUND) && !empty($objectobj->last_main_doc)) {
						$file_check_list[] = array(
							'name' => basename($objectobj->last_main_doc),
							'path' => DOL_DATA_ROOT . '/' . $objectobj->last_main_doc,
						);
					}
					foreach ($file_check_list as $file_check_arr) {
						if (dol_is_file($file_check_arr['path'])) {
							$filename_found = $file_check_arr['name'];
							$filepath_found = $file_check_arr['path'];
							break;
						}
					}

					if ($filepath_found) {
						// Create form object
						$attachedfilesThirdpartyObj[$thirdpartyid][$objectid] = array(
							'paths'=>array($filepath_found),
							'names'=>array($filename_found),
							'mimes'=>array(dol_mimetype($filepath_found))
						);
					} else {
						$nbignored++;
						$langs->load("errors");
						foreach ($file_check_list as $file_check_arr) {
							$resaction .= '<div class="error">'.$langs->trans('ErrorCantReadFile', $file_check_arr['path']).'</div><br>';
							dol_syslog('Failed to read file: '.$file_check_arr['path'], LOG_WARNING);
						}
						continue;
					}
				}

				// Object of thirdparty qualified, we add it
				$listofqualifiedobj[$objectid] = $objectobj;
				$listofqualifiedref[$objectid] = $objectobj->ref;


				//var_dump($listofqualifiedref);
			}

			// Send email if there is at least one qualified object for current thirdparty
			if (count($listofqualifiedobj) > 0) {
				$langs->load("commercial");

				$reg = array();
				$fromtype = GETPOST('fromtype');
				if ($fromtype === 'user') {
					$from = dol_string_nospecial($user->getFullName($langs), ' ', array(",")).' <'.$user->email.'>';
				} elseif ($fromtype === 'company') {
					$from = $conf->global->MAIN_INFO_SOCIETE_NOM.' <'.$conf->global->MAIN_INFO_SOCIETE_MAIL.'>';
				} elseif (preg_match('/user_aliases_(\d+)/', $fromtype, $reg)) {
					$tmp = explode(',', $user->email_aliases);
					$from = trim($tmp[($reg[1] - 1)]);
				} elseif (preg_match('/global_aliases_(\d+)/', $fromtype, $reg)) {
					$tmp = explode(',', $conf->global->MAIN_INFO_SOCIETE_MAIL_ALIASES);
					$from = trim($tmp[($reg[1] - 1)]);
				} elseif (preg_match('/senderprofile_(\d+)_(\d+)/', $fromtype, $reg)) {
					$sql = "SELECT rowid, label, email FROM ".MAIN_DB_PREFIX."c_email_senderprofile WHERE rowid = ".(int) $reg[1];
					$resql = $db->query($sql);
					$obj = $db->fetch_object($resql);
					if ($obj) {
						$from = dol_string_nospecial($obj->label, ' ', array(",")).' <'.$obj->email.'>';
					}
				} else {
					$from = GETPOST('fromname').' <'.GETPOST('frommail').'>';
				}

				$replyto = $from;
				$subject = GETPOST('subject', 'restricthtml');
				$message = GETPOST('message', 'restricthtml');

				$sendtobcc = GETPOST('sendtoccc');
				if ($objectclass == 'Propal') {
					$sendtobcc .= (empty($conf->global->MAIN_MAIL_AUTOCOPY_PROPOSAL_TO) ? '' : (($sendtobcc ? ", " : "").$conf->global->MAIN_MAIL_AUTOCOPY_PROPOSAL_TO));
				}
				if ($objectclass == 'Commande') {
					$sendtobcc .= (empty($conf->global->MAIN_MAIL_AUTOCOPY_ORDER_TO) ? '' : (($sendtobcc ? ", " : "").$conf->global->MAIN_MAIL_AUTOCOPY_ORDER_TO));
				}
				if ($objectclass == 'Facture') {
					$sendtobcc .= (empty($conf->global->MAIN_MAIL_AUTOCOPY_INVOICE_TO) ? '' : (($sendtobcc ? ", " : "").$conf->global->MAIN_MAIL_AUTOCOPY_INVOICE_TO));
				}
				if ($objectclass == 'Supplier_Proposal') {
					$sendtobcc .= (empty($conf->global->MAIN_MAIL_AUTOCOPY_SUPPLIER_PROPOSAL_TO) ? '' : (($sendtobcc ? ", " : "").$conf->global->MAIN_MAIL_AUTOCOPY_SUPPLIER_PROPOSAL_TO));
				}
				if ($objectclass == 'CommandeFournisseur') {
					$sendtobcc .= (empty($conf->global->MAIN_MAIL_AUTOCOPY_SUPPLIER_ORDER_TO) ? '' : (($sendtobcc ? ", " : "").$conf->global->MAIN_MAIL_AUTOCOPY_SUPPLIER_ORDER_TO));
				}
				if ($objectclass == 'FactureFournisseur') {
					$sendtobcc .= (empty($conf->global->MAIN_MAIL_AUTOCOPY_SUPPLIER_INVOICE_TO) ? '' : (($sendtobcc ? ", " : "").$conf->global->MAIN_MAIL_AUTOCOPY_SUPPLIER_INVOICE_TO));
				}
				if ($objectclass == 'Project') {
					$sendtobcc .= (empty($conf->global->MAIN_MAIL_AUTOCOPY_PROJECT_TO) ? '' : (($sendtobcc ? ", " : "").$conf->global->MAIN_MAIL_AUTOCOPY_PROJECT_TO));
				}

				// $listofqualifiedobj is array with key = object id and value is instance of qualified objects, for the current thirdparty (but thirdparty property is not loaded yet)
				// $looparray will be an array with number of email to send for the current thirdparty (so 1 or n if n object for same thirdparty)
				$looparray = array();
				if (!$oneemailperrecipient) {
					$looparray = $listofqualifiedobj;
					foreach ($looparray as $key => $objecttmp) {
						$looparray[$key]->thirdparty = $thirdparty; // Force thirdparty on object
					}
				} else {
					$objectforloop = new $objectclass($db);
					$objectforloop->thirdparty = $thirdparty; // Force thirdparty on object (even if object was not loaded)
					$looparray[0] = $objectforloop;
				}
				//var_dump($looparray);exit;
				dol_syslog("We have set an array of ".count($looparray)." emails to send. oneemailperrecipient=".$oneemailperrecipient);
				//var_dump($oneemailperrecipient); var_dump($listofqualifiedobj); var_dump($listofqualifiedref);
				foreach ($looparray as $objectid => $objecttmp) {		// $objecttmp is a real object or an empty object if we choose to send one email per thirdparty instead of one per object
					// Make substitution in email content
					if (!empty($conf->projet->enabled) && method_exists($objecttmp, 'fetch_projet') && is_null($objecttmp->project)) {
						$objecttmp->fetch_projet();
					}
					$substitutionarray = getCommonSubstitutionArray($langs, 0, null, $objecttmp);
					$substitutionarray['__ID__']    = ($oneemailperrecipient ? join(', ', array_keys($listofqualifiedobj)) : $objecttmp->id);
					$substitutionarray['__REF__']   = ($oneemailperrecipient ? join(', ', $listofqualifiedref) : $objecttmp->ref);
					$substitutionarray['__EMAIL__'] = $thirdparty->email;
					$substitutionarray['__CHECK_READ__'] = '<img src="'.DOL_MAIN_URL_ROOT.'/public/emailing/mailing-read.php?tag='.urlencode($thirdparty->tag).'&securitykey='.urlencode($conf->global->MAILING_EMAIL_UNSUBSCRIBE_KEY).'" width="1" height="1" style="width:1px;height:1px" border="0"/>';

					$parameters = array('mode'=>'formemail');

					if (!empty($listofobjectthirdparties)) {
						$parameters['listofobjectthirdparties'] = $listofobjectthirdparties;
					}
					if (!empty($listofobjectref)) {
						$parameters['listofobjectref'] = $listofobjectref;
					}

					complete_substitutions_array($substitutionarray, $langs, $objecttmp, $parameters);

					$subjectreplaced = make_substitutions($subject, $substitutionarray);
					$messagereplaced = make_substitutions($message, $substitutionarray);

					$attachedfiles = array('paths'=>array(), 'names'=>array(), 'mimes'=>array());
					if ($oneemailperrecipient) {
						// if "one email per recipient" is check we must collate $attachedfiles by thirdparty
						if (is_array($attachedfilesThirdpartyObj[$thirdparty->id]) && count($attachedfilesThirdpartyObj[$thirdparty->id])) {
							foreach ($attachedfilesThirdpartyObj[$thirdparty->id] as $keyObjId => $objAttachedFiles) {
								// Create form object
								$attachedfiles = array(
									'paths'=>array_merge($attachedfiles['paths'], $objAttachedFiles['paths']),
									'names'=>array_merge($attachedfiles['names'], $objAttachedFiles['names']),
									'mimes'=>array_merge($attachedfiles['mimes'], $objAttachedFiles['mimes'])
								);
							}
						}
					} elseif (!empty($attachedfilesThirdpartyObj[$thirdparty->id][$objectid])) {
						// Create form object
						// if "one email per recipient" isn't check we must separate $attachedfiles by object
						$attachedfiles = $attachedfilesThirdpartyObj[$thirdparty->id][$objectid];
					}

					$filepath = $attachedfiles['paths'];
					$filename = $attachedfiles['names'];
					$mimetype = $attachedfiles['mimes'];

					// Define the trackid when emails sent from the mass action
					if ($oneemailperrecipient) {
						$trackid = 'thi'.$thirdparty->id;
						if ($objecttmp->element == 'expensereport') {
							$trackid = 'use'.$thirdparty->id;
						}
						if ($objecttmp->element == 'holiday') {
							$trackid = 'use'.$thirdparty->id;
						}
					} else {
						$trackid = strtolower(get_class($objecttmp));
						if (get_class($objecttmp) == 'Contrat') {
							$trackid = 'con';
						}
						if (get_class($objecttmp) == 'Propal') {
							$trackid = 'pro';
						}
						if (get_class($objecttmp) == 'Commande') {
							$trackid = 'ord';
						}
						if (get_class($objecttmp) == 'Facture') {
							$trackid = 'inv';
						}
						if (get_class($objecttmp) == 'Supplier_Proposal') {
							$trackid = 'spr';
						}
						if (get_class($objecttmp) == 'CommandeFournisseur') {
							$trackid = 'sor';
						}
						if (get_class($objecttmp) == 'FactureFournisseur') {
							$trackid = 'sin';
						}

						$trackid .= $objecttmp->id;
					}
					//var_dump($filepath);
					//var_dump($trackid);exit;
					//var_dump($subjectreplaced);

					if (empty($sendcontext)) {
						$sendcontext = 'standard';
					}

					// Send mail (substitutionarray must be done just before this)
					require_once DOL_DOCUMENT_ROOT.'/core/class/CMailFile.class.php';
					$mailfile = new CMailFile($subjectreplaced, $sendto, $from, $messagereplaced, $filepath, $mimetype, $filename, $sendtocc, $sendtobcc, $deliveryreceipt, -1, '', '', $trackid, '', $sendcontext);
					if ($mailfile->error) {
						$resaction .= '<div class="error">'.$mailfile->error.'</div>';
					} else {
						$result = $mailfile->sendfile();
						if ($result) {
							$resaction .= $langs->trans('MailSuccessfulySent', $mailfile->getValidAddress($from, 2), $mailfile->getValidAddress($sendto, 2)).'<br>'; // Must not contain "

							$error = 0;

							// Insert logs into agenda
							foreach ($listofqualifiedobj as $objid2 => $objectobj2) {
								if ((!$oneemailperrecipient) && $objid2 != $objectid) {
									continue; // We discard this pass to avoid duplicate with other pass in looparray at higher level
								}

								dol_syslog("Try to insert email event into agenda for objid=".$objid2." => objectobj=".get_class($objectobj2));

								/*if ($objectclass == 'Propale') $actiontypecode='AC_PROP';
								if ($objectclass == 'Commande') $actiontypecode='AC_COM';
								if ($objectclass == 'Facture') $actiontypecode='AC_FAC';
								if ($objectclass == 'Supplier_Proposal') $actiontypecode='AC_SUP_PRO';
								if ($objectclass == 'CommandeFournisseur') $actiontypecode='AC_SUP_ORD';
								if ($objectclass == 'FactureFournisseur') $actiontypecode='AC_SUP_INV';*/

								$actionmsg = $langs->transnoentities('MailSentBy').' '.$from.' '.$langs->transnoentities('To').' '.$sendto;
								if ($message) {
									if ($sendtocc) {
										$actionmsg = dol_concatdesc($actionmsg, $langs->transnoentities('Bcc').": ".$sendtocc);
									}
									$actionmsg = dol_concatdesc($actionmsg, $langs->transnoentities('MailTopic').": ".$subjectreplaced);
									$actionmsg = dol_concatdesc($actionmsg, $langs->transnoentities('TextUsedInTheMessageBody').":");
									$actionmsg = dol_concatdesc($actionmsg, $messagereplaced);
								}
								$actionmsg2 = '';

								// Initialisation donnees
								$objectobj2->sendtoid = (empty($contactidtosend) ? 0 : $contactidtosend);
								$objectobj2->actionmsg = $actionmsg; // Long text
								$objectobj2->actionmsg2		= $actionmsg2; // Short text
								$objectobj2->fk_element		= $objid2;
								$objectobj2->elementtype	= $objectobj2->element;

								$triggername = strtoupper(get_class($objectobj2)).'_SENTBYMAIL';
								if ($triggername == 'SOCIETE_SENTBYMAIL') {
									$triggername = 'COMPANY_SENTBYMAIL';
								}
								if ($triggername == 'CONTRAT_SENTBYMAIL') {
									$triggername = 'CONTRACT_SENTBYMAIL';
								}
								if ($triggername == 'COMMANDE_SENTBYMAIL') {
									$triggername = 'ORDER_SENTBYMAIL';
								}
								if ($triggername == 'FACTURE_SENTBYMAIL') {
									$triggername = 'BILL_SENTBYMAIL';
								}
								if ($triggername == 'EXPEDITION_SENTBYMAIL') {
									$triggername = 'SHIPPING_SENTBYMAIL';
								}
								if ($triggername == 'COMMANDEFOURNISSEUR_SENTBYMAIL') {
									$triggername = 'ORDER_SUPPLIER_SENTBYMAIL';
								}
								if ($triggername == 'FACTUREFOURNISSEUR_SENTBYMAIL') {
									$triggername = 'BILL_SUPPLIER_SENTBYMAIL';
								}
								if ($triggername == 'SUPPLIERPROPOSAL_SENTBYMAIL') {
									$triggername = 'PROPOSAL_SUPPLIER_SENTBYMAIL';
								}

								if (!empty($triggername)) {
									// Call trigger
									$result = $objectobj2->call_trigger($triggername, $user);
									if ($result < 0) {
										$error++;
									}
									// End call triggers

									if ($error) {
										setEventMessages($db->lasterror(), $errors, 'errors');
										dol_syslog("Error in trigger ".$triggername.' '.$db->lasterror(), LOG_ERR);
									}
								}

								$nbsent++; // Nb of object sent
							}
						} else {
							$langs->load("other");
							if ($mailfile->error) {
								$resaction .= $langs->trans('ErrorFailedToSendMail', $from, $sendto);
								$resaction .= '<br><div class="error">'.$mailfile->error.'</div>';
							} elseif (!empty($conf->global->MAIN_DISABLE_ALL_MAILS)) {
								$resaction .= '<div class="warning">No mail sent. Feature is disabled by option MAIN_DISABLE_ALL_MAILS</div>';
							} else {
								$resaction .= $langs->trans('ErrorFailedToSendMail', $from, $sendto) . '<br><div class="error">(unhandled error)</div>';
							}
						}
					}
				}
			}
		}

		$resaction .= ($resaction ? '<br>' : $resaction);
		$resaction .= '<strong>'.$langs->trans("ResultOfMailSending").':</strong><br>'."\n";
		$resaction .= $langs->trans("NbSelected").': '.count($toselect)."\n<br>";
		$resaction .= $langs->trans("NbIgnored").': '.($nbignored ? $nbignored : 0)."\n<br>";
		$resaction .= $langs->trans("NbSent").': '.($nbsent ? $nbsent : 0)."\n<br>";

		if ($nbsent) {
			$action = ''; // Do not show form post if there was at least one successfull sent
			//setEventMessages($langs->trans("EMailSentToNRecipients", $nbsent.'/'.count($toselect)), null, 'mesgs');
			setEventMessages($langs->trans("EMailSentForNElements", $nbsent.'/'.count($toselect)), null, 'mesgs');
			setEventMessages($resaction, null, 'mesgs');
		} else {
			//setEventMessages($langs->trans("EMailSentToNRecipients", 0), null, 'warnings');  // May be object has no generated PDF file
			setEventMessages($resaction, null, 'warnings');
		}

		$action = 'list';
		$massaction = '';
	}
}

if (!$error && $massaction == 'cancelorders') {
	$db->begin();

	$nbok = 0;


	$orders = GETPOST('toselect', 'array');
	foreach ($orders as $id_order) {
		$cmd = new Commande($db);
		if ($cmd->fetch($id_order) <= 0) {
			continue;
		}

		if ($cmd->statut != Commande::STATUS_VALIDATED) {
			$langs->load('errors');
			setEventMessages($langs->trans("ErrorObjectMustHaveStatusValidToBeCanceled", $cmd->ref), null, 'errors');
			$error++;
			break;
		} else {
			// TODO We do not provide warehouse so no stock change here for the moment.
			$result = $cmd->cancel();
		}

		if ($result < 0) {
			setEventMessages($cmd->error, $cmd->errors, 'errors');
			$error++;
			break;
		} else {
			$nbok++;
		}
	}
	if (!$error) {
		if ($nbok > 1) {
			setEventMessages($langs->trans("RecordsModified", $nbok), null, 'mesgs');
		} else {
			setEventMessages($langs->trans("RecordsModified", $nbok), null, 'mesgs');
		}
		$db->commit();
	} else {
		$db->rollback();
	}
}


if (!$error && $massaction == "builddoc" && $permissiontoread && !GETPOST('button_search')) {
	if (empty($diroutputmassaction)) {
		dol_print_error(null, 'include of actions_massactions.inc.php is done but var $diroutputmassaction was not defined');
		exit;
	}

	require_once DOL_DOCUMENT_ROOT.'/core/lib/files.lib.php';
	require_once DOL_DOCUMENT_ROOT.'/core/lib/pdf.lib.php';
	require_once DOL_DOCUMENT_ROOT.'/core/lib/date.lib.php';

	$objecttmp = new $objectclass($db);
	$listofobjectid = array();
	$listofobjectthirdparties = array();
	$listofobjectref = array();
	foreach ($toselect as $toselectid) {
		$objecttmp = new $objectclass($db); // must create new instance because instance is saved into $listofobjectref array for future use
		$result = $objecttmp->fetch($toselectid);
		if ($result > 0) {
			$listofobjectid[$toselectid] = $toselectid;
			$thirdpartyid = $objecttmp->fk_soc ? $objecttmp->fk_soc : $objecttmp->socid;
			$listofobjectthirdparties[$thirdpartyid] = $thirdpartyid;
			$listofobjectref[$toselectid] = $objecttmp->ref;
		}
	}

	$arrayofinclusion = array();
	foreach ($listofobjectref as $tmppdf) {
		$arrayofinclusion[] = '^'.preg_quote(dol_sanitizeFileName($tmppdf), '/').'\.pdf$';
	}
	foreach ($listofobjectref as $tmppdf) {
		$arrayofinclusion[] = '^'.preg_quote(dol_sanitizeFileName($tmppdf), '/').'_[a-zA-Z0-9-_]+\.pdf$'; // To include PDF generated from ODX files
	}
	$listoffiles = dol_dir_list($uploaddir, 'all', 1, implode('|', $arrayofinclusion), '\.meta$|\.png', 'date', SORT_DESC, 0, true);

	// build list of files with full path
	$files = array();
	foreach ($listofobjectref as $basename) {
		$basename = dol_sanitizeFileName($basename);
		foreach ($listoffiles as $filefound) {
			if (strstr($filefound["name"], $basename)) {
				$files[] = $uploaddir.'/'.$basename.'/'.$filefound["name"];
				break;
			}
		}
	}

	// Define output language (Here it is not used because we do only merging existing PDF)
	$outputlangs = $langs;
	$newlang = '';
	if ($conf->global->MAIN_MULTILANGS && empty($newlang) && GETPOST('lang_id', 'aZ09')) {
		$newlang = GETPOST('lang_id', 'aZ09');
	}
	//elseif ($conf->global->MAIN_MULTILANGS && empty($newlang) && is_object($objecttmp->thirdparty)) {		// On massaction, we can have several values for $objecttmp->thirdparty
	//	$newlang = $objecttmp->thirdparty->default_lang;
	//}
	if (!empty($newlang)) {
		$outputlangs = new Translate("", $conf);
		$outputlangs->setDefaultLang($newlang);
	}

	if (!empty($conf->global->USE_PDFTK_FOR_PDF_CONCAT)) {
		// Create output dir if not exists
		dol_mkdir($diroutputmassaction);

		// Defined name of merged file
		$filename = strtolower(dol_sanitizeFileName($langs->transnoentities($objectlabel)));
		$filename = preg_replace('/\s/', '_', $filename);

		// Save merged file
		if (in_array($objecttmp->element, array('facture', 'facture_fournisseur')) && $search_status == Facture::STATUS_VALIDATED) {
			if ($option == 'late') {
				$filename .= '_'.strtolower(dol_sanitizeFileName($langs->transnoentities("Unpaid"))).'_'.strtolower(dol_sanitizeFileName($langs->transnoentities("Late")));
			} else {
				$filename .= '_'.strtolower(dol_sanitizeFileName($langs->transnoentities("Unpaid")));
			}
		}
		if ($year) {
			$filename .= '_'.$year;
		}
		if ($month) {
			$filename .= '_'.$month;
		}

		if (count($files) > 0) {
			$now = dol_now();
			$file = $diroutputmassaction.'/'.$filename.'_'.dol_print_date($now, 'dayhourlog').'.pdf';

			$input_files = '';
			foreach ($files as $f) {
				$input_files .= ' '.escapeshellarg($f);
			}

			$cmd = 'pdftk '.$input_files.' cat output '.escapeshellarg($file);
			exec($cmd);

			// check if pdftk is installed
			if (file_exists($file)) {
				if (!empty($conf->global->MAIN_UMASK)) {
					@chmod($file, octdec($conf->global->MAIN_UMASK));
				}

				$langs->load("exports");
				setEventMessages($langs->trans('FileSuccessfullyBuilt', $filename.'_'.dol_print_date($now, 'dayhourlog')), null, 'mesgs');
			} else {
				setEventMessages($langs->trans('ErrorPDFTkOutputFileNotFound'), null, 'errors');
			}
		} else {
			setEventMessages($langs->trans('NoPDFAvailableForDocGenAmongChecked'), null, 'errors');
		}
	} else {
		// Create empty PDF
		$formatarray = pdf_getFormat();
		$page_largeur = $formatarray['width'];
		$page_hauteur = $formatarray['height'];
		$format = array($page_largeur, $page_hauteur);

		$pdf = pdf_getInstance($format);

		if (class_exists('TCPDF')) {
			$pdf->setPrintHeader(false);
			$pdf->setPrintFooter(false);
		}
		$pdf->SetFont(pdf_getPDFFont($outputlangs));

		if (!empty($conf->global->MAIN_DISABLE_PDF_COMPRESSION)) {
			$pdf->SetCompression(false);
		}

		// Add all others
		foreach ($files as $file) {
			// Charge un document PDF depuis un fichier.
			$pagecount = $pdf->setSourceFile($file);
			for ($i = 1; $i <= $pagecount; $i++) {
				$tplidx = $pdf->importPage($i);
				$s = $pdf->getTemplatesize($tplidx);
				$pdf->AddPage($s['h'] > $s['w'] ? 'P' : 'L');
				$pdf->useTemplate($tplidx);
			}
		}

		// Create output dir if not exists
		dol_mkdir($diroutputmassaction);

		// Defined name of merged file
		$filename = strtolower(dol_sanitizeFileName($langs->transnoentities($objectlabel)));
		$filename = preg_replace('/\s/', '_', $filename);

		// Save merged file
		if (in_array($objecttmp->element, array('facture', 'facture_fournisseur')) && $search_status == Facture::STATUS_VALIDATED) {
			if ($option == 'late') {
				$filename .= '_'.strtolower(dol_sanitizeFileName($langs->transnoentities("Unpaid"))).'_'.strtolower(dol_sanitizeFileName($langs->transnoentities("Late")));
			} else {
				$filename .= '_'.strtolower(dol_sanitizeFileName($langs->transnoentities("Unpaid")));
			}
		}
		if ($year) {
			$filename .= '_'.$year;
		}
		if ($month) {
			$filename .= '_'.$month;
		}
		if ($pagecount) {
			$now = dol_now();
			$file = $diroutputmassaction.'/'.$filename.'_'.dol_print_date($now, 'dayhourlog').'.pdf';
			$pdf->Output($file, 'F');
			if (!empty($conf->global->MAIN_UMASK)) {
				@chmod($file, octdec($conf->global->MAIN_UMASK));
			}

			$langs->load("exports");
			setEventMessages($langs->trans('FileSuccessfullyBuilt', $filename.'_'.dol_print_date($now, 'dayhourlog')), null, 'mesgs');
		} else {
			setEventMessages($langs->trans('NoPDFAvailableForDocGenAmongChecked'), null, 'errors');
		}
	}
}

// Remove a file from massaction area
if ($action == 'remove_file') {
	require_once DOL_DOCUMENT_ROOT.'/core/lib/files.lib.php';

	$langs->load("other");
	$upload_dir = $diroutputmassaction;
	$file = $upload_dir.'/'.GETPOST('file');
	$ret = dol_delete_file($file);
	if ($ret) {
		setEventMessages($langs->trans("FileWasRemoved", GETPOST('file')), null, 'mesgs');
	} else {
		setEventMessages($langs->trans("ErrorFailToDeleteFile", GETPOST('file')), null, 'errors');
	}
	$action = '';
}


// Validate records
if (!$error && $massaction == 'validate' && $permissiontoadd) {
	$objecttmp = new $objectclass($db);

	if (($objecttmp->element == 'facture' || $objecttmp->element == 'invoice') && !empty($conf->stock->enabled) && !empty($conf->global->STOCK_CALCULATE_ON_BILL)) {
		$langs->load("errors");
		setEventMessages($langs->trans('ErrorMassValidationNotAllowedWhenStockIncreaseOnAction'), null, 'errors');
		$error++;
	}
	if ($objecttmp->element == 'invoice_supplier' && !empty($conf->stock->enabled) && !empty($conf->global->STOCK_CALCULATE_ON_SUPPLIER_BILL)) {
		$langs->load("errors");
		setEventMessages($langs->trans('ErrorMassValidationNotAllowedWhenStockIncreaseOnAction'), null, 'errors');
		$error++;
	}
	if ($objecttmp->element == 'facture') {
		if (!empty($toselect) && !empty($conf->global->INVOICE_CHECK_POSTERIOR_DATE)) {
			// order $toselect by date
			$sql  = "SELECT rowid FROM ".MAIN_DB_PREFIX."facture";
			$sql .= " WHERE rowid IN (".$db->sanitize(implode(",", $toselect)).")";
			$sql .= " ORDER BY datef";

			$resql = $db->query($sql);
			if ($resql) {
				$toselectnew = [];
				while ( !empty($arr = $db->fetch_row($resql))) {
					$toselectnew[] = $arr[0];
				}
				$toselect = (empty($toselectnew)) ? $toselect : $toselectnew;
			} else {
				dol_print_error($db);
				$error++;
			}
		}
	}
	if (!$error) {
		$db->begin();

		$nbok = 0;
		foreach ($toselect as $toselectid) {
			$result = $objecttmp->fetch($toselectid);
			if ($result > 0) {
				$result = $objecttmp->validate($user);
				if ($result == 0) {
					$langs->load("errors");
					setEventMessages($langs->trans("ErrorObjectMustHaveStatusDraftToBeValidated", $objecttmp->ref), null, 'errors');
					$error++;
					break;
				} elseif ($result < 0) {
					setEventMessages($objecttmp->error, $objecttmp->errors, 'errors');
					$error++;
					break;
				} else {
					// validate() rename pdf but do not regenerate
					// Define output language
					if (empty($conf->global->MAIN_DISABLE_PDF_AUTOUPDATE)) {
						$outputlangs = $langs;
						$newlang = '';
						if ($conf->global->MAIN_MULTILANGS && empty($newlang) && GETPOST('lang_id', 'aZ09')) {
							$newlang = GETPOST('lang_id', 'aZ09');
						}
						if ($conf->global->MAIN_MULTILANGS && empty($newlang)) {
							$newlang = $objecttmp->thirdparty->default_lang;
						}
						if (!empty($newlang)) {
							$outputlangs = new Translate("", $conf);
							$outputlangs->setDefaultLang($newlang);
							$outputlangs->load('products');
						}
						$model = $objecttmp->model_pdf;
						$ret = $objecttmp->fetch($objecttmp->id); // Reload to get new records
						// To be sure vars is defined
						$hidedetails = !empty($hidedetails) ? $hidedetails : (!empty($conf->global->MAIN_GENERATE_DOCUMENTS_HIDE_DETAILS) ? 1 : 0);
						$hidedesc = !empty($hidedesc) ? $hidedesc : (!empty($conf->global->MAIN_GENERATE_DOCUMENTS_HIDE_DESC) ? 1 : 0);
						$hideref = !empty($hideref) ? $hideref : (!empty($conf->global->MAIN_GENERATE_DOCUMENTS_HIDE_REF) ? 1 : 0);
						$moreparams = !empty($moreparams) ? $moreparams : null;

						$result = $objecttmp->generateDocument($model, $outputlangs, $hidedetails, $hidedesc, $hideref);
						if ($result < 0) {
							setEventMessages($objecttmp->error, $objecttmp->errors, 'errors');
						}
					}
					$nbok++;
				}
			} else {
				setEventMessages($objecttmp->error, $objecttmp->errors, 'errors');
				$error++;
				break;
			}
		}

		if (!$error) {
			if ($nbok > 1) {
				setEventMessages($langs->trans("RecordsModified", $nbok), null, 'mesgs');
			} else {
				setEventMessages($langs->trans("RecordModifiedSuccessfully"), null, 'mesgs');
			}
			$db->commit();
		} else {
			$db->rollback();
		}
		//var_dump($listofobjectthirdparties);exit;
	}
}

//var_dump($_POST);var_dump($massaction);exit;

// Delete record from mass action (massaction = 'delete' for direct delete, action/confirm='delete'/'yes' with a confirmation step before)
if (!$error && ($massaction == 'delete' || ($action == 'delete' && $confirm == 'yes')) && $permissiontodelete) {
	$db->begin();

	$objecttmp = new $objectclass($db);
	$nbok = 0;
	$TMsg = array();
	foreach ($toselect as $toselectid) {
		$result = $objecttmp->fetch($toselectid);
		if ($result > 0) {
			// Refuse deletion for some objects/status
			if ($objectclass == 'Facture' && empty($conf->global->INVOICE_CAN_ALWAYS_BE_REMOVED) && $objecttmp->status != Facture::STATUS_DRAFT) {
				$langs->load("errors");
				$nbignored++;
				$TMsg[] = '<div class="error">'.$langs->trans('ErrorOnlyDraftStatusCanBeDeletedInMassAction', $objecttmp->ref).'</div><br>';
				continue;
			}

			if (method_exists($objecttmp, 'is_erasable') && $objecttmp->is_erasable() <= 0) {
				$langs->load("errors");
				$nbignored++;
				$TMsg[] = '<div class="error">'.$langs->trans('ErrorRecordHasChildren').' '.$objecttmp->ref.'</div><br>';
				continue;
			}

			if ($objectclass == 'Holiday' && ! in_array($objecttmp->statut, array(Holiday::STATUS_DRAFT, Holiday::STATUS_CANCELED, Holiday::STATUS_REFUSED))) {
				$nbignored++;
				$resaction .= '<div class="error">'.$langs->trans('ErrorLeaveRequestMustBeDraftCanceledOrRefusedToBeDeleted', $objecttmp->ref).'</div><br>';
				continue;
			}

			if ($objectclass == "Task" && $objecttmp->hasChildren() > 0) {
				$sql = "UPDATE ".MAIN_DB_PREFIX."projet_task SET fk_task_parent = 0 WHERE fk_task_parent = ".((int) $objecttmp->id);
				$res = $db->query($sql);

				if (!$res) {
					setEventMessage('ErrorRecordParentingNotModified', 'errors');
					$error++;
				}
			}

			if (in_array($objecttmp->element, array('societe', 'member'))) {
				$result = $objecttmp->delete($objecttmp->id, $user, 1);
			} else {
				$result = $objecttmp->delete($user);
			}

			if (empty($result)) { // if delete returns 0, there is at least one object linked
				$TMsg = array_merge($objecttmp->errors, $TMsg);
			} elseif ($result < 0) { // if delete returns is < 0, there is an error, we break and rollback later
				setEventMessages($objecttmp->error, $objecttmp->errors, 'errors');
				$error++;
				break;
			} else {
				$nbok++;
			}
		} else {
			setEventMessages($objecttmp->error, $objecttmp->errors, 'errors');
			$error++;
			break;
		}
	}

	if (empty($error)) {
		// Message for elements well deleted
		if ($nbok > 1) {
			setEventMessages($langs->trans("RecordsDeleted", $nbok), null, 'mesgs');
		} elseif ($nbok > 0) {
			setEventMessages($langs->trans("RecordDeleted", $nbok), null, 'mesgs');
		} else {
			setEventMessages($langs->trans("NoRecordDeleted"), null, 'mesgs');
		}

		// Message for elements which can't be deleted
		if (!empty($TMsg)) {
			sort($TMsg);
			setEventMessages('', array_unique($TMsg), 'warnings');
		}

		$db->commit();
	} else {
		$db->rollback();
	}

	//var_dump($listofobjectthirdparties);exit;
}

// Generate document foreach object according to model linked to object
// @todo : propose model selection
if (!$error && $massaction == 'generate_doc' && $permissiontoread) {
	$db->begin();

	$objecttmp = new $objectclass($db);
	$nbok = 0;
	foreach ($toselect as $toselectid) {
		$result = $objecttmp->fetch($toselectid);
		if ($result > 0) {
			$outputlangs = $langs;
			$newlang = '';

			if ($conf->global->MAIN_MULTILANGS && empty($newlang) && GETPOST('lang_id', 'aZ09')) {
				$newlang = GETPOST('lang_id', 'aZ09');
			}
			if ($conf->global->MAIN_MULTILANGS && empty($newlang) && isset($objecttmp->thirdparty->default_lang)) {
				$newlang = $objecttmp->thirdparty->default_lang; // for proposal, order, invoice, ...
			}
			if ($conf->global->MAIN_MULTILANGS && empty($newlang) && isset($objecttmp->default_lang)) {
				$newlang = $objecttmp->default_lang; // for thirdparty
			}
			if (!empty($newlang)) {
				$outputlangs = new Translate("", $conf);
				$outputlangs->setDefaultLang($newlang);
			}

			// To be sure vars is defined
			if (empty($hidedetails)) {
				$hidedetails = (!empty($conf->global->MAIN_GENERATE_DOCUMENTS_HIDE_DETAILS) ? 1 : 0);
			}
			if (empty($hidedesc)) {
				$hidedesc = (!empty($conf->global->MAIN_GENERATE_DOCUMENTS_HIDE_DESC) ? 1 : 0);
			}
			if (empty($hideref)) {
				$hideref = (!empty($conf->global->MAIN_GENERATE_DOCUMENTS_HIDE_REF) ? 1 : 0);
			}
			if (empty($moreparams)) {
				$moreparams = null;
			}

			$result = $objecttmp->generateDocument($objecttmp->model_pdf, $outputlangs, $hidedetails, $hidedesc, $hideref, $moreparams);

			if ($result <= 0) {
				setEventMessages($objecttmp->error, $objecttmp->errors, 'errors');
				$error++;
				break;
			} else {
				$nbok++;
			}
		} else {
			setEventMessages($objecttmp->error, $objecttmp->errors, 'errors');
			$error++;
			break;
		}
	}

	if (!$error) {
		if ($nbok > 1) {
			setEventMessages($langs->trans("RecordsGenerated", $nbok), null, 'mesgs');
		} else {
			setEventMessages($langs->trans("RecordGenerated", $nbok), null, 'mesgs');
		}
		$db->commit();
	} else {
		$db->rollback();
	}
}

if (!$error && ($action == 'affecttag' && $confirm == 'yes') && $permissiontoadd) {
	$db->begin();

	$affecttag_type=GETPOST('affecttag_type', 'alpha');
	if (!empty($affecttag_type)) {
		$affecttag_type_array=explode(',', $affecttag_type);
	} else {
		setEventMessage('CategTypeNotFound', 'errors');
	}
	if (!empty($affecttag_type_array)) {
		//check if tag type submited exists into Tag Map categorie class
		require_once DOL_DOCUMENT_ROOT.'/categories/class/categorie.class.php';
		$categ = new Categorie($db);
		$to_affecttag_type_array=array();
		$categ_type_array=$categ->getMapList();
		foreach ($categ_type_array as $categdef) {
			if (in_array($categdef['code'],  $affecttag_type_array)) {
				$to_affecttag_type_array[] = $categdef['code'];
			}
		}

		//For each valid categ type set common categ
		$nbok = 0;
		if (!empty($to_affecttag_type_array)) {
			foreach ($to_affecttag_type_array as $categ_type) {
				$contcats = GETPOST('contcats_' . $categ_type, 'array');
				//var_dump($toselect);exit;
				foreach ($toselect as $toselectid) {
					$result = $object->fetch($toselectid);
					//var_dump($contcats);exit;
					if ($result > 0) {
						$result = $object->setCategoriesCommon($contcats, $categ_type, false);
						if ($result > 0) {
							$nbok++;
						} else {
							setEventMessages($object->error, $object->errors, 'errors');
						}
					} else {
						setEventMessages($object->error, $object->errors, 'errors');
						$error++;
						break;
					}
				}
			}
		}
	}

	if (!$error) {
		if ($nbok > 1) {
			setEventMessages($langs->trans("RecordsModified", $nbok), null);
		} else {
			setEventMessages($langs->trans("RecordsModified", $nbok), null);
		}
		$db->commit();
		$toselect=array();
	} else {
		$db->rollback();
	}
}

if (!$error && ($massaction == 'enable' || ($action == 'enable' && $confirm == 'yes')) && $permissiontoadd) {
	$db->begin();

	$objecttmp = new $objectclass($db);
	$nbok = 0;
	foreach ($toselect as $toselectid) {
		$result = $objecttmp->fetch($toselectid);
		if ($result>0) {
			if (in_array($objecttmp->element, array('societe'))) {
				$result =$objecttmp->setStatut(1);
			}
			if ($result <= 0) {
				setEventMessages($objecttmp->error, $objecttmp->errors, 'errors');
				$error++;
				break;
			} else {
				$nbok++;
			}
		} else {
			setEventMessages($objecttmp->error, $objecttmp->errors, 'errors');
			$error++;
			break;
		}
	}

	if (!$error) {
		if ($nbok > 1) {
			setEventMessages($langs->trans("RecordsEnabled", $nbok), null, 'mesgs');
		} else {
			setEventMessages($langs->trans("RecordEnabled"), null, 'mesgs');
		}
		$db->commit();
	} else {
		$db->rollback();
	}
}

if (!$error && ($massaction == 'disable' || ($action == 'disable' && $confirm == 'yes')) && $permissiontoadd) {
	$db->begin();

	$objecttmp = new $objectclass($db);
	$nbok = 0;
	foreach ($toselect as $toselectid) {
		$result = $objecttmp->fetch($toselectid);
		if ($result>0) {
			if (in_array($objecttmp->element, array('societe'))) {
				$result =$objecttmp->setStatut(0);
			}
			if ($result <= 0) {
				setEventMessages($objecttmp->error, $objecttmp->errors, 'errors');
				$error++;
				break;
			} else {
				$nbok++;
			}
		} else {
			setEventMessages($objecttmp->error, $objecttmp->errors, 'errors');
			$error++;
			break;
		}
	}

	if (!$error) {
		if ($nbok > 1) {
			setEventMessages($langs->trans("RecordsDisabled", $nbok), null, 'mesgs');
		} else {
			setEventMessages($langs->trans("RecordDisabled"), null, 'mesgs');
		}
		$db->commit();
	} else {
		$db->rollback();
	}
}

<<<<<<< HEAD
if (!$error && ($massaction == 'affectcommercial' || ($action == 'affectcommercial' && $confirm == 'yes')) && $permissiontoadd) {
	$db->begin();

	$objecttmp = new $objectclass($db);
	$nbok = 0;

	foreach ($toselect as $toselectid) {
		$result = $objecttmp->fetch($toselectid);
		if ($result>0) {
			if (in_array($objecttmp->element, array('societe'))) {
				$result = $objecttmp->setSalesRep(GETPOST("commercial", "alpha"));
			}
			if ($result <= 0) {
				setEventMessages($objecttmp->error, $objecttmp->errors, 'errors');
				$error++;
				break;
			} else {
				$nbok++;
=======
if (!$error && $action == 'confirm_edit_value_extrafields' && $confirm == 'yes' && $permissiontoadd) {
	$db->begin();

	$objecttmp = new $objectclass($db);
	$e = new ExtraFields($db);// fetch optionals attributes and labels
	$e->fetch_name_optionals_label($objecttmp->table_element);

	$nbok = 0;
	$extrafieldKeyToUpdate = GETPOST('extrafield-key-to-update'); // TODO A FAIRE coté formulaire : ajouter le select de l'extrafield a utiliser

	// TODO vérifier que $extrafieldKeyToUpdate correspond bien a un extrafield
	foreach ($toselect as $toselectid) {
		/** @var CommonObject $objecttmp */
		$objecttmp = new $objectclass($db); // to avoid ghost data
		$result = $objecttmp->fetch($toselectid);
		if ($result>0) {
			// Fill array 'array_options' with data from add form
			$ret = $e->setOptionalsFromPost(null, $objecttmp, $extrafieldKeyToUpdate);
			if ($ret > 0) {
				$objecttmp->insertExtraFields(); // TODO gérer l'erreur
			} else {
				$error++;
				setEventMessages($objecttmp->error, $objecttmp->errors, 'errors');
>>>>>>> d2bf2fdb
			}
		} else {
			setEventMessages($objecttmp->error, $objecttmp->errors, 'errors');
			$error++;
			break;
		}
	}

	if (!$error) {
		if ($nbok > 1) {
<<<<<<< HEAD
			setEventMessages($langs->trans("CommercialsAffected", $nbok), null, 'mesgs');
		} else {
			setEventMessages($langs->trans("CommercialAffected"), null, 'mesgs');
=======
			setEventMessages($langs->trans("RecordsDisabled", $nbok), null, 'mesgs');
		} else {
			setEventMessages($langs->trans("save"), null, 'mesgs');
>>>>>>> d2bf2fdb
		}
		$db->commit();
	} else {
		$db->rollback();
	}
}

// Approve for leave only
if (!$error && ($massaction == 'approveleave' || ($action == 'approveleave' && $confirm == 'yes')) && $permissiontoapprove) {
	$db->begin();

	$objecttmp = new $objectclass($db);
	$nbok = 0;
	foreach ($toselect as $toselectid) {
		$result = $objecttmp->fetch($toselectid);
		if ($result > 0) {
			if ($objecttmp->statut != Holiday::STATUS_VALIDATED) {
				setEventMessages($langs->trans('StatusOfRefMustBe', $objecttmp->ref, $langs->transnoentitiesnoconv('Validated')), null, 'warnings');
				continue;
			}
			if ($user->id == $objecttmp->fk_validator) {
				$objecttmp->oldcopy = dol_clone($objecttmp);

				$objecttmp->date_valid = dol_now();
				$objecttmp->fk_user_valid = $user->id;
				$objecttmp->statut = Holiday::STATUS_APPROVED;

				$verif = $objecttmp->approve($user);

				if ($verif <= 0) {
					setEventMessages($objecttmp->error, $objecttmp->errors, 'errors');
					$error++;
				}

				// If no SQL error, we redirect to the request form
				if (!$error) {
					// Calculcate number of days consummed
					$nbopenedday = num_open_day($objecttmp->date_debut_gmt, $objecttmp->date_fin_gmt, 0, 1, $objecttmp->halfday);
					$soldeActuel = $objecttmp->getCpforUser($objecttmp->fk_user, $objecttmp->fk_type);
					$newSolde = ($soldeActuel - $nbopenedday);

					// The modification is added to the LOG
					$result = $objecttmp->addLogCP($user->id, $objecttmp->fk_user, $langs->transnoentitiesnoconv("Holidays"), $newSolde, $objecttmp->fk_type);
					if ($result < 0) {
						$error++;
						setEventMessages(null, $objecttmp->errors, 'errors');
					}

					// Update balance
					$result = $objecttmp->updateSoldeCP($objecttmp->fk_user, $newSolde, $objecttmp->fk_type);
					if ($result < 0) {
						$error++;
						setEventMessages(null, $objecttmp->errors, 'errors');
					}
				}

				if (!$error) {
					// To
					$destinataire = new User($db);
					$destinataire->fetch($objecttmp->fk_user);
					$emailTo = $destinataire->email;

					if (!$emailTo) {
						dol_syslog("User that request leave has no email, so we redirect directly to finished page without sending email");
					} else {
						// From
						$expediteur = new User($db);
						$expediteur->fetch($objecttmp->fk_validator);
						//$emailFrom = $expediteur->email;		Email of user can be an email into another company. Sending will fails, we must use the generic email.
						$emailFrom = $conf->global->MAIN_MAIL_EMAIL_FROM;

						// Subject
						$societeName = $conf->global->MAIN_INFO_SOCIETE_NOM;
						if (!empty($conf->global->MAIN_APPLICATION_TITLE)) {
							$societeName = $conf->global->MAIN_APPLICATION_TITLE;
						}

						$subject = $societeName." - ".$langs->transnoentitiesnoconv("HolidaysValidated");

						// Content
						$message = $langs->transnoentitiesnoconv("Hello")." ".$destinataire->firstname.",\n";
						$message .= "\n";

						$message .= $langs->transnoentities("HolidaysValidatedBody", dol_print_date($objecttmp->date_debut, 'day'), dol_print_date($objecttmp->date_fin, 'day'))."\n";

						$message .= "- ".$langs->transnoentitiesnoconv("ValidatedBy")." : ".dolGetFirstLastname($expediteur->firstname, $expediteur->lastname)."\n";

						$message .= "- ".$langs->transnoentitiesnoconv("Link")." : ".$dolibarr_main_url_root."/holiday/card.php?id=".$objecttmp->id."\n\n";
						$message .= "\n";

						$trackid = 'leav'.$objecttmp->id;

						$mail = new CMailFile($subject, $emailTo, $emailFrom, $message, array(), array(), array(), '', '', 0, 0, '', '', $trackid);

						// Sending email
						$result = $mail->sendfile();

						if (!$result) {
							setEventMessages($mail->error, $mail->errors, 'warnings'); // Show error, but do no make rollback, so $error is not set to 1
							$action = '';
						}
					}
				}
			} else {
				$langs->load("errors");
				setEventMessages($langs->trans('ErrorNotApproverForHoliday', $objecttmp->ref), null, 'errors');
			}
		} else {
			setEventMessages($objecttmp->error, $objecttmp->errors, 'errors');
			$error++;
			break;
		}
	}

	if (!$error) {
		if ($nbok > 1) {
			setEventMessages($langs->trans("RecordsApproved", $nbok), null, 'mesgs');
		} elseif ($nbok == 1) {
			setEventMessages($langs->trans("RecordAproved"), null, 'mesgs');
		}
		$db->commit();
	} else {
		$db->rollback();
	}
}

$parameters['toselect'] = $toselect;
$parameters['uploaddir'] = $uploaddir;
$parameters['massaction'] = $massaction;
$parameters['diroutputmassaction'] = isset($diroutputmassaction) ? $diroutputmassaction : null;

$reshook = $hookmanager->executeHooks('doMassActions', $parameters, $object, $action); // Note that $action and $object may have been modified by some hooks
if ($reshook < 0) {
	setEventMessages($hookmanager->error, $hookmanager->errors, 'errors');
}<|MERGE_RESOLUTION|>--- conflicted
+++ resolved
@@ -1302,26 +1302,6 @@
 	}
 }
 
-<<<<<<< HEAD
-if (!$error && ($massaction == 'affectcommercial' || ($action == 'affectcommercial' && $confirm == 'yes')) && $permissiontoadd) {
-	$db->begin();
-
-	$objecttmp = new $objectclass($db);
-	$nbok = 0;
-
-	foreach ($toselect as $toselectid) {
-		$result = $objecttmp->fetch($toselectid);
-		if ($result>0) {
-			if (in_array($objecttmp->element, array('societe'))) {
-				$result = $objecttmp->setSalesRep(GETPOST("commercial", "alpha"));
-			}
-			if ($result <= 0) {
-				setEventMessages($objecttmp->error, $objecttmp->errors, 'errors');
-				$error++;
-				break;
-			} else {
-				$nbok++;
-=======
 if (!$error && $action == 'confirm_edit_value_extrafields' && $confirm == 'yes' && $permissiontoadd) {
 	$db->begin();
 
@@ -1345,7 +1325,6 @@
 			} else {
 				$error++;
 				setEventMessages($objecttmp->error, $objecttmp->errors, 'errors');
->>>>>>> d2bf2fdb
 			}
 		} else {
 			setEventMessages($objecttmp->error, $objecttmp->errors, 'errors');
@@ -1356,15 +1335,47 @@
 
 	if (!$error) {
 		if ($nbok > 1) {
-<<<<<<< HEAD
+			setEventMessages($langs->trans("RecordsDisabled", $nbok), null, 'mesgs');
+		} else {
+			setEventMessages($langs->trans("save"), null, 'mesgs');
+		}
+		$db->commit();
+	} else {
+		$db->rollback();
+	}
+}
+
+if (!$error && ($massaction == 'affectcommercial' || ($action == 'affectcommercial' && $confirm == 'yes')) && $permissiontoadd) {
+	$db->begin();
+
+	$objecttmp = new $objectclass($db);
+	$nbok = 0;
+
+	foreach ($toselect as $toselectid) {
+		$result = $objecttmp->fetch($toselectid);
+		if ($result>0) {
+			if (in_array($objecttmp->element, array('societe'))) {
+				$result = $objecttmp->setSalesRep(GETPOST("commercial", "alpha"));
+			}
+			if ($result <= 0) {
+				setEventMessages($objecttmp->error, $objecttmp->errors, 'errors');
+				$error++;
+				break;
+			} else {
+				$nbok++;
+			}
+		} else {
+			setEventMessages($objecttmp->error, $objecttmp->errors, 'errors');
+			$error++;
+			break;
+		}
+	}
+
+	if (!$error) {
+		if ($nbok > 1) {
 			setEventMessages($langs->trans("CommercialsAffected", $nbok), null, 'mesgs');
 		} else {
 			setEventMessages($langs->trans("CommercialAffected"), null, 'mesgs');
-=======
-			setEventMessages($langs->trans("RecordsDisabled", $nbok), null, 'mesgs');
-		} else {
-			setEventMessages($langs->trans("save"), null, 'mesgs');
->>>>>>> d2bf2fdb
 		}
 		$db->commit();
 	} else {
