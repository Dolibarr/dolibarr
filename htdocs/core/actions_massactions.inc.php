--- conflicted
+++ resolved
@@ -1088,7 +1088,6 @@
 		$result=$objecttmp->fetch($toselectid);
 		if ($result > 0)
 		{
-<<<<<<< HEAD
 			// Refuse deletion for some objects/status
 			if ($objectclass == 'Facture' && empty($conf->global->INVOICE_CAN_ALWAYS_BE_REMOVED) && $objecttmp->status != Facture::STATUS_DRAFT)
 			{
@@ -1098,18 +1097,6 @@
 				continue;
 			}
 
-			if (in_array($objecttmp->element, array('societe', 'member'))) $result = $objecttmp->delete($objecttmp->id, $user, 1);
-=======
-			// Refuse deletion for some status ?
-			/*
-       		if ($objectclass == 'Facture' && $objecttmp->status == Facture::STATUS_DRAFT)
-       		{
-       			$langs->load("errors");
-       			$nbignored++;
-       			$resaction.='<div class="error">'.$langs->trans('ErrorOnlyDraftStatusCanBeDeletedInMassAction',$objecttmp->ref).'</div><br>';
-       			continue;
-       		}*/
-
 			if ($objectclass == "Task" && $objecttmp->hasChildren() > 0)
 			{
 				$sql = "UPDATE ".MAIN_DB_PREFIX."projet_task SET fk_task_parent = 0 WHERE fk_task_parent = ".$objecttmp->id;
@@ -1122,18 +1109,7 @@
 				}
 			}
 
-			if (in_array($objecttmp->element, array('societe','member'))) $result = $objecttmp->delete($objecttmp->id, $user, 1);
-			else $result = $objecttmp->delete($user);
-			if ($result <= 0)
-			{
-				setEventMessages($objecttmp->error, $objecttmp->errors, 'errors');
-				$error++;
-				break;
-			}
-			else $nbok++;
-
-			if (in_array($objecttmp->element, array('societe','member'))) $result = $objecttmp->delete($objecttmp->id, $user, 1);
->>>>>>> 36ae81c7
+			if (in_array($objecttmp->element, array('societe', 'member'))) $result = $objecttmp->delete($objecttmp->id, $user, 1);
 			else $result = $objecttmp->delete($user);
 
 			if ($result <= 0)
