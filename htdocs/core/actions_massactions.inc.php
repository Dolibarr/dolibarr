<?php
/* Copyright (C) 2015-2017  Laurent Destailleur     <eldy@users.sourceforge.net>
 * Copyright (C) 2018       Nicolas ZABOURI         <info@inovea-conseil.com>
 * Copyright (C) 2018       Juanjo Menent           <jmenent@2byte.es>
 * Copyright (C) 2019       Ferran Marcet           <fmarcet@2byte.es>
 * Copyright (C) 2019       Frédéric France         <frederic.france@netlogic.fr>
 *
 * This program is free software; you can redistribute it and/or modify
 * it under the terms of the GNU General Public License as published by
 * the Free Software Foundation; either version 3 of the License, or
 * (at your option) any later version.
 *
 * This program is distributed in the hope that it will be useful,
 * but WITHOUT ANY WARRANTY; without even the implied warranty of
 * MERCHANTABILITY or FITNESS FOR A PARTICULAR PURPOSE.  See the
 * GNU General Public License for more details.
 *
 * You should have received a copy of the GNU General Public License
 * along with this program. If not, see <http://www.gnu.org/licenses/>.
 * or see http://www.gnu.org/
 */

/**
 *	\file			htdocs/core/actions_massactions.inc.php
 *  \brief			Code for actions done with massaction button (send by email, merge pdf, delete, ...)
 */


// $massaction must be defined
// $objectclass and $objectlabel must be defined
// $parameters, $object, $action must be defined for the hook.

// $permtoread, $permtocreate and $permtodelete may be defined
// $uploaddir may be defined (example to $conf->projet->dir_output."/";)
// $toselect may be defined


// Protection
if (empty($objectclass) || empty($uploaddir))
{
    dol_print_error(null, 'include of actions_massactions.inc.php is done but var $massaction or $objectclass or $uploaddir was not defined');
    exit;
}


// Mass actions. Controls on number of lines checked.
$maxformassaction=(empty($conf->global->MAIN_LIMIT_FOR_MASS_ACTIONS)?1000:$conf->global->MAIN_LIMIT_FOR_MASS_ACTIONS);
if (! empty($massaction) && is_array($toselect) && count($toselect) < 1)
{
    $error++;
    setEventMessages($langs->trans("NoRecordSelected"), null, "warnings");
}
if (! $error && is_array($toselect) && count($toselect) > $maxformassaction)
{
    setEventMessages($langs->trans('TooManyRecordForMassAction', $maxformassaction), null, 'errors');
    $error++;
}

if (! $error && $massaction == 'confirm_presend' && ! GETPOST('sendmail'))  // If we do not choose button send (for example when we change template or limit), we must not send email, but keep on send email form
{
    $massaction='presend';
}
if (! $error && $massaction == 'confirm_presend')
{
    $resaction = '';
    $nbsent = 0;
    $nbignored = 0;
    $langs->load("mails");
    include_once DOL_DOCUMENT_ROOT.'/core/lib/files.lib.php';

    $listofobjectid=array();
    $listofobjectthirdparties=array();
    $listofobjectref=array();

    if (! $error)
    {
        $thirdparty=new Societe($db);

        $objecttmp=new $objectclass($db);
        if ($objecttmp->element == 'expensereport') $thirdparty=new User($db);
        if ($objecttmp->element == 'holiday')       $thirdparty=new User($db);

        foreach($toselect as $toselectid)
        {
            $objecttmp=new $objectclass($db);	// we must create new instance because instance is saved into $listofobjectref array for future use
            $result=$objecttmp->fetch($toselectid);
            if ($result > 0)
            {
                $listofobjectid[$toselectid]=$toselectid;

                $thirdpartyid=($objecttmp->fk_soc?$objecttmp->fk_soc:$objecttmp->socid);
                if ($objecttmp->element == 'societe')       $thirdpartyid=$objecttmp->id;
                if ($objecttmp->element == 'expensereport') $thirdpartyid=$objecttmp->fk_user_author;
                if ($objecttmp->element == 'holiday')       $thirdpartyid=$objecttmp->fk_user;
                if (empty($thirdpartyid)) $thirdpartyid=0;

                $listofobjectthirdparties[$thirdpartyid]=$thirdpartyid;
                $listofobjectref[$thirdpartyid][$toselectid]=$objecttmp;
            }
        }
    }

    // Check mandatory parameters
    if (GETPOST('fromtype', 'alpha') === 'user' && empty($user->email))
    {
        $error++;
        setEventMessages($langs->trans("NoSenderEmailDefined"), null, 'warnings');
        $massaction='presend';
    }

    $receiver=$_POST['receiver'];
    if (! is_array($receiver))
    {
        if (empty($receiver) || $receiver == '-1') $receiver=array();
        else $receiver=array($receiver);
    }
    if (! trim($_POST['sendto']) && count($receiver) == 0 && count($listofobjectthirdparties) == 1)	// if only one recipient, receiver is mandatory
    {
        $error++;
        setEventMessages($langs->trans("ErrorFieldRequired", $langs->transnoentitiesnoconv("Recipient")), null, 'warnings');
        $massaction='presend';
    }

    if (! GETPOST('subject', 'none'))
    {
        $error++;
        setEventMessages($langs->trans("ErrorFieldRequired", $langs->transnoentitiesnoconv("MailTopic")), null, 'warnings');
        $massaction='presend';
    }

    // Loop on each recipient/thirdparty
    if (! $error)
    {
        foreach ($listofobjectthirdparties as $thirdpartyid)
        {
            $result = $thirdparty->fetch($thirdpartyid);
            if ($result < 0)
            {
                dol_print_error($db);
                exit;
            }

            $sendto='';
            $sendtocc='';
            $sendtobcc='';
            $sendtoid = array();

            // Define $sendto
            $tmparray=array();
            if (trim($_POST['sendto']))
            {
                // Recipients are provided into free text
                $tmparray[] = trim($_POST['sendto']);
            }
            if (count($receiver)>0)
            {
                foreach($receiver as $key=>$val)
                {
                    // Recipient was provided from combo list
                    if ($val == 'thirdparty') // Id of third party or user
                    {
                        $tmparray[] = $thirdparty->name.' <'.$thirdparty->email.'>';
                    }
                    elseif ($val && method_exists($thirdparty, 'contact_get_property'))		// Id of contact
                    {
                        $tmparray[] = $thirdparty->contact_get_property((int) $val, 'email');
                        $sendtoid[] = $val;
                    }
                }
            }
            $sendto=implode(',', $tmparray);

            // Define $sendtocc
            $receivercc=$_POST['receivercc'];
            if (! is_array($receivercc))
            {
                if ($receivercc == '-1') $receivercc=array();
                else $receivercc=array($receivercc);
            }
            $tmparray=array();
            if (trim($_POST['sendtocc']))
            {
                $tmparray[] = trim($_POST['sendtocc']);
            }
            if (count($receivercc) > 0)
            {
                foreach($receivercc as $key=>$val)
                {
                    // Recipient was provided from combo list
                    if ($val == 'thirdparty') // Id of third party
                    {
                        $tmparray[] = $thirdparty->name.' <'.$thirdparty->email.'>';
                    }
                    elseif ($val)	// Id du contact
                    {
                        $tmparray[] = $thirdparty->contact_get_property((int) $val, 'email');
                        //$sendtoid[] = $val;  TODO Add also id of contact in CC ?
                    }
                }
            }
            $sendtocc=implode(',', $tmparray);

            //var_dump($listofobjectref);exit;
            $attachedfiles=array('paths'=>array(), 'names'=>array(), 'mimes'=>array());
            $listofqualifiedobj=array();
            $listofqualifiedref=array();
            $thirdpartywithoutemail=array();

            foreach($listofobjectref[$thirdpartyid] as $objectid => $objectobj)
            {
                //var_dump($thirdpartyid.' - '.$objectid.' - '.$objectobj->statut);
                if ($objectclass == 'Propal' && $objectobj->statut == Propal::STATUS_DRAFT)
                {
                    $langs->load("errors");
                    $nbignored++;
                    $resaction.='<div class="error">'.$langs->trans('ErrorOnlyProposalNotDraftCanBeSentInMassAction', $objectobj->ref).'</div><br>';
                    continue; // Payment done or started or canceled
                }
                if ($objectclass == 'Commande' && $objectojb->statut == Commande::STATUS_DRAFT)
                {
                    $langs->load("errors");
                    $nbignored++;
                    $resaction.='<div class="error">'.$langs->trans('ErrorOnlyOrderNotDraftCanBeSentInMassAction', $objectobj->ref).'</div><br>';
                    continue;
                }
                if ($objectclass == 'Facture' && $objectobj->statut == Facture::STATUS_DRAFT)
                {
                    $langs->load("errors");
                    $nbignored++;
                    $resaction.='<div class="error">'.$langs->trans('ErrorOnlyInvoiceValidatedCanBeSentInMassAction', $objectobj->ref).'</div><br>';
                    continue; // Payment done or started or canceled
                }

                // Test recipient
                if (empty($sendto)) 	// For the case, no recipient were set (multi thirdparties send)
                {
                    if ($objectobj->element == 'expensereport')
                    {
                        $fuser = new User($db);
                        $fuser->fetch($objectobj->fk_user_author);
                        $sendto = $fuser->email;
                    }
                    elseif ($objectobj->element == 'holiday')
                    {
                        $fuser = new User($db);
                        $fuser->fetch($objectobj->fk_user);
                        $sendto = $fuser->email;
                    }
                    else
                    {
                        $objectobj->fetch_thirdparty();
                        $sendto = $objectobj->thirdparty->email;
                    }
                }

                if (empty($sendto))
                {
                    //print "No recipient for thirdparty ".$objectobj->thirdparty->name;
                    $nbignored++;
                    if (empty($thirdpartywithoutemail[$objectobj->thirdparty->id]))
                    {
                        $resaction.='<div class="error">'.$langs->trans('NoRecipientEmail', $objectobj->thirdparty->name).'</div><br>';
                    }
                    dol_syslog('No recipient for thirdparty: '.$objectobj->thirdparty->name, LOG_WARNING);
                    $thirdpartywithoutemail[$objectobj->thirdparty->id]=1;
                    continue;
                }

                if ($_POST['addmaindocfile'])
                {
                    // TODO Use future field $objectobj->fullpathdoc to know where is stored default file
                    // TODO If not defined, use $objectobj->modelpdf (or defaut invoice config) to know what is template to use to regenerate doc.
                    $filename=dol_sanitizeFileName($objectobj->ref).'.pdf';
                    $filedir=$uploaddir . '/' . dol_sanitizeFileName($objectobj->ref);
                    $file = $filedir . '/' . $filename;
                    $mime = dol_mimetype($file);

                    if (dol_is_file($file))
                    {
                        // Create form object
                        $attachedfiles=array(
                            'paths'=>array_merge($attachedfiles['paths'], array($file)),
                            'names'=>array_merge($attachedfiles['names'], array($filename)),
                            'mimes'=>array_merge($attachedfiles['mimes'], array($mime))
                        );
                    }
                    else
                    {
                        $nbignored++;
                        $langs->load("errors");
                        $resaction.='<div class="error">'.$langs->trans('ErrorCantReadFile', $file).'</div><br>';
                        dol_syslog('Failed to read file: '.$file, LOG_WARNING);
                        continue;
                    }
                }

                // Object of thirdparty qualified, we add it
                $listofqualifiedobj[$objectid]=$objectobj;
                $listofqualifiedref[$objectid]=$objectobj->ref;

                //var_dump($listofqualifiedref);
            }

            // Send email if there is at least one qualified object for current thirdparty
            if (count($listofqualifiedobj) > 0)
            {
                $langs->load("commercial");

                $fromtype = GETPOST('fromtype');
                if ($fromtype === 'user') {
                    $from = $user->getFullName($langs) .' <'.$user->email.'>';
                }
                elseif ($fromtype === 'company') {
                    $from = $conf->global->MAIN_INFO_SOCIETE_NOM .' <'.$conf->global->MAIN_INFO_SOCIETE_MAIL.'>';
                }
                elseif (preg_match('/user_aliases_(\d+)/', $fromtype, $reg)) {
                    $tmp=explode(',', $user->email_aliases);
                    $from = trim($tmp[($reg[1] - 1)]);
                }
                elseif (preg_match('/global_aliases_(\d+)/', $fromtype, $reg)) {
                    $tmp=explode(',', $conf->global->MAIN_INFO_SOCIETE_MAIL_ALIASES);
                    $from = trim($tmp[($reg[1] - 1)]);
                }
                elseif (preg_match('/senderprofile_(\d+)_(\d+)/', $fromtype, $reg)) {
                    $sql='SELECT rowid, label, email FROM '.MAIN_DB_PREFIX.'c_email_senderprofile WHERE rowid = '.(int) $reg[1];
                    $resql = $db->query($sql);
                    $obj = $db->fetch_object($resql);
                    if ($obj)
                    {
                        $from = $obj->label.' <'.$obj->email.'>';
                    }
                }
                else {
                    $from = $_POST['fromname'] . ' <' . $_POST['frommail'] .'>';
                }

                $replyto = $from;
                $subject = GETPOST('subject', 'none');
                $message = GETPOST('message', 'none');

                $sendtobcc = GETPOST('sendtoccc');
                if ($objectclass == 'Propal') 				$sendtobcc .= (empty($conf->global->MAIN_MAIL_AUTOCOPY_PROPOSAL_TO) ? '' : (($sendtobcc?", ":"").$conf->global->MAIN_MAIL_AUTOCOPY_PROPOSAL_TO));
                if ($objectclass == 'Commande') 			$sendtobcc .= (empty($conf->global->MAIN_MAIL_AUTOCOPY_ORDER_TO) ? '' : (($sendtobcc?", ":"").$conf->global->MAIN_MAIL_AUTOCOPY_ORDER_TO));
                if ($objectclass == 'Facture') 				$sendtobcc .= (empty($conf->global->MAIN_MAIL_AUTOCOPY_INVOICE_TO) ? '' : (($sendtobcc?", ":"").$conf->global->MAIN_MAIL_AUTOCOPY_INVOICE_TO));
                if ($objectclass == 'Supplier_Proposal') 	$sendtobcc .= (empty($conf->global->MAIN_MAIL_AUTOCOPY_SUPPLIER_PROPOSAL_TO) ? '' : (($sendtobcc?", ":"").$conf->global->MAIN_MAIL_AUTOCOPY_SUPPLIER_PROPOSAL_TO));
                if ($objectclass == 'CommandeFournisseur')	$sendtobcc .= (empty($conf->global->MAIN_MAIL_AUTOCOPY_SUPPLIER_ORDER_TO) ? '' : (($sendtobcc?", ":"").$conf->global->MAIN_MAIL_AUTOCOPY_SUPPLIER_ORDER_TO));
                if ($objectclass == 'FactureFournisseur')	$sendtobcc .= (empty($conf->global->MAIN_MAIL_AUTOCOPY_SUPPLIER_INVOICE_TO) ? '' : (($sendtobcc?", ":"").$conf->global->MAIN_MAIL_AUTOCOPY_SUPPLIER_INVOICE_TO));
                if ($objectclass == 'Project') 			    $sendtobcc .= (empty($conf->global->MAIN_MAIL_AUTOCOPY_PROJECT_TO) ? '' : (($sendtobcc?", ":"").$conf->global->MAIN_MAIL_AUTOCOPY_PROJECT_TO));

                // $listofqualifiedobj is array with key = object id and value is instance of qualified objects, for the current thirdparty (but thirdparty property is not loaded yet)
                // $looparray will be an array with number of email to send for the current thirdparty (so 1 or n if n object for same thirdparty)
                $oneemailperrecipient=(GETPOST('oneemailperrecipient', 'alpha')=='on'?1:0);
                $looparray=array();
                if (! $oneemailperrecipient)
                {
                    $looparray = $listofqualifiedobj;
                    foreach ($looparray as $key => $objecttmp)
                    {
                        $looparray[$key]->thirdparty = $thirdparty;   // Force thirdparty on object
                    }
                }
                else
                {
                    $objectforloop=new $objectclass($db);
                    $objectforloop->thirdparty = $thirdparty;          // Force thirdparty on object (even if object was not loaded)
                    $looparray[0]=$objectforloop;
                }
                //var_dump($looparray);exit;
                dol_syslog("We have set an array of ".count($looparray)." emails to send. oneemailperrecipient=".$oneemailperrecipient);
                //var_dump($oneemailperrecipient); var_dump($listofqualifiedobj); var_dump($listofqualifiedref);
                foreach ($looparray as $objectid => $objecttmp)		// $objecttmp is a real object or an empty object if we choose to send one email per thirdparty instead of one per object
                {
                    // Make substitution in email content
                    $substitutionarray=getCommonSubstitutionArray($langs, 0, null, $objecttmp);
                    $substitutionarray['__ID__']    = ($oneemailperrecipient ? join(', ', array_keys($listofqualifiedobj)) : $objecttmp->id);
                    $substitutionarray['__REF__']   = ($oneemailperrecipient ? join(', ', $listofqualifiedref) : $objecttmp->ref);
                    $substitutionarray['__EMAIL__'] = $thirdparty->email;
                    $substitutionarray['__CHECK_READ__'] = '<img src="'.DOL_MAIN_URL_ROOT.'/public/emailing/mailing-read.php?tag='.$thirdparty->tag.'&securitykey='.urlencode($conf->global->MAILING_EMAIL_UNSUBSCRIBE_KEY).'" width="1" height="1" style="width:1px;height:1px" border="0"/>';

                    $parameters=array('mode'=>'formemail');

                    if ( ! empty($listofobjectthirdparties) ) {
                        $parameters['listofobjectthirdparties'] = $listofobjectthirdparties;
                    }
                    if ( ! empty($listofobjectref) ) {
                        $parameters['listofobjectref'] = $listofobjectref;
                    }

                    complete_substitutions_array($substitutionarray, $langs, $objecttmp, $parameters);

                    $subjectreplaced=make_substitutions($subject, $substitutionarray);
                    $messagereplaced=make_substitutions($message, $substitutionarray);

                    $filepath = $attachedfiles['paths'];
                    $filename = $attachedfiles['names'];
                    $mimetype = $attachedfiles['mimes'];

                    // Define the trackid when emails sent from the mass action
                    if ($oneemailperrecipient)
                    {
                        $trackid='thi'.$thirdparty->id;
                        if ($objecttmp->element == 'expensereport') $trackid='use'.$thirdparty->id;
                        if ($objecttmp->element == 'holiday') $trackid='use'.$thirdparty->id;
                    }
                    else
                    {
                        $trackid=strtolower(get_class($objecttmp));
                        if (get_class($objecttmp)=='Contrat')  $trackid='con';
                        if (get_class($objecttmp)=='Propal')   $trackid='pro';
                        if (get_class($objecttmp)=='Commande') $trackid='ord';
                        if (get_class($objecttmp)=='Facture')  $trackid='inv';
                        if (get_class($objecttmp)=='Supplier_Proposal')   $trackid='spr';
                        if (get_class($objecttmp)=='CommandeFournisseur') $trackid='sor';
                        if (get_class($objecttmp)=='FactureFournisseur')  $trackid='sin';

                        $trackid.=$objecttmp->id;
                    }
                    //var_dump($filepath);
                    //var_dump($trackid);exit;
                    //var_dump($subjectreplaced);

                    // Send mail (substitutionarray must be done just before this)
                    require_once DOL_DOCUMENT_ROOT.'/core/class/CMailFile.class.php';
                    $mailfile = new CMailFile($subjectreplaced, $sendto, $from, $messagereplaced, $filepath, $mimetype, $filename, $sendtocc, $sendtobcc, $deliveryreceipt, -1, '', '', $trackid);
                    if ($mailfile->error)
                    {
                        $resaction.='<div class="error">'.$mailfile->error.'</div>';
                    }
                    else
                    {
                        $result=$mailfile->sendfile();
                        if ($result)
                        {
                            $resaction.=$langs->trans('MailSuccessfulySent', $mailfile->getValidAddress($from, 2), $mailfile->getValidAddress($sendto, 2)).'<br>';		// Must not contain "

                            $error=0;

                            // Insert logs into agenda
                            foreach($listofqualifiedobj as $objid2 => $objectobj2)
                            {
                                if ((! $oneemailperrecipient) && $objid2 != $objectid) continue;  // We discard this pass to avoid duplicate with other pass in looparray at higher level

                                dol_syslog("Try to insert email event into agenda for objid=".$objid2." => objectobj=".get_class($objectobj2));

                                /*if ($objectclass == 'Propale') $actiontypecode='AC_PROP';
                                 if ($objectclass == 'Commande') $actiontypecode='AC_COM';
                                 if ($objectclass == 'Facture') $actiontypecode='AC_FAC';
                                 if ($objectclass == 'Supplier_Proposal') $actiontypecode='AC_SUP_PRO';
                                 if ($objectclass == 'CommandeFournisseur') $actiontypecode='AC_SUP_ORD';
                                 if ($objectclass == 'FactureFournisseur') $actiontypecode='AC_SUP_INV';*/

                                $actionmsg=$langs->transnoentities('MailSentBy').' '.$from.' '.$langs->transnoentities('To').' '.$sendto;
                                if ($message)
                                {
                                    if ($sendtocc) $actionmsg = dol_concatdesc($actionmsg, $langs->transnoentities('Bcc') . ": " . $sendtocc);
                                    $actionmsg = dol_concatdesc($actionmsg, $langs->transnoentities('MailTopic') . ": " . $subjectreplaced);
                                    $actionmsg = dol_concatdesc($actionmsg, $langs->transnoentities('TextUsedInTheMessageBody') . ":");
                                    $actionmsg = dol_concatdesc($actionmsg, $messagereplaced);
                                }
                                $actionmsg2='';

                                // Initialisation donnees
                                $objectobj2->sendtoid		= 0;
                                $objectobj2->actionmsg		= $actionmsg;  // Long text
                                $objectobj2->actionmsg2		= $actionmsg2; // Short text
                                $objectobj2->fk_element		= $objid2;
                                $objectobj2->elementtype	= $objectobj2->element;

                                $triggername = strtoupper(get_class($objectobj2)) .'_SENTBYMAIL';
                                if ($triggername == 'SOCIETE_SENTBYMAIL')    $triggername = 'COMPANY_SENTBYMAIL';
                                if ($triggername == 'CONTRAT_SENTBYMAIL')    $triggername = 'CONTRACT_SENTBYMAIL';
                                if ($triggername == 'COMMANDE_SENTBYMAIL')   $triggername = 'ORDER_SENTBYMAIL';
                                if ($triggername == 'FACTURE_SENTBYMAIL')    $triggername = 'BILL_SENTBYMAIL';
                                if ($triggername == 'EXPEDITION_SENTBYMAIL') $triggername = 'SHIPPING_SENTBYMAIL';
                                if ($triggername == 'COMMANDEFOURNISSEUR_SENTBYMAIL') $triggername = 'ORDER_SUPPLIER_SENTBYMAIL';
                                if ($triggername == 'FACTUREFOURNISSEUR_SENTBYMAIL') $triggername = 'BILL_SUPPLIER_SENTBYMAIL';
                                if ($triggername == 'SUPPLIERPROPOSAL_SENTBYMAIL') $triggername = 'PROPOSAL_SUPPLIER_SENTBYMAIL';

                                if (! empty($triggername))
                                {
                                    // Appel des triggers
                                    include_once DOL_DOCUMENT_ROOT . "/core/class/interfaces.class.php";
                                    $interface=new Interfaces($db);
                                    $result=$interface->run_triggers($triggername, $objectobj2, $user, $langs, $conf);
                                    if ($result < 0) { $error++; $errors=$interface->errors; }
                                    // Fin appel triggers

                                    if ($error)
                                    {
                                        setEventMessages($db->lasterror(), $errors, 'errors');
                                        dol_syslog("Error in trigger ".$triggername.' '.$db->lasterror(), LOG_ERR);
                                    }
                                }
                            }

                            $nbsent++;   // Nb of email sent (may be lower than number of record selected if we group thirdparties)
                        }
                        else
                        {
                            $langs->load("other");
                            if ($mailfile->error)
                            {
                                $resaction.=$langs->trans('ErrorFailedToSendMail', $from, $sendto);
                                $resaction.='<br><div class="error">'.$mailfile->error.'</div>';
                            }
                            else
                            {
                                $resaction.='<div class="warning">No mail sent. Feature is disabled by option MAIN_DISABLE_ALL_MAILS</div>';
                            }
                        }
                    }
                }
            }
        }

        $resaction.=($resaction?'<br>':$resaction);
        $resaction.='<strong>'.$langs->trans("ResultOfMailSending").':</strong><br>'."\n";
        $resaction.=$langs->trans("NbSelected").': '.count($toselect)."\n<br>";
        $resaction.=$langs->trans("NbIgnored").': '.($nbignored?$nbignored:0)."\n<br>";
        $resaction.=$langs->trans("NbSent").': '.($nbsent?$nbsent:0)."\n<br>";

        if ($nbsent)
        {
            $action='';	// Do not show form post if there was at least one successfull sent
            //setEventMessages($langs->trans("EMailSentToNRecipients", $nbsent.'/'.count($toselect)), null, 'mesgs');
            setEventMessages($langs->trans("EMailSentForNElements", $nbsent.'/'.count($toselect)), null, 'mesgs');
            setEventMessages($resaction, null, 'mesgs');
        }
        else
        {
            //setEventMessages($langs->trans("EMailSentToNRecipients", 0), null, 'warnings');  // May be object has no generated PDF file
            setEventMessages($resaction, null, 'warnings');
        }

        $action='list';
        $massaction='';
    }
}

if ($massaction == 'confirm_createbills')   // Create bills from orders
{
    $orders = GETPOST('toselect', 'array');
    $createbills_onebythird = GETPOST('createbills_onebythird', 'int');
    $validate_invoices = GETPOST('validate_invoices', 'int');

    $TFact = array();
    $TFactThird = array();

    $nb_bills_created = 0;

    $db->begin();

    foreach($orders as $id_order)
    {
        $cmd = new Commande($db);
        if ($cmd->fetch($id_order) <= 0) continue;

        $objecttmp = new Facture($db);
        if (!empty($createbills_onebythird) && !empty($TFactThird[$cmd->socid])) $objecttmp = $TFactThird[$cmd->socid]; // If option "one bill per third" is set, we use already created order.
        else {
            // Load extrafields of order
            $cmd->fetch_optionals();

            $objecttmp->socid = $cmd->socid;
            $objecttmp->type = Facture::TYPE_STANDARD;
            $objecttmp->cond_reglement_id	= $cmd->cond_reglement_id;
            $objecttmp->mode_reglement_id	= $cmd->mode_reglement_id;
            $objecttmp->fk_project			= $cmd->fk_project;
            $objecttmp->multicurrency_code  = $cmd->multicurrency_code;
            if (empty($createbills_onebythird)) $objecttmp->ref_client = $cmd->ref_client;

            $datefacture = dol_mktime(12, 0, 0, GETPOST('remonth', 'int'), GETPOST('reday', 'int'), GETPOST('reyear', 'int'));
            if (empty($datefacture))
            {
                $datefacture = dol_now();
            }

            $objecttmp->date = $datefacture;
            $objecttmp->origin    = 'commande';
            $objecttmp->origin_id = $id_order;

            $objecttmp->array_options = $cmd->array_options;	// Copy extrafields

            $res = $objecttmp->create($user);

            if($res > 0) $nb_bills_created++;
        }

        if ($objecttmp->id > 0)
        {
            $sql = "INSERT INTO ".MAIN_DB_PREFIX."element_element (";
            $sql.= "fk_source";
            $sql.= ", sourcetype";
            $sql.= ", fk_target";
            $sql.= ", targettype";
            $sql.= ") VALUES (";
            $sql.= $id_order;
            $sql.= ", '".$objecttmp->origin."'";
            $sql.= ", ".$objecttmp->id;
            $sql.= ", '".$objecttmp->element."'";
            $sql.= ")";

            if (! $db->query($sql))
            {
                $error++;
            }

            if (! $error)
            {
                $lines = $cmd->lines;
                if (empty($lines) && method_exists($cmd, 'fetch_lines'))
                {
                    $cmd->fetch_lines();
                    $lines = $cmd->lines;
                }

                $fk_parent_line=0;
                $num=count($lines);

                for ($i=0;$i<$num;$i++)
                {
                    $desc=($lines[$i]->desc?$lines[$i]->desc:$lines[$i]->libelle);
                    // If we build one invoice for several order, we must put the invoice of order on the line
                    if (! empty($createbills_onebythird))
                    {
                        $desc=dol_concatdesc($desc, $langs->trans("Order").' '.$cmd->ref.' - '.dol_print_date($cmd->date, 'day', $langs));
                    }

                    if ($lines[$i]->subprice < 0)
                    {
                        // Negative line, we create a discount line
                        $discount = new DiscountAbsolute($db);
                        $discount->fk_soc=$objecttmp->socid;
                        $discount->amount_ht=abs($lines[$i]->total_ht);
                        $discount->amount_tva=abs($lines[$i]->total_tva);
                        $discount->amount_ttc=abs($lines[$i]->total_ttc);
                        $discount->tva_tx=$lines[$i]->tva_tx;
                        $discount->fk_user=$user->id;
                        $discount->description=$desc;
                        $discountid=$discount->create($user);
                        if ($discountid > 0)
                        {
                            $result=$objecttmp->insert_discount($discountid);
                            //$result=$discount->link_to_invoice($lineid,$id);
                        }
                        else
                        {
                            setEventMessages($discount->error, $discount->errors, 'errors');
                            $error++;
                            break;
                        }
                    }
                    else
                    {
                        // Positive line
                        $product_type=($lines[$i]->product_type?$lines[$i]->product_type:0);
                        // Date start
                        $date_start=false;
                        if ($lines[$i]->date_debut_prevue) $date_start=$lines[$i]->date_debut_prevue;
                        if ($lines[$i]->date_debut_reel) $date_start=$lines[$i]->date_debut_reel;
                        if ($lines[$i]->date_start) $date_start=$lines[$i]->date_start;
                        //Date end
                        $date_end=false;
                        if ($lines[$i]->date_fin_prevue) $date_end=$lines[$i]->date_fin_prevue;
                        if ($lines[$i]->date_fin_reel) $date_end=$lines[$i]->date_fin_reel;
                        if ($lines[$i]->date_end) $date_end=$lines[$i]->date_end;
                        // Reset fk_parent_line for no child products and special product
                        if (($lines[$i]->product_type != 9 && empty($lines[$i]->fk_parent_line)) || $lines[$i]->product_type == 9)
                        {
                            $fk_parent_line = 0;
                        }

                        // Extrafields
                        if (empty($conf->global->MAIN_EXTRAFIELDS_DISABLED) && method_exists($lines[$i], 'fetch_optionals')) {
                            $lines[$i]->fetch_optionals($lines[$i]->rowid);
                            $array_options = $lines[$i]->array_options;
                        }

                        $result = $objecttmp->addline(
                            $desc,
                            $lines[$i]->subprice,
                            $lines[$i]->qty,
                            $lines[$i]->tva_tx,
                            $lines[$i]->localtax1_tx,
                            $lines[$i]->localtax2_tx,
                            $lines[$i]->fk_product,
                            $lines[$i]->remise_percent,
                            $date_start,
                            $date_end,
                            0,
                            $lines[$i]->info_bits,
                            $lines[$i]->fk_remise_except,
                            'HT',
                            0,
                            $product_type,
                            $ii,
                            $lines[$i]->special_code,
                            $objecttmp->origin,
                            $lines[$i]->rowid,
                            $fk_parent_line,
                            $lines[$i]->fk_fournprice,
                            $lines[$i]->pa_ht,
                            $lines[$i]->label,
                            $array_options
                            );
                        if ($result > 0)
                        {
                            $lineid=$result;
                        }
                        else
                        {
                            $lineid=0;
                            $error++;
                            break;
                        }
                        // Defined the new fk_parent_line
                        if ($result > 0 && $lines[$i]->product_type == 9)
                        {
                            $fk_parent_line = $result;
                        }
                    }
                }
            }
        }

        //$cmd->classifyBilled($user);        // Disabled. This behavior must be set or not using the workflow module.

        if(!empty($createbills_onebythird) && empty($TFactThird[$cmd->socid])) $TFactThird[$cmd->socid] = $objecttmp;
        else $TFact[$objecttmp->id] = $objecttmp;
    }

    // Build doc with all invoices
    $TAllFact = empty($createbills_onebythird) ? $TFact : $TFactThird;
    $toselect = array();

    if (! $error && $validate_invoices)
    {
        $massaction = $action = 'builddoc';

        foreach($TAllFact as &$objecttmp)
        {
            $result = $objecttmp->validate($user);
            if ($result <= 0)
            {
                $error++;
                setEventMessages($objecttmp->error, $objecttmp->errors, 'errors');
                break;
            }

            $id = $objecttmp->id; // For builddoc action
            $object = $objecttmp;

            // Builddoc
            $donotredirect = 1;
            $upload_dir = $conf->facture->dir_output;
            $permissioncreate=$user->rights->facture->creer;

            // Call action to build doc
            $savobject = $object;
            $object = $objecttmp;
            include DOL_DOCUMENT_ROOT.'/core/actions_builddoc.inc.php';
            $object = $savobject;
        }

        $massaction = $action = 'confirm_createbills';
    }

    if (! $error)
    {
        $db->commit();
        setEventMessages($langs->trans('BillCreated', $nb_bills_created), null, 'mesgs');

        // Make a redirect to avoid to bill twice if we make a refresh or back
        $param='';
        if (! empty($contextpage) && $contextpage != $_SERVER["PHP_SELF"]) $param.='&contextpage='.urlencode($contextpage);
        if ($limit > 0 && $limit != $conf->liste_limit) $param.='&limit='.urlencode($limit);
        if ($sall)					$param.='&sall='.urlencode($sall);
        if ($socid > 0)             $param.='&socid='.urlencode($socid);
        if ($viewstatut != '')      $param.='&viewstatut='.urlencode($viewstatut);
        if ($search_orderday)      		$param.='&search_orderday='.urlencode($search_orderday);
        if ($search_ordermonth)      		$param.='&search_ordermonth='.urlencode($search_ordermonth);
        if ($search_orderyear)       		$param.='&search_orderyear='.urlencode($search_orderyear);
        if ($search_deliveryday)   		$param.='&search_deliveryday='.urlencode($search_deliveryday);
        if ($search_deliverymonth)   		$param.='&search_deliverymonth='.urlencode($search_deliverymonth);
        if ($search_deliveryyear)    		$param.='&search_deliveryyear='.urlencode($search_deliveryyear);
        if ($search_ref)      		$param.='&search_ref='.urlencode($search_ref);
        if ($search_company)  		$param.='&search_company='.urlencode($search_company);
        if ($search_ref_customer)	$param.='&search_ref_customer='.urlencode($search_ref_customer);
        if ($search_user > 0) 		$param.='&search_user='.urlencode($search_user);
        if ($search_sale > 0) 		$param.='&search_sale='.urlencode($search_sale);
        if ($search_total_ht != '') $param.='&search_total_ht='.urlencode($search_total_ht);
        if ($search_total_vat != '') $param.='&search_total_vat='.urlencode($search_total_vat);
        if ($search_total_ttc != '') $param.='&search_total_ttc='.urlencode($search_total_ttc);
        if ($search_project_ref >= 0)  	$param.="&search_project_ref=".urlencode($search_project_ref);
        if ($show_files)            $param.='&show_files=' .urlencode($show_files);
        if ($optioncss != '')       $param.='&optioncss='.urlencode($optioncss);
        if ($billed != '')			$param.='&billed='.urlencode($billed);

        header("Location: ".$_SERVER['PHP_SELF'].'?'.$param);
        exit;
    }
    else
    {
        $db->rollback();
        $action='create';
        $_GET["origin"]=$_POST["origin"];
        $_GET["originid"]=$_POST["originid"];
        setEventMessages("Error", null, 'errors');
        $error++;
    }
}

if (!$error && $massaction == 'cancelorders')
{
    $db->begin();

    $nbok = 0;


    $orders = GETPOST('toselect', 'array');
    foreach ($orders as $id_order)
    {

        $cmd = new Commande($db);
        if ($cmd->fetch($id_order) <= 0)
            continue;

            if ($cmd->statut != Commande::STATUS_VALIDATED)
            {
                $langs->load('errors');
                setEventMessages($langs->trans("ErrorObjectMustHaveStatusValidToBeCanceled", $cmd->ref), null, 'errors');
                $error++;
                break;
            }
            else
                $result = $cmd->cancel();

                if ($result < 0)
                {
                    setEventMessages($cmd->error, $cmd->errors, 'errors');
                    $error++;
                    break;
                }
                else
                    $nbok++;
    }
    if (!$error)
    {
        if ($nbok > 1)
            setEventMessages($langs->trans("RecordsModified", $nbok), null, 'mesgs');
            else
                setEventMessages($langs->trans("RecordsModified", $nbok), null, 'mesgs');
                $db->commit();
    }
    else
    {
        $db->rollback();
    }
}


if (! $error && $massaction == "builddoc" && $permtoread && ! GETPOST('button_search'))
{
    if (empty($diroutputmassaction))
    {
        dol_print_error(null, 'include of actions_massactions.inc.php is done but var $diroutputmassaction was not defined');
        exit;
    }

    require_once DOL_DOCUMENT_ROOT.'/core/lib/files.lib.php';
    require_once DOL_DOCUMENT_ROOT.'/core/lib/pdf.lib.php';
    require_once DOL_DOCUMENT_ROOT.'/core/lib/date.lib.php';

    $objecttmp=new $objectclass($db);
    $listofobjectid=array();
    $listofobjectthirdparties=array();
    $listofobjectref=array();
    foreach($toselect as $toselectid)
    {
        $objecttmp=new $objectclass($db);	// must create new instance because instance is saved into $listofobjectref array for future use
        $result=$objecttmp->fetch($toselectid);
        if ($result > 0)
        {
            $listofobjectid[$toselectid]=$toselectid;
            $thirdpartyid=$objecttmp->fk_soc?$objecttmp->fk_soc:$objecttmp->socid;
            $listofobjectthirdparties[$thirdpartyid]=$thirdpartyid;
            $listofobjectref[$toselectid]=$objecttmp->ref;
        }
    }

    $arrayofinclusion=array();
    foreach($listofobjectref as $tmppdf) $arrayofinclusion[]='^'.preg_quote(dol_sanitizeFileName($tmppdf), '/').'\.pdf$';
    foreach($listofobjectref as $tmppdf) $arrayofinclusion[]='^'.preg_quote(dol_sanitizeFileName($tmppdf), '/').'_[a-zA-Z0-9-_]+\.pdf$';	// To include PDF generated from ODX files
    $listoffiles = dol_dir_list($uploaddir, 'all', 1, implode('|', $arrayofinclusion), '\.meta$|\.png', 'date', SORT_DESC, 0, true);

    // build list of files with full path
    $files = array();
    foreach($listofobjectref as $basename)
    {
        $basename = dol_sanitizeFileName($basename);
        foreach($listoffiles as $filefound)
        {
            if (strstr($filefound["name"], $basename))
            {
                $files[] = $uploaddir.'/'.$basename.'/'.$filefound["name"];
                break;
            }
        }
    }

    // Define output language (Here it is not used because we do only merging existing PDF)
    $outputlangs = $langs;
    $newlang='';
    if ($conf->global->MAIN_MULTILANGS && empty($newlang) && GETPOST('lang_id', 'aZ09')) $newlang=GETPOST('lang_id', 'aZ09');
    if ($conf->global->MAIN_MULTILANGS && empty($newlang)) $newlang=$objecttmp->thirdparty->default_lang;
    if (! empty($newlang)) {
        $outputlangs = new Translate("", $conf);
        $outputlangs->setDefaultLang($newlang);
    }

    if (!empty($conf->global->USE_PDFTK_FOR_PDF_CONCAT))
    {
        // Create output dir if not exists
        dol_mkdir($diroutputmassaction);

        // Defined name of merged file
        $filename=strtolower(dol_sanitizeFileName($langs->transnoentities($objectlabel)));
        $filename=preg_replace('/\s/', '_', $filename);

        // Save merged file
        if (in_array($objecttmp->element, array('facture', 'facture_fournisseur')) && $search_status == Facture::STATUS_VALIDATED)
        {
            if ($option=='late') $filename.='_'.strtolower(dol_sanitizeFileName($langs->transnoentities("Unpaid"))).'_'.strtolower(dol_sanitizeFileName($langs->transnoentities("Late")));
            else $filename.='_'.strtolower(dol_sanitizeFileName($langs->transnoentities("Unpaid")));
        }
        if ($year) $filename.='_'.$year;
        if ($month) $filename.='_'.$month;

        if (count($files)>0)
        {
            $now=dol_now();
            $file=$diroutputmassaction.'/'.$filename.'_'.dol_print_date($now, 'dayhourlog').'.pdf';

            $input_files = '';
            foreach($files as $f) {
                $input_files.=' '.escapeshellarg($f);
            }

            $cmd = 'pdftk '.escapeshellarg($input_files).' cat output '.escapeshellarg($file);
            exec($cmd);

            if (! empty($conf->global->MAIN_UMASK))
                @chmod($file, octdec($conf->global->MAIN_UMASK));

                $langs->load("exports");
                setEventMessages($langs->trans('FileSuccessfullyBuilt', $filename.'_'.dol_print_date($now, 'dayhourlog')), null, 'mesgs');
        }
        else
        {
            setEventMessages($langs->trans('NoPDFAvailableForDocGenAmongChecked'), null, 'errors');
        }
    }
    else {
        // Create empty PDF
        $formatarray=pdf_getFormat();
        $page_largeur = $formatarray['width'];
        $page_hauteur = $formatarray['height'];
        $format = array($page_largeur,$page_hauteur);

        $pdf=pdf_getInstance($format);

        if (class_exists('TCPDF'))
        {
            $pdf->setPrintHeader(false);
            $pdf->setPrintFooter(false);
        }
        $pdf->SetFont(pdf_getPDFFont($outputlangs));

        if (! empty($conf->global->MAIN_DISABLE_PDF_COMPRESSION)) $pdf->SetCompression(false);

        // Add all others
        foreach($files as $file)
        {
            // Charge un document PDF depuis un fichier.
            $pagecount = $pdf->setSourceFile($file);
            for ($i = 1; $i <= $pagecount; $i++)
            {
                $tplidx = $pdf->importPage($i);
                $s = $pdf->getTemplatesize($tplidx);
                $pdf->AddPage($s['h'] > $s['w'] ? 'P' : 'L');
                $pdf->useTemplate($tplidx);
            }
        }

        // Create output dir if not exists
        dol_mkdir($diroutputmassaction);

        // Defined name of merged file
        $filename=strtolower(dol_sanitizeFileName($langs->transnoentities($objectlabel)));
        $filename=preg_replace('/\s/', '_', $filename);

        // Save merged file
        if (in_array($objecttmp->element, array('facture', 'facture_fournisseur')) && $search_status == Facture::STATUS_VALIDATED)
        {
            if ($option=='late') $filename.='_'.strtolower(dol_sanitizeFileName($langs->transnoentities("Unpaid"))).'_'.strtolower(dol_sanitizeFileName($langs->transnoentities("Late")));
            else $filename.='_'.strtolower(dol_sanitizeFileName($langs->transnoentities("Unpaid")));
        }
        if ($year) $filename.='_'.$year;
        if ($month) $filename.='_'.$month;
        if ($pagecount)
        {
            $now=dol_now();
            $file=$diroutputmassaction.'/'.$filename.'_'.dol_print_date($now, 'dayhourlog').'.pdf';
            $pdf->Output($file, 'F');
            if (! empty($conf->global->MAIN_UMASK))
                @chmod($file, octdec($conf->global->MAIN_UMASK));

                $langs->load("exports");
                setEventMessages($langs->trans('FileSuccessfullyBuilt', $filename.'_'.dol_print_date($now, 'dayhourlog')), null, 'mesgs');
        }
        else
        {
            setEventMessages($langs->trans('NoPDFAvailableForDocGenAmongChecked'), null, 'errors');
        }
    }
}

// Remove a file from massaction area
if ($action == 'remove_file')
{
    require_once DOL_DOCUMENT_ROOT.'/core/lib/files.lib.php';

    $langs->load("other");
    $upload_dir = $diroutputmassaction;
    $file = $upload_dir . '/' . GETPOST('file');
    $ret=dol_delete_file($file);
    if ($ret) setEventMessages($langs->trans("FileWasRemoved", GETPOST('file')), null, 'mesgs');
    else setEventMessages($langs->trans("ErrorFailToDeleteFile", GETPOST('file')), null, 'errors');
    $action='';
}

// Validate records
if (! $error && $massaction == 'validate' && $permtocreate)
{
    $objecttmp=new $objectclass($db);

    if ($objecttmp->element == 'invoice' && ! empty($conf->stock->enabled) && ! empty($conf->global->STOCK_CALCULATE_ON_BILL))
    {
        $langs->load("errors");
        setEventMessages($langs->trans('ErrorMassValidationNotAllowedWhenStockIncreaseOnAction'), null, 'errors');
        $error++;
    }
    if ($objecttmp->element == 'invoice_supplier' && ! empty($conf->stock->enabled) && ! empty($conf->global->STOCK_CALCULATE_ON_SUPPLIER_BILL))
    {
        $langs->load("errors");
        setEventMessages($langs->trans('ErrorMassValidationNotAllowedWhenStockIncreaseOnAction'), null, 'errors');
        $error++;
    }
    if (! $error)
    {
        $db->begin();

        $nbok = 0;
        foreach($toselect as $toselectid)
        {
            $result=$objecttmp->fetch($toselectid);
            if ($result > 0)
            {
                //if (in_array($objecttmp->element, array('societe','member'))) $result = $objecttmp->delete($objecttmp->id, $user, 1);
                //else
                $result = $objecttmp->validate($user);
                if ($result == 0)
                {
                    $langs->load("errors");
                    setEventMessages($langs->trans("ErrorObjectMustHaveStatusDraftToBeValidated", $objecttmp->ref), null, 'errors');
                    $error++;
                    break;
                }
                elseif ($result < 0)
                {
                    setEventMessages($objecttmp->error, $objecttmp->errors, 'errors');
                    $error++;
                    break;
                }
                else $nbok++;
            }
            else
            {
                setEventMessages($objecttmp->error, $objecttmp->errors, 'errors');
                $error++;
                break;
            }
        }

        if (! $error)
        {
            if ($nbok > 1) setEventMessages($langs->trans("RecordsModified", $nbok), null, 'mesgs');
            else setEventMessages($langs->trans("RecordsModified", $nbok), null, 'mesgs');
            $db->commit();
        }
        else
        {
            $db->rollback();
        }
        //var_dump($listofobjectthirdparties);exit;
    }
}
// Closed records
if (!$error && $massaction == 'closed' && $objectclass == "Propal" && $permtoclose) {
    $db->begin();

    $objecttmp = new $objectclass($db);
    $nbok = 0;
    foreach ($toselect as $toselectid) {
        $result = $objecttmp->fetch($toselectid);
        if ($result > 0) {
            $result = $objecttmp->cloture($user, 3);
            if ($result <= 0) {
                setEventMessages($objecttmp->error, $objecttmp->errors, 'errors');
                $error++;
                break;
            } else
                $nbok++;
        }
        else {
            setEventMessages($objecttmp->error, $objecttmp->errors, 'errors');
            $error++;
            break;
        }
    }

    if (!$error) {
        if ($nbok > 1)
            setEventMessages($langs->trans("RecordsModified", $nbok), null, 'mesgs');
            else
                setEventMessages($langs->trans("RecordsModified", $nbok), null, 'mesgs');
                $db->commit();
    }
    else {
        $db->rollback();
    }
}
// Delete record from mass action (massaction = 'delete' for direct delete, action/confirm='delete'/'yes' with a confirmation step before)
if (! $error && ($massaction == 'delete' || ($action == 'delete' && $confirm == 'yes')) && $permtodelete)
{
    $db->begin();

    $objecttmp=new $objectclass($db);
    $nbok = 0;
    foreach($toselect as $toselectid)
    {
        $result=$objecttmp->fetch($toselectid);
        if ($result > 0)
        {
            // Refuse deletion for some objects/status
            if ($objectclass == 'Facture' && empty($conf->global->INVOICE_CAN_ALWAYS_BE_REMOVED) && $objecttmp->status != Facture::STATUS_DRAFT)
            {
                $langs->load("errors");
                $nbignored++;
                $resaction.='<div class="error">'.$langs->trans('ErrorOnlyDraftStatusCanBeDeletedInMassAction', $objecttmp->ref).'</div><br>';
                continue;
            }

            if ($objectclass == "Task" && $objecttmp->hasChildren() > 0)
            {
                $sql = "UPDATE ".MAIN_DB_PREFIX."projet_task SET fk_task_parent = 0 WHERE fk_task_parent = ".$objecttmp->id;
                $res = $db->query($sql);

                if (!$res)
                {
                    setEventMessage('ErrorRecordParentingNotModified', 'errors');
                    $error++;
                }
            }

            if (in_array($objecttmp->element, array('societe', 'member'))) $result = $objecttmp->delete($objecttmp->id, $user, 1);
            else $result = $objecttmp->delete($user);

            if ($result <= 0)
            {
                setEventMessages($objecttmp->error, $objecttmp->errors, 'errors');
                $error++;
                break;
            }
            else $nbok++;
        }
        else
        {
            setEventMessages($objecttmp->error, $objecttmp->errors, 'errors');
            $error++;
            break;
        }
    }

    if (! $error)
    {
        if ($nbok > 1) setEventMessages($langs->trans("RecordsDeleted", $nbok), null, 'mesgs');
        else setEventMessages($langs->trans("RecordDeleted", $nbok), null, 'mesgs');
        $db->commit();
    }
    else
    {
        $db->rollback();
    }
    //var_dump($listofobjectthirdparties);exit;
}

// Generate document foreach object according to model linked to object
// @TODO : propose model selection
if (! $error && $massaction == 'generate_doc' && $permtoread)
{
    $db->begin();

    $objecttmp=new $objectclass($db);
    $nbok = 0;
    foreach($toselect as $toselectid)
    {
        $result=$objecttmp->fetch($toselectid);
        if ($result > 0)
        {
            $outputlangs = $langs;
            $newlang='';

            if ($conf->global->MAIN_MULTILANGS && empty($newlang) && GETPOST('lang_id', 'aZ09')) $newlang=GETPOST('lang_id', 'aZ09');
            if ($conf->global->MAIN_MULTILANGS && empty($newlang) && isset($objecttmp->thirdparty->default_lang)) $newlang=$objecttmp->thirdparty->default_lang;  // for proposal, order, invoice, ...
            if ($conf->global->MAIN_MULTILANGS && empty($newlang) && isset($objecttmp->default_lang)) $newlang=$objecttmp->default_lang;                  // for thirdparty
            if (! empty($newlang))
            {
                $outputlangs = new Translate("", $conf);
                $outputlangs->setDefaultLang($newlang);
            }

            // To be sure vars is defined
            if (empty($hidedetails)) $hidedetails=0;
            if (empty($hidedesc)) $hidedesc=0;
            if (empty($hideref)) $hideref=0;
            if (empty($moreparams)) $moreparams=null;

            $result= $objecttmp->generateDocument($objecttmp->modelpdf, $outputlangs, $hidedetails, $hidedesc, $hideref, $moreparams);

            if ($result <= 0)
            {
                setEventMessages($objecttmp->error, $objecttmp->errors, 'errors');
                $error++;
                break;
            }
            else $nbok++;
        }
        else
        {
            setEventMessages($objecttmp->error, $objecttmp->errors, 'errors');
            $error++;
            break;
        }
    }

    if (! $error)
    {
        if ($nbok > 1) setEventMessages($langs->trans("RecordsGenerated", $nbok), null, 'mesgs');
        else setEventMessages($langs->trans("RecordGenerated", $nbok), null, 'mesgs');
        $db->commit();
    }
    else
    {
        $db->rollback();
    }
}

$parameters['toselect']=$toselect;
$parameters['uploaddir']=$uploaddir;
$parameters['massaction']=$massaction;
$parameters['diroutputmassaction']=$diroutputmassaction;

<<<<<<< HEAD
$reshook=$hookmanager->executeHooks('doMassActions', $parameters, $object, $action);    // Note that $action and $object may have been modified by some hooks
if ($reshook < 0) setEventMessages($hookmanager->error, $hookmanager->errors, 'errors');
=======
$reshook=$hookmanager->executeHooks('doMassActions',$parameters, $object, $action);    // Note that $action and $object may have been modified by some hooks
if ($reshook < 0) setEventMessages($hookmanager->error, $hookmanager->errors, 'errors');

>>>>>>> afe1ec63
<|MERGE_RESOLUTION|>--- conflicted
+++ resolved
@@ -33,6 +33,7 @@
 // $permtoread, $permtocreate and $permtodelete may be defined
 // $uploaddir may be defined (example to $conf->projet->dir_output."/";)
 // $toselect may be defined
+// $diroutputmassaction may be defined
 
 
 // Protection
@@ -1271,11 +1272,5 @@
 $parameters['massaction']=$massaction;
 $parameters['diroutputmassaction']=$diroutputmassaction;
 
-<<<<<<< HEAD
 $reshook=$hookmanager->executeHooks('doMassActions', $parameters, $object, $action);    // Note that $action and $object may have been modified by some hooks
-if ($reshook < 0) setEventMessages($hookmanager->error, $hookmanager->errors, 'errors');
-=======
-$reshook=$hookmanager->executeHooks('doMassActions',$parameters, $object, $action);    // Note that $action and $object may have been modified by some hooks
-if ($reshook < 0) setEventMessages($hookmanager->error, $hookmanager->errors, 'errors');
-
->>>>>>> afe1ec63
+if ($reshook < 0) setEventMessages($hookmanager->error, $hookmanager->errors, 'errors');