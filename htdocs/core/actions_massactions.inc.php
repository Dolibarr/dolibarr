<?php
/* Copyright (C) 2015-2017 Laurent Destailleur  <eldy@users.sourceforge.net>
 * Copyright (C) 2018-2021 Nicolas ZABOURI	<info@inovea-conseil.com>
 * Copyright (C) 2018 	   Juanjo Menent  <jmenent@2byte.es>
 * Copyright (C) 2019 	   Ferran Marcet  <fmarcet@2byte.es>
 * Copyright (C) 2019-2021 Frédéric France <frederic.france@netlogic.fr>
 *
 * This program is free software; you can redistribute it and/or modify
 * it under the terms of the GNU General Public License as published by
 * the Free Software Foundation; either version 3 of the License, or
 * (at your option) any later version.
 *
 * This program is distributed in the hope that it will be useful,
 * but WITHOUT ANY WARRANTY; without even the implied warranty of
 * MERCHANTABILITY or FITNESS FOR A PARTICULAR PURPOSE.  See the
 * GNU General Public License for more details.
 *
 * You should have received a copy of the GNU General Public License
 * along with this program. If not, see <https://www.gnu.org/licenses/>.
 * or see https://www.gnu.org/
 */

/**
 *	\file			htdocs/core/actions_massactions.inc.php
 *  \brief			Code for actions done with massaction button (send by email, merge pdf, delete, ...)
 */


// $massaction must be defined
// $objectclass and $objectlabel must be defined
// $parameters, $object, $action must be defined for the hook.

// $permissiontoread, $permissiontoadd, $permissiontodelete, $permissiontoclose may be defined
// $uploaddir may be defined (example to $conf->projet->dir_output."/";)
// $toselect may be defined
// $diroutputmassaction may be defined


// Protection
if (empty($objectclass) || empty($uploaddir)) {
	dol_print_error(null, 'include of actions_massactions.inc.php is done but var $objectclass or $uploaddir was not defined');
	exit;
}

// For backward compatibility
if (!empty($permtoread) && empty($permissiontoread)) {
	$permissiontoread = $permtoread;
}
if (!empty($permtocreate) && empty($permissiontoadd)) {
	$permissiontoadd = $permtocreate;
}
if (!empty($permtodelete) && empty($permissiontodelete)) {
	$permissiontodelete = $permtodelete;
}


// Mass actions. Controls on number of lines checked.
$maxformassaction = (empty($conf->global->MAIN_LIMIT_FOR_MASS_ACTIONS) ? 1000 : $conf->global->MAIN_LIMIT_FOR_MASS_ACTIONS);
if (!empty($massaction) && is_array($toselect) && count($toselect) < 1) {
	$error++;
	setEventMessages($langs->trans("NoRecordSelected"), null, "warnings");
}
if (!$error && is_array($toselect) && count($toselect) > $maxformassaction) {
	setEventMessages($langs->trans('TooManyRecordForMassAction', $maxformassaction), null, 'errors');
	$error++;
}

if (!$error && $massaction == 'confirm_presend' && !GETPOST('sendmail')) {  // If we do not choose button send (for example when we change template or limit), we must not send email, but keep on send email form
	$massaction = 'presend';
}
if (!$error && $massaction == 'confirm_presend') {
	$resaction = '';
	$nbsent = 0;
	$nbignored = 0;
	$langs->load("mails");
	include_once DOL_DOCUMENT_ROOT.'/core/lib/files.lib.php';

	$listofobjectid = array();
	$listofobjectthirdparties = array();
	$listofobjectcontacts = array();
	$listofobjectref = array();
	$contactidtosend = array();
	$attachedfilesThirdpartyObj = array();
	$oneemailperrecipient = (GETPOST('oneemailperrecipient') == 'on' ? 1 : 0);

	if (!$error) {
		$thirdparty = new Societe($db);

		$objecttmp = new $objectclass($db);
		if ($objecttmp->element == 'expensereport') {
			$thirdparty = new User($db);
		}
		if ($objecttmp->element == 'partnership' && $conf->global->PARTNERSHIP_IS_MANAGED_FOR == 'member') {
			$thirdparty = new Adherent($db);
		}
		if ($objecttmp->element == 'holiday') {
			$thirdparty = new User($db);
		}

		foreach ($toselect as $toselectid) {
			$objecttmp = new $objectclass($db); // we must create new instance because instance is saved into $listofobjectref array for future use
			$result = $objecttmp->fetch($toselectid);
			if ($result > 0) {
				$listofobjectid[$toselectid] = $toselectid;

				$thirdpartyid = ($objecttmp->fk_soc ? $objecttmp->fk_soc : $objecttmp->socid);
				if ($objecttmp->element == 'societe') {
					$thirdpartyid = $objecttmp->id;
				}
				if ($objecttmp->element == 'expensereport') {
					$thirdpartyid = $objecttmp->fk_user_author;
				}
				if ($objecttmp->element == 'partnership' && $conf->global->PARTNERSHIP_IS_MANAGED_FOR == 'member') {
					$thirdpartyid = $objecttmp->fk_member;
				}
				if ($objecttmp->element == 'holiday') {
					$thirdpartyid = $objecttmp->fk_user;
				}
				if (empty($thirdpartyid)) {
					$thirdpartyid = 0;
				}

				if ($objectclass == 'Facture') {
					$tmparraycontact = array();
					$tmparraycontact = $objecttmp->liste_contact(-1, 'external', 0, 'BILLING');
					if (is_array($tmparraycontact) && count($tmparraycontact) > 0) {
						foreach ($tmparraycontact as $data_email) {
							$listofobjectcontacts[$toselectid][$data_email['id']] = $data_email['email'];
						}
					}
				}

				$listofobjectthirdparties[$thirdpartyid] = $thirdpartyid;
				$listofobjectref[$thirdpartyid][$toselectid] = $objecttmp;
			}
		}
	}

	// Check mandatory parameters
	if (GETPOST('fromtype', 'alpha') === 'user' && empty($user->email)) {
		$error++;
		setEventMessages($langs->trans("NoSenderEmailDefined"), null, 'warnings');
		$massaction = 'presend';
	}

	$receiver = $_POST['receiver'];
	if (!is_array($receiver)) {
		if (empty($receiver) || $receiver == '-1') {
			$receiver = array();
		} else {
			$receiver = array($receiver);
		}
	}
	if (!trim($_POST['sendto']) && count($receiver) == 0 && count($listofobjectthirdparties) == 1) {	// if only one recipient, receiver is mandatory
		$error++;
		setEventMessages($langs->trans("ErrorFieldRequired", $langs->transnoentitiesnoconv("Recipient")), null, 'warnings');
		$massaction = 'presend';
	}

	if (!GETPOST('subject', 'restricthtml')) {
		$error++;
		setEventMessages($langs->trans("ErrorFieldRequired", $langs->transnoentitiesnoconv("MailTopic")), null, 'warnings');
		$massaction = 'presend';
	}

	// Loop on each recipient/thirdparty
	if (!$error) {
		foreach ($listofobjectthirdparties as $thirdpartyid) {
			$result = $thirdparty->fetch($thirdpartyid);
			if ($result < 0) {
				dol_print_error($db);
				exit;
			}

			$sendto = '';
			$sendtocc = '';
			$sendtobcc = '';
			$sendtoid = array();

			// Define $sendto
			$tmparray = array();
			if (trim($_POST['sendto'])) {
				// Recipients are provided into free text
				$tmparray[] = trim($_POST['sendto']);
			}
			if (count($receiver) > 0) {
				foreach ($receiver as $key => $val) {
					// Recipient was provided from combo list
					if ($val == 'thirdparty') { // Id of third party or user
						$tmparray[] = $thirdparty->name.' <'.$thirdparty->email.'>';
					} elseif ($val && method_exists($thirdparty, 'contact_get_property')) {		// Id of contact
						$tmparray[] = $thirdparty->contact_get_property((int) $val, 'email');
						$sendtoid[] = $val;
					}
				}
			}
			$sendto = implode(',', $tmparray);

			// Define $sendtocc
			$receivercc = $_POST['receivercc'];
			if (!is_array($receivercc)) {
				if ($receivercc == '-1') {
					$receivercc = array();
				} else {
					$receivercc = array($receivercc);
				}
			}
			$tmparray = array();
			if (trim($_POST['sendtocc'])) {
				$tmparray[] = trim($_POST['sendtocc']);
			}
			if (count($receivercc) > 0) {
				foreach ($receivercc as $key => $val) {
					// Recipient was provided from combo list
					if ($val == 'thirdparty') { // Id of third party
						$tmparray[] = $thirdparty->name.' <'.$thirdparty->email.'>';
					} elseif ($val) {	// Id du contact
						$tmparray[] = $thirdparty->contact_get_property((int) $val, 'email');
						//$sendtoid[] = $val;  TODO Add also id of contact in CC ?
					}
				}
			}
			$sendtocc = implode(',', $tmparray);

			//var_dump($listofobjectref);exit;
			$listofqualifiedobj = array();
			$listofqualifiedref = array();
			$thirdpartywithoutemail = array();

			foreach ($listofobjectref[$thirdpartyid] as $objectid => $objectobj) {
				//var_dump($thirdpartyid.' - '.$objectid.' - '.$objectobj->statut);
				if ($objectclass == 'Propal' && $objectobj->statut == Propal::STATUS_DRAFT) {
					$langs->load("errors");
					$nbignored++;
					$resaction .= '<div class="error">'.$langs->trans('ErrorOnlyProposalNotDraftCanBeSentInMassAction', $objectobj->ref).'</div><br>';
					continue; // Payment done or started or canceled
				}
				if ($objectclass == 'Commande' && $objectobj->statut == Commande::STATUS_DRAFT) {
					$langs->load("errors");
					$nbignored++;
					$resaction .= '<div class="error">'.$langs->trans('ErrorOnlyOrderNotDraftCanBeSentInMassAction', $objectobj->ref).'</div><br>';
					continue;
				}
				if ($objectclass == 'Facture' && $objectobj->statut == Facture::STATUS_DRAFT) {
					$langs->load("errors");
					$nbignored++;
					$resaction .= '<div class="error">'.$langs->trans('ErrorOnlyInvoiceValidatedCanBeSentInMassAction', $objectobj->ref).'</div><br>';
					continue; // Payment done or started or canceled
				}

				// Test recipient
				if (empty($sendto)) { 	// For the case, no recipient were set (multi thirdparties send)
					if ($objectobj->element == 'societe') {
						$sendto = $objectobj->email;
					} elseif ($objectobj->element == 'expensereport') {
						$fuser = new User($db);
						$fuser->fetch($objectobj->fk_user_author);
						$sendto = $fuser->email;
					} elseif ($objectobj->element == 'partnership' && $conf->global->PARTNERSHIP_IS_MANAGED_FOR == 'member') {
						$fadherent = new Adherent($db);
						$fadherent->fetch($objectobj->fk_member);
						$sendto = $fadherent->email;
					} elseif ($objectobj->element == 'holiday') {
						$fuser = new User($db);
						$fuser->fetch($objectobj->fk_user);
						$sendto = $fuser->email;
					} elseif ($objectobj->element == 'facture' && !empty($listofobjectcontacts[$objectid])) {
						$emails_to_sends = array();
						$objectobj->fetch_thirdparty();
						$contactidtosend = array();
						foreach ($listofobjectcontacts[$objectid] as $contactemailid => $contactemailemail) {
							$emails_to_sends[] = $objectobj->thirdparty->contact_get_property($contactemailid, 'email');
							if (!in_array($contactemailid, $contactidtosend)) {
								$contactidtosend[] = $contactemailid;
							}
						}
						if (count($emails_to_sends) > 0) {
							$sendto = implode(',', $emails_to_sends);
						}
					} else {
						$objectobj->fetch_thirdparty();
						$sendto = $objectobj->thirdparty->email;
					}
				}

				if (empty($sendto)) {
					if ($objectobj->element == 'societe') {
						$objectobj->thirdparty = $objectobj; // Hack so following code is comaptible when objectobj is a thirdparty
					}

					//print "No recipient for thirdparty ".$objectobj->thirdparty->name;
					$nbignored++;
					if (empty($thirdpartywithoutemail[$objectobj->thirdparty->id])) {
						$resaction .= '<div class="error">'.$langs->trans('NoRecipientEmail', $objectobj->thirdparty->name).'</div><br>';
					}
					dol_syslog('No recipient for thirdparty: '.$objectobj->thirdparty->name, LOG_WARNING);
					$thirdpartywithoutemail[$objectobj->thirdparty->id] = 1;
					continue;
				}

				if ($_POST['addmaindocfile']) {
					// TODO Use future field $objectobj->fullpathdoc to know where is stored default file
					// TODO If not defined, use $objectobj->model_pdf (or defaut invoice config) to know what is template to use to regenerate doc.
					$filename = dol_sanitizeFileName($objectobj->ref).'.pdf';
					$subdir = '';
					// TODO Set subdir to be compatible with multi levels dir trees
					// $subdir = get_exdir($objectobj->id, 2, 0, 0, $objectobj, $objectobj->element)
					$filedir = $uploaddir.'/'.$subdir.dol_sanitizeFileName($objectobj->ref);
					$file = $filedir.'/'.$filename;

					// For supplier invoices, we use the file provided by supplier, not the one we generate
					if ($objectobj->element == 'invoice_supplier') {
						$fileparams = dol_most_recent_file($uploaddir.'/'.get_exdir($objectobj->id, 2, 0, 0, $objectobj, $objectobj->element).$objectobj->ref, preg_quote($objectobj->ref, '/').'([^\-])+');
						$file = $fileparams['fullname'];
					}

					$mime = dol_mimetype($file);

					if (dol_is_file($file)) {
						// Create form object
						$attachedfilesThirdpartyObj[$thirdpartyid][$objectid] = array(
							'paths'=>array($file),
							'names'=>array($filename),
							'mimes'=>array($mime)
						);
					} else {
							$nbignored++;
							$langs->load("errors");
							$resaction .= '<div class="error">'.$langs->trans('ErrorCantReadFile', $file).'</div><br>';
							dol_syslog('Failed to read file: '.$file, LOG_WARNING);
							continue;
					}
				}

				// Object of thirdparty qualified, we add it
				$listofqualifiedobj[$objectid] = $objectobj;
				$listofqualifiedref[$objectid] = $objectobj->ref;


				//var_dump($listofqualifiedref);
			}

			// Send email if there is at least one qualified object for current thirdparty
			if (count($listofqualifiedobj) > 0) {
				$langs->load("commercial");

				$reg = array();
				$fromtype = GETPOST('fromtype');
				if ($fromtype === 'user') {
					$from = $user->getFullName($langs).' <'.$user->email.'>';
				} elseif ($fromtype === 'company') {
					$from = $conf->global->MAIN_INFO_SOCIETE_NOM.' <'.$conf->global->MAIN_INFO_SOCIETE_MAIL.'>';
				} elseif (preg_match('/user_aliases_(\d+)/', $fromtype, $reg)) {
					$tmp = explode(',', $user->email_aliases);
					$from = trim($tmp[($reg[1] - 1)]);
				} elseif (preg_match('/global_aliases_(\d+)/', $fromtype, $reg)) {
					$tmp = explode(',', $conf->global->MAIN_INFO_SOCIETE_MAIL_ALIASES);
					$from = trim($tmp[($reg[1] - 1)]);
				} elseif (preg_match('/senderprofile_(\d+)_(\d+)/', $fromtype, $reg)) {
					$sql = 'SELECT rowid, label, email FROM '.MAIN_DB_PREFIX.'c_email_senderprofile WHERE rowid = '.(int) $reg[1];
					$resql = $db->query($sql);
					$obj = $db->fetch_object($resql);
					if ($obj) {
						$from = $obj->label.' <'.$obj->email.'>';
					}
				} else {
					$from = $_POST['fromname'].' <'.$_POST['frommail'].'>';
				}

				$replyto = $from;
				$subject = GETPOST('subject', 'restricthtml');
				$message = GETPOST('message', 'restricthtml');

				$sendtobcc = GETPOST('sendtoccc');
				if ($objectclass == 'Propal') {
					$sendtobcc .= (empty($conf->global->MAIN_MAIL_AUTOCOPY_PROPOSAL_TO) ? '' : (($sendtobcc ? ", " : "").$conf->global->MAIN_MAIL_AUTOCOPY_PROPOSAL_TO));
				}
				if ($objectclass == 'Commande') {
					$sendtobcc .= (empty($conf->global->MAIN_MAIL_AUTOCOPY_ORDER_TO) ? '' : (($sendtobcc ? ", " : "").$conf->global->MAIN_MAIL_AUTOCOPY_ORDER_TO));
				}
				if ($objectclass == 'Facture') {
					$sendtobcc .= (empty($conf->global->MAIN_MAIL_AUTOCOPY_INVOICE_TO) ? '' : (($sendtobcc ? ", " : "").$conf->global->MAIN_MAIL_AUTOCOPY_INVOICE_TO));
				}
				if ($objectclass == 'Supplier_Proposal') {
					$sendtobcc .= (empty($conf->global->MAIN_MAIL_AUTOCOPY_SUPPLIER_PROPOSAL_TO) ? '' : (($sendtobcc ? ", " : "").$conf->global->MAIN_MAIL_AUTOCOPY_SUPPLIER_PROPOSAL_TO));
				}
				if ($objectclass == 'CommandeFournisseur') {
					$sendtobcc .= (empty($conf->global->MAIN_MAIL_AUTOCOPY_SUPPLIER_ORDER_TO) ? '' : (($sendtobcc ? ", " : "").$conf->global->MAIN_MAIL_AUTOCOPY_SUPPLIER_ORDER_TO));
				}
				if ($objectclass == 'FactureFournisseur') {
					$sendtobcc .= (empty($conf->global->MAIN_MAIL_AUTOCOPY_SUPPLIER_INVOICE_TO) ? '' : (($sendtobcc ? ", " : "").$conf->global->MAIN_MAIL_AUTOCOPY_SUPPLIER_INVOICE_TO));
				}
				if ($objectclass == 'Project') {
					$sendtobcc .= (empty($conf->global->MAIN_MAIL_AUTOCOPY_PROJECT_TO) ? '' : (($sendtobcc ? ", " : "").$conf->global->MAIN_MAIL_AUTOCOPY_PROJECT_TO));
				}

				// $listofqualifiedobj is array with key = object id and value is instance of qualified objects, for the current thirdparty (but thirdparty property is not loaded yet)
				// $looparray will be an array with number of email to send for the current thirdparty (so 1 or n if n object for same thirdparty)
				$looparray = array();
				if (!$oneemailperrecipient) {
					$looparray = $listofqualifiedobj;
					foreach ($looparray as $key => $objecttmp) {
						$looparray[$key]->thirdparty = $thirdparty; // Force thirdparty on object
					}
				} else {
					$objectforloop = new $objectclass($db);
					$objectforloop->thirdparty = $thirdparty; // Force thirdparty on object (even if object was not loaded)
					$looparray[0] = $objectforloop;
				}
				//var_dump($looparray);exit;
				dol_syslog("We have set an array of ".count($looparray)." emails to send. oneemailperrecipient=".$oneemailperrecipient);
				//var_dump($oneemailperrecipient); var_dump($listofqualifiedobj); var_dump($listofqualifiedref);
				foreach ($looparray as $objectid => $objecttmp) {		// $objecttmp is a real object or an empty object if we choose to send one email per thirdparty instead of one per object
					// Make substitution in email content
					if (!empty($conf->projet->enabled) && method_exists($objecttmp, 'fetch_projet') && is_null($objecttmp->project)) {
						$objecttmp->fetch_projet();
					}
					$substitutionarray = getCommonSubstitutionArray($langs, 0, null, $objecttmp);
					$substitutionarray['__ID__']    = ($oneemailperrecipient ? join(', ', array_keys($listofqualifiedobj)) : $objecttmp->id);
					$substitutionarray['__REF__']   = ($oneemailperrecipient ? join(', ', $listofqualifiedref) : $objecttmp->ref);
					$substitutionarray['__EMAIL__'] = $thirdparty->email;
					$substitutionarray['__CHECK_READ__'] = '<img src="'.DOL_MAIN_URL_ROOT.'/public/emailing/mailing-read.php?tag='.urlencode($thirdparty->tag).'&securitykey='.urlencode($conf->global->MAILING_EMAIL_UNSUBSCRIBE_KEY).'" width="1" height="1" style="width:1px;height:1px" border="0"/>';

					$parameters = array('mode'=>'formemail');

					if (!empty($listofobjectthirdparties)) {
						$parameters['listofobjectthirdparties'] = $listofobjectthirdparties;
					}
					if (!empty($listofobjectref)) {
						$parameters['listofobjectref'] = $listofobjectref;
					}

					complete_substitutions_array($substitutionarray, $langs, $objecttmp, $parameters);

					$subjectreplaced = make_substitutions($subject, $substitutionarray);
					$messagereplaced = make_substitutions($message, $substitutionarray);

					$attachedfiles = array('paths'=>array(), 'names'=>array(), 'mimes'=>array());
					if ($oneemailperrecipient) {
						// if "one email per recipient" is check we must collate $attachedfiles by thirdparty
						if (is_array($attachedfilesThirdpartyObj[$thirdparty->id]) && count($attachedfilesThirdpartyObj[$thirdparty->id])) {
							foreach ($attachedfilesThirdpartyObj[$thirdparty->id] as $keyObjId => $objAttachedFiles) {
								// Create form object
								$attachedfiles = array(
									'paths'=>array_merge($attachedfiles['paths'], $objAttachedFiles['paths']),
									'names'=>array_merge($attachedfiles['names'], $objAttachedFiles['names']),
									'mimes'=>array_merge($attachedfiles['mimes'], $objAttachedFiles['mimes'])
								);
							}
						}
					} elseif (!empty($attachedfilesThirdpartyObj[$thirdparty->id][$objectid])) {
						// Create form object
						// if "one email per recipient" isn't check we must separate $attachedfiles by object
						$attachedfiles = $attachedfilesThirdpartyObj[$thirdparty->id][$objectid];
					}

					$filepath = $attachedfiles['paths'];
					$filename = $attachedfiles['names'];
					$mimetype = $attachedfiles['mimes'];

					// Define the trackid when emails sent from the mass action
					if ($oneemailperrecipient) {
						$trackid = 'thi'.$thirdparty->id;
						if ($objecttmp->element == 'expensereport') {
							$trackid = 'use'.$thirdparty->id;
						}
						if ($objecttmp->element == 'holiday') {
							$trackid = 'use'.$thirdparty->id;
						}
					} else {
						$trackid = strtolower(get_class($objecttmp));
						if (get_class($objecttmp) == 'Contrat') {
							$trackid = 'con';
						}
						if (get_class($objecttmp) == 'Propal') {
							$trackid = 'pro';
						}
						if (get_class($objecttmp) == 'Commande') {
							$trackid = 'ord';
						}
						if (get_class($objecttmp) == 'Facture') {
							$trackid = 'inv';
						}
						if (get_class($objecttmp) == 'Supplier_Proposal') {
							$trackid = 'spr';
						}
						if (get_class($objecttmp) == 'CommandeFournisseur') {
							$trackid = 'sor';
						}
						if (get_class($objecttmp) == 'FactureFournisseur') {
							$trackid = 'sin';
						}

						$trackid .= $objecttmp->id;
					}
					//var_dump($filepath);
					//var_dump($trackid);exit;
					//var_dump($subjectreplaced);

					if (empty($sendcontext)) {
						$sendcontext = 'standard';
					}

					// Send mail (substitutionarray must be done just before this)
					require_once DOL_DOCUMENT_ROOT.'/core/class/CMailFile.class.php';
					$mailfile = new CMailFile($subjectreplaced, $sendto, $from, $messagereplaced, $filepath, $mimetype, $filename, $sendtocc, $sendtobcc, $deliveryreceipt, -1, '', '', $trackid, '', $sendcontext);
					if ($mailfile->error) {
						$resaction .= '<div class="error">'.$mailfile->error.'</div>';
					} else {
						$result = $mailfile->sendfile();
						if ($result) {
							$resaction .= $langs->trans('MailSuccessfulySent', $mailfile->getValidAddress($from, 2), $mailfile->getValidAddress($sendto, 2)).'<br>'; // Must not contain "

							$error = 0;

							// Insert logs into agenda
							foreach ($listofqualifiedobj as $objid2 => $objectobj2) {
								if ((!$oneemailperrecipient) && $objid2 != $objectid) {
									continue; // We discard this pass to avoid duplicate with other pass in looparray at higher level
								}

								dol_syslog("Try to insert email event into agenda for objid=".$objid2." => objectobj=".get_class($objectobj2));

								/*if ($objectclass == 'Propale') $actiontypecode='AC_PROP';
								if ($objectclass == 'Commande') $actiontypecode='AC_COM';
								if ($objectclass == 'Facture') $actiontypecode='AC_FAC';
								if ($objectclass == 'Supplier_Proposal') $actiontypecode='AC_SUP_PRO';
								if ($objectclass == 'CommandeFournisseur') $actiontypecode='AC_SUP_ORD';
								if ($objectclass == 'FactureFournisseur') $actiontypecode='AC_SUP_INV';*/

								$actionmsg = $langs->transnoentities('MailSentBy').' '.$from.' '.$langs->transnoentities('To').' '.$sendto;
								if ($message) {
									if ($sendtocc) {
										$actionmsg = dol_concatdesc($actionmsg, $langs->transnoentities('Bcc').": ".$sendtocc);
									}
									$actionmsg = dol_concatdesc($actionmsg, $langs->transnoentities('MailTopic').": ".$subjectreplaced);
									$actionmsg = dol_concatdesc($actionmsg, $langs->transnoentities('TextUsedInTheMessageBody').":");
									$actionmsg = dol_concatdesc($actionmsg, $messagereplaced);
								}
								$actionmsg2 = '';

								// Initialisation donnees
								$objectobj2->sendtoid = (empty($contactidtosend) ? 0 : $contactidtosend);
								$objectobj2->actionmsg = $actionmsg; // Long text
								$objectobj2->actionmsg2		= $actionmsg2; // Short text
								$objectobj2->fk_element		= $objid2;
								$objectobj2->elementtype	= $objectobj2->element;

								$triggername = strtoupper(get_class($objectobj2)).'_SENTBYMAIL';
								if ($triggername == 'SOCIETE_SENTBYMAIL') {
									$triggername = 'COMPANY_SENTBYMAIL';
								}
								if ($triggername == 'CONTRAT_SENTBYMAIL') {
									$triggername = 'CONTRACT_SENTBYMAIL';
								}
								if ($triggername == 'COMMANDE_SENTBYMAIL') {
									$triggername = 'ORDER_SENTBYMAIL';
								}
								if ($triggername == 'FACTURE_SENTBYMAIL') {
									$triggername = 'BILL_SENTBYMAIL';
								}
								if ($triggername == 'EXPEDITION_SENTBYMAIL') {
									$triggername = 'SHIPPING_SENTBYMAIL';
								}
								if ($triggername == 'COMMANDEFOURNISSEUR_SENTBYMAIL') {
									$triggername = 'ORDER_SUPPLIER_SENTBYMAIL';
								}
								if ($triggername == 'FACTUREFOURNISSEUR_SENTBYMAIL') {
									$triggername = 'BILL_SUPPLIER_SENTBYMAIL';
								}
								if ($triggername == 'SUPPLIERPROPOSAL_SENTBYMAIL') {
									$triggername = 'PROPOSAL_SUPPLIER_SENTBYMAIL';
								}

								if (!empty($triggername)) {
									// Call trigger
									$result = $objectobj2->call_trigger($triggername, $user);
									if ($result < 0) {
										$error++;
									}
									// End call triggers

									if ($error) {
										setEventMessages($db->lasterror(), $errors, 'errors');
										dol_syslog("Error in trigger ".$triggername.' '.$db->lasterror(), LOG_ERR);
									}
								}

								$nbsent++; // Nb of object sent
							}
						} else {
							$langs->load("other");
							if ($mailfile->error) {
								$resaction .= $langs->trans('ErrorFailedToSendMail', $from, $sendto);
								$resaction .= '<br><div class="error">'.$mailfile->error.'</div>';
							} elseif (!empty($conf->global->MAIN_DISABLE_ALL_MAILS)) {
								$resaction .= '<div class="warning">No mail sent. Feature is disabled by option MAIN_DISABLE_ALL_MAILS</div>';
							} else {
								$resaction .= $langs->trans('ErrorFailedToSendMail', $from, $sendto) . '<br><div class="error">(unhandled error)</div>';
							}
						}
					}
				}
			}
		}

		$resaction .= ($resaction ? '<br>' : $resaction);
		$resaction .= '<strong>'.$langs->trans("ResultOfMailSending").':</strong><br>'."\n";
		$resaction .= $langs->trans("NbSelected").': '.count($toselect)."\n<br>";
		$resaction .= $langs->trans("NbIgnored").': '.($nbignored ? $nbignored : 0)."\n<br>";
		$resaction .= $langs->trans("NbSent").': '.($nbsent ? $nbsent : 0)."\n<br>";

		if ($nbsent) {
			$action = ''; // Do not show form post if there was at least one successfull sent
			//setEventMessages($langs->trans("EMailSentToNRecipients", $nbsent.'/'.count($toselect)), null, 'mesgs');
			setEventMessages($langs->trans("EMailSentForNElements", $nbsent.'/'.count($toselect)), null, 'mesgs');
			setEventMessages($resaction, null, 'mesgs');
		} else {
			//setEventMessages($langs->trans("EMailSentToNRecipients", 0), null, 'warnings');  // May be object has no generated PDF file
			setEventMessages($resaction, null, 'warnings');
		}

		$action = 'list';
		$massaction = '';
	}
}

// TODO Move this action into commande/list.php if called only by this page.
if ($massaction == 'confirm_createbills') {   // Create bills from orders.
	$orders = GETPOST('toselect', 'array');
	$createbills_onebythird = GETPOST('createbills_onebythird', 'int');
	$validate_invoices = GETPOST('validate_invoices', 'int');

	$errors = array();

	$TFact = array();
	$TFactThird = array();

	$nb_bills_created = 0;
	$lastid= 0;
	$lastref = '';

	$db->begin();

	foreach ($orders as $id_order) {
		$cmd = new Commande($db);
		if ($cmd->fetch($id_order) <= 0) {
			continue;
		}
		$cmd->fetch_thirdparty();

		$objecttmp = new Facture($db);
		if (!empty($createbills_onebythird) && !empty($TFactThird[$cmd->socid])) {
			// If option "one bill per third" is set, and an invoice for this thirdparty was already created, we re-use it.
			$objecttmp = $TFactThird[$cmd->socid];
		} else {
			// If we want one invoice per order or if there is no first invoice yet for this thirdparty.
			$objecttmp->socid = $cmd->socid;
			$objecttmp->type = $objecttmp::TYPE_STANDARD;
			$objecttmp->cond_reglement_id	= ($cmd->cond_reglement_id || $cmd->thirdparty->cond_reglement_id);
			$objecttmp->mode_reglement_id	= ($cmd->mode_reglement_id || $cmd->thirdparty->mode_reglement_id);

			$objecttmp->fk_project = $cmd->fk_project;
			$objecttmp->multicurrency_code = $cmd->multicurrency_code;
			if (empty($createbills_onebythird)) {
				$objecttmp->ref_client = $cmd->ref_client;
			}

			$datefacture = dol_mktime(12, 0, 0, GETPOST('remonth', 'int'), GETPOST('reday', 'int'), GETPOST('reyear', 'int'));
			if (empty($datefacture)) {
				$datefacture = dol_now();
			}

			$objecttmp->date = $datefacture;
			$objecttmp->origin    = 'commande';
			$objecttmp->origin_id = $id_order;

			$objecttmp->array_options = $cmd->array_options; // Copy extrafields

			$res = $objecttmp->create($user);

			if ($res > 0) {
				$nb_bills_created++;
				$lastref = $objecttmp->ref;
				$lastid = $objecttmp->id;

				$TFactThird[$cmd->socid] = $objecttmp;
			} else {
				$langs->load("errors");
				$errors[] = $cmd->ref.' : '.$langs->trans($objecttmp->error);
				$error++;
			}
		}

		if ($objecttmp->id > 0) {
			$res = $objecttmp->add_object_linked($objecttmp->origin, $id_order);

			if ($res == 0) {
				$errors[] = $objecttmp->error;
				$error++;
			}

			if (!$error) {
				$lines = $cmd->lines;
				if (empty($lines) && method_exists($cmd, 'fetch_lines')) {
					$cmd->fetch_lines();
					$lines = $cmd->lines;
				}

				$fk_parent_line = 0;
				$num = count($lines);

				for ($i = 0; $i < $num; $i++) {
					$desc = ($lines[$i]->desc ? $lines[$i]->desc : '');
					// If we build one invoice for several orders, we must put the ref of order on the invoice line
					if (!empty($createbills_onebythird)) {
						$desc = dol_concatdesc($desc, $langs->trans("Order").' '.$cmd->ref.' - '.dol_print_date($cmd->date, 'day'));
					}

					if ($lines[$i]->subprice < 0) {
						// Negative line, we create a discount line
						$discount = new DiscountAbsolute($db);
						$discount->fk_soc = $objecttmp->socid;
						$discount->amount_ht = abs($lines[$i]->total_ht);
						$discount->amount_tva = abs($lines[$i]->total_tva);
						$discount->amount_ttc = abs($lines[$i]->total_ttc);
						$discount->tva_tx = $lines[$i]->tva_tx;
						$discount->fk_user = $user->id;
						$discount->description = $desc;
						$discountid = $discount->create($user);
						if ($discountid > 0) {
							$result = $objecttmp->insert_discount($discountid);
							//$result=$discount->link_to_invoice($lineid,$id);
						} else {
							setEventMessages($discount->error, $discount->errors, 'errors');
							$error++;
							break;
						}
					} else {
						// Positive line
						$product_type = ($lines[$i]->product_type ? $lines[$i]->product_type : 0);
						// Date start
						$date_start = false;
						if ($lines[$i]->date_debut_prevue) {
							$date_start = $lines[$i]->date_debut_prevue;
						}
						if ($lines[$i]->date_debut_reel) {
							$date_start = $lines[$i]->date_debut_reel;
						}
						if ($lines[$i]->date_start) {
							$date_start = $lines[$i]->date_start;
						}
						//Date end
						$date_end = false;
						if ($lines[$i]->date_fin_prevue) {
							$date_end = $lines[$i]->date_fin_prevue;
						}
						if ($lines[$i]->date_fin_reel) {
							$date_end = $lines[$i]->date_fin_reel;
						}
						if ($lines[$i]->date_end) {
							$date_end = $lines[$i]->date_end;
						}
						// Reset fk_parent_line for no child products and special product
						if (($lines[$i]->product_type != 9 && empty($lines[$i]->fk_parent_line)) || $lines[$i]->product_type == 9) {
							$fk_parent_line = 0;
						}

						// Extrafields
						if (method_exists($lines[$i], 'fetch_optionals')) {
							$lines[$i]->fetch_optionals();
							$array_options = $lines[$i]->array_options;
						}

						$objecttmp->context['createfromclone'];

						$result = $objecttmp->addline(
							$desc,
							$lines[$i]->subprice,
							$lines[$i]->qty,
							$lines[$i]->tva_tx,
							$lines[$i]->localtax1_tx,
							$lines[$i]->localtax2_tx,
							$lines[$i]->fk_product,
							$lines[$i]->remise_percent,
							$date_start,
							$date_end,
							0,
							$lines[$i]->info_bits,
							$lines[$i]->fk_remise_except,
							'HT',
							0,
							$product_type,
							$lines[$i]->rang,
							$lines[$i]->special_code,
							$objecttmp->origin,
							$lines[$i]->rowid,
							$fk_parent_line,
							$lines[$i]->fk_fournprice,
							$lines[$i]->pa_ht,
							$lines[$i]->label,
							$array_options,
							100,
							0,
							$lines[$i]->fk_unit
						);
						if ($result > 0) {
							$lineid = $result;
						} else {
							$lineid = 0;
							$error++;
							break;
						}
						// Defined the new fk_parent_line
						if ($result > 0 && $lines[$i]->product_type == 9) {
							$fk_parent_line = $result;
						}
					}
				}
			}
		}

		//$cmd->classifyBilled($user);        // Disabled. This behavior must be set or not using the workflow module.

		if (!empty($createbills_onebythird) && empty($TFactThird[$cmd->socid])) {
			$TFactThird[$cmd->socid] = $objecttmp;
		} else {
			$TFact[$objecttmp->id] = $objecttmp;
		}
	}

	// Build doc with all invoices
	$TAllFact = empty($createbills_onebythird) ? $TFact : $TFactThird;
	$toselect = array();

	if (!$error && $validate_invoices) {
		$massaction = $action = 'builddoc';

		foreach ($TAllFact as &$objecttmp) {
			$result = $objecttmp->validate($user);
			if ($result <= 0) {
				$error++;
				setEventMessages($objecttmp->error, $objecttmp->errors, 'errors');
				break;
			}

			$id = $objecttmp->id; // For builddoc action

			// Builddoc
			$donotredirect = 1;
			$upload_dir = $conf->facture->dir_output;
			$permissiontoadd = $user->rights->facture->creer;

			// Call action to build doc
			$savobject = $object;
			$object = $objecttmp;
			include DOL_DOCUMENT_ROOT.'/core/actions_builddoc.inc.php';
			$object = $savobject;
		}

		$massaction = $action = 'confirm_createbills';
	}

	if (!$error) {
		$db->commit();

		if ($nb_bills_created == 1) {
			$texttoshow = $langs->trans('BillXCreated', '{s1}');
			$texttoshow = str_replace('{s1}', '<a href="'.DOL_URL_ROOT.'/compta/facture/card.php?id='.urlencode($lastid).'">'.$lastref.'</a>', $texttoshow);
			setEventMessages($texttoshow, null, 'mesgs');
		} else {
			setEventMessages($langs->trans('BillCreated', $nb_bills_created), null, 'mesgs');
		}

		// Make a redirect to avoid to bill twice if we make a refresh or back
		$param = '';
		if (!empty($contextpage) && $contextpage != $_SERVER["PHP_SELF"]) {
			$param .= '&contextpage='.urlencode($contextpage);
		}
		if ($limit > 0 && $limit != $conf->liste_limit) {
			$param .= '&limit='.urlencode($limit);
		}
		if ($sall) {
			$param .= '&sall='.urlencode($sall);
		}
		if ($socid > 0) {
			$param .= '&socid='.urlencode($socid);
		}
		if ($search_status != '') {
			$param .= '&search_status='.urlencode($search_status);
		}
		if ($search_orderday) {
			$param .= '&search_orderday='.urlencode($search_orderday);
		}
		if ($search_ordermonth) {
			$param .= '&search_ordermonth='.urlencode($search_ordermonth);
		}
		if ($search_orderyear) {
			$param .= '&search_orderyear='.urlencode($search_orderyear);
		}
		if ($search_deliveryday) {
			$param .= '&search_deliveryday='.urlencode($search_deliveryday);
		}
		if ($search_deliverymonth) {
			$param .= '&search_deliverymonth='.urlencode($search_deliverymonth);
		}
		if ($search_deliveryyear) {
			$param .= '&search_deliveryyear='.urlencode($search_deliveryyear);
		}
		if ($search_ref) {
			$param .= '&search_ref='.urlencode($search_ref);
		}
		if ($search_company) {
			$param .= '&search_company='.urlencode($search_company);
		}
		if ($search_ref_customer) {
			$param .= '&search_ref_customer='.urlencode($search_ref_customer);
		}
		if ($search_user > 0) {
			$param .= '&search_user='.urlencode($search_user);
		}
		if ($search_sale > 0) {
			$param .= '&search_sale='.urlencode($search_sale);
		}
		if ($search_total_ht != '') {
			$param .= '&search_total_ht='.urlencode($search_total_ht);
		}
		if ($search_total_vat != '') {
			$param .= '&search_total_vat='.urlencode($search_total_vat);
		}
		if ($search_total_ttc != '') {
			$param .= '&search_total_ttc='.urlencode($search_total_ttc);
		}
		if ($search_project_ref >= 0) {
			$param .= "&search_project_ref=".urlencode($search_project_ref);
		}
		if ($show_files) {
			$param .= '&show_files='.urlencode($show_files);
		}
		if ($optioncss != '') {
			$param .= '&optioncss='.urlencode($optioncss);
		}
		if ($billed != '') {
			$param .= '&billed='.urlencode($billed);
		}

		header("Location: ".$_SERVER['PHP_SELF'].'?'.$param);
		exit;
	} else {
		$db->rollback();

		$action = 'create';
		$_GET["origin"] = $_POST["origin"];
		$_GET["originid"] = $_POST["originid"];
		setEventMessages("Error", null, 'errors');
		$error++;
	}
}

if (!$error && $massaction == 'cancelorders') {
	$db->begin();

	$nbok = 0;


	$orders = GETPOST('toselect', 'array');
	foreach ($orders as $id_order) {
		$cmd = new Commande($db);
		if ($cmd->fetch($id_order) <= 0) {
			continue;
		}

		if ($cmd->statut != Commande::STATUS_VALIDATED) {
			$langs->load('errors');
			setEventMessages($langs->trans("ErrorObjectMustHaveStatusValidToBeCanceled", $cmd->ref), null, 'errors');
			$error++;
			break;
		} else {
			// TODO We do not provide warehouse so no stock change here for the moment.
			$result = $cmd->cancel();
		}

		if ($result < 0) {
			setEventMessages($cmd->error, $cmd->errors, 'errors');
			$error++;
			break;
		} else {
			$nbok++;
		}
	}
	if (!$error) {
		if ($nbok > 1) {
			setEventMessages($langs->trans("RecordsModified", $nbok), null, 'mesgs');
		} else {
			setEventMessages($langs->trans("RecordsModified", $nbok), null, 'mesgs');
		}
		$db->commit();
	} else {
		$db->rollback();
	}
}


if (!$error && $massaction == "builddoc" && $permissiontoread && !GETPOST('button_search')) {
	if (empty($diroutputmassaction)) {
		dol_print_error(null, 'include of actions_massactions.inc.php is done but var $diroutputmassaction was not defined');
		exit;
	}

	require_once DOL_DOCUMENT_ROOT.'/core/lib/files.lib.php';
	require_once DOL_DOCUMENT_ROOT.'/core/lib/pdf.lib.php';
	require_once DOL_DOCUMENT_ROOT.'/core/lib/date.lib.php';

	$objecttmp = new $objectclass($db);
	$listofobjectid = array();
	$listofobjectthirdparties = array();
	$listofobjectref = array();
	foreach ($toselect as $toselectid) {
		$objecttmp = new $objectclass($db); // must create new instance because instance is saved into $listofobjectref array for future use
		$result = $objecttmp->fetch($toselectid);
		if ($result > 0) {
			$listofobjectid[$toselectid] = $toselectid;
			$thirdpartyid = $objecttmp->fk_soc ? $objecttmp->fk_soc : $objecttmp->socid;
			$listofobjectthirdparties[$thirdpartyid] = $thirdpartyid;
			$listofobjectref[$toselectid] = $objecttmp->ref;
		}
	}

	$arrayofinclusion = array();
	foreach ($listofobjectref as $tmppdf) {
		$arrayofinclusion[] = '^'.preg_quote(dol_sanitizeFileName($tmppdf), '/').'\.pdf$';
	}
	foreach ($listofobjectref as $tmppdf) {
		$arrayofinclusion[] = '^'.preg_quote(dol_sanitizeFileName($tmppdf), '/').'_[a-zA-Z0-9-_]+\.pdf$'; // To include PDF generated from ODX files
	}
	$listoffiles = dol_dir_list($uploaddir, 'all', 1, implode('|', $arrayofinclusion), '\.meta$|\.png', 'date', SORT_DESC, 0, true);

	// build list of files with full path
	$files = array();
	foreach ($listofobjectref as $basename) {
		$basename = dol_sanitizeFileName($basename);
		foreach ($listoffiles as $filefound) {
			if (strstr($filefound["name"], $basename)) {
				$files[] = $uploaddir.'/'.$basename.'/'.$filefound["name"];
				break;
			}
		}
	}

	// Define output language (Here it is not used because we do only merging existing PDF)
	$outputlangs = $langs;
	$newlang = '';
	if ($conf->global->MAIN_MULTILANGS && empty($newlang) && GETPOST('lang_id', 'aZ09')) {
		$newlang = GETPOST('lang_id', 'aZ09');
	}
	//elseif ($conf->global->MAIN_MULTILANGS && empty($newlang) && is_object($objecttmp->thirdparty)) {		// On massaction, we can have several values for $objecttmp->thirdparty
	//	$newlang = $objecttmp->thirdparty->default_lang;
	//}
	if (!empty($newlang)) {
		$outputlangs = new Translate("", $conf);
		$outputlangs->setDefaultLang($newlang);
	}

	if (!empty($conf->global->USE_PDFTK_FOR_PDF_CONCAT)) {
		// Create output dir if not exists
		dol_mkdir($diroutputmassaction);

		// Defined name of merged file
		$filename = strtolower(dol_sanitizeFileName($langs->transnoentities($objectlabel)));
		$filename = preg_replace('/\s/', '_', $filename);

		// Save merged file
		if (in_array($objecttmp->element, array('facture', 'facture_fournisseur')) && $search_status == Facture::STATUS_VALIDATED) {
			if ($option == 'late') {
				$filename .= '_'.strtolower(dol_sanitizeFileName($langs->transnoentities("Unpaid"))).'_'.strtolower(dol_sanitizeFileName($langs->transnoentities("Late")));
			} else {
				$filename .= '_'.strtolower(dol_sanitizeFileName($langs->transnoentities("Unpaid")));
			}
		}
		if ($year) {
			$filename .= '_'.$year;
		}
		if ($month) {
			$filename .= '_'.$month;
		}

		if (count($files) > 0) {
			$now = dol_now();
			$file = $diroutputmassaction.'/'.$filename.'_'.dol_print_date($now, 'dayhourlog').'.pdf';

			$input_files = '';
			foreach ($files as $f) {
				$input_files .= ' '.escapeshellarg($f);
			}

			$cmd = 'pdftk '.$input_files.' cat output '.escapeshellarg($file);
			exec($cmd);

			// check if pdftk is installed
			if (file_exists($file)) {
				if (!empty($conf->global->MAIN_UMASK)) {
					@chmod($file, octdec($conf->global->MAIN_UMASK));
				}

				$langs->load("exports");
				setEventMessages($langs->trans('FileSuccessfullyBuilt', $filename.'_'.dol_print_date($now, 'dayhourlog')), null, 'mesgs');
			} else {
				setEventMessages($langs->trans('ErrorPDFTkOutputFileNotFound'), null, 'errors');
			}
		} else {
			setEventMessages($langs->trans('NoPDFAvailableForDocGenAmongChecked'), null, 'errors');
		}
	} else {
		// Create empty PDF
		$formatarray = pdf_getFormat();
		$page_largeur = $formatarray['width'];
		$page_hauteur = $formatarray['height'];
		$format = array($page_largeur, $page_hauteur);

		$pdf = pdf_getInstance($format);

		if (class_exists('TCPDF')) {
			$pdf->setPrintHeader(false);
			$pdf->setPrintFooter(false);
		}
		$pdf->SetFont(pdf_getPDFFont($outputlangs));

		if (!empty($conf->global->MAIN_DISABLE_PDF_COMPRESSION)) {
			$pdf->SetCompression(false);
		}

		// Add all others
		foreach ($files as $file) {
			// Charge un document PDF depuis un fichier.
			$pagecount = $pdf->setSourceFile($file);
			for ($i = 1; $i <= $pagecount; $i++) {
				$tplidx = $pdf->importPage($i);
				$s = $pdf->getTemplatesize($tplidx);
				$pdf->AddPage($s['h'] > $s['w'] ? 'P' : 'L');
				$pdf->useTemplate($tplidx);
			}
		}

		// Create output dir if not exists
		dol_mkdir($diroutputmassaction);

		// Defined name of merged file
		$filename = strtolower(dol_sanitizeFileName($langs->transnoentities($objectlabel)));
		$filename = preg_replace('/\s/', '_', $filename);

		// Save merged file
		if (in_array($objecttmp->element, array('facture', 'facture_fournisseur')) && $search_status == Facture::STATUS_VALIDATED) {
			if ($option == 'late') {
				$filename .= '_'.strtolower(dol_sanitizeFileName($langs->transnoentities("Unpaid"))).'_'.strtolower(dol_sanitizeFileName($langs->transnoentities("Late")));
			} else {
				$filename .= '_'.strtolower(dol_sanitizeFileName($langs->transnoentities("Unpaid")));
			}
		}
		if ($year) {
			$filename .= '_'.$year;
		}
		if ($month) {
			$filename .= '_'.$month;
		}
		if ($pagecount) {
			$now = dol_now();
			$file = $diroutputmassaction.'/'.$filename.'_'.dol_print_date($now, 'dayhourlog').'.pdf';
			$pdf->Output($file, 'F');
			if (!empty($conf->global->MAIN_UMASK)) {
				@chmod($file, octdec($conf->global->MAIN_UMASK));
			}

			$langs->load("exports");
			setEventMessages($langs->trans('FileSuccessfullyBuilt', $filename.'_'.dol_print_date($now, 'dayhourlog')), null, 'mesgs');
		} else {
			setEventMessages($langs->trans('NoPDFAvailableForDocGenAmongChecked'), null, 'errors');
		}
	}
}

// Remove a file from massaction area
if ($action == 'remove_file') {
	require_once DOL_DOCUMENT_ROOT.'/core/lib/files.lib.php';

	$langs->load("other");
	$upload_dir = $diroutputmassaction;
	$file = $upload_dir.'/'.GETPOST('file');
	$ret = dol_delete_file($file);
	if ($ret) {
		setEventMessages($langs->trans("FileWasRemoved", GETPOST('file')), null, 'mesgs');
	} else {
		setEventMessages($langs->trans("ErrorFailToDeleteFile", GETPOST('file')), null, 'errors');
	}
	$action = '';
}


// Validate records
if (!$error && $massaction == 'validate' && $permissiontoadd) {
	$objecttmp = new $objectclass($db);

	if (($objecttmp->element == 'facture' || $objecttmp->element == 'invoice') && !empty($conf->stock->enabled) && !empty($conf->global->STOCK_CALCULATE_ON_BILL)) {
		$langs->load("errors");
		setEventMessages($langs->trans('ErrorMassValidationNotAllowedWhenStockIncreaseOnAction'), null, 'errors');
		$error++;
	}
	if ($objecttmp->element == 'invoice_supplier' && !empty($conf->stock->enabled) && !empty($conf->global->STOCK_CALCULATE_ON_SUPPLIER_BILL)) {
		$langs->load("errors");
		setEventMessages($langs->trans('ErrorMassValidationNotAllowedWhenStockIncreaseOnAction'), null, 'errors');
		$error++;
	}
	if (!$error) {
		$db->begin();

		$nbok = 0;
		foreach ($toselect as $toselectid) {
			$result = $objecttmp->fetch($toselectid);
			if ($result > 0) {
				$result = $objecttmp->validate($user);
				if ($result == 0) {
					$langs->load("errors");
					setEventMessages($langs->trans("ErrorObjectMustHaveStatusDraftToBeValidated", $objecttmp->ref), null, 'errors');
					$error++;
					break;
				} elseif ($result < 0) {
					setEventMessages($objecttmp->error, $objecttmp->errors, 'errors');
					$error++;
					break;
				} else {
					// validate() rename pdf but do not regenerate
					// Define output language
					if (empty($conf->global->MAIN_DISABLE_PDF_AUTOUPDATE)) {
						$outputlangs = $langs;
						$newlang = '';
						if ($conf->global->MAIN_MULTILANGS && empty($newlang) && GETPOST('lang_id', 'aZ09')) {
							$newlang = GETPOST('lang_id', 'aZ09');
						}
						if ($conf->global->MAIN_MULTILANGS && empty($newlang)) {
							$newlang = $objecttmp->thirdparty->default_lang;
						}
						if (!empty($newlang)) {
							$outputlangs = new Translate("", $conf);
							$outputlangs->setDefaultLang($newlang);
							$outputlangs->load('products');
						}
						$model = $objecttmp->model_pdf;
						$ret = $objecttmp->fetch($objecttmp->id); // Reload to get new records
						// To be sure vars is defined
						$hidedetails = !empty($hidedetails) ? $hidedetails : 0;
						$hidedesc = !empty($hidedesc) ? $hidedesc : 0;
						$hideref = !empty($hideref) ? $hideref : 0;
						$moreparams = !empty($moreparams) ? $moreparams : null;

						$result = $objecttmp->generateDocument($model, $outputlangs, $hidedetails, $hidedesc, $hideref);
						if ($result < 0) {
							setEventMessages($objecttmp->error, $objecttmp->errors, 'errors');
						}
					}
					$nbok++;
				}
			} else {
				setEventMessages($objecttmp->error, $objecttmp->errors, 'errors');
				$error++;
				break;
			}
		}

		if (!$error) {
			if ($nbok > 1) {
				setEventMessages($langs->trans("RecordsModified", $nbok), null, 'mesgs');
			} else {
				setEventMessages($langs->trans("RecordModifiedSuccessfully"), null, 'mesgs');
			}
			$db->commit();
		} else {
			$db->rollback();
		}
		//var_dump($listofobjectthirdparties);exit;
	}
}

//var_dump($_POST);var_dump($massaction);exit;

// Delete record from mass action (massaction = 'delete' for direct delete, action/confirm='delete'/'yes' with a confirmation step before)
if (!$error && ($massaction == 'delete' || ($action == 'delete' && $confirm == 'yes')) && $permissiontodelete) {
	$db->begin();

	$objecttmp = new $objectclass($db);
	$nbok = 0;
	foreach ($toselect as $toselectid) {
		$result = $objecttmp->fetch($toselectid);
		if ($result > 0) {
			// Refuse deletion for some objects/status
			if ($objectclass == 'Facture' && empty($conf->global->INVOICE_CAN_ALWAYS_BE_REMOVED) && $objecttmp->status != Facture::STATUS_DRAFT) {
				$langs->load("errors");
				$nbignored++;
				$resaction .= '<div class="error">'.$langs->trans('ErrorOnlyDraftStatusCanBeDeletedInMassAction', $objecttmp->ref).'</div><br>';
				continue;
			}

<<<<<<< HEAD
			if ($objectclass == "Task" && $objecttmp->hasChildren() > 0) {
				$sql = "UPDATE ".MAIN_DB_PREFIX."projet_task SET fk_task_parent = 0 WHERE fk_task_parent = ".((int) $objecttmp->id);
=======
			if ($objectclass == 'Holiday' && ! in_array($objecttmp->statut, array(Holiday::STATUS_DRAFT, Holiday::STATUS_CANCELED, Holiday::STATUS_REFUSED))) {
				$nbignored++;
				setEventMessage($langs->trans('ErrorLeaveRequestMustBeDraftCanceledOrRefusedToBeDeleted', $objecttmp->ref));
				continue;
			}

			if ($objectclass == "Task" && $objecttmp->hasChildren() > 0)
			{
				$sql = "UPDATE ".MAIN_DB_PREFIX."projet_task SET fk_task_parent = 0 WHERE fk_task_parent = ".$objecttmp->id;
>>>>>>> 87a66c7b
				$res = $db->query($sql);

				if (!$res) {
					setEventMessage('ErrorRecordParentingNotModified', 'errors');
					$error++;
				}
			}

			if (in_array($objecttmp->element, array('societe', 'member'))) {
				$result = $objecttmp->delete($objecttmp->id, $user, 1);
			} else {
				$result = $objecttmp->delete($user);
			}

			if ($result <= 0) {
				setEventMessages($objecttmp->error, $objecttmp->errors, 'errors');
				$error++;
				break;
			} else {
				$nbok++;
			}
		} else {
			setEventMessages($objecttmp->error, $objecttmp->errors, 'errors');
			$error++;
			break;
		}
	}

<<<<<<< HEAD
	if (!$error) {
		if ($nbok > 1) {
			setEventMessages($langs->trans("RecordsDeleted", $nbok), null, 'mesgs');
		} else {
			setEventMessages($langs->trans("RecordDeleted"), null, 'mesgs');
		}
=======
	if (!$error)
	{
		if ($nbok > 1) setEventMessages($langs->trans("RecordsDeleted", $nbok), null, 'mesgs');
		elseif ($nbok > 0) setEventMessages($langs->trans("RecordDeleted", $nbok), null, 'mesgs');
		else setEventMessages($langs->trans("NoRecordDeleted"), null, 'mesgs');
>>>>>>> 87a66c7b
		$db->commit();
	} else {
		$db->rollback();
	}
	//var_dump($listofobjectthirdparties);exit;
}

// Generate document foreach object according to model linked to object
// @todo : propose model selection
if (!$error && $massaction == 'generate_doc' && $permissiontoread) {
	$db->begin();

	$objecttmp = new $objectclass($db);
	$nbok = 0;
	foreach ($toselect as $toselectid) {
		$result = $objecttmp->fetch($toselectid);
		if ($result > 0) {
			$outputlangs = $langs;
			$newlang = '';

			if ($conf->global->MAIN_MULTILANGS && empty($newlang) && GETPOST('lang_id', 'aZ09')) {
				$newlang = GETPOST('lang_id', 'aZ09');
			}
			if ($conf->global->MAIN_MULTILANGS && empty($newlang) && isset($objecttmp->thirdparty->default_lang)) {
				$newlang = $objecttmp->thirdparty->default_lang; // for proposal, order, invoice, ...
			}
			if ($conf->global->MAIN_MULTILANGS && empty($newlang) && isset($objecttmp->default_lang)) {
				$newlang = $objecttmp->default_lang; // for thirdparty
			}
			if (!empty($newlang)) {
				$outputlangs = new Translate("", $conf);
				$outputlangs->setDefaultLang($newlang);
			}

			// To be sure vars is defined
			if (empty($hidedetails)) {
				$hidedetails = 0;
			}
			if (empty($hidedesc)) {
				$hidedesc = 0;
			}
			if (empty($hideref)) {
				$hideref = 0;
			}
			if (empty($moreparams)) {
				$moreparams = null;
			}

			$result = $objecttmp->generateDocument($objecttmp->model_pdf, $outputlangs, $hidedetails, $hidedesc, $hideref, $moreparams);

			if ($result <= 0) {
				setEventMessages($objecttmp->error, $objecttmp->errors, 'errors');
				$error++;
				break;
			} else {
				$nbok++;
			}
		} else {
			setEventMessages($objecttmp->error, $objecttmp->errors, 'errors');
			$error++;
			break;
		}
	}

	if (!$error) {
		if ($nbok > 1) {
			setEventMessages($langs->trans("RecordsGenerated", $nbok), null, 'mesgs');
		} else {
			setEventMessages($langs->trans("RecordGenerated", $nbok), null, 'mesgs');
		}
		$db->commit();
	} else {
		$db->rollback();
	}
}

if (!$error && ($action == 'affecttag' && $confirm == 'yes') && $permissiontoadd) {
	$db->begin();

	$affecttag_type=GETPOST('affecttag_type', 'alpha');
	if (!empty($affecttag_type)) {
		$affecttag_type_array=explode(',', $affecttag_type);
	} else {
		setEventMessage('CategTypeNotFound', 'errors');
	}
	if (!empty($affecttag_type_array)) {
		//check if tag type submited exists into Tag Map categorie class
		require_once DOL_DOCUMENT_ROOT.'/categories/class/categorie.class.php';
		$categ = new Categorie($db);
		$to_affecttag_type_array=array();
		$categ_type_array=$categ->getMapList();
		foreach ($categ_type_array as $categdef) {
			if (in_array($categdef['code'],  $affecttag_type_array)) {
				$to_affecttag_type_array[] = $categdef['code'];
			}
		}

		//For each valid categ type set common categ
		$nbok = 0;
		if (!empty($to_affecttag_type_array)) {
			foreach ($to_affecttag_type_array as $categ_type) {
				$contcats = GETPOST('contcats_' . $categ_type, 'array');
				//var_dump($toselect);exit;
				foreach ($toselect as $toselectid) {
					$result = $object->fetch($toselectid);
					//var_dump($contcats);exit;
					if ($result > 0) {
						$result = $object->setCategoriesCommon($contcats, $categ_type, false);
						if ($result > 0) {
							$nbok++;
						} else {
							setEventMessages($object->error, $object->errors, 'errors');
						}
					} else {
						setEventMessages($object->error, $object->errors, 'errors');
						$error++;
						break;
					}
				}
			}
		}
	}

	if (!$error) {
		if ($nbok > 1) {
			setEventMessages($langs->trans("RecordsModified", $nbok), null);
		} else {
			setEventMessages($langs->trans("RecordsModified", $nbok), null);
		}
		$db->commit();
		$toselect=array();
	} else {
		$db->rollback();
	}
}

$parameters['toselect'] = $toselect;
$parameters['uploaddir'] = $uploaddir;
$parameters['massaction'] = $massaction;
$parameters['diroutputmassaction'] = isset($diroutputmassaction) ? $diroutputmassaction : null;

$reshook = $hookmanager->executeHooks('doMassActions', $parameters, $object, $action); // Note that $action and $object may have been modified by some hooks
if ($reshook < 0) {
	setEventMessages($hookmanager->error, $hookmanager->errors, 'errors');
}<|MERGE_RESOLUTION|>--- conflicted
+++ resolved
@@ -1298,20 +1298,14 @@
 				continue;
 			}
 
-<<<<<<< HEAD
+			if ($objectclass == 'Holiday' && ! in_array($objecttmp->statut, array(Holiday::STATUS_DRAFT, Holiday::STATUS_CANCELED, Holiday::STATUS_REFUSED))) {
+				$nbignored++;
+				$resaction .= '<div class="error">'.$langs->trans('ErrorLeaveRequestMustBeDraftCanceledOrRefusedToBeDeleted', $objecttmp->ref).'</div><br>';
+				continue;
+			}
+
 			if ($objectclass == "Task" && $objecttmp->hasChildren() > 0) {
 				$sql = "UPDATE ".MAIN_DB_PREFIX."projet_task SET fk_task_parent = 0 WHERE fk_task_parent = ".((int) $objecttmp->id);
-=======
-			if ($objectclass == 'Holiday' && ! in_array($objecttmp->statut, array(Holiday::STATUS_DRAFT, Holiday::STATUS_CANCELED, Holiday::STATUS_REFUSED))) {
-				$nbignored++;
-				setEventMessage($langs->trans('ErrorLeaveRequestMustBeDraftCanceledOrRefusedToBeDeleted', $objecttmp->ref));
-				continue;
-			}
-
-			if ($objectclass == "Task" && $objecttmp->hasChildren() > 0)
-			{
-				$sql = "UPDATE ".MAIN_DB_PREFIX."projet_task SET fk_task_parent = 0 WHERE fk_task_parent = ".$objecttmp->id;
->>>>>>> 87a66c7b
 				$res = $db->query($sql);
 
 				if (!$res) {
@@ -1340,20 +1334,14 @@
 		}
 	}
 
-<<<<<<< HEAD
 	if (!$error) {
 		if ($nbok > 1) {
 			setEventMessages($langs->trans("RecordsDeleted", $nbok), null, 'mesgs');
-		} else {
-			setEventMessages($langs->trans("RecordDeleted"), null, 'mesgs');
-		}
-=======
-	if (!$error)
-	{
-		if ($nbok > 1) setEventMessages($langs->trans("RecordsDeleted", $nbok), null, 'mesgs');
-		elseif ($nbok > 0) setEventMessages($langs->trans("RecordDeleted", $nbok), null, 'mesgs');
-		else setEventMessages($langs->trans("NoRecordDeleted"), null, 'mesgs');
->>>>>>> 87a66c7b
+		} elseif ($nbok > 0) {
+			setEventMessages($langs->trans("RecordDeleted", $nbok), null, 'mesgs');
+		} else {
+			setEventMessages($langs->trans("NoRecordDeleted"), null, 'mesgs');
+		}
 		$db->commit();
 	} else {
 		$db->rollback();
