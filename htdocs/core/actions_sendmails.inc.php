<?php
/* Copyright (C) 2013 Laurent Destailleur  <eldy@users.sourceforge.net>
 *
* This program is free software; you can redistribute it and/or modify
* it under the terms of the GNU General Public License as published by
* the Free Software Foundation; either version 3 of the License, or
* (at your option) any later version.
*
* This program is distributed in the hope that it will be useful,
* but WITHOUT ANY WARRANTY; without even the implied warranty of
* MERCHANTABILITY or FITNESS FOR A PARTICULAR PURPOSE.  See the
* GNU General Public License for more details.
*
* You should have received a copy of the GNU General Public License
* along with this program. If not, see <http://www.gnu.org/licenses/>.
* or see http://www.gnu.org/
*/

/**
 *	\file			htdocs/core/actions_sendmails.inc.php
 *  \brief			Code for actions on sending mails from object page
 */

// $mysoc must be defined
// $id must be defined
// $paramname must be defined
// $mode must be defined (used to know the automatic BCC to add)
// $trigger_name must be set (can be '')
// $actiontypecode can be set
// $object and $uobject may be defined

/*
 * Add file in email form
 */
if (GETPOST('addfile','alpha'))
{
	$trackid = GETPOST('trackid','aZ09');

	require_once DOL_DOCUMENT_ROOT.'/core/lib/files.lib.php';

	// Set tmp user directory
	$vardir=$conf->user->dir_output."/".$user->id;
	$upload_dir_tmp = $vardir.'/temp';             // TODO Add $keytoavoidconflict in upload_dir path

	dol_add_file_process($upload_dir_tmp, 0, 0, 'addedfile', '', null, $trackid);
	$action='presend';
}

/*
 * Remove file in email form
 */
if (! empty($_POST['removedfile']) && empty($_POST['removAll']))
{
	$trackid = GETPOST('trackid','aZ09');

	require_once DOL_DOCUMENT_ROOT.'/core/lib/files.lib.php';

	// Set tmp user directory
	$vardir=$conf->user->dir_output."/".$user->id;
	$upload_dir_tmp = $vardir.'/temp';             // TODO Add $keytoavoidconflict in upload_dir path

	// TODO Delete only files that was uploaded from email form. This can be addressed by adding the trackid into the temp path then changing donotdeletefile to 2 instead of 1 to say "delete only if into temp dir"
	// GETPOST('removedfile','alpha') is position of file into $_SESSION["listofpaths"...] array.
	dol_remove_file_process(GETPOST('removedfile','alpha'), 0, 1, $trackid);   // We do not delete because if file is the official PDF of doc, we don't want to remove it physically
	$action='presend';
}

/*
 * Remove all files in email form
 */
if (GETPOST('removAll','alpha'))
{
	$trackid = GETPOST('trackid','aZ09');

	$listofpaths=array();
	$listofnames=array();
	$listofmimes=array();
	$keytoavoidconflict = empty($trackid)?'':'-'.$trackid;
	if (! empty($_SESSION["listofpaths".$keytoavoidconflict])) $listofpaths=explode(';',$_SESSION["listofpaths".$keytoavoidconflict]);
	if (! empty($_SESSION["listofnames".$keytoavoidconflict])) $listofnames=explode(';',$_SESSION["listofnames".$keytoavoidconflict]);
	if (! empty($_SESSION["listofmimes".$keytoavoidconflict])) $listofmimes=explode(';',$_SESSION["listofmimes".$keytoavoidconflict]);

	include_once DOL_DOCUMENT_ROOT.'/core/class/html.formmail.class.php';
	$formmail = new FormMail($db);
	$formmail->trackid = $trackid;

	foreach($listofpaths as $key => $value)
	{
		$pathtodelete = $value;
		$filetodelete = $listofnames[$key];
		$result = dol_delete_file($pathtodelete,1); // Delete uploded Files

		$langs->load("other");
		setEventMessages($langs->trans("FileWasRemoved",$filetodelete), null, 'mesgs');

		$formmail->remove_attached_files($key); // Update Session
	}
}

/*
 * Send mail
 */
if (($action == 'send' || $action == 'relance') && ! $_POST['addfile'] && ! $_POST['removAll'] && ! $_POST['removedfile'] && ! $_POST['cancel'] && !$_POST['modelselected'])
{
	if (empty($trackid)) $trackid = GETPOST('trackid','aZ09');

	$subject='';$actionmsg='';$actionmsg2='';

	$langs->load('mails');

	if (is_object($object))
	{
		$result=$object->fetch($id);

		$sendtosocid=0;    // Thirdparty on object
		if (method_exists($object,"fetch_thirdparty") && ! in_array($object->element, array('societe','member','user','expensereport')))
		{
			$result=$object->fetch_thirdparty();
			if ($object->element == 'user' && $result == 0) $result=1;    // Even if not found, we consider ok
			$thirdparty=$object->thirdparty;
			$sendtosocid=$thirdparty->id;
		}
		else if ($object->element == 'member' || $object->element == 'user')
		{
			$thirdparty=$object;
			if ($thirdparty->id > 0) $sendtosocid=$thirdparty->id;
		}
		else if ($object->element == 'societe')
		{
			$thirdparty=$object;
			if ($thirdparty->id > 0) $sendtosocid=$thirdparty->id;
		}
		else dol_print_error('','Use actions_sendmails.in.php for an element/object that is not supported');
	}
	else $thirdparty = $mysoc;

	if ($result > 0)
	{
		$sendto='';
		$sendtocc='';
		$sendtobcc='';
		$sendtoid = array();

		// Define $sendto
		$receiver=$_POST['receiver'];
		if (! is_array($receiver))
		{
			if ($receiver == '-1') $receiver=array();
			else $receiver=array($receiver);
		}
		$tmparray=array();
		if (trim($_POST['sendto']))
		{
			// Recipients are provided into free text
			$tmparray[] = trim($_POST['sendto']);
		}
		if (count($receiver)>0)
		{
			foreach($receiver as $key=>$val)
			{
				// Recipient was provided from combo list
				if ($val == 'thirdparty') // Id of third party
				{
					$tmparray[] = $thirdparty->name.' <'.$thirdparty->email.'>';
				}
				elseif ($val)	// Id du contact
				{
					$tmparray[] = $thirdparty->contact_get_property((int) $val,'email');
					$sendtoid[] = $val;
				}
			}
		}
		$sendto=implode(',',$tmparray);

		// Define $sendtocc
		$receivercc=$_POST['receivercc'];
		if (! is_array($receivercc))
		{
			if ($receivercc == '-1') $receivercc=array();
			else $receivercc=array($receivercc);
		}
		$tmparray=array();
		if (trim($_POST['sendtocc']))
		{
			$tmparray[] = trim($_POST['sendtocc']);
		}
		if (count($receivercc) > 0)
		{
			foreach($receivercc as $key=>$val)
			{
				// Recipient was provided from combo list
				if ($val == 'thirdparty') // Id of third party
				{
					$tmparray[] = $thirdparty->name.' <'.$thirdparty->email.'>';
				}
				elseif ($val)	// Id du contact
				{
					$tmparray[] = $thirdparty->contact_get_property((int) $val,'email');
					//$sendtoid[] = $val;  TODO Add also id of contact in CC ?
				}
			}
		}
		$sendtocc=implode(',',$tmparray);

		if (dol_strlen($sendto))
		{
            // Define $urlwithroot
            $urlwithouturlroot=preg_replace('/'.preg_quote(DOL_URL_ROOT,'/').'$/i','',trim($dolibarr_main_url_root));
            $urlwithroot=$urlwithouturlroot.DOL_URL_ROOT;		// This is to use external domain name found into config file
            //$urlwithroot=DOL_MAIN_URL_ROOT;					// This is to use same domain name than current

		    require_once DOL_DOCUMENT_ROOT.'/core/class/CMailFile.class.php';

			$langs->load("commercial");

			$fromtype = GETPOST('fromtype','alpha');
			if ($fromtype === 'robot') {
				$from = $conf->global->MAIN_MAIL_EMAIL_FROM .' <'.$conf->global->MAIN_MAIL_EMAIL_FROM.'>';
			}
			elseif ($fromtype === 'user') {
				$from = $user->getFullName($langs) .' <'.$user->email.'>';
			}
			elseif ($fromtype === 'company') {
				$from = $conf->global->MAIN_INFO_SOCIETE_NOM .' <'.$conf->global->MAIN_INFO_SOCIETE_MAIL.'>';
			}
			elseif (preg_match('/user_aliases_(\d+)/', $fromtype, $reg)) {
				$tmp=explode(',', $user->email_aliases);
				$from = trim($tmp[($reg[1] - 1)]);
			}
			elseif (preg_match('/global_aliases_(\d+)/', $fromtype, $reg)) {
				$tmp=explode(',', $conf->global->MAIN_INFO_SOCIETE_MAIL_ALIASES);
				$from = trim($tmp[($reg[1] - 1)]);
			}
			elseif (preg_match('/senderprofile_(\d+)_(\d+)/', $fromtype, $reg)) {
				$sql='SELECT rowid, label, email FROM '.MAIN_DB_PREFIX.'c_email_senderprofile WHERE rowid = '.(int) $reg[1];
				$resql = $db->query($sql);
				$obj = $db->fetch_object($resql);
				if ($obj)
				{
					$from = $obj->label.' <'.$obj->email.'>';
				}
			}
			else {
				$from = $_POST['fromname'] . ' <' . $_POST['frommail'] .'>';
			}

			$replyto = $_POST['replytoname']. ' <' . $_POST['replytomail'].'>';
			$message = GETPOST('message','none');
			$subject = GETPOST('subject','none');

			// Make a change into HTML code to allow to include images from medias directory with an external reabable URL.
			// <img alt="" src="/dolibarr_dev/htdocs/viewimage.php?modulepart=medias&amp;entity=1&amp;file=image/ldestailleur_166x166.jpg" style="height:166px; width:166px" />
			// become
			// <img alt="" src="'.$urlwithroot.'viewimage.php?modulepart=medias&amp;entity=1&amp;file=image/ldestailleur_166x166.jpg" style="height:166px; width:166px" />
			$message=preg_replace('/(<img.*src=")[^\"]*viewimage\.php([^\"]*)modulepart=medias([^\"]*)file=([^\"]*)("[^\/]*\/>)/', '\1'.$urlwithroot.'/viewimage.php\2modulepart=medias\3file=\4\5', $message);

			$sendtobcc= GETPOST('sendtoccc');
			// Autocomplete the $sendtobcc
			// $autocopy can be MAIN_MAIL_AUTOCOPY_PROPOSAL_TO, MAIN_MAIL_AUTOCOPY_ORDER_TO, MAIN_MAIL_AUTOCOPY_INVOICE_TO, MAIN_MAIL_AUTOCOPY_SUPPLIER_PROPOSAL_TO...
			if (! empty($autocopy))
			{
				$sendtobcc .= (empty($conf->global->$autocopy) ? '' : (($sendtobcc?", ":"").$conf->global->$autocopy));
			}

			$deliveryreceipt = $_POST['deliveryreceipt'];

			if ($action == 'send' || $action == 'relance')
			{
				$actionmsg2=$langs->transnoentities('MailSentBy').' '.CMailFile::getValidAddress($from,4,0,1).' '.$langs->transnoentities('To').' '.CMailFile::getValidAddress($sendto,4,0,1);
				if ($message)
				{
					$actionmsg=$langs->transnoentities('MailFrom').': '.dol_escape_htmltag($from);
					$actionmsg=dol_concatdesc($actionmsg, $langs->transnoentities('MailTo').': '.dol_escape_htmltag($sendto));
					if ($sendtocc) $actionmsg = dol_concatdesc($actionmsg, $langs->transnoentities('Bcc') . ": " . dol_escape_htmltag($sendtocc));
					$actionmsg = dol_concatdesc($actionmsg, $langs->transnoentities('MailTopic') . ": " . $subject);
					$actionmsg = dol_concatdesc($actionmsg, $langs->transnoentities('TextUsedInTheMessageBody') . ":");
					$actionmsg = dol_concatdesc($actionmsg, $message);
				}
			}

			// Create form object
			include_once DOL_DOCUMENT_ROOT.'/core/class/html.formmail.class.php';
			$formmail = new FormMail($db);
			$formmail->trackid = $trackid;      // $trackid must be defined

			$attachedfiles=$formmail->get_attached_files();
			$filepath = $attachedfiles['paths'];
			$filename = $attachedfiles['names'];
			$mimetype = $attachedfiles['mimes'];

<<<<<<< HEAD
=======

			// Feature to push mail sent into Sent folder
			/* This code must be now included into the hook mail, method sendMailAfter
			if (! empty($conf->dolimail->enabled))
			{
				$mailfromid = explode("#", $_POST['frommail'],3);	// $_POST['frommail'] = 'aaa#Sent# <aaa@aaa.com>'	// TODO Use a better way to define Sent dir.
				if (count($mailfromid)==0) $from = $_POST['fromname'] . ' <' . $_POST['frommail'] .'>';
				else
				{
					$mbid = $mailfromid[1];

					// IMAP Postbox
					$mailboxconfig = new IMAP($db);
					$mailboxconfig->fetch($mbid);
					if ($mailboxconfig->mailbox_imap_host) $ref=$mailboxconfig->get_ref();

					$mailboxconfig->folder_id=$mailboxconfig->mailbox_imap_outbox;
					$mailboxconfig->userfolder_fetch();

					if ($mailboxconfig->mailbox_save_sent_mails == 1)
					{

						$folder=str_replace($ref, '', $mailboxconfig->folder_cache_key);
						if (!$folder) $folder = "Sent";	// Default Sent folder

						$mailboxconfig->mbox = imap_open($mailboxconfig->get_connector_url().$folder, $mailboxconfig->mailbox_imap_login, $mailboxconfig->mailbox_imap_password);
						if (FALSE === $mailboxconfig->mbox)
						{
							$info = FALSE;
							$err = $langs->trans('Error3_Imap_Connection_Error');
							setEventMessages($err,$mailboxconfig->element, null, 'errors');
						}
						else
						{
							$mailboxconfig->mailboxid=$_POST['frommail'];
							$mailboxconfig->foldername=$folder;
							$from = $mailfromid[0] . $mailfromid[2];
							$imap=1;
						}

					}
				}
			}
			*/

>>>>>>> f3f39fb1
			// Make substitution in email content
			$substitutionarray=getCommonSubstitutionArray($langs, 0, null, $object);
			$substitutionarray['__EMAIL__'] = $sendto;
			$substitutionarray['__CHECK_READ__'] = (is_object($object) && is_object($object->thirdparty))?'<img src="'.DOL_MAIN_URL_ROOT.'/public/emailing/mailing-read.php?tag='.$object->thirdparty->tag.'&securitykey='.urlencode($conf->global->MAILING_EMAIL_UNSUBSCRIBE_KEY).'" width="1" height="1" style="width:1px;height:1px" border="0"/>':'';

			$parameters=array('mode'=>'formemail');
			complete_substitutions_array($substitutionarray, $langs, $object, $parameters);

			$subject=make_substitutions($subject, $substitutionarray);
			$message=make_substitutions($message, $substitutionarray);

			if (method_exists($object, 'makeSubstitution'))
			{
				$subject = $object->makeSubstitution($subject);
				$message = $object->makeSubstitution($message);
			}

			// Send mail (substitutionarray must be done just before this)
			if (empty($sendcontext)) $sendcontext = 'standard';
			$mailfile = new CMailFile($subject,$sendto,$from,$message,$filepath,$mimetype,$filename,$sendtocc,$sendtobcc,$deliveryreceipt,-1,'','',$trackid,'', $sendcontext);

			if ($mailfile->error)
			{
				setEventMessage($mailfile->error, 'errors');
				$action='presend';
			}
			else
			{
				$result=$mailfile->sendfile();
				if ($result)
				{
<<<<<<< HEAD
					$error=0;
=======
					// Two hooks are available into method $mailfile->sendfile, so dedicated code is no more required
					/*
					if (! empty($conf->dolimail->enabled))
					{
						$mid = (GETPOST('mid','int') ? GETPOST('mid','int') : 0);	// Original mail id is set ?
						if ($mid)
						{
							// set imap flag answered if it is an answered mail
							$dolimail=new DoliMail($db);
							$dolimail->id = $mid;
							$res=$dolimail->set_prop($user, 'answered',1);
						}
						if ($imap==1)
						{
							// write mail to IMAP Server
							$movemail = $mailboxconfig->putMail($subject,$sendto,$from,$message,$filepath,$mimetype,$filename,$sendtocc,$folder,$deliveryreceipt,$mailfile);
							if ($movemail) setEventMessages($langs->trans("MailMovedToImapFolder",$folder), null, 'mesgs');
							else setEventMessages($langs->trans("MailMovedToImapFolder_Warning",$folder), null, 'warnings');
						}
					}*/
>>>>>>> f3f39fb1

					// Initialisation of datas
					if (is_object($object))
					{
					    if (empty($actiontypecode)) $actiontypecode='AC_OTH_AUTO'; // Event insert into agenda automatically

						$object->socid			= $sendtosocid;	   // To link to a company
						$object->sendtoid		= $sendtoid;	   // To link to contacts/addresses. This is an array.
						$object->actiontypecode	= $actiontypecode; // Type of event ('AC_OTH', 'AC_OTH_AUTO', 'AC_XXX'...)
						$object->actionmsg		= $actionmsg;      // Long text
						$object->actionmsg2		= $actionmsg2;     // Short text
						$object->trackid        = $trackid;
						$object->fk_element		= $object->id;
						$object->elementtype	= $object->element;
						if (is_array($attachedfiles) && count($attachedfiles)>0) {
							$object->attachedfiles	= $attachedfiles;
						}

						// Call of triggers
						if (! empty($trigger_name))
						{
    						include_once DOL_DOCUMENT_ROOT . '/core/class/interfaces.class.php';
    						$interface=new Interfaces($db);
    						$result=$interface->run_triggers($trigger_name,$object,$user,$langs,$conf);
							if ($result < 0) {
    							setEventMessages($interface->error, $interface->errors, 'errors');
    						}
						}
					}

<<<<<<< HEAD
					if ($error)
					{
						dol_print_error($db);
					}
					else
					{
						// Redirect here
						// This avoid sending mail twice if going out and then back to page
						$mesg=$langs->trans('MailSuccessfulySent',$mailfile->getValidAddress($from,2),$mailfile->getValidAddress($sendto,2));
						setEventMessages($mesg, null, 'mesgs');
						header('Location: '.$_SERVER["PHP_SELF"].'?'.($paramname?$paramname:'id').'='.(is_object($object)?$object->id:''));
						exit;
					}
=======
					// Redirect here
					// This avoid sending mail twice if going out and then back to page
					$mesg=$langs->trans('MailSuccessfulySent',$mailfile->getValidAddress($from,2),$mailfile->getValidAddress($sendto,2));
					setEventMessages($mesg, null, 'mesgs');

					$moreparam='';
					if (isset($paramname2) || isset($paramval2)) $moreparam.= '&'.($paramname2?$paramname2:'mid').'='.$paramval2;
					header('Location: '.$_SERVER["PHP_SELF"].'?'.($paramname?$paramname:'id').'='.(is_object($object)?$object->id:'').$moreparam);
					exit;
>>>>>>> f3f39fb1
				}
				else
				{
					$langs->load("other");
					$mesg='<div class="error">';
					if ($mailfile->error)
					{
						$mesg.=$langs->trans('ErrorFailedToSendMail',$from,$sendto);
						$mesg.='<br>'.$mailfile->error;
					}
					else
					{
						$mesg.='No mail sent. Feature is disabled by option MAIN_DISABLE_ALL_MAILS';
					}
					$mesg.='</div>';

					setEventMessages($mesg, null, 'warnings');
					$action = 'presend';
				}
			}
		}
		else
		{
			$langs->load("errors");
			setEventMessages($langs->trans('ErrorFieldRequired',$langs->transnoentitiesnoconv("MailTo")), null, 'warnings');
			dol_syslog('Try to send email with no recipient defined', LOG_WARNING);
			$action = 'presend';
		}
	}
	else
	{
		$langs->load("other");
		setEventMessages($langs->trans('ErrorFailedToReadObject',$object->element), null, 'errors');
		dol_syslog('Failed to read data of object id='.$object->id.' element='.$object->element);
		$action = 'presend';
	}

}<|MERGE_RESOLUTION|>--- conflicted
+++ resolved
@@ -288,8 +288,6 @@
 			$filename = $attachedfiles['names'];
 			$mimetype = $attachedfiles['mimes'];
 
-<<<<<<< HEAD
-=======
 
 			// Feature to push mail sent into Sent folder
 			/* This code must be now included into the hook mail, method sendMailAfter
@@ -335,7 +333,6 @@
 			}
 			*/
 
->>>>>>> f3f39fb1
 			// Make substitution in email content
 			$substitutionarray=getCommonSubstitutionArray($langs, 0, null, $object);
 			$substitutionarray['__EMAIL__'] = $sendto;
@@ -367,9 +364,8 @@
 				$result=$mailfile->sendfile();
 				if ($result)
 				{
-<<<<<<< HEAD
 					$error=0;
-=======
+
 					// Two hooks are available into method $mailfile->sendfile, so dedicated code is no more required
 					/*
 					if (! empty($conf->dolimail->enabled))
@@ -390,7 +386,6 @@
 							else setEventMessages($langs->trans("MailMovedToImapFolder_Warning",$folder), null, 'warnings');
 						}
 					}*/
->>>>>>> f3f39fb1
 
 					// Initialisation of datas
 					if (is_object($object))
@@ -421,7 +416,6 @@
 						}
 					}
 
-<<<<<<< HEAD
 					if ($error)
 					{
 						dol_print_error($db);
@@ -432,20 +426,12 @@
 						// This avoid sending mail twice if going out and then back to page
 						$mesg=$langs->trans('MailSuccessfulySent',$mailfile->getValidAddress($from,2),$mailfile->getValidAddress($sendto,2));
 						setEventMessages($mesg, null, 'mesgs');
-						header('Location: '.$_SERVER["PHP_SELF"].'?'.($paramname?$paramname:'id').'='.(is_object($object)?$object->id:''));
-						exit;
-					}
-=======
-					// Redirect here
-					// This avoid sending mail twice if going out and then back to page
-					$mesg=$langs->trans('MailSuccessfulySent',$mailfile->getValidAddress($from,2),$mailfile->getValidAddress($sendto,2));
-					setEventMessages($mesg, null, 'mesgs');
-
-					$moreparam='';
-					if (isset($paramname2) || isset($paramval2)) $moreparam.= '&'.($paramname2?$paramname2:'mid').'='.$paramval2;
-					header('Location: '.$_SERVER["PHP_SELF"].'?'.($paramname?$paramname:'id').'='.(is_object($object)?$object->id:'').$moreparam);
-					exit;
->>>>>>> f3f39fb1
+
+  					$moreparam='';
+	  				if (isset($paramname2) || isset($paramval2)) $moreparam.= '&'.($paramname2?$paramname2:'mid').'='.$paramval2;
+		  			header('Location: '.$_SERVER["PHP_SELF"].'?'.($paramname?$paramname:'id').'='.(is_object($object)?$object->id:'').$moreparam);
+			  		exit;
+					}
 				}
 				else
 				{
