<?php
/* Copyright (C) 2013 Laurent Destailleur  <eldy@users.sourceforge.net>
 *
 * This program is free software; you can redistribute it and/or modify
 * it under the terms of the GNU General Public License as published by
 * the Free Software Foundation; either version 3 of the License, or
 * (at your option) any later version.
 *
 * This program is distributed in the hope that it will be useful,
 * but WITHOUT ANY WARRANTY; without even the implied warranty of
 * MERCHANTABILITY or FITNESS FOR A PARTICULAR PURPOSE.  See the
 * GNU General Public License for more details.
 *
 * You should have received a copy of the GNU General Public License
 * along with this program. If not, see <http://www.gnu.org/licenses/>.
 * or see http://www.gnu.org/
 */

/**
 *	\file			htdocs/core/actions_sendmails.inc.php
 *  \brief			Code for actions on sending mails from object page
 */

// $mysoc must be defined
// $id must be defined
// $actiontypecode must be defined
// $paramname must be defined
// $mode must be defined
// $object and $uobject may be defined.


/*
 * Add file in email form
 */
if (GETPOST('addfile'))
{
	$trackid = GETPOST('trackid','aZ09');
	
    require_once DOL_DOCUMENT_ROOT.'/core/lib/files.lib.php';

	// Set tmp user directory
	$vardir=$conf->user->dir_output."/".$user->id;
	$upload_dir_tmp = $vardir.'/temp';             // TODO Add $keytoavoidconflict in upload_dir path

	dol_add_file_process($upload_dir_tmp, 0, 0, 'addedfile', '', null, $trackid);
	$action='presend';
}

/*
 * Remove file in email form
 */
if (! empty($_POST['removedfile']) && empty($_POST['removAll']))
{
	$trackid = GETPOST('trackid','aZ09');
    
	require_once DOL_DOCUMENT_ROOT.'/core/lib/files.lib.php';

	// Set tmp user directory
	$vardir=$conf->user->dir_output."/".$user->id;
	$upload_dir_tmp = $vardir.'/temp';             // TODO Add $keytoavoidconflict in upload_dir path

<<<<<<< HEAD
	// TODO Delete only files that was uploaded from email form
	dol_remove_file_process(GETPOST('removedfile','alpha'),0);
=======
	// TODO Delete only files that was uploaded from email form. This can be addressed by adding the trackid into the temp path then changing donotdeletefile to 2 instead of 1 to say "delete only if into temp dir"
	// GETPOST('removedfile','alpha') is position of file into $_SESSION["listofpaths"...] array.
	dol_remove_file_process(GETPOST('removedfile','alpha'), 0, 1, $trackid);   // We do not delete because if file is the official PDF of doc, we don't want to remove it physically
>>>>>>> 3f5d67d4
	$action='presend';
}

/*
 * Remove all files in email form
<<<<<<< HEAD
 */

if(! empty($_POST['removAll']))
{
	$listofpaths=array();
	$listofnames=array();
	$listofmimes=array();
	if (! empty($_SESSION["listofpaths"])) $listofpaths=explode(';',$_SESSION["listofpaths"]);
	if (! empty($_SESSION["listofnames"])) $listofnames=explode(';',$_SESSION["listofnames"]);
	if (! empty($_SESSION["listofmimes"])) $listofmimes=explode(';',$_SESSION["listofmimes"]);

	include_once DOL_DOCUMENT_ROOT.'/core/class/html.formmail.class.php';
	$formmail = new FormMail($db);

	foreach($listofpaths as $key => $value)
	{
		$pathtodelete = $value;
		$filetodelete = $listofnames[$key];
		$result = dol_delete_file($pathtodelete,1); // Delete uploded Files

		$langs->load("other");
		setEventMessages($langs->trans("FileWasRemoved",$filetodelete), null, 'mesgs');

		$formmail->remove_attached_files($key); // Update Session
	}
}

/*
 * Send mail
 */
if (($action == 'send' || $action == 'relance') && ! $_POST['addfile'] && ! $_POST['removAll'] && ! $_POST['removedfile'] && ! $_POST['cancel'] && !$_POST['modelselected'])
{
	if($conf->dolimail->enabled) $langs->load("dolimail@dolimail");
	$langs->load('mails');
=======
 */
if (GETPOST('removAll'))
{
	$trackid = GETPOST('trackid','aZ09');
	
    $listofpaths=array();
	$listofnames=array();
	$listofmimes=array();
    $keytoavoidconflict = empty($trackid)?'':'-'.$trackid;
	if (! empty($_SESSION["listofpaths".$keytoavoidconflict])) $listofpaths=explode(';',$_SESSION["listofpaths".$keytoavoidconflict]);
	if (! empty($_SESSION["listofnames".$keytoavoidconflict])) $listofnames=explode(';',$_SESSION["listofnames".$keytoavoidconflict]);
	if (! empty($_SESSION["listofmimes".$keytoavoidconflict])) $listofmimes=explode(';',$_SESSION["listofmimes".$keytoavoidconflict]);
>>>>>>> 3f5d67d4

	include_once DOL_DOCUMENT_ROOT.'/core/class/html.formmail.class.php';
	$formmail = new FormMail($db);
	$formmail->trackid = $trackid;
	
	foreach($listofpaths as $key => $value)
	{
		$pathtodelete = $value;
		$filetodelete = $listofnames[$key];
		$result = dol_delete_file($pathtodelete,1); // Delete uploded Files

		$langs->load("other");
		setEventMessages($langs->trans("FileWasRemoved",$filetodelete), null, 'mesgs');

		$formmail->remove_attached_files($key); // Update Session
	}
}

/*
 * Send mail
 */
if (($action == 'send' || $action == 'relance') && ! $_POST['addfile'] && ! $_POST['removAll'] && ! $_POST['removedfile'] && ! $_POST['cancel'] && !$_POST['modelselected'])
{
	$trackid = GETPOST('trackid','aZ09');
	$subject='';$actionmsg='';$actionmsg2='';
	
    if (! empty($conf->dolimail->enabled)) $langs->load("dolimail@dolimail");
	$langs->load('mails');

	if (is_object($object))
	{
<<<<<<< HEAD
		$thirdparty=$object;
		if ($thirdparty->id > 0) $sendtosocid=$thirdparty->id;
		elseif($conf->dolimail->enabled)
		{
			$dolimail = new Dolimail($db);
			$possibleaccounts=$dolimail->get_societe_by_email($_POST['sendto'],"1");
			$possibleuser=$dolimail->get_from_user_by_mail($_POST['sendto'],"1"); // suche in llx_societe and socpeople
			if (!$possibleaccounts && !$possibleuser)
			{
					setEventMessages($langs->trans('ErrorFailedToFindSocieteRecord',$_POST['sendto']), null, 'errors');
			}
			elseif (count($possibleaccounts)>1)
			{
					$sendtosocid=$possibleaccounts[1]['id'];
					$result=$object->fetch($sendtosocid);

					setEventMessages($langs->trans('ErrorFoundMoreThanOneRecordWithEmail',$_POST['sendto'],$object->name), null, 'mesgs');
			}
			else
			{
				if($possibleaccounts){
					$sendtosocid=$possibleaccounts[1]['id'];
					$result=$object->fetch($sendtosocid);
				}elseif($possibleuser){
					$sendtosocid=$possibleuser[0]['id'];

					$result=$uobject->fetch($sendtosocid);
					$object=$uobject;
				}

			}
		}
=======
    	$result=$object->fetch($id);
    
    	$sendtosocid=0;
    	if (method_exists($object,"fetch_thirdparty") && $object->element != 'societe')
    	{
    		$result=$object->fetch_thirdparty();
    		$thirdparty=$object->thirdparty;
    		$sendtosocid=$thirdparty->id;
    	}
    	else if ($object->element == 'societe')
    	{
    		$thirdparty=$object;
    		if ($thirdparty->id > 0) $sendtosocid=$thirdparty->id;
    		elseif($conf->dolimail->enabled)
    		{
    			$dolimail = new Dolimail($db);
    			$possibleaccounts=$dolimail->get_societe_by_email($_POST['sendto'],"1");
    			$possibleuser=$dolimail->get_from_user_by_mail($_POST['sendto'],"1"); // suche in llx_societe and socpeople
    			if (!$possibleaccounts && !$possibleuser) 
    			{
    					setEventMessages($langs->trans('ErrorFailedToFindSocieteRecord',$_POST['sendto']), null, 'errors');
    			}
    			elseif (count($possibleaccounts)>1) 
    			{
    					$sendtosocid=$possibleaccounts[1]['id'];
    					$result=$object->fetch($sendtosocid);
    					
    					setEventMessages($langs->trans('ErrorFoundMoreThanOneRecordWithEmail',$_POST['sendto'],$object->name), null, 'mesgs');
    			}
    			else 
    			{
    				if($possibleaccounts){ 
    					$sendtosocid=$possibleaccounts[1]['id'];
    					$result=$object->fetch($sendtosocid);
    				}elseif($possibleuser){ 
    					$sendtosocid=$possibleuser[0]['id'];
    
    					$result=$uobject->fetch($sendtosocid);
    					$object=$uobject;
    				}
    				
    			}
    		}
    	}
    	else dol_print_error('','Use actions_sendmails.in.php for a type that is not supported');
>>>>>>> 3f5d67d4
	}
	else $thirdparty = $mysoc;

	if ($result > 0)
	{
		if (trim($_POST['sendto']))
		{
			// Recipient is provided into free text
			$sendto = trim($_POST['sendto']);
			$sendtoid = 0;
		}
		elseif ($_POST['receiver'] != '-1')
		{
			// Recipient was provided from combo list
			if ($_POST['receiver'] == 'thirdparty') // Id of third party
			{
				$sendto = $thirdparty->email;
				$sendtoid = 0;
			}
			else	// Id du contact
			{
				$sendto = $thirdparty->contact_get_property((int) $_POST['receiver'],'email');
				$sendtoid = $_POST['receiver'];
			}
		}
		if (trim($_POST['sendtocc']))
		{
			$sendtocc = trim($_POST['sendtocc']);
		}
		elseif ($_POST['receivercc'] != '-1')
		{
			// Recipient was provided from combo list
			if ($_POST['receivercc'] == 'thirdparty')	// Id of third party
			{
				$sendtocc = $thirdparty->email;
			}
			else	// Id du contact
			{
				$sendtocc = $thirdparty->contact_get_property((int) $_POST['receivercc'],'email');
			}
		}

		if (dol_strlen($sendto))
		{
			$langs->load("commercial");

			$from = $_POST['fromname'] . ' <' . $_POST['frommail'] .'>';
			$replyto = $_POST['replytoname']. ' <' . $_POST['replytomail'].'>';
			$message = $_POST['message'];
			$sendtobcc= GETPOST('sendtoccc');
			if ($mode == 'emailfromproposal') $sendtobcc .= (empty($conf->global->MAIN_MAIL_AUTOCOPY_PROPOSAL_TO) ? '' : (($sendtobcc?", ":"").$conf->global->MAIN_MAIL_AUTOCOPY_PROPOSAL_TO));
			if ($mode == 'emailfromorder')    $sendtobcc .= (empty($conf->global->MAIN_MAIL_AUTOCOPY_ORDER_TO) ? '' : (($sendtobcc?", ":"").$conf->global->MAIN_MAIL_AUTOCOPY_ORDER_TO));
			if ($mode == 'emailfrominvoice')  $sendtobcc .= (empty($conf->global->MAIN_MAIL_AUTOCOPY_INVOICE_TO) ? '' : (($sendtobcc?", ":"").$conf->global->MAIN_MAIL_AUTOCOPY_INVOICE_TO));
			if ($mode == 'emailfromsupplierproposal') $sendtobcc .= (empty($conf->global->MAIN_MAIL_AUTOCOPY_SUPPLIER_PROPOSAL_TO) ? '' : (($sendtobcc?", ":"").$conf->global->MAIN_MAIL_AUTOCOPY_SUPPLIER_PROPOSAL_TO));
			if ($mode == 'emailfromsupplierorder')    $sendtobcc .= (empty($conf->global->MAIN_MAIL_AUTOCOPY_SUPPLIER_ORDER_TO) ? '' : (($sendtobcc?", ":"").$conf->global->MAIN_MAIL_AUTOCOPY_SUPPLIER_ORDER_TO));
			if ($mode == 'emailfromsupplierinvoice')  $sendtobcc .= (empty($conf->global->MAIN_MAIL_AUTOCOPY_SUPPLIER_INVOICE_TO) ? '' : (($sendtobcc?", ":"").$conf->global->MAIN_MAIL_AUTOCOPY_SUPPLIER_INVOICE_TO));
				
			$deliveryreceipt = $_POST['deliveryreceipt'];

			if ($action == 'send' || $action == 'relance')
			{
				if (dol_strlen($_POST['subject'])) $subject = $_POST['subject'];
				$actionmsg2=$langs->transnoentities('MailSentBy').' '.$from.' '.$langs->transnoentities('To').' '.$sendto;
				if ($message)
				{
					$actionmsg=$langs->transnoentities('MailSentBy').' '.$from.' '.$langs->transnoentities('To').' '.$sendto;
					if ($sendtocc) $actionmsg = dol_concatdesc($actionmsg, $langs->transnoentities('Bcc') . ": " . $sendtocc);
					$actionmsg = dol_concatdesc($actionmsg, $langs->transnoentities('MailTopic') . ": " . $subject);
					$actionmsg = dol_concatdesc($actionmsg, $langs->transnoentities('TextUsedInTheMessageBody') . ":");
					$actionmsg = dol_concatdesc($actionmsg, $message);
				}
			}

			// Create form object
			include_once DOL_DOCUMENT_ROOT.'/core/class/html.formmail.class.php';
			$formmail = new FormMail($db);
			$formmail->trackid = $trackid;      // $trackid must be defined
            
			$attachedfiles=$formmail->get_attached_files();
			$filepath = $attachedfiles['paths'];
			$filename = $attachedfiles['names'];
			$mimetype = $attachedfiles['mimes'];

<<<<<<< HEAD
			$trackid = GETPOST('trackid','aZ09');
=======
>>>>>>> 3f5d67d4

			// Feature to push mail sent into Sent folder
			if (! empty($conf->dolimail->enabled))
			{
				$mailfromid = explode("#", $_POST['frommail'],3);	// $_POST['frommail'] = 'aaa#Sent# <aaa@aaa.com>'	// TODO Use a better way to define Sent dir.
				if (count($mailfromid)==0) $from = $_POST['fromname'] . ' <' . $_POST['frommail'] .'>';
				else
				{
					$mbid = $mailfromid[1];

					/*IMAP Postbox*/
					$mailboxconfig = new IMAP($db);
					$mailboxconfig->fetch($mbid);
					if ($mailboxconfig->mailbox_imap_host) $ref=$mailboxconfig->get_ref();

					$mailboxconfig->folder_id=$mailboxconfig->mailbox_imap_outbox;
					$mailboxconfig->userfolder_fetch();

					if ($mailboxconfig->mailbox_save_sent_mails == 1)
					{

						$folder=str_replace($ref, '', $mailboxconfig->folder_cache_key);
						if (!$folder) $folder = "Sent";	// Default Sent folder

						$mailboxconfig->mbox = imap_open($mailboxconfig->get_connector_url().$folder, $mailboxconfig->mailbox_imap_login, $mailboxconfig->mailbox_imap_password);
						if (FALSE === $mailboxconfig->mbox)
						{
							$info = FALSE;
							$err = $langs->trans('Error3_Imap_Connection_Error');
							setEventMessages($err,$mailboxconfig->element, null, 'errors');
						}
						else
						{
							$mailboxconfig->mailboxid=$_POST['frommail'];
							$mailboxconfig->foldername=$folder;
							$from = $mailfromid[0] . $mailfromid[2];
							$imap=1;
						}

					}
				}
			}

			// Send mail
			require_once DOL_DOCUMENT_ROOT.'/core/class/CMailFile.class.php';
			$mailfile = new CMailFile($subject,$sendto,$from,$message,$filepath,$mimetype,$filename,$sendtocc,$sendtobcc,$deliveryreceipt,-1,'','',$trackid);
			if ($mailfile->error)
			{
				setEventMessage($mailfile->error, 'errors');
				$action='presend';
			}
			else
			{
				$result=$mailfile->sendfile();
				if ($result)
				{
					$error=0;

					// FIXME This must be moved into a trigger for action $trigger_name
					if (! empty($conf->dolimail->enabled))
					{
						$mid = (GETPOST('mid','int') ? GETPOST('mid','int') : 0);	// Original mail id is set ?
						if ($mid)
						{
							// set imap flag answered if it is an answered mail
							$dolimail=new DoliMail($db);
							$dolimail->id = $mid;
							$res=$dolimail->set_prop($user, 'answered',1);
				  		}
						if ($imap==1)
						{
							// write mail to IMAP Server
							$movemail = $mailboxconfig->putMail($subject,$sendto,$from,$message,$filepath,$mimetype,$filename,$sendtocc,$folder,$deliveryreceipt,$mailfile);
							if ($movemail) setEventMessages($langs->trans("MailMovedToImapFolder",$folder), null, 'mesgs');
							else setEventMessages($langs->trans("MailMovedToImapFolder_Warning",$folder), null, 'warnings');
				 	 	}
				 	}

					// Initialisation of datas
					$object->socid			= $sendtosocid;	// To link to a company
					$object->sendtoid		= $sendtoid;	// To link to a contact/address
					$object->actiontypecode	= $actiontypecode;
					$object->actionmsg		= $actionmsg;  // Long text
					$object->actionmsg2		= $actionmsg2; // Short text
					$object->trackid        = $trackid;
					$object->fk_element		= $object->id;
					$object->elementtype	= $object->element;

					// Call of triggers
					include_once DOL_DOCUMENT_ROOT . '/core/class/interfaces.class.php';
					$interface=new Interfaces($db);
					$result=$interface->run_triggers($trigger_name,$object,$user,$langs,$conf);
					if ($result < 0) {
						$error++; $errors=$interface->errors;
					}
					// End call of triggers

					if ($error)
					{
						dol_print_error($db);
					}
					else
					{
						// Redirect here
						// This avoid sending mail twice if going out and then back to page
						$mesg=$langs->trans('MailSuccessfulySent',$mailfile->getValidAddress($from,2),$mailfile->getValidAddress($sendto,2));
						setEventMessages($mesg, null, 'mesgs');
						if ($conf->dolimail->enabled) header('Location: '.$_SERVER["PHP_SELF"].'?'.($paramname?$paramname:'id').'='.$object->id.'&'.($paramname2?$paramname2:'mid').'='.$parm2val);
						else header('Location: '.$_SERVER["PHP_SELF"].'?'.($paramname?$paramname:'id').'='.$object->id);
						exit;
					}
				}
				else
				{
					$langs->load("other");
					$mesg='<div class="error">';
					if ($mailfile->error)
					{
						$mesg.=$langs->trans('ErrorFailedToSendMail',$from,$sendto);
						$mesg.='<br>'.$mailfile->error;
					}
					else
					{
						$mesg.='No mail sent. Feature is disabled by option MAIN_DISABLE_ALL_MAILS';
					}
					$mesg.='</div>';

					setEventMessages($mesg, null, 'warnings');
					$action = 'presend';
				}
			}
		}
		else
		{
			$langs->load("errors");
			setEventMessages($langs->trans('ErrorFieldRequired',$langs->transnoentitiesnoconv("MailTo")), null, 'warnings');
			dol_syslog('Try to send email with no recipiend defined', LOG_WARNING);
			$action = 'presend';
		}
	}
	else
	{
		$langs->load("other");
		setEventMessages($langs->trans('ErrorFailedToReadEntity',$object->element), null, 'errors');
		dol_syslog('Failed to read data of object id='.$object->id.' element='.$object->element);
		$action = 'presend';
	}

}<|MERGE_RESOLUTION|>--- conflicted
+++ resolved
@@ -59,55 +59,14 @@
 	$vardir=$conf->user->dir_output."/".$user->id;
 	$upload_dir_tmp = $vardir.'/temp';             // TODO Add $keytoavoidconflict in upload_dir path
 
-<<<<<<< HEAD
-	// TODO Delete only files that was uploaded from email form
-	dol_remove_file_process(GETPOST('removedfile','alpha'),0);
-=======
 	// TODO Delete only files that was uploaded from email form. This can be addressed by adding the trackid into the temp path then changing donotdeletefile to 2 instead of 1 to say "delete only if into temp dir"
 	// GETPOST('removedfile','alpha') is position of file into $_SESSION["listofpaths"...] array.
 	dol_remove_file_process(GETPOST('removedfile','alpha'), 0, 1, $trackid);   // We do not delete because if file is the official PDF of doc, we don't want to remove it physically
->>>>>>> 3f5d67d4
 	$action='presend';
 }
 
 /*
  * Remove all files in email form
-<<<<<<< HEAD
- */
-
-if(! empty($_POST['removAll']))
-{
-	$listofpaths=array();
-	$listofnames=array();
-	$listofmimes=array();
-	if (! empty($_SESSION["listofpaths"])) $listofpaths=explode(';',$_SESSION["listofpaths"]);
-	if (! empty($_SESSION["listofnames"])) $listofnames=explode(';',$_SESSION["listofnames"]);
-	if (! empty($_SESSION["listofmimes"])) $listofmimes=explode(';',$_SESSION["listofmimes"]);
-
-	include_once DOL_DOCUMENT_ROOT.'/core/class/html.formmail.class.php';
-	$formmail = new FormMail($db);
-
-	foreach($listofpaths as $key => $value)
-	{
-		$pathtodelete = $value;
-		$filetodelete = $listofnames[$key];
-		$result = dol_delete_file($pathtodelete,1); // Delete uploded Files
-
-		$langs->load("other");
-		setEventMessages($langs->trans("FileWasRemoved",$filetodelete), null, 'mesgs');
-
-		$formmail->remove_attached_files($key); // Update Session
-	}
-}
-
-/*
- * Send mail
- */
-if (($action == 'send' || $action == 'relance') && ! $_POST['addfile'] && ! $_POST['removAll'] && ! $_POST['removedfile'] && ! $_POST['cancel'] && !$_POST['modelselected'])
-{
-	if($conf->dolimail->enabled) $langs->load("dolimail@dolimail");
-	$langs->load('mails');
-=======
  */
 if (GETPOST('removAll'))
 {
@@ -120,7 +79,6 @@
 	if (! empty($_SESSION["listofpaths".$keytoavoidconflict])) $listofpaths=explode(';',$_SESSION["listofpaths".$keytoavoidconflict]);
 	if (! empty($_SESSION["listofnames".$keytoavoidconflict])) $listofnames=explode(';',$_SESSION["listofnames".$keytoavoidconflict]);
 	if (! empty($_SESSION["listofmimes".$keytoavoidconflict])) $listofmimes=explode(';',$_SESSION["listofmimes".$keytoavoidconflict]);
->>>>>>> 3f5d67d4
 
 	include_once DOL_DOCUMENT_ROOT.'/core/class/html.formmail.class.php';
 	$formmail = new FormMail($db);
@@ -152,40 +110,6 @@
 
 	if (is_object($object))
 	{
-<<<<<<< HEAD
-		$thirdparty=$object;
-		if ($thirdparty->id > 0) $sendtosocid=$thirdparty->id;
-		elseif($conf->dolimail->enabled)
-		{
-			$dolimail = new Dolimail($db);
-			$possibleaccounts=$dolimail->get_societe_by_email($_POST['sendto'],"1");
-			$possibleuser=$dolimail->get_from_user_by_mail($_POST['sendto'],"1"); // suche in llx_societe and socpeople
-			if (!$possibleaccounts && !$possibleuser)
-			{
-					setEventMessages($langs->trans('ErrorFailedToFindSocieteRecord',$_POST['sendto']), null, 'errors');
-			}
-			elseif (count($possibleaccounts)>1)
-			{
-					$sendtosocid=$possibleaccounts[1]['id'];
-					$result=$object->fetch($sendtosocid);
-
-					setEventMessages($langs->trans('ErrorFoundMoreThanOneRecordWithEmail',$_POST['sendto'],$object->name), null, 'mesgs');
-			}
-			else
-			{
-				if($possibleaccounts){
-					$sendtosocid=$possibleaccounts[1]['id'];
-					$result=$object->fetch($sendtosocid);
-				}elseif($possibleuser){
-					$sendtosocid=$possibleuser[0]['id'];
-
-					$result=$uobject->fetch($sendtosocid);
-					$object=$uobject;
-				}
-
-			}
-		}
-=======
     	$result=$object->fetch($id);
     
     	$sendtosocid=0;
@@ -231,7 +155,6 @@
     		}
     	}
     	else dol_print_error('','Use actions_sendmails.in.php for a type that is not supported');
->>>>>>> 3f5d67d4
 	}
 	else $thirdparty = $mysoc;
 
@@ -315,10 +238,6 @@
 			$filename = $attachedfiles['names'];
 			$mimetype = $attachedfiles['mimes'];
 
-<<<<<<< HEAD
-			$trackid = GETPOST('trackid','aZ09');
-=======
->>>>>>> 3f5d67d4
 
 			// Feature to push mail sent into Sent folder
 			if (! empty($conf->dolimail->enabled))
