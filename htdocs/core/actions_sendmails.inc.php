<?php
/* Copyright (C) 2013 Laurent Destailleur  <eldy@users.sourceforge.net>
 *
 * This program is free software; you can redistribute it and/or modify
 * it under the terms of the GNU General Public License as published by
 * the Free Software Foundation; either version 3 of the License, or
 * (at your option) any later version.
 *
 * This program is distributed in the hope that it will be useful,
 * but WITHOUT ANY WARRANTY; without even the implied warranty of
 * MERCHANTABILITY or FITNESS FOR A PARTICULAR PURPOSE.  See the
 * GNU General Public License for more details.
 *
 * You should have received a copy of the GNU General Public License
 * along with this program. If not, see <http://www.gnu.org/licenses/>.
 * or see http://www.gnu.org/
 */

/**
 *	\file			htdocs/core/actions_sendmails.inc.php
 *  \brief			Code for actions on sending mails from object page
 */

// $mysoc must be defined
// $id must be defined
// $actiontypecode must be defined
// $paramname must be defined
// $mode must be defined
// $object and $uobject may be defined.


/*
 * Add file in email form
 */
if (GETPOST('addfile'))
{
	$trackid = GETPOST('trackid','aZ09');
	
    require_once DOL_DOCUMENT_ROOT.'/core/lib/files.lib.php';

	// Set tmp user directory
	$vardir=$conf->user->dir_output."/".$user->id;
	$upload_dir_tmp = $vardir.'/temp';             // TODO Add $keytoavoidconflict in upload_dir path

	dol_add_file_process($upload_dir_tmp, 0, 0, 'addedfile', '', null, $trackid);
	$action='presend';
}

/*
 * Remove file in email form
 */
if (! empty($_POST['removedfile']) && empty($_POST['removAll']))
{
	$trackid = GETPOST('trackid','aZ09');
    
	require_once DOL_DOCUMENT_ROOT.'/core/lib/files.lib.php';

	// Set tmp user directory
	$vardir=$conf->user->dir_output."/".$user->id;
	$upload_dir_tmp = $vardir.'/temp';             // TODO Add $keytoavoidconflict in upload_dir path

	// TODO Delete only files that was uploaded from email form. This can be addressed by adding the trackid into the temp path then changing donotdeletefile to 2 instead of 1 to say "delete only if into temp dir"
	// GETPOST('removedfile','alpha') is position of file into $_SESSION["listofpaths"...] array.
	dol_remove_file_process(GETPOST('removedfile','alpha'), 0, 1, $trackid);   // We do not delete because if file is the official PDF of doc, we don't want to remove it physically
	$action='presend';
}

/*
 * Remove all files in email form
 */
if (GETPOST('removAll'))
{
	$trackid = GETPOST('trackid','aZ09');
	
    $listofpaths=array();
	$listofnames=array();
	$listofmimes=array();
    $keytoavoidconflict = empty($trackid)?'':'-'.$trackid;
	if (! empty($_SESSION["listofpaths".$keytoavoidconflict])) $listofpaths=explode(';',$_SESSION["listofpaths".$keytoavoidconflict]);
	if (! empty($_SESSION["listofnames".$keytoavoidconflict])) $listofnames=explode(';',$_SESSION["listofnames".$keytoavoidconflict]);
	if (! empty($_SESSION["listofmimes".$keytoavoidconflict])) $listofmimes=explode(';',$_SESSION["listofmimes".$keytoavoidconflict]);

	include_once DOL_DOCUMENT_ROOT.'/core/class/html.formmail.class.php';
	$formmail = new FormMail($db);
	$formmail->trackid = $trackid;
	
	foreach($listofpaths as $key => $value)
	{
		$pathtodelete = $value;
		$filetodelete = $listofnames[$key];
		$result = dol_delete_file($pathtodelete,1); // Delete uploded Files

		$langs->load("other");
		setEventMessages($langs->trans("FileWasRemoved",$filetodelete), null, 'mesgs');

		$formmail->remove_attached_files($key); // Update Session
	}
}

/*
 * Send mail
 */
if (($action == 'send' || $action == 'relance') && ! $_POST['addfile'] && ! $_POST['removAll'] && ! $_POST['removedfile'] && ! $_POST['cancel'] && !$_POST['modelselected'])
{
	$trackid = GETPOST('trackid','aZ09');
	$subject='';$actionmsg='';$actionmsg2='';
	
    if (! empty($conf->dolimail->enabled)) $langs->load("dolimail@dolimail");
	$langs->load('mails');

	if (is_object($object))
	{
    	$result=$object->fetch($id);
    
    	$sendtosocid=0;
    	if (method_exists($object,"fetch_thirdparty") && $object->element != 'societe')
    	{
    		$result=$object->fetch_thirdparty();
    		$thirdparty=$object->thirdparty;
    		$sendtosocid=$thirdparty->id;
    	}
    	else if ($object->element == 'societe')
    	{
    		$thirdparty=$object;
    		if ($thirdparty->id > 0) $sendtosocid=$thirdparty->id;
    		elseif($conf->dolimail->enabled)
    		{
    			$dolimail = new Dolimail($db);
    			$possibleaccounts=$dolimail->get_societe_by_email($_POST['sendto'],"1");
    			$possibleuser=$dolimail->get_from_user_by_mail($_POST['sendto'],"1"); // suche in llx_societe and socpeople
    			if (!$possibleaccounts && !$possibleuser) 
    			{
    					setEventMessages($langs->trans('ErrorFailedToFindSocieteRecord',$_POST['sendto']), null, 'errors');
    			}
    			elseif (count($possibleaccounts)>1) 
    			{
    					$sendtosocid=$possibleaccounts[1]['id'];
    					$result=$object->fetch($sendtosocid);
    					
    					setEventMessages($langs->trans('ErrorFoundMoreThanOneRecordWithEmail',$_POST['sendto'],$object->name), null, 'mesgs');
    			}
    			else 
    			{
    				if($possibleaccounts){ 
    					$sendtosocid=$possibleaccounts[1]['id'];
    					$result=$object->fetch($sendtosocid);
    				}elseif($possibleuser){ 
    					$sendtosocid=$possibleuser[0]['id'];
    
    					$result=$uobject->fetch($sendtosocid);
    					$object=$uobject;
    				}
    				
    			}
    		}
    	}
    	else dol_print_error('','Use actions_sendmails.in.php for a type that is not supported');
	}
	else $thirdparty = $mysoc;

	if ($result > 0)
	{
		if (trim($_POST['sendto']))
		{
			// Recipient is provided into free text
			$sendto = trim($_POST['sendto']);
			$sendtoid = 0;
		}
		elseif ($_POST['receiver'] != '-1')
		{
			// Recipient was provided from combo list
			if ($_POST['receiver'] == 'thirdparty') // Id of third party
			{
				$sendto = $thirdparty->name.' <'.$thirdparty->email.'>';
				$sendtoid = 0;
			}
			else	// Id du contact
			{
				$sendto = $thirdparty->contact_get_property((int) $_POST['receiver'],'email');
				$sendtoid = $_POST['receiver'];
			}
		}
		if (trim($_POST['sendtocc']))
		{
			$sendtocc = trim($_POST['sendtocc']);
		}
		elseif ($_POST['receivercc'] != '-1')
		{
			// Recipient was provided from combo list
			if ($_POST['receivercc'] == 'thirdparty')	// Id of third party
			{
				$sendtocc = $thirdparty->name.' <'.$thirdparty->email.'>';
			}
			else	// Id du contact
			{
				$sendtocc = $thirdparty->contact_get_property((int) $_POST['receivercc'],'email');
			}
		}

		if (dol_strlen($sendto))
		{
			require_once DOL_DOCUMENT_ROOT.'/core/class/CMailFile.class.php';
		    
			$langs->load("commercial");

			$fromtype = GETPOST('fromtype');
            if ($fromtype === 'user') {
                $from = $user->getFullName($langs) .' <'.$user->email.'>';
            }
            elseif ($fromtype === 'company') {
                $from = $conf->global->MAIN_INFO_SOCIETE_NOM .' <'.$conf->global->MAIN_INFO_SOCIETE_MAIL.'>';
            }
		    elseif (preg_match('/user_aliases_(\d+)/', $fromtype, $reg)) {
		        $tmp=explode(',', $user->email_aliases);
                $from = trim($tmp[($reg[1] - 1)]);
            }
		    elseif (preg_match('/global_aliases_(\d+)/', $fromtype, $reg)) {
                $tmp=explode(',', $conf->global->MAIN_INFO_SOCIETE_MAIL_ALIASES);
                $from = trim($tmp[($reg[1] - 1)]);
            }
            else {
                $from = $_POST['fromname'] . ' <' . $_POST['frommail'] .'>';
            }

            $replyto = $_POST['replytoname']. ' <' . $_POST['replytomail'].'>';
			$message = $_POST['message'];
			$sendtobcc= GETPOST('sendtoccc');
			if ($mode == 'emailfromproposal') $sendtobcc .= (empty($conf->global->MAIN_MAIL_AUTOCOPY_PROPOSAL_TO) ? '' : (($sendtobcc?", ":"").$conf->global->MAIN_MAIL_AUTOCOPY_PROPOSAL_TO));
			if ($mode == 'emailfromorder')    $sendtobcc .= (empty($conf->global->MAIN_MAIL_AUTOCOPY_ORDER_TO) ? '' : (($sendtobcc?", ":"").$conf->global->MAIN_MAIL_AUTOCOPY_ORDER_TO));
			if ($mode == 'emailfrominvoice')  $sendtobcc .= (empty($conf->global->MAIN_MAIL_AUTOCOPY_INVOICE_TO) ? '' : (($sendtobcc?", ":"").$conf->global->MAIN_MAIL_AUTOCOPY_INVOICE_TO));
			if ($mode == 'emailfromsupplierproposal') $sendtobcc .= (empty($conf->global->MAIN_MAIL_AUTOCOPY_SUPPLIER_PROPOSAL_TO) ? '' : (($sendtobcc?", ":"").$conf->global->MAIN_MAIL_AUTOCOPY_SUPPLIER_PROPOSAL_TO));
			if ($mode == 'emailfromsupplierorder')    $sendtobcc .= (empty($conf->global->MAIN_MAIL_AUTOCOPY_SUPPLIER_ORDER_TO) ? '' : (($sendtobcc?", ":"").$conf->global->MAIN_MAIL_AUTOCOPY_SUPPLIER_ORDER_TO));
			if ($mode == 'emailfromsupplierinvoice')  $sendtobcc .= (empty($conf->global->MAIN_MAIL_AUTOCOPY_SUPPLIER_INVOICE_TO) ? '' : (($sendtobcc?", ":"").$conf->global->MAIN_MAIL_AUTOCOPY_SUPPLIER_INVOICE_TO));
				
			$deliveryreceipt = $_POST['deliveryreceipt'];

			if ($action == 'send' || $action == 'relance')
			{
				if (dol_strlen($_POST['subject'])) $subject = $_POST['subject'];
				$actionmsg2=$langs->transnoentities('MailSentBy').' '.CMailFile::getValidAddress($from,4,0,1).' '.$langs->transnoentities('To').' '.CMailFile::getValidAddress($sendto,4,0,1);
				if ($message)
				{
					$actionmsg=$langs->transnoentities('MailFrom').': '.dol_escape_htmltag($from);
					$actionmsg=dol_concatdesc($actionmsg, $langs->transnoentities('MailTo').': '.dol_escape_htmltag($sendto));
					if ($sendtocc) $actionmsg = dol_concatdesc($actionmsg, $langs->transnoentities('Bcc') . ": " . dol_escape_htmltag($sendtocc));
					$actionmsg = dol_concatdesc($actionmsg, $langs->transnoentities('MailTopic') . ": " . $subject);
					$actionmsg = dol_concatdesc($actionmsg, $langs->transnoentities('TextUsedInTheMessageBody') . ":");
					$actionmsg = dol_concatdesc($actionmsg, $message);
				}
			}

			// Create form object
			include_once DOL_DOCUMENT_ROOT.'/core/class/html.formmail.class.php';
			$formmail = new FormMail($db);
			$formmail->trackid = $trackid;      // $trackid must be defined
            
			$attachedfiles=$formmail->get_attached_files();
			$filepath = $attachedfiles['paths'];
			$filename = $attachedfiles['names'];
			$mimetype = $attachedfiles['mimes'];


			// Feature to push mail sent into Sent folder
			if (! empty($conf->dolimail->enabled))
			{
				$mailfromid = explode("#", $_POST['frommail'],3);	// $_POST['frommail'] = 'aaa#Sent# <aaa@aaa.com>'	// TODO Use a better way to define Sent dir.
				if (count($mailfromid)==0) $from = $_POST['fromname'] . ' <' . $_POST['frommail'] .'>';
				else
				{
					$mbid = $mailfromid[1];

					/*IMAP Postbox*/
					$mailboxconfig = new IMAP($db);
					$mailboxconfig->fetch($mbid);
					if ($mailboxconfig->mailbox_imap_host) $ref=$mailboxconfig->get_ref();

					$mailboxconfig->folder_id=$mailboxconfig->mailbox_imap_outbox;
					$mailboxconfig->userfolder_fetch();

					if ($mailboxconfig->mailbox_save_sent_mails == 1)
					{

						$folder=str_replace($ref, '', $mailboxconfig->folder_cache_key);
						if (!$folder) $folder = "Sent";	// Default Sent folder

						$mailboxconfig->mbox = imap_open($mailboxconfig->get_connector_url().$folder, $mailboxconfig->mailbox_imap_login, $mailboxconfig->mailbox_imap_password);
						if (FALSE === $mailboxconfig->mbox)
						{
							$info = FALSE;
							$err = $langs->trans('Error3_Imap_Connection_Error');
							setEventMessages($err,$mailboxconfig->element, null, 'errors');
						}
						else
						{
							$mailboxconfig->mailboxid=$_POST['frommail'];
							$mailboxconfig->foldername=$folder;
							$from = $mailfromid[0] . $mailfromid[2];
							$imap=1;
						}

					}
				}
			}

			// Send mail
			$mailfile = new CMailFile($subject,$sendto,$from,$message,$filepath,$mimetype,$filename,$sendtocc,$sendtobcc,$deliveryreceipt,-1,'','',$trackid);
			if ($mailfile->error)
			{
				setEventMessage($mailfile->error, 'errors');
				$action='presend';
			}
			else
			{
				$result=$mailfile->sendfile();
				if ($result)
				{
					$error=0;

					// FIXME This must be moved into a trigger for action $trigger_name
					if (! empty($conf->dolimail->enabled))
					{
						$mid = (GETPOST('mid','int') ? GETPOST('mid','int') : 0);	// Original mail id is set ?
						if ($mid)
						{
							// set imap flag answered if it is an answered mail
							$dolimail=new DoliMail($db);
							$dolimail->id = $mid;
							$res=$dolimail->set_prop($user, 'answered',1);
				  		}
						if ($imap==1)
						{
							// write mail to IMAP Server
							$movemail = $mailboxconfig->putMail($subject,$sendto,$from,$message,$filepath,$mimetype,$filename,$sendtocc,$folder,$deliveryreceipt,$mailfile);
							if ($movemail) setEventMessages($langs->trans("MailMovedToImapFolder",$folder), null, 'mesgs');
							else setEventMessages($langs->trans("MailMovedToImapFolder_Warning",$folder), null, 'warnings');
				 	 	}
				 	}

					// Initialisation of datas
<<<<<<< HEAD
					$object->socid			= $sendtosocid;	// To link to a company
					$object->sendtoid		= $sendtoid;	// To link to a contact/address
					$object->actiontypecode	= $actiontypecode;
					$object->actionmsg		= $actionmsg;  // Long text
					$object->actionmsg2		= $actionmsg2; // Short text
					$object->trackid        = $trackid;
					$object->fk_element		= $object->id;
					$object->elementtype	= $object->element;
					$object->attachedfiles	= $attachedfiles;

					// Call of triggers
					include_once DOL_DOCUMENT_ROOT . '/core/class/interfaces.class.php';
					$interface=new Interfaces($db);
					$result=$interface->run_triggers($trigger_name,$object,$user,$langs,$conf);
					if ($result < 0) {
						$error++; $errors=$interface->errors;
=======
					if (is_object($object))
					{
    					$object->socid			= $sendtosocid;	// To link to a company
    					$object->sendtoid		= $sendtoid;	// To link to a contact/address
    					$object->actiontypecode	= $actiontypecode;
    					$object->actionmsg		= $actionmsg;  // Long text
    					$object->actionmsg2		= $actionmsg2; // Short text
    					$object->trackid        = $trackid;
    					$object->fk_element		= $object->id;
    					$object->elementtype	= $object->element;
    
    					// Call of triggers
    					include_once DOL_DOCUMENT_ROOT . '/core/class/interfaces.class.php';
    					$interface=new Interfaces($db);
    					$result=$interface->run_triggers($trigger_name,$object,$user,$langs,$conf);
    					if ($result < 0) {
    						$error++; $errors=$interface->errors;
    					}
    					// End call of triggers
>>>>>>> 7d7f1bf9
					}
					
					if ($error)
					{
						dol_print_error($db);
					}
					else
					{
						// Redirect here
						// This avoid sending mail twice if going out and then back to page
						$mesg=$langs->trans('MailSuccessfulySent',$mailfile->getValidAddress($from,2),$mailfile->getValidAddress($sendto,2));
						setEventMessages($mesg, null, 'mesgs');
						if ($conf->dolimail->enabled) header('Location: '.$_SERVER["PHP_SELF"].'?'.($paramname?$paramname:'id').'='.$object->id.'&'.($paramname2?$paramname2:'mid').'='.$parm2val);
						else header('Location: '.$_SERVER["PHP_SELF"].'?'.($paramname?$paramname:'id').'='.$object->id);
						exit;
					}
				}
				else
				{
					$langs->load("other");
					$mesg='<div class="error">';
					if ($mailfile->error)
					{
						$mesg.=$langs->trans('ErrorFailedToSendMail',$from,$sendto);
						$mesg.='<br>'.$mailfile->error;
					}
					else
					{
						$mesg.='No mail sent. Feature is disabled by option MAIN_DISABLE_ALL_MAILS';
					}
					$mesg.='</div>';

					setEventMessages($mesg, null, 'warnings');
					$action = 'presend';
				}
			}
		}
		else
		{
			$langs->load("errors");
			setEventMessages($langs->trans('ErrorFieldRequired',$langs->transnoentitiesnoconv("MailTo")), null, 'warnings');
			dol_syslog('Try to send email with no recipiend defined', LOG_WARNING);
			$action = 'presend';
		}
	}
	else
	{
		$langs->load("other");
		setEventMessages($langs->trans('ErrorFailedToReadEntity',$object->element), null, 'errors');
		dol_syslog('Failed to read data of object id='.$object->id.' element='.$object->element);
		$action = 'presend';
	}

}<|MERGE_RESOLUTION|>--- conflicted
+++ resolved
@@ -35,7 +35,7 @@
 if (GETPOST('addfile'))
 {
 	$trackid = GETPOST('trackid','aZ09');
-	
+
     require_once DOL_DOCUMENT_ROOT.'/core/lib/files.lib.php';
 
 	// Set tmp user directory
@@ -52,7 +52,7 @@
 if (! empty($_POST['removedfile']) && empty($_POST['removAll']))
 {
 	$trackid = GETPOST('trackid','aZ09');
-    
+
 	require_once DOL_DOCUMENT_ROOT.'/core/lib/files.lib.php';
 
 	// Set tmp user directory
@@ -71,7 +71,7 @@
 if (GETPOST('removAll'))
 {
 	$trackid = GETPOST('trackid','aZ09');
-	
+
     $listofpaths=array();
 	$listofnames=array();
 	$listofmimes=array();
@@ -83,7 +83,7 @@
 	include_once DOL_DOCUMENT_ROOT.'/core/class/html.formmail.class.php';
 	$formmail = new FormMail($db);
 	$formmail->trackid = $trackid;
-	
+
 	foreach($listofpaths as $key => $value)
 	{
 		$pathtodelete = $value;
@@ -104,14 +104,14 @@
 {
 	$trackid = GETPOST('trackid','aZ09');
 	$subject='';$actionmsg='';$actionmsg2='';
-	
+
     if (! empty($conf->dolimail->enabled)) $langs->load("dolimail@dolimail");
 	$langs->load('mails');
 
 	if (is_object($object))
 	{
     	$result=$object->fetch($id);
-    
+
     	$sendtosocid=0;
     	if (method_exists($object,"fetch_thirdparty") && $object->element != 'societe')
     	{
@@ -128,29 +128,29 @@
     			$dolimail = new Dolimail($db);
     			$possibleaccounts=$dolimail->get_societe_by_email($_POST['sendto'],"1");
     			$possibleuser=$dolimail->get_from_user_by_mail($_POST['sendto'],"1"); // suche in llx_societe and socpeople
-    			if (!$possibleaccounts && !$possibleuser) 
+    			if (!$possibleaccounts && !$possibleuser)
     			{
     					setEventMessages($langs->trans('ErrorFailedToFindSocieteRecord',$_POST['sendto']), null, 'errors');
     			}
-    			elseif (count($possibleaccounts)>1) 
+    			elseif (count($possibleaccounts)>1)
     			{
     					$sendtosocid=$possibleaccounts[1]['id'];
     					$result=$object->fetch($sendtosocid);
-    					
+
     					setEventMessages($langs->trans('ErrorFoundMoreThanOneRecordWithEmail',$_POST['sendto'],$object->name), null, 'mesgs');
     			}
-    			else 
+    			else
     			{
-    				if($possibleaccounts){ 
+    				if($possibleaccounts){
     					$sendtosocid=$possibleaccounts[1]['id'];
     					$result=$object->fetch($sendtosocid);
-    				}elseif($possibleuser){ 
+    				}elseif($possibleuser){
     					$sendtosocid=$possibleuser[0]['id'];
-    
+
     					$result=$uobject->fetch($sendtosocid);
     					$object=$uobject;
     				}
-    				
+
     			}
     		}
     	}
@@ -200,7 +200,7 @@
 		if (dol_strlen($sendto))
 		{
 			require_once DOL_DOCUMENT_ROOT.'/core/class/CMailFile.class.php';
-		    
+
 			$langs->load("commercial");
 
 			$fromtype = GETPOST('fromtype');
@@ -231,7 +231,7 @@
 			if ($mode == 'emailfromsupplierproposal') $sendtobcc .= (empty($conf->global->MAIN_MAIL_AUTOCOPY_SUPPLIER_PROPOSAL_TO) ? '' : (($sendtobcc?", ":"").$conf->global->MAIN_MAIL_AUTOCOPY_SUPPLIER_PROPOSAL_TO));
 			if ($mode == 'emailfromsupplierorder')    $sendtobcc .= (empty($conf->global->MAIN_MAIL_AUTOCOPY_SUPPLIER_ORDER_TO) ? '' : (($sendtobcc?", ":"").$conf->global->MAIN_MAIL_AUTOCOPY_SUPPLIER_ORDER_TO));
 			if ($mode == 'emailfromsupplierinvoice')  $sendtobcc .= (empty($conf->global->MAIN_MAIL_AUTOCOPY_SUPPLIER_INVOICE_TO) ? '' : (($sendtobcc?", ":"").$conf->global->MAIN_MAIL_AUTOCOPY_SUPPLIER_INVOICE_TO));
-				
+
 			$deliveryreceipt = $_POST['deliveryreceipt'];
 
 			if ($action == 'send' || $action == 'relance')
@@ -253,7 +253,7 @@
 			include_once DOL_DOCUMENT_ROOT.'/core/class/html.formmail.class.php';
 			$formmail = new FormMail($db);
 			$formmail->trackid = $trackid;      // $trackid must be defined
-            
+
 			$attachedfiles=$formmail->get_attached_files();
 			$filepath = $attachedfiles['paths'];
 			$filename = $attachedfiles['names'];
@@ -337,46 +337,28 @@
 				 	}
 
 					// Initialisation of datas
-<<<<<<< HEAD
-					$object->socid			= $sendtosocid;	// To link to a company
-					$object->sendtoid		= $sendtoid;	// To link to a contact/address
-					$object->actiontypecode	= $actiontypecode;
-					$object->actionmsg		= $actionmsg;  // Long text
-					$object->actionmsg2		= $actionmsg2; // Short text
-					$object->trackid        = $trackid;
-					$object->fk_element		= $object->id;
-					$object->elementtype	= $object->element;
-					$object->attachedfiles	= $attachedfiles;
-
-					// Call of triggers
-					include_once DOL_DOCUMENT_ROOT . '/core/class/interfaces.class.php';
-					$interface=new Interfaces($db);
-					$result=$interface->run_triggers($trigger_name,$object,$user,$langs,$conf);
-					if ($result < 0) {
-						$error++; $errors=$interface->errors;
-=======
 					if (is_object($object))
 					{
-    					$object->socid			= $sendtosocid;	// To link to a company
-    					$object->sendtoid		= $sendtoid;	// To link to a contact/address
-    					$object->actiontypecode	= $actiontypecode;
-    					$object->actionmsg		= $actionmsg;  // Long text
-    					$object->actionmsg2		= $actionmsg2; // Short text
-    					$object->trackid        = $trackid;
-    					$object->fk_element		= $object->id;
-    					$object->elementtype	= $object->element;
-    
-    					// Call of triggers
-    					include_once DOL_DOCUMENT_ROOT . '/core/class/interfaces.class.php';
-    					$interface=new Interfaces($db);
-    					$result=$interface->run_triggers($trigger_name,$object,$user,$langs,$conf);
-    					if ($result < 0) {
-    						$error++; $errors=$interface->errors;
-    					}
-    					// End call of triggers
->>>>>>> 7d7f1bf9
-					}
-					
+						$object->socid			= $sendtosocid;	// To link to a company
+						$object->sendtoid		= $sendtoid;	// To link to a contact/address
+						$object->actiontypecode	= $actiontypecode;
+						$object->actionmsg		= $actionmsg;  // Long text
+						$object->actionmsg2		= $actionmsg2; // Short text
+						$object->trackid        = $trackid;
+						$object->fk_element		= $object->id;
+						$object->elementtype	= $object->element;
+						$object->attachedfiles	= $attachedfiles;
+
+						// Call of triggers
+						include_once DOL_DOCUMENT_ROOT . '/core/class/interfaces.class.php';
+						$interface=new Interfaces($db);
+						$result=$interface->run_triggers($trigger_name,$object,$user,$langs,$conf);
+						if ($result < 0) {
+							$error++; $errors=$interface->errors;
+						}
+					// End call of triggers
+					}
+
 					if ($error)
 					{
 						dol_print_error($db);
