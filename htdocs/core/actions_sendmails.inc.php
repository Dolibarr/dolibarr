<?php
/* Copyright (C) 2013 Laurent Destailleur  <eldy@users.sourceforge.net>
*  Copyright (C) 2013 Juanjo Menent		   <jmenent@2byte.es>
*
* This program is free software; you can redistribute it and/or modify
* it under the terms of the GNU General Public License as published by
* the Free Software Foundation; either version 3 of the License, or
* (at your option) any later version.
*
* This program is distributed in the hope that it will be useful,
* but WITHOUT ANY WARRANTY; without even the implied warranty of
* MERCHANTABILITY or FITNESS FOR A PARTICULAR PURPOSE.  See the
* GNU General Public License for more details.
*
* You should have received a copy of the GNU General Public License
* along with this program. If not, see <https://www.gnu.org/licenses/>.
* or see https://www.gnu.org/
*/

/**
 *	\file			htdocs/core/actions_sendmails.inc.php
 *  \brief			Code for actions on sending mails from object page
 */

// $mysoc must be defined
// $id must be defined
// $paramname may be defined
// $autocopy may be defined (used to know the automatic BCC to add)
// $triggersendname must be set (can be '')
// $actiontypecode can be set
// $object and $uobject may be defined

/*
 * Add file in email form
 */
if (GETPOST('addfile', 'alpha'))
{
	$trackid = GETPOST('trackid', 'aZ09');

	require_once DOL_DOCUMENT_ROOT.'/core/lib/files.lib.php';

	// Set tmp user directory
	$vardir = $conf->user->dir_output."/".$user->id;
	$upload_dir_tmp = $vardir.'/temp'; // TODO Add $keytoavoidconflict in upload_dir path

	dol_add_file_process($upload_dir_tmp, 1, 0, 'addedfile', '', null, $trackid, 0);
	$action = 'presend';
}

/*
 * Remove file in email form
 */
if (!empty($_POST['removedfile']) && empty($_POST['removAll']))
{
	$trackid = GETPOST('trackid', 'aZ09');

	require_once DOL_DOCUMENT_ROOT.'/core/lib/files.lib.php';

	// Set tmp user directory
	$vardir = $conf->user->dir_output."/".$user->id;
	$upload_dir_tmp = $vardir.'/temp'; // TODO Add $keytoavoidconflict in upload_dir path

	// TODO Delete only files that was uploaded from email form. This can be addressed by adding the trackid into the temp path then changing donotdeletefile to 2 instead of 1 to say "delete only if into temp dir"
	// GETPOST('removedfile','alpha') is position of file into $_SESSION["listofpaths"...] array.
	dol_remove_file_process(GETPOST('removedfile', 'alpha'), 0, 1, $trackid); // We do not delete because if file is the official PDF of doc, we don't want to remove it physically
	$action = 'presend';
}

/*
 * Remove all files in email form
 */
if (GETPOST('removAll', 'alpha'))
{
	$trackid = GETPOST('trackid', 'aZ09');

	$listofpaths = array();
	$listofnames = array();
	$listofmimes = array();
	$keytoavoidconflict = empty($trackid) ? '' : '-'.$trackid;
	if (!empty($_SESSION["listofpaths".$keytoavoidconflict])) $listofpaths = explode(';', $_SESSION["listofpaths".$keytoavoidconflict]);
	if (!empty($_SESSION["listofnames".$keytoavoidconflict])) $listofnames = explode(';', $_SESSION["listofnames".$keytoavoidconflict]);
	if (!empty($_SESSION["listofmimes".$keytoavoidconflict])) $listofmimes = explode(';', $_SESSION["listofmimes".$keytoavoidconflict]);

	include_once DOL_DOCUMENT_ROOT.'/core/class/html.formmail.class.php';
	$formmail = new FormMail($db);
	$formmail->trackid = $trackid;

	foreach ($listofpaths as $key => $value)
	{
		$pathtodelete = $value;
		$filetodelete = $listofnames[$key];
		$result = dol_delete_file($pathtodelete, 1); // Delete uploded Files

		$langs->load("other");
		setEventMessages($langs->trans("FileWasRemoved", $filetodelete), null, 'mesgs');

		$formmail->remove_attached_files($key); // Update Session
	}
}

/*
 * Send mail
 */
if (($action == 'send' || $action == 'relance') && !$_POST['addfile'] && !$_POST['removAll'] && !$_POST['removedfile'] && !$_POST['cancel'] && !$_POST['modelselected'])
{
	if (empty($trackid)) $trackid = GETPOST('trackid', 'aZ09');

	$subject = ''; $actionmsg = ''; $actionmsg2 = '';

	$langs->load('mails');

	if (is_object($object))
	{
		$result = $object->fetch($id);

		$sendtosocid = 0; // Id of related thirdparty
		if (method_exists($object, "fetch_thirdparty") && !in_array($object->element, array('member', 'user', 'expensereport', 'societe', 'contact')))
		{
			$resultthirdparty = $object->fetch_thirdparty();
			$thirdparty = $object->thirdparty;
			if (is_object($thirdparty)) $sendtosocid = $thirdparty->id;
		} elseif ($object->element == 'member' || $object->element == 'user')
		{
			$thirdparty = $object;
			if ($object->socid > 0) $sendtosocid = $object->socid;
		} elseif ($object->element == 'expensereport')
		{
			$tmpuser = new User($db);
			$tmpuser->fetch($object->fk_user_author);
			$thirdparty = $tmpuser;
			if ($object->socid > 0) $sendtosocid = $object->socid;
		} elseif ($object->element == 'societe')
		{
			$thirdparty = $object;
			if (is_object($thirdparty) && $thirdparty->id > 0) $sendtosocid = $thirdparty->id;
		} elseif ($object->element == 'contact')
		{
			$contact = $object;
			if ($contact->id > 0) {
				$contact->fetch_thirdparty();
				$thirdparty = $contact->thirdparty;
				if (is_object($thirdparty) && $thirdparty->id > 0) $sendtosocid = $thirdparty->id;
			}
		} else dol_print_error('', "Use actions_sendmails.in.php for an element/object '".$object->element."' that is not supported");

		if (is_object($hookmanager))
		{
			$parameters = array();
			$reshook = $hookmanager->executeHooks('initSendToSocid', $parameters, $object, $action); // Note that $action and $object may have been modified by some hooks
		}
	} else {
		$thirdparty = $mysoc;
	}

	if ($result > 0)
	{
		$sendto = '';
		$sendtocc = '';
		$sendtobcc = '';
		$sendtoid = array();
		$sendtouserid = array();
		$sendtoccuserid = array();

		// Define $sendto
		$receiver = $_POST['receiver'];
		if (!is_array($receiver))
		{
			if ($receiver == '-1') $receiver = array();
			else $receiver = array($receiver);
		}

		$tmparray = array();
		if (trim($_POST['sendto']))
		{
			// Recipients are provided into free text
			$tmparray[] = trim($_POST['sendto']);
		}

		if (count($receiver) > 0)
		{
			// Recipient was provided from combo list
			foreach ($receiver as $key=>$val)
			{
				if ($val == 'thirdparty') // Key selected means current third party ('thirdparty' may be used for current member or current user too)
				{
					$tmparray[] = dol_string_nospecial($thirdparty->getFullName($langs), ' ', array(",")).' <'.$thirdparty->email.'>';
				}
				elseif ($val == 'contact') // Key selected means current contact
				{
					$tmparray[] = dol_string_nospecial($contact->getFullName($langs), ' ', array(",")).' <'.$contact->email.'>';
					$sendtoid[] = $contact->id;
				} elseif ($val)	// $val is the Id of a contact
				{
					$tmparray[] = $thirdparty->contact_get_property((int) $val, 'email');
					$sendtoid[] = ((int) $val);
				}
			}
		}

		if (!empty($conf->global->MAIN_MAIL_ENABLED_USER_DEST_SELECT))
		{
			$receiveruser = $_POST['receiveruser'];
			if (is_array($receiveruser) && count($receiveruser) > 0)
			{
				$fuserdest = new User($db);
				foreach ($receiveruser as $key=>$val)
				{
					$tmparray[] = $fuserdest->user_get_property($val, 'email');
					$sendtouserid[] = $val;
				}
			}
		}

		$sendto = implode(',', $tmparray);

		// Define $sendtocc
		$receivercc = $_POST['receivercc'];
		if (!is_array($receivercc))
		{
			if ($receivercc == '-1') $receivercc = array();
			else $receivercc = array($receivercc);
		}
		$tmparray = array();
		if (trim($_POST['sendtocc']))
		{
			$tmparray[] = trim($_POST['sendtocc']);
		}
		if (count($receivercc) > 0)
		{
			foreach ($receivercc as $key=>$val)
			{
				// Recipient was provided from combo list
				if ($val == 'thirdparty')	// Key selected means currentthird party (may be usd for current member or current user too)
				{
					$tmparray[] = dol_string_nospecial($thirdparty->name, ' ', array(",")).' <'.$thirdparty->email.'>';
				}
				// Recipient was provided from combo list
				elseif ($val == 'contact')	// Key selected means current contact
				{
					$tmparray[] = dol_string_nospecial($contact->name, ' ', array(",")).' <'.$contact->email.'>';
					//$sendtoid[] = $contact->id;  TODO Add also id of contact in CC ?
				} elseif ($val)				// $val is the Id of a contact
				{
					$tmparray[] = $thirdparty->contact_get_property((int) $val, 'email');
					//$sendtoid[] = ((int) $val);  TODO Add also id of contact in CC ?
				}
			}
		}
		if (!empty($conf->global->MAIN_MAIL_ENABLED_USER_DEST_SELECT)) {
			$receiverccuser = $_POST['receiverccuser'];

			if (is_array($receiverccuser) && count($receiverccuser) > 0)
			{
				$fuserdest = new User($db);
				foreach ($receiverccuser as $key=>$val)
				{
					$tmparray[] = $fuserdest->user_get_property($val, 'email');
					$sendtoccuserid[] = $val;
				}
			}
		}
		$sendtocc = implode(',', $tmparray);

		if (dol_strlen($sendto))
		{
			// Define $urlwithroot
			$urlwithouturlroot = preg_replace('/'.preg_quote(DOL_URL_ROOT, '/').'$/i', '', trim($dolibarr_main_url_root));
			$urlwithroot = $urlwithouturlroot.DOL_URL_ROOT; // This is to use external domain name found into config file
			//$urlwithroot=DOL_MAIN_URL_ROOT;					// This is to use same domain name than current

			require_once DOL_DOCUMENT_ROOT.'/core/class/CMailFile.class.php';

			$langs->load("commercial");

			$reg = array();
			$fromtype = GETPOST('fromtype', 'alpha');
			if ($fromtype === 'robot') {
				$from = dol_string_nospecial($conf->global->MAIN_MAIL_EMAIL_FROM, ' ', array(",")).' <'.$conf->global->MAIN_MAIL_EMAIL_FROM.'>';
			} elseif ($fromtype === 'user') {
				$from = dol_string_nospecial($user->getFullName($langs), ' ', array(",")).' <'.$user->email.'>';
			} elseif ($fromtype === 'company') {
				$from = dol_string_nospecial($conf->global->MAIN_INFO_SOCIETE_NOM, ' ', array(",")).' <'.$conf->global->MAIN_INFO_SOCIETE_MAIL.'>';
			} elseif (preg_match('/user_aliases_(\d+)/', $fromtype, $reg)) {
				$tmp = explode(',', $user->email_aliases);
				$from = trim($tmp[($reg[1] - 1)]);
			} elseif (preg_match('/global_aliases_(\d+)/', $fromtype, $reg)) {
				$tmp = explode(',', $conf->global->MAIN_INFO_SOCIETE_MAIL_ALIASES);
				$from = trim($tmp[($reg[1] - 1)]);
			} elseif (preg_match('/senderprofile_(\d+)_(\d+)/', $fromtype, $reg)) {
				$sql = 'SELECT rowid, label, email FROM '.MAIN_DB_PREFIX.'c_email_senderprofile';
				$sql .= ' WHERE rowid = '.(int) $reg[1];
				$resql = $db->query($sql);
				$obj = $db->fetch_object($resql);
				if ($obj)
				{
					$from = dol_string_nospecial($obj->label, ' ', array(",")).' <'.$obj->email.'>';
				}
			} else {
				$from = dol_string_nospecial($_POST['fromname'], ' ', array(",")).' <'.$_POST['frommail'].'>';
			}

			$replyto = dol_string_nospecial($_POST['replytoname'], ' ', array(",")).' <'.$_POST['replytomail'].'>';
			$message = GETPOST('message', 'restricthtml');
			$subject = GETPOST('subject', 'restricthtml');

			// Make a change into HTML code to allow to include images from medias directory with an external reabable URL.
			// <img alt="" src="/dolibarr_dev/htdocs/viewimage.php?modulepart=medias&amp;entity=1&amp;file=image/ldestailleur_166x166.jpg" style="height:166px; width:166px" />
			// become
			// <img alt="" src="'.$urlwithroot.'viewimage.php?modulepart=medias&amp;entity=1&amp;file=image/ldestailleur_166x166.jpg" style="height:166px; width:166px" />
			$message = preg_replace('/(<img.*src=")[^\"]*viewimage\.php([^\"]*)modulepart=medias([^\"]*)file=([^\"]*)("[^\/]*\/>)/', '\1'.$urlwithroot.'/viewimage.php\2modulepart=medias\3file=\4\5', $message);

			$sendtobcc = GETPOST('sendtoccc');
			// Autocomplete the $sendtobcc
			// $autocopy can be MAIN_MAIL_AUTOCOPY_PROPOSAL_TO, MAIN_MAIL_AUTOCOPY_ORDER_TO, MAIN_MAIL_AUTOCOPY_INVOICE_TO, MAIN_MAIL_AUTOCOPY_SUPPLIER_PROPOSAL_TO...
			if (!empty($autocopy))
			{
				$sendtobcc .= (empty($conf->global->$autocopy) ? '' : (($sendtobcc ? ", " : "").$conf->global->$autocopy));
			}

			$deliveryreceipt = $_POST['deliveryreceipt'];

			if ($action == 'send' || $action == 'relance')
			{
				$actionmsg2 = $langs->transnoentities('MailSentBy').' '.CMailFile::getValidAddress($from, 4, 0, 1).' '.$langs->transnoentities('at').' '.CMailFile::getValidAddress($sendto, 4, 0, 1);
				if ($message)
				{
					$actionmsg = $langs->transnoentities('MailFrom').': '.dol_escape_htmltag($from);
					$actionmsg = dol_concatdesc($actionmsg, $langs->transnoentities('MailTo').': '.dol_escape_htmltag($sendto));
					if ($sendtocc) $actionmsg = dol_concatdesc($actionmsg, $langs->transnoentities('Bcc').": ".dol_escape_htmltag($sendtocc));
					$actionmsg = dol_concatdesc($actionmsg, $langs->transnoentities('MailTopic').": ".$subject);
					$actionmsg = dol_concatdesc($actionmsg, $langs->transnoentities('TextUsedInTheMessageBody').":");
					$actionmsg = dol_concatdesc($actionmsg, $message);
				}
			}

			// Create form object
			include_once DOL_DOCUMENT_ROOT.'/core/class/html.formmail.class.php';
			$formmail = new FormMail($db);
			$formmail->trackid = $trackid; // $trackid must be defined

			$attachedfiles = $formmail->get_attached_files();
			$filepath = $attachedfiles['paths'];
			$filename = $attachedfiles['names'];
			$mimetype = $attachedfiles['mimes'];

			// Feature to push mail sent into Sent folder
			/* This code must be now included into the hook mail, method sendMailAfter
			if (! empty($conf->dolimail->enabled))
			{
				$mailfromid = explode("#", $_POST['frommail'],3);	// $_POST['frommail'] = 'aaa#Sent# <aaa@aaa.com>'	// TODO Use a better way to define Sent dir.
				if (count($mailfromid)==0) $from = $_POST['fromname'] . ' <' . $_POST['frommail'] .'>';
				else
				{
					$mbid = $mailfromid[1];

					// IMAP Postbox
					$mailboxconfig = new IMAP($db);
					$mailboxconfig->fetch($mbid);
					if ($mailboxconfig->mailbox_imap_host) $ref=$mailboxconfig->get_ref();

					$mailboxconfig->folder_id=$mailboxconfig->mailbox_imap_outbox;
					$mailboxconfig->userfolder_fetch();

					if ($mailboxconfig->mailbox_save_sent_mails == 1)
					{

						$folder=str_replace($ref, '', $mailboxconfig->folder_cache_key);
						if (!$folder) $folder = "Sent";	// Default Sent folder

						$mailboxconfig->mbox = imap_open($mailboxconfig->get_connector_url().$folder, $mailboxconfig->mailbox_imap_login, $mailboxconfig->mailbox_imap_password);
						if (false === $mailboxconfig->mbox)
						{
							$info = false;
							$err = $langs->trans('Error3_Imap_Connection_Error');
							setEventMessages($err,$mailboxconfig->element, null, 'errors');
						}
						else
						{
							$mailboxconfig->mailboxid=$_POST['frommail'];
							$mailboxconfig->foldername=$folder;
							$from = $mailfromid[0] . $mailfromid[2];
							$imap=1;
						}

					}
				}
			}
			*/

			// Make substitution in email content
			$substitutionarray = getCommonSubstitutionArray($langs, 0, null, $object);
			$substitutionarray['__EMAIL__'] = $sendto;
			$substitutionarray['__CHECK_READ__'] = (is_object($object) && is_object($object->thirdparty)) ? '<img src="'.DOL_MAIN_URL_ROOT.'/public/emailing/mailing-read.php?tag='.$object->thirdparty->tag.'&securitykey='.urlencode($conf->global->MAILING_EMAIL_UNSUBSCRIBE_KEY).'" width="1" height="1" style="width:1px;height:1px" border="0"/>' : '';

			$parameters = array('mode'=>'formemail');
			complete_substitutions_array($substitutionarray, $langs, $object, $parameters);

			$subject = make_substitutions($subject, $substitutionarray);
			$message = make_substitutions($message, $substitutionarray);

			if (method_exists($object, 'makeSubstitution'))
			{
				$subject = $object->makeSubstitution($subject);
				$message = $object->makeSubstitution($message);
			}

			// Send mail (substitutionarray must be done just before this)
			if (empty($sendcontext)) $sendcontext = 'standard';
			$mailfile = new CMailFile($subject, $sendto, $from, $message, $filepath, $mimetype, $filename, $sendtocc, $sendtobcc, $deliveryreceipt, -1, '', '', $trackid, '', $sendcontext);

			if ($mailfile->error)
			{
				setEventMessages($mailfile->error, $mailfile->errors, 'errors');
				$action = 'presend';
			} else {
				$result = $mailfile->sendfile();
				if ($result)
				{
					// Initialisation of datas of object to call trigger
					if (is_object($object))
					{
						if (empty($actiontypecode)) $actiontypecode = 'AC_OTH_AUTO'; // Event insert into agenda automatically

						$object->socid = $sendtosocid; // To link to a company
						$object->sendtoid = $sendtoid; // To link to contact-addresses. This is an array.
						$object->actiontypecode = $actiontypecode; // Type of event ('AC_OTH', 'AC_OTH_AUTO', 'AC_XXX'...)
						$object->actionmsg = $actionmsg; // Long text (@todo Replace this with $message, we already have details of email in dedicated properties)
						$object->actionmsg2		= $actionmsg2; // Short text ($langs->transnoentities('MailSentBy')...);

						$object->trackid = $trackid;
						$object->fk_element		= $object->id;
						$object->elementtype	= $object->element;
						if (is_array($attachedfiles) && count($attachedfiles) > 0) {
							$object->attachedfiles = $attachedfiles;
						}
						if (is_array($sendtouserid) && count($sendtouserid) > 0 && !empty($conf->global->MAIN_MAIL_ENABLED_USER_DEST_SELECT)) {
							$object->sendtouserid = $sendtouserid;
						}

						$object->email_msgid = $mailfile->msgid; // @todo Set msgid into $mailfile after sending
						$object->email_from = $from;
						$object->email_subject = $subject;
						$object->email_to = $sendto;
						$object->email_tocc = $sendtocc;
						$object->email_tobcc = $sendtobcc;
						$object->email_subject = $subject;
						$object->email_msgid = $mailfile->msgid;

						// Call of triggers (you should have set $triggersendname to execute trigger. $trigger_name is deprecated)
						if (!empty($triggersendname) || !empty($trigger_name))
						{
							// Call trigger
							$result = $object->call_trigger(empty($triggersendname) ? $trigger_name : $triggersendname, $user);
							if ($result < 0) $error++;
							// End call triggers

							if ($error) {
								setEventMessages($object->error, $object->errors, 'errors');
							}
						}
						// End call of triggers
					}

					// Redirect here
					// This avoid sending mail twice if going out and then back to page
					$mesg = $langs->trans('MailSuccessfulySent', $mailfile->getValidAddress($from, 2), $mailfile->getValidAddress($sendto, 2));
					setEventMessages($mesg, null, 'mesgs');

  					$moreparam = '';
	  				if (isset($paramname2) || isset($paramval2)) $moreparam .= '&'.($paramname2 ? $paramname2 : 'mid').'='.$paramval2;
		  			header('Location: '.$_SERVER["PHP_SELF"].'?'.($paramname ? $paramname : 'id').'='.(is_object($object) ? $object->id : '').$moreparam);
			  		exit;
				} else {
					$langs->load("other");
					$mesg = '<div class="error">';
					if ($mailfile->error)
					{
						$mesg .= $langs->transnoentities('ErrorFailedToSendMail', dol_escape_htmltag($from), dol_escape_htmltag($sendto));
						$mesg .= '<br>'.$mailfile->error;
<<<<<<< HEAD
					} else {
						$mesg .= 'No mail sent. Feature is disabled by option MAIN_DISABLE_ALL_MAILS';
=======
					}
					else
					{
						$mesg .= $langs->transnoentities('ErrorFailedToSendMail', dol_escape_htmltag($from), dol_escape_htmltag($sendto));;
						if (!empty($conf->global->MAIN_DISABLE_ALL_MAILS)) {
							$mesg .= '<br>Feature is disabled by option MAIN_DISABLE_ALL_MAILS';
						} else {
							$mesg .= '<br>Unkown Error, please refers to your administrator';
						}
>>>>>>> ec0da692
					}
					$mesg .= '</div>';

					setEventMessages($mesg, null, 'warnings');
					$action = 'presend';
				}
			}
		} else {
			$langs->load("errors");
			setEventMessages($langs->trans('ErrorFieldRequired', $langs->transnoentitiesnoconv("MailTo")), null, 'warnings');
			dol_syslog('Try to send email with no recipient defined', LOG_WARNING);
			$action = 'presend';
		}
	} else {
		$langs->load("errors");
		setEventMessages($langs->trans('ErrorFailedToReadObject', $object->element), null, 'errors');
		dol_syslog('Failed to read data of object id='.$object->id.' element='.$object->element);
		$action = 'presend';
	}
}<|MERGE_RESOLUTION|>--- conflicted
+++ resolved
@@ -473,24 +473,16 @@
 				} else {
 					$langs->load("other");
 					$mesg = '<div class="error">';
-					if ($mailfile->error)
-					{
+					if ($mailfile->error) {
 						$mesg .= $langs->transnoentities('ErrorFailedToSendMail', dol_escape_htmltag($from), dol_escape_htmltag($sendto));
 						$mesg .= '<br>'.$mailfile->error;
-<<<<<<< HEAD
 					} else {
-						$mesg .= 'No mail sent. Feature is disabled by option MAIN_DISABLE_ALL_MAILS';
-=======
-					}
-					else
-					{
 						$mesg .= $langs->transnoentities('ErrorFailedToSendMail', dol_escape_htmltag($from), dol_escape_htmltag($sendto));;
 						if (!empty($conf->global->MAIN_DISABLE_ALL_MAILS)) {
 							$mesg .= '<br>Feature is disabled by option MAIN_DISABLE_ALL_MAILS';
 						} else {
 							$mesg .= '<br>Unkown Error, please refers to your administrator';
 						}
->>>>>>> ec0da692
 					}
 					$mesg .= '</div>';
 
