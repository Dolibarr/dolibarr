<?php
/* Copyright (C) 2013 Laurent Destailleur  <eldy@users.sourceforge.net>
 *
* This program is free software; you can redistribute it and/or modify
* it under the terms of the GNU General Public License as published by
* the Free Software Foundation; either version 3 of the License, or
* (at your option) any later version.
*
* This program is distributed in the hope that it will be useful,
* but WITHOUT ANY WARRANTY; without even the implied warranty of
* MERCHANTABILITY or FITNESS FOR A PARTICULAR PURPOSE.  See the
* GNU General Public License for more details.
*
* You should have received a copy of the GNU General Public License
* along with this program. If not, see <http://www.gnu.org/licenses/>.
* or see http://www.gnu.org/
*/

/**
 *	\file			htdocs/core/actions_sendmails.inc.php
 *  \brief			Code for actions on sending mails from object page
 */

// $mysoc must be defined
// $id must be defined
// $paramname may be defined
// $autocopy may be defined (used to know the automatic BCC to add)
// $trigger_name must be set (can be '')
// $actiontypecode can be set
// $object and $uobject may be defined

/*
 * Add file in email form
 */
if (GETPOST('addfile','alpha'))
{
	$trackid = GETPOST('trackid','aZ09');

	require_once DOL_DOCUMENT_ROOT.'/core/lib/files.lib.php';

	// Set tmp user directory
	$vardir=$conf->user->dir_output."/".$user->id;
	$upload_dir_tmp = $vardir.'/temp';             // TODO Add $keytoavoidconflict in upload_dir path

	dol_add_file_process($upload_dir_tmp, 0, 0, 'addedfile', '', null, $trackid, 0);
	$action='presend';
}

/*
 * Remove file in email form
 */
if (! empty($_POST['removedfile']) && empty($_POST['removAll']))
{
	$trackid = GETPOST('trackid','aZ09');

	require_once DOL_DOCUMENT_ROOT.'/core/lib/files.lib.php';

	// Set tmp user directory
	$vardir=$conf->user->dir_output."/".$user->id;
	$upload_dir_tmp = $vardir.'/temp';             // TODO Add $keytoavoidconflict in upload_dir path

	// TODO Delete only files that was uploaded from email form. This can be addressed by adding the trackid into the temp path then changing donotdeletefile to 2 instead of 1 to say "delete only if into temp dir"
	// GETPOST('removedfile','alpha') is position of file into $_SESSION["listofpaths"...] array.
	dol_remove_file_process(GETPOST('removedfile','alpha'), 0, 1, $trackid);   // We do not delete because if file is the official PDF of doc, we don't want to remove it physically
	$action='presend';
}

/*
 * Remove all files in email form
 */
if (GETPOST('removAll','alpha'))
{
	$trackid = GETPOST('trackid','aZ09');

	$listofpaths=array();
	$listofnames=array();
	$listofmimes=array();
	$keytoavoidconflict = empty($trackid)?'':'-'.$trackid;
	if (! empty($_SESSION["listofpaths".$keytoavoidconflict])) $listofpaths=explode(';',$_SESSION["listofpaths".$keytoavoidconflict]);
	if (! empty($_SESSION["listofnames".$keytoavoidconflict])) $listofnames=explode(';',$_SESSION["listofnames".$keytoavoidconflict]);
	if (! empty($_SESSION["listofmimes".$keytoavoidconflict])) $listofmimes=explode(';',$_SESSION["listofmimes".$keytoavoidconflict]);

	include_once DOL_DOCUMENT_ROOT.'/core/class/html.formmail.class.php';
	$formmail = new FormMail($db);
	$formmail->trackid = $trackid;

	foreach($listofpaths as $key => $value)
	{
		$pathtodelete = $value;
		$filetodelete = $listofnames[$key];
		$result = dol_delete_file($pathtodelete,1); // Delete uploded Files

		$langs->load("other");
		setEventMessages($langs->trans("FileWasRemoved",$filetodelete), null, 'mesgs');

		$formmail->remove_attached_files($key); // Update Session
	}
}

/*
 * Send mail
 */
if (($action == 'send' || $action == 'relance') && ! $_POST['addfile'] && ! $_POST['removAll'] && ! $_POST['removedfile'] && ! $_POST['cancel'] && !$_POST['modelselected'])
{
	if (empty($trackid)) $trackid = GETPOST('trackid','aZ09');

	$subject='';$actionmsg='';$actionmsg2='';

	$langs->load('mails');

	if (is_object($object))
	{
		$result=$object->fetch($id);

		$sendtosocid=0;    // Thirdparty on object
		if (method_exists($object,"fetch_thirdparty") && ! in_array($object->element, array('societe','member','user','expensereport')))
		{
			$result=$object->fetch_thirdparty();
			if ($object->element == 'user' && $result == 0) $result=1;    // Even if not found, we consider ok
			$thirdparty=$object->thirdparty;
			$sendtosocid=$thirdparty->id;
		}
		else if ($object->element == 'member' || $object->element == 'user')
		{
			$thirdparty=$object;
			if ($thirdparty->id > 0) $sendtosocid=$thirdparty->id;
		}
		else if ($object->element == 'societe')
		{
			$thirdparty=$object;
			if ($thirdparty->id > 0) $sendtosocid=$thirdparty->id;
		}
		else dol_print_error('','Use actions_sendmails.in.php for an element/object that is not supported');

		if (is_object($hookmanager))
		{
			$parameters=array();
			$reshook=$hookmanager->executeHooks('initSendToSocid',$parameters,$object,$action);    // Note that $action and $object may have been modified by some hooks
		}
	}
	else $thirdparty = $mysoc;

	if ($result > 0)
	{
		$sendto='';
		$sendtocc='';
		$sendtobcc='';
		$sendtoid = array();
		$sendtouserid=array();
		$sendtoccuserid=array();

		// Define $sendto
		$receiver=$_POST['receiver'];
		if (! is_array($receiver))
		{
			if ($receiver == '-1') $receiver=array();
			else $receiver=array($receiver);
		}
		$tmparray=array();
		if (trim($_POST['sendto']))
		{
			// Recipients are provided into free text
			$tmparray[] = trim($_POST['sendto']);
		}
		if (count($receiver)>0)
		{
			foreach($receiver as $key=>$val)
			{
				// Recipient was provided from combo list
				if ($val == 'thirdparty') // Id of third party
				{
					$tmparray[] = dol_string_nospecial($thirdparty->name, ' ', array(",")).' <'.$thirdparty->email.'>';
				}
				elseif ($val)	// Id du contact
				{
					$tmparray[] = $thirdparty->contact_get_property((int) $val,'email');
					$sendtoid[] = $val;
				}
			}
		}
		if (!empty($conf->global->MAIN_MAIL_ENABLED_USER_DEST_SELECT))
		{
			$receiveruser=$_POST['receiveruser'];
			if (is_array($receiveruser) && count($receiveruser)>0)
			{
				$fuserdest = new User($db);
				foreach($receiveruser as $key=>$val)
				{
					$tmparray[] = $fuserdest->user_get_property($val,'email');
					$sendtouserid[] = $val;
				}
			}
		}

		$sendto=implode(',',$tmparray);

		// Define $sendtocc
		$receivercc=$_POST['receivercc'];
		if (! is_array($receivercc))
		{
			if ($receivercc == '-1') $receivercc=array();
			else $receivercc=array($receivercc);
		}
		$tmparray=array();
		if (trim($_POST['sendtocc']))
		{
			$tmparray[] = trim($_POST['sendtocc']);
		}
		if (count($receivercc) > 0)
		{
			foreach($receivercc as $key=>$val)
			{
				// Recipient was provided from combo list
				if ($val == 'thirdparty') // Id of third party
				{
					$tmparray[] = dol_string_nospecial($thirdparty->name, ' ', array(",")).' <'.$thirdparty->email.'>';
				}
				elseif ($val)	// Id du contact
				{
					$tmparray[] = $thirdparty->contact_get_property((int) $val,'email');
					//$sendtoid[] = $val;  TODO Add also id of contact in CC ?
				}
			}
		}
		if (!empty($conf->global->MAIN_MAIL_ENABLED_USER_DEST_SELECT)) {
			$receiverccuser=$_POST['receiverccuser'];

			if (is_array($receiverccuser) && count($receiverccuser)>0)
			{
				$fuserdest = new User($db);
				foreach($receiverccuser as $key=>$val)
				{
					$tmparray[] = $fuserdest->user_get_property($val,'email');
					$sendtoccuserid[] = $val;
				}
			}
		}
		$sendtocc=implode(',',$tmparray);

		if (dol_strlen($sendto))
		{
            // Define $urlwithroot
            $urlwithouturlroot=preg_replace('/'.preg_quote(DOL_URL_ROOT,'/').'$/i','',trim($dolibarr_main_url_root));
            $urlwithroot=$urlwithouturlroot.DOL_URL_ROOT;		// This is to use external domain name found into config file
            //$urlwithroot=DOL_MAIN_URL_ROOT;					// This is to use same domain name than current

		    require_once DOL_DOCUMENT_ROOT.'/core/class/CMailFile.class.php';

			$langs->load("commercial");

			$fromtype = GETPOST('fromtype','alpha');
			if ($fromtype === 'robot') {
				$from = dol_string_nospecial($conf->global->MAIN_MAIL_EMAIL_FROM, ' ', array(",")) .' <'.$conf->global->MAIN_MAIL_EMAIL_FROM.'>';
			}
			elseif ($fromtype === 'user') {
				$from = dol_string_nospecial($user->getFullName($langs), ' ', array(",")) .' <'.$user->email.'>';
			}
			elseif ($fromtype === 'company') {
				$from = dol_string_nospecial($conf->global->MAIN_INFO_SOCIETE_NOM, ' ', array(",")) .' <'.$conf->global->MAIN_INFO_SOCIETE_MAIL.'>';
			}
			elseif (preg_match('/user_aliases_(\d+)/', $fromtype, $reg)) {
				$tmp=explode(',', $user->email_aliases);
				$from = trim($tmp[($reg[1] - 1)]);
			}
			elseif (preg_match('/global_aliases_(\d+)/', $fromtype, $reg)) {
				$tmp=explode(',', $conf->global->MAIN_INFO_SOCIETE_MAIL_ALIASES);
				$from = trim($tmp[($reg[1] - 1)]);
			}
			elseif (preg_match('/senderprofile_(\d+)_(\d+)/', $fromtype, $reg)) {
				$sql='SELECT rowid, label, email FROM '.MAIN_DB_PREFIX.'c_email_senderprofile WHERE rowid = '.(int) $reg[1];
				$resql = $db->query($sql);
				$obj = $db->fetch_object($resql);
				if ($obj)
				{
					$from = dol_string_nospecial($obj->label, ' ', array(",")).' <'.$obj->email.'>';
				}
			}
			else {
				$from = dol_string_nospecial($_POST['fromname'], ' ', array(",")) . ' <' . $_POST['frommail'] .'>';
			}

			$replyto = dol_string_nospecial($_POST['replytoname'], ' ', array(",")). ' <' . $_POST['replytomail'].'>';
			$message = GETPOST('message','none');
			$subject = GETPOST('subject','none');

			// Make a change into HTML code to allow to include images from medias directory with an external reabable URL.
			// <img alt="" src="/dolibarr_dev/htdocs/viewimage.php?modulepart=medias&amp;entity=1&amp;file=image/ldestailleur_166x166.jpg" style="height:166px; width:166px" />
			// become
			// <img alt="" src="'.$urlwithroot.'viewimage.php?modulepart=medias&amp;entity=1&amp;file=image/ldestailleur_166x166.jpg" style="height:166px; width:166px" />
			$message=preg_replace('/(<img.*src=")[^\"]*viewimage\.php([^\"]*)modulepart=medias([^\"]*)file=([^\"]*)("[^\/]*\/>)/', '\1'.$urlwithroot.'/viewimage.php\2modulepart=medias\3file=\4\5', $message);

			$sendtobcc= GETPOST('sendtoccc');
			// Autocomplete the $sendtobcc
			// $autocopy can be MAIN_MAIL_AUTOCOPY_PROPOSAL_TO, MAIN_MAIL_AUTOCOPY_ORDER_TO, MAIN_MAIL_AUTOCOPY_INVOICE_TO, MAIN_MAIL_AUTOCOPY_SUPPLIER_PROPOSAL_TO...
			if (! empty($autocopy))
			{
				$sendtobcc .= (empty($conf->global->$autocopy) ? '' : (($sendtobcc?", ":"").$conf->global->$autocopy));
			}

			$deliveryreceipt = $_POST['deliveryreceipt'];

			if ($action == 'send' || $action == 'relance')
			{
				$actionmsg2=$langs->transnoentities('MailSentBy').' '.CMailFile::getValidAddress($from,4,0,1).' '.$langs->transnoentities('To').' '.CMailFile::getValidAddress($sendto,4,0,1);
				if ($message)
				{
					$actionmsg=$langs->transnoentities('MailFrom').': '.dol_escape_htmltag($from);
					$actionmsg=dol_concatdesc($actionmsg, $langs->transnoentities('MailTo').': '.dol_escape_htmltag($sendto));
					if ($sendtocc) $actionmsg = dol_concatdesc($actionmsg, $langs->transnoentities('Bcc') . ": " . dol_escape_htmltag($sendtocc));
					$actionmsg = dol_concatdesc($actionmsg, $langs->transnoentities('MailTopic') . ": " . $subject);
					$actionmsg = dol_concatdesc($actionmsg, $langs->transnoentities('TextUsedInTheMessageBody') . ":");
					$actionmsg = dol_concatdesc($actionmsg, $message);
				}
			}

			// Create form object
			include_once DOL_DOCUMENT_ROOT.'/core/class/html.formmail.class.php';
			$formmail = new FormMail($db);
			$formmail->trackid = $trackid;      // $trackid must be defined

			$attachedfiles=$formmail->get_attached_files();
			$filepath = $attachedfiles['paths'];
			$filename = $attachedfiles['names'];
			$mimetype = $attachedfiles['mimes'];

			// Feature to push mail sent into Sent folder
			/* This code must be now included into the hook mail, method sendMailAfter
			if (! empty($conf->dolimail->enabled))
			{
				$mailfromid = explode("#", $_POST['frommail'],3);	// $_POST['frommail'] = 'aaa#Sent# <aaa@aaa.com>'	// TODO Use a better way to define Sent dir.
				if (count($mailfromid)==0) $from = $_POST['fromname'] . ' <' . $_POST['frommail'] .'>';
				else
				{
					$mbid = $mailfromid[1];

					// IMAP Postbox
					$mailboxconfig = new IMAP($db);
					$mailboxconfig->fetch($mbid);
					if ($mailboxconfig->mailbox_imap_host) $ref=$mailboxconfig->get_ref();

					$mailboxconfig->folder_id=$mailboxconfig->mailbox_imap_outbox;
					$mailboxconfig->userfolder_fetch();

					if ($mailboxconfig->mailbox_save_sent_mails == 1)
					{

						$folder=str_replace($ref, '', $mailboxconfig->folder_cache_key);
						if (!$folder) $folder = "Sent";	// Default Sent folder

						$mailboxconfig->mbox = imap_open($mailboxconfig->get_connector_url().$folder, $mailboxconfig->mailbox_imap_login, $mailboxconfig->mailbox_imap_password);
						if (false === $mailboxconfig->mbox)
						{
							$info = false;
							$err = $langs->trans('Error3_Imap_Connection_Error');
							setEventMessages($err,$mailboxconfig->element, null, 'errors');
						}
						else
						{
							$mailboxconfig->mailboxid=$_POST['frommail'];
							$mailboxconfig->foldername=$folder;
							$from = $mailfromid[0] . $mailfromid[2];
							$imap=1;
						}

					}
				}
			}
			*/

			// Make substitution in email content
			$substitutionarray=getCommonSubstitutionArray($langs, 0, null, $object);
			$substitutionarray['__EMAIL__'] = $sendto;
			$substitutionarray['__CHECK_READ__'] = (is_object($object) && is_object($object->thirdparty))?'<img src="'.DOL_MAIN_URL_ROOT.'/public/emailing/mailing-read.php?tag='.$object->thirdparty->tag.'&securitykey='.urlencode($conf->global->MAILING_EMAIL_UNSUBSCRIBE_KEY).'" width="1" height="1" style="width:1px;height:1px" border="0"/>':'';

			$parameters=array('mode'=>'formemail');
			complete_substitutions_array($substitutionarray, $langs, $object, $parameters);

			$subject=make_substitutions($subject, $substitutionarray);
			$message=make_substitutions($message, $substitutionarray);

			if (method_exists($object, 'makeSubstitution'))
			{
				$subject = $object->makeSubstitution($subject);
				$message = $object->makeSubstitution($message);
			}

			// Send mail (substitutionarray must be done just before this)
			if (empty($sendcontext)) $sendcontext = 'standard';
			$mailfile = new CMailFile($subject,$sendto,$from,$message,$filepath,$mimetype,$filename,$sendtocc,$sendtobcc,$deliveryreceipt,-1,'','',$trackid,'', $sendcontext);

			if ($mailfile->error)
			{
				setEventMessages($mailfile->error, $mailfile->errors, 'errors');
				$action='presend';
			}
			else
			{
				$result=$mailfile->sendfile();
				if ($result)
				{
					// Two hooks are available into method $mailfile->sendfile, so dedicated code is no more required
					/*
					if (! empty($conf->dolimail->enabled))
					{
						$mid = (GETPOST('mid','int') ? GETPOST('mid','int') : 0);	// Original mail id is set ?
						if ($mid)
						{
							// set imap flag answered if it is an answered mail
							$dolimail=new DoliMail($db);
							$dolimail->id = $mid;
							$res=$dolimail->set_prop($user, 'answered',1);
						}
						if ($imap==1)
						{
							// write mail to IMAP Server
							$movemail = $mailboxconfig->putMail($subject,$sendto,$from,$message,$filepath,$mimetype,$filename,$sendtocc,$folder,$deliveryreceipt,$mailfile);
							if ($movemail) setEventMessages($langs->trans("MailMovedToImapFolder",$folder), null, 'mesgs');
							else setEventMessages($langs->trans("MailMovedToImapFolder_Warning",$folder), null, 'warnings');
						}
					}*/

					// Initialisation of datas of object to call trigger
					if (is_object($object))
					{
					    if (empty($actiontypecode)) $actiontypecode='AC_OTH_AUTO'; // Event insert into agenda automatically

						$object->socid			= $sendtosocid;	   // To link to a company
						$object->sendtoid		= $sendtoid;	   // To link to contact addresses. This is an array.
						$object->actiontypecode	= $actiontypecode; // Type of event ('AC_OTH', 'AC_OTH_AUTO', 'AC_XXX'...)
						$object->actionmsg		= $actionmsg;      // Long text (@TODO Replace this with $message, we already have details of email in dedicated properties)
						$object->actionmsg2		= $actionmsg2;     // Short text ($langs->transnoentities('MailSentBy')...);

						$object->trackid        = $trackid;
						$object->fk_element		= $object->id;
						$object->elementtype	= $object->element;
						if (is_array($attachedfiles) && count($attachedfiles)>0) {
							$object->attachedfiles	= $attachedfiles;
						}
						if (is_array($sendtouserid) && count($sendtouserid)>0 && !empty($conf->global->MAIN_MAIL_ENABLED_USER_DEST_SELECT)) {
							$object->sendtouserid	= $sendtouserid;
						}
<<<<<<< HEAD
=======

						$object->email_msgid = $mailfile->msgid;	// @TODO Set msgid into $mailfile after sending
						$object->email_from = $from;
						$object->email_subject = $subject;
						$object->email_to = $sendto;
						$object->email_tocc = $sendtocc;
						$object->email_tobcc = $sendtobcc;
						$object->email_subject = $subject;
						$object->email_msgid = $mailfile->msgid;
>>>>>>> d9b8a8c8

						// Call of triggers
						if (! empty($trigger_name))
						{
    						include_once DOL_DOCUMENT_ROOT . '/core/class/interfaces.class.php';
    						$interface=new Interfaces($db);
    						$result=$interface->run_triggers($trigger_name,$object,$user,$langs,$conf);
							if ($result < 0) {
    							setEventMessages($interface->error, $interface->errors, 'errors');
    						}
						}
					}

					// Redirect here
					// This avoid sending mail twice if going out and then back to page
					$mesg=$langs->trans('MailSuccessfulySent',$mailfile->getValidAddress($from,2),$mailfile->getValidAddress($sendto,2));
					setEventMessages($mesg, null, 'mesgs');

  					$moreparam='';
	  				if (isset($paramname2) || isset($paramval2)) $moreparam.= '&'.($paramname2?$paramname2:'mid').'='.$paramval2;
		  			header('Location: '.$_SERVER["PHP_SELF"].'?'.($paramname?$paramname:'id').'='.(is_object($object)?$object->id:'').$moreparam);
			  		exit;
				}
				else
				{
					$langs->load("other");
					$mesg='<div class="error">';
					if ($mailfile->error)
					{
						$mesg.=$langs->trans('ErrorFailedToSendMail',$from,$sendto);
						$mesg.='<br>'.$mailfile->error;
					}
					else
					{
						$mesg.='No mail sent. Feature is disabled by option MAIN_DISABLE_ALL_MAILS';
					}
					$mesg.='</div>';

					setEventMessages($mesg, null, 'warnings');
					$action = 'presend';
				}
			}
		}
		else
		{
			$langs->load("errors");
			setEventMessages($langs->trans('ErrorFieldRequired',$langs->transnoentitiesnoconv("MailTo")), null, 'warnings');
			dol_syslog('Try to send email with no recipient defined', LOG_WARNING);
			$action = 'presend';
		}
	}
	else
	{
		$langs->load("other");
		setEventMessages($langs->trans('ErrorFailedToReadObject',$object->element), null, 'errors');
		dol_syslog('Failed to read data of object id='.$object->id.' element='.$object->element);
		$action = 'presend';
	}
}<|MERGE_RESOLUTION|>--- conflicted
+++ resolved
@@ -439,8 +439,6 @@
 						if (is_array($sendtouserid) && count($sendtouserid)>0 && !empty($conf->global->MAIN_MAIL_ENABLED_USER_DEST_SELECT)) {
 							$object->sendtouserid	= $sendtouserid;
 						}
-<<<<<<< HEAD
-=======
 
 						$object->email_msgid = $mailfile->msgid;	// @TODO Set msgid into $mailfile after sending
 						$object->email_from = $from;
@@ -450,7 +448,6 @@
 						$object->email_tobcc = $sendtobcc;
 						$object->email_subject = $subject;
 						$object->email_msgid = $mailfile->msgid;
->>>>>>> d9b8a8c8
 
 						// Call of triggers
 						if (! empty($trigger_name))
