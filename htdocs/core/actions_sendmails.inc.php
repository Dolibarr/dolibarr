<?php
/* Copyright (C) 2013 Laurent Destailleur  <eldy@users.sourceforge.net>
 *
 * This program is free software; you can redistribute it and/or modify
 * it under the terms of the GNU General Public License as published by
 * the Free Software Foundation; either version 3 of the License, or
 * (at your option) any later version.
 *
 * This program is distributed in the hope that it will be useful,
 * but WITHOUT ANY WARRANTY; without even the implied warranty of
 * MERCHANTABILITY or FITNESS FOR A PARTICULAR PURPOSE.  See the
 * GNU General Public License for more details.
 *
 * You should have received a copy of the GNU General Public License
 * along with this program. If not, see <http://www.gnu.org/licenses/>.
 * or see http://www.gnu.org/
 */

/**
 *	\file			htdocs/core/actions_sendmails.inc.php
 *  \brief			Code for actions on sending mails from object page
 */

// $mysoc must be defined
// $id must be defined
// $actiontypecode must be defined
// $paramname must be defined
// $mode must be defined
// $object and $uobject may be defined.


/*
 * Add file in email form
 */
if (GETPOST('addfile'))
{
	$trackid = GETPOST('trackid','aZ09');
	
    require_once DOL_DOCUMENT_ROOT.'/core/lib/files.lib.php';

	// Set tmp user directory
	$vardir=$conf->user->dir_output."/".$user->id;
	$upload_dir_tmp = $vardir.'/temp';             // TODO Add $keytoavoidconflict in upload_dir path

	dol_add_file_process($upload_dir_tmp, 0, 0, 'addedfile', '', null, $trackid);
	$action='presend';
}

/*
 * Remove file in email form
 */
if (! empty($_POST['removedfile']) && empty($_POST['removAll']))
{
	$trackid = GETPOST('trackid','aZ09');
    
	require_once DOL_DOCUMENT_ROOT.'/core/lib/files.lib.php';

	// Set tmp user directory
	$vardir=$conf->user->dir_output."/".$user->id;
	$upload_dir_tmp = $vardir.'/temp';             // TODO Add $keytoavoidconflict in upload_dir path

	// TODO Delete only files that was uploaded from email form. This can be addressed by adding the trackid into the temp path then changing donotdeletefile to 2 instead of 1 to say "delete only if into temp dir"
	// GETPOST('removedfile','alpha') is position of file into $_SESSION["listofpaths"...] array.
	dol_remove_file_process(GETPOST('removedfile','alpha'), 0, 1, $trackid);   // We do not delete because if file is the official PDF of doc, we don't want to remove it physically
	$action='presend';
}

/*
 * Remove all files in email form
 */
if (GETPOST('removAll'))
{
	$trackid = GETPOST('trackid','aZ09');
	
    $listofpaths=array();
	$listofnames=array();
	$listofmimes=array();
    $keytoavoidconflict = empty($trackid)?'':'-'.$trackid;
	if (! empty($_SESSION["listofpaths".$keytoavoidconflict])) $listofpaths=explode(';',$_SESSION["listofpaths".$keytoavoidconflict]);
	if (! empty($_SESSION["listofnames".$keytoavoidconflict])) $listofnames=explode(';',$_SESSION["listofnames".$keytoavoidconflict]);
	if (! empty($_SESSION["listofmimes".$keytoavoidconflict])) $listofmimes=explode(';',$_SESSION["listofmimes".$keytoavoidconflict]);

	include_once DOL_DOCUMENT_ROOT.'/core/class/html.formmail.class.php';
	$formmail = new FormMail($db);
	$formmail->trackid = $trackid;
	
	foreach($listofpaths as $key => $value)
	{
		$pathtodelete = $value;
		$filetodelete = $listofnames[$key];
		$result = dol_delete_file($pathtodelete,1); // Delete uploded Files

		$langs->load("other");
		setEventMessages($langs->trans("FileWasRemoved",$filetodelete), null, 'mesgs');

		$formmail->remove_attached_files($key); // Update Session
	}
}

/*
 * Send mail
 */
if (($action == 'send' || $action == 'relance') && ! $_POST['addfile'] && ! $_POST['removAll'] && ! $_POST['removedfile'] && ! $_POST['cancel'] && !$_POST['modelselected'])
{
	$trackid = GETPOST('trackid','aZ09');

    if (! empty($conf->dolimail->enabled)) $langs->load("dolimail@dolimail");
	$langs->load('mails');

	$subject='';$actionmsg='';$actionmsg2='';

	if (is_object($object))
	{
    	$result=$object->fetch($id);
    
    	$sendtosocid=0;
    	if (method_exists($object,"fetch_thirdparty") && $object->element != 'societe')
    	{
    		$result=$object->fetch_thirdparty();
    		$thirdparty=$object->thirdparty;
    		$sendtosocid=$thirdparty->id;
    	}
    	else if ($object->element == 'societe')
    	{
    		$thirdparty=$object;
    		if ($thirdparty->id > 0) $sendtosocid=$thirdparty->id;
    		elseif($conf->dolimail->enabled)
    		{
    			$dolimail = new Dolimail($db);
    			$possibleaccounts=$dolimail->get_societe_by_email($_POST['sendto'],"1");
    			$possibleuser=$dolimail->get_from_user_by_mail($_POST['sendto'],"1"); // suche in llx_societe and socpeople
    			if (!$possibleaccounts && !$possibleuser) 
    			{
    					setEventMessages($langs->trans('ErrorFailedToFindSocieteRecord',$_POST['sendto']), null, 'errors');
    			}
    			elseif (count($possibleaccounts)>1) 
    			{
    					$sendtosocid=$possibleaccounts[1]['id'];
    					$result=$object->fetch($sendtosocid);
    					
    					setEventMessages($langs->trans('ErrorFoundMoreThanOneRecordWithEmail',$_POST['sendto'],$object->name), null, 'mesgs');
    			}
    			else 
    			{
    				if($possibleaccounts){ 
    					$sendtosocid=$possibleaccounts[1]['id'];
    					$result=$object->fetch($sendtosocid);
    				}elseif($possibleuser){ 
    					$sendtosocid=$possibleuser[0]['id'];
    
    					$result=$uobject->fetch($sendtosocid);
    					$object=$uobject;
    				}
    				
    			}
    		}
    	}
    	else dol_print_error('','Use actions_sendmails.in.php for a type that is not supported');
	}
<<<<<<< HEAD
	else $thirdparty = $mysoc;
=======
	else if ($object->element == 'societe')
	{
		$thirdparty=$object;
		if ($thirdparty->id > 0) $sendtosocid=$thirdparty->id;
		elseif($conf->dolimail->enabled)
		{
			$dolimail = new Dolimail($db);
			$possibleaccounts=$dolimail->get_societe_by_email($_POST['sendto'],"1");
			$possibleuser=$dolimail->get_from_user_by_mail($_POST['sendto'],"1"); // suche in llx_societe and socpeople
			if (!$possibleaccounts && !$possibleuser)
			{
					setEventMessages($langs->trans('ErrorFailedToFindSocieteRecord',$_POST['sendto']), null, 'errors');
			}
			elseif (count($possibleaccounts)>1)
			{
					$sendtosocid=$possibleaccounts[1]['id'];
					$result=$object->fetch($sendtosocid);

					setEventMessages($langs->trans('ErrorFoundMoreThanOneRecordWithEmail',$_POST['sendto'],$object->name), null, 'mesgs');
			}
			else
			{
				if($possibleaccounts){
					$sendtosocid=$possibleaccounts[1]['id'];
					$result=$object->fetch($sendtosocid);
				}elseif($possibleuser){
					$sendtosocid=$possibleuser[0]['id'];

					$result=$uobject->fetch($sendtosocid);
					$object=$uobject;
				}

			}
		}
	}
	else dol_print_error('','Use actions_sendmails.in.php for a type that is not supported');
>>>>>>> 8829db7d

	if ($result > 0)
	{
		if (trim($_POST['sendto']))
		{
			// Recipient is provided into free text
			$sendto = trim($_POST['sendto']);
			$sendtoid = 0;
		}
		elseif ($_POST['receiver'] != '-1')
		{
			// Recipient was provided from combo list
			if ($_POST['receiver'] == 'thirdparty') // Id of third party
			{
				$sendto = $thirdparty->email;
				$sendtoid = 0;
			}
			else	// Id du contact
			{
				$sendto = $thirdparty->contact_get_property((int) $_POST['receiver'],'email');
				$sendtoid = $_POST['receiver'];
			}
		}
		if (trim($_POST['sendtocc']))
		{
			$sendtocc = trim($_POST['sendtocc']);
		}
		elseif ($_POST['receivercc'] != '-1')
		{
			// Recipient was provided from combo list
			if ($_POST['receivercc'] == 'thirdparty')	// Id of third party
			{
				$sendtocc = $thirdparty->email;
			}
			else	// Id du contact
			{
				$sendtocc = $thirdparty->contact_get_property((int) $_POST['receivercc'],'email');
			}
		}

		if (dol_strlen($sendto))
		{
			$langs->load("commercial");

			$from = $_POST['fromname'] . ' <' . $_POST['frommail'] .'>';
			$replyto = $_POST['replytoname']. ' <' . $_POST['replytomail'].'>';
			$message = $_POST['message'];
			$sendtobcc= GETPOST('sendtoccc');
			if ($mode == 'emailfromproposal') $sendtobcc .= (empty($conf->global->MAIN_MAIL_AUTOCOPY_PROPOSAL_TO) ? '' : (($sendtobcc?", ":"").$conf->global->MAIN_MAIL_AUTOCOPY_PROPOSAL_TO));
			if ($mode == 'emailfromorder')    $sendtobcc .= (empty($conf->global->MAIN_MAIL_AUTOCOPY_ORDER_TO) ? '' : (($sendtobcc?", ":"").$conf->global->MAIN_MAIL_AUTOCOPY_ORDER_TO));
			if ($mode == 'emailfrominvoice')  $sendtobcc .= (empty($conf->global->MAIN_MAIL_AUTOCOPY_INVOICE_TO) ? '' : (($sendtobcc?", ":"").$conf->global->MAIN_MAIL_AUTOCOPY_INVOICE_TO));
			if ($mode == 'emailfromsupplierproposal') $sendtobcc .= (empty($conf->global->MAIN_MAIL_AUTOCOPY_SUPPLIER_PROPOSAL_TO) ? '' : (($sendtobcc?", ":"").$conf->global->MAIN_MAIL_AUTOCOPY_SUPPLIER_PROPOSAL_TO));
			if ($mode == 'emailfromsupplierorder')    $sendtobcc .= (empty($conf->global->MAIN_MAIL_AUTOCOPY_SUPPLIER_ORDER_TO) ? '' : (($sendtobcc?", ":"").$conf->global->MAIN_MAIL_AUTOCOPY_SUPPLIER_ORDER_TO));
			if ($mode == 'emailfromsupplierinvoice')  $sendtobcc .= (empty($conf->global->MAIN_MAIL_AUTOCOPY_SUPPLIER_INVOICE_TO) ? '' : (($sendtobcc?", ":"").$conf->global->MAIN_MAIL_AUTOCOPY_SUPPLIER_INVOICE_TO));
				
			$deliveryreceipt = $_POST['deliveryreceipt'];

			if ($action == 'send' || $action == 'relance')
			{
				if (dol_strlen($_POST['subject'])) $subject = $_POST['subject'];
				$actionmsg2=$langs->transnoentities('MailSentBy').' '.$from.' '.$langs->transnoentities('To').' '.$sendto;
				if ($message)
				{
					$actionmsg=$langs->transnoentities('MailSentBy').' '.$from.' '.$langs->transnoentities('To').' '.$sendto;
					if ($sendtocc) $actionmsg = dol_concatdesc($actionmsg, $langs->transnoentities('Bcc') . ": " . $sendtocc);
					$actionmsg = dol_concatdesc($actionmsg, $langs->transnoentities('MailTopic') . ": " . $subject);
					$actionmsg = dol_concatdesc($actionmsg, $langs->transnoentities('TextUsedInTheMessageBody') . ":");
					$actionmsg = dol_concatdesc($actionmsg, $message);
				}
			}

			// Create form object
			include_once DOL_DOCUMENT_ROOT.'/core/class/html.formmail.class.php';
			$formmail = new FormMail($db);
			$formmail->trackid = $trackid;      // $trackid must be defined
            
			$attachedfiles=$formmail->get_attached_files();
			$filepath = $attachedfiles['paths'];
			$filename = $attachedfiles['names'];
			$mimetype = $attachedfiles['mimes'];


			// Feature to push mail sent into Sent folder
			if (! empty($conf->dolimail->enabled))
			{
				$mailfromid = explode("#", $_POST['frommail'],3);	// $_POST['frommail'] = 'aaa#Sent# <aaa@aaa.com>'	// TODO Use a better way to define Sent dir.
				if (count($mailfromid)==0) $from = $_POST['fromname'] . ' <' . $_POST['frommail'] .'>';
				else
				{
					$mbid = $mailfromid[1];

					/*IMAP Postbox*/
					$mailboxconfig = new IMAP($db);
					$mailboxconfig->fetch($mbid);
					if ($mailboxconfig->mailbox_imap_host) $ref=$mailboxconfig->get_ref();

					$mailboxconfig->folder_id=$mailboxconfig->mailbox_imap_outbox;
					$mailboxconfig->userfolder_fetch();

					if ($mailboxconfig->mailbox_save_sent_mails == 1)
					{

						$folder=str_replace($ref, '', $mailboxconfig->folder_cache_key);
						if (!$folder) $folder = "Sent";	// Default Sent folder

						$mailboxconfig->mbox = imap_open($mailboxconfig->get_connector_url().$folder, $mailboxconfig->mailbox_imap_login, $mailboxconfig->mailbox_imap_password);
						if (FALSE === $mailboxconfig->mbox)
						{
							$info = FALSE;
							$err = $langs->trans('Error3_Imap_Connection_Error');
							setEventMessages($err,$mailboxconfig->element, null, 'errors');
						}
						else
						{
							$mailboxconfig->mailboxid=$_POST['frommail'];
							$mailboxconfig->foldername=$folder;
							$from = $mailfromid[0] . $mailfromid[2];
							$imap=1;
						}

					}
				}
			}

			// Send mail
			require_once DOL_DOCUMENT_ROOT.'/core/class/CMailFile.class.php';
			$mailfile = new CMailFile($subject,$sendto,$from,$message,$filepath,$mimetype,$filename,$sendtocc,$sendtobcc,$deliveryreceipt,-1,'','',$trackid);
			if ($mailfile->error)
			{
				setEventMessage($mailfile->error, 'errors');
				$action='presend';
			}
			else
			{
				$result=$mailfile->sendfile();
				if ($result)
				{
					$error=0;

					// FIXME This must be moved into a trigger for action $trigger_name
					if (! empty($conf->dolimail->enabled))
					{
						$mid = (GETPOST('mid','int') ? GETPOST('mid','int') : 0);	// Original mail id is set ?
						if ($mid)
						{
							// set imap flag answered if it is an answered mail
							$dolimail=new DoliMail($db);
							$dolimail->id = $mid;
							$res=$dolimail->set_prop($user, 'answered',1);
				  		}
						if ($imap==1)
						{
							// write mail to IMAP Server
							$movemail = $mailboxconfig->putMail($subject,$sendto,$from,$message,$filepath,$mimetype,$filename,$sendtocc,$folder,$deliveryreceipt,$mailfile);
							if ($movemail) setEventMessages($langs->trans("MailMovedToImapFolder",$folder), null, 'mesgs');
							else setEventMessages($langs->trans("MailMovedToImapFolder_Warning",$folder), null, 'warnings');
				 	 	}
				 	}

					// Initialisation of datas
					$object->socid			= $sendtosocid;	// To link to a company
					$object->sendtoid		= $sendtoid;	// To link to a contact/address
					$object->actiontypecode	= $actiontypecode;
					$object->actionmsg		= $actionmsg;  // Long text
					$object->actionmsg2		= $actionmsg2; // Short text
					$object->fk_element		= $object->id;
					$object->elementtype	= $object->element;

					// Call of triggers
					include_once DOL_DOCUMENT_ROOT . '/core/class/interfaces.class.php';
					$interface=new Interfaces($db);
					$result=$interface->run_triggers($trigger_name,$object,$user,$langs,$conf);
					if ($result < 0) {
						$error++; $errors=$interface->errors;
					}
					// End call of triggers

					if ($error)
					{
						dol_print_error($db);
					}
					else
					{
						// Redirect here
						// This avoid sending mail twice if going out and then back to page
						$mesg=$langs->trans('MailSuccessfulySent',$mailfile->getValidAddress($from,2),$mailfile->getValidAddress($sendto,2));
						setEventMessages($mesg, null, 'mesgs');
						if ($conf->dolimail->enabled) header('Location: '.$_SERVER["PHP_SELF"].'?'.($paramname?$paramname:'id').'='.$object->id.'&'.($paramname2?$paramname2:'mid').'='.$parm2val);
						else header('Location: '.$_SERVER["PHP_SELF"].'?'.($paramname?$paramname:'id').'='.$object->id);
						exit;
					}
				}
				else
				{
					$langs->load("other");
					$mesg='<div class="error">';
					if ($mailfile->error)
					{
						$mesg.=$langs->trans('ErrorFailedToSendMail',$from,$sendto);
						$mesg.='<br>'.$mailfile->error;
					}
					else
					{
						$mesg.='No mail sent. Feature is disabled by option MAIN_DISABLE_ALL_MAILS';
					}
					$mesg.='</div>';

					setEventMessages($mesg, null, 'warnings');
					$action = 'presend';
				}
			}
		}
		else
		{
			$langs->load("errors");
			setEventMessages($langs->trans('ErrorFieldRequired',$langs->transnoentitiesnoconv("MailTo")), null, 'warnings');
			dol_syslog('Try to send email with no recipiend defined', LOG_WARNING);
			$action = 'presend';
		}
	}
	else
	{
		$langs->load("other");
		setEventMessages($langs->trans('ErrorFailedToReadEntity',$object->element), null, 'errors');
		dol_syslog('Failed to read data of object id='.$object->id.' element='.$object->element);
		$action = 'presend';
	}

}<|MERGE_RESOLUTION|>--- conflicted
+++ resolved
@@ -157,46 +157,7 @@
     	}
     	else dol_print_error('','Use actions_sendmails.in.php for a type that is not supported');
 	}
-<<<<<<< HEAD
 	else $thirdparty = $mysoc;
-=======
-	else if ($object->element == 'societe')
-	{
-		$thirdparty=$object;
-		if ($thirdparty->id > 0) $sendtosocid=$thirdparty->id;
-		elseif($conf->dolimail->enabled)
-		{
-			$dolimail = new Dolimail($db);
-			$possibleaccounts=$dolimail->get_societe_by_email($_POST['sendto'],"1");
-			$possibleuser=$dolimail->get_from_user_by_mail($_POST['sendto'],"1"); // suche in llx_societe and socpeople
-			if (!$possibleaccounts && !$possibleuser)
-			{
-					setEventMessages($langs->trans('ErrorFailedToFindSocieteRecord',$_POST['sendto']), null, 'errors');
-			}
-			elseif (count($possibleaccounts)>1)
-			{
-					$sendtosocid=$possibleaccounts[1]['id'];
-					$result=$object->fetch($sendtosocid);
-
-					setEventMessages($langs->trans('ErrorFoundMoreThanOneRecordWithEmail',$_POST['sendto'],$object->name), null, 'mesgs');
-			}
-			else
-			{
-				if($possibleaccounts){
-					$sendtosocid=$possibleaccounts[1]['id'];
-					$result=$object->fetch($sendtosocid);
-				}elseif($possibleuser){
-					$sendtosocid=$possibleuser[0]['id'];
-
-					$result=$uobject->fetch($sendtosocid);
-					$object=$uobject;
-				}
-
-			}
-		}
-	}
-	else dol_print_error('','Use actions_sendmails.in.php for a type that is not supported');
->>>>>>> 8829db7d
 
 	if ($result > 0)
 	{
