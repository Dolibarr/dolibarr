--- conflicted
+++ resolved
@@ -32,7 +32,7 @@
 {
 	if (empty($action) || ! is_object($object) || empty($id)) dol_print_error('', 'Include of actions_setnotes.inc.php was done but required variable was not set before');
 	if (empty($object->id)) $object->fetch($id);	// Fetch may not be already done
-	
+
 	$result_update=$object->update_note(dol_html_entity_decode(GETPOST('note_public', 'none'), ENT_QUOTES), '_public');
 
 	if ($result_update < 0) setEventMessages($object->error, $object->errors, 'errors');
@@ -55,19 +55,13 @@
 			$hideref = (GETPOST('hideref', 'int') ? GETPOST('hideref', 'int') : (! empty($conf->global->MAIN_GENERATE_DOCUMENTS_HIDE_REF) ? 1 : 0));
 
 			$result=$object->generateDocument($model, $outputlangs, $hidedetails, $hidedesc, $hideref);
-			
+
 			if ($result < 0) dol_print_error($db, $result);
 		}
 	}
-}
-// Set public note
-<<<<<<< HEAD
-else if ($action == 'setnote_private' && ! empty($permissionnote) && ! GETPOST('cancel', 'alpha'))
-=======
-elseif ($action == 'setnote_private' && ! empty($permissionnote) && ! GETPOST('cancel','alpha'))
->>>>>>> ecc30b8f
-{
-	if (empty($action) || ! is_object($object) || empty($id)) dol_print_error('', 'Include of actions_setnotes.inc.php was done but required variable was not set before');
+} elseif ($action == 'setnote_private' && ! empty($permissionnote) && ! GETPOST('cancel', 'alpha')) {
+    // Set public note
+    if (empty($action) || ! is_object($object) || empty($id)) dol_print_error('', 'Include of actions_setnotes.inc.php was done but required variable was not set before');
 	if (empty($object->id)) $object->fetch($id);	// Fetch may not be already done
 	$result=$object->update_note(dol_html_entity_decode(GETPOST('note_private', 'none'), ENT_QUOTES), '_private');
 	if ($result < 0) setEventMessages($object->error, $object->errors, 'errors');
