/* Copyright (C) 2014      delcroip            <delcroip@gmail.com>
 * Copyright (C) 2015-2017 Laurent Destailleur <eldy@users.sourceforge.net>
 *
 * This program is free software: you can redistribute it and/or modify
 * it under the terms of the GNU General Public License as published by
 * the Free Software Foundation, either version 3 of the License, or
 * (at your option) any later version.
 *
 * This program is distributed in the hope that it will be useful,
 * but WITHOUT ANY WARRANTY; without even the implied warranty of
 * MERCHANTABILITY or FITNESS FOR A PARTICULAR PURPOSE.  See the
 * GNU General Public License for more details.
 *
 * You should have received a copy of the GNU General Public License
 * along with this program.  If not, see <http://www.gnu.org/licenses/>.
 */


/* Parse en input data for time entry into timesheet */
function regexEvent(objet,evt,type)
{
	console.log('regexEvent type='+type);
    switch(type)
    {
          case 'days':
              var regex= /^[0-9]{1}([.,]{1}[0-9]{1})?$/;

              if(regex.test(objet.value) )
              {
                var tmp=objet.value.replace(',','.');
                if(tmp<=1.5){
                    var tmpint=parseInt(tmp);
                    if(tmp-tmpint>=0.5){
                        objet.value= tmpint+0.5;
                    }else{
                        objet.value= tmpint;
                    }
                }else{
                    objet.value= '1.5';
                }
              }else{
                 objet.value= '0';
            }
          break;
          case 'hours':
              var regex= /^[0-9]{1,2}:[0-9]{2}$/;
              var regex2=/^[0-9]{1,2}$/;
              var regex3= /^[0-9]{1}([.,]{1}[0-9]{1,2})?$/;
              if(!regex.test(objet.value))
              {
                  if(regex2.test(objet.value))
                    objet.value=objet.value+':00';
                  else if(regex3.test(objet.value)) {
                    var tmp=parseFloat(objet.value.replace(',','.'));
                    var rnd=Math.trunc(tmp);
                    objet.value=rnd+':'+ Math.round(60*(tmp-rnd));
                  } else
                    objet.value='';
              }
              /* alert(jQuery("#"+id).val()); */
              break;
          case 'timeChar':
              //var regex= /^[0-9:]{1}$/;
              //alert(event.charCode);
              var charCode = (evt.which) ? evt.which : event.keyCode;

              if(((charCode >= 48) && (charCode <= 57)) || //num
                    (charCode===46) || (charCode===8)||// comma & periode
                    (charCode === 58) || (charCode==44) )// : & all charcode
              {
                  // ((charCode>=96) && (charCode<=105)) || //numpad
            	  return true;

              }else
              {
                  return false;
              }

              break;
          default:
              break;
      }
}


function pad(n) {
    return (n < 10) ? ("0" + n) : n;
}



/* function from http://www.timlabonne.com/2013/07/parsing-a-time-string-with-javascript/ */
function parseTime(timeStr, dt)
{
    if (!dt) {
        dt = new Date();
    }

    var time = timeStr.match(/(\d+)(?::(\d\d))?\s*(p?)/i);
    if (!time) {
        return -1;
    }
    var hours = parseInt(time[1], 10);
    if (hours == 12 && !time[3]) {
        hours = 0;
    }
    else {
        hours += (hours < 12 && time[3]) ? 12 : 0;
    }

    dt.setHours(hours);
    dt.setMinutes(parseInt(time[2], 10) || 0);
    dt.setSeconds(0, 0);
    return 0;
}

/* Update total. days = column nb staring from 0 */
function updateTotal(days,mode)
{
	console.log('updateTotal days='+days+' mode='+mode);
    if (mode=="hours")
    {
        var total = new Date(0);
        total.setHours(0);
        total.setMinutes(0);
        var nbline = document.getElementById('numberOfLines').value;
        for (var i=-1; i<nbline; i++)
<<<<<<< HEAD
        { 
=======
        {
>>>>>>> d9b8a8c8
            var id='timespent['+i+']['+days+']';
            var taskTime= new Date(0);
            var element=document.getElementById(id);
            if(element)
            {
            	/* alert(element.value);*/
                if (element.value)
                {
                	result=parseTime(element.value,taskTime);
                }
                else
                {
                	result=parseTime(element.innerHTML,taskTime);
                }
                if (result >= 0)
                {
                	total.setHours(total.getHours()+taskTime.getHours());
                	total.setMinutes(total.getMinutes()+taskTime.getMinutes());
                }
            }

            var id='timeadded['+i+']['+days+']';
            var taskTime= new Date(0);
            var element=document.getElementById(id);
            if(element)
            {
            	/* alert(element.value);*/
                if (element.value)
                {
                	result=parseTime(element.value,taskTime);
                }
                else
                {
                	result=parseTime(element.innerHTML,taskTime);
                }
                if (result >= 0)
                {
                	total.setHours(total.getHours()+taskTime.getHours());
                	total.setMinutes(total.getMinutes()+taskTime.getMinutes());
                }
            }
        }

        // Add data on the perday view
        jQuery('.inputhour').each(function( index ) {
        	if (this.value)
        	{
                var taskTime= new Date(0);
        		/*console.log(total.getHours())
        		console.log(this.value)
            	alert(element.value);*/
                if (this.value)
<<<<<<< HEAD
                {   
=======
                {
>>>>>>> d9b8a8c8
                	console.log(this.value+':00')
                	result=parseTime(this.value+':00',taskTime);
                }
                else
                {
                	result=parseTime(this.innerHTML+':00',taskTime);
                }
                if (result >= 0)
                {
                	total.setHours(total.getHours()+taskTime.getHours());
                }
        		console.log(total.getHours())
            }
        });
        // Add data on the perday view
        jQuery('.inputminute').each(function( index ) {
        	if (this.value)
        	{
                var taskTime= new Date(0);
        		/* console.log(total.getHours())
        		console.log(this.value)
            	alert(element.value);*/
                if (this.value)
<<<<<<< HEAD
                {   
=======
                {
>>>>>>> d9b8a8c8
                	console.log('00:'+this.value)
                	result=parseTime('00:'+"00".substring(0, 2 - this.value.length) + this.value,taskTime);
                }
                else
                {
                	result=parseTime('00:'+"00".substring(0, 2 - this.innerHTML) + this.innerHTML,taskTime);
                }
                if (result >= 0)
                {
                	total.setMinutes(total.getMinutes()+taskTime.getMinutes());
                }
        		console.log(total.getMinutes())
            }
        });
<<<<<<< HEAD
        
        if (total.getHours() || total.getMinutes()) jQuery('.totalDay'+days).addClass("bold");
        else jQuery('.totalDay'+days).removeClass("bold");
    	jQuery('.totalDay'+days).text(pad(total.getHours())+':'+pad(total.getMinutes()));
    	
    	var total = new Date(0);
        total.setHours(0);
        total.setMinutes(0); 
=======

        if (total.getHours() || total.getMinutes()) jQuery('.totalDay'+days).addClass("bold");
        else jQuery('.totalDay'+days).removeClass("bold");
    	jQuery('.totalDay'+days).text(pad(total.getHours())+':'+pad(total.getMinutes()));

    	var totalhour = 0;
    	var totalmin = 0;
>>>>>>> d9b8a8c8
        for (var i=0; i<7; i++)
        {
        	var taskTime= new Date(0);
        	result=parseTime(jQuery('.totalDay'+i).text(),taskTime);
        	if (result >= 0)
        	{
<<<<<<< HEAD
        		total.setHours(total.getHours()+taskTime.getHours());
        		total.setMinutes(total.getMinutes()+taskTime.getMinutes());
        	}
        }
    	jQuery('.totalDayAll').text(pad(total.getHours())+':'+pad(total.getMinutes()));
=======
        		totalhour = totalhour + taskTime.getHours();
        		totalmin = totalmin + taskTime.getMinutes();
        	}
        }
        morehours = Math.floor(totalmin / 60);
        totalmin = totalmin % 60;
    	jQuery('.totalDayAll').text(pad(morehours + totalhour)+':'+pad(totalmin));
>>>>>>> d9b8a8c8
    }
    else
    {
        var total =0;
        var nbline = document.getElementById('numberOfLines').value;
        for (var i=-1; i<nbline; i++)
<<<<<<< HEAD
        { 
            var id='timespent['+i+']['+days+']';   
=======
        {
            var id='timespent['+i+']['+days+']';
>>>>>>> d9b8a8c8
            var taskTime= new Date(0);
            var element=document.getElementById(id);
            if(element)
            {
                if (element.value)
                {
                    total+=parseInt(element.value);

                   }
                else
                {
                    total+=parseInt(element.innerHTML);
                }
            }

            var id='timeadded['+i+']['+days+']';
            var taskTime= new Date(0);
            var element=document.getElementById(id);
            if(element)
            {
                if (element.value)
                {
                    total+=parseInt(element.value);

                   }
                else
                {
                    total+=parseInt(element.innerHTML);
                }
            }
        }
<<<<<<< HEAD
        
        if (total) jQuery('.totalDay'+days).addClass("bold");
        else jQuery('.totalDay'+days).removeClass("bold");
    	jQuery('.totalDay'+days).text(total);
    }
}
=======
>>>>>>> d9b8a8c8

        if (total) jQuery('.totalDay'+days).addClass("bold");
        else jQuery('.totalDay'+days).removeClass("bold");
    	jQuery('.totalDay'+days).text(total);
    }
}<|MERGE_RESOLUTION|>--- conflicted
+++ resolved
@@ -125,11 +125,7 @@
         total.setMinutes(0);
         var nbline = document.getElementById('numberOfLines').value;
         for (var i=-1; i<nbline; i++)
-<<<<<<< HEAD
-        { 
-=======
         {
->>>>>>> d9b8a8c8
             var id='timespent['+i+']['+days+']';
             var taskTime= new Date(0);
             var element=document.getElementById(id);
@@ -182,11 +178,7 @@
         		console.log(this.value)
             	alert(element.value);*/
                 if (this.value)
-<<<<<<< HEAD
-                {   
-=======
-                {
->>>>>>> d9b8a8c8
+                {
                 	console.log(this.value+':00')
                 	result=parseTime(this.value+':00',taskTime);
                 }
@@ -210,11 +202,7 @@
         		console.log(this.value)
             	alert(element.value);*/
                 if (this.value)
-<<<<<<< HEAD
-                {   
-=======
-                {
->>>>>>> d9b8a8c8
+                {
                 	console.log('00:'+this.value)
                 	result=parseTime('00:'+"00".substring(0, 2 - this.value.length) + this.value,taskTime);
                 }
@@ -229,37 +217,19 @@
         		console.log(total.getMinutes())
             }
         });
-<<<<<<< HEAD
-        
+
         if (total.getHours() || total.getMinutes()) jQuery('.totalDay'+days).addClass("bold");
         else jQuery('.totalDay'+days).removeClass("bold");
     	jQuery('.totalDay'+days).text(pad(total.getHours())+':'+pad(total.getMinutes()));
-    	
-    	var total = new Date(0);
-        total.setHours(0);
-        total.setMinutes(0); 
-=======
-
-        if (total.getHours() || total.getMinutes()) jQuery('.totalDay'+days).addClass("bold");
-        else jQuery('.totalDay'+days).removeClass("bold");
-    	jQuery('.totalDay'+days).text(pad(total.getHours())+':'+pad(total.getMinutes()));
 
     	var totalhour = 0;
     	var totalmin = 0;
->>>>>>> d9b8a8c8
         for (var i=0; i<7; i++)
         {
         	var taskTime= new Date(0);
         	result=parseTime(jQuery('.totalDay'+i).text(),taskTime);
         	if (result >= 0)
         	{
-<<<<<<< HEAD
-        		total.setHours(total.getHours()+taskTime.getHours());
-        		total.setMinutes(total.getMinutes()+taskTime.getMinutes());
-        	}
-        }
-    	jQuery('.totalDayAll').text(pad(total.getHours())+':'+pad(total.getMinutes()));
-=======
         		totalhour = totalhour + taskTime.getHours();
         		totalmin = totalmin + taskTime.getMinutes();
         	}
@@ -267,20 +237,14 @@
         morehours = Math.floor(totalmin / 60);
         totalmin = totalmin % 60;
     	jQuery('.totalDayAll').text(pad(morehours + totalhour)+':'+pad(totalmin));
->>>>>>> d9b8a8c8
     }
     else
     {
         var total =0;
         var nbline = document.getElementById('numberOfLines').value;
         for (var i=-1; i<nbline; i++)
-<<<<<<< HEAD
-        { 
-            var id='timespent['+i+']['+days+']';   
-=======
         {
             var id='timespent['+i+']['+days+']';
->>>>>>> d9b8a8c8
             var taskTime= new Date(0);
             var element=document.getElementById(id);
             if(element)
@@ -312,18 +276,9 @@
                 }
             }
         }
-<<<<<<< HEAD
-        
+
         if (total) jQuery('.totalDay'+days).addClass("bold");
         else jQuery('.totalDay'+days).removeClass("bold");
     	jQuery('.totalDay'+days).text(total);
     }
-}
-=======
->>>>>>> d9b8a8c8
-
-        if (total) jQuery('.totalDay'+days).addClass("bold");
-        else jQuery('.totalDay'+days).removeClass("bold");
-    	jQuery('.totalDay'+days).text(total);
-    }
 }