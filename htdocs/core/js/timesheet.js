--- conflicted
+++ resolved
@@ -90,33 +90,20 @@
 
 
 /* function from http://www.timlabonne.com/2013/07/parsing-a-time-string-with-javascript/ */
+/* timeStr must be a duration with format XX:YY (AM/PM not supported) */
 function parseTime(timeStr, dt)
 {
     if (!dt) {
         dt = new Date();
     }
-<<<<<<< HEAD
-
-    var time = timeStr.match(/(\d+)(?::(\d\d))?\s*(p?)/i);
-=======
- 
+
+    //var time = timeStr.match(/(\d+)(?::(\d\d))?\s*(p?)/i);
     var time = timeStr.match(/(\d+)(?::(\d\d))?/i);
->>>>>>> fb01f550
     if (!time) {
         return -1;
     }
     var hours = parseInt(time[1], 10);
-<<<<<<< HEAD
-    if (hours == 12 && !time[3]) {
-        hours = 0;
-    }
-    else {
-        hours += (hours < 12 && time[3]) ? 12 : 0;
-    }
-
-=======
  
->>>>>>> fb01f550
     dt.setHours(hours);
     dt.setMinutes(parseInt(time[2], 10) || 0);
     dt.setSeconds(0, 0);
