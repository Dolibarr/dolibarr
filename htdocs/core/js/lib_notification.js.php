<?php
/* Copyright (C) 2016	   Sergio Sanchis		<sergiosanchis@hotmail.com>
 * Copyright (C) 2017	   Juanjo Menent		<jmenent@2byte.es>
 * Copyright (C) 2020-2023 Destailleur Laurent  <eldy@users.sourceforge.net>
 *
 * This program is free software; you can redistribute it and/or modify
 * it under the terms of the GNU General Public License as published by
 * the Free Software Foundation; either version 3 of the License, or
 * (at your option) any later version.
 *
 * This program is distributed in the hope that it will be useful,
 * but WITHOUT ANY WARRANTY; without even the implied warranty of
 * MERCHANTABILITY or FITNESS FOR A PARTICULAR PURPOSE.  See the
 * GNU General Public License for more details.
 *
 * You should have received a copy of the GNU General Public License
 * along with this program. If not, see <https://www.gnu.org/licenses/>.
 *
 * Library javascript to enable Browser notifications
 */

/**
 *	\file			htdocs/core/js/lib_notification.js.php
 *  \brief			Javascript code to manage browser reminers
 */

if (!defined('NOREQUIREUSER')) {
	define('NOREQUIREUSER', '1');
}
if (!defined('NOREQUIRESOC')) {
	define('NOREQUIRESOC', '1');
}
if (!defined('NOCSRFCHECK')) {
	define('NOCSRFCHECK', 1);
}
if (!defined('NOTOKENRENEWAL')) {
	define('NOTOKENRENEWAL', 1);
}
if (!defined('NOLOGIN')) {
	define('NOLOGIN', 1);
}
if (!defined('NOREQUIREMENU')) {
	define('NOREQUIREMENU', 1);
}
if (!defined('NOREQUIREHTML')) {
	define('NOREQUIREHTML', 1);
}

session_cache_limiter('public');

require_once '../../main.inc.php';


/*
 * View
 */

top_httphead('text/javascript; charset=UTF-8');
// Important: Following code is to avoid page request by browser and PHP CPU at each Dolibarr page access.
if (empty($dolibarr_nocache)) {
	header('Cache-Control: max-age=10800, public, must-revalidate');
} else {
	header('Cache-Control: no-cache');
}


print "jQuery(document).ready(function () {\n";

//print "	console.log('referrer=".dol_escape_js($_SERVER['HTTP_REFERER'])."');\n";

print '	var nowtime = Date.now();';
print '	var time_auto_update = '.max(1, getDolGlobalInt('MAIN_BROWSER_NOTIFICATION_FREQUENCY')).';'."\n"; // Always defined
print '	var time_js_next_test;'."\n";
print '	var dolnotif_nb_test_for_page = 0;'."\n";
print ' var dolnotif_idinterval = null;'."\n";
?>

/* Check if Notification is supported */
if ("Notification" in window) {
	/* Check if permission ok */
	if (Notification.permission !== "granted") {
		console.log("Ask Notification.permission");
		Notification.requestPermission(function(result) {
			console.log("result for Notification.requestPermission is "+result);
		});
	}

	/* Launch timer */

	// We set a delay before launching first test so next check will arrive after the time_auto_update compared to previous one.
	//var time_first_execution = (time_auto_update + (time_js_next_test - nowtime)) * 1000;	//need milliseconds
	var time_first_execution = <?php echo max(3, !getDolGlobalString('MAIN_BROWSER_NOTIFICATION_CHECK_FIRST_EXECUTION') ? 0 : $conf->global->MAIN_BROWSER_NOTIFICATION_CHECK_FIRST_EXECUTION); ?>;

	setTimeout(first_execution, time_first_execution * 1000);	// Launch a first execution after a time_first_execution delay
	time_js_next_test = nowtime + time_first_execution;
	console.log("Launch browser notif check: setTimeout is set to launch 'first_execution' function after a wait of time_first_execution="+time_first_execution+". nowtime (time php page generation) = "+nowtime+" time_js_next_check = "+time_js_next_test);
} else {
	console.log("This browser in this context does not support Notification.");
}

/* The method called after time_first_execution on each page */
function first_execution() {
	console.log("Call first_execution of check_events()");
	result = check_events();	//one check before setting the new time for other checks
	if (result > 0) {
		console.log("check_events() is scheduled as a repeated task with a time_auto_update = MAIN_BROWSER_NOTIFICATION_FREQUENCY = "+time_auto_update+"s");
		dolnotif_idinterval = setInterval(check_events, time_auto_update * 1000); // Set new time to run next check events. time_auto_update=nb of seconds
	}
}

/* the method call frequently every time_auto_update */
function check_events() {
	var result = 0;
	dolnotif_nb_test_for_page += 1;

	if (Notification.permission === "granted") {
		var currentToken = 'notrequired';
		const allMeta = document.getElementsByTagName("meta");
		for (let i = 0; i < allMeta.length; i++) {
			if (allMeta[i].getAttribute("name") == 'anti-csrf-currenttoken') {
				currentToken = allMeta[i].getAttribute('content');
				console.log("currentToken in page = "+currentToken);
			}
		}
		time_js_next_test += time_auto_update;

		console.log("Call ajax to check events with time_js_next_test = "+time_js_next_test+" dolnotif_nb_test_for_page="+dolnotif_nb_test_for_page);

		$.ajax("<?php print DOL_URL_ROOT.'/core/ajax/check_notifications.php'; ?>", {
			type: "POST",   // Usually post or get
			async: true,
			data: { time_js_next_test: time_js_next_test, forcechecknow: 1, token: currentToken, dolnotif_nb_test_for_page: dolnotif_nb_test_for_page },
			dataType: "json",
			success: function (result) {
				//console.log(result);
				var arrayofpastreminders = Object.values(result.pastreminders);
				if (arrayofpastreminders && arrayofpastreminders.length > 0) {
					console.log("Retrieved "+arrayofpastreminders.length+" reminders to do.");
					var audio = null;
					<?php
					if (getDolGlobalString('AGENDA_REMINDER_BROWSER_SOUND')) {
						print 'audio = new Audio(\''.DOL_URL_ROOT.'/theme/common/sound/notification_agenda.wav\');';
					}
					?>
					var listofreminderids = '';
					var noti = []

					$.each(arrayofpastreminders, function (index, value) {
						console.log(value);
						var url = "notdefined";
						var title = "Not defined";
						var body = value.label;
						var icon = '<?php print DOL_URL_ROOT.'/theme/common/octicons/build/svg/bell.svg'; ?>';
						var image = '<?php print DOL_URL_ROOT.'/theme/common/octicons/build/svg/bell.svg'; ?>';
						if (value.type == 'agenda' && value.location != null && value.location != '') {
							body += '\n' + value.location;
						}

						if (value.type == 'agenda' && (value.event_date_start_formated != null || value.event_date_start_formated['event_date_start'] != '')) {
							body += '\n' + value.event_date_start_formated;
						}

						if (value.type == 'agenda')
						{
							url = '<?php print DOL_URL_ROOT.'/comm/action/card.php?id='; ?>' + value.id_agenda;
							title = '<?php print dol_escape_js($langs->transnoentities('EventReminder')) ?>';
						}
						var extra = {
							icon: icon,
							body: body,
							lang: '<?php print dol_escape_js($langs->getDefaultLang(1)); ?>',
							tag: value.id_agenda,
							requireInteraction: true	/* wait that the user click or close the notification */
							/* only supported for persistent notification shown using ServiceWorkerRegistration.showNotification() so disabled */
							/* actions: [{ action: 'action1', title: 'New Button Label' }, { action: 'action2', title: 'Another Button' }] */
						};

						// We release the notify
						console.log("Send notification on browser url="+url);
						noti[index] = new Notification(title, extra);
						if (index==0 && audio)
						{
							audio.play();
						}

						if (noti[index]) {
							noti[index].onclick = function (event) {
								/* If the user has clicked on button Activate */
								console.log("A click on notification on browser has been done for url="+url);
								event.preventDefault(); // prevent the browser from focusing the Notification's tab
								window.focus();
								window.open(url, '_blank');
								noti[index].close();
							};

							listofreminderids = (listofreminderids == '' ? '' : listofreminderids + ',') + value.id_reminder
						}
					});

					// Update status of all notifications we sent on browser (listofreminderids)
					console.log("Flag notification as done for listofreminderids="+listofreminderids);
					$.ajax("<?php print DOL_URL_ROOT.'/core/ajax/check_notifications.php?action=stopreminder&listofreminderids='; ?>"+listofreminderids, {
						type: "POST",   // Usually post or get
						async: true,
						data: { time_js_next_test: time_js_next_test, token: currentToken }
					});
				} else {
					console.log("No remind to do found, next search at "+time_js_next_test);
				}
			}
		});

		result = 1;
	} else {
<<<<<<< HEAD
		console.log("Cancel check_events() with dolnotif_nb_test_for_page="+dolnotif_nb_test_for_page+". Check is useless because javascript Notification.permission is "+Notification.permission+" (blocked manually or web site is not https).");
=======
		console.log("Cancel check_events() with dolnotif_nb_test_for_page="+dolnotif_nb_test_for_page+". Check is useless because javascript Notification.permission is "+Notification.permission+" (blocked manualy or web site is not https or browser is in Private mode).");
>>>>>>> 27436399

		result = 2;	// We return a positive so the repeated check will done even if authroization is not yet allowed may be after this check)
	}

	if (dolnotif_nb_test_for_page >= 5) {
		console.log("We did "+dolnotif_nb_test_for_page+" consecutive test on this page. We stop checking now from here by clearing dolnotif_idinterval="+dolnotif_idinterval);
		clearInterval(dolnotif_idinterval);
	}

	return result;
}
<?php

print "\n";
print '})'."\n";<|MERGE_RESOLUTION|>--- conflicted
+++ resolved
@@ -212,11 +212,7 @@
 
 		result = 1;
 	} else {
-<<<<<<< HEAD
-		console.log("Cancel check_events() with dolnotif_nb_test_for_page="+dolnotif_nb_test_for_page+". Check is useless because javascript Notification.permission is "+Notification.permission+" (blocked manually or web site is not https).");
-=======
-		console.log("Cancel check_events() with dolnotif_nb_test_for_page="+dolnotif_nb_test_for_page+". Check is useless because javascript Notification.permission is "+Notification.permission+" (blocked manualy or web site is not https or browser is in Private mode).");
->>>>>>> 27436399
+		console.log("Cancel check_events() with dolnotif_nb_test_for_page="+dolnotif_nb_test_for_page+". Check is useless because javascript Notification.permission is "+Notification.permission+" (blocked manually or web site is not https or browser is in Private mode).");
 
 		result = 2;	// We return a positive so the repeated check will done even if authroization is not yet allowed may be after this check)
 	}
