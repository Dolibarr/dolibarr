<?php
/* Copyright (C) 2016	   Sergio Sanchis		<sergiosanchis@hotmail.com>
 * Copyright (C) 2017	   Juanjo Menent		<jmenent@2byte.es>
 *
 * This program is free software; you can redistribute it and/or modify
 * it under the terms of the GNU General Public License as published by
 * the Free Software Foundation; either version 3 of the License, or
 * (at your option) any later version.
 *
 * This program is distributed in the hope that it will be useful,
 * but WITHOUT ANY WARRANTY; without even the implied warranty of
 * MERCHANTABILITY or FITNESS FOR A PARTICULAR PURPOSE.  See the
 * GNU General Public License for more details.
 *
 * You should have received a copy of the GNU General Public License
 * along with this program. If not, see <http://www.gnu.org/licenses/>.
 *
 * Library javascript to enable Browser notifications
 */

if (!defined('NOREQUIREUSER')) define('NOREQUIREUSER', '1');
if (!defined('NOREQUIRESOC')) define('NOREQUIRESOC', '1');
if (!defined('NOCSRFCHECK')) define('NOCSRFCHECK', 1);
if (!defined('NOTOKENRENEWAL')) define('NOTOKENRENEWAL', 1);
if (!defined('NOLOGIN')) define('NOLOGIN', 1);
if (!defined('NOREQUIREMENU')) define('NOREQUIREMENU', 1);
if (!defined('NOREQUIREHTML')) define('NOREQUIREHTML', 1);

require_once '../../main.inc.php';

if (! ($_SERVER['HTTP_REFERER'] === $dolibarr_main_url_root . '/' || $_SERVER['HTTP_REFERER'] === $dolibarr_main_url_root . '/index.php'
    || preg_match('/getmenu_div\.php/', $_SERVER['HTTP_REFERER'])))
{
    global $langs, $conf;

    top_httphead('text/javascript; charset=UTF-8');

    $nowtime = time();
    //$nowtimeprevious = floor($nowtime / 60) * 60;   // auto_check_events_not_before is rounded to previous minute

    // TODO Try to make a solution with only a javascript timer that is easier. Difficulty is to avoid notification twice when.
    /* session already started into main
<<<<<<< HEAD
    session_cache_limiter(false);
=======
    session_cache_limiter('public');
>>>>>>> d9b8a8c8
    header('Cache-Control: no-cache');
    session_set_cookie_params(0, '/', null, false, true);   // Add tag httponly on session cookie
    session_start();*/
    if (! isset($_SESSION['auto_check_events_not_before']))
    {
        print 'console.log("_SESSION[auto_check_events_not_before] is not set");'."\n";
        // Round to eliminate the seconds
        $_SESSION['auto_check_events_not_before'] = $nowtime;
    }
    print 'var nowtime = ' . $nowtime . ';' . "\n";
    print 'var login = \'' . $_SESSION['dol_login'] . '\';' . "\n";
    print 'var auto_check_events_not_before = '.$_SESSION['auto_check_events_not_before']. ';'."\n";
    print 'var time_js_next_test = Math.max(nowtime, auto_check_events_not_before);'."\n";
    print 'var time_auto_update = '.$conf->global->MAIN_BROWSER_NOTIFICATION_FREQUENCY.';'."\n";   // Always defined
    ?>

	/* Check if permission ok */
	if (Notification.permission !== "granted") {
        Notification.requestPermission()
    }

	/* Launch timer */
   	// We set a delay before launching first test so next check will arrive after the time_auto_update compared to previous one.
    var time_first_execution = (time_auto_update - (nowtime - time_js_next_test)) * 1000;	//need milliseconds
    if (login != '') {
    	console.log("Launch browser notif check: setTimeout is set to launch 'first_execution' function after a wait of time_first_execution="+time_first_execution+". nowtime (time php page generation) = "+nowtime+" auto_check_events_not_before (val in session)= "+auto_check_events_not_before+" time_js_next_test (max now,auto_check_events_not_before) = "+time_js_next_test+" time_auto_update="+time_auto_update);
    	setTimeout(first_execution, time_first_execution);
    } //first run auto check


    function first_execution() {
    	console.log("Call first_execution time_auto_update (MAIN_BROWSER_NOTIFICATION_FREQUENCY) = "+time_auto_update);
        check_events();	//one check before launching timer to launch other checks
        setInterval(check_events, time_auto_update * 1000); //program time to run next check events
    }

    function check_events() {
    	if (Notification.permission === "granted")
    	{
    		console.log("Call check_events time_js_next_test = date we are looking for event after ="+time_js_next_test);
            $.ajax("<?php print DOL_URL_ROOT.'/core/ajax/check_notifications.php'; ?>", {
                type: "post",   // Usually post or get
                async: true,
                data: {time: time_js_next_test},
                success: function (result) {
                    var arr = JSON.parse(result);
                    if (arr.length > 0) {
                    	var audio = null;
                        <?php
                        if (! empty($conf->global->AGENDA_REMINDER_BROWSER_SOUND)) {
                            print 'audio = new Audio(\''.DOL_URL_ROOT.'/theme/common/sound/notification_agenda.wav'.'\');';
                        }
                        ?>

                        $.each(arr, function (index, value) {
                            var url="notdefined";
                            var title="Not defined";
                            var body = value['tipo'] + ': ' + value['titulo'];
                            if (value['type'] == 'agenda' && value['location'] != null && value['location'] != '') {
                                body += '\n' + value['location'];
                            }

                            if (value['type'] == 'agenda')
                            {
                             	url = '<?php echo DOL_URL_ROOT.'/comm/action/card.php?id='; ?>' + value['id'];
                                title = '<?php print $langs->trans('Agenda') ?>';
                            }
                            var extra = {
                                icon: '<?php print DOL_URL_ROOT.'/theme/common/bell.png'; ?>',
                                body: body,
                                tag: value['id']
                            };

                            // We release the notify
                            var noti = new Notification(title, extra);
                            if (index==0 && audio)
                            {
                            	audio.play();
                            }
                            noti.onclick = function (event) {
                                console.log("An event to notify on browser was received");
                                event.preventDefault(); // prevent the browser from focusing the Notification's tab
                                window.focus();
                                window.open(url, '_blank');
                                noti.close();
                            };
                        });
                    }
                }
            });
        }
        else
        {
        	console.log("Cancel check_events. Useless because Notification.permission is "+Notification.permission);
        }

        time_js_next_test += time_auto_update;
		console.log('Updated time_js_next_test. New value is '+time_js_next_test);
    }
<?php
}<|MERGE_RESOLUTION|>--- conflicted
+++ resolved
@@ -40,11 +40,7 @@
 
     // TODO Try to make a solution with only a javascript timer that is easier. Difficulty is to avoid notification twice when.
     /* session already started into main
-<<<<<<< HEAD
-    session_cache_limiter(false);
-=======
     session_cache_limiter('public');
->>>>>>> d9b8a8c8
     header('Cache-Control: no-cache');
     session_set_cookie_params(0, '/', null, false, true);   // Add tag httponly on session cookie
     session_start();*/
