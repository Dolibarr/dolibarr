--- conflicted
+++ resolved
@@ -1319,15 +1319,11 @@
  *
  * TODO: Recheck with the select2 GH issue and remove once this is fixed on their side
  */
-<<<<<<< HEAD
-
-$(document).on('select2:open', (e) => {
-=======
+
 <?php
 if (empty($conf->global->MAIN_DISABLE_SELECT2_FOCUS_PROTECTION) && !defined('DISABLE_SELECT2_FOCUS_PROTECTION')) {
 	?>
-$(document).on('select2:open', () => {
->>>>>>> d070d2ab
+$(document).on('select2:open', (e) => {
 	console.log("Execute the focus (click on combo or use space when on component");
 	const target = $(e.target);
 	if (target && target.length) {
