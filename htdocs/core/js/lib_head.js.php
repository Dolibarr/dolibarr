--- conflicted
+++ resolved
@@ -576,11 +576,7 @@
 		value: value
 	},
 	function() {	/* handler for success of post */
-<<<<<<< HEAD
-		console.log("url request success forcereload="+forcereload+" value="+value);
-=======
 		console.log("Ajax url request to set constant is a success. Make complementary actions and then forcereload="+forcereload+" value="+value);
->>>>>>> 503d1a04
 		if (value == 0) {
 			$("#set_" + code).show();
 			$("#del_" + code).hide();
@@ -657,11 +653,7 @@
 			//location.reload();
 			return false;
 		}
-<<<<<<< HEAD
-	}).fail(function(error) { location.reload(); });	/* When it fails, we always force reload to have setEventErrorMessages in session visible */
-=======
 	}).fail(function(error) { console.log("Error, we force reload"); location.reload(); });	/* When it fails, we always force reload to have setEventErrorMessages in session visible */
->>>>>>> 503d1a04
 }
 
 /*
@@ -754,11 +746,7 @@
 			//location.reload();
 			return false;
 		}
-<<<<<<< HEAD
-	}).fail(function(error) { location.reload(); });	/* When it fails, we always force reload to have setEventErrorMessages in session visible */
-=======
 	}).fail(function(error) { console.log("Error, we force reload"); location.reload(); });	/* When it fails, we always force reload to have setEventErrorMessages in session visible */
->>>>>>> 503d1a04
 }
 
 /*
