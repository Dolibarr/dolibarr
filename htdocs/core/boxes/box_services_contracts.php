<?php
/* Copyright (C) 2003      Rodolphe Quiedeville <rodolphe@quiedeville.org>
 * Copyright (C) 2005-2017 Laurent Destailleur  <eldy@users.sourceforge.net>
 * Copyright (C) 2005-2011 Regis Houssin        <regis.houssin@inodbox.com>
 * Copyright (C) 2017 	   Nicolas Zabouri      <info@inovea-conseil.com>
 *
 * This program is free software; you can redistribute it and/or modify
 * it under the terms of the GNU General Public License as published by
 * the Free Software Foundation; either version 3 of the License, or
 * (at your option) any later version.
 *
 * This program is distributed in the hope that it will be useful,
 * but WITHOUT ANY WARRANTY; without even the implied warranty of
 * MERCHANTABILITY or FITNESS FOR A PARTICULAR PURPOSE.  See the
 * GNU General Public License for more details.
 *
 * You should have received a copy of the GNU General Public License
 * along with this program. If not, see <https://www.gnu.org/licenses/>.
 */

/**
 *      \file       htdocs/core/boxes/box_services_contracts.php
 *		\ingroup    produits,services
 *      \brief      Widget of sells products
 */

include_once DOL_DOCUMENT_ROOT.'/core/boxes/modules_boxes.php';


/**
 * Class to manage the box to show last contracted products/services lines
 */
class box_services_contracts extends ModeleBoxes
{
    public $boxcode = "lastproductsincontract";
    public $boximg = "object_product";
    public $boxlabel = "BoxLastProductsInContract";
    public $depends = array("service", "contrat");

	/**
     * @var DoliDB Database handler.
     */
    public $db;

    public $param;

    public $info_box_head = array();
    public $info_box_contents = array();


	/**
	 *  Constructor
	 *
	 *  @param  DoliDB  $db         Database handler
	 *  @param  string  $param      More parameters
	 */
	public function __construct($db, $param)
	{
	    global $user;

	    $this->db = $db;

	    $this->hidden = !($user->rights->service->lire && $user->rights->contrat->lire);
	}

	/**
	 *  Load data into info_box_contents array to show array later.
	 *
	 *  @param	int		$max        Maximum number of records to load
     *  @return	void
	 */
	public function loadBox($max = 5)
	{
		global $user, $langs, $conf;

		$this->max = $max;

		include_once DOL_DOCUMENT_ROOT.'/contrat/class/contrat.class.php';

		$form = new Form($this->db);

		$this->info_box_head = array('text' => $langs->trans("BoxLastProductsInContract", $max));

		if ($user->rights->service->lire && $user->rights->contrat->lire)
		{
		    $contractstatic = new Contrat($this->db);
		    $contractlinestatic = new ContratLigne($this->db);
		    $thirdpartytmp = new Societe($this->db);
		    $productstatic = new Product($this->db);

			$sql = "SELECT s.nom as name, s.rowid as socid, s.email, s.client, s.fournisseur, s.code_client, s.code_fournisseur, s.code_compta, s.code_compta_fournisseur,";
			$sql .= " c.rowid, c.ref, c.statut as contract_status, c.ref_customer, c.ref_supplier,";
			$sql .= " cd.rowid as cdid, cd.label, cd.description, cd.tms as datem, cd.statut as contractline_status, cd.product_type as type, cd.date_fin_validite as date_line,";
			$sql .= " p.rowid as product_id, p.ref as product_ref, p.label as product_label, p.fk_product_type as product_type, p.entity, p.tobuy, p.tosell";
			$sql .= " FROM (".MAIN_DB_PREFIX."societe as s";
			$sql .= " INNER JOIN ".MAIN_DB_PREFIX."contrat as c ON s.rowid = c.fk_soc";
			$sql .= " INNER JOIN ".MAIN_DB_PREFIX."contratdet as cd ON c.rowid = cd.fk_contrat";
			$sql .= " LEFT JOIN ".MAIN_DB_PREFIX."product as p ON cd.fk_product = p.rowid";
			if (!$user->rights->societe->client->voir && !$user->socid) $sql .= " INNER JOIN ".MAIN_DB_PREFIX."societe_commerciaux as sc ON s.rowid = sc.fk_soc AND sc.fk_user = ".$user->id;
			$sql .= ")";
			$sql .= " WHERE c.entity = ".$conf->entity;
			if ($user->socid) $sql .= " AND s.rowid = ".$user->socid;
			$sql .= $this->db->order("c.tms", "DESC");
			$sql .= $this->db->plimit($max, 0);

			$result = $this->db->query($sql);
			if ($result)
			{
				$num = $this->db->num_rows($result);
				$now = dol_now();

				$i = 0;

				while ($i < $num)
				{
					$late = '';

					$objp = $this->db->fetch_object($result);
					$datem = $this->db->jdate($objp->datem);

					$contractlinestatic->id = $objp->cdid;
					$contractlinestatic->fk_contrat = $objp->rowid;
					$contractlinestatic->label = $objp->label;
					$contractlinestatic->description = $objp->description;
					$contractlinestatic->type = $objp->type;
					$contractlinestatic->product_id = $objp->product_id;
					$contractlinestatic->product_ref = $objp->product_ref;
					$contractlinestatic->product_type = $objp->product_type;
<<<<<<< HEAD

					$contractlinestatic->statut = $objp->contractline_status;
=======
>>>>>>> 2c2142dd

					$contractstatic->id = $objp->rowid;
					$contractstatic->ref = $objp->ref;
					$contractstatic->ref_customer = $objp->ref_customer;
					$contractstatic->ref_supplier = $objp->ref_supplier;
					$contractstatic->statut = $objp->contract_status;

					$thirdpartytmp->name = $objp->name;
					$thirdpartytmp->id = $objp->socid;
					$thirdpartytmp->email = $objp->email;
					$thirdpartytmp->client = $objp->client;
					$thirdpartytmp->fournisseur = $objp->fournisseur;
					$thirdpartytmp->code_client = $objp->code_client;
					$thirdpartytmp->code_fournisseur = $objp->code_fournisseur;
					$thirdpartytmp->code_compta = $objp->code_compta;
					$thirdpartytmp->code_compta_fournisseur = $objp->code_compta_fournisseur;

					$dateline = $this->db->jdate($objp->date_line);
					if ($contractstatic->statut == Contrat::STATUS_VALIDATED && $objp->contractline_status == ContratLigne::STATUS_OPEN && !empty($dateline) && ($dateline + $conf->contrat->services->expires->warning_delay) < $now) $late = img_warning($langs->trans("Late"));

					// Label
					if ($objp->product_id > 0)
					{
						$productstatic->id = $objp->product_id;
						$productstatic->type = $objp->product_type;
						$productstatic->ref = $objp->product_ref;
						$productstatic->entity = $objp->pentity;
						$productstatic->label = $objp->product_label;
						$productstatic->status = $objp->tosell;
						$productstatic->status_buy = $objp->tobuy;

						$text = $productstatic->getNomUrl(1, '', 20);
						if ($objp->product_label)
						{
							$text .= ' - ';
							//$productstatic->ref=$objp->label;
							//$text .= $productstatic->getNomUrl(0,'',16);
							$text .= $objp->product_label;
						}
						$description = $objp->description;

						// Add description in form
						if (!empty($conf->global->PRODUIT_DESC_IN_FORM))
						{
							//$text .= (! empty($objp->description) && $objp->description!=$objp->product_label)?'<br>'.dol_htmlentitiesbr($objp->description):'';
							$description = ''; // Already added into main visible desc
						}

						$s = $form->textwithtooltip($text, $description, 3, '', '', '', 0, (!empty($objp->fk_parent_line) ?img_picto('', 'rightarrow') : ''));
					} else {
						$s = img_object($langs->trans("ShowProductOrService"), ($objp->product_type ? 'service' : 'product')).' '.dol_htmlentitiesbr($objp->description);
					}


					$this->info_box_contents[$i][] = array(
                        'td' => 'class="tdoverflowmax150 maxwidth150onsmartphone"',
                        'text' => $s,
                        'asis' => 1
                    );

					$this->info_box_contents[$i][] = array(
                        'td' => 'class="nowraponall"',
                        'text' => $contractstatic->getNomUrl(1),
                        'asis' => 1
                    );

					$this->info_box_contents[$i][] = array(
                        'td' => 'class="tdoverflowmax150 maxwidth150onsmartphone"',
                        'text' => $thirdpartytmp->getNomUrl(1),
                        'asis' => 1
                    );

					$this->info_box_contents[$i][] = array(
                        'td' => '',
                        'text' => dol_print_date($datem, 'day'),
						'text2'=> $late,
                    );

					$this->info_box_contents[$i][] = array(
                        'td' => 'class="right" width="18"',
						'text' => $contractlinestatic->getLibStatut(3)
					);

					$i++;
				}
				if ($num == 0) $this->info_box_contents[$i][0] = array(
					'td' => 'class="center opacitymedium"',
					'text'=>$langs->trans("NoContractedProducts")
				);

				$this->db->free($result);
			} else {
				$this->info_box_contents[0][0] = array(
                    'td' => '',
                    'maxlength' => 500,
                    'text' => ($this->db->error().' sql='.$sql),
                );
			}
		} else {
			$this->info_box_contents[0][0] = array(
			    'td' => 'class="nohover opacitymedium left"',
                'text' => $langs->trans("ReadPermissionNotAllowed")
			);
		}
	}

	/**
	 *	Method to show box
	 *
	 *	@param	array	$head       Array with properties of box title
	 *	@param  array	$contents   Array with properties of box lines
	 *  @param	int		$nooutput	No print, only return string
	 *	@return	string
	 */
    public function showBox($head = null, $contents = null, $nooutput = 0)
    {
        return parent::showBox($this->info_box_head, $this->info_box_contents, $nooutput);
    }
}<|MERGE_RESOLUTION|>--- conflicted
+++ resolved
@@ -126,11 +126,7 @@
 					$contractlinestatic->product_id = $objp->product_id;
 					$contractlinestatic->product_ref = $objp->product_ref;
 					$contractlinestatic->product_type = $objp->product_type;
-<<<<<<< HEAD
-
 					$contractlinestatic->statut = $objp->contractline_status;
-=======
->>>>>>> 2c2142dd
 
 					$contractstatic->id = $objp->rowid;
 					$contractstatic->ref = $objp->ref;
