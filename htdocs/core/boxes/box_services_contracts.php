<?php
/* Copyright (C) 2003      Rodolphe Quiedeville <rodolphe@quiedeville.org>
 * Copyright (C) 2005-2017 Laurent Destailleur  <eldy@users.sourceforge.net>
 * Copyright (C) 2005-2011 Regis Houssin        <regis.houssin@inodbox.com>
 * Copyright (C) 2017 	   Nicolas Zabouri      <info@inovea-conseil.com>
 *
 * This program is free software; you can redistribute it and/or modify
 * it under the terms of the GNU General Public License as published by
 * the Free Software Foundation; either version 3 of the License, or
 * (at your option) any later version.
 *
 * This program is distributed in the hope that it will be useful,
 * but WITHOUT ANY WARRANTY; without even the implied warranty of
 * MERCHANTABILITY or FITNESS FOR A PARTICULAR PURPOSE.  See the
 * GNU General Public License for more details.
 *
 * You should have received a copy of the GNU General Public License
 * along with this program. If not, see <https://www.gnu.org/licenses/>.
 */

/**
 *      \file       htdocs/core/boxes/box_services_contracts.php
 *		\ingroup    produits,services
 *      \brief      Widget of sells products
 */

include_once DOL_DOCUMENT_ROOT.'/core/boxes/modules_boxes.php';


/**
 * Class to manage the box to show last contracted products/services lines
 */
class box_services_contracts extends ModeleBoxes
{
    public $boxcode = "lastproductsincontract";
    public $boximg = "object_product";
    public $boxlabel = "BoxLastProductsInContract";
    public $depends = array("service", "contrat");

	/**
     * @var DoliDB Database handler.
     */
    public $db;

    public $param;

    public $info_box_head = array();
    public $info_box_contents = array();


	/**
	 *  Constructor
	 *
	 *  @param  DoliDB  $db         Database handler
	 *  @param  string  $param      More parameters
	 */
	public function __construct($db, $param)
	{
	    global $user;

	    $this->db = $db;

	    $this->hidden = !($user->rights->service->lire && $user->rights->contrat->lire);
	}

	/**
	 *  Load data into info_box_contents array to show array later.
	 *
	 *  @param	int		$max        Maximum number of records to load
     *  @return	void
	 */
	public function loadBox($max = 5)
	{
		global $user, $langs, $conf;

		$this->max = $max;

		include_once DOL_DOCUMENT_ROOT.'/contrat/class/contrat.class.php';

		$form = new Form($this->db);

		$this->info_box_head = array('text' => $langs->trans("BoxLastProductsInContract", $max));

		if ($user->rights->service->lire && $user->rights->contrat->lire)
		{
		    $contractstatic = new Contrat($this->db);
		    $contractlinestatic = new ContratLigne($this->db);
		    $thirdpartytmp = new Societe($this->db);
		    $productstatic = new Product($this->db);

			$sql = "SELECT s.nom as name, s.rowid as socid, s.email, s.client, s.fournisseur, s.code_client, s.code_fournisseur, s.code_compta, s.code_compta_fournisseur,";
			$sql .= " c.rowid, c.ref, c.statut as contract_status, c.ref_customer, c.ref_supplier,";
<<<<<<< HEAD
			$sql .= " cd.rowid as cdid, cd.label, cd.description, cd.tms as datem, cd.statut as contractline_status, cd.product_type as type, cd.date_fin_validite as date_line,";
			$sql .= " p.rowid as product_id, p.ref as product_ref, p.label as plabel, p.fk_product_type as ptype, p.entity, p.tobuy, p.tosell";
=======
			$sql .= " cd.rowid as cdid, cd.label, cd.description, cd.tms as datem, cd.statut, cd.product_type as type, cd.date_fin_validite as date_line,";
			$sql .= " p.rowid as product_id, p.ref as product_ref, p.label as product_label, p.fk_product_type as product_type, p.entity, p.tobuy, p.tosell";
>>>>>>> e7992131
			$sql .= " FROM (".MAIN_DB_PREFIX."societe as s";
			$sql .= " INNER JOIN ".MAIN_DB_PREFIX."contrat as c ON s.rowid = c.fk_soc";
			$sql .= " INNER JOIN ".MAIN_DB_PREFIX."contratdet as cd ON c.rowid = cd.fk_contrat";
			$sql .= " LEFT JOIN ".MAIN_DB_PREFIX."product as p ON cd.fk_product = p.rowid";
			if (!$user->rights->societe->client->voir && !$user->socid) $sql .= " INNER JOIN ".MAIN_DB_PREFIX."societe_commerciaux as sc ON s.rowid = sc.fk_soc AND sc.fk_user = ".$user->id;
			$sql .= ")";
			$sql .= " WHERE c.entity = ".$conf->entity;
			if ($user->socid) $sql .= " AND s.rowid = ".$user->socid;
			$sql .= $this->db->order("c.tms", "DESC");
			$sql .= $this->db->plimit($max, 0);

			$result = $this->db->query($sql);
			if ($result)
			{
				$num = $this->db->num_rows($result);
				$now = dol_now();

				$i = 0;

				while ($i < $num)
				{
					$late = '';

					$objp = $this->db->fetch_object($result);
					$datem = $this->db->jdate($objp->datem);

					$contractlinestatic->id = $objp->cdid;
					$contractlinestatic->fk_contrat = $objp->rowid;
					$contractlinestatic->label = $objp->label;
					$contractlinestatic->description = $objp->description;
					$contractlinestatic->type = $objp->type;
					$contractlinestatic->product_id = $objp->product_id;
					$contractlinestatic->product_ref = $objp->product_ref;
<<<<<<< HEAD
					$contractlinestatic->statut = $objp->contractline_status;
=======
					$contratlignestatic->product_type = $objp->product_type;
>>>>>>> e7992131

					$contractstatic->id = $objp->rowid;
					$contractstatic->ref = $objp->ref;
					$contractstatic->ref_customer = $objp->ref_customer;
					$contractstatic->ref_supplier = $objp->ref_supplier;
					$contractstatic->statut = $objp->contract_status;

					$thirdpartytmp->name = $objp->name;
					$thirdpartytmp->id = $objp->socid;
					$thirdpartytmp->email = $objp->email;
					$thirdpartytmp->client = $objp->client;
					$thirdpartytmp->fournisseur = $objp->fournisseur;
					$thirdpartytmp->code_client = $objp->code_client;
					$thirdpartytmp->code_fournisseur = $objp->code_fournisseur;
					$thirdpartytmp->code_compta = $objp->code_compta;
					$thirdpartytmp->code_compta_fournisseur = $objp->code_compta_fournisseur;

					$dateline = $this->db->jdate($objp->date_line);
					if ($contractstatic->statut == Contrat::STATUS_VALIDATED && $objp->contractline_status == ContratLigne::STATUS_OPEN && !empty($dateline) && ($dateline + $conf->contrat->services->expires->warning_delay) < $now) $late = img_warning($langs->trans("Late"));

					// Label
					if ($objp->product_id > 0)
					{
						$productstatic->id = $objp->product_id;
						$productstatic->type = $objp->product_type;
						$productstatic->ref = $objp->product_ref;
						$productstatic->entity = $objp->pentity;
						$productstatic->label = $objp->product_label;
						$productstatic->status = $objp->tosell;
						$productstatic->status_buy = $objp->tobuy;

						$text = $productstatic->getNomUrl(1, '', 20);
						if ($objp->product_label)
						{
							$text .= ' - ';
							//$productstatic->ref=$objp->label;
							//$text .= $productstatic->getNomUrl(0,'',16);
							$text .= $objp->product_label;
						}
						$description = $objp->description;

						// Add description in form
						if (!empty($conf->global->PRODUIT_DESC_IN_FORM))
						{
							//$text .= (! empty($objp->description) && $objp->description!=$objp->product_label)?'<br>'.dol_htmlentitiesbr($objp->description):'';
							$description = ''; // Already added into main visible desc
						}

						$s = $form->textwithtooltip($text, $description, 3, '', '', '', 0, (!empty($objp->fk_parent_line) ?img_picto('', 'rightarrow') : ''));
					} else {
						$s = img_object($langs->trans("ShowProductOrService"), ($objp->product_type ? 'service' : 'product')).' '.dol_htmlentitiesbr($objp->description);
					}


					$this->info_box_contents[$i][] = array(
                        'td' => 'class="tdoverflowmax150 maxwidth150onsmartphone"',
                        'text' => $s,
                        'asis' => 1
                    );

					$this->info_box_contents[$i][] = array(
                        'td' => 'class="nowraponall"',
                        'text' => $contractstatic->getNomUrl(1),
                        'asis' => 1
                    );

					$this->info_box_contents[$i][] = array(
                        'td' => 'class="tdoverflowmax150 maxwidth150onsmartphone"',
                        'text' => $thirdpartytmp->getNomUrl(1),
                        'asis' => 1
                    );

					$this->info_box_contents[$i][] = array(
                        'td' => '',
                        'text' => dol_print_date($datem, 'day'),
						'text2'=> $late,
                    );

					$this->info_box_contents[$i][] = array(
                        'td' => 'class="right" width="18"',
						'text' => $contractlinestatic->getLibStatut(3)
					);

					$i++;
				}
				if ($num == 0) $this->info_box_contents[$i][0] = array(
					'td' => 'class="center opacitymedium"',
					'text'=>$langs->trans("NoContractedProducts")
				);

				$this->db->free($result);
			} else {
				$this->info_box_contents[0][0] = array(
                    'td' => '',
                    'maxlength' => 500,
                    'text' => ($this->db->error().' sql='.$sql),
                );
			}
		} else {
			$this->info_box_contents[0][0] = array(
			    'td' => 'class="nohover opacitymedium left"',
                'text' => $langs->trans("ReadPermissionNotAllowed")
			);
		}
	}

	/**
	 *	Method to show box
	 *
	 *	@param	array	$head       Array with properties of box title
	 *	@param  array	$contents   Array with properties of box lines
	 *  @param	int		$nooutput	No print, only return string
	 *	@return	string
	 */
    public function showBox($head = null, $contents = null, $nooutput = 0)
    {
        return parent::showBox($this->info_box_head, $this->info_box_contents, $nooutput);
    }
}<|MERGE_RESOLUTION|>--- conflicted
+++ resolved
@@ -90,13 +90,8 @@
 
 			$sql = "SELECT s.nom as name, s.rowid as socid, s.email, s.client, s.fournisseur, s.code_client, s.code_fournisseur, s.code_compta, s.code_compta_fournisseur,";
 			$sql .= " c.rowid, c.ref, c.statut as contract_status, c.ref_customer, c.ref_supplier,";
-<<<<<<< HEAD
 			$sql .= " cd.rowid as cdid, cd.label, cd.description, cd.tms as datem, cd.statut as contractline_status, cd.product_type as type, cd.date_fin_validite as date_line,";
-			$sql .= " p.rowid as product_id, p.ref as product_ref, p.label as plabel, p.fk_product_type as ptype, p.entity, p.tobuy, p.tosell";
-=======
-			$sql .= " cd.rowid as cdid, cd.label, cd.description, cd.tms as datem, cd.statut, cd.product_type as type, cd.date_fin_validite as date_line,";
 			$sql .= " p.rowid as product_id, p.ref as product_ref, p.label as product_label, p.fk_product_type as product_type, p.entity, p.tobuy, p.tosell";
->>>>>>> e7992131
 			$sql .= " FROM (".MAIN_DB_PREFIX."societe as s";
 			$sql .= " INNER JOIN ".MAIN_DB_PREFIX."contrat as c ON s.rowid = c.fk_soc";
 			$sql .= " INNER JOIN ".MAIN_DB_PREFIX."contratdet as cd ON c.rowid = cd.fk_contrat";
@@ -130,11 +125,9 @@
 					$contractlinestatic->type = $objp->type;
 					$contractlinestatic->product_id = $objp->product_id;
 					$contractlinestatic->product_ref = $objp->product_ref;
-<<<<<<< HEAD
+					$contratlignestatic->product_type = $objp->product_type;
+
 					$contractlinestatic->statut = $objp->contractline_status;
-=======
-					$contratlignestatic->product_type = $objp->product_type;
->>>>>>> e7992131
 
 					$contractstatic->id = $objp->rowid;
 					$contractstatic->ref = $objp->ref;
