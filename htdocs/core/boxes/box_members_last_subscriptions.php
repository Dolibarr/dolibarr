<?php
/* Copyright (C) 2003-2007 Rodolphe Quiedeville <rodolphe@quiedeville.org>
 * Copyright (C) 2004-2017 Laurent Destailleur  <eldy@users.sourceforge.net>
 * Copyright (C) 2005-2012 Regis Houssin        <regis.houssin@inodbox.com>
 * Copyright (C) 2015-2020 Frederic France      <frederic.france@netlogic.fr>
 *
 * This program is free software; you can redistribute it and/or modify
 * it under the terms of the GNU General Public License as published by
 * the Free Software Foundation; either version 3 of the License, or
 * (at your option) any later version.
 *
 * This program is distributed in the hope that it will be useful,
 * but WITHOUT ANY WARRANTY; without even the implied warranty of
 * MERCHANTABILITY or FITNESS FOR A PARTICULAR PURPOSE.  See the
 * GNU General Public License for more details.
 *
 * You should have received a copy of the GNU General Public License
 * along with this program. If not, see <https://www.gnu.org/licenses/>.
 */

/**
 *	\file       htdocs/core/boxes/box_members_last_subscriptions.php
 *	\ingroup    adherent
 *	\brief      Module to show box of members
 */

include_once DOL_DOCUMENT_ROOT.'/core/boxes/modules_boxes.php';


/**
 * Class to manage the box to show last modofied members
 */
class box_members_last_subscriptions extends ModeleBoxes
{
	public $boxcode = "box_members_last_subscriptions";
	public $boximg = "object_user";
	public $boxlabel = "BoxLastMembersSubscriptions";
	public $depends = array("adherent");

	/**
	 * @var DoliDB Database handler.
	 */
	public $db;

	public $param;
	public $enabled = 1;

	public $info_box_head = array();
	public $info_box_contents = array();


	/**
	 *  Constructor
	 *
	 *  @param  DoliDB	$db      	Database handler
	 *  @param	string	$param		More parameters
	 */
	public function __construct($db, $param = '')
	{
		global $conf, $user;

		$this->db = $db;

		// disable module for such cases
		$listofmodulesforexternal = explode(',', $conf->global->MAIN_MODULES_FOR_EXTERNAL);
		if (!in_array('adherent', $listofmodulesforexternal) && !empty($user->socid)) {
			$this->enabled = 0; // disabled for external users
		}

		$this->hidden = !(!empty($conf->adherent->enabled) && $user->rights->adherent->lire);
	}

	/**
	 *  Load data into info_box_contents array to show array later.
	 *
	 *  @param	int		$max        Maximum number of records to load
	 *  @return	void
	 */
	public function loadBox($max = 5)
	{
		global $user, $langs, $conf;
		$langs->load("boxes");

		$this->max = $max;

		include_once DOL_DOCUMENT_ROOT.'/adherents/class/adherent.class.php';
		require_once DOL_DOCUMENT_ROOT.'/adherents/class/adherent_type.class.php';
		require_once DOL_DOCUMENT_ROOT.'/adherents/class/subscription.class.php';
		$staticmember = new Adherent($this->db);
		$statictype = new AdherentType($this->db);
		$subscriptionstatic = new Subscription($this->db);

		$this->info_box_head = array('text' => $langs->trans("LastSubscriptionsModified", $max));

		if ($user->rights->adherent->lire) {
			$sql = "SELECT a.rowid, a.statut as status, a.lastname, a.firstname, a.societe as company, a.fk_soc,";
			$sql .= " a.gender, a.email, a.photo, a.morphy,";
			$sql .= " a.datefin as date_end_subscription,";
			$sql .= " ta.rowid as typeid, ta.libelle as label, ta.subscription as need_subscription,";
			$sql .= " c.rowid as cid, c.tms as datem, c.datec as datec, c.dateadh as date_start, c.datef as date_end, c.subscription";
			$sql .= " FROM ".MAIN_DB_PREFIX."adherent as a, ".MAIN_DB_PREFIX."adherent_type as ta, ".MAIN_DB_PREFIX."subscription as c";
			$sql .= " WHERE a.entity IN (".getEntity('adherent').")";
			$sql .= " AND a.fk_adherent_type = ta.rowid";
			$sql .= " AND c.fk_adherent = a.rowid";
			$sql .= $this->db->order("c.tms", "DESC");
			$sql .= $this->db->plimit($max, 0);

			$result = $this->db->query($sql);
			if ($result) {
				$num = $this->db->num_rows($result);

				$line = 0;
				while ($line < $num) {
					$obj = $this->db->fetch_object($result);
					$staticmember->id = $obj->rowid;
					$staticmember->ref = $obj->rowid;
					$staticmember->lastname = $obj->lastname;
					$staticmember->firstname = $obj->firstname;
					$staticmember->gender = $obj->gender;
					$staticmember->email = $obj->email;
					$staticmember->photo = $obj->photo;
					$staticmember->morphy = $obj->morphy;
					$staticmember->statut = $obj->status;
					$staticmember->need_subscription = $obj->need_subscription;
					$staticmember->datefin = $this->db->jdate($obj->date_end_subscription);
					if (!empty($obj->fk_soc)) {
						$staticmember->fk_soc = $obj->fk_soc;
						$staticmember->fetch_thirdparty();
						$staticmember->name = $staticmember->thirdparty->name;
					} else {
						$staticmember->name = $obj->company;
					}

					$subscriptionstatic->id = $obj->cid;
					$subscriptionstatic->ref = $obj->cid;

					$this->info_box_contents[$line][] = array(
						'td' => 'class="tdoverflowmax100 maxwidth100onsmartphone"',
						'text' => $subscriptionstatic->getNomUrl(1),
						'asis' => 1,
					);

					$this->info_box_contents[$line][] = array(
						'td' => 'class="tdoverflowmax150 maxwidth150onsmartphone"',
						'text' => $staticmember->getNomUrl(-1, 32, 'card'),
						'asis' => 1,
					);

					$this->info_box_contents[$line][] = array(
						'td' => 'class="tdoverflowmax150 maxwidth150onsmartphone"',
						'text' => get_date_range($this->db->jdate($obj->date_start), $this->db->jdate($obj->date_end)),
					);

					$this->info_box_contents[$line][] = array(
<<<<<<< HEAD
						'td' => 'class="right" width="18"',
						'text' => '<span class="amount">'.price($obj->subscription).'</span>',
=======
						'td' => 'class="nowraponall right amount" width="18"',
						'text' => price($obj->subscription),
>>>>>>> 95dc2558
					);

					$this->info_box_contents[$line][] = array(
						'td' => 'class="right tdoverflowmax150 maxwidth150onsmartphone"',
						'text' => dol_print_date($this->db->jdate($obj->datem ? $obj->datem : $obj->datec), 'dayhour', 'tzuserrel'),
					);

					$line++;
				}

				if ($num == 0) {
					$this->info_box_contents[$line][0] = array(
						'td' => 'class="center"',
						'text'=>$langs->trans("NoRecordedCustomers"),
					);
				}

				$this->db->free($result);
			} else {
				$this->info_box_contents[0][0] = array(
					'td' => '',
					'maxlength'=>500,
					'text' => ($this->db->error().' sql='.$sql),
				);
			}
		} else {
			$this->info_box_contents[0][0] = array(
				'td' => 'class="nohover opacitymedium left"',
				'text' => $langs->trans("ReadPermissionNotAllowed")
			);
		}
	}

	/**
	 *	Method to show box
	 *
	 *	@param	array	$head       Array with properties of box title
	 *	@param  array	$contents   Array with properties of box lines
	 *  @param	int		$nooutput	No print, only return string
	 *	@return	string
	 */
	public function showBox($head = null, $contents = null, $nooutput = 0)
	{
		return parent::showBox($this->info_box_head, $this->info_box_contents, $nooutput);
	}
}<|MERGE_RESOLUTION|>--- conflicted
+++ resolved
@@ -152,13 +152,8 @@
 					);
 
 					$this->info_box_contents[$line][] = array(
-<<<<<<< HEAD
-						'td' => 'class="right" width="18"',
-						'text' => '<span class="amount">'.price($obj->subscription).'</span>',
-=======
 						'td' => 'class="nowraponall right amount" width="18"',
 						'text' => price($obj->subscription),
->>>>>>> 95dc2558
 					);
 
 					$this->info_box_contents[$line][] = array(
