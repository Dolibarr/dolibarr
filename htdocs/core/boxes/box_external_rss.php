<?php
/* Copyright (C) 2003      Rodolphe Quiedeville <rodolphe@quiedeville.org>
 * Copyright (C) 2003      Eric Seigne          <erics@rycks.com>
 * Copyright (C) 2004-2008 Laurent Destailleur  <eldy@users.sourceforge.net>
 * Copyright (C) 2005-2011 Regis Houssin        <regis.houssin@inodbox.com>
 * Copyright (C) 2015      Frederic France      <frederic.france@free.fr>
 *
 * This program is free software; you can redistribute it and/or modify
 * it under the terms of the GNU General Public License as published by
 * the Free Software Foundation; either version 3 of the License, or
 * (at your option) any later version.
 *
 * This program is distributed in the hope that it will be useful,
 * but WITHOUT ANY WARRANTY; without even the implied warranty of
 * MERCHANTABILITY or FITNESS FOR A PARTICULAR PURPOSE.  See the
 * GNU General Public License for more details.
 *
 * You should have received a copy of the GNU General Public License
 * along with this program. If not, see <https://www.gnu.org/licenses/>.
 */

/**
 * 	    \file       htdocs/core/boxes/box_external_rss.php
 *      \ingroup    external_rss
 *      \brief      Fichier de gestion d'une box pour le module external_rss
 */

include_once DOL_DOCUMENT_ROOT.'/core/class/rssparser.class.php';
include_once DOL_DOCUMENT_ROOT.'/core/boxes/modules_boxes.php';


/**
 * Class to manage the box to show RSS feeds
 */
class box_external_rss extends ModeleBoxes
{
	public $boxcode = "lastrssinfos";
	public $boximg = "object_rss";
	public $boxlabel = "BoxLastRssInfos";
	public $depends = array("externalrss");

	public $paramdef; // Params of box definition (not user params)

	/**
	 *  Constructor
	 *
	 * 	@param	DoliDB	$db			Database handler
	 *  @param	string	$param		More parameters
	 */
	public function __construct($db, $param)
	{
		$this->db = $db;
		$this->paramdef = $param;
	}

	/**
	 *  Load data into info_box_contents array to show array later.
	 *
	 *  @param	int		$max        	Maximum number of records to load
	 *  @param	int		$cachedelay		Delay we accept for cache file
	 *  @return	void
	 */
	public function loadBox($max = 5, $cachedelay = 3600)
	{
		global $user, $langs, $conf;
		$langs->load("boxes");

		$this->max = $max;

		// On recupere numero de param de la boite
		$reg = array();
		preg_match('/^([0-9]+) /', $this->paramdef, $reg);
		$site = $reg[1];

		// Create dir nor required
		// documents/externalrss is created by module activation
		// documents/externalrss/tmp is created by rssparser

		$keyforparamurl = "EXTERNAL_RSS_URLRSS_".$site;
		$keyforparamtitle = "EXTERNAL_RSS_TITLE_".$site;

		// Get RSS feed
		$url = getDolGlobalString($keyforparamurl);

		$rssparser = new RssParser($this->db);
		$result = $rssparser->parser($url, $this->max, $cachedelay, $conf->externalrss->dir_temp);

		// INFO on channel
		$description = $rssparser->getDescription();
		$link = $rssparser->getLink();

		$title = $langs->trans("BoxTitleLastRssInfos", $max, getDolGlobalString($keyforparamtitle));
		if ($result < 0 || !empty($rssparser->error)) {
			// Show warning
			$errormessage = $langs->trans("FailedToRefreshDataInfoNotUpToDate", ($rssparser->getLastFetchDate() ? dol_print_date($rssparser->getLastFetchDate(), "dayhourtext") : $langs->trans("Unknown")));
			if ($rssparser->error) {
				$errormessage .= " - ".$rssparser->error;
			}
			$title .= " ".img_error($errormessage);
			$this->info_box_head = array('text' => $title, 'limit' => 0);
		} else {
			$this->info_box_head = array(
				'text' => $title,
				'sublink' => $link,
				'subtext'=>$langs->trans("LastRefreshDate").': '.($rssparser->getLastFetchDate() ? dol_print_date($rssparser->getLastFetchDate(), "dayhourtext") : $langs->trans("Unknown")),
				'subpicto'=>'globe',
				'target'=>'_blank',
			);
		}

		// INFO on items
		$items = $rssparser->getItems();
		//print '<pre>'.print_r($items,true).'</pre>';

		// Loop on last items
		$nbitems = count($items);
		for ($line = 0; $line < $max && $line < $nbitems; $line++) {
			$item = $items[$line];

			// Feed common fields
			$href = $item['link'];
			$title = urldecode($item['title']);
			$date = empty($item['date_timestamp']) ? null : $item['date_timestamp']; // date will be empty if conversion into timestamp failed
			if ($rssparser->getFormat() == 'rss') {   // If RSS
				if (!$date && isset($item['pubdate'])) {
					$date = $item['pubdate'];
				}
				if (!$date && isset($item['pubDate'])) {
					$date = $item['pubDate'];
				}
				if (!$date && isset($item['dc']['date'])) {
					$date = $item['dc']['date'];
				}
				//$item['dc']['language']
				//$item['dc']['publisher']
			}
			if ($rssparser->getFormat() == 'atom') {	// If Atom
				if (!$date && isset($item['issued'])) {
					$date = $item['issued'];
				}
				if (!$date && isset($item['modified'])) {
					$date = $item['modified'];
				}
				//$item['issued']
				//$item['modified']
				//$item['atom_content']
			}
			if (is_numeric($date)) {
				$date = dol_print_date($date, "dayhour", 'tzuserrel');
			}

			$isutf8 = utf8_check($title);
			if (!$isutf8 && $conf->file->character_set_client == 'UTF-8') {
				$title = mb_convert_encoding($title, 'UTF-8', 'ISO-8859-1');
			} elseif ($isutf8 && $conf->file->character_set_client == 'ISO-8859-1') {
				$title = mb_convert_encoding($title, 'ISO-8859-1');
			}

<<<<<<< HEAD
			$title = preg_replace("/([[:alnum:]])\?([[:alnum:]])/", "\\1'\\2", $title); // Manage issue of quotes improperly (de)coded in utf-8
			$title = preg_replace("/^\s+/", "", $title); // Remove leading whitespace
			$this->info_box_contents["$href"] = "$title";
=======
			$title = preg_replace("/([[:alnum:]])\?([[:alnum:]])/", "\\1'\\2", $title); // Gere probleme des apostrophes mal codee/decodee par utf8
			$title = preg_replace("/^\s+/", "", $title); // Supprime espaces de debut
>>>>>>> ef309bae

			$tooltip = $title;
			$description = !empty($item['description']) ? $item['description'] : '';
			$isutf8 = utf8_check($description);
			if (!$isutf8 && $conf->file->character_set_client == 'UTF-8') {
				$description = mb_convert_encoding($description, 'UTF-8', 'ISO-8859-1');
			} elseif ($isutf8 && $conf->file->character_set_client == 'ISO-8859-1') {
				$description = mb_convert_encoding($description, 'ISO-8859-1');
			}
			$description = preg_replace("/([[:alnum:]])\?([[:alnum:]])/", "\\1'\\2", $description);
			$description = preg_replace("/^\s+/", "", $description);
			$description = str_replace("\r\n", "", $description);
			$tooltip .= '<br>'.$description;

			$this->info_box_contents[$line][0] = array(
				'td' => 'class="left" width="16"',
				'text' => img_picto('', 'rss'),
				'url' => $href,
				'tooltip' => dol_escape_htmltag($tooltip),
				'target' => 'newrss',
			);

			$this->info_box_contents[$line][1] = array(
				'td' => 'class="tdoverflowmax300"',
				'text' => dol_escape_htmltag($title),
				'url' => $href,
				'tooltip' => dol_escape_htmltag($tooltip),
				'maxlength' => 0,
				'target' => 'newrss',
			);

			$this->info_box_contents[$line][2] = array(
				'td' => 'class="right nowraponall"',
				'text' => dol_escape_htmltag($date),
			);
		}
	}


	/**
	 *	Method to show box
	 *
	 *	@param	array	$head       Array with properties of box title
	 *	@param  array	$contents   Array with properties of box lines
	 *  @param	int		$nooutput	No print, only return string
	 *	@return	string
	 */
	public function showBox($head = null, $contents = null, $nooutput = 0)
	{
		return parent::showBox($this->info_box_head, $this->info_box_contents, $nooutput);
	}
}<|MERGE_RESOLUTION|>--- conflicted
+++ resolved
@@ -156,14 +156,8 @@
 				$title = mb_convert_encoding($title, 'ISO-8859-1');
 			}
 
-<<<<<<< HEAD
 			$title = preg_replace("/([[:alnum:]])\?([[:alnum:]])/", "\\1'\\2", $title); // Manage issue of quotes improperly (de)coded in utf-8
 			$title = preg_replace("/^\s+/", "", $title); // Remove leading whitespace
-			$this->info_box_contents["$href"] = "$title";
-=======
-			$title = preg_replace("/([[:alnum:]])\?([[:alnum:]])/", "\\1'\\2", $title); // Gere probleme des apostrophes mal codee/decodee par utf8
-			$title = preg_replace("/^\s+/", "", $title); // Supprime espaces de debut
->>>>>>> ef309bae
 
 			$tooltip = $title;
 			$description = !empty($item['description']) ? $item['description'] : '';
