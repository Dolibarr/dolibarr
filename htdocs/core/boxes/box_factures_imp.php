<?php
/* Copyright (C) 2003-2007 Rodolphe Quiedeville <rodolphe@quiedeville.org>
 * Copyright (C) 2004-2007 Laurent Destailleur  <eldy@users.sourceforge.net>
 * Copyright (C) 2005-2009 Regis Houssin        <regis.houssin@inodbox.com>
 * Copyright (C) 2015-2019 Frederic France      <frederic.france@netlogic.fr>
 * Copyright (C) 2024		MDW							<mdeweerd@users.noreply.github.com>
 *
 * This program is free software; you can redistribute it and/or modify
 * it under the terms of the GNU General Public License as published by
 * the Free Software Foundation; either version 3 of the License, or
 * (at your option) any later version.
 *
 * This program is distributed in the hope that it will be useful,
 * but WITHOUT ANY WARRANTY; without even the implied warranty of
 * MERCHANTABILITY or FITNESS FOR A PARTICULAR PURPOSE.  See the
 * GNU General Public License for more details.
 *
 * You should have received a copy of the GNU General Public License
 * along with this program. If not, see <https://www.gnu.org/licenses/>.
 */

/**
 *	\file       htdocs/core/boxes/box_factures_imp.php
 *	\ingroup    invoices
 *	\brief      Widget to show remain to get on sale invoices
 */

require_once DOL_DOCUMENT_ROOT.'/core/boxes/modules_boxes.php';
require_once DOL_DOCUMENT_ROOT.'/compta/facture/class/facture.class.php';


/**
 * Class to manage the box to show not paid sales invoices
 */
class box_factures_imp extends ModeleBoxes
{
	public $boxcode = "oldestunpaidcustomerbills";
	public $boximg = "object_bill";
	public $boxlabel = "BoxOldestUnpaidCustomerBills";
	public $depends = array("facture");

	/**
	 *  Constructor
	 *
	 *  @param  DoliDB  $db         Database handler
	 *  @param  string  $param      More parameters
	 */
	public function __construct($db, $param)
	{
		global $user;

		$this->db = $db;

		$this->hidden = !($user->hasRight('facture', 'lire'));
	}

	/**
	 *  Load data into info_box_contents array to show array later.
	 *
	 *  @param	int		$max        Maximum number of records to load
	 *  @return	void
	 */
	public function loadBox($max = 5)
	{
		global $conf, $user, $langs;

		$this->max = $max;
		//$this->max = 1000;

		include_once DOL_DOCUMENT_ROOT.'/compta/facture/class/facture.class.php';
		include_once DOL_DOCUMENT_ROOT.'/societe/class/societe.class.php';

		$facturestatic = new Facture($this->db);
		$societestatic = new Societe($this->db);

		$langs->load("bills");

		$textHead = $langs->trans("BoxTitleOldestUnpaidCustomerBills");
		$this->info_box_head = array(
			'text' => $langs->trans("BoxTitleOldestUnpaidCustomerBills", $this->max).'<a class="paddingleft valignmiddle" href="'.DOL_URL_ROOT.'/compta/facture/list.php?search_status=1&sortfield=f.date_lim_reglement,f.ref&sortorder=ASC,ASC"><span class="badge">...</span></a>',
			'limit' => dol_strlen($textHead));

		if ($user->hasRight('facture', 'lire')) {
			$sql1 = "SELECT s.rowid as socid, s.nom as name, s.name_alias, s.code_client, s.client";
			if (getDolGlobalString('MAIN_COMPANY_PERENTITY_SHARED')) {
				$sql1 .= ", spe.accountancy_code_customer as code_compta_client";
			} else {
				$sql1 .= ", s.code_compta as code_compta_client";
			}
			$sql1 .= ", s.logo, s.email, s.entity";
			$sql1 .= ", s.tva_intra, s.siren as idprof1, s.siret as idprof2, s.ape as idprof3, s.idprof4, s.idprof5, s.idprof6";
			$sql1 .= ", f.ref, f.date_lim_reglement as datelimit";
			$sql1 .= ", f.type";
			$sql1 .= ", f.datef as date";
			$sql1 .= ", f.total_ht";
			$sql1 .= ", f.total_tva";
			$sql1 .= ", f.total_ttc";
			$sql1 .= ", f.paye, f.fk_statut as status, f.rowid as facid";
			$sql1 .= ", SUM(pf.amount) as am";
			$sql2 = " FROM ".MAIN_DB_PREFIX."societe as s";
			if (getDolGlobalString('MAIN_COMPANY_PERENTITY_SHARED')) {
				$sql2 .= " LEFT JOIN " . MAIN_DB_PREFIX . "societe_perentity as spe ON spe.fk_soc = s.rowid AND spe.entity = " . ((int) $conf->entity);
			}
			if (!$user->hasRight('societe', 'client', 'voir')) {
				$sql2 .= ", ".MAIN_DB_PREFIX."societe_commerciaux as sc";
			}
			$sql2 .= ", ".MAIN_DB_PREFIX."facture as f";
			$sql2 .= " LEFT JOIN ".MAIN_DB_PREFIX."paiement_facture as pf ON f.rowid = pf.fk_facture";
			$sql2 .= " WHERE f.fk_soc = s.rowid";
			$sql2 .= " AND f.entity IN (".getEntity('invoice').")";
			$sql2 .= " AND f.paye = 0";
			$sql2 .= " AND fk_statut = 1";
			if (!$user->hasRight('societe', 'client', 'voir')) {
				$sql2 .= " AND s.rowid = sc.fk_soc AND sc.fk_user = ".((int) $user->id);
			}
			if ($user->socid) {
				$sql2 .= " AND s.rowid = ".((int) $user->socid);
			}
			$sql3 = " GROUP BY s.rowid, s.nom, s.name_alias, s.code_client, s.client, s.logo, s.email, s.entity, s.tva_intra, s.siren, s.siret, s.ape, s.idprof4, s.idprof5, s.idprof6,";
			if (getDolGlobalString('MAIN_COMPANY_PERENTITY_SHARED')) {
				$sql3 .= " spe.accountancy_code_customer as code_compta,";
			} else {
				$sql3 .= " s.code_compta,";
			}
			$sql3 .= " f.rowid, f.ref, f.date_lim_reglement,";
			$sql3 .= " f.type, f.datef, f.total_ht, f.total_tva, f.total_ttc, f.paye, f.fk_statut";
			$sql3 .= " ORDER BY date_lim_reglement ASC, f.ref ASC";
			$sql3 .= $this->db->plimit($this->max + 1, 0);

			$sql = $sql1.$sql2.$sql3;

			$result = $this->db->query($sql);
			if ($result) {
				$num = $this->db->num_rows($result);

				$line = 0;
				$l_due_date = $langs->trans('Late').' ('.strtolower($langs->trans('DateDue')).': %s)';

				while ($line < min($num, $this->max)) {
					$objp = $this->db->fetch_object($result);

					$date = $this->db->jdate($objp->date);
<<<<<<< HEAD
					$datem = $this->db->jdate($objp->tms);
					$datelimit = $this->db->jdate($objp->datelimite);
=======
					$datelimit = $this->db->jdate($objp->datelimit);
>>>>>>> dcf9b91b

					$facturestatic->id = $objp->facid;
					$facturestatic->ref = $objp->ref;
					$facturestatic->type = $objp->type;
					$facturestatic->total_ht = $objp->total_ht;
					$facturestatic->total_tva = $objp->total_tva;
					$facturestatic->total_ttc = $objp->total_ttc;
					$facturestatic->date = $date;
					$facturestatic->date_lim_reglement = $datelimit;
					$facturestatic->statut = $objp->status;
					$facturestatic->status = $objp->status;

					$facturestatic->paye = $objp->paye;
					$facturestatic->paid = $objp->paye;
					$facturestatic->alreadypaid = $objp->am;
					$facturestatic->totalpaid = $objp->am;

					$societestatic->id = $objp->socid;
					$societestatic->name = $objp->name;
					//$societestatic->name_alias = $objp->name_alias;
					$societestatic->code_client = $objp->code_client;
					$societestatic->code_compta = $objp->code_compta_client;
					$societestatic->code_compta_client = $objp->code_compta_client;
					$societestatic->client = $objp->client;
					$societestatic->logo = $objp->logo;
					$societestatic->email = $objp->email;
					$societestatic->entity = $objp->entity;
					$societestatic->tva_intra = $objp->tva_intra;

					$societestatic->idprof1 = !empty($objp->idprof1) ? $objp->idprof1 : '';
					$societestatic->idprof2 = !empty($objp->idprof2) ? $objp->idprof2 : '';
					$societestatic->idprof3 = !empty($objp->idprof3) ? $objp->idprof3 : '';
					$societestatic->idprof4 = !empty($objp->idprof4) ? $objp->idprof4 : '';
					$societestatic->idprof5 = !empty($objp->idprof5) ? $objp->idprof5 : '';
					$societestatic->idprof6 = !empty($objp->idprof6) ? $objp->idprof6 : '';

					$late = '';
					if ($facturestatic->hasDelay()) {
						// @phan-suppress-next-line PhanPluginPrintfVariableFormatString
						$late = img_warning(sprintf($l_due_date, dol_print_date($datelimit, 'day', 'tzuserrel')));
					}

					$this->info_box_contents[$line][] = array(
						'td' => 'class="nowraponall"',
						'text' => $facturestatic->getNomUrl(1),
						'text2' => $late,
						'asis' => 1,
					);

					$this->info_box_contents[$line][] = array(
						'td' => 'class="tdoverflowmax150 maxwidth150onsmartphone"',
						'text' => $societestatic->getNomUrl(1, '', 44),
						'asis' => 1,
					);

					$this->info_box_contents[$line][] = array(
						'td' => 'class="nowraponall right amount"',
						'text' => price($objp->total_ht, 0, $langs, 0, -1, -1, $conf->currency),
					);

					$this->info_box_contents[$line][] = array(
						'td' => 'class="center nowraponall" title="'.dol_escape_htmltag($langs->trans("DateDue").': '.dol_print_date($datelimit, 'day', 'tzuserrel')).'"',
						'text' => dol_print_date($datelimit, 'day', 'tzuserrel'),
					);

					$this->info_box_contents[$line][] = array(
						'td' => 'class="right" width="18"',
						'text' => $facturestatic->LibStatut($objp->paye, $objp->status, 3, $objp->am, $objp->type),
					);

					$line++;
				}
				if ($this->max < $num) {
					$this->info_box_contents[$line][] = array('td' => 'colspan="6"', 'text' => '...');
					$line++;
				}

				if ($num == 0) {
					$this->info_box_contents[$line][0] = array(
						'td' => 'class="center" colspan="3"',
						'text' => '<span class="opacitymedium">'.$langs->trans("NoUnpaidCustomerBills").'</span>'
					);
				} else {
					$sql = "SELECT SUM(f.total_ht) as total_ht ".$sql2;

					$result = $this->db->query($sql);
					$objp = $this->db->fetch_object($result);
					$totalamount = $objp->total_ht;

					// Add the sum à the bottom of the boxes
					$this->info_box_contents[$line][] = array(
						'tr' => 'class="liste_total_wrap"',
						'td' => 'class="liste_total"',
						'text' => $langs->trans("Total"),
					);
					$this->info_box_contents[$line][] = array(
						'td' => 'class="liste_total"',
						'text' => "&nbsp;",
					);
					$this->info_box_contents[$line][] = array(
						'td' => 'class="right liste_total" ',
						'text' => price($totalamount, 0, $langs, 0, -1, -1, $conf->currency),
					);
					$this->info_box_contents[$line][] = array(
						'td' => 'class="liste_total"',
						'text' => "&nbsp;",
					);
					$this->info_box_contents[$line][] = array(
						'td' => 'class="liste_total"',
						'text' => "&nbsp;",
					);

					$this->db->free($result);
				}
			} else {
				$this->info_box_contents[0][0] = array(
					'td' => '',
					'maxlength' => 500,
					'text' => ($this->db->error().' sql='.$sql),
				);
			}
		} else {
			$this->info_box_contents[0][0] = array(
				'td' => 'class="nohover left"',
				'text' => '<span class="opacitymedium">'.$langs->trans("ReadPermissionNotAllowed").'</span>'
			);
		}
	}

	/**
	 *	Method to show box
	 *
	 *	@param	array	$head       Array with properties of box title
	 *	@param  array	$contents   Array with properties of box lines
	 *  @param	int		$nooutput	No print, only return string
	 *	@return	string
	 */
	public function showBox($head = null, $contents = null, $nooutput = 0)
	{
		return parent::showBox($this->info_box_head, $this->info_box_contents, $nooutput);
	}
}<|MERGE_RESOLUTION|>--- conflicted
+++ resolved
@@ -140,12 +140,7 @@
 					$objp = $this->db->fetch_object($result);
 
 					$date = $this->db->jdate($objp->date);
-<<<<<<< HEAD
-					$datem = $this->db->jdate($objp->tms);
-					$datelimit = $this->db->jdate($objp->datelimite);
-=======
 					$datelimit = $this->db->jdate($objp->datelimit);
->>>>>>> dcf9b91b
 
 					$facturestatic->id = $objp->facid;
 					$facturestatic->ref = $objp->ref;
