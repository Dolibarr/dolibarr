--- conflicted
+++ resolved
@@ -1,17 +1,10 @@
 <?php
-<<<<<<< HEAD
 /* Copyright (C) 2003-2007 Rodolphe Quiedeville <rodolphe@quiedeville.org>
  * Copyright (C) 2004-2007 Laurent Destailleur  <eldy@users.sourceforge.net>
  * Copyright (C) 2005-2009 Regis Houssin        <regis.houssin@inodbox.com>
  * Copyright (C) 2015-2019 Frederic France      <frederic.france@netlogic.fr>
  * Copyright (C) 2024		MDW							<mdeweerd@users.noreply.github.com>
-=======
-/* Copyright (C) 2003-2007	Rodolphe Quiedeville		<rodolphe@quiedeville.org>
- * Copyright (C) 2004-2007	Laurent Destailleur			<eldy@users.sourceforge.net>
- * Copyright (C) 2005-2009	Regis Houssin				<regis.houssin@inodbox.com>
- * Copyright (C) 2015-2019	Frederic France				<frederic.france@netlogic.fr>
  * Copyright (C) 2024		Alexandre Spangaro			<alexandre@inovea-conseil.com>
->>>>>>> 77a72c54
  *
  * This program is free software; you can redistribute it and/or modify
  * it under the terms of the GNU General Public License as published by
