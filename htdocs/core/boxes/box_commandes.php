<?php
/* Copyright (C) 2003-2007 Rodolphe Quiedeville <rodolphe@quiedeville.org>
 * Copyright (C) 2004-2009 Laurent Destailleur  <eldy@users.sourceforge.net>
 * Copyright (C) 2005-2009 Regis Houssin        <regis.houssin@inodbox.com>
 * Copyright (C) 2015      Frederic France      <frederic.france@free.fr>
 *
 * This program is free software; you can redistribute it and/or modify
 * it under the terms of the GNU General Public License as published by
 * the Free Software Foundation; either version 3 of the License, or
 * (at your option) any later version.
 *
 * This program is distributed in the hope that it will be useful,
 * but WITHOUT ANY WARRANTY; without even the implied warranty of
 * MERCHANTABILITY or FITNESS FOR A PARTICULAR PURPOSE.  See the
 * GNU General Public License for more details.
 *
 * You should have received a copy of the GNU General Public License
 * along with this program. If not, see <https://www.gnu.org/licenses/>.
 */

/**
 *		\file       htdocs/core/boxes/box_commandes.php
 *		\ingroup    commande
 *		\brief      Widget for latest sale orders
 */

include_once DOL_DOCUMENT_ROOT.'/core/boxes/modules_boxes.php';


/**
 * Class to manage the box to show last orders
 */
class box_commandes extends ModeleBoxes
{
    public $boxcode = "lastcustomerorders";
    public $boximg = "object_order";
    public $boxlabel = "BoxLastCustomerOrders";
    public $depends = array("commande");

	/**
     * @var DoliDB Database handler.
     */
    public $db;

    public $param;

    public $info_box_head = array();
    public $info_box_contents = array();


    /**
     *  Constructor
     *
     *  @param  DoliDB  $db         Database handler
     *  @param  string  $param      More parameters
     */
    public function __construct($db, $param)
    {
        global $user;

        $this->db = $db;

        $this->hidden = !($user->rights->commande->lire);
    }

    /**
     *  Load data for box to show them later
     *
     *  @param	int		$max        Maximum number of records to load
     *  @return	void
     */
    public function loadBox($max = 5)
    {
        global $user, $langs, $conf;
        $langs->load('orders');

        $this->max = $max;

        include_once DOL_DOCUMENT_ROOT.'/commande/class/commande.class.php';
        include_once DOL_DOCUMENT_ROOT.'/societe/class/societe.class.php';

        $commandestatic = new Commande($this->db);
        $societestatic = new Societe($this->db);
        $userstatic = new User($this->db);

        $this->info_box_head = array('text' => $langs->trans("BoxTitleLast".($conf->global->MAIN_LASTBOX_ON_OBJECT_DATE ? "" : "Modified")."CustomerOrders", $max));

        if ($user->rights->commande->lire)
        {
            $sql = "SELECT s.nom as name";
<<<<<<< HEAD
            $sql .= ", s.rowid as socid";
            $sql .= ", s.code_client";
            $sql .= ", s.logo, s.email";
            $sql .= ", c.ref, c.tms";
            $sql .= ", c.rowid";
            $sql .= ", c.date_commande";
            $sql .= ", c.ref_client";
            $sql .= ", c.fk_statut";
            $sql .= ", c.fk_user_valid";
            $sql .= ", c.facture";
            $sql .= ", c.total_ht";
            $sql .= ", c.tva as total_tva";
            $sql .= ", c.total_ttc";
            $sql .= " FROM ".MAIN_DB_PREFIX."societe as s";
            $sql .= ", ".MAIN_DB_PREFIX."commande as c";
            if (!$user->rights->societe->client->voir && !$user->socid) $sql .= ", ".MAIN_DB_PREFIX."societe_commerciaux as sc";
            $sql .= " WHERE c.fk_soc = s.rowid";
            $sql .= " AND c.entity = ".$conf->entity;
            if (!empty($conf->global->ORDER_BOX_LAST_ORDERS_VALIDATED_ONLY)) $sql .= " AND c.fk_statut = 1";
            if (!$user->rights->societe->client->voir && !$user->socid) $sql .= " AND s.rowid = sc.fk_soc AND sc.fk_user = ".$user->id;
            if ($user->socid) $sql .= " AND s.rowid = ".$user->socid;
            if ($conf->global->MAIN_LASTBOX_ON_OBJECT_DATE) $sql .= " ORDER BY c.date_commande DESC, c.ref DESC ";
            else $sql .= " ORDER BY c.tms DESC, c.ref DESC ";
            $sql .= $this->db->plimit($max, 0);
=======
            $sql.= ", s.rowid as socid";
            $sql.= ", s.code_client";
            $sql.= ", s.logo, s.email";
            $sql.= ", c.ref, c.tms";
            $sql.= ", c.rowid";
            $sql.= ", c.date_commande";
            $sql.= ", c.ref_client";
            $sql.= ", c.fk_statut";
            $sql.= ", c.fk_user_valid";
            $sql.= ", c.facture";
            $sql.= ", c.total_ht";
            $sql.= ", c.tva as total_tva";
            $sql.= ", c.total_ttc";
            $sql.= " FROM ".MAIN_DB_PREFIX."societe as s";
            $sql.= ", ".MAIN_DB_PREFIX."commande as c";
            if (!$user->rights->societe->client->voir && !$user->socid) $sql.= ", ".MAIN_DB_PREFIX."societe_commerciaux as sc";
            $sql.= " WHERE c.fk_soc = s.rowid";
            $sql.= " AND c.entity IN (".getEntity('commande').")";
            if (! empty($conf->global->ORDER_BOX_LAST_ORDERS_VALIDATED_ONLY)) $sql.=" AND c.fk_statut = 1";
            if (!$user->rights->societe->client->voir && !$user->socid) $sql.= " AND s.rowid = sc.fk_soc AND sc.fk_user = " .$user->id;
            if ($user->socid) $sql.= " AND s.rowid = ".$user->socid;
            if ($conf->global->MAIN_LASTBOX_ON_OBJECT_DATE) $sql.= " ORDER BY c.date_commande DESC, c.ref DESC ";
            else $sql.= " ORDER BY c.tms DESC, c.ref DESC ";
            $sql.= $this->db->plimit($max, 0);
>>>>>>> ca16606b

            $result = $this->db->query($sql);
            if ($result) {
                $num = $this->db->num_rows($result);

                $line = 0;

                while ($line < $num) {
                    $objp = $this->db->fetch_object($result);
                    $date = $this->db->jdate($objp->date_commande);
                    $datem = $this->db->jdate($objp->tms);
                    $commandestatic->id = $objp->rowid;
                    $commandestatic->ref = $objp->ref;
                    $commandestatic->ref_client = $objp->ref_client;
                    $commandestatic->total_ht = $objp->total_ht;
                    $commandestatic->total_tva = $objp->total_tva;
                    $commandestatic->total_ttc = $objp->total_ttc;
                    $societestatic->id = $objp->socid;
                    $societestatic->name = $objp->name;
                    $societestatic->email = $objp->email;
                    $societestatic->code_client = $objp->code_client;
                    $societestatic->logo = $objp->logo;

                    $this->info_box_contents[$line][] = array(
                        'td' => 'class="nowraponall"',
                        'text' => $commandestatic->getNomUrl(1),
                        'asis' => 1,
                    );

                    $this->info_box_contents[$line][] = array(
                        'td' => 'class="tdoverflowmax150 maxwidth150onsmartphone"',
                        'text' => $societestatic->getNomUrl(1),
                        'asis' => 1,
                    );

                    $this->info_box_contents[$line][] = array(
                        'td' => 'class="nowraponall right"',
                        'text' => price($objp->total_ht, 0, $langs, 0, -1, -1, $conf->currency),
                    );

                    if (!empty($conf->global->ORDER_BOX_LAST_ORDERS_SHOW_VALIDATE_USER)) {
                        if ($objp->fk_user_valid > 0) $userstatic->fetch($objp->fk_user_valid);
                        $this->info_box_contents[$line][] = array(
                            'td' => 'class="right"',
                            'text' => (($objp->fk_user_valid > 0) ? $userstatic->getNomUrl(1) : ''),
                            'asis' => 1,
                        );
                    }

                    $this->info_box_contents[$line][] = array(
                        'td' => 'class="right"',
                        'text' => dol_print_date($date, 'day'),
                    );

                    $this->info_box_contents[$line][] = array(
                        'td' => 'class="right" width="18"',
                        'text' => $commandestatic->LibStatut($objp->fk_statut, $objp->facture, 3),
                    );

                    $line++;
                }

                if ($num == 0) $this->info_box_contents[$line][0] = array(
                	'td' => 'class="center opacitymedium"',
                	'text'=>$langs->trans("NoRecordedOrders")
                );

                $this->db->free($result);
            } else {
                $this->info_box_contents[0][0] = array(
                    'td' => '',
                    'maxlength'=>500,
                    'text' => ($this->db->error().' sql='.$sql),
                );
            }
        } else {
            $this->info_box_contents[0][0] = array(
                'td' => 'class="nohover opacitymedium left"',
                'text' => $langs->trans("ReadPermissionNotAllowed")
            );
        }
    }

	/**
	 *	Method to show box
	 *
	 *	@param	array	$head       Array with properties of box title
	 *	@param  array	$contents   Array with properties of box lines
	 *  @param	int		$nooutput	No print, only return string
	 *	@return	string
	 */
    public function showBox($head = null, $contents = null, $nooutput = 0)
    {
        return parent::showBox($this->info_box_head, $this->info_box_contents, $nooutput);
    }
}<|MERGE_RESOLUTION|>--- conflicted
+++ resolved
@@ -88,7 +88,6 @@
         if ($user->rights->commande->lire)
         {
             $sql = "SELECT s.nom as name";
-<<<<<<< HEAD
             $sql .= ", s.rowid as socid";
             $sql .= ", s.code_client";
             $sql .= ", s.logo, s.email";
@@ -106,39 +105,13 @@
             $sql .= ", ".MAIN_DB_PREFIX."commande as c";
             if (!$user->rights->societe->client->voir && !$user->socid) $sql .= ", ".MAIN_DB_PREFIX."societe_commerciaux as sc";
             $sql .= " WHERE c.fk_soc = s.rowid";
-            $sql .= " AND c.entity = ".$conf->entity;
+            $sql .= " AND c.entity IN (".getEntity('commande').")";
             if (!empty($conf->global->ORDER_BOX_LAST_ORDERS_VALIDATED_ONLY)) $sql .= " AND c.fk_statut = 1";
             if (!$user->rights->societe->client->voir && !$user->socid) $sql .= " AND s.rowid = sc.fk_soc AND sc.fk_user = ".$user->id;
             if ($user->socid) $sql .= " AND s.rowid = ".$user->socid;
             if ($conf->global->MAIN_LASTBOX_ON_OBJECT_DATE) $sql .= " ORDER BY c.date_commande DESC, c.ref DESC ";
             else $sql .= " ORDER BY c.tms DESC, c.ref DESC ";
             $sql .= $this->db->plimit($max, 0);
-=======
-            $sql.= ", s.rowid as socid";
-            $sql.= ", s.code_client";
-            $sql.= ", s.logo, s.email";
-            $sql.= ", c.ref, c.tms";
-            $sql.= ", c.rowid";
-            $sql.= ", c.date_commande";
-            $sql.= ", c.ref_client";
-            $sql.= ", c.fk_statut";
-            $sql.= ", c.fk_user_valid";
-            $sql.= ", c.facture";
-            $sql.= ", c.total_ht";
-            $sql.= ", c.tva as total_tva";
-            $sql.= ", c.total_ttc";
-            $sql.= " FROM ".MAIN_DB_PREFIX."societe as s";
-            $sql.= ", ".MAIN_DB_PREFIX."commande as c";
-            if (!$user->rights->societe->client->voir && !$user->socid) $sql.= ", ".MAIN_DB_PREFIX."societe_commerciaux as sc";
-            $sql.= " WHERE c.fk_soc = s.rowid";
-            $sql.= " AND c.entity IN (".getEntity('commande').")";
-            if (! empty($conf->global->ORDER_BOX_LAST_ORDERS_VALIDATED_ONLY)) $sql.=" AND c.fk_statut = 1";
-            if (!$user->rights->societe->client->voir && !$user->socid) $sql.= " AND s.rowid = sc.fk_soc AND sc.fk_user = " .$user->id;
-            if ($user->socid) $sql.= " AND s.rowid = ".$user->socid;
-            if ($conf->global->MAIN_LASTBOX_ON_OBJECT_DATE) $sql.= " ORDER BY c.date_commande DESC, c.ref DESC ";
-            else $sql.= " ORDER BY c.tms DESC, c.ref DESC ";
-            $sql.= $this->db->plimit($max, 0);
->>>>>>> ca16606b
 
             $result = $this->db->query($sql);
             if ($result) {
