<?php
/* Copyright (C) 2003-2007 Rodolphe Quiedeville <rodolphe@quiedeville.org>
 * Copyright (C) 2004-2011 Laurent Destailleur  <eldy@users.sourceforge.net>
 * Copyright (C) 2005-2011 Regis Houssin        <regis.houssin@inodbox.com>
 * Copyright (C) 2014 	   Charles-Fr BENKE        <charles.fr@benke.fr>
 * Copyright (C) 2015      Frederic France      <frederic.france@free.fr>
 *
 * This program is free software; you can redistribute it and/or modify
 * it under the terms of the GNU General Public License as published by
 * the Free Software Foundation; either version 3 of the License, or
 * (at your option) any later version.
 *
 * This program is distributed in the hope that it will be useful,
 * but WITHOUT ANY WARRANTY; without even the implied warranty of
 * MERCHANTABILITY or FITNESS FOR A PARTICULAR PURPOSE.  See the
 * GNU General Public License for more details.
 *
 * You should have received a copy of the GNU General Public License
 * along with this program. If not, see <https://www.gnu.org/licenses/>.
 */

/**
 *	\file       htdocs/core/boxes/box_actions.php
 *	\ingroup    actions
 *	\brief      Module to build boxe for events
 */

include_once DOL_DOCUMENT_ROOT.'/core/boxes/modules_boxes.php';

/**
 * Class to manage the box to show last events
 */
class box_actions extends ModeleBoxes
{
	public $boxcode = "lastactions";
	public $boximg = "object_action";
	public $boxlabel = "BoxOldestActions";
	public $depends = array("agenda");

	/**
	 * @var DoliDB Database handler.
	 */
	public $db;

	public $enabled = 1;

	public $info_box_head = array();
	public $info_box_contents = array();


	/**
	 *  Constructor
	 *
	 *  @param  DoliDB	$db      	Database handler
	 *  @param	string	$param		More parameters
	 */
	public function __construct($db, $param)
	{
		global $user;

		$this->db = $db;

		$this->enabled = isModEnabled('agenda');

		$this->hidden = !($user->hasRight('agenda', 'myactions', 'read'));
	}

	/**
	 *  Load data for box to show them later
	 *
	 *  @param	int		$max        Maximum number of records to load
	 *  @return	void
	 */
	public function loadBox($max = 5)
	{
		global $user, $langs, $conf;

		$this->max = $max;

		include_once DOL_DOCUMENT_ROOT.'/societe/class/societe.class.php';
		include_once DOL_DOCUMENT_ROOT.'/comm/action/class/actioncomm.class.php';
		$societestatic = new Societe($this->db);
		$actionstatic = new ActionComm($this->db);

		$this->info_box_head = array('text' => $langs->trans("BoxTitleOldestActionsToDo", $max));

		if ($user->hasRight('agenda', 'myactions', 'read')) {
			$sql = "SELECT a.id, a.label, a.datep as dp, a.percent as percentage";
			$sql .= ", ta.code";
			$sql .= ", ta.libelle as type_label";
			$sql .= ", s.rowid as socid, s.nom as name, s.name_alias";
			$sql .= ", s.code_client, s.code_compta, s.client";
			$sql .= ", s.logo, s.email, s.entity";
			$sql .= " FROM ".MAIN_DB_PREFIX."c_actioncomm AS ta, ".MAIN_DB_PREFIX."actioncomm AS a";
			if (empty($user->rights->societe->client->voir) && !$user->socid) {
				$sql .= " LEFT JOIN ".MAIN_DB_PREFIX."societe_commerciaux as sc ON a.fk_soc = sc.fk_soc";
			}
			$sql .= " LEFT JOIN ".MAIN_DB_PREFIX."societe as s ON a.fk_soc = s.rowid";
			$sql .= " WHERE a.fk_action = ta.id";
			$sql .= " AND a.entity IN (".getEntity('actioncomm').")";
			$sql .= " AND a.percent >= 0 AND a.percent < 100";
			if (empty($user->rights->societe->client->voir) && !$user->socid) {
				$sql .= " AND (a.fk_soc IS NULL OR sc.fk_user = ".((int) $user->id).")";
			}
			if ($user->socid) {
				$sql .= " AND s.rowid = ".((int) $user->socid);
			}
<<<<<<< HEAD
			if (!$user->hasRight('agenda', 'allactions', 'read')) {
				$sql .= " AND (a.fk_user_author = ".((int) $user->id)." OR a.fk_user_action = ".((int) $user->id)." OR a.fk_user_done = ".((int) $user->id).")";
=======
			if (empty($user->rights->agenda->allactions->read)) {
				$sql .= " AND (a.fk_user_author = ".((int) $user->id)." OR a.fk_user_action = ".((int) $user->id).")";
>>>>>>> f5fbbcfc
			}
			$sql .= " ORDER BY a.datep ASC";
			$sql .= $this->db->plimit($max, 0);

			dol_syslog(get_class($this)."::loadBox", LOG_DEBUG);
			$result = $this->db->query($sql);
			if ($result) {
				$now = dol_now();
				$delay_warning = $conf->global->MAIN_DELAY_ACTIONS_TODO * 24 * 60 * 60;

				$num = $this->db->num_rows($result);

				$line = 0;
				while ($line < $num) {
					$late = '';
					$objp = $this->db->fetch_object($result);
					$datelimite = $this->db->jdate($objp->dp);

					$actionstatic->id = $objp->id;
					$actionstatic->label = $objp->label;
					$actionstatic->type_label = $objp->type_label;
					$actionstatic->code = $objp->code;

					$societestatic->id = $objp->socid;
					$societestatic->name = $objp->name;
					//$societestatic->name_alias = $objp->name_alias;
					$societestatic->code_client = $objp->code_client;
					$societestatic->code_compta = $objp->code_compta;
					$societestatic->client = $objp->client;
					$societestatic->logo = $objp->logo;
					$societestatic->email = $objp->email;
					$societestatic->entity = $objp->entity;

					if ($objp->percentage >= 0 && $objp->percentage < 100 && $datelimite < ($now - $delay_warning)) {
						$late = img_warning($langs->trans("Late"));
					}

					//($langs->transnoentities("Action".$objp->code)!=("Action".$objp->code) ? $langs->transnoentities("Action".$objp->code) : $objp->label)
					//$label = empty($objp->label) ? $objp->type_label : $objp->label;

					$this->info_box_contents[$line][0] = array(
						'td' => 'class="tdoverflowmax200"',
						'text' => $actionstatic->getNomUrl(1),
						'text2'=> $late,
						'asis' => 1
					);

					$this->info_box_contents[$line][1] = array(
						'td' => 'class="tdoverflowmax100"',
						'text' => ($societestatic->id > 0 ? $societestatic->getNomUrl(1) : ''),
						'asis' => 1
					);

					$this->info_box_contents[$line][2] = array(
						'td' => 'class="center nowraponall"',
						'text' => $datelimite ? dol_print_date($datelimite, "dayhour", 'tzuserrel') : '',
						'asis' => 1
					);

					$this->info_box_contents[$line][3] = array(
						'td' => 'class="right"',
						'text' => ($objp->percentage >= 0 ? $objp->percentage.'%' : ''),
						'asis' => 1
					);

					$this->info_box_contents[$line][4] = array(
						'td' => 'class="right" width="18"',
						'text' => $actionstatic->LibStatut($objp->percentage, 3),
						'asis' => 1
					);

					$line++;
				}

				if ($num == 0) {
					$this->info_box_contents[$line][0] = array(
						'td' => 'class="center opacitymedium"',
						'text'=>$langs->trans("NoActionsToDo")
					);
				}

				$this->db->free($result);
			} else {
				$this->info_box_contents[0][0] = array(
					'td' => '',
					'maxlength'=>500,
					'text' => ($this->db->error().' sql='.$sql)
				);
			}
		} else {
			$this->info_box_contents[0][0] = array(
				'td' => 'class="nohover opacitymedium left"',
				'text' => $langs->trans("ReadPermissionNotAllowed")
			);
		}
	}

	/**
	 *	Method to show box
	 *
	 *	@param  array	$head       Array with properties of box title
	 *	@param  array	$contents   Array with properties of box lines
	 *  @param	int		$nooutput	No print, only return string
	 *	@return	string
	 */
	public function showBox($head = null, $contents = null, $nooutput = 0)
	{
		global $langs, $conf;
		$out = parent::showBox($this->info_box_head, $this->info_box_contents, 1);

		if (!empty($conf->global->SHOW_DIALOG_HOMEPAGE)) {
			$actioncejour = false;
			$contents = $this->info_box_contents;
			if (is_countable($contents) && count($contents) > 0) {
				$nblines = count($contents);
			}
			if ($contents[0][0]['text'] != $langs->trans("NoActionsToDo")) {
				$out .= '<div id="dialogboxaction" title="'.$nblines." ".$langs->trans("ActionsToDo").'">';
				$out .= '<table width=100%>';
				for ($line = 0, $n = $nblines; $line < $n; $line++) {
					if (isset($contents[$line])) {
						// on affiche que les évènement du jours ou passé
						// qui ne sont pas à 100%
						$actioncejour = true;

						// TR
						$logo = $contents[$line][0]['logo'];
						$label = $contents[$line][1]['text'];
						$urlevent = $contents[$line][1]['url'];
						$logosoc = $contents[$line][2]['logo'];
						$nomsoc = $contents[$line][3]['text'];
						$urlsoc = $contents[$line][3]['url'];
						$dateligne = $contents[$line][4]['text'];
						$percentage = $contents[$line][5]['text'];
						$out .= '<tr class="oddeven">';
						$out .= '<td class="center">';
						$out .= img_object("", $logo);
						$out .= '</td>';
						$out .= '<td class="center"><a href="'.$urlevent.'">'.$label.'</a></td>';
						$out .= '<td class="center"><a href="'.$urlsoc.'">'.img_object("", $logosoc)." ".$nomsoc.'</a></td>';
						$out .= '<td class="center">'.$dateligne.'</td>';
						$out .= '<td class="center">'.$percentage.'</td>';
						$out .= '</tr>';
					}
				}
				$out .= '</table>';
			}
			$out .= '</div>';
			if ($actioncejour) {
				$out .= '<script nonce="'.getNonce().'">';
				$out .= '$("#dialogboxaction").dialog({ autoOpen: true });';
				if ($conf->global->SHOW_DIALOG_HOMEPAGE > 1) {    // autoclose after this delay
					$out .= 'setTimeout(function(){';
					$out .= '$("#dialogboxaction").dialog("close");';
					$out .= '}, '.($conf->global->SHOW_DIALOG_HOMEPAGE * 1000).');';
				}
				$out .= '</script>';
			} else {
				$out .= '<script nonce="'.getNonce().'">';
				$out .= '$("#dialogboxaction").dialog({ autoOpen: false });';
				$out .= '</script>';
			}
		}

		if ($nooutput) {
			return $out;
		} else {
			print $out;
		}

		return '';
	}
}<|MERGE_RESOLUTION|>--- conflicted
+++ resolved
@@ -105,13 +105,8 @@
 			if ($user->socid) {
 				$sql .= " AND s.rowid = ".((int) $user->socid);
 			}
-<<<<<<< HEAD
 			if (!$user->hasRight('agenda', 'allactions', 'read')) {
-				$sql .= " AND (a.fk_user_author = ".((int) $user->id)." OR a.fk_user_action = ".((int) $user->id)." OR a.fk_user_done = ".((int) $user->id).")";
-=======
-			if (empty($user->rights->agenda->allactions->read)) {
 				$sql .= " AND (a.fk_user_author = ".((int) $user->id)." OR a.fk_user_action = ".((int) $user->id).")";
->>>>>>> f5fbbcfc
 			}
 			$sql .= " ORDER BY a.datep ASC";
 			$sql .= $this->db->plimit($max, 0);
