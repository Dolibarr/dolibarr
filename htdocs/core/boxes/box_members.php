<?php
/* Copyright (C) 2003-2007 Rodolphe Quiedeville <rodolphe@quiedeville.org>
 * Copyright (C) 2004-2017 Laurent Destailleur  <eldy@users.sourceforge.net>
 * Copyright (C) 2005-2012 Regis Houssin        <regis.houssin@inodbox.com>
 * Copyright (C) 2015-2020 Frederic France      <frederic.france@netlogic.fr>
 *
 * This program is free software; you can redistribute it and/or modify
 * it under the terms of the GNU General Public License as published by
 * the Free Software Foundation; either version 3 of the License, or
 * (at your option) any later version.
 *
 * This program is distributed in the hope that it will be useful,
 * but WITHOUT ANY WARRANTY; without even the implied warranty of
 * MERCHANTABILITY or FITNESS FOR A PARTICULAR PURPOSE.  See the
 * GNU General Public License for more details.
 *
 * You should have received a copy of the GNU General Public License
 * along with this program. If not, see <https://www.gnu.org/licenses/>.
 */

/**
 *	\file       htdocs/core/boxes/box_members.php
 *	\ingroup    adherent
 *	\brief      Module to show box of members
 */

include_once DOL_DOCUMENT_ROOT.'/core/boxes/modules_boxes.php';


/**
 * Class to manage the box to show last members
 */
class box_members extends ModeleBoxes
{
	public $boxcode = "lastmembers";
	public $boximg = "object_user";
	public $boxlabel = "BoxLastMembers";
	public $depends = array("adherent");

	/**
	 * @var DoliDB Database handler.
	 */
	public $db;

	public $param;
	public $enabled = 1;

	public $info_box_head = array();
	public $info_box_contents = array();


	/**
	 *  Constructor
	 *
	 *  @param  DoliDB	$db      	Database handler
	 *  @param	string	$param		More parameters
	 */
	public function __construct($db, $param = '')
	{
		global $conf, $user;

		$this->db = $db;

		// disable module for such cases
		$listofmodulesforexternal = explode(',', $conf->global->MAIN_MODULES_FOR_EXTERNAL);
		if (!in_array('adherent', $listofmodulesforexternal) && !empty($user->socid)) {
			$this->enabled = 0; // disabled for external users
		}

		$this->hidden = !($user->rights->adherent->lire);
	}

	/**
	 *  Load data into info_box_contents array to show array later.
	 *
	 *  @param	int		$max        Maximum number of records to load
	 *  @return	void
	 */
	public function loadBox($max = 5)
	{
		global $user, $langs, $conf;
		$langs->load("boxes");

		$this->max = $max;

		include_once DOL_DOCUMENT_ROOT.'/adherents/class/adherent.class.php';
		$memberstatic = new Adherent($this->db);

		$this->info_box_head = array('text' => $langs->trans("BoxTitleLastModifiedMembers", $max));

		if ($user->rights->adherent->lire) {
			$sql = "SELECT a.rowid, a.ref, a.lastname, a.firstname, a.societe as company, a.fk_soc,";
			$sql .= " a.datec, a.tms, a.statut as status, a.datefin as date_end_subscription,";
			$sql .= ' a.photo, a.email, a.gender, a.morphy,';
			$sql .= " t.subscription";
			$sql .= " FROM ".MAIN_DB_PREFIX."adherent as a, ".MAIN_DB_PREFIX."adherent_type as t";
			$sql .= " WHERE a.entity IN (".getEntity('member').")";
			$sql .= " AND a.fk_adherent_type = t.rowid";
			$sql .= " ORDER BY a.tms DESC";
			$sql .= $this->db->plimit($max, 0);

			$result = $this->db->query($sql);
			if ($result) {
				$num = $this->db->num_rows($result);

				$line = 0;
				while ($line < $num) {
					$objp = $this->db->fetch_object($result);
					$datec = $this->db->jdate($objp->datec);
					$datem = $this->db->jdate($objp->tms);

					$memberstatic->lastname = $objp->lastname;
					$memberstatic->firstname = $objp->firstname;
					$memberstatic->id = $objp->rowid;
					$memberstatic->ref = $objp->ref;
					$memberstatic->photo = $objp->photo;
					$memberstatic->gender = $objp->gender;
					$memberstatic->email = $objp->email;
					$memberstatic->morphy = $objp->morphy;
					$memberstatic->company = $objp->company;
					$memberstatic->statut = $objp->status;
<<<<<<< HEAD
					$memberstatic->need_subscription = $objp->subscription;
					$memberstatic->datefin = $this->db->jdate($objp->date_end_subscription);
=======
					$memberstatic->date_creation = $datec;
					$memberstatic->date_modification = $datem;
					$memberstatic->need_subscription = $objp->subscription;
					$memberstatic->datefin = $this->db->jdate($objp->date_end_subscription);

>>>>>>> 2a3b3753
					if (!empty($objp->fk_soc)) {
						$memberstatic->socid = $objp->fk_soc;
						$memberstatic->fetch_thirdparty();
						$memberstatic->name = $memberstatic->thirdparty->name;
					} else {
						$memberstatic->name = $objp->company;
					}

					$this->info_box_contents[$line][] = array(
						'td' => 'class="tdoverflowmax150 maxwidth150onsmartphone"',
						'text' => $memberstatic->getNomUrl(-1),
						'asis' => 1,
					);

					$this->info_box_contents[$line][] = array(
						'td' => 'class="tdoverflowmax150 maxwidth150onsmartphone"',
						'text' => $memberstatic->company,
						'url' => DOL_URL_ROOT."/adherents/card.php?rowid=".$objp->rowid,
					);

					$this->info_box_contents[$line][] = array(
						'td' => 'class="right"',
						'text' => dol_print_date($datem, "day"),
					);

					$this->info_box_contents[$line][] = array(
						'td' => 'class="right" width="18"',
						'text' => $memberstatic->LibStatut($objp->status, $objp->subscription, $this->db->jdate($objp->date_end_subscription), 3),
					);

					$line++;
				}

				if ($num == 0) {
					$this->info_box_contents[$line][0] = array(
						'td' => 'class="center"',
						'text'=>$langs->trans("NoRecordedCustomers"),
					);
				}

				$this->db->free($result);
			} else {
				$this->info_box_contents[0][0] = array(
					'td' => '',
					'maxlength'=>500,
					'text' => ($this->db->error().' sql='.$sql),
				);
			}
		} else {
			$this->info_box_contents[0][0] = array(
				'td' => 'class="nohover opacitymedium left"',
				'text' => $langs->trans("ReadPermissionNotAllowed")
			);
		}
	}

	/**
	 *	Method to show box
	 *
	 *	@param	array	$head       Array with properties of box title
	 *	@param  array	$contents   Array with properties of box lines
	 *  @param	int		$nooutput	No print, only return string
	 *	@return	string
	 */
	public function showBox($head = null, $contents = null, $nooutput = 0)
	{
		return parent::showBox($this->info_box_head, $this->info_box_contents, $nooutput);
	}
}<|MERGE_RESOLUTION|>--- conflicted
+++ resolved
@@ -119,16 +119,11 @@
 					$memberstatic->morphy = $objp->morphy;
 					$memberstatic->company = $objp->company;
 					$memberstatic->statut = $objp->status;
-<<<<<<< HEAD
-					$memberstatic->need_subscription = $objp->subscription;
-					$memberstatic->datefin = $this->db->jdate($objp->date_end_subscription);
-=======
 					$memberstatic->date_creation = $datec;
 					$memberstatic->date_modification = $datem;
 					$memberstatic->need_subscription = $objp->subscription;
 					$memberstatic->datefin = $this->db->jdate($objp->date_end_subscription);
 
->>>>>>> 2a3b3753
 					if (!empty($objp->fk_soc)) {
 						$memberstatic->socid = $objp->fk_soc;
 						$memberstatic->fetch_thirdparty();
