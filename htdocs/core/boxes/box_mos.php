<?php
/* Copyright (C) 2003-2007 Rodolphe Quiedeville <rodolphe@quiedeville.org>
 * Copyright (C) 2004-2009 Laurent Destailleur  <eldy@users.sourceforge.net>
 * Copyright (C) 2005-2009 Regis Houssin        <regis.houssin@inodbox.com>
 * Copyright (C) 2015      Frederic France      <frederic.france@free.fr>
 *
 * This program is free software; you can redistribute it and/or modify
 * it under the terms of the GNU General Public License as published by
 * the Free Software Foundation; either version 3 of the License, or
 * (at your option) any later version.
 *
 * This program is distributed in the hope that it will be useful,
 * but WITHOUT ANY WARRANTY; without even the implied warranty of
 * MERCHANTABILITY or FITNESS FOR A PARTICULAR PURPOSE.  See the
 * GNU General Public License for more details.
 *
 * You should have received a copy of the GNU General Public License
 * along with this program. If not, see <https://www.gnu.org/licenses/>.
 */

/**
 *		\file       htdocs/core/boxes/box_mos.php
 *		\ingroup    mrp
 *		\brief      Widget for latest modified MOs
 */

include_once DOL_DOCUMENT_ROOT.'/core/boxes/modules_boxes.php';


/**
 * Class to manage the box to show last manufacturing orders (MO)
 */
class box_mos extends ModeleBoxes
{
	public $boxcode  = "lastmos";
	public $boximg   = "object_mrp";
<<<<<<< HEAD
	public $boxlabel = "BoxTitleLatestModifiedMOs";
=======
	public $boxlabel = "BoxTitleLatestModifiedMos";
>>>>>>> 723c731a
	public $depends  = array("mrp");

	/**
	 * @var DoliDB Database handler.
	 */
	public $db;

	public $param;

	public $info_box_head = array();
	public $info_box_contents = array();


	/**
	 *  Constructor
	 *
	 *  @param  DoliDB  $db         Database handler
	 *  @param  string  $param      More parameters
	 */
	public function __construct($db, $param)
	{
		global $user;

		$this->db = $db;

		$this->hidden = empty($user->rights->bom->read);
	}

	/**
	 *  Load data for box to show them later
	 *
	 *  @param	int		$max        Maximum number of records to load
	 *  @return	void
	 */
	public function loadBox($max = 5)
	{
		global $user, $langs, $conf;

		$this->max = $max;

		include_once DOL_DOCUMENT_ROOT.'/mrp/class/mo.class.php';
		include_once DOL_DOCUMENT_ROOT.'/product/class/product.class.php';

		$mostatic = new Mo($this->db);
		$productstatic = new Product($this->db);
		$userstatic = new User($this->db);

		$this->info_box_head = array('text' => $langs->trans("BoxTitleLatestModifiedMos", $max));

		if ($user->rights->mrp->read) {
			$sql = "SELECT p.ref as product_ref";
			$sql .= ", p.rowid as productid";
			$sql .= ", p.tosell";
			$sql .= ", p.tobuy";
			$sql .= ", p.tobatch";
			$sql .= ", c.rowid";
			$sql .= ", c.date_creation";
			$sql .= ", c.tms";
			$sql .= ", c.ref";
			$sql .= ", c.status";
			$sql .= " FROM ".MAIN_DB_PREFIX."product as p";
			$sql .= ", ".MAIN_DB_PREFIX."mrp_mo as c";
			$sql .= " WHERE c.fk_product = p.rowid";
			$sql .= " AND c.entity = ".$conf->entity;
			$sql .= " ORDER BY c.tms DESC, c.ref DESC";
			$sql .= $this->db->plimit($max, 0);

			$result = $this->db->query($sql);
			if ($result) {
				$num = $this->db->num_rows($result);

				$line = 0;

				while ($line < $num) {
					$objp = $this->db->fetch_object($result);
					$datem = $this->db->jdate($objp->tms);
					$mostatic->id = $objp->rowid;
					$mostatic->ref = $objp->ref;
					$mostatic->status = $objp->status;
					$productstatic->id = $objp->productid;
					$productstatic->ref = $objp->product_ref;
					$productstatic->status = $objp->tosell;
					$productstatic->status_buy = $objp->tobuy;
					$productstatic->status_batch = $objp->tobatch;

					$this->info_box_contents[$line][] = array(
						'td' => 'class="nowraponall"',
						'text' => $mostatic->getNomUrl(1),
						'asis' => 1,
					);

					$this->info_box_contents[$line][] = array(
						'td' => 'class="tdoverflowmax150 maxwidth150onsmartphone"',
						'text' => $productstatic->getNomUrl(1),
						'asis' => 1,
					);

					if (!empty($conf->global->MRP_BOX_LAST_MOS_SHOW_VALIDATE_USER)) {
						if ($objp->fk_user_valid > 0) {
							$userstatic->fetch($objp->fk_user_valid);
						}
						$this->info_box_contents[$line][] = array(
							'td' => 'class="right"',
							'text' => (($objp->fk_user_valid > 0) ? $userstatic->getNomUrl(1) : ''),
							'asis' => 1,
						);
					}

					$this->info_box_contents[$line][] = array(
						'td' => 'class="center nowraponall" title="'.dol_escape_htmltag($langs->trans("DateModification").': '.dol_print_date($datem, 'dayhour', 'tzuserrel')).'"',
						'text' => dol_print_date($datem, 'day', 'tzuserrel'),
					);

					$this->info_box_contents[$line][] = array(
						'td' => 'class="right" width="18"',
						'text' => $mostatic->LibStatut($objp->status, 3),
					);

					$line++;
				}

				if ($num == 0) {
					$this->info_box_contents[$line][0] = array(
					'td' => 'class="center"',
					'text'=> '<span class="opacitymedium">'.$langs->trans("NoRecordedOrders").'</span>'
					);
				}

				$this->db->free($result);
			} else {
				$this->info_box_contents[0][0] = array(
					'td' => '',
					'maxlength'=>500,
					'text' => ($this->db->error().' sql='.$sql),
				);
			}
		} else {
			$this->info_box_contents[0][0] = array(
				'td' => 'class="nohover left"',
				'text' => '<span class="opacitymedium">'.$langs->trans("ReadPermissionNotAllowed").'</span>'
			);
		}
	}

	/**
	 *	Method to show box
	 *
	 *	@param	array	$head       Array with properties of box title
	 *	@param  array	$contents   Array with properties of box lines
	 *  @param	int		$nooutput	No print, only return string
	 *	@return	string
	 */
	public function showBox($head = null, $contents = null, $nooutput = 0)
	{
		return parent::showBox($this->info_box_head, $this->info_box_contents, $nooutput);
	}
}<|MERGE_RESOLUTION|>--- conflicted
+++ resolved
@@ -34,11 +34,7 @@
 {
 	public $boxcode  = "lastmos";
 	public $boximg   = "object_mrp";
-<<<<<<< HEAD
-	public $boxlabel = "BoxTitleLatestModifiedMOs";
-=======
 	public $boxlabel = "BoxTitleLatestModifiedMos";
->>>>>>> 723c731a
 	public $depends  = array("mrp");
 
 	/**
