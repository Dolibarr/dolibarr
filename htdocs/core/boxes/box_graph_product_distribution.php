<?php
/* Copyright (C) 2013-2015 Laurent Destailleur  <eldy@users.sourceforge.net>
 * Copyright (C) 2018       Frédéric France     <frederic.france@netlogic.fr>
 *
 * This program is free software; you can redistribute it and/or modify
 * it under the terms of the GNU General Public License as published by
 * the Free Software Foundation; either version 3 of the License, or
 * (at your option) any later version.
 *
 * This program is distributed in the hope that it will be useful,
 * but WITHOUT ANY WARRANTY; without even the implied warranty of
 * MERCHANTABILITY or FITNESS FOR A PARTICULAR PURPOSE.  See the
 * GNU General Public License for more details.
 *
 * You should have received a copy of the GNU General Public License
 * along with this program. If not, see <https://www.gnu.org/licenses/>.
 */

/**
 *	\file       htdocs/core/boxes/box_graph_product_distribution.php
 *	\ingroup    factures
 *	\brief      Box to show graph of invoices per month
 */
include_once DOL_DOCUMENT_ROOT.'/core/boxes/modules_boxes.php';
include_once DOL_DOCUMENT_ROOT.'/core/class/dolgraph.class.php';

/**
 * Class to manage the box to show last invoices
 */
class box_graph_product_distribution extends ModeleBoxes
{
    public $boxcode = "productdistribution";
    public $boximg = "object_product";
    public $boxlabel = "BoxProductDistribution";
    public $depends = array("product|service", "facture|propal|commande");

	/**
     * @var DoliDB Database handler.
     */
    public $db;

    public $param;

    public $info_box_head = array();
    public $info_box_contents = array();


	/**
	 *  Constructor
	 *
	 * 	@param	DoliDB	$db			Database handler
	 *  @param	string	$param		More parameters
	 */
	public function __construct($db, $param)
	{
		global $user, $conf;

		$this->db = $db;

		$this->hidden = !(
		    (!empty($conf->facture->enabled) && !empty($user->rights->facture->lire))
		 || (!empty($conf->commande->enabled) && !empty($user->rights->commande->lire))
		 || (!empty($conf->propal->enabled) && !empty($user->rights->propale->lire))
		);
	}

	/**
	 *  Load data into info_box_contents array to show array later.
	 *
	 *  @param	int		$max        Maximum number of records to load
     *  @return	void
	 */
	public function loadBox($max = 5)
	{
		global $conf, $user, $langs;

		$this->max = $max;

		$refreshaction = 'refresh_'.$this->boxcode;

		include_once DOL_DOCUMENT_ROOT.'/compta/facture/class/facture.class.php';
		include_once DOL_DOCUMENT_ROOT.'/comm/propal/class/propal.class.php';
		include_once DOL_DOCUMENT_ROOT.'/commande/class/commande.class.php';

		$param_year = 'DOLUSERCOOKIE_box_'.$this->boxcode.'_year';
		$param_showinvoicenb = 'DOLUSERCOOKIE_box_'.$this->boxcode.'_showinvoicenb';
		$param_showpropalnb = 'DOLUSERCOOKIE_box_'.$this->boxcode.'_showpropalnb';
		$param_showordernb = 'DOLUSERCOOKIE_box_'.$this->boxcode.'_showordernb';
		$autosetarray = preg_split("/[,;:]+/", GETPOST('DOL_AUTOSET_COOKIE'));
		if (in_array('DOLUSERCOOKIE_box_'.$this->boxcode, $autosetarray))
		{
			$year = GETPOST($param_year, 'int');
			$showinvoicenb = GETPOST($param_showinvoicenb, 'alpha');
			$showpropalnb = GETPOST($param_showpropalnb, 'alpha');
			$showordernb = GETPOST($param_showordernb, 'alpha');
		}
		else
		{
			$tmparray = json_decode($_COOKIE['DOLUSERCOOKIE_box_'.$this->boxcode], true);
			$year = $tmparray['year'];
			$showinvoicenb = $tmparray['showinvoicenb'];
			$showpropalnb = $tmparray['showpropalnb'];
			$showordernb = $tmparray['showordernb'];
		}
		if (empty($showinvoicenb) && empty($showpropalnb) && empty($showordernb)) { $showpropalnb = 1; $showinvoicenb = 1; $showordernb = 1; }
		if (empty($conf->facture->enabled) || empty($user->rights->facture->lire)) $showinvoicenb = 0;
		if (empty($conf->propal->enabled) || empty($user->rights->propale->lire)) $showpropalnb = 0;
		if (empty($conf->commande->enabled) || empty($user->rights->commande->lire)) $showordernb = 0;

		$nowarray = dol_getdate(dol_now(), true);
		if (empty($year)) $year = $nowarray['year'];

		$nbofgraph = 0;
		if ($showinvoicenb) $nbofgraph++;
		if ($showpropalnb)  $nbofgraph++;
		if ($showordernb)   $nbofgraph++;

		$text = $langs->trans("BoxProductDistribution", $max).' - '.$langs->trans("Year").': '.$year;
		$this->info_box_head = array(
				'text' => $text,
				'limit'=> dol_strlen($text),
				'graph'=> 1,
				'sublink'=>'',
				'subtext'=>$langs->trans("Filter"),
				'subpicto'=>'filter.png',
				'subclass'=>'linkobject boxfilter',
				'target'=>'none'	// Set '' to get target="_blank"
		);


		$socid = empty($user->socid) ? 0 : $user->socid;
		$userid = 0; // No filter on user creation

		$WIDTH = ($nbofgraph >= 2 || !empty($conf->dol_optimize_smallscreen)) ? '160' : '320';
		$HEIGHT = '192';

		if (!empty($conf->facture->enabled) && !empty($user->rights->facture->lire))
		{
			// Build graphic number of object. $data = array(array('Lib',val1,val2,val3),...)
			if ($showinvoicenb)
			{
                $langs->load("bills");
				include_once DOL_DOCUMENT_ROOT.'/compta/facture/class/facturestats.class.php';

				$showpointvalue = 1; $nocolor = 0;
				$mode = 'customer';
				$stats_invoice = new FactureStats($this->db, $socid, $mode, ($userid > 0 ? $userid : 0));
<<<<<<< HEAD
				$data1 = $stats_invoice->getAllByProductEntry($year, (GETPOST('action', 'aZ09') == $refreshaction ?-1 : (3600 * 24)), 5);
=======
				$data1 = $stats_invoice->getAllByProductEntry($year, (GETPOST('action', 'aZ09') == $refreshaction ?-1 : (3600 * 24)));
>>>>>>> d4b67a6c

				if (empty($data1))
				{
					$showpointvalue = 0;
					$nocolor = 1;
					$data1 = array(array(0=>$langs->trans("None"), 1=>1));
				}
				$filenamenb = $dir."/prodserforinvoice-".$year.".png";
				$fileurlnb = DOL_URL_ROOT.'/viewimage.php?modulepart=productstats&amp;file=prodserforinvoice-'.$year.'.png';

				$px1 = new DolGraph();
				$mesg = $px1->isGraphKo();
				if (!$mesg)
				{
<<<<<<< HEAD
					$i = 0; $legend = array();

					foreach($data1 as $key => $val)
=======
					$i = 0; $tot = count($data1); $legend = array();
					while ($i < $tot)
>>>>>>> d4b67a6c
					{
						$data1[$key][0] = dol_trunc($data1[$key][0], 32);
						$legend[] = $data1[$key][0];
						$i++;
					}

					$px1->SetData($data1);
					unset($data1);

					if ($nocolor) $px1->SetDataColor(array(array(220, 220, 220)));
					$px1->SetLegend($legend);
					$px1->setShowLegend(2);
					$px1->setShowPointValue($showpointvalue);
					$px1->setShowPercent(0);
					$px1->SetMaxValue($px1->GetCeilMaxValue());
					//$px1->SetWidth($WIDTH);
					$px1->SetHeight($HEIGHT);
					//$px1->SetYLabel($langs->trans("NumberOfBills"));
					$px1->SetShading(3);
					$px1->SetHorizTickIncrement(1);
					$px1->SetCssPrefix("cssboxes");
					//$px1->mode='depth';
					$px1->SetType(array('pie'));
					$px1->SetTitle($langs->trans("ForObject", $langs->transnoentitiesnoconv("Invoices")));
					$px1->combine = 0.05;

					$px1->draw($filenamenb, $fileurlnb);
				}
			}
		}

		if (!empty($conf->propal->enabled) && !empty($user->rights->propale->lire))
		{
			// Build graphic number of object. $data = array(array('Lib',val1,val2,val3),...)
			if ($showpropalnb)
			{
                $langs->load("propal");
				include_once DOL_DOCUMENT_ROOT.'/comm/propal/class/propalestats.class.php';

				$showpointvalue = 1; $nocolor = 0;
				$stats_proposal = new PropaleStats($this->db, $socid, ($userid > 0 ? $userid : 0));
				$data2 = $stats_proposal->getAllByProductEntry($year, (GETPOST('action', 'aZ09') == $refreshaction ?-1 : (3600 * 24)), 5);
				if (empty($data2))
				{
					$showpointvalue = 0;
					$nocolor = 1;
					$data2 = array(array(0=>$langs->trans("None"), 1=>1));
				}

				$filenamenb = $dir."/prodserforpropal-".$year.".png";
				$fileurlnb = DOL_URL_ROOT.'/viewimage.php?modulepart=proposalstats&amp;file=prodserforpropal-'.$year.'.png';

				$px2 = new DolGraph();
				$mesg = $px2->isGraphKo();
				if (!$mesg)
				{
<<<<<<< HEAD
					$i = 0; $legend = array();

					foreach($data2 as $key => $val)
=======
					$i = 0; $tot = count($data2); $legend = array();
					while ($i < $tot)
>>>>>>> d4b67a6c
					{
						$data2[$key][0] = dol_trunc($data2[$key][0], 32);
						$legend[] = $data2[$key][0];
						$i++;
					}

					$px2->SetData($data2);
					unset($data2);

					if ($nocolor) $px2->SetDataColor(array(array(220, 220, 220)));
					$px2->SetLegend($legend);
					$px2->setShowLegend(2);
					$px2->setShowPointValue($showpointvalue);
					$px2->setShowPercent(0);
					$px2->SetMaxValue($px2->GetCeilMaxValue());
					//$px2->SetWidth($WIDTH);
					$px2->SetHeight($HEIGHT);
					//$px2->SetYLabel($langs->trans("AmountOfBillsHT"));
					$px2->SetShading(3);
					$px2->SetHorizTickIncrement(1);
					$px2->SetCssPrefix("cssboxes");
					//$px2->mode='depth';
					$px2->SetType(array('pie'));
					$px2->SetTitle($langs->trans("ForObject", $langs->transnoentitiesnoconv("Proposals")));
					$px2->combine = 0.05;

					$px2->draw($filenamenb, $fileurlnb);
				}
			}
		}

		if (!empty($conf->commande->enabled) && !empty($user->rights->commande->lire))
		{
			// Build graphic number of object. $data = array(array('Lib',val1,val2,val3),...)
			if ($showordernb)
			{
			    $langs->load("orders");
				include_once DOL_DOCUMENT_ROOT.'/commande/class/commandestats.class.php';

				$showpointvalue = 1; $nocolor = 0;
				$mode = 'customer';
				$stats_order = new CommandeStats($this->db, $socid, $mode, ($userid > 0 ? $userid : 0));
				$data3 = $stats_order->getAllByProductEntry($year, (GETPOST('action', 'aZ09') == $refreshaction ?-1 : (3600 * 24)), 5);
				if (empty($data3))
				{
					$showpointvalue = 0;
					$nocolor = 1;
					$data3 = array(array(0=>$langs->trans("None"), 1=>1));
				}

				$filenamenb = $dir."/prodserfororder-".$year.".png";
				$fileurlnb = DOL_URL_ROOT.'/viewimage.php?modulepart=orderstats&amp;file=prodserfororder-'.$year.'.png';

				$px3 = new DolGraph();
				$mesg = $px3->isGraphKo();
				if (!$mesg)
				{
<<<<<<< HEAD
					$i = 0; $legend = array();

					foreach($data3 as $key => $val)
=======
					$i = 0; $tot = count($data3); $legend = array();
					while ($i < $tot)
>>>>>>> d4b67a6c
					{
						$data3[$key][0] = dol_trunc($data3[$key][0], 32);
						$legend[] = $data3[$key][0];
						$i++;
					}

					$px3->SetData($data3);
					unset($data3);

					if ($nocolor) $px3->SetDataColor(array(array(220, 220, 220)));
					$px3->SetLegend($legend);
					$px3->setShowLegend(2);
					$px3->setShowPointValue($showpointvalue);
					$px3->setShowPercent(0);
					$px3->SetMaxValue($px3->GetCeilMaxValue());
					//$px3->SetWidth($WIDTH);
					$px3->SetHeight($HEIGHT);
					//$px3->SetYLabel($langs->trans("AmountOfBillsHT"));
					$px3->SetShading(3);
					$px3->SetHorizTickIncrement(1);
					$px3->SetCssPrefix("cssboxes");
					//$px3->mode='depth';
					$px3->SetType(array('pie'));
					$px3->SetTitle($langs->trans("ForObject", $langs->transnoentitiesnoconv("Orders")));
					$px3->combine = 0.05;

					$px3->draw($filenamenb, $fileurlnb);
				}
			}
		}

		if (empty($nbofgraph))
		{
		    $langs->load("errors");
		    $mesg = $langs->trans("ReadPermissionNotAllowed");
		}
		if (empty($conf->use_javascript_ajax))
		{
			$langs->load("errors");
			$mesg = $langs->trans("WarningFeatureDisabledWithDisplayOptimizedForBlindNoJs");
		}

		if (!$mesg)
		{
			$stringtoshow = '';
			$stringtoshow .= '<script type="text/javascript" language="javascript">
				jQuery(document).ready(function() {
					jQuery("#idsubimg'.$this->boxcode.'").click(function() {
						jQuery("#idfilter'.$this->boxcode.'").toggle();
					});
				});
			</script>';
			$stringtoshow .= '<div class="center hideobject" id="idfilter'.$this->boxcode.'">'; // hideobject is to start hidden
			$stringtoshow .= '<form class="flat formboxfilter" method="POST" action="'.$_SERVER["PHP_SELF"].'">';
			$stringtoshow .= '<input type="hidden" name="token" value="'.newToken().'">';
			$stringtoshow .= '<input type="hidden" name="action" value="'.$refreshaction.'">';
			$stringtoshow .= '<input type="hidden" name="page_y" value="">';
			$stringtoshow .= '<input type="hidden" name="DOL_AUTOSET_COOKIE" value="DOLUSERCOOKIE_box_'.$this->boxcode.':year,showinvoicenb,showpropalnb,showordernb">';
			if (!empty($conf->facture->enabled) || !empty($user->rights->facture->lire))
			{
				$stringtoshow .= '<input type="checkbox" name="'.$param_showinvoicenb.'"'.($showinvoicenb ? ' checked' : '').'> '.$langs->trans("ForCustomersInvoices");
				$stringtoshow .= ' &nbsp; ';
			}
			if (!empty($conf->propal->enabled) || !empty($user->rights->propale->lire))
			{
				$stringtoshow .= '<input type="checkbox" name="'.$param_showpropalnb.'"'.($showpropalnb ? ' checked' : '').'> '.$langs->trans("ForProposals");
				$stringtoshow .= '&nbsp;';
			}
			if (!empty($conf->commande->enabled) || !empty($user->rights->commande->lire))
			{
				$stringtoshow .= '<input type="checkbox" name="'.$param_showordernb.'"'.($showordernb ? ' checked' : '').'> '.$langs->trans("ForCustomersOrders");
			}
			$stringtoshow .= '<br>';
			$stringtoshow .= $langs->trans("Year").' <input class="flat" size="4" type="text" name="'.$param_year.'" value="'.$year.'">';
			$stringtoshow .= '<input type="image" class="reposition inline-block valigntextbottom" alt="'.$langs->trans("Refresh").'" src="'.img_picto('', 'refresh.png', '', '', 1).'">';
			$stringtoshow .= '</form>';
			$stringtoshow .= '</div>';

			if ($nbofgraph == 1)
			{
				if ($showinvoicenb) $stringtoshow .= $px1->show();
				elseif ($showpropalnb) $stringtoshow .= $px2->show();
				else $stringtoshow .= $px3->show();
			}
			if ($nbofgraph == 2)
			{
				$stringtoshow .= '<div class="fichecenter"><div class="containercenter"><div class="fichehalfleft">';
				if ($showinvoicenb) $stringtoshow .= $px1->show();
				elseif ($showpropalnb) $stringtoshow .= $px2->show();
				$stringtoshow .= '</div><div class="fichehalfright">';
				if ($showordernb) $stringtoshow .= $px3->show();
				elseif ($showpropalnb) $stringtoshow .= $px2->show();
				$stringtoshow .= '</div></div></div>';
			}
			if ($nbofgraph == 3)
			{
				$stringtoshow .= '<div class="fichecenter"><div class="containercenter"><div class="fichehalfleft">';
				$stringtoshow .= $px1->show();
				$stringtoshow .= '</div><div class="fichehalfright">';
				$stringtoshow .= $px2->show();
				$stringtoshow .= '</div></div></div>';
				$stringtoshow .= '<div class="fichecenter"><div class="containercenter">';
				$stringtoshow .= $px3->show();
				$stringtoshow .= '</div></div>';
			}
			$this->info_box_contents[0][0] = array(
                'tr'=>'class="oddeven nohover"',
                'td' => 'class="nohover center"',
                'textnoformat'=>$stringtoshow,
            );
		}
		else
		{
			$this->info_box_contents[0][0] = array(
			    'td' => 'class="nohover opacitymedium left"',
				'maxlength'=>500,
				'text' => $mesg
			);
		}
	}

	/**
	 *	Method to show box
	 *
	 *	@param	array	$head       Array with properties of box title
	 *	@param  array	$contents   Array with properties of box lines
	 *  @param	int		$nooutput	No print, only return string
	 *	@return	string
	 */
    public function showBox($head = null, $contents = null, $nooutput = 0)
    {
		return parent::showBox($this->info_box_head, $this->info_box_contents, $nooutput);
	}
}<|MERGE_RESOLUTION|>--- conflicted
+++ resolved
@@ -75,6 +75,7 @@
 		global $conf, $user, $langs;
 
 		$this->max = $max;
+		$dir = $conf->user->dir_temp;
 
 		$refreshaction = 'refresh_'.$this->boxcode;
 
@@ -145,11 +146,7 @@
 				$showpointvalue = 1; $nocolor = 0;
 				$mode = 'customer';
 				$stats_invoice = new FactureStats($this->db, $socid, $mode, ($userid > 0 ? $userid : 0));
-<<<<<<< HEAD
 				$data1 = $stats_invoice->getAllByProductEntry($year, (GETPOST('action', 'aZ09') == $refreshaction ?-1 : (3600 * 24)), 5);
-=======
-				$data1 = $stats_invoice->getAllByProductEntry($year, (GETPOST('action', 'aZ09') == $refreshaction ?-1 : (3600 * 24)));
->>>>>>> d4b67a6c
 
 				if (empty($data1))
 				{
@@ -164,14 +161,9 @@
 				$mesg = $px1->isGraphKo();
 				if (!$mesg)
 				{
-<<<<<<< HEAD
 					$i = 0; $legend = array();
 
 					foreach($data1 as $key => $val)
-=======
-					$i = 0; $tot = count($data1); $legend = array();
-					while ($i < $tot)
->>>>>>> d4b67a6c
 					{
 						$data1[$key][0] = dol_trunc($data1[$key][0], 32);
 						$legend[] = $data1[$key][0];
@@ -228,14 +220,9 @@
 				$mesg = $px2->isGraphKo();
 				if (!$mesg)
 				{
-<<<<<<< HEAD
 					$i = 0; $legend = array();
 
 					foreach($data2 as $key => $val)
-=======
-					$i = 0; $tot = count($data2); $legend = array();
-					while ($i < $tot)
->>>>>>> d4b67a6c
 					{
 						$data2[$key][0] = dol_trunc($data2[$key][0], 32);
 						$legend[] = $data2[$key][0];
@@ -293,14 +280,9 @@
 				$mesg = $px3->isGraphKo();
 				if (!$mesg)
 				{
-<<<<<<< HEAD
 					$i = 0; $legend = array();
 
 					foreach($data3 as $key => $val)
-=======
-					$i = 0; $tot = count($data3); $legend = array();
-					while ($i < $tot)
->>>>>>> d4b67a6c
 					{
 						$data3[$key][0] = dol_trunc($data3[$key][0], 32);
 						$legend[] = $data3[$key][0];
