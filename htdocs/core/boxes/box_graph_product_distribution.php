--- conflicted
+++ resolved
@@ -1,11 +1,6 @@
 <?php
-<<<<<<< HEAD
 /* Copyright (C) 2013-2015  Laurent Destailleur     <eldy@users.sourceforge.net>
  * Copyright (C) 2018       Frédéric France         <frederic.france@netlogic.fr>
-=======
-/* Copyright (C) 2013-2015 Laurent Destailleur  <eldy@users.sourceforge.net>
- * Copyright (C) 2018       Frédéric France     <frederic.france@netlogic.fr>
->>>>>>> c764d7f8
  *
  * This program is free software; you can redistribute it and/or modify
  * it under the terms of the GNU General Public License as published by
@@ -27,7 +22,6 @@
  *	\brief      Box to show graph of product distribution
  */
 include_once DOL_DOCUMENT_ROOT.'/core/boxes/modules_boxes.php';
-//include_once DOL_DOCUMENT_ROOT.'/core/class/dolgraph.class.php';
 include_once DOL_DOCUMENT_ROOT.'/core/class/dolchartjs.class.php';
 
 /**
@@ -151,7 +145,6 @@
 		$socid=empty($user->societe_id)?0:$user->societe_id;
 		$userid=0;	// No filter on user creation
 
-<<<<<<< HEAD
         $width = ($nbofgraph >= 2 || ! empty($conf->dol_optimize_smallscreen))?35:70;
         $height = 25;
 
@@ -337,205 +330,6 @@
         }
 
 		if (! $mesg) {
-=======
-		$WIDTH=($nbofgraph >= 2 || ! empty($conf->dol_optimize_smallscreen))?'160':'320';
-		$HEIGHT='192';
-
-		if (! empty($conf->facture->enabled) && ! empty($user->rights->facture->lire))
-		{
-			// Build graphic number of object. $data = array(array('Lib',val1,val2,val3),...)
-			if ($showinvoicenb)
-			{
-                $langs->load("bills");
-				include_once DOL_DOCUMENT_ROOT.'/compta/facture/class/facturestats.class.php';
-
-				$showpointvalue = 1; $nocolor = 0;
-				$mode='customer';
-				$stats_invoice = new FactureStats($this->db, $socid, $mode, ($userid>0?$userid:0));
-				$data1 = $stats_invoice->getAllByProductEntry($year,(GETPOST('action','aZ09')==$refreshaction?-1:(3600*24)));
-				if (empty($data1))
-				{
-					$showpointvalue=0;
-					$nocolor=1;
-					$data1=array(array(0=>$langs->trans("None"),1=>1));
-				}
-				$filenamenb = $dir."/prodserforinvoice-".$year.".png";
-				$fileurlnb = DOL_URL_ROOT.'/viewimage.php?modulepart=productstats&amp;file=prodserforinvoice-'.$year.'.png';
-
-				$px1 = new DolGraph();
-				$mesg = $px1->isGraphKo();
-				if (! $mesg)
-				{
-					$i=0;$tot=count($data1);$legend=array();
-					while ($i <= $tot)
-					{
-						$data1[$i][0]=dol_trunc($data1[$i][0],5);	// Required to avoid error "Could not draw pie with labels contained inside canvas"
-						$legend[]=$data1[$i][0];
-						$i++;
-					}
-
-					$px1->SetData($data1);
-					unset($data1);
-
-					if ($nocolor) $px1->SetDataColor(array(array(220,220,220)));
-					$px1->SetPrecisionY(0);
-					$px1->SetLegend($legend);
-					$px1->setShowLegend(0);
-					$px1->setShowPointValue($showpointvalue);
-					$px1->setShowPercent(0);
-					$px1->SetMaxValue($px1->GetCeilMaxValue());
-					$px1->SetWidth($WIDTH);
-					$px1->SetHeight($HEIGHT);
-					//$px1->SetYLabel($langs->trans("NumberOfBills"));
-					$px1->SetShading(3);
-					$px1->SetHorizTickIncrement(1);
-					$px1->SetPrecisionY(0);
-					$px1->SetCssPrefix("cssboxes");
-					//$px1->mode='depth';
-					$px1->SetType(array('pie'));
-					$px1->SetTitle($langs->trans("BoxProductDistributionFor",$paramtitle,$langs->transnoentitiesnoconv("Invoices")));
-					$px1->combine = 0.05;
-
-					$px1->draw($filenamenb,$fileurlnb);
-				}
-			}
-		}
-
-		if (! empty($conf->propal->enabled) && ! empty($user->rights->propale->lire))
-		{
-			// Build graphic number of object. $data = array(array('Lib',val1,val2,val3),...)
-			if ($showpropalnb)
-			{
-                $langs->load("propal");
-				include_once DOL_DOCUMENT_ROOT.'/comm/propal/class/propalestats.class.php';
-
-				$showpointvalue = 1; $nocolor = 0;
-				$stats_proposal = new PropaleStats($this->db, $socid, ($userid>0?$userid:0));
-				$data2 = $stats_proposal->getAllByProductEntry($year,(GETPOST('action','aZ09')==$refreshaction?-1:(3600*24)));
-				if (empty($data2))
-				{
-					$showpointvalue = 0;
-					$nocolor = 1;
-					$data2=array(array(0=>$langs->trans("None"),1=>1));
-				}
-
-				$filenamenb = $dir."/prodserforpropal-".$year.".png";
-				$fileurlnb = DOL_URL_ROOT.'/viewimage.php?modulepart=proposalstats&amp;file=prodserforpropal-'.$year.'.png';
-
-				$px2 = new DolGraph();
-				$mesg = $px2->isGraphKo();
-				if (! $mesg)
-				{
-					$i=0;$tot=count($data2);$legend=array();
-					while ($i <= $tot)
-					{
-						$data2[$i][0]=dol_trunc($data2[$i][0],5);	// Required to avoid error "Could not draw pie with labels contained inside canvas"
-						$legend[]=$data2[$i][0];
-						$i++;
-					}
-
-					$px2->SetData($data2);
-					unset($data2);
-
-					if ($nocolor) $px2->SetDataColor(array(array(220,220,220)));
-					$px2->SetPrecisionY(0);
-					$px2->SetLegend($legend);
-					$px2->setShowLegend(0);
-					$px2->setShowPointValue($showpointvalue);
-					$px2->setShowPercent(0);
-					$px2->SetMaxValue($px2->GetCeilMaxValue());
-					$px2->SetWidth($WIDTH);
-					$px2->SetHeight($HEIGHT);
-					//$px2->SetYLabel($langs->trans("AmountOfBillsHT"));
-					$px2->SetShading(3);
-					$px2->SetHorizTickIncrement(1);
-					$px2->SetPrecisionY(0);
-					$px2->SetCssPrefix("cssboxes");
-					//$px2->mode='depth';
-					$px2->SetType(array('pie'));
-					$px2->SetTitle($langs->trans("BoxProductDistributionFor",$paramtitle,$langs->transnoentitiesnoconv("Proposals")));
-					$px2->combine = 0.05;
-
-					$px2->draw($filenamenb,$fileurlnb);
-				}
-			}
-		}
-
-		if (! empty($conf->commande->enabled) && ! empty($user->rights->commande->lire))
-		{
-			// Build graphic number of object. $data = array(array('Lib',val1,val2,val3),...)
-			if ($showordernb)
-			{
-			    $langs->load("orders");
-				include_once DOL_DOCUMENT_ROOT.'/commande/class/commandestats.class.php';
-
-				$showpointvalue = 1; $nocolor = 0;
-				$mode='customer';
-				$stats_order = new CommandeStats($this->db, $socid, $mode, ($userid>0?$userid:0));
-				$data3 = $stats_order->getAllByProductEntry($year,(GETPOST('action','aZ09')==$refreshaction?-1:(3600*24)));
-				if (empty($data3))
-				{
-					$showpointvalue = 0;
-					$nocolor = 1;
-					$data3=array(array(0=>$langs->trans("None"),1=>1));
-				}
-
-				$filenamenb = $dir."/prodserfororder-".$year.".png";
-				$fileurlnb = DOL_URL_ROOT.'/viewimage.php?modulepart=orderstats&amp;file=prodserfororder-'.$year.'.png';
-
-				$px3 = new DolGraph();
-				$mesg = $px3->isGraphKo();
-				if (! $mesg)
-				{
-					$i=0;$tot=count($data3);$legend=array();
-					while ($i <= $tot)
-					{
-						$data3[$i][0]=dol_trunc($data3[$i][0],5);	// Required to avoid error "Could not draw pie with labels contained inside canvas"
-						$legend[]=$data3[$i][0];
-						$i++;
-					}
-
-					$px3->SetData($data3);
-					unset($data3);
-
-					if ($nocolor) $px3->SetDataColor(array(array(220,220,220)));
-					$px3->SetPrecisionY(0);
-					$px3->SetLegend($legend);
-					$px3->setShowLegend(0);
-					$px3->setShowPointValue($showpointvalue);
-					$px3->setShowPercent(0);
-					$px3->SetMaxValue($px3->GetCeilMaxValue());
-					$px3->SetWidth($WIDTH);
-					$px3->SetHeight($HEIGHT);
-					//$px3->SetYLabel($langs->trans("AmountOfBillsHT"));
-					$px3->SetShading(3);
-					$px3->SetHorizTickIncrement(1);
-					$px3->SetPrecisionY(0);
-					$px3->SetCssPrefix("cssboxes");
-					//$px3->mode='depth';
-					$px3->SetType(array('pie'));
-					$px3->SetTitle($langs->trans("BoxProductDistributionFor",$paramtitle,$langs->transnoentitiesnoconv("Orders")));
-					$px3->combine = 0.05;
-
-					$px3->draw($filenamenb,$fileurlnb);
-				}
-			}
-		}
-
-		if (empty($nbofgraph))
-		{
-		    $langs->load("errors");
-		    $mesg=$langs->trans("ReadPermissionNotAllowed");
-		}
-		if (empty($conf->use_javascript_ajax))
-		{
-			$langs->load("errors");
-			$mesg=$langs->trans("WarningFeatureDisabledWithDisplayOptimizedForBlindNoJs");
-		}
-
-		if (! $mesg)
-		{
->>>>>>> c764d7f8
 			$stringtoshow='';
 			$stringtoshow.='<script type="text/javascript" language="javascript">
 				jQuery(document).ready(function() {
