--- conflicted
+++ resolved
@@ -60,11 +60,8 @@
 		// disable box for such cases
 		if (! empty($conf->global->SOCIETE_DISABLE_CUSTOMERS)) $this->enabled=0;	// disabled by this option
 		if (empty($conf->global->MAIN_BOX_ENABLE_BEST_CUSTOMERS)) $this->enabled=0; // not enabled by default. Very slow on large database
-<<<<<<< HEAD
-=======
 
 		$this->hidden = ! ($user->rights->societe->lire);
->>>>>>> 4402c7fb
 	}
 
 	/**
