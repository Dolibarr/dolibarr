<?php
/* Copyright (C) 2003-2007 Rodolphe Quiedeville <rodolphe@quiedeville.org>
 * Copyright (C) 2004-2010 Laurent Destailleur  <eldy@users.sourceforge.net>
 * Copyright (C) 2005-2009 Regis Houssin        <regis.houssin@inodbox.com>
 * Copyright (C) 2015      Frederic France      <frederic.france@free.fr>
 * Copyright (C) 2016      Charlie Benke        <charlie@patas-monkey.com>
 * Copyright (C) 2024		MDW							<mdeweerd@users.noreply.github.com>
 *
 * This program is free software; you can redistribute it and/or modify
 * it under the terms of the GNU General Public License as published by
 * the Free Software Foundation; either version 3 of the License, or
 * (at your option) any later version.
 *
 * This program is distributed in the hope that it will be useful,
 * but WITHOUT ANY WARRANTY; without even the implied warranty of
 * MERCHANTABILITY or FITNESS FOR A PARTICULAR PURPOSE.  See the
 * GNU General Public License for more details.
 *
 * You should have received a copy of the GNU General Public License
 * along with this program. If not, see <https://www.gnu.org/licenses/>.
 */

/**
 *	\file       htdocs/core/boxes/box_goodcustomers.php
 *	\ingroup    societes
 *	\brief      Module to generated widget of best customers (the most invoiced)
 */

include_once DOL_DOCUMENT_ROOT.'/core/boxes/modules_boxes.php';


/**
 * Class to manage the box to show top-selling customers
 */
class box_goodcustomers extends ModeleBoxes
{
	public $boxcode  = "goodcustomers";
	public $boximg   = "object_company";
	public $boxlabel = "BoxGoodCustomers";
	public $depends  = array("societe");

	public $enabled = 1;

	/**
	 *  Constructor
	 *
	 *  @param  DoliDB	$db      	Database handler
	 *  @param	string	$param		More parameters
	 */
	public function __construct($db, $param = '')
	{
		global $user;

		$this->db = $db;

		// disable box for such cases
		if (getDolGlobalString('SOCIETE_DISABLE_CUSTOMERS')) {
			$this->enabled = 0; // disabled by this option
		}
		if (!getDolGlobalString('MAIN_BOX_ENABLE_BEST_CUSTOMERS')) {
			$this->enabled = 0; // not enabled by default. Very slow on large database
		}

		$this->hidden = !$user->hasRight('societe', 'lire');
	}

	/**
	 *  Load data for box to show them later
	 *
	 *  @param	int		$max        Maximum number of records to load
	 *  @return	void
	 */
	public function loadBox($max = 5)
	{
		global $user, $langs, $conf;
		$langs->load("boxes");

		$this->max = $max;

		include_once DOL_DOCUMENT_ROOT.'/societe/class/societe.class.php';
		$thirdpartystatic = new Societe($this->db);

		$this->info_box_head = array('text' => $langs->trans("BoxTitleGoodCustomers", $max));

		if ($user->hasRight('societe', 'lire')) {
			$sql = "SELECT s.rowid, s.nom as name, s.logo, s.code_client, s.code_fournisseur, s.client, s.fournisseur, s.tms as datem, s.status as status,";
			$sql .= " count(*) as nbfact, sum(".$this->db->ifsql('f.paye=1', '1', '0').") as nbfactpaye";
			$sql .= " FROM ".MAIN_DB_PREFIX."societe as s, ".MAIN_DB_PREFIX."facture as f";
			$sql .= ' WHERE s.entity IN ('.getEntity('societe').')';
			$sql .= ' AND s.rowid = f.fk_soc';
			$sql .= " GROUP BY s.rowid, s.nom, s.logo, s.code_client, s.code_fournisseur, s.client, s.fournisseur, s.tms, s.status";
			$sql .= $this->db->order("nbfact", "DESC");
			$sql .= $this->db->plimit($max, 0);

			dol_syslog(get_class($this)."::loadBox", LOG_DEBUG);
			$result = $this->db->query($sql);
			if ($result) {
				$num = $this->db->num_rows($result);

				$line = 0;
				while ($line < $num) {
					$objp = $this->db->fetch_object($result);
					$datem = $this->db->jdate($objp->tms);
					$thirdpartystatic->id = $objp->rowid;
					$thirdpartystatic->name = $objp->name;
					$thirdpartystatic->code_client = $objp->code_client;
					$thirdpartystatic->code_fournisseur = $objp->code_fournisseur;
					$thirdpartystatic->client = $objp->client;
					$thirdpartystatic->fournisseur = $objp->fournisseur;
					$thirdpartystatic->logo = $objp->logo;
					$nbfact = $objp->nbfact;
					$nbimpaye = $objp->nbfact - $objp->nbfactpaye;

					$this->info_box_contents[$line][] = array(
						'td' => 'class="tdoverflowmax150"',
						'text' => $thirdpartystatic->getNomUrl(1),
						'asis' => 1,
					);

					$this->info_box_contents[$line][] = array(
						'td' => 'class="center nowraponall"',
						'text' => dol_print_date($datem, "day", 'tzuserrel')
					);

					$this->info_box_contents[$line][] = array(
						'td' => 'class="right"',
						'text' => $nbfact.($nbimpaye != 0 ? ' ('.$nbimpaye.')' : '')
					);

					$this->info_box_contents[$line][] = array(
						'td' => 'class="right" width="18"',
						'text' => $thirdpartystatic->LibStatut($objp->status, 3)
					);

					$line++;
				}

				if ($num == 0) {
					$this->info_box_contents[$line][0] = array(
					'td' => 'class="center"',
<<<<<<< HEAD
					'text'=> '<span class="opacitymedium">'.$langs->trans("NoRecordedCustomers").'</span>'
=======
					'text' => '<span class="opacitymedium">'.$langs->trans("NoRecordedCustomers").'</span>'
>>>>>>> cc80841a
					);
				}

				$this->db->free($result);
			} else {
				$this->info_box_contents[0][0] = array(
					'td' => '',
					'maxlength' => 500,
					'text' => ($this->db->error().' sql='.$sql),
				);
			}
		} else {
			$this->info_box_contents[0][0] = array(
				'td' => 'class="nohover left"',
				'text' => '<span class="opacitymedium">'.$langs->trans("ReadPermissionNotAllowed").'</span>'
			);
		}
	}

	/**
	 *	Method to show box
	 *
	 *	@param	?array{text?:string,sublink?:string,subpicto:?string,nbcol?:int,limit?:int,subclass?:string,graph?:string}	$head	Array with properties of box title
	 *	@param	?array<array<array{tr?:string,td?:string,target?:string,text?:string,text2?:string,textnoformat?:string,tooltip?:string,logo?:string,url?:string,maxlength?:string}>>	$contents	Array with properties of box lines
	 *	@param	int<0,1>	$nooutput	No print, only return string
	 *	@return	string
	 */
	public function showBox($head = null, $contents = null, $nooutput = 0)
	{
		return parent::showBox($this->info_box_head, $this->info_box_contents, $nooutput);
	}
}<|MERGE_RESOLUTION|>--- conflicted
+++ resolved
@@ -138,11 +138,7 @@
 				if ($num == 0) {
 					$this->info_box_contents[$line][0] = array(
 					'td' => 'class="center"',
-<<<<<<< HEAD
-					'text'=> '<span class="opacitymedium">'.$langs->trans("NoRecordedCustomers").'</span>'
-=======
 					'text' => '<span class="opacitymedium">'.$langs->trans("NoRecordedCustomers").'</span>'
->>>>>>> cc80841a
 					);
 				}
 
