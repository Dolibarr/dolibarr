--- conflicted
+++ resolved
@@ -165,11 +165,7 @@
 				if ($num == 0) {
 					$this->info_box_contents[$line][0] = array(
 						'td' => 'class="center"',
-<<<<<<< HEAD
-						'text'=> '<span class="opacitymedium">'.$langs->trans("NoRecordedContracts").'</span>'
-=======
 						'text' => '<span class="opacitymedium">'.$langs->trans("NoRecordedContracts").'</span>'
->>>>>>> cc80841a
 					);
 				}
 
