--- conflicted
+++ resolved
@@ -83,11 +83,6 @@
 
 		$totalnb = 0;
 		$line = 0;
-<<<<<<< HEAD
-		$cachetime = 3600;
-		$fileid = '-e'.$conf->entity.'-u'.$user->id.'-s'.$user->socid.'-r'.($user->hasRight("societe", "client", "voir") ? '1' : '0').'.cache';
-=======
->>>>>>> 6295c9a9
 		$now = dol_now();
 		$nbofperiod = 3;
 
