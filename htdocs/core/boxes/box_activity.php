--- conflicted
+++ resolved
@@ -89,8 +89,11 @@
         // compute the year limit to show
         $tmpdate= dol_time_plus_duree(dol_now(), -1*$nbofyears, "y");
 
+        $cumuldata = array();
+
         // list the summary of the bills
-        if (! empty($conf->facture->enabled) && $user->rights->facture->lire) {
+        if (! empty($conf->facture->enabled) && $user->rights->facture->lire)
+        {
             include_once DOL_DOCUMENT_ROOT.'/compta/facture/class/facture.class.php';
             $facturestatic=new Facture($db);
 
@@ -130,9 +133,11 @@
             } else {
                 $data = dol_readcachefile($cachedir, $filename);
             }
+
+            $cumuldata=array_merge($cumuldata, $data);
             if (! empty($data)) {
                 $j=0;
-                while ($line < count($data)) {
+                while ($line < count($cumuldata)) {
                     $billurl="viewstatut=2&amp;paye=1&amp;year=".$data[$j]->annee;
                     $this->info_box_contents[$line][0] = array(
                         'td' => 'align="left" width="16"',
@@ -193,7 +198,7 @@
 
                 $result = $db->query($sql);
                 if ($result) {
-                    $num = $db->num_rows($result) + $line;
+                    $num = $db->num_rows($result);
                     $j=0;
                     while ($j < $num) {
                         $data[$j]=$db->fetch_object($result);
@@ -209,10 +214,12 @@
             } else {
                 $data = dol_readcachefile($cachedir, $filename);
             }
+
+            $cumuldata=array_merge($cumuldata, $data);
             if (! empty($data)) {
                 $j=0;
 
-                while ($line < count($data)) {
+                while ($line < count($cumuldata)) {
                     $billurl="viewstatut=".$data[$j]->fk_statut."&amp;paye=0";
                     $this->info_box_contents[$line][0] = array(
                         'td' => 'align="left" width="16"',
@@ -286,7 +293,7 @@
                 $result = $db->query($sql);
 
                 if ($result) {
-                    $num = $db->num_rows($result) + $line;
+                    $num = $db->num_rows($result);
                     $j=0;
                     while ($j < $num) {
                         $data[$j]=$db->fetch_object($result);
@@ -302,9 +309,11 @@
             } else {
                 $data = dol_readcachefile($cachedir, $filename);
             }
+
+            $cumuldata=array_merge($cumuldata, $data);
             if (! empty($data)) {
                 $j=0;
-                while ($line < count($data)) {
+                while ($line < count($cumuldata)) {
                     $this->info_box_contents[$line][0] = array(
                         'td' => 'align="left" width="16"',
                         'url' => DOL_URL_ROOT."/commande/list.php?mainmenu=commercial&amp;leftmenu=orders&amp;viewstatut=".$data[$j]->fk_statut,
@@ -369,7 +378,8 @@
                 $result = $db->query($sql);
                 if ($result)
                 {
-                    $num = $db->num_rows($result) + $line;
+                    $num = $db->num_rows($result);
+
                     $j=0;
                     while ($j < $num) {
                         $data[$j]=$db->fetch_object($result);
@@ -385,28 +395,28 @@
             }
             else
 			{
-<<<<<<< HEAD
                 $data = dol_readcachefile($cachedir, $filename);
             }
 
+            $cumuldata=array_merge($cumuldata, $data);
             if (! empty($data))
             {
                 $j=0;
-                while ($line < count($data))
+                while ($line < count($cumuldata))
                 {
-                    $this->info_box_contents[$line][] = array(
+                    $this->info_box_contents[$line][0] = array(
                         'td' => 'align="left" width="16"',
                         'url' => DOL_URL_ROOT."/comm/propal/list.php?mainmenu=commercial&amp;leftmenu=propals&amp;viewstatut=".$data[$j]->fk_statut,
                         'tooltip' => $langs->trans("Proposals")."&nbsp;".$propalstatic->LibStatut($data[$j]->fk_statut,0),
                         'logo' => 'object_propal'
                     );
 
-                    $this->info_box_contents[$line][] = array(
+                    $this->info_box_contents[$line][1] = array(
                         'td' => 'align="left"',
                         'text' => $langs->trans("Proposals")."&nbsp;".$propalstatic->LibStatut($data[$j]->fk_statut,0),
                     );
 
-                    $this->info_box_contents[$line][] = array(
+                    $this->info_box_contents[$line][2] = array(
                         'td' => 'align="right"',
                         'text' => $data[$j]->nb,
                         'tooltip' => $langs->trans("Proposals")."&nbsp;".$propalstatic->LibStatut($data[$j]->fk_statut,0),
@@ -414,12 +424,12 @@
                     );
                     $totalnb += $data[$j]->nb;
 
-                    $this->info_box_contents[$line][] = array(
+                    $this->info_box_contents[$line][3] = array(
                         'td' => 'align="right"',
                         'text' => price($data[$j]->Mnttot,1,$langs,0,0,-1,$conf->currency),
                     );
                     $totalMnt += $data[$j]->Mnttot;
-                    $this->info_box_contents[$line][] = array(
+                    $this->info_box_contents[$line][4] = array(
                         'td' => 'align="right" width="18"',
                         'text' => $propalstatic->LibStatut($data[$j]->fk_statut,3),
                     );
@@ -430,225 +440,14 @@
             }
         }
 
-        // Add the sum in the bottom of the boxes
-        $this->info_box_contents[$line][1] = array(
-            'td' => 'align="left" ',
-            'text' => $langs->trans("Total")."&nbsp;".$textHead,
-        );
-        $this->info_box_contents[$line][2] = array(
-            'td' => 'align="right" ',
-            'text' => $totalnb,
-        );
-        $this->info_box_contents[$line][3] = array(
-            'td' => 'align="right" ',
-            'text' => price($totalMnt,1,$langs,0,0,-1,$conf->currency)
-        );
-        $this->info_box_contents[$line][4] = array(
-            'td' => 'align="right" ',
-            'text' => "",
-        );
-        $this->info_box_contents[$line][5] = array(
-            'td' => 'align="right"',
-            'text' => "",
-        );
+		// Add the sum in the bottom of the boxes
+		$this->info_box_contents[$line][0] = array('tr' => 'class="liste_total"');
+		$this->info_box_contents[$line][1] = array('td' => 'align="left" class="liste_total" ', 'text' => $langs->trans("Total")."&nbsp;".$textHead);
+		$this->info_box_contents[$line][2] = array('td' => 'align="right" class="liste_total" ', 'text' => $totalnb);
+		$this->info_box_contents[$line][3] = array('td' => 'align="right" class="liste_total" ', 'text' => '');
+		$this->info_box_contents[$line][4] = array('td' => 'align="right" class="liste_total" ', 'text' => "");
     }
 
-    /**
-     *  Method to show box
-     *
-     *  @param  array   $head       Array with properties of box title
-     *  @param  array   $contents   Array with properties of box lines
-     *  @return void
-     */
-    function showBox($head = null, $contents = null)
-    {
-        parent::showBox($this->info_box_head, $this->info_box_contents);
-    }
-=======
-				$num = $db->num_rows($result);
-				while ($i < $num)
-				{
-					$this->info_box_contents[$i][0] = array('td' => 'align="left" width="16"', 'logo' => 'bill');
-					$objp = $db->fetch_object($result);
-
-					$this->info_box_contents[$i][1] = array('td' => 'align="left"', 'text' => $langs->trans("Bills")."&nbsp;".$facturestatic->LibStatut(1,$objp->fk_statut,0)." ".$objp->annee);
-					$billurl="viewstatut=2&paye=1&year=".$objp->annee;
-
-					$this->info_box_contents[$i][2] = array('td' => 'align="right"',
-					'text' => $objp->nb, 'url' => DOL_URL_ROOT."/compta/facture/list.php?".$billurl."&mainmenu=accountancy&leftmenu=customers_bills"
-					);
-
-					$this->info_box_contents[$i][3] = array('td' => 'align="right"',
-					'text' => price($objp->Mnttot,1,$langs,0,0,-1,$conf->currency)
-					);
-
-					// We add only for the current year
-					if ($objp->annee == date("Y"))
-					{
-						$totalnb += $objp->nb;
-						$totalMnt += $objp->Mnttot;
-					}
-					$this->info_box_contents[$i][4] = array('td' => 'align="right" width="18"', 'text' => $facturestatic->LibStatut(1,$objp->fk_statut,3) );
-					$i++;
-				}
-				if ($num==0) $this->info_box_contents[$i][0] = array('td' => 'align="center"','text'=>$langs->trans("NoRecordedInvoices"));
-
-				$db->free($result);
-			}
-			else dol_print_error($db);
-
-			$sql = "SELECT f.fk_statut, SUM(f.total_ttc) as Mnttot, COUNT(*) as nb";
-			$sql.= " FROM ".MAIN_DB_PREFIX."societe as s,".MAIN_DB_PREFIX."facture as f";
-			$sql.= " WHERE f.entity = ".$conf->entity;
-			$sql.= " AND f.fk_soc = s.rowid";
-			$sql.= " AND paye=0";
-			$sql.= " GROUP BY f.fk_statut";
-			$sql.= " ORDER BY f.fk_statut DESC";
-
-			$result = $db->query($sql);
-			if ($result)
-			{
-				$num = $db->num_rows($result) + $i;
-				$now=dol_now();
-
-				while ($i < $num)
-				{
-					$this->info_box_contents[$i][0] = array('td' => 'align="left" width="16"',
-                    'logo' => 'bill');
-					$objp = $db->fetch_object($result);
-
-					$this->info_box_contents[$i][1] = array('td' => 'align="left"',
-                    'text' => $langs->trans("Bills")."&nbsp;".$facturestatic->LibStatut(0,$objp->fk_statut,0));
-
-					$billurl="viewstatut=".$objp->fk_statut."&paye=0";
-					$this->info_box_contents[$i][2] = array('td' => 'align="right"',
-                    'text' => $objp->nb, 'url' => DOL_URL_ROOT."/compta/facture/list.php?".$billurl."&mainmenu=accountancy&leftmenu=customers_bills"
-					);
-					$totalnb += $objp->nb;
-					$this->info_box_contents[$i][3] = array('td' => 'align="right"',
-					'text' => price($objp->Mnttot,1,$langs,0,0,-1,$conf->currency)
-					);
-					$totalMnt += $objp->Mnttot;
-					$this->info_box_contents[$i][4] = array('td' => 'align="right" width="18"',
-					'text' => $facturestatic->LibStatut(0,$objp->fk_statut,3)
-					);
-					$i++;
-				}
-				if ($num==0) $this->info_box_contents[$i][0] = array('td' => 'align="center"','text'=>$langs->trans("NoRecordedInvoices"));
-			} else {
-				$this->info_box_contents[0][0] = array(	'td' => 'align="left"', 'maxlength'=>500, 'text' => ($db->error().' sql='.$sql));
-			}
-		}
-
-		// list the summary of the orders
-		if (! empty($conf->commande->enabled) && $user->rights->commande->lire)
-		{
-			include_once DOL_DOCUMENT_ROOT.'/commande/class/commande.class.php';
-			$commandestatic=new Commande($db);
-
-			$sql = "SELECT c.fk_statut, sum(c.total_ttc) as Mnttot, count(*) as nb";
-			$sql.= " FROM (".MAIN_DB_PREFIX."societe as s, ".MAIN_DB_PREFIX."commande as c";
-			if (!$user->rights->societe->client->voir && !$user->societe_id) $sql.= ", ".MAIN_DB_PREFIX."societe_commerciaux as sc";
-			$sql.= ")";
-			$sql.= " WHERE c.entity = ".$conf->entity;
-			$sql.= " AND c.fk_soc = s.rowid";
-			if (!$user->rights->societe->client->voir && !$user->societe_id) $sql.= " AND s.rowid = sc.fk_soc AND sc.fk_user = " .$user->id;
-			if($user->societe_id)	$sql.= " AND s.rowid = ".$user->societe_id;
-			$sql.= " AND c.date_commande >= '".$db->idate($tmpdate)."'";
-			$sql.= " AND c.facture=0";
-			$sql.= " GROUP BY c.fk_statut";
-			$sql.= " ORDER BY c.fk_statut DESC";
-
-			$result = $db->query($sql);
-
-			if ($result)
-			{
-				$num = $db->num_rows($result) + $i;
-				while ($i < $num)
-				{
-					$this->info_box_contents[$i][0] = array('td' => 'align="left" width="16"','logo' => 'object_order');
-
-					$objp = $db->fetch_object($result);
-					$this->info_box_contents[$i][1] = array('td' => 'align="left"',
-					'text' =>$langs->trans("Orders")."&nbsp;".$commandestatic->LibStatut($objp->fk_statut,0,0)
-					);
-
-					$this->info_box_contents[$i][2] = array('td' => 'align="right"',
-					'text' => $objp->nb,
-					'url' => DOL_URL_ROOT."/commande/list.php?mainmenu=commercial&leftmenu=orders&viewstatut=".$objp->fk_statut
-					);
-					$totalnb += $objp->nb;
-
-					$this->info_box_contents[$i][3] = array('td' => 'align="right"',
-					'text' => price($objp->Mnttot,1,$langs,0,0,-1,$conf->currency)
-					);
-					$totalMnt += $objp->Mnttot;
-					$this->info_box_contents[$i][4] = array('td' => 'align="right" width="18"', 'text' => $commandestatic->LibStatut($objp->fk_statut,0,3));
-
-					$i++;
-				}
-			}
-			else dol_print_error($db);
-		}
-
-		// list the summary of the propals
-		if (! empty($conf->propal->enabled) && $user->rights->propal->lire)
-		{
-			include_once DOL_DOCUMENT_ROOT.'/comm/propal/class/propal.class.php';
-			$propalstatic=new Propal($db);
-
-			$sql = "SELECT p.fk_statut, SUM(p.total) as Mnttot, COUNT(*) as nb";
-			$sql.= " FROM (".MAIN_DB_PREFIX."societe as s, ".MAIN_DB_PREFIX."propal as p";
-			if (!$user->rights->societe->client->voir && !$user->societe_id) $sql.= ", ".MAIN_DB_PREFIX."societe_commerciaux as sc";
-			$sql.= ")";
-			$sql.= " WHERE p.entity = ".$conf->entity;
-			$sql.= " AND p.fk_soc = s.rowid";
-			if (!$user->rights->societe->client->voir && !$user->societe_id) $sql.= " AND s.rowid = sc.fk_soc AND sc.fk_user = " .$user->id;
-			if($user->societe_id)	$sql.= " AND s.rowid = ".$user->societe_id;
-			$sql.= " AND p.datep >= '".$db->idate($tmpdate)."'";
-			$sql.= " AND p.date_cloture IS NULL"; // just unclosed
-			$sql.= " GROUP BY p.fk_statut";
-			$sql.= " ORDER BY p.fk_statut DESC";
-
-			$result = $db->query($sql);
-
-			if ($result)
-			{
-				$num = $db->num_rows($result) + $i;
-				while ($i < $num)
-				{
-					$this->info_box_contents[$i][0] = array('td' => 'align="left" width="16"','logo' => 'object_propal');
-
-					$objp = $db->fetch_object($result);
-					$this->info_box_contents[$i][1] = array('td' => 'align="left"',
-					'text' =>$langs->trans("Proposals")."&nbsp;".$propalstatic->LibStatut($objp->fk_statut,0)
-					);
-
-					$this->info_box_contents[$i][2] = array('td' => 'align="right"',
-					'text' => $objp->nb,
-					'url' => DOL_URL_ROOT."/comm/propal/list.php?mainmenu=commercial&leftmenu=propals&viewstatut=".$objp->fk_statut
-					);
-					$totalnb += $objp->nb;
-
-					$this->info_box_contents[$i][3] = array('td' => 'align="right"',
-					'text' => price($objp->Mnttot,1,$langs,0,0,-1,$conf->currency)
-					);
-					$totalMnt += $objp->Mnttot;
-					$this->info_box_contents[$i][4] = array('td' => 'align="right" width="18"', 'text' => $propalstatic->LibStatut($objp->fk_statut,3));
-
-					$i++;
-				}
-			}
-			else dol_print_error($db);
-		}
-
-		// Add the sum in the bottom of the boxes
-		$this->info_box_contents[$i][0] = array('tr' => 'class="liste_total"');
-		$this->info_box_contents[$i][1] = array('td' => 'align="left" class="liste_total" ', 'text' => $langs->trans("Total")."&nbsp;".$textHead);
-		$this->info_box_contents[$i][2] = array('td' => 'align="right" class="liste_total" ', 'text' => $totalnb);
-		$this->info_box_contents[$i][3] = array('td' => 'align="right" class="liste_total" ', 'text' => price($totalMnt,1,$langs,0,0,-1,$conf->currency));
-		$this->info_box_contents[$i][4] = array('td' => 'align="right" class="liste_total" ', 'text' => "");
-	}
 
 	/**
 	 *	Method to show box
@@ -661,5 +460,4 @@
 	{
 		parent::showBox($this->info_box_head, $this->info_box_contents);
 	}
->>>>>>> dc0d3504
 }