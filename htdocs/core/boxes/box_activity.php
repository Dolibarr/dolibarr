--- conflicted
+++ resolved
@@ -74,21 +74,26 @@
 		$propalstatic=new Propal($db);
 		$commandestatic=new Commande($db);
 
-		$textHead = $langs->trans("Activity");
+		$nbofyears=2;
+		if (! empty($conf->global->MAIN_BOX_ACTIVITY_DURATION)) $nbofyears=$conf->global->MAIN_BOX_ACTIVITY_DURATION;
+		$textHead = $langs->trans("Activity").' ('.$nbofyears.' '.$langs->trans("years").')';
 		$this->info_box_head = array('text' => $textHead, 'limit'=> dol_strlen($textHead));
 
+		// compute the year limit to show
+		$tmpdate= dol_time_plus_duree(time(), -1*$nbofyears, "y");
+
 		// list the summary of the bills
 		if (! empty($conf->facture->enabled) && $user->rights->facture->lire)
 		{
-			// compute the year limit to show 
-			$tmpdate= dol_time_plus_duree(time(), -2, "y");
-			
-			// we select only the payed bill grouped by years
-			$sql = "SELECT DATE_FORMAT(f.datef,'%Y') as annee, f.paye, f.fk_statut, sum(f.total_ttc) as Mnttot, count(*) as nb";
-			$sql.= " FROM (".MAIN_DB_PREFIX."societe as s,".MAIN_DB_PREFIX."facture as f)";
-			$sql.= " WHERE f.fk_soc = s.rowid";
-			$sql.= " AND s.entity = ".$conf->entity;
-			$sql.= " AND DATE_FORMAT(f.datef,'%Y') >= ".date('Y',$tmpdate)." and paye=1";
+			$sql = "SELECT f.paye, f.fk_statut, SUM(f.total_ttc) as Mnttot, COUNT(*) as nb";
+			$sql.= " FROM (".MAIN_DB_PREFIX."societe as s,".MAIN_DB_PREFIX."facture as f";
+			if (!$user->rights->societe->client->voir && !$user->societe_id) $sql.= ", ".MAIN_DB_PREFIX."societe_commerciaux as sc";
+			$sql.= ")";
+			$sql.= " WHERE f.entity = ".$conf->entity;
+			if (!$user->rights->societe->client->voir && !$user->societe_id) $sql.= " AND s.rowid = sc.fk_soc AND sc.fk_user = " .$user->id;
+			if($user->societe_id)	$sql.= " AND s.rowid = ".$user->societe_id;
+			$sql.= " AND f.fk_soc = s.rowid";
+			$sql.= " AND f.datef >= '".$db->idate($tmpdate)."' AND paye=1";
 			$sql.= " GROUP BY f.paye, f.fk_statut ";
 			$sql.= " ORDER BY f.fk_statut DESC";
 
@@ -101,16 +106,16 @@
 				{
 					$this->info_box_contents[$i][0] = array('td' => 'align="left" width="16"', 'logo' => 'bill');
 					$objp = $db->fetch_object($result);
-					
+
 					$this->info_box_contents[$i][1] = array('td' => 'align="left"', 'text' => $langs->trans("Bills")."&nbsp;".$facturestatic->LibStatut($objp->paye,$objp->fk_statut,0)." ".$objp->annee);
 					$billurl="viewstatut=2&paye=1&year=".$objp->annee;
 
 					$this->info_box_contents[$i][2] = array('td' => 'align="right"',
 					'text' => $objp->nb, 'url' => DOL_URL_ROOT."/compta/facture/liste.php?".$billurl."&mainmenu=accountancy&leftmenu=customers_bills"
 					);
-					
-					$this->info_box_contents[$i][3] = array('td' => 'align="right"',
-					'text' => dol_trunc(number_format($objp->Mnttot, 0, ',', ' '),40)."&nbsp;".$langs->trans("Currency".$conf->currency)
+
+					$this->info_box_contents[$i][3] = array('td' => 'align="right"',
+					'text' => dol_trunc(number_format($objp->Mnttot, 0, ',', ' '),40)."&nbsp;".getCurrencySymbol($conf->currency)
 					);
 					// We add only for the current year
 					if ($objp->annee == date("Y"))
@@ -123,20 +128,13 @@
 				}
 				if ($num==0) $this->info_box_contents[$i][0] = array('td' => 'align="center"','text'=>$langs->trans("NoRecordedInvoices"));
 			}
-			
-			$sql = "SELECT f.paye, f.fk_statut, sum(f.total_ttc) as Mnttot, count(*) as nb";
-			$sql.= " FROM (".MAIN_DB_PREFIX."societe as s,".MAIN_DB_PREFIX."facture as f";
-			if (!$user->rights->societe->client->voir && !$user->societe_id) $sql.= ", ".MAIN_DB_PREFIX."societe_commerciaux as sc";
-			$sql.= ")";
+			else dol_print_error($db);
+
+			$sql = "SELECT f.paye, f.fk_statut, SUM(f.total_ttc) as Mnttot, COUNT(*) as nb";
+			$sql.= " FROM ".MAIN_DB_PREFIX."societe as s,".MAIN_DB_PREFIX."facture as f";
 			$sql.= " WHERE f.entity = ".$conf->entity;
-			if (!$user->rights->societe->client->voir && !$user->societe_id) $sql.= " AND s.rowid = sc.fk_soc AND sc.fk_user = " .$user->id;
-			if($user->societe_id)	$sql.= " AND s.rowid = ".$user->societe_id;
 			$sql.= " AND f.fk_soc = s.rowid";
-<<<<<<< HEAD
-			$sql.= " AND  paye=0";
-=======
-			$sql.= " AND f.datef between '".$db->idate(dol_get_first_day(date("Y"),1,1))."' AND '".$db->idate(dol_get_last_day(date("Y"),12,1))."'";
->>>>>>> b667400c
+			$sql.= " AND paye=0";
 			$sql.= " GROUP BY f.paye, f.fk_statut ";
 			$sql.= " ORDER BY f.fk_statut DESC";
 
@@ -178,7 +176,6 @@
 		// list the summary of the orders
 		if (! empty($conf->commande->enabled) && $user->rights->commande->lire)
 		{
-			
 			$sql = "SELECT c.fk_statut,c.facture, sum(c.total_ttc) as Mnttot, count(*) as nb";
 			$sql.= " FROM (".MAIN_DB_PREFIX."societe as s, ".MAIN_DB_PREFIX."commande as c";
 			if (!$user->rights->societe->client->voir && !$user->societe_id) $sql.= ", ".MAIN_DB_PREFIX."societe_commerciaux as sc";
@@ -187,7 +184,7 @@
 			$sql.= " AND c.fk_soc = s.rowid";
 			if (!$user->rights->societe->client->voir && !$user->societe_id) $sql.= " AND s.rowid = sc.fk_soc AND sc.fk_user = " .$user->id;
 			if($user->societe_id)	$sql.= " AND s.rowid = ".$user->societe_id;
-			$sql.= " AND c.datec between '".$db->idate(dol_get_first_day(date("Y"),1,1))."' AND '".$db->idate(dol_get_last_day(date("Y"),12,1))."'";
+			$sql.= " AND c.date_commande >= '".$db->idate($tmpdate)."'";
 			$sql.= " AND c.facture=0";
 			$sql.= " GROUP BY c.fk_statut";
 			$sql.= " ORDER BY c.fk_statut DESC";
@@ -221,6 +218,7 @@
 					$i++;
 				}
 			}
+			else dol_print_error($db);
 		}
 
 		// list the summary of the propals
@@ -232,14 +230,10 @@
 			$sql.= ")";
 			$sql.= " WHERE p.entity = ".$conf->entity;
 			$sql.= " AND p.fk_soc = s.rowid";
-<<<<<<< HEAD
-			$sql.= " AND p.date_cloture IS NULL "; // just unclosed
-=======
 			if (!$user->rights->societe->client->voir && !$user->societe_id) $sql.= " AND s.rowid = sc.fk_soc AND sc.fk_user = " .$user->id;
 			if($user->societe_id)	$sql.= " AND s.rowid = ".$user->societe_id;
-			$sql.= " AND p.datep between '".$db->idate(dol_get_first_day(date("Y"),1,1))."' AND '".$db->idate(dol_get_last_day(date("Y"),12,1))."'";
+			$sql.= " AND p.datep >= '".$db->idate($tmpdate)."'";
 			$sql.= " AND p.date_cloture IS NULL"; // just unclosed
->>>>>>> b667400c
 			$sql.= " GROUP BY p.fk_statut";
 			$sql.= " ORDER BY p.fk_statut DESC";
 
@@ -272,6 +266,7 @@
 					$i++;
 				}
 			}
+			else dol_print_error($db);
 		}
 
 		// Add the sum in the bottom of the boxes
