--- conflicted
+++ resolved
@@ -167,18 +167,6 @@
 				);
 				$textnoformat = '';
 				if ($nbjobsnotfinished) {
-<<<<<<< HEAD
-					$textnoformat .= '<a class="inline-block paddingleft paddingright marginleftonly marginrightonly minwidth25 nounderlineimp" href="'.DOL_URL_ROOT.'/cron/list.php" title="'.$langs->trans("NumberScheduledJobNeverFinished").'"><div class="center badge badge-warning nounderlineimp"><i class="fa fa-exclamation-triangle"></i> '.$nbjobsnotfinished.'</div></a>';
-				}
-				if ($nbjobsinerror) {
-					$textnoformat .= '<a class="inline-block paddingleft paddingright marginleftonly marginrightonly minwidth25 nounderlineimp" href="'.DOL_URL_ROOT.'/cron/list.php?search_lastresult='.urlencode('<>0').'" title="'.$langs->trans("NumberScheduledJobError").'"><div class="badge badge-danger nounderlineimp"><i class="fa fa-exclamation-triangle"></i> '.$nbjobsinerror.'</div></a>';
-				}
-				if (empty($nbjobsnotfinished) && empty($nbjobsinerror)) {
-					$textnoformat .= '<a class="inline-block paddingleft paddingright marginleftonly marginrightonly minwidth25 nounderlineimp" href="'.DOL_URL_ROOT.'/cron/list.php"><div class="center badge badge-status4 nounderline">0</div></a>';
-				}
-				$this->info_box_contents[$line][] = array(
-					'td' => 'class="center"',
-=======
 					$textnoformat .= '<a class="inline-block paddingleft paddingright marginleftonly'.($nbjobsinerror ? ' marginrightonly' : '').' minwidth25 nounderlineimp" href="'.DOL_URL_ROOT.'/cron/list.php" title="'.$langs->trans("NumberScheduledJobNeverFinished").'"><div class="center badge badge-warning nounderlineimp"><i class="fa fa-exclamation-triangle"></i> '.$nbjobsnotfinished.'</div></a>';
 				}
 				if ($nbjobsinerror) {
@@ -189,7 +177,6 @@
 				}
 				$this->info_box_contents[$line][] = array(
 					'td' => 'class="right"',
->>>>>>> cc80841a
 					'textnoformat' => $textnoformat
 				);
 			} else {
