--- conflicted
+++ resolved
@@ -165,11 +165,7 @@
 					$stringtoprint .= $px1->show($totalnb ? 0 : 1);
 				}
 				$stringtoprint .= '</div>';
-<<<<<<< HEAD
-				$this->info_box_contents[][]=array(
-=======
 				$this->info_box_contents[][] = array(
->>>>>>> cc80841a
 					'td' => 'class="center"',
 					'text' => $stringtoprint
 				);
