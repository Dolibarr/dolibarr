--- conflicted
+++ resolved
@@ -122,12 +122,8 @@
 
 
 		// Add the sum à the bottom of the boxes
-<<<<<<< HEAD
-		$this->info_box_contents[$i][0] = array('tr' => 'class="liste_total"', 'td' => 'align="left" ', 'text' => $langs->trans("Total")."&nbsp;".$textHead);
-=======
 		$this->info_box_contents[$i][0] = array('tr' => 'class="liste_total"', 'td' => 'align="left"', 'text' => $langs->trans("Total")."&nbsp;".$textHead);
 		$this->info_box_contents[$i][1] = array('td' => '', 'text' => "");
->>>>>>> 1c32dcf8
 		$this->info_box_contents[$i][2] = array('td' => 'align="right" ', 'text' => number_format($totalnb, 0, ',', ' ')."&nbsp;".$langs->trans("Tasks"));
 		$this->info_box_contents[$i][3] = array('td' => 'align="right" ', 'text' => ConvertSecondToTime($totalplannedtot,'all',25200,5));
 		$this->info_box_contents[$i][4] = array('td' => 'align="right" ', 'text' => ConvertSecondToTime($totaldurationtot,'all',25200,5));
