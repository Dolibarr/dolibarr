--- conflicted
+++ resolved
@@ -91,19 +91,11 @@
 			$sql.= $db->plimit($max, 0);
 
 			$result = $db->query($sql);
-<<<<<<< HEAD
-			if ($result) 
-			{
-				$num = $db->num_rows($result);
-				$i = 0;
-                while ($i < $num) 
-=======
 			if ($result)
 			{
 				$num = $db->num_rows($result);
 				$i = 0;
                 while ($i < $num)
->>>>>>> 3f5d67d4
                 {
                     $objp = $db->fetch_object($result);
                     $this->info_box_contents[$i][] = array(
