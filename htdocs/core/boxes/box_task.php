<?php
/* Copyright (C) 2012-2018  Charlene BENKE 	<charlie@patas-monkey.com>
 * Copyright (C) 2015-2024  Frédéric France      <frederic.france@free.fr>
<<<<<<< HEAD
=======
 * Copyright (C) 2024		MDW							<mdeweerd@users.noreply.github.com>
>>>>>>> cc80841a
 *
 * This program is free software; you can redistribute it and/or modify
 * it under the terms of the GNU General Public License as published by
 * the Free Software Foundation; either version 3 of the License, or
 * (at your option) any later version.
 *
 * This program is distributed in the hope that it will be useful,
 * but WITHOUT ANY WARRANTY; without even the implied warranty of
 * MERCHANTABILITY or FITNESS FOR A PARTICULAR PURPOSE.  See the
 * GNU General Public License for more details.
 *
 * You should have received a copy of the GNU General Public License
 * along with this program. If not, see <https://www.gnu.org/licenses/>.
 */

/**
 *  \file       htdocs/core/boxes/box_task.php
 *  \ingroup    Projet
 *  \brief      Module to Task activity of the current year
 */

include_once DOL_DOCUMENT_ROOT."/core/boxes/modules_boxes.php";
require_once DOL_DOCUMENT_ROOT."/core/lib/date.lib.php";


/**
 * Class to manage the box to show last task
 */
class box_task extends ModeleBoxes
{
	public $boxcode = "projettask";
	public $boximg = "object_projecttask";
	public $boxlabel;
	public $depends = array("projet");

	public $enabled = 1;

	/**
	 *  Constructor
	 *
	 *  @param  DoliDB  $db         Database handler
	 *  @param  string  $param      More parameters
	 */
	public function __construct($db, $param = '')
	{
		global $conf, $user, $langs;

		// Load translation files required by the page
		$langs->loadLangs(array('boxes', 'projects'));

		$this->boxlabel = "Tasks";
		$this->db = $db;

		$this->hidden = (getDolGlobalString('PROJECT_HIDE_TASKS') || !$user->hasRight('projet', 'lire'));
	}

	/**
	 *  Load data for box to show them later
	 *
	 *  @param  int     $max        Maximum number of records to load
	 *  @return void
	 */
	public function loadBox($max = 5)
	{
		global $conf, $user, $langs;

		$this->max = $max;
		include_once DOL_DOCUMENT_ROOT."/projet/class/task.class.php";
		include_once DOL_DOCUMENT_ROOT.'/projet/class/project.class.php';
		require_once DOL_DOCUMENT_ROOT."/core/lib/project.lib.php";
		$projectstatic = new Project($this->db);
		$taskstatic = new Task($this->db);
		$form = new Form($this->db);
		$cookie_name = 'DOLUSERCOOKIE_boxfilter_task';
		$boxcontent = '';
		$socid = $user->socid;

		$textHead = $langs->trans("CurentlyOpenedTasks");

		$filterValue = 'all';
		if (in_array(GETPOST($cookie_name), array('all', 'im_project_contact', 'im_task_contact'))) {
			$filterValue = GETPOST($cookie_name);
		} elseif (!empty($_COOKIE[$cookie_name])) {
			$filterValue = preg_replace('/[^a-z_]/', '', $_COOKIE[$cookie_name]); // Clean cookie from evil data
		}

		if ($filterValue == 'im_task_contact') {
			$textHead .= ' : '.$langs->trans("WhichIamLinkedTo");
		} elseif ($filterValue == 'im_project_contact') {
			$textHead .= ' : '.$langs->trans("WhichIamLinkedToProject");
		}


		$this->info_box_head = array(
			'text' => $textHead,
			'limit' => dol_strlen($textHead),
			'sublink' => '',
			'subtext' => $langs->trans("Filter"),
			'subpicto' => 'filter.png',
			'subclass' => 'linkobject boxfilter',
			'target' => 'none'	// Set '' to get target="_blank"
		);

		// list the summary of the orders
		if ($user->hasRight('projet', 'lire')) {
			$boxcontent .= '<div id="ancor-idfilter'.$this->boxcode.'" style="display: block; position: absolute; margin-top: -100px"></div>'."\n";
			$boxcontent .= '<div id="idfilter'.$this->boxcode.'" class="center" >'."\n";
			$boxcontent .= '<form class="flat " method="POST" action="'.$_SERVER["PHP_SELF"].'#ancor-idfilter'.$this->boxcode.'">'."\n";
			$boxcontent .= '<input type="hidden" name="token" value="'.newToken().'">'."\n";
			$selectArray = array('all' => $langs->trans("NoFilter"), 'im_task_contact' => $langs->trans("WhichIamLinkedTo"), 'im_project_contact' => $langs->trans("WhichIamLinkedToProject"));
			$boxcontent .= $form->selectArray($cookie_name, $selectArray, $filterValue);
			$boxcontent .= '<button type="submit" class="button buttongen button-save">'.$langs->trans("Refresh").'</button>';
			$boxcontent .= '</form>'."\n";
			$boxcontent .= '</div>'."\n";
			if (!empty($conf->use_javascript_ajax)) {
				$boxcontent .= '<script nonce="'.getNonce().'" type="text/javascript">
						jQuery(document).ready(function() {
							jQuery("#idsubimg'.$this->boxcode.'").click(function() {
								jQuery(".showiffilter'.$this->boxcode.'").toggle();
							});
						});
						</script>';
				// set cookie by js
				$boxcontent .= '<script nonce="'.getNonce().'">date = new Date(); date.setTime(date.getTime()+(30*86400000)); document.cookie = "'.$cookie_name.'='.$filterValue.'; expires= " + date.toGMTString() + "; path=/ ; SameSite=Lax"; </script>';
			}
			$this->info_box_contents[0][] = array(
				'tr' => 'class="nohover showiffilter'.$this->boxcode.' hideobject"',
				'td' => 'class="nohover"',
				'textnoformat' => $boxcontent,
			);


			// Get list of project id allowed to user (in a string list separated by coma)
			$projectsListId = '';
			if (!$user->hasRight('projet', 'all', 'lire')) {
				$projectsListId = $projectstatic->getProjectsAuthorizedForUser($user, 0, 1, $socid);
			}

			$sql = "SELECT pt.rowid, pt.ref, pt.fk_projet, pt.fk_task_parent, pt.datec, pt.dateo, pt.datee, pt.datev, pt.label, pt.description, pt.duration_effective, pt.planned_workload, pt.progress";
			$sql .= ", p.rowid project_id, p.ref project_ref, p.title project_title, p.fk_statut";

			$sql .= " FROM ".MAIN_DB_PREFIX."projet_task as pt";
			$sql .= " JOIN ".MAIN_DB_PREFIX."projet as p ON (pt.fk_projet = p.rowid)";

			if ($filterValue === 'im_task_contact') {
				$sql .= " JOIN ".MAIN_DB_PREFIX."element_contact as ec ON (ec.element_id = pt.rowid AND ec.fk_socpeople = ".((int) $user->id).")";
				$sql .= " JOIN ".MAIN_DB_PREFIX."c_type_contact  as tc ON (ec.fk_c_type_contact = tc.rowid AND tc.element = 'project_task' AND tc.source = 'internal' )";
			} elseif ($filterValue === 'im_project_contact') {
				$sql .= " JOIN ".MAIN_DB_PREFIX."element_contact as ec ON (ec.element_id = p.rowid AND ec.fk_socpeople = ".((int) $user->id).")";
				$sql .= " JOIN ".MAIN_DB_PREFIX."c_type_contact  as tc ON (ec.fk_c_type_contact = tc.rowid AND tc.element = 'project' AND tc.source = 'internal' )";
			}

			$sql .= " WHERE ";
			$sql .= " pt.entity = ".$conf->entity;
			$sql .= " AND p.fk_statut = ".Project::STATUS_VALIDATED;
			$sql .= " AND (pt.progress < 100 OR pt.progress IS NULL ) "; // 100% is done and not displayed
			$sql .= " AND p.usage_task = 1 ";
			if (!$user->hasRight('projet', 'all', 'lire')) {
				$sql .= " AND p.rowid IN (".$this->db->sanitize($projectsListId).")"; // public and assigned to, or restricted to company for external users
			}

			$sql .= " ORDER BY pt.datee ASC, pt.dateo ASC";
			$sql .= $this->db->plimit($max, 0);

			$result = $this->db->query($sql);
			$i = 1;
			if ($result) {
				$num = $this->db->num_rows($result);
				while ($objp = $this->db->fetch_object($result)) {
					$taskstatic->id = $objp->rowid;
					$taskstatic->ref = $objp->ref;
					$taskstatic->label = $objp->label;
					$taskstatic->progress = $objp->progress;
					$taskstatic->status = $objp->fk_statut;
					$taskstatic->date_end = $this->db->jdate($objp->datee);
					$taskstatic->planned_workload = $objp->planned_workload;
					$taskstatic->duration_effective = $objp->duration_effective;

					$projectstatic->id = $objp->project_id;
					$projectstatic->ref = $objp->project_ref;
					$projectstatic->title = $objp->project_title;

					$label = $projectstatic->getNomUrl(1).' &nbsp; '.$taskstatic->getNomUrl(1).' '.dol_htmlentities($taskstatic->label);

					$boxcontent = getTaskProgressView($taskstatic, $label, true, false, false);

					$this->info_box_contents[$i][] = array(
						'td' => '',
						'text' => $boxcontent,
					);
					$i++;
				}
			} else {
				dol_print_error($this->db);
			}
		}
	}

	/**
	 *	Method to show box
	 *
	 *	@param	?array{text?:string,sublink?:string,subpicto:?string,nbcol?:int,limit?:int,subclass?:string,graph?:string}	$head	Array with properties of box title
	 *	@param	?array<array<array{tr?:string,td?:string,target?:string,text?:string,text2?:string,textnoformat?:string,tooltip?:string,logo?:string,url?:string,maxlength?:string}>>	$contents	Array with properties of box lines
	 *	@param	int<0,1>	$nooutput	No print, only return string
	 *	@return	string
	 */
	public function showBox($head = null, $contents = null, $nooutput = 0)
	{
		return parent::showBox($this->info_box_head, $this->info_box_contents, $nooutput);
	}
}<|MERGE_RESOLUTION|>--- conflicted
+++ resolved
@@ -1,10 +1,7 @@
 <?php
 /* Copyright (C) 2012-2018  Charlene BENKE 	<charlie@patas-monkey.com>
  * Copyright (C) 2015-2024  Frédéric France      <frederic.france@free.fr>
-<<<<<<< HEAD
-=======
  * Copyright (C) 2024		MDW							<mdeweerd@users.noreply.github.com>
->>>>>>> cc80841a
  *
  * This program is free software; you can redistribute it and/or modify
  * it under the terms of the GNU General Public License as published by
