<?php
/* Copyright (C) 2003-2007 Rodolphe Quiedeville <rodolphe@quiedeville.org>
 * Copyright (C) 2004-2015 Laurent Destailleur  <eldy@users.sourceforge.net>
 * Copyright (C) 2005-2009 Regis Houssin        <regis.houssin@inodbox.com>
 * Copyright (C) 2015      Frederic France      <frederic.france@free.fr>
 * Copyright (C) 2018      Josep Lluís Amador   <joseplluis@lliuretic.cat>
 * Copyright (C) 2020      Ferran Marcet	    <fmarcet@2byte.es>
 * Copyright (C) 2024		MDW							<mdeweerd@users.noreply.github.com>
 *
 * This program is free software; you can redistribute it and/or modify
 * it under the terms of the GNU General Public License as published by
 * the Free Software Foundation; either version 3 of the License, or
 * (at your option) any later version.
 *
 * This program is distributed in the hope that it will be useful,
 * but WITHOUT ANY WARRANTY; without even the implied warranty of
 * MERCHANTABILITY or FITNESS FOR A PARTICULAR PURPOSE.  See the
 * GNU General Public License for more details.
 *
 * You should have received a copy of the GNU General Public License
 * along with this program. If not, see <https://www.gnu.org/licenses/>.
 */

/**
 *	\file       htdocs/core/boxes/box_contacts.php
 *	\ingroup    contacts
 *	\brief      Module to show box of contacts
 */

include_once DOL_DOCUMENT_ROOT.'/core/boxes/modules_boxes.php';
include_once DOL_DOCUMENT_ROOT.'/contact/class/contact.class.php';


/**
 * Class to manage the box to show last contacts
 */
class box_contacts extends ModeleBoxes
{
	public $boxcode = "lastcontacts";
	public $boximg = "object_contact";
	public $boxlabel = "BoxLastContacts";
	public $depends = array("societe");

	/**
	 *  Constructor
	 *
	 *  @param  DoliDB  $db         Database handler
	 *  @param  string  $param      More parameters
	 */
	public function __construct($db, $param)
	{
		global $user;

		$this->db = $db;

		$this->hidden = !($user->hasRight('societe', 'lire') && $user->hasRight('societe', 'contact', 'lire'));
	}

	/**
	 *  Load data into info_box_contents array to show array later.
	 *
	 *  @param	int		$max        Maximum number of records to load
	 *  @return	void
	 */
	public function loadBox($max = 5)
	{
		global $user, $langs, $conf, $hookmanager;

		$langs->load("boxes");

		$this->max = $max;

		$contactstatic = new Contact($this->db);
		$societestatic = new Societe($this->db);

		$this->info_box_head = array(
			'text' => $langs->trans("BoxTitleLastModifiedContacts", $max).'<a class="paddingleft" href="'.DOL_URL_ROOT.'/contact/list.php?sortfield=p.tms&sortorder=DESC"><span class="badge">...</span></a>'
		);

		if ($user->hasRight('societe', 'lire') && $user->hasRight('societe', 'contact', 'lire')) {
			$sql = "SELECT sp.rowid as id, sp.lastname, sp.firstname, sp.civility as civility_id, sp.datec, sp.tms, sp.fk_soc, sp.statut as status";

			$sql .= ", sp.address, sp.zip, sp.town, sp.phone, sp.phone_perso, sp.phone_mobile, sp.email as spemail";
			$sql .= ", s.rowid as socid, s.nom as name, s.name_alias";
			$sql .= ", s.code_client, s.client";
			$sql .= ", s.code_fournisseur, s.code_compta_fournisseur, s.fournisseur";
			if (getDolGlobalString('MAIN_COMPANY_PERENTITY_SHARED')) {
<<<<<<< HEAD
				$sql .= ", spe.accountancy_code_customer as code_compta";
				$sql .= ", spe.accountancy_code_supplier as code_compta_fournisseur";
			} else {
				$sql .= ", s.code_compta";
=======
				$sql .= ", spe.accountancy_code_customer as code_compta_client";
				$sql .= ", spe.accountancy_code_supplier as code_compta_fournisseur";
			} else {
				$sql .= ", s.code_compta as code_compta_client";
>>>>>>> cc80841a
				$sql .= ", s.code_compta_fournisseur";
			}
			$sql .= ", s.logo, s.email, s.entity";
			$sql .= ", co.label as country, co.code as country_code";
			$sql .= " FROM ".MAIN_DB_PREFIX."socpeople as sp";
			$sql .= " LEFT JOIN ".MAIN_DB_PREFIX."c_country as co ON sp.fk_pays = co.rowid";
			$sql .= " LEFT JOIN ".MAIN_DB_PREFIX."societe as s ON sp.fk_soc = s.rowid";
			if (getDolGlobalString('MAIN_COMPANY_PERENTITY_SHARED')) {
				$sql .= " LEFT JOIN " . MAIN_DB_PREFIX . "societe_perentity as spe ON spe.fk_soc = s.rowid AND spe.entity = " . ((int) $conf->entity);
			}
			if (!$user->hasRight('societe', 'client', 'voir')) {
				$sql .= ", ".MAIN_DB_PREFIX."societe_commerciaux as sc";
			}
			$sql .= " WHERE sp.entity IN (".getEntity('contact').")";
			if (!$user->hasRight('societe', 'client', 'voir')) {
				$sql .= " AND s.rowid = sc.fk_soc AND sc.fk_user = ".((int) $user->id);
			}
			// Add where from hooks
			$parameters = array('socid' => $user->socid, 'boxcode' => $this->boxcode);
			$reshook = $hookmanager->executeHooks('printFieldListWhere', $parameters, $contactstatic); // Note that $action and $object may have been modified by hook
			if (empty($reshook)) {
				if ($user->socid > 0) {
					$sql .= " AND sp.fk_soc = ".((int) $user->socid);
				}
			}
			$sql .= $hookmanager->resPrint;
			$sql .= " ORDER BY sp.tms DESC";
			$sql .= $this->db->plimit($max, 0);

			$result = $this->db->query($sql);
			if ($result) {
				$num = $this->db->num_rows($result);

				$line = 0;
				while ($line < $num) {
					$objp = $this->db->fetch_object($result);
					$datec = $this->db->jdate($objp->datec);
					$datem = $this->db->jdate($objp->tms);

					$contactstatic->id = $objp->id;
					$contactstatic->lastname = $objp->lastname;
					$contactstatic->firstname = $objp->firstname;
					$contactstatic->civility_id = $objp->civility_id;
					$contactstatic->statut = $objp->status;
					$contactstatic->phone_pro = $objp->phone;
					$contactstatic->phone_perso = $objp->phone_perso;
					$contactstatic->phone_mobile = $objp->phone_mobile;
					$contactstatic->email = $objp->spemail;
					$contactstatic->address = $objp->address;
					$contactstatic->zip = $objp->zip;
					$contactstatic->town = $objp->town;
					$contactstatic->country = $objp->country;
					$contactstatic->country_code = $objp->country_code;

					$societestatic->id = $objp->socid;
					$societestatic->name = $objp->name;
					//$societestatic->name_alias = $objp->name_alias;
					$societestatic->code_client = $objp->code_client;
					$societestatic->code_compta = $objp->code_compta_client;
					$societestatic->code_compta_client = $objp->code_compta_client;
					$societestatic->client = $objp->client;
					$societestatic->code_fournisseur = $objp->code_fournisseur;
					$societestatic->code_compta_fournisseur = $objp->code_compta_fournisseur;
					$societestatic->fournisseur = $objp->fournisseur;
					$societestatic->logo = $objp->logo;
					$societestatic->email = $objp->email;
					$societestatic->entity = $objp->entity;

					$this->info_box_contents[$line][] = array(
						'td' => 'class="tdoverflowmax150 maxwidth150onsmartphone"',
						'text' => $contactstatic->getNomUrl(1),
						'asis' => 1,
					);

					$this->info_box_contents[$line][] = array(
						'td' => 'class="tdoverflowmax150 maxwidth150onsmartphone"',
						'text' => ($societestatic->id > 0 ? $societestatic->getNomUrl(1) : ''),
						'asis' => 1,
					);

					$this->info_box_contents[$line][] = array(
						'td' => 'class="center nowraponall" title="'.dol_escape_htmltag($langs->trans("DateModification").': '.dol_print_date($datem, 'dayhour', 'tzuserrel')).'"',
						'text' => dol_print_date($datem, "day", 'tzuserrel'),
					);

					$this->info_box_contents[$line][] = array(
						'td' => 'class="nowrap right" width="18"',
						'text' => $contactstatic->getLibStatut(3),
						'asis' => 1,
					);

					$line++;
				}

				if ($num == 0) {
					$this->info_box_contents[$line][0] = array(
						'td' => 'class="center"',
						'text' => '<span class="opacitymedium">'.$langs->trans("NoRecordedContacts").'</span>',
						'asis' => 1
					);
				}

				$this->db->free($result);
			} else {
				$this->info_box_contents[0][0] = array(
					'td' => '',
					'maxlength' => 500,
					'text' => ($this->db->error().' sql='.$sql),
				);
			}
		} else {
			$this->info_box_contents[0][0] = array(
				'td' => 'class="nohover left"',
				'text' => '<span class="opacitymedium">'.$langs->trans("ReadPermissionNotAllowed").'</span>'
			);
		}
	}

	/**
	 *	Method to show box
	 *
	 *	@param	?array{text?:string,sublink?:string,subpicto:?string,nbcol?:int,limit?:int,subclass?:string,graph?:string}	$head	Array with properties of box title
	 *	@param	?array<array<array{tr?:string,td?:string,target?:string,text?:string,text2?:string,textnoformat?:string,tooltip?:string,logo?:string,url?:string,maxlength?:string}>>	$contents	Array with properties of box lines
	 *	@param	int<0,1>	$nooutput	No print, only return string
	 *	@return	string
	 */
	public function showBox($head = null, $contents = null, $nooutput = 0)
	{
		return parent::showBox($this->info_box_head, $this->info_box_contents, $nooutput);
	}
}<|MERGE_RESOLUTION|>--- conflicted
+++ resolved
@@ -85,17 +85,10 @@
 			$sql .= ", s.code_client, s.client";
 			$sql .= ", s.code_fournisseur, s.code_compta_fournisseur, s.fournisseur";
 			if (getDolGlobalString('MAIN_COMPANY_PERENTITY_SHARED')) {
-<<<<<<< HEAD
-				$sql .= ", spe.accountancy_code_customer as code_compta";
-				$sql .= ", spe.accountancy_code_supplier as code_compta_fournisseur";
-			} else {
-				$sql .= ", s.code_compta";
-=======
 				$sql .= ", spe.accountancy_code_customer as code_compta_client";
 				$sql .= ", spe.accountancy_code_supplier as code_compta_fournisseur";
 			} else {
 				$sql .= ", s.code_compta as code_compta_client";
->>>>>>> cc80841a
 				$sql .= ", s.code_compta_fournisseur";
 			}
 			$sql .= ", s.logo, s.email, s.entity";
