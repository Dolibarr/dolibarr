<?php
/* Copyright (C) 2013 Laurent Destailleur  <eldy@users.sourceforge.net>
 * Copyright (C) 2024       Frédéric France             <frederic.france@free.fr>
<<<<<<< HEAD
=======
 * Copyright (C) 2024		MDW							<mdeweerd@users.noreply.github.com>
>>>>>>> cc80841a
 *
 * This program is free software; you can redistribute it and/or modify
 * it under the terms of the GNU General Public License as published by
 * the Free Software Foundation; either version 3 of the License, or
 * (at your option) any later version.
 *
 * This program is distributed in the hope that it will be useful,
 * but WITHOUT ANY WARRANTY; without even the implied warranty of
 * MERCHANTABILITY or FITNESS FOR A PARTICULAR PURPOSE.  See the
 * GNU General Public License for more details.
 *
 * You should have received a copy of the GNU General Public License
 * along with this program. If not, see <https://www.gnu.org/licenses/>.
 */

/**
 *	\file       htdocs/core/boxes/box_graph_invoices_supplier_permonth.php
 *	\ingroup    fournisseur
 *	\brief      Box to show graph of invoices per month
 */
include_once DOL_DOCUMENT_ROOT.'/core/boxes/modules_boxes.php';


/**
 * Class to manage the box to show last invoices
 */
class box_graph_invoices_supplier_permonth extends ModeleBoxes
{
	public $boxcode = "invoicessupplierpermonth";
	public $boximg = "object_bill";
	public $boxlabel = "BoxSuppliersInvoicesPerMonth";
	public $depends = array("fournisseur");

	public $widgettype = 'graph';

	/**
	 *  Constructor
	 *
	 * 	@param	DoliDB	$db			Database handler
	 *  @param	string	$param		More parameters
	 */
	public function __construct($db, $param)
	{
		global $user;

		$this->db = $db;

		$this->hidden = !$user->hasRight('fournisseur', 'facture', 'lire');
	}

	/**
	 *  Load data into info_box_contents array to show array later.
	 *
	 *  @param	int		$max        Maximum number of records to load
	 *  @return	void
	 */
	public function loadBox($max = 5)
	{
		global $conf, $user, $langs;

		$this->max = $max;

		$refreshaction = 'refresh_'.$this->boxcode;

		include_once DOL_DOCUMENT_ROOT.'/fourn/class/fournisseur.facture.class.php';

		$startmonth = getDolGlobalInt('SOCIETE_FISCAL_MONTH_START', 1);
		if (!getDolGlobalString('GRAPH_USE_FISCAL_YEAR')) {
			$startmonth = 1;
		}

		$text = $langs->trans("BoxSuppliersInvoicesPerMonth", $max);
		$this->info_box_head = array(
				'text' => $text,
				'limit' => dol_strlen($text),
				'graph' => 1,
				'sublink' => '',
				'subtext' => $langs->trans("Filter"),
				'subpicto' => 'filter.png',
				'subclass' => 'linkobject boxfilter',
				'target' => 'none'	// Set '' to get target="_blank"
		);

		$dir = ''; // We don't need a path because image file will not be saved into disk
		$prefix = '';
		$socid = 0;
		if ($user->socid) {
			$socid = $user->socid;
		}
		if (!$user->hasRight('societe', 'client', 'voir')) {
			$prefix .= 'private-'.$user->id.'-'; // If user has no permission to see all, output dir is specific to user
		}

		if ($user->hasRight('fournisseur', 'facture', 'lire')) {
			$param_year = 'DOLUSERCOOKIE_box_'.$this->boxcode.'_year';
			$param_shownb = 'DOLUSERCOOKIE_box_'.$this->boxcode.'_shownb';
			$param_showtot = 'DOLUSERCOOKIE_box_'.$this->boxcode.'_showtot';

			include_once DOL_DOCUMENT_ROOT.'/core/class/dolgraph.class.php';
			include_once DOL_DOCUMENT_ROOT.'/compta/facture/class/facturestats.class.php';
			$autosetarray = preg_split("/[,;:]+/", GETPOST('DOL_AUTOSET_COOKIE'));
			if (in_array('DOLUSERCOOKIE_box_'.$this->boxcode, $autosetarray)) {
				$endyear = GETPOSTINT($param_year);
				$shownb = GETPOST($param_shownb, 'alpha');
				$showtot = GETPOST($param_showtot, 'alpha');
			} else {
				$tmparray = (!empty($_COOKIE['DOLUSERCOOKIE_box_'.$this->boxcode]) ? json_decode($_COOKIE['DOLUSERCOOKIE_box_'.$this->boxcode], true) : array());
				$endyear = (!empty($tmparray['year']) ? $tmparray['year'] : '');
				$shownb = (!empty($tmparray['shownb']) ? $tmparray['shownb'] : '');
				$showtot = (!empty($tmparray['showtot']) ? $tmparray['showtot'] : '');
			}
			if (empty($shownb) && empty($showtot)) {
				$shownb = 1;
				$showtot = 1;
			}
			$nowarray = dol_getdate(dol_now(), true);
			if (empty($endyear)) {
				$endyear = $nowarray['year'];
			}
			$startyear = $endyear - getDolGlobalInt('MAIN_NB_OF_YEAR_IN_WIDGET_GRAPH', 3) + 1;

			$mode = 'supplier';
			$WIDTH = (($shownb && $showtot) || !empty($conf->dol_optimize_smallscreen)) ? '256' : '320';
			$HEIGHT = '192';

			$stats = new FactureStats($this->db, $socid, $mode, 0);
			$stats->where = "f.fk_statut > 0";

			// Build graphic number of object. $data = array(array('Lib',val1,val2,val3),...)
			if ($shownb) {
				$data1 = $stats->getNbByMonthWithPrevYear($endyear, $startyear, (GETPOST('action', 'aZ09') == $refreshaction ? -1 : (3600 * 24)), ($WIDTH < 300 ? 2 : 0), $startmonth);

				$filenamenb = $dir."/".$prefix."invoicessuppliernbinyear-".$endyear.".png";
				// default value for customer mode
				$fileurlnb = DOL_URL_ROOT.'/viewimage.php?modulepart=billstatssupplier&file=invoicessuppliernbinyear-'.$endyear.'.png';

				$px1 = new DolGraph();
				$mesg = $px1->isGraphKo();
				if (!$mesg) {
					$langs->load("bills");

					$px1->SetData($data1);
					unset($data1);
					$i = $startyear;
					$legend = array();
					while ($i <= $endyear) {
						if ($startmonth != 1) {
							$legend[] = sprintf("%d/%d", $i - 2001, $i - 2000);
						} else {
							$legend[] = $i;
						}
						$i++;
					}
					$px1->SetLegend($legend);
					$px1->SetMaxValue($px1->GetCeilMaxValue());
					$px1->SetWidth($WIDTH);
					$px1->SetHeight($HEIGHT);
					$px1->SetYLabel($langs->trans("NumberOfBills"));
					$px1->SetShading(3);
					$px1->SetHorizTickIncrement(1);
					$px1->SetCssPrefix("cssboxes");
					$px1->mode = 'depth';
					$px1->SetTitle($langs->trans("NumberOfBillsByMonth"));

					$px1->draw($filenamenb, $fileurlnb);
				}
			}

			// Build graphic number of object. $data = array(array('Lib',val1,val2,val3),...)
			if ($showtot) {
				$data2 = $stats->getAmountByMonthWithPrevYear($endyear, $startyear, (GETPOST('action', 'aZ09') == $refreshaction ? -1 : (3600 * 24)), ($WIDTH < 300 ? 2 : 0), $startmonth);

				$filenamenb = $dir."/".$prefix."invoicessupplieramountinyear-".$endyear.".png";
				// default value for customer mode
				$fileurlnb = DOL_URL_ROOT.'/viewimage.php?modulepart=billstatssupplier&file=invoicessupplieramountinyear-'.$endyear.'.png';

				$px2 = new DolGraph();
				$mesg = $px2->isGraphKo();
				if (!$mesg) {
					$langs->load("bills");

					$px2->SetData($data2);
					unset($data2);
					$i = $startyear;
					$legend = array();
					while ($i <= $endyear) {
						if ($startmonth != 1) {
							$legend[] = sprintf("%d/%d", $i - 2001, $i - 2000);
						} else {
							$legend[] = $i;
						}
						$i++;
					}
					$px2->SetLegend($legend);
					$px2->SetMaxValue($px2->GetCeilMaxValue());
					$px2->SetWidth($WIDTH);
					$px2->SetHeight($HEIGHT);
					$px2->SetYLabel($langs->trans("AmountOfBillsHT"));
					$px2->SetShading(3);
					$px2->SetHorizTickIncrement(1);
					$px2->SetCssPrefix("cssboxes");
					$px2->mode = 'depth';
					$px2->SetTitle($langs->trans("AmountOfBillsByMonthHT"));

					$px2->draw($filenamenb, $fileurlnb);
				}
			}

			if (empty($conf->use_javascript_ajax)) {
				$langs->load("errors");
				$mesg = $langs->trans("WarningFeatureDisabledWithDisplayOptimizedForBlindNoJs");
			}

			if (!$mesg) {
				$stringtoshow = '';
				$stringtoshow .= '<script nonce="'.getNonce().'" type="text/javascript">
					jQuery(document).ready(function() {
						jQuery("#idsubimg'.$this->boxcode.'").click(function() {
							jQuery("#idfilter'.$this->boxcode.'").toggle();
						});
					});
					</script>';
				$stringtoshow .= '<div class="center hideobject" id="idfilter'.$this->boxcode.'">'; // hideobject is to start hidden
				$stringtoshow .= '<form class="flat formboxfilter" method="POST" action="'.$_SERVER["PHP_SELF"].'">';
				$stringtoshow .= '<input type="hidden" name="token" value="'.newToken().'">';
				$stringtoshow .= '<input type="hidden" name="action" value="'.$refreshaction.'">';
				$stringtoshow .= '<input type="hidden" name="page_y" value="">';
				$stringtoshow .= '<input type="hidden" name="DOL_AUTOSET_COOKIE" value="DOLUSERCOOKIE_box_'.$this->boxcode.':year,shownb,showtot">';
				$stringtoshow .= '<input type="checkbox" name="'.$param_shownb.'"'.($shownb ? ' checked' : '').'> '.$langs->trans("NumberOfBillsByMonth");
				$stringtoshow .= ' &nbsp; ';
				$stringtoshow .= '<input type="checkbox" name="'.$param_showtot.'"'.($showtot ? ' checked' : '').'> '.$langs->trans("AmountOfBillsByMonthHT");
				$stringtoshow .= '<br>';
				$stringtoshow .= $langs->trans("Year").' <input class="flat" size="4" type="text" name="'.$param_year.'" value="'.$endyear.'">';
				$stringtoshow .= '<input type="image" class="reposition inline-block valigntextbottom" alt="'.$langs->trans("Refresh").'" src="'.img_picto($langs->trans("Refresh"), 'refresh.png', '', 0, 1).'">';
				$stringtoshow .= '</form>';
				$stringtoshow .= '</div>';
				if ($shownb && $showtot) {
					$stringtoshow .= '<div class="fichecenter">';
					$stringtoshow .= '<div class="fichehalfleft">';
				}
				if ($shownb) {
					$stringtoshow .= $px1->show();
				}
				if ($shownb && $showtot) {
					$stringtoshow .= '</div>';
					$stringtoshow .= '<div class="fichehalfright">';
				}
				if ($showtot) {
					$stringtoshow .= $px2->show();
				}
				if ($shownb && $showtot) {
					$stringtoshow .= '</div>';
					$stringtoshow .= '</div>';
				}
				$this->info_box_contents[0][0] = array('tr' => 'class="oddeven nohover"', 'td' => 'class="nohover center"', 'textnoformat' => $stringtoshow);
			} else {
<<<<<<< HEAD
				$this->info_box_contents[0][0] = array('tr'=>'class="oddeven nohover"', 'td' => 'class="nohover left"', 'maxlength'=>500, 'text' => $mesg);
=======
				$this->info_box_contents[0][0] = array('tr' => 'class="oddeven nohover"', 'td' => 'class="nohover left"', 'maxlength' => 500, 'text' => $mesg);
>>>>>>> cc80841a
			}
		} else {
			$this->info_box_contents[0][0] = array(
				'td' => 'class="nohover left"',
				'text' => '<span class="opacitymedium">'.$langs->trans("ReadPermissionNotAllowed").'</span>'
			);
		}
	}

	/**
	 *	Method to show box
	 *
	 *	@param	?array{text?:string,sublink?:string,subpicto:?string,nbcol?:int,limit?:int,subclass?:string,graph?:string}	$head	Array with properties of box title
	 *	@param	?array<array<array{tr?:string,td?:string,target?:string,text?:string,text2?:string,textnoformat?:string,tooltip?:string,logo?:string,url?:string,maxlength?:string}>>	$contents	Array with properties of box lines
	 *	@param	int<0,1>	$nooutput	No print, only return string
	 *	@return	string
	 */
	public function showBox($head = null, $contents = null, $nooutput = 0)
	{
		return parent::showBox($this->info_box_head, $this->info_box_contents, $nooutput);
	}
}<|MERGE_RESOLUTION|>--- conflicted
+++ resolved
@@ -1,10 +1,7 @@
 <?php
 /* Copyright (C) 2013 Laurent Destailleur  <eldy@users.sourceforge.net>
  * Copyright (C) 2024       Frédéric France             <frederic.france@free.fr>
-<<<<<<< HEAD
-=======
  * Copyright (C) 2024		MDW							<mdeweerd@users.noreply.github.com>
->>>>>>> cc80841a
  *
  * This program is free software; you can redistribute it and/or modify
  * it under the terms of the GNU General Public License as published by
@@ -261,11 +258,7 @@
 				}
 				$this->info_box_contents[0][0] = array('tr' => 'class="oddeven nohover"', 'td' => 'class="nohover center"', 'textnoformat' => $stringtoshow);
 			} else {
-<<<<<<< HEAD
-				$this->info_box_contents[0][0] = array('tr'=>'class="oddeven nohover"', 'td' => 'class="nohover left"', 'maxlength'=>500, 'text' => $mesg);
-=======
 				$this->info_box_contents[0][0] = array('tr' => 'class="oddeven nohover"', 'td' => 'class="nohover left"', 'maxlength' => 500, 'text' => $mesg);
->>>>>>> cc80841a
 			}
 		} else {
 			$this->info_box_contents[0][0] = array(
