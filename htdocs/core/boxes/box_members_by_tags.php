--- conflicted
+++ resolved
@@ -234,10 +234,8 @@
 					'text' => $langs->trans("Total")
 				);
 				$line++;
-<<<<<<< HEAD
 				// add rows with recursive function to browse the entire tree
 				$line = $this->addRows($sumMembers, $staticmember, $line);
-=======
 				$AdherentTag = array();
 				foreach ($sumMembers as $key => $data) {
 					if ($key == 'total') {
@@ -290,7 +288,6 @@
 					);
 					$line++;
 				}
->>>>>>> a1a77e65
 
 				if (count($sumMembers) == 0) {
 					$this->info_box_contents[$line][0] = array(
