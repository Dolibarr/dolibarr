<?php
/* Copyright (C) 2013 Laurent Destailleur  <eldy@users.sourceforge.net>
 *
 * This program is free software; you can redistribute it and/or modify
 * it under the terms of the GNU General Public License as published by
 * the Free Software Foundation; either version 3 of the License, or
 * (at your option) any later version.
 *
 * This program is distributed in the hope that it will be useful,
 * but WITHOUT ANY WARRANTY; without even the implied warranty of
 * MERCHANTABILITY or FITNESS FOR A PARTICULAR PURPOSE.  See the
 * GNU General Public License for more details.
 *
 * You should have received a copy of the GNU General Public License
 * along with this program. If not, see <http://www.gnu.org/licenses/>.
 */

/**
 *	\file       htdocs/core/boxes/box_graph_orders_permonth.php
 *	\ingroup    commandes
 *	\brief      Box to show graph of orders per month
 */
include_once DOL_DOCUMENT_ROOT.'/core/boxes/modules_boxes.php';


/**
 * Class to manage the box to show last orders
 */
class box_graph_orders_permonth extends ModeleBoxes
{
	var $boxcode="orderspermonth";
	var $boximg="object_order";
	var $boxlabel="BoxCustomersOrdersPerMonth";
	var $depends = array("commande");

	var $db;

	var $info_box_head = array();
	var $info_box_contents = array();


	/**
	 *  Constructor
	 *
	 * 	@param	DoliDB	$db			Database handler
	 *  @param	string	$param		More parameters
	 */
	function __construct($db,$param)
	{
		global $conf;

		$this->db=$db;
	}

	/**
	 *  Load data into info_box_contents array to show array later.
	 *
	 *  @param	int		$max        Maximum number of records to load
     *  @return	void
	 */
	function loadBox($max=5)
	{
		global $conf, $user, $langs, $db;

		$this->max=$max;

		$refreshaction='refresh_'.$this->boxcode;

		//include_once DOL_DOCUMENT_ROOT.'/commande/class/commande.class.php';
		//$commandestatic=new Commande($db);

		$text = $langs->trans("BoxCustomersOrdersPerMonth",$max);
		$this->info_box_head = array(
				'text' => $text,
				'limit'=> dol_strlen($text),
				'graph'=> 1,
				'sublink'=>'',
				'subtext'=>$langs->trans("Filter"),
				'subpicto'=>'filter.png',
				'subclass'=>'linkobject',
				'target'=>'none'	// Set '' to get target="_blank"
		);

		$dir=''; 	// We don't need a path because image file will not be saved into disk
		$prefix='';
		$socid=0;
		if ($user->societe_id) $socid=$user->societe_id;
		if (! $user->rights->societe->client->voir || $socid) $prefix.='private-'.$user->id.'-';	// If user has no permission to see all, output dir is specific to user

		if ($user->rights->commande->lire)
		{
		    $langs->load("orders");
<<<<<<< HEAD
		    
=======

>>>>>>> 3f5d67d4
		    $param_year='DOLUSERCOOKIE_box_'.$this->boxcode.'_year';
			$param_shownb='DOLUSERCOOKIE_box_'.$this->boxcode.'_shownb';
			$param_showtot='DOLUSERCOOKIE_box_'.$this->boxcode.'_showtot';

			include_once DOL_DOCUMENT_ROOT.'/core/class/dolgraph.class.php';
			include_once DOL_DOCUMENT_ROOT.'/commande/class/commandestats.class.php';
			$autosetarray=preg_split("/[,;:]+/",GETPOST('DOL_AUTOSET_COOKIE'));
			if (in_array('DOLUSERCOOKIE_box_'.$this->boxcode,$autosetarray))
			{
				$endyear=GETPOST($param_year,'int');
				$shownb=GETPOST($param_shownb,'alpha');
				$showtot=GETPOST($param_showtot,'alpha');
			}
			else
			{
				$tmparray=json_decode($_COOKIE['DOLUSERCOOKIE_box_'.$this->boxcode],true);
				$endyear=$tmparray['year'];
				$shownb=$tmparray['shownb'];
				$showtot=$tmparray['showtot'];
			}
			if (empty($shownb) && empty($showtot)) $showtot=1;
			$nowarray=dol_getdate(dol_now(),true);
			if (empty($endyear)) $endyear=$nowarray['year'];
			$startyear=$endyear-1;
			$mode='customer';
			$WIDTH=(($shownb && $showtot) || ! empty($conf->dol_optimize_smallscreen))?'256':'320';
			$HEIGHT='192';

			$stats = new CommandeStats($this->db, $socid, $mode, 0);

			// Build graphic number of object. $data = array(array('Lib',val1,val2,val3),...)
			if ($shownb)
			{
				$data1 = $stats->getNbByMonthWithPrevYear($endyear,$startyear,(GETPOST('action')==$refreshaction?-1:(3600*24)));

				$filenamenb = $dir."/".$prefix."ordersnbinyear-".$endyear.".png";
				if ($mode == 'customer') $fileurlnb = DOL_URL_ROOT.'/viewimage.php?modulepart=orderstats&amp;file=ordersnbinyear-'.$endyear.'.png';
				if ($mode == 'supplier') $fileurlnb = DOL_URL_ROOT.'/viewimage.php?modulepart=orderstatssupplier&amp;file=ordersnbinyear-'.$endyear.'.png';

				$px1 = new DolGraph();
				$mesg = $px1->isGraphKo();
				if (! $mesg)
				{
					$px1->SetData($data1);
					unset($data1);
					$px1->SetPrecisionY(0);
					$i=$startyear;$legend=array();
					while ($i <= $endyear)
					{
						$legend[]=$i;
						$i++;
					}
					$px1->SetLegend($legend);
					$px1->SetMaxValue($px1->GetCeilMaxValue());
					$px1->SetWidth($WIDTH);
					$px1->SetHeight($HEIGHT);
					$px1->SetYLabel($langs->trans("NumberOfOrders"));
					$px1->SetShading(3);
					$px1->SetHorizTickIncrement(1);
					$px1->SetPrecisionY(0);
					$px1->SetCssPrefix("cssboxes");
					$px1->mode='depth';
					$px1->SetTitle($langs->trans("NumberOfOrdersByMonth"));

					$px1->draw($filenamenb,$fileurlnb);
				}
			}

			// Build graphic number of object. $data = array(array('Lib',val1,val2,val3),...)
			if ($showtot)
			{
				$data2 = $stats->getAmountByMonthWithPrevYear($endyear,$startyear,(GETPOST('action')==$refreshaction?-1:(3600*24)));

				$filenamenb = $dir."/".$prefix."ordersamountinyear-".$endyear.".png";
				if ($mode == 'customer') $fileurlnb = DOL_URL_ROOT.'/viewimage.php?modulepart=orderstats&amp;file=ordersamountinyear-'.$endyear.'.png';
				if ($mode == 'supplier') $fileurlnb = DOL_URL_ROOT.'/viewimage.php?modulepart=orderstatssupplier&amp;file=ordersamountinyear-'.$endyear.'.png';

				$px2 = new DolGraph();
				$mesg = $px2->isGraphKo();
				if (! $mesg)
				{
					$px2->SetData($data2);
					unset($data2);
					$px2->SetPrecisionY(0);
					$i=$startyear;$legend=array();
					while ($i <= $endyear)
					{
						$legend[]=$i;
						$i++;
					}
					$px2->SetLegend($legend);
					$px2->SetMaxValue($px2->GetCeilMaxValue());
					$px2->SetWidth($WIDTH);
					$px2->SetHeight($HEIGHT);
					$px2->SetYLabel($langs->trans("AmountOfOrdersHT"));
					$px2->SetShading(3);
					$px2->SetHorizTickIncrement(1);
					$px2->SetPrecisionY(0);
					$px2->SetCssPrefix("cssboxes");
					$px2->mode='depth';
					$px2->SetTitle($langs->trans("AmountOfOrdersByMonthHT"));

					$px2->draw($filenamenb,$fileurlnb);
				}
			}

			if (empty($conf->use_javascript_ajax))
			{
				$langs->load("errors");
				$mesg=$langs->trans("WarningFeatureDisabledWithDisplayOptimizedForBlindNoJs");
			}

			if (! $mesg)
			{
				$stringtoshow='';
				$stringtoshow.='<script type="text/javascript" language="javascript">
					jQuery(document).ready(function() {
						jQuery("#idsubimg'.$this->boxcode.'").click(function() {
							jQuery("#idfilter'.$this->boxcode.'").toggle();
						});
					});
					</script>';
				$stringtoshow.='<div class="center hideobject" id="idfilter'.$this->boxcode.'">';	// hideobject is to start hidden
				$stringtoshow.='<form class="flat formboxfilter" method="POST" action="'.$_SERVER["PHP_SELF"].'">';
				$stringtoshow.='<input type="hidden" name="action" value="'.$refreshaction.'">';
				$stringtoshow.='<input type="hidden" name="DOL_AUTOSET_COOKIE" value="DOLUSERCOOKIE_box_'.$this->boxcode.':year,shownb,showtot">';
				$stringtoshow.='<input type="checkbox" name="'.$param_shownb.'"'.($shownb?' checked':'').'> '.$langs->trans("NumberOfOrdersByMonth");
				$stringtoshow.=' &nbsp; ';
				$stringtoshow.='<input type="checkbox" name="'.$param_showtot.'"'.($showtot?' checked':'').'> '.$langs->trans("AmountOfOrdersByMonthHT");
				$stringtoshow.='<br>';
				$stringtoshow.=$langs->trans("Year").' <input class="flat" size="4" type="text" name="'.$param_year.'" value="'.$endyear.'">';
				$stringtoshow.='<input type="image" alt="'.$langs->trans("Refresh").'" src="'.img_picto($langs->trans("Refresh"),'refresh.png','','',1).'">';
				$stringtoshow.='</form>';
				$stringtoshow.='</div>';
				if ($shownb && $showtot)
				{
					$stringtoshow.='<div class="fichecenter">';
					$stringtoshow.='<div class="fichehalfleft">';
				}
				if ($shownb) $stringtoshow.=$px1->show();
				if ($shownb && $showtot)
				{
					$stringtoshow.='</div>';
					$stringtoshow.='<div class="fichehalfright">';
				}
				if ($showtot) $stringtoshow.=$px2->show();
				if ($shownb && $showtot)
				{
					$stringtoshow.='</div>';
					$stringtoshow.='</div>';
				}
				$this->info_box_contents[0][0] = array('td' => 'align="center" class="nohover"','textnoformat'=>$stringtoshow);
			}
			else
			{
				$this->info_box_contents[0][0] = array(	'td' => 'align="left" class="nohover"',
    	        										'maxlength'=>500,
	            										'text' => $mesg);
			}

		}
		else {
			$this->info_box_contents[0][0] = array('td' => 'align="left"',
            'text' => $langs->trans("ReadPermissionNotAllowed"));
		}
	}

	/**
	 *	Method to show box
	 *
	 *	@param	array	$head       Array with properties of box title
	 *	@param  array	$contents   Array with properties of box lines
	 *  @param	int		$nooutput	No print, only return string
	 *	@return	void
	 */
    function showBox($head = null, $contents = null, $nooutput=0)
    {
		parent::showBox($this->info_box_head, $this->info_box_contents, $nooutput);
	}

}
<|MERGE_RESOLUTION|>--- conflicted
+++ resolved
@@ -90,11 +90,7 @@
 		if ($user->rights->commande->lire)
 		{
 		    $langs->load("orders");
-<<<<<<< HEAD
-		    
-=======
-
->>>>>>> 3f5d67d4
+
 		    $param_year='DOLUSERCOOKIE_box_'.$this->boxcode.'_year';
 			$param_shownb='DOLUSERCOOKIE_box_'.$this->boxcode.'_shownb';
 			$param_showtot='DOLUSERCOOKIE_box_'.$this->boxcode.'_showtot';
