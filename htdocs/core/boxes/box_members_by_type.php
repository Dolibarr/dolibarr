<?php
/* Copyright (C) 2003-2007 Rodolphe Quiedeville <rodolphe@quiedeville.org>
 * Copyright (C) 2004-2017 Laurent Destailleur  <eldy@users.sourceforge.net>
 * Copyright (C) 2005-2012 Regis Houssin        <regis.houssin@inodbox.com>
 * Copyright (C) 2015-2020 Frederic France      <frederic.france@netlogic.fr>
 * Copyright (C) 2021-2022 Waël Almoman         <info@almoman.com>
 *
 * This program is free software; you can redistribute it and/or modify
 * it under the terms of the GNU General Public License as published by
 * the Free Software Foundation; either version 3 of the License, or
 * (at your option) any later version.
 *
 * This program is distributed in the hope that it will be useful,
 * but WITHOUT ANY WARRANTY; without even the implied warranty of
 * MERCHANTABILITY or FITNESS FOR A PARTICULAR PURPOSE.  See the
 * GNU General Public License for more details.
 *
 * You should have received a copy of the GNU General Public License
 * along with this program. If not, see <https://www.gnu.org/licenses/>.
 */

/**
 *	\file       htdocs/core/boxes/box_members_by_type.php
 *	\ingroup    adherent
 *	\brief      Module to show box of members
 */

include_once DOL_DOCUMENT_ROOT . '/core/boxes/modules_boxes.php';


/**
 * Class to manage the box to show last modofied members
 */
class box_members_by_type extends ModeleBoxes
{
	public $boxcode = "box_members_by_type";
	public $boximg = "object_user";
	public $boxlabel = "BoxTitleMembersByType";
	public $depends = array("adherent");

	/**
	 * @var DoliDB Database handler.
	 */
	public $db;

	public $param;
	public $enabled = 1;

	public $info_box_head = array();
	public $info_box_contents = array();


	/**
	 *  Constructor
	 *
	 *  @param  DoliDB	$db      	Database handler
	 *  @param	string	$param		More parameters
	 */
	public function __construct($db, $param = '')
	{
		global $conf, $user;

		$this->db = $db;

		// disable module for such cases
		$listofmodulesforexternal = explode(',', $conf->global->MAIN_MODULES_FOR_EXTERNAL);
		if (!in_array('adherent', $listofmodulesforexternal) && !empty($user->socid)) {
			$this->enabled = 0; // disabled for external users
		}

		$this->hidden = !(isModEnabled('adherent') && $user->rights->adherent->lire);
	}

	/**
	 *  Load data into info_box_contents array to show array later.
	 *
	 *  @param	int		$max        Maximum number of records to load
	 *  @return	void
	 */
	public function loadBox($max = 5)
	{
		global $user, $langs, $conf;
		$langs->load("boxes");

		$this->max = $max;

		include_once DOL_DOCUMENT_ROOT . '/adherents/class/adherent.class.php';
		require_once DOL_DOCUMENT_ROOT . '/adherents/class/adherent_type.class.php';
		$staticmember = new Adherent($this->db);

		$this->info_box_head = array('text' => $langs->trans("BoxTitleMembersByType", $max));

		if ($user->rights->adherent->lire) {
<<<<<<< HEAD
			require_once DOL_DOCUMENT_ROOT.'/adherents/class/adherentstats.class.php';
			$stats = new AdherentStats($this->db, $user->socid, $user->id);
			// Show array
			$sumMembers = $stats->countMembersByTypeAndStatus();
			if ($sumMembers) {
=======
			$MembersToValidate = array();
			$MembersPending = array();
			$MembersValidated = array();
			$MembersUpToDate = array();
			$MembersExcluded = array();
			$MembersResiliated = array();

			$SumToValidate = 0;
			$SumPending = 0;
			$SumExpired = 0;
			$SumUpToDate = 0;
			$SumResiliated = 0;
			$SumExcluded = 0;

			$AdherentType = array();

			// Type of membership
			$sql = "SELECT t.rowid, t.libelle as label, t.subscription,";
			$sql .= " d.statut, count(d.rowid) as somme";
			$sql .= " FROM " . MAIN_DB_PREFIX . "adherent_type as t";
			$sql .= " LEFT JOIN " . MAIN_DB_PREFIX . "adherent as d";
			$sql .= " ON t.rowid = d.fk_adherent_type";
			$sql .= " AND d.entity IN (" . getEntity('adherent') . ")";
			$sql .= " WHERE t.entity IN (" . getEntity('member_type') . ")";
			$sql .= " GROUP BY t.rowid, t.libelle, t.subscription, d.statut";

			dol_syslog("box_members_by_type::select nb of members per type", LOG_DEBUG);
			$result = $this->db->query($sql);
			if ($result) {
				$num = $this->db->num_rows($result);
				$i = 0;
				while ($i < $num) {
					$objp = $this->db->fetch_object($result);

					$adhtype = new AdherentType($this->db);
					$adhtype->id = $objp->rowid;
					$adhtype->subscription = $objp->subscription;
					$adhtype->label = $objp->label;
					$AdherentType[$objp->rowid] = $adhtype;

					if ($objp->statut == Adherent::STATUS_DRAFT) {
						$MembersToValidate[$objp->rowid] = $objp->somme;
					}
					if ($objp->statut == Adherent::STATUS_VALIDATED) {
						$MembersValidated[$objp->rowid] = $objp->somme;
					}
					if ($objp->statut == Adherent::STATUS_EXCLUDED) {
						$MembersExcluded[$objp->rowid] = $objp->somme;
					}
					if ($objp->statut == Adherent::STATUS_RESILIATED) {
						$MembersResiliated[$objp->rowid] = $objp->somme;
					}

					$i++;
				}
				$this->db->free($result);
				$now = dol_now();

				// Members up to date list
				// current rule: uptodate = the end date is in future whatever is type
				// old rule: uptodate = if type does not need payment, that end date is null, if type need payment that end date is in future)
				$sql = "SELECT count(*) as somme , d.fk_adherent_type";
				$sql .= " FROM " . MAIN_DB_PREFIX . "adherent as d, " . MAIN_DB_PREFIX . "adherent_type as t";
				$sql .= " WHERE d.entity IN (" . getEntity('adherent') . ")";
				$sql .= " AND d.statut = 1 AND (d.datefin >= '" . $this->db->idate($now) . "' OR t.subscription = 0)";
				$sql .= " AND t.rowid = d.fk_adherent_type";
				$sql .= " GROUP BY d.fk_adherent_type";

				dol_syslog("index.php::select nb of uptodate members by type", LOG_DEBUG);
				$result = $this->db->query($sql);
				if ($result) {
					$num2 = $this->db->num_rows($result);
					$i = 0;
					while ($i < $num2) {
						$objp = $this->db->fetch_object($result);
						$MembersUpToDate[$objp->fk_adherent_type] = $objp->somme;
						$i++;
					}
					$this->db->free($result);
				}
				// Members pendding (Waiting for first subscription)
				$sql = "SELECT count(*) as somme , d.fk_adherent_type";
				$sql .= " FROM " . MAIN_DB_PREFIX . "adherent as d, " . MAIN_DB_PREFIX . "adherent_type as t";
				$sql .= " WHERE d.entity IN (" . getEntity('adherent') . ")";
				$sql .= " AND d.statut = 1 AND (d.datefin IS NULL AND t.subscription = 1)";
				$sql .= " AND t.rowid = d.fk_adherent_type";
				$sql .= " GROUP BY d.fk_adherent_type";

				dol_syslog("index.php::select nb of uptodate members by type", LOG_DEBUG);
				$result = $this->db->query($sql);
				if ($result) {
					$num2 = $this->db->num_rows($result);
					$i = 0;
					while ($i < $num2) {
						$objp = $this->db->fetch_object($result);
						$MembersPending[$objp->fk_adherent_type] = $objp->somme;
						$i++;
					}
					$this->db->free($result);
				}

>>>>>>> 8f02fb2a
				$line = 0;
				$this->info_box_contents[$line][] = array(
					'td' => 'class=""',
					'text' => '',
				);
<<<<<<< HEAD
				// Members Status To Valid
=======
				// Draft
>>>>>>> 8f02fb2a
				$labelstatus = $staticmember->LibStatut($staticmember::STATUS_DRAFT, 0, 0, 1);
				$this->info_box_contents[$line][] = array(
					'td' => 'class="right tdoverflowmax100" width="15%" title="'.dol_escape_htmltag($labelstatus).'"',
					'text' => $labelstatus
				);
<<<<<<< HEAD
				// Waiting for subscription
				$labelstatus = $staticmember->LibStatut($staticmember::STATUS_VALIDATED, 1, 0, 1);
				$this->info_box_contents[$line][] = array(
					'td' => 'class="right tdoverflowmax100" width="15%" title="'.dol_escape_htmltag($labelstatus).'"',
					'text' => $labelstatus,
=======
				// Pending (Waiting for first subscription)
				$labelstatus = $staticmember->LibStatut($staticmember::STATUS_VALIDATED, 1, 0, 1);
				$this->info_box_contents[$line][] = array(
					'td' => 'class="right tdoverflowmax100" width="15%" title="'.dol_escape_htmltag($labelstatus).'"',
					'text' => $labelstatus
>>>>>>> 8f02fb2a
				);
				// Up to date
				$labelstatus = $staticmember->LibStatut($staticmember::STATUS_VALIDATED, 1, dol_now() + 86400, 1);
				$this->info_box_contents[$line][] = array(
					'td' => 'class="right tdoverflowmax100" width="15%" title="'.dol_escape_htmltag($labelstatus).'"',
					'text' => $labelstatus,
				);
<<<<<<< HEAD
				// Out of date
=======
				// Expired
>>>>>>> 8f02fb2a
				$labelstatus = $staticmember->LibStatut($staticmember::STATUS_VALIDATED, 1, dol_now() - 86400, 1);
				$this->info_box_contents[$line][] = array(
					'td' => 'class="right tdoverflowmax100" width="15%" title="'.dol_escape_htmltag($labelstatus).'"',
					'text' => $labelstatus
				);
				// Excluded
				$labelstatus = $staticmember->LibStatut($staticmember::STATUS_EXCLUDED, 0, 0, 1);
				$this->info_box_contents[$line][] = array(
					'td' => 'class="right tdoverflowmax100" width="15%" title="'.dol_escape_htmltag($labelstatus).'"',
					'text' => $labelstatus
				);
				// Resiliated
				$labelstatus = $staticmember->LibStatut($staticmember::STATUS_RESILIATED, 0, 0, 1);
				$this->info_box_contents[$line][] = array(
					'td' => 'class="right tdoverflowmax100" width="15%" title="'.dol_escape_htmltag($labelstatus).'"',
					'text' => $labelstatus
				);
				// Total row
				$labelstatus = $staticmember->LibStatut($staticmember::STATUS_RESILIATED, 0, 0, 1);
				$this->info_box_contents[$line][] = array(
					'td' => 'class="right tdoverflowmax100" width="10%" title="'.dol_escape_htmltag($langs->trans("Total")).'"',
					'text' => $langs->trans("Total")
				);
				$line++;
<<<<<<< HEAD
				foreach ($sumMembers as $key => $data) {
					$adhtype = new AdherentType($this->db);
					$adhtype->id = $key;

					if ($key=='total') {
						break;
					}
					$adhtype->label = $data['label'];
					$AdherentType[$key] = $adhtype;
=======

				foreach ($AdherentType as $key => $adhtype) {
					$SumToValidate += isset($MembersToValidate[$key]) ? $MembersToValidate[$key] : 0;
					$SumPending += isset($MembersPending[$key]) ? $MembersPending[$key] : 0;
					$SumExpired += isset($MembersValidated[$key]) ? $MembersValidated[$key] - (isset($MembersUpToDate[$key]) ? $MembersUpToDate[$key] : 0) - (isset($MembersPending[$key]) ? $MembersPending[$key] : 0): 0;
					$SumUpToDate += isset($MembersUpToDate[$key]) ? $MembersUpToDate[$key] : 0;
					$SumExcluded += isset($MembersExcluded[$key]) ? $MembersExcluded [$key] : 0;
					$SumResiliated += isset($MembersResiliated[$key]) ? $MembersResiliated[$key] : 0;
>>>>>>> 8f02fb2a

					$this->info_box_contents[$line][] = array(
						'td' => 'class="tdoverflowmax150 maxwidth150onsmartphone"',
						'text' => $adhtype->getNomUrl(1, dol_size(32)),
						'asis' => 1,
					);
					$this->info_box_contents[$line][] = array(
						'td' => 'class="right"',
						'text' => (isset($data['members_draft']) && $data['members_draft'] > 0 ? $data['members_draft'] : '') . ' ' . $staticmember->LibStatut(Adherent::STATUS_DRAFT, 1, 0, 3),
						'asis' => 1,
					);
					$this->info_box_contents[$line][] = array(
						'td' => 'class="right"',
<<<<<<< HEAD
						'text' => (isset($data['members_pending']) && $data['members_pending'] > 0 ? $data['members_pending'] : '') . ' ' . $staticmember->LibStatut(Adherent::STATUS_VALIDATED, 1, $now, 3),
=======
						'text' => (isset($MembersPending[$key]) && $MembersPending[$key] > 0 ? $MembersPending[$key] : '') . ' ' . $staticmember->LibStatut(Adherent::STATUS_VALIDATED, 1, 0, 3),
						'asis' => 1,
					);
					$this->info_box_contents[$line][] = array(
						'td' => 'class="right"',
						'text' => (isset($MembersUpToDate[$key]) && $MembersUpToDate[$key] > 0 ? $MembersUpToDate[$key] : '') . ' ' . $staticmember->LibStatut(Adherent::STATUS_VALIDATED, 1, $now, 3),
>>>>>>> 8f02fb2a
						'asis' => 1,
					);
					$this->info_box_contents[$line][] = array(
						'td' => 'class="right"',
						'text' => (isset($data['members_uptodate']) && $data['members_uptodate'] > 0 ? $data['members_uptodate'] : '') . ' ' . $staticmember->LibStatut(Adherent::STATUS_VALIDATED, 0, 0, 3),
						'asis' => 1,
					);
					$this->info_box_contents[$line][] = array(
						'td' => 'class="right"',
						'text' => (isset($data['members_expired']) && $data['members_expired'] > 0 ? $data['members_expired'] : '') . ' ' . $staticmember->LibStatut(Adherent::STATUS_VALIDATED, 1, 1, 3),
						'asis' => 1,
					);
					$this->info_box_contents[$line][] = array(
						'td' => 'class="right"',
						'text' => (isset($data['members_excluded']) && $data['members_excluded'] > 0 ? $data['members_excluded'] : '') . ' ' . $staticmember->LibStatut(Adherent::STATUS_EXCLUDED, 1, $now, 3),
						'asis' => 1,
					);
					$this->info_box_contents[$line][] = array(
						'td' => 'class="right"',
						'text' => (isset($data['members_resiliated']) && $data['members_resiliated'] > 0 ? $data['members_resiliated'] : '') . ' ' . $staticmember->LibStatut(Adherent::STATUS_RESILIATED, 1, 0, 3),
						'asis' => 1,
					);
					$this->info_box_contents[$line][] = array(
						'td' => 'class="right"',
						'text' => (isset($data['total_adhtype']) && $data['total_adhtype'] > 0 ? $data['total_adhtype'] : ''),
						'asis' => 1,
					);
					$line++;
				}

				if (count($sumMembers) == 0) {
					$this->info_box_contents[$line][0] = array(
						'td' => 'class="center" colspan="6"',
						'text' => $langs->trans("NoRecordedMembersByType")
					);
				} else {
					$this->info_box_contents[$line][] = array(
						'tr' => 'class="liste_total"',
						'td' => 'class="liste_total"',
						'text' => $langs->trans("Total")
					);
					$this->info_box_contents[$line][] = array(
						'td' => 'class="liste_total right"',
						'text' => $sumMembers['total']['members_draft'].' '.$staticmember->LibStatut(Adherent::STATUS_DRAFT, 1, 0, 3),
						'asis' => 1
					);
					$this->info_box_contents[$line][] = array(
						'td' => 'class="liste_total right"',
						'text' => $sumMembers['total']['members_pending'].' '.$staticmember->LibStatut(Adherent::STATUS_VALIDATED, 1, $now, 3),
						'asis' => 1
					);
					$this->info_box_contents[$line][] = array(
						'td' => 'class="liste_total right"',
						'text' => $sumMembers['total']['members_uptodate'].' '.$staticmember->LibStatut(Adherent::STATUS_VALIDATED, 0, 0, 3),
						'asis' => 1
					);
					$this->info_box_contents[$line][] = array(
						'td' => 'class="liste_total right"',
<<<<<<< HEAD
						'text' => $sumMembers['total']['members_expired'].' '.$staticmember->LibStatut(Adherent::STATUS_VALIDATED, 1, 1, 3),
=======
						'text' => $SumPending.' '.$staticmember->LibStatut(Adherent::STATUS_VALIDATED, 1, 0, 3),
						'asis' => 1
					);
					$this->info_box_contents[$line][] = array(
						'td' => 'class="liste_total right"',
						'text' => $SumUpToDate.' '.$staticmember->LibStatut(Adherent::STATUS_VALIDATED, 1, $now, 3),
>>>>>>> 8f02fb2a
						'asis' => 1
					);
					$this->info_box_contents[$line][] = array(
						'td' => 'class="liste_total right"',
<<<<<<< HEAD
						'text' => $sumMembers['total']['members_excluded'].' '.$staticmember->LibStatut(Adherent::STATUS_EXCLUDED, 1, 0, 3),
=======
						'text' => $SumExpired.' '.$staticmember->LibStatut(Adherent::STATUS_VALIDATED, 1, 1, 3),
>>>>>>> 8f02fb2a
						'asis' => 1
					);
					$this->info_box_contents[$line][] = array(
						'td' => 'class="liste_total right"',
						'text' => $sumMembers['total']['members_resiliated'].' '.$staticmember->LibStatut(Adherent::STATUS_RESILIATED, 1, 0, 3),
						'asis' => 1
					);
					$this->info_box_contents[$line][] = array(
						'td' => 'class="liste_total right"',
						'text' => $sumMembers['total']['all'],
						'asis' => 1
					);
				}
			} else {
				$this->info_box_contents[0][0] = array(
					'td' => '',
					'maxlength' => 500,
					'text' => ($this->db->error() . ' sql=' . $sql)
				);
			}
		} else {
			$this->info_box_contents[0][0] = array(
				'td' => 'class="nohover opacitymedium left"',
				'text' => $langs->trans("ReadPermissionNotAllowed")
			);
		}
	}

	/**
	 *	Method to show box
	 *
	 *	@param	array	$head       Array with properties of box title
	 *	@param  array	$contents   Array with properties of box lines
	 *  @param	int		$nooutput	No print, only return string
	 *	@return	string
	 */
	public function showBox($head = null, $contents = null, $nooutput = 0)
	{
		return parent::showBox($this->info_box_head, $this->info_box_contents, $nooutput);
	}
}<|MERGE_RESOLUTION|>--- conflicted
+++ resolved
@@ -91,143 +91,27 @@
 		$this->info_box_head = array('text' => $langs->trans("BoxTitleMembersByType", $max));
 
 		if ($user->rights->adherent->lire) {
-<<<<<<< HEAD
 			require_once DOL_DOCUMENT_ROOT.'/adherents/class/adherentstats.class.php';
 			$stats = new AdherentStats($this->db, $user->socid, $user->id);
 			// Show array
 			$sumMembers = $stats->countMembersByTypeAndStatus();
 			if ($sumMembers) {
-=======
-			$MembersToValidate = array();
-			$MembersPending = array();
-			$MembersValidated = array();
-			$MembersUpToDate = array();
-			$MembersExcluded = array();
-			$MembersResiliated = array();
-
-			$SumToValidate = 0;
-			$SumPending = 0;
-			$SumExpired = 0;
-			$SumUpToDate = 0;
-			$SumResiliated = 0;
-			$SumExcluded = 0;
-
-			$AdherentType = array();
-
-			// Type of membership
-			$sql = "SELECT t.rowid, t.libelle as label, t.subscription,";
-			$sql .= " d.statut, count(d.rowid) as somme";
-			$sql .= " FROM " . MAIN_DB_PREFIX . "adherent_type as t";
-			$sql .= " LEFT JOIN " . MAIN_DB_PREFIX . "adherent as d";
-			$sql .= " ON t.rowid = d.fk_adherent_type";
-			$sql .= " AND d.entity IN (" . getEntity('adherent') . ")";
-			$sql .= " WHERE t.entity IN (" . getEntity('member_type') . ")";
-			$sql .= " GROUP BY t.rowid, t.libelle, t.subscription, d.statut";
-
-			dol_syslog("box_members_by_type::select nb of members per type", LOG_DEBUG);
-			$result = $this->db->query($sql);
-			if ($result) {
-				$num = $this->db->num_rows($result);
-				$i = 0;
-				while ($i < $num) {
-					$objp = $this->db->fetch_object($result);
-
-					$adhtype = new AdherentType($this->db);
-					$adhtype->id = $objp->rowid;
-					$adhtype->subscription = $objp->subscription;
-					$adhtype->label = $objp->label;
-					$AdherentType[$objp->rowid] = $adhtype;
-
-					if ($objp->statut == Adherent::STATUS_DRAFT) {
-						$MembersToValidate[$objp->rowid] = $objp->somme;
-					}
-					if ($objp->statut == Adherent::STATUS_VALIDATED) {
-						$MembersValidated[$objp->rowid] = $objp->somme;
-					}
-					if ($objp->statut == Adherent::STATUS_EXCLUDED) {
-						$MembersExcluded[$objp->rowid] = $objp->somme;
-					}
-					if ($objp->statut == Adherent::STATUS_RESILIATED) {
-						$MembersResiliated[$objp->rowid] = $objp->somme;
-					}
-
-					$i++;
-				}
-				$this->db->free($result);
-				$now = dol_now();
-
-				// Members up to date list
-				// current rule: uptodate = the end date is in future whatever is type
-				// old rule: uptodate = if type does not need payment, that end date is null, if type need payment that end date is in future)
-				$sql = "SELECT count(*) as somme , d.fk_adherent_type";
-				$sql .= " FROM " . MAIN_DB_PREFIX . "adherent as d, " . MAIN_DB_PREFIX . "adherent_type as t";
-				$sql .= " WHERE d.entity IN (" . getEntity('adherent') . ")";
-				$sql .= " AND d.statut = 1 AND (d.datefin >= '" . $this->db->idate($now) . "' OR t.subscription = 0)";
-				$sql .= " AND t.rowid = d.fk_adherent_type";
-				$sql .= " GROUP BY d.fk_adherent_type";
-
-				dol_syslog("index.php::select nb of uptodate members by type", LOG_DEBUG);
-				$result = $this->db->query($sql);
-				if ($result) {
-					$num2 = $this->db->num_rows($result);
-					$i = 0;
-					while ($i < $num2) {
-						$objp = $this->db->fetch_object($result);
-						$MembersUpToDate[$objp->fk_adherent_type] = $objp->somme;
-						$i++;
-					}
-					$this->db->free($result);
-				}
-				// Members pendding (Waiting for first subscription)
-				$sql = "SELECT count(*) as somme , d.fk_adherent_type";
-				$sql .= " FROM " . MAIN_DB_PREFIX . "adherent as d, " . MAIN_DB_PREFIX . "adherent_type as t";
-				$sql .= " WHERE d.entity IN (" . getEntity('adherent') . ")";
-				$sql .= " AND d.statut = 1 AND (d.datefin IS NULL AND t.subscription = 1)";
-				$sql .= " AND t.rowid = d.fk_adherent_type";
-				$sql .= " GROUP BY d.fk_adherent_type";
-
-				dol_syslog("index.php::select nb of uptodate members by type", LOG_DEBUG);
-				$result = $this->db->query($sql);
-				if ($result) {
-					$num2 = $this->db->num_rows($result);
-					$i = 0;
-					while ($i < $num2) {
-						$objp = $this->db->fetch_object($result);
-						$MembersPending[$objp->fk_adherent_type] = $objp->somme;
-						$i++;
-					}
-					$this->db->free($result);
-				}
-
->>>>>>> 8f02fb2a
 				$line = 0;
 				$this->info_box_contents[$line][] = array(
 					'td' => 'class=""',
 					'text' => '',
 				);
-<<<<<<< HEAD
 				// Members Status To Valid
-=======
-				// Draft
->>>>>>> 8f02fb2a
 				$labelstatus = $staticmember->LibStatut($staticmember::STATUS_DRAFT, 0, 0, 1);
 				$this->info_box_contents[$line][] = array(
 					'td' => 'class="right tdoverflowmax100" width="15%" title="'.dol_escape_htmltag($labelstatus).'"',
 					'text' => $labelstatus
 				);
-<<<<<<< HEAD
 				// Waiting for subscription
 				$labelstatus = $staticmember->LibStatut($staticmember::STATUS_VALIDATED, 1, 0, 1);
 				$this->info_box_contents[$line][] = array(
 					'td' => 'class="right tdoverflowmax100" width="15%" title="'.dol_escape_htmltag($labelstatus).'"',
 					'text' => $labelstatus,
-=======
-				// Pending (Waiting for first subscription)
-				$labelstatus = $staticmember->LibStatut($staticmember::STATUS_VALIDATED, 1, 0, 1);
-				$this->info_box_contents[$line][] = array(
-					'td' => 'class="right tdoverflowmax100" width="15%" title="'.dol_escape_htmltag($labelstatus).'"',
-					'text' => $labelstatus
->>>>>>> 8f02fb2a
 				);
 				// Up to date
 				$labelstatus = $staticmember->LibStatut($staticmember::STATUS_VALIDATED, 1, dol_now() + 86400, 1);
@@ -235,11 +119,7 @@
 					'td' => 'class="right tdoverflowmax100" width="15%" title="'.dol_escape_htmltag($labelstatus).'"',
 					'text' => $labelstatus,
 				);
-<<<<<<< HEAD
-				// Out of date
-=======
 				// Expired
->>>>>>> 8f02fb2a
 				$labelstatus = $staticmember->LibStatut($staticmember::STATUS_VALIDATED, 1, dol_now() - 86400, 1);
 				$this->info_box_contents[$line][] = array(
 					'td' => 'class="right tdoverflowmax100" width="15%" title="'.dol_escape_htmltag($labelstatus).'"',
@@ -264,7 +144,6 @@
 					'text' => $langs->trans("Total")
 				);
 				$line++;
-<<<<<<< HEAD
 				foreach ($sumMembers as $key => $data) {
 					$adhtype = new AdherentType($this->db);
 					$adhtype->id = $key;
@@ -274,16 +153,6 @@
 					}
 					$adhtype->label = $data['label'];
 					$AdherentType[$key] = $adhtype;
-=======
-
-				foreach ($AdherentType as $key => $adhtype) {
-					$SumToValidate += isset($MembersToValidate[$key]) ? $MembersToValidate[$key] : 0;
-					$SumPending += isset($MembersPending[$key]) ? $MembersPending[$key] : 0;
-					$SumExpired += isset($MembersValidated[$key]) ? $MembersValidated[$key] - (isset($MembersUpToDate[$key]) ? $MembersUpToDate[$key] : 0) - (isset($MembersPending[$key]) ? $MembersPending[$key] : 0): 0;
-					$SumUpToDate += isset($MembersUpToDate[$key]) ? $MembersUpToDate[$key] : 0;
-					$SumExcluded += isset($MembersExcluded[$key]) ? $MembersExcluded [$key] : 0;
-					$SumResiliated += isset($MembersResiliated[$key]) ? $MembersResiliated[$key] : 0;
->>>>>>> 8f02fb2a
 
 					$this->info_box_contents[$line][] = array(
 						'td' => 'class="tdoverflowmax150 maxwidth150onsmartphone"',
@@ -297,16 +166,7 @@
 					);
 					$this->info_box_contents[$line][] = array(
 						'td' => 'class="right"',
-<<<<<<< HEAD
 						'text' => (isset($data['members_pending']) && $data['members_pending'] > 0 ? $data['members_pending'] : '') . ' ' . $staticmember->LibStatut(Adherent::STATUS_VALIDATED, 1, $now, 3),
-=======
-						'text' => (isset($MembersPending[$key]) && $MembersPending[$key] > 0 ? $MembersPending[$key] : '') . ' ' . $staticmember->LibStatut(Adherent::STATUS_VALIDATED, 1, 0, 3),
-						'asis' => 1,
-					);
-					$this->info_box_contents[$line][] = array(
-						'td' => 'class="right"',
-						'text' => (isset($MembersUpToDate[$key]) && $MembersUpToDate[$key] > 0 ? $MembersUpToDate[$key] : '') . ' ' . $staticmember->LibStatut(Adherent::STATUS_VALIDATED, 1, $now, 3),
->>>>>>> 8f02fb2a
 						'asis' => 1,
 					);
 					$this->info_box_contents[$line][] = array(
@@ -365,25 +225,12 @@
 					);
 					$this->info_box_contents[$line][] = array(
 						'td' => 'class="liste_total right"',
-<<<<<<< HEAD
 						'text' => $sumMembers['total']['members_expired'].' '.$staticmember->LibStatut(Adherent::STATUS_VALIDATED, 1, 1, 3),
-=======
-						'text' => $SumPending.' '.$staticmember->LibStatut(Adherent::STATUS_VALIDATED, 1, 0, 3),
-						'asis' => 1
-					);
-					$this->info_box_contents[$line][] = array(
-						'td' => 'class="liste_total right"',
-						'text' => $SumUpToDate.' '.$staticmember->LibStatut(Adherent::STATUS_VALIDATED, 1, $now, 3),
->>>>>>> 8f02fb2a
-						'asis' => 1
-					);
-					$this->info_box_contents[$line][] = array(
-						'td' => 'class="liste_total right"',
-<<<<<<< HEAD
+						'asis' => 1
+					);
+					$this->info_box_contents[$line][] = array(
+						'td' => 'class="liste_total right"',
 						'text' => $sumMembers['total']['members_excluded'].' '.$staticmember->LibStatut(Adherent::STATUS_EXCLUDED, 1, 0, 3),
-=======
-						'text' => $SumExpired.' '.$staticmember->LibStatut(Adherent::STATUS_VALIDATED, 1, 1, 3),
->>>>>>> 8f02fb2a
 						'asis' => 1
 					);
 					$this->info_box_contents[$line][] = array(
