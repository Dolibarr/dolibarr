<?php
/* Copyright (C) 2003-2007 Rodolphe Quiedeville <rodolphe@quiedeville.org>
 * Copyright (C) 2004-2017 Laurent Destailleur  <eldy@users.sourceforge.net>
 * Copyright (C) 2005-2012 Regis Houssin        <regis.houssin@inodbox.com>
 * Copyright (C) 2015-2020 Frederic France      <frederic.france@netlogic.fr>
 * Copyright (C) 2021-2022 Waël Almoman         <info@almoman.com>
 *
 * This program is free software; you can redistribute it and/or modify
 * it under the terms of the GNU General Public License as published by
 * the Free Software Foundation; either version 3 of the License, or
 * (at your option) any later version.
 *
 * This program is distributed in the hope that it will be useful,
 * but WITHOUT ANY WARRANTY; without even the implied warranty of
 * MERCHANTABILITY or FITNESS FOR A PARTICULAR PURPOSE.  See the
 * GNU General Public License for more details.
 *
 * You should have received a copy of the GNU General Public License
 * along with this program. If not, see <https://www.gnu.org/licenses/>.
 */

/**
 *	\file       htdocs/core/boxes/box_members_by_type.php
 *	\ingroup    adherent
 *	\brief      Module to show box of members
 */

include_once DOL_DOCUMENT_ROOT . '/core/boxes/modules_boxes.php';


/**
 * Class to manage the box to show last modofied members
 */
class box_members_by_type extends ModeleBoxes
{
	public $boxcode = "box_members_by_type";
	public $boximg = "object_user";
	public $boxlabel = "BoxTitleMembersByType";
	public $depends = array("adherent");

	/**
	 * @var DoliDB Database handler.
	 */
	public $db;

	public $param;
	public $enabled = 1;

	public $info_box_head = array();
	public $info_box_contents = array();


	/**
	 *  Constructor
	 *
	 *  @param  DoliDB	$db      	Database handler
	 *  @param	string	$param		More parameters
	 */
	public function __construct($db, $param = '')
	{
		global $conf, $user;

		$this->db = $db;

		// disable module for such cases
		$listofmodulesforexternal = explode(',', $conf->global->MAIN_MODULES_FOR_EXTERNAL);
		if (!in_array('adherent', $listofmodulesforexternal) && !empty($user->socid)) {
			$this->enabled = 0; // disabled for external users
		}

		$this->hidden = !(isModEnabled('adherent') && $user->rights->adherent->lire);
	}

	/**
	 *  Load data into info_box_contents array to show array later.
	 *
	 *  @param	int		$max        Maximum number of records to load
	 *  @return	void
	 */
	public function loadBox($max = 5)
	{
		global $user, $langs, $conf;
		$langs->loadLangs(array("boxes", "members"));

		$this->max = $max;

		include_once DOL_DOCUMENT_ROOT . '/adherents/class/adherent.class.php';
		require_once DOL_DOCUMENT_ROOT . '/adherents/class/adherent_type.class.php';
		$staticmember = new Adherent($this->db);

		$year = date('Y');
		$numberyears = empty(getDolGlobalInt("MAIN_NB_OF_YEAR_IN_WIDGET_GRAPH")) ? 2 : getDolGlobalInt("MAIN_NB_OF_YEAR_IN_WIDGET_GRAPH");

		$this->info_box_head = array('text' => $langs->trans("BoxTitleMembersByType").' ('.$year-$numberyears.' - '.$year.')');

		if ($user->rights->adherent->lire) {
			require_once DOL_DOCUMENT_ROOT.'/adherents/class/adherentstats.class.php';
			$stats = new AdherentStats($this->db, $user->socid, $user->id);
			// Show array
			$sumMembers = $stats->countMembersByTypeAndStatus($numberyears);
			if ($sumMembers) {
				$line = 0;
				$this->info_box_contents[$line][] = array(
					'td' => 'class=""',
					'text' => '',
				);
				// Members Status To Valid
				$labelstatus = $staticmember->LibStatut($staticmember::STATUS_DRAFT, 0, 0, 1);
				$this->info_box_contents[$line][] = array(
					'td' => 'class="right tdoverflowmax100" width="10%" title="'.dol_escape_htmltag($labelstatus).'"',
					'text' => $labelstatus
				);
				// Waiting for subscription
				$labelstatus = $staticmember->LibStatut($staticmember::STATUS_VALIDATED, 1, 0, 1);
				$this->info_box_contents[$line][] = array(
					'td' => 'class="right tdoverflowmax100" width="10%" title="'.dol_escape_htmltag($labelstatus).'"',
					'text' => $labelstatus,
				);
				// Up to date
				$labelstatus = $staticmember->LibStatut($staticmember::STATUS_VALIDATED, 1, dol_now() + 86400, 1);
				$this->info_box_contents[$line][] = array(
					'td' => 'class="right tdoverflowmax100" width="10%" title="'.dol_escape_htmltag($labelstatus).'"',
					'text' => $labelstatus,
				);
				// Expired
				$labelstatus = $staticmember->LibStatut($staticmember::STATUS_VALIDATED, 1, dol_now() - 86400, 1);
				$this->info_box_contents[$line][] = array(
					'td' => 'class="right tdoverflowmax100" width="10%" title="'.dol_escape_htmltag($labelstatus).'"',
					'text' => $labelstatus
				);
				// Excluded
				$labelstatus = $staticmember->LibStatut($staticmember::STATUS_EXCLUDED, 0, 0, 1);
				$this->info_box_contents[$line][] = array(
					'td' => 'class="right tdoverflowmax100" width="10%" title="'.dol_escape_htmltag($labelstatus).'"',
					'text' => $labelstatus
				);
				// Resiliated
				$labelstatus = $staticmember->LibStatut($staticmember::STATUS_RESILIATED, 0, 0, 1);
				$this->info_box_contents[$line][] = array(
					'td' => 'class="right tdoverflowmax100" width="10%" title="'.dol_escape_htmltag($labelstatus).'"',
					'text' => $labelstatus
				);
				// Total row
				$labelstatus = $staticmember->LibStatut($staticmember::STATUS_RESILIATED, 0, 0, 1);
				$this->info_box_contents[$line][] = array(
					'td' => 'class="right tdoverflowmax100" width="10%" title="'.dol_escape_htmltag($langs->trans("Total")).'"',
					'text' => $langs->trans("Total")
				);
				$line++;
				foreach ($sumMembers as $key => $data) {
					$adhtype = new AdherentType($this->db);
					$adhtype->id = $key;

					if ($key=='total') {
						break;
					}
					$adhtype->label = $data['label'];
					$AdherentType[$key] = $adhtype;

					$this->info_box_contents[$line][] = array(
						'td' => 'class="tdoverflowmax150 maxwidth150onsmartphone"',
						'text' => $adhtype->getNomUrl(1, dol_size(32)),
						'asis' => 1,
					);
					$this->info_box_contents[$line][] = array(
						'td' => 'class="right"',
						'text' => (isset($data['members_draft']) && $data['members_draft'] > 0 ? $data['members_draft'] : '') . ' ' . $staticmember->LibStatut(Adherent::STATUS_DRAFT, 1, 0, 3),
						'asis' => 1,
					);
					$this->info_box_contents[$line][] = array(
						'td' => 'class="right"',
						'text' => (isset($data['members_pending']) && $data['members_pending'] > 0 ? $data['members_pending'] : '') . ' ' . $staticmember->LibStatut(Adherent::STATUS_VALIDATED, 1, $now, 3),
						'asis' => 1,
					);
					$this->info_box_contents[$line][] = array(
						'td' => 'class="right"',
						'text' => (isset($data['members_uptodate']) && $data['members_uptodate'] > 0 ? $data['members_uptodate'] : '') . ' ' . $staticmember->LibStatut(Adherent::STATUS_VALIDATED, 0, 0, 3),
						'asis' => 1,
					);
					$this->info_box_contents[$line][] = array(
						'td' => 'class="right"',
						'text' => (isset($data['members_expired']) && $data['members_expired'] > 0 ? $data['members_expired'] : '') . ' ' . $staticmember->LibStatut(Adherent::STATUS_VALIDATED, 1, 1, 3),
						'asis' => 1,
					);
					$this->info_box_contents[$line][] = array(
						'td' => 'class="right"',
						'text' => (isset($data['members_excluded']) && $data['members_excluded'] > 0 ? $data['members_excluded'] : '') . ' ' . $staticmember->LibStatut(Adherent::STATUS_EXCLUDED, 1, $now, 3),
						'asis' => 1,
					);
					$this->info_box_contents[$line][] = array(
						'td' => 'class="right"',
						'text' => (isset($data['members_resiliated']) && $data['members_resiliated'] > 0 ? $data['members_resiliated'] : '') . ' ' . $staticmember->LibStatut(Adherent::STATUS_RESILIATED, 1, 0, 3),
						'asis' => 1,
					);
					$this->info_box_contents[$line][] = array(
						'td' => 'class="right"',
						'text' => (isset($data['total_adhtype']) && $data['total_adhtype'] > 0 ? $data['total_adhtype'] : ''),
						'asis' => 1,
					);
					$line++;
				}

				if (count($sumMembers) == 0) {
					$this->info_box_contents[$line][0] = array(
<<<<<<< HEAD
						'td' => 'class="center" colspan="6"',
=======
						'td' => 'colspan="7" class="center"',
>>>>>>> 2d784f30
						'text' => $langs->trans("NoRecordedMembersByType")
					);
				} else {
					$this->info_box_contents[$line][] = array(
						'tr' => 'class="liste_total"',
						'td' => 'class="liste_total"',
						'text' => $langs->trans("Total")
					);
					$this->info_box_contents[$line][] = array(
						'td' => 'class="liste_total right"',
						'text' => $sumMembers['total']['members_draft'].' '.$staticmember->LibStatut(Adherent::STATUS_DRAFT, 1, 0, 3),
						'asis' => 1
					);
					$this->info_box_contents[$line][] = array(
						'td' => 'class="liste_total right"',
						'text' => $sumMembers['total']['members_pending'].' '.$staticmember->LibStatut(Adherent::STATUS_VALIDATED, 1, $now, 3),
						'asis' => 1
					);
					$this->info_box_contents[$line][] = array(
						'td' => 'class="liste_total right"',
						'text' => $sumMembers['total']['members_uptodate'].' '.$staticmember->LibStatut(Adherent::STATUS_VALIDATED, 0, 0, 3),
						'asis' => 1
					);
					$this->info_box_contents[$line][] = array(
						'td' => 'class="liste_total right"',
						'text' => $sumMembers['total']['members_expired'].' '.$staticmember->LibStatut(Adherent::STATUS_VALIDATED, 1, 1, 3),
						'asis' => 1
					);
					$this->info_box_contents[$line][] = array(
						'td' => 'class="liste_total right"',
						'text' => $sumMembers['total']['members_excluded'].' '.$staticmember->LibStatut(Adherent::STATUS_EXCLUDED, 1, 0, 3),
						'asis' => 1
					);
					$this->info_box_contents[$line][] = array(
						'td' => 'class="liste_total right"',
						'text' => $sumMembers['total']['members_resiliated'].' '.$staticmember->LibStatut(Adherent::STATUS_RESILIATED, 1, 0, 3),
						'asis' => 1
					);
					$this->info_box_contents[$line][] = array(
						'td' => 'class="liste_total right"',
						'text' => $sumMembers['total']['all'],
						'asis' => 1
					);
				}
			} else {
				$this->info_box_contents[0][0] = array(
					'td' => '',
					'maxlength' => 500,
					'text' => ($this->db->error() . ' sql=' . $sql)
				);
			}
		} else {
			$this->info_box_contents[0][0] = array(
				'td' => 'class="nohover opacitymedium left"',
				'text' => $langs->trans("ReadPermissionNotAllowed")
			);
		}
	}

	/**
	 *	Method to show box
	 *
	 *	@param	array	$head       Array with properties of box title
	 *	@param  array	$contents   Array with properties of box lines
	 *  @param	int		$nooutput	No print, only return string
	 *	@return	string
	 */
	public function showBox($head = null, $contents = null, $nooutput = 0)
	{
		return parent::showBox($this->info_box_head, $this->info_box_contents, $nooutput);
	}
}<|MERGE_RESOLUTION|>--- conflicted
+++ resolved
@@ -202,11 +202,7 @@
 
 				if (count($sumMembers) == 0) {
 					$this->info_box_contents[$line][0] = array(
-<<<<<<< HEAD
-						'td' => 'class="center" colspan="6"',
-=======
 						'td' => 'colspan="7" class="center"',
->>>>>>> 2d784f30
 						'text' => $langs->trans("NoRecordedMembersByType")
 					);
 				} else {
