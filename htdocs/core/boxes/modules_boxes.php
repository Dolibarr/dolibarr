--- conflicted
+++ resolved
@@ -1,15 +1,8 @@
 <?php
-<<<<<<< HEAD
-/* Copyright (C) 2004-2013  Laurent Destailleur <eldy@users.sourceforge.net>
- * Copyright (C) 2005-2012  Regis Houssin       <regis.houssin@inodbox.com>
- * Copyright (C) 2014       Raphaël Doursenaud  <rdoursenaud@gpcsolutions.fr>
- * Copyright (C) 2015       Frederic France     <frederic.france@free.fr>
-=======
 /* Copyright (C) 2004-2013	Laurent Destailleur			<eldy@users.sourceforge.net>
  * Copyright (C) 2005-2012	Regis Houssin				<regis.houssin@inodbox.com>
  * Copyright (C) 2014		Raphaël Doursenaud			<rdoursenaud@gpcsolutions.fr>
  * Copyright (C) 2015		Frederic France				<frederic.france@free.fr>
->>>>>>> cc80841a
  * Copyright (C) 2024		MDW							<mdeweerd@users.noreply.github.com>
  *
  * This program is free software; you can redistribute it and/or modify
@@ -47,8 +40,6 @@
 	public $db;
 
 	/**
-<<<<<<< HEAD
-=======
 	 * Must be defined in the box class
 	 *
 	 * @var ''|'development'|'experimental'|'dolibarr'
@@ -56,7 +47,6 @@
 	public $version;
 
 	/**
->>>>>>> cc80841a
 	 * @var string param
 	 */
 	public $param;
@@ -198,11 +188,7 @@
 	 *
 	 * @param   int	$rowid	Row id to load
 	 *
-<<<<<<< HEAD
-	 * @return  int         Return integer <0 if KO, >0 if OK
-=======
 	 * @return  int<-1,1>	Return integer <0 if KO, >0 if OK
->>>>>>> cc80841a
 	 */
 	public function fetch($rowid)
 	{
@@ -238,18 +224,12 @@
 	/**
 	 * Standard method to show a box (usage by boxes not mandatory, a box can still use its own showBox function)
 	 *
-<<<<<<< HEAD
-	 * @param   array{text?:string,sublink?:string,subpicto:?string,nbcol?:int,limit?:int,subclass?:string,graph?:string}   $head       Array with properties of box title
-	 * @param   array<array<array{tr?:string,td?:string,target?:string,text?:string,text2?:string,textnoformat?:string,tooltip?:string,logo?:string,url?:string,maxlength?:string}>>   $contents   Array with properties of box lines
-	 * @param	int		$nooutput	No print, only return string
-=======
 	 * @param   ?array{text?:string,sublink?:string,subpicto:?string,nbcol?:int,limit?:int,subclass?:string,graph?:string}   $head       Array with properties of box title
 	 * @param   ?array<array<array{tr?:string,td?:string,target?:string,text?:string,text2?:string,textnoformat?:string,tooltip?:string,logo?:string,url?:string,maxlength?:string}>>   $contents   Array with properties of box lines
 	 * @param	int<0,1>	$nooutput	No print, only return string
->>>>>>> cc80841a
 	 * @return  string
 	 */
-	public function showBox($head, $contents, $nooutput = 0)
+	public function showBox($head = null, $contents = null, $nooutput = 0)
 	{
 		global $langs, $user, $conf;
 
@@ -471,12 +451,8 @@
 	 *  List is sorted by widget filename so by priority to run.
 	 *
 	 *  @param	?string[]	$forcedirwidget		null=All default directories. This parameter is used by modulebuilder module only.
-<<<<<<< HEAD
-	 * 	@return	array						Array list of widget
-=======
 	 *	@return	array<array{picto:string,file:string,fullpath:string,relpath:string,iscoreorexternal:'external'|'internal',version:string,status:string,info:string}>	Array list of widgets
 	 *
->>>>>>> cc80841a
 	 */
 	public static function getWidgetsList($forcedirwidget = null)
 	{
@@ -574,13 +550,8 @@
 					$disabledbyname = 1;
 				}
 
-<<<<<<< HEAD
-				// We set info of modules
-				$widget[$j]['picto'] = (empty($objMod->picto) ? (empty($objMod->boximg) ? img_object('', 'generic') : $objMod->boximg) : img_object('', $objMod->picto));
-=======
 				// We set info of modules  @phan-suppress-next-line PhanUndeclaredProperty
 				$widget[$j]['picto'] = ((!property_exists($objMod, 'picto') || empty($objMod->picto)) ? (empty($objMod->boximg) ? img_object('', 'generic') : $objMod->boximg) : img_object('', $objMod->picto));
->>>>>>> cc80841a
 				$widget[$j]['file'] = $files[$key];
 				$widget[$j]['fullpath'] = $fullpath[$key];
 				$widget[$j]['relpath'] = $relpath[$key];
