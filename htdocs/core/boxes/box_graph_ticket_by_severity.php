--- conflicted
+++ resolved
@@ -3,10 +3,7 @@
  * Copyright (C) 2013-2016  Jean-François FERRY     <hello@librethic.io>
  *               2016       Christophe Battarel     <christophe@altairis.fr>
  * Copyright (C) 2019-2021  Frédéric France         <frederic.france@netlogic.fr>
-<<<<<<< HEAD
-=======
  * Copyright (C) 2024		MDW							<mdeweerd@users.noreply.github.com>
->>>>>>> cc80841a
  *
  * This program is free software: you can redistribute it and/or modify
  * it under the terms of the GNU General Public License as published by
@@ -184,11 +181,7 @@
 					$stringtoprint .= $px1->show($totalnb ? 0 : 1);
 				}
 				$stringtoprint .= '</div>';
-<<<<<<< HEAD
-				$this->info_box_contents[][]=array(
-=======
 				$this->info_box_contents[][] = array(
->>>>>>> cc80841a
 					'td' => 'class="center"',
 					'text' => $stringtoprint
 				);
