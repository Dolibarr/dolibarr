<?php
/* Copyright (C) 2013 Florian Henry		<florian.henry@open-concept.pro>
 * Copyright (C) 2013 Juanjo Menent		<jmenent@2byte.es>
 * Copyright (C) 2015 Frederic France	<frederic.france@free.fr>
 * Copyright (C) 2024		MDW							<mdeweerd@users.noreply.github.com>
 *
 * This program is free software; you can redistribute it and/or modify
 * it under the terms of the GNU General Public License as published by
 * the Free Software Foundation; either version 3 of the License, or
 * (at your option) any later version.
 *
 * This program is distributed in the hope that it will be useful,
 * but WITHOUT ANY WARRANTY; without even the implied warranty of
 * MERCHANTABILITY or FITNESS FOR A PARTICULAR PURPOSE.  See the
 * GNU General Public License for more details.
 *
 * You should have received a copy of the GNU General Public License
 * along with this program. If not, see <https://www.gnu.org/licenses/>.
 */

/**
 * 		\file       htdocs/core/boxes/box_ficheinter.php
 * 		\ingroup    ficheinter
 * 		\brief      Box to show last interventions
 */

include_once DOL_DOCUMENT_ROOT.'/core/boxes/modules_boxes.php';


/**
 * Class to manage the box to show last interventions
 */
class box_ficheinter extends ModeleBoxes
{
	public $boxcode = "ficheinter";
	public $boximg = "object_intervention";
	public $boxlabel = "BoxFicheInter";
	public $depends = array("ficheinter"); // conf->contrat->enabled

	/**
	 *  Constructor
	 *
	 *  @param  DoliDB  $db         Database handler
	 *  @param  string  $param      More parameters
	 */
	public function __construct($db, $param)
	{
		global $user;

		$this->db = $db;

		$this->hidden = !($user->hasRight('ficheinter', 'lire'));
	}

	/**
	 *  Load data for box to show them later
	 *
	 *  @param	int		$max        Maximum number of records to load
	 *  @return	void
	 */
	public function loadBox($max = 10)
	{
		global $user, $langs, $conf;

		$this->max = $max;

		include_once DOL_DOCUMENT_ROOT.'/fichinter/class/fichinter.class.php';
		$ficheinterstatic = new Fichinter($this->db);
		$thirdpartystatic = new Societe($this->db);

		$this->info_box_head = array(
			'text' => $langs->trans("BoxTitleLastFicheInter", $max).'<a class="paddingleft" href="'.DOL_URL_ROOT.'/fichinter/list.php?sortfield=f.tms&sortorder=DESC"><span class="badge">...</span></a>'
		);

		if ($user->hasRight('ficheinter', 'lire')) {
			$sql = "SELECT f.rowid, f.ref, f.fk_soc, f.fk_statut as status";
			$sql .= ", f.datec";
			$sql .= ", f.date_valid as datev";
			$sql .= ", f.tms as datem";
			$sql .= ", s.rowid as socid, s.nom as name, s.name_alias";
			$sql .= ", s.code_client, s.code_compta, s.client";
			$sql .= ", s.logo, s.email, s.entity";
			$sql .= " FROM ".MAIN_DB_PREFIX."societe as s";
			if (!$user->hasRight('societe', 'client', 'voir')) {
				$sql .= ", ".MAIN_DB_PREFIX."societe_commerciaux as sc";
			}
			$sql .= ", ".MAIN_DB_PREFIX."fichinter as f";
			$sql .= " WHERE f.fk_soc = s.rowid ";
			$sql .= " AND f.entity = ".$conf->entity;
			if (!$user->hasRight('societe', 'client', 'voir')) {
				$sql .= " AND s.rowid = sc.fk_soc AND sc.fk_user = ".((int) $user->id);
			}
			if ($user->socid) {
				$sql .= " AND s.rowid = ".((int) $user->socid);
			}
			$sql .= " ORDER BY f.tms DESC";
			$sql .= $this->db->plimit($max, 0);

			dol_syslog(get_class($this).'::loadBox', LOG_DEBUG);
			$resql = $this->db->query($sql);
			if ($resql) {
				$num = $this->db->num_rows($resql);
				$now = dol_now();

				$i = 0;

				while ($i < $num) {
					$objp = $this->db->fetch_object($resql);
					$datec = $this->db->jdate($objp->datec);
					$datem = $this->db->jdate($objp->datem);

					$ficheinterstatic->statut = $objp->status;
					$ficheinterstatic->status = $objp->status;
					$ficheinterstatic->id = $objp->rowid;
					$ficheinterstatic->ref = $objp->ref;

					$thirdpartystatic->id = $objp->socid;
					$thirdpartystatic->name = $objp->name;
					//$thirdpartystatic->name_alias = $objp->name_alias;
					$thirdpartystatic->code_client = $objp->code_client;
					$thirdpartystatic->code_compta = $objp->code_compta;
					$thirdpartystatic->code_compta_client = $objp->code_compta;
					$thirdpartystatic->client = $objp->client;
					$thirdpartystatic->logo = $objp->logo;
					$thirdpartystatic->email = $objp->email;
					$thirdpartystatic->entity = $objp->entity;

					$this->info_box_contents[$i][] = array(
						'td' => 'class="nowraponall"',
						'text' => $ficheinterstatic->getNomUrl(1),
						'asis' => 1,
					);

					$this->info_box_contents[$i][] = array(
						'td' => 'class="tdoverflowmax150"',
						'text' => $thirdpartystatic->getNomUrl(1),
						'asis' => 1,
					);

					$this->info_box_contents[$i][] = array(
						'td' => 'class="center nowraponall" title="'.dol_escape_htmltag($langs->trans("DateModification").': '.dol_print_date($datem, 'dayhour', 'tzuserrel')).'"',
						'text' => dol_print_date($datem, 'day', 'tzuserrel'),
					);

					$this->info_box_contents[$i][] = array(
						'td' => 'class="nowrap right"',
						'text' => $ficheinterstatic->getLibStatut(3),
						'asis' => 1,
					);

					$i++;
				}

				if ($num == 0) {
					$this->info_box_contents[$i][0] = array(
					'td' => 'class="center"',
<<<<<<< HEAD
						'text'=> '<span class="opacitymedium">'.$langs->trans("NoRecordedInterventions").'</span>'
=======
						'text' => '<span class="opacitymedium">'.$langs->trans("NoRecordedInterventions").'</span>'
>>>>>>> cc80841a
					);
				}

				$this->db->free($resql);
			} else {
				$this->info_box_contents[0][0] = array(
					'td' => '',
					'maxlength' => 500,
					'text' => ($this->db->error().' sql='.$sql),
				);
			}
		} else {
			$this->info_box_contents[0][0] = array(
				'td' => 'class="nohover left"',
				'text' => '<span class="opacitymedium">'.$langs->trans("ReadPermissionNotAllowed").'</span>'
			);
		}
	}

	/**
	 *	Method to show box
	 *
	 *	@param	?array{text?:string,sublink?:string,subpicto:?string,nbcol?:int,limit?:int,subclass?:string,graph?:string}	$head	Array with properties of box title
	 *	@param	?array<array<array{tr?:string,td?:string,target?:string,text?:string,text2?:string,textnoformat?:string,tooltip?:string,logo?:string,url?:string,maxlength?:string}>>	$contents	Array with properties of box lines
	 *	@param	int<0,1>	$nooutput	No print, only return string
	 *	@return	string
	 */
	public function showBox($head = null, $contents = null, $nooutput = 0)
	{
		return parent::showBox($this->info_box_head, $this->info_box_contents, $nooutput);
	}
}<|MERGE_RESOLUTION|>--- conflicted
+++ resolved
@@ -154,11 +154,7 @@
 				if ($num == 0) {
 					$this->info_box_contents[$i][0] = array(
 					'td' => 'class="center"',
-<<<<<<< HEAD
-						'text'=> '<span class="opacitymedium">'.$langs->trans("NoRecordedInterventions").'</span>'
-=======
 						'text' => '<span class="opacitymedium">'.$langs->trans("NoRecordedInterventions").'</span>'
->>>>>>> cc80841a
 					);
 				}
 
