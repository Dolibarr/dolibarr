<?php
/* Copyright (C) 2013 Florian Henry		<florian.henry@open-concept.pro>
 * Copyright (C) 2013 Juanjo Menent		<jmenent@2byte.es>
 * Copyright (C) 2015 Frederic France	<frederic.france@free.fr>
 *
 * This program is free software; you can redistribute it and/or modify
 * it under the terms of the GNU General Public License as published by
 * the Free Software Foundation; either version 3 of the License, or
 * (at your option) any later version.
 *
 * This program is distributed in the hope that it will be useful,
 * but WITHOUT ANY WARRANTY; without even the implied warranty of
 * MERCHANTABILITY or FITNESS FOR A PARTICULAR PURPOSE.  See the
 * GNU General Public License for more details.
 *
 * You should have received a copy of the GNU General Public License
 * along with this program. If not, see <https://www.gnu.org/licenses/>.
 */

/**
 * 		\file       htdocs/core/boxes/box_ficheinter.php
 * 		\ingroup    ficheinter
 * 		\brief      Box to show last interventions
 */

include_once DOL_DOCUMENT_ROOT.'/core/boxes/modules_boxes.php';


/**
 * Class to manage the box to show last interventions
 */
class box_ficheinter extends ModeleBoxes
{
	public $boxcode = "ficheinter";
	public $boximg = "object_intervention";
	public $boxlabel = "BoxFicheInter";
	public $depends = array("ficheinter"); // conf->contrat->enabled

	/**
	 * @var DoliDB Database handler.
	 */
	public $db;

	public $param;

	public $info_box_head = array();
	public $info_box_contents = array();


	/**
	 *  Constructor
	 *
	 *  @param  DoliDB  $db         Database handler
	 *  @param  string  $param      More parameters
	 */
	public function __construct($db, $param)
	{
		global $user;

		$this->db = $db;

		$this->hidden = !($user->rights->ficheinter->lire);
	}

	/**
	 *  Load data for box to show them later
	 *
	 *  @param	int		$max        Maximum number of records to load
	 *  @return	void
	 */
	public function loadBox($max = 10)
	{
		global $user, $langs, $conf;

		$this->max = $max;

		include_once DOL_DOCUMENT_ROOT.'/fichinter/class/fichinter.class.php';
		$ficheinterstatic = new Fichinter($this->db);
		$thirdpartystatic = new Societe($this->db);

		$this->info_box_head = array('text' => $langs->trans("BoxTitleLastFicheInter", $max));

<<<<<<< HEAD
		if (!empty($user->rights->ficheinter->lire)) {
			$sql = "SELECT f.rowid, f.ref, f.fk_soc, f.fk_statut";
=======
		if (!empty($user->rights->ficheinter->lire))
		{
			$sql = "SELECT f.rowid, f.ref, f.fk_soc, f.fk_statut as status";
>>>>>>> 2a3b3753
			$sql .= ", f.datec";
			$sql .= ", f.date_valid as datev";
			$sql .= ", f.tms as datem";
			$sql .= ", s.rowid as socid, s.nom as name, s.name_alias";
			$sql .= ", s.code_client, s.code_compta, s.client";
			$sql .= ", s.logo, s.email, s.entity";
			$sql .= " FROM ".MAIN_DB_PREFIX."societe as s";
			if (!$user->rights->societe->client->voir) {
				$sql .= ", ".MAIN_DB_PREFIX."societe_commerciaux as sc";
			}
			$sql .= ", ".MAIN_DB_PREFIX."fichinter as f";
			$sql .= " WHERE f.fk_soc = s.rowid ";
			$sql .= " AND f.entity = ".$conf->entity;
			if (!$user->rights->societe->client->voir && !$user->socid) {
				$sql .= " AND s.rowid = sc.fk_soc AND sc.fk_user = ".$user->id;
			}
			if ($user->socid) {
				$sql .= " AND s.rowid = ".$user->socid;
			}
			$sql .= " ORDER BY f.tms DESC";
			$sql .= $this->db->plimit($max, 0);

			dol_syslog(get_class($this).'::loadBox', LOG_DEBUG);
			$resql = $this->db->query($sql);
			if ($resql) {
				$num = $this->db->num_rows($resql);
				$now = dol_now();

				$i = 0;

				while ($i < $num) {
					$objp = $this->db->fetch_object($resql);
					$datec = $this->db->jdate($objp->datec);

					$ficheinterstatic->statut = $objp->status;
					$ficheinterstatic->status = $objp->status;
					$ficheinterstatic->id = $objp->rowid;
					$ficheinterstatic->ref = $objp->ref;

					$thirdpartystatic->id = $objp->socid;
					$thirdpartystatic->name = $objp->name;
					//$thirdpartystatic->name_alias = $objp->name_alias;
					$thirdpartystatic->code_client = $objp->code_client;
					$thirdpartystatic->code_compta = $objp->code_compta;
					$thirdpartystatic->client = $objp->client;
					$thirdpartystatic->logo = $objp->logo;
					$thirdpartystatic->email = $objp->email;
					$thirdpartystatic->entity = $objp->entity;

					$this->info_box_contents[$i][] = array(
						'td' => 'class="nowraponall"',
						'text' => $ficheinterstatic->getNomUrl(1),
						'asis' => 1,
					);

					$this->info_box_contents[$i][] = array(
						'td' => 'class="tdoverflowmax150 maxwidth150onsmartphone"',
						'text' => $thirdpartystatic->getNomUrl(1),
						'asis' => 1,
					);

					$this->info_box_contents[$i][] = array(
						'td' => 'class="right"',
						'text' => dol_print_date($datec, 'day'),
					);

					$this->info_box_contents[$i][] = array(
						'td' => 'class="nowrap right"',
						'text' => $ficheinterstatic->getLibStatut(3),
						'asis' => 1,
					);

					$i++;
				}

				if ($num == 0) {
					$this->info_box_contents[$i][0] = array(
					'td' => 'class="center opacitymedium"',
					'text'=>$langs->trans("NoRecordedInterventions")
					);
				}

				$this->db->free($resql);
			} else {
				$this->info_box_contents[0][0] = array(
					'td' => '',
					'maxlength'=>500,
					'text' => ($this->db->error().' sql='.$sql),
				);
			}
		} else {
			$this->info_box_contents[0][0] = array(
				'td' => 'class="nohover opacitymedium left"',
				'text' => $langs->trans("ReadPermissionNotAllowed")
			);
		}
	}

	/**
	 *	Method to show box
	 *
	 *	@param	array	$head       Array with properties of box title
	 *	@param  array	$contents   Array with properties of box lines
	 *  @param	int		$nooutput	No print, only return string
	 *	@return	string
	 */
	public function showBox($head = null, $contents = null, $nooutput = 0)
	{
		return parent::showBox($this->info_box_head, $this->info_box_contents, $nooutput);
	}
}<|MERGE_RESOLUTION|>--- conflicted
+++ resolved
@@ -80,14 +80,8 @@
 
 		$this->info_box_head = array('text' => $langs->trans("BoxTitleLastFicheInter", $max));
 
-<<<<<<< HEAD
 		if (!empty($user->rights->ficheinter->lire)) {
-			$sql = "SELECT f.rowid, f.ref, f.fk_soc, f.fk_statut";
-=======
-		if (!empty($user->rights->ficheinter->lire))
-		{
 			$sql = "SELECT f.rowid, f.ref, f.fk_soc, f.fk_statut as status";
->>>>>>> 2a3b3753
 			$sql .= ", f.datec";
 			$sql .= ", f.date_valid as datev";
 			$sql .= ", f.tms as datem";
