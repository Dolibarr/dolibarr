--- conflicted
+++ resolved
@@ -166,11 +166,7 @@
 				if ($num == 0) {
 					$this->info_box_contents[$line][0] = array(
 					'td' => 'class="center"',
-<<<<<<< HEAD
-						'text'=> '<span class="opacitymedium">'.$langs->trans("NoRecordedShipments").'</span>'
-=======
 						'text' => '<span class="opacitymedium">'.$langs->trans("NoRecordedShipments").'</span>'
->>>>>>> cc80841a
 					);
 				}
 
