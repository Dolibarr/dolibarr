<?php
/* Copyright (C) 2003-2007 Rodolphe Quiedeville <rodolphe@quiedeville.org>
 * Copyright (C) 2004-2009 Laurent Destailleur  <eldy@users.sourceforge.net>
 * Copyright (C) 2005-2009 Regis Houssin        <regis.houssin@inodbox.com>
 * Copyright (C) 2019      Alexandre Spangaro   <aspangaro@open-dsi.fr>
 *
 * This program is free software; you can redistribute it and/or modify
 * it under the terms of the GNU General Public License as published by
 * the Free Software Foundation; either version 3 of the License, or
 * (at your option) any later version.
 *
 * This program is distributed in the hope that it will be useful,
 * but WITHOUT ANY WARRANTY; without even the implied warranty of
 * MERCHANTABILITY or FITNESS FOR A PARTICULAR PURPOSE.  See the
 * GNU General Public License for more details.
 *
 * You should have received a copy of the GNU General Public License
 * along with this program. If not, see <https://www.gnu.org/licenses/>.
 */

/**
 *		\file       htdocs/core/boxes/box_shipments.php
 *		\ingroup    shipment
 *		\brief      Module for generating the display of the shipment box
 */

include_once DOL_DOCUMENT_ROOT.'/core/boxes/modules_boxes.php';


/**
 * Class to manage the box to show last shipments
 */
class box_shipments extends ModeleBoxes
{
	public $boxcode = "lastcustomershipments";
	public $boximg = "sending";
	public $boxlabel = "BoxLastCustomerShipments";
	public $depends = array("expedition");

	/**
<<<<<<< HEAD
	 * @var DoliDB Database handler.
	 */
	public $db;

	public $param;

	public $info_box_head = array();
	public $info_box_contents = array();


	/**
	 *  Constructor
	 *
	 *  @param  DoliDB  $db         Database handler
	 *  @param  string  $param      More parameters
	 */
	public function __construct($db, $param)
	{
		global $user;

		$this->db = $db;

		$this->hidden = !($user->rights->expedition->lire);
	}

	/**
	 *  Load data for box to show them later
	 *
	 *  @param	int		$max        Maximum number of records to load
	 *  @return	void
	 */
	public function loadBox($max = 5)
	{
		global $user, $langs, $conf;
		$langs->loadLangs(array('orders', 'sendings'));

		$this->max = $max;

		include_once DOL_DOCUMENT_ROOT.'/expedition/class/expedition.class.php';
		include_once DOL_DOCUMENT_ROOT.'/commande/class/commande.class.php';
		include_once DOL_DOCUMENT_ROOT.'/societe/class/societe.class.php';

		$shipmentstatic = new Expedition($this->db);
		$orderstatic = new Commande($this->db);
		$societestatic = new Societe($this->db);

		$this->info_box_head = array('text' => $langs->trans("BoxTitleLastCustomerShipments", $max));

		if ($user->rights->expedition->lire)
		{
			$sql = "SELECT s.rowid as socid, s.nom as name, s.name_alias";
			$sql .= ", s.code_client, s.code_compta, s.client";
			$sql .= ", s.logo, s.email, s.entity";
			$sql .= ", e.ref, e.tms";
			$sql .= ", e.rowid";
			$sql .= ", e.ref_customer";
			$sql .= ", e.fk_statut";
			$sql .= ", e.fk_user_valid";
			$sql .= ", c.ref as commande_ref";
			$sql .= ", c.rowid as commande_id";
			$sql .= " FROM ".MAIN_DB_PREFIX."expedition as e";
			$sql .= " LEFT JOIN ".MAIN_DB_PREFIX."element_element as el ON e.rowid = el.fk_target AND el.targettype = 'shipping' AND el.sourcetype IN ('commande')";
			$sql .= " LEFT JOIN ".MAIN_DB_PREFIX."commande as c ON el.fk_source = c.rowid AND el.sourcetype IN ('commande') AND el.targettype = 'shipping'";
			$sql .= " LEFT JOIN ".MAIN_DB_PREFIX."societe as s ON s.rowid = e.fk_soc";
			if (!$user->rights->societe->client->voir && !$user->socid) $sql .= " LEFT JOIN ".MAIN_DB_PREFIX."societe_commerciaux as sc ON e.fk_soc = sc.fk_soc";
			$sql .= " WHERE e.entity IN (".getEntity('expedition').")";
			if (!empty($conf->global->ORDER_BOX_LAST_SHIPMENTS_VALIDATED_ONLY)) $sql .= " AND e.fk_statut = 1";
			if (!$user->rights->societe->client->voir && !$user->socid) $sql .= " AND sc.fk_user = ".$user->id;
			else $sql .= " ORDER BY e.date_delivery, e.ref DESC ";
			$sql .= $this->db->plimit($max, 0);

			$result = $this->db->query($sql);
			if ($result) {
				$num = $this->db->num_rows($result);

				$line = 0;

				while ($line < $num) {
					$objp = $this->db->fetch_object($result);

					$shipmentstatic->id = $objp->rowid;
					$shipmentstatic->ref = $objp->ref;
					$shipmentstatic->ref_customer = $objp->ref_customer;

					$orderstatic->id = $objp->commande_id;
					$orderstatic->ref = $objp->commande_ref;

					$societestatic->id = $objp->socid;
					$societestatic->name = $objp->name;
					//$societestatic->name_alias = $objp->name_alias;
					$societestatic->code_client = $objp->code_client;
					$societestatic->code_compta = $objp->code_compta;
					$societestatic->client = $objp->client;
					$societestatic->logo = $objp->logo;
					$societestatic->email = $objp->email;
					$societestatic->entity = $objp->entity;

					$this->info_box_contents[$line][] = array(
						'td' => 'class="nowraponall"',
						'text' => $shipmentstatic->getNomUrl(1),
						'asis' => 1,
					);

					$this->info_box_contents[$line][] = array(
						'td' => 'class="tdoverflowmax150 maxwidth150onsmartphone"',
						'text' => $societestatic->getNomUrl(1),
						'asis' => 1,
					);

					$this->info_box_contents[$line][] = array(
						'td' => 'class="nowraponall"',
						'text' => $orderstatic->getNomUrl(1),
						'asis' => 1,
					);

					$this->info_box_contents[$line][] = array(
						'td' => 'class="right" width="18"',
						'text' => $shipmentstatic->LibStatut($objp->fk_statut, 3),
					);

					$line++;
				}

				if ($num == 0) $this->info_box_contents[$line][0] = array(
					'td' => 'class="center opacitymedium"',
					'text'=>$langs->trans("NoRecordedShipments")
				);

				$this->db->free($result);
			} else {
				$this->info_box_contents[0][0] = array(
					'td' => '',
					'maxlength'=>500,
					'text' => ($this->db->error().' sql='.$sql),
				);
			}
		} else {
			$this->info_box_contents[0][0] = array(
				'td' => 'class="nohover opacitymedium left"',
				'text' => $langs->trans("ReadPermissionNotAllowed")
			);
		}
	}
=======
     * @var DoliDB Database handler.
     */
    public $db;

    public $param;

    public $info_box_head = array();
    public $info_box_contents = array();


    /**
     *  Constructor
     *
     *  @param  DoliDB  $db         Database handler
     *  @param  string  $param      More parameters
     */
    public function __construct($db, $param)
    {
        global $user;

        $this->db = $db;

        $this->hidden = !($user->rights->expedition->lire);
    }

    /**
     *  Load data for box to show them later
     *
     *  @param	int		$max        Maximum number of records to load
     *  @return	void
     */
    public function loadBox($max = 5)
    {
        global $user, $langs, $conf;
        $langs->loadLangs(array('orders', 'sendings'));

        $this->max = $max;

        include_once DOL_DOCUMENT_ROOT.'/expedition/class/expedition.class.php';
        include_once DOL_DOCUMENT_ROOT.'/commande/class/commande.class.php';
        include_once DOL_DOCUMENT_ROOT.'/societe/class/societe.class.php';

        $shipmentstatic = new Expedition($this->db);
        $orderstatic = new Commande($this->db);
        $societestatic = new Societe($this->db);

        $this->info_box_head = array('text' => $langs->trans("BoxTitleLastCustomerShipments", $max));

        if ($user->rights->expedition->lire)
        {
            $sql = "SELECT s.nom as name";
            $sql .= ", s.rowid as socid";
            $sql .= ", s.code_client";
            $sql .= ", s.logo, s.email";
            $sql .= ", e.ref, e.tms";
            $sql .= ", e.rowid";
            $sql .= ", e.ref_customer";
            $sql .= ", e.fk_statut";
            $sql .= ", e.fk_user_valid";
            $sql .= ", c.ref as commande_ref";
            $sql .= ", c.rowid as commande_id";
            $sql .= " FROM ".MAIN_DB_PREFIX."expedition as e";
            $sql .= " LEFT JOIN ".MAIN_DB_PREFIX."element_element as el ON e.rowid = el.fk_target AND el.targettype = 'shipping' AND el.sourcetype IN ('commande')";
            $sql .= " LEFT JOIN ".MAIN_DB_PREFIX."commande as c ON el.fk_source = c.rowid AND el.sourcetype IN ('commande') AND el.targettype = 'shipping'";
            $sql .= " LEFT JOIN ".MAIN_DB_PREFIX."societe as s ON s.rowid = e.fk_soc";
            if (!$user->rights->societe->client->voir && !$user->socid) $sql .= " LEFT JOIN ".MAIN_DB_PREFIX."societe_commerciaux as sc ON e.fk_soc = sc.fk_soc";
            $sql .= " WHERE e.entity IN (".getEntity('expedition').")";
            if (!empty($conf->global->ORDER_BOX_LAST_SHIPMENTS_VALIDATED_ONLY)) $sql .= " AND e.fk_statut = 1";
			if ($user->socid > 0)	$sql.= " AND s.rowid = ".$user->socid;
            if (!$user->rights->societe->client->voir && !$user->socid) $sql .= " AND sc.fk_user = ".$user->id;
            else $sql .= " ORDER BY e.date_delivery, e.ref DESC ";
            $sql .= $this->db->plimit($max, 0);

            $result = $this->db->query($sql);
            if ($result) {
                $num = $this->db->num_rows($result);

                $line = 0;

                while ($line < $num) {
                    $objp = $this->db->fetch_object($result);

                    $shipmentstatic->id = $objp->rowid;
                    $shipmentstatic->ref = $objp->ref;
                    $shipmentstatic->ref_customer = $objp->ref_customer;

                    $orderstatic->id = $objp->commande_id;
                    $orderstatic->ref = $objp->commande_ref;

                    $societestatic->id = $objp->socid;
                    $societestatic->name = $objp->name;
                    $societestatic->email = $objp->email;
                    $societestatic->code_client = $objp->code_client;
                    $societestatic->logo = $objp->logo;

                    $this->info_box_contents[$line][] = array(
                        'td' => 'class="nowraponall"',
                        'text' => $shipmentstatic->getNomUrl(1),
                        'asis' => 1,
                    );

                    $this->info_box_contents[$line][] = array(
                        'td' => 'class="tdoverflowmax150 maxwidth150onsmartphone"',
                        'text' => $societestatic->getNomUrl(1),
                        'asis' => 1,
                    );

                    $this->info_box_contents[$line][] = array(
                        'td' => 'class="nowraponall"',
                        'text' => $orderstatic->getNomUrl(1),
                        'asis' => 1,
                    );

                    $this->info_box_contents[$line][] = array(
                        'td' => 'class="right" width="18"',
                        'text' => $shipmentstatic->LibStatut($objp->fk_statut, 3),
                    );

                    $line++;
                }

                if ($num == 0) $this->info_box_contents[$line][0] = array(
                	'td' => 'class="center opacitymedium"',
                	'text'=>$langs->trans("NoRecordedShipments")
                );

                $this->db->free($result);
            } else {
                $this->info_box_contents[0][0] = array(
                    'td' => '',
                    'maxlength'=>500,
                    'text' => ($this->db->error().' sql='.$sql),
                );
            }
        } else {
            $this->info_box_contents[0][0] = array(
                'td' => 'class="nohover opacitymedium left"',
                'text' => $langs->trans("ReadPermissionNotAllowed")
            );
        }
    }
>>>>>>> 7f213325

	/**
	 *	Method to show box
	 *
	 *	@param	array	$head       Array with properties of box title
	 *	@param  array	$contents   Array with properties of box lines
	 *  @param	int		$nooutput	No print, only return string
	 *	@return	string
	 */
	public function showBox($head = null, $contents = null, $nooutput = 0)
	{
		return parent::showBox($this->info_box_head, $this->info_box_contents, $nooutput);
	}
}<|MERGE_RESOLUTION|>--- conflicted
+++ resolved
@@ -38,7 +38,6 @@
 	public $depends = array("expedition");
 
 	/**
-<<<<<<< HEAD
 	 * @var DoliDB Database handler.
 	 */
 	public $db;
@@ -106,6 +105,7 @@
 			if (!$user->rights->societe->client->voir && !$user->socid) $sql .= " LEFT JOIN ".MAIN_DB_PREFIX."societe_commerciaux as sc ON e.fk_soc = sc.fk_soc";
 			$sql .= " WHERE e.entity IN (".getEntity('expedition').")";
 			if (!empty($conf->global->ORDER_BOX_LAST_SHIPMENTS_VALIDATED_ONLY)) $sql .= " AND e.fk_statut = 1";
+			if ($user->socid > 0) $sql.= " AND s.rowid = ".$user->socid;
 			if (!$user->rights->societe->client->voir && !$user->socid) $sql .= " AND sc.fk_user = ".$user->id;
 			else $sql .= " ORDER BY e.date_delivery, e.ref DESC ";
 			$sql .= $this->db->plimit($max, 0);
@@ -182,149 +182,6 @@
 			);
 		}
 	}
-=======
-     * @var DoliDB Database handler.
-     */
-    public $db;
-
-    public $param;
-
-    public $info_box_head = array();
-    public $info_box_contents = array();
-
-
-    /**
-     *  Constructor
-     *
-     *  @param  DoliDB  $db         Database handler
-     *  @param  string  $param      More parameters
-     */
-    public function __construct($db, $param)
-    {
-        global $user;
-
-        $this->db = $db;
-
-        $this->hidden = !($user->rights->expedition->lire);
-    }
-
-    /**
-     *  Load data for box to show them later
-     *
-     *  @param	int		$max        Maximum number of records to load
-     *  @return	void
-     */
-    public function loadBox($max = 5)
-    {
-        global $user, $langs, $conf;
-        $langs->loadLangs(array('orders', 'sendings'));
-
-        $this->max = $max;
-
-        include_once DOL_DOCUMENT_ROOT.'/expedition/class/expedition.class.php';
-        include_once DOL_DOCUMENT_ROOT.'/commande/class/commande.class.php';
-        include_once DOL_DOCUMENT_ROOT.'/societe/class/societe.class.php';
-
-        $shipmentstatic = new Expedition($this->db);
-        $orderstatic = new Commande($this->db);
-        $societestatic = new Societe($this->db);
-
-        $this->info_box_head = array('text' => $langs->trans("BoxTitleLastCustomerShipments", $max));
-
-        if ($user->rights->expedition->lire)
-        {
-            $sql = "SELECT s.nom as name";
-            $sql .= ", s.rowid as socid";
-            $sql .= ", s.code_client";
-            $sql .= ", s.logo, s.email";
-            $sql .= ", e.ref, e.tms";
-            $sql .= ", e.rowid";
-            $sql .= ", e.ref_customer";
-            $sql .= ", e.fk_statut";
-            $sql .= ", e.fk_user_valid";
-            $sql .= ", c.ref as commande_ref";
-            $sql .= ", c.rowid as commande_id";
-            $sql .= " FROM ".MAIN_DB_PREFIX."expedition as e";
-            $sql .= " LEFT JOIN ".MAIN_DB_PREFIX."element_element as el ON e.rowid = el.fk_target AND el.targettype = 'shipping' AND el.sourcetype IN ('commande')";
-            $sql .= " LEFT JOIN ".MAIN_DB_PREFIX."commande as c ON el.fk_source = c.rowid AND el.sourcetype IN ('commande') AND el.targettype = 'shipping'";
-            $sql .= " LEFT JOIN ".MAIN_DB_PREFIX."societe as s ON s.rowid = e.fk_soc";
-            if (!$user->rights->societe->client->voir && !$user->socid) $sql .= " LEFT JOIN ".MAIN_DB_PREFIX."societe_commerciaux as sc ON e.fk_soc = sc.fk_soc";
-            $sql .= " WHERE e.entity IN (".getEntity('expedition').")";
-            if (!empty($conf->global->ORDER_BOX_LAST_SHIPMENTS_VALIDATED_ONLY)) $sql .= " AND e.fk_statut = 1";
-			if ($user->socid > 0)	$sql.= " AND s.rowid = ".$user->socid;
-            if (!$user->rights->societe->client->voir && !$user->socid) $sql .= " AND sc.fk_user = ".$user->id;
-            else $sql .= " ORDER BY e.date_delivery, e.ref DESC ";
-            $sql .= $this->db->plimit($max, 0);
-
-            $result = $this->db->query($sql);
-            if ($result) {
-                $num = $this->db->num_rows($result);
-
-                $line = 0;
-
-                while ($line < $num) {
-                    $objp = $this->db->fetch_object($result);
-
-                    $shipmentstatic->id = $objp->rowid;
-                    $shipmentstatic->ref = $objp->ref;
-                    $shipmentstatic->ref_customer = $objp->ref_customer;
-
-                    $orderstatic->id = $objp->commande_id;
-                    $orderstatic->ref = $objp->commande_ref;
-
-                    $societestatic->id = $objp->socid;
-                    $societestatic->name = $objp->name;
-                    $societestatic->email = $objp->email;
-                    $societestatic->code_client = $objp->code_client;
-                    $societestatic->logo = $objp->logo;
-
-                    $this->info_box_contents[$line][] = array(
-                        'td' => 'class="nowraponall"',
-                        'text' => $shipmentstatic->getNomUrl(1),
-                        'asis' => 1,
-                    );
-
-                    $this->info_box_contents[$line][] = array(
-                        'td' => 'class="tdoverflowmax150 maxwidth150onsmartphone"',
-                        'text' => $societestatic->getNomUrl(1),
-                        'asis' => 1,
-                    );
-
-                    $this->info_box_contents[$line][] = array(
-                        'td' => 'class="nowraponall"',
-                        'text' => $orderstatic->getNomUrl(1),
-                        'asis' => 1,
-                    );
-
-                    $this->info_box_contents[$line][] = array(
-                        'td' => 'class="right" width="18"',
-                        'text' => $shipmentstatic->LibStatut($objp->fk_statut, 3),
-                    );
-
-                    $line++;
-                }
-
-                if ($num == 0) $this->info_box_contents[$line][0] = array(
-                	'td' => 'class="center opacitymedium"',
-                	'text'=>$langs->trans("NoRecordedShipments")
-                );
-
-                $this->db->free($result);
-            } else {
-                $this->info_box_contents[0][0] = array(
-                    'td' => '',
-                    'maxlength'=>500,
-                    'text' => ($this->db->error().' sql='.$sql),
-                );
-            }
-        } else {
-            $this->info_box_contents[0][0] = array(
-                'td' => 'class="nohover opacitymedium left"',
-                'text' => $langs->trans("ReadPermissionNotAllowed")
-            );
-        }
-    }
->>>>>>> 7f213325
 
 	/**
 	 *	Method to show box
