<?php
/* Copyright (C) 2004-2006 Destailleur Laurent  <eldy@users.sourceforge.net>
 * Copyright (C) 2005-2009 Regis Houssin        <regis.houssin@inodbox.com>
 * Copyright (C) 2012      Raphaël Doursenaud   <rdoursenaud@gpcsolutions.fr>
 * Copyright (C) 2015-2019 Frederic France      <frederic.france@netlogic.fr>
 *
 * This program is free software; you can redistribute it and/or modify
 * it under the terms of the GNU General Public License as published by
 * the Free Software Foundation; either version 3 of the License, or
 * (at your option) any later version.
 *
 * This program is distributed in the hope that it will be useful,
 * but WITHOUT ANY WARRANTY; without even the implied warranty of
 * MERCHANTABILITY or FITNESS FOR A PARTICULAR PURPOSE.  See the
 * GNU General Public License for more details.
 *
 * You should have received a copy of the GNU General Public License
 * along with this program. If not, see <https://www.gnu.org/licenses/>.
 */

/**
 * \file       htdocs/core/boxes/box_supplier_orders.php
 * \ingroup    fournisseurs
 * \brief      Module that generates the latest supplier orders box
 */
include_once DOL_DOCUMENT_ROOT.'/core/boxes/modules_boxes.php';

/**
 * Class that manages the box showing latest supplier orders
 */
class box_supplier_orders extends ModeleBoxes
{

    public $boxcode = "latestsupplierorders";
    public $boximg = "object_order";
    public $boxlabel = "BoxLatestSupplierOrders";
    public $depends = array("fournisseur");

    /**
     * @var DoliDB Database handler.
     */
    public $db;

    public $param;
    public $info_box_head = array();
    public $info_box_contents = array();


    /**
     *  Constructor
     *
     *  @param  DoliDB  $db         Database handler
     *  @param  string  $param      More parameters
     */
    public function __construct($db, $param)
    {
        global $user;

        $this->db = $db;

        $this->hidden = !($user->rights->fournisseur->commande->lire);
    }

    /**
     *  Load data into info_box_contents array to show array later.
     *
     *  @param	int		$max        Maximum number of records to load
     *  @return	void
     */
    public function loadBox($max = 5)
    {
        global $conf, $user, $langs;
        $langs->load("boxes");

        $this->max = $max;

        include_once DOL_DOCUMENT_ROOT.'/fourn/class/fournisseur.commande.class.php';
        $supplierorderstatic = new CommandeFournisseur($this->db);
        include_once DOL_DOCUMENT_ROOT.'/fourn/class/fournisseur.class.php';
        $thirdpartytmp = new Fournisseur($this->db);

        $this->info_box_head = array('text' => $langs->trans("BoxTitleLatest".($conf->global->MAIN_LASTBOX_ON_OBJECT_DATE ? "" : "Modified")."SupplierOrders", $max));

        if ($user->rights->fournisseur->commande->lire)
        {
            $sql = "SELECT s.nom as name, s.rowid as socid,";
<<<<<<< HEAD
            $sql .= " s.code_client, s.code_fournisseur,";
            $sql .= " s.logo, s.email,";
            $sql .= " c.rowid, c.ref, c.tms, c.date_commande,";
            $sql .= " c.total_ht,";
            $sql .= " c.tva as total_tva,";
            $sql .= " c.total_ttc,";
            $sql .= " c.fk_statut";
            $sql .= " FROM ".MAIN_DB_PREFIX."societe as s";
            $sql .= ", ".MAIN_DB_PREFIX."commande_fournisseur as c";
            if (!$user->rights->societe->client->voir && !$user->socid) $sql .= ", ".MAIN_DB_PREFIX."societe_commerciaux as sc";
            $sql .= " WHERE c.fk_soc = s.rowid";
            $sql .= " AND c.entity = ".$conf->entity;
            if (!$user->rights->societe->client->voir && !$user->socid) $sql .= " AND s.rowid = sc.fk_soc AND sc.fk_user = ".$user->id;
            if ($user->socid) $sql .= " AND s.rowid = ".$user->socid;
            if ($conf->global->MAIN_LASTBOX_ON_OBJECT_DATE) $sql .= " ORDER BY c.date_commande DESC, c.ref DESC ";
            else $sql .= " ORDER BY c.tms DESC, c.ref DESC ";
            $sql .= $this->db->plimit($max, 0);

            $result = $this->db->query($sql);
=======
            $sql.= " s.code_client, s.code_fournisseur,";
            $sql.= " s.logo, s.email,";
            $sql.= " c.rowid, c.ref, c.tms, c.date_commande,";
            $sql.= " c.total_ht,";
            $sql.= " c.tva as total_tva,";
            $sql.= " c.total_ttc,";
            $sql.= " c.fk_statut";
            $sql.= " FROM ".MAIN_DB_PREFIX."societe as s";
            $sql.= ", ".MAIN_DB_PREFIX."commande_fournisseur as c";
            if (!$user->rights->societe->client->voir && !$user->societe_id) $sql.= ", ".MAIN_DB_PREFIX."societe_commerciaux as sc";
            $sql.= " WHERE c.fk_soc = s.rowid";
            $sql.= " AND c.entity IN (".getEntity('supplier_order').")";
            if (!$user->rights->societe->client->voir && !$user->societe_id) $sql.= " AND s.rowid = sc.fk_soc AND sc.fk_user = " .$user->id;
            if ($user->societe_id) $sql.= " AND s.rowid = ".$user->societe_id;
            if ($conf->global->MAIN_LASTBOX_ON_OBJECT_DATE) $sql.= " ORDER BY c.date_commande DESC, c.ref DESC ";
            else $sql.= " ORDER BY c.tms DESC, c.ref DESC ";
            $sql.= $db->plimit($max, 0);

            $result = $db->query($sql);
>>>>>>> 6bbc25e8
            if ($result)
            {
                $num = $this->db->num_rows($result);

                $line = 0;
                while ($line < $num) {
                    $objp = $this->db->fetch_object($result);
                    $date = $this->db->jdate($objp->date_commande);
					$datem = $this->db->jdate($objp->tms);

					$supplierorderstatic->id = $objp->rowid;
					$supplierorderstatic->ref = $objp->ref;

					$thirdpartytmp->id = $objp->socid;
                    $thirdpartytmp->name = $objp->name;
                    $thirdpartytmp->email = $objp->email;
                    $thirdpartytmp->fournisseur = 1;
                    $thirdpartytmp->code_fournisseur = $objp->code_fournisseur;
                    $thirdpartytmp->logo = $objp->logo;

                    $this->info_box_contents[$line][] = array(
                        'td' => 'class="nowraponall"',
                        'text' => $supplierorderstatic->getNomUrl(1),
                    	'asis' => 1
                    );

                    $this->info_box_contents[$line][] = array(
                        'td' => 'class="tdoverflowmax150 maxwidth150onsmartphone"',
                        'text' => $thirdpartytmp->getNomUrl(1, 'supplier'),
                        'asis' => 1,
                    );

                    $this->info_box_contents[$line][] = array(
                        'td' => 'class="right nowraponall"',
                        'text' => price($objp->total_ht, 0, $langs, 0, -1, -1, $conf->currency),
                    );

					$this->info_box_contents[$line][] = array(
                        'td' => 'class="right"',
                        'text' => dol_print_date($date, 'day'),
                    );

                    $this->info_box_contents[$line][] = array(
                        'td' => 'class="right" width="18"',
                        'text' => $supplierorderstatic->LibStatut($objp->fk_statut, 3),
                    );

                    $line++;
                }

                if ($num == 0)
                    $this->info_box_contents[$line][] = array(
                        'td' => 'class="center"',
                        'text' => $langs->trans("NoSupplierOrder"),
                    );

                $this->db->free($result);
            } else {
                $this->info_box_contents[0][] = array(
                    'td' => '',
                    'maxlength'=>500,
                    'text' => ($this->db->error().' sql='.$sql),
                );
            }
        }
        else
        {
            $this->info_box_contents[0][] = array(
                'td' => 'class="nohover opacitymedium left"',
                'text' => $langs->trans("ReadPermissionNotAllowed")
            );
        }
    }

    /**
     *  Method to show box
     *
     *  @param  array   $head       Array with properties of box title
     *  @param  array   $contents   Array with properties of box lines
     *  @param  int     $nooutput   No print, only return string
     *  @return string
     */
    public function showBox($head = null, $contents = null, $nooutput = 0)
    {
        return parent::showBox($this->info_box_head, $this->info_box_contents, $nooutput);
    }
}<|MERGE_RESOLUTION|>--- conflicted
+++ resolved
@@ -15,7 +15,7 @@
  * GNU General Public License for more details.
  *
  * You should have received a copy of the GNU General Public License
- * along with this program. If not, see <https://www.gnu.org/licenses/>.
+ * along with this program. If not, see <http://www.gnu.org/licenses/>.
  */
 
 /**
@@ -33,7 +33,7 @@
 
     public $boxcode = "latestsupplierorders";
     public $boximg = "object_order";
-    public $boxlabel = "BoxLatestSupplierOrders";
+    public $boxlabel="BoxLatestSupplierOrders";
     public $depends = array("fournisseur");
 
     /**
@@ -56,9 +56,9 @@
     {
         global $user;
 
-        $this->db = $db;
+        $this->db=$db;
 
-        $this->hidden = !($user->rights->fournisseur->commande->lire);
+        $this->hidden=! ($user->rights->fournisseur->commande->lire);
     }
 
     /**
@@ -69,42 +69,21 @@
      */
     public function loadBox($max = 5)
     {
-        global $conf, $user, $langs;
+        global $conf, $user, $langs, $db;
         $langs->load("boxes");
 
         $this->max = $max;
 
         include_once DOL_DOCUMENT_ROOT.'/fourn/class/fournisseur.commande.class.php';
-        $supplierorderstatic = new CommandeFournisseur($this->db);
+        $supplierorderstatic=new CommandeFournisseur($db);
         include_once DOL_DOCUMENT_ROOT.'/fourn/class/fournisseur.class.php';
-        $thirdpartytmp = new Fournisseur($this->db);
+        $thirdpartytmp = new Fournisseur($db);
 
-        $this->info_box_head = array('text' => $langs->trans("BoxTitleLatest".($conf->global->MAIN_LASTBOX_ON_OBJECT_DATE ? "" : "Modified")."SupplierOrders", $max));
+        $this->info_box_head = array('text' => $langs->trans("BoxTitleLatest".($conf->global->MAIN_LASTBOX_ON_OBJECT_DATE?"":"Modified")."SupplierOrders", $max));
 
         if ($user->rights->fournisseur->commande->lire)
         {
             $sql = "SELECT s.nom as name, s.rowid as socid,";
-<<<<<<< HEAD
-            $sql .= " s.code_client, s.code_fournisseur,";
-            $sql .= " s.logo, s.email,";
-            $sql .= " c.rowid, c.ref, c.tms, c.date_commande,";
-            $sql .= " c.total_ht,";
-            $sql .= " c.tva as total_tva,";
-            $sql .= " c.total_ttc,";
-            $sql .= " c.fk_statut";
-            $sql .= " FROM ".MAIN_DB_PREFIX."societe as s";
-            $sql .= ", ".MAIN_DB_PREFIX."commande_fournisseur as c";
-            if (!$user->rights->societe->client->voir && !$user->socid) $sql .= ", ".MAIN_DB_PREFIX."societe_commerciaux as sc";
-            $sql .= " WHERE c.fk_soc = s.rowid";
-            $sql .= " AND c.entity = ".$conf->entity;
-            if (!$user->rights->societe->client->voir && !$user->socid) $sql .= " AND s.rowid = sc.fk_soc AND sc.fk_user = ".$user->id;
-            if ($user->socid) $sql .= " AND s.rowid = ".$user->socid;
-            if ($conf->global->MAIN_LASTBOX_ON_OBJECT_DATE) $sql .= " ORDER BY c.date_commande DESC, c.ref DESC ";
-            else $sql .= " ORDER BY c.tms DESC, c.ref DESC ";
-            $sql .= $this->db->plimit($max, 0);
-
-            $result = $this->db->query($sql);
-=======
             $sql.= " s.code_client, s.code_fournisseur,";
             $sql.= " s.logo, s.email,";
             $sql.= " c.rowid, c.ref, c.tms, c.date_commande,";
@@ -124,16 +103,15 @@
             $sql.= $db->plimit($max, 0);
 
             $result = $db->query($sql);
->>>>>>> 6bbc25e8
             if ($result)
             {
-                $num = $this->db->num_rows($result);
+                $num = $db->num_rows($result);
 
                 $line = 0;
                 while ($line < $num) {
-                    $objp = $this->db->fetch_object($result);
-                    $date = $this->db->jdate($objp->date_commande);
-					$datem = $this->db->jdate($objp->tms);
+                    $objp = $db->fetch_object($result);
+                    $date=$db->jdate($objp->date_commande);
+					$datem=$db->jdate($objp->tms);
 
 					$supplierorderstatic->id = $objp->rowid;
 					$supplierorderstatic->ref = $objp->ref;
@@ -146,19 +124,19 @@
                     $thirdpartytmp->logo = $objp->logo;
 
                     $this->info_box_contents[$line][] = array(
-                        'td' => 'class="nowraponall"',
+                        'td' => '',
                         'text' => $supplierorderstatic->getNomUrl(1),
                     	'asis' => 1
                     );
 
                     $this->info_box_contents[$line][] = array(
-                        'td' => 'class="tdoverflowmax150 maxwidth150onsmartphone"',
+                        'td' => '',
                         'text' => $thirdpartytmp->getNomUrl(1, 'supplier'),
                         'asis' => 1,
                     );
 
                     $this->info_box_contents[$line][] = array(
-                        'td' => 'class="right nowraponall"',
+                        'td' => 'class="right nowrap"',
                         'text' => price($objp->total_ht, 0, $langs, 0, -1, -1, $conf->currency),
                     );
 
@@ -181,12 +159,12 @@
                         'text' => $langs->trans("NoSupplierOrder"),
                     );
 
-                $this->db->free($result);
+                $db->free($result);
             } else {
                 $this->info_box_contents[0][] = array(
                     'td' => '',
                     'maxlength'=>500,
-                    'text' => ($this->db->error().' sql='.$sql),
+                    'text' => ($db->error().' sql='.$sql),
                 );
             }
         }
