<?php
/* Copyright (C) 2012-2014 Charles-François BENKE <charles.fr@benke.fr>
 * Copyright (C) 2014      Marcos García          <marcosgdf@gmail.com>
 * Copyright (C) 2015      Frederic France        <frederic.france@free.fr>
 * Copyright (C) 2016      Juan José Menent       <jmenent@2byte.es>
 *
 * This program is free software; you can redistribute it and/or modify
 * it under the terms of the GNU General Public License as published by
 * the Free Software Foundation; either version 3 of the License, or
 * (at your option) any later version.
 *
 * This program is distributed in the hope that it will be useful,
 * but WITHOUT ANY WARRANTY; without even the implied warranty of
 * MERCHANTABILITY or FITNESS FOR A PARTICULAR PURPOSE.  See the
 * GNU General Public License for more details.
 *
 * You should have received a copy of the GNU General Public License
 * along with this program. If not, see <http://www.gnu.org/licenses/>.
 */

/**
 *  \file       htdocs/core/boxes/box_activite.php
 *  \ingroup    projet
 *  \brief      Module to show Projet activity of the current Year
 */
include_once DOL_DOCUMENT_ROOT."/core/boxes/modules_boxes.php";

/**
 * Class to manage the box to show last projet
 */
class box_project extends ModeleBoxes
{
	var $boxcode="project";
	var $boximg="object_projectpub";
	var $boxlabel;
	//var $depends = array("projet");

	/**
     * @var DoliDB Database handler.
     */
    public $db;

	var $param;

	var $info_box_head = array();
	var $info_box_contents = array();

    /**
     *  Constructor
     *
     *  @param  DoliDB  $db         Database handler
     *  @param  string  $param      More parameters
     */
    function __construct($db, $param = '')
    {
        global $user, $langs;

        // Load translation files required by the page
        $langs->loadLangs(array('boxes', 'projects'));

        $this->db = $db;
        $this->boxlabel="OpenedProjects";

        $this->hidden=! ($user->rights->projet->lire);
    }

	/**
	*  Load data for box to show them later
	*
	*  @param   int		$max        Maximum number of records to load
	*  @return  void
	*/
	function loadBox($max = 5)
	{
		global $conf, $user, $langs, $db;

		$this->max=$max;

		$totalMnt = 0;
		$totalnb = 0;
		$totalnbTask=0;

		$textHead = $langs->trans("OpenedProjects");
		$this->info_box_head = array('text' => $textHead, 'limit'=> dol_strlen($textHead));

		// list the summary of the orders
		if ($user->rights->projet->lire) {

		    include_once DOL_DOCUMENT_ROOT.'/projet/class/project.class.php';
		    $projectstatic = new Project($this->db);

<<<<<<< HEAD
            $socid=0;
            //if ($user->societe_id > 0) $socid = $user->societe_id;    // For external user, no check is done on company because readability is managed by public status of project and assignement.
            
=======
		    $socid=0;
		    //if ($user->societe_id > 0) $socid = $user->societe_id;    // For external user, no check is done on company because readability is managed by public status of project and assignement.

>>>>>>> cbaa57b1
            // Get list of project id allowed to user (in a string list separated by coma)
		    $projectsListId='';
    		if (! $user->rights->projet->all->lire) $projectsListId = $projectstatic->getProjectsAuthorizedForUser($user, 0, 1, $socid);

		    $sql = "SELECT p.rowid, p.ref, p.title, p.fk_statut, p.public";
			$sql.= " FROM ".MAIN_DB_PREFIX."projet as p";
            $sql.= " WHERE p.fk_statut = 1"; // Only open projects
            if (! $user->rights->projet->all->lire) $sql.= " AND p.rowid IN (".$projectsListId.")"; // public and assigned to, or restricted to company for external users

            $sql.= " ORDER BY p.datec DESC";
			//$sql.= $db->plimit($max, 0);

            $result = $db->query($sql);

            if ($result) {
                $num = $db->num_rows($result);
                $i = 0;
                while ($i < min($num, $max)) {
                    $objp = $db->fetch_object($result);

                    $projectstatic->id = $objp->rowid;
                    $projectstatic->ref = $objp->ref;
                    $projectstatic->title = $objp->title;
                    $projectstatic->public = $objp->public;

                    $this->info_box_contents[$i][] = array(
                        'td' => '',
                        'text' => $projectstatic->getNomUrl(1),
                    	'asis' => 1
                    );

                    $this->info_box_contents[$i][] = array(
                        'td' => '',
                        'text' => $objp->title,
                    );

					$sql ="SELECT count(*) as nb, sum(progress) as totprogress";
					$sql.=" FROM ".MAIN_DB_PREFIX."projet as p LEFT JOIN ".MAIN_DB_PREFIX."projet_task as pt on pt.fk_projet = p.rowid";
	           		$sql.= " WHERE p.entity IN (".getEntity('project').')';
    				$sql.=" AND p.rowid = ".$objp->rowid;
					$resultTask = $db->query($sql);
					if ($resultTask) {
						$objTask = $db->fetch_object($resultTask);
                        $this->info_box_contents[$i][] = array(
                            'td' => 'class="right"',
                            'text' => $objTask->nb."&nbsp;".$langs->trans("Tasks"),
                        );
						if ($objTask->nb  > 0)
                            $this->info_box_contents[$i][] = array(
                                'td' => 'class="right"',
                                'text' => round($objTask->totprogress/$objTask->nb, 0)."%",
                            );
						else
							$this->info_box_contents[$i][] = array('td' => 'class="right"', 'text' => "N/A&nbsp;");
						$totalnbTask += $objTask->nb;
					} else {
						$this->info_box_contents[$i][] = array('td' => 'class="right"', 'text' => round(0));
						$this->info_box_contents[$i][] = array('td' => 'class="right"', 'text' => "N/A&nbsp;");
					}

					$i++;
				}
				if ($max < $num)
				{
				    $this->info_box_contents[$i][] = array('td' => 'colspan="5"', 'text' => '...');
				    $i++;
				}
			}
		}


		// Add the sum à the bottom of the boxes
        $this->info_box_contents[$i][] = array(
            'td' => '',
            'text' => $langs->trans("Total")."&nbsp;".$textHead,
             'text' => "&nbsp;",
        );
        $this->info_box_contents[$i][] = array(
            'td' => 'class="right" ',
            'text' => round($num, 0)."&nbsp;".$langs->trans("Projects"),
        );
        $this->info_box_contents[$i][] = array(
            'td' => 'class="right" ',
            'text' => (($max < $num) ? '' : (round($totalnbTask, 0)."&nbsp;".$langs->trans("Tasks"))),
        );
        $this->info_box_contents[$i][] = array(
            'td' => '',
            'text' => "&nbsp;",
        );
	}

	/**
	 *	Method to show box
	 *
	 *	@param	array	$head       Array with properties of box title
	 *	@param  array	$contents   Array with properties of box lines
	 *  @param	int		$nooutput	No print, only return string
	 *	@return	string
	 */
    function showBox($head = null, $contents = null, $nooutput = 0)
    {
		return parent::showBox($this->info_box_head, $this->info_box_contents, $nooutput);
	}
}<|MERGE_RESOLUTION|>--- conflicted
+++ resolved
@@ -89,15 +89,9 @@
 		    include_once DOL_DOCUMENT_ROOT.'/projet/class/project.class.php';
 		    $projectstatic = new Project($this->db);
 
-<<<<<<< HEAD
             $socid=0;
             //if ($user->societe_id > 0) $socid = $user->societe_id;    // For external user, no check is done on company because readability is managed by public status of project and assignement.
-            
-=======
-		    $socid=0;
-		    //if ($user->societe_id > 0) $socid = $user->societe_id;    // For external user, no check is done on company because readability is managed by public status of project and assignement.
 
->>>>>>> cbaa57b1
             // Get list of project id allowed to user (in a string list separated by coma)
 		    $projectsListId='';
     		if (! $user->rights->projet->all->lire) $projectsListId = $projectstatic->getProjectsAuthorizedForUser($user, 0, 1, $socid);
