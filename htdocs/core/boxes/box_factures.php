--- conflicted
+++ resolved
@@ -187,12 +187,7 @@
 
 					$this->info_box_contents[$line][] = array(
 						'td' => 'class="right" width="18"',
-<<<<<<< HEAD
 						'text' => $facturestatic->LibStatut($objp->paye, $objp->status, 3, $objp->am),
-=======
-						'text' => $facturestatic->LibStatut($objp->paye, $objp->fk_statut, 3, $objp->am),
-
->>>>>>> 37aab8b3
 					);
 
 					$line++;
