<?php
/* Copyright (C) 2004-2009 Laurent Destailleur  <eldy@users.sourceforge.net>
 * Copyright (C) 2005-2009 Regis Houssin        <regis.houssin@inodbox.com>
 * Copyright (C) 2015      Frederic France      <frederic.france@free.fr>
 *
 * This program is free software; you can redistribute it and/or modify
 * it under the terms of the GNU General Public License as published by
 * the Free Software Foundation; either version 3 of the License, or
 * (at your option) any later version.
 *
 * This program is distributed in the hope that it will be useful,
 * but WITHOUT ANY WARRANTY; without even the implied warranty of
 * MERCHANTABILITY or FITNESS FOR A PARTICULAR PURPOSE.  See the
 * GNU General Public License for more details.
 *
 * You should have received a copy of the GNU General Public License
 * along with this program. If not, see <https://www.gnu.org/licenses/>.
 */

/**
 *      \file       htdocs/core/boxes/box_factures_fourn_imp.php
 *      \ingroup    fournisseur
 *      \brief      Fichier de gestion d'une box des factures fournisseurs impayees
 */
include_once DOL_DOCUMENT_ROOT.'/core/boxes/modules_boxes.php';


/**
 * Class to manage the box to show not paid suppliers invoices
 */
class box_factures_fourn_imp extends ModeleBoxes
{
	public $boxcode = "oldestunpaidsupplierbills";
	public $boximg = "object_bill";
	public $boxlabel = "BoxOldestUnpaidSupplierBills";
	public $depends = array("facture", "fournisseur");

	/**
	 * @var DoliDB Database handler.
	 */
	public $db;

	public $param;

	public $info_box_head = array();
	public $info_box_contents = array();


	/**
	 *  Constructor
	 *
	 *  @param  DoliDB  $db         Database handler
	 *  @param  string  $param      More parameters
	 */
	public function __construct($db, $param)
	{
		global $user;

		$this->db = $db;

		$this->hidden = !($user->rights->fournisseur->facture->lire);
	}

	/**
	 *  Load data into info_box_contents array to show array later.
	 *
	 *  @param	int		$max        Maximum number of records to load
	 *  @return	void
	 */
	public function loadBox($max = 5)
	{
		global $conf, $user, $langs;

		$this->max = $max;

		include_once DOL_DOCUMENT_ROOT.'/fourn/class/fournisseur.facture.class.php';
		$facturestatic = new FactureFournisseur($this->db);
		include_once DOL_DOCUMENT_ROOT.'/fourn/class/fournisseur.class.php';
		$thirdpartystatic = new Fournisseur($this->db);

		$this->info_box_head = array('text' => $langs->trans("BoxTitleOldestUnpaidSupplierBills", $max));

<<<<<<< HEAD
		if ($user->rights->fournisseur->facture->lire) {
=======
		if ($user->rights->fournisseur->facture->lire)
		{
			$langs->load("bills");

>>>>>>> 2a3b3753
			$sql = "SELECT s.rowid as socid, s.nom as name, s.name_alias";
			$sql .= ", s.code_fournisseur, s.code_compta_fournisseur, s.fournisseur";
			$sql .= ", s.logo, s.email, s.entity";
			$sql .= ", f.rowid as facid, f.ref, f.ref_supplier, f.date_lim_reglement as datelimite";
			$sql .= ", f.datef as df";
			$sql .= ", f.total_ht as total_ht";
			$sql .= ", f.tva as total_tva";
			$sql .= ", f.total_ttc";
			$sql .= ", f.paye, f.fk_statut as status, f.type";
			$sql .= " FROM ".MAIN_DB_PREFIX."societe as s";
			$sql .= ",".MAIN_DB_PREFIX."facture_fourn as f";
			if (!$user->rights->societe->client->voir && !$user->socid) {
				$sql .= ", ".MAIN_DB_PREFIX."societe_commerciaux as sc";
			}
			$sql .= " WHERE f.fk_soc = s.rowid";
			$sql .= " AND f.entity = ".$conf->entity;
			$sql .= " AND f.paye = 0";
			$sql .= " AND fk_statut = 1";
			if (!$user->rights->societe->client->voir && !$user->socid) {
				$sql .= " AND s.rowid = sc.fk_soc AND sc.fk_user = ".$user->id;
			}
			if ($user->socid) {
				$sql .= " AND s.rowid = ".$user->socid;
			}
			$sql .= " ORDER BY datelimite DESC, f.ref_supplier DESC ";
			$sql .= $this->db->plimit($max, 0);

			$result = $this->db->query($sql);
			if ($result) {
				$num = $this->db->num_rows($result);

				$line = 0;
				$l_due_date = $langs->trans('Late').' ('.$langs->trans('DateDue').': %s)';

				$facturestatic = new FactureFournisseur($this->db);

				while ($line < $num) {
					$objp = $this->db->fetch_object($result);
					$datelimite = $this->db->jdate($objp->datelimite);
					$date = $this->db->jdate($objp->df);
					$datem = $this->db->jdate($objp->tms);

					$facturestatic->id = $objp->facid;
					$facturestatic->ref = $objp->ref;
					$facturestatic->total_ht = $objp->total_ht;
					$facturestatic->total_tva = $objp->total_tva;
					$facturestatic->total_ttc = $objp->total_ttc;
					$facturestatic->date_echeance = $datelimite;
					$facturestatic->statut = $objp->status;
					$facturestatic->status = $objp->status;

					$thirdpartystatic->id = $objp->socid;
					$thirdpartystatic->name = $objp->name;
					$thirdpartystatic->name_alias = $objp->name_alias;
					$thirdpartystatic->code_fournisseur = $objp->code_fournisseur;
					$thirdpartystatic->code_compta_fournisseur = $objp->code_compta_fournisseur;
					$thirdpartystatic->fournisseur = $objp->fournisseur;
					$thirdpartystatic->logo = $objp->logo;
					$thirdpartystatic->email = $objp->email;
					$thirdpartystatic->entity = $objp->entity;

					$late = '';
					if ($facturestatic->hasDelay()) {
						$late = img_warning(sprintf($l_due_date, dol_print_date($datelimite, 'day')));
					}

					$tooltip = $langs->trans('SupplierInvoice').': '.($objp->ref ? $objp->ref : $objp->facid).'<br>'.$langs->trans('RefSupplier').': '.$objp->ref_supplier;

					$this->info_box_contents[$line][] = array(
						'td' => 'class="nowraponall"',
						'text' => $facturestatic->getNomUrl(1),
						'text2'=> $late,
						'asis' => 1
					);

					$this->info_box_contents[$line][] = array(
						'td' => 'class="tdoverflowmax150 maxwidth150onsmartphone"',
						'text' => $thirdpartystatic->getNomUrl(1, '', 40),
						'asis' => 1,
					);

					$this->info_box_contents[$line][] = array(
						'td' => 'class="nowraponall right"',
						'text' => price($objp->total_ht, 0, $langs, 0, -1, -1, $conf->currency),
					);

					$this->info_box_contents[$line][] = array(
						'td' => 'class="right"',
						'text' => dol_print_date($datelimite, 'day'),
					);

					$fac = new FactureFournisseur($this->db);
					$fac->fetch($objp->facid);
					$alreadypaid = $fac->getSommePaiement();
					$this->info_box_contents[$line][] = array(
						'td' => 'class="right" width="18"',
						'text' => $facturestatic->LibStatut($objp->paye, $objp->status, 3, $alreadypaid, $objp->type),
					);

					$line++;
				}

				if ($num == 0) {
					$this->info_box_contents[$line][0] = array(
						'td' => 'class="center"',
						'text'=>$langs->trans("NoUnpaidSupplierBills"),
					);
				}

				$this->db->free($result);
			} else {
				$this->info_box_contents[0][0] = array(
					'td' => '',
					'maxlength'=>500,
					'text' => ($this->db->error().' sql='.$sql),
				);
			}
		} else {
			$this->info_box_contents[0][0] = array(
				'td' => 'class="nohover opacitymedium left"',
				'text' => $langs->trans("ReadPermissionNotAllowed")
			);
		}
	}

	/**
	 *	Method to show box
	 *
	 *	@param  array	$head       Array with properties of box title
	 *	@param  array	$contents   Array with properties of box lines
	 *  @param	int		$nooutput	No print, only return string
	 *	@return	string
	 */
	public function showBox($head = null, $contents = null, $nooutput = 0)
	{
		return parent::showBox($this->info_box_head, $this->info_box_contents, $nooutput);
	}
}<|MERGE_RESOLUTION|>--- conflicted
+++ resolved
@@ -80,14 +80,9 @@
 
 		$this->info_box_head = array('text' => $langs->trans("BoxTitleOldestUnpaidSupplierBills", $max));
 
-<<<<<<< HEAD
 		if ($user->rights->fournisseur->facture->lire) {
-=======
-		if ($user->rights->fournisseur->facture->lire)
-		{
 			$langs->load("bills");
 
->>>>>>> 2a3b3753
 			$sql = "SELECT s.rowid as socid, s.nom as name, s.name_alias";
 			$sql .= ", s.code_fournisseur, s.code_compta_fournisseur, s.fournisseur";
 			$sql .= ", s.logo, s.email, s.entity";
