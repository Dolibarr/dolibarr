--- conflicted
+++ resolved
@@ -2,8 +2,8 @@
 /* Copyright (C) 2003-2007 Rodolphe Quiedeville <rodolphe@quiedeville.org>
  * Copyright (C) 2004-2007 Laurent Destailleur  <eldy@users.sourceforge.net>
  * Copyright (C) 2005-2009 Regis Houssin        <regis.houssin@inodbox.com>
- * Copyright (C) 2015-2019 Frederic France      <frederic.france@netlogic.fr>
- * Copyright (C) 2020      Pierre Ardoin        <mapiolca@me.com>
+ * Copyright (C) 2015      Frederic France      <frederic.france@free.fr>
+ * Copyright (C) 2020      Pierre Ardoin      <mapiolca@me.com>
  *
  * This program is free software; you can redistribute it and/or modify
  * it under the terms of the GNU General Public License as published by
@@ -16,7 +16,7 @@
  * GNU General Public License for more details.
  *
  * You should have received a copy of the GNU General Public License
- * along with this program. If not, see <https://www.gnu.org/licenses/>.
+ * along with this program. If not, see <http://www.gnu.org/licenses/>.
  */
 
 /**
@@ -33,10 +33,10 @@
  */
 class box_propales extends ModeleBoxes
 {
-    public $boxcode = "lastpropals";
-    public $boximg = "object_propal";
-    public $boxlabel = "BoxLastProposals";
-    public $depends = array("propal"); // conf->propal->enabled
+    public $boxcode="lastpropals";
+    public $boximg="object_propal";
+    public $boxlabel="BoxLastProposals";
+    public $depends = array("propal");	// conf->propal->enabled
 
     /**
      * @var DoliDB Database handler.
@@ -59,9 +59,9 @@
     {
         global $user;
 
-        $this->db = $db;
+        $this->db=$db;
 
-        $this->hidden = !($user->rights->propale->lire);
+        $this->hidden=! ($user->rights->propale->lire);
     }
 
     /**
@@ -72,35 +72,20 @@
      */
     public function loadBox($max = 5)
     {
-    	global $user, $langs, $conf;
+    	global $user, $langs, $db, $conf;
 
-    	$this->max = $max;
+    	$this->max=$max;
 
     	include_once DOL_DOCUMENT_ROOT.'/comm/propal/class/propal.class.php';
         include_once DOL_DOCUMENT_ROOT.'/societe/class/societe.class.php';
-    	$propalstatic = new Propal($this->db);
-        $societestatic = new Societe($this->db);
+    	$propalstatic=new Propal($db);
+        $societestatic = new Societe($db);
 
-        $this->info_box_head = array('text' => $langs->trans("BoxTitleLast".($conf->global->MAIN_LASTBOX_ON_OBJECT_DATE ? "" : "Modified")."Propals", $max));
+        $this->info_box_head = array('text' => $langs->trans("BoxTitleLast".($conf->global->MAIN_LASTBOX_ON_OBJECT_DATE?"":"Modified")."Propals", $max));
 
     	if ($user->rights->propale->lire)
     	{
     		$sql = "SELECT s.nom as name, s.rowid as socid, s.code_client, s.logo, s.entity, s.email,";
-<<<<<<< HEAD
-    		$sql .= " p.rowid, p.ref, p.fk_statut, p.datep as dp, p.datec, p.fin_validite, p.date_cloture, p.total_ht, p.tva as total_tva, p.total as total_ttc, p.tms";
-    		$sql .= " FROM ".MAIN_DB_PREFIX."societe as s";
-    		$sql .= ", ".MAIN_DB_PREFIX."propal as p";
-    		if (!$user->rights->societe->client->voir && !$user->socid) $sql .= ", ".MAIN_DB_PREFIX."societe_commerciaux as sc";
-    		$sql .= " WHERE p.fk_soc = s.rowid";
-    		$sql .= " AND p.entity = ".$conf->entity;
-    		if (!$user->rights->societe->client->voir && !$user->socid) $sql .= " AND s.rowid = sc.fk_soc AND sc.fk_user = ".$user->id;
-    		if ($user->socid) $sql .= " AND s.rowid = ".$user->socid;
-            if ($conf->global->MAIN_LASTBOX_ON_OBJECT_DATE) $sql .= " ORDER BY p.datep DESC, p.ref DESC ";
-            else $sql .= " ORDER BY p.tms DESC, p.ref DESC ";
-    		$sql .= $this->db->plimit($max, 0);
-
-    		$result = $this->db->query($sql);
-=======
     		$sql.= " p.rowid, p.ref, p.fk_statut, p.datep as dp, p.datec, p.fin_validite, p.date_cloture, p.total_ht, p.tva as total_tva, p.total as total_ttc, p.tms";
     		$sql.= " FROM ".MAIN_DB_PREFIX."societe as s";
     		$sql.= ", ".MAIN_DB_PREFIX."propal as p";
@@ -114,21 +99,20 @@
     		$sql.= $db->plimit($max, 0);
 
     		$result = $db->query($sql);
->>>>>>> 6bbc25e8
     		if ($result)
     		{
-    			$num = $this->db->num_rows($result);
-    			$now = dol_now();
+    			$num = $db->num_rows($result);
+    			$now=dol_now();
 
     			$line = 0;
 
                 while ($line < $num) {
-    				$objp = $this->db->fetch_object($result);
-    				$date = $this->db->jdate($objp->dp);
-    				$datec = $this->db->jdate($objp->datec);
-    				$datem = $this->db->jdate($objp->tms);
-    				$dateterm = $this->db->jdate($objp->fin_validite);
-    				$dateclose = $this->db->jdate($objp->date_cloture);
+    				$objp = $db->fetch_object($result);
+    				$date=$db->jdate($objp->dp);
+    				$datec=$db->jdate($objp->datec);
+    				$datem=$db->jdate($objp->tms);
+    				$dateterm=$db->jdate($objp->fin_validite);
+    				$dateclose=$db->jdate($objp->date_cloture);
                     $propalstatic->id = $objp->rowid;
                     $propalstatic->ref = $objp->ref;
                     $propalstatic->total_ht = $objp->total_ht;
@@ -138,8 +122,8 @@
                     $societestatic->name = $objp->name;
                     $societestatic->code_client = $objp->code_client;
                     $societestatic->logo = $objp->logo;
-                    $societestatic->email = $objp->email;
 					$societestatic->entity = $objp->entity;
+					$societestatic->email = $objp->email;
 
     				$late = '';
     				if ($objp->fk_statut == 1 && $dateterm < ($now - $conf->propal->cloture->warning_delay)) {
@@ -147,7 +131,7 @@
     				}
 
                     $this->info_box_contents[$line][] = array(
-                        'td' => 'class="nowraponall"',
+                        'td' => '',
                         'text' => $propalstatic->getNomUrl(1),
                         'text2'=> $late,
                         'asis' => 1,
@@ -177,18 +161,18 @@
                     $line++;
                 }
 
-                if ($num == 0)
+                if ($num==0)
                     $this->info_box_contents[$line][0] = array(
                         'td' => 'class="center"',
                         'text'=>$langs->trans("NoRecordedProposals"),
                     );
 
-                $this->db->free($result);
+                $db->free($result);
             } else {
                 $this->info_box_contents[0][0] = array(
                     'td' => '',
                     'maxlength'=>500,
-                    'text' => ($this->db->error().' sql='.$sql),
+                    'text' => ($db->error().' sql='.$sql),
                 );
             }
         } else {
