<?php
/* Copyright (C) 2003-2007 Rodolphe Quiedeville <rodolphe@quiedeville.org>
 * Copyright (C) 2004-2007 Laurent Destailleur  <eldy@users.sourceforge.net>
 * Copyright (C) 2005-2009 Regis Houssin        <regis.houssin@inodbox.com>
<<<<<<< HEAD
 * Copyright (C) 2015-2019 Frederic France      <frederic.france@netlogic.fr>
=======
 * Copyright (C) 2015      Frederic France      <frederic.france@free.fr>
 * Copyright (C) 2020      Pierre Ardoin      <mapiolca@me.com>
>>>>>>> 394c256c
 *
 * This program is free software; you can redistribute it and/or modify
 * it under the terms of the GNU General Public License as published by
 * the Free Software Foundation; either version 3 of the License, or
 * (at your option) any later version.
 *
 * This program is distributed in the hope that it will be useful,
 * but WITHOUT ANY WARRANTY; without even the implied warranty of
 * MERCHANTABILITY or FITNESS FOR A PARTICULAR PURPOSE.  See the
 * GNU General Public License for more details.
 *
 * You should have received a copy of the GNU General Public License
 * along with this program. If not, see <https://www.gnu.org/licenses/>.
 */

/**
 * \file       htdocs/core/boxes/box_propales.php
 * \ingroup    propales
 * \brief      Module de generation de l'affichage de la box propales
 */

include_once DOL_DOCUMENT_ROOT.'/core/boxes/modules_boxes.php';


/**
 * Class to manage the box to show last proposals
 */
class box_propales extends ModeleBoxes
{
    public $boxcode="lastpropals";
    public $boximg="object_propal";
    public $boxlabel="BoxLastProposals";
    public $depends = array("propal");	// conf->propal->enabled

    /**
     * @var DoliDB Database handler.
     */
    public $db;

    public $param;

    public $info_box_head = array();
    public $info_box_contents = array();


    /**
     *  Constructor
     *
     *  @param  DoliDB  $db         Database handler
     *  @param  string  $param      More parameters
     */
    public function __construct($db, $param)
    {
        global $user;

        $this->db = $db;

        $this->hidden = ! ($user->rights->propale->lire);
    }

    /**
	 *  Load data into info_box_contents array to show array later.
	 *
	 *  @param	int		$max        Maximum number of records to load
     *  @return	void
     */
    public function loadBox($max = 5)
    {
    	global $user, $langs, $conf;

    	$this->max=$max;

    	include_once DOL_DOCUMENT_ROOT.'/comm/propal/class/propal.class.php';
        include_once DOL_DOCUMENT_ROOT.'/societe/class/societe.class.php';
    	$propalstatic=new Propal($this->db);
        $societestatic = new Societe($this->db);

        $this->info_box_head = array('text' => $langs->trans("BoxTitleLast".($conf->global->MAIN_LASTBOX_ON_OBJECT_DATE?"":"Modified")."Propals", $max));

    	if ($user->rights->propale->lire)
    	{
<<<<<<< HEAD
    		$sql = "SELECT s.nom as name, s.rowid as socid, s.code_client, s.logo, s.email,";
=======
    		$sql = "SELECT s.nom as name, s.rowid as socid, s.code_client, s.logo, s.entity, s.email,";
>>>>>>> 394c256c
    		$sql.= " p.rowid, p.ref, p.fk_statut, p.datep as dp, p.datec, p.fin_validite, p.date_cloture, p.total_ht, p.tva as total_tva, p.total as total_ttc, p.tms";
    		$sql.= " FROM ".MAIN_DB_PREFIX."societe as s";
    		$sql.= ", ".MAIN_DB_PREFIX."propal as p";
    		if (!$user->rights->societe->client->voir && !$user->socid) $sql.= ", ".MAIN_DB_PREFIX."societe_commerciaux as sc";
    		$sql.= " WHERE p.fk_soc = s.rowid";
    		$sql.= " AND p.entity = ".$conf->entity;
    		if (!$user->rights->societe->client->voir && !$user->socid) $sql.= " AND s.rowid = sc.fk_soc AND sc.fk_user = " .$user->id;
    		if($user->socid) $sql.= " AND s.rowid = ".$user->socid;
            if ($conf->global->MAIN_LASTBOX_ON_OBJECT_DATE) $sql.= " ORDER BY p.datep DESC, p.ref DESC ";
            else $sql.= " ORDER BY p.tms DESC, p.ref DESC ";
    		$sql.= $this->db->plimit($max, 0);

    		$result = $this->db->query($sql);
    		if ($result)
    		{
    			$num = $this->db->num_rows($result);
    			$now=dol_now();

    			$line = 0;

                while ($line < $num) {
    				$objp = $this->db->fetch_object($result);
    				$date=$this->db->jdate($objp->dp);
    				$datec=$this->db->jdate($objp->datec);
    				$datem=$this->db->jdate($objp->tms);
    				$dateterm=$this->db->jdate($objp->fin_validite);
    				$dateclose=$this->db->jdate($objp->date_cloture);
                    $propalstatic->id = $objp->rowid;
                    $propalstatic->ref = $objp->ref;
                    $propalstatic->total_ht = $objp->total_ht;
                    $propalstatic->total_tva = $objp->total_tva;
                    $propalstatic->total_ttc = $objp->total_ttc;
                    $societestatic->id = $objp->socid;
                    $societestatic->name = $objp->name;
                    $societestatic->code_client = $objp->code_client;
                    $societestatic->logo = $objp->logo;
<<<<<<< HEAD
                    $societestatic->email = $objp->email;
=======
					$societestatic->entity = $objp->entity;
					$societestatic->email = $objp->email;
>>>>>>> 394c256c

    				$late = '';
    				if ($objp->fk_statut == 1 && $dateterm < ($now - $conf->propal->cloture->warning_delay)) {
    					$late = img_warning($langs->trans("Late"));
    				}

                    $this->info_box_contents[$line][] = array(
                        'td' => 'class="nowraponall"',
                        'text' => $propalstatic->getNomUrl(1),
                        'text2'=> $late,
                        'asis' => 1,
                    );

                    $this->info_box_contents[$line][] = array(
                        'td' => 'class="tdoverflowmax150 maxwidth150onsmartphone"',
                        'text' => $societestatic->getNomUrl(1),
                        'asis' => 1,
                    );

                    $this->info_box_contents[$line][] = array(
                        'td' => 'class="right nowraponall"',
                        'text' => price($objp->total_ht, 0, $langs, 0, -1, -1, $conf->currency),
                    );

                    $this->info_box_contents[$line][] = array(
                        'td' => 'class="right"',
                        'text' => dol_print_date($date, 'day'),
                    );

                    $this->info_box_contents[$line][] = array(
                        'td' => 'class="right" width="18"',
                        'text' => $propalstatic->LibStatut($objp->fk_statut, 3),
                    );

                    $line++;
                }

                if ($num==0)
                    $this->info_box_contents[$line][0] = array(
                        'td' => 'class="center"',
                        'text'=>$langs->trans("NoRecordedProposals"),
                    );

                $this->db->free($result);
            } else {
                $this->info_box_contents[0][0] = array(
                    'td' => '',
                    'maxlength'=>500,
                    'text' => ($this->db->error().' sql='.$sql),
                );
            }
        } else {
            $this->info_box_contents[0][0] = array(
                'td' => 'class="nohover opacitymedium left"',
                'text' => $langs->trans("ReadPermissionNotAllowed")
            );
        }
    }

	/**
	 *  Method to show box
	 *
	 *	@param  array	$head       Array with properties of box title
	 *	@param  array	$contents   Array with properties of box lines
	 *  @param	int		$nooutput	No print, only return string
	 *	@return	string
	 */
    public function showBox($head = null, $contents = null, $nooutput = 0)
    {
        return parent::showBox($this->info_box_head, $this->info_box_contents, $nooutput);
    }
}<|MERGE_RESOLUTION|>--- conflicted
+++ resolved
@@ -2,12 +2,8 @@
 /* Copyright (C) 2003-2007 Rodolphe Quiedeville <rodolphe@quiedeville.org>
  * Copyright (C) 2004-2007 Laurent Destailleur  <eldy@users.sourceforge.net>
  * Copyright (C) 2005-2009 Regis Houssin        <regis.houssin@inodbox.com>
-<<<<<<< HEAD
  * Copyright (C) 2015-2019 Frederic France      <frederic.france@netlogic.fr>
-=======
- * Copyright (C) 2015      Frederic France      <frederic.france@free.fr>
- * Copyright (C) 2020      Pierre Ardoin      <mapiolca@me.com>
->>>>>>> 394c256c
+ * Copyright (C) 2020      Pierre Ardoin        <mapiolca@me.com>
  *
  * This program is free software; you can redistribute it and/or modify
  * it under the terms of the GNU General Public License as published by
@@ -89,11 +85,7 @@
 
     	if ($user->rights->propale->lire)
     	{
-<<<<<<< HEAD
-    		$sql = "SELECT s.nom as name, s.rowid as socid, s.code_client, s.logo, s.email,";
-=======
     		$sql = "SELECT s.nom as name, s.rowid as socid, s.code_client, s.logo, s.entity, s.email,";
->>>>>>> 394c256c
     		$sql.= " p.rowid, p.ref, p.fk_statut, p.datep as dp, p.datec, p.fin_validite, p.date_cloture, p.total_ht, p.tva as total_tva, p.total as total_ttc, p.tms";
     		$sql.= " FROM ".MAIN_DB_PREFIX."societe as s";
     		$sql.= ", ".MAIN_DB_PREFIX."propal as p";
@@ -130,12 +122,8 @@
                     $societestatic->name = $objp->name;
                     $societestatic->code_client = $objp->code_client;
                     $societestatic->logo = $objp->logo;
-<<<<<<< HEAD
                     $societestatic->email = $objp->email;
-=======
 					$societestatic->entity = $objp->entity;
-					$societestatic->email = $objp->email;
->>>>>>> 394c256c
 
     				$late = '';
     				if ($objp->fk_statut == 1 && $dateterm < ($now - $conf->propal->cloture->warning_delay)) {
