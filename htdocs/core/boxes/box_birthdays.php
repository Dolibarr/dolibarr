--- conflicted
+++ resolved
@@ -96,13 +96,8 @@
 			$sql .= " WHERE u.entity IN (".getEntity('user').")";
 			$sql .= " AND u.statut = ".User::STATUS_ENABLED;
 			$sql .= dolSqlDateFilter('u.dateemployment', 0, $tmparray['mon'], 0);
-<<<<<<< HEAD
-
-			$sql .= " ORDER BY daya ASC";
-=======
 			$sql .= " ORDER BY daya ASC";	// We want to have date of the month sorted by the day without taking into consideration the year
 			$sql .= $this->db->plimit($max, 0);
->>>>>>> 9ade2457
 
 			dol_syslog(get_class($this)."::loadBox", LOG_DEBUG);
 			$result = $this->db->query($sql);
