--- conflicted
+++ resolved
@@ -87,19 +87,11 @@
 			$tmparray = dol_getdate(dol_now(), true);
 
 			$sql = "SELECT u.rowid, u.firstname, u.lastname, u.birth";
-<<<<<<< HEAD
 			$sql .= " FROM ".MAIN_DB_PREFIX."user as u";
 			$sql .= " WHERE u.entity IN (".getEntity('user').")";
-			$sql .= dolSqlDateFilter('u.birth', 0, $tmparray['mon'], $tmparray['year']);
+			$sql .= dolSqlDateFilter('u.birth', 0, $tmparray['mon'], 0);
 			$sql .= " ORDER BY u.birth ASC";
 			$sql .= $this->db->plimit($max, 0);
-=======
-			$sql.= " FROM ".MAIN_DB_PREFIX."user as u";
-			$sql.= " WHERE u.entity IN (".getEntity('user').")";
-			$sql.= dolSqlDateFilter('u.birth', 0, $tmparray['mon'], 0);
-			$sql.= " ORDER BY u.birth ASC";
-			$sql.= $this->db->plimit($max, 0);
->>>>>>> b8e68a5e
 
 			dol_syslog(get_class($this)."::loadBox", LOG_DEBUG);
 			$result = $this->db->query($sql);
