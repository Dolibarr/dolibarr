<?php
/* Copyright (C) 2004-2006 Destailleur Laurent  <eldy@users.sourceforge.net>
 * Copyright (C) 2005-2009 Regis Houssin        <regis.houssin@inodbox.com>
 * Copyright (C) 2012      Raphaël Doursenaud   <rdoursenaud@gpcsolutions.fr>
 * Copyright (C) 2015      Frederic France      <frederic.france@free.fr>
 *
 * This program is free software; you can redistribute it and/or modify
 * it under the terms of the GNU General Public License as published by
 * the Free Software Foundation; either version 3 of the License, or
 * (at your option) any later version.
 *
 * This program is distributed in the hope that it will be useful,
 * but WITHOUT ANY WARRANTY; without even the implied warranty of
 * MERCHANTABILITY or FITNESS FOR A PARTICULAR PURPOSE.  See the
 * GNU General Public License for more details.
 *
 * You should have received a copy of the GNU General Public License
 * along with this program. If not, see <http://www.gnu.org/licenses/>.
 */

/**
 * \file       htdocs/core/boxes/box_supplier_orders.php
 * \ingroup    fournisseurs
 * \brief      Module that generates the latest supplier orders box
 */
include_once DOL_DOCUMENT_ROOT.'/core/boxes/modules_boxes.php';

/**
 * Class that manages the box showing latest supplier orders
 */
class box_supplier_orders_awaiting_reception extends ModeleBoxes
{

<<<<<<< HEAD
	public $boxcode = "supplierordersawaitingreception";
	public $boximg = "object_order";
	public $boxlabel = "BoxLatestSupplierOrdersAwaitingReception";
	public $depends = array("fournisseur");

	/**
	 * @var DoliDB Database handler.
	 */
	public $db;

	public $param;
	public $info_box_head = array();
	public $info_box_contents = array();


	/**
	 *  Constructor
	 *
	 *  @param  DoliDB  $db         Database handler
	 *  @param  string  $param      More parameters
	 */
	public function __construct($db, $param)
	{
		global $user;

		$this->db = $db;

		$this->hidden = !($user->rights->fournisseur->commande->lire);
	}

	/**
	 *  Load data into info_box_contents array to show array later.
	 *
	 *  @param	int		$max        Maximum number of records to load
	 *  @return	void
	 */
	public function loadBox($max = 5)
	{
		global $conf, $user, $langs;
		$langs->loadLangs(array("boxes", "sendings", "orders"));

		$this->max = $max;

		include_once DOL_DOCUMENT_ROOT.'/fourn/class/fournisseur.commande.class.php';
		$supplierorderstatic = new CommandeFournisseur($this->db);
		include_once DOL_DOCUMENT_ROOT.'/fourn/class/fournisseur.class.php';
		$thirdpartytmp = new Fournisseur($this->db);

		$this->info_box_head = array('text' => $langs->trans("BoxTitleSupplierOrdersAwaitingReception", $max));

		if ($user->rights->fournisseur->commande->lire)
		{
			$sql = "SELECT s.nom as name, s.rowid as socid,";
			$sql .= " s.code_client, s.code_fournisseur, s.email,";
			$sql .= " s.logo,";
			$sql .= " c.rowid, c.ref, c.tms, c.date_commande, c.date_livraison as delivery_date, ";
			$sql .= " c.total_ht,";
			$sql .= " c.tva as total_tva,";
			$sql .= " c.total_ttc,";
			$sql .= " c.fk_statut";
			$sql .= " FROM ".MAIN_DB_PREFIX."societe as s";
			$sql .= ", ".MAIN_DB_PREFIX."commande_fournisseur as c";
			if (!$user->rights->societe->client->voir && !$user->socid) $sql .= ", ".MAIN_DB_PREFIX."societe_commerciaux as sc";
			$sql .= " WHERE c.fk_soc = s.rowid";
			$sql .= " AND c.entity IN (".getEntity('supplier_order').")";
			$sql .= " AND c.fk_statut = ".CommandeFournisseur::STATUS_ORDERSENT;
			if (!$user->rights->societe->client->voir && !$user->socid) $sql .= " AND s.rowid = sc.fk_soc AND sc.fk_user = ".$user->id;
			if ($user->socid) $sql .= " AND s.rowid = ".$user->socid;
			if ($conf->global->MAIN_LASTBOX_ON_OBJECT_DATE) $sql .= " ORDER BY c.date_commande DESC, c.ref DESC ";
			else $sql .= " ORDER BY c.date_livraison ASC, c.fk_statut ASC ";
			$sql .= $this->db->plimit($max, 0);

			$result = $this->db->query($sql);
			if ($result)
			{
				$num = $this->db->num_rows($result);

				$line = 0;
				while ($line < $num) {
					$objp = $this->db->fetch_object($result);
					$date = $this->db->jdate($objp->date_commande);
					$delivery_date = $this->db->jdate($objp->delivery_date);
=======
    public $boxcode = "supplierordersawaitingreception";
    public $boximg = "object_order";
    public $boxlabel = "BoxLatestSupplierOrdersAwaitingReception";
    public $depends = array("fournisseur");

    /**
     * @var DoliDB Database handler.
     */
    public $db;

    public $param;
    public $info_box_head = array();
    public $info_box_contents = array();


    /**
     *  Constructor
     *
     *  @param  DoliDB  $db         Database handler
     *  @param  string  $param      More parameters
     */
    public function __construct($db, $param)
    {
        global $user;

        $this->db = $db;

        $this->hidden = !($user->rights->fournisseur->commande->lire);
    }

    /**
     *  Load data into info_box_contents array to show array later.
     *
     *  @param	int		$max        Maximum number of records to load
     *  @return	void
     */
    public function loadBox($max = 5)
    {
        global $conf, $user, $langs;
        $langs->loadLangs(array("boxes", "sendings", "orders"));

        $this->max = $max;

        include_once DOL_DOCUMENT_ROOT.'/fourn/class/fournisseur.commande.class.php';
        $supplierorderstatic = new CommandeFournisseur($this->db);
        include_once DOL_DOCUMENT_ROOT.'/fourn/class/fournisseur.class.php';
        $thirdpartytmp = new Fournisseur($this->db);

        $this->info_box_head = array('text' => $langs->trans("BoxTitleSupplierOrdersAwaitingReception", $max));

        if ($user->rights->fournisseur->commande->lire)
        {
            $sql = "SELECT s.nom as name, s.rowid as socid,";
            $sql .= " s.code_client, s.code_fournisseur, s.email,";
            $sql .= " s.logo,";
            $sql .= " c.rowid, c.ref, c.tms, c.date_commande, c.date_livraison, ";
            $sql .= " c.total_ht,";
            $sql .= " c.tva as total_tva,";
            $sql .= " c.total_ttc,";
            $sql .= " c.fk_statut";
            $sql .= " FROM ".MAIN_DB_PREFIX."societe as s";
            $sql .= ", ".MAIN_DB_PREFIX."commande_fournisseur as c";
            if (!$user->rights->societe->client->voir && !$user->socid) $sql .= ", ".MAIN_DB_PREFIX."societe_commerciaux as sc";
            $sql .= " WHERE c.fk_soc = s.rowid";
            $sql .= " AND c.entity IN (".getEntity('supplier_order').")";
            $sql .= " AND c.fk_statut IN (".CommandeFournisseur::STATUS_ORDERSENT.", ".CommandeFournisseur::STATUS_RECEIVED_PARTIALLY.")";
            if (!$user->rights->societe->client->voir && !$user->socid) $sql .= " AND s.rowid = sc.fk_soc AND sc.fk_user = ".$user->id;
            if ($user->socid) $sql .= " AND s.rowid = ".$user->socid;
            if ($conf->global->MAIN_LASTBOX_ON_OBJECT_DATE) $sql .= " ORDER BY c.date_commande DESC, c.ref DESC ";
            else $sql .= " ORDER BY c.date_livraison ASC, c.fk_statut ASC ";
            $sql .= $this->db->plimit($max, 0);

            $result = $this->db->query($sql);
            if ($result)
            {
                $num = $this->db->num_rows($result);

                $line = 0;
                while ($line < $num) {
                    $objp = $this->db->fetch_object($result);
                    $date = $this->db->jdate($objp->date_commande);
                    $date_livraison = $this->db->jdate($objp->date_livraison);
>>>>>>> b9192744
					$datem = $this->db->jdate($objp->tms);

					$supplierorderstatic->date_livraison = $delivery_date;
					$supplierorderstatic->delivery_date = $delivery_date;
					$supplierorderstatic->statut = $objp->fk_statut;

					$supplierorderstatic->id = $objp->rowid;
					$supplierorderstatic->ref = $objp->ref;

					$thirdpartytmp->id = $objp->socid;
					$thirdpartytmp->name = $objp->name;
					$thirdpartytmp->email = $objp->email;
					$thirdpartytmp->fournisseur = 1;
					$thirdpartytmp->code_fournisseur = $objp->code_fournisseur;
					$thirdpartytmp->logo = $objp->logo;

					$this->info_box_contents[$line][] = array(
						'td' => 'class="nowraponall"',
						'text' => $supplierorderstatic->getNomUrl(1),
						'asis' => 1
					);

					$this->info_box_contents[$line][] = array(
						'td' => 'class="tdoverflowmax150 maxwidth150onsmartphone"',
						'text' => $thirdpartytmp->getNomUrl(1, 'supplier'),
						'asis' => 1,
					);

					$this->info_box_contents[$line][] = array(
						'td' => 'class="right nowraponall"',
						'text' => price($objp->total_ht, 0, $langs, 0, -1, -1, $conf->currency),
					);

					$delayIcon = '';
					if ($supplierorderstatic->hasDelay()) {
						$delayIcon = img_warning($langs->trans("Late"));
					}

					$this->info_box_contents[$line][] = array(
						'td' => 'class="right"',
						'text' => $delayIcon.'<span class="classfortooltip" title="'.$langs->trans('DateDeliveryPlanned').'"><i class="fa fa-dolly" ></i> '.dol_print_date($delivery_date, 'day').'</span>',
						'asis' => 1
					);

					$line++;
				}

				if ($num == 0)
					$this->info_box_contents[$line][] = array(
						'td' => 'class="center"',
						'text' => $langs->trans("NoSupplierOrder"),
					);

				$this->db->free($result);
			} else {
				$this->info_box_contents[0][] = array(
					'td' => '',
					'maxlength'=>500,
					'text' => ($this->db->error().' sql='.$sql),
				);
			}
		} else {
			$this->info_box_contents[0][] = array(
				'td' => 'class="nohover opacitymedium left"',
				'text' => $langs->trans("ReadPermissionNotAllowed")
			);
		}
	}

	/**
	 *  Method to show box
	 *
	 *  @param  array   $head       Array with properties of box title
	 *  @param  array   $contents   Array with properties of box lines
	 *  @param  int     $nooutput   No print, only return string
	 *  @return string
	 */
	public function showBox($head = null, $contents = null, $nooutput = 0)
	{
		return parent::showBox($this->info_box_head, $this->info_box_contents, $nooutput);
	}
}<|MERGE_RESOLUTION|>--- conflicted
+++ resolved
@@ -31,7 +31,6 @@
 class box_supplier_orders_awaiting_reception extends ModeleBoxes
 {
 
-<<<<<<< HEAD
 	public $boxcode = "supplierordersawaitingreception";
 	public $boximg = "object_order";
 	public $boxlabel = "BoxLatestSupplierOrdersAwaitingReception";
@@ -97,11 +96,11 @@
 			if (!$user->rights->societe->client->voir && !$user->socid) $sql .= ", ".MAIN_DB_PREFIX."societe_commerciaux as sc";
 			$sql .= " WHERE c.fk_soc = s.rowid";
 			$sql .= " AND c.entity IN (".getEntity('supplier_order').")";
-			$sql .= " AND c.fk_statut = ".CommandeFournisseur::STATUS_ORDERSENT;
+			$sql .= " AND c.fk_statut IN (".CommandeFournisseur::STATUS_ORDERSENT.", ".CommandeFournisseur::STATUS_RECEIVED_PARTIALLY.")";
 			if (!$user->rights->societe->client->voir && !$user->socid) $sql .= " AND s.rowid = sc.fk_soc AND sc.fk_user = ".$user->id;
 			if ($user->socid) $sql .= " AND s.rowid = ".$user->socid;
-			if ($conf->global->MAIN_LASTBOX_ON_OBJECT_DATE) $sql .= " ORDER BY c.date_commande DESC, c.ref DESC ";
-			else $sql .= " ORDER BY c.date_livraison ASC, c.fk_statut ASC ";
+			if ($conf->global->MAIN_LASTBOX_ON_OBJECT_DATE) $sql .= " ORDER BY c.date_commande DESC, c.ref DESC";
+			else $sql .= " ORDER BY c.date_livraison ASC, c.fk_statut ASC";
 			$sql .= $this->db->plimit($max, 0);
 
 			$result = $this->db->query($sql);
@@ -114,90 +113,6 @@
 					$objp = $this->db->fetch_object($result);
 					$date = $this->db->jdate($objp->date_commande);
 					$delivery_date = $this->db->jdate($objp->delivery_date);
-=======
-    public $boxcode = "supplierordersawaitingreception";
-    public $boximg = "object_order";
-    public $boxlabel = "BoxLatestSupplierOrdersAwaitingReception";
-    public $depends = array("fournisseur");
-
-    /**
-     * @var DoliDB Database handler.
-     */
-    public $db;
-
-    public $param;
-    public $info_box_head = array();
-    public $info_box_contents = array();
-
-
-    /**
-     *  Constructor
-     *
-     *  @param  DoliDB  $db         Database handler
-     *  @param  string  $param      More parameters
-     */
-    public function __construct($db, $param)
-    {
-        global $user;
-
-        $this->db = $db;
-
-        $this->hidden = !($user->rights->fournisseur->commande->lire);
-    }
-
-    /**
-     *  Load data into info_box_contents array to show array later.
-     *
-     *  @param	int		$max        Maximum number of records to load
-     *  @return	void
-     */
-    public function loadBox($max = 5)
-    {
-        global $conf, $user, $langs;
-        $langs->loadLangs(array("boxes", "sendings", "orders"));
-
-        $this->max = $max;
-
-        include_once DOL_DOCUMENT_ROOT.'/fourn/class/fournisseur.commande.class.php';
-        $supplierorderstatic = new CommandeFournisseur($this->db);
-        include_once DOL_DOCUMENT_ROOT.'/fourn/class/fournisseur.class.php';
-        $thirdpartytmp = new Fournisseur($this->db);
-
-        $this->info_box_head = array('text' => $langs->trans("BoxTitleSupplierOrdersAwaitingReception", $max));
-
-        if ($user->rights->fournisseur->commande->lire)
-        {
-            $sql = "SELECT s.nom as name, s.rowid as socid,";
-            $sql .= " s.code_client, s.code_fournisseur, s.email,";
-            $sql .= " s.logo,";
-            $sql .= " c.rowid, c.ref, c.tms, c.date_commande, c.date_livraison, ";
-            $sql .= " c.total_ht,";
-            $sql .= " c.tva as total_tva,";
-            $sql .= " c.total_ttc,";
-            $sql .= " c.fk_statut";
-            $sql .= " FROM ".MAIN_DB_PREFIX."societe as s";
-            $sql .= ", ".MAIN_DB_PREFIX."commande_fournisseur as c";
-            if (!$user->rights->societe->client->voir && !$user->socid) $sql .= ", ".MAIN_DB_PREFIX."societe_commerciaux as sc";
-            $sql .= " WHERE c.fk_soc = s.rowid";
-            $sql .= " AND c.entity IN (".getEntity('supplier_order').")";
-            $sql .= " AND c.fk_statut IN (".CommandeFournisseur::STATUS_ORDERSENT.", ".CommandeFournisseur::STATUS_RECEIVED_PARTIALLY.")";
-            if (!$user->rights->societe->client->voir && !$user->socid) $sql .= " AND s.rowid = sc.fk_soc AND sc.fk_user = ".$user->id;
-            if ($user->socid) $sql .= " AND s.rowid = ".$user->socid;
-            if ($conf->global->MAIN_LASTBOX_ON_OBJECT_DATE) $sql .= " ORDER BY c.date_commande DESC, c.ref DESC ";
-            else $sql .= " ORDER BY c.date_livraison ASC, c.fk_statut ASC ";
-            $sql .= $this->db->plimit($max, 0);
-
-            $result = $this->db->query($sql);
-            if ($result)
-            {
-                $num = $this->db->num_rows($result);
-
-                $line = 0;
-                while ($line < $num) {
-                    $objp = $this->db->fetch_object($result);
-                    $date = $this->db->jdate($objp->date_commande);
-                    $date_livraison = $this->db->jdate($objp->date_livraison);
->>>>>>> b9192744
 					$datem = $this->db->jdate($objp->tms);
 
 					$supplierorderstatic->date_livraison = $delivery_date;
