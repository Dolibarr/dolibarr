--- conflicted
+++ resolved
@@ -191,11 +191,7 @@
 
 				if ($num == 0) {
 					$this->info_box_contents[$line][0] = array(
-<<<<<<< HEAD
-						'td' => 'class="left" colspan="4"',
-=======
-						'td' => 'colspan="4" class="center"',
->>>>>>> 6734f7a6
+						'td' => 'colspan="4"',
 						'text' => $langs->trans("NoRecordedMembers"),
 					);
 				} else {
