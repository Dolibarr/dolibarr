<?php
/* Copyright (C) 2003      Rodolphe Quiedeville <rodolphe@quiedeville.org>
 * Copyright (C) 2004-2011 Laurent Destailleur  <eldy@users.sourceforge.net>
 * Copyright (C) 2005-2012 Regis Houssin        <regis.houssin@inodbox.com>
 * Copyright (C) 2015      Frederic France      <frederic.france@free.fr>
 *
 * This program is free software; you can redistribute it and/or modify
 * it under the terms of the GNU General Public License as published by
 * the Free Software Foundation; either version 3 of the License, or
 * (at your option) any later version.
 *
 * This program is distributed in the hope that it will be useful,
 * but WITHOUT ANY WARRANTY; without even the implied warranty of
 * MERCHANTABILITY or FITNESS FOR A PARTICULAR PURPOSE.  See the
 * GNU General Public License for more details.
 *
 * You should have received a copy of the GNU General Public License
 * along with this program. If not, see <https://www.gnu.org/licenses/>.
 */

/**
 *	\file       htdocs/core/boxes/box_produits.php
 *	\ingroup    produits,services
 *	\brief      Module to generate box of last products/services
 */

include_once DOL_DOCUMENT_ROOT.'/core/boxes/modules_boxes.php';
include_once DOL_DOCUMENT_ROOT.'/product/class/product.class.php';


/**
 * Class to manage the box to show last products
 */
class box_produits extends ModeleBoxes
{
    public $boxcode = "lastproducts";
    public $boximg = "object_product";
    public $boxlabel = "BoxLastProducts";
    public $depends = array("produit");

	/**
     * @var DoliDB Database handler.
     */
    public $db;

    public $param;

    public $info_box_head = array();
    public $info_box_contents = array();


	/**
	 *  Constructor
	 *
	 *  @param  DoliDB  $db         Database handler
	 *  @param  string  $param      More parameters
	 */
	public function __construct($db, $param)
	{
	    global $conf, $user;

	    $this->db = $db;

	    $listofmodulesforexternal = explode(',', $conf->global->MAIN_MODULES_FOR_EXTERNAL);
	    $tmpentry = array('enabled'=>(!empty($conf->product->enabled) || !empty($conf->service->enabled)), 'perms'=>(!empty($user->rights->produit->lire) || !empty($user->rights->service->lire)), 'module'=>'product|service');
	    $showmode = isVisibleToUserType(($user->socid > 0 ? 1 : 0), $tmpentry, $listofmodulesforexternal);
	    $this->hidden = ($showmode != 1);
	}

	/**
	 *  Load data into info_box_contents array to show array later.
	 *
	 *  @param	int		$max        Maximum number of records to load
     *  @return	void
	 */
	public function loadBox($max = 5)
	{
		global $user, $langs, $conf, $hookmanager;

		$this->max = $max;

		include_once DOL_DOCUMENT_ROOT.'/product/class/product.class.php';
		$productstatic = new Product($this->db);

		$this->info_box_head = array('text' => $langs->trans("BoxTitleLastProducts", $max));

		if ($user->rights->produit->lire || $user->rights->service->lire)
		{
			$sql = "SELECT p.rowid, p.label, p.ref, p.price, p.price_base_type, p.price_ttc, p.fk_product_type, p.tms, p.tosell, p.tobuy, p.fk_price_expression, p.entity";
<<<<<<< HEAD
			$sql .= " FROM ".MAIN_DB_PREFIX."product as p";
			$sql .= ' WHERE p.entity IN ('.getEntity($productstatic->element).')';
			if (empty($user->rights->produit->lire)) $sql .= ' AND p.fk_product_type != 0';
			if (empty($user->rights->service->lire)) $sql .= ' AND p.fk_product_type != 1';
=======
			$sql .= ", p.accountancy_code_sell";
			$sql .= ", p.accountancy_code_sell_intra";
			$sql .= ", p.accountancy_code_sell_export";
			$sql .= ", p.accountancy_code_buy";
			$sql .= ', p.barcode';
			$sql.= " FROM ".MAIN_DB_PREFIX."product as p";
			$sql.= ' WHERE p.entity IN ('.getEntity($productstatic->element).')';
			if (empty($user->rights->produit->lire)) $sql.=' AND p.fk_product_type != 0';
			if (empty($user->rights->service->lire)) $sql.=' AND p.fk_product_type != 1';
>>>>>>> 0ad6ee20
			// Add where from hooks
			if (is_object($hookmanager))
			{
			    $parameters = array('boxproductlist'=>1);
			    $reshook = $hookmanager->executeHooks('printFieldListWhere', $parameters); // Note that $action and $object may have been modified by hook
			    $sql .= $hookmanager->resPrint;
			}
			$sql .= $this->db->order('p.datec', 'DESC');
			$sql .= $this->db->plimit($max, 0);

			$result = $this->db->query($sql);
			if ($result)
			{
				$num = $this->db->num_rows($result);
				$line = 0;
				while ($line < $num)
				{
					$objp = $this->db->fetch_object($result);
					$datem = $this->db->jdate($objp->tms);

					// Multilangs
					if (!empty($conf->global->MAIN_MULTILANGS)) // si l'option est active
					{
						$sqld = "SELECT label";
						$sqld .= " FROM ".MAIN_DB_PREFIX."product_lang";
						$sqld .= " WHERE fk_product=".$objp->rowid;
						$sqld .= " AND lang='".$langs->getDefaultLang()."'";
						$sqld .= " LIMIT 1";

						$resultd = $this->db->query($sqld);
						if ($resultd)
						{
							$objtp = $this->db->fetch_object($resultd);
							if (isset($objtp->label) && $objtp->label != '')
								$objp->label = $objtp->label;
						}
					}
                    $productstatic->id = $objp->rowid;
                    $productstatic->ref = $objp->ref;
                    $productstatic->type = $objp->fk_product_type;
                    $productstatic->label = $objp->label;
					$productstatic->entity = $objp->entity;
					$productstatic->status = $objp->tosell;
					$productstatic->status_buy = $objp->tobuy;
					$productstatic->barcode = $objp->barcode;
					$productstatic->accountancy_code_sell = $objp->accountancy_code_sell;
					$productstatic->accountancy_code_sell_intra = $objp->accountancy_code_sell_intra;
					$productstatic->accountancy_code_sell_export = $objp->accountancy_code_sell_export;
					$productstatic->accountancy_code_buy = $objp->accountancy_code_buy;

					$this->info_box_contents[$line][] = array(
                        'td' => 'class="tdoverflowmax100 maxwidth100onsmartphone"',
                        'text' => $productstatic->getNomUrl(1),
                        'asis' => 1,
                    );

                    $this->info_box_contents[$line][] = array(
                        'td' => 'class="tdoverflowmax100 maxwidth100onsmartphone"',
                        'text' => $objp->label,
                    );
                    $price = '';
                    $price_base_type = '';
                    if (empty($conf->dynamicprices->enabled) || empty($objp->fk_price_expression)) {
                        $price_base_type = $langs->trans($objp->price_base_type);
                        $price = ($objp->price_base_type == 'HT') ?price($objp->price) : $price = price($objp->price_ttc);
	                }
	                else //Parse the dynamic price
	               	{
						$productstatic->fetch($objp->rowid, '', '', 1);
	                    $priceparser = new PriceParser($this->db);
	                    $price_result = $priceparser->parseProduct($productstatic);
	                    if ($price_result >= 0) {
							if ($objp->price_base_type == 'HT')
							{
								$price_base_type = $langs->trans("HT");
							}
							else
							{
								$price_result = $price_result * (1 + ($productstatic->tva_tx / 100));
								$price_base_type = $langs->trans("TTC");
							}
							$price = price($price_result);
	                    }
	               	}
					$this->info_box_contents[$line][] = array(
                        'td' => 'class="right"',
                        'text' => $price,
                    );

					$this->info_box_contents[$line][] = array(
                        'td' => 'class="nowrap"',
                        'text' => $price_base_type,
                    );

					$this->info_box_contents[$line][] = array(
                        'td' => 'class="right"',
                        'text' => dol_print_date($datem, 'day'),
                    );

					$this->info_box_contents[$line][] = array(
                        'td' => 'class="right" width="18"',
                        'text' => '<span class="statusrefsell">'.$productstatic->LibStatut($objp->tosell, 3, 0).'<span>',
					    'asis' => 1
                    );

                    $this->info_box_contents[$line][] = array(
                        'td' => 'class="right" width="18"',
                        'text' => '<span class="statusrefbuy">'.$productstatic->LibStatut($objp->tobuy, 3, 1).'</span>',
					    'asis' => 1
                    );

                    $line++;
                }
                if ($num == 0)
                    $this->info_box_contents[$line][0] = array(
                        'td' => 'class="center"',
                        'text'=>$langs->trans("NoRecordedProducts"),
                    );

                $this->db->free($result);
            } else {
                $this->info_box_contents[0][0] = array(
                    'td' => '',
                    'maxlength'=>500,
                    'text' => ($this->db->error().' sql='.$sql),
                );
            }
        } else {
            $this->info_box_contents[0][0] = array(
                'td' => 'class="nohover opacitymedium left"',
                'text' => $langs->trans("ReadPermissionNotAllowed")
            );
        }
    }

    /**
     *  Method to show box
     *
     *  @param	array	$head       Array with properties of box title
     *  @param  array	$contents   Array with properties of box lines
     *  @param	int		$nooutput	No print, only return string
     *  @return	string
     */
    public function showBox($head = null, $contents = null, $nooutput = 0)
    {
        return parent::showBox($this->info_box_head, $this->info_box_contents, $nooutput);
    }
}<|MERGE_RESOLUTION|>--- conflicted
+++ resolved
@@ -87,22 +87,15 @@
 		if ($user->rights->produit->lire || $user->rights->service->lire)
 		{
 			$sql = "SELECT p.rowid, p.label, p.ref, p.price, p.price_base_type, p.price_ttc, p.fk_product_type, p.tms, p.tosell, p.tobuy, p.fk_price_expression, p.entity";
-<<<<<<< HEAD
-			$sql .= " FROM ".MAIN_DB_PREFIX."product as p";
-			$sql .= ' WHERE p.entity IN ('.getEntity($productstatic->element).')';
-			if (empty($user->rights->produit->lire)) $sql .= ' AND p.fk_product_type != 0';
-			if (empty($user->rights->service->lire)) $sql .= ' AND p.fk_product_type != 1';
-=======
 			$sql .= ", p.accountancy_code_sell";
 			$sql .= ", p.accountancy_code_sell_intra";
 			$sql .= ", p.accountancy_code_sell_export";
 			$sql .= ", p.accountancy_code_buy";
 			$sql .= ', p.barcode';
-			$sql.= " FROM ".MAIN_DB_PREFIX."product as p";
-			$sql.= ' WHERE p.entity IN ('.getEntity($productstatic->element).')';
-			if (empty($user->rights->produit->lire)) $sql.=' AND p.fk_product_type != 0';
-			if (empty($user->rights->service->lire)) $sql.=' AND p.fk_product_type != 1';
->>>>>>> 0ad6ee20
+			$sql .= " FROM ".MAIN_DB_PREFIX."product as p";
+			$sql .= ' WHERE p.entity IN ('.getEntity($productstatic->element).')';
+			if (empty($user->rights->produit->lire)) $sql .= ' AND p.fk_product_type != 0';
+			if (empty($user->rights->service->lire)) $sql .= ' AND p.fk_product_type != 1';
 			// Add where from hooks
 			if (is_object($hookmanager))
 			{
