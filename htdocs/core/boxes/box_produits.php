--- conflicted
+++ resolved
@@ -15,7 +15,7 @@
  * GNU General Public License for more details.
  *
  * You should have received a copy of the GNU General Public License
- * along with this program. If not, see <https://www.gnu.org/licenses/>.
+ * along with this program. If not, see <http://www.gnu.org/licenses/>.
  */
 
 /**
@@ -33,9 +33,9 @@
  */
 class box_produits extends ModeleBoxes
 {
-    public $boxcode = "lastproducts";
-    public $boximg = "object_product";
-    public $boxlabel = "BoxLastProducts";
+    public $boxcode="lastproducts";
+    public $boximg="object_product";
+    public $boxlabel="BoxLastProducts";
     public $depends = array("produit");
 
 	/**
@@ -59,12 +59,12 @@
 	{
 	    global $conf, $user;
 
-	    $this->db = $db;
-
-	    $listofmodulesforexternal = explode(',', $conf->global->MAIN_MODULES_FOR_EXTERNAL);
-	    $tmpentry = array('enabled'=>(!empty($conf->product->enabled) || !empty($conf->service->enabled)), 'perms'=>(!empty($user->rights->produit->lire) || !empty($user->rights->service->lire)), 'module'=>'product|service');
-	    $showmode = isVisibleToUserType(($user->socid > 0 ? 1 : 0), $tmpentry, $listofmodulesforexternal);
-	    $this->hidden = ($showmode != 1);
+	    $this->db=$db;
+
+	    $listofmodulesforexternal=explode(',', $conf->global->MAIN_MODULES_FOR_EXTERNAL);
+	    $tmpentry=array('enabled'=>(! empty($conf->product->enabled) || ! empty($conf->service->enabled)), 'perms'=>(! empty($user->rights->produit->lire) || ! empty($user->rights->service->lire)), 'module'=>'product|service');
+	    $showmode=isVisibleToUserType(($user->societe_id > 0 ? 1 : 0), $tmpentry, $listofmodulesforexternal);
+	    $this->hidden=($showmode != 1);
 	}
 
 	/**
@@ -75,24 +75,18 @@
 	 */
 	public function loadBox($max = 5)
 	{
-		global $user, $langs, $conf, $hookmanager;
-
-		$this->max = $max;
+		global $user, $langs, $db, $conf, $hookmanager;
+
+		$this->max=$max;
 
 		include_once DOL_DOCUMENT_ROOT.'/product/class/product.class.php';
-		$productstatic = new Product($this->db);
+		$productstatic=new Product($db);
 
 		$this->info_box_head = array('text' => $langs->trans("BoxTitleLastProducts", $max));
 
 		if ($user->rights->produit->lire || $user->rights->service->lire)
 		{
 			$sql = "SELECT p.rowid, p.label, p.ref, p.price, p.price_base_type, p.price_ttc, p.fk_product_type, p.tms, p.tosell, p.tobuy, p.fk_price_expression, p.entity";
-<<<<<<< HEAD
-			$sql .= " FROM ".MAIN_DB_PREFIX."product as p";
-			$sql .= ' WHERE p.entity IN ('.getEntity($productstatic->element).')';
-			if (empty($user->rights->produit->lire)) $sql .= ' AND p.fk_product_type != 0';
-			if (empty($user->rights->service->lire)) $sql .= ' AND p.fk_product_type != 1';
-=======
 			$sql .= ", p.accountancy_code_sell";
 			$sql .= ", p.accountancy_code_sell_intra";
 			$sql .= ", p.accountancy_code_sell_export";
@@ -102,40 +96,39 @@
 			$sql.= ' WHERE p.entity IN ('.getEntity($productstatic->element).')';
 			if (empty($user->rights->produit->lire)) $sql.=' AND p.fk_product_type != 0';
 			if (empty($user->rights->service->lire)) $sql.=' AND p.fk_product_type != 1';
->>>>>>> 6bbc25e8
 			// Add where from hooks
 			if (is_object($hookmanager))
 			{
-			    $parameters = array('boxproductlist'=>1);
-			    $reshook = $hookmanager->executeHooks('printFieldListWhere', $parameters); // Note that $action and $object may have been modified by hook
-			    $sql .= $hookmanager->resPrint;
+			    $parameters=array('boxproductlist'=>1);
+			    $reshook=$hookmanager->executeHooks('printFieldListWhere', $parameters);    // Note that $action and $object may have been modified by hook
+			    $sql.=$hookmanager->resPrint;
 			}
-			$sql .= $this->db->order('p.datec', 'DESC');
-			$sql .= $this->db->plimit($max, 0);
-
-			$result = $this->db->query($sql);
+			$sql.= $db->order('p.datec', 'DESC');
+			$sql.= $db->plimit($max, 0);
+
+			$result = $db->query($sql);
 			if ($result)
 			{
-				$num = $this->db->num_rows($result);
+				$num = $db->num_rows($result);
 				$line = 0;
 				while ($line < $num)
 				{
-					$objp = $this->db->fetch_object($result);
-					$datem = $this->db->jdate($objp->tms);
+					$objp = $db->fetch_object($result);
+					$datem=$db->jdate($objp->tms);
 
 					// Multilangs
-					if (!empty($conf->global->MAIN_MULTILANGS)) // si l'option est active
+					if (! empty($conf->global->MAIN_MULTILANGS)) // si l'option est active
 					{
 						$sqld = "SELECT label";
-						$sqld .= " FROM ".MAIN_DB_PREFIX."product_lang";
-						$sqld .= " WHERE fk_product=".$objp->rowid;
-						$sqld .= " AND lang='".$langs->getDefaultLang()."'";
-						$sqld .= " LIMIT 1";
-
-						$resultd = $this->db->query($sqld);
+						$sqld.= " FROM ".MAIN_DB_PREFIX."product_lang";
+						$sqld.= " WHERE fk_product=".$objp->rowid;
+						$sqld.= " AND lang='". $langs->getDefaultLang() ."'";
+						$sqld.= " LIMIT 1";
+
+						$resultd = $db->query($sqld);
 						if ($resultd)
 						{
-							$objtp = $this->db->fetch_object($resultd);
+							$objtp = $db->fetch_object($resultd);
 							if (isset($objtp->label) && $objtp->label != '')
 								$objp->label = $objtp->label;
 						}
@@ -163,11 +156,10 @@
                         'td' => 'class="tdoverflowmax100 maxwidth100onsmartphone"',
                         'text' => $objp->label,
                     );
-                    $price = '';
-                    $price_base_type = '';
+
                     if (empty($conf->dynamicprices->enabled) || empty($objp->fk_price_expression)) {
-                        $price_base_type = $langs->trans($objp->price_base_type);
-                        $price = ($objp->price_base_type == 'HT') ?price($objp->price) : $price = price($objp->price_ttc);
+                        $price_base_type=$langs->trans($objp->price_base_type);
+                        $price=($objp->price_base_type == 'HT')?price($objp->price):$price=price($objp->price_ttc);
 	                }
 	                else //Parse the dynamic price
 	               	{
@@ -177,14 +169,14 @@
 	                    if ($price_result >= 0) {
 							if ($objp->price_base_type == 'HT')
 							{
-								$price_base_type = $langs->trans("HT");
+								$price_base_type=$langs->trans("HT");
 							}
 							else
 							{
 								$price_result = $price_result * (1 + ($productstatic->tva_tx / 100));
-								$price_base_type = $langs->trans("TTC");
+								$price_base_type=$langs->trans("TTC");
 							}
-							$price = price($price_result);
+							$price=price($price_result);
 	                    }
 	               	}
 					$this->info_box_contents[$line][] = array(
@@ -216,18 +208,18 @@
 
                     $line++;
                 }
-                if ($num == 0)
+                if ($num==0)
                     $this->info_box_contents[$line][0] = array(
                         'td' => 'class="center"',
                         'text'=>$langs->trans("NoRecordedProducts"),
                     );
 
-                $this->db->free($result);
+                $db->free($result);
             } else {
                 $this->info_box_contents[0][0] = array(
                     'td' => '',
                     'maxlength'=>500,
-                    'text' => ($this->db->error().' sql='.$sql),
+                    'text' => ($db->error().' sql='.$sql),
                 );
             }
         } else {
