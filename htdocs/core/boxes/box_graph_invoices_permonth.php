--- conflicted
+++ resolved
@@ -1,10 +1,7 @@
 <?php
 /* Copyright (C) 2013 Laurent Destailleur  <eldy@users.sourceforge.net>
-<<<<<<< HEAD
  * Copyright (C) 2024 Charlene Benke  <charlene@patas-monkey.com>
-=======
  * Copyright (C) 2024       Frédéric France             <frederic.france@free.fr>
->>>>>>> f1460d2a
  *
  * This program is free software; you can redistribute it and/or modify
  * it under the terms of the GNU General Public License as published by
