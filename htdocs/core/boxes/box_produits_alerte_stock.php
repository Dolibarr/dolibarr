--- conflicted
+++ resolved
@@ -54,11 +54,7 @@
 		$this->db = $db;
 
 		$listofmodulesforexternal = explode(',', getDolGlobalString('MAIN_MODULES_FOR_EXTERNAL'));
-<<<<<<< HEAD
-		$tmpentry = array('enabled'=>((isModEnabled("product") || isModEnabled("service")) && isModEnabled('stock')), 'perms'=>$user->hasRight('stock', 'lire'), 'module'=>'product|service|stock');
-=======
 		$tmpentry = array('enabled' => ((isModEnabled("product") || isModEnabled("service")) && isModEnabled('stock')), 'perms' => $user->hasRight('stock', 'lire'), 'module' => 'product|service|stock');
->>>>>>> cc80841a
 		$showmode = isVisibleToUserType(($user->socid > 0 ? 1 : 0), $tmpentry, $listofmodulesforexternal);
 		$this->hidden = ($showmode != 1);
 	}
