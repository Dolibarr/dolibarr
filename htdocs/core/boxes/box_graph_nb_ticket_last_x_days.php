<?php
/* Module descriptor for ticket system
 * Copyright (C) 2013-2016  Jean-François FERRY     <hello@librethic.io>
 *               2016       Christophe Battarel     <christophe@altairis.fr>
 * Copyright (C) 2019-2021  Frédéric France         <frederic.france@netlogic.fr>
 *
 * This program is free software: you can redistribute it and/or modify
 * it under the terms of the GNU General Public License as published by
 * the Free Software Foundation, either version 3 of the License, or
 * (at your option) any later version.
 *
 * This program is distributed in the hope that it will be useful,
 * but WITHOUT ANY WARRANTY; without even the implied warranty of
 * MERCHANTABILITY or FITNESS FOR A PARTICULAR PURPOSE.  See the
 * GNU General Public License for more details.
 *
 * You should have received a copy of the GNU General Public License
 * along with this program.  If not, see <https://www.gnu.org/licenses/>.
 */

/**
 *     \file        htdocs/core/boxes/box_graph_nb_ticket_last_x_days.php
 *     \ingroup     ticket
 *     \brief       This box shows the number of new daily tickets the last X days
 */
require_once DOL_DOCUMENT_ROOT."/core/boxes/modules_boxes.php";

/**
 * Class to manage the box
 */
class box_graph_nb_ticket_last_x_days extends ModeleBoxes
{

	public $boxcode = "box_graph_nb_ticket_last_x_days";
	public $boximg = "ticket";
	public $boxlabel;
	public $depends = array("ticket");

	public $param;
	public $info_box_head = array();
	public $info_box_contents = array();

	public $widgettype = 'graph';

	/**
	 * Constructor
	 *  @param  DoliDB  $db         Database handler
	 *  @param  string  $param      More parameters
	 */
	public function __construct($db, $param = '')
	{
		global $langs;
		$langs->load("boxes");
		$this->db = $db;

		$this->boxlabel = $langs->transnoentitiesnoconv("BoxNumberOfTicketByDay");
	}

	/**
	 * Load data into info_box_contents array to show array later.
	 *
	 *     @param  int $max Maximum number of records to load
	 *     @return void
	 */
	public function loadBox($max = 5)
	{
		global $conf, $user, $langs;
		$dataseries = array();
		$graphtoshow = "";

		$badgeStatus0 = '#cbd3d3'; // draft
		$badgeStatus1 = '#bc9526'; // validated
		$badgeStatus1b = '#bc9526'; // validated
		$badgeStatus2 = '#9c9c26'; // approved
		$badgeStatus3 = '#bca52b';
		$badgeStatus4 = '#25a580'; // Color ok
		$badgeStatus4b = '#25a580'; // Color ok
		$badgeStatus5 = '#cad2d2';
		$badgeStatus6 = '#cad2d2';
		$badgeStatus7 = '#baa32b';
		$badgeStatus8 = '#993013';
		$badgeStatus9 = '#e7f0f0';
		if (file_exists(DOL_DOCUMENT_ROOT.'/theme/'.$conf->theme.'/theme_vars.inc.php')) {
			include DOL_DOCUMENT_ROOT.'/theme/'.$conf->theme.'/theme_vars.inc.php';
		}
		$this->max = $max;


		$param_day = 'DOLUSERCOOKIE_ticket_last_days';
<<<<<<< HEAD
		if (!empty($_POST[$param_day])) {
			if ($_POST[$param_day] >= 15) {
=======
		if (GETPOST($param_day)) {
			if (GETPOST($param_day) >= 15) {
>>>>>>> 503d1a04
				$days = 14;
			} else {
				$days = GETPOST($param_day);
			}
		} else {
			$days = 7;
		}
		require_once DOL_DOCUMENT_ROOT."/ticket/class/ticket.class.php";
		$text = $langs->trans("BoxTicketLastXDays", $days).'&nbsp;'.img_picto('', 'filter.png', 'id="idsubimgDOLUSERCOOKIE_ticket_last_days" class="linkobject"');
		$this->info_box_head = array(
			'text' => $text,
			'limit' => dol_strlen($text)
		);
<<<<<<< HEAD
		$today = date_time_set(date_create(), 0, 0);
		$todayformat = date('Y-m-d', date_timestamp_get($today));
		$intervaltosub = new DateInterval('P'.dol_escape_htmltag($days - 1).'D');
		$intervaltoadd = new DateInterval('P1D');
		$minimumdatec = date_sub($today, $intervaltosub);
		$minimumdatecformated = date('Y-m-d', date_timestamp_get($minimumdatec));
=======
		$today = dol_now();
		$intervaltoadd = 1;
		$minimumdatec = dol_time_plus_duree($today, -1 * ($days - 1), 'd');
		$minimumdatecformated = dol_print_date($minimumdatec, 'dayrfc');
>>>>>>> 503d1a04

		if ($user->rights->ticket->read) {
			$sql = "SELECT CAST(t.datec AS DATE) as datec, COUNT(t.datec) as nb";
			$sql .= " FROM ".MAIN_DB_PREFIX."ticket as t";
<<<<<<< HEAD
			$sql .= " WHERE CAST(t.datec AS DATE) > DATE_SUB(CURRENT_DATE, INTERVAL ".$days." DAY)";
=======
			$sql .= " WHERE CAST(t.datec AS DATE) > '".$this->db->idate($minimumdatec)."'";
>>>>>>> 503d1a04
			$sql .= " GROUP BY CAST(t.datec AS DATE)";

			$resql = $this->db->query($sql);
			if ($resql) {
				$num = $this->db->num_rows($resql);
				$i = 0;
				while ($i < $num) {
					$objp = $this->db->fetch_object($resql);
					while ($minimumdatecformated < $objp->datec) {
						$dataseries[] = array('label' => dol_print_date($minimumdatecformated, 'day'), 'data' => 0);
						$minimumdatec = dol_time_plus_duree($minimumdatec, $intervaltoadd, 'd');
						$minimumdatecformated = dol_print_date($minimumdatec, 'dayrfc');
					}
					$dataseries[] = array('label' => dol_print_date($objp->datec, 'day'), 'data' => $objp->nb);
					$minimumdatec = dol_time_plus_duree($minimumdatec, $intervaltoadd, 'd');
					$minimumdatecformated = dol_print_date($minimumdatec, 'dayrfc');
					$i++;
				}
				while (count($dataseries) < $days) {
					$dataseries[] = array('label' => dol_print_date($minimumdatecformated, 'day'), 'data' => 0);
					$minimumdatec = dol_time_plus_duree($minimumdatec, $intervaltoadd, 'd');
					$minimumdatecformated = dol_print_date($minimumdatec, 'dayrfc');
					$i++;
				}
			} else {
				dol_print_error($this->db);
			}
			$stringtoshow = '<div class="div-table-responsive-no-min">';
			$stringtoshow .= '<script type="text/javascript">
				jQuery(document).ready(function() {
					jQuery("#idsubimgDOLUSERCOOKIE_ticket_last_days").click(function() {
						jQuery("#idfilterDOLUSERCOOKIE_ticket_last_days").toggle();
					});
				});
				</script>';
			$stringtoshow .= '<div class="center hideobject" id="idfilterDOLUSERCOOKIE_ticket_last_days">'; // hideobject is to start hidden
			$stringtoshow .= '<form class="flat formboxfilter" method="POST" action="'.$_SERVER["PHP_SELF"].'">';
			$stringtoshow .= '<input type="hidden" name="token" value="'.newToken().'">';
			$stringtoshow .= '<input type="hidden" name="action" value="refresh">';
			$stringtoshow .= '<input type="hidden" name="DOL_AUTOSET_COOKIE" value="DOLUSERCOOKIE_ticket_last_days:days">';
			$stringtoshow .= ' <input class="flat" size="4" type="text" name="'.$param_day.'" value="'.$days.'">'.$langs->trans("Days");
			$stringtoshow .= '<input type="image" alt="'.$langs->trans("Refresh").'" src="'.img_picto($langs->trans("Refresh"), 'refresh.png', '', '', 1).'">';
			$stringtoshow .= '</form>';
			$stringtoshow .= '</div>';

			include_once DOL_DOCUMENT_ROOT.'/core/class/dolgraph.class.php';
			$px1 = new DolGraph();

			$mesg = $px1->isGraphKo();
			$totalnb = 0;
			if (!$mesg) {
				$data = array();
				foreach ($dataseries as $value) {
					$data[] = array($value['label'], $value['data']);
					$totalnb += $value['data'];
				}
				$px1->SetData($data);
				//$px1->setShowLegend(2);
				$px1->setShowLegend(0);
				$px1->SetType(array('bars'));
				$px1->SetLegend(array($langs->trans('BoxNumberOfTicketByDay')));
				$px1->SetMaxValue($px1->GetCeilMaxValue());
				$px1->SetHeight(192);
				$px1->SetShading(3);
				$px1->SetHorizTickIncrement(1);
				$px1->SetCssPrefix("cssboxes");
				$px1->mode = 'depth';

				$px1->draw('idgraphticketlastxdays');
				$graphtoshow = $px1->show($totalnb ? 0 : 1);
			}
			if ($totalnb) {
				$stringtoshow .= $graphtoshow;
			}
			$stringtoshow .= '</div>';
			if ($totalnb) {
				$this->info_box_contents[][] = array(
					'td' => 'center',
					'text' => $stringtoshow
				);
			} else {
				$this->info_box_contents[0][0] = array(
					'td' => 'class="center opacitymedium"',
					'text' => $stringtoshow.$langs->trans("BoxNoTicketLastXDays", $days)
				);
			}
		} else {
			$this->info_box_contents[0][0] = array(
				'td' => 'class="left"',
				'text' => $langs->trans("ReadPermissionNotAllowed"),
			);
		}
	}

	/**
	 *     Method to show box
	 *
	 *     @param  array $head     Array with properties of box title
	 *     @param  array $contents Array with properties of box lines
	 *     @param  int   $nooutput No print, only return string
	 *     @return string
	 */
	public function showBox($head = null, $contents = null, $nooutput = 0)
	{
		return parent::showBox($this->info_box_head, $this->info_box_contents, $nooutput);
	}
}<|MERGE_RESOLUTION|>--- conflicted
+++ resolved
@@ -87,13 +87,8 @@
 
 
 		$param_day = 'DOLUSERCOOKIE_ticket_last_days';
-<<<<<<< HEAD
-		if (!empty($_POST[$param_day])) {
-			if ($_POST[$param_day] >= 15) {
-=======
 		if (GETPOST($param_day)) {
 			if (GETPOST($param_day) >= 15) {
->>>>>>> 503d1a04
 				$days = 14;
 			} else {
 				$days = GETPOST($param_day);
@@ -107,28 +102,15 @@
 			'text' => $text,
 			'limit' => dol_strlen($text)
 		);
-<<<<<<< HEAD
-		$today = date_time_set(date_create(), 0, 0);
-		$todayformat = date('Y-m-d', date_timestamp_get($today));
-		$intervaltosub = new DateInterval('P'.dol_escape_htmltag($days - 1).'D');
-		$intervaltoadd = new DateInterval('P1D');
-		$minimumdatec = date_sub($today, $intervaltosub);
-		$minimumdatecformated = date('Y-m-d', date_timestamp_get($minimumdatec));
-=======
 		$today = dol_now();
 		$intervaltoadd = 1;
 		$minimumdatec = dol_time_plus_duree($today, -1 * ($days - 1), 'd');
 		$minimumdatecformated = dol_print_date($minimumdatec, 'dayrfc');
->>>>>>> 503d1a04
 
 		if ($user->rights->ticket->read) {
 			$sql = "SELECT CAST(t.datec AS DATE) as datec, COUNT(t.datec) as nb";
 			$sql .= " FROM ".MAIN_DB_PREFIX."ticket as t";
-<<<<<<< HEAD
-			$sql .= " WHERE CAST(t.datec AS DATE) > DATE_SUB(CURRENT_DATE, INTERVAL ".$days." DAY)";
-=======
 			$sql .= " WHERE CAST(t.datec AS DATE) > '".$this->db->idate($minimumdatec)."'";
->>>>>>> 503d1a04
 			$sql .= " GROUP BY CAST(t.datec AS DATE)";
 
 			$resql = $this->db->query($sql);
