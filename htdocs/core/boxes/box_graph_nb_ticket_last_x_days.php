--- conflicted
+++ resolved
@@ -148,11 +148,7 @@
 			$stringtoshow .= '<input type="hidden" name="action" value="refresh">';
 			$stringtoshow .= '<input type="hidden" name="DOL_AUTOSET_COOKIE" value="DOLUSERCOOKIE_ticket_last_days:days">';
 			$stringtoshow .= ' <input class="flat" size="4" type="text" name="'.$param_day.'" value="'.$days.'">'.$langs->trans("Days");
-<<<<<<< HEAD
-			$stringtoshow .= '<input type="image" alt="'.$langs->trans("Refresh").'" src="'.img_picto($langs->trans("Refresh"), 'refresh.png', '', '', 1).'">';
-=======
 			$stringtoshow .= '<input type="image" alt="'.$langs->trans("Refresh").'" src="'.img_picto($langs->trans("Refresh"), 'refresh.png', '', 0, 1).'">';
->>>>>>> cc80841a
 			$stringtoshow .= '</form>';
 			$stringtoshow .= '</div>';
 
