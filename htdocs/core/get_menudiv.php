<?php
/* Copyright (C) 2005-2015 Laurent Destailleur  <eldy@users.sourceforge.net>
 *
 * This file is a modified version of datepicker.php from phpBSM to fix some
 * bugs, to add new features and to dramatically increase speed.
 *
 * This program is free software; you can redistribute it and/or modify
 * it under the terms of the GNU General Public License as published by
 * the Free Software Foundation; either version 3 of the License, or
 * (at your option) any later version.
 *
 * This program is distributed in the hope that it will be useful,
 * but WITHOUT ANY WARRANTY; without even the implied warranty of
 * MERCHANTABILITY or FITNESS FOR A PARTICULAR PURPOSE.  See the
 * GNU General Public License for more details.
 *
 * You should have received a copy of the GNU General Public License
 * along with this program. If not, see <https://www.gnu.org/licenses/>.
 */

/**
 *       \file       htdocs/core/get_menudiv.php
 *       \brief      File to return menu into a div tree, to be used by other frontend
 */

//if (! defined('NOREQUIREUSER'))   define('NOREQUIREUSER','1');	// Not disabled cause need to load personalized language
//if (! defined('NOREQUIREDB'))   define('NOREQUIREDB','1');		// Not disabled cause need to load personalized language
//if (! defined('NOREQUIRESOC'))    define('NOREQUIRESOC','1');
//if (! defined('NOREQUIRETRAN')) define('NOREQUIRETRAN','1');		// Not disabled cause need to do translations
if (!defined('NOCSRFCHECK'))     define('NOCSRFCHECK', 1);
if (!defined('NOTOKENRENEWAL'))  define('NOTOKENRENEWAL', 1);
//if (! defined('NOLOGIN')) define('NOLOGIN',1);					// Not disabled cause need to load personalized language
if (!defined('NOREQUIREMENU'))  define('NOREQUIREMENU', 1);
if (!defined('NOREQUIREHTML'))  define('NOREQUIREHTML', 1);

if (!defined('DISABLE_JQUERY_TABLEDND'))   define('DISABLE_JQUERY_TABLEDND', 1);
if (!defined('DISABLE_JQUERY_JNOTIFY'))    define('DISABLE_JQUERY_JNOTIFY', 1);
if (!defined('DISABLE_JQUERY_FLOT'))       define('DISABLE_JQUERY_FLOT', 1);
if (!defined('DISABLE_JQUERY_JEDITABLE'))  define('DISABLE_JQUERY_JEDITABLE', 1);
if (!defined('DISABLE_CKEDITOR'))          define('DISABLE_CKEDITOR', 1);
if (!defined('DISABLE_BROWSER_NOTIF'))     define('DISABLE_BROWSER_NOTIF', 1);
if (!defined('DISABLE_DATE_PICKER'))       define('DISABLE_DATE_PICKER', 1);
if (!defined('DISABLE_SELECT2'))           define('DISABLE_SELECT2', 1);

require_once '../main.inc.php';

if (GETPOST('lang', 'aZ09')) $langs->setDefaultLang(GETPOST('lang', 'aZ09')); // If language was forced on URL by the main.inc.php

$langs->load("main");
$right = ($langs->trans("DIRECTION") == 'rtl' ? 'left' : 'right');
$left = ($langs->trans("DIRECTION") == 'rtl' ? 'right' : 'left');


/*
 * View
 */

$title = $langs->trans("Menu");

// URL http://mydolibarr/core/get_menudiv.php?dol_use_jmobile=1 can be used for tests
$head = '<!-- Menu -->'."\n";
$arrayofjs = array();
$arrayofcss = array();
top_htmlhead($head, $title, 0, 0, $arrayofjs, $arrayofcss);

print '<body>'."\n";

// Javascript to make menu active like Jmobile did.
print '
<style>
    /*Lets hide the non active LIs by default*/
    body {
        font-size: 16px;
    }
    body ul {
        margin: 0;
        padding-left: 0;
    }
    body ul li {
        list-style: none;
    }
    body ul ul {
        display: none;
    }

    a.alilevel0 {
        background-image: url(\''.DOL_URL_ROOT.'/theme/'.$conf->theme.'/img/next.png\') !important;
        background-repeat: no-repeat !important;
        background-position-x: 10px;
        background-position-y: 16px;
        padding: 1em 15px 1em 40px;
    }
    li.lilevel0 font.vsmenudisabled {
        /* background-image: url(/dolibarr_dev/htdocs/theme/eldy/img/next.png) !important; */
        background-repeat: no-repeat !important;
        background-position-x: 10px;
        background-position-y: 16px;
        padding: 1em 15px 1em 40px;
        background: #f8f8f8;
        display: block;
        font-size: 16px !important;
    }
    li.lilevel1 {
        padding: 1em 15px 0.5em 40px;
        border-top: 1px solid #aaa;
        margin-right: 0px;
    	margin-left: 0px;
        border-right: 0px ! important;
    }
    li.lilevel1:first-child {
        margin-right: 0px;
        margin-left: 0px;
    }
    li.lilevel1 a {
        padding-bottom: 5px;
    }
    li.lilevel1 a, li.lilevel1 {
        color: #000;
        cursor: pointer;
        display: block;
    }
    li.lilevel2 a {
        padding: 0.7em 15px 0.7em 40px;
        color: #000;
        cursor: pointer;
        display: block;
    }
    li.lilevel3 a {
        padding: 0.6em 15px 0.6em 60px;
        color: #000;
        cursor: pointer;
        display: block;
    }
    li.lilevel4 a {
        padding: 0.2em 15px 8px 60px;
        color: #000;
        cursor: pointer;
        display: block;
    }
    li.lilevel5 a {
        padding: 0.2em 15px 0.2em 60px;
        color: #000;
        cursor: pointer;
        display: block;
    }
    li.lilevel3:last-child {
        padding-bottom: 10px;
    }
    a.alilevel0, li.lilevel1 a {
        text-overflow: ellipsis;
        overflow: hidden;
        white-space: nowrap;
        display: block;
    }
</style>

<script type="text/javascript">
$(document).ready(function(){
    $("body ul").click(function(){
        console.log("We click on body ul");

        $(this).siblings().find("li ul").slideUp(0);

        $(this).find("li ul").slideToggle(200);

        target = $(this);
        $(\'html, body\').animate({
          scrollTop: target.offset().top
        }, 300);

    })
});
</script>
';


if (empty($user->socid))	// If internal user or not defined
{
	$conf->standard_menu = (empty($conf->global->MAIN_MENU_STANDARD_FORCED) ? (empty($conf->global->MAIN_MENU_STANDARD) ? 'eldy_menu.php' : $conf->global->MAIN_MENU_STANDARD) : $conf->global->MAIN_MENU_STANDARD_FORCED);
}
else                        	// If external user
{
	$conf->standard_menu = (empty($conf->global->MAIN_MENUFRONT_STANDARD_FORCED) ? (empty($conf->global->MAIN_MENUFRONT_STANDARD) ? 'eldy_menu.php' : $conf->global->MAIN_MENUFRONT_STANDARD) : $conf->global->MAIN_MENUFRONT_STANDARD_FORCED);
}

// Load the menu manager (only if not already done)
$file_menu = $conf->standard_menu;
<<<<<<< HEAD
if (GETPOST('menu')) $file_menu = GETPOST('menu'); // example: menu=eldy_menu.php
if (!class_exists('MenuManager'))
=======
if (GETPOST('menu', 'aZ09')) $file_menu = GETPOST('menu', 'aZ09');     // example: menu=eldy_menu.php
if (! class_exists('MenuManager'))
>>>>>>> 1c7873b4
{
	$menufound = 0;
	$dirmenus = array_merge(array("/core/menus/"), (array) $conf->modules_parts['menus']);
	foreach ($dirmenus as $dirmenu)
	{
		$menufound = dol_include_once($dirmenu."standard/".$file_menu);
		if ($menufound) break;
	}
	if (!$menufound)	// If failed to include, we try with standard
	{
		dol_syslog("You define a menu manager '".$file_menu."' that can not be loaded.", LOG_WARNING);
		$file_menu = 'eldy_menu.php';
		include_once DOL_DOCUMENT_ROOT."/core/menus/standard/".$file_menu;
	}
}
$menumanager = new MenuManager($db, empty($user->socid) ? 0 : 1);
$menumanager->loadMenu('all', 'all'); // Load this->tabMenu with sql menu entries
//var_dump($menumanager);exit;
$menumanager->showmenu('jmobile');

print '</body>';

print '</html>'."\n";

$db->close();<|MERGE_RESOLUTION|>--- conflicted
+++ resolved
@@ -185,13 +185,8 @@
 
 // Load the menu manager (only if not already done)
 $file_menu = $conf->standard_menu;
-<<<<<<< HEAD
-if (GETPOST('menu')) $file_menu = GETPOST('menu'); // example: menu=eldy_menu.php
+if (GETPOST('menu', 'aZ09')) $file_menu = GETPOST('menu', 'aZ09');     // example: menu=eldy_menu.php
 if (!class_exists('MenuManager'))
-=======
-if (GETPOST('menu', 'aZ09')) $file_menu = GETPOST('menu', 'aZ09');     // example: menu=eldy_menu.php
-if (! class_exists('MenuManager'))
->>>>>>> 1c7873b4
 {
 	$menufound = 0;
 	$dirmenus = array_merge(array("/core/menus/"), (array) $conf->modules_parts['menus']);
