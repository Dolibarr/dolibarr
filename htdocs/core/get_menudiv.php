--- conflicted
+++ resolved
@@ -1,9 +1,6 @@
 <?php
 /* Copyright (C) 2005-2023 Laurent Destailleur  <eldy@users.sourceforge.net>
-<<<<<<< HEAD
-=======
  * Copyright (C) 2024		MDW							<mdeweerd@users.noreply.github.com>
->>>>>>> cc80841a
  *
  * This file is a modified version of datepicker.php from phpBSM to fix some
  * bugs, to add new features and to dramatically increase speed.
@@ -159,11 +156,7 @@
 } else {
 	print 'background-position-x: 10px;';
 }
-<<<<<<< HEAD
-	print '
-=======
 print '
->>>>>>> cc80841a
         background-position-y: 18px;
         padding: 1em 15px 1em 40px;
 		display: block;
@@ -199,15 +192,9 @@
 } else {
 	print 'background-position-x: 10px;';
 }
-<<<<<<< HEAD
-	print 'background-position-y: 1px;';
-	print 'padding-left: 20px;';
-	print '
-=======
 print 'background-position-y: 1px;';
 print 'padding-left: 20px;';
 print '
->>>>>>> cc80841a
 	}
     li.lilevel1 a, li.lilevel1 {
         color: #000;
