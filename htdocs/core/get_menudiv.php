<?php
/* Copyright (C) 2005-2015 Laurent Destailleur  <eldy@users.sourceforge.net>
 *
 * This file is a modified version of datepicker.php from phpBSM to fix some
 * bugs, to add new features and to dramatically increase speed.
 *
 * This program is free software; you can redistribute it and/or modify
 * it under the terms of the GNU General Public License as published by
 * the Free Software Foundation; either version 3 of the License, or
 * (at your option) any later version.
 *
 * This program is distributed in the hope that it will be useful,
 * but WITHOUT ANY WARRANTY; without even the implied warranty of
 * MERCHANTABILITY or FITNESS FOR A PARTICULAR PURPOSE.  See the
 * GNU General Public License for more details.
 *
 * You should have received a copy of the GNU General Public License
 * along with this program. If not, see <http://www.gnu.org/licenses/>.
 */

/**
 *       \file       htdocs/core/get_menudiv.php
 *       \brief      File to return menu into a div tree
 */

//if (! defined('NOREQUIREUSER'))   define('NOREQUIREUSER','1');	// Not disabled cause need to load personalized language
//if (! defined('NOREQUIREDB'))   define('NOREQUIREDB','1');		// Not disabled cause need to load personalized language
//if (! defined('NOREQUIRESOC'))    define('NOREQUIRESOC','1');
//if (! defined('NOREQUIRETRAN')) define('NOREQUIRETRAN','1');		// Not disabled cause need to do translations
if (! defined('NOCSRFCHECK'))     define('NOCSRFCHECK',1);
if (! defined('NOTOKENRENEWAL'))  define('NOTOKENRENEWAL',1);
//if (! defined('NOLOGIN')) define('NOLOGIN',1);					// Not disabled cause need to load personalized language
if (! defined('NOREQUIREMENU'))  define('NOREQUIREMENU',1);
if (! defined('NOREQUIREHTML'))  define('NOREQUIREHTML',1);

if (! defined('DISABLE_JQUERY_TABLEDND'))   define('DISABLE_JQUERY_TABLEDND',1);
if (! defined('DISABLE_JQUERY_TIPTIP'))     define('DISABLE_JQUERY_TIPTIP',1);
if (! defined('DISABLE_JQUERY_JNOTIFY'))    define('DISABLE_JQUERY_JNOTIFY',1);
if (! defined('DISABLE_JQUERY_FLOT'))       define('DISABLE_JQUERY_FLOT',1);
if (! defined('DISABLE_JQUERY_JEDITABLE'))  define('DISABLE_JQUERY_JEDITABLE',1);
if (! defined('DISABLE_JQUERY_JEDITABLE'))  define('DISABLE_JQUERY_JEDITABLE',1);
if (! defined('DISABLE_CKEDITOR'))          define('DISABLE_CKEDITOR',1);
if (! defined('DISABLE_CKEDITOR'))          define('DISABLE_CKEDITOR',1);
if (! defined('DISABLE_BROWSER_NOTIF'))     define('DISABLE_BROWSER_NOTIF',1);
if (! defined('DISABLE_DATE_PICKER'))       define('DISABLE_DATE_PICKER',1);
if (! defined('DISABLE_SELECT2'))           define('DISABLE_SELECT2',1);

require_once '../main.inc.php';

<<<<<<< HEAD
=======
if (GETPOST('lang', 'aZ09')) $langs->setDefaultLang(GETPOST('lang', 'aZ09'));	// If language was forced on URL by the main.inc.php
>>>>>>> 0e867229
$langs->load("main");
$right=($langs->trans("DIRECTION")=='rtl'?'left':'right');
$left=($langs->trans("DIRECTION")=='rtl'?'right':'left');


/*
 * View
 */

$title=$langs->trans("Menu");

// URL http://mydolibarr/core/get_menudiv.php?dol_use_jmobile=1 can be used for tests
$head='<!-- Menu -->'."\n";
$arrayofjs=array();
$arrayofcss=array();
top_htmlhead($head, $title, 0, 0, $arrayofjs, $arrayofcss);

print '<body>'."\n";

// Javascript to make menu active like Jmobile did.
print '
<style>
    /*Lets hide the non active LIs by default*/
    body {
        font-size: 16px;
    }
    body ul {
        margin: 0;
        padding-left: 0;
    }
    body ul li {
        list-style: none;
    }
    body ul ul {
        display: none;
    }

    a.alilevel0 {
        background-image: url(\''.DOL_URL_ROOT.'/theme/'.$conf->theme.'/img/next.png\') !important;
        background-repeat: no-repeat !important;
        background-position-x: 10px;
        background-position-y: 16px;
        padding: 1em 15px 1em 40px;
    }
    li.lilevel1 {
        padding: 1em 15px 0.5em 40px;
        border-top: 1px solid #aaa;
        margin-right: 20px;
        border-right: 0px ! important;
    }
    li.lilevel1:first-child {
        margin-right: 0px;
        margin-left: 0px;
    }
    li.lilevel1 a {
        padding-bottom: 5px;
    }
    li.lilevel1 a, li.lilevel1 {
        color: #000;
        cursor: pointer;
        display: block;
    }
    li.lilevel2 a {
        padding: 0 15px 0.5em 40px;
        color: #000;
        cursor: pointer;
        display: block;
    }
    li.lilevel3 a {
        padding: 0.2em 15px 8px 60px;
        color: #000;
        cursor: pointer;
        display: block;
    }
    li.lilevel3:last-child {
        padding-bottom: 10px;
    }            
    a.alilevel0, li.lilevel1 a {
        text-overflow: ellipsis;
        overflow: hidden;
        white-space: nowrap;
        display: block;
    }
</style>
    
<script type="text/javascript">
$(document).ready(function(){
    $("body ul").click(function(){
        console.log("We click on body ul");

        $(this).siblings().find("li ul").slideUp(0);

        $(this).find("li ul").slideToggle(200);

        target = $(this);
        $(\'html, body\').animate({
          scrollTop: target.offset().top
        }, 300);
            
    })
});
</script>
';
    

if (empty($user->societe_id))	// If internal user or not defined
{
	$conf->standard_menu=(empty($conf->global->MAIN_MENU_STANDARD_FORCED)?(empty($conf->global->MAIN_MENU_STANDARD)?'eldy_menu.php':$conf->global->MAIN_MENU_STANDARD):$conf->global->MAIN_MENU_STANDARD_FORCED);
}
else                        	// If external user
{
	$conf->standard_menu=(empty($conf->global->MAIN_MENUFRONT_STANDARD_FORCED)?(empty($conf->global->MAIN_MENUFRONT_STANDARD)?'eldy_menu.php':$conf->global->MAIN_MENUFRONT_STANDARD):$conf->global->MAIN_MENUFRONT_STANDARD_FORCED);
}

// Load the menu manager (only if not already done)
$file_menu=$conf->standard_menu;
if (GETPOST('menu')) $file_menu=GETPOST('menu');     // example: menu=eldy_menu.php
if (! class_exists('MenuManager'))
{
	$menufound=0;
	$dirmenus=array_merge(array("/core/menus/"),(array) $conf->modules_parts['menus']);
	foreach($dirmenus as $dirmenu)
	{
		$menufound=dol_include_once($dirmenu."standard/".$file_menu);
		if ($menufound) break;
	}
	if (! $menufound)	// If failed to include, we try with standard
	{
		dol_syslog("You define a menu manager '".$file_menu."' that can not be loaded.", LOG_WARNING);
		$file_menu='eldy_menu.php';
		include_once DOL_DOCUMENT_ROOT."/core/menus/standard/".$file_menu;
	}
}
$menumanager = new MenuManager($db, empty($user->societe_id)?0:1);
$menumanager->loadMenu('all','all');
//var_dump($menumanager->tabMenu);exit;
$menumanager->showmenu('jmobile');

print '</body>';

print '</html>'."\n";

$db->close();<|MERGE_RESOLUTION|>--- conflicted
+++ resolved
@@ -47,10 +47,8 @@
 
 require_once '../main.inc.php';
 
-<<<<<<< HEAD
-=======
 if (GETPOST('lang', 'aZ09')) $langs->setDefaultLang(GETPOST('lang', 'aZ09'));	// If language was forced on URL by the main.inc.php
->>>>>>> 0e867229
+
 $langs->load("main");
 $right=($langs->trans("DIRECTION")=='rtl'?'left':'right');
 $left=($langs->trans("DIRECTION")=='rtl'?'right':'left');
@@ -127,7 +125,7 @@
     }
     li.lilevel3:last-child {
         padding-bottom: 10px;
-    }            
+    }
     a.alilevel0, li.lilevel1 a {
         text-overflow: ellipsis;
         overflow: hidden;
@@ -135,7 +133,7 @@
         display: block;
     }
 </style>
-    
+
 <script type="text/javascript">
 $(document).ready(function(){
     $("body ul").click(function(){
@@ -149,12 +147,12 @@
         $(\'html, body\').animate({
           scrollTop: target.offset().top
         }, 300);
-            
+
     })
 });
 </script>
 ';
-    
+
 
 if (empty($user->societe_id))	// If internal user or not defined
 {
