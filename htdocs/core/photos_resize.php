<?php
/* Copyright (C) 2010-2015	Laurent Destailleur			<eldy@users.sourceforge.net>
 * Copyright (C) 2009		Meos
 * Copyright (C) 2012		Regis Houssin				<regis.houssin@inodbox.com>
 * Copyright (C) 2016		Juanjo Menent				<jmenent@2byte.es>
 * Copyright (C) 2024		MDW							<mdeweerd@users.noreply.github.com>
 * Copyright (C) 2024		Alexandre Spangaro			<alexandre@inovea-conseil.com>
<<<<<<< HEAD
=======
 * Copyright (C) 2024		Frédéric France			<frederic.france@free.fr>
>>>>>>> cc80841a
 *
 * This program is free software; you can redistribute it and/or modify
 * it under the terms of the GNU General Public License as published by
 * the Free Software Foundation; either version 3 of the License, or
 * (at your option) any later version.
 *
 * This program is distributed in the hope that it will be useful,
 * but WITHOUT ANY WARRANTY; without even the implied warranty of
 * MERCHANTABILITY or FITNESS FOR A PARTICULAR PURPOSE.  See the
 * GNU General Public License for more details.
 *
 * You should have received a copy of the GNU General Public License
 * along with this program. If not, see <https://www.gnu.org/licenses/>.
 */

/**
 *       \file      htdocs/core/photos_resize.php
 *       \ingroup	core
 *       \brief     File of page to resize photos
 */

// Load Dolibarr environment
require '../main.inc.php';
require_once DOL_DOCUMENT_ROOT.'/core/lib/product.lib.php';
require_once DOL_DOCUMENT_ROOT.'/core/lib/images.lib.php';

// Load translation files required by the page
$langs->loadLangs(array("products", "other"));

$id = GETPOSTINT('id');
$action = GETPOST('action', 'aZ09');
$modulepart = GETPOST('modulepart', 'alpha') ? GETPOST('modulepart', 'alpha') : 'produit|service';
$original_file = GETPOST("file");
$backtourl = GETPOST('backtourl');
$cancel = GETPOST('cancel', 'alpha');

$file = GETPOST('file', 'alpha');
$num = GETPOST('num', 'alpha'); // Used for document on bank statement
$website = GETPOST('website', 'alpha');


// Security check
if (empty($modulepart)) {
	accessforbidden('Bad value for modulepart');
}
$accessallowed = 0;
if ($modulepart == 'produit' || $modulepart == 'product' || $modulepart == 'service' || $modulepart == 'produit|service') {
	$result = restrictedArea($user, 'produit|service', $id, 'product&product');
	if ($modulepart == 'produit|service' && (!$user->hasRight('produit', 'lire') && !$user->hasRight('service', 'lire'))) {
		accessforbidden();
	}
	$accessallowed = 1;
} elseif ($modulepart == 'project') {
	$result = restrictedArea($user, 'projet', $id);
	if (!$user->hasRight('projet', 'lire')) {
		accessforbidden();
	}
	$accessallowed = 1;
} elseif ($modulepart == 'bom') {
	$result = restrictedArea($user, $modulepart, $id, 'bom_bom');
	if (!$user->hasRight('bom', 'read')) {
		accessforbidden();
	}
	$accessallowed = 1;
} elseif ($modulepart == 'member') {
	$result = restrictedArea($user, 'adherent', $id, '', '', 'fk_soc', 'rowid');
	if (!$user->hasRight('adherent', 'lire')) {
		accessforbidden();
	}
	$accessallowed = 1;
} elseif ($modulepart == 'user') {
	$result = restrictedArea($user, $modulepart, $id, $modulepart, $modulepart);
	if (!$user->hasRight('user', 'user', 'lire')) {
		accessforbidden();
	}
	$accessallowed = 1;
} elseif ($modulepart == 'tax') {
	$result = restrictedArea($user, $modulepart, $id, 'chargesociales', 'charges');
	if (!$user->hasRight('tax', 'charges', 'lire')) {
		accessforbidden();
	}
	$accessallowed = 1;
} elseif ($modulepart == 'bank') {
	$result = restrictedArea($user, 'banque', $id, 'bank_account');
	if (!$user->hasRight('banque', 'lire')) {
		accessforbidden();
	}
	$accessallowed = 1;
} elseif ($modulepart == 'medias') {
	$permtoadd = ($user->hasRight('mailing', 'creer') || $user->hasRight('website', 'write'));
	if (!$permtoadd) {
		accessforbidden();
	}
	$accessallowed = 1;
} elseif ($modulepart == 'facture_fourn' || $modulepart == 'facture_fournisseur') {
	$result = restrictedArea($user, 'fournisseur', $id, 'facture_fourn', 'facture');
	if (!$user->hasRight('fournisseur', 'facture', 'lire')) {
		accessforbidden();
	}
	$accessallowed = 1;
} else {
	// ticket, holiday, expensereport, societe...
	$result = restrictedArea($user, $modulepart, $id, $modulepart);
	if (!$user->hasRight($modulepart, 'read') && !$user->hasRight($modulepart, 'lire')) {
		accessforbidden();
	}
	$accessallowed = 1;
}

// Security:
// Limit access if permissions are wrong
if (!$accessallowed) {
	accessforbidden();
}

// Define dir according to modulepart
$dir = '';
if ($modulepart == 'produit' || $modulepart == 'product' || $modulepart == 'service' || $modulepart == 'produit|service') {
	require_once DOL_DOCUMENT_ROOT.'/product/class/product.class.php';
	$object = new Product($db);
	if ($id > 0) {
		$result = $object->fetch($id);
		if ($result <= 0) {
			dol_print_error($db, 'Failed to load object');
		}
		$dir = $conf->product->multidir_output[$object->entity]; // By default
		if ($object->type == Product::TYPE_PRODUCT) {
			$dir = $conf->product->multidir_output[$object->entity];
		}
		if ($object->type == Product::TYPE_SERVICE) {
			$dir = $conf->service->multidir_output[$object->entity];
		}
	}
} elseif ($modulepart == 'project') {
	require_once DOL_DOCUMENT_ROOT.'/projet/class/project.class.php';
	$object = new Project($db);
	if ($id > 0) {
		$result = $object->fetch($id);
		if ($result <= 0) {
			dol_print_error($db, 'Failed to load object');
		}
		$dir = $conf->project->multidir_output[$object->entity]; // By default
	}
} elseif ($modulepart == 'propal') {
	require_once DOL_DOCUMENT_ROOT.'/comm/propal/class/propal.class.php';
	$object = new Propal($db);
	if ($id > 0) {
		$result = $object->fetch($id);
		if ($result <= 0) {
			dol_print_error($db, 'Failed to load object');
		}
		$dir = $conf->propal->multidir_output[$object->entity]; // By default
	}
} elseif ($modulepart == 'holiday') {
	require_once DOL_DOCUMENT_ROOT.'/holiday/class/holiday.class.php';
	$object = new Holiday($db);
	if ($id > 0) {
		$result = $object->fetch($id);
		if ($result <= 0) {
			dol_print_error($db, 'Failed to load object');
		}
		$dir = $conf->$modulepart->dir_output; // By default
	}
} elseif ($modulepart == 'member') {
	require_once DOL_DOCUMENT_ROOT.'/adherents/class/adherent.class.php';
	$object = new Adherent($db);
	if ($id > 0) {
		$result = $object->fetch($id);
		if ($result <= 0) {
			dol_print_error($db, 'Failed to load object');
		}
		$dir = $conf->adherent->dir_output; // By default
	}
} elseif ($modulepart == 'societe') {
	require_once DOL_DOCUMENT_ROOT.'/user/class/user.class.php';
	$object = new Societe($db);
	if ($id > 0) {
		$result = $object->fetch($id);
		if ($result <= 0) {
			dol_print_error($db, 'Failed to load object');
		}
		$dir = $conf->$modulepart->dir_output;
	}
} elseif ($modulepart == 'user') {
	require_once DOL_DOCUMENT_ROOT.'/user/class/user.class.php';
	$object = new User($db);
	if ($id > 0) {
		$result = $object->fetch($id);
		if ($result <= 0) {
			dol_print_error($db, 'Failed to load object');
		}
		$dir = $conf->$modulepart->dir_output; // By default
	}
} elseif ($modulepart == 'expensereport') {
	require_once DOL_DOCUMENT_ROOT.'/expensereport/class/expensereport.class.php';
	$object = new ExpenseReport($db);
	if ($id > 0) {
		$result = $object->fetch($id);
		if ($result <= 0) {
			dol_print_error($db, 'Failed to load object');
		}
		$dir = $conf->expensereport->dir_output; // By default
	}
} elseif ($modulepart == 'tax') {
	require_once DOL_DOCUMENT_ROOT.'/compta/sociales/class/chargesociales.class.php';
	$object = new ChargeSociales($db);
	if ($id > 0) {
		$result = $object->fetch($id);
		if ($result <= 0) {
			dol_print_error($db, 'Failed to load object');
		}
		$dir = $conf->$modulepart->dir_output; // By default
	}
} elseif ($modulepart == 'ticket') {
	require_once DOL_DOCUMENT_ROOT.'/ticket/class/ticket.class.php';
	$object = new Ticket($db);
	if ($id > 0) {
		$result = $object->fetch($id);
		if ($result <= 0) {
			dol_print_error($db, 'Failed to load object');
		}
		$dir = $conf->$modulepart->dir_output; // By default
	}
} elseif ($modulepart == 'bom') {
	require_once DOL_DOCUMENT_ROOT.'/bom/class/bom.class.php';
	$object = new BOM($db);
	if ($id > 0) {
		$result = $object->fetch($id);
		if ($result <= 0) {
			dol_print_error($db, 'Failed to load object');
		}
		$dir = $conf->$modulepart->dir_output; // By default
	}
} elseif ($modulepart == 'mrp') {
	require_once DOL_DOCUMENT_ROOT.'/mrp/class/mo.class.php';
	$object = new Mo($db);
	if ($id > 0) {
		$result = $object->fetch($id);
		if ($result <= 0) {
			dol_print_error($db, 'Failed to load object');
		}
		$dir = $conf->$modulepart->dir_output; // By default
	}
} elseif ($modulepart == 'bank') {
	require_once DOL_DOCUMENT_ROOT.'/compta/bank/class/account.class.php';
	$object = new Account($db);
	if ($id > 0) {
		$result = $object->fetch($id);
		if ($result <= 0) {
			dol_print_error($db, 'Failed to load object');
		}
		$dir = $conf->bank->dir_output; // By default
	}
} elseif ($modulepart == 'facture') {
	require_once DOL_DOCUMENT_ROOT.'/compta/facture/class/facture.class.php';
	$object = new Facture($db);
	if ($id > 0) {
		$result = $object->fetch($id);
		if ($result <= 0) {
			dol_print_error($db, 'Failed to load object');
		}
		$dir = $conf->$modulepart->dir_output; // By default
	}
} elseif ($modulepart == 'facture_fourn' || $modulepart == 'facture_fournisseur') {
	require_once DOL_DOCUMENT_ROOT.'/fourn/class/fournisseur.facture.class.php';
	$object = new FactureFournisseur($db);
	if ($id > 0) {
		$result = $object->fetch($id);
		if ($result <= 0) {
			dol_print_error($db, 'Failed to load object');
		}
		$dir = $conf->fournisseur->dir_output.'/facture'; // By default
	}
} elseif ($modulepart == 'medias') {
	$dir = $dolibarr_main_data_root.'/'.$modulepart;
} else {
	print 'Bug: Action crop for modulepart = '.$modulepart.' is not supported yet by photos_resize.php.';
}

if (empty($backtourl)) {
	$regs = array();

	if (in_array($modulepart, array('product', 'produit', 'service', 'produit|service'))) {
		$backtourl = DOL_URL_ROOT."/product/document.php?id=".((int) $id).'&file='.urlencode($file);
	} elseif (in_array($modulepart, array('expensereport'))) {
		$backtourl = DOL_URL_ROOT."/expensereport/document.php?id=".((int) $id).'&file='.urlencode($file);
	} elseif (in_array($modulepart, array('holiday'))) {
		$backtourl = DOL_URL_ROOT."/holiday/document.php?id=".((int) $id).'&file='.urlencode($file);
	} elseif (in_array($modulepart, array('member'))) {
		$backtourl = DOL_URL_ROOT."/adherents/document.php?id=".((int) $id).'&file='.urlencode($file);
	} elseif (in_array($modulepart, array('project'))) {
		$backtourl = DOL_URL_ROOT."/projet/document.php?id=".((int) $id).'&file='.urlencode($file);
	} elseif (in_array($modulepart, array('propal'))) {
		$backtourl = DOL_URL_ROOT."/comm/propal/document.php?id=".((int) $id).'&file='.urlencode($file);
	} elseif (in_array($modulepart, array('societe'))) {
		$backtourl = DOL_URL_ROOT."/societe/document.php?id=".((int) $id).'&file='.urlencode($file);
	} elseif (in_array($modulepart, array('tax'))) {
		$backtourl = DOL_URL_ROOT."/compta/sociales/document.php?id=".((int) $id).'&file='.urlencode($file);
	} elseif (in_array($modulepart, array('ticket'))) {
		$backtourl = DOL_URL_ROOT."/ticket/document.php?id=".((int) $id).'&file='.urlencode($file);
	} elseif (in_array($modulepart, array('user'))) {
		$backtourl = DOL_URL_ROOT."/user/document.php?id=".((int) $id).'&file='.urlencode($file);
	} elseif (in_array($modulepart, array('facture'))) {
		$backtourl = DOL_URL_ROOT."/compta/facture/document.php?id=".((int) $id).'&file='.urlencode($file);
	} elseif (in_array($modulepart, array('facture_fourn', 'facture_fournisseur'))) {
		$backtourl = DOL_URL_ROOT."/fourn/facture/document.php?id=".((int) $id).'&file='.urlencode($file);
	} elseif (in_array($modulepart, array('bank')) && preg_match('/\/statement\/([^\/]+)\//', $file, $regs)) {
		$num = $regs[1];
		$backtourl = DOL_URL_ROOT."/compta/bank/account_statement_document.php?id=".((int) $id).'&num='.urlencode($num).'&file='.urlencode($file);
	} elseif (in_array($modulepart, array('bank'))) {
		$backtourl = DOL_URL_ROOT."/compta/bank/document.php?id=".((int) $id).'&file='.urlencode($file);
	} elseif (in_array($modulepart, array('mrp'))) {
		$backtourl = DOL_URL_ROOT."/mrp/mo_document.php?id=".((int) $id).'&file='.urlencode($file);
	} elseif (in_array($modulepart, array('medias'))) {
		$section_dir = dirname($file);
		if (!preg_match('/\/$/', $section_dir)) {
			$section_dir .= '/';
		}
		$backtourl = DOL_URL_ROOT.'/website/index.php?action=file_manager'.($website ? '&website='.urlencode($website) : '').'&section_dir='.urlencode($section_dir);
	} else {
		// Generic case that should work for everybody else
		$backtourl = DOL_URL_ROOT."/".$modulepart."/".$modulepart."_document.php?id=".((int) $id).'&file='.urlencode($file);
	}
}


/*
 * Actions
 */

if ($cancel) {
	if ($backtourl) {
		header("Location: ".$backtourl);
		exit;
	} else {
		dol_print_error(null, 'Cancel on photo_resize with a not supported value of modulepart='.$modulepart);
		exit;
	}
}

if ($action == 'confirm_resize' && GETPOSTISSET("file") && GETPOSTISSET("sizex") && GETPOSTISSET("sizey")) {
	if (empty($dir)) {
		dol_print_error(null, 'Bug: Value for $dir could not be defined.');
		exit;
	}

	$fullpath = $dir."/".$original_file;

	$result = dol_imageResizeOrCrop($fullpath, 0, GETPOSTINT('sizex'), GETPOSTINT('sizey'));

	if ($result == $fullpath) {
		// If image is related to a given object, we create also thumbs.
		if (is_object($object)) {
			$object->addThumbs($fullpath);
		}

		// Update/create database for file $fullpath
		$rel_filename = preg_replace('/^'.preg_quote(DOL_DATA_ROOT, '/').'/', '', $fullpath);
		$rel_filename = preg_replace('/^[\\/]/', '', $rel_filename);

		include_once DOL_DOCUMENT_ROOT.'/ecm/class/ecmfiles.class.php';
		$ecmfile = new EcmFiles($db);
		$result = $ecmfile->fetch(0, '', $rel_filename);
		if ($result > 0) {   // If found
			$filename = basename($rel_filename);
			$rel_dir = dirname($rel_filename);
			$rel_dir = preg_replace('/[\\/]$/', '', $rel_dir);
			$rel_dir = preg_replace('/^[\\/]/', '', $rel_dir);

			$ecmfile->label = md5_file(dol_osencode($fullpath));
			$result = $ecmfile->update($user);
		} elseif ($result == 0) {   // If not found
			$filename = basename($rel_filename);
			$rel_dir = dirname($rel_filename);
			$rel_dir = preg_replace('/[\\/]$/', '', $rel_dir);
			$rel_dir = preg_replace('/^[\\/]/', '', $rel_dir);

			$ecmfile->filepath = $rel_dir;
			$ecmfile->filename = $filename;
			$ecmfile->label = md5_file(dol_osencode($fullpath)); // $fullpath is a full path to file
			$ecmfile->fullpath_orig = $fullpath;
			$ecmfile->gen_or_uploaded = 'unknown';
			$ecmfile->description = ''; // indexed content
			$ecmfile->keywords = ''; // keyword content
			$result = $ecmfile->create($user);
			if ($result < 0) {
				setEventMessages($ecmfile->error, $ecmfile->errors, 'warnings');
			}
			$result = $ecmfile->create($user);
		}

		if ($backtourl) {
			header("Location: ".$backtourl);
			exit;
		} else {
			dol_print_error(null, 'confirm_resize on photo_resize without backtourl defined for modulepart='.$modulepart);
			exit;
		}
	} else {
		setEventMessages($result, null, 'errors');
		$action = '';
	}
}

// Crop d'une image
if ($action == 'confirm_crop') {
	if (empty($dir)) {
		print 'Bug: Value for $dir could not be defined.';
	}

	$fullpath = $dir."/".$original_file;

	$result = dol_imageResizeOrCrop($fullpath, 1, GETPOSTINT('w'), GETPOSTINT('h'), GETPOSTINT('x'), GETPOSTINT('y'));

	if ($result == $fullpath) {
		if (is_object($object)) {
			$object->addThumbs($fullpath);
		}

		// Update/create database for file $fullpath
		$rel_filename = preg_replace('/^'.preg_quote(DOL_DATA_ROOT, '/').'/', '', $fullpath);
		$rel_filename = preg_replace('/^[\\/]/', '', $rel_filename);

		include_once DOL_DOCUMENT_ROOT.'/ecm/class/ecmfiles.class.php';
		$ecmfile = new EcmFiles($db);
		$result = $ecmfile->fetch(0, '', $rel_filename);
		if ($result > 0) {   // If found
			$filename = basename($rel_filename);
			$rel_dir = dirname($rel_filename);
			$rel_dir = preg_replace('/[\\/]$/', '', $rel_dir);
			$rel_dir = preg_replace('/^[\\/]/', '', $rel_dir);

			$ecmfile->label = md5_file(dol_osencode($fullpath));
			$result = $ecmfile->update($user);
		} elseif ($result == 0) {   // If not found
			$filename = basename($rel_filename);
			$rel_dir = dirname($rel_filename);
			$rel_dir = preg_replace('/[\\/]$/', '', $rel_dir);
			$rel_dir = preg_replace('/^[\\/]/', '', $rel_dir);

			$ecmfile->filepath = $rel_dir;
			$ecmfile->filename = $filename;
			$ecmfile->label = md5_file(dol_osencode($fullpath)); // $fullpath is a full path to file
			$ecmfile->fullpath_orig = $fullpath;
			$ecmfile->gen_or_uploaded = 'unknown';
			$ecmfile->description = ''; // indexed content
			$ecmfile->keywords = ''; // keyword content
			$result = $ecmfile->create($user);
			if ($result < 0) {
				setEventMessages($ecmfile->error, $ecmfile->errors, 'warnings');
			}
		}

		if ($backtourl) {
			header("Location: ".$backtourl);
			exit;
		} else {
			dol_print_error(null, 'confirm_crop on photo_resize without backtourl defined for modulepart='.$modulepart);
			exit;
		}
	} else {
		setEventMessages($result, null, 'errors');
		$action = '';
	}
}


/*
 * View
 */

$head = '';
$title = $langs->trans("ImageEditor");
$morejs = array('/includes/jquery/plugins/jcrop/js/jquery.Jcrop.min.js', '/core/js/lib_photosresize.js');
$morecss = array('/includes/jquery/plugins/jcrop/css/jquery.Jcrop.css');

llxHeader($head, $title, '', '', 0, 0, $morejs, $morecss);


print load_fiche_titre($title);

$infoarray = dol_getImageSize($dir."/".GETPOST("file", 'alpha'));
$height = $infoarray['height'];
$width = $infoarray['width'];
print '<span class="opacitymedium hideonsmartphone">'.$langs->trans("CurrentInformationOnImage").': </span>';
print '<span class="opacitymedium">';
print $langs->trans("Width").': <strong>'.$width.'</strong> x '.$langs->trans("Height").': <strong>'.$height.'</strong>';
print '</span><br>';

print '<br>'."\n";


/*
 * Resize image
 */

print '<!-- Form to resize -->'."\n";
print '<form name="redim_file" action="'.$_SERVER["PHP_SELF"].'?id='.((int) $id).($num ? '&num='.urlencode($num) : '').'" method="POST">';
print '<input type="hidden" name="token" value="'.newToken().'">';
print '<input type="hidden" name="backtourl" value="'.$backtourl.'">';

print '<fieldset id="redim_file">';
print '<legend>'.$langs->trans("Resize").'</legend>';
print $langs->trans("ResizeDesc").'<br>';
print $langs->trans("NewLength").': <input name="sizex" type="number" class="flat maxwidth50 right"> px  &nbsp; <span class="opacitymedium">'.$langs->trans("or").'</span> &nbsp; ';
print $langs->trans("NewHeight").': <input name="sizey" type="number" class="flat maxwidth50 right"> px &nbsp; <br>';

print '<input type="hidden" name="file" value="'.dol_escape_htmltag($file).'" />';
print '<input type="hidden" name="action" value="confirm_resize" />';
print '<input type="hidden" name="product" value="'.$id.'" />';
print '<input type="hidden" name="modulepart" value="'.dol_escape_htmltag($modulepart).'" />';
print '<input type="hidden" name="id" value="'.$id.'" />';
print '<br>';
print '<input class="button" id="submitresize" name="sendit" value="'.dol_escape_htmltag($langs->trans("Resize")).'" type="submit" />';
print '&nbsp;';
print '<input type="submit" id="cancelresize" name="cancel" class="button button-cancel" value="'.dol_escape_htmltag($langs->trans("Cancel")).'" />';
print '</fieldset>'."\n";
print '</form>';

print '<br>'."\n";


/*
 * Crop image
 */

print '<br>'."\n";

if (!empty($conf->use_javascript_ajax)) {
	$infoarray = dol_getImageSize($dir."/".GETPOST("file"));
	$height = $infoarray['height'];
	$width = $infoarray['width'];
	$widthforcrop = $width;
	$refsizeforcrop = 'orig';
	$ratioforcrop = 1;

	// If image is too large, we use another scale.
	if (!empty($_SESSION['dol_screenwidth'])) {
		$widthforcroporigin = $widthforcrop;
		while ($widthforcrop > round($_SESSION['dol_screenwidth'] / 1.5)) {
			//var_dump($widthforcrop.' '.round($_SESSION['dol_screenwidth'] / 1.5));
			$ratioforcrop = 2 * $ratioforcrop;
			$widthforcrop = floor($widthforcroporigin / $ratioforcrop);
			$refsizeforcrop = 'screenwidth';
		}
	}

	print '<!-- Form to crop -->'."\n";
	print '<fieldset id="redim_file">';
	print '<legend>'.$langs->trans("Crop").'</legend>';
	print $langs->trans("DefineNewAreaToPick").'...<br>';
	print '<br><div class="center">';

	if (empty($conf->dol_no_mouse_hover)) {
		print '<div style="border: 1px solid #888888; width: '.$widthforcrop.'px;">';
		print '<img src="'.DOL_URL_ROOT.'/viewimage.php?modulepart='.urlencode($modulepart).'&entity='.((int) $object->entity).'&file='.urlencode($original_file).'" alt="" id="cropbox" width="'.$widthforcrop.'px"/>';
		print '</div>';
		print '</div><br>';

		print '<form action="'.$_SERVER["PHP_SELF"].'?id='.((int) $id).($num ? '&num='.urlencode($num) : '').'" method="POST">';
		print '<input type="hidden" name="token" value="'.newToken().'">';
		print '<input type="hidden" name="backtourl" value="'.$backtourl.'">';
		print '
		      <div class="jc_coords">
		         '.$langs->trans("NewSizeAfterCropping").':
		         &nbsp; <label>X1=<input type="number" class="flat maxwidth50" id="x" name="x" /></label>
		         &nbsp; <label>Y1=<input type="number" class="flat maxwidth50" id="y" name="y" /></label>
		         &nbsp; <label>X2=<input type="number" class="flat maxwidth50" id="x2" name="x2" /></label>
		         &nbsp; <label>Y2=<input type="number" class="flat maxwidth50" id="y2" name="y2" /></label>
		         &nbsp; <label>W=<input type="number" class="flat maxwidth50" id="w" name="w" /></label>
		         &nbsp; <label>H=<input type="number" class="flat maxwidth50" id="h" name="h" /></label>
		      </div>

		      <input type="hidden" id="file" name="file" value="'.dol_escape_htmltag($original_file).'" />
		      <input type="hidden" id="action" name="action" value="confirm_crop" />
<<<<<<< HEAD
		      <input type="hidden" id="product" name="product" value="'.dol_escape_htmltag($id).'" />
=======
		      <input type="hidden" id="product" name="product" value="'.dol_escape_htmltag((string) $id).'" />
>>>>>>> cc80841a
		      <input type="hidden" id="dol_screenwidth" name="dol_screenwidth" value="'.($_SESSION['dol_screenwidth'] ?? 'null').'" />
		      <input type="hidden" id="refsizeforcrop" name="refsizeforcrop" value="'.$refsizeforcrop.'" />
		      <input type="hidden" id="ratioforcrop" name="ratioforcrop" value="'.$ratioforcrop.'" /><!-- value in field used by js/lib/lib_photoresize.js -->
		      <input type="hidden" id="imagewidth" name="imagewidth" value="'.$width.'" /><!-- value in field used by js/lib/lib_photoresize.js -->
		      <input type="hidden" id="imageheight" name="imageheight" value="'.$height.'" /><!-- value in field used by js/lib/lib_photoresize.js -->
	          <input type="hidden" name="modulepart" value="'.dol_escape_htmltag($modulepart).'" />
		      <input type="hidden" name="id" value="'.dol_escape_htmltag((string) $id).'" />
		      <br>
		      <input type="submit" id="submitcrop" name="submitcrop" class="button" value="'.dol_escape_htmltag($langs->trans("Crop")).'" />
		      &nbsp;
		      <input type="submit" id="cancelcrop" name="cancel" class="button button-cancel" value="'.dol_escape_htmltag($langs->trans("Cancel")).'" />
		   </form>'."\n";
	} else {
		$langs->load("other");
		print '<div class="opacitymedium">'.$langs->trans("FeatureNotAvailableOnDevicesWithoutMouse").'</div>';
	}
	print '</fieldset>'."\n";
	print '<br>';
}

/* Check that mandatory fields are filled */
print '<script nonce="'.getNonce().'" type="text/javascript">
jQuery(document).ready(function() {
	$("#submitcrop").click(function(e) {
        console.log("We click on submitcrop");
	    var idClicked = e.target.id;
	    if (parseInt(jQuery(\'#w\').val())) return true;
	    alert(\''.dol_escape_js($langs->trans("ErrorFieldRequired", $langs->transnoentitiesnoconv("Size"))).'\');
	    return false;
	});
});
</script>';

llxFooter();
$db->close();<|MERGE_RESOLUTION|>--- conflicted
+++ resolved
@@ -5,10 +5,7 @@
  * Copyright (C) 2016		Juanjo Menent				<jmenent@2byte.es>
  * Copyright (C) 2024		MDW							<mdeweerd@users.noreply.github.com>
  * Copyright (C) 2024		Alexandre Spangaro			<alexandre@inovea-conseil.com>
-<<<<<<< HEAD
-=======
  * Copyright (C) 2024		Frédéric France			<frederic.france@free.fr>
->>>>>>> cc80841a
  *
  * This program is free software; you can redistribute it and/or modify
  * it under the terms of the GNU General Public License as published by
@@ -584,11 +581,7 @@
 
 		      <input type="hidden" id="file" name="file" value="'.dol_escape_htmltag($original_file).'" />
 		      <input type="hidden" id="action" name="action" value="confirm_crop" />
-<<<<<<< HEAD
-		      <input type="hidden" id="product" name="product" value="'.dol_escape_htmltag($id).'" />
-=======
 		      <input type="hidden" id="product" name="product" value="'.dol_escape_htmltag((string) $id).'" />
->>>>>>> cc80841a
 		      <input type="hidden" id="dol_screenwidth" name="dol_screenwidth" value="'.($_SESSION['dol_screenwidth'] ?? 'null').'" />
 		      <input type="hidden" id="refsizeforcrop" name="refsizeforcrop" value="'.$refsizeforcrop.'" />
 		      <input type="hidden" id="ratioforcrop" name="ratioforcrop" value="'.$ratioforcrop.'" /><!-- value in field used by js/lib/lib_photoresize.js -->
