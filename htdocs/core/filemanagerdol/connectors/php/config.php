--- conflicted
+++ resolved
@@ -45,14 +45,11 @@
 
 
 // Path to user files relative to the document root.
-<<<<<<< HEAD
-$Config['UserFilesPath'] = DOL_URL_ROOT.'/viewimage.php?modulepart=medias'.(empty($website)?'':'_'.$website).'&file=' ;
+$extEntity=(empty($entity) ? 1 : $entity); // For multicompany with external access
 
+$Config['UserFilesPath'] = DOL_URL_ROOT.'/viewimage.php?modulepart=medias'.(empty($website)?'':'_'.$website).'&entity='.$extEntity.'&file=' ;
 $Config['UserFilesAbsolutePathRelative'] = (empty($website) ? ((!empty($entity) ? '/' . $entity : '') . '/medias/') : ('/websites/'.$website));
-=======
-$extEntity=(empty($entity) ? 1 : $entity); // For multicompany with external access
-$Config['UserFilesPath'] = DOL_URL_ROOT.'/viewimage.php?modulepart=fckeditor&entity='.$extEntity.'&file=' ;
->>>>>>> f7e780fa
+
 
 // Fill the following value it you prefer to specify the absolute path for the
 // user files directory. Useful if you are using a virtual directory, symbolic
