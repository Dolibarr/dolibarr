--- conflicted
+++ resolved
@@ -113,11 +113,7 @@
     /**
      *  Show menu
      *
-<<<<<<< HEAD
-     *	@param	string	$mode			'top', 'left', 'jmobile'
-=======
      *	@param	string	$mode			'top', 'topnb', 'left', 'jmobile'
->>>>>>> 3f5d67d4
      *  @param	array	$moredata		An array with more data to output
      *  @return int                     0 or nb of top menu entries if $mode = 'topnb'
      */
@@ -138,11 +134,7 @@
 
         if (empty($conf->global->MAIN_MENU_INVERT))
         {
-<<<<<<< HEAD
-        	if ($mode == 'top')  print_eldy_menu($this->db,$this->atarget,$this->type_user,$this->tabMenu,$this->menu,0);
-=======
         	if ($mode == 'top')  print_eldy_menu($this->db,$this->atarget,$this->type_user,$this->tabMenu,$this->menu,0,$mode);
->>>>>>> 3f5d67d4
         	if ($mode == 'left') print_left_eldy_menu($this->db,$this->menu_array,$this->menu_array_after,$this->tabMenu,$this->menu,0,'','',$moredata);
         }
         else
@@ -154,11 +146,7 @@
 
 		if ($mode == 'topnb')
 		{
-<<<<<<< HEAD
-		    print_eldy_menu($this->db,$this->atarget,$this->type_user,$this->tabMenu,$this->menu,1);
-=======
 		    print_eldy_menu($this->db,$this->atarget,$this->type_user,$this->tabMenu,$this->menu,1,$mode);  // no output
->>>>>>> 3f5d67d4
 		    return $this->menu->getNbOfVisibleMenuEntries();
 		}
 		    
