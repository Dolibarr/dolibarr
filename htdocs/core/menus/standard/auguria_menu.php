<?php
/* Copyright (C) 2007      Patrick Raguin       <patrick.raguin@gmail.com>
 * Copyright (C) 2009      Regis Houssin        <regis.houssin@inodbox.com>
 * Copyright (C) 2008-2013 Laurent Destailleur  <eldy@users.sourceforge.net>
 * Copyright (C) 2024		MDW							<mdeweerd@users.noreply.github.com>
 * Copyright (C) 2024       Frédéric France             <frederic.france@free.fr>
 *
 * This program is free software; you can redistribute it and/or modify
 * it under the terms of the GNU General Public License as published by
 * the Free Software Foundation; either version 3 of the License, or
 * (at your option) any later version.
 *
 * This program is distributed in the hope that it will be useful,
 * but WITHOUT ANY WARRANTY; without even the implied warranty of
 * MERCHANTABILITY or FITNESS FOR A PARTICULAR PURPOSE.  See the
 * GNU General Public License for more details.
 *
 * You should have received a copy of the GNU General Public License
 * along with this program. If not, see <https://www.gnu.org/licenses/>.
 */

/**
 *	\file       htdocs/core/menus/standard/auguria_menu.php
 *	\brief      Menu auguria manager
 */


/**
 *	Class to manage menu Auguria
 *
 *	@phan-suppress PhanRedefineClass
 */
class MenuManager
{
	/**
	 * @var DoliDB Database handler.
	 */
	public $db;

	/**
<<<<<<< HEAD
	 * @var int Put 0 for internal users, 1 for external users
=======
	 * @var int<0,1>	0 for internal users, 1 for external users
>>>>>>> cc80841a
	 */
	public $type_user;

	/**
<<<<<<< HEAD
	 * @var string To store default target to use onto links
=======
	 * @var string		Default target to use for links
>>>>>>> cc80841a
	 */
	public $atarget = "";

	/**
	 * @var string Menu name
	 */
	public $name = "auguria";

	/**
	 * @var Menu
	 */
	public $menu;

<<<<<<< HEAD
=======
	/**
	 * @var array<array{rowid:string,fk_menu:string,langs:string,enabled:int<0,2>,type:string,fk_mainmenu:string,fk_leftmenu:string,url:string,titre:string,perms:string,target:string,mainmenu:string,leftmenu:string,position:int,level:int,prefix:string}>
	 */
>>>>>>> cc80841a
	public $menu_array;
	/**
	 * @var array<array{rowid:string,fk_menu:string,langs:string,enabled:int<0,2>,type:string,fk_mainmenu:string,fk_leftmenu:string,url:string,titre:string,perms:string,target:string,mainmenu:string,leftmenu:string,position:int,level:int,prefix:string}>
	 */
	public $menu_array_after;

	/**
	 * @var array<array{rowid:string,fk_menu:string,langs:string,enabled:int<0,2>,type:string,fk_mainmenu:string,fk_leftmenu:string,url:string,titre:string,perms:string,target:string,mainmenu:string,leftmenu:string,position:int,level:int,prefix:string}>
	 */
	public $tabMenu;


	/**
	 *  Constructor
	 *
	 *  @param	DoliDB		$db     	Database handler
	 *  @param	int<0,1>	$type_user	Type of user
	 */
	public function __construct($db, $type_user)
	{
		$this->type_user = $type_user;
		$this->db = $db;
	}


	/**
	 * Load this->tabMenu
	 *
	 * @param	string	$forcemainmenu		To force mainmenu to load
	 * @param	string	$forceleftmenu		To force leftmenu to load
	 * @return	void
	 */
	public function loadMenu($forcemainmenu = '', $forceleftmenu = '')
	{
		global $conf, $user, $langs;

		// We save into session the main menu selected
		if (GETPOSTISSET("mainmenu")) {
			$_SESSION["mainmenu"] = GETPOST("mainmenu", 'aZ09');
		}
		if (GETPOSTISSET("idmenu")) {
			$_SESSION["idmenu"] = GETPOSTINT("idmenu");
		}

		// Read now mainmenu and leftmenu that define which menu to show
		if (GETPOSTISSET("mainmenu")) {
			// On sauve en session le menu principal choisi
			$mainmenu = GETPOST("mainmenu", 'aZ09');
			$_SESSION["mainmenu"] = $mainmenu;
			$_SESSION["leftmenuopened"] = "";
		} else {
			// Look for the menu in the session if not set by the link
			$mainmenu = isset($_SESSION["mainmenu"]) ? $_SESSION["mainmenu"] : '';
		}
		if (!empty($forcemainmenu)) {
			$mainmenu = $forcemainmenu;
		}

		if (GETPOSTISSET("leftmenu")) {
			// On sauve en session le menu principal choisi
			$leftmenu = GETPOST("leftmenu", 'aZ09');
			$_SESSION["leftmenu"] = $leftmenu;

			if ($_SESSION["leftmenuopened"] == $leftmenu) {	// To collapse
				//$leftmenu="";
				$_SESSION["leftmenuopened"] = "";
			} else {
				$_SESSION["leftmenuopened"] = $leftmenu;
			}
		} else {
			// Look for the menu in the session if not set by the link
			$leftmenu = isset($_SESSION["leftmenu"]) ? $_SESSION["leftmenu"] : '';
		}
		if (!empty($forceleftmenu)) {
			$leftmenu = $forceleftmenu;
		}

		require_once DOL_DOCUMENT_ROOT.'/core/class/menubase.class.php';
		$tabMenu = array();
		$menuArbo = new Menubase($this->db, 'auguria');
		$menuArbo->menuLoad($mainmenu, $leftmenu, $this->type_user, 'auguria', $tabMenu);
		$this->tabMenu = $tabMenu;
		//var_dump($tabMenu);

		//if ($forcemainmenu == 'all') { var_dump($this->tabMenu); exit; }
	}


	/**
	 *  Show menu.
	 *  Menu defined in sql tables were stored into $this->tabMenu BEFORE this is called.
	 *
	 *	@param	string					$mode	    'top', 'topnb', 'left', 'jmobile' (used to get full xml ul/li menu)
	 *  @param	?array<string,string>	$moredata	An array with more data to output
	 *  @return int<0,max>							0 or nb of top menu entries if $mode = 'topnb'
	 */
	public function showmenu($mode, $moredata = null)
	{
		global $conf, $langs, $user;

		require_once DOL_DOCUMENT_ROOT.'/core/menus/standard/auguria.lib.php';

		if ($this->type_user == 1) {
			$conf->global->MAIN_SEARCHFORM_SOCIETE_DISABLED = 1;
			$conf->global->MAIN_SEARCHFORM_CONTACT_DISABLED = 1;
		}

		require_once DOL_DOCUMENT_ROOT.'/core/class/menu.class.php';
		$this->menu = new Menu();

		if (!getDolGlobalString('MAIN_MENU_INVERT')) {
			if ($mode == 'top') {
				print_auguria_menu($this->db, $this->atarget, $this->type_user, $this->tabMenu, $this->menu, 0, $mode);
			}
			if ($mode == 'left') {
				print_left_auguria_menu($this->db, $this->menu_array, $this->menu_array_after, $this->tabMenu, $this->menu, 0, '', '', $moredata);
			}
		} else {
			$conf->global->MAIN_SHOW_LOGO = 0;
			if ($mode == 'top') {
				print_left_auguria_menu($this->db, $this->menu_array, $this->menu_array_after, $this->tabMenu, $this->menu, 0);
			}
			if ($mode == 'left') {
				print_auguria_menu($this->db, $this->atarget, $this->type_user, $this->tabMenu, $this->menu, 0, $mode);
			}
		}

		if ($mode == 'topnb') {
			print_auguria_menu($this->db, $this->atarget, $this->type_user, $this->tabMenu, $this->menu, 1, $mode);
			return $this->menu->getNbOfVisibleMenuEntries();
		}

		if ($mode == 'jmobile') {     // Used to get menu in xml ul/li
			print_auguria_menu($this->db, $this->atarget, $this->type_user, $this->tabMenu, $this->menu, 1, $mode);

			// $this->menu->liste is top menu
			//var_dump($this->menu->liste);exit;
			$lastlevel = array();
			$showmenu = true;  // Is current menu shown - define here to keep static code checker happy
			print '<!-- Generate menu list from menu handler '.$this->name.' -->'."\n";
			foreach ($this->menu->liste as $key => $val) {		// $val['url','titre','level','enabled'=0|1|2,'target','mainmenu','leftmenu'
				print '<ul class="ulmenu" data-inset="true">';
				print '<li class="lilevel0">';
				if ($val['enabled'] == 1) {
					$substitarray = array('__LOGIN__' => $user->login, '__USER_ID__' => $user->id, '__USER_SUPERVISOR_ID__' => $user->fk_user);
					$substitarray['__USERID__'] = $user->id; // For backward compatibility
					$val['url'] = make_substitutions($val['url'], $substitarray);

					$relurl = dol_buildpath($val['url'], 1);
					$canonurl = preg_replace('/\?.*$/', '', $val['url']);

					print '<a class="alilevel0" href="#">';

					// Add font-awesome
					if ($val['level'] == 0 && !empty($val['prefix'])) {
						print str_replace('<span class="', '<span class="paddingright pictofixedwidth ', $val['prefix']);
					}

					print $val['titre'];
					print '</a>'."\n";

					// Search submenu for this mainmenu entry
					$tmpmainmenu = $val['mainmenu'];
					$tmpleftmenu = 'all';
					$submenu = new Menu();
					print_left_auguria_menu($this->db, $this->menu_array, $this->menu_array_after, $this->tabMenu, $submenu, 1, $tmpmainmenu, $tmpleftmenu);
					if (!empty($submenu->liste[0]['url'])) {
						$nexturl = dol_buildpath($submenu->liste[0]['url'], 1);
					} else {
						$nexturl = '';
					}

					$canonrelurl = preg_replace('/\?.*$/', '', $relurl);
					$canonnexturl = preg_replace('/\?.*$/', '', $nexturl);
					//var_dump($canonrelurl);
					//var_dump($canonnexturl);
					print '<ul>'."\n";
					if (($canonrelurl != $canonnexturl && !in_array($val['mainmenu'], array('tools')))
						|| (strpos($canonrelurl, '/product/index.php') !== false || strpos($canonrelurl, '/compta/bank/list.php') !== false)) {
						// We add sub entry
						print str_pad('', 1).'<li class="lilevel1 ui-btn-icon-right ui-btn">'; // ui-btn to highlight on clic
						print '<a href="'.$relurl.'">';

						if ($val['level'] == 0) {
							print '<span class="fas fa-home fa-fw paddingright pictofixedwidth" aria-hidden="true"></span>';
						}

						if ($langs->trans(ucfirst($val['mainmenu'])."Dashboard") == ucfirst($val['mainmenu'])."Dashboard") {  // No translation
							if (in_array($val['mainmenu'], array('cashdesk', 'externalsite', 'website', 'collab', 'takepos'))) {
								print $langs->trans("Access");
							} else {
								print $langs->trans("Dashboard");
							}
						} else {
							print $langs->trans(ucfirst($val['mainmenu'])."Dashboard");
						}
						print '</a>';
						print '</li>'."\n";
					}

					if ($val['level'] == 0) {
						if ($val['enabled']) {
							$lastlevel[0] = 'enabled';
						} elseif ($showmenu) {                 // Not enabled but visible (so greyed)
							$lastlevel[0] = 'greyed';
						} else {
							$lastlevel[0] = 'hidden';
						}
					}

					$lastlevel2 = array();
					foreach ($submenu->liste as $key2 => $val2) {		// $val['url','titre','level','enabled'=0|1|2,'target','mainmenu','leftmenu'
						$showmenu = true;
						if (getDolGlobalString('MAIN_MENU_HIDE_UNAUTHORIZED') && empty($val2['enabled'])) {
							$showmenu = false;
						}

						// If at least one parent is not enabled, we do not show any menu of all children
						if ($val2['level'] > 0) {
							$levelcursor = $val2['level'] - 1;
							while ($levelcursor >= 0) {
								if ($lastlevel2[$levelcursor] != 'enabled') {
									$showmenu = false;
								}
								$levelcursor--;
							}
						}

						if ($showmenu) {		// Visible (option to hide when not allowed is off or allowed)
							$substitarray = array('__LOGIN__' => $user->login, '__USER_ID__' => $user->id, '__USER_SUPERVISOR_ID__' => $user->fk_user);
							$substitarray['__USERID__'] = $user->id; // For backward compatibility
							$val2['url'] = make_substitutions($val2['url'], $substitarray); // Make also substitution of __(XXX)__ and __[XXX]__

							if (!preg_match("/^(http:\/\/|https:\/\/)/i", $val2['url'])) {
								$relurl2 = dol_buildpath($val2['url'], 1);
							} else {
								$relurl2 = $val2['url'];
							}
							$canonurl2 = preg_replace('/\?.*$/', '', $val2['url']);
							//var_dump($val2['url'].' - '.$canonurl2.' - '.$val2['level']);
							if (in_array($canonurl2, array('/admin/index.php', '/admin/tools/index.php', '/core/tools.php'))) {
								$relurl2 = '';
							}

							$disabled = '';
							if (!$val2['enabled']) {
								$disabled = " vsmenudisabled";
							}

							// @phan-suppress-next-line PhanParamSuspiciousOrder
							print str_pad('', $val2['level'] + 1);
							print '<li class="lilevel'.($val2['level'] + 1);
							if ($val2['level'] == 0) {
								print ' ui-btn-icon-right ui-btn'; // ui-btn to highlight on clic
							}
							print $disabled.'">'; // ui-btn to highlight on clic
							if ($relurl2) {
								if ($val2['enabled']) {	// Allowed
									print '<a href="'.$relurl2.'"';
									//print ' data-ajax="false"';
									print '>';
									$lastlevel2[$val2['level']] = 'enabled';
								} else { // Not allowed but visible (greyed)
									print '<a href="#" class="vsmenudisabled">';
									$lastlevel2[$val2['level']] = 'greyed';
								}
							} else {
								if ($val2['enabled']) {	// Allowed
									$lastlevel2[$val2['level']] = 'enabled';
								} else {
									$lastlevel2[$val2['level']] = 'greyed';
								}
							}

							if ($val2['level'] == 0 && !empty($val2['prefix'])) {
								print $val2['prefix'];
							} else {
								print '<i class="fa fa-does-not-exists fa-fw paddingright pictofixedwidth"></i>';
							}

							print $val2['titre'];
							if ($relurl2) {
								print '</a>';
							}
							print '</li>'."\n";
						}
					}
					//var_dump($submenu);
					print '</ul>';
				}
				if ($val['enabled'] == 2) {
					print '<span class="spanlilevel0 vsmenudisabled">';

					// Add font-awesome
					if ($val['level'] == 0 && !empty($val['prefix'])) {
						print $val['prefix'];
					}

					print $val['titre'];
					print '</span>';
				}
				print '</li>';
				print '</ul>'."\n";
			}
		}

		unset($this->menu);

		//print 'xx'.$mode;
		return 0;
	}
}<|MERGE_RESOLUTION|>--- conflicted
+++ resolved
@@ -38,20 +38,12 @@
 	public $db;
 
 	/**
-<<<<<<< HEAD
-	 * @var int Put 0 for internal users, 1 for external users
-=======
 	 * @var int<0,1>	0 for internal users, 1 for external users
->>>>>>> cc80841a
 	 */
 	public $type_user;
 
 	/**
-<<<<<<< HEAD
-	 * @var string To store default target to use onto links
-=======
 	 * @var string		Default target to use for links
->>>>>>> cc80841a
 	 */
 	public $atarget = "";
 
@@ -65,12 +57,9 @@
 	 */
 	public $menu;
 
-<<<<<<< HEAD
-=======
 	/**
 	 * @var array<array{rowid:string,fk_menu:string,langs:string,enabled:int<0,2>,type:string,fk_mainmenu:string,fk_leftmenu:string,url:string,titre:string,perms:string,target:string,mainmenu:string,leftmenu:string,position:int,level:int,prefix:string}>
 	 */
->>>>>>> cc80841a
 	public $menu_array;
 	/**
 	 * @var array<array{rowid:string,fk_menu:string,langs:string,enabled:int<0,2>,type:string,fk_mainmenu:string,fk_leftmenu:string,url:string,titre:string,perms:string,target:string,mainmenu:string,leftmenu:string,position:int,level:int,prefix:string}>
