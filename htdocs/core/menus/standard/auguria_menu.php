--- conflicted
+++ resolved
@@ -108,52 +108,6 @@
     	$menuArbo = new Menubase($this->db,'auguria');
     	$menuArbo->menuLoad($mainmenu, $leftmenu, $this->type_user, 'auguria', $tabMenu);
 
-<<<<<<< HEAD
-    	// Modules system tools
-    	// TODO Find a way to add parent menu only if child menu exists. For the moment, no other method than hard coded methods.
-    	// TODO We should enabled module system tools entry without hardcoded test, but when at least one modules bringing such entries are on
-    	if (! empty($conf->product->enabled) || ! empty($conf->service->enabled) || ! empty($conf->barcode->enabled) || ! empty($conf->cron->enabled)
-    		|| ! empty($conf->global->MAIN_MENU_ENABLE_MODULETOOLS))
-    	{
-    		if (empty($user->societe_id))
-    		{
-    			if ((! empty($conf->product->enabled) || ! empty($conf->service->enabled)) && ($leftmenu=="modulesadmintools" && $user->admin))
-    			{
-    				$langs->load("products");
-    				$array_menu_product=array(
-			    			'url'=>"/product/admin/product_tools.php?mainmenu=home&leftmenu=modulesadmintools",
-			    			'titre'=>$langs->trans("ProductVatMassChange"),
-			    			'enabled'=>($user->admin?true:false),
-			    			'perms'=>($user->admin?true:false),
-			    			'fk_mainmenu'=>'home',
-			    			'fk_leftmenu'=>'modulesadmintools',
-			    			'fk_menu'=>-1,
-			    			'mainmenu'=>'home',
-			    			'leftmenu'=>'modulesadmintools_massvat',
-			    			'type'=>'left',
-			    			'position'=>20
-			    	);
-			    	array_unshift($tabMenu,$array_menu_product);	// add at beginning of array
-    			}
-    			// Main menu title
-    			$array_menu_product=array(
-		    		'url'=>"/admin/tools/index.php?mainmenu=home&leftmenu=modulesadmintools",
-		    		'titre'=>$langs->trans("ModulesSystemTools"),
-		    		'enabled'=>($user->admin?true:false),
-		    		'perms'=>($user->admin?true:false),
-		    		'fk_mainmenu'=>'home',
-		    		'fk_menu'=>-1,
-		    		'mainmenu'=>'home',
-		    		'leftmenu'=>'modulesadmintools',
-		    		'type'=>'left',
-		    		'position'=>20
-				);
-    			array_unshift($tabMenu,$array_menu_product);	// add at beginning of array
-    		}
-    	}
-
-=======
->>>>>>> 3f5d67d4
     	$this->tabMenu=$tabMenu;
     }
 
@@ -180,20 +134,12 @@
 		require_once DOL_DOCUMENT_ROOT.'/core/class/menu.class.php';
         $this->menu=new Menu();
 
-<<<<<<< HEAD
-        if ($mode == 'top')  print_auguria_menu($this->db,$this->atarget,$this->type_user,$this->tabMenu,$this->menu,0);
-=======
         if ($mode == 'top')  print_auguria_menu($this->db,$this->atarget,$this->type_user,$this->tabMenu,$this->menu,0,$mode);
->>>>>>> 3f5d67d4
         if ($mode == 'left') print_left_auguria_menu($this->db,$this->menu_array,$this->menu_array_after,$this->tabMenu,$this->menu,0,'','',$moredata);
 		
 		if ($mode == 'topnb')
 		{
-<<<<<<< HEAD
-		    print_auguria_menu($this->db,$this->atarget,$this->type_user,$this->tabMenu,$this->menu,1);
-=======
 		    print_auguria_menu($this->db,$this->atarget,$this->type_user,$this->tabMenu,$this->menu,1,$mode);
->>>>>>> 3f5d67d4
 		    return $this->menu->getNbOfVisibleMenuEntries();
 		}
 		    
