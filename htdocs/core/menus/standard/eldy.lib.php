htdocs/core/menus/standard/eldy.lib.php<?php
/* Copyright (C) 2010-2022 Laurent Destailleur  <eldy@users.sourceforge.net>
 * Copyright (C) 2010      Regis Houssin        <regis.houssin@inodbox.com>
 * Copyright (C) 2012-2015 Juanjo Menent        <jmenent@2byte.es>
 * Copyright (C) 2013      Cédric Salvador      <csalvador@gpcsolutions.fr>
 * Copyright (C) 2015      Marcos García        <marcosgdf@gmail.com>
 * Copyright (C) 2018      Ferran Marcet        <fmarcet@2byte.es>
 * Copyright (C) 2018-2022 Frédéric France      <frederic.france@netlogic.fr>
 * Copyright (C) 2021      Gauthier VERDOL      <gauthier.verdol@atm-consulting.fr>
 *
 * This program is free software; you can redistribute it and/or modify
 * it under the terms of the GNU General Public License as published by
 * the Free Software Foundation; either version 3 of the License, or
 * (at your option) any later version.
 *
 * This program is distributed in the hope that it will be useful,
 * but WITHOUT ANY WARRANTY; without even the implied warranty of
 * MERCHANTABILITY or FITNESS FOR A PARTICULAR PURPOSE.  See the
 * GNU General Public License for more details.
 *
 * You should have received a copy of the GNU General Public License
 * along with this program. If not, see <https://www.gnu.org/licenses/>.
 * or see https://www.gnu.org/
 */

/**
 *  \file		htdocs/core/menus/standard/eldy.lib.php
 *  \brief		Library for file eldy menus
 */
require_once DOL_DOCUMENT_ROOT.'/core/class/menubase.class.php';


/**
 * Core function to output top menu eldy
 *
 * @param 	DoliDB	$db				Database handler
 * @param 	string	$atarget		Target (Example: '' or '_top')
 * @param 	int		$type_user     	0=Menu for backoffice, 1=Menu for front office
 * @param  	array	$tabMenu        If array with menu entries already loaded, we put this array here (in most cases, it's empty). For eldy menu, it contains menu entries loaded from database.
 * @param	Menu	$menu			Object Menu to return back list of menu entries
 * @param	int		$noout			1=Disable output (Initialise &$menu only).
 * @param	string	$mode			'top', 'topnb', 'left', 'jmobile'
 * @return	int						0
 */
function print_eldy_menu($db, $atarget, $type_user, &$tabMenu, &$menu, $noout = 0, $mode = '')
{
	global $user, $conf, $langs, $mysoc;
	global $dolibarr_main_db_name;

	$mainmenu = (empty($_SESSION["mainmenu"]) ? '' : $_SESSION["mainmenu"]);
	$leftmenu = (empty($_SESSION["leftmenu"]) ? '' : $_SESSION["leftmenu"]);

	$id = 'mainmenu';
	$listofmodulesforexternal = explode(',', $conf->global->MAIN_MODULES_FOR_EXTERNAL);

	$substitarray = getCommonSubstitutionArray($langs, 0, null, null);

	if (empty($noout)) {
		print_start_menu_array();
	}

	global $usemenuhider;
	$usemenuhider = 1;

	// Show/Hide vertical menu. The hamburger icon for .menuhider action.
	if ($mode != 'jmobile' && $mode != 'topnb' && $usemenuhider && empty($conf->global->MAIN_OPTIMIZEFORTEXTBROWSER)) {
		$showmode = 1;
		$classname = 'class="tmenu menuhider nohover"';
		$idsel = 'menu';

		$menu->add('#', (getDolGlobalInt('THEME_TOPMENU_DISABLE_IMAGE') == 1 ? '<span class="fa fa-bars"></span>' : ''), 0, $showmode, $atarget, "xxx", '', 0, $id, $idsel, $classname);
	}

	$menu_arr = array();

	// Home
	$menu_arr[] = array(
		'name' => 'Home',
		'link' => '/index.php?mainmenu=home&amp;leftmenu=home',
		'title' => "Home",
		'level' => 0,
		'enabled' => $showmode = 1,
		'target' => $atarget,
		'mainmenu' => "home",
		'leftmenu' => '',
		'position' => 10,
		'id' => $id,
		'idsel' => 'home',
		'classname' =>  $classname = (empty($_SESSION["mainmenu"]) || $_SESSION["mainmenu"] == "home") ? 'class="tmenusel"' : 'class="tmenu"',
		'prefix' => '<span class="fas fa-home fa-fw"></span>',
		'session' => ((!empty($_SESSION["mainmenu"]) && $_SESSION["mainmenu"] == "home") ? 0 : 1),
		'loadLangs' => array(),
		'submenus' => array(),
	);

	// Members
	$tmpentry = array(
		'enabled' => isModEnabled('adherent'),
		'perms' => $user->hasRight('adherent',  'lire'),
		'module' => 'adherent'
	);
	$menu_arr[] = array(
		'name' => 'Members',
		'link' => '/adherents/index.php?mainmenu=members&amp;leftmenu=',
		'title' => "MenuMembers",
		'level' => 0,
		'enabled' => $showmode = isVisibleToUserType($type_user, $tmpentry, $listofmodulesforexternal),
		'target' => $atarget,
		'mainmenu' => "members",
		'leftmenu' => '',
		'position' => 18,
		'id' => $id,
		'idsel' => 'members',
		'classname' =>  $classname = (!empty($_SESSION["mainmenu"]) && $_SESSION["mainmenu"] == "members") ? 'class="tmenusel"' : 'class="tmenu"',
		'prefix' => img_picto('', 'member', 'class="fa-fw pictofixedwidth"'),
		'session' => ((!empty($_SESSION["mainmenu"]) && $_SESSION["mainmenu"] == "members") ? 0 : 1),
		'loadLangs' => array("members"),
		'submenus' => array(),
	);

	// Third parties
	$tmpentry = array(
		'enabled'=> ((isModEnabled('societe') &&
			(empty($conf->global->SOCIETE_DISABLE_PROSPECTS) || empty($conf->global->SOCIETE_DISABLE_CUSTOMERS))
			)
			|| (isModEnabled('supplier_proposal') || isModEnabled('supplier_order') || isModEnabled('supplier_invoice'))
			),
		'perms'=> ($user->hasRight('societe',  'lire') || $user->hasRight('fournisseur',  'lire') || $user->hasRight('supplier_order',  'lire') || $user->hasRight('supplier_invoice',  'lire') || $user->hasRight('supplier_proposal',  'lire')),
		'module'=>'societe|fournisseur'
	);
	$menu_arr[] = array(
		'name' => 'Companies',
		'link' => '/societe/index.php?mainmenu=companies&amp;leftmenu=',
		'title' => "ThirdParties",
		'level' => 0,
		'enabled' => $showmode = isVisibleToUserType($type_user, $tmpentry, $listofmodulesforexternal),
		'target' => $atarget,
		'mainmenu' => "companies",
		'leftmenu' => '',
		'position' => 20,
		'id' => $id,
		'idsel' => 'companies',
		'classname' =>  $classname = (!empty($_SESSION["mainmenu"]) && $_SESSION["mainmenu"] == "companies") ? 'class="tmenusel"' : 'class="tmenu"',
		'prefix' => img_picto('', 'company', 'class="fa-fw pictofixedwidth"'),
		'session' => ((!empty($_SESSION["mainmenu"]) && $_SESSION["mainmenu"] == "companies") ? 0 : 1),
		'loadLangs' => array("companies", "suppliers"),
		'submenus' => array(),
	);

	// Products-Services
	$tmpentry = array(
		'enabled'=> (isModEnabled('product') || isModEnabled('service') || isModEnabled('expedition')),
		'perms'=> ($user->hasRight('product',  'read') || $user->hasRight('service',  'read') || $user->hasRight('expedition',  'lire')),
		'module'=>'product|service'
	);
	$menu_arr[] = array(
		'name' => 'Products',
		'link' => '/product/index.php?mainmenu=products&amp;leftmenu=',
		'title' => (isModEnabled('product') && isModEnabled('service'))
		? (array("TMenuProducts", " | ", "TMenuServices"))
		: (isModEnabled('product') ? "TMenuProducts" : "TMenuServices"),
		'level' => 0,
		'enabled' => $showmode = isVisibleToUserType($type_user, $tmpentry, $listofmodulesforexternal),
		'target' => $atarget,
		'mainmenu' => "products",
		'leftmenu' => '',
		'position' => 30,
		'id' => $id,
		'idsel' => 'products',
		'classname' =>  $classname = (!empty($_SESSION["mainmenu"]) && $_SESSION["mainmenu"] == "products") ? 'class="tmenusel"' : 'class="tmenu"',
		'prefix' => img_picto('', 'product', 'class="fa-fw pictofixedwidth"'),
		'session' => ((!empty($_SESSION["mainmenu"]) && $_SESSION["mainmenu"] == "products") ? 0 : 1),
		'loadLangs' => array("products", "stocks"),
		'submenus' => array(),
	);

	// MRP - GPAO
	$tmpentry = array(
		'enabled'=>(isModEnabled('bom') || isModEnabled('mrp')),
		'perms'=>($user->hasRight('bom',  'read') || $user->hasRight('mrp',  'read')),
		'module'=>'bom|mrp'
	);
	$menu_arr[] = array(
		'name' => 'TMenuMRP',
		'link' => '/mrp/index.php?mainmenu=mrp&amp;leftmenu=',
		'title' => "TMenuMRP",
		'level' => 0,
		'enabled' => $showmode = isVisibleToUserType($type_user, $tmpentry, $listofmodulesforexternal),
		'target' => $atarget,
		'mainmenu' => "mrp",
		'leftmenu' => '',
		'position' => 31,
		'id' => $id,
		'idsel' => 'mrp',
		'classname' =>  $classname = (!empty($_SESSION["mainmenu"]) && $_SESSION["mainmenu"] == "mrp") ? 'class="tmenusel"' : 'class="tmenu"',
		'prefix' => img_picto('', 'mrp', 'class="fa-fw pictofixedwidth"'),
		'session' => ((!empty($_SESSION["mainmenu"]) && $_SESSION["mainmenu"] == "mrp") ? 0 : 1),
		'loadLangs' => array("mrp"),
		'submenus' => array(),
	);

	// Projects
	$tmpentry = array(
		'enabled'=> (isModEnabled('projet') ? 1 : 0),
		'perms'=> ($user->hasRight('projet',  'lire') ? 1 : 0),
		'module'=>'projet'
	);

	if ($mode == 'jmobile') {
		$titleboth = $langs->trans("LeadsOrProjects");
	} else {
		$titleboth = $langs->trans("Projects");
	}
	if (empty($conf->global->PROJECT_USE_OPPORTUNITIES)) {
		$titleboth = $langs->trans("Projects");
	}
	if (getDolGlobalInt('PROJECT_USE_OPPORTUNITIES') == 2) {	// 2 = leads only
		$titleboth = $langs->trans("Leads");
	}

	$menu_arr[] = array(
		'name' => 'Project',
		'link' => '/projet/index.php?mainmenu=project&amp;leftmenu=',
		'title' => $titleboth,
		'level' => 0,
		'enabled' => $showmode = isVisibleToUserType($type_user, $tmpentry, $listofmodulesforexternal),
		'target' => $atarget,
		'mainmenu' => "project",
		'leftmenu' => '',
		'position' => 35,
		'id' => $id,
		'idsel' => 'project',
		'classname' =>  $classname = (!empty($_SESSION["mainmenu"]) && $_SESSION["mainmenu"] == "project") ? 'class="tmenusel"' : 'class="tmenu"',
		'prefix' => img_picto('', 'project', 'class="fa-fw pictofixedwidth"'),
		'session' => ((!empty($_SESSION["mainmenu"]) && $_SESSION["mainmenu"] == "project") ? 0 : 1),
		'loadLangs' => array("projects"),
		'submenus' => array(),
	);

	// Commercial (propal, commande, supplier_proposal, supplier_order, contrat, ficheinter)
	$tmpentry = array(
		'enabled'=>(isModEnabled('propal')
			|| isModEnabled('commande')
			|| isModEnabled('fournisseur')
			|| isModEnabled('supplier_proposal')
			|| isModEnabled('supplier_order')
			|| isModEnabled('contrat')
			|| isModEnabled('ficheinter')
			) ? 1 : 0,
		'perms'=>($user->hasRight('propal',  'read')
			|| $user->hasRight('commande',  'lire')
			|| $user->hasRight('supplier_proposal',  'lire')
			|| $user->hasRight('fournisseur',  'lire')
			|| $user->hasRight('fournisseur',  'commande', 'lire')
			|| $user->hasRight('supplier_order',  'lire')
			|| $user->hasRight('contrat',  'lire')
			|| $user->hasRight('ficheinter',  'lire')
			),
		'module'=>'propal|commande|supplier_proposal|supplier_order|contrat|ficheinter'
	);

	$onlysupplierorder = $user->hasRight('fournisseur',  'commande', 'lire') &&
	!$user->hasRight('propal',  'lire') &&
	!$user->hasRight('commande',  'lire') &&
	!$user->hasRight('supplier_order',  'lire') &&
	!$user->hasRight('supplier_proposal',  'lire') &&
	!$user->hasRight('contrat',  'lire') &&
	!$user->hasRight('ficheinter',  'lire');

	$menu_arr[] = array(
		'name' => 'Commercial',
		'link' => ($onlysupplierorder ? '/fourn/commande/index.php?mainmenu=commercial&amp;leftmenu=' : '/comm/index.php?mainmenu=commercial&amp;leftmenu='),
		'title' => "Commercial",
		'level' => 0,
		'enabled' => $showmode = isVisibleToUserType($type_user, $tmpentry, $listofmodulesforexternal),
		'target' => $atarget,
		'mainmenu' => "commercial",
		'leftmenu' => '',
		'position' => 40,
		'id' => $id,
		'idsel' => 'commercial',
		'classname' =>  $classname = (!empty($_SESSION["mainmenu"]) && $_SESSION["mainmenu"] == "commercial") ? 'class="tmenusel"' : 'class="tmenu"',
		'prefix' => img_picto('', 'contract', 'class="fa-fw pictofixedwidth"'),
		'session' => ((!empty($_SESSION["mainmenu"]) && $_SESSION["mainmenu"] == "commercial") ? 0 : 1),
		'loadLangs' => array("commercial"),
		'submenus' => array(),
	);

	// Billing - Financial
	$tmpentry = array(
		'enabled'=>(isModEnabled('facture') ||
			isModEnabled('don') ||
			isModEnabled('tax') ||
			isModEnabled('salaries') ||
			isModEnabled('supplier_invoice') ||
			isModEnabled('loan') ||
			isModEnabled('margins')
			) ? 1 : 0,
		'perms'=>($user->hasRight('facture',  'lire') || $user->hasRight('don',  'contact', 'lire')
			|| $user->hasRight('tax',  'charges', 'lire') || $user->hasRight('salaries',  'read')
			|| $user->hasRight('fournisseur',  'facture', 'lire') || $user->hasRight('loan',  'read') || $user->hasRight('margins',  'liretous')),
		'module'=>'facture|supplier_invoice|don|tax|salaries|loan'
	);
	$menu_arr[] = array(
		'name' => 'Compta',
		'link' => '/compta/index.php?mainmenu=billing&amp;leftmenu=',
		'title' =>  "MenuFinancial",
		'level' => 0,
		'enabled' => $showmode = isVisibleToUserType($type_user, $tmpentry, $listofmodulesforexternal),
		'target' => $atarget,
		'mainmenu' => "billing",
		'leftmenu' => '',
		'position' => 50,
		'id' => $id,
		'idsel' => 'billing',
		'classname' =>  $classname = (!empty($_SESSION["mainmenu"]) && $_SESSION["mainmenu"] == "billing") ? 'class="tmenusel"' : 'class="tmenu"',
		'prefix' => img_picto('', 'bill', 'class="fa-fw pictofixedwidth"'),
		'session' => ((!empty($_SESSION["mainmenu"]) && $_SESSION["mainmenu"] == "billing") ? 0 : 1),
		'loadLangs' => array("compta"),
		'submenus' => array(),
	);

	// Bank
	$tmpentry = array(
		'enabled'=>(isModEnabled('banque') || isModEnabled('prelevement')),
		'perms'=>($user->hasRight('banque',  'lire') || $user->hasRight('prelevement',  'lire') || $user->hasRight('paymentbybanktransfer',  'read')),
		'module'=>'banque|prelevement|paymentbybanktransfer'
	);
	$menu_arr[] = array(
		'name' => 'Bank',
		'link' => '/compta/bank/list.php?mainmenu=bank&amp;leftmenu=',
		'title' =>  "MenuBankCash",
		'level' => 0,
		'enabled' => $showmode = isVisibleToUserType($type_user, $tmpentry, $listofmodulesforexternal),
		'target' => $atarget,
		'mainmenu' => "bank",
		'leftmenu' => '',
		'position' => 52,
		'id' => $id,
		'idsel' => 'bank',
		'classname' =>  $classname = (!empty($_SESSION["mainmenu"]) && $_SESSION["mainmenu"] == "bank") ? 'class="tmenusel"' : 'class="tmenu"',
		'prefix' => img_picto('', 'bank_account', 'class="fa-fw pictofixedwidth"'),
		'session' => ((!empty($_SESSION["mainmenu"]) && $_SESSION["mainmenu"] == "bank") ? 0 : 1),
		'loadLangs' => array("compta", "banks"),
		'submenus' => array(),
	);

	// Accounting
	$tmpentry = array(
		'enabled'=>(isModEnabled('comptabilite') || isModEnabled('accounting') || isModEnabled('asset') || isModEnabled('intracommreport')),
		'perms'=>($user->hasRight('compta',  'resultat', 'lire') || $user->hasRight('accounting',  'comptarapport', 'lire') || $user->hasRight('accounting',  'mouvements', 'lire') || $user->hasRight('asset',  'read') || $user->hasRight('intracommreport',  'read')),
		'module'=>'comptabilite|accounting|asset|intracommreport'
	);
	$menu_arr[] = array(
		'name' => 'Accounting',
		'link' => '/accountancy/index.php?mainmenu=accountancy&amp;leftmenu=',
		'title' =>  "MenuAccountancy",
		'level' => 0,
		'enabled' => $showmode = isVisibleToUserType($type_user, $tmpentry, $listofmodulesforexternal),
		'target' => $atarget,
		'mainmenu' => "accountancy",
		'leftmenu' => '',
		'position' => 54,
		'id' => $id,
		'idsel' => 'accountancy',
		'classname' =>  $classname = (!empty($_SESSION["mainmenu"]) && $_SESSION["mainmenu"] == "accountancy") ? 'class="tmenusel"' : 'class="tmenu"',
		'prefix' => img_picto('', 'accountancy', 'class="fa-fw pictofixedwidth"'),
		'session' => ((!empty($_SESSION["mainmenu"]) && $_SESSION["mainmenu"] == "accountancy") ? 0 : 1),
		'loadLangs' => array("compta", "accountancy", "assets", "intracommreport"),
		'submenus' => array(),
	);

	// HRM
	$tmpentry = array(
		'enabled'=>(isModEnabled('hrm') || (isModEnabled('holiday')) || isModEnabled('deplacement') || isModEnabled('expensereport') || isModEnabled('recruitment')),
		'perms'=>($user->hasRight('user',  'user', 'lire') || $user->hasRight('holiday',  'read') || $user->hasRight('deplacement',  'lire') || $user->hasRight('expensereport',  'lire') || $user->hasRight('recruitment',  'recruitmentjobposition', 'read')),
		'module'=>'hrm|holiday|deplacement|expensereport|recruitment'
	);

	$menu_arr[] = array(
		'name' => 'HRM',
		'link' => '/hrm/index.php?mainmenu=hrm&amp;leftmenu=',
		'title' =>  "HRM",
		'level' => 0,
		'enabled' => $showmode = isVisibleToUserType($type_user, $tmpentry, $listofmodulesforexternal),
		'target' => $atarget,
		'mainmenu' => "hrm",
		'leftmenu' => '',
		'position' => 80,
		'id' => $id,
		'idsel' => 'hrm',
		'classname' =>  $classname = (!empty($_SESSION["mainmenu"]) && $_SESSION["mainmenu"] == "hrm") ? 'class="tmenusel"' : 'class="tmenu"',
		'prefix' => img_picto('', 'hrm', 'class="fa-fw pictofixedwidth"'),
		'session' => ((!empty($_SESSION["mainmenu"]) && $_SESSION["mainmenu"] == "hrm") ? 0 : 1),
		'loadLangs' => array("hrm", "holiday"),
		'submenus' => array(),
	);

	// Tickets and Knowledge base
	$tmpentry = array(
		'enabled'=>(isModEnabled('ticket') || isModEnabled('knowledgemanagement')),
		'perms'=>($user->hasRight('ticket',  'read') || $user->hasRight('knowledgemanagement',  'knowledgerecord', 'read')),
		'module'=>'ticket|knowledgemanagement'
	);
	$link = '';
	if (isModEnabled('ticket')) {
		$link = '/ticket/index.php?mainmenu=ticket&amp;leftmenu=';
	} else {
		$link = '/knowledgemanagement/knowledgerecord_list.php?mainmenu=ticket&amp;leftmenu=';
	}
	$menu_arr[] = array(
		'name' => 'Ticket',
		'link' => $link,
		'title' =>  isModEnabled('ticket') ? "Tickets" : "MenuKnowledgeRecordShort",
		'level' => 0,
		'enabled' => $showmode = isVisibleToUserType($type_user, $tmpentry, $listofmodulesforexternal),
		'target' => $atarget,
		'mainmenu' => "ticket",
		'leftmenu' => '',
		'position' => 88,
		'id' => $id,
		'idsel' => 'ticket',
		'classname' =>  $classname = (!empty($_SESSION["mainmenu"]) && $_SESSION["mainmenu"] == "ticket") ? 'class="tmenusel"' : 'class="tmenu"',
		'prefix' => img_picto('', 'ticket', 'class="fa-fw pictofixedwidth"'),
		'session' => ((!empty($_SESSION["mainmenu"]) && $_SESSION["mainmenu"] == "ticket") ? 0 : 1),
		'loadLangs' => array("ticket", "knowledgemanagement"),
		'submenus' => array(),
	);

	// Tools
	$tmpentry = array(
		'enabled'=>1,
		'perms'=>1,
		'module'=>''
	);
	$menu_arr[] = array(
		'name' => 'Tools',
		'link' => '/core/tools.php?mainmenu=tools&amp;leftmenu=',
		'title' =>  "Tools",
		'level' => 0,
		'enabled' => $showmode = isVisibleToUserType($type_user, $tmpentry, $listofmodulesforexternal),
		'target' => $atarget,
		'mainmenu' => "tools",
		'leftmenu' => '',
		'position' => 90,
		'id' => $id,
		'idsel' => 'tools',
		'classname' =>  $classname = (!empty($_SESSION["mainmenu"]) && $_SESSION["mainmenu"] == "tools") ? 'class="tmenusel"' : 'class="tmenu"',
		'prefix' => img_picto('', 'tools', 'class="fa-fw pictofixedwidth"'),
		'session' => ((!empty($_SESSION["mainmenu"]) && $_SESSION["mainmenu"] == "tools") ? 0 : 1),
		'loadLangs' => array("other"),
		'submenus' => array(),
	);

	// Add menus
	foreach ($menu_arr as $key => $smenu) {
		$smenu = (object) $smenu;

		if ($smenu->enabled) {
			if ($smenu->session) {
				$_SESSION['idmenu'] = '';
			}

			// Load Langue
			if (!empty($smenu->loadLangs)) {
				$langs->loadLangs($smenu->loadLangs);
			}

			// Trans title
			$mtitle = '';
			if (is_array($smenu->title)) {
				foreach ($smenu->title as $item) {
					$mtitle .= $langs->trans($item);
				}
			} else {
				$mtitle = $langs->trans($smenu->title);
			}
			// Add item
			$menu->add($smenu->link, $mtitle, $smenu->level, $smenu->enabled, $smenu->target, $smenu->mainmenu, $smenu->leftmenu, $smenu->position, $smenu->id, $smenu->idsel, $smenu->classname, $smenu->prefix);
		}
	}

	// Show personalized menus
	$menuArbo = new Menubase($db, 'eldy');

	$newTabMenu = $menuArbo->menuTopCharger('', '', $type_user, 'eldy', $tabMenu); // Return tabMenu with only top entries

	$num = count($newTabMenu);
	for ($i = 0; $i < $num; $i++) {
		//var_dump($type_user.' '.$newTabMenu[$i]['url'].' '.$showmode.' '.$newTabMenu[$i]['perms']);
		$idsel = (empty($newTabMenu[$i]['mainmenu']) ? 'none' : $newTabMenu[$i]['mainmenu']);

		$newTabMenu[$i]['url'] = make_substitutions($newTabMenu[$i]['url'], $substitarray);

		// url = url from host, shorturl = relative path into dolibarr sources
		$url = $shorturl = $newTabMenu[$i]['url'];
		if (!preg_match("/^(http:\/\/|https:\/\/)/i", $newTabMenu[$i]['url'])) {	// Do not change url content for external links
			$tmp = explode('?', $newTabMenu[$i]['url'], 2);
			$url = $shorturl = $tmp[0];
			$param = (isset($tmp[1]) ? $tmp[1] : '');

			if ((!preg_match('/mainmenu/i', $param)) || !preg_match('/leftmenu/i', $param)) {
				$param .= ($param ? '&' : '').'mainmenu='.$newTabMenu[$i]['mainmenu'].'&leftmenu=';
			}
			//$url.="idmenu=".$newTabMenu[$i]['rowid'];    // Already done by menuLoad
			$url = dol_buildpath($url, 1).($param ? '?'.$param : '');
			//$shorturl = $shorturl.($param?'?'.$param:'');
			$shorturl = $url;
			if (DOL_URL_ROOT) {
				$shorturl = preg_replace('/^'.preg_quote(DOL_URL_ROOT, '/').'/', '', $shorturl);
			}
		}

		$showmode = isVisibleToUserType($type_user, $newTabMenu[$i], $listofmodulesforexternal);
		if ($showmode == 1) {
			// Define the class (top menu selected or not)
			if (!empty($_SESSION['idmenu']) && $newTabMenu[$i]['rowid'] == $_SESSION['idmenu']) {
				$classname = 'class="tmenusel"';
			} elseif (!empty($_SESSION["mainmenu"]) && $newTabMenu[$i]['mainmenu'] == $_SESSION["mainmenu"]) {
				$classname = 'class="tmenusel"';
			} else {
				$classname = 'class="tmenu"';
			}
		} elseif ($showmode == 2) {
			$classname = 'class="tmenu"';
		}

		$menu->add(
			$shorturl,
			$newTabMenu[$i]['titre'],
			0,
			$showmode,
			($newTabMenu[$i]['target'] ? $newTabMenu[$i]['target'] : $atarget),
			($newTabMenu[$i]['mainmenu'] ? $newTabMenu[$i]['mainmenu'] : $newTabMenu[$i]['rowid']),
			($newTabMenu[$i]['leftmenu'] ? $newTabMenu[$i]['leftmenu'] : ''),
			$newTabMenu[$i]['position'],
			$id,
			$idsel,
			$classname,
			$newTabMenu[$i]['prefix']
			);
	}

	// Sort on position
	$menu->liste = dol_sort_array($menu->liste, 'position');

	// Output menu entries
	// Show logo company
	if (empty($conf->global->MAIN_MENU_INVERT) && empty($noout) && !empty($conf->global->MAIN_SHOW_LOGO) && empty($conf->global->MAIN_OPTIMIZEFORTEXTBROWSER)) {
		//$mysoc->logo_mini=(empty($conf->global->MAIN_INFO_SOCIETE_LOGO_MINI)?'':$conf->global->MAIN_INFO_SOCIETE_LOGO_MINI);
		$mysoc->logo_squarred_mini = (empty($conf->global->MAIN_INFO_SOCIETE_LOGO_SQUARRED_MINI) ? '' : $conf->global->MAIN_INFO_SOCIETE_LOGO_SQUARRED_MINI);

		$logoContainerAdditionalClass = 'backgroundforcompanylogo';
		if (!empty($conf->global->MAIN_INFO_SOCIETE_LOGO_NO_BACKGROUND)) {
			$logoContainerAdditionalClass = '';
		}

		if (!empty($mysoc->logo_squarred_mini) && is_readable($conf->mycompany->dir_output.'/logos/thumbs/'.$mysoc->logo_squarred_mini)) {
			$urllogo = DOL_URL_ROOT.'/viewimage.php?cache=1&amp;modulepart=mycompany&amp;file='.urlencode('logos/thumbs/'.$mysoc->logo_squarred_mini);
			/*} elseif (!empty($mysoc->logo_mini) && is_readable($conf->mycompany->dir_output.'/logos/thumbs/'.$mysoc->logo_mini))
			 {
			 $urllogo=DOL_URL_ROOT.'/viewimage.php?cache=1&amp;modulepart=mycompany&amp;file='.urlencode('logos/thumbs/'.$mysoc->logo_mini);
			 }*/
		} else {
			$urllogo = DOL_URL_ROOT.'/theme/dolibarr_512x512_white.png';
			$logoContainerAdditionalClass = '';
		}
		$title = $langs->trans("GoIntoSetupToChangeLogo");

		print "\n".'<!-- Show logo on menu -->'."\n";
		print_start_menu_entry('companylogo', 'class="tmenu tmenucompanylogo nohover"', 1);

		print '<div class="center '.$logoContainerAdditionalClass.' menulogocontainer"><img class="mycompany" title="'.dol_escape_htmltag($title).'" alt="" src="'.$urllogo.'" style="max-width: 100px"></div>'."\n";

		print_end_menu_entry(4);
	}

	//var_dump($menu->liste);
	if (empty($noout)) {
		foreach ($menu->liste as $menuval) {
			print_start_menu_entry($menuval['idsel'], $menuval['classname'], $menuval['enabled']);
			print_text_menu_entry($menuval['titre'], $menuval['enabled'], (($menuval['url'] != '#' && !preg_match('/^(http:\/\/|https:\/\/)/i', $menuval['url'])) ? DOL_URL_ROOT:'').$menuval['url'], $menuval['id'], $menuval['idsel'], $menuval['classname'], ($menuval['target'] ? $menuval['target'] : $atarget), $menuval);
			print_end_menu_entry($menuval['enabled']);
		}
	}

	$showmode = 1;
	if (empty($noout)) {
		print_start_menu_entry('', 'class="tmenuend"', $showmode);
		print_end_menu_entry($showmode);
		print_end_menu_array();
	}

	return 0;
}


/**
 * Output start menu array
 *
 * @return	void
 */
function print_start_menu_array()
{
	global $conf;

	print '<div class="tmenudiv">';
	print '<ul role="navigation" class="tmenu"'.(empty($conf->global->MAIN_OPTIMIZEFORTEXTBROWSER) ? '' : ' title="Top menu"').'>';
}

/**
 * Output start menu entry
 *
 * @param	string	$idsel		Text
 * @param	string	$classname	String to add a css class
 * @param	int		$showmode	0 = hide, 1 = allowed or 2 = not allowed
 * @return	void
 */
function print_start_menu_entry($idsel, $classname, $showmode)
{
	if ($showmode) {
		print '<li '.$classname.' id="mainmenutd_'.$idsel.'">';
		//print '<div class="tmenuleft tmenusep"></div>';
		print '<div class="tmenucenter">';
	}
}

/**
 * Output menu entry
 *
 * @param	string	$text			Text
 * @param	int		$showmode		0 = hide, 1 = allowed or 2 = not allowed
 * @param	string	$url			Url
 * @param	string	$id				Id
 * @param	string	$idsel			Id sel
 * @param	string	$classname		Class name
 * @param	string	$atarget		Target
 * @param	array	$menuval		All the $menuval array
 * @return	void
 */
function print_text_menu_entry($text, $showmode, $url, $id, $idsel, $classname, $atarget, $menuval = array())
{
	global $conf, $langs;

	$classnameimg = str_replace('class="', 'class="tmenuimage ', $classname);
	$classnametxt = str_replace('class="', 'class="tmenulabel ', $classname);

	//$conf->global->THEME_TOPMENU_DISABLE_TEXT=1;
	if ($showmode == 1) {
		print '<a '.$classnameimg.' tabindex="-1" href="'.$url.'"'.($atarget ? ' target="'.$atarget.'"' : '').' title="'.dol_escape_htmltag($text).'">';
		print '<div class="'.$id.' '.$idsel.' topmenuimage">';
		if (!empty($menuval['prefix']) && strpos($menuval['prefix'], '<span') === 0) {
			print $menuval['prefix'];
		} else {
			print '<span class="'.$id.' tmenuimageforpng" id="mainmenuspan_'.$idsel.'"></span>';
		}
		print '</div>';
		print '</a>';
		if (empty($conf->global->THEME_TOPMENU_DISABLE_TEXT)) {
			print '<a '.$classnametxt.' id="mainmenua_'.$idsel.'" href="'.$url.'"'.($atarget ? ' target="'.$atarget.'"' : '').' title="'.dol_escape_htmltag($text).'">';
			print '<span class="mainmenuaspan">';
			print $text;
			print '</span>';
			print '</a>';
		}
	} elseif ($showmode == 2) {
		print '<div '.$classnameimg.' title="'.dol_escape_htmltag($text.' - '.$langs->trans("NotAllowed")).'">';
		print '<div class="'.$id.' '.$idsel.' topmenuimage tmenudisabled">';
		if (!empty($menuval['prefix']) && strpos($menuval['prefix'], '<span') === 0) {
			print $menuval['prefix'];
		} else {
			print '<span class="'.$id.' tmenuimageforpng tmenudisabled" id="mainmenuspan_'.$idsel.'"></span>';
		}
		print '</div>';
		print '</div>';
		if (empty($conf->global->THEME_TOPMENU_DISABLE_TEXT)) {
			print '<span '.$classnametxt.' id="mainmenua_'.$idsel.'" href="#" title="'.dol_escape_htmltag($text.' - '.$langs->trans("NotAllowed")).'">';
			print '<span class="mainmenuaspan tmenudisabled">';
			print $text;
			print '</span>';
			print '</span>';
		}
	}
}

/**
 * Output end menu entry
 *
 * @param	int		$showmode	0 = hide, 1 = allowed or 2 = not allowed
 * @return	void
 */
function print_end_menu_entry($showmode)
{
	if ($showmode) {
		print '</div></li>';
	}
	print "\n";
}

/**
 * Output menu array
 *
 * @return	void
 */
function print_end_menu_array()
{
	print '</ul>';
	print '</div>';
	print "\n";
}

/**
 * Core function to output left menu eldy
 * Fill &$menu (example with $forcemainmenu='home' $forceleftmenu='all', return left menu tree of Home)
 *
 * @param	DoliDB		$db                 Database handler
 * @param 	array		$menu_array_before  Table of menu entries to show before entries of menu handler (menu->liste filled with menu->add)
 * @param   array		$menu_array_after   Table of menu entries to show after entries of menu handler (menu->liste filled with menu->add)
 * @param	array		$tabMenu       		If array with menu entries already loaded, we put this array here (in most cases, it's empty)
 * @param	Menu		$menu				Object Menu to return back list of menu entries
 * @param	int			$noout				Disable output (Initialise &$menu only).
 * @param	string		$forcemainmenu		'x'=Force mainmenu to mainmenu='x'
 * @param	string		$forceleftmenu		'all'=Force leftmenu to '' (= all). If value come being '', we change it to value in session and 'none' if not defined in session.
 * @param	array		$moredata			An array with more data to output
 * @param 	int			$type_user     		0=Menu for backoffice, 1=Menu for front office
 * @return	int								Nb of menu entries
 */
function print_left_eldy_menu($db, $menu_array_before, $menu_array_after, &$tabMenu, &$menu, $noout = 0, $forcemainmenu = '', $forceleftmenu = '', $moredata = null, $type_user = 0)
{
	global $user, $conf, $langs, $hookmanager;

	//var_dump($tabMenu);

	$newmenu = $menu;

	$mainmenu = ($forcemainmenu ? $forcemainmenu : $_SESSION["mainmenu"]);
	$leftmenu = ($forceleftmenu ? '' : (empty($_SESSION["leftmenu"]) ? 'none' : $_SESSION["leftmenu"]));

	if (is_null($mainmenu)) {
		$mainmenu = 'home';
	}

	global $usemenuhider;
	$usemenuhider = 0;

	if (is_array($moredata) && !empty($moredata['searchform'])) {	// searchform can contains select2 code or link to show old search form or link to switch on search page
		print "\n";
		print "<!-- Begin SearchForm -->\n";
		print '<div id="blockvmenusearch" class="blockvmenusearch">'."\n";
		print $moredata['searchform'];
		print '</div>'."\n";
		print "<!-- End SearchForm -->\n";
	}

	if (is_array($moredata) && !empty($moredata['bookmarks'])) {
		print "\n";
		print "<!-- Begin Bookmarks -->\n";
		print '<div id="blockvmenubookmarks" class="blockvmenubookmarks">'."\n";
		print $moredata['bookmarks'];
		print '</div>'."\n";
		print "<!-- End Bookmarks -->\n";
	}

	$substitarray = getCommonSubstitutionArray($langs, 0, null, null);

	$listofmodulesforexternal = explode(',', $conf->global->MAIN_MODULES_FOR_EXTERNAL);

	/**
	 * We update newmenu with entries found into database
	 * --------------------------------------------------
	 */
	if ($mainmenu) {	// If this is empty, loading hard coded menu and loading personalised menu will fail
		/*
		 * Menu HOME
		 */
		if ($mainmenu == 'home') {
			get_left_menu_home($mainmenu, $newmenu, $usemenuhider, $leftmenu, $type_user);
		}

		/*
		 * Menu THIRDPARTIES
		 */
		if ($mainmenu == 'companies') {
			get_left_menu_thridparties($mainmenu, $newmenu, $usemenuhider, $leftmenu, $type_user);
		}

		/*
		 * Menu COMMERCIAL (propal, commande, supplier_proposal, supplier_order, contrat, ficheinter)
		 */
		if ($mainmenu == 'commercial') {
			get_left_menu_commercial($mainmenu, $newmenu, $usemenuhider, $leftmenu, $type_user);
		}

		/*
		 * Menu COMPTA-FINANCIAL
		 */
		if ($mainmenu == 'billing') {
			get_left_menu_billing($mainmenu, $newmenu, $usemenuhider, $leftmenu, $type_user);
		}

		/*
		 * Menu COMPTA-FINANCIAL
		 */
		if ($mainmenu == 'accountancy') {
			get_left_menu_accountancy($mainmenu, $newmenu, $usemenuhider, $leftmenu, $type_user);
		}

		/*
		 * Menu BANK
		 */
		if ($mainmenu == 'bank') {
			get_left_menu_bank($mainmenu, $newmenu, $usemenuhider, $leftmenu, $type_user);
		}

		/*
		 * Menu PRODUCTS-SERVICES
		 */
		if ($mainmenu == 'products') {
			get_left_menu_products($mainmenu, $newmenu, $usemenuhider, $leftmenu, $type_user);
		}

		/*
		 * Menu PRODUCTS-SERVICES MRP - GPAO
		 */
		if ($mainmenu == 'mrp') {
			get_left_menu_mrp($mainmenu, $newmenu, $usemenuhider, $leftmenu, $type_user);
		}

		/*
		 * Menu PROJECTS
		 */
		if ($mainmenu == 'project') {
			get_left_menu_projects($mainmenu, $newmenu, $usemenuhider, $leftmenu, $type_user);
		}

		/*
		 * Menu HRM
		 */
		if ($mainmenu == 'hrm') {
			get_left_menu_hrm($mainmenu, $newmenu, $usemenuhider, $leftmenu, $type_user);
		}
		/*
		 * Menu TOOLS
		 */
		if ($mainmenu == 'tools') {
			get_left_menu_tools($mainmenu, $newmenu, $usemenuhider, $leftmenu, $type_user);
		}

		/*
		 * Menu MEMBERS
		 */
		if ($mainmenu == 'members') {
			get_left_menu_members($mainmenu, $newmenu, $usemenuhider, $leftmenu, $type_user);
		}

		// Add personalized menus and modules menus
		//var_dump($newmenu->liste);    //
		$menuArbo = new Menubase($db, 'eldy');
		$newmenu = $menuArbo->menuLeftCharger($newmenu, $mainmenu, $leftmenu, (empty($user->socid) ? 0 : 1), 'eldy', $tabMenu);
		//var_dump($newmenu->liste);    //

		if (isModEnabled('ftp') && $mainmenu == 'ftp') {	// Entry for FTP
			$MAXFTP = 20;
			$i = 1;
			while ($i <= $MAXFTP) {
				$paramkey = 'FTP_NAME_'.$i;
				//print $paramkey;
				if (!empty($conf->global->$paramkey)) {
					$link = "/ftp/index.php?idmenu=".$_SESSION["idmenu"]."&numero_ftp=".$i;
					$newmenu->add($link, dol_trunc($conf->global->$paramkey, 24));
				}
				$i++;
			}
		}
	}

	//var_dump($tabMenu);
	//var_dump($newmenu->liste);

	// Build final $menu_array = $menu_array_before +$newmenu->liste + $menu_array_after
	//var_dump($menu_array_before);exit;
	//var_dump($menu_array_after);exit;
	$menu_array = $newmenu->liste;
	if (is_array($menu_array_before)) {
		$menu_array = array_merge($menu_array_before, $menu_array);
	}
	if (is_array($menu_array_after)) {
		$menu_array = array_merge($menu_array, $menu_array_after);
	}
	//var_dump($menu_array);exit;
	if (!is_array($menu_array)) {
		return 0;
	}

	// Allow the $menu_array of the menu to be manipulated by modules
	$parameters = array(
		'mainmenu' => $mainmenu,
	);
	$hook_items = $menu_array;
	$reshook = $hookmanager->executeHooks('menuLeftMenuItems', $parameters, $hook_items); // Note that $action and $object may have been modified by some hooks

	if (is_numeric($reshook)) {
		if ($reshook == 0 && !empty($hookmanager->resArray)) {
			$menu_array[] = $hookmanager->resArray; // add
		} elseif ($reshook == 1) {
			$menu_array = $hookmanager->resArray; // replace
		}

		// @todo Sort menu items by 'position' value
		//      $position = array();
		//      foreach ($menu_array as $key => $row) {
		//          $position[$key] = $row['position'];
		//      }
		//		$array1_sort_order = SORT_ASC;
		//      array_multisort($position, $array1_sort_order, $menu_array);
	}

	// TODO Use the position property in menu_array to reorder the $menu_array
	//var_dump($menu_array);
	/*$new_menu_array = array();
	 $level=0; $cusor=0; $position=0;
	 $nbentry = count($menu_array);
	 while (findNextEntryForLevel($menu_array, $cursor, $position, $level))
	 {

	 $cursor++;
	 }*/

	// Show menu
	$invert = empty($conf->global->MAIN_MENU_INVERT) ? "" : "invert";
	if (empty($noout)) {
		$altok = 0;
		$blockvmenuopened = false;
		$lastlevel0 = '';
		$num = count($menu_array);
		for ($i = 0; $i < $num; $i++) {     // Loop on each menu entry
			$showmenu = true;
			if (!empty($conf->global->MAIN_MENU_HIDE_UNAUTHORIZED) && empty($menu_array[$i]['enabled'])) {
				$showmenu = false;
			}

			// Begin of new left menu block
			if (empty($menu_array[$i]['level']) && $showmenu) {
				$altok++;
				$blockvmenuopened = true;
				$lastopened = true;
				for ($j = ($i + 1); $j < $num; $j++) {
					if (empty($menu_array[$j]['level'])) {
						$lastopened = false;
					}
				}
				if ($altok % 2 == 0) {
					print '<div class="blockvmenu blockvmenuimpair'.$invert.($lastopened ? ' blockvmenulast' : '').($altok == 1 ? ' blockvmenufirst' : '').'">'."\n";
				} else {
					print '<div class="blockvmenu blockvmenupair'.$invert.($lastopened ? ' blockvmenulast' : '').($altok == 1 ? ' blockvmenufirst' : '').'">'."\n";
				}
			}

			// Add tabulation
			$tabstring = '';
			$tabul = ($menu_array[$i]['level'] - 1);
			if ($tabul > 0) {
				for ($j = 0; $j < $tabul; $j++) {
					$tabstring .= '&nbsp;&nbsp;&nbsp;';
				}
			}

			// $menu_array[$i]['url'] can be a relative url, a full external url. We try substitution

			$menu_array[$i]['url'] = make_substitutions($menu_array[$i]['url'], $substitarray);

			$url = $shorturl = $shorturlwithoutparam = $menu_array[$i]['url'];
			if (!preg_match("/^(http:\/\/|https:\/\/)/i", $menu_array[$i]['url'])) {
				$tmp = explode('?', $menu_array[$i]['url'], 2);
				$url = $shorturl = $tmp[0];
				$param = (isset($tmp[1]) ? $tmp[1] : ''); // params in url of the menu link

				// Complete param to force leftmenu to '' to close open menu when we click on a link with no leftmenu defined.
				if ((!preg_match('/mainmenu/i', $param)) && (!preg_match('/leftmenu/i', $param)) && !empty($menu_array[$i]['mainmenu'])) {
					$param .= ($param ? '&' : '').'mainmenu='.$menu_array[$i]['mainmenu'].'&leftmenu=';
				}
				if ((!preg_match('/mainmenu/i', $param)) && (!preg_match('/leftmenu/i', $param)) && empty($menu_array[$i]['mainmenu'])) {
					$param .= ($param ? '&' : '').'leftmenu=';
				}
				//$url.="idmenu=".$menu_array[$i]['rowid'];    // Already done by menuLoad
				$url = dol_buildpath($url, 1).($param ? '?'.$param : '');
				$shorturlwithoutparam = $shorturl;
				$shorturl = $shorturl.($param ? '?'.$param : '');
			}


			print '<!-- Process menu entry with mainmenu='.$menu_array[$i]['mainmenu'].', leftmenu='.$menu_array[$i]['leftmenu'].', level='.$menu_array[$i]['level'].' enabled='.$menu_array[$i]['enabled'].', position='.$menu_array[$i]['position'].' -->'."\n";

			// Menu level 0
			if ($menu_array[$i]['level'] == 0) {
				if ($menu_array[$i]['enabled']) {     // Enabled so visible
					print '<div class="menu_titre">'.$tabstring;
					if ($shorturlwithoutparam) {
						print '<a class="vmenu" title="'.dol_escape_htmltag(dol_string_nohtmltag($menu_array[$i]['titre'])).'" href="'.$url.'"'.($menu_array[$i]['target'] ? ' target="'.$menu_array[$i]['target'].'"' : '').'>';
					} else {
						print '<span class="vmenu">';
					}
					if (!empty($menu_array[$i]['prefix'])) {
						if (preg_match('/^fa\-[a-zA-Z0-9\-_]+$/', $menu_array[$i]['prefix'])) {
							print '<span class="fas '.$menu_array[$i]['prefix'].' paddingright pictofixedwidth"></span>';
						} else {
							print $menu_array[$i]['prefix'];
						}
					}
					print $menu_array[$i]['titre'];
					if ($shorturlwithoutparam) {
						print '</a>';
					} else {
						print '</span>';
					}
					print '</div>'."\n";
					$lastlevel0 = 'enabled';
				} elseif ($showmenu) {                 // Not enabled but visible (so greyed)
					print '<div class="menu_titre">'.$tabstring;
					print '<span class="vmenudisabled">';
					if (!empty($menu_array[$i]['prefix'])) {
						print $menu_array[$i]['prefix'];
					}
					print $menu_array[$i]['titre'];
					print '</span>';
					print '</div>'."\n";
					$lastlevel0 = 'greyed';
				} else {
					$lastlevel0 = 'hidden';
				}
				if ($showmenu) {
					print '<div class="menu_top"></div>'."\n";
				}
			}

			// Menu level > 0
			if ($menu_array[$i]['level'] > 0) {
				$cssmenu = '';
				if ($menu_array[$i]['url']) {
					$cssmenu = ' menu_contenu'.dol_string_nospecial(preg_replace('/\.php.*$/', '', $menu_array[$i]['url']));
				}

				if ($menu_array[$i]['enabled'] && $lastlevel0 == 'enabled') {
					// Enabled so visible, except if parent was not enabled.
					print '<div class="menu_contenu'.$cssmenu.'">';
					print $tabstring;
					if ($shorturlwithoutparam) {
						print '<a class="vsmenu" title="'.dol_escape_htmltag(dol_string_nohtmltag($menu_array[$i]['titre'])).'" href="'.$url.'"'.($menu_array[$i]['target'] ? ' target="'.$menu_array[$i]['target'].'"' : '').'>';
					} else {
						print '<span class="vsmenu" title="'.dol_escape_htmltag($menu_array[$i]['titre']).'">';
					}
					print $menu_array[$i]['titre'];
					if ($shorturlwithoutparam) {
						print '</a>';
					} else {
						print '</span>';
					}
					// If title is not pure text and contains a table, no carriage return added
					if (!strstr($menu_array[$i]['titre'], '<table')) {
						print '<br>';
					}
					print '</div>'."\n";
				} elseif ($showmenu && $lastlevel0 == 'enabled') {
					// Not enabled but visible (so greyed), except if parent was not enabled.
					print '<div class="menu_contenu'.$cssmenu.'">';
					print $tabstring;
					print '<span class="vsmenudisabled vsmenudisabledmargin">'.$menu_array[$i]['titre'].'</span><br>';
					print '</div>'."\n";
				}
			}

			// If next is a new block or if there is nothing after
			if (empty($menu_array[$i + 1]['level'])) {               // End menu block
				if ($showmenu) {
					print '<div class="menu_end"></div>'."\n";
				}
				if ($blockvmenuopened) {
					print '</div>'."\n";
					$blockvmenuopened = false;
				}
			}
		}

		if ($altok) {
			print '<div class="blockvmenuend"></div>'; // End menu block
		}
	}

	return count($menu_array);
}


/**
 * Get left Menu HOME
 *
 * @param	string		$mainmenu		Main menu
 * @param	Menu 		$newmenu		Object Menu to return back list of menu entries
 * @param	string 		$usemenuhider	Use menu hider
 * @param	string 		$leftmenu		Left menu
 * @param	int 		$type_user		Type of user
 * @return	void
 */
function get_left_menu_home($mainmenu, &$newmenu, $usemenuhider = 1, $leftmenu = 'none', $type_user = 0)
{
	global $user, $conf, $langs;

	if ($mainmenu == 'home') {
		$langs->load("users");

		// Home - dashboard
		$newmenu->add("/index.php?mainmenu=home&amp;leftmenu=home", $langs->trans("MyDashboard"), 0, 1, '', $mainmenu, 'home', 0, '', '', '', '<i class="fas fa-chart-bar fa-fw paddingright pictofixedwidth"></i>');

		// Setup
		$newmenu->add("/admin/index.php?mainmenu=home&amp;leftmenu=setup", $langs->trans("Setup"), 0, $user->admin, '', $mainmenu, 'setup', 0, '', '', '', '<i class="fa fa-tools fa-fw paddingright pictofixedwidth"></i>');

		if ($usemenuhider || empty($leftmenu) || $leftmenu == "setup") {
			$nbmodulesnotautoenabled = count($conf->modules);
			if (in_array('fckeditor', $conf->modules)) $nbmodulesnotautoenabled--;
			if (in_array('export', $conf->modules)) $nbmodulesnotautoenabled--;
			if (in_array('import', $conf->modules)) $nbmodulesnotautoenabled--;

			// Load translation files required by the page
			$langs->loadLangs(array("admin", "help"));
			$warnpicto = '';
			if (empty($conf->global->MAIN_INFO_SOCIETE_NOM) || empty($conf->global->MAIN_INFO_SOCIETE_COUNTRY) || !empty($conf->global->MAIN_INFO_SOCIETE_SETUP_TODO_WARNING)) {
				$langs->load("errors");
				$warnpicto = img_warning($langs->trans("WarningMandatorySetupNotComplete"));
			}
			$newmenu->add("/admin/company.php?mainmenu=home", $langs->trans("MenuCompanySetup").$warnpicto, 1);
			$warnpicto = '';
			if ($nbmodulesnotautoenabled <= getDolGlobalInt('MAIN_MIN_NB_ENABLED_MODULE_FOR_WARNING', 1)) {	// If only user module enabled
				$langs->load("errors");
				$warnpicto = img_warning($langs->trans("WarningMandatorySetupNotComplete"));
			}
			$newmenu->add("/admin/modules.php?mainmenu=home", $langs->trans("Modules").$warnpicto, 1);
			$newmenu->add("/admin/ihm.php?mainmenu=home", $langs->trans("GUISetup"), 1);
			$newmenu->add("/admin/menus.php?mainmenu=home", $langs->trans("Menus"), 1);

			$newmenu->add("/admin/translation.php?mainmenu=home", $langs->trans("Translation"), 1);
			$newmenu->add("/admin/defaultvalues.php?mainmenu=home", $langs->trans("DefaultValues"), 1);
			$newmenu->add("/admin/boxes.php?mainmenu=home", $langs->trans("Boxes"), 1);
			$newmenu->add("/admin/delais.php?mainmenu=home", $langs->trans("MenuWarnings"), 1);
			$newmenu->add("/admin/security_other.php?mainmenu=home", $langs->trans("Security"), 1);
			$newmenu->add("/admin/limits.php?mainmenu=home", $langs->trans("MenuLimits"), 1);
			$newmenu->add("/admin/pdf.php?mainmenu=home", $langs->trans("PDF"), 1);

			$warnpicto = '';
			if (getDolGlobalString('MAIN_MAIL_SENDMODE', 'mail') == 'mail' && empty($conf->global->MAIN_HIDE_WARNING_TO_ENCOURAGE_SMTP_SETUP)) {
				$langs->load("errors");
				$warnpicto = img_warning($langs->trans("WarningPHPMailD"));
			}
			if (!empty($conf->global->MAIN_MAIL_SENDMODE) && in_array($conf->global->MAIN_MAIL_SENDMODE, array('smtps', 'swiftmail')) && empty($conf->global->MAIN_MAIL_SMTP_SERVER)) {
				$langs->load("errors");
				$warnpicto = img_warning($langs->trans("ErrorSetupOfEmailsNotComplete"));
			}

			$newmenu->add("/admin/mails.php?mainmenu=home", $langs->trans("Emails").$warnpicto, 1);
			$newmenu->add("/admin/sms.php?mainmenu=home", $langs->trans("SMS"), 1);
			$newmenu->add("/admin/dict.php?mainmenu=home", $langs->trans("Dictionary"), 1);
			$newmenu->add("/admin/const.php?mainmenu=home", $langs->trans("OtherSetup"), 1);
		}

		// System tools
		$newmenu->add("/admin/tools/index.php?mainmenu=home&amp;leftmenu=admintools", $langs->trans("AdminTools"), 0, $user->admin, '', $mainmenu, 'admintools', 0, '', '', '', '<i class="fa fa-server fa-fw paddingright pictofixedwidth"></i>');
		if ($usemenuhider || empty($leftmenu) || preg_match('/^admintools/', $leftmenu)) {
			// Load translation files required by the page
			$langs->loadLangs(array('admin', 'help'));

			$newmenu->add('/admin/system/dolibarr.php?mainmenu=home&amp;leftmenu=admintools_info', $langs->trans('InfoDolibarr'), 1);
			if ($usemenuhider || empty($leftmenu) || $leftmenu == 'admintools_info') {
				$newmenu->add('/admin/system/modules.php?mainmenu=home&amp;leftmenu=admintools_info', $langs->trans('Modules'), 2);
				$newmenu->add('/admin/triggers.php?mainmenu=home&amp;leftmenu=admintools_info', $langs->trans('Triggers'), 2);
				$newmenu->add('/admin/system/filecheck.php?mainmenu=home&amp;leftmenu=admintools_info', $langs->trans('FileCheck'), 2);
			}
			$newmenu->add('/admin/system/browser.php?mainmenu=home&amp;leftmenu=admintools', $langs->trans('InfoBrowser'), 1);
			$newmenu->add('/admin/system/os.php?mainmenu=home&amp;leftmenu=admintools', $langs->trans('InfoOS'), 1);
			$newmenu->add('/admin/system/web.php?mainmenu=home&amp;leftmenu=admintools', $langs->trans('InfoWebServer'), 1);
			$newmenu->add('/admin/system/phpinfo.php?mainmenu=home&amp;leftmenu=admintools', $langs->trans('InfoPHP'), 1);
			$newmenu->add('/admin/system/database.php?mainmenu=home&amp;leftmenu=admintools', $langs->trans('InfoDatabase'), 1);
			$newmenu->add("/admin/system/perf.php?mainmenu=home&amp;leftmenu=admintools", $langs->trans("InfoPerf"), 1);
			$newmenu->add("/admin/system/security.php?mainmenu=home&amp;leftmenu=admintools", $langs->trans("InfoSecurity"), 1);
			$newmenu->add("/admin/tools/listevents.php?mainmenu=home&amp;leftmenu=admintools", $langs->trans("Audit"), 1);
			$newmenu->add("/admin/tools/listsessions.php?mainmenu=home&amp;leftmenu=admintools", $langs->trans("Sessions"), 1);
			$newmenu->add("/admin/tools/dolibarr_export.php?mainmenu=home&amp;leftmenu=admintools", $langs->trans("Backup"), 1);
			$newmenu->add("/admin/tools/dolibarr_import.php?mainmenu=home&amp;leftmenu=admintools", $langs->trans("Restore"), 1);
			$newmenu->add("/admin/tools/update.php?mainmenu=home&amp;leftmenu=admintools", $langs->trans("MenuUpgrade"), 1);
			$newmenu->add("/admin/tools/purge.php?mainmenu=home&amp;leftmenu=admintools", $langs->trans("Purge"), 1);
			$newmenu->add('/admin/system/about.php?mainmenu=home&amp;leftmenu=admintools', $langs->trans('ExternalResources'), 1);

			if (isModEnabled('product') || isModEnabled('service')) {
				$langs->load("products");
				$newmenu->add("/product/admin/product_tools.php?mainmenu=home&amp;leftmenu=admintools", $langs->trans("ProductVatMassChange"), 1, $user->admin);
			}
		}

		$newmenu->add("/user/home.php?leftmenu=users", $langs->trans("MenuUsersAndGroups"), 0, $user->hasRight('user', 'user', 'read'), '', $mainmenu, 'users', 0, '', '', '', img_picto('', 'user', 'class="paddingright pictofixedwidth"'));
		if ($user->hasRight('user', 'user', 'read')) {
			if ($usemenuhider || empty($leftmenu) || $leftmenu == "users") {
				$newmenu->add("", $langs->trans("Users"), 1, $user->hasRight('user',  'user', 'lire') || $user->admin);
				$newmenu->add("/user/card.php?leftmenu=users&action=create", $langs->trans("NewUser"), 2, ($user->hasRight("user", "user", "write") || $user->admin) && !(isModEnabled('multicompany') && $conf->entity > 1 && !empty($conf->global->MULTICOMPANY_TRANSVERSE_MODE)), '', 'home');
				$newmenu->add("/user/list.php?leftmenu=users", $langs->trans("ListOfUsers"), 2, $user->hasRight('user',  'user', 'lire') || $user->admin);
				$newmenu->add("/user/hierarchy.php?leftmenu=users", $langs->trans("HierarchicView"), 2, $user->hasRight('user',  'user', 'lire') || $user->admin);
				if (isModEnabled('categorie')) {
					$langs->load("categories");
					$newmenu->add("/categories/index.php?leftmenu=users&type=7", $langs->trans("UsersCategoriesShort"), 2, $user->hasRight('categorie',  'lire'), '', $mainmenu, 'cat');
				}
				$newmenu->add("", $langs->trans("Groups"), 1, ($user->hasRight('user',  'user', 'lire') || $user->admin) && !(isModEnabled('multicompany') && $conf->entity > 1 && !empty($conf->global->MULTICOMPANY_TRANSVERSE_MODE)));
				$newmenu->add("/user/group/card.php?leftmenu=users&action=create", $langs->trans("NewGroup"), 2, ((!empty($conf->global->MAIN_USE_ADVANCED_PERMS) ? $user->hasRight("user", "group_advance", "create") : $user->hasRight("user", "user", "create")) || $user->admin) && !(isModEnabled('multicompany') && $conf->entity > 1 && !empty($conf->global->MULTICOMPANY_TRANSVERSE_MODE)));
				$newmenu->add("/user/group/list.php?leftmenu=users", $langs->trans("ListOfGroups"), 2, ((!empty($conf->global->MAIN_USE_ADVANCED_PERMS) ? $user->hasRight('user',  'group_advance', 'read') : $user->hasRight('user',  'user', 'lire')) || $user->admin) && !(isModEnabled('multicompany') && $conf->entity > 1 && !empty($conf->global->MULTICOMPANY_TRANSVERSE_MODE)));
			}
		}
	}
}

/**
 * Get left Menu THIRDPARTIES
 *
 * @param	string		$mainmenu		Main menu
 * @param	Menu 		$newmenu		Object Menu to return back list of menu entries
 * @param	string 		$usemenuhider	Use menu hider
 * @param	string 		$leftmenu		Left menu
 * @param	int 		$type_user		Type of targeted user for menu
 * @return	void
 */
function get_left_menu_thridparties($mainmenu, &$newmenu, $usemenuhider = 1, $leftmenu = 'none', $type_user = 0)
{
	global $user, $conf, $langs;

	if ($mainmenu == 'companies') {
		// Societes
		if (isModEnabled('societe')) {
			$langs->load("companies");
			$newmenu->add("/societe/index.php?leftmenu=thirdparties", $langs->trans("ThirdParty"), 0, $user->hasRight('societe',  'lire'), '', $mainmenu, 'thirdparties', 0, '', '', '', img_picto('', 'company', 'class="paddingright pictofixedwidth"'));

			if ($user->hasRight('societe',  'creer')) {
				$newmenu->add("/societe/card.php?action=create", $langs->trans("MenuNewThirdParty"), 1);
				if (!$conf->use_javascript_ajax) {
					$newmenu->add("/societe/card.php?action=create&amp;private=1", $langs->trans("MenuNewPrivateIndividual"), 1);
				}
			}
		}

		$newmenu->add("/societe/list.php?leftmenu=thirdparties", $langs->trans("List"), 1);

		// Prospects
		if (isModEnabled('societe') && empty($conf->global->SOCIETE_DISABLE_PROSPECTS)) {
			$langs->load("commercial");
			$newmenu->add("/societe/list.php?type=p&amp;leftmenu=prospects", $langs->trans("ListProspectsShort"), 2, $user->hasRight('societe',  'lire'), '', $mainmenu, 'prospects');
			/* no more required, there is a filter that can do more
			 if ($usemenuhider || empty($leftmenu) || $leftmenu=="prospects") $newmenu->add("/societe/list.php?type=p&amp;sortfield=s.datec&amp;sortorder=desc&amp;begin=&amp;search_stcomm=-1", $langs->trans("LastProspectDoNotContact"), 2, $user->hasRight('societe',  'lire'));
			 if ($usemenuhider || empty($leftmenu) || $leftmenu=="prospects") $newmenu->add("/societe/list.php?type=p&amp;sortfield=s.datec&amp;sortorder=desc&amp;begin=&amp;search_stcomm=0", $langs->trans("LastProspectNeverContacted"), 2, $user->hasRight('societe',  'lire'));
			 if ($usemenuhider || empty($leftmenu) || $leftmenu=="prospects") $newmenu->add("/societe/list.php?type=p&amp;sortfield=s.datec&amp;sortorder=desc&amp;begin=&amp;search_stcomm=1", $langs->trans("LastProspectToContact"), 2, $user->hasRight('societe',  'lire'));
			 if ($usemenuhider || empty($leftmenu) || $leftmenu=="prospects") $newmenu->add("/societe/list.php?type=p&amp;sortfield=s.datec&amp;sortorder=desc&amp;begin=&amp;search_stcomm=2", $langs->trans("LastProspectContactInProcess"), 2, $user->hasRight('societe',  'lire'));
			 if ($usemenuhider || empty($leftmenu) || $leftmenu=="prospects") $newmenu->add("/societe/list.php?type=p&amp;sortfield=s.datec&amp;sortorder=desc&amp;begin=&amp;search_stcomm=3", $langs->trans("LastProspectContactDone"), 2, $user->hasRight('societe',  'lire'));
			 */
			$newmenu->add("/societe/card.php?leftmenu=prospects&amp;action=create&amp;type=p", $langs->trans("MenuNewProspect"), 3, $user->hasRight('societe',  'creer'));
		}

		// Customers/Prospects
		if (isModEnabled('societe') && empty($conf->global->SOCIETE_DISABLE_CUSTOMERS)) {
			$langs->load("commercial");
			$newmenu->add("/societe/list.php?type=c&amp;leftmenu=customers", $langs->trans("ListCustomersShort"), 2, $user->hasRight('societe',  'lire'), '', $mainmenu, 'customers');

			$newmenu->add("/societe/card.php?leftmenu=customers&amp;action=create&amp;type=c", $langs->trans("MenuNewCustomer"), 3, $user->hasRight('societe',  'creer'));
		}

		// Suppliers
		if (isModEnabled('societe') && (isModEnabled('supplier_order') || isModEnabled('supplier_invoice') || isModEnabled('supplier_proposal'))) {
			$langs->load("suppliers");
			$newmenu->add("/societe/list.php?type=f&amp;leftmenu=suppliers", $langs->trans("ListSuppliersShort"), 2, ($user->hasRight('fournisseur',  'lire') || $user->hasRight('supplier_order',  'lire') || $user->hasRight('supplier_invoice',  'lire') || $user->hasRight('supplier_proposal',  'lire')), '', $mainmenu, 'suppliers');
			$newmenu->add("/societe/card.php?leftmenu=suppliers&amp;action=create&amp;type=f", $langs->trans("MenuNewSupplier"), 3, $user->hasRight('societe',  'creer') && ($user->hasRight('fournisseur',  'lire') || $user->hasRight('supplier_order',  'lire') || $user->hasRight('supplier_invoice',  'lire') || $user->hasRight('supplier_proposal',  'lire')));
		}

		// Categories
		if (isModEnabled('categorie')) {
			$langs->load("categories");
			if (empty($conf->global->SOCIETE_DISABLE_PROSPECTS) || empty($conf->global->SOCIETE_DISABLE_CUSTOMERS)) {
				// Categories prospects/customers
				$menutoshow = $langs->trans("CustomersProspectsCategoriesShort");
				if (!empty($conf->global->SOCIETE_DISABLE_PROSPECTS)) {
					$menutoshow = $langs->trans("CustomersCategoriesShort");
				}
				if (!empty($conf->global->SOCIETE_DISABLE_CUSTOMERS)) {
					$menutoshow = $langs->trans("ProspectsCategoriesShort");
				}
				$newmenu->add("/categories/index.php?leftmenu=cat&amp;type=2", $menutoshow, 1, $user->hasRight('categorie',  'lire'), '', $mainmenu, 'cat');
			}
			// Categories suppliers
			if (isModEnabled('supplier_proposal') || isModEnabled('supplier_order') || isModEnabled('supplier_invoice')) {
				$newmenu->add("/categories/index.php?leftmenu=catfournish&amp;type=1", $langs->trans("SuppliersCategoriesShort"), 1, $user->hasRight('categorie',  'lire'));
			}
		}

		// Contacts
		$newmenu->add("/societe/index.php?leftmenu=thirdparties", (!empty($conf->global->SOCIETE_ADDRESSES_MANAGEMENT) ? $langs->trans("Contacts") : $langs->trans("ContactsAddresses")), 0, $user->hasRight('societe',  'contact', 'lire'), '', $mainmenu, 'contacts', 0, '', '', '', img_picto('', 'contact', 'class="paddingright pictofixedwidth"'));

		$newmenu->add("/contact/card.php?leftmenu=contacts&amp;action=create", (!empty($conf->global->SOCIETE_ADDRESSES_MANAGEMENT) ? $langs->trans("NewContact") : $langs->trans("NewContactAddress")), 1, $user->hasRight('societe',  'contact', 'creer'));
		$newmenu->add("/contact/list.php?leftmenu=contacts", $langs->trans("List"), 1, $user->hasRight('societe',  'contact', 'lire'));
		if (empty($conf->global->SOCIETE_DISABLE_PROSPECTS)) {
			$newmenu->add("/contact/list.php?leftmenu=contacts&type=p", $langs->trans("Prospects"), 2, $user->hasRight('societe',  'contact', 'lire'));
		}
		if (empty($conf->global->SOCIETE_DISABLE_CUSTOMERS)) {
			$newmenu->add("/contact/list.php?leftmenu=contacts&type=c", $langs->trans("Customers"), 2, $user->hasRight('societe',  'contact', 'lire'));
		}
		if (isModEnabled('supplier_proposal') || isModEnabled('supplier_order') || isModEnabled('supplier_invoice')) {
			$newmenu->add("/contact/list.php?leftmenu=contacts&type=f", $langs->trans("Suppliers"), 2, $user->hasRight('fournisseur',  'lire'));
		}
		$newmenu->add("/contact/list.php?leftmenu=contacts&type=o", $langs->trans("ContactOthers"), 2, $user->hasRight('societe',  'contact', 'lire'));
		//$newmenu->add("/contact/list.php?userid=$user->id", $langs->trans("MyContacts"), 1, $user->hasRight('societe',  'contact', 'lire'));

		// Categories
		if (isModEnabled('categorie')) {
			$langs->load("categories");
			// Categories Contact
			$newmenu->add("/categories/index.php?leftmenu=catcontact&amp;type=4", $langs->trans("ContactCategoriesShort"), 1, $user->hasRight('categorie',  'lire'), '', $mainmenu, 'cat');
		}
	}
}

/**
 * Get left Menu COMMERCIAL (propal, commande, supplier_proposal, supplier_order, contrat, ficheinter)
 *
 * @param	string		$mainmenu		Main menu
 * @param	Menu 		$newmenu		Object Menu to return back list of menu entries
 * @param	string 		$usemenuhider	Use menu hider
 * @param	string 		$leftmenu		Left menu
 * @param	int 		$type_user		Type of targeted user for menu
 * @return	void
 */
function get_left_menu_commercial($mainmenu, &$newmenu, $usemenuhider = 1, $leftmenu = 'none', $type_user = 0)
{
	global $user, $conf, $langs;

	if ($mainmenu == 'commercial') {
		$langs->load("companies");

		// Customer proposal
		if (isModEnabled('propal')) {
			$langs->load("propal");
			$newmenu->add("/comm/propal/index.php?leftmenu=propals", $langs->trans("Proposals"), 0, $user->hasRight('propal',  'read'), '', $mainmenu, 'propals', 100, '', '', '', img_picto('', 'propal', 'class="paddingright pictofixedwidth"'));
			$newmenu->add("/comm/propal/card.php?action=create&amp;leftmenu=propals", $langs->trans("NewPropal"), 1, $user->hasRight('propal',  'write'));
			$newmenu->add("/comm/propal/list.php?leftmenu=propals", $langs->trans("List"), 1, $user->hasRight('propal',  'read'));
			if ($usemenuhider || empty($leftmenu) || $leftmenu == "propals") {
				$newmenu->add("/comm/propal/list.php?leftmenu=propals&search_status=0", $langs->trans("PropalsDraft"), 2, $user->hasRight('propal',  'read'));
				$newmenu->add("/comm/propal/list.php?leftmenu=propals&search_status=1", $langs->trans("PropalsOpened"), 2, $user->hasRight('propal',  'read'));
				$newmenu->add("/comm/propal/list.php?leftmenu=propals&search_status=2", $langs->trans("PropalStatusSigned"), 2, $user->hasRight('propal',  'read'));
				$newmenu->add("/comm/propal/list.php?leftmenu=propals&search_status=3", $langs->trans("PropalStatusNotSigned"), 2, $user->hasRight('propal',  'read'));
				$newmenu->add("/comm/propal/list.php?leftmenu=propals&search_status=4", $langs->trans("PropalStatusBilled"), 2, $user->hasRight('propal',  'read'));
				//$newmenu->add("/comm/propal/list.php?leftmenu=propals&search_status=2,3,4", $langs->trans("PropalStatusClosedShort"), 2, $user->hasRight('propal',  'read'));
			}
			$newmenu->add("/comm/propal/stats/index.php?leftmenu=propals", $langs->trans("Statistics"), 1, $user->hasRight('propal',  'read'));
		}

		// Customers orders
		if (isModEnabled('commande')) {
			$langs->load("orders");
			$newmenu->add("/commande/index.php?leftmenu=orders", $langs->trans("CustomersOrders"), 0, $user->hasRight('commande',  'lire'), '', $mainmenu, 'orders', 200, '', '', '', img_picto('', 'order', 'class="paddingright pictofixedwidth"'));
			$newmenu->add("/commande/card.php?action=create&amp;leftmenu=orders", $langs->trans("NewOrder"), 1, $user->hasRight('commande',  'creer'));
			$newmenu->add("/commande/list.php?leftmenu=orders", $langs->trans("List"), 1, $user->hasRight('commande',  'lire'));
			if ($usemenuhider || empty($leftmenu) || $leftmenu == "orders") {
				$newmenu->add("/commande/list.php?leftmenu=orders&search_status=0", $langs->trans("StatusOrderDraftShort"), 2, $user->hasRight('commande',  'lire'));
				$newmenu->add("/commande/list.php?leftmenu=orders&search_status=1", $langs->trans("StatusOrderValidated"), 2, $user->hasRight('commande',  'lire'));
				if (isModEnabled('expedition')) {
					$newmenu->add("/commande/list.php?leftmenu=orders&search_status=2", $langs->trans("StatusOrderSentShort"), 2, $user->hasRight('commande',  'lire'));
				}
				$newmenu->add("/commande/list.php?leftmenu=orders&search_status=3", $langs->trans("StatusOrderDelivered"), 2, $user->hasRight('commande',  'lire'));
				//$newmenu->add("/commande/list.php?leftmenu=orders&search_status=4", $langs->trans("StatusOrderProcessed"), 2, $user->hasRight('commande',  'lire'));
				$newmenu->add("/commande/list.php?leftmenu=orders&search_status=-1", $langs->trans("StatusOrderCanceledShort"), 2, $user->hasRight('commande',  'lire'));
			}
			if ($conf->global->MAIN_FEATURES_LEVEL >= 2 && empty($user->socid)) {
				$newmenu->add("/commande/list_det.php?leftmenu=orders", $langs->trans("ListOrderLigne"), 1, $user->hasRight('commande',  'lire'));
			}
<<<<<<< HEAD
			$newmenu->add("/commande/stats/index.php?leftmenu=orders", $langs->trans("Statistics"), 1, $user->hasRight('commande',  'lire'));

			// Categories
			if (isModEnabled('categorie')) {
				$langs->load("categories");
				$newmenu->add("/categories/index.php?leftmenu=cat&amp;type=16", $langs->trans("Categories"), 1, $user->rights->categorie->lire, '', $mainmenu, 'cat');
=======
			if (getDolGlobalInt('MAIN_NEED_EXPORT_PERMISSION_TO_READ_STATISTICS')) {
				$newmenu->add("/commande/stats/index.php?leftmenu=orders", $langs->trans("Statistics"), 1, $user->hasRight('commande', 'commande', 'export'));
			} else {
				$newmenu->add("/commande/stats/index.php?leftmenu=orders", $langs->trans("Statistics"), 1, $user->hasRight('commande',  'lire'));
>>>>>>> 0fbffea6
			}
		}

		// Supplier proposal
		if (isModEnabled('supplier_proposal')) {
			$langs->load("supplier_proposal");
			$newmenu->add("/supplier_proposal/index.php?leftmenu=propals_supplier", $langs->trans("SupplierProposalsShort"), 0, $user->hasRight('supplier_proposal',  'lire'), '', $mainmenu, 'propals_supplier', 300, '', '', '', img_picto('', 'supplier_proposal', 'class="paddingright pictofixedwidth"'));
			$newmenu->add("/supplier_proposal/card.php?action=create&amp;leftmenu=supplier_proposals", $langs->trans("SupplierProposalNew"), 1, $user->hasRight('supplier_proposal',  'creer'));
			$newmenu->add("/supplier_proposal/list.php?leftmenu=supplier_proposals", $langs->trans("List"), 1, $user->hasRight('supplier_proposal',  'lire'));
			$newmenu->add("/comm/propal/stats/index.php?leftmenu=supplier_proposals&amp;mode=supplier", $langs->trans("Statistics"), 1, $user->hasRight('supplier_proposal',  'lire'));
		}

		// Suppliers orders
		if (isModEnabled('supplier_order')) {
			$langs->load("orders");
			$newmenu->add("/fourn/commande/index.php?leftmenu=orders_suppliers", $langs->trans("SuppliersOrders"), 0, $user->hasRight('fournisseur',  'commande', 'lire'), '', $mainmenu, 'orders_suppliers', 400, '', '', '', img_picto('', 'supplier_order', 'class="paddingright pictofixedwidth"'));
			$newmenu->add("/fourn/commande/card.php?action=create&amp;leftmenu=orders_suppliers", $langs->trans("NewSupplierOrderShort"), 1, $user->hasRight('fournisseur',  'commande', 'creer'));
			$newmenu->add("/fourn/commande/list.php?leftmenu=orders_suppliers", $langs->trans("List"), 1, $user->hasRight('fournisseur',  'commande', 'lire'));

			if ($usemenuhider || empty($leftmenu) || $leftmenu == "orders_suppliers") {
				$newmenu->add("/fourn/commande/list.php?leftmenu=orders_suppliers&statut=0", $langs->trans("StatusSupplierOrderDraftShort"), 2, $user->hasRight('fournisseur',  'commande', 'lire'));
				if (empty($conf->global->SUPPLIER_ORDER_HIDE_VALIDATED)) {
					$newmenu->add("/fourn/commande/list.php?leftmenu=orders_suppliers&statut=1", $langs->trans("StatusSupplierOrderValidated"), 2, $user->hasRight('fournisseur',  'commande', 'lire'));
				}
				$newmenu->add("/fourn/commande/list.php?leftmenu=orders_suppliers&statut=2", $langs->trans("StatusSupplierOrderApprovedShort"), 2, $user->hasRight('fournisseur',  'commande', 'lire'));
				$newmenu->add("/fourn/commande/list.php?leftmenu=orders_suppliers&statut=3", $langs->trans("StatusSupplierOrderOnProcessShort"), 2, $user->hasRight('fournisseur',  'commande', 'lire'));
				$newmenu->add("/fourn/commande/list.php?leftmenu=orders_suppliers&statut=4", $langs->trans("StatusSupplierOrderReceivedPartiallyShort"), 2, $user->hasRight('fournisseur',  'commande', 'lire'));
				$newmenu->add("/fourn/commande/list.php?leftmenu=orders_suppliers&statut=5", $langs->trans("StatusSupplierOrderReceivedAll"), 2, $user->hasRight('fournisseur',  'commande', 'lire'));
				$newmenu->add("/fourn/commande/list.php?leftmenu=orders_suppliers&statut=6,7", $langs->trans("StatusSupplierOrderCanceled"), 2, $user->hasRight('fournisseur',  'commande', 'lire'));
				$newmenu->add("/fourn/commande/list.php?leftmenu=orders_suppliers&statut=9", $langs->trans("StatusSupplierOrderRefused"), 2, $user->hasRight('fournisseur',  'commande', 'lire'));
			}
			// Billed is another field. We should add instead a dedicated filter on list. if ($usemenuhider || empty($leftmenu) || $leftmenu=="orders_suppliers") $newmenu->add("/fourn/commande/list.php?leftmenu=orders_suppliers&billed=1", $langs->trans("Billed"), 2, $user->hasRight('fournisseur',  'commande', 'lire'));

			if (getDolGlobalInt('MAIN_NEED_EXPORT_PERMISSION_TO_READ_STATISTICS')) {
				$newmenu->add("/commande/stats/index.php?leftmenu=orders_suppliers&amp;mode=supplier", $langs->trans("Statistics"), 1, $user->hasRight('fournisseur', 'commande', 'export'));
			} else {
				$newmenu->add("/commande/stats/index.php?leftmenu=orders_suppliers&amp;mode=supplier", $langs->trans("Statistics"), 1, $user->hasRight('fournisseur',  'commande', 'lire'));
			}
		}

		// Contrat
		if (isModEnabled('contrat')) {
			$langs->load("contracts");
			$newmenu->add("/contrat/index.php?leftmenu=contracts", $langs->trans("ContractsSubscriptions"), 0, $user->hasRight('contrat',  'lire'), '', $mainmenu, 'contracts', 2000, '', '', '', img_picto('', 'contract', 'class="paddingright pictofixedwidth"'));
			$newmenu->add("/contrat/card.php?action=create&amp;leftmenu=contracts", $langs->trans("NewContractSubscription"), 1, $user->hasRight('contrat',  'creer'));
			$newmenu->add("/contrat/list.php?leftmenu=contracts", $langs->trans("List"), 1, $user->hasRight('contrat',  'lire'));
			$newmenu->add("/contrat/services_list.php?leftmenu=contracts", $langs->trans("MenuServices"), 1, $user->hasRight('contrat',  'lire'));
			if ($usemenuhider || empty($leftmenu) || $leftmenu == "contracts") {
				$newmenu->add("/contrat/services_list.php?leftmenu=contracts&amp;search_status=0", $langs->trans("MenuInactiveServices"), 2, $user->hasRight('contrat',  'lire'));
				$newmenu->add("/contrat/services_list.php?leftmenu=contracts&amp;search_status=4", $langs->trans("MenuRunningServices"), 2, $user->hasRight('contrat',  'lire'));
				$newmenu->add("/contrat/services_list.php?leftmenu=contracts&amp;search_status=4&amp;filter=expired", $langs->trans("MenuExpiredServices"), 2, $user->hasRight('contrat',  'lire'));
				$newmenu->add("/contrat/services_list.php?leftmenu=contracts&amp;search_status=5", $langs->trans("MenuClosedServices"), 2, $user->hasRight('contrat',  'lire'));
			}
		}

		// Interventions
		if (isModEnabled('ficheinter')) {
			$langs->load("interventions");
			$newmenu->add("/fichinter/index.php?leftmenu=ficheinter", $langs->trans("Interventions"), 0, $user->hasRight('ficheinter',  'lire'), '', $mainmenu, 'ficheinter', 2200, '', '', '', img_picto('', 'intervention', 'class="paddingright pictofixedwidth"'));
			$newmenu->add("/fichinter/card.php?action=create&amp;leftmenu=ficheinter", $langs->trans("NewIntervention"), 1, $user->hasRight('ficheinter',  'creer'), '', '', '', 201);
			$newmenu->add("/fichinter/list.php?leftmenu=ficheinter", $langs->trans("List"), 1, $user->hasRight('ficheinter',  'lire'), '', '', '', 202);
			if ($conf->global->MAIN_FEATURES_LEVEL >= 2) {
				$newmenu->add("/fichinter/card-rec.php?leftmenu=ficheinter", $langs->trans("ListOfTemplates"), 1, $user->hasRight('ficheinter',  'lire'), '', '', '', 203);
			}
			$newmenu->add("/fichinter/stats/index.php?leftmenu=ficheinter", $langs->trans("Statistics"), 1, $user->hasRight('ficheinter',  'lire'));
		}
	}
}

/**
 * Get left COMPTA-FINANCIAL
 *
 * @param	string		$mainmenu		Main menu
 * @param	Menu 		$newmenu		Object Menu to return back list of menu entries
 * @param	string 		$usemenuhider	Use menu hider
 * @param	string 		$leftmenu		Left menu
 * @param	int 		$type_user		Type of targeted user for menu
 * @return	void
 */
function get_left_menu_billing($mainmenu, &$newmenu, $usemenuhider = 1, $leftmenu = 'none', $type_user = 0)
{
	global $user, $conf, $langs;

	if ($mainmenu == 'billing') {
		$langs->load("companies");

		// Customers invoices
		if (isModEnabled('facture')) {
			$langs->load("bills");
			$newmenu->add("/compta/facture/index.php?leftmenu=customers_bills", $langs->trans("BillsCustomers"), 0, $user->hasRight('facture',  'lire'), '', $mainmenu, 'customers_bills', 0, '', '', '', img_picto('', 'bill', 'class="paddingright pictofixedwidth"'));
			$newmenu->add("/compta/facture/card.php?action=create", $langs->trans("NewBill"), 1, $user->hasRight('facture',  'creer'));
			$newmenu->add("/compta/facture/list.php?leftmenu=customers_bills", $langs->trans("List"), 1, $user->hasRight('facture',  'lire'), '', $mainmenu, 'customers_bills_list');

			if ($usemenuhider || empty($leftmenu) || preg_match('/customers_bills(|_draft|_notpaid|_paid|_canceled)$/', $leftmenu)) {
				$newmenu->add("/compta/facture/list.php?leftmenu=customers_bills_draft&amp;search_status=0", $langs->trans("BillShortStatusDraft"), 2, $user->hasRight('facture',  'lire'));
				$newmenu->add("/compta/facture/list.php?leftmenu=customers_bills_notpaid&amp;search_status=1", $langs->trans("BillShortStatusNotPaid"), 2, $user->hasRight('facture',  'lire'));
				$newmenu->add("/compta/facture/list.php?leftmenu=customers_bills_paid&amp;search_status=2", $langs->trans("BillShortStatusPaid"), 2, $user->hasRight('facture',  'lire'));
				$newmenu->add("/compta/facture/list.php?leftmenu=customers_bills_canceled&amp;search_status=3", $langs->trans("BillShortStatusCanceled"), 2, $user->hasRight('facture',  'lire'));
			}
			$newmenu->add("/compta/facture/invoicetemplate_list.php?leftmenu=customers_bills_templates", $langs->trans("ListOfTemplates"), 1, $user->hasRight('facture',  'creer'), '', $mainmenu, 'customers_bills_templates'); // No need to see recurring invoices, if user has no permission to create invoice.

			$newmenu->add("/compta/paiement/list.php?leftmenu=customers_bills_payment", $langs->trans("Payments"), 1, $user->hasRight('facture',  'lire'), '', $mainmenu, 'customers_bills_payment');

			if (!empty($conf->global->BILL_ADD_PAYMENT_VALIDATION)) {
				$newmenu->add("/compta/paiement/tovalidate.php?leftmenu=customers_bills_tovalid", $langs->trans("MenuToValid"), 2, $user->hasRight('facture',  'lire'), '', $mainmenu, 'customer_bills_tovalid');
			}
			if ($usemenuhider || empty($leftmenu) || preg_match('/customers_bills/', $leftmenu)) {
				$newmenu->add("/compta/paiement/rapport.php?leftmenu=customers_bills_payment_report", $langs->trans("Reportings"), 2, $user->hasRight('facture',  'lire'), '', $mainmenu, 'customers_bills_payment_report');
			}

			$newmenu->add("/compta/facture/stats/index.php?leftmenu=customers_bills_stats", $langs->trans("Statistics"), 1, $user->hasRight('facture',  'lire'), '', $mainmenu, 'customers_bills_stats');
		}

		// Suppliers invoices
		if (isModEnabled('societe') && isModEnabled('supplier_invoice')) {
			$langs->load("bills");
			$newmenu->add("/fourn/facture/index.php?leftmenu=suppliers_bills", $langs->trans("BillsSuppliers"), 0, $user->hasRight('fournisseur',  'facture', 'lire'), '', $mainmenu, 'suppliers_bills', 0, '', '', '', img_picto('', 'supplier_invoice', 'class="paddingright pictofixedwidth"'));
			$newmenu->add("/fourn/facture/card.php?leftmenu=suppliers_bills&amp;action=create", $langs->trans("NewBill"), 1, ($user->hasRight('fournisseur',  'facture', 'creer') || $user->hasRight('supplier_invoice',  'creer')), '', $mainmenu, 'suppliers_bills_create');
			$newmenu->add("/fourn/facture/list.php?leftmenu=suppliers_bills", $langs->trans("List"), 1, $user->hasRight('fournisseur',  'facture', 'lire'), '', $mainmenu, 'suppliers_bills_list');

			if ($usemenuhider || empty($leftmenu) || preg_match('/suppliers_bills/', $leftmenu)) {
				$newmenu->add("/fourn/facture/list.php?leftmenu=suppliers_bills_draft&amp;search_status=0", $langs->trans("BillShortStatusDraft"), 2, $user->hasRight('fournisseur',  'facture', 'lire'), '', $mainmenu, 'suppliers_bills_draft');
				$newmenu->add("/fourn/facture/list.php?leftmenu=suppliers_bills_notpaid&amp;search_status=1", $langs->trans("BillShortStatusNotPaid"), 2, $user->hasRight('fournisseur',  'facture', 'lire'), '', $mainmenu, 'suppliers_bills_notpaid');
				$newmenu->add("/fourn/facture/list.php?leftmenu=suppliers_bills_paid&amp;search_status=2", $langs->trans("BillShortStatusPaid"), 2, $user->hasRight('fournisseur',  'facture', 'lire'), '', $mainmenu, 'suppliers_bills_paid');
			}

			$newmenu->add("/fourn/facture/list-rec.php?leftmenu=supplierinvoicestemplate_list", $langs->trans("ListOfTemplates"), 1, $user->hasRight('fournisseur',  'facture', 'lire'), '', $mainmenu, 'supplierinvoicestemplate_list');

			$newmenu->add("/fourn/paiement/list.php?leftmenu=suppliers_bills_payment", $langs->trans("Payments"), 1, $user->hasRight('fournisseur',  'facture', 'lire'), '', $mainmenu, 'suppliers_bills_payment');

			if ($usemenuhider || empty($leftmenu) || preg_match('/suppliers_bills/', $leftmenu)) {
				$newmenu->add("/fourn/facture/rapport.php?leftmenu=suppliers_bills_payment_report", $langs->trans("Reportings"), 2, $user->hasRight('fournisseur',  'facture', 'lire'), '', $mainmenu, 'suppliers_bills_payment_report');
			}

			$newmenu->add("/compta/facture/stats/index.php?mode=supplier&amp;leftmenu=suppliers_bills_stats", $langs->trans("Statistics"), 1, $user->hasRight('fournisseur',  'facture', 'lire'), '', $mainmenu, 'suppliers_bills_stats');
		}

		// Orders
		if (isModEnabled('commande')) {
			$langs->load("orders");
			if (isModEnabled('facture')) {
				$newmenu->add("/commande/list.php?leftmenu=orders&amp;search_status=-3&amp;billed=0&amp;contextpage=billableorders", $langs->trans("MenuOrdersToBill2"), 0, $user->hasRight('commande',  'lire'), '', $mainmenu, 'orders', 0, '', '', '', img_picto('', 'order', 'class="paddingright pictofixedwidth"'));
			}
			//if ($usemenuhider || empty($leftmenu) || $leftmenu=="orders") $newmenu->add("/commande/", $langs->trans("StatusOrderToBill"), 1, $user->hasRight('commande',  'lire'));
		}

		// Supplier Orders to bill
		if (isModEnabled('supplier_invoice')) {
			if (!empty($conf->global->SUPPLIER_MENU_ORDER_RECEIVED_INTO_INVOICE)) {
				$langs->load("supplier");
				$newmenu->add("/fourn/commande/list.php?leftmenu=orders&amp;search_status=5&amp;billed=0", $langs->trans("MenuOrdersSupplierToBill"), 0, $user->hasRight('commande',  'lire'), '', $mainmenu, 'orders', 0, '', '', '', img_picto('', 'supplier_order', 'class="paddingright pictofixedwidth"'));
				//if ($usemenuhider || empty($leftmenu) || $leftmenu=="orders") $newmenu->add("/commande/", $langs->trans("StatusOrderToBill"), 1, $user->hasRight('commande',  'lire'));
			}
		}


		// Donations
		if (isModEnabled('don')) {
			$langs->load("donations");
			$newmenu->add("/don/index.php?leftmenu=donations&amp;mainmenu=billing", $langs->trans("Donations"), 0, $user->hasRight('don',  'lire'), '', $mainmenu, 'donations', 0, '', '', '', img_picto('', 'donation', 'class="paddingright pictofixedwidth"'));
			if ($usemenuhider || empty($leftmenu) || $leftmenu == "donations") {
				$newmenu->add("/don/card.php?leftmenu=donations&amp;action=create", $langs->trans("NewDonation"), 1, $user->hasRight('don',  'creer'));
				$newmenu->add("/don/list.php?leftmenu=donations", $langs->trans("List"), 1, $user->hasRight('don',  'lire'));
			}
			// if ($leftmenu=="donations") $newmenu->add("/don/stats/index.php",$langs->trans("Statistics"), 1, $user->hasRight('don',  'lire'));
		}

		// Taxes and social contributions
		if (isModEnabled('tax')) {
			$newmenu->add("/compta/charges/index.php?leftmenu=tax&amp;mainmenu=billing", $langs->trans("MenuTaxesAndSpecialExpenses"), 0, $user->hasRight('tax',  'charges', 'lire'), '', $mainmenu, 'tax', 0, '', '', '', img_picto('', 'payment', 'class="paddingright pictofixedwidth"'));

			$newmenu->add("/compta/sociales/list.php?leftmenu=tax_social", $langs->trans("MenuSocialContributions"), 1, $user->hasRight('tax',  'charges', 'lire'));
			if ($usemenuhider || empty($leftmenu) || preg_match('/^tax_social/i', $leftmenu)) {
				$newmenu->add("/compta/sociales/card.php?leftmenu=tax_social&action=create", $langs->trans("MenuNewSocialContribution"), 2, $user->hasRight('tax',  'charges', 'creer'));
				$newmenu->add("/compta/sociales/list.php?leftmenu=tax_social", $langs->trans("List"), 2, $user->hasRight('tax',  'charges', 'lire'));
				$newmenu->add("/compta/sociales/payments.php?leftmenu=tax_social&amp;mainmenu=billing", $langs->trans("Payments"), 2, $user->hasRight('tax',  'charges', 'lire'));
			}
			// VAT
			if (empty($conf->global->TAX_DISABLE_VAT_MENUS)) {
				global $mysoc;

				$newmenu->add("/compta/tva/list.php?leftmenu=tax_vat&amp;mainmenu=billing", $langs->transcountry("VAT", $mysoc->country_code), 1, $user->hasRight('tax',  'charges', 'lire'), '', $mainmenu, 'tax_vat');
				if ($usemenuhider || empty($leftmenu) || preg_match('/^tax_vat/i', $leftmenu)) {
					$newmenu->add("/compta/tva/card.php?leftmenu=tax_vat&action=create", $langs->trans("New"), 2, $user->hasRight('tax',  'charges', 'creer'));
					$newmenu->add("/compta/tva/list.php?leftmenu=tax_vat", $langs->trans("List"), 2, $user->hasRight('tax',  'charges', 'lire'));
					$newmenu->add("/compta/tva/payments.php?mode=tvaonly&amp;leftmenu=tax_vat", $langs->trans("Payments"), 2, $user->hasRight('tax',  'charges', 'lire'));
					$newmenu->add("/compta/tva/index.php?leftmenu=tax_vat", $langs->trans("ReportByMonth"), 2, $user->hasRight('tax',  'charges', 'lire'));
					$newmenu->add("/compta/tva/clients.php?leftmenu=tax_vat", $langs->trans("ReportByThirdparties"), 2, $user->hasRight('tax',  'charges', 'lire'));
					$newmenu->add("/compta/tva/quadri_detail.php?leftmenu=tax_vat", $langs->trans("ReportByQuarter"), 2, $user->hasRight('tax',  'charges', 'lire'));
				}

				//Local Taxes 1
				if ($mysoc->useLocalTax(1) && (isset($mysoc->localtax1_assuj) && $mysoc->localtax1_assuj == "1")) {
					$newmenu->add("/compta/localtax/list.php?leftmenu=tax_1_vat&amp;mainmenu=billing&amp;localTaxType=1", $langs->transcountry("LT1", $mysoc->country_code), 1, $user->hasRight('tax',  'charges', 'lire'));
					if ($usemenuhider || empty($leftmenu) || preg_match('/^tax_1_vat/i', $leftmenu)) {
						$newmenu->add("/compta/localtax/card.php?leftmenu=tax_1_vat&action=create&amp;localTaxType=1", $langs->trans("New"), 2, $user->hasRight('tax',  'charges', 'creer'));
						$newmenu->add("/compta/localtax/list.php?leftmenu=tax_1_vat&amp;localTaxType=1", $langs->trans("List"), 2, $user->hasRight('tax',  'charges', 'lire'));
						$newmenu->add("/compta/localtax/index.php?leftmenu=tax_1_vat&amp;localTaxType=1", $langs->trans("ReportByMonth"), 2, $user->hasRight('tax',  'charges', 'lire'));
						$newmenu->add("/compta/localtax/clients.php?leftmenu=tax_1_vat&amp;localTaxType=1", $langs->trans("ReportByThirdparties"), 2, $user->hasRight('tax',  'charges', 'lire'));
						$newmenu->add("/compta/localtax/quadri_detail.php?leftmenu=tax_1_vat&amp;localTaxType=1", $langs->trans("ReportByQuarter"), 2, $user->hasRight('tax',  'charges', 'lire'));
					}
				}
				//Local Taxes 2
				if ($mysoc->useLocalTax(2) && (isset($mysoc->localtax2_assuj) && $mysoc->localtax2_assuj == "1")) {
					$newmenu->add("/compta/localtax/list.php?leftmenu=tax_2_vat&amp;mainmenu=billing&amp;localTaxType=2", $langs->transcountry("LT2", $mysoc->country_code), 1, $user->hasRight('tax',  'charges', 'lire'));
					if ($usemenuhider || empty($leftmenu) || preg_match('/^tax_2_vat/i', $leftmenu)) {
						$newmenu->add("/compta/localtax/card.php?leftmenu=tax_2_vat&action=create&amp;localTaxType=2", $langs->trans("New"), 2, $user->hasRight('tax',  'charges', 'creer'));
						$newmenu->add("/compta/localtax/list.php?leftmenu=tax_2_vat&amp;localTaxType=2", $langs->trans("List"), 2, $user->hasRight('tax',  'charges', 'lire'));
						$newmenu->add("/compta/localtax/index.php?leftmenu=tax_2_vat&amp;localTaxType=2", $langs->trans("ReportByMonth"), 2, $user->hasRight('tax',  'charges', 'lire'));
						$newmenu->add("/compta/localtax/clients.php?leftmenu=tax_2_vat&amp;localTaxType=2", $langs->trans("ReportByThirdparties"), 2, $user->hasRight('tax',  'charges', 'lire'));
						$newmenu->add("/compta/localtax/quadri_detail.php?leftmenu=tax_2_vat&amp;localTaxType=2", $langs->trans("ReportByQuarter"), 2, $user->hasRight('tax',  'charges', 'lire'));
					}
				}
			}
		}

		// Salaries
		if (isModEnabled('salaries')) {
			$langs->load("salaries");
			$newmenu->add("/salaries/list.php?leftmenu=tax_salary&amp;mainmenu=billing", $langs->trans("Salaries"), 0, $user->hasRight('salaries',  'read'), '', $mainmenu, 'tax_salary', 0, '', '', '', img_picto('', 'salary', 'class="paddingright pictofixedwidth"'));
			if ($usemenuhider || empty($leftmenu) || preg_match('/^tax_salary/i', $leftmenu)) {
				$newmenu->add("/salaries/card.php?leftmenu=tax_salary&action=create", $langs->trans("New"), 1, $user->hasRight('salaries',  'write'));
				$newmenu->add("/salaries/list.php?leftmenu=tax_salary", $langs->trans("List"), 1, $user->hasRight('salaries',  'read'));
				$newmenu->add("/salaries/payments.php?leftmenu=tax_salary", $langs->trans("Payments"), 1, $user->hasRight('salaries',  'read'));
				$newmenu->add("/salaries/stats/index.php?leftmenu=tax_salary", $langs->trans("Statistics"), 1, $user->hasRight('salaries',  'read'));
			}
		}

		// Loan
		if (isModEnabled('loan')) {
			$langs->load("loan");
			$newmenu->add("/loan/list.php?leftmenu=tax_loan&amp;mainmenu=billing", $langs->trans("Loans"), 0, $user->hasRight('loan',  'read'), '', $mainmenu, 'tax_loan', 0, '', '', '', img_picto('', 'loan', 'class="paddingright pictofixedwidth"'));
			if ($usemenuhider || empty($leftmenu) || preg_match('/^tax_loan/i', $leftmenu)) {
				$newmenu->add("/loan/card.php?leftmenu=tax_loan&action=create", $langs->trans("NewLoan"), 1, $user->hasRight('loan',  'write'));
				//$newmenu->add("/loan/payment/list.php?leftmenu=tax_loan",$langs->trans("Payments"),2,$user->hasRight('loan',  'read'));
			}
		}

		// Various payment
		if (isModEnabled('banque') && empty($conf->global->BANK_USE_OLD_VARIOUS_PAYMENT)) {
			$langs->load("banks");
			$newmenu->add("/compta/bank/various_payment/list.php?leftmenu=tax_various&amp;mainmenu=billing", $langs->trans("MenuVariousPayment"), 0, $user->hasRight('banque',  'lire'), '', $mainmenu, 'tax_various', 0, '', '', '', img_picto('', 'payment', 'class="paddingright pictofixedwidth"'));
			if ($usemenuhider || empty($leftmenu) || preg_match('/^tax_various/i', $leftmenu)) {
				$newmenu->add("/compta/bank/various_payment/card.php?leftmenu=tax_various&action=create", $langs->trans("New"), 1, $user->hasRight('banque',  'modifier'));
				$newmenu->add("/compta/bank/various_payment/list.php?leftmenu=tax_various", $langs->trans("List"), 1, $user->hasRight('banque',  'lire'));
			}
		}
	}
}

/**
 * Get left COMPTA-FINANCIAL (accountancy)
 *
 * @param	string		$mainmenu		Main menu
 * @param	Menu 		$newmenu		Object Menu to return back list of menu entries
 * @param	string 		$usemenuhider	Use menu hider
 * @param	string 		$leftmenu		Left menu
 * @param	int 		$type_user		Type of targeted user for menu
 * @return	void
 */
function get_left_menu_accountancy($mainmenu, &$newmenu, $usemenuhider = 1, $leftmenu = 'none', $type_user = 0)
{
	global $user, $conf, $langs;
	global $db;

	if ($mainmenu == 'accountancy') {
		$langs->load("companies");

		// Accounting (Double entries)
		if (isModEnabled('accounting')) {
			//$permtoshowmenu = (isModEnabled('accounting') || $user->hasRight('accounting',  'bind', 'write') || $user->hasRight('compta',  'resultat', 'lire'));
			//$newmenu->add("/accountancy/index.php?leftmenu=accountancy", $langs->trans("MenuAccountancy"), 0, $permtoshowmenu, '', $mainmenu, 'accountancy');

			// Configuration
			$newmenu->add("/accountancy/index.php?leftmenu=accountancy_admin", $langs->trans("Setup"), 0, $user->hasRight('accounting',  'chartofaccount'), '', $mainmenu, 'accountancy_admin', 1, '', '', '', img_picto('', 'technic', 'class="paddingright pictofixedwidth"'));
			if ($usemenuhider || empty($leftmenu) || preg_match('/accountancy_admin/', $leftmenu)) {
				global $mysoc;
				$newmenu->add("/accountancy/admin/index.php?mainmenu=accountancy&leftmenu=accountancy_admin", $langs->trans("General"), 1, $user->hasRight('accounting',  'chartofaccount'), '', $mainmenu, 'accountancy_admin_general', 10);

				// Fiscal year - Not really yet used. In a future will lock some periods.
				if ($conf->global->MAIN_FEATURES_LEVEL > 1) {
					$newmenu->add("/accountancy/admin/fiscalyear.php?mainmenu=accountancy&leftmenu=accountancy_admin", $langs->trans("FiscalPeriod"), 1, $user->hasRight('accounting',  'fiscalyear', 'write'), '', $mainmenu, 'fiscalyear', 20);
				}

				$newmenu->add("/accountancy/admin/journals_list.php?id=35&mainmenu=accountancy&leftmenu=accountancy_admin", $langs->trans("AccountingJournals"), 1, $user->hasRight('accounting',  'chartofaccount'), '', $mainmenu, 'accountancy_admin_journal', 30);
				$newmenu->add("/accountancy/admin/accountmodel.php?id=31&mainmenu=accountancy&leftmenu=accountancy_admin", $langs->trans("Pcg_version"), 1, $user->hasRight('accounting',  'chartofaccount'), '', $mainmenu, 'accountancy_admin_chartmodel', 40);
				$newmenu->add("/accountancy/admin/account.php?mainmenu=accountancy&leftmenu=accountancy_admin", $langs->trans("Chartofaccounts"), 1, $user->hasRight('accounting',  'chartofaccount'), '', $mainmenu, 'accountancy_admin_chart', 41);
				$newmenu->add("/accountancy/admin/subaccount.php?mainmenu=accountancy&leftmenu=accountancy_admin", $langs->trans("ChartOfSubaccounts"), 1, $user->hasRight('accounting',  'chartofaccount'), '', $mainmenu, 'accountancy_admin_chart', 41);
				$newmenu->add("/accountancy/admin/defaultaccounts.php?mainmenu=accountancy&leftmenu=accountancy_admin", $langs->trans("MenuDefaultAccounts"), 1, $user->hasRight('accounting',  'chartofaccount'), '', $mainmenu, 'accountancy_admin_default', 60);
				if (isModEnabled('banque')) {
					$newmenu->add("/compta/bank/list.php?mainmenu=accountancy&leftmenu=accountancy_admin&search_status=-1", $langs->trans("MenuBankAccounts"), 1, $user->hasRight('accounting',  'chartofaccount'), '', $mainmenu, 'accountancy_admin_bank', 70);
				}
				if (isModEnabled('facture') || isModEnabled('supplier_invoice')) {
					$newmenu->add("/admin/dict.php?id=10&from=accountancy&search_country_id=".$mysoc->country_id."&mainmenu=accountancy&leftmenu=accountancy_admin", $langs->trans("MenuVatAccounts"), 1, $user->hasRight('accounting',  'chartofaccount'), '', $mainmenu, 'accountancy_admin_default', 80);
				}
				if (isModEnabled('tax')) {
					$newmenu->add("/admin/dict.php?id=7&from=accountancy&search_country_id=".$mysoc->country_id."&mainmenu=accountancy&leftmenu=accountancy_admin", $langs->trans("MenuTaxAccounts"), 1, $user->hasRight('accounting',  'chartofaccount'), '', $mainmenu, 'accountancy_admin_default', 90);
				}
				if (isModEnabled('expensereport')) {
					$newmenu->add("/admin/dict.php?id=17&from=accountancy&mainmenu=accountancy&leftmenu=accountancy_admin", $langs->trans("MenuExpenseReportAccounts"), 1, $user->hasRight('accounting',  'chartofaccount'), '', $mainmenu, 'accountancy_admin_default', 100);
				}
				$newmenu->add("/accountancy/admin/productaccount.php?mainmenu=accountancy&leftmenu=accountancy_admin", $langs->trans("MenuProductsAccounts"), 1, $user->hasRight('accounting',  'chartofaccount'), '', $mainmenu, 'accountancy_admin_product', 110);
				if ($conf->global->MAIN_FEATURES_LEVEL > 1) {
					$newmenu->add("/accountancy/admin/closure.php?mainmenu=accountancy&leftmenu=accountancy_admin", $langs->trans("MenuClosureAccounts"), 1, $user->hasRight('accounting',  'chartofaccount'), '', $mainmenu, 'accountancy_admin_closure', 120);
				}
				$newmenu->add("/accountancy/admin/categories_list.php?id=32&search_country_id=".$mysoc->country_id."&mainmenu=accountancy&leftmenu=accountancy_admin", $langs->trans("AccountingCategory"), 1, $user->hasRight('accounting',  'chartofaccount'), '', $mainmenu, 'accountancy_admin_chart', 125);
				$newmenu->add("/accountancy/admin/export.php?mainmenu=accountancy&leftmenu=accountancy_admin", $langs->trans("ExportOptions"), 1, $user->hasRight('accounting',  'chartofaccount'), '', $mainmenu, 'accountancy_admin_export', 130);
			}

			// Transfer in accounting
			$newmenu->add("/accountancy/index.php?leftmenu=accountancy_transfer", $langs->trans("TransferInAccounting"), 0, $user->hasRight('accounting',  'bind', 'write'), '', $mainmenu, 'transfer', 1, '', '', '', img_picto('', 'long-arrow-alt-right', 'class="paddingright pictofixedwidth"'));

			// Binding
			// $newmenu->add("", $langs->trans("Binding"), 0, $user->hasRight('accounting',  'bind', 'write'), '', $mainmenu, 'dispatch');
			if (isModEnabled('facture') && empty($conf->global->ACCOUNTING_DISABLE_BINDING_ON_SALES)) {
				$newmenu->add("/accountancy/customer/index.php?leftmenu=accountancy_dispatch_customer&amp;mainmenu=accountancy", $langs->trans("CustomersVentilation"), 1, $user->hasRight('accounting',  'bind', 'write'), '', $mainmenu, 'dispatch_customer');
				if ($usemenuhider || empty($leftmenu) || preg_match('/accountancy_dispatch_customer/', $leftmenu)) {
					$newmenu->add("/accountancy/customer/list.php?mainmenu=accountancy&amp;leftmenu=accountancy_dispatch_customer", $langs->trans("ToBind"), 2, $user->hasRight('accounting',  'bind', 'write'));
					$newmenu->add("/accountancy/customer/lines.php?mainmenu=accountancy&amp;leftmenu=accountancy_dispatch_customer", $langs->trans("Binded"), 2, $user->hasRight('accounting',  'bind', 'write'));
				}
			}
			if (isModEnabled('supplier_invoice') && empty($conf->global->ACCOUNTING_DISABLE_BINDING_ON_PURCHASES)) {
				$newmenu->add("/accountancy/supplier/index.php?leftmenu=accountancy_dispatch_supplier&amp;mainmenu=accountancy", $langs->trans("SuppliersVentilation"), 1, $user->hasRight('accounting',  'bind', 'write'), '', $mainmenu, 'dispatch_supplier');
				if ($usemenuhider || empty($leftmenu) || preg_match('/accountancy_dispatch_supplier/', $leftmenu)) {
					$newmenu->add("/accountancy/supplier/list.php?mainmenu=accountancy&amp;leftmenu=accountancy_dispatch_supplier", $langs->trans("ToBind"), 2, $user->hasRight('accounting',  'bind', 'write'));
					$newmenu->add("/accountancy/supplier/lines.php?mainmenu=accountancy&amp;leftmenu=accountancy_dispatch_supplier", $langs->trans("Binded"), 2, $user->hasRight('accounting',  'bind', 'write'));
				}
			}
			if (isModEnabled('expensereport') && empty($conf->global->ACCOUNTING_DISABLE_BINDING_ON_EXPENSEREPORTS)) {
				$newmenu->add("/accountancy/expensereport/index.php?leftmenu=accountancy_dispatch_expensereport&amp;mainmenu=accountancy", $langs->trans("ExpenseReportsVentilation"), 1, $user->hasRight('accounting',  'bind', 'write'), '', $mainmenu, 'dispatch_expensereport');
				if ($usemenuhider || empty($leftmenu) || preg_match('/accountancy_dispatch_expensereport/', $leftmenu)) {
					$newmenu->add("/accountancy/expensereport/list.php?mainmenu=accountancy&amp;leftmenu=accountancy_dispatch_expensereport", $langs->trans("ToBind"), 2, $user->hasRight('accounting',  'bind', 'write'));
					$newmenu->add("/accountancy/expensereport/lines.php?mainmenu=accountancy&amp;leftmenu=accountancy_dispatch_expensereport", $langs->trans("Binded"), 2, $user->hasRight('accounting',  'bind', 'write'));
				}
			}

			// Journals
			if (isModEnabled('accounting') && $user->hasRight('accounting',  'comptarapport', 'lire') && $mainmenu == 'accountancy') {
				$newmenu->add('', $langs->trans("RegistrationInAccounting"), 1, $user->hasRight('accounting',  'comptarapport', 'lire'), '', $mainmenu, 'accountancy_journal');

				// Multi journal
				$sql = "SELECT rowid, code, label, nature";
				$sql .= " FROM ".MAIN_DB_PREFIX."accounting_journal";
				$sql .= " WHERE entity = ".((int) $conf->entity);
				$sql .= " AND active = 1";
				$sql .= " ORDER BY nature ASC, label DESC";

				$resql = $db->query($sql);
				if ($resql) {
					$numr = $db->num_rows($resql);
					$i = 0;

					if ($numr > 0) {
						while ($i < $numr) {
							$objp = $db->fetch_object($resql);

							$nature = '';

							// Must match array $sourceList defined into journals_list.php
							if ($objp->nature == 2 && isModEnabled('facture') && empty($conf->global->ACCOUNTING_DISABLE_BINDING_ON_SALES)) {
								$nature = "sells";
							}
							if ($objp->nature == 3
								&& isModEnabled('supplier_invoice')
								&& empty($conf->global->ACCOUNTING_DISABLE_BINDING_ON_PURCHASES)) {
									$nature = "purchases";
							}
							if ($objp->nature == 4 && isModEnabled('banque')) {
								$nature = "bank";
							}
							if ($objp->nature == 5 && isModEnabled('expensereport') && empty($conf->global->ACCOUNTING_DISABLE_BINDING_ON_EXPENSEREPORTS)) {
								$nature = "expensereports";
							}
							if ($objp->nature == 1 && isModEnabled('asset')) {
								$nature = "various";	// Warning: The page /accountancy/journal/variousjournal.php is bugged. It read tables that does not exists.
							}
							if ($objp->nature == 8) {
								$nature = "inventory";
							}
							if ($objp->nature == 9) {
								$nature = "hasnew";
							}

								// To enable when page exists
							if (empty($conf->global->ACCOUNTANCY_SHOW_DEVELOP_JOURNAL)) {
								if ($nature == 'hasnew' || $nature == 'inventory') {
									$nature = '';
								}
							}

							if ($nature) {
								$langs->load('accountancy');
								$journallabel = '';
								if ($objp->label) {
									$journallabelwithoutspan = $langs->trans($objp->label);
									$journallabel = '<span class="opacitymedium">('.$langs->trans($objp->label).')</span>'; // Label of bank account in llx_accounting_journal
								}

								$key = $langs->trans("AccountingJournalType".$objp->nature);	// $objp->nature is 1, 2, 3 ...
								$transferlabel = (($objp->nature && $key != "AccountingJournalType".$objp->nature) ? $key.($journallabelwithoutspan != $key ? ' '.$journallabel : ''): $journallabel);

								$newmenu->add('/accountancy/journal/'.$nature.'journal.php?mainmenu=accountancy&leftmenu=accountancy_journal&id_journal='.$objp->rowid, $transferlabel, 2, $user->hasRight('accounting',  'comptarapport', 'lire'));
							}
							$i++;
						}
					} else {
						// Should not happend. Entries are added
						$newmenu->add('', $langs->trans("NoJournalDefined"), 2, $user->hasRight('accounting',  'comptarapport', 'lire'));
					}
				} else {
					dol_print_error($db);
				}
				$db->free($resql);
			}

			// Files
			if (empty($conf->global->ACCOUNTANCY_HIDE_EXPORT_FILES_MENU)) {
				$newmenu->add("/compta/accounting-files.php?mainmenu=accountancy&amp;leftmenu=accountancy_files", $langs->trans("AccountantFiles"), 1, $user->hasRight('accounting',  'mouvements', 'lire'));
			}


			// Accounting
			$newmenu->add("/accountancy/index.php?leftmenu=accountancy_accountancy", $langs->trans("MenuAccountancy"), 0, $user->hasRight('accounting',  'mouvements', 'lire') || $user->hasRight('accounting',  'comptarapport', 'lire'), '', $mainmenu, 'accountancy', 1, '', '', '', img_picto('', 'accountancy', 'class="paddingright pictofixedwidth"'));

			// General Ledger
			$newmenu->add("/accountancy/bookkeeping/listbyaccount.php?mainmenu=accountancy&amp;leftmenu=accountancy_accountancy", $langs->trans("Bookkeeping"), 1, $user->hasRight('accounting',  'mouvements', 'lire'));

			// Journals
			$newmenu->add("/accountancy/bookkeeping/list.php?mainmenu=accountancy&amp;leftmenu=accountancy_accountancy", $langs->trans("Journals"), 1, $user->hasRight('accounting',  'mouvements', 'lire'));

			// Account Balance
			$newmenu->add("/accountancy/bookkeeping/balance.php?mainmenu=accountancy&amp;leftmenu=accountancy_accountancy", $langs->trans("AccountBalance"), 1, $user->hasRight('accounting',  'mouvements', 'lire'));

			// Export accountancy
			$newmenu->add("/accountancy/bookkeeping/export.php?mainmenu=accountancy&amp;leftmenu=accountancy_accountancy", $langs->trans("MenuExportAccountancy"), 1, $user->hasRight('accounting',  'mouvements', 'lire'));

			// Closure
			$newmenu->add("/accountancy/closure/index.php?mainmenu=accountancy&amp;leftmenu=accountancy_closure", $langs->trans("MenuAccountancyClosure"), 1, $user->hasRight('accounting',  'fiscalyear', 'write'), '', $mainmenu, 'closure');

			// Reports
			$newmenu->add("/accountancy/index.php?leftmenu=accountancy_report", $langs->trans("Reportings"), 1, $user->hasRight('accounting',  'comptarapport', 'lire'), '', $mainmenu, 'ca');

			if ($usemenuhider || empty($leftmenu) || preg_match('/accountancy_report/', $leftmenu)) {
				$newmenu->add("/compta/resultat/index.php?leftmenu=accountancy_report", $langs->trans("MenuReportInOut"), 2, $user->hasRight('accounting',  'comptarapport', 'lire'));
				$newmenu->add("/compta/resultat/clientfourn.php?leftmenu=accountancy_report", $langs->trans("ByPredefinedAccountGroups"), 3, $user->hasRight('accounting',  'comptarapport', 'lire'));
				$newmenu->add("/compta/resultat/result.php?leftmenu=accountancy_report", $langs->trans("ByPersonalizedAccountGroups"), 3, $user->hasRight('accounting',  'comptarapport', 'lire'));
			}

			$modecompta = 'CREANCES-DETTES';
			if (isModEnabled('accounting') && $user->hasRight('accounting',  'comptarapport', 'lire') && $mainmenu == 'accountancy') {
				$modecompta = 'BOOKKEEPING'; // Not yet implemented. Should be BOOKKEEPINGCOLLECTED
			}
			if ($modecompta) {
				if ($usemenuhider || empty($leftmenu) || preg_match('/accountancy_report/', $leftmenu)) {
					$newmenu->add("/compta/stats/index.php?leftmenu=accountancy_report&modecompta=".$modecompta, $langs->trans("ReportTurnover"), 2, $user->hasRight('accounting',  'comptarapport', 'lire'));
					$newmenu->add("/compta/stats/casoc.php?leftmenu=accountancy_report&modecompta=".$modecompta, $langs->trans("ByCompanies"), 3, $user->hasRight('accounting',  'comptarapport', 'lire'));
					$newmenu->add("/compta/stats/cabyuser.php?leftmenu=accountancy_report&modecompta=".$modecompta, $langs->trans("ByUsers"), 3, $user->hasRight('accounting',  'comptarapport', 'lire'));
					$newmenu->add("/compta/stats/cabyprodserv.php?leftmenu=accountancy_report&modecompta=".$modecompta, $langs->trans("ByProductsAndServices"), 3, $user->hasRight('accounting',  'comptarapport', 'lire'));
					$newmenu->add("/compta/stats/byratecountry.php?leftmenu=accountancy_report&modecompta=".$modecompta, $langs->trans("ByVatRate"), 3, $user->hasRight('accounting',  'comptarapport', 'lire'));
				}
			}

			$modecompta = 'RECETTES-DEPENSES';
			//if (isModEnabled('accounting') && $user->hasRight('accounting',  'comptarapport', 'lire') && $mainmenu == 'accountancy') $modecompta='';	// Not yet implemented. Should be BOOKKEEPINGCOLLECTED
			if ($modecompta) {
				if ($usemenuhider || empty($leftmenu) || preg_match('/accountancy_report/', $leftmenu)) {
					$newmenu->add("/compta/stats/index.php?leftmenu=accountancy_report&modecompta=".$modecompta, $langs->trans("ReportTurnoverCollected"), 2, $user->hasRight('accounting',  'comptarapport', 'lire'));
					$newmenu->add("/compta/stats/casoc.php?leftmenu=accountancy_report&modecompta=".$modecompta, $langs->trans("ByCompanies"), 3, $user->hasRight('accounting',  'comptarapport', 'lire'));
					$newmenu->add("/compta/stats/cabyuser.php?leftmenu=accountancy_report&modecompta=".$modecompta, $langs->trans("ByUsers"), 3, $user->hasRight('accounting',  'comptarapport', 'lire'));
					//$newmenu->add("/compta/stats/cabyprodserv.php?leftmenu=accountancy_report&modecompta=".$modecompta, $langs->trans("ByProductsAndServices"),3,$user->hasRight('accounting',  'comptarapport', 'lire'));
					//$newmenu->add("/compta/stats/byratecountry.php?leftmenu=accountancy_report&modecompta=".$modecompta, $langs->trans("ByVatRate"),3,$user->hasRight('accounting',  'comptarapport', 'lire'));
				}
			}

			$modecompta = 'CREANCES-DETTES';
			if (isModEnabled('accounting') && $user->hasRight('accounting',  'comptarapport', 'lire') && $mainmenu == 'accountancy') {
				$modecompta = 'BOOKKEEPING'; // Not yet implemented.
			}
			if ($modecompta && isModEnabled('supplier_invoice')) {
				if ($usemenuhider || empty($leftmenu) || preg_match('/accountancy_report/', $leftmenu)) {
					$newmenu->add("/compta/stats/supplier_turnover.php?leftmenu=accountancy_report&modecompta=".$modecompta, $langs->trans("ReportPurchaseTurnover"), 2, $user->hasRight('accounting',  'comptarapport', 'lire'));
					$newmenu->add("/compta/stats/supplier_turnover_by_thirdparty.php?leftmenu=accountancy_report&modecompta=".$modecompta, $langs->trans("ByCompanies"), 3, $user->hasRight('accounting',  'comptarapport', 'lire'));
					$newmenu->add("/compta/stats/supplier_turnover_by_prodserv.php?leftmenu=accountancy_report&modecompta=".$modecompta, $langs->trans("ByProductsAndServices"), 3, $user->hasRight('accounting',  'comptarapport', 'lire'));
				}
			}

			$modecompta = 'RECETTES-DEPENSES';
			if (isModEnabled('accounting') && $user->hasRight('accounting',  'comptarapport', 'lire') && $mainmenu == 'accountancy') {
				$modecompta = 'BOOKKEEPINGCOLLECTED'; // Not yet implemented.
			}
			if ($modecompta && ((isModEnabled('fournisseur') && empty($conf->global->MAIN_USE_NEW_SUPPLIERMOD)) || isModEnabled('supplier_invoice'))) {
				if ($usemenuhider || empty($leftmenu) || preg_match('/accountancy_report/', $leftmenu)) {
					$newmenu->add("/compta/stats/supplier_turnover.php?leftmenu=accountancy_report&modecompta=".$modecompta, $langs->trans("ReportPurchaseTurnoverCollected"), 2, $user->hasRight('accounting',  'comptarapport', 'lire'));
					$newmenu->add("/compta/stats/supplier_turnover_by_thirdparty.php?leftmenu=accountancy_report&modecompta=".$modecompta, $langs->trans("ByCompanies"), 3, $user->hasRight('accounting',  'comptarapport', 'lire'));
				}
			}
		}

		// Accountancy (simple)
		if (isModEnabled('comptabilite')) {
			// Files
			if (empty($conf->global->ACCOUNTANCY_HIDE_EXPORT_FILES_MENU)) {
				$newmenu->add("/compta/accounting-files.php?mainmenu=accountancy&leftmenu=accountancy_files", $langs->trans("AccountantFiles"), 0, $user->hasRight('compta',  'resultat', 'lire'), '', $mainmenu, 'files', 0, '', '', '', img_picto('', 'accountancy', 'class="paddingright pictofixedwidth"'));
			}

			// Bilan, resultats
			$newmenu->add("/compta/resultat/index.php?leftmenu=report&mainmenu=accountancy", $langs->trans("Reportings"), 0, $user->hasRight('compta',  'resultat', 'lire'), '', $mainmenu, 'ca', 0, '', '', '', img_picto('', 'accountancy', 'class="paddingright pictofixedwidth"'));

			if ($usemenuhider || empty($leftmenu) || preg_match('/report/', $leftmenu)) {
				$newmenu->add("/compta/resultat/index.php?leftmenu=report", $langs->trans("MenuReportInOut"), 1, $user->hasRight('compta',  'resultat', 'lire'));
				$newmenu->add("/compta/resultat/clientfourn.php?leftmenu=report", $langs->trans("ByCompanies"), 2, $user->hasRight('compta',  'resultat', 'lire'));
				/* On verra ca avec module compabilite expert
				 $newmenu->add("/compta/resultat/compteres.php?leftmenu=report","Compte de resultat",2,$user->hasRight('compta',  'resultat', 'lire'));
				 $newmenu->add("/compta/resultat/bilan.php?leftmenu=report","Bilan",2,$user->hasRight('compta',  'resultat', 'lire'));
				 */

				/*
				 $newmenu->add("/compta/stats/cumul.php?leftmenu=report","Cumule",2,$user->hasRight('compta',  'resultat', 'lire'));
				 if (isModEnabled('propal')) {
				 $newmenu->add("/compta/stats/prev.php?leftmenu=report","Previsionnel",2,$user->hasRight('compta',  'resultat', 'lire'));
				 $newmenu->add("/compta/stats/comp.php?leftmenu=report","Transforme",2,$user->hasRight('compta',  'resultat', 'lire'));
				 }
				 */

				$modecompta = 'CREANCES-DETTES';
				$newmenu->add("/compta/stats/index.php?leftmenu=report&modecompta=".$modecompta, $langs->trans("ReportTurnover"), 1, $user->hasRight('compta',  'resultat', 'lire'));
				$newmenu->add("/compta/stats/casoc.php?leftmenu=report&modecompta=".$modecompta, $langs->trans("ByCompanies"), 2, $user->hasRight('compta',  'resultat', 'lire'));
				$newmenu->add("/compta/stats/cabyuser.php?leftmenu=report&modecompta=".$modecompta, $langs->trans("ByUsers"), 2, $user->hasRight('compta',  'resultat', 'lire'));
				$newmenu->add("/compta/stats/cabyprodserv.php?leftmenu=report&modecompta=".$modecompta, $langs->trans("ByProductsAndServices"), 2, $user->hasRight('compta',  'resultat', 'lire'));
				$newmenu->add("/compta/stats/byratecountry.php?leftmenu=report&modecompta=".$modecompta, $langs->trans("ByVatRate"), 2, $user->hasRight('compta',  'resultat', 'lire'));

				$modecompta = 'RECETTES-DEPENSES';
				$newmenu->add("/compta/stats/index.php?leftmenu=accountancy_report&modecompta=".$modecompta, $langs->trans("ReportTurnoverCollected"), 1, $user->hasRight('compta',  'resultat', 'lire'));
				$newmenu->add("/compta/stats/casoc.php?leftmenu=accountancy_report&modecompta=".$modecompta, $langs->trans("ByCompanies"), 2, $user->hasRight('compta',  'resultat', 'lire'));
				$newmenu->add("/compta/stats/cabyuser.php?leftmenu=accountancy_report&modecompta=".$modecompta, $langs->trans("ByUsers"), 2, $user->hasRight('compta',  'resultat', 'lire'));

				//Achats
				$modecompta = 'CREANCES-DETTES';
				$newmenu->add("/compta/stats/supplier_turnover.php?leftmenu=accountancy_report&modecompta=".$modecompta, $langs->trans("ReportPurchaseTurnover"), 1, $user->hasRight('compta',  'resultat', 'lire'));
				$newmenu->add("/compta/stats/supplier_turnover_by_thirdparty.php?leftmenu=accountancy_report&modecompta=".$modecompta, $langs->trans("ByCompanies"), 2, $user->hasRight('compta',  'resultat', 'lire'));
				$newmenu->add("/compta/stats/supplier_turnover_by_prodserv.php?leftmenu=accountancy_report&modecompta=".$modecompta, $langs->trans("ByProductsAndServices"), 2, $user->hasRight('compta',  'resultat', 'lire'));

				/*
				 $modecompta = 'RECETTES-DEPENSES';
				 $newmenu->add("/compta/stats/index.php?leftmenu=accountancy_report&modecompta=".$modecompta, $langs->trans("ReportPurchaseTurnoverCollected"), 1, $user->hasRight('compta',  'resultat', 'lire'));
				 $newmenu->add("/compta/stats/casoc.php?leftmenu=accountancy_report&modecompta=".$modecompta, $langs->trans("ByCompanies"), 2, $user->hasRight('compta',  'resultat', 'lire'));
				 $newmenu->add("/compta/stats/cabyuser.php?leftmenu=accountancy_report&modecompta=".$modecompta, $langs->trans("ByUsers"), 2, $user->hasRight('compta',  'resultat', 'lire'));
				 */

				// Journals
				$newmenu->add("/compta/journal/sellsjournal.php?leftmenu=report", $langs->trans("SellsJournal"), 1, $user->hasRight('compta',  'resultat', 'lire'), '', '', '', 50);
				$newmenu->add("/compta/journal/purchasesjournal.php?leftmenu=report", $langs->trans("PurchasesJournal"), 1, $user->hasRight('compta',  'resultat', 'lire'), '', '', '', 51);
			}
			//if ($leftmenu=="ca") $newmenu->add("/compta/journaux/index.php?leftmenu=ca",$langs->trans("Journals"),1,$user->hasRight('compta',  'resultat', 'lire')||$user->hasRight('accounting',  'comptarapport', 'lire'));
		}

		// Intracomm report
		if (isModEnabled('intracommreport')) {
			$newmenu->add("/intracommreport/list.php?leftmenu=intracommreport", $langs->trans("MenuIntracommReport"), 0, $user->hasRight('intracommreport',  'read'), '', $mainmenu, 'intracommreport', 60, '', '', '', img_picto('', 'intracommreport', 'class="paddingright pictofixedwidth"'));
			if ($usemenuhider || empty($leftmenu) || preg_match('/intracommreport/', $leftmenu)) {
				// DEB / DES
				$newmenu->add("/intracommreport/card.php?action=create&leftmenu=intracommreport", $langs->trans("MenuIntracommReportNew"), 1, $user->hasRight('intracommreport',  'write'), '', $mainmenu, 'intracommreport', 1);
				$newmenu->add("/intracommreport/list.php?leftmenu=intracommreport", $langs->trans("MenuIntracommReportList"), 1, $user->hasRight('intracommreport',  'read'), '', $mainmenu, 'intracommreport', 1);
			}
		}

		// Assets
		if (isModEnabled('asset')) {
			$newmenu->add("/asset/list.php?leftmenu=asset&amp;mainmenu=accountancy", $langs->trans("MenuAssets"), 0, $user->hasRight('asset',  'read'), '', $mainmenu, 'asset', 100, '', '', '', img_picto('', 'payment', 'class="paddingright pictofixedwidth"'));
			$newmenu->add("/asset/card.php?leftmenu=asset&amp;action=create", $langs->trans("MenuNewAsset"), 1, $user->hasRight('asset',  'write'));
			$newmenu->add("/asset/list.php?leftmenu=asset&amp;mainmenu=accountancy", $langs->trans("MenuListAssets"), 1, $user->hasRight('asset',  'read'));
			$newmenu->add("/asset/model/list.php?leftmenu=asset_model", $langs->trans("MenuAssetModels"), 1, (empty($conf->global->MAIN_USE_ADVANCED_PERMS) && $user->hasRight('asset',  'read')) || (!empty($conf->global->MAIN_USE_ADVANCED_PERMS) && $user->hasRight('asset',  'model_advance', 'read')), '', $mainmenu, 'asset_model');
			if ($usemenuhider || empty($leftmenu) || preg_match('/asset_model/', $leftmenu)) {
				$newmenu->add("/asset/model/card.php?leftmenu=asset_model&amp;action=create", $langs->trans("MenuNewAssetModel"), 2, (empty($conf->global->MAIN_USE_ADVANCED_PERMS) && $user->hasRight('asset',  'write')) || (!empty($conf->global->MAIN_USE_ADVANCED_PERMS) && $user->hasRight('asset',  'model_advance', 'write')));
				$newmenu->add("/asset/model/list.php?leftmenu=asset_model", $langs->trans("MenuListAssetModels"), 2, (empty($conf->global->MAIN_USE_ADVANCED_PERMS) && $user->hasRight('asset',  'read')) || (!empty($conf->global->MAIN_USE_ADVANCED_PERMS) && $user->hasRight('asset',  'model_advance', 'read')));
			}
		}
	}
}

/**
 * Get left Menu BANK
 *
 * @param	string		$mainmenu		Main menu
 * @param	Menu 		$newmenu		Object Menu to return back list of menu entries
 * @param	string 		$usemenuhider	Use menu hider
 * @param	string 		$leftmenu		Left menu
 * @param	int 		$type_user		Type of targeted user for menu
 * @return	void
 */
function get_left_menu_bank($mainmenu, &$newmenu, $usemenuhider = 1, $leftmenu = 'none', $type_user = 0)
{
	global $user, $conf, $langs;

	if ($mainmenu == 'bank') {
		// Load translation files required by the page
		$langs->loadLangs(array("withdrawals", "banks", "bills", "categories"));

		// Bank-Cash account
		if (isModEnabled('banque')) {
			$newmenu->add("/compta/bank/list.php?leftmenu=bank&amp;mainmenu=bank", $langs->trans("MenuBankCash"), 0, $user->hasRight('banque',  'lire'), '', $mainmenu, 'bank', 0, '', '', '', img_picto('', 'bank_account', 'class="paddingright pictofixedwidth"'));

			$newmenu->add("/compta/bank/card.php?action=create", $langs->trans("MenuNewFinancialAccount"), 1, $user->hasRight('banque',  'configurer'));
			$newmenu->add("/compta/bank/list.php?leftmenu=bank&amp;mainmenu=bank", $langs->trans("List"), 1, $user->hasRight('banque',  'lire'), '', $mainmenu, 'bank');
			$newmenu->add("/compta/bank/bankentries_list.php", $langs->trans("ListTransactions"), 1, $user->hasRight('banque',  'lire'));
			$newmenu->add("/compta/bank/budget.php", $langs->trans("ListTransactionsByCategory"), 1, $user->hasRight('banque',  'lire'));

			$newmenu->add("/compta/bank/transfer.php", $langs->trans("MenuBankInternalTransfer"), 1, $user->hasRight('banque',  'transfer'));
		}

		if (isModEnabled('categorie')) {
			$langs->load("categories");
			$newmenu->add("/categories/index.php?type=5", $langs->trans("Rubriques"), 1, $user->hasRight('categorie',  'creer'), '', $mainmenu, 'tags');
			$newmenu->add("/compta/bank/categ.php", $langs->trans("RubriquesTransactions"), 1, $user->hasRight('banque',  'configurer'), '', $mainmenu, 'tags');
		}

		// Direct debit order
		if (isModEnabled('prelevement')) {
			$newmenu->add("/compta/prelevement/index.php?leftmenu=withdraw&amp;mainmenu=bank", $langs->trans("PaymentByDirectDebit"), 0, $user->hasRight('prelevement',  'bons', 'lire'), '', $mainmenu, 'withdraw', 0, '', '', '', img_picto('', 'payment', 'class="paddingright pictofixedwidth"'));

			if ($usemenuhider || empty($leftmenu) || $leftmenu == "withdraw") {
				$newmenu->add("/compta/prelevement/create.php?mainmenu=bank", $langs->trans("NewStandingOrder"), 1, $user->hasRight('prelevement',  'bons', 'creer'));

				$newmenu->add("/compta/prelevement/orders_list.php?mainmenu=bank", $langs->trans("WithdrawalsReceipts"), 1, $user->hasRight('prelevement',  'bons', 'lire'));
				$newmenu->add("/compta/prelevement/list.php?mainmenu=bank", $langs->trans("WithdrawalsLines"), 1, $user->hasRight('prelevement',  'bons', 'lire'));
				$newmenu->add("/compta/prelevement/rejets.php?mainmenu=bank", $langs->trans("Rejects"), 1, $user->hasRight('prelevement',  'bons', 'lire'));
				$newmenu->add("/compta/prelevement/stats.php?mainmenu=bank", $langs->trans("Statistics"), 1, $user->hasRight('prelevement',  'bons', 'lire'));
			}
		}

		// Bank transfer order
		if (isModEnabled('paymentbybanktransfer')) {
			$newmenu->add("/compta/paymentbybanktransfer/index.php?leftmenu=banktransfer&amp;mainmenu=bank", $langs->trans("PaymentByBankTransfer"), 0, $user->hasRight('paymentbybanktransfer',  'read'), '', $mainmenu, 'banktransfer', 0, '', '', '', img_picto('', 'payment', 'class="paddingright pictofixedwidth"'));

			if ($usemenuhider || empty($leftmenu) || $leftmenu == "banktransfer") {
				$newmenu->add("/compta/prelevement/create.php?type=bank-transfer&mainmenu=bank", $langs->trans("NewPaymentByBankTransfer"), 1, $user->hasRight('paymentbybanktransfer',  'create'));

				$newmenu->add("/compta/prelevement/orders_list.php?type=bank-transfer&mainmenu=bank", $langs->trans("PaymentByBankTransferReceipts"), 1, $user->hasRight('paymentbybanktransfer',  'read'));
				$newmenu->add("/compta/prelevement/list.php?type=bank-transfer&mainmenu=bank", $langs->trans("PaymentByBankTransferLines"), 1, $user->hasRight('paymentbybanktransfer',  'read'));
				$newmenu->add("/compta/prelevement/rejets.php?type=bank-transfer&mainmenu=bank", $langs->trans("Rejects"), 1, $user->hasRight('paymentbybanktransfer',  'read'));
				$newmenu->add("/compta/prelevement/stats.php?type=bank-transfer&mainmenu=bank", $langs->trans("Statistics"), 1, $user->hasRight('paymentbybanktransfer',  'read'));
			}
		}

		// Management of checks
		if (empty($conf->global->BANK_DISABLE_CHECK_DEPOSIT) && isModEnabled('banque') && (isModEnabled('facture') || !empty($conf->global->MAIN_MENU_CHEQUE_DEPOSIT_ON))) {
			$newmenu->add("/compta/paiement/cheque/index.php?leftmenu=checks&amp;mainmenu=bank", $langs->trans("MenuChequeDeposits"), 0, $user->hasRight('banque',  'cheque'), '', $mainmenu, 'checks', 0, '', '', '', img_picto('', 'payment', 'class="paddingright pictofixedwidth"'));
			if (preg_match('/checks/', $leftmenu)) {
				$newmenu->add("/compta/paiement/cheque/card.php?leftmenu=checks_bis&amp;action=new&amp;mainmenu=bank", $langs->trans("NewChequeDeposit"), 1, $user->hasRight('banque',  'cheque'));
				$newmenu->add("/compta/paiement/cheque/list.php?leftmenu=checks_bis&amp;mainmenu=bank", $langs->trans("List"), 1, $user->hasRight('banque',  'cheque'));
			}
		}

		// Cash Control
		if (isModEnabled('takepos') || isModEnabled('cashdesk')) {
			$permtomakecashfence = ($user->hasRight('cashdesk', 'run')|| $user->hasRight('takepos', 'run'));
			$newmenu->add("/compta/cashcontrol/cashcontrol_list.php?action=list", $langs->trans("POS"), 0, $permtomakecashfence, '', $mainmenu, 'cashcontrol', 0, '', '', '', img_picto('', 'pos', 'class="pictofixedwidth"'));
			$newmenu->add("/compta/cashcontrol/cashcontrol_card.php?action=create", $langs->trans("NewCashFence"), 1, $permtomakecashfence);
			$newmenu->add("/compta/cashcontrol/cashcontrol_list.php?action=list", $langs->trans("List"), 1, $permtomakecashfence);
		}
	}
}

/**
 * Get left Menu PRODUCTS-SERVICES
 *
 * @param	string		$mainmenu		Main menu
 * @param	Menu 		$newmenu		Object Menu to return back list of menu entries
 * @param	string 		$usemenuhider	Use menu hider
 * @param	string 		$leftmenu		Left menu
 * @param	int 		$type_user		Type of targeted user for menu
 * @return	void
 */
function get_left_menu_products($mainmenu, &$newmenu, $usemenuhider = 1, $leftmenu = 'none', $type_user = 0)
{
	global $user, $conf, $langs;

	if ($mainmenu == 'products') {
		// Products
		if (isModEnabled('product')) {
			$newmenu->add("/product/index.php?leftmenu=product&amp;type=0", $langs->trans("Products"), 0, $user->hasRight('product',  'read'), '', $mainmenu, 'product', 0, '', '', '', img_picto('', 'product', 'class="pictofixedwidth"'));
			$newmenu->add("/product/card.php?leftmenu=product&amp;action=create&amp;type=0", $langs->trans("NewProduct"), 1, $user->hasRight('product',  'creer'));
			$newmenu->add("/product/list.php?leftmenu=product&amp;type=0", $langs->trans("List"), 1, $user->hasRight('product',  'read'));
			if (isModEnabled('stock')) {
				$newmenu->add("/product/reassort.php?type=0", $langs->trans("MenuStocks"), 1, $user->hasRight('product',  'read') && $user->hasRight('stock',  'lire'));
			}
			if (isModEnabled('productbatch')) {
				$langs->load("stocks");
				$newmenu->add("/product/reassortlot.php?type=0&search_subjecttolotserial=1", $langs->trans("StocksByLotSerial"), 1, $user->hasRight('product',  'read') && $user->hasRight('stock',  'lire'));
				$newmenu->add("/product/stock/productlot_list.php", $langs->trans("LotSerial"), 1, $user->hasRight('product',  'read') && $user->hasRight('stock',  'lire'));
			}
			if (isModEnabled('variants')) {
				$newmenu->add("/variants/list.php", $langs->trans("VariantAttributes"), 1, $user->hasRight('product',  'read'));
			}
			if (isModEnabled('propal') || isModEnabled('commande') || isModEnabled('facture') || isModEnabled('supplier_proposal') || isModEnabled('supplier_order') || isModEnabled('supplier_invoice')) {
				$newmenu->add("/product/stats/card.php?id=all&leftmenu=stats&type=0", $langs->trans("Statistics"), 1, $user->hasRight('product',  'read'));
			}

			// Categories
			if (isModEnabled('categorie')) {
				$langs->load("categories");
				$newmenu->add("/categories/index.php?leftmenu=cat&amp;type=0", $langs->trans("Categories"), 1, $user->hasRight('categorie',  'lire'), '', $mainmenu, 'cat');
				//if ($usemenuhider || empty($leftmenu) || $leftmenu=="cat") $newmenu->add("/categories/list.php", $langs->trans("List"), 1, $user->hasRight('categorie',  'lire'));
			}
		}

		// Services
		if (isModEnabled('service')) {
			$newmenu->add("/product/index.php?leftmenu=service&amp;type=1", $langs->trans("Services"), 0, $user->hasRight('service',  'read'), '', $mainmenu, 'service', 0, '', '', '', img_picto('', 'service', 'class="pictofixedwidth"'));
			$newmenu->add("/product/card.php?leftmenu=service&amp;action=create&amp;type=1", $langs->trans("NewService"), 1, $user->hasRight('service',  'creer'));
			$newmenu->add("/product/list.php?leftmenu=service&amp;type=1", $langs->trans("List"), 1, $user->hasRight('service',  'read'));

			if (isModEnabled('Stock') && getDolGlobalString('STOCK_SUPPORTS_SERVICES')) {
				$newmenu->add("/product/reassort.php?type=1", $langs->trans("MenuStocks"), 1, $user->hasRight('service',  'read') && $user->hasRight('stock',  'lire'));
			}
			if (isModEnabled('variants')) {
				$newmenu->add("/variants/list.php", $langs->trans("VariantAttributes"), 1, $user->hasRight('service',  'read'));
			}
			if (isModEnabled('propal') || isModEnabled('commande') || isModEnabled('facture') || isModEnabled('supplier_proposal') || isModEnabled('supplier_order') || isModEnabled('supplier_invoice')) {
				$newmenu->add("/product/stats/card.php?id=all&leftmenu=stats&type=1", $langs->trans("Statistics"), 1, $user->hasRight('service',  'read'));
			}
			// Categories
			if (isModEnabled('categorie')) {
				$langs->load("categories");
				$newmenu->add("/categories/index.php?leftmenu=cat&amp;type=0", $langs->trans("Categories"), 1, $user->hasRight('categorie',  'lire'), '', $mainmenu, 'cat');
				//if ($usemenuhider || empty($leftmenu) || $leftmenu=="cat") $newmenu->add("/categories/list.php", $langs->trans("List"), 1, $user->hasRight('categorie',  'lire'));
			}
		}

		// Warehouse
		if (isModEnabled('stock')) {
			$langs->load("stocks");
			$newmenu->add("/product/stock/index.php?leftmenu=stock", $langs->trans("Warehouses"), 0, $user->hasRight('stock', 'lire'), '', $mainmenu, 'stock', 0, '', '', '', img_picto('', 'stock', 'class="pictofixedwidth"'));
			$newmenu->add("/product/stock/card.php?action=create", $langs->trans("MenuNewWarehouse"), 1, $user->hasRight('stock', 'creer'));
			$newmenu->add("/product/stock/list.php", $langs->trans("List"), 1, $user->hasRight('stock',  'lire'));
			$newmenu->add("/product/stock/movement_list.php", $langs->trans("Movements"), 1, $user->hasRight('stock', 'mouvement', 'lire'));

			$newmenu->add("/product/stock/massstockmove.php?init=1", $langs->trans("MassStockTransferShort"), 1, $user->hasRight('stock', 'mouvement', 'creer'));
			if (isModEnabled('supplier_order')) {
				$newmenu->add("/product/stock/replenish.php", $langs->trans("Replenishment"), 1, $user->hasRight('stock', 'mouvement', 'creer') && $user->hasRight('fournisseur',  'lire'));
			}
			$newmenu->add("/product/stock/stockatdate.php", $langs->trans("StockAtDate"), 1, $user->hasRight('product', 'read') && $user->hasRight('stock', 'lire'));

			// Categories for warehouses
			if (isModEnabled('categorie')) {
				$newmenu->add("/categories/index.php?leftmenu=stock&amp;type=9", $langs->trans("Categories"), 1, $user->hasRight('categorie',  'lire'), '', $mainmenu, 'cat');
			}
		}

		if (isModEnabled('stocktransfer')) {
			$newmenu->add('/product/stock/stocktransfer/stocktransfer_list.php', $langs->trans("ModuleStockTransferName"), 0, $user->hasRight('stocktransfer',  'stocktransfer', 'read'), '', $mainmenu, 'stocktransfer', 0, '', '', '', img_picto('', 'stock', 'class="pictofixedwidth"'));
			$newmenu->add('/product/stock/stocktransfer/stocktransfer_card.php?action=create', $langs->trans('StockTransferNew'), 1, $user->hasRight('stocktransfer',  'stocktransfer', 'write'));
			$newmenu->add('/product/stock/stocktransfer/stocktransfer_list.php', $langs->trans('List'), 1, $user->hasRight('stocktransfer',  'stocktransfer', 'read'));
		}

		// Inventory
		if (isModEnabled('stock')) {
			$langs->load("stocks");
			if (empty($conf->global->MAIN_USE_ADVANCED_PERMS)) {
				$newmenu->add("/product/inventory/list.php?leftmenu=stock_inventories", $langs->trans("Inventories"), 0, $user->hasRight('stock',  'lire'), '', $mainmenu, 'stock', 0, '', '', '', img_picto('', 'inventory', 'class="pictofixedwidth"'));
				if ($usemenuhider || empty($leftmenu) || $leftmenu == "stock_inventories") {
					$newmenu->add("/product/inventory/card.php?action=create&leftmenu=stock_inventories", $langs->trans("NewInventory"), 1, $user->hasRight('stock',  'creer'));
					$newmenu->add("/product/inventory/list.php?leftmenu=stock_inventories", $langs->trans("List"), 1, $user->hasRight('stock',  'lire'));
				}
			} else {
				$newmenu->add("/product/inventory/list.php?leftmenu=stock_inventories", $langs->trans("Inventories"), 0, $user->hasRight('stock',  'inventory_advance', 'read'), '', $mainmenu, 'stock', 0, '', '', '', img_picto('', 'inventory', 'class="pictofixedwidth"'));
				if ($usemenuhider || empty($leftmenu) || $leftmenu == "stock_inventories") {
					$newmenu->add("/product/inventory/card.php?action=create&leftmenu=stock_inventories", $langs->trans("NewInventory"), 1, $user->hasRight('stock',  'inventory_advance', 'write'));
					$newmenu->add("/product/inventory/list.php?leftmenu=stock_inventories", $langs->trans("List"), 1, $user->hasRight('stock',  'inventory_advance', 'read'));
				}
			}
		}

		// Shipments
		if (isModEnabled('expedition')) {
			$langs->load("sendings");
			$newmenu->add("/expedition/index.php?leftmenu=sendings", $langs->trans("Shipments"), 0, $user->hasRight('expedition',  'lire'), '', $mainmenu, 'sendings', 0, '', '', '', img_picto('', 'shipment', 'class="pictofixedwidth"'));
			$newmenu->add("/expedition/card.php?action=create2&amp;leftmenu=sendings", $langs->trans("NewSending"), 1, $user->hasRight('expedition',  'creer'));
			$newmenu->add("/expedition/list.php?leftmenu=sendings", $langs->trans("List"), 1, $user->hasRight('expedition',  'lire'));
			if ($usemenuhider || empty($leftmenu) || $leftmenu == "sendings") {
				$newmenu->add("/expedition/list.php?leftmenu=sendings&search_status=0", $langs->trans("StatusSendingDraftShort"), 2, $user->hasRight('expedition',  'lire'));
				$newmenu->add("/expedition/list.php?leftmenu=sendings&search_status=1", $langs->trans("StatusSendingValidatedShort"), 2, $user->hasRight('expedition',  'lire'));
				$newmenu->add("/expedition/list.php?leftmenu=sendings&search_status=2", $langs->trans("StatusSendingProcessedShort"), 2, $user->hasRight('expedition',  'lire'));
			}
			$newmenu->add("/expedition/stats/index.php?leftmenu=sendings", $langs->trans("Statistics"), 1, $user->hasRight('expedition',  'lire'));
		}

		// Receptions
		if (isModEnabled('reception')) {
			$langs->load("receptions");
			$newmenu->add("/reception/index.php?leftmenu=receptions", $langs->trans("Receptions"), 0, $user->hasRight('reception',  'lire'), '', $mainmenu, 'receptions', 0, '', '', '', img_picto('', 'dollyrevert', 'class="pictofixedwidth"'));
			$newmenu->add("/reception/card.php?action=create2&amp;leftmenu=receptions", $langs->trans("NewReception"), 1, $user->hasRight('reception',  'creer'));
			$newmenu->add("/reception/list.php?leftmenu=receptions", $langs->trans("List"), 1, $user->hasRight('reception',  'lire'));
			if ($usemenuhider || empty($leftmenu) || $leftmenu == "receptions") {
				$newmenu->add("/reception/list.php?leftmenu=receptions&search_status=0", $langs->trans("StatusReceptionDraftShort"), 2, $user->hasRight('reception',  'lire'));
			}
			if ($usemenuhider || empty($leftmenu) || $leftmenu == "receptions") {
				$newmenu->add("/reception/list.php?leftmenu=receptions&search_status=1", $langs->trans("StatusReceptionValidatedShort"), 2, $user->hasRight('reception',  'lire'));
			}
			if ($usemenuhider || empty($leftmenu) || $leftmenu == "receptions") {
				$newmenu->add("/reception/list.php?leftmenu=receptions&search_status=2", $langs->trans("StatusReceptionProcessedShort"), 2, $user->hasRight('reception',  'lire'));
			}
			$newmenu->add("/reception/stats/index.php?leftmenu=receptions", $langs->trans("Statistics"), 1, $user->hasRight('reception',  'lire'));
		}
	}
}

/**
 * Get left Menu PRODUCTS-SERVICES MRP - GPAO
 *
 * @param	string		$mainmenu		Main menu
 * @param	Menu 		$newmenu		Object Menu to return back list of menu entries
 * @param	string 		$usemenuhider	Use menu hider
 * @param	string 		$leftmenu		Left menu
 * @param	int 		$type_user		Type of targeted user for menu
 * @return	void
 */
function get_left_menu_mrp($mainmenu, &$newmenu, $usemenuhider = 1, $leftmenu = 'none', $type_user = 0)
{
	global $user, $conf, $langs;

	if ($mainmenu == 'mrp') {
		// BOM
		if (isModEnabled('bom') || isModEnabled('mrp')) {
			$langs->load("mrp");

			$newmenu->add("", $langs->trans("MenuBOM"), 0, $user->hasRight('bom',  'read'), '', $mainmenu, 'bom', 0, '', '', '', img_picto('', 'bom', 'class="paddingright pictofixedwidth"'));
			$newmenu->add("/bom/bom_card.php?leftmenu=bom&amp;action=create", $langs->trans("NewBOM"), 1, $user->hasRight('bom',  'write'), '', $mainmenu, 'bom');
			$newmenu->add("/bom/bom_list.php?leftmenu=bom", $langs->trans("List"), 1, $user->hasRight('bom',  'read'), '', $mainmenu, 'bom');
		}

		if (isModEnabled('mrp')) {
			$langs->load("mrp");

			$newmenu->add("", $langs->trans("MenuMRP"), 0, $user->hasRight('mrp',  'read'), '', $mainmenu, 'mrp', 0, '', '', '', img_picto('', 'mrp', 'class="paddingright pictofixedwidth"'));
			$newmenu->add("/mrp/mo_card.php?leftmenu=mo&amp;action=create", $langs->trans("NewMO"), 1, $user->hasRight('mrp',  'write'), '', $mainmenu, '');
			$newmenu->add("/mrp/mo_list.php?leftmenu=mo", $langs->trans("List"), 1, $user->hasRight('mrp',  'read'), '', $mainmenu, '');
		}
	}
}

/**
 * Get left Menu PROJECTS
 *
 * @param	string		$mainmenu		Main menu
 * @param	Menu 		$newmenu		Object Menu to return back list of menu entries
 * @param	string 		$usemenuhider	Use menu hider
 * @param	string 		$leftmenu		Left menu
 * @param	int 		$type_user		Type of targeted user for menu
 * @return	void
 */
function get_left_menu_projects($mainmenu, &$newmenu, $usemenuhider = 1, $leftmenu = 'none', $type_user = 0)
{
	global $user, $conf, $langs;

	if ($mainmenu == 'project') {
		if (isModEnabled('projet')) {
			$langs->load("projects");

			$search_project_user = GETPOST('search_project_user', 'int');

			$tmpentry = array(
				'enabled'=>isModEnabled('projet'),
				'perms'=>$user->hasRight('projet',  'lire'),
				'module'=>'projet'
			);
			$listofmodulesforexternal = explode(',', $conf->global->MAIN_MODULES_FOR_EXTERNAL);
			$showmode = isVisibleToUserType($type_user, $tmpentry, $listofmodulesforexternal);

			$titleboth = $langs->trans("LeadsOrProjects");
			$titlenew = $langs->trans("NewLeadOrProject"); // Leads and opportunities by default
			if (empty($conf->global->PROJECT_USE_OPPORTUNITIES)) {
				$titleboth = $langs->trans("Projects");
				$titlenew = $langs->trans("NewProject");
			}
			if (getDolGlobalInt('PROJECT_USE_OPPORTUNITIES') == 2) {	// 2 = leads only
				$titleboth = $langs->trans("Leads");
				$titlenew = $langs->trans("NewLead");
			}

			// Project assigned to user
			$newmenu->add("/projet/index.php?leftmenu=projects".($search_project_user ? '&search_project_user='.$search_project_user : ''), $titleboth, 0, $user->hasRight('projet',  'lire'), '', $mainmenu, 'projects', 0, '', '', '', img_picto('', 'project', 'class="paddingright pictofixedwidth"'));
			$newmenu->add("/projet/card.php?leftmenu=projects&action=create".($search_project_user ? '&search_project_user='.$search_project_user : ''), $titlenew, 1, $user->hasRight('projet',  'creer'));

			if (empty($conf->global->PROJECT_USE_OPPORTUNITIES)) {
				$newmenu->add("/projet/list.php?leftmenu=projets".($search_project_user ? '&search_project_user='.$search_project_user : '').'&search_status=99', $langs->trans("List"), 1, $showmode, '', 'project', 'list');
			} elseif (getDolGlobalInt('PROJECT_USE_OPPORTUNITIES') == 1) {
				$newmenu->add("/projet/list.php?leftmenu=projets".($search_project_user ? '&search_project_user='.$search_project_user : ''), $langs->trans("List"), 1, $showmode, '', 'project', 'list');
				$newmenu->add('/projet/list.php?mainmenu=project&amp;leftmenu=list&search_usage_opportunity=1&search_status=99&search_opp_status=openedopp&contextpage=lead', $langs->trans("ListOpenLeads"), 2, $showmode);
				$newmenu->add('/projet/list.php?mainmenu=project&amp;leftmenu=list&search_opp_status=notopenedopp&search_status=99&contextpage=project', $langs->trans("ListOpenProjects"), 2, $showmode);
			} elseif (getDolGlobalInt('PROJECT_USE_OPPORTUNITIES') == 2) {	// 2 = leads only
				$newmenu->add('/projet/list.php?mainmenu=project&amp;leftmenu=list&search_usage_opportunity=1&search_status=99', $langs->trans("List"), 2, $showmode);
			}

			$newmenu->add("/projet/stats/index.php?leftmenu=projects", $langs->trans("Statistics"), 1, $user->hasRight('projet',  'lire'));

			// Categories
			if (isModEnabled('categorie')) {
				$langs->load("categories");
				$newmenu->add("/categories/index.php?leftmenu=cat&amp;type=6", $langs->trans("Categories"), 1, $user->hasRight('categorie',  'lire'), '', $mainmenu, 'cat');
			}

			if (empty($conf->global->PROJECT_HIDE_TASKS)) {
				// Project affected to user
				$newmenu->add("/projet/activity/index.php?leftmenu=tasks".($search_project_user ? '&search_project_user='.$search_project_user : ''), $langs->trans("Activities"), 0, $user->hasRight('projet',  'lire'), '', 'project', 'tasks', 0, '', '', '', img_picto('', 'projecttask', 'class="paddingright pictofixedwidth"'));
				$newmenu->add("/projet/tasks.php?leftmenu=tasks&action=create", $langs->trans("NewTask"), 1, $user->hasRight('projet',  'creer'));
				$newmenu->add("/projet/tasks/list.php?leftmenu=tasks".($search_project_user ? '&search_project_user='.$search_project_user : ''), $langs->trans("List"), 1, $user->hasRight('projet',  'lire'));
				$newmenu->add("/projet/tasks/stats/index.php?leftmenu=projects", $langs->trans("Statistics"), 1, $user->hasRight('projet',  'lire'));

				$newmenu->add("/projet/activity/perweek.php?leftmenu=tasks".($search_project_user ? '&search_project_user='.$search_project_user : ''), $langs->trans("NewTimeSpent"), 0, $user->hasRight('projet',  'lire'), '', 'project', 'timespent', 0, '', '', '', img_picto('', 'timespent', 'class="paddingright pictofixedwidth"'));
				$newmenu->add("/projet/tasks/time.php?leftmenu=tasks".($search_project_user ? '&search_project_user='.$search_project_user : ''), $langs->trans("List"), 1, $user->hasRight('projet',  'lire'));
			}
		}
	}
}

/**
 * Get left Menu HRM
 *
 * @param	string		$mainmenu		Main menu
 * @param	Menu 		$newmenu		Object Menu to return back list of menu entries
 * @param	string 		$usemenuhider	Use menu hider
 * @param	string 		$leftmenu		Left menu
 * @param	int 		$type_user		Type of targeted user for menu
 * @return	void
 */
function get_left_menu_hrm($mainmenu, &$newmenu, $usemenuhider = 1, $leftmenu = 'none', $type_user = 0)
{
	global $user, $conf, $langs;

	if ($mainmenu == 'hrm') {
		// HRM module
		if (isModEnabled('hrm')) {
			$langs->load("hrm");

			$newmenu->add("/user/list.php?mainmenu=hrm&leftmenu=hrm&contextpage=employeelist", $langs->trans("Employees"), 0, $user->hasRight('user', 'user', 'read'), '', $mainmenu, 'hrm', 0, '', '', '', img_picto('', 'user', 'class="paddingright pictofixedwidth"'));
			$newmenu->add("/user/card.php?mainmenu=hrm&leftmenu=hrm&action=create&employee=1", $langs->trans("NewEmployee"), 1, $user->hasRight('user', 'user', 'write'));
			$newmenu->add("/user/list.php?mainmenu=hrm&leftmenu=hrm&contextpage=employeelist", $langs->trans("List"), 1, $user->hasRight('user', 'user', 'read'));

			$newmenu->add("/hrm/skill_list.php?mainmenu=hrm&leftmenu=hrm_sm", $langs->trans("SkillsManagement"), 0, $user->hasRight('hrm', 'all', 'read'), '', $mainmenu, 'hrm_sm', 0, '', '', '', img_picto('', 'shapes', 'class="paddingright pictofixedwidth"'));

			// Skills
			$newmenu->add("/hrm/skill_list.php?mainmenu=hrm&leftmenu=hrm_sm", $langs->trans("Skills"), 1, $user->hasRight('hrm', 'all', 'read'), '', $mainmenu, 'hrm_sm', 0, '', '', '', img_picto('', 'shapes', 'class="paddingright pictofixedwidth"'));
			//$newmenu->add("/hrm/skill_card.php?mainmenu=hrm&leftmenu=hrm_sm&action=create", $langs->trans("NewSkill"), 1, $user->hasRight('hrm',  'all', 'write'));
			//$newmenu->add("/hrm/skill_list.php?mainmenu=hrm&leftmenu=hrm_sm", $langs->trans("List"), 1, $user->hasRight('hrm',  'all', 'read'));

			// Job (Description of work to do and skills required)
			$newmenu->add("/hrm/job_list.php?mainmenu=hrm&leftmenu=hrm_sm", $langs->trans("JobsProfiles"), 1, $user->hasRight('hrm', 'all', 'read'), '', $mainmenu, 'hrm_sm', 0, '', '', '', img_picto('', 'technic', 'class="paddingright pictofixedwidth"'));
			//$newmenu->add("/hrm/job_card.php?mainmenu=hrm&leftmenu=hrm_sm&action=create", $langs->transnoentities("NewObject", $langs->trans("Job")), 1, $user->hasRight('hrm',  'all', 'write'));
			//$newmenu->add("/hrm/job_list.php?mainmenu=hrm&leftmenu=hrm_sm", $langs->trans("List"), 1, $user->hasRight('hrm',  'all', 'read'));

			// Position = Link job - user
			$newmenu->add("/hrm/position_list.php?mainmenu=hrm&leftmenu=hrm_sm", $langs->trans("EmployeePositions"), 1, $user->hasRight('hrm', 'all', 'read'), '', $mainmenu, 'hrm_sm', 0, '', '', '', img_picto('', 'user-cog', 'class="paddingright pictofixedwidth"'));
			//$newmenu->add("/hrm/position.php?mainmenu=hrm&leftmenu=hrm_sm&action=create", $langs->transnoentities("NewObject", $langs->trans("Position")), 1, $user->hasRight('hrm',  'all', 'write'));
			//$newmenu->add("/hrm/position_list.php?mainmenu=hrm&leftmenu=hrm_sm", $langs->trans("List"), 1, $user->hasRight('hrm',  'all', 'read'));

			// Evaluation
			$newmenu->add("/hrm/evaluation_list.php?mainmenu=hrm&leftmenu=hrm_sm", $langs->trans("Evals"), 1, $user->hasRight('hrm', 'evaluation', 'read'), '', $mainmenu, 'hrm_sm', 0, '', '', '', img_picto('', 'user', 'class="paddingright pictofixedwidth"'));
			//$newmenu->add("/hrm/evaluation_card.php?mainmenu=hrm&leftmenu=hrm_sm&action=create", $langs->trans("NewEval"), 1, $user->hasRight('hrm',  'evaluation', 'write'));
			//$newmenu->add("/hrm/evaluation_list.php?mainmenu=hrm&leftmenu=hrm_sm", $langs->trans("List"), 1, $user->hasRight('hrm', 'evaluation', 'read'));
			$newmenu->add("/hrm/compare.php?mainmenu=hrm&leftmenu=hrm_sm", $langs->trans("SkillComparison"), 1, $user->hasRight('hrm', 'evaluation', 'read') || $user->hasRight('hrm', 'compare_advance', 'read'));
		}

		// Leave/Holiday/Vacation module
		if (isModEnabled('holiday')) {
			// Load translation files required by the page
			$langs->loadLangs(array("holiday", "trips"));

			$newmenu->add("/holiday/list.php?mainmenu=hrm&leftmenu=holiday", $langs->trans("CPTitreMenu"), 0, $user->hasRight('holiday',  'read'), '', $mainmenu, 'holiday', 0, '', '', '', img_picto('', 'holiday', 'class="paddingright pictofixedwidth"'));
			$newmenu->add("/holiday/card.php?mainmenu=hrm&leftmenu=holiday&action=create", $langs->trans("New"), 1, $user->hasRight('holiday',  'write'), '', $mainmenu);
			$newmenu->add("/holiday/card_group.php?mainmenu=hrm&leftmenu=holiday&action=create", $langs->trans("NewHolidayForGroup"), 1, ($user->hasRight('holiday',  'writeall') && $user->hasRight('holiday',  'readall')), '', $mainmenu, 'holiday_sm');
			$newmenu->add("/holiday/list.php?mainmenu=hrm&leftmenu=holiday", $langs->trans("List"), 1, $user->hasRight('holiday',  'read'), '', $mainmenu);
			if ($usemenuhider || empty($leftmenu) || $leftmenu == "holiday") {
				$newmenu->add("/holiday/list.php?search_status=1&mainmenu=hrm&leftmenu=holiday", $langs->trans("DraftCP"), 2, $user->hasRight('holiday',  'read'), '', $mainmenu, 'holiday_sm');
				$newmenu->add("/holiday/list.php?search_status=2&mainmenu=hrm&leftmenu=holiday", $langs->trans("ToReviewCP"), 2, $user->hasRight('holiday',  'read'), '', $mainmenu, 'holiday_sm');
				$newmenu->add("/holiday/list.php?search_status=3&mainmenu=hrm&leftmenu=holiday", $langs->trans("ApprovedCP"), 2, $user->hasRight('holiday',  'read'), '', $mainmenu, 'holiday_sm');
				$newmenu->add("/holiday/list.php?search_status=4&mainmenu=hrm&leftmenu=holiday", $langs->trans("CancelCP"), 2, $user->hasRight('holiday',  'read'), '', $mainmenu, 'holiday_sm');
				$newmenu->add("/holiday/list.php?search_status=5&mainmenu=hrm&leftmenu=holiday", $langs->trans("RefuseCP"), 2, $user->hasRight('holiday',  'read'), '', $mainmenu, 'holiday_sm');
			}
			$newmenu->add("/holiday/define_holiday.php?mainmenu=hrm", $langs->trans("MenuConfCP"), 1, $user->hasRight('holiday',  'read'), '', $mainmenu, 'holiday_sm');
			$newmenu->add("/holiday/month_report.php?mainmenu=hrm&leftmenu=holiday", $langs->trans("MenuReportMonth"), 1, $user->hasRight('holiday',  'readall'), '', $mainmenu, 'holiday_sm');
			$newmenu->add("/holiday/view_log.php?mainmenu=hrm&leftmenu=holiday", $langs->trans("MenuLogCP"), 1, $user->hasRight('holiday',  'define_holiday'), '', $mainmenu, 'holiday_sm');
		}

		// Trips and expenses (old module)
		if (isModEnabled('deplacement')) {
			$langs->load("trips");
			$newmenu->add("/compta/deplacement/index.php?leftmenu=tripsandexpenses&amp;mainmenu=hrm", $langs->trans("TripsAndExpenses"), 0, $user->hasRight('deplacement',  'lire'), '', $mainmenu, 'tripsandexpenses', 0, '', '', '', img_picto('', 'trip', 'class="paddingright pictofixedwidth"'));
			$newmenu->add("/compta/deplacement/card.php?action=create&amp;leftmenu=tripsandexpenses&amp;mainmenu=hrm", $langs->trans("New"), 1, $user->hasRight('deplacement',  'creer'));
			$newmenu->add("/compta/deplacement/list.php?leftmenu=tripsandexpenses&amp;mainmenu=hrm", $langs->trans("List"), 1, $user->hasRight('deplacement',  'lire'));
			$newmenu->add("/compta/deplacement/stats/index.php?leftmenu=tripsandexpenses&amp;mainmenu=hrm", $langs->trans("Statistics"), 1, $user->hasRight('deplacement',  'lire'));
		}

		// Expense report
		if (isModEnabled('expensereport')) {
			$langs->loadLangs(array("trips", "bills"));
			$newmenu->add("/expensereport/index.php?leftmenu=expensereport&amp;mainmenu=hrm", $langs->trans("TripsAndExpenses"), 0, $user->hasRight('expensereport',  'lire'), '', $mainmenu, 'expensereport', 0, '', '', '', img_picto('', 'trip', 'class="paddingright pictofixedwidth"'));
			$newmenu->add("/expensereport/card.php?action=create&amp;leftmenu=expensereport&amp;mainmenu=hrm", $langs->trans("New"), 1, $user->hasRight('expensereport',  'creer'));
			$newmenu->add("/expensereport/list.php?leftmenu=expensereport&amp;mainmenu=hrm", $langs->trans("List"), 1, $user->hasRight('expensereport',  'lire'));
			if ($usemenuhider || empty($leftmenu) || $leftmenu == "expensereport") {
				$newmenu->add("/expensereport/list.php?search_status=0&amp;leftmenu=expensereport&amp;mainmenu=hrm", $langs->trans("Draft"), 2, $user->hasRight('expensereport',  'lire'));
				$newmenu->add("/expensereport/list.php?search_status=2&amp;leftmenu=expensereport&amp;mainmenu=hrm", $langs->trans("Validated"), 2, $user->hasRight('expensereport',  'lire'));
				$newmenu->add("/expensereport/list.php?search_status=5&amp;leftmenu=expensereport&amp;mainmenu=hrm", $langs->trans("Approved"), 2, $user->hasRight('expensereport',  'lire'));
				$newmenu->add("/expensereport/list.php?search_status=6&amp;leftmenu=expensereport&amp;mainmenu=hrm", $langs->trans("Paid"), 2, $user->hasRight('expensereport',  'lire'));
				$newmenu->add("/expensereport/list.php?search_status=4&amp;leftmenu=expensereport&amp;mainmenu=hrm", $langs->trans("Canceled"), 2, $user->hasRight('expensereport',  'lire'));
				$newmenu->add("/expensereport/list.php?search_status=99&amp;leftmenu=expensereport&amp;mainmenu=hrm", $langs->trans("Refused"), 2, $user->hasRight('expensereport',  'lire'));
			}
			$newmenu->add("/expensereport/payment/list.php?leftmenu=expensereport_payments&amp;mainmenu=hrm", $langs->trans("Payments"), 1, $user->hasRight('expensereport',  'lire'));
			$newmenu->add("/expensereport/stats/index.php?leftmenu=expensereport&amp;mainmenu=hrm", $langs->trans("Statistics"), 1, $user->hasRight('expensereport',  'lire'));
		}

		if (isModEnabled('projet')) {
			if (empty($conf->global->PROJECT_HIDE_TASKS)) {
				$langs->load("projects");

				$search_project_user = GETPOST('search_project_user', 'int');

				$newmenu->add("/projet/activity/perweek.php?leftmenu=tasks".($search_project_user ? '&search_project_user='.$search_project_user : ''), $langs->trans("NewTimeSpent"), 0, $user->hasRight('projet',  'lire'), '', $mainmenu, 'timespent', 0, '', '', '', img_picto('', 'timespent', 'class="paddingright pictofixedwidth"'));
			}
		}
	}
}


/**
 * Get left Menu TOOLS
 *
 * @param	string		$mainmenu		Main menu
 * @param	Menu 		$newmenu		Object Menu to return back list of menu entries
 * @param	string 		$usemenuhider	Use menu hider
 * @param	string 		$leftmenu		Left menu
 * @param	int 		$type_user		Type of targeted user for menu
 * @return	void
 */
function get_left_menu_tools($mainmenu, &$newmenu, $usemenuhider = 1, $leftmenu = 'none', $type_user = 0)
{
	global $user, $conf, $langs;

	if ($mainmenu == 'tools') {
		if (empty($user->socid)) { // limit to internal users
			$langs->load("mails");
			$newmenu->add("/admin/mails_templates.php?leftmenu=email_templates", $langs->trans("EMailTemplates"), 0, 1, '', $mainmenu, 'email_templates', 0, '', '', '', img_picto('', 'email', 'class="paddingright pictofixedwidth"'));
		}

		if (isModEnabled('mailing')) {
			$newmenu->add("/comm/mailing/index.php?leftmenu=mailing", $langs->trans("EMailings"), 0, $user->hasRight('mailing',  'lire'), '', $mainmenu, 'mailing', 0, '', '', '', img_picto('', 'email', 'class="paddingright pictofixedwidth"'));
			$newmenu->add("/comm/mailing/card.php?leftmenu=mailing&amp;action=create", $langs->trans("NewMailing"), 1, $user->hasRight('mailing',  'creer'));
			$newmenu->add("/comm/mailing/list.php?leftmenu=mailing", $langs->trans("List"), 1, $user->hasRight('mailing',  'lire'));
		}

		if (isModEnabled('export')) {
			$langs->load("exports");
			$newmenu->add("/exports/index.php?leftmenu=export", $langs->trans("FormatedExport"), 0, $user->hasRight('export',  'lire'), '', $mainmenu, 'export', 0, '', '', '', img_picto('', 'technic', 'class="paddingright pictofixedwidth"'));
			$newmenu->add("/exports/export.php?leftmenu=export", $langs->trans("NewExport"), 1, $user->hasRight('export',  'creer'));
			//$newmenu->add("/exports/export.php?leftmenu=export",$langs->trans("List"),1, $user->hasRight('export',  'lire'));
		}

		if (isModEnabled('import')) {
			$langs->load("exports");
			$newmenu->add("/imports/index.php?leftmenu=import", $langs->trans("FormatedImport"), 0, $user->hasRight('import',  'run'), '', $mainmenu, 'import', 0, '', '', '', img_picto('', 'technic', 'class="paddingright pictofixedwidth"'));
			$newmenu->add("/imports/import.php?leftmenu=import", $langs->trans("NewImport"), 1, $user->hasRight('import',  'run'));
		}
	}
}

/**
 * Get left Menu MEMBERS
 *
 * @param	string		$mainmenu		Main menu
 * @param	Menu 		$newmenu		Object Menu to return back list of menu entries
 * @param	string 		$usemenuhider	Use menu hider
 * @param	string 		$leftmenu		Left menu
 * @param	int 		$type_user		Type of targeted user for menu
 * @return	void
 */
function get_left_menu_members($mainmenu, &$newmenu, $usemenuhider = 1, $leftmenu = 'none', $type_user = 0)
{
	global $user, $conf, $langs;

	if ($mainmenu == 'members') {
		if (isModEnabled('adherent')) {
			// Load translation files required by the page
			$langs->loadLangs(array("members", "compta"));

			$newmenu->add("/adherents/index.php?leftmenu=members&amp;mainmenu=members", $langs->trans("Members"), 0, $user->hasRight('adherent', 'read'), '', $mainmenu, 'members', 0, '', '', '', img_picto('', 'member', 'class="paddingright pictofixedwidth"'));
			$newmenu->add("/adherents/card.php?leftmenu=members&amp;action=create", $langs->trans("NewMember"), 1, $user->hasRight('adherent', 'write'));
			$newmenu->add("/adherents/list.php?leftmenu=members", $langs->trans("List"), 1, $user->hasRight('adherent', 'read'));
			$newmenu->add("/adherents/list.php?leftmenu=members&amp;statut=-1", $langs->trans("MenuMembersToValidate"), 2, $user->hasRight('adherent', 'read'));
			$newmenu->add("/adherents/list.php?leftmenu=members&amp;statut=1", $langs->trans("MenuMembersValidated"), 2, $user->hasRight('adherent', 'read'));
			$newmenu->add("/adherents/list.php?leftmenu=members&amp;statut=1&amp;filter=waitingsubscription", $langs->trans("WaitingSubscription"), 3, $user->hasRight('adherent', 'read'));
			$newmenu->add("/adherents/list.php?leftmenu=members&amp;statut=1&amp;filter=uptodate", $langs->trans("UpToDate"), 3, $user->hasRight('adherent', 'read'));
			$newmenu->add("/adherents/list.php?leftmenu=members&amp;statut=1&amp;filter=outofdate", $langs->trans("OutOfDate"), 3, $user->hasRight('adherent', 'read'));
			$newmenu->add("/adherents/list.php?leftmenu=members&amp;statut=0", $langs->trans("MenuMembersResiliated"), 2, $user->hasRight('adherent', 'read'));
			$newmenu->add("/adherents/list.php?leftmenu=members&amp;statut=-2", $langs->trans("MenuMembersExcluded"), 2, $user->hasRight('adherent', 'read'));
			$newmenu->add("/adherents/stats/index.php?leftmenu=members", $langs->trans("MenuMembersStats"), 1, $user->hasRight('adherent', 'read'));

			$newmenu->add("/adherents/cartes/carte.php?leftmenu=export", $langs->trans("MembersCards"), 1, $user->hasRight('adherent', 'export'));
			if (!empty($conf->global->MEMBER_LINK_TO_HTPASSWDFILE) && ($usemenuhider || empty($leftmenu) || $leftmenu == 'none' || $leftmenu == "members" || $leftmenu == "export")) {
				$newmenu->add("/adherents/htpasswd.php?leftmenu=export", $langs->trans("Filehtpasswd"), 1, $user->hasRight('adherent',  'export'));
			}

			if (isModEnabled('categorie')) {
				$langs->load("categories");
				$newmenu->add("/categories/index.php?leftmenu=cat&amp;type=3", $langs->trans("Categories"), 1, $user->hasRight('categorie', 'read'), '', $mainmenu, 'cat');
			}

			$newmenu->add("/adherents/index.php?leftmenu=members&amp;mainmenu=members", $langs->trans("Subscriptions"), 0, $user->hasRight('adherent', 'cotisation', 'read'), '', $mainmenu, 'members', 0, '', '', '', img_picto('', 'payment', 'class="paddingright pictofixedwidth"'));
			$newmenu->add("/adherents/list.php?leftmenu=members&amp;statut=-1,1&amp;mainmenu=members", $langs->trans("NewSubscription"), 1, $user->hasRight('adherent', 'cotisation', 'write'));
			$newmenu->add("/adherents/subscription/list.php?leftmenu=members", $langs->trans("List"), 1, $user->hasRight('adherent', 'cotisation', 'read'));
			$newmenu->add("/adherents/stats/index.php?leftmenu=members", $langs->trans("MenuMembersStats"), 1, $user->hasRight('adherent', 'read'));

			//$newmenu->add("/adherents/index.php?leftmenu=export&amp;mainmenu=members",$langs->trans("Tools"),0,$user->hasRight('adherent',  'export'), '', $mainmenu, 'export');
			//if (isModEnabled('export') && ($usemenuhider || empty($leftmenu) || $leftmenu=="export")) $newmenu->add("/exports/index.php?leftmenu=export",$langs->trans("Datas"),1,$user->hasRight('adherent',  'export'));

			// Type
			$newmenu->add("/adherents/type.php?leftmenu=setup&amp;mainmenu=members", $langs->trans("MembersTypes"), 0, $user->hasRight('adherent', 'configurer'), '', $mainmenu, 'setup', 0, '', '', '', img_picto('', 'members', 'class="paddingright pictofixedwidth"'));
			$newmenu->add("/adherents/type.php?leftmenu=setup&amp;mainmenu=members&amp;action=create", $langs->trans("New"), 1, $user->hasRight('adherent', 'configurer'));
			$newmenu->add("/adherents/type.php?leftmenu=setup&amp;mainmenu=members", $langs->trans("List"), 1, $user->hasRight('adherent', 'configurer'));
		}
	}
}<|MERGE_RESOLUTION|>--- conflicted
+++ resolved
@@ -1,4 +1,4 @@
-htdocs/core/menus/standard/eldy.lib.php<?php
+<?php
 /* Copyright (C) 2010-2022 Laurent Destailleur  <eldy@users.sourceforge.net>
  * Copyright (C) 2010      Regis Houssin        <regis.houssin@inodbox.com>
  * Copyright (C) 2012-2015 Juanjo Menent        <jmenent@2byte.es>
@@ -1370,19 +1370,16 @@
 			if ($conf->global->MAIN_FEATURES_LEVEL >= 2 && empty($user->socid)) {
 				$newmenu->add("/commande/list_det.php?leftmenu=orders", $langs->trans("ListOrderLigne"), 1, $user->hasRight('commande',  'lire'));
 			}
-<<<<<<< HEAD
-			$newmenu->add("/commande/stats/index.php?leftmenu=orders", $langs->trans("Statistics"), 1, $user->hasRight('commande',  'lire'));
-
-			// Categories
-			if (isModEnabled('categorie')) {
-				$langs->load("categories");
-				$newmenu->add("/categories/index.php?leftmenu=cat&amp;type=16", $langs->trans("Categories"), 1, $user->rights->categorie->lire, '', $mainmenu, 'cat');
-=======
 			if (getDolGlobalInt('MAIN_NEED_EXPORT_PERMISSION_TO_READ_STATISTICS')) {
 				$newmenu->add("/commande/stats/index.php?leftmenu=orders", $langs->trans("Statistics"), 1, $user->hasRight('commande', 'commande', 'export'));
 			} else {
 				$newmenu->add("/commande/stats/index.php?leftmenu=orders", $langs->trans("Statistics"), 1, $user->hasRight('commande',  'lire'));
->>>>>>> 0fbffea6
+			}
+
+			// Categories
+			if (isModEnabled('categorie')) {
+				$langs->load("categories");
+				$newmenu->add("/categories/index.php?leftmenu=cat&amp;type=16", $langs->trans("Categories"), 1, $user->hasRight('categorie', 'lire'), '', $mainmenu, 'cat');
 			}
 		}
 
