--- conflicted
+++ resolved
@@ -1018,7 +1018,6 @@
 
 						if ($numr > 0)
 						{
-<<<<<<< HEAD
 							while ($i < $numr)
 							{
 								$objp = $db->fetch_object($resql);
@@ -1043,32 +1042,6 @@
 								}
 								$i++;
 							}
-=======
-    						while ($i < $numr)
-    						{
-    							$objp = $db->fetch_object($resql);
-
-    							$nature='';
-    							// Must match array $sourceList defined into journals_list.php
-    							if ($objp->nature == 2) $nature="sells";
-    							if ($objp->nature == 3) $nature="purchases";
-    							if ($objp->nature == 4) $nature="bank";
-    							if ($objp->nature == 1) $nature="various";
-    							if ($objp->nature == 9) $nature="hasnew";
-
-    							// To enable when page exists
-    							if (empty($conf->global->MAIN_FEATURES_LEVEL))
-    							{
-    							    if ($nature == 'various' || $nature == 'hasnew') $nature='';
-    							}
-
-    							if ($nature)
-    							{
-                                    if ($usemenuhider || empty($leftmenu) || preg_match('/accountancy/',$leftmenu)) $newmenu->add('/accountancy/journal/'.$nature.'journal.php?mainmenu=accountancy&leftmenu=accountancy_journal&code_journal='.$objp->code,dol_trunc($objp->label,25),2,$user->rights->accounting->comptarapport->lire);
-    							}
-    							$i++;
-    						}
->>>>>>> 344263f5
 						}
 						else
 						{
