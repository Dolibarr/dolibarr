--- conflicted
+++ resolved
@@ -260,30 +260,17 @@
 
 	// Billing - Financial
 	$tmpentry = array(
-<<<<<<< HEAD
 	    'enabled'=>(!empty($conf->facture->enabled) ||
 	        !empty($conf->don->enabled) ||
 	        !empty($conf->tax->enabled) ||
 	        !empty($conf->salaries->enabled) ||
 	        !empty($conf->supplier_invoice->enabled) ||
-	        !empty($conf->loan->enabled)
+	        !empty($conf->loan->enabled) ||
+            !empty($conf->margins->enabled)
 	        ) ? 1 : 0,
 	    'perms'=>(!empty($user->rights->facture->lire) || !empty($user->rights->don->contact->lire)
 	        || !empty($user->rights->tax->charges->lire) || !empty($user->rights->salaries->read)
-	        || !empty($user->rights->fournisseur->facture->lire) || !empty($user->rights->loan->read)),
-=======
-	    'enabled'=>(! empty($conf->facture->enabled) ||
-	        ! empty($conf->don->enabled) ||
-	        ! empty($conf->tax->enabled) ||
-	        ! empty($conf->salaries->enabled) ||
-	        ! empty($conf->supplier_invoice->enabled) ||
-	        ! empty($conf->loan->enabled) ||
-            ! empty($conf->margins->enabled)
-	        )?1:0,
-	    'perms'=>(! empty($user->rights->facture->lire) || ! empty($user->rights->don->contact->lire)
-	        || ! empty($user->rights->tax->charges->lire) || ! empty($user->rights->salaries->read)
-	        || ! empty($user->rights->fournisseur->facture->lire) || ! empty($user->rights->loan->read) || ! empty($user->rights->margins->liretous)),
->>>>>>> 00e901ad
+	        || !empty($user->rights->fournisseur->facture->lire) || !empty($user->rights->loan->read) || !empty($user->rights->margins->liretous)),
 	    'module'=>'facture|supplier_invoice|don|tax|salaries|loan'
 	);
 	$menu_arr[] = array(
