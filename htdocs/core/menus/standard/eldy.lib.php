<?php
/* Copyright (C) 2010-2014 Laurent Destailleur  <eldy@users.sourceforge.net>
 * Copyright (C) 2010      Regis Houssin        <regis.houssin@inodbox.com>
 * Copyright (C) 2012-2015 Juanjo Menent        <jmenent@2byte.es>
 * Copyright (C) 2013      Cédric Salvador      <csalvador@gpcsolutions.fr>
 * Copyright (C) 2015      Marcos García        <marcosgdf@gmail.com>
 * Copyright (C) 2018      Ferran Marcet        <fmarcet@2byte.es>
 * Copyright (C) 2018-2019  Frédéric France         <frederic.france@netlogic.fr>
 * Copyright (C) 2021		Gauthier VERDOL         <gauthier.verdol@atm-consulting.fr>
 *
 * This program is free software; you can redistribute it and/or modify
 * it under the terms of the GNU General Public License as published by
 * the Free Software Foundation; either version 3 of the License, or
 * (at your option) any later version.
 *
 * This program is distributed in the hope that it will be useful,
 * but WITHOUT ANY WARRANTY; without even the implied warranty of
 * MERCHANTABILITY or FITNESS FOR A PARTICULAR PURPOSE.  See the
 * GNU General Public License for more details.
 *
 * You should have received a copy of the GNU General Public License
 * along with this program. If not, see <https://www.gnu.org/licenses/>.
 * or see https://www.gnu.org/
 */

/**
 *  \file		htdocs/core/menus/standard/eldy.lib.php
 *  \brief		Library for file eldy menus
 */
require_once DOL_DOCUMENT_ROOT.'/core/class/menubase.class.php';


/**
 * Core function to output top menu eldy
 *
 * @param 	DoliDB	$db				Database handler
 * @param 	string	$atarget		Target (Example: '' or '_top')
 * @param 	int		$type_user     	0=Menu for backoffice, 1=Menu for front office
 * @param  	array	$tabMenu        If array with menu entries already loaded, we put this array here (in most cases, it's empty). For eldy menu, it contains menu entries loaded from database.
 * @param	Menu	$menu			Object Menu to return back list of menu entries
 * @param	int		$noout			1=Disable output (Initialise &$menu only).
 * @param	string	$mode			'top', 'topnb', 'left', 'jmobile'
 * @return	int						0
 */
function print_eldy_menu($db, $atarget, $type_user, &$tabMenu, &$menu, $noout = 0, $mode = '')
{
	global $user, $conf, $langs, $mysoc;
	global $dolibarr_main_db_name;

	$mainmenu = (empty($_SESSION["mainmenu"]) ? '' : $_SESSION["mainmenu"]);
	$leftmenu = (empty($_SESSION["leftmenu"]) ? '' : $_SESSION["leftmenu"]);

	$id = 'mainmenu';
	$listofmodulesforexternal = explode(',', $conf->global->MAIN_MODULES_FOR_EXTERNAL);

	$substitarray = getCommonSubstitutionArray($langs, 0, null, null);

	if (empty($noout)) {
		print_start_menu_array();
	}

	$usemenuhider = 1;

	// Show/Hide vertical menu. The hamburger icon for .menuhider action.
	if ($mode != 'jmobile' && $mode != 'topnb' && $usemenuhider && empty($conf->global->MAIN_OPTIMIZEFORTEXTBROWSER)) {
		$showmode = 1;
		$classname = 'class="tmenu menuhider"';
		$idsel = 'menu';

		$menu->add('#', (!empty($conf->global->THEME_TOPMENU_DISABLE_IMAGE) ? '<span class="fa fa-bars"></span>' : ''), 0, $showmode, $atarget, "xxx", '', 0, $id, $idsel, $classname);
	}

	$menu_arr = array();

	// Home
	$menu_arr[] = array(
		'name' => 'Home',
		'link' => '/index.php?mainmenu=home&amp;leftmenu=home',
		'title' => (!empty($conf->global->THEME_TOPMENU_DISABLE_IMAGE) ? '<span class="fa fa-home"></span>' : "Home"),
		'level' => 0,
		'enabled' => $showmode = 1,
		'target' => $atarget,
		'mainmenu' => "home",
		'leftmenu' => '',
		'position' => 10,
		'id' => $id,
		'idsel' => 'home',
		'classname' =>  $classname = ($_SESSION["mainmenu"] && $_SESSION["mainmenu"] == "home") ? 'class="tmenusel"' : 'class="tmenu"',
		'prefix' => '',
		'session' => (($_SESSION["mainmenu"] && $_SESSION["mainmenu"] == "home") ? 0 : 1),
		'loadLangs' => array(),
		'submenus' => array(),
	);

	// Members
	$tmpentry = array(
		'enabled' => (!empty($conf->adherent->enabled)),
		'perms' => (!empty($user->rights->adherent->lire)),
		'module' => 'adherent'
	);
	$menu_arr[] = array(
		'name' => 'Members',
		'link' => '/adherents/index.php?mainmenu=members&amp;leftmenu=',
		'title' => "MenuMembers",
		'level' => 0,
		'enabled' => $showmode = isVisibleToUserType($type_user, $tmpentry, $listofmodulesforexternal),
		'target' => $atarget,
		'mainmenu' => "members",
		'leftmenu' => '',
		'position' => 18,
		'id' => $id,
		'idsel' => 'members',
		'classname' =>  $classname = ($_SESSION["mainmenu"] && $_SESSION["mainmenu"] == "members") ? 'class="tmenusel"' : 'class="tmenu"',
		'prefix' => '',
		'session' => (($_SESSION["mainmenu"] && $_SESSION["mainmenu"] == "members") ? 0 : 1),
		'loadLangs' => array(),
		'submenus' => array(),
	);

	// Third parties
	$tmpentry = array(
		'enabled'=> ((!empty($conf->societe->enabled) &&
			(empty($conf->global->SOCIETE_DISABLE_PROSPECTS) || empty($conf->global->SOCIETE_DISABLE_CUSTOMERS))
			)
			|| (!empty($conf->fournisseur->enabled) && empty($conf->global->MAIN_USE_NEW_SUPPLIERMOD) || !empty($conf->supplier_order->enabled) || !empty($conf->supplier_invoice->enabled))
			),
		'perms'=> (!empty($user->rights->societe->lire) || !empty($user->rights->fournisseur->lire)),
		'module'=>'societe|fournisseur'
	);
	$menu_arr[] = array(
		'name' => 'Companies',
		'link' => '/societe/index.php?mainmenu=companies&amp;leftmenu=',
		'title' => "ThirdParties",
		'level' => 0,
		'enabled' => $showmode = isVisibleToUserType($type_user, $tmpentry, $listofmodulesforexternal),
		'target' => $atarget,
		'mainmenu' => "companies",
		'leftmenu' => '',
		'position' => 20,
		'id' => $id,
		'idsel' => 'companies',
		'classname' =>  $classname = ($_SESSION["mainmenu"] && $_SESSION["mainmenu"] == "companies") ? 'class="tmenusel"' : 'class="tmenu"',
		'prefix' => '',
		'session' => (($_SESSION["mainmenu"] && $_SESSION["mainmenu"] == "companies") ? 0 : 1),
		'loadLangs' => array("companies", "suppliers"),
		'submenus' => array(),
	);

	// Products-Services
	$tmpentry = array(
		'enabled'=> (!empty($conf->product->enabled) || !empty($conf->service->enabled) || !empty($conf->expedition->enabled)),
		'perms'=> (!empty($user->rights->produit->lire) || !empty($user->rights->service->lire) || !empty($user->rights->expedition->lire)),
		'module'=>'product|service'
	);
	$menu_arr[] = array(
		'name' => 'Products',
		'link' => '/product/index.php?mainmenu=products&amp;leftmenu=',
		'title' => (!empty($conf->product->enabled) && !empty($conf->service->enabled))
					? (array("TMenuProducts", " | ", "TMenuServices"))
					: (!empty($conf->product->enabled) ? "TMenuProducts" : "TMenuServices"),
		'level' => 0,
		'enabled' => $showmode = isVisibleToUserType($type_user, $tmpentry, $listofmodulesforexternal),
		'target' => $atarget,
		'mainmenu' => "products",
		'leftmenu' => '',
		'position' => 30,
		'id' => $id,
		'idsel' => 'products',
		'classname' =>  $classname = ($_SESSION["mainmenu"] && $_SESSION["mainmenu"] == "products") ? 'class="tmenusel"' : 'class="tmenu"',
		'prefix' => '',
		'session' => (($_SESSION["mainmenu"] && $_SESSION["mainmenu"] == "products") ? 0 : 1),
		'loadLangs' => array("products"),
		'submenus' => array(),
	);

	// MRP - GPAO
	$tmpentry = array(
		'enabled'=>(!empty($conf->bom->enabled) || !empty($conf->mrp->enabled)),
		'perms'=>(!empty($user->rights->bom->read) || !empty($user->rights->mrp->read)),
		'module'=>'bom|mrp'
	);
	$menu_arr[] = array(
		'name' => 'TMenuMRP',
		'link' => '/mrp/index.php?mainmenu=mrp&amp;leftmenu=',
		'title' => "TMenuMRP",
		'level' => 0,
		'enabled' => $showmode = isVisibleToUserType($type_user, $tmpentry, $listofmodulesforexternal),
		'target' => $atarget,
		'mainmenu' => "mrp",
		'leftmenu' => '',
		'position' => 31,
		'id' => $id,
		'idsel' => 'mrp',
		'classname' =>  $classname = ($_SESSION["mainmenu"] && $_SESSION["mainmenu"] == "mrp") ? 'class="tmenusel"' : 'class="tmenu"',
		'prefix' => '',
		'session' => (($_SESSION["mainmenu"] && $_SESSION["mainmenu"] == "mrp") ? 0 : 1),
		'loadLangs' => array("mrp"),
		'submenus' => array(),
	);

	// Projects
	$tmpentry = array(
		'enabled'=> (!empty($conf->projet->enabled) ? 1 : 0),
		'perms'=> (!empty($user->rights->projet->lire) ? 1 : 0),
		'module'=>'projet'
	);
	$menu_arr[] = array(
		'name' => 'Projet',
		'link' => '/projet/index.php?mainmenu=project&amp;leftmenu=',
		'title' => (! empty($conf->global->PROJECT_USE_OPPORTUNITIES) && $conf->global->PROJECT_USE_OPPORTUNITIES == 2 ? "Leads" : "Projects"),
		'level' => 0,
		'enabled' => $showmode = isVisibleToUserType($type_user, $tmpentry, $listofmodulesforexternal),
		'target' => $atarget,
		'mainmenu' => "project",
		'leftmenu' => '',
		'position' => 35,
		'id' => $id,
		'idsel' => 'project',
		'classname' =>  $classname = ($_SESSION["mainmenu"] && $_SESSION["mainmenu"] == "project") ? 'class="tmenusel"' : 'class="tmenu"',
		'prefix' => '',
		'session' => (($_SESSION["mainmenu"] && $_SESSION["mainmenu"] == "project") ? 0 : 1),
		'loadLangs' => array("projects"),
		'submenus' => array(),
	);

	// Commercial (propal, commande, supplier_proposal, supplier_order, contrat, ficheinter)
	$tmpentry = array(
		'enabled'=>(!empty($conf->propal->enabled)
			|| !empty($conf->commande->enabled)
			|| !empty($conf->supplier_proposal->enabled)
			|| !empty($conf->supplier_order->enabled)
			|| !empty($conf->contrat->enabled)
			|| !empty($conf->ficheinter->enabled)
		) ? 1 : 0,
		'perms'=>(!empty($user->rights->propal->lire)
			|| !empty($user->rights->commande->lire)
			|| !empty($user->rights->supplier_proposal->lire)
			|| !empty($user->rights->supplier_order->lire)
			|| !empty($user->rights->contrat->lire)
			|| !empty($user->rights->ficheinter->lire)
		),
		'module'=>'propal|commande|supplier_proposal|supplier_order|contrat|ficheinter'
	);

	$onlysupplierorder = !empty($user->rights->fournisseur->commande->lire) &&
		empty($user->rights->propal->lire) &&
		empty($user->rights->commande->lire) &&
		empty($user->rights->supplier_order->lire) &&
		empty($user->rights->supplier_proposal->lire) &&
		empty($user->rights->contrat->lire) &&
		empty($user->rights->ficheinter->lire);

	$menu_arr[] = array(
		'name' => 'Commercial',
		'link' => ($onlysupplierorder ? '/fourn/commande/index.php?mainmenu=commercial&amp;leftmenu=' : '/comm/index.php?mainmenu=commercial&amp;leftmenu='),
		'title' => "Commercial",
		'level' => 0,
		'enabled' => $showmode = isVisibleToUserType($type_user, $tmpentry, $listofmodulesforexternal),
		'target' => $atarget,
		'mainmenu' => "commercial",
		'leftmenu' => '',
		'position' => 40,
		'id' => $id,
		'idsel' => 'commercial',
		'classname' =>  $classname = ($_SESSION["mainmenu"] && $_SESSION["mainmenu"] == "commercial") ? 'class="tmenusel"' : 'class="tmenu"',
		'prefix' => '',
		'session' => (($_SESSION["mainmenu"] && $_SESSION["mainmenu"] == "commercial") ? 0 : 1),
		'loadLangs' => array("commercial"),
		'submenus' => array(),
	);

	// Billing - Financial
	$tmpentry = array(
		'enabled'=>(!empty($conf->facture->enabled) ||
			!empty($conf->don->enabled) ||
			!empty($conf->tax->enabled) ||
			!empty($conf->salaries->enabled) ||
			!empty($conf->supplier_invoice->enabled) ||
			!empty($conf->loan->enabled) ||
			!empty($conf->margins->enabled)
			) ? 1 : 0,
		'perms'=>(!empty($user->rights->facture->lire) || !empty($user->rights->don->contact->lire)
			|| !empty($user->rights->tax->charges->lire) || !empty($user->rights->salaries->read)
			|| !empty($user->rights->fournisseur->facture->lire) || !empty($user->rights->loan->read) || !empty($user->rights->margins->liretous)),
		'module'=>'facture|supplier_invoice|don|tax|salaries|loan'
	);
	$menu_arr[] = array(
		'name' => 'Compta',
		'link' => '/compta/index.php?mainmenu=billing&amp;leftmenu=',
		'title' =>  "MenuFinancial",
		'level' => 0,
		'enabled' => $showmode = isVisibleToUserType($type_user, $tmpentry, $listofmodulesforexternal),
		'target' => $atarget,
		'mainmenu' => "billing",
		'leftmenu' => '',
		'position' => 50,
		'id' => $id,
		'idsel' => 'billing',
		'classname' =>  $classname = ($_SESSION["mainmenu"] && $_SESSION["mainmenu"] == "billing") ? 'class="tmenusel"' : 'class="tmenu"',
		'prefix' => '',
		'session' => (($_SESSION["mainmenu"] && $_SESSION["mainmenu"] == "billing") ? 0 : 1),
		'loadLangs' => array("compta"),
		'submenus' => array(),
	);

	// Bank
	$tmpentry = array(
		'enabled'=>(!empty($conf->banque->enabled) || !empty($conf->prelevement->enabled)),
		'perms'=>(!empty($user->rights->banque->lire) || !empty($user->rights->prelevement->lire) || !empty($user->rights->paymentbybanktransfer->read)),
		'module'=>'banque|prelevement|paymentbybanktransfer'
	);
	$menu_arr[] = array(
		'name' => 'Bank',
		'link' => '/compta/bank/list.php?mainmenu=bank&amp;leftmenu=',
		'title' =>  "MenuBankCash",
		'level' => 0,
		'enabled' => $showmode = isVisibleToUserType($type_user, $tmpentry, $listofmodulesforexternal),
		'target' => $atarget,
		'mainmenu' => "bank",
		'leftmenu' => '',
		'position' => 52,
		'id' => $id,
		'idsel' => 'bank',
		'classname' =>  $classname = ($_SESSION["mainmenu"] && $_SESSION["mainmenu"] == "bank") ? 'class="tmenusel"' : 'class="tmenu"',
		'prefix' => '',

		'session' => (($_SESSION["mainmenu"] && $_SESSION["mainmenu"] == "bank") ? 0 : 1),

		'loadLangs' => array("compta", "banks"),
		'submenus' => array(),
	);

	// Accounting
	$tmpentry = array(
		'enabled'=>(!empty($conf->comptabilite->enabled) || !empty($conf->accounting->enabled) || !empty($conf->asset->enabled) || !empty($conf->intracommreport->enabled)),
		'perms'=>(!empty($user->rights->compta->resultat->lire) || !empty($user->rights->accounting->mouvements->lire) || !empty($user->rights->asset->read) || !empty($user->rights->intracommreport->read)),
		'module'=>'comptabilite|accounting|asset|intracommreport'
	);
	$menu_arr[] = array(
		'name' => 'Accounting',
		'link' => '/accountancy/index.php?mainmenu=accountancy&amp;leftmenu=',
		'title' =>  "MenuAccountancy",
		'level' => 0,
		'enabled' => $showmode = isVisibleToUserType($type_user, $tmpentry, $listofmodulesforexternal),
		'target' => $atarget,
		'mainmenu' => "accountancy",
		'leftmenu' => '',
		'position' => 54,
		'id' => $id,
		'idsel' => 'accountancy',
		'classname' =>  $classname = ($_SESSION["mainmenu"] && $_SESSION["mainmenu"] == "accountancy") ? 'class="tmenusel"' : 'class="tmenu"',
		'prefix' => '',

		'session' => (($_SESSION["mainmenu"] && $_SESSION["mainmenu"] == "accountancy") ? 0 : 1),

		'loadLangs' => array("compta", "accountancy", "assets", "intracommreport"),
		'submenus' => array(),
	);

	// HRM
	$tmpentry = array(
		'enabled'=>(!empty($conf->hrm->enabled) || (!empty($conf->holiday->enabled)) || !empty($conf->deplacement->enabled) || !empty($conf->expensereport->enabled) || !empty($conf->recruitment->enabled)),
		'perms'=>(!empty($user->rights->hrm->employee->read) || !empty($user->rights->holiday->write) || !empty($user->rights->deplacement->lire) || !empty($user->rights->expensereport->lire) || !empty($user->rights->recruitment->recruitmentjobposition->read)),
		'module'=>'hrm|holiday|deplacement|expensereport|recruitment'
	);

	$menu_arr[] = array(
		'name' => 'HRM',
		'link' => '/hrm/index.php?mainmenu=hrm&amp;leftmenu=',
		'title' =>  "HRM",
		'level' => 0,
		'enabled' => $showmode = isVisibleToUserType($type_user, $tmpentry, $listofmodulesforexternal),
		'target' => $atarget,
		'mainmenu' => "hrm",
		'leftmenu' => '',
		'position' => 80,
		'id' => $id,
		'idsel' => 'hrm',
		'classname' =>  $classname = ($_SESSION["mainmenu"] && $_SESSION["mainmenu"] == "hrm") ? 'class="tmenusel"' : 'class="tmenu"',
		'prefix' => '',

		'session' => (($_SESSION["mainmenu"] && $_SESSION["mainmenu"] == "hrm") ? 0 : 1),

		'loadLangs' => array("holiday"),
		'submenus' => array(),
	);

	// Tools
	$tmpentry = array(
		'enabled'=>1,
		'perms'=>1,
		'module'=>''
	);
	$menu_arr[] = array(
		'name' => 'Tools',
		'link' => '/core/tools.php?mainmenu=tools&amp;leftmenu=',
		'title' =>  "Tools",
		'level' => 0,
		'enabled' => $showmode = isVisibleToUserType($type_user, $tmpentry, $listofmodulesforexternal),
		'target' => $atarget,
		'mainmenu' => "tools",
		'leftmenu' => '',
		'position' => 90,
		'id' => $id,
		'idsel' => 'tools',
		'classname' =>  $classname = ($_SESSION["mainmenu"] && $_SESSION["mainmenu"] == "tools") ? 'class="tmenusel"' : 'class="tmenu"',
		'prefix' => '',

		'session' => (($_SESSION["mainmenu"] && $_SESSION["mainmenu"] == "tools") ? 0 : 1),

		'loadLangs' => array("other"),
		'submenus' => array(),
	);

	// Add menus
	foreach ($menu_arr as $key => $smenu) {
		$smenu = (object) $smenu;

		if ($smenu->enabled) {
			if ($smenu->session) {
				$_SESSION['idmenu'] = '';
			}

			// Load Langue
			if (!empty($smenu->loadLangs)) {
				$langs->loadLangs($smenu->loadLangs);
			}

			// Trans title
			$mtitle = '';
			if (is_array($smenu->title)) {
				foreach ($smenu->title as $item) {
					$mtitle .= $langs->trans($item);
				}
			} else {
				$mtitle = $langs->trans($smenu->title);
			}
			// Add item
			$menu->add($smenu->link, $mtitle, $smenu->level, $smenu->enabled, $smenu->target, $smenu->mainmenu, $smenu->leftmenu, $smenu->position, $smenu->id, $smenu->idsel, $smenu->classname, $smenu->prefix);
		}
	}

	// Show personalized menus
	$menuArbo = new Menubase($db, 'eldy');

	$newTabMenu = $menuArbo->menuTopCharger('', '', $type_user, 'eldy', $tabMenu); // Return tabMenu with only top entries

	$num = count($newTabMenu);
	for ($i = 0; $i < $num; $i++) {
		//var_dump($type_user.' '.$newTabMenu[$i]['url'].' '.$showmode.' '.$newTabMenu[$i]['perms']);
		$idsel = (empty($newTabMenu[$i]['mainmenu']) ? 'none' : $newTabMenu[$i]['mainmenu']);

		$newTabMenu[$i]['url'] = make_substitutions($newTabMenu[$i]['url'], $substitarray);

		// url = url from host, shorturl = relative path into dolibarr sources
		$url = $shorturl = $newTabMenu[$i]['url'];
		if (!preg_match("/^(http:\/\/|https:\/\/)/i", $newTabMenu[$i]['url'])) {	// Do not change url content for external links
			$tmp = explode('?', $newTabMenu[$i]['url'], 2);
			$url = $shorturl = $tmp[0];
			$param = (isset($tmp[1]) ? $tmp[1] : '');

			if (!preg_match('/mainmenu/i', $param) || !preg_match('/leftmenu/i', $param)) {
				$param .= ($param ? '&' : '').'mainmenu='.$newTabMenu[$i]['mainmenu'].'&amp;leftmenu=';
			}
			//$url.="idmenu=".$newTabMenu[$i]['rowid'];    // Already done by menuLoad
			$url = dol_buildpath($url, 1).($param ? '?'.$param : '');
			//$shorturl = $shorturl.($param?'?'.$param:'');
			$shorturl = $url;
			if (DOL_URL_ROOT) {
				$shorturl = preg_replace('/^'.preg_quote(DOL_URL_ROOT, '/').'/', '', $shorturl);
			}
		}

		$showmode = isVisibleToUserType($type_user, $newTabMenu[$i], $listofmodulesforexternal);
		if ($showmode == 1) {
			// Define the class (top menu selected or not)
			if (!empty($_SESSION['idmenu']) && $newTabMenu[$i]['rowid'] == $_SESSION['idmenu']) {
				$classname = 'class="tmenusel"';
			} elseif (!empty($_SESSION["mainmenu"]) && $newTabMenu[$i]['mainmenu'] == $_SESSION["mainmenu"]) {
				$classname = 'class="tmenusel"';
			} else {
				$classname = 'class="tmenu"';
			}
		} elseif ($showmode == 2) {
			$classname = 'class="tmenu"';
		}

		$menu->add(
			$shorturl,
			$newTabMenu[$i]['titre'],
			0,
			$showmode,
			($newTabMenu[$i]['target'] ? $newTabMenu[$i]['target'] : $atarget),
			($newTabMenu[$i]['mainmenu'] ? $newTabMenu[$i]['mainmenu'] : $newTabMenu[$i]['rowid']),
			($newTabMenu[$i]['leftmenu'] ? $newTabMenu[$i]['leftmenu'] : ''),
			$newTabMenu[$i]['position'],
			$id,
			$idsel,
			$classname
		);
	}

	// Sort on position
	$menu->liste = dol_sort_array($menu->liste, 'position');

	// Output menu entries
	// Show logo company
	if (empty($conf->global->MAIN_MENU_INVERT) && empty($noout) && !empty($conf->global->MAIN_SHOW_LOGO) && empty($conf->global->MAIN_OPTIMIZEFORTEXTBROWSER)) {
		//$mysoc->logo_mini=(empty($conf->global->MAIN_INFO_SOCIETE_LOGO_MINI)?'':$conf->global->MAIN_INFO_SOCIETE_LOGO_MINI);
		$mysoc->logo_squarred_mini = (empty($conf->global->MAIN_INFO_SOCIETE_LOGO_SQUARRED_MINI) ? '' : $conf->global->MAIN_INFO_SOCIETE_LOGO_SQUARRED_MINI);

		$logoContainerAdditionalClass = 'backgroundforcompanylogo';
		if (!empty($conf->global->MAIN_INFO_SOCIETE_LOGO_NO_BACKGROUND)) {
			$logoContainerAdditionalClass = '';
		}

		if (!empty($mysoc->logo_squarred_mini) && is_readable($conf->mycompany->dir_output.'/logos/thumbs/'.$mysoc->logo_squarred_mini)) {
			$urllogo = DOL_URL_ROOT.'/viewimage.php?cache=1&amp;modulepart=mycompany&amp;file='.urlencode('logos/thumbs/'.$mysoc->logo_squarred_mini);
		}
		/*elseif (! empty($mysoc->logo_mini) && is_readable($conf->mycompany->dir_output.'/logos/thumbs/'.$mysoc->logo_mini))
		{
			$urllogo=DOL_URL_ROOT.'/viewimage.php?cache=1&amp;modulepart=mycompany&amp;file='.urlencode('logos/thumbs/'.$mysoc->logo_mini);
		}*/
		else {
			$urllogo = DOL_URL_ROOT.'/theme/dolibarr_512x512_white.png';
			$logoContainerAdditionalClass = '';
		}
		$title = $langs->trans("GoIntoSetupToChangeLogo");

		print "\n".'<!-- Show logo on menu -->'."\n";
		print_start_menu_entry('companylogo', 'class="tmenu tmenucompanylogo nohover"', 1);

		print '<div class="center '.$logoContainerAdditionalClass.' menulogocontainer"><img class="mycompany" title="'.dol_escape_htmltag($title).'" alt="" src="'.$urllogo.'" style="max-width: 100px"></div>'."\n";

		print_end_menu_entry(4);
	}

	if (empty($noout)) {
		foreach ($menu->liste as $menuval) {
			print_start_menu_entry($menuval['idsel'], $menuval['classname'], $menuval['enabled']);
			print_text_menu_entry($menuval['titre'], $menuval['enabled'], (($menuval['url'] != '#' && !preg_match('/^(http:\/\/|https:\/\/)/i', $menuval['url'])) ? DOL_URL_ROOT:'').$menuval['url'], $menuval['id'], $menuval['idsel'], $menuval['classname'], ($menuval['target'] ? $menuval['target'] : $atarget));
			print_end_menu_entry($menuval['enabled']);
		}
	}

	$showmode = 1;
	if (empty($noout)) {
		print_start_menu_entry('', 'class="tmenuend"', $showmode);
		print_end_menu_entry($showmode);
		print_end_menu_array();
	}

	return 0;
}


/**
 * Output start menu array
 *
 * @return	void
 */
function print_start_menu_array()
{
	global $conf;

	print '<div class="tmenudiv">';
	print '<ul role="navigation" class="tmenu"'.(empty($conf->global->MAIN_OPTIMIZEFORTEXTBROWSER) ? '' : ' title="Top menu"').'>';
}

/**
 * Output start menu entry
 *
 * @param	string	$idsel		Text
 * @param	string	$classname	String to add a css class
 * @param	int		$showmode	0 = hide, 1 = allowed or 2 = not allowed
 * @return	void
 */
function print_start_menu_entry($idsel, $classname, $showmode)
{
	if ($showmode) {
		print '<li '.$classname.' id="mainmenutd_'.$idsel.'">';
		//print '<div class="tmenuleft tmenusep"></div>';
		print '<div class="tmenucenter">';
	}
}

/**
 * Output menu entry
 *
 * @param	string	$text		Text
 * @param	int		$showmode	0 = hide, 1 = allowed or 2 = not allowed
 * @param	string	$url		Url
 * @param	string	$id			Id
 * @param	string	$idsel		Id sel
 * @param	string	$classname	Class name
 * @param	string	$atarget	Target
 * @return	void
 */
function print_text_menu_entry($text, $showmode, $url, $id, $idsel, $classname, $atarget)
{
	global $langs;

	if ($showmode == 1) {
		print '<a class="tmenuimage" tabindex="-1" href="'.$url.'"'.($atarget ? ' target="'.$atarget.'"' : '').' title="'.dol_escape_htmltag($text).'">';
		print '<div class="'.$id.' '.$idsel.' topmenuimage"><span class="'.$id.' tmenuimage" id="mainmenuspan_'.$idsel.'"></span></div>';
		print '</a>';
		print '<a '.$classname.' id="mainmenua_'.$idsel.'" href="'.$url.'"'.($atarget ? ' target="'.$atarget.'"' : '').' title="'.dol_escape_htmltag($text).'">';
		print '<span class="mainmenuaspan">';
		print $text;
		print '</span>';
		print '</a>';
	} elseif ($showmode == 2) {
		print '<div class="'.$id.' '.$idsel.' topmenuimage tmenudisabled"><span class="'.$id.'" id="mainmenuspan_'.$idsel.'"></span></div>';
		print '<a class="tmenudisabled" id="mainmenua_'.$idsel.'" href="#" title="'.dol_escape_htmltag($langs->trans("NotAllowed")).'">';
		print '<span class="mainmenuaspan">';
		print $text;
		print '</span>';
		print '</a>';
	}
}

/**
 * Output end menu entry
 *
 * @param	int		$showmode	0 = hide, 1 = allowed or 2 = not allowed
 * @return	void
 */
function print_end_menu_entry($showmode)
{
	if ($showmode) {
		print '</div></li>';
	}
	print "\n";
}

/**
 * Output menu array
 *
 * @return	void
 */
function print_end_menu_array()
{
	print '</ul>';
	print '</div>';
	print "\n";
}



/**
 * Core function to output left menu eldy
 * Fill &$menu (example with $forcemainmenu='home' $forceleftmenu='all', return left menu tree of Home)
 *
 * @param	DoliDB		$db                 Database handler
 * @param 	array		$menu_array_before  Table of menu entries to show before entries of menu handler (menu->liste filled with menu->add)
 * @param   array		$menu_array_after   Table of menu entries to show after entries of menu handler (menu->liste filled with menu->add)
 * @param	array		$tabMenu       		If array with menu entries already loaded, we put this array here (in most cases, it's empty)
 * @param	Menu		$menu				Object Menu to return back list of menu entries
 * @param	int			$noout				Disable output (Initialise &$menu only).
 * @param	string		$forcemainmenu		'x'=Force mainmenu to mainmenu='x'
 * @param	string		$forceleftmenu		'all'=Force leftmenu to '' (= all). If value come being '', we change it to value in session and 'none' if not defined in session.
 * @param	array		$moredata			An array with more data to output
 * @param 	int			$type_user     		0=Menu for backoffice, 1=Menu for front office
 * @return	int								Nb of menu entries
 */
function print_left_eldy_menu($db, $menu_array_before, $menu_array_after, &$tabMenu, &$menu, $noout = 0, $forcemainmenu = '', $forceleftmenu = '', $moredata = null, $type_user = 0)
{
	global $user, $conf, $langs, $dolibarr_main_db_name, $mysoc;

	//var_dump($tabMenu);

	$newmenu = $menu;

	$mainmenu = ($forcemainmenu ? $forcemainmenu : $_SESSION["mainmenu"]);
	$leftmenu = ($forceleftmenu ? '' : (empty($_SESSION["leftmenu"]) ? 'none' : $_SESSION["leftmenu"]));

	$usemenuhider = 0;

	if (is_array($moredata) && !empty($moredata['searchform'])) {	// searchform can contains select2 code or link to show old search form or link to switch on search page
		print "\n";
		print "<!-- Begin SearchForm -->\n";
		print '<div id="blockvmenusearch" class="blockvmenusearch">'."\n";
		print $moredata['searchform'];
		print '</div>'."\n";
		print "<!-- End SearchForm -->\n";
	}

	if (is_array($moredata) && !empty($moredata['bookmarks'])) {
		print "\n";
		print "<!-- Begin Bookmarks -->\n";
		print '<div id="blockvmenubookmarks" class="blockvmenubookmarks">'."\n";
		print $moredata['bookmarks'];
		print '</div>'."\n";
		print "<!-- End Bookmarks -->\n";
	}

	$substitarray = getCommonSubstitutionArray($langs, 0, null, null);

	/**
	 * We update newmenu with entries found into database
	 * --------------------------------------------------
	 */
	if ($mainmenu) {	// If this is empty, loading hard coded menu and loading personalised menu will fail
		/*
		 * Menu HOME
		 */
		if ($mainmenu == 'home') {
			$langs->load("users");

			// Home - dashboard
			$newmenu->add("/index.php?mainmenu=home&amp;leftmenu=home", $langs->trans("MyDashboard"), 0, 1, '', $mainmenu, 'home', 0, '', '', '', '<i class="fa fa-bar-chart fa-fw paddingright pictofixedwidth"></i>');

			// Setup
			$newmenu->add("/admin/index.php?mainmenu=home&amp;leftmenu=setup", $langs->trans("Setup"), 0, $user->admin, '', $mainmenu, 'setup', 0, '', '', '', '<i class="fa fa-wrench fa-fw paddingright pictofixedwidth"></i>');

			if ($usemenuhider || empty($leftmenu) || $leftmenu == "setup") {
				// Load translation files required by the page
				$langs->loadLangs(array("admin", "help"));

				$warnpicto = '';
				if (empty($conf->global->MAIN_INFO_SOCIETE_NOM) || empty($conf->global->MAIN_INFO_SOCIETE_COUNTRY)) {
					$langs->load("errors");
					$warnpicto = img_warning($langs->trans("WarningMandatorySetupNotComplete"));
				}
				$newmenu->add("/admin/company.php?mainmenu=home", $langs->trans("MenuCompanySetup").$warnpicto, 1);

				$warnpicto = '';
				if (count($conf->modules) <= (empty($conf->global->MAIN_MIN_NB_ENABLED_MODULE_FOR_WARNING) ? 1 : $conf->global->MAIN_MIN_NB_ENABLED_MODULE_FOR_WARNING)) {	// If only user module enabled
					$langs->load("errors");
					$warnpicto = img_warning($langs->trans("WarningMandatorySetupNotComplete"));
				}
				$newmenu->add("/admin/modules.php?mainmenu=home", $langs->trans("Modules").$warnpicto, 1);
				$newmenu->add("/admin/ihm.php?mainmenu=home", $langs->trans("GUISetup"), 1);
				$newmenu->add("/admin/menus.php?mainmenu=home", $langs->trans("Menus"), 1);

				$newmenu->add("/admin/translation.php?mainmenu=home", $langs->trans("Translation"), 1);
				$newmenu->add("/admin/defaultvalues.php?mainmenu=home", $langs->trans("DefaultValues"), 1);
				$newmenu->add("/admin/boxes.php?mainmenu=home", $langs->trans("Boxes"), 1);
				$newmenu->add("/admin/delais.php?mainmenu=home", $langs->trans("MenuWarnings"), 1);
				$newmenu->add("/admin/security_other.php?mainmenu=home", $langs->trans("Security"), 1);
				$newmenu->add("/admin/limits.php?mainmenu=home", $langs->trans("MenuLimits"), 1);
				$newmenu->add("/admin/pdf.php?mainmenu=home", $langs->trans("PDF"), 1);

				$warnpicto = '';
				if (!empty($conf->global->MAIN_MAIL_SENDMODE) && $conf->global->MAIN_MAIL_SENDMODE == 'mail' && empty($conf->global->MAIN_HIDE_WARNING_TO_ENCOURAGE_SMTP_SETUP)) {
					$langs->load("errors");
					$warnpicto = img_warning($langs->trans("WarningPHPMailD"));
				}
				if (!empty($conf->global->MAIN_MAIL_SENDMODE) && in_array($conf->global->MAIN_MAIL_SENDMODE, array('smtps', 'swiftmail')) && empty($conf->global->MAIN_MAIL_SMTP_SERVER)) {
					$langs->load("errors");
					$warnpicto = img_warning($langs->trans("ErrorSetupOfEmailsNotComplete"));
				}

				$newmenu->add("/admin/mails.php?mainmenu=home", $langs->trans("Emails").$warnpicto, 1);
				$newmenu->add("/admin/sms.php?mainmenu=home", $langs->trans("SMS"), 1);
				$newmenu->add("/admin/dict.php?mainmenu=home", $langs->trans("Dictionary"), 1);
				$newmenu->add("/admin/const.php?mainmenu=home", $langs->trans("OtherSetup"), 1);
			}

			// System tools
			$newmenu->add("/admin/tools/index.php?mainmenu=home&amp;leftmenu=admintools", $langs->trans("AdminTools"), 0, $user->admin, '', $mainmenu, 'admintools', 0, '', '', '', '<i class="fa fa-server fa-fw paddingright pictofixedwidth"></i>');
			if ($usemenuhider || empty($leftmenu) || preg_match('/^admintools/', $leftmenu)) {
				// Load translation files required by the page
				$langs->loadLangs(array('admin', 'help'));

				$newmenu->add('/admin/system/dolibarr.php?mainmenu=home&amp;leftmenu=admintools_info', $langs->trans('InfoDolibarr'), 1);
				if ($usemenuhider || empty($leftmenu) || $leftmenu == 'admintools_info') {
					$newmenu->add('/admin/system/modules.php?mainmenu=home&amp;leftmenu=admintools_info', $langs->trans('Modules'), 2);
					$newmenu->add('/admin/triggers.php?mainmenu=home&amp;leftmenu=admintools_info', $langs->trans('Triggers'), 2);
					$newmenu->add('/admin/system/filecheck.php?mainmenu=home&amp;leftmenu=admintools_info', $langs->trans('FileCheck'), 2);
				}
				$newmenu->add('/admin/system/browser.php?mainmenu=home&amp;leftmenu=admintools', $langs->trans('InfoBrowser'), 1);
				$newmenu->add('/admin/system/os.php?mainmenu=home&amp;leftmenu=admintools', $langs->trans('InfoOS'), 1);
				$newmenu->add('/admin/system/web.php?mainmenu=home&amp;leftmenu=admintools', $langs->trans('InfoWebServer'), 1);
				$newmenu->add('/admin/system/phpinfo.php?mainmenu=home&amp;leftmenu=admintools', $langs->trans('InfoPHP'), 1);
				$newmenu->add('/admin/system/database.php?mainmenu=home&amp;leftmenu=admintools', $langs->trans('InfoDatabase'), 1);
				if (!empty($conf->global->MAIN_FEATURES_LEVEL)) {
					$newmenu->add("/admin/system/perf.php?mainmenu=home&amp;leftmenu=admintools", $langs->trans("InfoPerf"), 1);
					$newmenu->add("/admin/system/security.php?mainmenu=home&amp;leftmenu=admintools", $langs->trans("InfoSecurity"), 1);
				}
				$newmenu->add("/admin/tools/dolibarr_export.php?mainmenu=home&amp;leftmenu=admintools", $langs->trans("Backup"), 1);
				$newmenu->add("/admin/tools/dolibarr_import.php?mainmenu=home&amp;leftmenu=admintools", $langs->trans("Restore"), 1);
				$newmenu->add("/admin/tools/update.php?mainmenu=home&amp;leftmenu=admintools", $langs->trans("MenuUpgrade"), 1);
				$newmenu->add("/admin/tools/purge.php?mainmenu=home&amp;leftmenu=admintools", $langs->trans("Purge"), 1);
				$newmenu->add("/admin/tools/listevents.php?mainmenu=home&amp;leftmenu=admintools", $langs->trans("Audit"), 1);
				$newmenu->add("/admin/tools/listsessions.php?mainmenu=home&amp;leftmenu=admintools", $langs->trans("Sessions"), 1);
				$newmenu->add('/admin/system/about.php?mainmenu=home&amp;leftmenu=admintools', $langs->trans('ExternalResources'), 1);

				if (!empty($conf->product->enabled) || !empty($conf->service->enabled)) {
					$langs->load("products");
					$newmenu->add("/product/admin/product_tools.php?mainmenu=home&amp;leftmenu=admintools", $langs->trans("ProductVatMassChange"), 1, $user->admin);
				}
			}

			$newmenu->add("/user/home.php?leftmenu=users", $langs->trans("MenuUsersAndGroups"), 0, $user->rights->user->user->lire, '', $mainmenu, 'users', 0, '', '', '', img_picto('', 'user', 'class="paddingright pictofixedwidth"'));
			if ($user->rights->user->user->lire) {
				if ($usemenuhider || empty($leftmenu) || $leftmenu == "users") {
					$newmenu->add("", $langs->trans("Users"), 1, $user->rights->user->user->lire || $user->admin);
					$newmenu->add("/user/card.php?leftmenu=users&action=create", $langs->trans("NewUser"), 2, ($user->rights->user->user->creer || $user->admin) && !(!empty($conf->multicompany->enabled) && $conf->entity > 1 && $conf->global->MULTICOMPANY_TRANSVERSE_MODE), '', 'home');
					$newmenu->add("/user/list.php?leftmenu=users", $langs->trans("ListOfUsers"), 2, $user->rights->user->user->lire || $user->admin);
					$newmenu->add("/user/hierarchy.php?leftmenu=users", $langs->trans("HierarchicView"), 2, $user->rights->user->user->lire || $user->admin);
					if (!empty($conf->categorie->enabled)) {
						$langs->load("categories");
						$newmenu->add("/categories/index.php?leftmenu=users&type=7", $langs->trans("UsersCategoriesShort"), 2, $user->rights->categorie->lire, '', $mainmenu, 'cat');
					}
					$newmenu->add("", $langs->trans("Groups"), 1, ($user->rights->user->user->lire || $user->admin) && !(!empty($conf->multicompany->enabled) && $conf->entity > 1 && $conf->global->MULTICOMPANY_TRANSVERSE_MODE));
					$newmenu->add("/user/group/card.php?leftmenu=users&action=create", $langs->trans("NewGroup"), 2, ((!empty($conf->global->MAIN_USE_ADVANCED_PERMS) ? $user->rights->user->group_advance->write : $user->rights->user->user->creer) || $user->admin) && !(!empty($conf->multicompany->enabled) && $conf->entity > 1 && $conf->global->MULTICOMPANY_TRANSVERSE_MODE));
					$newmenu->add("/user/group/list.php?leftmenu=users", $langs->trans("ListOfGroups"), 2, ((!empty($conf->global->MAIN_USE_ADVANCED_PERMS) ? $user->rights->user->group_advance->read : $user->rights->user->user->lire) || $user->admin) && !(!empty($conf->multicompany->enabled) && $conf->entity > 1 && $conf->global->MULTICOMPANY_TRANSVERSE_MODE));
				}
			}
		}


		/*
		 * Menu THIRDPARTIES
		 */
		if ($mainmenu == 'companies') {
			// Societes
			if (!empty($conf->societe->enabled)) {
				$langs->load("companies");
				$newmenu->add("/societe/index.php?leftmenu=thirdparties", $langs->trans("ThirdParty"), 0, $user->rights->societe->lire, '', $mainmenu, 'thirdparties', 0, '', '', '', img_picto('', 'company', 'class="paddingright pictofixedwidth"'));

				if ($user->rights->societe->creer) {
					$newmenu->add("/societe/card.php?action=create", $langs->trans("MenuNewThirdParty"), 1);
					if (!$conf->use_javascript_ajax) {
						$newmenu->add("/societe/card.php?action=create&amp;private=1", $langs->trans("MenuNewPrivateIndividual"), 1);
					}
				}
			}

			$newmenu->add("/societe/list.php?leftmenu=thirdparties", $langs->trans("List"), 1);

			// Prospects
			if (!empty($conf->societe->enabled) && empty($conf->global->SOCIETE_DISABLE_PROSPECTS)) {
				$langs->load("commercial");
				$newmenu->add("/societe/list.php?type=p&amp;leftmenu=prospects", $langs->trans("ListProspectsShort"), 2, $user->rights->societe->lire, '', $mainmenu, 'prospects');
				/* no more required, there is a filter that can do more
				if ($usemenuhider || empty($leftmenu) || $leftmenu=="prospects") $newmenu->add("/societe/list.php?type=p&amp;sortfield=s.datec&amp;sortorder=desc&amp;begin=&amp;search_stcomm=-1", $langs->trans("LastProspectDoNotContact"), 2, $user->rights->societe->lire);
				if ($usemenuhider || empty($leftmenu) || $leftmenu=="prospects") $newmenu->add("/societe/list.php?type=p&amp;sortfield=s.datec&amp;sortorder=desc&amp;begin=&amp;search_stcomm=0", $langs->trans("LastProspectNeverContacted"), 2, $user->rights->societe->lire);
				if ($usemenuhider || empty($leftmenu) || $leftmenu=="prospects") $newmenu->add("/societe/list.php?type=p&amp;sortfield=s.datec&amp;sortorder=desc&amp;begin=&amp;search_stcomm=1", $langs->trans("LastProspectToContact"), 2, $user->rights->societe->lire);
				if ($usemenuhider || empty($leftmenu) || $leftmenu=="prospects") $newmenu->add("/societe/list.php?type=p&amp;sortfield=s.datec&amp;sortorder=desc&amp;begin=&amp;search_stcomm=2", $langs->trans("LastProspectContactInProcess"), 2, $user->rights->societe->lire);
				if ($usemenuhider || empty($leftmenu) || $leftmenu=="prospects") $newmenu->add("/societe/list.php?type=p&amp;sortfield=s.datec&amp;sortorder=desc&amp;begin=&amp;search_stcomm=3", $langs->trans("LastProspectContactDone"), 2, $user->rights->societe->lire);
				*/
				$newmenu->add("/societe/card.php?leftmenu=prospects&amp;action=create&amp;type=p", $langs->trans("MenuNewProspect"), 3, $user->rights->societe->creer);
			}

			// Customers/Prospects
			if (!empty($conf->societe->enabled) && empty($conf->global->SOCIETE_DISABLE_CUSTOMERS)) {
				$langs->load("commercial");
				$newmenu->add("/societe/list.php?type=c&amp;leftmenu=customers", $langs->trans("ListCustomersShort"), 2, $user->rights->societe->lire, '', $mainmenu, 'customers');

				$newmenu->add("/societe/card.php?leftmenu=customers&amp;action=create&amp;type=c", $langs->trans("MenuNewCustomer"), 3, $user->rights->societe->creer);
			}

			// Suppliers
			if (!empty($conf->societe->enabled) && ((!empty($conf->fournisseur->enabled) && empty($conf->global->MAIN_USE_NEW_SUPPLIERMOD) || !empty($conf->supplier_order->enabled) || !empty($conf->supplier_invoice->enabled)) || !empty($conf->supplier_proposal->enabled))) {
				$langs->load("suppliers");
				$newmenu->add("/societe/list.php?type=f&amp;leftmenu=suppliers", $langs->trans("ListSuppliersShort"), 2, ($user->rights->fournisseur->lire), '', $mainmenu, 'suppliers');
				$newmenu->add("/societe/card.php?leftmenu=suppliers&amp;action=create&amp;type=f", $langs->trans("MenuNewSupplier"), 3, $user->rights->societe->creer && ($user->rights->fournisseur->lire));
			}

			// Categories
			if (!empty($conf->categorie->enabled)) {
				$langs->load("categories");
				if (empty($conf->global->SOCIETE_DISABLE_PROSPECTS) || empty($conf->global->SOCIETE_DISABLE_CUSTOMERS)) {
					// Categories prospects/customers
					$menutoshow = $langs->trans("CustomersProspectsCategoriesShort");
					if (!empty($conf->global->SOCIETE_DISABLE_PROSPECTS)) {
						$menutoshow = $langs->trans("CustomersCategoriesShort");
					}
					if (!empty($conf->global->SOCIETE_DISABLE_CUSTOMERS)) {
						$menutoshow = $langs->trans("ProspectsCategoriesShort");
					}
					$newmenu->add("/categories/index.php?leftmenu=cat&amp;type=2", $menutoshow, 1, $user->rights->categorie->lire, '', $mainmenu, 'cat');
				}
				// Categories suppliers
				if (!empty($conf->fournisseur->enabled) && empty($conf->global->MAIN_USE_NEW_SUPPLIERMOD) || !empty($conf->supplier_order->enabled) || !empty($conf->supplier_invoice->enabled)) {
					$newmenu->add("/categories/index.php?leftmenu=catfournish&amp;type=1", $langs->trans("SuppliersCategoriesShort"), 1, $user->rights->categorie->lire);
				}
			}

			// Contacts
			$newmenu->add("/societe/index.php?leftmenu=thirdparties", (!empty($conf->global->SOCIETE_ADDRESSES_MANAGEMENT) ? $langs->trans("Contacts") : $langs->trans("ContactsAddresses")), 0, $user->rights->societe->contact->lire, '', $mainmenu, 'contacts', 0, '', '', '', img_picto('', 'contact', 'class="paddingright pictofixedwidth"'));

			$newmenu->add("/contact/card.php?leftmenu=contacts&amp;action=create", (!empty($conf->global->SOCIETE_ADDRESSES_MANAGEMENT) ? $langs->trans("NewContact") : $langs->trans("NewContactAddress")), 1, $user->rights->societe->contact->creer);
			$newmenu->add("/contact/list.php?leftmenu=contacts", $langs->trans("List"), 1, $user->rights->societe->contact->lire);
			if (empty($conf->global->SOCIETE_DISABLE_PROSPECTS)) {
				$newmenu->add("/contact/list.php?leftmenu=contacts&type=p", $langs->trans("Prospects"), 2, $user->rights->societe->contact->lire);
			}
			if (empty($conf->global->SOCIETE_DISABLE_CUSTOMERS)) {
				$newmenu->add("/contact/list.php?leftmenu=contacts&type=c", $langs->trans("Customers"), 2, $user->rights->societe->contact->lire);
			}
			if (!empty($conf->fournisseur->enabled) && empty($conf->global->MAIN_USE_NEW_SUPPLIERMOD) || !empty($conf->supplier_order->enabled) || !empty($conf->supplier_invoice->enabled)) {
				$newmenu->add("/contact/list.php?leftmenu=contacts&type=f", $langs->trans("Suppliers"), 2, $user->rights->societe->contact->lire);
			}
			$newmenu->add("/contact/list.php?leftmenu=contacts&type=o", $langs->trans("ContactOthers"), 2, $user->rights->societe->contact->lire);
			//$newmenu->add("/contact/list.php?userid=$user->id", $langs->trans("MyContacts"), 1, $user->rights->societe->contact->lire);

			// Categories
			if (!empty($conf->categorie->enabled)) {
				$langs->load("categories");
				// Categories Contact
				$newmenu->add("/categories/index.php?leftmenu=catcontact&amp;type=4", $langs->trans("ContactCategoriesShort"), 1, $user->rights->categorie->lire, '', $mainmenu, 'cat');
			}
		}

		/*
		 * Menu COMMERCIAL (propal, commande, supplier_proposal, supplier_order, contrat, ficheinter)
		 */
		if ($mainmenu == 'commercial') {
			$langs->load("companies");

			// Customer proposal
			if (!empty($conf->propal->enabled)) {
				$langs->load("propal");
				$newmenu->add("/comm/propal/index.php?leftmenu=propals", $langs->trans("Proposals"), 0, $user->rights->propale->lire, '', $mainmenu, 'propals', 100, '', '', '', img_picto('', 'propal', 'class="paddingright pictofixedwidth"'));
				$newmenu->add("/comm/propal/card.php?action=create&amp;leftmenu=propals", $langs->trans("NewPropal"), 1, $user->rights->propale->creer);
				$newmenu->add("/comm/propal/list.php?leftmenu=propals", $langs->trans("List"), 1, $user->rights->propale->lire);
				if ($usemenuhider || empty($leftmenu) || $leftmenu == "propals") {
					$newmenu->add("/comm/propal/list.php?leftmenu=propals&search_status=0", $langs->trans("PropalsDraft"), 2, $user->rights->propale->lire);
					$newmenu->add("/comm/propal/list.php?leftmenu=propals&search_status=1", $langs->trans("PropalsOpened"), 2, $user->rights->propale->lire);
					$newmenu->add("/comm/propal/list.php?leftmenu=propals&search_status=2", $langs->trans("PropalStatusSigned"), 2, $user->rights->propale->lire);
					$newmenu->add("/comm/propal/list.php?leftmenu=propals&search_status=3", $langs->trans("PropalStatusNotSigned"), 2, $user->rights->propale->lire);
					$newmenu->add("/comm/propal/list.php?leftmenu=propals&search_status=4", $langs->trans("PropalStatusBilled"), 2, $user->rights->propale->lire);
					//$newmenu->add("/comm/propal/list.php?leftmenu=propals&search_status=2,3,4", $langs->trans("PropalStatusClosedShort"), 2, $user->rights->propale->lire);
				}
				$newmenu->add("/comm/propal/stats/index.php?leftmenu=propals", $langs->trans("Statistics"), 1, $user->rights->propale->lire);
			}

			// Customers orders
			if (!empty($conf->commande->enabled)) {
				$langs->load("orders");
				$newmenu->add("/commande/index.php?leftmenu=orders", $langs->trans("CustomersOrders"), 0, $user->rights->commande->lire, '', $mainmenu, 'orders', 200, '', '', '', img_picto('', 'order', 'class="paddingright pictofixedwidth"'));
				$newmenu->add("/commande/card.php?action=create&amp;leftmenu=orders", $langs->trans("NewOrder"), 1, $user->rights->commande->creer);
				$newmenu->add("/commande/list.php?leftmenu=orders", $langs->trans("List"), 1, $user->rights->commande->lire);
				if ($usemenuhider || empty($leftmenu) || $leftmenu == "orders") {
					$newmenu->add("/commande/list.php?leftmenu=orders&search_status=0", $langs->trans("StatusOrderDraftShort"), 2, $user->rights->commande->lire);
					$newmenu->add("/commande/list.php?leftmenu=orders&search_status=1", $langs->trans("StatusOrderValidated"), 2, $user->rights->commande->lire);
					if (!empty($conf->expedition->enabled)) {
						$newmenu->add("/commande/list.php?leftmenu=orders&search_status=2", $langs->trans("StatusOrderSentShort"), 2, $user->rights->commande->lire);
					}
					$newmenu->add("/commande/list.php?leftmenu=orders&search_status=3", $langs->trans("StatusOrderDelivered"), 2, $user->rights->commande->lire);
					//$newmenu->add("/commande/list.php?leftmenu=orders&search_status=4", $langs->trans("StatusOrderProcessed"), 2, $user->rights->commande->lire);
					$newmenu->add("/commande/list.php?leftmenu=orders&search_status=-1", $langs->trans("StatusOrderCanceledShort"), 2, $user->rights->commande->lire);
				}
				$newmenu->add("/commande/stats/index.php?leftmenu=orders", $langs->trans("Statistics"), 1, $user->rights->commande->lire);
			}

			// Supplier proposal
			if (!empty($conf->supplier_proposal->enabled)) {
				$langs->load("supplier_proposal");
				$newmenu->add("/supplier_proposal/index.php?leftmenu=propals_supplier", $langs->trans("SupplierProposalsShort"), 0, $user->rights->supplier_proposal->lire, '', $mainmenu, 'propals_supplier', 300, '', '', '', img_picto('', 'supplier_proposal', 'class="paddingright pictofixedwidth"'));
				$newmenu->add("/supplier_proposal/card.php?action=create&amp;leftmenu=supplier_proposals", $langs->trans("SupplierProposalNew"), 1, $user->rights->supplier_proposal->creer);
				$newmenu->add("/supplier_proposal/list.php?leftmenu=supplier_proposals", $langs->trans("List"), 1, $user->rights->supplier_proposal->lire);
				$newmenu->add("/comm/propal/stats/index.php?leftmenu=supplier_proposals&amp;mode=supplier", $langs->trans("Statistics"), 1, $user->rights->supplier_proposal->lire);
			}

			// Suppliers orders
			if (!empty($conf->supplier_order->enabled)) {
				$langs->load("orders");
				$newmenu->add("/fourn/commande/index.php?leftmenu=orders_suppliers", $langs->trans("SuppliersOrders"), 0, $user->rights->fournisseur->commande->lire, '', $mainmenu, 'orders_suppliers', 400, '', '', '', img_picto('', 'supplier_order', 'class="paddingright pictofixedwidth"'));
				$newmenu->add("/fourn/commande/card.php?action=create&amp;leftmenu=orders_suppliers", $langs->trans("NewOrder"), 1, $user->rights->fournisseur->commande->creer);
				$newmenu->add("/fourn/commande/list.php?leftmenu=orders_suppliers", $langs->trans("List"), 1, $user->rights->fournisseur->commande->lire);

				if ($usemenuhider || empty($leftmenu) || $leftmenu == "orders_suppliers") {
					$newmenu->add("/fourn/commande/list.php?leftmenu=orders_suppliers&statut=0", $langs->trans("StatusSupplierOrderDraftShort"), 2, $user->rights->fournisseur->commande->lire);
					if (empty($conf->global->SUPPLIER_ORDER_HIDE_VALIDATED)) {
						$newmenu->add("/fourn/commande/list.php?leftmenu=orders_suppliers&statut=1", $langs->trans("StatusSupplierOrderValidated"), 2, $user->rights->fournisseur->commande->lire);
					}
					$newmenu->add("/fourn/commande/list.php?leftmenu=orders_suppliers&statut=2", $langs->trans("StatusSupplierOrderApprovedShort"), 2, $user->rights->fournisseur->commande->lire);
					$newmenu->add("/fourn/commande/list.php?leftmenu=orders_suppliers&statut=3", $langs->trans("StatusSupplierOrderOnProcessShort"), 2, $user->rights->fournisseur->commande->lire);
					$newmenu->add("/fourn/commande/list.php?leftmenu=orders_suppliers&statut=4", $langs->trans("StatusSupplierOrderReceivedPartiallyShort"), 2, $user->rights->fournisseur->commande->lire);
					$newmenu->add("/fourn/commande/list.php?leftmenu=orders_suppliers&statut=5", $langs->trans("StatusSupplierOrderReceivedAll"), 2, $user->rights->fournisseur->commande->lire);
					$newmenu->add("/fourn/commande/list.php?leftmenu=orders_suppliers&statut=6,7", $langs->trans("StatusSupplierOrderCanceled"), 2, $user->rights->fournisseur->commande->lire);
					$newmenu->add("/fourn/commande/list.php?leftmenu=orders_suppliers&statut=9", $langs->trans("StatusSupplierOrderRefused"), 2, $user->rights->fournisseur->commande->lire);
				}
				// Billed is another field. We should add instead a dedicated filter on list. if ($usemenuhider || empty($leftmenu) || $leftmenu=="orders_suppliers") $newmenu->add("/fourn/commande/list.php?leftmenu=orders_suppliers&billed=1", $langs->trans("Billed"), 2, $user->rights->fournisseur->commande->lire);


				$newmenu->add("/commande/stats/index.php?leftmenu=orders_suppliers&amp;mode=supplier", $langs->trans("Statistics"), 1, $user->rights->fournisseur->commande->lire);
			}

			// Contrat
			if (!empty($conf->contrat->enabled)) {
				$langs->load("contracts");
				$newmenu->add("/contrat/index.php?leftmenu=contracts", $langs->trans("ContractsSubscriptions"), 0, $user->rights->contrat->lire, '', $mainmenu, 'contracts', 2000, '', '', '', img_picto('', 'contract', 'class="paddingright pictofixedwidth"'));
				$newmenu->add("/contrat/card.php?action=create&amp;leftmenu=contracts", $langs->trans("NewContractSubscription"), 1, $user->rights->contrat->creer);
				$newmenu->add("/contrat/list.php?leftmenu=contracts", $langs->trans("List"), 1, $user->rights->contrat->lire);
				$newmenu->add("/contrat/services_list.php?leftmenu=contracts", $langs->trans("MenuServices"), 1, $user->rights->contrat->lire);
				if ($usemenuhider || empty($leftmenu) || $leftmenu == "contracts") {
					$newmenu->add("/contrat/services_list.php?leftmenu=contracts&amp;mode=0", $langs->trans("MenuInactiveServices"), 2, $user->rights->contrat->lire);
					$newmenu->add("/contrat/services_list.php?leftmenu=contracts&amp;mode=4", $langs->trans("MenuRunningServices"), 2, $user->rights->contrat->lire);
					$newmenu->add("/contrat/services_list.php?leftmenu=contracts&amp;mode=4&amp;filter=expired", $langs->trans("MenuExpiredServices"), 2, $user->rights->contrat->lire);
					$newmenu->add("/contrat/services_list.php?leftmenu=contracts&amp;mode=5", $langs->trans("MenuClosedServices"), 2, $user->rights->contrat->lire);
				}
			}

			// Interventions
			if (!empty($conf->ficheinter->enabled)) {
				$langs->load("interventions");
				$newmenu->add("/fichinter/index.php?leftmenu=ficheinter", $langs->trans("Interventions"), 0, $user->rights->ficheinter->lire, '', $mainmenu, 'ficheinter', 2200, '', '', '', img_picto('', 'intervention', 'class="paddingright pictofixedwidth"'));
				$newmenu->add("/fichinter/card.php?action=create&amp;leftmenu=ficheinter", $langs->trans("NewIntervention"), 1, $user->rights->ficheinter->creer, '', '', '', 201);
				$newmenu->add("/fichinter/list.php?leftmenu=ficheinter", $langs->trans("List"), 1, $user->rights->ficheinter->lire, '', '', '', 202);
				if ($conf->global->MAIN_FEATURES_LEVEL >= 2) {
					$newmenu->add("/fichinter/card-rec.php?leftmenu=ficheinter", $langs->trans("ListOfTemplates"), 1, $user->rights->ficheinter->lire, '', '', '', 203);
				}
				$newmenu->add("/fichinter/stats/index.php?leftmenu=ficheinter", $langs->trans("Statistics"), 1, $user->rights->ficheinter->lire);
			}
		}


		/*
		 * Menu COMPTA-FINANCIAL
		 */
		if ($mainmenu == 'billing') {
			$langs->load("companies");

			// Customers invoices
			if (!empty($conf->facture->enabled)) {
				$langs->load("bills");
				$newmenu->add("/compta/facture/index.php?leftmenu=customers_bills", $langs->trans("BillsCustomers"), 0, $user->rights->facture->lire, '', $mainmenu, 'customers_bills', 0, '', '', '', img_picto('', 'bill', 'class="paddingright pictofixedwidth"'));
				$newmenu->add("/compta/facture/card.php?action=create", $langs->trans("NewBill"), 1, $user->rights->facture->creer);
				$newmenu->add("/compta/facture/list.php?leftmenu=customers_bills", $langs->trans("List"), 1, $user->rights->facture->lire, '', $mainmenu, 'customers_bills_list');

				if ($usemenuhider || empty($leftmenu) || preg_match('/customers_bills(|_draft|_notpaid|_paid|_canceled)$/', $leftmenu)) {
					$newmenu->add("/compta/facture/list.php?leftmenu=customers_bills_draft&amp;search_status=0", $langs->trans("BillShortStatusDraft"), 2, $user->rights->facture->lire);
					$newmenu->add("/compta/facture/list.php?leftmenu=customers_bills_notpaid&amp;search_status=1", $langs->trans("BillShortStatusNotPaid"), 2, $user->rights->facture->lire);
					$newmenu->add("/compta/facture/list.php?leftmenu=customers_bills_paid&amp;search_status=2", $langs->trans("BillShortStatusPaid"), 2, $user->rights->facture->lire);
					$newmenu->add("/compta/facture/list.php?leftmenu=customers_bills_canceled&amp;search_status=3", $langs->trans("BillShortStatusCanceled"), 2, $user->rights->facture->lire);
				}
				$newmenu->add("/compta/facture/invoicetemplate_list.php?leftmenu=customers_bills_templates", $langs->trans("ListOfTemplates"), 1, $user->rights->facture->creer, '', $mainmenu, 'customers_bills_templates'); // No need to see recurring invoices, if user has no permission to create invoice.

				$newmenu->add("/compta/paiement/list.php?leftmenu=customers_bills_payment", $langs->trans("Payments"), 1, $user->rights->facture->lire, '', $mainmenu, 'customers_bills_payment');

				if (!empty($conf->global->BILL_ADD_PAYMENT_VALIDATION)) {
					$newmenu->add("/compta/paiement/tovalidate.php?leftmenu=customers_bills_tovalid", $langs->trans("MenuToValid"), 2, $user->rights->facture->lire, '', $mainmenu, 'customer_bills_tovalid');
				}
				$newmenu->add("/compta/paiement/rapport.php?leftmenu=customers_bills_reports", $langs->trans("Reportings"), 2, $user->rights->facture->lire, '', $mainmenu, 'customers_bills_reports');

				$newmenu->add("/compta/facture/stats/index.php?leftmenu=customers_bills_stats", $langs->trans("Statistics"), 1, $user->rights->facture->lire, '', $mainmenu, 'customers_bills_stats');
			}

			// Suppliers invoices
			if (!empty($conf->societe->enabled) && !empty($conf->supplier_invoice->enabled)) {
				$langs->load("bills");
				$newmenu->add("/fourn/facture/index.php?leftmenu=suppliers_bills", $langs->trans("BillsSuppliers"), 0, $user->rights->fournisseur->facture->lire, '', $mainmenu, 'suppliers_bills', 0, '', '', '', img_picto('', 'supplier_invoice', 'class="paddingright pictofixedwidth"'));
				$newmenu->add("/fourn/facture/card.php?leftmenu=suppliers_bills&amp;action=create", $langs->trans("NewBill"), 1, $user->rights->fournisseur->facture->creer, '', $mainmenu, 'suppliers_bills_create');
				$newmenu->add("/fourn/facture/list.php?leftmenu=suppliers_bills", $langs->trans("List"), 1, $user->rights->fournisseur->facture->lire, '', $mainmenu, 'suppliers_bills_list');

				if ($usemenuhider || empty($leftmenu) || preg_match('/suppliers_bills/', $leftmenu)) {
					$newmenu->add("/fourn/facture/list.php?leftmenu=suppliers_bills_draft&amp;search_status=0", $langs->trans("BillShortStatusDraft"), 2, $user->rights->fournisseur->facture->lire, '', $mainmenu, 'suppliers_bills_draft');
					$newmenu->add("/fourn/facture/list.php?leftmenu=suppliers_bills_notpaid&amp;search_status=1", $langs->trans("BillShortStatusNotPaid"), 2, $user->rights->fournisseur->facture->lire, '', $mainmenu, 'suppliers_bills_notpaid');
					$newmenu->add("/fourn/facture/list.php?leftmenu=suppliers_bills_paid&amp;search_status=2", $langs->trans("BillShortStatusPaid"), 2, $user->rights->fournisseur->facture->lire, '', $mainmenu, 'suppliers_bills_paid');
				}

				$newmenu->add("/fourn/paiement/list.php?leftmenu=suppliers_bills_payment", $langs->trans("Payments"), 1, $user->rights->fournisseur->facture->lire, '', $mainmenu, 'suppliers_bills_payment');

				$newmenu->add("/fourn/facture/rapport.php?leftmenu=suppliers_bills_report", $langs->trans("Reportings"), 2, $user->rights->fournisseur->facture->lire, '', $mainmenu, 'suppliers_bills_report');

				$newmenu->add("/compta/facture/stats/index.php?mode=supplier&amp;leftmenu=suppliers_bills_stats", $langs->trans("Statistics"), 1, $user->rights->fournisseur->facture->lire, '', $mainmenu, 'suppliers_bills_stats');
			}

			// Orders
			if (!empty($conf->commande->enabled)) {
				$langs->load("orders");
				if (!empty($conf->facture->enabled)) {
					$newmenu->add("/commande/list.php?leftmenu=orders&amp;search_status=-3&amp;billed=0&amp;contextpage=billableorders", $langs->trans("MenuOrdersToBill2"), 0, $user->rights->commande->lire, '', $mainmenu, 'orders', 0, '', '', '', img_picto('', 'order', 'class="paddingright pictofixedwidth"'));
				}
				//if ($usemenuhider || empty($leftmenu) || $leftmenu=="orders") $newmenu->add("/commande/", $langs->trans("StatusOrderToBill"), 1, $user->rights->commande->lire);
			}

			// Supplier Orders to bill
			if (!empty($conf->supplier_invoice->enabled)) {
				if (!empty($conf->global->SUPPLIER_MENU_ORDER_RECEIVED_INTO_INVOICE)) {
					$langs->load("supplier");
					$newmenu->add("/fourn/commande/list.php?leftmenu=orders&amp;search_status=5&amp;billed=0", $langs->trans("MenuOrdersSupplierToBill"), 0, $user->rights->commande->lire, '', $mainmenu, 'orders', 0, '', '', '', img_picto('', 'supplier_order', 'class="paddingright pictofixedwidth"'));
					//if ($usemenuhider || empty($leftmenu) || $leftmenu=="orders") $newmenu->add("/commande/", $langs->trans("StatusOrderToBill"), 1, $user->rights->commande->lire);
				}
			}


			// Donations
			if (!empty($conf->don->enabled)) {
				$langs->load("donations");
				$newmenu->add("/don/index.php?leftmenu=donations&amp;mainmenu=billing", $langs->trans("Donations"), 0, $user->rights->don->lire, '', $mainmenu, 'donations', 0, '', '', '', img_picto('', 'donation', 'class="paddingright pictofixedwidth"'));
				if ($usemenuhider || empty($leftmenu) || $leftmenu == "donations") {
					$newmenu->add("/don/card.php?leftmenu=donations&amp;action=create", $langs->trans("NewDonation"), 1, $user->rights->don->creer);
					$newmenu->add("/don/list.php?leftmenu=donations", $langs->trans("List"), 1, $user->rights->don->lire);
				}
				// if ($leftmenu=="donations") $newmenu->add("/don/stats/index.php",$langs->trans("Statistics"), 1, $user->rights->don->lire);
			}

			// Taxes and social contributions
			if (!empty($conf->tax->enabled)) {
				$newmenu->add("/compta/charges/index.php?leftmenu=tax&amp;mainmenu=billing", $langs->trans("MenuTaxesAndSpecialExpenses"), 0, $user->rights->tax->charges->lire, '', $mainmenu, 'tax', 0, '', '', '', img_picto('', 'payment', 'class="paddingright pictofixedwidth"'));

				$newmenu->add("/compta/sociales/list.php?leftmenu=tax_social", $langs->trans("MenuSocialContributions"), 1, $user->rights->tax->charges->lire);
				if ($usemenuhider || empty($leftmenu) || preg_match('/^tax_social/i', $leftmenu)) {
					$newmenu->add("/compta/sociales/card.php?leftmenu=tax_social&action=create", $langs->trans("MenuNewSocialContribution"), 2, $user->rights->tax->charges->creer);
					$newmenu->add("/compta/sociales/list.php?leftmenu=tax_social", $langs->trans("List"), 2, $user->rights->tax->charges->lire);
					$newmenu->add("/compta/sociales/payments.php?leftmenu=tax_social&amp;mainmenu=billing", $langs->trans("Payments"), 2, $user->rights->tax->charges->lire);
				}
				// VAT
				if (empty($conf->global->TAX_DISABLE_VAT_MENUS)) {
					global $mysoc;

					$newmenu->add("/compta/tva/list.php?leftmenu=tax_vat&amp;mainmenu=billing", $langs->transcountry("VAT", $mysoc->country_code), 1, $user->rights->tax->charges->lire, '', $mainmenu, 'tax_vat');
					if ($usemenuhider || empty($leftmenu) || preg_match('/^tax_vat/i', $leftmenu)) {
						$newmenu->add("/compta/tva/card.php?leftmenu=tax_vat&action=create", $langs->trans("New"), 2, $user->rights->tax->charges->creer);
						$newmenu->add("/compta/tva/list.php?leftmenu=tax_vat", $langs->trans("List"), 2, $user->rights->tax->charges->lire);
						$newmenu->add("/compta/tva/index.php?leftmenu=tax_vat", $langs->trans("ReportByMonth"), 2, $user->rights->tax->charges->lire);
						$newmenu->add("/compta/tva/clients.php?leftmenu=tax_vat", $langs->trans("ReportByCustomers"), 2, $user->rights->tax->charges->lire);
						$newmenu->add("/compta/tva/quadri_detail.php?leftmenu=tax_vat", $langs->trans("ReportByQuarter"), 2, $user->rights->tax->charges->lire);
					}

					//Local Taxes 1
					if ($mysoc->useLocalTax(1) && (isset($mysoc->localtax1_assuj) && $mysoc->localtax1_assuj == "1")) {
						$newmenu->add("/compta/localtax/list.php?leftmenu=tax_1_vat&amp;mainmenu=billing&amp;localTaxType=1", $langs->transcountry("LT1", $mysoc->country_code), 1, $user->rights->tax->charges->lire);
						if ($usemenuhider || empty($leftmenu) || preg_match('/^tax_1_vat/i', $leftmenu)) {
							$newmenu->add("/compta/localtax/card.php?leftmenu=tax_1_vat&action=create&amp;localTaxType=1", $langs->trans("New"), 2, $user->rights->tax->charges->creer);
							$newmenu->add("/compta/localtax/list.php?leftmenu=tax_1_vat&amp;localTaxType=1", $langs->trans("List"), 2, $user->rights->tax->charges->lire);
							$newmenu->add("/compta/localtax/index.php?leftmenu=tax_1_vat&amp;localTaxType=1", $langs->trans("ReportByMonth"), 2, $user->rights->tax->charges->lire);
							$newmenu->add("/compta/localtax/clients.php?leftmenu=tax_1_vat&amp;localTaxType=1", $langs->trans("ReportByCustomers"), 2, $user->rights->tax->charges->lire);
							$newmenu->add("/compta/localtax/quadri_detail.php?leftmenu=tax_1_vat&amp;localTaxType=1", $langs->trans("ReportByQuarter"), 2, $user->rights->tax->charges->lire);
						}
					}
					//Local Taxes 2
					if ($mysoc->useLocalTax(2) && (isset($mysoc->localtax2_assuj) && $mysoc->localtax2_assuj == "1")) {
						$newmenu->add("/compta/localtax/list.php?leftmenu=tax_2_vat&amp;mainmenu=billing&amp;localTaxType=2", $langs->transcountry("LT2", $mysoc->country_code), 1, $user->rights->tax->charges->lire);
						if ($usemenuhider || empty($leftmenu) || preg_match('/^tax_2_vat/i', $leftmenu)) {
							$newmenu->add("/compta/localtax/card.php?leftmenu=tax_2_vat&action=create&amp;localTaxType=2", $langs->trans("New"), 2, $user->rights->tax->charges->creer);
							$newmenu->add("/compta/localtax/list.php?leftmenu=tax_2_vat&amp;localTaxType=2", $langs->trans("List"), 2, $user->rights->tax->charges->lire);
							$newmenu->add("/compta/localtax/index.php?leftmenu=tax_2_vat&amp;localTaxType=2", $langs->trans("ReportByMonth"), 2, $user->rights->tax->charges->lire);
							$newmenu->add("/compta/localtax/clients.php?leftmenu=tax_2_vat&amp;localTaxType=2", $langs->trans("ReportByCustomers"), 2, $user->rights->tax->charges->lire);
							$newmenu->add("/compta/localtax/quadri_detail.php?leftmenu=tax_2_vat&amp;localTaxType=2", $langs->trans("ReportByQuarter"), 2, $user->rights->tax->charges->lire);
						}
					}
				}
			}

			// Salaries
			if (!empty($conf->salaries->enabled)) {
				$langs->load("salaries");
				$newmenu->add("/salaries/list.php?leftmenu=tax_salary&amp;mainmenu=billing", $langs->trans("Salaries"), 0, $user->rights->salaries->read, '', $mainmenu, 'tax_salary', 0, '', '', '', img_picto('', 'salary', 'class="paddingright pictofixedwidth"'));
				if ($usemenuhider || empty($leftmenu) || preg_match('/^tax_salary/i', $leftmenu)) {
					$newmenu->add("/salaries/card.php?leftmenu=tax_salary&action=create", $langs->trans("NewPayment"), 1, $user->rights->salaries->write);
					$newmenu->add("/salaries/list.php?leftmenu=tax_salary", $langs->trans("Payments"), 1, $user->rights->salaries->read);
					$newmenu->add("/salaries/stats/index.php?leftmenu=tax_salary", $langs->trans("Statistics"), 1, $user->rights->salaries->read);
				}
			}

<<<<<<< HEAD
			// Loan
			if (!empty($conf->loan->enabled)) {
				$langs->load("loan");
				$newmenu->add("/loan/list.php?leftmenu=tax_loan&amp;mainmenu=billing", $langs->trans("Loans"), 0, $user->rights->loan->read, '', $mainmenu, 'tax_loan', 0, '', '', '', img_picto('', 'loan', 'class="paddingright pictofixedwidth"'));
				if ($usemenuhider || empty($leftmenu) || preg_match('/^tax_loan/i', $leftmenu)) {
					$newmenu->add("/loan/card.php?leftmenu=tax_loan&action=create", $langs->trans("NewLoan"), 1, $user->rights->loan->write);
					//$newmenu->add("/loan/payment/list.php?leftmenu=tax_loan",$langs->trans("Payments"),2,$user->rights->loan->read);
				}
			}

			// Various payment
			if (!empty($conf->banque->enabled) && empty($conf->global->BANK_USE_OLD_VARIOUS_PAYMENT)) {
				$langs->load("banks");
				$newmenu->add("/compta/bank/various_payment/list.php?leftmenu=tax_various&amp;mainmenu=billing", $langs->trans("MenuVariousPayment"), 0, $user->rights->banque->lire, '', $mainmenu, 'tax_various', 0, '', '', '', img_picto('', 'payment', 'class="paddingright pictofixedwidth"'));
				if ($usemenuhider || empty($leftmenu) || preg_match('/^tax_various/i', $leftmenu)) {
					$newmenu->add("/compta/bank/various_payment/card.php?leftmenu=tax_various&action=create", $langs->trans("New"), 1, $user->rights->banque->modifier);
					$newmenu->add("/compta/bank/various_payment/list.php?leftmenu=tax_various", $langs->trans("List"), 1, $user->rights->banque->lire);
=======
				// Salaries
				if (!empty($conf->salaries->enabled))
				{
					$langs->load("salaries");
					$newmenu->add("/salaries/list.php?leftmenu=tax_salary&amp;mainmenu=billing", $langs->trans("Salaries"), 0, $user->rights->salaries->read, '', $mainmenu, 'tax_salary');
					if ($usemenuhider || empty($leftmenu) || preg_match('/^tax_salary/i', $leftmenu)) {
                        $newmenu->add("/salaries/card.php?leftmenu=tax_salary&action=create", $langs->trans("New"), 1, $user->rights->salaries->write);
					    $newmenu->add("/salaries/list.php?leftmenu=tax_salary", $langs->trans("List"), 1, $user->rights->salaries->read);
					    $newmenu->add("/salaries/payments.php?leftmenu=tax_salary", $langs->trans("Payments"), 1, $user->rights->salaries->read);
                        $newmenu->add("/salaries/stats/index.php?leftmenu=tax_salary", $langs->trans("Statistics"), 1, $user->rights->salaries->read);
                    }
				}

				// Loan
				if (!empty($conf->loan->enabled))
				{
					$langs->load("loan");
					$newmenu->add("/loan/list.php?leftmenu=tax_loan&amp;mainmenu=billing", $langs->trans("Loans"), 0, $user->rights->loan->read, '', $mainmenu, 'tax_loan');
					if ($usemenuhider || empty($leftmenu) || preg_match('/^tax_loan/i', $leftmenu)) {
                        $newmenu->add("/loan/card.php?leftmenu=tax_loan&action=create", $langs->trans("NewLoan"), 1, $user->rights->loan->write);
                        //$newmenu->add("/loan/payment/list.php?leftmenu=tax_loan",$langs->trans("Payments"),2,$user->rights->loan->read);
                    }
				}

				// Various payment
				if (!empty($conf->banque->enabled) && empty($conf->global->BANK_USE_OLD_VARIOUS_PAYMENT))
				{
					$langs->load("banks");
					$newmenu->add("/compta/bank/various_payment/list.php?leftmenu=tax_various&amp;mainmenu=billing", $langs->trans("MenuVariousPayment"), 0, $user->rights->banque->lire, '', $mainmenu, 'tax_various');
					if ($usemenuhider || empty($leftmenu) || preg_match('/^tax_various/i', $leftmenu)) {
                        $newmenu->add("/compta/bank/various_payment/card.php?leftmenu=tax_various&action=create", $langs->trans("New"), 1, $user->rights->banque->modifier);
                        $newmenu->add("/compta/bank/various_payment/list.php?leftmenu=tax_various", $langs->trans("List"), 1, $user->rights->banque->lire);
                    }
>>>>>>> e188ec6c
				}
			}
		}

		/*
		 * Menu COMPTA-FINANCIAL
		 */
		if ($mainmenu == 'accountancy') {
			$langs->load("companies");

			// Accounting (Double entries)
			if (!empty($conf->accounting->enabled)) {
				$permtoshowmenu = (!empty($conf->accounting->enabled) || $user->rights->accounting->bind->write || $user->rights->compta->resultat->lire);
				//$newmenu->add("/accountancy/index.php?leftmenu=accountancy", $langs->trans("MenuAccountancy"), 0, $permtoshowmenu, '', $mainmenu, 'accountancy');

				// Configuration
				$newmenu->add("/accountancy/index.php?leftmenu=accountancy_admin", $langs->trans("Setup"), 0, $user->rights->accounting->chartofaccount, '', $mainmenu, 'accountancy_admin', 1);
				if ($usemenuhider || empty($leftmenu) || preg_match('/accountancy_admin/', $leftmenu)) {
					$newmenu->add("/accountancy/admin/index.php?mainmenu=accountancy&leftmenu=accountancy_admin", $langs->trans("General"), 1, $user->rights->accounting->chartofaccount, '', $mainmenu, 'accountancy_admin_general', 10);

					// Fiscal year - Not really yet used. In a future will lock some periods.
					if ($conf->global->MAIN_FEATURES_LEVEL > 1) {
						$newmenu->add("/accountancy/admin/fiscalyear.php?mainmenu=accountancy&leftmenu=accountancy_admin", $langs->trans("FiscalPeriod"), 1, $user->rights->accounting->fiscalyear->write, '', $mainmenu, 'fiscalyear', 20);
					}

					$newmenu->add("/accountancy/admin/journals_list.php?id=35&mainmenu=accountancy&leftmenu=accountancy_admin", $langs->trans("AccountingJournals"), 1, $user->rights->accounting->chartofaccount, '', $mainmenu, 'accountancy_admin_journal', 30);
					$newmenu->add("/accountancy/admin/accountmodel.php?id=31&mainmenu=accountancy&leftmenu=accountancy_admin", $langs->trans("Pcg_version"), 1, $user->rights->accounting->chartofaccount, '', $mainmenu, 'accountancy_admin_chartmodel', 40);
					$newmenu->add("/accountancy/admin/account.php?mainmenu=accountancy&leftmenu=accountancy_admin", $langs->trans("Chartofaccounts"), 1, $user->rights->accounting->chartofaccount, '', $mainmenu, 'accountancy_admin_chart', 41);
					$newmenu->add("/accountancy/admin/subaccount.php?mainmenu=accountancy&leftmenu=accountancy_admin", $langs->trans("ChartOfSubaccounts"), 1, $user->rights->accounting->chartofaccount, '', $mainmenu, 'accountancy_admin_chart', 41);
					$newmenu->add("/accountancy/admin/categories_list.php?id=32&search_country_id=".$mysoc->country_id."&mainmenu=accountancy&leftmenu=accountancy_admin", $langs->trans("AccountingCategory"), 1, $user->rights->accounting->chartofaccount, '', $mainmenu, 'accountancy_admin_chart', 50);
					$newmenu->add("/accountancy/admin/defaultaccounts.php?mainmenu=accountancy&leftmenu=accountancy_admin", $langs->trans("MenuDefaultAccounts"), 1, $user->rights->accounting->chartofaccount, '', $mainmenu, 'accountancy_admin_default', 60);
					if (!empty($conf->banque->enabled)) {
						$newmenu->add("/compta/bank/list.php?mainmenu=accountancy&leftmenu=accountancy_admin&search_status=-1", $langs->trans("MenuBankAccounts"), 1, $user->rights->accounting->chartofaccount, '', $mainmenu, 'accountancy_admin_bank', 70);
					}
					if (!empty($conf->facture->enabled) || (!empty($conf->fournisseur->enabled) && empty($conf->global->MAIN_USE_NEW_SUPPLIERMOD) || !empty($conf->supplier_invoice->enabled))) {
						$newmenu->add("/admin/dict.php?id=10&from=accountancy&search_country_id=".$mysoc->country_id."&mainmenu=accountancy&leftmenu=accountancy_admin", $langs->trans("MenuVatAccounts"), 1, $user->rights->accounting->chartofaccount, '', $mainmenu, 'accountancy_admin_default', 80);
					}
					if (!empty($conf->tax->enabled)) {
						$newmenu->add("/admin/dict.php?id=7&from=accountancy&search_country_id=".$mysoc->country_id."&mainmenu=accountancy&leftmenu=accountancy_admin", $langs->trans("MenuTaxAccounts"), 1, $user->rights->accounting->chartofaccount, '', $mainmenu, 'accountancy_admin_default', 90);
					}
					if (!empty($conf->expensereport->enabled)) {
						$newmenu->add("/admin/dict.php?id=17&from=accountancy&mainmenu=accountancy&leftmenu=accountancy_admin", $langs->trans("MenuExpenseReportAccounts"), 1, $user->rights->accounting->chartofaccount, '', $mainmenu, 'accountancy_admin_default', 100);
					}
					$newmenu->add("/accountancy/admin/productaccount.php?mainmenu=accountancy&leftmenu=accountancy_admin", $langs->trans("MenuProductsAccounts"), 1, $user->rights->accounting->chartofaccount, '', $mainmenu, 'accountancy_admin_product', 110);
					if ($conf->global->MAIN_FEATURES_LEVEL > 1) {
						$newmenu->add("/accountancy/admin/closure.php?mainmenu=accountancy&leftmenu=accountancy_admin", $langs->trans("MenuClosureAccounts"), 1, $user->rights->accounting->chartofaccount, '', $mainmenu, 'accountancy_admin_closure', 120);
					}
					$newmenu->add("/accountancy/admin/export.php?mainmenu=accountancy&leftmenu=accountancy_admin", $langs->trans("ExportOptions"), 1, $user->rights->accounting->chartofaccount, '', $mainmenu, 'accountancy_admin_export', 130);
				}

				// Transfer in accounting
				$newmenu->add("/accountancy/index.php?leftmenu=accountancy_transfer", $langs->trans("TransferInAccounting"), 0, $user->rights->accounting->bind->write, '', $mainmenu, 'transfer', 1);

				// Binding
				// $newmenu->add("", $langs->trans("Binding"), 0, $user->rights->accounting->bind->write, '', $mainmenu, 'dispatch');
				if (!empty($conf->facture->enabled) && empty($conf->global->ACCOUNTING_DISABLE_BINDING_ON_SALES)) {
					$newmenu->add("/accountancy/customer/index.php?leftmenu=accountancy_dispatch_customer&amp;mainmenu=accountancy", $langs->trans("CustomersVentilation"), 1, $user->rights->accounting->bind->write, '', $mainmenu, 'dispatch_customer');
					if ($usemenuhider || empty($leftmenu) || preg_match('/accountancy_dispatch_customer/', $leftmenu)) {
						$newmenu->add("/accountancy/customer/list.php?mainmenu=accountancy&amp;leftmenu=accountancy_dispatch_customer", $langs->trans("ToBind"), 2, $user->rights->accounting->bind->write);
						$newmenu->add("/accountancy/customer/lines.php?mainmenu=accountancy&amp;leftmenu=accountancy_dispatch_customer", $langs->trans("Binded"), 2, $user->rights->accounting->bind->write);
					}
				}
				if (!empty($conf->supplier_invoice->enabled) && empty($conf->global->ACCOUNTING_DISABLE_BINDING_ON_PURCHASES)) {
					$newmenu->add("/accountancy/supplier/index.php?leftmenu=accountancy_dispatch_supplier&amp;mainmenu=accountancy", $langs->trans("SuppliersVentilation"), 1, $user->rights->accounting->bind->write, '', $mainmenu, 'dispatch_supplier');
					if ($usemenuhider || empty($leftmenu) || preg_match('/accountancy_dispatch_supplier/', $leftmenu)) {
						$newmenu->add("/accountancy/supplier/list.php?mainmenu=accountancy&amp;leftmenu=accountancy_dispatch_supplier", $langs->trans("ToBind"), 2, $user->rights->accounting->bind->write);
						$newmenu->add("/accountancy/supplier/lines.php?mainmenu=accountancy&amp;leftmenu=accountancy_dispatch_supplier", $langs->trans("Binded"), 2, $user->rights->accounting->bind->write);
					}
				}
				if (!empty($conf->expensereport->enabled) && empty($conf->global->ACCOUNTING_DISABLE_BINDING_ON_EXPENSEREPORTS)) {
					$newmenu->add("/accountancy/expensereport/index.php?leftmenu=accountancy_dispatch_expensereport&amp;mainmenu=accountancy", $langs->trans("ExpenseReportsVentilation"), 1, $user->rights->accounting->bind->write, '', $mainmenu, 'dispatch_expensereport');
					if ($usemenuhider || empty($leftmenu) || preg_match('/accountancy_dispatch_expensereport/', $leftmenu)) {
						$newmenu->add("/accountancy/expensereport/list.php?mainmenu=accountancy&amp;leftmenu=accountancy_dispatch_expensereport", $langs->trans("ToBind"), 2, $user->rights->accounting->bind->write);
						$newmenu->add("/accountancy/expensereport/lines.php?mainmenu=accountancy&amp;leftmenu=accountancy_dispatch_expensereport", $langs->trans("Binded"), 2, $user->rights->accounting->bind->write);
					}
				}

				// Journals
				if (!empty($conf->accounting->enabled) && !empty($user->rights->accounting->comptarapport->lire) && $mainmenu == 'accountancy') {
					$newmenu->add('', $langs->trans("RegistrationInAccounting"), 1, $user->rights->accounting->comptarapport->lire, '', '', '');

					// Multi journal
					$sql = "SELECT rowid, code, label, nature";
					$sql .= " FROM ".MAIN_DB_PREFIX."accounting_journal";
					$sql .= " WHERE entity = ".$conf->entity;
					$sql .= " AND active = 1";
					$sql .= " ORDER BY nature ASC, label DESC";

					$resql = $db->query($sql);
					if ($resql) {
						$numr = $db->num_rows($resql);
						$i = 0;

						if ($numr > 0) {
							while ($i < $numr) {
								$objp = $db->fetch_object($resql);

								$nature = '';

								// Must match array $sourceList defined into journals_list.php
								if ($objp->nature == 2 && !empty($conf->facture->enabled) && empty($conf->global->ACCOUNTING_DISABLE_BINDING_ON_SALES)) {
									$nature = "sells";
								}
								if ($objp->nature == 3
									&& (!empty($conf->fournisseur->enabled) && empty($conf->global->MAIN_USE_NEW_SUPPLIERMOD) || !empty($conf->supplier_invoice->enabled))
									&& empty($conf->global->ACCOUNTING_DISABLE_BINDING_ON_PURCHASES)) {
									$nature = "purchases";
								}
								if ($objp->nature == 4 && !empty($conf->banque->enabled)) {
									$nature = "bank";
								}
								if ($objp->nature == 5 && !empty($conf->expensereport->enabled) && empty($conf->global->ACCOUNTING_DISABLE_BINDING_ON_EXPENSEREPORTS)) {
									$nature = "expensereports";
								}
								if ($objp->nature == 1) {
									$nature = "various";
								}
								if ($objp->nature == 8) {
									$nature = "inventory";
								}
								if ($objp->nature == 9) {
									$nature = "hasnew";
								}

								// To enable when page exists
								if (empty($conf->global->ACCOUNTANCY_SHOW_DEVELOP_JOURNAL)) {
									if ($nature == 'various' || $nature == 'hasnew' || $nature == 'inventory') {
										$nature = '';
									}
								}

								if ($nature) {
									$langs->load('accountancy');
									$journallabel = $langs->transnoentities($objp->label); // Labels in this table are set by loading llx_accounting_abc.sql. Label can be 'ACCOUNTING_SELL_JOURNAL', 'InventoryJournal', ...
									$newmenu->add('/accountancy/journal/'.$nature.'journal.php?mainmenu=accountancy&leftmenu=accountancy_journal&id_journal='.$objp->rowid, $journallabel, 2, $user->rights->accounting->comptarapport->lire);
								}
								$i++;
							}
						} else {
							// Should not happend. Entries are added
							$newmenu->add('', $langs->trans("NoJournalDefined"), 2, $user->rights->accounting->comptarapport->lire);
						}
					} else {
						dol_print_error($db);
					}
					$db->free($resql);
				}

				// Accounting
				$newmenu->add("/accountancy/index.php?leftmenu=accountancy_accountancy", $langs->trans("MenuAccountancy"), 0, $user->rights->accounting->mouvements->lire, '', $mainmenu, 'accountancy', 1);

				// Balance
				$newmenu->add("/accountancy/bookkeeping/balance.php?mainmenu=accountancy&amp;leftmenu=accountancy_accountancy", $langs->trans("AccountBalance"), 1, $user->rights->accounting->mouvements->lire);

				// General Ledger
				$newmenu->add("/accountancy/bookkeeping/listbyaccount.php?mainmenu=accountancy&amp;leftmenu=accountancy_accountancy", $langs->trans("Bookkeeping"), 1, $user->rights->accounting->mouvements->lire);

				// Journals
				$newmenu->add("/accountancy/bookkeeping/list.php?mainmenu=accountancy&amp;leftmenu=accountancy_accountancy", $langs->trans("Journals"), 1, $user->rights->accounting->mouvements->lire);

				// Files
				if (empty($conf->global->ACCOUNTANCY_HIDE_EXPORT_FILES_MENU)) {
					$newmenu->add("/compta/accounting-files.php?mainmenu=accountancy&amp;leftmenu=accountancy_files", $langs->trans("AccountantFiles"), 1, $user->rights->accounting->mouvements->lire);
				}

				// Closure
				$newmenu->add("/accountancy/closure/index.php?mainmenu=accountancy&amp;leftmenu=accountancy_closure", $langs->trans("MenuAccountancyClosure"), 1, $user->rights->accounting->fiscalyear->write, '', $mainmenu, 'closure');

				// Reports
				$newmenu->add("/accountancy/index.php?leftmenu=accountancy_report", $langs->trans("Reportings"), 1, $user->rights->accounting->comptarapport->lire, '', $mainmenu, 'ca');

				if ($usemenuhider || empty($leftmenu) || preg_match('/accountancy_report/', $leftmenu)) {
					$newmenu->add("/compta/resultat/index.php?leftmenu=accountancy_report", $langs->trans("MenuReportInOut"), 2, $user->rights->accounting->comptarapport->lire);
					$newmenu->add("/compta/resultat/clientfourn.php?leftmenu=accountancy_report", $langs->trans("ByPredefinedAccountGroups"), 3, $user->rights->accounting->comptarapport->lire);
					$newmenu->add("/compta/resultat/result.php?leftmenu=accountancy_report", $langs->trans("ByPersonalizedAccountGroups"), 3, $user->rights->accounting->comptarapport->lire);
				}

				$modecompta = 'CREANCES-DETTES';
				if (!empty($conf->accounting->enabled) && !empty($user->rights->accounting->comptarapport->lire) && $mainmenu == 'accountancy') {
					$modecompta = 'BOOKKEEPING'; // Not yet implemented. Should be BOOKKEEPINGCOLLECTED
				}
				if ($modecompta) {
					if ($usemenuhider || empty($leftmenu) || preg_match('/accountancy_report/', $leftmenu)) {
						$newmenu->add("/compta/stats/index.php?leftmenu=accountancy_report&modecompta=".$modecompta, $langs->trans("ReportTurnover"), 2, $user->rights->accounting->comptarapport->lire);
						$newmenu->add("/compta/stats/casoc.php?leftmenu=accountancy_report&modecompta=".$modecompta, $langs->trans("ByCompanies"), 3, $user->rights->accounting->comptarapport->lire);
						$newmenu->add("/compta/stats/cabyuser.php?leftmenu=accountancy_report&modecompta=".$modecompta, $langs->trans("ByUsers"), 3, $user->rights->accounting->comptarapport->lire);
						$newmenu->add("/compta/stats/cabyprodserv.php?leftmenu=accountancy_report&modecompta=".$modecompta, $langs->trans("ByProductsAndServices"), 3, $user->rights->accounting->comptarapport->lire);
						$newmenu->add("/compta/stats/byratecountry.php?leftmenu=accountancy_report&modecompta=".$modecompta, $langs->trans("ByVatRate"), 3, $user->rights->accounting->comptarapport->lire);
					}
				}

				$modecompta = 'RECETTES-DEPENSES';
				//if (! empty($conf->accounting->enabled) && ! empty($user->rights->accounting->comptarapport->lire) && $mainmenu == 'accountancy') $modecompta='';	// Not yet implemented. Should be BOOKKEEPINGCOLLECTED
				if ($modecompta) {
					if ($usemenuhider || empty($leftmenu) || preg_match('/accountancy_report/', $leftmenu)) {
						$newmenu->add("/compta/stats/index.php?leftmenu=accountancy_report&modecompta=".$modecompta, $langs->trans("ReportTurnoverCollected"), 2, $user->rights->accounting->comptarapport->lire);
						$newmenu->add("/compta/stats/casoc.php?leftmenu=accountancy_report&modecompta=".$modecompta, $langs->trans("ByCompanies"), 3, $user->rights->accounting->comptarapport->lire);
						$newmenu->add("/compta/stats/cabyuser.php?leftmenu=accountancy_report&modecompta=".$modecompta, $langs->trans("ByUsers"), 3, $user->rights->accounting->comptarapport->lire);
						//$newmenu->add("/compta/stats/cabyprodserv.php?leftmenu=accountancy_report&modecompta=".$modecompta, $langs->trans("ByProductsAndServices"),3,$user->rights->accounting->comptarapport->lire);
						//$newmenu->add("/compta/stats/byratecountry.php?leftmenu=accountancy_report&modecompta=".$modecompta, $langs->trans("ByVatRate"),3,$user->rights->accounting->comptarapport->lire);
					}
				}

				$modecompta = 'CREANCES-DETTES';
				if (!empty($conf->accounting->enabled) && !empty($user->rights->accounting->comptarapport->lire) && $mainmenu == 'accountancy') {
					$modecompta = 'BOOKKEEPING'; // Not yet implemented. Should be BOOKKEEPINGCOLLECTED
				}
				if ($modecompta && $conf->fournisseur->enabled) {
					if ($usemenuhider || empty($leftmenu) || preg_match('/accountancy_report/', $leftmenu)) {
						$newmenu->add("/compta/stats/supplier_turnover.php?leftmenu=accountancy_report&modecompta=".$modecompta, $langs->trans("ReportPurchaseTurnover"), 2, $user->rights->accounting->comptarapport->lire);
						$newmenu->add("/compta/stats/supplier_turnover_by_thirdparty.php?leftmenu=accountancy_report&modecompta=".$modecompta, $langs->trans("ByCompanies"), 3, $user->rights->accounting->comptarapport->lire);
						$newmenu->add("/compta/stats/supplier_turnover_by_prodserv.php?leftmenu=accountancy_report&modecompta=".$modecompta, $langs->trans("ByProductsAndServices"), 3, $user->rights->accounting->comptarapport->lire);
					}
				}

				$modecompta = 'RECETTES-DEPENSES';
				//if (! empty($conf->accounting->enabled) && ! empty($user->rights->accounting->comptarapport->lire) && $mainmenu == 'accountancy') $modecompta='';	// Not yet implemented. Should be BOOKKEEPINGCOLLECTED
				if ($modecompta && $conf->fournisseur->enabled) {
					if ($usemenuhider || empty($leftmenu) || preg_match('/accountancy_report/', $leftmenu)) {
						$newmenu->add("/compta/stats/supplier_turnover.php?leftmenu=accountancy_report&modecompta=".$modecompta, $langs->trans("ReportPurchaseTurnoverCollected"), 2, $user->rights->accounting->comptarapport->lire);
						$newmenu->add("/compta/stats/supplier_turnover_by_thirdparty.php?leftmenu=accountancy_report&modecompta=".$modecompta, $langs->trans("ByCompanies"), 3, $user->rights->accounting->comptarapport->lire);
					}
				}
			}

			// Accountancy (simple)
			if (!empty($conf->comptabilite->enabled)) {
				// Files
				if (empty($conf->global->ACCOUNTANCY_HIDE_EXPORT_FILES_MENU)) {
					$newmenu->add("/compta/accounting-files.php?mainmenu=accountancy&amp;leftmenu=accountancy_files", $langs->trans("AccountantFiles"), 0, $user->rights->compta->resultat->lire, '', $mainmenu, 'files');
				}

				// Bilan, resultats
				$newmenu->add("/compta/resultat/index.php?leftmenu=report&amp;mainmenu=accountancy", $langs->trans("Reportings"), 0, $user->rights->compta->resultat->lire, '', $mainmenu, 'ca');

				if ($usemenuhider || empty($leftmenu) || preg_match('/report/', $leftmenu)) {
					$newmenu->add("/compta/resultat/index.php?leftmenu=report", $langs->trans("MenuReportInOut"), 1, $user->rights->compta->resultat->lire);
					$newmenu->add("/compta/resultat/clientfourn.php?leftmenu=report", $langs->trans("ByCompanies"), 2, $user->rights->compta->resultat->lire);
					/* On verra ca avec module compabilite expert
					$newmenu->add("/compta/resultat/compteres.php?leftmenu=report","Compte de resultat",2,$user->rights->compta->resultat->lire);
					$newmenu->add("/compta/resultat/bilan.php?leftmenu=report","Bilan",2,$user->rights->compta->resultat->lire);
					*/
					$newmenu->add("/compta/stats/index.php?leftmenu=report", $langs->trans("ReportTurnover"), 1, $user->rights->compta->resultat->lire);

					/*
					$newmenu->add("/compta/stats/cumul.php?leftmenu=report","Cumule",2,$user->rights->compta->resultat->lire);
					if (! empty($conf->propal->enabled)) {
						$newmenu->add("/compta/stats/prev.php?leftmenu=report","Previsionnel",2,$user->rights->compta->resultat->lire);
						$newmenu->add("/compta/stats/comp.php?leftmenu=report","Transforme",2,$user->rights->compta->resultat->lire);
					}
					*/
					$newmenu->add("/compta/stats/casoc.php?leftmenu=report", $langs->trans("ByCompanies"), 2, $user->rights->compta->resultat->lire);
					$newmenu->add("/compta/stats/cabyuser.php?leftmenu=report", $langs->trans("ByUsers"), 2, $user->rights->compta->resultat->lire);
					$newmenu->add("/compta/stats/cabyprodserv.php?leftmenu=report", $langs->trans("ByProductsAndServices"), 2, $user->rights->compta->resultat->lire);
					$newmenu->add("/compta/stats/byratecountry.php?leftmenu=report", $langs->trans("ByVatRate"), 2, $user->rights->compta->resultat->lire);
					//Achats
					$newmenu->add("/compta/stats/supplier_turnover.php?leftmenu=accountancy_report", $langs->trans("ReportPurchaseTurnover"), 1, $user->rights->compta->resultat->lire);
					$newmenu->add("/compta/stats/supplier_turnover_by_thirdparty.php?leftmenu=accountancy_report", $langs->trans("ByCompanies"), 2, $user->rights->compta->resultat->lire);
					$newmenu->add("/compta/stats/supplier_turnover_by_prodserv.php?leftmenu=accountancy_report", $langs->trans("ByProductsAndServices"), 2, $user->rights->compta->resultat->lire);
					// Journals
					$newmenu->add("/compta/journal/sellsjournal.php?leftmenu=report", $langs->trans("SellsJournal"), 1, $user->rights->compta->resultat->lire, '', '', '', 50);
					$newmenu->add("/compta/journal/purchasesjournal.php?leftmenu=report", $langs->trans("PurchasesJournal"), 1, $user->rights->compta->resultat->lire, '', '', '', 51);
				}
				//if ($leftmenu=="ca") $newmenu->add("/compta/journaux/index.php?leftmenu=ca",$langs->trans("Journals"),1,$user->rights->compta->resultat->lire||$user->rights->accounting->comptarapport->lire);
			}

			// Intracomm report
			if (!empty($conf->intracommreport->enabled)) {
				$newmenu->add("/intracommreport/list.php?leftmenu=intracommreport", $langs->trans("MenuIntracommReport"), 0, $user->rights->intracommreport->read, '', $mainmenu, 'intracommreport', 1);
				if ($usemenuhider || empty($leftmenu) || preg_match('/intracommreport/', $leftmenu)) {
					// DEB / DES
					$newmenu->add("/intracommreport/card.php?action=create&leftmenu=intracommreport", $langs->trans("MenuIntracommReportNew"), 1, $user->rights->intracommreport->write, '', $mainmenu, 'intracommreport', 1);
					$newmenu->add("/intracommreport/list.php?leftmenu=intracommreport", $langs->trans("MenuIntracommReportList"), 1, $user->rights->intracommreport->read, '', $mainmenu, 'intracommreport', 1);
				}
			}

			// Assets
			if (!empty($conf->asset->enabled)) {
				$newmenu->add("/asset/list.php?leftmenu=asset&amp;mainmenu=accountancy", $langs->trans("MenuAssets"), 0, $user->rights->asset->read, '', $mainmenu, 'asset');
				$newmenu->add("/asset/card.php?leftmenu=asset&amp;action=create", $langs->trans("MenuNewAsset"), 1, $user->rights->asset->write);
				$newmenu->add("/asset/list.php?leftmenu=asset&amp;mainmenu=accountancy", $langs->trans("MenuListAssets"), 1, $user->rights->asset->read);
				$newmenu->add("/asset/type.php?leftmenu=asset_type", $langs->trans("MenuTypeAssets"), 1, $user->rights->asset->read, '', $mainmenu, 'asset_type');
				if ($usemenuhider || empty($leftmenu) || preg_match('/asset_type/', $leftmenu)) {
					$newmenu->add("/asset/type.php?leftmenu=asset_type&amp;action=create", $langs->trans("MenuNewTypeAssets"), 2, (!empty($conf->global->MAIN_USE_ADVANCED_PERMS) && $user->rights->asset->setup_advance));
					$newmenu->add("/asset/type.php?leftmenu=asset_type", $langs->trans("MenuListTypeAssets"), 2, $user->rights->asset->read);
				}
			}
		}


		/*
		 * Menu BANK
		 */
		if ($mainmenu == 'bank') {
			// Load translation files required by the page
			$langs->loadLangs(array("withdrawals", "banks", "bills", "categories"));

			// Bank-Cash account
			if (!empty($conf->banque->enabled)) {
				$newmenu->add("/compta/bank/list.php?leftmenu=bank&amp;mainmenu=bank", $langs->trans("MenuBankCash"), 0, $user->rights->banque->lire, '', $mainmenu, 'bank');

				$newmenu->add("/compta/bank/card.php?action=create", $langs->trans("MenuNewFinancialAccount"), 1, $user->rights->banque->configurer);
				$newmenu->add("/compta/bank/list.php?leftmenu=bank&amp;mainmenu=bank", $langs->trans("List"), 1, $user->rights->banque->lire, '', $mainmenu, 'bank');
				$newmenu->add("/compta/bank/bankentries_list.php", $langs->trans("ListTransactions"), 1, $user->rights->banque->lire);
				$newmenu->add("/compta/bank/budget.php", $langs->trans("ListTransactionsByCategory"), 1, $user->rights->banque->lire);

				$newmenu->add("/compta/bank/transfer.php", $langs->trans("MenuBankInternalTransfer"), 1, $user->rights->banque->transfer);
			}

			if (!empty($conf->categorie->enabled)) {
				$langs->load("categories");
				$newmenu->add("/categories/index.php?type=5", $langs->trans("Rubriques"), 1, $user->rights->categorie->creer, '', $mainmenu, 'tags');
				$newmenu->add("/compta/bank/categ.php", $langs->trans("RubriquesTransactions"), 1, $user->rights->banque->configurer, '', $mainmenu, 'tags');
			}

			// Direct debit order
			if (!empty($conf->prelevement->enabled)) {
				$newmenu->add("/compta/prelevement/index.php?leftmenu=withdraw&amp;mainmenu=bank", $langs->trans("PaymentByDirectDebit"), 0, $user->rights->prelevement->bons->lire, '', $mainmenu, 'withdraw');

				if ($usemenuhider || empty($leftmenu) || $leftmenu == "withdraw") {
					$newmenu->add("/compta/prelevement/create.php?mainmenu=bank", $langs->trans("NewStandingOrder"), 1, $user->rights->prelevement->bons->creer);

					$newmenu->add("/compta/prelevement/orders_list.php?mainmenu=bank", $langs->trans("WithdrawalsReceipts"), 1, $user->rights->prelevement->bons->lire);
					$newmenu->add("/compta/prelevement/list.php?mainmenu=bank", $langs->trans("WithdrawalsLines"), 1, $user->rights->prelevement->bons->lire);
					$newmenu->add("/compta/prelevement/rejets.php?mainmenu=bank", $langs->trans("Rejects"), 1, $user->rights->prelevement->bons->lire);
					$newmenu->add("/compta/prelevement/stats.php?mainmenu=bank", $langs->trans("Statistics"), 1, $user->rights->prelevement->bons->lire);
				}
			}

			// Bank transfer order
			if (!empty($conf->paymentbybanktransfer->enabled)) {
				$newmenu->add("/compta/paymentbybanktransfer/index.php?leftmenu=banktransfer&amp;mainmenu=bank", $langs->trans("PaymentByBankTransfer"), 0, $user->rights->paymentbybanktransfer->read, '', $mainmenu, 'banktransfer');

				if ($usemenuhider || empty($leftmenu) || $leftmenu == "banktransfer") {
					$newmenu->add("/compta/prelevement/create.php?type=bank-transfer&mainmenu=bank", $langs->trans("NewPaymentByBankTransfer"), 1, $user->rights->paymentbybanktransfer->create);

					$newmenu->add("/compta/prelevement/orders_list.php?type=bank-transfer&mainmenu=bank", $langs->trans("PaymentByBankTransferReceipts"), 1, $user->rights->paymentbybanktransfer->read);
					$newmenu->add("/compta/prelevement/list.php?type=bank-transfer&mainmenu=bank", $langs->trans("PaymentByBankTransferLines"), 1, $user->rights->paymentbybanktransfer->read);
					$newmenu->add("/compta/prelevement/rejets.php?type=bank-transfer&mainmenu=bank", $langs->trans("Rejects"), 1, $user->rights->paymentbybanktransfer->read);
					$newmenu->add("/compta/prelevement/stats.php?type=bank-transfer&mainmenu=bank", $langs->trans("Statistics"), 1, $user->rights->paymentbybanktransfer->read);
				}
			}

			// Management of checks
			if (empty($conf->global->BANK_DISABLE_CHECK_DEPOSIT) && !empty($conf->banque->enabled) && (!empty($conf->facture->enabled) || !empty($conf->global->MAIN_MENU_CHEQUE_DEPOSIT_ON))) {
				$newmenu->add("/compta/paiement/cheque/index.php?leftmenu=checks&amp;mainmenu=bank", $langs->trans("MenuChequeDeposits"), 0, $user->rights->banque->cheque, '', $mainmenu, 'checks');
				if (preg_match('/checks/', $leftmenu)) {
					$newmenu->add("/compta/paiement/cheque/card.php?leftmenu=checks_bis&amp;action=new&amp;mainmenu=bank", $langs->trans("NewChequeDeposit"), 1, $user->rights->banque->cheque);
					$newmenu->add("/compta/paiement/cheque/list.php?leftmenu=checks_bis&amp;mainmenu=bank", $langs->trans("List"), 1, $user->rights->banque->cheque);
				}
			}

			// Cash Control
			if (!empty($conf->takepos->enabled) || !empty($conf->cashdesk->enabled)) {
				$permtomakecashfence = ($user->rights->cashdesk->run || $user->rights->takepos->run);
				$newmenu->add("/compta/cashcontrol/cashcontrol_list.php?action=list", $langs->trans("POS"), 0, $permtomakecashfence, '', $mainmenu, 'cashcontrol');
				$newmenu->add("/compta/cashcontrol/cashcontrol_card.php?action=create", $langs->trans("NewCashFence"), 1, $permtomakecashfence);
				$newmenu->add("/compta/cashcontrol/cashcontrol_list.php?action=list", $langs->trans("List"), 1, $permtomakecashfence);
			}
		}

		/*
		 * Menu PRODUCTS-SERVICES
		 */
		if ($mainmenu == 'products') {
			// Products
			if (!empty($conf->product->enabled)) {
				$newmenu->add("/product/index.php?leftmenu=product&amp;type=0", $langs->trans("Products"), 0, $user->rights->produit->lire, '', $mainmenu, 'product');
				$newmenu->add("/product/card.php?leftmenu=product&amp;action=create&amp;type=0", $langs->trans("NewProduct"), 1, $user->rights->produit->creer);
				$newmenu->add("/product/list.php?leftmenu=product&amp;type=0", $langs->trans("List"), 1, $user->rights->produit->lire);
				if (!empty($conf->stock->enabled)) {
					$newmenu->add("/product/reassort.php?type=0", $langs->trans("MenuStocks"), 1, $user->rights->produit->lire && $user->rights->stock->lire);
				}
				if (!empty($conf->productbatch->enabled)) {
					$langs->load("stocks");
					$newmenu->add("/product/reassortlot.php?type=0", $langs->trans("StocksByLotSerial"), 1, $user->rights->produit->lire && $user->rights->stock->lire);
					$newmenu->add("/product/stock/productlot_list.php", $langs->trans("LotSerial"), 1, $user->rights->produit->lire && $user->rights->stock->lire);
				}
				if (!empty($conf->variants->enabled)) {
					$newmenu->add("/variants/list.php", $langs->trans("VariantAttributes"), 1, $user->rights->produit->lire);
				}
				if (!empty($conf->propal->enabled) || !empty($conf->commande->enabled) || !empty($conf->facture->enabled) || !empty($conf->fournisseur->enabled) || !empty($conf->supplier_proposal->enabled)) {
					$newmenu->add("/product/stats/card.php?id=all&leftmenu=stats&type=0", $langs->trans("Statistics"), 1, $user->rights->produit->lire && $user->rights->propale->lire);
				}

				// Categories
				if (!empty($conf->categorie->enabled)) {
					$langs->load("categories");
					$newmenu->add("/categories/index.php?leftmenu=cat&amp;type=0", $langs->trans("Categories"), 1, $user->rights->categorie->lire, '', $mainmenu, 'cat');
					//if ($usemenuhider || empty($leftmenu) || $leftmenu=="cat") $newmenu->add("/categories/list.php", $langs->trans("List"), 1, $user->rights->categorie->lire);
				}
			}

			// Services
			if (!empty($conf->service->enabled)) {
				$newmenu->add("/product/index.php?leftmenu=service&amp;type=1", $langs->trans("Services"), 0, $user->rights->service->lire, '', $mainmenu, 'service');
				$newmenu->add("/product/card.php?leftmenu=service&amp;action=create&amp;type=1", $langs->trans("NewService"), 1, $user->rights->service->creer);
				$newmenu->add("/product/list.php?leftmenu=service&amp;type=1", $langs->trans("List"), 1, $user->rights->service->lire);
				if (!empty($conf->propal->enabled) || !empty($conf->commande->enabled) || !empty($conf->facture->enabled) || !empty($conf->fournisseur->enabled) || !empty($conf->supplier_proposal->enabled)) {
					$newmenu->add("/product/stats/card.php?id=all&leftmenu=stats&type=1", $langs->trans("Statistics"), 1, $user->rights->service->lire && $user->rights->propale->lire);
				}
				// Categories
				if (!empty($conf->categorie->enabled)) {
					$langs->load("categories");
					$newmenu->add("/categories/index.php?leftmenu=cat&amp;type=0", $langs->trans("Categories"), 1, $user->rights->categorie->lire, '', $mainmenu, 'cat');
					//if ($usemenuhider || empty($leftmenu) || $leftmenu=="cat") $newmenu->add("/categories/list.php", $langs->trans("List"), 1, $user->rights->categorie->lire);
				}
			}

			// Warehouse
			if (!empty($conf->stock->enabled)) {
				$langs->load("stocks");
				$newmenu->add("/product/stock/index.php?leftmenu=stock", $langs->trans("Warehouses"), 0, $user->rights->stock->lire, '', $mainmenu, 'stock');
				$newmenu->add("/product/stock/card.php?action=create", $langs->trans("MenuNewWarehouse"), 1, $user->rights->stock->creer);
				$newmenu->add("/product/stock/list.php", $langs->trans("List"), 1, $user->rights->stock->lire);
				$newmenu->add("/product/stock/movement_list.php", $langs->trans("Movements"), 1, $user->rights->stock->mouvement->lire);

				$newmenu->add("/product/stock/massstockmove.php", $langs->trans("MassStockTransferShort"), 1, $user->rights->stock->mouvement->creer);
				if ($conf->supplier_order->enabled) {
					$newmenu->add("/product/stock/replenish.php", $langs->trans("Replenishment"), 1, $user->rights->stock->mouvement->creer && $user->rights->fournisseur->lire);
				}
				$newmenu->add("/product/stock/stockatdate.php", $langs->trans("StockAtDate"), 1, $user->rights->produit->lire && $user->rights->stock->lire);

				// Categories for warehouses
				if (!empty($conf->categorie->enabled)) {
					$newmenu->add("/categories/index.php?leftmenu=stock&amp;type=9", $langs->trans("Categories"), 1, $user->rights->categorie->lire, '', $mainmenu, 'cat');
				}
			}

			// Inventory
			if ($conf->global->MAIN_FEATURES_LEVEL >= 2) {
				if (!empty($conf->stock->enabled)) {
					$langs->load("stocks");
					if (empty($conf->global->MAIN_USE_ADVANCED_PERMS)) {
						$newmenu->add("/product/inventory/list.php?leftmenu=stock_inventories", $langs->trans("Inventories"), 0, $user->rights->stock->lire, '', $mainmenu, 'stock');
						if ($usemenuhider || empty($leftmenu) || $leftmenu == "stock_inventories") {
							$newmenu->add("/product/inventory/card.php?action=create&leftmenu=stock_inventories", $langs->trans("NewInventory"), 1, $user->rights->stock->creer);
							$newmenu->add("/product/inventory/list.php?leftmenu=stock_inventories", $langs->trans("List"), 1, $user->rights->stock->lire);
						}
					} else {
						$newmenu->add("/product/inventory/list.php?leftmenu=stock_inventories", $langs->trans("Inventories"), 0, $user->rights->stock->inventory_advance->read, '', $mainmenu, 'stock');
						if ($usemenuhider || empty($leftmenu) || $leftmenu == "stock_inventories") {
							$newmenu->add("/product/inventory/card.php?action=create&leftmenu=stock_inventories", $langs->trans("NewInventory"), 1, $user->rights->stock->inventory_advance->write);
							$newmenu->add("/product/inventory/list.php?leftmenu=stock_inventories", $langs->trans("List"), 1, $user->rights->stock->inventory_advance->read);
						}
					}
				}
			}

			// Shipments
			if (!empty($conf->expedition->enabled)) {
				$langs->load("sendings");
				$newmenu->add("/expedition/index.php?leftmenu=sendings", $langs->trans("Shipments"), 0, $user->rights->expedition->lire, '', $mainmenu, 'sendings');
				$newmenu->add("/expedition/card.php?action=create2&amp;leftmenu=sendings", $langs->trans("NewSending"), 1, $user->rights->expedition->creer);
				$newmenu->add("/expedition/list.php?leftmenu=sendings", $langs->trans("List"), 1, $user->rights->expedition->lire);
				if ($usemenuhider || empty($leftmenu) || $leftmenu == "sendings") {
					$newmenu->add("/expedition/list.php?leftmenu=sendings&search_status=0", $langs->trans("StatusSendingDraftShort"), 2, $user->rights->expedition->lire);
					$newmenu->add("/expedition/list.php?leftmenu=sendings&search_status=1", $langs->trans("StatusSendingValidatedShort"), 2, $user->rights->expedition->lire);
					$newmenu->add("/expedition/list.php?leftmenu=sendings&search_status=2", $langs->trans("StatusSendingProcessedShort"), 2, $user->rights->expedition->lire);
				}
				$newmenu->add("/expedition/stats/index.php?leftmenu=sendings", $langs->trans("Statistics"), 1, $user->rights->expedition->lire);
			}

			// Receptions
			if (!empty($conf->reception->enabled)) {
				$langs->load("receptions");
				$newmenu->add("/reception/index.php?leftmenu=receptions", $langs->trans("Receptions"), 0, $user->rights->reception->lire, '', $mainmenu, 'receptions');
				$newmenu->add("/reception/card.php?action=create2&amp;leftmenu=receptions", $langs->trans("NewReception"), 1, $user->rights->reception->creer);
				$newmenu->add("/reception/list.php?leftmenu=receptions", $langs->trans("List"), 1, $user->rights->reception->lire);
				if ($usemenuhider || empty($leftmenu) || $leftmenu == "receptions") {
					$newmenu->add("/reception/list.php?leftmenu=receptions&search_status=0", $langs->trans("StatusReceptionDraftShort"), 2, $user->rights->reception->lire);
				}
				if ($usemenuhider || empty($leftmenu) || $leftmenu == "receptions") {
					$newmenu->add("/reception/list.php?leftmenu=receptions&search_status=1", $langs->trans("StatusReceptionValidatedShort"), 2, $user->rights->reception->lire);
				}
				if ($usemenuhider || empty($leftmenu) || $leftmenu == "receptions") {
					$newmenu->add("/reception/list.php?leftmenu=receptions&search_status=2", $langs->trans("StatusReceptionProcessedShort"), 2, $user->rights->reception->lire);
				}
				$newmenu->add("/reception/stats/index.php?leftmenu=receptions", $langs->trans("Statistics"), 1, $user->rights->reception->lire);
			}
		}

		/*
		 * Menu PRODUCTS-SERVICES MRP - GPAO
		 */
		if ($mainmenu == 'mrp') {
			// BOM
			if (!empty($conf->bom->enabled) || !empty($conf->mrp->enabled)) {
				$langs->load("mrp");

				$newmenu->add("", $langs->trans("MenuBOM"), 0, $user->rights->bom->read, '', $mainmenu, 'bom', 0, '', '', '', img_picto('', 'bom', 'class="paddingrightonly pictofixedwidth"'));
				$newmenu->add("/bom/bom_card.php?leftmenu=bom&amp;action=create", $langs->trans("NewBOM"), 1, $user->rights->bom->write, '', $mainmenu, 'bom');
				$newmenu->add("/bom/bom_list.php?leftmenu=bom", $langs->trans("List"), 1, $user->rights->bom->read, '', $mainmenu, 'bom');
			}

			if (!empty($conf->mrp->enabled)) {
				$langs->load("mrp");

				$newmenu->add("", $langs->trans("MenuMRP"), 0, $user->rights->mrp->read, '', $mainmenu, 'mo', 0, '', '', '', img_picto('', 'mrp', 'class="paddingrightonly pictofixedwidth"'));
				$newmenu->add("/mrp/mo_card.php?leftmenu=mo&amp;action=create", $langs->trans("NewMO"), 1, $user->rights->mrp->write, '', $mainmenu, 'mo');
				$newmenu->add("/mrp/mo_list.php?leftmenu=mo", $langs->trans("List"), 1, $user->rights->mrp->read, '', $mainmenu, 'mo');
			}
		}

		/*
		 * Menu PROJECTS
		 */
		if ($mainmenu == 'project') {
			if (!empty($conf->projet->enabled)) {
				$langs->load("projects");

				$search_project_user = GETPOST('search_project_user', 'int');

				$tmpentry = array(
					'enabled'=>(!empty($conf->projet->enabled)),
					'perms'=>(!empty($user->rights->projet->lire)),
					'module'=>'projet'
				);
				$showmode = isVisibleToUserType($type_user, $tmpentry, $listofmodulesforexternal);

				$titleboth = $langs->trans("LeadsOrProjects");
				$titlenew = $langs->trans("NewLeadOrProject"); // Leads and opportunities by default
				if ($conf->global->PROJECT_USE_OPPORTUNITIES == 0) {
					$titleboth = $langs->trans("Projects");
					$titlenew = $langs->trans("NewProject");
				}
				if ($conf->global->PROJECT_USE_OPPORTUNITIES == 2) {	// 2 = leads only
					$titleboth = $langs->trans("Leads");
					$titlenew = $langs->trans("NewLead");
				}

				// Project assigned to user
				$newmenu->add("/projet/index.php?leftmenu=projects".($search_project_user ? '&search_project_user='.$search_project_user : ''), $titleboth, 0, $user->rights->projet->lire, '', $mainmenu, 'projects');
				$newmenu->add("/projet/card.php?leftmenu=projects&action=create".($search_project_user ? '&search_project_user='.$search_project_user : ''), $titlenew, 1, $user->rights->projet->creer);

				if ($conf->global->PROJECT_USE_OPPORTUNITIES == 0) {
					$newmenu->add("/projet/list.php?leftmenu=projets".($search_project_user ? '&search_project_user='.$search_project_user : '').'&search_status=99', $langs->trans("List"), 1, $showmode, '', 'project', 'list');
				} elseif ($conf->global->PROJECT_USE_OPPORTUNITIES == 1) {
					$newmenu->add("/projet/list.php?leftmenu=projets".($search_project_user ? '&search_project_user='.$search_project_user : ''), $langs->trans("List"), 1, $showmode, '', 'project', 'list');
					$newmenu->add('/projet/list.php?mainmenu=project&amp;leftmenu=list&search_usage_opportunity=1&search_status=99&search_opp_status=openedopp&contextpage=lead', $langs->trans("ListOpenLeads"), 2, $showmode);
					$newmenu->add('/projet/list.php?mainmenu=project&amp;leftmenu=list&search_opp_status=notopenedopp&search_status=99&contextpage=project', $langs->trans("ListOpenProjects"), 2, $showmode);
				} elseif ($conf->global->PROJECT_USE_OPPORTUNITIES == 2) {	// 2 = leads only
					$newmenu->add('/projet/list.php?mainmenu=project&amp;leftmenu=list&search_usage_opportunity=1&search_status=99', $langs->trans("List"), 2, $showmode);
				}

				$newmenu->add("/projet/stats/index.php?leftmenu=projects", $langs->trans("Statistics"), 1, $user->rights->projet->lire);

				// Categories
				if (!empty($conf->categorie->enabled)) {
					$langs->load("categories");
					$newmenu->add("/categories/index.php?leftmenu=cat&amp;type=6", $langs->trans("Categories"), 1, $user->rights->categorie->lire, '', $mainmenu, 'cat');
				}

				if (empty($conf->global->PROJECT_HIDE_TASKS)) {
					// Project affected to user
					$newmenu->add("/projet/activity/index.php?leftmenu=tasks".($search_project_user ? '&search_project_user='.$search_project_user : ''), $langs->trans("Activities"), 0, $user->rights->projet->lire, '', 'project', 'tasks');
					$newmenu->add("/projet/tasks.php?leftmenu=tasks&action=create", $langs->trans("NewTask"), 1, $user->rights->projet->creer);
					$newmenu->add("/projet/tasks/list.php?leftmenu=tasks".($search_project_user ? '&search_project_user='.$search_project_user : ''), $langs->trans("List"), 1, $user->rights->projet->lire);
					$newmenu->add("/projet/tasks/stats/index.php?leftmenu=projects", $langs->trans("Statistics"), 1, $user->rights->projet->lire);

					$newmenu->add("/projet/activity/perweek.php?leftmenu=tasks".($search_project_user ? '&search_project_user='.$search_project_user : ''), $langs->trans("NewTimeSpent"), 0, $user->rights->projet->lire);
				}
			}
		}

		/*
		 * Menu HRM
		*/
		if ($mainmenu == 'hrm') {
			// HRM module
			if (!empty($conf->hrm->enabled)) {
				$langs->load("hrm");

				$newmenu->add("/user/list.php?mainmenu=hrm&leftmenu=hrm&mode=employee", $langs->trans("Employees"), 0, $user->rights->hrm->employee->read, '', $mainmenu, 'hrm');
				$newmenu->add("/user/card.php?mainmenu=hrm&leftmenu=hrm&action=create&employee=1", $langs->trans("NewEmployee"), 1, $user->rights->hrm->employee->write);
				$newmenu->add("/user/list.php?mainmenu=hrm&leftmenu=hrm&mode=employee&contextpage=employeelist", $langs->trans("List"), 1, $user->rights->hrm->employee->read);
			}

			// Leave/Holiday/Vacation module
			if (!empty($conf->holiday->enabled)) {
				// Load translation files required by the page
				$langs->loadLangs(array("holiday", "trips"));

				$newmenu->add("/holiday/list.php?mainmenu=hrm&leftmenu=hrm", $langs->trans("CPTitreMenu"), 0, $user->rights->holiday->read, '', $mainmenu, 'hrm');
				$newmenu->add("/holiday/card.php?mainmenu=hrm&leftmenu=holiday&action=create", $langs->trans("New"), 1, $user->rights->holiday->write);
				$newmenu->add("/holiday/list.php?mainmenu=hrm&leftmenu=hrm", $langs->trans("List"), 1, $user->rights->holiday->read);
				if ($usemenuhider || empty($leftmenu) || $leftmenu == "hrm") {
					$newmenu->add("/holiday/list.php?search_statut=1&mainmenu=hrm&leftmenu=hrm", $langs->trans("DraftCP"), 2, $user->rights->holiday->read);
					$newmenu->add("/holiday/list.php?search_statut=2&mainmenu=hrm&leftmenu=hrm", $langs->trans("ToReviewCP"), 2, $user->rights->holiday->read);
					$newmenu->add("/holiday/list.php?search_statut=3&mainmenu=hrm&leftmenu=hrm", $langs->trans("ApprovedCP"), 2, $user->rights->holiday->read);
					$newmenu->add("/holiday/list.php?search_statut=4&mainmenu=hrm&leftmenu=hrm", $langs->trans("CancelCP"), 2, $user->rights->holiday->read);
					$newmenu->add("/holiday/list.php?search_statut=5&mainmenu=hrm&leftmenu=hrm", $langs->trans("RefuseCP"), 2, $user->rights->holiday->read);
				}
				$newmenu->add("/holiday/define_holiday.php?mainmenu=hrm&action=request", $langs->trans("MenuConfCP"), 1, $user->rights->holiday->read);
				$newmenu->add("/holiday/month_report.php?mainmenu=hrm&leftmenu=holiday", $langs->trans("MenuReportMonth"), 1, $user->rights->holiday->readall);
				$newmenu->add("/holiday/view_log.php?mainmenu=hrm&leftmenu=holiday&action=request", $langs->trans("MenuLogCP"), 1, $user->rights->holiday->define_holiday);
			}

			// Trips and expenses (old module)
			if (!empty($conf->deplacement->enabled)) {
				$langs->load("trips");
				$newmenu->add("/compta/deplacement/index.php?leftmenu=tripsandexpenses&amp;mainmenu=hrm", $langs->trans("TripsAndExpenses"), 0, $user->rights->deplacement->lire, '', $mainmenu, 'tripsandexpenses');
				$newmenu->add("/compta/deplacement/card.php?action=create&amp;leftmenu=tripsandexpenses&amp;mainmenu=hrm", $langs->trans("New"), 1, $user->rights->deplacement->creer);
				$newmenu->add("/compta/deplacement/list.php?leftmenu=tripsandexpenses&amp;mainmenu=hrm", $langs->trans("List"), 1, $user->rights->deplacement->lire);
				$newmenu->add("/compta/deplacement/stats/index.php?leftmenu=tripsandexpenses&amp;mainmenu=hrm", $langs->trans("Statistics"), 1, $user->rights->deplacement->lire);
			}

			// Expense report
			if (!empty($conf->expensereport->enabled)) {
				$langs->load("trips");
				$newmenu->add("/expensereport/index.php?leftmenu=expensereport&amp;mainmenu=hrm", $langs->trans("TripsAndExpenses"), 0, $user->rights->expensereport->lire, '', $mainmenu, 'expensereport');
				$newmenu->add("/expensereport/card.php?action=create&amp;leftmenu=expensereport&amp;mainmenu=hrm", $langs->trans("New"), 1, $user->rights->expensereport->creer);
				$newmenu->add("/expensereport/list.php?leftmenu=expensereport&amp;mainmenu=hrm", $langs->trans("List"), 1, $user->rights->expensereport->lire);
				if ($usemenuhider || empty($leftmenu) || $leftmenu == "expensereport") {
					$newmenu->add("/expensereport/list.php?search_status=0&amp;leftmenu=expensereport&amp;mainmenu=hrm", $langs->trans("Draft"), 2, $user->rights->expensereport->lire);
					$newmenu->add("/expensereport/list.php?search_status=2&amp;leftmenu=expensereport&amp;mainmenu=hrm", $langs->trans("Validated"), 2, $user->rights->expensereport->lire);
					$newmenu->add("/expensereport/list.php?search_status=5&amp;leftmenu=expensereport&amp;mainmenu=hrm", $langs->trans("Approved"), 2, $user->rights->expensereport->lire);
					$newmenu->add("/expensereport/list.php?search_status=6&amp;leftmenu=expensereport&amp;mainmenu=hrm", $langs->trans("Paid"), 2, $user->rights->expensereport->lire);
					$newmenu->add("/expensereport/list.php?search_status=4&amp;leftmenu=expensereport&amp;mainmenu=hrm", $langs->trans("Canceled"), 2, $user->rights->expensereport->lire);
					$newmenu->add("/expensereport/list.php?search_status=99&amp;leftmenu=expensereport&amp;mainmenu=hrm", $langs->trans("Refused"), 2, $user->rights->expensereport->lire);
				}
				$newmenu->add("/expensereport/stats/index.php?leftmenu=expensereport&amp;mainmenu=hrm", $langs->trans("Statistics"), 1, $user->rights->expensereport->lire);
			}

			if (!empty($conf->projet->enabled)) {
				if (empty($conf->global->PROJECT_HIDE_TASKS)) {
					$langs->load("projects");

					$search_project_user = GETPOST('search_project_user', 'int');

					$newmenu->add("/projet/activity/perweek.php?leftmenu=tasks".($search_project_user ? '&search_project_user='.$search_project_user : ''), $langs->trans("NewTimeSpent"), 0, $user->rights->projet->lire);
				}
			}
		}


		/*
		 * Menu TOOLS
		 */
		if ($mainmenu == 'tools') {
			if (empty($user->socid)) { // limit to internal users
				$langs->load("mails");
				$newmenu->add("/admin/mails_templates.php?leftmenu=email_templates", $langs->trans("EMailTemplates"), 0, 1, '', $mainmenu, 'email_templates');
			}

			if (!empty($conf->mailing->enabled)) {
				$newmenu->add("/comm/mailing/index.php?leftmenu=mailing", $langs->trans("EMailings"), 0, $user->rights->mailing->lire, '', $mainmenu, 'mailing');
				$newmenu->add("/comm/mailing/card.php?leftmenu=mailing&amp;action=create", $langs->trans("NewMailing"), 1, $user->rights->mailing->creer);
				$newmenu->add("/comm/mailing/list.php?leftmenu=mailing", $langs->trans("List"), 1, $user->rights->mailing->lire);
			}

			if (!empty($conf->export->enabled)) {
				$langs->load("exports");
				$newmenu->add("/exports/index.php?leftmenu=export", $langs->trans("FormatedExport"), 0, $user->rights->export->lire, '', $mainmenu, 'export');
				$newmenu->add("/exports/export.php?leftmenu=export", $langs->trans("NewExport"), 1, $user->rights->export->creer);
				//$newmenu->add("/exports/export.php?leftmenu=export",$langs->trans("List"),1, $user->rights->export->lire);
			}

			if (!empty($conf->import->enabled)) {
				$langs->load("exports");
				$newmenu->add("/imports/index.php?leftmenu=import", $langs->trans("FormatedImport"), 0, $user->rights->import->run, '', $mainmenu, 'import');
				$newmenu->add("/imports/import.php?leftmenu=import", $langs->trans("NewImport"), 1, $user->rights->import->run);
			}
		}

		/*
		 * Menu MEMBERS
		 */
		if ($mainmenu == 'members') {
			if (!empty($conf->adherent->enabled)) {
				// Load translation files required by the page
				$langs->loadLangs(array("members", "compta"));

				$newmenu->add("/adherents/index.php?leftmenu=members&amp;mainmenu=members", $langs->trans("Members"), 0, $user->rights->adherent->lire, '', $mainmenu, 'members');
				$newmenu->add("/adherents/card.php?leftmenu=members&amp;action=create", $langs->trans("NewMember"), 1, $user->rights->adherent->creer);
				$newmenu->add("/adherents/list.php?leftmenu=members", $langs->trans("List"), 1, $user->rights->adherent->lire);
				$newmenu->add("/adherents/list.php?leftmenu=members&amp;statut=-1", $langs->trans("MenuMembersToValidate"), 2, $user->rights->adherent->lire);
				$newmenu->add("/adherents/list.php?leftmenu=members&amp;statut=1", $langs->trans("MenuMembersValidated"), 2, $user->rights->adherent->lire);
				$newmenu->add("/adherents/list.php?leftmenu=members&amp;statut=1&amp;filter=withoutsubscription", $langs->trans("WithoutSubscription"), 3, $user->rights->adherent->lire);
				$newmenu->add("/adherents/list.php?leftmenu=members&amp;statut=1&amp;filter=uptodate", $langs->trans("UpToDate"), 3, $user->rights->adherent->lire);
				$newmenu->add("/adherents/list.php?leftmenu=members&amp;statut=1&amp;filter=outofdate", $langs->trans("OutOfDate"), 3, $user->rights->adherent->lire);
				$newmenu->add("/adherents/list.php?leftmenu=members&amp;statut=0", $langs->trans("MenuMembersResiliated"), 2, $user->rights->adherent->lire);
				$newmenu->add("/adherents/stats/index.php?leftmenu=members", $langs->trans("MenuMembersStats"), 1, $user->rights->adherent->lire);

				$newmenu->add("/adherents/cartes/carte.php?leftmenu=export", $langs->trans("MembersCards"), 1, $user->rights->adherent->export);
				if (!empty($conf->global->MEMBER_LINK_TO_HTPASSWDFILE) && ($usemenuhider || empty($leftmenu) || $leftmenu == 'none' || $leftmenu == "members" || $leftmenu == "export")) {
					$newmenu->add("/adherents/htpasswd.php?leftmenu=export", $langs->trans("Filehtpasswd"), 1, $user->rights->adherent->export);
				}

				if (!empty($conf->categorie->enabled)) {
					$langs->load("categories");
					$newmenu->add("/categories/index.php?leftmenu=cat&amp;type=3", $langs->trans("Categories"), 1, $user->rights->categorie->lire, '', $mainmenu, 'cat');
				}

				$newmenu->add("/adherents/index.php?leftmenu=members&amp;mainmenu=members", $langs->trans("Subscriptions"), 0, $user->rights->adherent->cotisation->lire);
				$newmenu->add("/adherents/list.php?leftmenu=members&amp;statut=-1,1&amp;mainmenu=members", $langs->trans("NewSubscription"), 1, $user->rights->adherent->cotisation->creer);
				$newmenu->add("/adherents/subscription/list.php?leftmenu=members", $langs->trans("List"), 1, $user->rights->adherent->cotisation->lire);
				$newmenu->add("/adherents/stats/index.php?leftmenu=members", $langs->trans("MenuMembersStats"), 1, $user->rights->adherent->lire);

				//$newmenu->add("/adherents/index.php?leftmenu=export&amp;mainmenu=members",$langs->trans("Tools"),0,$user->rights->adherent->export, '', $mainmenu, 'export');
				//if (! empty($conf->export->enabled) && ($usemenuhider || empty($leftmenu) || $leftmenu=="export")) $newmenu->add("/exports/index.php?leftmenu=export",$langs->trans("Datas"),1,$user->rights->adherent->export);

				// Type
				$newmenu->add("/adherents/type.php?leftmenu=setup&amp;mainmenu=members", $langs->trans("MembersTypes"), 0, $user->rights->adherent->configurer, '', $mainmenu, 'setup');
				$newmenu->add("/adherents/type.php?leftmenu=setup&amp;mainmenu=members&amp;action=create", $langs->trans("New"), 1, $user->rights->adherent->configurer);
				$newmenu->add("/adherents/type.php?leftmenu=setup&amp;mainmenu=members", $langs->trans("List"), 1, $user->rights->adherent->configurer);
			}
		}

		// Add personalized menus and modules menus
		//var_dump($newmenu->liste);    //
		$menuArbo = new Menubase($db, 'eldy');
		$newmenu = $menuArbo->menuLeftCharger($newmenu, $mainmenu, $leftmenu, (empty($user->socid) ? 0 : 1), 'eldy', $tabMenu);
		//var_dump($newmenu->liste);    //

		if (!empty($conf->ftp->enabled) && $mainmenu == 'ftp') {	// Entry for FTP
			$MAXFTP = 20;
			$i = 1;
			while ($i <= $MAXFTP) {
				$paramkey = 'FTP_NAME_'.$i;
				//print $paramkey;
				if (!empty($conf->global->$paramkey)) {
					$link = "/ftp/index.php?idmenu=".$_SESSION["idmenu"]."&numero_ftp=".$i;

					$newmenu->add($link, dol_trunc($conf->global->$paramkey, 24));
				}
				$i++;
			}
		}
	}

	//var_dump($tabMenu);    //
	//var_dump($newmenu->liste);

	// Build final $menu_array = $menu_array_before +$newmenu->liste + $menu_array_after
	//var_dump($menu_array_before);exit;
	//var_dump($menu_array_after);exit;
	$menu_array = $newmenu->liste;
	if (is_array($menu_array_before)) {
		$menu_array = array_merge($menu_array_before, $menu_array);
	}
	if (is_array($menu_array_after)) {
		$menu_array = array_merge($menu_array, $menu_array_after);
	}
	//var_dump($menu_array);exit;
	if (!is_array($menu_array)) {
		return 0;
	}

	// TODO Use the position property in menu_array to reorder the $menu_array
	//var_dump($menu_array);
	/*$new_menu_array = array();
	$level=0; $cusor=0; $position=0;
	$nbentry = count($menu_array);
	while (findNextEntryForLevel($menu_array, $cursor, $position, $level))
	{

		$cursor++;
	}*/

	// Show menu
	$invert = empty($conf->global->MAIN_MENU_INVERT) ? "" : "invert";
	if (empty($noout)) {
		$altok = 0; $blockvmenuopened = false; $lastlevel0 = '';
		$num = count($menu_array);
		for ($i = 0; $i < $num; $i++) {     // Loop on each menu entry
			$showmenu = true;
			if (!empty($conf->global->MAIN_MENU_HIDE_UNAUTHORIZED) && empty($menu_array[$i]['enabled'])) {
				$showmenu = false;
			}

			// Begin of new left menu block
			if (empty($menu_array[$i]['level']) && $showmenu) {
				$altok++;
				$blockvmenuopened = true;
				$lastopened = true;
				for ($j = ($i + 1); $j < $num; $j++) {
					if (empty($menu_array[$j]['level'])) {
						$lastopened = false;
					}
				}
				if ($altok % 2 == 0) {
					print '<div class="blockvmenu blockvmenuimpair'.$invert.($lastopened ? ' blockvmenulast' : '').($altok == 1 ? ' blockvmenufirst' : '').'">'."\n";
				} else {
					print '<div class="blockvmenu blockvmenupair'.$invert.($lastopened ? ' blockvmenulast' : '').($altok == 1 ? ' blockvmenufirst' : '').'">'."\n";
				}
			}

			// Add tabulation
			$tabstring = '';
			$tabul = ($menu_array[$i]['level'] - 1);
			if ($tabul > 0) {
				for ($j = 0; $j < $tabul; $j++) {
					$tabstring .= '&nbsp;&nbsp;&nbsp;';
				}
			}

			// $menu_array[$i]['url'] can be a relative url, a full external url. We try substitution

			$menu_array[$i]['url'] = make_substitutions($menu_array[$i]['url'], $substitarray);

			$url = $shorturl = $shorturlwithoutparam = $menu_array[$i]['url'];
			if (!preg_match("/^(http:\/\/|https:\/\/)/i", $menu_array[$i]['url'])) {
				$tmp = explode('?', $menu_array[$i]['url'], 2);
				$url = $shorturl = $tmp[0];
				$param = (isset($tmp[1]) ? $tmp[1] : ''); // params in url of the menu link

				// Complete param to force leftmenu to '' to close open menu when we click on a link with no leftmenu defined.
				if ((!preg_match('/mainmenu/i', $param)) && (!preg_match('/leftmenu/i', $param)) && !empty($menu_array[$i]['mainmenu'])) {
					$param .= ($param ? '&' : '').'mainmenu='.$menu_array[$i]['mainmenu'].'&leftmenu=';
				}
				if ((!preg_match('/mainmenu/i', $param)) && (!preg_match('/leftmenu/i', $param)) && empty($menu_array[$i]['mainmenu'])) {
					$param .= ($param ? '&' : '').'leftmenu=';
				}
				//$url.="idmenu=".$menu_array[$i]['rowid'];    // Already done by menuLoad
				$url = dol_buildpath($url, 1).($param ? '?'.$param : '');
				$shorturlwithoutparam = $shorturl;
				$shorturl = $shorturl.($param ? '?'.$param : '');
			}


			print '<!-- Process menu entry with mainmenu='.$menu_array[$i]['mainmenu'].', leftmenu='.$menu_array[$i]['leftmenu'].', level='.$menu_array[$i]['level'].' enabled='.$menu_array[$i]['enabled'].', position='.$menu_array[$i]['position'].' -->'."\n";

			// Menu level 0
			if ($menu_array[$i]['level'] == 0) {
				if ($menu_array[$i]['enabled']) {     // Enabled so visible
					print '<div class="menu_titre">'.$tabstring;
					if ($shorturlwithoutparam) {
						print '<a class="vmenu" title="'.dol_escape_htmltag(dol_string_nohtmltag($menu_array[$i]['titre'])).'" href="'.$url.'"'.($menu_array[$i]['target'] ? ' target="'.$menu_array[$i]['target'].'"' : '').'>';
					} else {
						print '<span class="vmenu">';
					}
					print ($menu_array[$i]['prefix'] ? $menu_array[$i]['prefix'] : '').$menu_array[$i]['titre'];
					if ($shorturlwithoutparam) {
						print '</a>';
					} else {
						print '</span>';
					}
					print '</div>'."\n";
					$lastlevel0 = 'enabled';
				} elseif ($showmenu) {                 // Not enabled but visible (so greyed)
					print '<div class="menu_titre">'.$tabstring.'<font class="vmenudisabled">'.$menu_array[$i]['titre'].'</font></div>'."\n";
					$lastlevel0 = 'greyed';
				} else {
					$lastlevel0 = 'hidden';
				}
				if ($showmenu) {
					print '<div class="menu_top"></div>'."\n";
				}
			}

			// Menu level > 0
			if ($menu_array[$i]['level'] > 0) {
				$cssmenu = '';
				if ($menu_array[$i]['url']) {
					$cssmenu = ' menu_contenu'.dol_string_nospecial(preg_replace('/\.php.*$/', '', $menu_array[$i]['url']));
				}

				if ($menu_array[$i]['enabled'] && $lastlevel0 == 'enabled') {     // Enabled so visible, except if parent was not enabled.
					print '<div class="menu_contenu'.$cssmenu.'">'.$tabstring;
					if ($shorturlwithoutparam) {
						print '<a class="vsmenu" title="'.dol_escape_htmltag(dol_string_nohtmltag($menu_array[$i]['titre'])).'" href="'.$url.'"'.($menu_array[$i]['target'] ? ' target="'.$menu_array[$i]['target'].'"' : '').'>';
					} else {
						print '<span class="vsmenu" title="'.dol_escape_htmltag($menu_array[$i]['titre']).'">';
					}
					print $menu_array[$i]['titre'];
					if ($shorturlwithoutparam) {
						print '</a>';
					} else {
						print '</span>';
					}
					// If title is not pure text and contains a table, no carriage return added
					if (!strstr($menu_array[$i]['titre'], '<table')) {
						print '<br>';
					}
					print '</div>'."\n";
				} elseif ($showmenu && $lastlevel0 == 'enabled') {       // Not enabled but visible (so greyed), except if parent was not enabled.
					print '<div class="menu_contenu'.$cssmenu.'">'.$tabstring.'<font class="vsmenudisabled vsmenudisabledmargin">'.$menu_array[$i]['titre'].'</font><br></div>'."\n";
				}
			}

			// If next is a new block or if there is nothing after
			if (empty($menu_array[$i + 1]['level'])) {               // End menu block
				if ($showmenu) {
					print '<div class="menu_end"></div>'."\n";
				}
				if ($blockvmenuopened) {
					print '</div>'."\n"; $blockvmenuopened = false;
				}
			}
		}

		if ($altok) {
			print '<div class="blockvmenuend"></div>'; // End menu block
		}
	}

	return count($menu_array);
}<|MERGE_RESOLUTION|>--- conflicted
+++ resolved
@@ -6,7 +6,6 @@
  * Copyright (C) 2015      Marcos García        <marcosgdf@gmail.com>
  * Copyright (C) 2018      Ferran Marcet        <fmarcet@2byte.es>
  * Copyright (C) 2018-2019  Frédéric France         <frederic.france@netlogic.fr>
- * Copyright (C) 2021		Gauthier VERDOL         <gauthier.verdol@atm-consulting.fr>
  *
  * This program is free software; you can redistribute it and/or modify
  * it under the terms of the GNU General Public License as published by
@@ -1143,13 +1142,13 @@
 				$langs->load("salaries");
 				$newmenu->add("/salaries/list.php?leftmenu=tax_salary&amp;mainmenu=billing", $langs->trans("Salaries"), 0, $user->rights->salaries->read, '', $mainmenu, 'tax_salary', 0, '', '', '', img_picto('', 'salary', 'class="paddingright pictofixedwidth"'));
 				if ($usemenuhider || empty($leftmenu) || preg_match('/^tax_salary/i', $leftmenu)) {
-					$newmenu->add("/salaries/card.php?leftmenu=tax_salary&action=create", $langs->trans("NewPayment"), 1, $user->rights->salaries->write);
-					$newmenu->add("/salaries/list.php?leftmenu=tax_salary", $langs->trans("Payments"), 1, $user->rights->salaries->read);
+					$newmenu->add("/salaries/card.php?leftmenu=tax_salary&action=create", $langs->trans("New"), 1, $user->rights->salaries->write);
+					$newmenu->add("/salaries/list.php?leftmenu=tax_salary", $langs->trans("List"), 1, $user->rights->salaries->read);
+					$newmenu->add("/salaries/payments.php?leftmenu=tax_salary", $langs->trans("Payments"), 1, $user->rights->salaries->read);
 					$newmenu->add("/salaries/stats/index.php?leftmenu=tax_salary", $langs->trans("Statistics"), 1, $user->rights->salaries->read);
 				}
 			}
 
-<<<<<<< HEAD
 			// Loan
 			if (!empty($conf->loan->enabled)) {
 				$langs->load("loan");
@@ -1167,41 +1166,6 @@
 				if ($usemenuhider || empty($leftmenu) || preg_match('/^tax_various/i', $leftmenu)) {
 					$newmenu->add("/compta/bank/various_payment/card.php?leftmenu=tax_various&action=create", $langs->trans("New"), 1, $user->rights->banque->modifier);
 					$newmenu->add("/compta/bank/various_payment/list.php?leftmenu=tax_various", $langs->trans("List"), 1, $user->rights->banque->lire);
-=======
-				// Salaries
-				if (!empty($conf->salaries->enabled))
-				{
-					$langs->load("salaries");
-					$newmenu->add("/salaries/list.php?leftmenu=tax_salary&amp;mainmenu=billing", $langs->trans("Salaries"), 0, $user->rights->salaries->read, '', $mainmenu, 'tax_salary');
-					if ($usemenuhider || empty($leftmenu) || preg_match('/^tax_salary/i', $leftmenu)) {
-                        $newmenu->add("/salaries/card.php?leftmenu=tax_salary&action=create", $langs->trans("New"), 1, $user->rights->salaries->write);
-					    $newmenu->add("/salaries/list.php?leftmenu=tax_salary", $langs->trans("List"), 1, $user->rights->salaries->read);
-					    $newmenu->add("/salaries/payments.php?leftmenu=tax_salary", $langs->trans("Payments"), 1, $user->rights->salaries->read);
-                        $newmenu->add("/salaries/stats/index.php?leftmenu=tax_salary", $langs->trans("Statistics"), 1, $user->rights->salaries->read);
-                    }
-				}
-
-				// Loan
-				if (!empty($conf->loan->enabled))
-				{
-					$langs->load("loan");
-					$newmenu->add("/loan/list.php?leftmenu=tax_loan&amp;mainmenu=billing", $langs->trans("Loans"), 0, $user->rights->loan->read, '', $mainmenu, 'tax_loan');
-					if ($usemenuhider || empty($leftmenu) || preg_match('/^tax_loan/i', $leftmenu)) {
-                        $newmenu->add("/loan/card.php?leftmenu=tax_loan&action=create", $langs->trans("NewLoan"), 1, $user->rights->loan->write);
-                        //$newmenu->add("/loan/payment/list.php?leftmenu=tax_loan",$langs->trans("Payments"),2,$user->rights->loan->read);
-                    }
-				}
-
-				// Various payment
-				if (!empty($conf->banque->enabled) && empty($conf->global->BANK_USE_OLD_VARIOUS_PAYMENT))
-				{
-					$langs->load("banks");
-					$newmenu->add("/compta/bank/various_payment/list.php?leftmenu=tax_various&amp;mainmenu=billing", $langs->trans("MenuVariousPayment"), 0, $user->rights->banque->lire, '', $mainmenu, 'tax_various');
-					if ($usemenuhider || empty($leftmenu) || preg_match('/^tax_various/i', $leftmenu)) {
-                        $newmenu->add("/compta/bank/various_payment/card.php?leftmenu=tax_various&action=create", $langs->trans("New"), 1, $user->rights->banque->modifier);
-                        $newmenu->add("/compta/bank/various_payment/list.php?leftmenu=tax_various", $langs->trans("List"), 1, $user->rights->banque->lire);
-                    }
->>>>>>> e188ec6c
 				}
 			}
 		}
