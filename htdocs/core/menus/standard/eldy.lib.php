--- conflicted
+++ resolved
@@ -993,68 +993,12 @@
 				}
 			}
 
-<<<<<<< HEAD
 			// Menu level > 0
 			if ($menu_array[$i]['level'] > 0) {
 				$cssmenu = '';
 				if ($menu_array[$i]['url']) {
 					$cssmenu = ' menu_contenu'.dol_string_nospecial(preg_replace('/\.php.*$/', '', $menu_array[$i]['url']));
 				}
-=======
-				// Journals
-				if (!empty($conf->accounting->enabled) && !empty($user->rights->accounting->comptarapport->lire) && $mainmenu == 'accountancy') {
-					$newmenu->add('', $langs->trans("RegistrationInAccounting"), 1, $user->rights->accounting->comptarapport->lire, '', $mainmenu, 'accountancy_journal');
-
-					// Multi journal
-					$sql = "SELECT rowid, code, label, nature";
-					$sql .= " FROM ".MAIN_DB_PREFIX."accounting_journal";
-					$sql .= " WHERE entity = ".$conf->entity;
-					$sql .= " AND active = 1";
-					$sql .= " ORDER BY nature ASC, label DESC";
-
-					$resql = $db->query($sql);
-					if ($resql) {
-						$numr = $db->num_rows($resql);
-						$i = 0;
-
-						if ($numr > 0) {
-							while ($i < $numr) {
-								$objp = $db->fetch_object($resql);
-
-								$nature = '';
-
-								// Must match array $sourceList defined into journals_list.php
-								if ($objp->nature == 2 && !empty($conf->facture->enabled) && empty($conf->global->ACCOUNTING_DISABLE_BINDING_ON_SALES)) {
-									$nature = "sells";
-								}
-								if ($objp->nature == 3
-									&& ((!empty($conf->fournisseur->enabled) && empty($conf->global->MAIN_USE_NEW_SUPPLIERMOD)) || !empty($conf->supplier_invoice->enabled))
-									&& empty($conf->global->ACCOUNTING_DISABLE_BINDING_ON_PURCHASES)) {
-									$nature = "purchases";
-								}
-								if ($objp->nature == 4 && !empty($conf->banque->enabled)) {
-									$nature = "bank";
-								}
-								if ($objp->nature == 5 && !empty($conf->expensereport->enabled) && empty($conf->global->ACCOUNTING_DISABLE_BINDING_ON_EXPENSEREPORTS)) {
-									$nature = "expensereports";
-								}
-								if ($objp->nature == 1) {
-									$nature = "various";
-								}
-								if ($objp->nature == 8) {
-									$nature = "inventory";
-								}
-								if ($objp->nature == 9) {
-									$nature = "hasnew";
-								}
-
-								// To enable when page exists
-								if (empty($conf->global->ACCOUNTANCY_SHOW_DEVELOP_JOURNAL)) {
-									if ($nature == 'various' || $nature == 'hasnew' || $nature == 'inventory') {
-										$nature = '';
-									}
-								}
->>>>>>> 0d46edd1
 
 				if ($menu_array[$i]['enabled'] && $lastlevel0 == 'enabled') {
 					// Enabled so visible, except if parent was not enabled.
@@ -1715,7 +1659,7 @@
 
 			// Journals
 			if (isModEnabled('accounting') && !empty($user->rights->accounting->comptarapport->lire) && $mainmenu == 'accountancy') {
-				$newmenu->add('', $langs->trans("RegistrationInAccounting"), 1, $user->rights->accounting->comptarapport->lire, '', '', '');
+				$newmenu->add('', $langs->trans("RegistrationInAccounting"), 1, $user->rights->accounting->comptarapport->lire, '', $mainmenu, 'accountancy_journal');
 
 				// Multi journal
 				$sql = "SELECT rowid, code, label, nature";
