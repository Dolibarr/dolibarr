<?php
/* Copyright (C) 2010-2022	Laurent Destailleur	<eldy@users.sourceforge.net>
 * Copyright (C) 2010-2024	Regis Houssin		<regis.houssin@inodbox.com>
 * Copyright (C) 2012-2015	Juanjo Menent		<jmenent@2byte.es>
 * Copyright (C) 2013		Cédric Salvador		<csalvador@gpcsolutions.fr>
 * Copyright (C) 2015		Marcos García		<marcosgdf@gmail.com>
 * Copyright (C) 2018		Ferran Marcet		<fmarcet@2byte.es>
 * Copyright (C) 2018-2024  Frédéric France		<frederic.france@free.fr>
 * Copyright (C) 2021		Gauthier VERDOL		<gauthier.verdol@atm-consulting.fr>
 * Copyright (C) 2024		MDW					<mdeweerd@users.noreply.github.com>
 *
 * This program is free software; you can redistribute it and/or modify
 * it under the terms of the GNU General Public License as published by
 * the Free Software Foundation; either version 3 of the License, or
 * (at your option) any later version.
 *
 * This program is distributed in the hope that it will be useful,
 * but WITHOUT ANY WARRANTY; without even the implied warranty of
 * MERCHANTABILITY or FITNESS FOR A PARTICULAR PURPOSE.  See the
 * GNU General Public License for more details.
 *
 * You should have received a copy of the GNU General Public License
 * along with this program. If not, see <https://www.gnu.org/licenses/>.
 * or see https://www.gnu.org/
 */

/**
 *  \file		htdocs/core/menus/standard/eldy.lib.php
 *  \brief		Library for file eldy menus
 */
require_once DOL_DOCUMENT_ROOT.'/core/class/menubase.class.php';


/**
 * Core function to output top menu eldy
 *
 * @param 	DoliDB	$db				Database handler
 * @param 	string	$atarget		Target (Example: '' or '_top')
 * @param 	int		$type_user     	0=Menu for backoffice, 1=Menu for front office
 * @param  	array<array{rowid:string,fk_menu:string,langs:string,enabled:int<0,2>,type:string,fk_mainmenu:string,fk_leftmenu:string,url:string,titre:string,perms:string,target:string,mainmenu:string,leftmenu:string,position:int,level?:int,prefix:string}> 	$tabMenu        If array with menu entries already loaded, we put this array here (in most cases, it's empty). For eldy menu, it contains menu entries loaded from database.
 * @param	Menu	$menu			Object Menu to return back list of menu entries
 * @param	int		$noout			1=Disable output (Initialise &$menu only).
 * @param	string	$mode			'top', 'topnb', 'left', 'jmobile'
 * @return	int						0
 */
function print_eldy_menu($db, $atarget, $type_user, &$tabMenu, &$menu, $noout = 0, $mode = '')
{
	global $user, $conf, $langs, $mysoc;
	global $dolibarr_main_db_name;

	$mainmenu = (empty($_SESSION["mainmenu"]) ? '' : $_SESSION["mainmenu"]);
	$leftmenu = (empty($_SESSION["leftmenu"]) ? '' : $_SESSION["leftmenu"]);

	$id = 'mainmenu';
	$listofmodulesforexternal = explode(',', getDolGlobalString('MAIN_MODULES_FOR_EXTERNAL'));

	$substitarray = getCommonSubstitutionArray($langs, 0, null, null);

	if (empty($noout)) {
		print_start_menu_array();
	}

	global $usemenuhider;
	$usemenuhider = 1;

	// Show/Hide vertical menu. The hamburger icon for .menuhider action.
	if ($mode != 'jmobile' && $mode != 'topnb' && $usemenuhider && !getDolGlobalString('MAIN_OPTIMIZEFORTEXTBROWSER')) {
		$showmode = 1;
		$classname = 'class="tmenu menuhider nohover"';
		$idsel = 'menu';

		$menu->add('#', (getDolGlobalInt('THEME_TOPMENU_DISABLE_IMAGE') == 1 ? '<span class="fas fa-bars size12x"></span>' : ''), 0, $showmode, $atarget, "xxx", '', 0, $id, $idsel, $classname, '<span class="fas fa-bars size12x"></span>');
	}

	$menu_arr = array();

	// Home
	$menu_arr[] = array(
		'name' => 'Home',
		'link' => '/index.php?mainmenu=home&amp;leftmenu=home',
		'title' => "Home",
		'level' => 0,
		'enabled' => $showmode = 1,
		'target' => $atarget,
		'mainmenu' => "home",
		'leftmenu' => '',
		'position' => 10,
		'id' => $id,
		'idsel' => 'home',
		'classname' =>  $classname = (empty($_SESSION["mainmenu"]) || $_SESSION["mainmenu"] == "home") ? 'class="tmenusel"' : 'class="tmenu"',
		'prefix' => '<span class="fas fa-home fa-fw"></span>',
		'session' => ((!empty($_SESSION["mainmenu"]) && $_SESSION["mainmenu"] == "home") ? 0 : 1),
		'loadLangs' => array(),
		'submenus' => array(),
	);

	// Members
	$tmpentry = array(
		'enabled' => isModEnabled('member'),
		'perms' => $user->hasRight('adherent', 'lire'),
		'module' => 'adherent'
	);
	$menu_arr[] = array(
		'name' => 'Members',
		'link' => '/adherents/index.php?mainmenu=members&amp;leftmenu=',
		'title' => "MenuMembers",
		'level' => 0,
		'enabled' => $showmode = isVisibleToUserType($type_user, $tmpentry, $listofmodulesforexternal),
		'target' => $atarget,
		'mainmenu' => "members",
		'leftmenu' => '',
		'position' => 18,
		'id' => $id,
		'idsel' => 'members',
		'classname' =>  $classname = (!empty($_SESSION["mainmenu"]) && $_SESSION["mainmenu"] == "members") ? 'class="tmenusel"' : 'class="tmenu"',
		'prefix' => img_picto('', 'member', 'class="fa-fw pictofixedwidth"'),
		'session' => ((!empty($_SESSION["mainmenu"]) && $_SESSION["mainmenu"] == "members") ? 0 : 1),
		'loadLangs' => array("members"),
		'submenus' => array(),
	);

	// Third parties
	$tmpentry = array(
		'enabled' => (
			(
				isModEnabled('societe') &&
			(!getDolGlobalString('SOCIETE_DISABLE_PROSPECTS') || !getDolGlobalString('SOCIETE_DISABLE_CUSTOMERS'))
			)
			|| (isModEnabled('supplier_proposal') || isModEnabled('supplier_order') || isModEnabled('supplier_invoice'))
		),
		'perms' => ($user->hasRight('societe', 'lire') || $user->hasRight('societe', 'contact', 'lire') || $user->hasRight('fournisseur', 'lire') || $user->hasRight('supplier_order', 'lire') || $user->hasRight('supplier_invoice', 'lire') || $user->hasRight('supplier_proposal', 'lire')),
		'module' => 'societe|fournisseur'
	);

	$menu_arr[] = array(
		'name' => 'Companies',
		'link' => '/societe/index.php?mainmenu=companies&amp;leftmenu=',
		'title' => "ThirdParties",
		'level' => 0,
		'enabled' => $showmode = isVisibleToUserType($type_user, $tmpentry, $listofmodulesforexternal),
		'target' => $atarget,
		'mainmenu' => "companies",
		'leftmenu' => '',
		'position' => 20,
		'id' => $id,
		'idsel' => 'companies',
		'classname' =>  $classname = (!empty($_SESSION["mainmenu"]) && $_SESSION["mainmenu"] == "companies") ? 'class="tmenusel"' : 'class="tmenu"',
		'prefix' => img_picto('', 'company', 'class="fa-fw pictofixedwidth"'),
		'session' => ((!empty($_SESSION["mainmenu"]) && $_SESSION["mainmenu"] == "companies") ? 0 : 1),
		'loadLangs' => array("companies", "suppliers"),
		'submenus' => array(),
	);

	// Products-Services
	$tmpentry = array(
		'enabled' => (isModEnabled('product') || isModEnabled('service') || isModEnabled('shipping')),
		'perms' => ($user->hasRight('product', 'read') || $user->hasRight('service', 'read') || $user->hasRight('expedition', 'lire')),
		'module' => 'product|service'
	);
	$menu_arr[] = array(
		'name' => 'Products',
		'link' => '/product/index.php?mainmenu=products&amp;leftmenu=',
		'title' => (isModEnabled('product') && isModEnabled('service'))
		? (array("TMenuProducts", " | ", "TMenuServices"))
		: (isModEnabled('product') ? "TMenuProducts" : "TMenuServices"),
		'level' => 0,
		'enabled' => $showmode = isVisibleToUserType($type_user, $tmpentry, $listofmodulesforexternal),
		'target' => $atarget,
		'mainmenu' => "products",
		'leftmenu' => '',
		'position' => 30,
		'id' => $id,
		'idsel' => 'products',
		'classname' =>  $classname = (!empty($_SESSION["mainmenu"]) && $_SESSION["mainmenu"] == "products") ? 'class="tmenusel"' : 'class="tmenu"',
		'prefix' => img_picto('', 'product', 'class="fa-fw pictofixedwidth"'),
		'session' => ((!empty($_SESSION["mainmenu"]) && $_SESSION["mainmenu"] == "products") ? 0 : 1),
		'loadLangs' => array("products", "stocks"),
		'submenus' => array(),
	);

	// MRP - GPAO
	$tmpentry = array(
		'enabled' => (isModEnabled('bom') || isModEnabled('mrp')),
		'perms' => ($user->hasRight('bom', 'read') || $user->hasRight('mrp', 'read')),
		'module' => 'bom|mrp'
	);
	$menu_arr[] = array(
		'name' => 'TMenuMRP',
		'link' => '/mrp/index.php?mainmenu=mrp&amp;leftmenu=',
		'title' => "TMenuMRP",
		'level' => 0,
		'enabled' => $showmode = isVisibleToUserType($type_user, $tmpentry, $listofmodulesforexternal),
		'target' => $atarget,
		'mainmenu' => "mrp",
		'leftmenu' => '',
		'position' => 31,
		'id' => $id,
		'idsel' => 'mrp',
		'classname' =>  $classname = (!empty($_SESSION["mainmenu"]) && $_SESSION["mainmenu"] == "mrp") ? 'class="tmenusel"' : 'class="tmenu"',
		'prefix' => img_picto('', 'mrp', 'class="fa-fw pictofixedwidth"'),
		'session' => ((!empty($_SESSION["mainmenu"]) && $_SESSION["mainmenu"] == "mrp") ? 0 : 1),
		'loadLangs' => array("mrp"),
		'submenus' => array(),
	);

	// Projects
	$tmpentry = array(
		'enabled' => (isModEnabled('project') ? 1 : 0),
		'perms' => ($user->hasRight('projet', 'lire') ? 1 : 0),
		'module' => 'projet'
	);

	if ($mode == 'jmobile') {
		$titleboth = $langs->trans("LeadsOrProjects");
	} else {
		$titleboth = $langs->trans("Projects");
	}
	if (!getDolGlobalString('PROJECT_USE_OPPORTUNITIES')) {
		$titleboth = $langs->trans("Projects");
	}
	if (getDolGlobalInt('PROJECT_USE_OPPORTUNITIES') == 2) {	// 2 = leads only
		$titleboth = $langs->trans("Leads");
	}

	$menu_arr[] = array(
		'name' => 'Project',
		'link' => '/projet/index.php?mainmenu=project&amp;leftmenu=',
		'title' => $titleboth,
		'level' => 0,
		'enabled' => $showmode = isVisibleToUserType($type_user, $tmpentry, $listofmodulesforexternal),
		'target' => $atarget,
		'mainmenu' => "project",
		'leftmenu' => '',
		'position' => 35,
		'id' => $id,
		'idsel' => 'project',
		'classname' =>  $classname = (!empty($_SESSION["mainmenu"]) && $_SESSION["mainmenu"] == "project") ? 'class="tmenusel"' : 'class="tmenu"',
		'prefix' => img_picto('', 'project', 'class="fa-fw pictofixedwidth"'),
		'session' => ((!empty($_SESSION["mainmenu"]) && $_SESSION["mainmenu"] == "project") ? 0 : 1),
		'loadLangs' => array("projects"),
		'submenus' => array(),
	);

	// Commercial (propal, commande, supplier_proposal, supplier_order, contrat, ficheinter)
	$tmpentry = array(
		'enabled' => (
			isModEnabled('propal')
			|| isModEnabled('order')
			|| isModEnabled('fournisseur')
			|| isModEnabled('supplier_proposal')
			|| isModEnabled('supplier_order')
			|| isModEnabled('contract')
			|| isModEnabled('intervention')
		) ? 1 : 0,
		'perms' => (
			$user->hasRight('propal', 'read')
			|| $user->hasRight('commande', 'lire')
			|| $user->hasRight('supplier_proposal', 'lire')
			|| $user->hasRight('fournisseur', 'lire')
			|| $user->hasRight('fournisseur', 'commande', 'lire')
			|| $user->hasRight('supplier_order', 'lire')
			|| $user->hasRight('contrat', 'lire')
			|| $user->hasRight('ficheinter', 'lire')
		),
		'module' => 'propal|commande|supplier_proposal|supplier_order|contrat|ficheinter'
	);

	$onlysupplierorder = $user->hasRight('fournisseur', 'commande', 'lire') &&
	!$user->hasRight('propal', 'lire') &&
	!$user->hasRight('commande', 'lire') &&
	!$user->hasRight('supplier_order', 'lire') &&
	!$user->hasRight('supplier_proposal', 'lire') &&
	!$user->hasRight('contrat', 'lire') &&
	!$user->hasRight('ficheinter', 'lire');

	$menu_arr[] = array(
		'name' => 'Commercial',
		'link' => ($onlysupplierorder ? '/fourn/commande/index.php?mainmenu=commercial&amp;leftmenu=' : '/comm/index.php?mainmenu=commercial&amp;leftmenu='),
		'title' => "Commercial",
		'level' => 0,
		'enabled' => $showmode = isVisibleToUserType($type_user, $tmpentry, $listofmodulesforexternal),
		'target' => $atarget,
		'mainmenu' => "commercial",
		'leftmenu' => '',
		'position' => 40,
		'id' => $id,
		'idsel' => 'commercial',
		'classname' =>  $classname = (!empty($_SESSION["mainmenu"]) && $_SESSION["mainmenu"] == "commercial") ? 'class="tmenusel"' : 'class="tmenu"',
		'prefix' => img_picto('', 'contract', 'class="fa-fw pictofixedwidth"'),
		'session' => ((!empty($_SESSION["mainmenu"]) && $_SESSION["mainmenu"] == "commercial") ? 0 : 1),
		'loadLangs' => array("commercial"),
		'submenus' => array(),
	);

	// Billing - Financial
	$tmpentry = array(
		'enabled' => (
			isModEnabled('invoice') ||
			isModEnabled('don') ||
			isModEnabled('tax') ||
			isModEnabled('salaries') ||
			isModEnabled('supplier_invoice') ||
			isModEnabled('loan') ||
			isModEnabled('margin')
		) ? 1 : 0,
		'perms' => ($user->hasRight('facture', 'lire') || $user->hasRight('don', 'contact', 'lire')
			|| $user->hasRight('tax', 'charges', 'lire') || $user->hasRight('salaries', 'read')
			|| $user->hasRight('fournisseur', 'facture', 'lire') || $user->hasRight('loan', 'read') || $user->hasRight('margins', 'liretous')),
		'module' => 'facture|supplier_invoice|don|tax|salaries|loan'
	);
	$menu_arr[] = array(
		'name' => 'Compta',
		'link' => '/compta/index.php?mainmenu=billing&amp;leftmenu=',
		'title' =>  "MenuFinancial",
		'level' => 0,
		'enabled' => $showmode = isVisibleToUserType($type_user, $tmpentry, $listofmodulesforexternal),
		'target' => $atarget,
		'mainmenu' => "billing",
		'leftmenu' => '',
		'position' => 50,
		'id' => $id,
		'idsel' => 'billing',
		'classname' =>  $classname = (!empty($_SESSION["mainmenu"]) && $_SESSION["mainmenu"] == "billing") ? 'class="tmenusel"' : 'class="tmenu"',
		'prefix' => img_picto('', 'bill', 'class="fa-fw pictofixedwidth"'),
		'session' => ((!empty($_SESSION["mainmenu"]) && $_SESSION["mainmenu"] == "billing") ? 0 : 1),
		'loadLangs' => array("compta"),
		'submenus' => array(),
	);

	// Bank
	$tmpentry = array(
		'enabled' => (isModEnabled('bank') || isModEnabled('prelevement')),
		'perms' => ($user->hasRight('banque', 'lire') || $user->hasRight('prelevement', 'lire') || $user->hasRight('paymentbybanktransfer', 'read')),
		'module' => 'banque|prelevement|paymentbybanktransfer'
	);
	$menu_arr[] = array(
		'name' => 'Bank',
		'link' => '/compta/bank/list.php?mainmenu=bank&amp;leftmenu=&amp;search_status=opened',
		'title' =>  "MenuBankCash",
		'level' => 0,
		'enabled' => $showmode = isVisibleToUserType($type_user, $tmpentry, $listofmodulesforexternal),
		'target' => $atarget,
		'mainmenu' => "bank",
		'leftmenu' => '',
		'position' => 52,
		'id' => $id,
		'idsel' => 'bank',
		'classname' =>  $classname = (!empty($_SESSION["mainmenu"]) && $_SESSION["mainmenu"] == "bank") ? 'class="tmenusel"' : 'class="tmenu"',
		'prefix' => img_picto('', 'bank_account', 'class="fa-fw pictofixedwidth"'),
		'session' => ((!empty($_SESSION["mainmenu"]) && $_SESSION["mainmenu"] == "bank") ? 0 : 1),
		'loadLangs' => array("compta", "banks"),
		'submenus' => array(),
	);

	// Accounting
	$tmpentry = array(
		'enabled' => (isModEnabled('comptabilite') || isModEnabled('accounting') || isModEnabled('asset') || isModEnabled('intracommreport')),
		'perms' => ($user->hasRight('compta', 'resultat', 'lire') || $user->hasRight('accounting', 'comptarapport', 'lire') || $user->hasRight('accounting', 'mouvements', 'lire') || $user->hasRight('asset', 'read') || $user->hasRight('intracommreport', 'read')),
		'module' => 'comptabilite|accounting|asset|intracommreport'
	);
	$menu_arr[] = array(
		'name' => 'Accounting',
		'link' => '/accountancy/index.php?mainmenu=accountancy&amp;leftmenu=',
		'title' =>  "MenuAccountancy",
		'level' => 0,
		'enabled' => $showmode = isVisibleToUserType($type_user, $tmpentry, $listofmodulesforexternal),
		'target' => $atarget,
		'mainmenu' => "accountancy",
		'leftmenu' => '',
		'position' => 54,
		'id' => $id,
		'idsel' => 'accountancy',
		'classname' =>  $classname = (!empty($_SESSION["mainmenu"]) && $_SESSION["mainmenu"] == "accountancy") ? 'class="tmenusel"' : 'class="tmenu"',
		'prefix' => img_picto('', 'accountancy', 'class="fa-fw pictofixedwidth"'),
		'session' => ((!empty($_SESSION["mainmenu"]) && $_SESSION["mainmenu"] == "accountancy") ? 0 : 1),
		'loadLangs' => array("compta", "accountancy", "assets", "intracommreport"),
		'submenus' => array(),
	);

	// HRM
	$tmpentry = array(
		'enabled' => (isModEnabled('hrm') || (isModEnabled('holiday')) || isModEnabled('deplacement') || isModEnabled('expensereport') || isModEnabled('recruitment')),
		'perms' => ($user->hasRight('user', 'user', 'lire') || $user->hasRight('holiday', 'read') || $user->hasRight('deplacement', 'lire') || $user->hasRight('expensereport', 'lire') || $user->hasRight('recruitment', 'recruitmentjobposition', 'read')),
		'module' => 'hrm|holiday|deplacement|expensereport|recruitment'
	);

	$menu_arr[] = array(
		'name' => 'HRM',
		'link' => '/hrm/index.php?mainmenu=hrm&amp;leftmenu=',
		'title' =>  "HRM",
		'level' => 0,
		'enabled' => $showmode = isVisibleToUserType($type_user, $tmpentry, $listofmodulesforexternal),
		'target' => $atarget,
		'mainmenu' => "hrm",
		'leftmenu' => '',
		'position' => 80,
		'id' => $id,
		'idsel' => 'hrm',
		'classname' =>  $classname = (!empty($_SESSION["mainmenu"]) && $_SESSION["mainmenu"] == "hrm") ? 'class="tmenusel"' : 'class="tmenu"',
		'prefix' => img_picto('', 'hrm', 'class="fa-fw pictofixedwidth"'),
		'session' => ((!empty($_SESSION["mainmenu"]) && $_SESSION["mainmenu"] == "hrm") ? 0 : 1),
		'loadLangs' => array("hrm", "holiday"),
		'submenus' => array(),
	);

	// Tickets and Knowledge base
	$tmpentry = array(
		'enabled' => (isModEnabled('ticket') || isModEnabled('knowledgemanagement')),
		'perms' => ($user->hasRight('ticket', 'read') || $user->hasRight('knowledgemanagement', 'knowledgerecord', 'read')),
		'module' => 'ticket|knowledgemanagement'
	);
	$link = '';
	if (isModEnabled('ticket')) {
		$link = '/ticket/index.php?mainmenu=ticket&amp;leftmenu=';
	} else {
		$link = '/knowledgemanagement/knowledgerecord_list.php?mainmenu=ticket&amp;leftmenu=';
	}
	$menu_arr[] = array(
		'name' => 'Ticket',
		'link' => $link,
		'title' =>  isModEnabled('ticket') ? "Tickets" : "MenuKnowledgeRecordShort",
		'level' => 0,
		'enabled' => $showmode = isVisibleToUserType($type_user, $tmpentry, $listofmodulesforexternal),
		'target' => $atarget,
		'mainmenu' => "ticket",
		'leftmenu' => '',
		'position' => 88,
		'id' => $id,
		'idsel' => 'ticket',
		'classname' =>  $classname = (!empty($_SESSION["mainmenu"]) && $_SESSION["mainmenu"] == "ticket") ? 'class="tmenusel"' : 'class="tmenu"',
		'prefix' => img_picto('', 'ticket', 'class="fa-fw pictofixedwidth"'),
		'session' => ((!empty($_SESSION["mainmenu"]) && $_SESSION["mainmenu"] == "ticket") ? 0 : 1),
		'loadLangs' => array("ticket", "knowledgemanagement"),
		'submenus' => array(),
	);

	// Tools
	$tmpentry = array(
		'enabled' => 1,
		'perms' => 1,
		'module' => ''
	);
	$menu_arr[] = array(
		'name' => 'Tools',
		'link' => '/core/tools.php?mainmenu=tools&amp;leftmenu=',
		'title' =>  "Tools",
		'level' => 0,
		'enabled' => $showmode = isVisibleToUserType($type_user, $tmpentry, $listofmodulesforexternal),
		'target' => $atarget,
		'mainmenu' => "tools",
		'leftmenu' => '',
		'position' => 90,
		'id' => $id,
		'idsel' => 'tools',
		'classname' =>  $classname = (!empty($_SESSION["mainmenu"]) && $_SESSION["mainmenu"] == "tools") ? 'class="tmenusel"' : 'class="tmenu"',
		'prefix' => img_picto('', 'tools', 'class="fa-fw pictofixedwidth"'),
		'session' => ((!empty($_SESSION["mainmenu"]) && $_SESSION["mainmenu"] == "tools") ? 0 : 1),
		'loadLangs' => array("other"),
		'submenus' => array(),
	);

	// Add menus
	foreach ($menu_arr as $key => $smenu) {
		$smenu = (object) $smenu;

		if ($smenu->enabled) {
			if ($smenu->session) {
				$_SESSION['idmenu'] = '';
			}

			// Load Langue
			if (!empty($smenu->loadLangs)) {
				$langs->loadLangs($smenu->loadLangs);
			}

			// Trans title
			$mtitle = '';
			if (is_array($smenu->title)) {
				foreach ($smenu->title as $item) {
					$mtitle .= $langs->trans($item);
				}
			} else {
				$mtitle = $langs->trans($smenu->title);
			}
			// Add item
			$menu->add($smenu->link, $mtitle, $smenu->level, $smenu->enabled, $smenu->target, $smenu->mainmenu, $smenu->leftmenu, $smenu->position, $smenu->id, $smenu->idsel, $smenu->classname, $smenu->prefix);
		}
	}

	// Show personalized menus
	$menuArbo = new Menubase($db, 'eldy');

	$newTabMenu = $menuArbo->menuTopCharger('', '', $type_user, 'eldy', $tabMenu); // Return tabMenu with only top entries

	$num = count($newTabMenu);
	for ($i = 0; $i < $num; $i++) {
		//var_dump($type_user.' '.$newTabMenu[$i]['url'].' '.$showmode.' '.$newTabMenu[$i]['perms']);
		$idsel = (empty($newTabMenu[$i]['mainmenu']) ? 'none' : $newTabMenu[$i]['mainmenu']);

		$newTabMenu[$i]['url'] = make_substitutions($newTabMenu[$i]['url'], $substitarray);

		// url = url from host, shorturl = relative path into dolibarr sources
		$url = $shorturl = $newTabMenu[$i]['url'];
		if (!preg_match("/^(http:\/\/|https:\/\/)/i", $newTabMenu[$i]['url'])) {	// Do not change url content for external links
			$tmp = explode('?', $newTabMenu[$i]['url'], 2);
			$url = $shorturl = $tmp[0];
			$param = (isset($tmp[1]) ? $tmp[1] : '');

			if ((!preg_match('/mainmenu/i', $param)) || !preg_match('/leftmenu/i', $param)) {
				// @phan-suppress-next-line PhanTypeSuspiciousStringExpression
				$param .= ($param ? '&' : '').'mainmenu='.$newTabMenu[$i]['mainmenu'].'&leftmenu=';
			}
			//$url.="idmenu=".$newTabMenu[$i]['rowid'];    // Already done by menuLoad
			$url = dol_buildpath($url, 1).($param ? '?'.$param : '');
			//$shorturl = $shorturl.($param?'?'.$param:'');
			$shorturl = $url;
			if (DOL_URL_ROOT) {
				$shorturl = preg_replace('/^'.preg_quote(DOL_URL_ROOT, '/').'/', '', $shorturl);
			}
		}

		$showmode = isVisibleToUserType($type_user, $newTabMenu[$i], $listofmodulesforexternal);
		if ($showmode == 1) {
			// Define the class (top menu selected or not)
			if (!empty($_SESSION['idmenu']) && $newTabMenu[$i]['rowid'] == $_SESSION['idmenu']) {
				$classname = 'class="tmenusel"';
			} elseif (!empty($_SESSION["mainmenu"]) && $newTabMenu[$i]['mainmenu'] == $_SESSION["mainmenu"]) {
				$classname = 'class="tmenusel"';
			} else {
				$classname = 'class="tmenu"';
			}
		} elseif ($showmode == 2) {
			$classname = 'class="tmenu"';
		}

		$menu->add(
			$shorturl,
			$newTabMenu[$i]['titre'],
			0,
			$showmode,
			($newTabMenu[$i]['target'] ? $newTabMenu[$i]['target'] : $atarget),
			($newTabMenu[$i]['mainmenu'] ? $newTabMenu[$i]['mainmenu'] : $newTabMenu[$i]['rowid']),
			($newTabMenu[$i]['leftmenu'] ? $newTabMenu[$i]['leftmenu'] : ''),
			$newTabMenu[$i]['position'],
			$id,
			$idsel,
			$classname,
			$newTabMenu[$i]['prefix']
		);
	}

	// Sort on position
	$menu->liste = dol_sort_array($menu->liste, 'position');

	// Output menu entries
	// Show logo company
	if (!getDolGlobalString('MAIN_MENU_INVERT') && empty($noout) && getDolGlobalString('MAIN_SHOW_LOGO') && !getDolGlobalString('MAIN_OPTIMIZEFORTEXTBROWSER')) {
		//$mysoc->logo_mini=(empty($conf->global->MAIN_INFO_SOCIETE_LOGO_MINI)?'':$conf->global->MAIN_INFO_SOCIETE_LOGO_MINI);
		$mysoc->logo_squarred_mini = (!getDolGlobalString('MAIN_INFO_SOCIETE_LOGO_SQUARRED_MINI') ? '' : $conf->global->MAIN_INFO_SOCIETE_LOGO_SQUARRED_MINI);

		$logoContainerAdditionalClass = 'backgroundforcompanylogo';
		if (getDolGlobalString('MAIN_INFO_SOCIETE_LOGO_NO_BACKGROUND')) {
			$logoContainerAdditionalClass = '';
		}

		if (!empty($mysoc->logo_squarred_mini) && is_readable($conf->mycompany->dir_output.'/logos/thumbs/'.$mysoc->logo_squarred_mini)) {
			$urllogo = DOL_URL_ROOT.'/viewimage.php?cache=1&amp;modulepart=mycompany&amp;file='.urlencode('logos/thumbs/'.$mysoc->logo_squarred_mini);
			/*} elseif (!empty($mysoc->logo_mini) && is_readable($conf->mycompany->dir_output.'/logos/thumbs/'.$mysoc->logo_mini))
			{
			$urllogo=DOL_URL_ROOT.'/viewimage.php?cache=1&amp;modulepart=mycompany&amp;file='.urlencode('logos/thumbs/'.$mysoc->logo_mini);
			}*/
		} else {
			$urllogo = DOL_URL_ROOT.'/theme/dolibarr_512x512_white.png';
			$logoContainerAdditionalClass = '';
		}
		$title = $langs->trans("GoIntoSetupToChangeLogo");

		print "\n".'<!-- Show logo on menu -->'."\n";
		print_start_menu_entry('companylogo', 'class="tmenu tmenucompanylogo nohover"', 1);

		print '<div class="center '.$logoContainerAdditionalClass.' menulogocontainer"><img class="mycompany" title="'.dol_escape_htmltag($title).'" alt="" src="'.$urllogo.'" style="max-width: 100px"></div>'."\n";

		print_end_menu_entry(4);
	}

	//var_dump($menu->liste);
	if (empty($noout)) {
		foreach ($menu->liste as $menuval) {
			print_start_menu_entry($menuval['idsel'], $menuval['classname'], $menuval['enabled']);
			print_text_menu_entry($menuval['titre'], $menuval['enabled'], (($menuval['url'] != '#' && !preg_match('/^(http:\/\/|https:\/\/)/i', $menuval['url'])) ? DOL_URL_ROOT : '').$menuval['url'], $menuval['id'], $menuval['idsel'], $menuval['classname'], ($menuval['target'] ? $menuval['target'] : $atarget), $menuval);
			print_end_menu_entry($menuval['enabled']);
		}
	}

	$showmode = 1;
	if (empty($noout) && !getDolGlobalString('MAIN_OPTIMIZEFORTEXTBROWSER')) {
		print_start_menu_entry('', 'class="tmenuend"', $showmode);
		print_end_menu_entry($showmode);
		print_end_menu_array();
	}

	return 0;
}


/**
 * Output start menu array
 *
 * @return	void
 */
function print_start_menu_array()
{
	print '<div class="tmenudiv">';
	print '<ul role="navigation" class="tmenu"'.(getDolGlobalString('MAIN_OPTIMIZEFORTEXTBROWSER') ? ' title="Top menu"' : '').'>';
}

/**
 * Output start menu entry
 *
 * @param	string	$idsel		Text
 * @param	string	$classname	String to add a css class
 * @param	int		$showmode	0 = hide, 1 = allowed or 2 = not allowed
 * @return	void
 */
function print_start_menu_entry($idsel, $classname, $showmode)
{
	if ($showmode) {
		print '<li '.$classname.' id="mainmenutd_'.$idsel.'">';
		//print '<div class="tmenuleft tmenusep"></div>';
		print '<div class="tmenucenter">';
	}
}

/**
 * Output menu entry
 *
 * @param	string	$text			Text
 * @param	int		$showmode		0 = hide, 1 = allowed or 2 = not allowed
 * @param	string	$url			Url
 * @param	string	$id				Id
 * @param	string	$idsel			Id sel
 * @param	string	$classname		Class name
 * @param	string	$atarget		Target
 * @param	array{}|array{rowid:string,fk_menu:string,langs:string,enabled:int<0,2>,type:string,fk_mainmenu:string,fk_leftmenu:string,url:string,titre:string,perms:string,target:string,mainmenu:string,leftmenu:string,position:int,level?:int,prefix:string} 	$menuval		All the $menuval array
 * @return	void
 */
function print_text_menu_entry($text, $showmode, $url, $id, $idsel, $classname, $atarget, $menuval = array())
{
	global $langs;

	$classnameimg = str_replace('class="', 'class="tmenuimage ', $classname);
	$classnametxt = str_replace('class="', 'class="tmenulabel ', $classname);

	//$conf->global->THEME_TOPMENU_DISABLE_IMAGE=1;
	if ($showmode == 1) {
		print '<a '.$classnameimg.' tabindex="-1" href="'.$url.'"'.($atarget ? ' target="'.$atarget.'"' : '').' title="'.dol_escape_htmltag($text).'">';
		print '<div class="'.$id.' '.$idsel.' topmenuimage">';
		if (!empty($menuval['prefix']) && strpos($menuval['prefix'], '<span') === 0) {
			print $menuval['prefix'];
		} elseif (!empty($menuval['prefix']) && strpos($menuval['prefix'], 'fa-') === 0) {
			print '<span class="'.$id.' '.$menuval['prefix'].'" id="mainmenuspan_'.$idsel.'"></span>';
		} else {
			print '<span class="'.$id.' tmenuimageforpng" id="mainmenuspan_'.$idsel.'"></span>';
		}
		print '</div>';
		print '</a>';
		if (!getDolGlobalString('THEME_TOPMENU_DISABLE_TEXT')) {
			print '<a '.$classnametxt.' id="mainmenua_'.$idsel.'" href="'.$url.'"'.($atarget ? ' target="'.$atarget.'"' : '').' title="'.dol_escape_htmltag($text).'">';
			print '<span class="mainmenuaspan">';
			print $text;
			print '</span>';
			print '</a>';
		}
	} elseif ($showmode == 2) {
		print '<div '.$classnameimg.' title="'.dol_escape_htmltag($text.' - '.$langs->trans("NotAllowed")).'">';
		print '<div class="'.$id.' '.$idsel.' topmenuimage tmenudisabled">';
		if (!empty($menuval['prefix']) && strpos($menuval['prefix'], '<span') === 0) {
			print $menuval['prefix'];
		} else {
			print '<span class="'.$id.' tmenuimageforpng tmenudisabled" id="mainmenuspan_'.$idsel.'"></span>';
		}
		print '</div>';
		print '</div>';
		if (!getDolGlobalString('THEME_TOPMENU_DISABLE_TEXT')) {
			print '<span '.$classnametxt.' id="mainmenua_'.$idsel.'" href="#" title="'.dol_escape_htmltag($text.' - '.$langs->trans("NotAllowed")).'">';
			print '<span class="mainmenuaspan tmenudisabled">';
			print $text;
			print '</span>';
			print '</span>';
		}
	}
}

/**
 * Output end menu entry
 *
 * @param	int		$showmode	0 = hide, 1 = allowed or 2 = not allowed
 * @return	void
 */
function print_end_menu_entry($showmode)
{
	if ($showmode) {
		print '</div></li>';
	}
	print "\n";
}

/**
 * Output menu array
 *
 * @return	void
 */
function print_end_menu_array()
{
	print '</ul>';
	print '</div>';
	print "\n";
}

/**
 * Core function to output left menu eldy
 * Fill &$menu (example with $forcemainmenu='home' $forceleftmenu='all', return left menu tree of Home)
 *
 * @param	DoliDB		$db                 Database handler
 * @param 	array<array{rowid:string,fk_menu:string,langs:string,enabled:int<0,2>,type:string,fk_mainmenu:string,fk_leftmenu:string,url:string,titre:string,perms:string,target:string,mainmenu:string,leftmenu:string,position:int,level?:int,prefix:string}> 	$menu_array_before  Table of menu entries to show before entries of menu handler (menu->liste filled with menu->add)
 * @param   array<array{rowid:string,fk_menu:string,langs:string,enabled:int<0,2>,type:string,fk_mainmenu:string,fk_leftmenu:string,url:string,titre:string,perms:string,target:string,mainmenu:string,leftmenu:string,position:int,level?:int,prefix:string}>		$menu_array_after   Table of menu entries to show after entries of menu handler (menu->liste filled with menu->add)
 * @param	array<array{rowid:string,fk_menu:string,langs:string,enabled:int<0,2>,type:string,fk_mainmenu:string,fk_leftmenu:string,url:string,titre:string,perms:string,target:string,mainmenu:string,leftmenu:string,position:int,level?:int,prefix:string}> 	$tabMenu       		If array with menu entries already loaded, we put this array here (in most cases, it's empty)
 * @param	Menu		$menu				Object Menu to return back list of menu entries
 * @param	int			$noout				Disable output (Initialise &$menu only).
 * @param	string		$forcemainmenu		'x'=Force mainmenu to mainmenu='x'
 * @param	string		$forceleftmenu		'all'=Force leftmenu to '' (= all). If value come being '', we change it to value in session and 'none' if not defined in session.
 * @param	array		$moredata			An array with more data to output
 * @param 	int			$type_user     		0=Menu for backoffice, 1=Menu for front office
 * @return	int								Nb of menu entries
 */
function print_left_eldy_menu($db, $menu_array_before, $menu_array_after, &$tabMenu, &$menu, $noout = 0, $forcemainmenu = '', $forceleftmenu = '', $moredata = null, $type_user = 0)
{
	global $user, $conf, $langs, $hookmanager;

	//var_dump($tabMenu);

	$newmenu = $menu;

	$mainmenu = ($forcemainmenu ? $forcemainmenu : $_SESSION["mainmenu"] ?? '');
	$leftmenu = ($forceleftmenu ? '' : (empty($_SESSION["leftmenu"]) ? 'none' : $_SESSION["leftmenu"] ?? ''));

	if (is_null($mainmenu)) {
		$mainmenu = 'home';
	}

	global $usemenuhider;
	$usemenuhider = 0;

	if (is_array($moredata) && !empty($moredata['searchform'])) {	// searchform can contains select2 code or link to show old search form or link to switch on search page
		print "\n";
		print "<!-- Begin SearchForm -->\n";
		print '<div id="blockvmenusearch" class="blockvmenusearch">'."\n";
		print $moredata['searchform'];
		print '</div>'."\n";
		print "<!-- End SearchForm -->\n";
	}

	if (is_array($moredata) && !empty($moredata['bookmarks'])) {
		print "\n";
		print "<!-- Begin Bookmarks -->\n";
		print '<div id="blockvmenubookmarks" class="blockvmenubookmarks">'."\n";
		print $moredata['bookmarks'];
		print '</div>'."\n";
		print "<!-- End Bookmarks -->\n";
	}

	$substitarray = getCommonSubstitutionArray($langs, 0, null, null);

	$listofmodulesforexternal = explode(',', getDolGlobalString('MAIN_MODULES_FOR_EXTERNAL'));

	/**
	 * We update newmenu with entries found into database
	 * --------------------------------------------------
	 */
	if ($mainmenu) {	// If this is empty, loading hard coded menu and loading personalised menu will fail
		/*
		 * Menu HOME
		 */
		if ($mainmenu == 'home') {
			get_left_menu_home($mainmenu, $newmenu, $usemenuhider, $leftmenu, $type_user);
		}

		/*
		 * Menu THIRDPARTIES
		 */
		if ($mainmenu == 'companies') {
			get_left_menu_thridparties($mainmenu, $newmenu, $usemenuhider, $leftmenu, $type_user);
		}

		/*
		 * Menu COMMERCIAL (propal, commande, supplier_proposal, supplier_order, contrat, ficheinter)
		 */
		if ($mainmenu == 'commercial') {
			get_left_menu_commercial($mainmenu, $newmenu, $usemenuhider, $leftmenu, $type_user);
		}

		/*
		 * Menu COMPTA-FINANCIAL
		 */
		if ($mainmenu == 'billing') {
			get_left_menu_billing($mainmenu, $newmenu, $usemenuhider, $leftmenu, $type_user);
		}

		/*
		 * Menu COMPTA-FINANCIAL
		 */
		if ($mainmenu == 'accountancy') {
			get_left_menu_accountancy($mainmenu, $newmenu, $usemenuhider, $leftmenu, $type_user);
		}

		/*
		 * Menu BANK
		 */
		if ($mainmenu == 'bank') {
			get_left_menu_bank($mainmenu, $newmenu, $usemenuhider, $leftmenu, $type_user);
		}

		/*
		 * Menu PRODUCTS-SERVICES
		 */
		if ($mainmenu == 'products') {
			get_left_menu_products($mainmenu, $newmenu, $usemenuhider, $leftmenu, $type_user);
		}

		/*
		 * Menu PRODUCTS-SERVICES MRP - GPAO
		 */
		if ($mainmenu == 'mrp') {
			get_left_menu_mrp($mainmenu, $newmenu, $usemenuhider, $leftmenu, $type_user);
		}

		/*
		 * Menu PROJECTS
		 */
		if ($mainmenu == 'project') {
			get_left_menu_projects($mainmenu, $newmenu, $usemenuhider, $leftmenu, $type_user);
		}

		/*
		 * Menu HRM
		 */
		if ($mainmenu == 'hrm') {
			get_left_menu_hrm($mainmenu, $newmenu, $usemenuhider, $leftmenu, $type_user);
		}
		/*
		 * Menu TOOLS
		 */
		if ($mainmenu == 'tools') {
			get_left_menu_tools($mainmenu, $newmenu, $usemenuhider, $leftmenu, $type_user);
		}

		/*
		 * Menu MEMBERS
		 */
		if ($mainmenu == 'members') {
			get_left_menu_members($mainmenu, $newmenu, $usemenuhider, $leftmenu, $type_user);
		}

		// Add personalized menus and modules menus
		//var_dump($newmenu->liste);    //
		$menuArbo = new Menubase($db, 'eldy');
		$newmenu = $menuArbo->menuLeftCharger($newmenu, $mainmenu, $leftmenu, (empty($user->socid) ? 0 : 1), 'eldy', $tabMenu);
		//var_dump($newmenu->liste);    //

		if (isModEnabled('ftp') && $mainmenu == 'ftp') {	// Entry for FTP
			$MAXFTP = 20;
			$i = 1;
			while ($i <= $MAXFTP) {
				$paramkey = 'FTP_NAME_'.$i;
				//print $paramkey;
				if (getDolGlobalString($paramkey)) {
					$link = "/ftp/index.php?idmenu=".$_SESSION["idmenu"]."&numero_ftp=".$i;
					$newmenu->add($link, dol_trunc($conf->global->$paramkey, 24));
				}
				$i++;
			}
		}
	}

	//var_dump($tabMenu);
	//var_dump($newmenu->liste);

	// Build final $menu_array = $menu_array_before +$newmenu->liste + $menu_array_after
	//var_dump($menu_array_before);exit;
	//var_dump($menu_array_after);exit;
	$menu_array = $newmenu->liste;
	if (is_array($menu_array_before)) {
		$menu_array = array_merge($menu_array_before, $menu_array);
	}
	if (is_array($menu_array_after)) {
		$menu_array = array_merge($menu_array, $menu_array_after);
	}
	//var_dump($menu_array);exit;
	if (!is_array($menu_array)) {
		return 0;
	}

	// Allow the $menu_array of the menu to be manipulated by modules
	$parameters = array(
		'mainmenu' => $mainmenu,
	);
	$hook_items = $menu_array;
	$reshook = $hookmanager->executeHooks('menuLeftMenuItems', $parameters, $hook_items); // Note that $action and $object may have been modified by some hooks

	if (is_numeric($reshook)) {
		if ($reshook == 0 && !empty($hookmanager->resArray)) {
			$menu_array[] = $hookmanager->resArray; // add
		} elseif ($reshook == 1) {
			$menu_array = $hookmanager->resArray; // replace
		}

		// @todo Sort menu items by 'position' value
		//      $position = array();
		//      foreach ($menu_array as $key => $row) {
		//          $position[$key] = $row['position'];
		//      }
		//		$array1_sort_order = SORT_ASC;
		//      array_multisort($position, $array1_sort_order, $menu_array);
	}

	// TODO Use the position property in menu_array to reorder the $menu_array
	//var_dump($menu_array);
	/*$new_menu_array = array();
	 $level=0; $cusor=0; $position=0;
	 $nbentry = count($menu_array);
	 while (findNextEntryForLevel($menu_array, $cursor, $position, $level))
	 {

	 $cursor++;
	 }*/

	// Force the typing at this point to get useful analysis below:
	'@phan-var-force array<array{rowid:string,fk_menu:string,langs:string,enabled:int<0,2>,type:string,fk_mainmenu:string,fk_leftmenu:string,url:string,titre:string,perms:string,target:string,mainmenu:string,leftmenu:string,position:int,level?:int,prefix:string}> $menu_array';


	// Show menu
	$invert = !getDolGlobalString('MAIN_MENU_INVERT') ? "" : "invert";
	if (empty($noout)) {
		$altok = 0;
		$blockvmenuopened = false;
		$lastlevel0 = '';
		$num = count($menu_array);
		foreach (array_keys($menu_array) as $i) {     // Loop on each menu entry (got better static analysis)
			$showmenu = true;
			if (getDolGlobalString('MAIN_MENU_HIDE_UNAUTHORIZED') && empty($menu_array[$i]['enabled'])) {
				$showmenu = false;
			}

			// Begin of new left menu block
			if (empty($menu_array[$i]['level']) && $showmenu) {
				$altok++;
				$blockvmenuopened = true;
				$lastopened = true;
				for ($j = ($i + 1); $j < $num; $j++) {
					if (empty($menu_array[$j]['level'])) {
						$lastopened = false;
					}
				}
				if ($altok % 2 == 0) {
					print '<div class="blockvmenu blockvmenuimpair'.$invert.($lastopened ? ' blockvmenulast' : '').($altok == 1 ? ' blockvmenufirst' : '').'">'."\n";
				} else {
					print '<div class="blockvmenu blockvmenupair'.$invert.($lastopened ? ' blockvmenulast' : '').($altok == 1 ? ' blockvmenufirst' : '').'">'."\n";
				}
			}

			// Add tabulation
			$tabstring = '';
			$tabul = ($menu_array[$i]['level'] - 1);
			if ($tabul > 0) {
				for ($j = 0; $j < $tabul; $j++) {
					$tabstring .= '&nbsp;&nbsp;&nbsp;';
				}
			}

			// $menu_array[$i]['url'] can be a relative url, a full external url. We try substitution

			$menu_array[$i]['url'] = make_substitutions($menu_array[$i]['url'], $substitarray);

			$url = $shorturl = $shorturlwithoutparam = $menu_array[$i]['url'];
			if (!preg_match("/^(http:\/\/|https:\/\/)/i", $menu_array[$i]['url'])) {
				$tmp = explode('?', $menu_array[$i]['url'], 2);
				$url = $shorturl = $tmp[0];
				$param = (isset($tmp[1]) ? $tmp[1] : ''); // params in url of the menu link

				// Complete param to force leftmenu to '' to close open menu when we click on a link with no leftmenu defined.
				if ((!preg_match('/mainmenu/i', $param)) && (!preg_match('/leftmenu/i', $param)) && !empty($menu_array[$i]['mainmenu'])) {
					$param .= ($param ? '&' : '').'mainmenu='.$menu_array[$i]['mainmenu'].'&leftmenu=';
				}
				if ((!preg_match('/mainmenu/i', $param)) && (!preg_match('/leftmenu/i', $param)) && empty($menu_array[$i]['mainmenu'])) {
					$param .= ($param ? '&' : '').'leftmenu=';
				}
				//$url.="idmenu=".$menu_array[$i]['rowid'];    // Already done by menuLoad
				$url = dol_buildpath($url, 1).($param ? '?'.$param : '');
				$shorturlwithoutparam = $shorturl;
				$shorturl = $shorturl.($param ? '?'.$param : '');
			}


			print '<!-- Process menu entry with mainmenu='.$menu_array[$i]['mainmenu'].', leftmenu='.$menu_array[$i]['leftmenu'].', level='.$menu_array[$i]['level'].' enabled='.$menu_array[$i]['enabled'].', position='.$menu_array[$i]['position'].' -->'."\n";

			// Menu level 0
			if ($menu_array[$i]['level'] == 0) {
				if ($menu_array[$i]['enabled']) {     // Enabled so visible
					print '<div class="menu_titre">'.$tabstring;
					if ($shorturlwithoutparam) {
						print '<a class="vmenu" title="'.dol_escape_htmltag(dol_string_nohtmltag($menu_array[$i]['titre'])).'" href="'.$url.'"'.($menu_array[$i]['target'] ? ' target="'.$menu_array[$i]['target'].'"' : '').'>';
					} else {
						print '<span class="vmenu">';
					}
					if (!empty($menu_array[$i]['prefix'])) {
						if (preg_match('/^fa\-[a-zA-Z0-9\-_]+$/', $menu_array[$i]['prefix'])) {
							print '<span class="fas '.$menu_array[$i]['prefix'].' paddingright pictofixedwidth"></span>';
						} else {
							print $menu_array[$i]['prefix'];
						}
					}
					print $menu_array[$i]['titre'];
					if ($shorturlwithoutparam) {
						print '</a>';
					} else {
						print '</span>';
					}
					print '</div>'."\n";
					$lastlevel0 = 'enabled';
				} elseif ($showmenu) {                 // Not enabled but visible (so greyed)
					print '<div class="menu_titre">'.$tabstring;
					print '<span class="vmenudisabled" title="'.dolPrintHTMLForAttribute($menu_array[$i]['titre']).'">';
					if (!empty($menu_array[$i]['prefix'])) {
						print $menu_array[$i]['prefix'];
					}
					print $menu_array[$i]['titre'];
					print '</span>';
					print '</div>'."\n";
					$lastlevel0 = 'greyed';
				} else {
					$lastlevel0 = 'hidden';
				}
				if ($showmenu) {
					print '<div class="menu_top"></div>'."\n";
				}
			}

			// Menu level > 0
			if ($menu_array[$i]['level'] > 0) {
				$cssmenu = '';
				if ($menu_array[$i]['url']) {
					$cssmenu = ' menu_contenu'.dol_string_nospecial(preg_replace('/\.php.*$/', '', $menu_array[$i]['url']));
				}

				if ($menu_array[$i]['enabled'] && $lastlevel0 == 'enabled') {
					// Enabled so visible, except if parent was not enabled.
					print '<div class="menu_contenu'.$cssmenu.'">';
					print $tabstring;
					if ($shorturlwithoutparam) {
						print '<a class="vsmenu" title="'.dol_escape_htmltag(dol_string_nohtmltag($menu_array[$i]['titre'])).'" href="'.$url.'"'.($menu_array[$i]['target'] ? ' target="'.$menu_array[$i]['target'].'"' : '').'>';
					} else {
						print '<span class="vsmenu" title="'.dol_escape_htmltag($menu_array[$i]['titre']).'">';
					}
					print $menu_array[$i]['titre'];
					if ($shorturlwithoutparam) {
						print '</a>';
					} else {
						print '</span>';
					}
					// If title is not pure text and contains a table, no carriage return added
					if (!strstr($menu_array[$i]['titre'], '<table')) {
						print '<br>';
					}
					print '</div>'."\n";
				} elseif ($showmenu && $lastlevel0 == 'enabled') {
					// Not enabled but visible (so greyed), except if parent was not enabled.
					print '<div class="menu_contenu'.$cssmenu.'">';
					print $tabstring;
					print '<span class="vsmenudisabled vsmenudisabledmargin" title="'.dolPrintHTMLForAttribute($menu_array[$i]['titre']).'">'.$menu_array[$i]['titre'].'</span><br>';
					print '</div>'."\n";
				}
			}

			// If next is a new block or if there is nothing after
			if (empty($menu_array[$i + 1]['level'])) {               // End menu block
				if ($showmenu) {
					print '<div class="menu_end"></div>'."\n";
				}
				if ($blockvmenuopened) {
					print '</div>'."\n";
					$blockvmenuopened = false;
				}
			}
		}

		if ($altok) {
			print '<div class="blockvmenuend"></div>'; // End menu block
		}
	}

	return count($menu_array);
}


/**
 * Get left Menu HOME
 *
 * @param	string		$mainmenu		Main menu
 * @param	Menu 		$newmenu		Object Menu to return back list of menu entries
 * @param	int 		$usemenuhider	Use menu hider
 * @param	string 		$leftmenu		Left menu
 * @param	int 		$type_user		Type of user
 * @return	void
 */
function get_left_menu_home($mainmenu, &$newmenu, $usemenuhider = 1, $leftmenu = 'none', $type_user = 0)
{
	global $user, $conf, $langs;

	if ($mainmenu == 'home') {
		$langs->load("users");

		// Home - dashboard
		$newmenu->add("/index.php?mainmenu=home&amp;leftmenu=home", $langs->trans("MyDashboard"), 0, 1, '', $mainmenu, 'home', 0, '', '', '', '<i class="fas fa-chart-bar fa-fw paddingright pictofixedwidth"></i>');

		// Setup
		$newmenu->add("/admin/index.php?mainmenu=home&amp;leftmenu=setup", $langs->trans("Setup"), 0, $user->admin, '', $mainmenu, 'setup', 0, '', '', '', '<i class="fa fa-tools fa-fw paddingright pictofixedwidth"></i>');

		if ($usemenuhider || empty($leftmenu) || $leftmenu == "setup") {
			// Define $nbmodulesnotautoenabled - TODO This code is at different places
			$nbmodulesnotautoenabled = count($conf->modules);
			$listofmodulesautoenabled = array('agenda', 'fckeditor', 'export', 'import');
			foreach ($listofmodulesautoenabled as $moduleautoenable) {
				if (in_array($moduleautoenable, $conf->modules)) {
					$nbmodulesnotautoenabled--;
				}
			}

			// Load translation files required by the page
			$langs->loadLangs(array("admin", "help"));
			$warnpicto = '';
			if (!getDolGlobalString('MAIN_INFO_SOCIETE_NOM') || !getDolGlobalString('MAIN_INFO_SOCIETE_COUNTRY') || getDolGlobalString('MAIN_INFO_SOCIETE_SETUP_TODO_WARNING')) {
				$langs->load("errors");
				$warnpicto = img_warning($langs->trans("WarningMandatorySetupNotComplete"));
			}
			$newmenu->add("/admin/company.php?mainmenu=home", $langs->trans("MenuCompanySetup").$warnpicto, 1);
			$warnpicto = '';
			if ($nbmodulesnotautoenabled <= getDolGlobalInt('MAIN_MIN_NB_ENABLED_MODULE_FOR_WARNING', 1)) {	// If only user module enabled
				$langs->load("errors");
				$warnpicto = img_warning($langs->trans("WarningMandatorySetupNotComplete"));
			}
			$newmenu->add("/admin/modules.php?mainmenu=home", $langs->trans("Modules").$warnpicto, 1);
			$newmenu->add("/admin/ihm.php?mainmenu=home", $langs->trans("GUISetup"), 1);
			$newmenu->add("/admin/menus.php?mainmenu=home", $langs->trans("Menus"), 1);

			$newmenu->add("/admin/translation.php?mainmenu=home", $langs->trans("Translation"), 1);
			$newmenu->add("/admin/defaultvalues.php?mainmenu=home", $langs->trans("DefaultValues"), 1);
			$newmenu->add("/admin/boxes.php?mainmenu=home", $langs->trans("Boxes"), 1);
			$newmenu->add("/admin/delais.php?mainmenu=home", $langs->trans("MenuWarnings"), 1);
			$newmenu->add("/admin/security_other.php?mainmenu=home", $langs->trans("Security"), 1);
			$newmenu->add("/admin/limits.php?mainmenu=home", $langs->trans("MenuLimits"), 1);
			$newmenu->add("/admin/pdf.php?mainmenu=home", $langs->trans("PDF"), 1);

			$warnpicto = '';
			if (getDolGlobalString('MAIN_MAIL_SENDMODE', 'mail') == 'mail' && !getDolGlobalString('MAIN_HIDE_WARNING_TO_ENCOURAGE_SMTP_SETUP')) {
				$langs->load("errors");
				$warnpicto = img_warning($langs->trans("WarningPHPMailD"));
			}
			if (getDolGlobalString('MAIN_MAIL_SENDMODE') && in_array($conf->global->MAIN_MAIL_SENDMODE, array('smtps', 'swiftmail')) && !getDolGlobalString('MAIN_MAIL_SMTP_SERVER')) {
				$langs->load("errors");
				$warnpicto = img_warning($langs->trans("ErrorSetupOfEmailsNotComplete"));
			}

			$newmenu->add("/admin/mails.php?mainmenu=home", $langs->trans("Emails").$warnpicto, 1);
			$newmenu->add("/admin/sms.php?mainmenu=home", $langs->trans("SMS"), 1);
			$newmenu->add("/admin/dict.php?mainmenu=home", $langs->trans("Dictionary"), 1);
			$newmenu->add("/admin/const.php?mainmenu=home", $langs->trans("OtherSetup"), 1);
		}

		// System tools
		$newmenu->add("/admin/tools/index.php?mainmenu=home&amp;leftmenu=admintools", $langs->trans("AdminTools"), 0, $user->admin, '', $mainmenu, 'admintools', 0, '', '', '', '<i class="fa fa-server fa-fw paddingright pictofixedwidth"></i>');
		if ($usemenuhider || empty($leftmenu) || preg_match('/^admintools/', $leftmenu)) {
			// Load translation files required by the page
			$langs->loadLangs(array('admin', 'help'));

			$newmenu->add('/admin/system/dolibarr.php?mainmenu=home&amp;leftmenu=admintools_info', $langs->trans('InfoDolibarr'), 1);
			if ($usemenuhider || empty($leftmenu) || $leftmenu == 'admintools_info') {
				$newmenu->add('/admin/system/modules.php?mainmenu=home&amp;leftmenu=admintools_info', $langs->trans('Modules'), 2);
				$newmenu->add('/admin/triggers.php?mainmenu=home&amp;leftmenu=admintools_info', $langs->trans('Triggers'), 2);
				$newmenu->add('/admin/system/filecheck.php?mainmenu=home&amp;leftmenu=admintools_info', $langs->trans('FileCheck'), 2);
			}
			$newmenu->add('/admin/system/browser.php?mainmenu=home&amp;leftmenu=admintools', $langs->trans('InfoBrowser'), 1);
			$newmenu->add('/admin/system/os.php?mainmenu=home&amp;leftmenu=admintools', $langs->trans('InfoOS'), 1);
			$newmenu->add('/admin/system/web.php?mainmenu=home&amp;leftmenu=admintools', $langs->trans('InfoWebServer'), 1);
			$newmenu->add('/admin/system/phpinfo.php?mainmenu=home&amp;leftmenu=admintools', $langs->trans('InfoPHP'), 1);
			$newmenu->add('/admin/system/database.php?mainmenu=home&amp;leftmenu=admintools', $langs->trans('InfoDatabase'), 1);
			$newmenu->add("/admin/system/perf.php?mainmenu=home&amp;leftmenu=admintools", $langs->trans("InfoPerf"), 1);
			$newmenu->add("/admin/system/security.php?mainmenu=home&amp;leftmenu=admintools", $langs->trans("InfoSecurity"), 1);
			$newmenu->add("/admin/tools/listevents.php?mainmenu=home&amp;leftmenu=admintools", $langs->trans("Audit"), 1);
			$newmenu->add("/admin/tools/listsessions.php?mainmenu=home&amp;leftmenu=admintools", $langs->trans("Sessions"), 1);
			$newmenu->add("/admin/tools/dolibarr_export.php?mainmenu=home&amp;leftmenu=admintools", $langs->trans("Backup"), 1);
			$newmenu->add("/admin/tools/dolibarr_import.php?mainmenu=home&amp;leftmenu=admintools", $langs->trans("Restore"), 1);
			$newmenu->add("/admin/tools/update.php?mainmenu=home&amp;leftmenu=admintools", $langs->trans("MenuUpgrade"), 1);
			$newmenu->add("/admin/tools/purge.php?mainmenu=home&amp;leftmenu=admintools", $langs->trans("Purge"), 1);
			$newmenu->add('/admin/system/about.php?mainmenu=home&amp;leftmenu=admintools', $langs->trans('ExternalResources'), 1);

			if (isModEnabled('product') || isModEnabled('service')) {
				$langs->load("products");
				$newmenu->add("/product/admin/product_tools.php?mainmenu=home&amp;leftmenu=admintools", $langs->trans("ProductVatMassChange"), 1, $user->admin);
			}
		}

		$newmenu->add("/user/home.php?leftmenu=users", $langs->trans("MenuUsersAndGroups"), 0, $user->hasRight('user', 'user', 'read'), '', $mainmenu, 'users', 0, '', '', '', img_picto('', 'user', 'class="paddingright pictofixedwidth"'));
		if ($user->hasRight('user', 'user', 'read')) {
			if ($usemenuhider || empty($leftmenu) || $leftmenu == "users") {
				$newmenu->add("", $langs->trans("Users"), 1, $user->hasRight('user', 'user', 'read') || $user->admin);
				$newmenu->add("/user/card.php?leftmenu=users&action=create", $langs->trans("NewUser"), 2, ($user->hasRight("user", "user", "write") || $user->admin) && !(isModEnabled('multicompany') && !empty($user->entity) && getDolGlobalString('MULTICOMPANY_TRANSVERSE_MODE')), '', 'home');
				$newmenu->add("/user/list.php?leftmenu=users", $langs->trans("ListOfUsers"), 2, $user->hasRight('user', 'user', 'read') || $user->admin);
				$newmenu->add("/user/hierarchy.php?leftmenu=users", $langs->trans("HierarchicView"), 2, $user->hasRight('user', 'user', 'read') || $user->admin);
				if (isModEnabled('category')) {
					$langs->load("categories");
					$newmenu->add("/categories/index.php?leftmenu=users&type=7", $langs->trans("UsersCategoriesShort"), 2, $user->hasRight('categorie', 'read'), '', $mainmenu, 'cat');
				}
				$newmenu->add("", $langs->trans("Groups"), 1, ($user->hasRight('user', 'user', 'read') || $user->admin) && !(isModEnabled('multicompany') && !empty($user->entity) && getDolGlobalString('MULTICOMPANY_TRANSVERSE_MODE')));
				$newmenu->add("/user/group/card.php?leftmenu=users&action=create", $langs->trans("NewGroup"), 2, ((getDolGlobalString('MAIN_USE_ADVANCED_PERMS') ? $user->hasRight("user", "group_advance", "write") : $user->hasRight("user", "user", "write")) || $user->admin) && !(isModEnabled('multicompany') && !empty($user->entity) && getDolGlobalString('MULTICOMPANY_TRANSVERSE_MODE')));
				$newmenu->add("/user/group/list.php?leftmenu=users", $langs->trans("ListOfGroups"), 2, ((getDolGlobalString('MAIN_USE_ADVANCED_PERMS') ? $user->hasRight('user', 'group_advance', 'read') : $user->hasRight('user', 'user', 'read')) || $user->admin));
			}
		}
	}
}

/**
 * Get left Menu THIRDPARTIES
 *
 * @param	string		$mainmenu		Main menu
 * @param	Menu 		$newmenu		Object Menu to return back list of menu entries
 * @param	int 		$usemenuhider	Use menu hider
 * @param	string 		$leftmenu		Left menu
 * @param	int 		$type_user		Type of targeted user for menu
 * @return	void
 */
function get_left_menu_thridparties($mainmenu, &$newmenu, $usemenuhider = 1, $leftmenu = 'none', $type_user = 0)
{
	global $user, $conf, $langs;

	if ($mainmenu == 'companies') {
		// Societes
		if (isModEnabled('societe')) {
			$langs->load("companies");
			$newmenu->add("/societe/index.php?leftmenu=thirdparties", $langs->trans("ThirdParty"), 0, $user->hasRight('societe', 'lire'), '', $mainmenu, 'thirdparties', 0, '', '', '', img_picto('', 'company', 'class="paddingright pictofixedwidth"'));

			if ($user->hasRight('societe', 'creer')) {
				$newmenu->add("/societe/card.php?action=create", $langs->trans("MenuNewThirdParty"), 1);
				if (!$conf->use_javascript_ajax) {
					$newmenu->add("/societe/card.php?action=create&amp;private=1", $langs->trans("MenuNewPrivateIndividual"), 1);
				}
			}
		}

		$newmenu->add("/societe/list.php?leftmenu=thirdparties", $langs->trans("List"), 1, $user->hasRight('societe', 'lire'), '', $mainmenu, 'thirdparties_list', 2);

		// Prospects
		if (isModEnabled('societe') && !getDolGlobalString('SOCIETE_DISABLE_PROSPECTS')) {
			$langs->load("commercial");
			$newmenu->add("/societe/list.php?type=p&amp;leftmenu=prospects", $langs->trans("Prospects"), 2, $user->hasRight('societe', 'lire'), '', $mainmenu, 'prospects', 5);

			$newmenu->add("/societe/card.php?leftmenu=prospects&amp;action=create&amp;type=p", $langs->trans("MenuNewProspect"), 3, $user->hasRight('societe', 'creer'));
		}

		// Customers/Prospects
		if (isModEnabled('societe') && !getDolGlobalString('SOCIETE_DISABLE_CUSTOMERS')) {
			$langs->load("commercial");
			$newmenu->add("/societe/list.php?type=c&amp;leftmenu=customers", $langs->trans("Customers"), 2, $user->hasRight('societe', 'lire'), '', $mainmenu, 'customers', 10);

			$newmenu->add("/societe/card.php?leftmenu=customers&amp;action=create&amp;type=c", $langs->trans("MenuNewCustomer"), 3, $user->hasRight('societe', 'creer'));
		}

		// Suppliers
		if (isModEnabled('societe') && (isModEnabled('supplier_order') || isModEnabled('supplier_invoice') || isModEnabled('supplier_proposal'))) {
			$langs->load("suppliers");
			$newmenu->add("/societe/list.php?type=f&amp;leftmenu=suppliers", $langs->trans("Suppliers"), 2, ($user->hasRight('fournisseur', 'lire') || $user->hasRight('supplier_order', 'lire') || $user->hasRight('supplier_invoice', 'lire') || $user->hasRight('supplier_proposal', 'lire')), '', $mainmenu, 'suppliers', 15);

			$newmenu->add("/societe/card.php?leftmenu=suppliers&amp;action=create&amp;type=f", $langs->trans("MenuNewSupplier"), 3, $user->hasRight('societe', 'creer') && ($user->hasRight('fournisseur', 'lire') || $user->hasRight('supplier_order', 'lire') || $user->hasRight('supplier_invoice', 'lire') || $user->hasRight('supplier_proposal', 'lire')));
		}

		// Categories
		if (isModEnabled('category')) {
			$langs->load("categories");
			if (!getDolGlobalString('SOCIETE_DISABLE_PROSPECTS') || !getDolGlobalString('SOCIETE_DISABLE_CUSTOMERS')) {
				// Categories prospects/customers
				$menutoshow = $langs->trans("CustomersProspectsCategoriesShort");
				if (getDolGlobalString('SOCIETE_DISABLE_PROSPECTS')) {
					$menutoshow = $langs->trans("CustomersCategoriesShort");
				}
				if (getDolGlobalString('SOCIETE_DISABLE_CUSTOMERS')) {
					$menutoshow = $langs->trans("ProspectsCategoriesShort");
				}
				$newmenu->add("/categories/index.php?leftmenu=cat&amp;type=2", $menutoshow, 1, $user->hasRight('categorie', 'lire'), '', $mainmenu, 'cat');
			}
			// Categories suppliers
			if (isModEnabled('supplier_proposal') || isModEnabled('supplier_order') || isModEnabled('supplier_invoice')) {
				$newmenu->add("/categories/index.php?leftmenu=catfournish&amp;type=1", $langs->trans("SuppliersCategoriesShort"), 1, $user->hasRight('categorie', 'lire'));
			}
		}

		// Contacts
		$newmenu->add("/societe/index.php?leftmenu=thirdparties", (getDolGlobalString('SOCIETE_ADDRESSES_MANAGEMENT') ? $langs->trans("Contacts") : $langs->trans("ContactsAddresses")), 0, $user->hasRight('societe', 'contact', 'lire'), '', $mainmenu, 'contacts', 0, '', '', '', img_picto('', 'contact', 'class="paddingright pictofixedwidth"'));

		$newmenu->add("/contact/card.php?leftmenu=contacts&amp;action=create", (getDolGlobalString('SOCIETE_ADDRESSES_MANAGEMENT') ? $langs->trans("NewContact") : $langs->trans("NewContactAddress")), 1, $user->hasRight('societe', 'contact', 'creer'));
		$newmenu->add("/contact/list.php?leftmenu=contacts", $langs->trans("List"), 1, $user->hasRight('societe', 'contact', 'lire'));
		if (!getDolGlobalString('SOCIETE_DISABLE_PROSPECTS')) {
			$newmenu->add("/contact/list.php?leftmenu=contacts&type=p", $langs->trans("Prospects"), 2, $user->hasRight('societe', 'contact', 'lire'));
		}
		if (!getDolGlobalString('SOCIETE_DISABLE_CUSTOMERS')) {
			$newmenu->add("/contact/list.php?leftmenu=contacts&type=c", $langs->trans("Customers"), 2, $user->hasRight('societe', 'contact', 'lire'));
		}
		if (isModEnabled('supplier_proposal') || isModEnabled('supplier_order') || isModEnabled('supplier_invoice')) {
			$newmenu->add("/contact/list.php?leftmenu=contacts&type=f", $langs->trans("Suppliers"), 2, $user->hasRight('fournisseur', 'lire'));
		}
		$newmenu->add("/contact/list.php?leftmenu=contacts&type=o", $langs->trans("ContactOthers"), 2, $user->hasRight('societe', 'contact', 'lire'));
		//$newmenu->add("/contact/list.php?userid=$user->id", $langs->trans("MyContacts"), 1, $user->hasRight('societe',  'contact', 'lire'));

		// Categories
		if (isModEnabled('category')) {
			$langs->load("categories");
			// Categories Contact
			$newmenu->add("/categories/index.php?leftmenu=catcontact&amp;type=4", $langs->trans("ContactCategoriesShort"), 1, $user->hasRight('categorie', 'lire'), '', $mainmenu, 'cat');
		}
	}
}

/**
 * Get left Menu COMMERCIAL (propal, commande, supplier_proposal, supplier_order, contrat, ficheinter)
 *
 * @param	string		$mainmenu		Main menu
 * @param	Menu 		$newmenu		Object Menu to return back list of menu entries
 * @param	int 		$usemenuhider	Use menu hider
 * @param	string 		$leftmenu		Left menu
 * @param	int 		$type_user		Type of targeted user for menu
 * @return	void
 */
function get_left_menu_commercial($mainmenu, &$newmenu, $usemenuhider = 1, $leftmenu = 'none', $type_user = 0)
{
	global $user, $langs;

	if ($mainmenu == 'commercial') {
		$langs->load("companies");

		// Customer proposal
		if (isModEnabled('propal')) {
			$langs->load("propal");
			$newmenu->add("/comm/propal/index.php?leftmenu=propals", $langs->trans("Proposals"), 0, $user->hasRight('propal', 'read'), '', $mainmenu, 'propals', 100, '', '', '', img_picto('', 'propal', 'class="paddingright pictofixedwidth"'));
			$newmenu->add("/comm/propal/card.php?action=create&amp;leftmenu=propals", $langs->trans("NewPropal"), 1, $user->hasRight('propal', 'write'));
			$newmenu->add("/comm/propal/list.php?leftmenu=propals", $langs->trans("List"), 1, $user->hasRight('propal', 'read'));
			if ($usemenuhider || empty($leftmenu) || $leftmenu == "propals") {
				$newmenu->add("/comm/propal/list.php?leftmenu=propals&search_status=0", $langs->trans("PropalsDraft"), 2, $user->hasRight('propal', 'read'));
				$newmenu->add("/comm/propal/list.php?leftmenu=propals&search_status=1", $langs->trans("PropalsOpened"), 2, $user->hasRight('propal', 'read'));
				$newmenu->add("/comm/propal/list.php?leftmenu=propals&search_status=2", $langs->trans("PropalStatusSigned"), 2, $user->hasRight('propal', 'read'));
				$newmenu->add("/comm/propal/list.php?leftmenu=propals&search_status=3", $langs->trans("PropalStatusNotSigned"), 2, $user->hasRight('propal', 'read'));
				$newmenu->add("/comm/propal/list.php?leftmenu=propals&search_status=4", $langs->trans("PropalStatusBilled"), 2, $user->hasRight('propal', 'read'));
				//$newmenu->add("/comm/propal/list.php?leftmenu=propals&search_status=2,3,4", $langs->trans("PropalStatusClosedShort"), 2, $user->hasRight('propal',  'read'));
			}
			$newmenu->add("/comm/propal/stats/index.php?leftmenu=propals", $langs->trans("Statistics"), 1, $user->hasRight('propal', 'read'));
		}

		// Customers orders
		if (isModEnabled('order')) {
			$langs->load("orders");
			$newmenu->add("/commande/index.php?leftmenu=orders", $langs->trans("CustomersOrders"), 0, $user->hasRight('commande', 'lire'), '', $mainmenu, 'orders', 200, '', '', '', img_picto('', 'order', 'class="paddingright pictofixedwidth"'));
			$newmenu->add("/commande/card.php?action=create&amp;leftmenu=orders", $langs->trans("NewOrder"), 1, $user->hasRight('commande', 'creer'));
			$newmenu->add("/commande/list.php?leftmenu=orders", $langs->trans("List"), 1, $user->hasRight('commande', 'lire'));
			if ($usemenuhider || empty($leftmenu) || $leftmenu == "orders") {
				$newmenu->add("/commande/list.php?leftmenu=orders&search_status=0", $langs->trans("StatusOrderDraftShort"), 2, $user->hasRight('commande', 'lire'));
				$newmenu->add("/commande/list.php?leftmenu=orders&search_status=1", $langs->trans("StatusOrderValidated"), 2, $user->hasRight('commande', 'lire'));
				if (isModEnabled('shipping')) {
					$newmenu->add("/commande/list.php?leftmenu=orders&search_status=2", $langs->trans("StatusOrderSentShort"), 2, $user->hasRight('commande', 'lire'));
				}
				$newmenu->add("/commande/list.php?leftmenu=orders&search_status=3", $langs->trans("StatusOrderDelivered"), 2, $user->hasRight('commande', 'lire'));
				//$newmenu->add("/commande/list.php?leftmenu=orders&search_status=4", $langs->trans("StatusOrderProcessed"), 2, $user->hasRight('commande',  'lire'));
				$newmenu->add("/commande/list.php?leftmenu=orders&search_status=-1", $langs->trans("StatusOrderCanceledShort"), 2, $user->hasRight('commande', 'lire'));
			}
			if (getDolGlobalInt('MAIN_FEATURES_LEVEL') >= 1 && empty($user->socid)) {
				$newmenu->add("/commande/list_det.php?leftmenu=orders", $langs->trans("ListOrderLigne"), 1, $user->hasRight('commande', 'lire'));
			}
			if (getDolGlobalInt('MAIN_NEED_EXPORT_PERMISSION_TO_READ_STATISTICS')) {
				$newmenu->add("/commande/stats/index.php?leftmenu=orders", $langs->trans("Statistics"), 1, $user->hasRight('commande', 'commande', 'export'));
			} else {
				$newmenu->add("/commande/stats/index.php?leftmenu=orders", $langs->trans("Statistics"), 1, $user->hasRight('commande', 'lire'));
			}
		}

		// Supplier proposal
		if (isModEnabled('supplier_proposal')) {
			$langs->load("supplier_proposal");
			$newmenu->add("/supplier_proposal/index.php?leftmenu=propals_supplier", $langs->trans("SupplierProposalsShort"), 0, $user->hasRight('supplier_proposal', 'lire'), '', $mainmenu, 'propals_supplier', 300, '', '', '', img_picto('', 'supplier_proposal', 'class="paddingright pictofixedwidth"'));
			$newmenu->add("/supplier_proposal/card.php?action=create&amp;leftmenu=supplier_proposals", $langs->trans("SupplierProposalNew"), 1, $user->hasRight('supplier_proposal', 'creer'));
			$newmenu->add("/supplier_proposal/list.php?leftmenu=supplier_proposals", $langs->trans("List"), 1, $user->hasRight('supplier_proposal', 'lire'));
			$newmenu->add("/comm/propal/stats/index.php?leftmenu=supplier_proposals&amp;mode=supplier", $langs->trans("Statistics"), 1, $user->hasRight('supplier_proposal', 'lire'));
		}

		// Suppliers orders
		if (isModEnabled('supplier_order')) {
			$langs->load("orders");
			$newmenu->add("/fourn/commande/index.php?leftmenu=orders_suppliers", $langs->trans("SuppliersOrders"), 0, $user->hasRight('fournisseur', 'commande', 'lire'), '', $mainmenu, 'orders_suppliers', 400, '', '', '', img_picto('', 'supplier_order', 'class="paddingright pictofixedwidth"'));
			$newmenu->add("/fourn/commande/card.php?action=create&amp;leftmenu=orders_suppliers", $langs->trans("NewSupplierOrderShort"), 1, $user->hasRight('fournisseur', 'commande', 'creer'));
			$newmenu->add("/fourn/commande/list.php?leftmenu=orders_suppliers", $langs->trans("List"), 1, $user->hasRight('fournisseur', 'commande', 'lire'));

			if ($usemenuhider || empty($leftmenu) || $leftmenu == "orders_suppliers") {
				$newmenu->add("/fourn/commande/list.php?leftmenu=orders_suppliers&statut=0", $langs->trans("StatusSupplierOrderDraftShort"), 2, $user->hasRight('fournisseur', 'commande', 'lire'));
				if (!getDolGlobalString('SUPPLIER_ORDER_HIDE_VALIDATED')) {
					$newmenu->add("/fourn/commande/list.php?leftmenu=orders_suppliers&statut=1", $langs->trans("StatusSupplierOrderValidated"), 2, $user->hasRight('fournisseur', 'commande', 'lire'));
				}
				$newmenu->add("/fourn/commande/list.php?leftmenu=orders_suppliers&statut=2", $langs->trans("StatusSupplierOrderApprovedShort"), 2, $user->hasRight('fournisseur', 'commande', 'lire'));
				$newmenu->add("/fourn/commande/list.php?leftmenu=orders_suppliers&statut=3", $langs->trans("StatusSupplierOrderOnProcessShort"), 2, $user->hasRight('fournisseur', 'commande', 'lire'));
				$newmenu->add("/fourn/commande/list.php?leftmenu=orders_suppliers&statut=4", $langs->trans("StatusSupplierOrderReceivedPartiallyShort"), 2, $user->hasRight('fournisseur', 'commande', 'lire'));
				$newmenu->add("/fourn/commande/list.php?leftmenu=orders_suppliers&statut=5", $langs->trans("StatusSupplierOrderReceivedAll"), 2, $user->hasRight('fournisseur', 'commande', 'lire'));
				$newmenu->add("/fourn/commande/list.php?leftmenu=orders_suppliers&statut=6,7", $langs->trans("StatusSupplierOrderCanceled"), 2, $user->hasRight('fournisseur', 'commande', 'lire'));
				$newmenu->add("/fourn/commande/list.php?leftmenu=orders_suppliers&statut=9", $langs->trans("StatusSupplierOrderRefused"), 2, $user->hasRight('fournisseur', 'commande', 'lire'));
			}
			// Billed is another field. We should add instead a dedicated filter on list. if ($usemenuhider || empty($leftmenu) || $leftmenu=="orders_suppliers") $newmenu->add("/fourn/commande/list.php?leftmenu=orders_suppliers&billed=1", $langs->trans("Billed"), 2, $user->hasRight('fournisseur',  'commande', 'lire'));

			if (getDolGlobalInt('MAIN_NEED_EXPORT_PERMISSION_TO_READ_STATISTICS')) {
				$newmenu->add("/commande/stats/index.php?leftmenu=orders_suppliers&amp;mode=supplier", $langs->trans("Statistics"), 1, $user->hasRight('fournisseur', 'commande', 'export'));
			} else {
				$newmenu->add("/commande/stats/index.php?leftmenu=orders_suppliers&amp;mode=supplier", $langs->trans("Statistics"), 1, $user->hasRight('fournisseur', 'commande', 'lire'));
			}
		}

		// Contrat
		if (isModEnabled('contract')) {
			$langs->load("contracts");
			$newmenu->add("/contrat/index.php?leftmenu=contracts", $langs->trans("ContractsSubscriptions"), 0, $user->hasRight('contrat', 'lire'), '', $mainmenu, 'contracts', 2000, '', '', '', img_picto('', 'contract', 'class="paddingright pictofixedwidth"'));
			$newmenu->add("/contrat/card.php?action=create&amp;leftmenu=contracts", $langs->trans("NewContractSubscription"), 1, $user->hasRight('contrat', 'creer'));
			$newmenu->add("/contrat/list.php?leftmenu=contracts", $langs->trans("List"), 1, $user->hasRight('contrat', 'lire'));
			$newmenu->add("/contrat/services_list.php?leftmenu=contracts", $langs->trans("MenuServices"), 1, $user->hasRight('contrat', 'lire'));
			if ($usemenuhider || empty($leftmenu) || $leftmenu == "contracts") {
				$newmenu->add("/contrat/services_list.php?leftmenu=contracts&amp;search_status=0", $langs->trans("MenuInactiveServices"), 2, $user->hasRight('contrat', 'lire'));
				$newmenu->add("/contrat/services_list.php?leftmenu=contracts&amp;search_status=4", $langs->trans("MenuRunningServices"), 2, $user->hasRight('contrat', 'lire'));
				$newmenu->add("/contrat/services_list.php?leftmenu=contracts&amp;search_status=4%26filter=expired", $langs->trans("MenuExpiredServices"), 2, $user->hasRight('contrat', 'lire'));
				$newmenu->add("/contrat/services_list.php?leftmenu=contracts&amp;search_status=5", $langs->trans("MenuClosedServices"), 2, $user->hasRight('contrat', 'lire'));
			}
		}

		// Interventions
		if (isModEnabled('intervention')) {
			$langs->load("interventions");
			$newmenu->add("/fichinter/index.php?leftmenu=ficheinter", $langs->trans("Interventions"), 0, $user->hasRight('ficheinter', 'lire'), '', $mainmenu, 'ficheinter', 2200, '', '', '', img_picto('', 'intervention', 'class="paddingright pictofixedwidth"'));
			$newmenu->add("/fichinter/card.php?action=create&amp;leftmenu=ficheinter", $langs->trans("NewIntervention"), 1, $user->hasRight('ficheinter', 'creer'), '', '', '', 201);
			$newmenu->add("/fichinter/list.php?leftmenu=ficheinter", $langs->trans("List"), 1, $user->hasRight('ficheinter', 'lire'), '', '', '', 202);
			if (getDolGlobalInt('MAIN_FEATURES_LEVEL') >= 2) {
				$newmenu->add("/fichinter/card-rec.php?leftmenu=ficheinter", $langs->trans("ListOfTemplates"), 1, $user->hasRight('ficheinter', 'lire'), '', '', '', 203);
			}
<<<<<<< HEAD
			$newmenu->add("/fichinter/stats/index.php?leftmenu=ficheinter", $langs->trans("Statistics"), 1, $user->hasRight('ficheinter',  'lire'));
			// Categories
			if (isModEnabled('categorie')) {
				$langs->load("categories");
				$newmenu->add("/categories/index.php?leftmenu=cat&amp;type=14", $langs->trans("Categories"), 1, $user->hasRight('categorie',  'lire'), '', $mainmenu, 'cat');
			}
=======
			$newmenu->add("/fichinter/stats/index.php?leftmenu=ficheinter", $langs->trans("Statistics"), 1, $user->hasRight('ficheinter', 'lire'));
>>>>>>> a4908abc
		}
	}
}

/**
 * Get left COMPTA-FINANCIAL
 *
 * @param	string		$mainmenu		Main menu
 * @param	Menu 		$newmenu		Object Menu to return back list of menu entries
 * @param	int 		$usemenuhider	Use menu hider
 * @param	string 		$leftmenu		Left menu
 * @param	int 		$type_user		Type of targeted user for menu
 * @return	void
 */
function get_left_menu_billing($mainmenu, &$newmenu, $usemenuhider = 1, $leftmenu = 'none', $type_user = 0)
{
	global $user, $conf, $langs;

	if ($mainmenu == 'billing') {
		$langs->load("companies");

		// Customers invoices
		if (isModEnabled('invoice')) {
			$langs->load("bills");
			$newmenu->add("/compta/facture/index.php?leftmenu=customers_bills", $langs->trans("BillsCustomers"), 0, $user->hasRight('facture', 'lire'), '', $mainmenu, 'customers_bills', 0, '', '', '', img_picto('', 'bill', 'class="paddingright pictofixedwidth"'));
			$newmenu->add("/compta/facture/card.php?action=create", $langs->trans("NewBill"), 1, $user->hasRight('facture', 'creer'));
			$newmenu->add("/compta/facture/list.php?leftmenu=customers_bills", $langs->trans("List"), 1, $user->hasRight('facture', 'lire'), '', $mainmenu, 'customers_bills_list');

			if ($usemenuhider || empty($leftmenu) || preg_match('/customers_bills(|_draft|_notpaid|_paid|_canceled)$/', $leftmenu)) {
				$newmenu->add("/compta/facture/list.php?leftmenu=customers_bills_draft&amp;search_status=0", $langs->trans("BillShortStatusDraft"), 2, $user->hasRight('facture', 'lire'));
				$newmenu->add("/compta/facture/list.php?leftmenu=customers_bills_notpaid&amp;search_status=1", $langs->trans("BillShortStatusNotPaid"), 2, $user->hasRight('facture', 'lire'));
				$newmenu->add("/compta/facture/list.php?leftmenu=customers_bills_paid&amp;search_status=2", $langs->trans("BillShortStatusPaid"), 2, $user->hasRight('facture', 'lire'));
				$newmenu->add("/compta/facture/list.php?leftmenu=customers_bills_canceled&amp;search_status=3", $langs->trans("BillShortStatusCanceled"), 2, $user->hasRight('facture', 'lire'));
			}
			$newmenu->add("/compta/facture/invoicetemplate_list.php?leftmenu=customers_bills_templates", $langs->trans("ListOfTemplates"), 1, $user->hasRight('facture', 'creer'), '', $mainmenu, 'customers_bills_templates'); // No need to see recurring invoices, if user has no permission to create invoice.

			$newmenu->add("/compta/paiement/list.php?leftmenu=customers_bills_payment", $langs->trans("Payments"), 1, $user->hasRight('facture', 'lire'), '', $mainmenu, 'customers_bills_payment');

			if (getDolGlobalString('BILL_ADD_PAYMENT_VALIDATION') && preg_match('/customers_bills_payment/', $leftmenu)) {
				$newmenu->add("/compta/paiement/tovalidate.php?leftmenu=customers_bills_payment_tovalid", $langs->trans("MenuToValid"), 2, $user->hasRight('facture', 'lire'), '', $mainmenu, 'customers_bills_payment_tovalid');
			}
			if ($usemenuhider || empty($leftmenu) || preg_match('/customers_bills_payment/', $leftmenu)) {
				$newmenu->add("/compta/paiement/rapport.php?leftmenu=customers_bills_payment_report", $langs->trans("Reportings"), 2, $user->hasRight('facture', 'lire'), '', $mainmenu, 'customers_bills_payment_report');
			}

			$newmenu->add("/compta/facture/stats/index.php?leftmenu=customers_bills_stats", $langs->trans("Statistics"), 1, $user->hasRight('facture', 'lire'), '', $mainmenu, 'customers_bills_stats');
		}

		// Suppliers invoices
		if (isModEnabled('societe') && isModEnabled('supplier_invoice') && !getDolGlobalString('SUPPLIER_INVOICE_MENU_DISABLED')) {
			$langs->load("bills");
			$newmenu->add("/fourn/facture/index.php?leftmenu=suppliers_bills", $langs->trans("BillsSuppliers"), 0, $user->hasRight('fournisseur', 'facture', 'lire'), '', $mainmenu, 'suppliers_bills', 0, '', '', '', img_picto('', 'supplier_invoice', 'class="paddingright pictofixedwidth"'));
			$newmenu->add("/fourn/facture/card.php?leftmenu=suppliers_bills&amp;action=create", $langs->trans("NewBill"), 1, ($user->hasRight('fournisseur', 'facture', 'creer') || $user->hasRight('supplier_invoice', 'creer')), '', $mainmenu, 'suppliers_bills_create');
			$newmenu->add("/fourn/facture/list.php?leftmenu=suppliers_bills", $langs->trans("List"), 1, $user->hasRight('fournisseur', 'facture', 'lire'), '', $mainmenu, 'suppliers_bills_list');

			if ($usemenuhider || empty($leftmenu) || preg_match('/suppliers_bills/', $leftmenu)) {
				$newmenu->add("/fourn/facture/list.php?leftmenu=suppliers_bills_draft&amp;search_status=0", $langs->trans("BillShortStatusDraft"), 2, $user->hasRight('fournisseur', 'facture', 'lire'), '', $mainmenu, 'suppliers_bills_draft');
				$newmenu->add("/fourn/facture/list.php?leftmenu=suppliers_bills_notpaid&amp;search_status=1", $langs->trans("BillShortStatusNotPaid"), 2, $user->hasRight('fournisseur', 'facture', 'lire'), '', $mainmenu, 'suppliers_bills_notpaid');
				$newmenu->add("/fourn/facture/list.php?leftmenu=suppliers_bills_paid&amp;search_status=2", $langs->trans("BillShortStatusPaid"), 2, $user->hasRight('fournisseur', 'facture', 'lire'), '', $mainmenu, 'suppliers_bills_paid');
			}

			$newmenu->add("/fourn/facture/list-rec.php?leftmenu=supplierinvoicestemplate_list", $langs->trans("ListOfTemplates"), 1, $user->hasRight('fournisseur', 'facture', 'lire'), '', $mainmenu, 'supplierinvoicestemplate_list');

			$newmenu->add("/fourn/paiement/list.php?leftmenu=suppliers_bills_payment", $langs->trans("Payments"), 1, $user->hasRight('fournisseur', 'facture', 'lire'), '', $mainmenu, 'suppliers_bills_payment');

			if ($usemenuhider || empty($leftmenu) || preg_match('/suppliers_bills/', $leftmenu)) {
				$newmenu->add("/fourn/facture/rapport.php?leftmenu=suppliers_bills_payment_report", $langs->trans("Reportings"), 2, $user->hasRight('fournisseur', 'facture', 'lire'), '', $mainmenu, 'suppliers_bills_payment_report');
			}

			$newmenu->add("/compta/facture/stats/index.php?mode=supplier&amp;leftmenu=suppliers_bills_stats", $langs->trans("Statistics"), 1, $user->hasRight('fournisseur', 'facture', 'lire'), '', $mainmenu, 'suppliers_bills_stats');
		}

		// Orders
		if (isModEnabled('order')) {
			$langs->load("orders");
			if (isModEnabled('invoice')) {
				$newmenu->add("/commande/list.php?leftmenu=orders&amp;search_status=-3&amp;search_billed=0&amp;contextpage=billableorders", $langs->trans("MenuOrdersToBill2"), 0, $user->hasRight('commande', 'lire'), '', $mainmenu, 'orders', 0, '', '', '', img_picto('', 'order', 'class="paddingright pictofixedwidth"'));
			}
			//if ($usemenuhider || empty($leftmenu) || $leftmenu=="orders") $newmenu->add("/commande/", $langs->trans("StatusOrderToBill"), 1, $user->hasRight('commande',  'lire'));
		}

		// Supplier Orders to bill
		if (isModEnabled('supplier_invoice')) {
			if (getDolGlobalString('SUPPLIER_MENU_ORDER_RECEIVED_INTO_INVOICE')) {
				$langs->load("supplier");
				$newmenu->add("/fourn/commande/list.php?leftmenu=orders&amp;search_status=5&amp;search_billed=0", $langs->trans("MenuOrdersSupplierToBill"), 0, $user->hasRight('commande',  'lire'), '', $mainmenu, 'orders', 0, '', '', '', img_picto('', 'supplier_order', 'class="paddingright pictofixedwidth"'));
				//if ($usemenuhider || empty($leftmenu) || $leftmenu=="orders") $newmenu->add("/commande/", $langs->trans("StatusOrderToBill"), 1, $user->hasRight('commande',  'lire'));
			}
		}


		// Donations
		if (isModEnabled('don')) {
			$langs->load("donations");
			$newmenu->add("/don/index.php?leftmenu=donations&amp;mainmenu=billing", $langs->trans("Donations"), 0, $user->hasRight('don', 'lire'), '', $mainmenu, 'donations', 0, '', '', '', img_picto('', 'donation', 'class="paddingright pictofixedwidth"'));
			if ($usemenuhider || empty($leftmenu) || $leftmenu == "donations") {
				$newmenu->add("/don/card.php?leftmenu=donations&amp;action=create", $langs->trans("NewDonation"), 1, $user->hasRight('don', 'creer'));
				$newmenu->add("/don/list.php?leftmenu=donations", $langs->trans("List"), 1, $user->hasRight('don', 'lire'));
				$newmenu->add("/don/paiement/list.php?leftmenu=donations", $langs->trans("Payments"), 1, $user->hasRight('don', 'lire'));
				$newmenu->add("/don/stats/index.php", $langs->trans("Statistics"), 1, $user->hasRight('don', 'lire'));
			}
			// if ($leftmenu=="donations") $newmenu->add("/don/stats/index.php",$langs->trans("Statistics"), 1, $user->hasRight('don',  'lire'));
		}

		// Taxes and social contributions
		if (isModEnabled('tax')) {
			$newmenu->add("/compta/charges/index.php?leftmenu=tax&amp;mainmenu=billing", $langs->trans("MenuTaxesAndSpecialExpenses"), 0, $user->hasRight('tax', 'charges', 'lire'), '', $mainmenu, 'tax', 0, '', '', '', img_picto('', 'payment', 'class="paddingright pictofixedwidth"'));

			$newmenu->add("/compta/sociales/list.php?leftmenu=tax_social", $langs->trans("MenuSocialContributions"), 1, $user->hasRight('tax', 'charges', 'lire'));
			if ($usemenuhider || empty($leftmenu) || preg_match('/^tax_social/i', $leftmenu)) {
				$newmenu->add("/compta/sociales/card.php?leftmenu=tax_social&action=create", $langs->trans("MenuNewSocialContribution"), 2, $user->hasRight('tax', 'charges', 'creer'));
				$newmenu->add("/compta/sociales/list.php?leftmenu=tax_social", $langs->trans("List"), 2, $user->hasRight('tax', 'charges', 'lire'));
				$newmenu->add("/compta/sociales/payments.php?leftmenu=tax_social&amp;mainmenu=billing", $langs->trans("Payments"), 2, $user->hasRight('tax', 'charges', 'lire'));
			}
			// VAT
			if (!getDolGlobalString('TAX_DISABLE_VAT_MENUS')) {
				global $mysoc;

				$newmenu->add("/compta/tva/list.php?leftmenu=tax_vat&amp;mainmenu=billing", $langs->transcountry("VAT", $mysoc->country_code), 1, $user->hasRight('tax', 'charges', 'lire'), '', $mainmenu, 'tax_vat');
				if ($usemenuhider || empty($leftmenu) || preg_match('/^tax_vat/i', $leftmenu)) {
					$newmenu->add("/compta/tva/card.php?leftmenu=tax_vat&action=create", $langs->trans("New"), 2, $user->hasRight('tax', 'charges', 'creer'));
					$newmenu->add("/compta/tva/list.php?leftmenu=tax_vat", $langs->trans("List"), 2, $user->hasRight('tax', 'charges', 'lire'));
					$newmenu->add("/compta/tva/payments.php?mode=tvaonly&amp;leftmenu=tax_vat", $langs->trans("Payments"), 2, $user->hasRight('tax', 'charges', 'lire'));
					$newmenu->add("/compta/tva/index.php?leftmenu=tax_vat", $langs->trans("ReportByMonth"), 2, $user->hasRight('tax', 'charges', 'lire'));
					$newmenu->add("/compta/tva/clients.php?leftmenu=tax_vat", $langs->trans("ReportByThirdparties"), 2, $user->hasRight('tax', 'charges', 'lire'));
					$newmenu->add("/compta/tva/quadri_detail.php?leftmenu=tax_vat", $langs->trans("ReportByQuarter"), 2, $user->hasRight('tax', 'charges', 'lire'));
				}

				//Local Taxes 1
				if ($mysoc->useLocalTax(1) && (isset($mysoc->localtax1_assuj) && $mysoc->localtax1_assuj == "1")) {
					$newmenu->add("/compta/localtax/list.php?leftmenu=tax_1_vat&amp;mainmenu=billing&amp;localTaxType=1", $langs->transcountry("LT1", $mysoc->country_code), 1, $user->hasRight('tax', 'charges', 'lire'));
					if ($usemenuhider || empty($leftmenu) || preg_match('/^tax_1_vat/i', $leftmenu)) {
						$newmenu->add("/compta/localtax/card.php?leftmenu=tax_1_vat&action=create&amp;localTaxType=1", $langs->trans("New"), 2, $user->hasRight('tax', 'charges', 'creer'));
						$newmenu->add("/compta/localtax/list.php?leftmenu=tax_1_vat&amp;localTaxType=1", $langs->trans("List"), 2, $user->hasRight('tax', 'charges', 'lire'));
						$newmenu->add("/compta/localtax/index.php?leftmenu=tax_1_vat&amp;localTaxType=1", $langs->trans("ReportByMonth"), 2, $user->hasRight('tax', 'charges', 'lire'));
						$newmenu->add("/compta/localtax/clients.php?leftmenu=tax_1_vat&amp;localTaxType=1", $langs->trans("ReportByThirdparties"), 2, $user->hasRight('tax', 'charges', 'lire'));
						$newmenu->add("/compta/localtax/quadri_detail.php?leftmenu=tax_1_vat&amp;localTaxType=1", $langs->trans("ReportByQuarter"), 2, $user->hasRight('tax', 'charges', 'lire'));
					}
				}
				//Local Taxes 2
				if ($mysoc->useLocalTax(2) && (isset($mysoc->localtax2_assuj) && $mysoc->localtax2_assuj == "1")) {
					$newmenu->add("/compta/localtax/list.php?leftmenu=tax_2_vat&amp;mainmenu=billing&amp;localTaxType=2", $langs->transcountry("LT2", $mysoc->country_code), 1, $user->hasRight('tax', 'charges', 'lire'));
					if ($usemenuhider || empty($leftmenu) || preg_match('/^tax_2_vat/i', $leftmenu)) {
						$newmenu->add("/compta/localtax/card.php?leftmenu=tax_2_vat&action=create&amp;localTaxType=2", $langs->trans("New"), 2, $user->hasRight('tax', 'charges', 'creer'));
						$newmenu->add("/compta/localtax/list.php?leftmenu=tax_2_vat&amp;localTaxType=2", $langs->trans("List"), 2, $user->hasRight('tax', 'charges', 'lire'));
						$newmenu->add("/compta/localtax/index.php?leftmenu=tax_2_vat&amp;localTaxType=2", $langs->trans("ReportByMonth"), 2, $user->hasRight('tax', 'charges', 'lire'));
						$newmenu->add("/compta/localtax/clients.php?leftmenu=tax_2_vat&amp;localTaxType=2", $langs->trans("ReportByThirdparties"), 2, $user->hasRight('tax', 'charges', 'lire'));
						$newmenu->add("/compta/localtax/quadri_detail.php?leftmenu=tax_2_vat&amp;localTaxType=2", $langs->trans("ReportByQuarter"), 2, $user->hasRight('tax', 'charges', 'lire'));
					}
				}
			}
		}

		// Salaries
		if (isModEnabled('salaries')) {
			$langs->load("salaries");
			$newmenu->add("/salaries/list.php?leftmenu=tax_salary&amp;mainmenu=billing", $langs->trans("Salaries"), 0, $user->hasRight('salaries', 'read'), '', $mainmenu, 'tax_salary', 0, '', '', '', img_picto('', 'salary', 'class="paddingright pictofixedwidth"'));
			if ($usemenuhider || empty($leftmenu) || preg_match('/^tax_salary/i', $leftmenu)) {
				$newmenu->add("/salaries/card.php?leftmenu=tax_salary&action=create", $langs->trans("New"), 1, $user->hasRight('salaries', 'write'));
				$newmenu->add("/salaries/list.php?leftmenu=tax_salary", $langs->trans("List"), 1, $user->hasRight('salaries', 'read'));
				$newmenu->add("/salaries/payments.php?leftmenu=tax_salary", $langs->trans("Payments"), 1, $user->hasRight('salaries', 'read'));
				$newmenu->add("/salaries/stats/index.php?leftmenu=tax_salary", $langs->trans("Statistics"), 1, $user->hasRight('salaries', 'read'));
			}
		}

		// Loan
		if (isModEnabled('loan')) {
			$langs->load("loan");
			$newmenu->add("/loan/list.php?leftmenu=tax_loan&amp;mainmenu=billing", $langs->trans("Loans"), 0, $user->hasRight('loan', 'read'), '', $mainmenu, 'tax_loan', 0, '', '', '', img_picto('', 'loan', 'class="paddingright pictofixedwidth"'));
			if ($usemenuhider || empty($leftmenu) || preg_match('/^tax_loan/i', $leftmenu)) {
				$newmenu->add("/loan/card.php?leftmenu=tax_loan&action=create", $langs->trans("NewLoan"), 1, $user->hasRight('loan', 'write'));
				//$newmenu->add("/loan/payment/list.php?leftmenu=tax_loan",$langs->trans("Payments"),2,$user->hasRight('loan',  'read'));
			}
		}

		// Various payment
		if (isModEnabled('bank') && !getDolGlobalString('BANK_USE_OLD_VARIOUS_PAYMENT')) {
			$langs->load("banks");
			$newmenu->add("/compta/bank/various_payment/list.php?leftmenu=tax_various&amp;mainmenu=billing", $langs->trans("MenuVariousPayment"), 0, $user->hasRight('banque', 'lire'), '', $mainmenu, 'tax_various', 0, '', '', '', img_picto('', 'payment', 'class="paddingright pictofixedwidth"'));
			if ($usemenuhider || empty($leftmenu) || preg_match('/^tax_various/i', $leftmenu)) {
				$newmenu->add("/compta/bank/various_payment/card.php?leftmenu=tax_various&action=create", $langs->trans("New"), 1, $user->hasRight('banque', 'modifier'));
				$newmenu->add("/compta/bank/various_payment/list.php?leftmenu=tax_various", $langs->trans("List"), 1, $user->hasRight('banque', 'lire'));
			}
		}
	}
}

/**
 * Get left COMPTA-FINANCIAL (accountancy)
 *
 * @param	string		$mainmenu		Main menu
 * @param	Menu 		$newmenu		Object Menu to return back list of menu entries
 * @param	int 		$usemenuhider	Use menu hider
 * @param	string 		$leftmenu		Left menu
 * @param	int 		$type_user		Type of targeted user for menu
 * @return	void
 */
function get_left_menu_accountancy($mainmenu, &$newmenu, $usemenuhider = 1, $leftmenu = 'none', $type_user = 0)
{
	global $user, $conf, $langs;
	global $db;

	if ($mainmenu == 'accountancy') {
		$langs->load("companies");

		// Accounting (Double entries)
		if (isModEnabled('accounting')) {
			//$permtoshowmenu = (isModEnabled('accounting') || $user->hasRight('accounting',  'bind', 'write') || $user->hasRight('compta',  'resultat', 'lire'));
			//$newmenu->add("/accountancy/index.php?leftmenu=accountancy", $langs->trans("MenuAccountancy"), 0, $permtoshowmenu, '', $mainmenu, 'accountancy');

			// Configuration
			$newmenu->add("/accountancy/index.php?leftmenu=accountancy_admin", $langs->trans("Setup"), 0, $user->hasRight('accounting', 'chartofaccount'), '', $mainmenu, 'accountancy_admin', 1, '', '', '', img_picto('', 'technic', 'class="paddingright pictofixedwidth"'));
			if ($usemenuhider || empty($leftmenu) || preg_match('/accountancy_admin/', $leftmenu)) {
				global $mysoc;
				$newmenu->add("/accountancy/admin/index.php?mainmenu=accountancy&leftmenu=accountancy_admin", $langs->trans("General"), 1, $user->hasRight('accounting', 'chartofaccount'), '', $mainmenu, 'accountancy_admin_general', 10);

				$newmenu->add("/accountancy/admin/journals_list.php?id=35&mainmenu=accountancy&leftmenu=accountancy_admin", $langs->trans("AccountingJournals"), 1, $user->hasRight('accounting', 'chartofaccount'), '', $mainmenu, 'accountancy_admin_journal', 30);
				$newmenu->add("/accountancy/admin/accountmodel.php?id=31&mainmenu=accountancy&leftmenu=accountancy_admin", $langs->trans("Pcg_version"), 1, $user->hasRight('accounting', 'chartofaccount'), '', $mainmenu, 'accountancy_admin_chartmodel', 40);
				$newmenu->add("/accountancy/admin/account.php?mainmenu=accountancy&leftmenu=accountancy_admin", $langs->trans("Chartofaccounts"), 1, $user->hasRight('accounting', 'chartofaccount'), '', $mainmenu, 'accountancy_admin_chart', 41);
				$newmenu->add("/accountancy/admin/subaccount.php?mainmenu=accountancy&leftmenu=accountancy_admin", $langs->trans("ChartOfSubaccounts"), 1, $user->hasRight('accounting', 'chartofaccount'), '', $mainmenu, 'accountancy_admin_chart', 41);

				// Fiscal year
				$newmenu->add("/accountancy/admin/fiscalyear.php?mainmenu=accountancy&leftmenu=accountancy_admin", $langs->trans("FiscalPeriod"), 1, $user->hasRight('accounting', 'fiscalyear', 'write'), '', $mainmenu, 'fiscalyear', 45);

				$newmenu->add("/accountancy/admin/defaultaccounts.php?mainmenu=accountancy&leftmenu=accountancy_admin", $langs->trans("MenuDefaultAccounts"), 1, $user->hasRight('accounting', 'chartofaccount'), '', $mainmenu, 'accountancy_admin_default', 60);
				if (isModEnabled('bank')) {
					$newmenu->add("/compta/bank/list.php?mainmenu=accountancy&leftmenu=accountancy_admin&search_status=-1", $langs->trans("MenuBankAccounts"), 1, $user->hasRight('accounting', 'chartofaccount'), '', $mainmenu, 'accountancy_admin_bank', 70);
				}
				if (isModEnabled('invoice') || isModEnabled('supplier_invoice')) {
					$newmenu->add("/admin/dict.php?id=10&from=accountancy&search_country_id=".$mysoc->country_id."&mainmenu=accountancy&leftmenu=accountancy_admin", $langs->trans("MenuVatAccounts"), 1, $user->hasRight('accounting', 'chartofaccount'), '', $mainmenu, 'accountancy_admin_default', 80);
				}
				if (isModEnabled('tax')) {
					$newmenu->add("/admin/dict.php?id=7&from=accountancy&search_country_id=".$mysoc->country_id."&mainmenu=accountancy&leftmenu=accountancy_admin", $langs->trans("MenuTaxAccounts"), 1, $user->hasRight('accounting', 'chartofaccount'), '', $mainmenu, 'accountancy_admin_default', 90);
				}
				if (isModEnabled('expensereport')) {
					$newmenu->add("/admin/dict.php?id=17&from=accountancy&mainmenu=accountancy&leftmenu=accountancy_admin", $langs->trans("MenuExpenseReportAccounts"), 1, $user->hasRight('accounting', 'chartofaccount'), '', $mainmenu, 'accountancy_admin_default', 100);
				}
				$newmenu->add("/accountancy/admin/productaccount.php?mainmenu=accountancy&leftmenu=accountancy_admin", $langs->trans("MenuProductsAccounts"), 1, $user->hasRight('accounting', 'chartofaccount'), '', $mainmenu, 'accountancy_admin_product', 110);
				$newmenu->add("/accountancy/admin/closure.php?mainmenu=accountancy&leftmenu=accountancy_admin", $langs->trans("MenuClosureAccounts"), 1, $user->hasRight('accounting', 'chartofaccount'), '', $mainmenu, 'accountancy_admin_closure', 120);
				$newmenu->add("/accountancy/admin/categories_list.php?id=32&search_country_id=".$mysoc->country_id."&mainmenu=accountancy&leftmenu=accountancy_admin", $langs->trans("AccountingCategory"), 1, $user->hasRight('accounting', 'chartofaccount'), '', $mainmenu, 'accountancy_admin_chart', 125);
				$newmenu->add("/accountancy/admin/export.php?mainmenu=accountancy&leftmenu=accountancy_admin", $langs->trans("ExportOptions"), 1, $user->hasRight('accounting', 'chartofaccount'), '', $mainmenu, 'accountancy_admin_export', 130);
			}

			// Transfer in accounting
			$newmenu->add("/accountancy/index.php?leftmenu=accountancy_transfer", $langs->trans("TransferInAccounting"), 0, $user->hasRight('accounting', 'bind', 'write'), '', $mainmenu, 'transfer', 1, '', '', '', img_picto('', 'long-arrow-alt-right', 'class="paddingright pictofixedwidth"'));

			// Binding
			// $newmenu->add("", $langs->trans("Binding"), 0, $user->hasRight('accounting',  'bind', 'write'), '', $mainmenu, 'dispatch');
			if (isModEnabled('invoice') && !getDolGlobalString('ACCOUNTING_DISABLE_BINDING_ON_SALES')) {
				$newmenu->add("/accountancy/customer/index.php?leftmenu=accountancy_dispatch_customer&amp;mainmenu=accountancy", $langs->trans("CustomersVentilation"), 1, $user->hasRight('accounting', 'bind', 'write'), '', $mainmenu, 'dispatch_customer');
				if ($usemenuhider || empty($leftmenu) || preg_match('/accountancy_dispatch_customer/', $leftmenu)) {
					$newmenu->add("/accountancy/customer/list.php?mainmenu=accountancy&amp;leftmenu=accountancy_dispatch_customer", $langs->trans("ToBind"), 2, $user->hasRight('accounting', 'bind', 'write'));
					$newmenu->add("/accountancy/customer/lines.php?mainmenu=accountancy&amp;leftmenu=accountancy_dispatch_customer", $langs->trans("Binded"), 2, $user->hasRight('accounting', 'bind', 'write'));
				}
			}
			if (isModEnabled('supplier_invoice') && !getDolGlobalString('ACCOUNTING_DISABLE_BINDING_ON_PURCHASES')) {
				$newmenu->add("/accountancy/supplier/index.php?leftmenu=accountancy_dispatch_supplier&amp;mainmenu=accountancy", $langs->trans("SuppliersVentilation"), 1, $user->hasRight('accounting', 'bind', 'write'), '', $mainmenu, 'dispatch_supplier');
				if ($usemenuhider || empty($leftmenu) || preg_match('/accountancy_dispatch_supplier/', $leftmenu)) {
					$newmenu->add("/accountancy/supplier/list.php?mainmenu=accountancy&amp;leftmenu=accountancy_dispatch_supplier", $langs->trans("ToBind"), 2, $user->hasRight('accounting', 'bind', 'write'));
					$newmenu->add("/accountancy/supplier/lines.php?mainmenu=accountancy&amp;leftmenu=accountancy_dispatch_supplier", $langs->trans("Binded"), 2, $user->hasRight('accounting', 'bind', 'write'));
				}
			}
			if (isModEnabled('expensereport') && !getDolGlobalString('ACCOUNTING_DISABLE_BINDING_ON_EXPENSEREPORTS')) {
				$newmenu->add("/accountancy/expensereport/index.php?leftmenu=accountancy_dispatch_expensereport&amp;mainmenu=accountancy", $langs->trans("ExpenseReportsVentilation"), 1, $user->hasRight('accounting', 'bind', 'write'), '', $mainmenu, 'dispatch_expensereport');
				if ($usemenuhider || empty($leftmenu) || preg_match('/accountancy_dispatch_expensereport/', $leftmenu)) {
					$newmenu->add("/accountancy/expensereport/list.php?mainmenu=accountancy&amp;leftmenu=accountancy_dispatch_expensereport", $langs->trans("ToBind"), 2, $user->hasRight('accounting', 'bind', 'write'));
					$newmenu->add("/accountancy/expensereport/lines.php?mainmenu=accountancy&amp;leftmenu=accountancy_dispatch_expensereport", $langs->trans("Binded"), 2, $user->hasRight('accounting', 'bind', 'write'));
				}
			}

			// Journals
			if (isModEnabled('accounting') && $user->hasRight('accounting', 'comptarapport', 'lire') && $mainmenu == 'accountancy') {
				$newmenu->add('', $langs->trans("RegistrationInAccounting"), 1, $user->hasRight('accounting', 'comptarapport', 'lire'), '', $mainmenu, 'accountancy_journal');

				// Multi journal
				$sql = "SELECT rowid, code, label, nature";
				$sql .= " FROM ".MAIN_DB_PREFIX."accounting_journal";
				$sql .= " WHERE entity = ".((int) $conf->entity);
				$sql .= " AND active = 1";
				$sql .= " ORDER BY nature ASC, label DESC";

				$resql = $db->query($sql);
				if ($resql) {
					$numr = $db->num_rows($resql);
					$i = 0;

					if ($numr > 0) {
						while ($i < $numr) {
							$objp = $db->fetch_object($resql);

							$nature = '';

							// Must match array $sourceList defined into journals_list.php
							if ($objp->nature == 2 && isModEnabled('invoice') && !getDolGlobalString('ACCOUNTING_DISABLE_BINDING_ON_SALES')) {
								$nature = "sells";
							}
							if ($objp->nature == 3
								&& isModEnabled('supplier_invoice')
								&& !getDolGlobalString('ACCOUNTING_DISABLE_BINDING_ON_PURCHASES')) {
								$nature = "purchases";
							}
							if ($objp->nature == 4 && isModEnabled('bank')) {
								$nature = "bank";
							}
							if ($objp->nature == 5 && isModEnabled('expensereport') && !getDolGlobalString('ACCOUNTING_DISABLE_BINDING_ON_EXPENSEREPORTS')) {
								$nature = "expensereports";
							}
							if ($objp->nature == 1 && isModEnabled('asset')) {
								$nature = "various";	// Warning: The page /accountancy/journal/variousjournal.php is bugged. It read tables that does not exists.
							}
							if ($objp->nature == 8) {
								$nature = "inventory";
							}
							if ($objp->nature == 9) {
								$nature = "hasnew";
							}

							// To enable when page exists
							if (!getDolGlobalString('ACCOUNTANCY_SHOW_DEVELOP_JOURNAL')) {
								if ($nature == 'hasnew' || $nature == 'inventory') {
									$nature = '';
								}
							}

							if ($nature) {
								$langs->load('accountancy');
								$journallabel = '';
								if ($objp->label) {
									$journallabelwithoutspan = $langs->trans($objp->label);
									$journallabel = '<span class="opacitymedium">('.$langs->trans($objp->label).')</span>'; // Label of bank account in llx_accounting_journal
								}

								$key = $langs->trans("AccountingJournalType".$objp->nature);	// $objp->nature is 1, 2, 3 ...
								$transferlabel = (($objp->nature && $key != "AccountingJournalType".$objp->nature) ? $key.($journallabelwithoutspan != $key ? ' '.$journallabel : '') : $journallabel);

								$newmenu->add('/accountancy/journal/'.$nature.'journal.php?mainmenu=accountancy&leftmenu=accountancy_journal&id_journal='.$objp->rowid, $transferlabel, 2, $user->hasRight('accounting', 'comptarapport', 'lire'));
							}
							$i++;
						}
					} else {
						// Should not happen. Entries are added
						$newmenu->add('', $langs->trans("NoJournalDefined"), 2, $user->hasRight('accounting', 'comptarapport', 'lire'));
					}
				} else {
					dol_print_error($db);
				}
				$db->free($resql);
			}

			// Files
			if (!getDolGlobalString('ACCOUNTANCY_HIDE_EXPORT_FILES_MENU')) {
				$newmenu->add("/compta/accounting-files.php?mainmenu=accountancy&amp;leftmenu=accountancy_files", $langs->trans("AccountantFiles"), 1, $user->hasRight('accounting', 'mouvements', 'lire'));
			}


			// Accounting
			$newmenu->add("/accountancy/index.php?leftmenu=accountancy_accountancy", $langs->trans("MenuAccountancy"), 0, $user->hasRight('accounting', 'mouvements', 'lire') || $user->hasRight('accounting', 'comptarapport', 'lire'), '', $mainmenu, 'accountancy', 1, '', '', '', img_picto('', 'accountancy', 'class="paddingright pictofixedwidth"'));

			// General Ledger
			$newmenu->add("/accountancy/bookkeeping/listbyaccount.php?mainmenu=accountancy&amp;leftmenu=accountancy_accountancy", $langs->trans("Bookkeeping"), 1, $user->hasRight('accounting', 'mouvements', 'lire'));

			// Journals
			$newmenu->add("/accountancy/bookkeeping/list.php?mainmenu=accountancy&amp;leftmenu=accountancy_accountancy", $langs->trans("Journals"), 1, $user->hasRight('accounting', 'mouvements', 'lire'));

			// Account Balance
			$newmenu->add("/accountancy/bookkeeping/balance.php?mainmenu=accountancy&amp;leftmenu=accountancy_accountancy", $langs->trans("AccountBalance"), 1, $user->hasRight('accounting', 'mouvements', 'lire'));

			// Export accountancy
			$newmenu->add("/accountancy/bookkeeping/export.php?mainmenu=accountancy&amp;leftmenu=accountancy_accountancy", $langs->trans("MenuExportAccountancy"), 1, $user->hasRight('accounting', 'mouvements', 'lire'));

			// Closure
			$newmenu->add("/accountancy/closure/index.php?mainmenu=accountancy&amp;leftmenu=accountancy_closure", $langs->trans("MenuAccountancyClosure"), 1, $user->hasRight('accounting', 'fiscalyear', 'write'), '', $mainmenu, 'closure');

			// Reports
			$newmenu->add("/accountancy/index.php?leftmenu=accountancy_report", $langs->trans("Reportings"), 1, $user->hasRight('accounting', 'comptarapport', 'lire'), '', $mainmenu, 'ca');

			if ($usemenuhider || empty($leftmenu) || preg_match('/accountancy_report/', $leftmenu)) {
				$newmenu->add("/compta/resultat/index.php?leftmenu=accountancy_report", $langs->trans("MenuReportInOut"), 2, $user->hasRight('accounting', 'comptarapport', 'lire'));
				$newmenu->add("/compta/resultat/clientfourn.php?leftmenu=accountancy_report", $langs->trans("ByPredefinedAccountGroups"), 3, $user->hasRight('accounting', 'comptarapport', 'lire'));
				$newmenu->add("/compta/resultat/result.php?leftmenu=accountancy_report", $langs->trans("ByPersonalizedAccountGroups"), 3, $user->hasRight('accounting', 'comptarapport', 'lire'));
			}

			$modecompta = 'CREANCES-DETTES';
			if (isModEnabled('accounting') && $user->hasRight('accounting', 'comptarapport', 'lire') && $mainmenu == 'accountancy') {
				$modecompta = 'BOOKKEEPING'; // Not yet implemented. Should be BOOKKEEPINGCOLLECTED
			}
			if ($modecompta) {
				if ($usemenuhider || empty($leftmenu) || preg_match('/accountancy_report/', $leftmenu)) {
					$newmenu->add("/compta/stats/index.php?leftmenu=accountancy_report&modecompta=".$modecompta, $langs->trans("ReportTurnover"), 2, $user->hasRight('accounting', 'comptarapport', 'lire'));
					$newmenu->add("/compta/stats/casoc.php?leftmenu=accountancy_report&modecompta=".$modecompta, $langs->trans("ByCompanies"), 3, $user->hasRight('accounting', 'comptarapport', 'lire'));
					$newmenu->add("/compta/stats/cabyuser.php?leftmenu=accountancy_report&modecompta=".$modecompta, $langs->trans("ByUsers"), 3, $user->hasRight('accounting', 'comptarapport', 'lire'));
					$newmenu->add("/compta/stats/cabyprodserv.php?leftmenu=accountancy_report&modecompta=".$modecompta, $langs->trans("ByProductsAndServices"), 3, $user->hasRight('accounting', 'comptarapport', 'lire'));
					$newmenu->add("/compta/stats/byratecountry.php?leftmenu=accountancy_report&modecompta=".$modecompta, $langs->trans("ByVatRate"), 3, $user->hasRight('accounting', 'comptarapport', 'lire'));
				}
			}

			$modecompta = 'RECETTES-DEPENSES';
			//if (isModEnabled('accounting') && $user->hasRight('accounting',  'comptarapport', 'lire') && $mainmenu == 'accountancy') $modecompta='';	// Not yet implemented. Should be BOOKKEEPINGCOLLECTED
			if ($modecompta) {
				if ($usemenuhider || empty($leftmenu) || preg_match('/accountancy_report/', $leftmenu)) {
					$newmenu->add("/compta/stats/index.php?leftmenu=accountancy_report&modecompta=".$modecompta, $langs->trans("ReportTurnoverCollected"), 2, $user->hasRight('accounting', 'comptarapport', 'lire'));
					$newmenu->add("/compta/stats/casoc.php?leftmenu=accountancy_report&modecompta=".$modecompta, $langs->trans("ByCompanies"), 3, $user->hasRight('accounting', 'comptarapport', 'lire'));
					$newmenu->add("/compta/stats/cabyuser.php?leftmenu=accountancy_report&modecompta=".$modecompta, $langs->trans("ByUsers"), 3, $user->hasRight('accounting', 'comptarapport', 'lire'));
					//$newmenu->add("/compta/stats/cabyprodserv.php?leftmenu=accountancy_report&modecompta=".$modecompta, $langs->trans("ByProductsAndServices"),3,$user->hasRight('accounting',  'comptarapport', 'lire'));
					//$newmenu->add("/compta/stats/byratecountry.php?leftmenu=accountancy_report&modecompta=".$modecompta, $langs->trans("ByVatRate"),3,$user->hasRight('accounting',  'comptarapport', 'lire'));
				}
			}

			$modecompta = 'CREANCES-DETTES';
			if (isModEnabled('accounting') && $user->hasRight('accounting', 'comptarapport', 'lire') && $mainmenu == 'accountancy') {
				$modecompta = 'BOOKKEEPING'; // Not yet implemented.
			}
			if ($modecompta && isModEnabled('supplier_invoice')) {
				if ($usemenuhider || empty($leftmenu) || preg_match('/accountancy_report/', $leftmenu)) {
					$newmenu->add("/compta/stats/supplier_turnover.php?leftmenu=accountancy_report&modecompta=".$modecompta, $langs->trans("ReportPurchaseTurnover"), 2, $user->hasRight('accounting', 'comptarapport', 'lire'));
					$newmenu->add("/compta/stats/supplier_turnover_by_thirdparty.php?leftmenu=accountancy_report&modecompta=".$modecompta, $langs->trans("ByCompanies"), 3, $user->hasRight('accounting', 'comptarapport', 'lire'));
					$newmenu->add("/compta/stats/supplier_turnover_by_prodserv.php?leftmenu=accountancy_report&modecompta=".$modecompta, $langs->trans("ByProductsAndServices"), 3, $user->hasRight('accounting', 'comptarapport', 'lire'));
				}
			}

			$modecompta = 'RECETTES-DEPENSES';
			if (isModEnabled('accounting') && $user->hasRight('accounting', 'comptarapport', 'lire') && $mainmenu == 'accountancy') {
				$modecompta = 'BOOKKEEPINGCOLLECTED'; // Not yet implemented.
			}
			if ($modecompta && ((isModEnabled('fournisseur') && !getDolGlobalString('MAIN_USE_NEW_SUPPLIERMOD')) || isModEnabled('supplier_invoice'))) {
				if ($usemenuhider || empty($leftmenu) || preg_match('/accountancy_report/', $leftmenu)) {
					$newmenu->add("/compta/stats/supplier_turnover.php?leftmenu=accountancy_report&modecompta=".$modecompta, $langs->trans("ReportPurchaseTurnoverCollected"), 2, $user->hasRight('accounting', 'comptarapport', 'lire'));
					$newmenu->add("/compta/stats/supplier_turnover_by_thirdparty.php?leftmenu=accountancy_report&modecompta=".$modecompta, $langs->trans("ByCompanies"), 3, $user->hasRight('accounting', 'comptarapport', 'lire'));
				}
			}
		}

		// Accountancy (simple)
		if (isModEnabled('comptabilite')) {
			// Files
			if (!getDolGlobalString('ACCOUNTANCY_HIDE_EXPORT_FILES_MENU')) {
				$newmenu->add("/compta/accounting-files.php?mainmenu=accountancy&leftmenu=accountancy_files", $langs->trans("AccountantFiles"), 0, $user->hasRight('compta', 'resultat', 'lire'), '', $mainmenu, 'files', 0, '', '', '', img_picto('', 'accountancy', 'class="paddingright pictofixedwidth"'));
			}

			// Bilan, resultats
			$newmenu->add("/compta/resultat/index.php?leftmenu=report&mainmenu=accountancy", $langs->trans("Reportings"), 0, $user->hasRight('compta', 'resultat', 'lire'), '', $mainmenu, 'ca', 0, '', '', '', img_picto('', 'accountancy', 'class="paddingright pictofixedwidth"'));

			if ($usemenuhider || empty($leftmenu) || preg_match('/report/', $leftmenu)) {
				$newmenu->add("/compta/resultat/index.php?leftmenu=report", $langs->trans("MenuReportInOut"), 1, $user->hasRight('compta', 'resultat', 'lire'));
				$newmenu->add("/compta/resultat/clientfourn.php?leftmenu=report", $langs->trans("ByPredefinedAccountGroups"), 2, $user->hasRight('compta', 'resultat', 'lire'));
				/* On verra ca avec module compabilite expert
				 $newmenu->add("/compta/resultat/compteres.php?leftmenu=report","Compte de resultat",2,$user->hasRight('compta',  'resultat', 'lire'));
				 $newmenu->add("/compta/resultat/bilan.php?leftmenu=report","Bilan",2,$user->hasRight('compta',  'resultat', 'lire'));
				 */

				/*
				 $newmenu->add("/compta/stats/cumul.php?leftmenu=report","Cumule",2,$user->hasRight('compta',  'resultat', 'lire'));
				 if (isModEnabled('propal')) {
				 $newmenu->add("/compta/stats/prev.php?leftmenu=report","Previsionnel",2,$user->hasRight('compta',  'resultat', 'lire'));
				 $newmenu->add("/compta/stats/comp.php?leftmenu=report","Transferred",2,$user->hasRight('compta',  'resultat', 'lire'));
				 }
				 */

				$modecompta = 'CREANCES-DETTES';
				$newmenu->add("/compta/stats/index.php?leftmenu=report&modecompta=".$modecompta, $langs->trans("ReportTurnover"), 1, $user->hasRight('compta', 'resultat', 'lire'));
				$newmenu->add("/compta/stats/casoc.php?leftmenu=report&modecompta=".$modecompta, $langs->trans("ByCompanies"), 2, $user->hasRight('compta', 'resultat', 'lire'));
				$newmenu->add("/compta/stats/cabyuser.php?leftmenu=report&modecompta=".$modecompta, $langs->trans("ByUsers"), 2, $user->hasRight('compta', 'resultat', 'lire'));
				$newmenu->add("/compta/stats/cabyprodserv.php?leftmenu=report&modecompta=".$modecompta, $langs->trans("ByProductsAndServices"), 2, $user->hasRight('compta', 'resultat', 'lire'));
				$newmenu->add("/compta/stats/byratecountry.php?leftmenu=report&modecompta=".$modecompta, $langs->trans("ByVatRate"), 2, $user->hasRight('compta', 'resultat', 'lire'));

				$modecompta = 'RECETTES-DEPENSES';
				$newmenu->add("/compta/stats/index.php?leftmenu=accountancy_report&modecompta=".$modecompta, $langs->trans("ReportTurnoverCollected"), 1, $user->hasRight('compta', 'resultat', 'lire'));
				$newmenu->add("/compta/stats/casoc.php?leftmenu=accountancy_report&modecompta=".$modecompta, $langs->trans("ByCompanies"), 2, $user->hasRight('compta', 'resultat', 'lire'));
				$newmenu->add("/compta/stats/cabyuser.php?leftmenu=accountancy_report&modecompta=".$modecompta, $langs->trans("ByUsers"), 2, $user->hasRight('compta', 'resultat', 'lire'));

				//Achats
				$modecompta = 'CREANCES-DETTES';
				$newmenu->add("/compta/stats/supplier_turnover.php?leftmenu=accountancy_report&modecompta=".$modecompta, $langs->trans("ReportPurchaseTurnover"), 1, $user->hasRight('compta', 'resultat', 'lire'));
				$newmenu->add("/compta/stats/supplier_turnover_by_thirdparty.php?leftmenu=accountancy_report&modecompta=".$modecompta, $langs->trans("ByCompanies"), 2, $user->hasRight('compta', 'resultat', 'lire'));
				$newmenu->add("/compta/stats/supplier_turnover_by_prodserv.php?leftmenu=accountancy_report&modecompta=".$modecompta, $langs->trans("ByProductsAndServices"), 2, $user->hasRight('compta', 'resultat', 'lire'));

				/*
				 $modecompta = 'RECETTES-DEPENSES';
				 $newmenu->add("/compta/stats/index.php?leftmenu=accountancy_report&modecompta=".$modecompta, $langs->trans("ReportPurchaseTurnoverCollected"), 1, $user->hasRight('compta',  'resultat', 'lire'));
				 $newmenu->add("/compta/stats/casoc.php?leftmenu=accountancy_report&modecompta=".$modecompta, $langs->trans("ByCompanies"), 2, $user->hasRight('compta',  'resultat', 'lire'));
				 $newmenu->add("/compta/stats/cabyuser.php?leftmenu=accountancy_report&modecompta=".$modecompta, $langs->trans("ByUsers"), 2, $user->hasRight('compta',  'resultat', 'lire'));
				 */

				// Journals
				$newmenu->add("/compta/journal/sellsjournal.php?leftmenu=report", $langs->trans("SellsJournal"), 1, $user->hasRight('compta', 'resultat', 'lire'), '', '', '', 50);
				$newmenu->add("/compta/journal/purchasesjournal.php?leftmenu=report", $langs->trans("PurchasesJournal"), 1, $user->hasRight('compta', 'resultat', 'lire'), '', '', '', 51);
			}
			//if ($leftmenu=="ca") $newmenu->add("/compta/journaux/index.php?leftmenu=ca",$langs->trans("Journals"),1,$user->hasRight('compta',  'resultat', 'lire')||$user->hasRight('accounting',  'comptarapport', 'lire'));
		}

		// Intracomm report
		if (isModEnabled('intracommreport')) {
			$newmenu->add("/intracommreport/list.php?leftmenu=intracommreport", $langs->trans("MenuIntracommReport"), 0, $user->hasRight('intracommreport', 'read'), '', $mainmenu, 'intracommreport', 60, '', '', '', img_picto('', 'intracommreport', 'class="paddingright pictofixedwidth"'));
			if ($usemenuhider || empty($leftmenu) || preg_match('/intracommreport/', $leftmenu)) {
				// DEB / DES
				$newmenu->add("/intracommreport/card.php?action=create&leftmenu=intracommreport", $langs->trans("MenuIntracommReportNew"), 1, $user->hasRight('intracommreport', 'write'), '', $mainmenu, 'intracommreport', 1);
				$newmenu->add("/intracommreport/list.php?leftmenu=intracommreport", $langs->trans("MenuIntracommReportList"), 1, $user->hasRight('intracommreport', 'read'), '', $mainmenu, 'intracommreport', 1);
			}
		}

		// Assets
		if (isModEnabled('asset')) {
			$newmenu->add("/asset/list.php?leftmenu=asset&amp;mainmenu=accountancy", $langs->trans("MenuAssets"), 0, $user->hasRight('asset', 'read'), '', $mainmenu, 'asset', 100, '', '', '', img_picto('', 'payment', 'class="paddingright pictofixedwidth"'));
			$newmenu->add("/asset/card.php?leftmenu=asset&amp;action=create", $langs->trans("MenuNewAsset"), 1, $user->hasRight('asset', 'write'));
			$newmenu->add("/asset/list.php?leftmenu=asset&amp;mainmenu=accountancy", $langs->trans("MenuListAssets"), 1, $user->hasRight('asset', 'read'));
			$newmenu->add("/asset/model/list.php?leftmenu=asset_model", $langs->trans("MenuAssetModels"), 1, (!getDolGlobalString('MAIN_USE_ADVANCED_PERMS') && $user->hasRight('asset', 'read')) || (getDolGlobalString('MAIN_USE_ADVANCED_PERMS') && $user->hasRight('asset', 'model_advance', 'read')), '', $mainmenu, 'asset_model');
			if ($usemenuhider || empty($leftmenu) || preg_match('/asset_model/', $leftmenu)) {
				$newmenu->add("/asset/model/card.php?leftmenu=asset_model&amp;action=create", $langs->trans("MenuNewAssetModel"), 2, (!getDolGlobalString('MAIN_USE_ADVANCED_PERMS') && $user->hasRight('asset', 'write')) || (getDolGlobalString('MAIN_USE_ADVANCED_PERMS') && $user->hasRight('asset', 'model_advance', 'write')));
				$newmenu->add("/asset/model/list.php?leftmenu=asset_model", $langs->trans("MenuListAssetModels"), 2, (!getDolGlobalString('MAIN_USE_ADVANCED_PERMS') && $user->hasRight('asset', 'read')) || (getDolGlobalString('MAIN_USE_ADVANCED_PERMS') && $user->hasRight('asset', 'model_advance', 'read')));
			}
		}
	}
}

/**
 * Get left Menu BANK
 *
 * @param	string		$mainmenu		Main menu
 * @param	Menu 		$newmenu		Object Menu to return back list of menu entries
 * @param	int 		$usemenuhider	Use menu hider
 * @param	string 		$leftmenu		Left menu
 * @param	int 		$type_user		Type of targeted user for menu
 * @return	void
 */
function get_left_menu_bank($mainmenu, &$newmenu, $usemenuhider = 1, $leftmenu = 'none', $type_user = 0)
{
	global $user, $conf, $langs;

	if ($mainmenu == 'bank') {
		// Load translation files required by the page
		$langs->loadLangs(array("withdrawals", "banks", "bills", "categories"));

		// Bank-Cash account
		if (isModEnabled('bank')) {
			$newmenu->add("/compta/bank/list.php?leftmenu=bank&amp;mainmenu=bank&amp;search_status=opened", $langs->trans("MenuBankCash"), 0, $user->hasRight('banque', 'lire'), '', $mainmenu, 'bank', 0, '', '', '', img_picto('', 'bank_account', 'class="paddingright pictofixedwidth"'));

			$newmenu->add("/compta/bank/card.php?action=create", $langs->trans("MenuNewFinancialAccount"), 1, $user->hasRight('banque', 'configurer'));
			$newmenu->add("/compta/bank/list.php?leftmenu=bank&amp;mainmenu=bank&amp;search_status=opened", $langs->trans("List"), 1, $user->hasRight('banque', 'lire'), '', $mainmenu, 'bank');
			$newmenu->add("/compta/bank/bankentries_list.php", $langs->trans("ListTransactions"), 1, $user->hasRight('banque', 'lire'));
			$newmenu->add("/compta/bank/budget.php", $langs->trans("ListTransactionsByCategory"), 1, $user->hasRight('banque', 'lire'));

			$newmenu->add("/compta/bank/transfer.php", $langs->trans("MenuBankInternalTransfer"), 1, $user->hasRight('banque', 'transfer'));
		}

		if (isModEnabled('category')) {
			$langs->load("categories");
			$newmenu->add("/categories/index.php?type=5", $langs->trans("Rubriques"), 1, $user->hasRight('categorie', 'creer'), '', $mainmenu, 'tags');
			$newmenu->add("/compta/bank/categ.php", $langs->trans("RubriquesTransactions"), 1, $user->hasRight('banque', 'configurer'), '', $mainmenu, 'tags');
		}

		// Direct debit order
		if (isModEnabled('prelevement')) {
			$newmenu->add("/compta/prelevement/index.php?leftmenu=withdraw&amp;mainmenu=bank", $langs->trans("PaymentByDirectDebit"), 0, $user->hasRight('prelevement', 'bons', 'lire'), '', $mainmenu, 'withdraw', 0, '', '', '', img_picto('', 'payment', 'class="paddingright pictofixedwidth"'));

			if ($usemenuhider || empty($leftmenu) || $leftmenu == "withdraw") {
				$newmenu->add("/compta/prelevement/create.php?mainmenu=bank", $langs->trans("NewStandingOrder"), 1, $user->hasRight('prelevement', 'bons', 'creer'));

				$newmenu->add("/compta/prelevement/orders_list.php?mainmenu=bank", $langs->trans("WithdrawalsReceipts"), 1, $user->hasRight('prelevement', 'bons', 'lire'));
				$newmenu->add("/compta/prelevement/list.php?mainmenu=bank", $langs->trans("WithdrawalsLines"), 1, $user->hasRight('prelevement', 'bons', 'lire'));
				$newmenu->add("/compta/prelevement/rejets.php?mainmenu=bank", $langs->trans("Rejects"), 1, $user->hasRight('prelevement', 'bons', 'lire'));
				$newmenu->add("/compta/prelevement/stats.php?mainmenu=bank", $langs->trans("Statistics"), 1, $user->hasRight('prelevement', 'bons', 'lire'));
			}
		}

		// Bank transfer order
		if (isModEnabled('paymentbybanktransfer')) {
			$newmenu->add("/compta/paymentbybanktransfer/index.php?leftmenu=banktransfer&amp;mainmenu=bank", $langs->trans("PaymentByBankTransfer"), 0, $user->hasRight('paymentbybanktransfer', 'read'), '', $mainmenu, 'banktransfer', 0, '', '', '', img_picto('', 'payment', 'class="paddingright pictofixedwidth"'));

			if ($usemenuhider || empty($leftmenu) || $leftmenu == "banktransfer") {
				$newmenu->add("/compta/prelevement/create.php?type=bank-transfer&mainmenu=bank", $langs->trans("NewPaymentByBankTransfer"), 1, $user->hasRight('paymentbybanktransfer', 'create'));

				$newmenu->add("/compta/prelevement/orders_list.php?type=bank-transfer&mainmenu=bank", $langs->trans("PaymentByBankTransferReceipts"), 1, $user->hasRight('paymentbybanktransfer', 'read'));
				$newmenu->add("/compta/prelevement/list.php?type=bank-transfer&mainmenu=bank", $langs->trans("PaymentByBankTransferLines"), 1, $user->hasRight('paymentbybanktransfer', 'read'));
				$newmenu->add("/compta/prelevement/rejets.php?type=bank-transfer&mainmenu=bank", $langs->trans("Rejects"), 1, $user->hasRight('paymentbybanktransfer', 'read'));
				$newmenu->add("/compta/prelevement/stats.php?type=bank-transfer&mainmenu=bank", $langs->trans("Statistics"), 1, $user->hasRight('paymentbybanktransfer', 'read'));
			}
		}

		// Management of checks
		if (!getDolGlobalString('BANK_DISABLE_CHECK_DEPOSIT') && isModEnabled('bank') && (isModEnabled('invoice') || getDolGlobalString('MAIN_MENU_CHEQUE_DEPOSIT_ON'))) {
			$newmenu->add("/compta/paiement/cheque/index.php?leftmenu=checks&amp;mainmenu=bank", $langs->trans("MenuChequeDeposits"), 0, $user->hasRight('banque', 'cheque'), '', $mainmenu, 'checks', 0, '', '', '', img_picto('', 'payment', 'class="paddingright pictofixedwidth"'));
			if (preg_match('/checks/', $leftmenu)) {
				$newmenu->add("/compta/paiement/cheque/card.php?leftmenu=checks_bis&amp;action=new&amp;mainmenu=bank", $langs->trans("NewChequeDeposit"), 1, $user->hasRight('banque', 'cheque'));
				$newmenu->add("/compta/paiement/cheque/list.php?leftmenu=checks_bis&amp;mainmenu=bank", $langs->trans("List"), 1, $user->hasRight('banque', 'cheque'));
			}
		}

		// Cash Control
		if (isModEnabled('takepos') || isModEnabled('cashdesk')) {
			$permtomakecashfence = ($user->hasRight('cashdesk', 'run') || $user->hasRight('takepos', 'run'));
			$newmenu->add("/compta/cashcontrol/cashcontrol_list.php", $langs->trans("CashControl"), 0, $permtomakecashfence, '', $mainmenu, 'cashcontrol', 0, '', '', '', img_picto('', 'pos', 'class="paddingright pictofixedwidth"'));
			$newmenu->add("/compta/cashcontrol/cashcontrol_card.php?action=create", $langs->trans("NewCashFence"), 1, $permtomakecashfence);
			$newmenu->add("/compta/cashcontrol/cashcontrol_list.php", $langs->trans("List"), 1, $permtomakecashfence);
		}
	}
}

/**
 * Get left Menu PRODUCTS-SERVICES
 *
 * @param	string		$mainmenu		Main menu
 * @param	Menu 		$newmenu		Object Menu to return back list of menu entries
 * @param	int 		$usemenuhider	Use menu hider
 * @param	string 		$leftmenu		Left menu
 * @param	int 		$type_user		Type of targeted user for menu
 * @return	void
 */
function get_left_menu_products($mainmenu, &$newmenu, $usemenuhider = 1, $leftmenu = 'none', $type_user = 0)
{
	global $user, $conf, $langs;

	if ($mainmenu == 'products') {
		// Products
		if (isModEnabled('product')) {
			$newmenu->add("/product/index.php?leftmenu=product", $langs->trans("Products"), 0, $user->hasRight('product', 'read'), '', $mainmenu, 'product', 0, '', '', '', img_picto('', 'product', 'class="paddingright pictofixedwidth"'));
			$newmenu->add("/product/card.php?leftmenu=product&amp;action=create&amp;type=0", $langs->trans("NewProduct"), 1, $user->hasRight('product', 'creer'));
			$newmenu->add("/product/list.php?leftmenu=product&amp;type=0", $langs->trans("List"), 1, $user->hasRight('product', 'read'));
			if (isModEnabled('stock')) {
				$newmenu->add("/product/reassort.php?type=0", $langs->trans("MenuStocks"), 1, $user->hasRight('product', 'read') && $user->hasRight('stock', 'lire'));
			}
			if (isModEnabled('productbatch')) {
				$langs->load("stocks");
				$newmenu->add("/product/reassortlot.php?type=0&search_subjecttolotserial=1", $langs->trans("StocksByLotSerial"), 1, $user->hasRight('product', 'read') && $user->hasRight('stock', 'lire'));
				$newmenu->add("/product/stock/productlot_list.php", $langs->trans("LotSerial"), 1, $user->hasRight('product', 'read') && $user->hasRight('stock', 'lire'));
			}
			if (isModEnabled('variants')) {
				$newmenu->add("/variants/list.php", $langs->trans("VariantAttributes"), 1, $user->hasRight('product', 'read'));
			}
			if (isModEnabled('propal') || isModEnabled('order') || isModEnabled('invoice') || isModEnabled('supplier_proposal') || isModEnabled('supplier_order') || isModEnabled('supplier_invoice')) {
				$newmenu->add("/product/stats/card.php?id=all&leftmenu=stats&type=0", $langs->trans("Statistics"), 1, $user->hasRight('product', 'read'));
			}

			// Categories
			if (isModEnabled('category')) {
				$langs->load("categories");
				$newmenu->add("/categories/index.php?leftmenu=cat&amp;type=0", $langs->trans("Categories"), 1, $user->hasRight('categorie', 'lire'), '', $mainmenu, 'cat');
				//if ($usemenuhider || empty($leftmenu) || $leftmenu=="cat") $newmenu->add("/categories/list.php", $langs->trans("List"), 1, $user->hasRight('categorie',  'lire'));
			}
		}

		// Services
		if (isModEnabled('service')) {
			$newmenu->add("/product/index.php?leftmenu=service", $langs->trans("Services"), 0, $user->hasRight('service', 'read'), '', $mainmenu, 'service', 0, '', '', '', img_picto('', 'service', 'class="paddingright pictofixedwidth"'));
			$newmenu->add("/product/card.php?leftmenu=service&amp;action=create&amp;type=1", $langs->trans("NewService"), 1, $user->hasRight('service', 'creer'));
			$newmenu->add("/product/list.php?leftmenu=service&amp;type=1", $langs->trans("List"), 1, $user->hasRight('service', 'read'));

			if (isModEnabled('stock') && getDolGlobalString('STOCK_SUPPORTS_SERVICES')) {
				$newmenu->add("/product/reassort.php?type=1", $langs->trans("MenuStocks"), 1, $user->hasRight('service', 'read') && $user->hasRight('stock', 'lire'));
			}
			if (isModEnabled('variants')) {
				$newmenu->add("/variants/list.php", $langs->trans("VariantAttributes"), 1, $user->hasRight('service', 'read'));
			}
			if (isModEnabled('propal') || isModEnabled('order') || isModEnabled('invoice') || isModEnabled('supplier_proposal') || isModEnabled('supplier_order') || isModEnabled('supplier_invoice')) {
				$newmenu->add("/product/stats/card.php?id=all&leftmenu=stats&type=1", $langs->trans("Statistics"), 1, $user->hasRight('service', 'read'));
			}
			// Categories
			if (isModEnabled('category')) {
				$langs->load("categories");
				$newmenu->add("/categories/index.php?leftmenu=cat&amp;type=0", $langs->trans("Categories"), 1, $user->hasRight('categorie', 'lire'), '', $mainmenu, 'cat');
				//if ($usemenuhider || empty($leftmenu) || $leftmenu=="cat") $newmenu->add("/categories/list.php", $langs->trans("List"), 1, $user->hasRight('categorie',  'lire'));
			}
		}

		// Warehouse
		if (isModEnabled('stock')) {
			$langs->load("stocks");
			$newmenu->add("/product/index.php?leftmenu=stock", $langs->trans("Warehouses"), 0, $user->hasRight('stock', 'lire'), '', $mainmenu, 'stock', 0, '', '', '', img_picto('', 'stock', 'class="paddingright pictofixedwidth"'));
			$newmenu->add("/product/stock/card.php?action=create", $langs->trans("MenuNewWarehouse"), 1, $user->hasRight('stock', 'creer'));
			$newmenu->add("/product/stock/list.php", $langs->trans("List"), 1, $user->hasRight('stock', 'lire'));
			$newmenu->add("/product/stock/movement_list.php", $langs->trans("Movements"), 1, $user->hasRight('stock', 'mouvement', 'lire'));

			$newmenu->add("/product/stock/massstockmove.php?init=1", $langs->trans("MassStockTransferShort"), 1, $user->hasRight('stock', 'mouvement', 'creer'));
			if (isModEnabled('supplier_order')) {
				$newmenu->add("/product/stock/replenish.php", $langs->trans("Replenishment"), 1, $user->hasRight('stock', 'mouvement', 'creer') && $user->hasRight('fournisseur', 'lire'));
			}
			$newmenu->add("/product/stock/stockatdate.php", $langs->trans("StockAtDate"), 1, $user->hasRight('product', 'read') && $user->hasRight('stock', 'lire'));

			// Categories for warehouses
			if (isModEnabled('category')) {
				$newmenu->add("/categories/index.php?leftmenu=stock&amp;type=9", $langs->trans("Categories"), 1, $user->hasRight('categorie', 'lire'), '', $mainmenu, 'cat');
			}
		}

		if (isModEnabled('stocktransfer')) {
			$newmenu->add('/product/stock/stocktransfer/stocktransfer_list.php', $langs->trans("ModuleStockTransferName"), 0, $user->hasRight('stocktransfer', 'stocktransfer', 'read'), '', $mainmenu, 'stocktransfer', 0, '', '', '', img_picto('', 'stock', 'class="paddingright pictofixedwidth"'));
			$newmenu->add('/product/stock/stocktransfer/stocktransfer_card.php?action=create', $langs->trans('StockTransferNew'), 1, $user->hasRight('stocktransfer', 'stocktransfer', 'write'));
			$newmenu->add('/product/stock/stocktransfer/stocktransfer_list.php', $langs->trans('List'), 1, $user->hasRight('stocktransfer', 'stocktransfer', 'read'));
		}

		// Inventory
		if (isModEnabled('stock')) {
			$langs->load("stocks");
			if (!getDolGlobalString('MAIN_USE_ADVANCED_PERMS')) {
				$newmenu->add("/product/inventory/list.php?leftmenu=stock_inventories", $langs->trans("Inventories"), 0, $user->hasRight('stock', 'lire'), '', $mainmenu, 'stock', 0, '', '', '', img_picto('', 'inventory', 'class="paddingright pictofixedwidth"'));
				if ($usemenuhider || empty($leftmenu) || $leftmenu == "stock_inventories") {
					$newmenu->add("/product/inventory/card.php?action=create&leftmenu=stock_inventories", $langs->trans("NewInventory"), 1, $user->hasRight('stock', 'creer'));
					$newmenu->add("/product/inventory/list.php?leftmenu=stock_inventories", $langs->trans("List"), 1, $user->hasRight('stock', 'lire'));
				}
			} else {
				$newmenu->add("/product/inventory/list.php?leftmenu=stock_inventories", $langs->trans("Inventories"), 0, $user->hasRight('stock', 'inventory_advance', 'read'), '', $mainmenu, 'stock', 0, '', '', '', img_picto('', 'inventory', 'class="paddingright pictofixedwidth"'));
				if ($usemenuhider || empty($leftmenu) || $leftmenu == "stock_inventories") {
					$newmenu->add("/product/inventory/card.php?action=create&leftmenu=stock_inventories", $langs->trans("NewInventory"), 1, $user->hasRight('stock', 'inventory_advance', 'write'));
					$newmenu->add("/product/inventory/list.php?leftmenu=stock_inventories", $langs->trans("List"), 1, $user->hasRight('stock', 'inventory_advance', 'read'));
				}
			}
		}

		// Shipments
		if (isModEnabled('shipping')) {
			$langs->load("sendings");
			$newmenu->add("/expedition/index.php?leftmenu=sendings", $langs->trans("Shipments"), 0, $user->hasRight('expedition', 'lire'), '', $mainmenu, 'sendings', 0, '', '', '', img_picto('', 'shipment', 'class="paddingright pictofixedwidth"'));
			$newmenu->add("/expedition/card.php?action=create2&amp;leftmenu=sendings", $langs->trans("NewSending"), 1, $user->hasRight('expedition', 'creer'));
			$newmenu->add("/expedition/list.php?leftmenu=sendings", $langs->trans("List"), 1, $user->hasRight('expedition', 'lire'));
			if ($usemenuhider || empty($leftmenu) || $leftmenu == "sendings") {
				$newmenu->add("/expedition/list.php?leftmenu=sendings&search_status=0", $langs->trans("StatusSendingDraftShort"), 2, $user->hasRight('expedition', 'lire'));
				$newmenu->add("/expedition/list.php?leftmenu=sendings&search_status=1", $langs->trans("StatusSendingValidatedShort"), 2, $user->hasRight('expedition', 'lire'));
				$newmenu->add("/expedition/list.php?leftmenu=sendings&search_status=2", $langs->trans("StatusSendingProcessedShort"), 2, $user->hasRight('expedition', 'lire'));
			}
			$newmenu->add("/expedition/stats/index.php?leftmenu=sendings", $langs->trans("Statistics"), 1, $user->hasRight('expedition', 'lire'));
		}

		// Receptions
		if (isModEnabled('reception')) {
			$langs->load("receptions");
			$newmenu->add("/reception/index.php?leftmenu=receptions", $langs->trans("Receptions"), 0, $user->hasRight('reception', 'lire'), '', $mainmenu, 'receptions', 0, '', '', '', img_picto('', 'dollyrevert', 'class="paddingright pictofixedwidth"'));
			$newmenu->add("/reception/card.php?action=create2&amp;leftmenu=receptions", $langs->trans("NewReception"), 1, $user->hasRight('reception', 'creer'));
			$newmenu->add("/reception/list.php?leftmenu=receptions", $langs->trans("List"), 1, $user->hasRight('reception', 'lire'));
			if ($usemenuhider || empty($leftmenu) || $leftmenu == "receptions") {
				$newmenu->add("/reception/list.php?leftmenu=receptions&search_status=0", $langs->trans("StatusReceptionDraftShort"), 2, $user->hasRight('reception', 'lire'));
			}
			if ($usemenuhider || empty($leftmenu) || $leftmenu == "receptions") {
				$newmenu->add("/reception/list.php?leftmenu=receptions&search_status=1", $langs->trans("StatusReceptionValidatedShort"), 2, $user->hasRight('reception', 'lire'));
			}
			if ($usemenuhider || empty($leftmenu) || $leftmenu == "receptions") {
				$newmenu->add("/reception/list.php?leftmenu=receptions&search_status=2", $langs->trans("StatusReceptionProcessedShort"), 2, $user->hasRight('reception', 'lire'));
			}
			$newmenu->add("/reception/stats/index.php?leftmenu=receptions", $langs->trans("Statistics"), 1, $user->hasRight('reception', 'lire'));
		}
	}
}

/**
 * Get left Menu PRODUCTS-SERVICES MRP - GPAO
 *
 * @param	string		$mainmenu		Main menu
 * @param	Menu 		$newmenu		Object Menu to return back list of menu entries
 * @param	int 		$usemenuhider	Use menu hider
 * @param	string 		$leftmenu		Left menu
 * @param	int 		$type_user		Type of targeted user for menu
 * @return	void
 */
function get_left_menu_mrp($mainmenu, &$newmenu, $usemenuhider = 1, $leftmenu = 'none', $type_user = 0)
{
	global $user, $conf, $langs;

	if ($mainmenu == 'mrp') {
		// BOM
		if (isModEnabled('bom') || isModEnabled('mrp')) {
			$langs->load("mrp");

			$newmenu->add("", $langs->trans("MenuBOM"), 0, $user->hasRight('bom', 'read'), '', $mainmenu, 'bom', 0, '', '', '', img_picto('', 'bom', 'class="paddingright pictofixedwidth"'));
			$newmenu->add("/bom/bom_card.php?leftmenu=bom&amp;action=create", $langs->trans("NewBOM"), 1, $user->hasRight('bom', 'write'), '', $mainmenu, 'bom');
			$newmenu->add("/bom/bom_list.php?leftmenu=bom", $langs->trans("List"), 1, $user->hasRight('bom', 'read'), '', $mainmenu, 'bom');
		}

		if (isModEnabled('mrp')) {
			$langs->load("mrp");

			$newmenu->add("", $langs->trans("MenuMRP"), 0, $user->hasRight('mrp', 'read'), '', $mainmenu, 'mrp', 0, '', '', '', img_picto('', 'mrp', 'class="paddingright pictofixedwidth"'));
			$newmenu->add("/mrp/mo_card.php?leftmenu=mo&amp;action=create", $langs->trans("NewMO"), 1, $user->hasRight('mrp', 'write'), '', $mainmenu, '');
			$newmenu->add("/mrp/mo_list.php?leftmenu=mo", $langs->trans("List"), 1, $user->hasRight('mrp', 'read'), '', $mainmenu, '');
		}
	}
}

/**
 * Get left Menu PROJECTS
 *
 * @param	string		$mainmenu		Main menu
 * @param	Menu 		$newmenu		Object Menu to return back list of menu entries
 * @param	int 		$usemenuhider	Use menu hider
 * @param	string 		$leftmenu		Left menu
 * @param	int 		$type_user		Type of targeted user for menu
 * @return	void
 */
function get_left_menu_projects($mainmenu, &$newmenu, $usemenuhider = 1, $leftmenu = 'none', $type_user = 0)
{
	global $user, $conf, $langs;

	if ($mainmenu == 'project') {
		if (isModEnabled('project')) {
			$langs->load("projects");

			$search_project_user = GETPOSTINT('search_project_user');

			$tmpentry = array(
				'enabled' => isModEnabled('project'),
				'perms' => $user->hasRight('projet', 'lire'),
				'module' => 'projet'
			);
			$listofmodulesforexternal = explode(',', getDolGlobalString('MAIN_MODULES_FOR_EXTERNAL'));
			$showmode = isVisibleToUserType($type_user, $tmpentry, $listofmodulesforexternal);

			$titleboth = $langs->trans("LeadsOrProjects");
			$titlenew = $langs->trans("NewLeadOrProject"); // Leads and opportunities by default
			if (!getDolGlobalString('PROJECT_USE_OPPORTUNITIES')) {
				$titleboth = $langs->trans("Projects");
				$titlenew = $langs->trans("NewProject");
			}
			if (getDolGlobalInt('PROJECT_USE_OPPORTUNITIES') == 2) {	// 2 = leads only
				$titleboth = $langs->trans("Leads");
				$titlenew = $langs->trans("NewLead");
			}

			// Project assigned to user
			$newmenu->add("/projet/index.php?leftmenu=projects".($search_project_user ? '&search_project_user='.$search_project_user : ''), $titleboth, 0, $user->hasRight('projet', 'lire'), '', $mainmenu, 'projects', 0, '', '', '', img_picto('', 'project', 'class="paddingright pictofixedwidth"'));
			$newmenu->add("/projet/card.php?leftmenu=projects&action=create".($search_project_user ? '&search_project_user='.$search_project_user : ''), $titlenew, 1, $user->hasRight('projet', 'creer'));

			if (!getDolGlobalString('PROJECT_USE_OPPORTUNITIES')) {
				$newmenu->add("/projet/list.php?leftmenu=projects".($search_project_user ? '&search_project_user='.$search_project_user : '').'&search_status=99', $langs->trans("List"), 1, $showmode, '', 'project', 'list');
			} elseif (getDolGlobalInt('PROJECT_USE_OPPORTUNITIES') == 1) {
				$newmenu->add("/projet/list.php?leftmenu=projects".($search_project_user ? '&search_project_user='.$search_project_user : ''), $langs->trans("List"), 1, $showmode, '', 'project', 'list');
				$newmenu->add('/projet/list.php?mainmenu=project&amp;leftmenu=list&search_usage_opportunity=1&search_status=99&search_opp_status=openedopp&contextpage=lead', $langs->trans("ListOpenLeads"), 2, $showmode);
				$newmenu->add('/projet/list.php?mainmenu=project&amp;leftmenu=list&search_opp_status=notopenedopp&search_status=99&contextpage=project', $langs->trans("ListOpenProjects"), 2, $showmode);
			} elseif (getDolGlobalInt('PROJECT_USE_OPPORTUNITIES') == 2) {	// 2 = leads only
				$newmenu->add('/projet/list.php?mainmenu=project&amp;leftmenu=list&search_usage_opportunity=1&search_status=99', $langs->trans("List"), 2, $showmode);
			}

			$newmenu->add("/projet/stats/index.php?leftmenu=projects", $langs->trans("Statistics"), 1, $user->hasRight('projet', 'lire'));

			// Categories
			if (isModEnabled('category')) {
				$langs->load("categories");
				$newmenu->add("/categories/index.php?leftmenu=cat&amp;type=6", $langs->trans("Categories"), 1, $user->hasRight('categorie', 'lire'), '', $mainmenu, 'cat');
			}

			if (!getDolGlobalString('PROJECT_HIDE_TASKS')) {
				// Project assigned to user
				$newmenu->add("/projet/activity/index.php?leftmenu=tasks".($search_project_user ? '&search_project_user='.$search_project_user : ''), $langs->trans("Activities"), 0, $user->hasRight('projet', 'lire'), '', 'project', 'tasks', 0, '', '', '', img_picto('', 'projecttask', 'class="paddingright pictofixedwidth"'));
				$newmenu->add("/projet/tasks.php?leftmenu=tasks&action=create", $langs->trans("NewTask"), 1, $user->hasRight('projet', 'creer'));
				$newmenu->add("/projet/tasks/list.php?leftmenu=tasks".($search_project_user ? '&search_project_user='.$search_project_user : ''), $langs->trans("List"), 1, $user->hasRight('projet', 'lire'));
				$newmenu->add("/projet/tasks/stats/index.php?leftmenu=projects", $langs->trans("Statistics"), 1, $user->hasRight('projet', 'lire'));

				$newmenu->add("/projet/activity/perweek.php?leftmenu=tasks".($search_project_user ? '&search_project_user='.$search_project_user : ''), $langs->trans("TimeEntry"), 0, $user->hasRight('projet', 'lire'), '', 'project', 'timespent', 0, '', '', '', img_picto('', 'timespent', 'class="paddingright pictofixedwidth"'));
				$newmenu->add("/projet/tasks/time.php?leftmenu=tasks".($search_project_user ? '&search_project_user='.$search_project_user : ''), $langs->trans("List"), 1, $user->hasRight('projet', 'lire'));
			}
		}
	}
}

/**
 * Get left Menu HRM
 *
 * @param	string		$mainmenu		Main menu
 * @param	Menu 		$newmenu		Object Menu to return back list of menu entries
 * @param	int 		$usemenuhider	Use menu hider
 * @param	string 		$leftmenu		Left menu
 * @param	int 		$type_user		Type of targeted user for menu
 * @return	void
 */
function get_left_menu_hrm($mainmenu, &$newmenu, $usemenuhider = 1, $leftmenu = 'none', $type_user = 0)
{
	global $user, $conf, $langs;

	if ($mainmenu == 'hrm') {
		// HRM module
		if (isModEnabled('hrm')) {
			$langs->load("hrm");

			$newmenu->add("/user/list.php?mainmenu=hrm&leftmenu=hrm&contextpage=employeelist", $langs->trans("Employees"), 0, $user->hasRight('user', 'user', 'read'), '', $mainmenu, 'hrm', 0, '', '', '', img_picto('', 'user', 'class="paddingright pictofixedwidth"'));
			$newmenu->add("/user/card.php?mainmenu=hrm&leftmenu=hrm&action=create&employee=1", $langs->trans("NewEmployee"), 1, $user->hasRight('user', 'user', 'write'));
			$newmenu->add("/user/list.php?mainmenu=hrm&leftmenu=hrm&contextpage=employeelist", $langs->trans("List"), 1, $user->hasRight('user', 'user', 'read'));

			$newmenu->add("/hrm/skill_list.php?mainmenu=hrm&leftmenu=hrm_sm", $langs->trans("SkillsManagement"), 0, $user->hasRight('hrm', 'all', 'read'), '', $mainmenu, 'hrm_sm', 0, '', '', '', img_picto('', 'shapes', 'class="paddingright pictofixedwidth"'));

			// Skills
			$newmenu->add("/hrm/skill_list.php?mainmenu=hrm&leftmenu=hrm_sm", $langs->trans("Skills"), 1, $user->hasRight('hrm', 'all', 'read'), '', $mainmenu, 'hrm_sm', 0, '', '', '', img_picto('', 'shapes', 'class="paddingright pictofixedwidth"'));
			//$newmenu->add("/hrm/skill_card.php?mainmenu=hrm&leftmenu=hrm_sm&action=create", $langs->trans("NewSkill"), 1, $user->hasRight('hrm',  'all', 'write'));
			//$newmenu->add("/hrm/skill_list.php?mainmenu=hrm&leftmenu=hrm_sm", $langs->trans("List"), 1, $user->hasRight('hrm',  'all', 'read'));

			// Job (Description of work to do and skills required)
			$newmenu->add("/hrm/job_list.php?mainmenu=hrm&leftmenu=hrm_sm", $langs->trans("JobsProfiles"), 1, $user->hasRight('hrm', 'all', 'read'), '', $mainmenu, 'hrm_sm', 0, '', '', '', img_picto('', 'technic', 'class="paddingright pictofixedwidth"'));
			//$newmenu->add("/hrm/job_card.php?mainmenu=hrm&leftmenu=hrm_sm&action=create", $langs->transnoentities("NewObject", $langs->trans("Job")), 1, $user->hasRight('hrm',  'all', 'write'));
			//$newmenu->add("/hrm/job_list.php?mainmenu=hrm&leftmenu=hrm_sm", $langs->trans("List"), 1, $user->hasRight('hrm',  'all', 'read'));

			// Position = Link job - user
			$newmenu->add("/hrm/position_list.php?mainmenu=hrm&leftmenu=hrm_sm", $langs->trans("EmployeePositions"), 1, $user->hasRight('hrm', 'all', 'read'), '', $mainmenu, 'hrm_sm', 0, '', '', '', img_picto('', 'user-cog', 'class="paddingright pictofixedwidth"'));
			//$newmenu->add("/hrm/position.php?mainmenu=hrm&leftmenu=hrm_sm&action=create", $langs->transnoentities("NewObject", $langs->trans("Position")), 1, $user->hasRight('hrm',  'all', 'write'));
			//$newmenu->add("/hrm/position_list.php?mainmenu=hrm&leftmenu=hrm_sm", $langs->trans("List"), 1, $user->hasRight('hrm',  'all', 'read'));

			// Evaluation
			$newmenu->add("/hrm/evaluation_list.php?mainmenu=hrm&leftmenu=hrm_sm", $langs->trans("Evals"), 1, $user->hasRight('hrm', 'evaluation', 'read'), '', $mainmenu, 'hrm_sm', 0, '', '', '', img_picto('', 'user', 'class="paddingright pictofixedwidth"'));
			//$newmenu->add("/hrm/evaluation_card.php?mainmenu=hrm&leftmenu=hrm_sm&action=create", $langs->trans("NewEval"), 1, $user->hasRight('hrm',  'evaluation', 'write'));
			//$newmenu->add("/hrm/evaluation_list.php?mainmenu=hrm&leftmenu=hrm_sm", $langs->trans("List"), 1, $user->hasRight('hrm', 'evaluation', 'read'));
			$newmenu->add("/hrm/compare.php?mainmenu=hrm&leftmenu=hrm_sm", $langs->trans("SkillComparison"), 1, $user->hasRight('hrm', 'evaluation', 'read') || $user->hasRight('hrm', 'compare_advance', 'read'));
		}

		// Leave/Holiday/Vacation module
		if (isModEnabled('holiday')) {
			// Load translation files required by the page
			$langs->loadLangs(array("holiday", "trips"));

			$newmenu->add("/holiday/list.php?mainmenu=hrm&leftmenu=holiday", $langs->trans("CPTitreMenu"), 0, $user->hasRight('holiday', 'read'), '', $mainmenu, 'holiday', 0, '', '', '', img_picto('', 'holiday', 'class="paddingright pictofixedwidth"'));
			$newmenu->add("/holiday/card.php?mainmenu=hrm&leftmenu=holiday&action=create", $langs->trans("New"), 1, $user->hasRight('holiday', 'write'), '', $mainmenu);
			$newmenu->add("/holiday/card_group.php?mainmenu=hrm&leftmenu=holiday&action=create", $langs->trans("NewHolidayForGroup"), 1, ($user->hasRight('holiday', 'writeall') && $user->hasRight('holiday', 'readall')), '', $mainmenu, 'holiday_sm');
			$newmenu->add("/holiday/list.php?mainmenu=hrm&leftmenu=holiday", $langs->trans("List"), 1, $user->hasRight('holiday', 'read'), '', $mainmenu);
			if ($usemenuhider || empty($leftmenu) || $leftmenu == "holiday") {
				$newmenu->add("/holiday/list.php?search_status=1&mainmenu=hrm&leftmenu=holiday", $langs->trans("DraftCP"), 2, $user->hasRight('holiday', 'read'), '', $mainmenu, 'holiday_sm');
				$newmenu->add("/holiday/list.php?search_status=2&mainmenu=hrm&leftmenu=holiday", $langs->trans("ToReviewCP"), 2, $user->hasRight('holiday', 'read'), '', $mainmenu, 'holiday_sm');
				$newmenu->add("/holiday/list.php?search_status=3&mainmenu=hrm&leftmenu=holiday", $langs->trans("ApprovedCP"), 2, $user->hasRight('holiday', 'read'), '', $mainmenu, 'holiday_sm');
				$newmenu->add("/holiday/list.php?search_status=4&mainmenu=hrm&leftmenu=holiday", $langs->trans("CancelCP"), 2, $user->hasRight('holiday', 'read'), '', $mainmenu, 'holiday_sm');
				$newmenu->add("/holiday/list.php?search_status=5&mainmenu=hrm&leftmenu=holiday", $langs->trans("RefuseCP"), 2, $user->hasRight('holiday', 'read'), '', $mainmenu, 'holiday_sm');
			}
			$newmenu->add("/holiday/define_holiday.php?mainmenu=hrm", $langs->trans("MenuConfCP"), 1, $user->hasRight('holiday', 'read'), '', $mainmenu, 'holiday_sm');
			$newmenu->add("/holiday/month_report.php?mainmenu=hrm&leftmenu=holiday", $langs->trans("MenuReportMonth"), 1, $user->hasRight('holiday', 'readall'), '', $mainmenu, 'holiday_sm');
			$newmenu->add("/holiday/view_log.php?mainmenu=hrm&leftmenu=holiday", $langs->trans("MenuLogCP"), 1, $user->hasRight('holiday', 'define_holiday'), '', $mainmenu, 'holiday_sm');
		}

		// Trips and expenses (old module)
		if (isModEnabled('deplacement')) {
			$langs->load("trips");
			$newmenu->add("/compta/deplacement/index.php?leftmenu=tripsandexpenses&amp;mainmenu=hrm", $langs->trans("TripsAndExpenses"), 0, $user->hasRight('deplacement', 'lire'), '', $mainmenu, 'tripsandexpenses', 0, '', '', '', img_picto('', 'trip', 'class="paddingright pictofixedwidth"'));
			$newmenu->add("/compta/deplacement/card.php?action=create&amp;leftmenu=tripsandexpenses&amp;mainmenu=hrm", $langs->trans("New"), 1, $user->hasRight('deplacement', 'creer'));
			$newmenu->add("/compta/deplacement/list.php?leftmenu=tripsandexpenses&amp;mainmenu=hrm", $langs->trans("List"), 1, $user->hasRight('deplacement', 'lire'));
			$newmenu->add("/compta/deplacement/stats/index.php?leftmenu=tripsandexpenses&amp;mainmenu=hrm", $langs->trans("Statistics"), 1, $user->hasRight('deplacement', 'lire'));
		}

		// Expense report
		if (isModEnabled('expensereport')) {
			$langs->loadLangs(array("trips", "bills"));
			$newmenu->add("/expensereport/index.php?leftmenu=expensereport&amp;mainmenu=hrm", $langs->trans("TripsAndExpenses"), 0, $user->hasRight('expensereport', 'lire'), '', $mainmenu, 'expensereport', 0, '', '', '', img_picto('', 'expensereport', 'class="paddingright pictofixedwidth"'));
			$newmenu->add("/expensereport/card.php?action=create&amp;leftmenu=expensereport&amp;mainmenu=hrm", $langs->trans("New"), 1, $user->hasRight('expensereport', 'creer'));
			$newmenu->add("/expensereport/list.php?leftmenu=expensereport&amp;mainmenu=hrm", $langs->trans("List"), 1, $user->hasRight('expensereport', 'lire'));
			if ($usemenuhider || empty($leftmenu) || $leftmenu == "expensereport") {
				$newmenu->add("/expensereport/list.php?search_status=0&amp;leftmenu=expensereport&amp;mainmenu=hrm", $langs->trans("Draft"), 2, $user->hasRight('expensereport', 'lire'));
				$newmenu->add("/expensereport/list.php?search_status=2&amp;leftmenu=expensereport&amp;mainmenu=hrm", $langs->trans("Validated"), 2, $user->hasRight('expensereport', 'lire'));
				$newmenu->add("/expensereport/list.php?search_status=5&amp;leftmenu=expensereport&amp;mainmenu=hrm", $langs->trans("Approved"), 2, $user->hasRight('expensereport', 'lire'));
				$newmenu->add("/expensereport/list.php?search_status=6&amp;leftmenu=expensereport&amp;mainmenu=hrm", $langs->trans("Paid"), 2, $user->hasRight('expensereport', 'lire'));
				$newmenu->add("/expensereport/list.php?search_status=4&amp;leftmenu=expensereport&amp;mainmenu=hrm", $langs->trans("Canceled"), 2, $user->hasRight('expensereport', 'lire'));
				$newmenu->add("/expensereport/list.php?search_status=99&amp;leftmenu=expensereport&amp;mainmenu=hrm", $langs->trans("Refused"), 2, $user->hasRight('expensereport', 'lire'));
			}
			$newmenu->add("/expensereport/payment/list.php?leftmenu=expensereport_payments&amp;mainmenu=hrm", $langs->trans("Payments"), 1, ($user->hasRight('expensereport', 'lire')) && isModEnabled('bank'));
			$newmenu->add("/expensereport/stats/index.php?leftmenu=expensereport&amp;mainmenu=hrm", $langs->trans("Statistics"), 1, $user->hasRight('expensereport', 'lire'));
		}

		if (isModEnabled('project')) {
			if (!getDolGlobalString('PROJECT_HIDE_TASKS')) {
				$langs->load("projects");

				$search_project_user = GETPOSTINT('search_project_user');

				$newmenu->add("/projet/activity/perweek.php?leftmenu=tasks".($search_project_user ? '&search_project_user='.$search_project_user : ''), $langs->trans("TimeEntry"), 0, $user->hasRight('projet', 'lire'), '', $mainmenu, 'timespent', 0, '', '', '', img_picto('', 'timespent', 'class="paddingright pictofixedwidth"'));
			}
		}
	}
}


/**
 * Get left Menu TOOLS
 *
 * @param	string		$mainmenu		Main menu
 * @param	Menu 		$newmenu		Object Menu to return back list of menu entries
 * @param	int 		$usemenuhider	Use menu hider
 * @param	string 		$leftmenu		Left menu
 * @param	int 		$type_user		Type of targeted user for menu
 * @return	void
 */
function get_left_menu_tools($mainmenu, &$newmenu, $usemenuhider = 1, $leftmenu = 'none', $type_user = 0)
{
	global $user, $conf, $langs;

	if ($mainmenu == 'tools') {
		if (empty($user->socid)) { // limit to internal users
			$langs->load("mails");
			$newmenu->add("/admin/mails_templates.php?leftmenu=email_templates", $langs->trans("EMailTemplates"), 0, 1, '', $mainmenu, 'email_templates', 0, '', '', '', img_picto('', 'email', 'class="paddingright pictofixedwidth"'));
		}

		if (isModEnabled('mailing')) {
			$titleindex = $langs->trans("EMailings");
			$titlenew = $langs->trans("NewMailing");
			$titlelist = $langs->trans("List");
			if (getDolGlobalInt('EMAILINGS_SUPPORT_ALSO_SMS')) {
				$titleindex .= ' | '.$langs->trans("SMSings");
				$titlenew .= ' | '.$langs->trans("NewSMSing");
			}
			$newmenu->add("/comm/mailing/index.php?leftmenu=mailing", $titleindex, 0, $user->hasRight('mailing', 'lire'), '', $mainmenu, 'mailing', 0, '', '', '', img_picto('', 'email', 'class="paddingright pictofixedwidth"'));
			$newmenu->add("/comm/mailing/card.php?leftmenu=mailing&amp;action=create", $titlenew, 1, $user->hasRight('mailing', 'creer'));
			$newmenu->add("/comm/mailing/list.php?leftmenu=mailing", $titlelist, 1, $user->hasRight('mailing', 'lire'));
		}

		if (isModEnabled('import')) {
			$langs->load("exports");
			$newmenu->add("/imports/index.php?leftmenu=import", $langs->trans("FormatedImport"), 0, $user->hasRight('import', 'run'), '', $mainmenu, 'import', 0, '', '', '', img_picto('', 'technic', 'class="paddingright pictofixedwidth"'));
			$newmenu->add("/imports/import.php?leftmenu=import", $langs->trans("NewImport"), 1, $user->hasRight('import', 'run'));
		}

		if (isModEnabled('export')) {
			$langs->load("exports");
			$newmenu->add("/exports/index.php?leftmenu=export", $langs->trans("FormatedExport"), 0, $user->hasRight('export', 'lire'), '', $mainmenu, 'export', 0, '', '', '', img_picto('', 'technic', 'class="paddingright pictofixedwidth"'));
			$newmenu->add("/exports/export.php?leftmenu=export", $langs->trans("NewExport"), 1, $user->hasRight('export', 'creer'));
			//$newmenu->add("/exports/export.php?leftmenu=export",$langs->trans("List"),1, $user->hasRight('export',  'lire'));
		}
	}
}

/**
 * Get left Menu MEMBERS
 *
 * @param	string		$mainmenu		Main menu
 * @param	Menu 		$newmenu		Object Menu to return back list of menu entries
 * @param	int 		$usemenuhider	Use menu hider
 * @param	string 		$leftmenu		Left menu
 * @param	int 		$type_user		Type of targeted user for menu
 * @return	void
 */
function get_left_menu_members($mainmenu, &$newmenu, $usemenuhider = 1, $leftmenu = 'none', $type_user = 0)
{
	global $user, $conf, $langs;

	if ($mainmenu == 'members') {
		if (isModEnabled('member')) {
			// Load translation files required by the page
			$langs->loadLangs(array("members", "compta"));

			$newmenu->add("/adherents/index.php?leftmenu=members&amp;mainmenu=members", $langs->trans("Members"), 0, $user->hasRight('adherent', 'read'), '', $mainmenu, 'members', 0, '', '', '', img_picto('', 'member', 'class="paddingright pictofixedwidth"'));
			$newmenu->add("/adherents/card.php?leftmenu=members&amp;action=create", $langs->trans("NewMember"), 1, $user->hasRight('adherent', 'write'));
			$newmenu->add("/adherents/list.php?leftmenu=members", $langs->trans("List"), 1, $user->hasRight('adherent', 'read'));
			$newmenu->add("/adherents/list.php?leftmenu=members&amp;statut=-1", $langs->trans("MenuMembersToValidate"), 2, $user->hasRight('adherent', 'read'));
			$newmenu->add("/adherents/list.php?leftmenu=members&amp;statut=1", $langs->trans("MenuMembersValidated"), 2, $user->hasRight('adherent', 'read'));
			$newmenu->add("/adherents/list.php?leftmenu=members&amp;statut=1&amp;filter=waitingsubscription", $langs->trans("WaitingSubscription"), 3, $user->hasRight('adherent', 'read'));
			$newmenu->add("/adherents/list.php?leftmenu=members&amp;statut=1&amp;filter=uptodate", $langs->trans("UpToDate"), 3, $user->hasRight('adherent', 'read'));
			$newmenu->add("/adherents/list.php?leftmenu=members&amp;statut=1&amp;filter=outofdate", $langs->trans("OutOfDate"), 3, $user->hasRight('adherent', 'read'));
			$newmenu->add("/adherents/list.php?leftmenu=members&amp;statut=0", $langs->trans("MenuMembersResiliated"), 2, $user->hasRight('adherent', 'read'));
			$newmenu->add("/adherents/list.php?leftmenu=members&amp;statut=-2", $langs->trans("MenuMembersExcluded"), 2, $user->hasRight('adherent', 'read'));
			$newmenu->add("/adherents/stats/index.php?leftmenu=members", $langs->trans("MenuMembersStats"), 1, $user->hasRight('adherent', 'read'));

			$newmenu->add("/adherents/cartes/carte.php?leftmenu=export", $langs->trans("MembersCards"), 1, $user->hasRight('adherent', 'export'));

			if (isModEnabled('category')) {
				$langs->load("categories");
				$newmenu->add("/categories/index.php?leftmenu=cat&amp;type=3", $langs->trans("Categories"), 1, $user->hasRight('categorie', 'read'), '', $mainmenu, 'cat');
			}

			$newmenu->add("/adherents/index.php?leftmenu=members&amp;mainmenu=members", $langs->trans("Subscriptions"), 0, $user->hasRight('adherent', 'cotisation', 'read'), '', $mainmenu, 'members', 0, '', '', '', img_picto('', 'payment', 'class="paddingright pictofixedwidth"'));
			$newmenu->add("/adherents/list.php?leftmenu=members&amp;statut=-1,1&amp;mainmenu=members", $langs->trans("NewMembership"), 1, $user->hasRight('adherent', 'cotisation', 'write'));
			$newmenu->add("/adherents/subscription/list.php?leftmenu=members", $langs->trans("List"), 1, $user->hasRight('adherent', 'cotisation', 'read'));
			$newmenu->add("/adherents/stats/index.php?leftmenu=members", $langs->trans("MenuMembersStats"), 1, $user->hasRight('adherent', 'read'));

			//$newmenu->add("/adherents/index.php?leftmenu=export&amp;mainmenu=members",$langs->trans("Tools"),0,$user->hasRight('adherent',  'export'), '', $mainmenu, 'export');
			//if (isModEnabled('export') && ($usemenuhider || empty($leftmenu) || $leftmenu=="export")) $newmenu->add("/exports/index.php?leftmenu=export",$langs->trans("Datas"),1,$user->hasRight('adherent',  'export'));

			// Type
			$newmenu->add("/adherents/type.php?leftmenu=setup&amp;mainmenu=members", $langs->trans("MembersTypes"), 0, $user->hasRight('adherent', 'configurer'), '', $mainmenu, 'setup', 0, '', '', '', img_picto('', 'members', 'class="paddingright pictofixedwidth"'));
			$newmenu->add("/adherents/type.php?leftmenu=setup&amp;mainmenu=members&amp;action=create", $langs->trans("New"), 1, $user->hasRight('adherent', 'configurer'));
			$newmenu->add("/adherents/type.php?leftmenu=setup&amp;mainmenu=members", $langs->trans("List"), 1, $user->hasRight('adherent', 'configurer'));
		}
	}
}<|MERGE_RESOLUTION|>--- conflicted
+++ resolved
@@ -1449,16 +1449,14 @@
 			if (getDolGlobalInt('MAIN_FEATURES_LEVEL') >= 2) {
 				$newmenu->add("/fichinter/card-rec.php?leftmenu=ficheinter", $langs->trans("ListOfTemplates"), 1, $user->hasRight('ficheinter', 'lire'), '', '', '', 203);
 			}
-<<<<<<< HEAD
+
 			$newmenu->add("/fichinter/stats/index.php?leftmenu=ficheinter", $langs->trans("Statistics"), 1, $user->hasRight('ficheinter',  'lire'));
 			// Categories
 			if (isModEnabled('categorie')) {
 				$langs->load("categories");
 				$newmenu->add("/categories/index.php?leftmenu=cat&amp;type=14", $langs->trans("Categories"), 1, $user->hasRight('categorie',  'lire'), '', $mainmenu, 'cat');
 			}
-=======
-			$newmenu->add("/fichinter/stats/index.php?leftmenu=ficheinter", $langs->trans("Statistics"), 1, $user->hasRight('ficheinter', 'lire'));
->>>>>>> a4908abc
+
 		}
 	}
 }
