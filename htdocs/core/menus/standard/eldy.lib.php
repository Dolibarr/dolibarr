--- conflicted
+++ resolved
@@ -1406,7 +1406,7 @@
     			}
 			}
 
-			// Expeditions
+			// Shipments
 			if (! empty($conf->expedition->enabled))
 			{
 				$langs->load("sendings");
@@ -1420,8 +1420,8 @@
                 }
 				$newmenu->add("/expedition/stats/index.php?leftmenu=sendings", $langs->trans("Statistics"), 1, $user->rights->expedition->lire);
 			}
-<<<<<<< HEAD
-			// Receptions
+
+      // Receptions
 			if (! empty($conf->reception->enabled))
 			{
 				$langs->load("receptions");
@@ -1433,9 +1433,6 @@
 				if ($usemenuhider || empty($leftmenu) || $leftmenu=="receptions") $newmenu->add("/reception/list.php?leftmenu=receptions&viewstatut=2", $langs->trans("StatusReceptionProcessedShort"), 2, $user->rights->reception->lire);
 				$newmenu->add("/reception/stats/index.php?leftmenu=receptions", $langs->trans("Statistics"), 1, $user->rights->reception->lire);
 			}
-
-=======
->>>>>>> 4fa10296
 		}
 
 		/*
