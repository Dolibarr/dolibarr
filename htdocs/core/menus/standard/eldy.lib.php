--- conflicted
+++ resolved
@@ -575,27 +575,21 @@
 		print_end_menu_entry(4);
 	}
 
-<<<<<<< HEAD
     if (empty($noout)) {
         foreach ($menu->liste as $menuval) {
-            print_start_menu_entry($menuval['idsel'], $menuval['classname'], $menuval['enabled']);
-            if (!$conf->dol_no_mouse_hover && ($conf->global->TOP_MENU_USE_DROP_DOWN_MENU || $conf->global->MAIN_FEATURES_LEVEL >= 2)){
-	            print_text_megamenu_entry($menuval['titre'], $menuval['enabled'], (($menuval['url'] != '#' && !preg_match('/^(http:\/\/|https:\/\/)/i', $menuval['url'])) ? DOL_URL_ROOT:'').$menuval['url'], $menuval['id'], $menuval['idsel'], $menuval['classname'], ($menuval['target'] ? $menuval['target'] : $atarget));
+            if (empty($conf->dol_no_mouse_hover) && !empty($conf->global->TOP_MENU_USE_DROP_DOWN_MENU)) {
+              print_start_menu_entry($menuval['idsel'], $menuval['classname'], $menuval['enabled']);
+              if (empty($conf->dol_no_mouse_hover)) {
+	               print_text_megamenu_entry($menuval['titre'], $menuval['enabled'], (($menuval['url'] != '#' && !preg_match('/^(http:\/\/|https:\/\/)/i', $menuval['url'])) ? DOL_URL_ROOT:'').$menuval['url'], $menuval['id'], $menuval['idsel'], $menuval['classname'], ($menuval['target'] ? $menuval['target'] : $atarget));
+              }
             	print_eldy_megasubmenu($db, $tabMenu, $menuval['idsel'], 5);
-			}else
-				print_text_menu_entry($menuval['titre'], $menuval['enabled'], (($menuval['url'] != '#' && !preg_match('/^(http:\/\/|https:\/\/)/i', $menuval['url'])) ? DOL_URL_ROOT:'').$menuval['url'], $menuval['id'], $menuval['idsel'], $menuval['classname'], ($menuval['target'] ? $menuval['target'] : $atarget));
-            print_end_menu_entry($menuval['enabled']);
+            } else {
+  		    	  print_start_menu_entry($menuval['idsel'], $menuval['classname'], $menuval['enabled']);
+	  		      print_text_menu_entry($menuval['titre'], $menuval['enabled'], (($menuval['url'] != '#' && !preg_match('/^(http:\/\/|https:\/\/)/i', $menuval['url'])) ? DOL_URL_ROOT:'').$menuval['url'], $menuval['id'], $menuval['idsel'], $menuval['classname'], ($menuval['target'] ? $menuval['target'] : $atarget));
+		  	      print_end_menu_entry($menuval['enabled']);
+            }
         }
     }
-=======
-	if (empty($noout)) {
-		foreach ($menu->liste as $menuval) {
-			print_start_menu_entry($menuval['idsel'], $menuval['classname'], $menuval['enabled']);
-			print_text_menu_entry($menuval['titre'], $menuval['enabled'], (($menuval['url'] != '#' && !preg_match('/^(http:\/\/|https:\/\/)/i', $menuval['url'])) ? DOL_URL_ROOT:'').$menuval['url'], $menuval['id'], $menuval['idsel'], $menuval['classname'], ($menuval['target'] ? $menuval['target'] : $atarget));
-			print_end_menu_entry($menuval['enabled']);
-		}
-	}
->>>>>>> 63947b4d
 
 	$showmode = 1;
 	if (empty($noout)) {
