--- conflicted
+++ resolved
@@ -1291,12 +1291,22 @@
                 // Accounting
                 $newmenu->add("/accountancy/index.php?leftmenu=accountancy_accountancy", $langs->trans("MenuAccountancy"), 0, $user->rights->accounting->mouvements->lire, '', $mainmenu, 'accountancy', 1);
 
+
                 // General Ledger
 				$newmenu->add("/accountancy/bookkeeping/list.php?mainmenu=accountancy&amp;leftmenu=accountancy_accountancy", $langs->trans("Bookkeeping"), 1, $user->rights->accounting->mouvements->lire);
 
 				// Balance
 				$newmenu->add("/accountancy/bookkeeping/balance.php?mainmenu=accountancy&amp;leftmenu=accountancy_accountancy", $langs->trans("AccountBalance"), 1, $user->rights->accounting->mouvements->lire);
 
+                // Closure
+                if (! empty($conf->global->MAIN_FEATURES_LEVEL) && $conf->global->MAIN_FEATURES_LEVEL >= 2) {
+                    $newmenu->add("/accountancy/closure/index.php?mainmenu=accountancy&amp;leftmenu=accountancy_closure", $langs->trans("MenuAccountancyClosure"), 1, $user->rights->accounting->fiscalyear->closure, '', $mainmenu, 'closure');
+
+                    if ($usemenuhider || empty($leftmenu) || preg_match('/accountancy_closure/', $leftmenu)) {
+                        $newmenu->add("/accountancy/closure/validate.php?leftmenu=accountancy_closure", $langs->trans("MenuAccountancyValidationMovements"), 2, $user->rights->accounting->fiscalyear->closure);
+                    }
+                }
+        
 				// Files
 				if ((! empty($conf->global->MAIN_FEATURES_LEVEL) && $conf->global->MAIN_FEATURES_LEVEL >= 1) || ! empty($conf->global->ACCOUNTANCY_SHOW_EXPORT_FILES_MENU))
 				{
@@ -1337,50 +1347,6 @@
                         //$newmenu->add("/compta/stats/byratecountry.php?leftmenu=accountancy_report&modecompta=".$modecompta, $langs->trans("ByVatRate"),3,$user->rights->accounting->comptarapport->lire);
                     }
 				}
-<<<<<<< HEAD
-
-                // Closure
-                if (! empty($conf->global->MAIN_FEATURES_LEVEL) && $conf->global->MAIN_FEATURES_LEVEL >= 2) {
-                    $newmenu->add("/accountancy/closure/index.php?mainmenu=accountancy&amp;leftmenu=accountancy_closure", $langs->trans("MenuAccountancyClosure"), 1, $user->rights->accounting->fiscalyear->closure, '', $mainmenu, 'closure');
-
-                    if ($usemenuhider || empty($leftmenu) || preg_match('/accountancy_closure/', $leftmenu)) {
-                        $newmenu->add("/accountancy/closure/validate.php?leftmenu=accountancy_closure", $langs->trans("MenuAccountancyValidationMovements"), 2, $user->rights->accounting->fiscalyear->closure);
-                    }
-                }
-
-                // Configuration
-                $newmenu->add("/accountancy/index.php?leftmenu=accountancy_admin", $langs->trans("Setup"), 0, $user->rights->accounting->chartofaccount, '', $mainmenu, 'accountancy_admin', 1);
-                if ($usemenuhider || empty($leftmenu) || preg_match('/accountancy_admin/', $leftmenu)) {
-                    $newmenu->add("/accountancy/admin/index.php?mainmenu=accountancy&leftmenu=accountancy_admin", $langs->trans("General"), 1, $user->rights->accounting->chartofaccount, '', $mainmenu, 'accountancy_admin_general', 10);
-
-                    // Fiscal year - Not really yet used. In a future will lock some periods.
-                    if (! empty($conf->global->MAIN_FEATURES_LEVEL) && $conf->global->MAIN_FEATURES_LEVEL >= 2) {
-                        $newmenu->add("/accountancy/admin/fiscalyear.php?mainmenu=accountancy&leftmenu=accountancy_admin", $langs->trans("FiscalPeriod"), 1, $user->rights->accounting->fiscalyear->write, '', $mainmenu, 'fiscalyear', 20);
-                    }
-
-                    $newmenu->add("/accountancy/admin/journals_list.php?id=35&mainmenu=accountancy&leftmenu=accountancy_admin", $langs->trans("AccountingJournals"), 1, $user->rights->accounting->chartofaccount, '', $mainmenu, 'accountancy_admin_journal', 30);
-                    $newmenu->add("/accountancy/admin/accountmodel.php?id=31&mainmenu=accountancy&leftmenu=accountancy_admin", $langs->trans("Pcg_version"), 1, $user->rights->accounting->chartofaccount, '', $mainmenu, 'accountancy_admin_chartmodel', 40);
-                    $newmenu->add("/accountancy/admin/account.php?mainmenu=accountancy&leftmenu=accountancy_admin", $langs->trans("Chartofaccounts"), 1, $user->rights->accounting->chartofaccount, '', $mainmenu, 'accountancy_admin_chart', 41);
-                    $newmenu->add("/accountancy/admin/categories_list.php?id=32&search_country_id=".$mysoc->country_id."&mainmenu=accountancy&leftmenu=accountancy_admin", $langs->trans("AccountingCategory"), 1, $user->rights->accounting->chartofaccount, '', $mainmenu, 'accountancy_admin_chart', 50);
-                    $newmenu->add("/accountancy/admin/defaultaccounts.php?mainmenu=accountancy&leftmenu=accountancy_admin", $langs->trans("MenuDefaultAccounts"), 1, $user->rights->accounting->chartofaccount, '', $mainmenu, 'accountancy_admin_default', 60);
-                    if (! empty($conf->banque->enabled)) {
-                        $newmenu->add("/compta/bank/list.php?mainmenu=accountancy&leftmenu=accountancy_admin&search_status=-1", $langs->trans("MenuBankAccounts"), 1, $user->rights->accounting->chartofaccount, '', $mainmenu, 'accountancy_admin_bank', 70);
-                    }
-                    if (! empty($conf->facture->enabled) || ! empty($conf->fournisseur->enabled)) {
-                        $newmenu->add("/admin/dict.php?id=10&from=accountancy&search_country_id=".$mysoc->country_id."&mainmenu=accountancy&leftmenu=accountancy_admin", $langs->trans("MenuVatAccounts"), 1, $user->rights->accounting->chartofaccount, '', $mainmenu, 'accountancy_admin_default', 80);
-                    }
-                    if (! empty($conf->tax->enabled)) {
-                        $newmenu->add("/admin/dict.php?id=7&from=accountancy&search_country_id=".$mysoc->country_id."&mainmenu=accountancy&leftmenu=accountancy_admin", $langs->trans("MenuTaxAccounts"), 1, $user->rights->accounting->chartofaccount, '', $mainmenu, 'accountancy_admin_default', 90);
-                    }
-                    if (! empty($conf->expensereport->enabled)) {
-                        $newmenu->add("/admin/dict.php?id=17&from=accountancy&mainmenu=accountancy&leftmenu=accountancy_admin", $langs->trans("MenuExpenseReportAccounts"), 1, $user->rights->accounting->chartofaccount, '', $mainmenu, 'accountancy_admin_default', 100);
-                    }
-                    $newmenu->add("/accountancy/admin/productaccount.php?mainmenu=accountancy&leftmenu=accountancy_admin", $langs->trans("MenuProductsAccounts"), 1, $user->rights->accounting->chartofaccount, '', $mainmenu, 'accountancy_admin_product', 110);
-                    $newmenu->add("/accountancy/admin/closure.php?mainmenu=accountancy&leftmenu=accountancy_admin", $langs->trans("MenuClosureAccounts"), 1, $user->rights->accounting->chartofaccount, '', $mainmenu, 'accountancy_admin_closure', 120);
-                    $newmenu->add("/accountancy/admin/export.php?mainmenu=accountancy&leftmenu=accountancy_admin", $langs->trans("ExportOptions"), 1, $user->rights->accounting->chartofaccount, '', $mainmenu, 'accountancy_admin_export', 130);
-                }
-=======
->>>>>>> 955e25d7
             }
 
 			// Accountancy (simple)
