<?php
/* Copyright (C) 2010-2014 Laurent Destailleur  <eldy@users.sourceforge.net>
 * Copyright (C) 2010      Regis Houssin        <regis.houssin@capnetworks.com>
 * Copyright (C) 2012-2015 Juanjo Menent        <jmenent@2byte.es>
 * Copyright (C) 2013      Cédric Salvador      <csalvador@gpcsolutions.fr>
 * Copyright (C) 2015      Marcos García        <marcosgdf@gmail.com>
 *
 * This program is free software; you can redistribute it and/or modify
 * it under the terms of the GNU General Public License as published by
 * the Free Software Foundation; either version 3 of the License, or
 * (at your option) any later version.
 *
 * This program is distributed in the hope that it will be useful,
 * but WITHOUT ANY WARRANTY; without even the implied warranty of
 * MERCHANTABILITY or FITNESS FOR A PARTICULAR PURPOSE.  See the
 * GNU General Public License for more details.
 *
 * You should have received a copy of the GNU General Public License
 * along with this program. If not, see <http://www.gnu.org/licenses/>.
 * or see http://www.gnu.org/
 */

/**
 *  \file		htdocs/core/menus/standard/eldy.lib.php
 *  \brief		Library for file eldy menus
 */
require_once DOL_DOCUMENT_ROOT.'/core/class/menubase.class.php';


/**
 * Core function to output top menu eldy
 *
 * @param 	DoliDB	$db				Database handler
 * @param 	string	$atarget		Target (Example: '' or '_top')
 * @param 	int		$type_user     	0=Menu for backoffice, 1=Menu for front office
 * @param  	array	$tabMenu        If array with menu entries already loaded, we put this array here (in most cases, it's empty)
 * @param	Menu	$menu			Object Menu to return back list of menu entries
 * @param	int		$noout			1=Disable output (Initialise &$menu only).
 * @param	string	$mode			'top', 'topnb', 'left', 'jmobile'
 * @return	int						0
 */
function print_eldy_menu($db,$atarget,$type_user,&$tabMenu,&$menu,$noout=0,$mode='')
{
	global $user,$conf,$langs,$dolibarr_main_db_name;

	$mainmenu=(empty($_SESSION["mainmenu"])?'':$_SESSION["mainmenu"]);
	$leftmenu=(empty($_SESSION["leftmenu"])?'':$_SESSION["leftmenu"]);

	$id='mainmenu';
	$listofmodulesforexternal=explode(',',$conf->global->MAIN_MODULES_FOR_EXTERNAL);

	if (empty($noout)) print_start_menu_array();

<<<<<<< HEAD
	$usemenuhider = (GETPOST('testmenuhider','int') || ! empty($conf->global->MAIN_TESTMENUHIDER));
=======
	$usemenuhider = (GETPOST('testmenuhider') || ! empty($conf->global->MAIN_TESTMENUHIDER));
>>>>>>> 0e867229

	// Show/Hide vertical menu
	if ($mode != 'jmobile' && $mode != 'topnb' && $usemenuhider && empty($conf->global->MAIN_OPTIMIZEFORTEXTBROWSER))
	{
    	$showmode=1;
    	$classname = 'class="tmenu menuhider"';
    	$idsel='menu';

    	if (empty($noout)) print_start_menu_entry($idsel,$classname,$showmode);
    	if (empty($noout)) print_text_menu_entry('', 1, '#', $id, $idsel, $classname, $atarget);
    	if (empty($noout)) print_end_menu_entry($showmode);
    	$menu->add('#', '', 0, $showmode, $atarget, "xxx", '');
	}

	// Home
	$showmode=1;
	$classname="";
	if ($_SESSION["mainmenu"] && $_SESSION["mainmenu"] == "home") { $classname='class="tmenusel"'; $_SESSION['idmenu']=''; }
	else $classname = 'class="tmenu"';
	$idsel='home';

	if (empty($noout)) print_start_menu_entry($idsel,$classname,$showmode);
	if (empty($noout)) print_text_menu_entry($langs->trans("Home"), 1, DOL_URL_ROOT.'/index.php?mainmenu=home&amp;leftmenu=', $id, $idsel, $classname, $atarget);
	if (empty($noout)) print_end_menu_entry($showmode);
	$menu->add('/index.php?mainmenu=home&amp;leftmenu=home', $langs->trans("Home"), 0, $showmode, $atarget, "home", '');

	// Third parties
	$tmpentry=array('enabled'=>(( ! empty($conf->societe->enabled) && (empty($conf->global->SOCIETE_DISABLE_PROSPECTS) || empty($conf->global->SOCIETE_DISABLE_CUSTOMERS))) || ! empty($conf->fournisseur->enabled)), 'perms'=>(! empty($user->rights->societe->lire) || ! empty($user->rights->fournisseur->lire)), 'module'=>'societe|fournisseur');
	$showmode=dol_eldy_showmenu($type_user, $tmpentry, $listofmodulesforexternal);
	if ($showmode)
	{
		$langs->load("companies");
		$langs->load("suppliers");

		$classname="";
		if ($_SESSION["mainmenu"] && $_SESSION["mainmenu"] == "companies") { $classname='class="tmenusel"'; $_SESSION['idmenu']=''; }
		else $classname = 'class="tmenu"';
		$idsel='companies';

		if (empty($noout)) print_start_menu_entry($idsel,$classname,$showmode);
		if (empty($noout)) print_text_menu_entry($langs->trans("ThirdParties"), $showmode, DOL_URL_ROOT.'/societe/index.php?mainmenu=companies&amp;leftmenu=', $id, $idsel, $classname, $atarget);
		if (empty($noout)) print_end_menu_entry($showmode);
		$menu->add('/societe/index.php?mainmenu=companies&amp;leftmenu=', $langs->trans("ThirdParties"), 0, $showmode, $atarget, "companies", '');
	}

	// Products-Services
	$tmpentry=array('enabled'=>(! empty($conf->product->enabled) || ! empty($conf->service->enabled)), 'perms'=>(! empty($user->rights->produit->lire) || ! empty($user->rights->service->lire)), 'module'=>'product|service');
	$showmode=dol_eldy_showmenu($type_user, $tmpentry, $listofmodulesforexternal);
	if ($showmode)
	{
		$langs->load("products");

		$classname="";
		if ($_SESSION["mainmenu"] && $_SESSION["mainmenu"] == "products") { $classname='class="tmenusel"'; $_SESSION['idmenu']=''; }
		else $classname = 'class="tmenu"';
		$idsel='products';

		$chaine="";
		if (! empty($conf->product->enabled)) {
			$chaine.=$langs->trans("TMenuProducts");
		}
		if (! empty($conf->product->enabled) && ! empty($conf->service->enabled)) {
			$chaine.=" | ";
		}
		if (! empty($conf->service->enabled)) {
			$chaine.=$langs->trans("TMenuServices");
		}

		if (empty($noout)) print_start_menu_entry($idsel,$classname,$showmode);
		if (empty($noout)) print_text_menu_entry($chaine, $showmode, DOL_URL_ROOT.'/product/index.php?mainmenu=products&amp;leftmenu=', $id, $idsel, $classname, $atarget);
		if (empty($noout)) print_end_menu_entry($showmode);
		$menu->add('/product/index.php?mainmenu=products&amp;leftmenu=', $chaine, 0, $showmode, $atarget, "products", '');
	}

	// Commercial
	$menuqualified=0;
	if (! empty($conf->propal->enabled)) $menuqualified++;
	if (! empty($conf->commande->enabled)) $menuqualified++;
	if (! empty($conf->supplier_order->enabled)) $menuqualified++;
	if (! empty($conf->contrat->enabled)) $menuqualified++;
	if (! empty($conf->ficheinter->enabled)) $menuqualified++;
	$tmpentry=array(
	    'enabled'=>$menuqualified,
	    'perms'=>(! empty($user->rights->societe->lire) || ! empty($user->rights->societe->contact->lire)),
	    'module'=>'propal|commande|supplier_order|contrat|ficheinter');
	$showmode=dol_eldy_showmenu($type_user, $tmpentry, $listofmodulesforexternal);
	if ($showmode)
	{
		$langs->load("commercial");

		$classname="";
		if ($_SESSION["mainmenu"] && $_SESSION["mainmenu"] == "commercial") { $classname='class="tmenusel"'; $_SESSION['idmenu']=''; }
		else $classname = 'class="tmenu"';
		$idsel='commercial';

		if (empty($noout)) print_start_menu_entry($idsel,$classname,$showmode);
		if (empty($noout)) print_text_menu_entry($langs->trans("Commercial"), $showmode, DOL_URL_ROOT.'/comm/index.php?mainmenu=commercial&amp;leftmenu=', $id, $idsel, $classname, $atarget);
		if (empty($noout)) print_end_menu_entry($showmode);
		$menu->add('/comm/index.php?mainmenu=commercial&amp;leftmenu=', $langs->trans("Commercial"), 0, $showmode, $atarget, "commercial", "");
	}

	// Financial
	$menuqualified=0;
	if (! empty($conf->comptabilite->enabled)) $menuqualified++;
	if (! empty($conf->accounting->enabled)) $menuqualified++;
	if (! empty($conf->facture->enabled)) $menuqualified++;
	if (! empty($conf->don->enabled)) $menuqualified++;
	if (! empty($conf->tax->enabled)) $menuqualified++;
	if (! empty($conf->salaries->enabled)) $menuqualified++;
	if (! empty($conf->supplier_invoice->enabled)) $menuqualified++;
	if (! empty($conf->loan->enabled)) $menuqualified++;
	$tmpentry=array(
	   'enabled'=>$menuqualified,
	   'perms'=>(! empty($user->rights->compta->resultat->lire) || ! empty($user->rights->accounting->mouvements->lire) || ! empty($user->rights->facture->lire) || ! empty($user->rights->don->lire) || ! empty($user->rights->tax->charges->lire) || ! empty($user->rights->salaries->read) || ! empty($user->rights->fournisseur->facture->lire) || ! empty($user->rights->loan->read)),
	   'module'=>'comptabilite|accounting|facture|supplier_invoice|don|tax|salaries|loan');
	$showmode=dol_eldy_showmenu($type_user, $tmpentry, $listofmodulesforexternal);
	if ($showmode)
	{
		$langs->load("compta");

		$classname="";
		if ($_SESSION["mainmenu"] && $_SESSION["mainmenu"] == "accountancy") { $classname='class="tmenusel"'; $_SESSION['idmenu']=''; }
		else $classname = 'class="tmenu"';
		$idsel='accountancy';

		if (empty($noout)) print_start_menu_entry($idsel,$classname,$showmode);
		if (empty($noout)) print_text_menu_entry($langs->trans("MenuFinancial"), $showmode, DOL_URL_ROOT.'/compta/index.php?mainmenu=accountancy&amp;leftmenu=', $id, $idsel, $classname, $atarget);
		if (empty($noout)) print_end_menu_entry($showmode);
		$menu->add('/compta/index.php?mainmenu=accountancy&amp;leftmenu=', $langs->trans("MenuFinancial"), 0, $showmode, $atarget, "accountancy", '');
	}

	// Bank
	$tmpentry=array('enabled'=>(! empty($conf->banque->enabled) || ! empty($conf->prelevement->enabled)),
	'perms'=>(! empty($user->rights->banque->lire) || ! empty($user->rights->prelevement->lire)),
	'module'=>'banque|prelevement');
	$showmode=dol_eldy_showmenu($type_user, $tmpentry, $listofmodulesforexternal);
	if ($showmode)
	{
		$langs->load("compta");
		$langs->load("banks");

		$classname="";
		if ($_SESSION["mainmenu"] && $_SESSION["mainmenu"] == "bank") { $classname='class="tmenusel"'; $_SESSION['idmenu']=''; }
		else $classname = 'class="tmenu"';
		$idsel='bank';

		if (empty($noout)) print_start_menu_entry($idsel,$classname,$showmode);
		if (empty($noout)) print_text_menu_entry($langs->trans("MenuBankCash"), $showmode, DOL_URL_ROOT.'/compta/bank/index.php?mainmenu=bank&amp;leftmenu=', $id, $idsel, $classname, $atarget);
		if (empty($noout)) print_end_menu_entry($showmode);
		$menu->add('/compta/bank/index.php?mainmenu=bank&amp;leftmenu=', $langs->trans("MenuBankCash"), 0, $showmode, $atarget, "bank", '');
	}

	// Projects
	$tmpentry=array('enabled'=>(! empty($conf->projet->enabled)),
	'perms'=>(! empty($user->rights->projet->lire)),
	'module'=>'projet');
	$showmode=dol_eldy_showmenu($type_user, $tmpentry, $listofmodulesforexternal);
	if ($showmode)
	{
		$langs->load("projects");

		$classname="";
		if ($_SESSION["mainmenu"] && $_SESSION["mainmenu"] == "project") { $classname='class="tmenusel"'; $_SESSION['idmenu']=''; }
		else $classname = 'class="tmenu"';
		$idsel='project';

		if (empty($noout)) print_start_menu_entry($idsel,$classname,$showmode);
		if (empty($noout)) print_text_menu_entry($langs->trans("Projects"), $showmode, DOL_URL_ROOT.'/projet/index.php?mainmenu=project&amp;leftmenu=', $id, $idsel, $classname, $atarget);
		if (empty($noout)) print_end_menu_entry($showmode);
		$menu->add('/projet/index.php?mainmenu=project&amp;leftmenu=', $langs->trans("Projects"), 0, $showmode, $atarget, "project", '');
	}

	// HRM
	$tmpentry=array('enabled'=>(! empty($conf->hrm->enabled) || ! empty($conf->holiday->enabled) || ! empty($conf->deplacement->enabled) || ! empty($conf->expensereport->enabled)),
	'perms'=>(! empty($user->rights->hrm->employee->read) || ! empty($user->rights->holiday->write) || ! empty($user->rights->deplacement->lire) || ! empty($user->rights->expensereport->lire)),
	'module'=>'hrm|holiday|deplacement|expensereport');
	$showmode=dol_eldy_showmenu($type_user, $tmpentry, $listofmodulesforexternal);
	if ($showmode)
	{
		$langs->load("holiday");

		$classname="";
		if ($_SESSION["mainmenu"] && $_SESSION["mainmenu"] == "hrm") { $classname='class="tmenusel"'; $_SESSION['idmenu']=''; }
		else $classname = 'class="tmenu"';
		$idsel='hrm';

		if (empty($noout)) print_start_menu_entry($idsel,$classname,$showmode);
		if (empty($noout)) print_text_menu_entry($langs->trans("HRM"), $showmode, DOL_URL_ROOT.'/hrm/index.php?mainmenu=hrm&amp;leftmenu=', $id, $idsel, $classname, $atarget);
		if (empty($noout)) print_end_menu_entry($showmode);
		$menu->add('/hrm/index.php?mainmenu=hrm&amp;leftmenu=', $langs->trans("HRM"), 0, $showmode, $atarget, "hrm", '');
	}



	// Tools
	$tmpentry=array('enabled'=>(! empty($conf->global->MAIN_MENU_ENABLE_MODULETOOLS) || ! empty($conf->barcode->enabled) || ! empty($conf->mailing->enabled) || ! empty($conf->export->enabled) || ! empty($conf->import->enabled) || ! empty($conf->opensurvey->enabled)  || ! empty($conf->resource->enabled)),
	'perms'=>(! empty($conf->global->MAIN_MENU_ENABLE_MODULETOOLS) || ! empty($conf->barcode->enabled) || ! empty($user->rights->mailing->lire) || ! empty($user->rights->export->lire) || ! empty($user->rights->import->run) || ! empty($user->rights->opensurvey->read) || ! empty($user->rights->resource->read)),
	'module'=>'mailing|export|import|opensurvey|resource');
	$showmode=dol_eldy_showmenu($type_user, $tmpentry, $listofmodulesforexternal);
	if ($showmode)
	{
		$langs->load("other");

		$classname="";
		if ($_SESSION["mainmenu"] && $_SESSION["mainmenu"] == "tools") { $classname='class="tmenusel"'; $_SESSION['idmenu']=''; }
		else $classname = 'class="tmenu"';
		$idsel='tools';

		if (empty($noout)) print_start_menu_entry($idsel,$classname,$showmode);
		if (empty($noout)) print_text_menu_entry($langs->trans("TMenuTools"), $showmode, DOL_URL_ROOT.'/core/tools.php?mainmenu=tools&amp;leftmenu=', $id, $idsel, $classname, $atarget);
		if (empty($noout)) print_end_menu_entry($showmode);
		$menu->add('/core/tools.php?mainmenu=tools&amp;leftmenu=', $langs->trans("Tools"), 0, $showmode, $atarget, "tools", '');
	}

	// Members
	$tmpentry=array('enabled'=>(! empty($conf->adherent->enabled)),
	'perms'=>(! empty($user->rights->adherent->lire)),
	'module'=>'adherent');
	$showmode=dol_eldy_showmenu($type_user, $tmpentry, $listofmodulesforexternal);
	if ($showmode)
	{
		$classname="";
		if ($_SESSION["mainmenu"] && $_SESSION["mainmenu"] == "members") { $classname='class="tmenusel"'; $_SESSION['idmenu']=''; }
		else $classname = 'class="tmenu"';
		$idsel='members';

		if (empty($noout)) print_start_menu_entry($idsel,$classname,$showmode);
		if (empty($noout)) print_text_menu_entry($langs->trans("MenuMembers"), $showmode, DOL_URL_ROOT.'/adherents/index.php?mainmenu=members&amp;leftmenu=', $id, $idsel, $classname, $atarget);
		if (empty($noout)) print_end_menu_entry($showmode);
		$menu->add('/adherents/index.php?mainmenu=members&amp;leftmenu=', $langs->trans("MenuMembers"), 0, $showmode, $atarget, "members", '');
	}


	// Show personalized menus
	$menuArbo = new Menubase($db,'eldy');
	$newTabMenu = $menuArbo->menuTopCharger('','',$type_user,'eldy',$tabMenu);	// Return tabMenu with only top entries

	$num = count($newTabMenu);
	for($i = 0; $i < $num; $i++)
	{
		$idsel=(empty($newTabMenu[$i]['mainmenu'])?'none':$newTabMenu[$i]['mainmenu']);

		$showmode=dol_eldy_showmenu($type_user,$newTabMenu[$i],$listofmodulesforexternal);
		if ($showmode == 1)
		{
			$url = $shorturl = $newTabMenu[$i]['url'];
			if (! preg_match("/^(http:\/\/|https:\/\/)/i",$newTabMenu[$i]['url']))
			{
				$tmp=explode('?',$newTabMenu[$i]['url'],2);
				$url = $shorturl = $tmp[0];
				$param = (isset($tmp[1])?$tmp[1]:'');

				if (! preg_match('/mainmenu/i',$param) || ! preg_match('/leftmenu/i',$param)) $param.=($param?'&':'').'mainmenu='.$newTabMenu[$i]['mainmenu'].'&amp;leftmenu=';
				//$url.="idmenu=".$newTabMenu[$i]['rowid'];    // Already done by menuLoad
				$url = dol_buildpath($url,1).($param?'?'.$param:'');
				$shorturl = $shorturl.($param?'?'.$param:'');
			}
			$url=preg_replace('/__LOGIN__/',$user->login,$url);
			$shorturl=preg_replace('/__LOGIN__/',$user->login,$shorturl);
			$url=preg_replace('/__USERID__/',$user->id,$url);
			$shorturl=preg_replace('/__USERID__/',$user->id,$shorturl);

			// Define the class (top menu selected or not)
			if (! empty($_SESSION['idmenu']) && $newTabMenu[$i]['rowid'] == $_SESSION['idmenu']) $classname='class="tmenusel"';
			else if (! empty($_SESSION["mainmenu"]) && $newTabMenu[$i]['mainmenu'] == $_SESSION["mainmenu"]) $classname='class="tmenusel"';
			else $classname='class="tmenu"';
		}
		else if ($showmode == 2) $classname='class="tmenu"';

		if (empty($noout)) print_start_menu_entry($idsel,$classname,$showmode);
		if (empty($noout)) print_text_menu_entry($newTabMenu[$i]['titre'], $showmode, $url, $id, $idsel, $classname, ($newTabMenu[$i]['target']?$newTabMenu[$i]['target']:$atarget));
		if (empty($noout)) print_end_menu_entry($showmode);
		$menu->add($shorturl, $newTabMenu[$i]['titre'], 0, $showmode, ($newTabMenu[$i]['target']?$newTabMenu[$i]['target']:$atarget), ($newTabMenu[$i]['mainmenu']?$newTabMenu[$i]['mainmenu']:$newTabMenu[$i]['rowid']), '');
	}

	$showmode=1;
	if (empty($noout)) print_start_menu_entry('','class="tmenuend"',$showmode);
	if (empty($noout)) print_end_menu_entry($showmode);

	if (empty($noout)) print_end_menu_array();

	return 0;
}


/**
 * Output start menu array
 *
 * @return	void
 */
function print_start_menu_array()
{
    global $conf;

	print '<div class="tmenudiv">';
	print '<ul class="tmenu"'.(empty($conf->global->MAIN_OPTIMIZEFORTEXTBROWSER)?'':' title="Top menu"').'>';
}

/**
 * Output start menu entry
 *
 * @param	string	$idsel		Text
 * @param	string	$classname	String to add a css class
 * @param	int		$showmode	0 = hide, 1 = allowed or 2 = not allowed
 * @return	void
 */
function print_start_menu_entry($idsel,$classname,$showmode)
{
	if ($showmode)
	{
		print '<li '.$classname.' id="mainmenutd_'.$idsel.'">';
		print '<div class="tmenuleft tmenusep"></div><div class="tmenucenter">';
	}
}

/**
 * Output menu entry
 *
 * @param	string	$text		Text
 * @param	int		$showmode	0 = hide, 1 = allowed or 2 = not allowed
 * @param	string	$url		Url
 * @param	string	$id			Id
 * @param	string	$idsel		Id sel
 * @param	string	$classname	Class name
 * @param	string	$atarget	Target
 * @return	void
 */
function print_text_menu_entry($text, $showmode, $url, $id, $idsel, $classname, $atarget)
{
	global $langs;

	if ($showmode == 1)
	{
		print '<a class="tmenuimage" tabindex="-1" href="'.$url.'"'.($atarget?' target="'.$atarget.'"':'').'>';
		print '<div class="'.$id.' '.$idsel.' topmenuimage"><span class="'.$id.' tmenuimage" id="mainmenuspan_'.$idsel.'"></span></div>';
		print '</a>';
		print '<a '.$classname.' id="mainmenua_'.$idsel.'" href="'.$url.'"'.($atarget?' target="'.$atarget.'"':'').'>';
		print '<span class="mainmenuaspan">';
		print $text;
		print '</span>';
		print '</a>';
	}
	if ($showmode == 2)
	{
		print '<div class="'.$id.' '.$idsel.' topmenuimage tmenudisabled"><span class="'.$id.'" id="mainmenuspan_'.$idsel.'"></span></div>';
		print '<a class="tmenudisabled" id="mainmenua_'.$idsel.'" href="#" title="'.dol_escape_htmltag($langs->trans("NotAllowed")).'">';
		print '<span class="mainmenuaspan">';
		print $text;
		print '</span>';
		print '</a>';
	}
}

/**
 * Output end menu entry
 *
 * @param	int		$showmode	0 = hide, 1 = allowed or 2 = not allowed
 * @return	void
 */
function print_end_menu_entry($showmode)
{
	if ($showmode)
	{
		print '</div></li>';
	}
	print "\n";
}

/**
 * Output menu array
 *
 * @return	void
 */
function print_end_menu_array()
{
	print '</ul>';
	print '</div>';
	print "\n";
}



/**
 * Core function to output left menu eldy
 * Fill &$menu (example with $forcemainmenu='home' $forceleftmenu='all', return left menu tree of Home)
 *
 * @param	DoliDB		$db                 Database handler
 * @param 	array		$menu_array_before  Table of menu entries to show before entries of menu handler (menu->liste filled with menu->add)
 * @param   array		$menu_array_after   Table of menu entries to show after entries of menu handler (menu->liste filled with menu->add)
 * @param	array		$tabMenu       		If array with menu entries already loaded, we put this array here (in most cases, it's empty)
 * @param	Menu		$menu				Object Menu to return back list of menu entries
 * @param	int			$noout				Disable output (Initialise &$menu only).
 * @param	string		$forcemainmenu		'x'=Force mainmenu to mainmenu='x'
<<<<<<< HEAD
 * @param	string		$forceleftmenu		'all'=Force leftmenu to '' (= all). If value come being '', we change it to value in session and 'none' if not defined in session.
=======
 * @param	string		$forceleftmenu		'all'=Force leftmenu to '' (= all). If value come being '', we change it to value in session and 'none' if not efined in session.
>>>>>>> 0e867229
 * @param	array		$moredata			An array with more data to output
 * @return	int								nb of menu entries
 */
function print_left_eldy_menu($db,$menu_array_before,$menu_array_after,&$tabMenu,&$menu,$noout=0,$forcemainmenu='',$forceleftmenu='',$moredata=null)
{
	global $user,$conf,$langs,$dolibarr_main_db_name,$mysoc;

	$newmenu = $menu;

	$mainmenu=($forcemainmenu?$forcemainmenu:$_SESSION["mainmenu"]);
	$leftmenu=($forceleftmenu?'':(empty($_SESSION["leftmenu"])?'none':$_SESSION["leftmenu"]));

<<<<<<< HEAD
	$usemenuhider = (GETPOST('testmenuhider','int') || ! empty($conf->global->MAIN_TESTMENUHIDER));
=======
	$usemenuhider = (GETPOST('testmenuhider') || ! empty($conf->global->MAIN_TESTMENUHIDER));
>>>>>>> 0e867229

	// Show logo company
	if (empty($conf->global->MAIN_MENU_INVERT) && empty($noout) && ! empty($conf->global->MAIN_SHOW_LOGO) && empty($conf->global->MAIN_OPTIMIZEFORTEXTBROWSER))
	{
		$mysoc->logo_mini=$conf->global->MAIN_INFO_SOCIETE_LOGO_MINI;
		if (! empty($mysoc->logo_mini) && is_readable($conf->mycompany->dir_output.'/logos/thumbs/'.$mysoc->logo_mini))
		{
			$urllogo=DOL_URL_ROOT.'/viewimage.php?cache=1&amp;modulepart=mycompany&amp;file='.urlencode('thumbs/'.$mysoc->logo_mini);
		}
		else
		{
			$urllogo=DOL_URL_ROOT.'/theme/dolibarr_logo.png';
		}
		$title=$langs->trans("GoIntoSetupToChangeLogo");
		print "\n".'<!-- Show logo on menu -->'."\n";
		print '<div class="blockvmenuimpair blockvmenulogo">'."\n";
		print '<div class="menu_titre" id="menu_titre_logo"></div>';
		print '<div class="menu_top" id="menu_top_logo"></div>';
		print '<div class="menu_contenu" id="menu_contenu_logo">';
		print '<div class="center"><img class="mycompany" title="'.dol_escape_htmltag($title).'" alt="" src="'.$urllogo.'" style="max-width: 70%"></div>'."\n";
		print '</div>';
		print '<div class="menu_end" id="menu_end_logo"></div>';
		print '</div>'."\n";
	}

	if (is_array($moredata) && ! empty($moredata['searchform']) && empty($conf->global->MAIN_OPTIMIZEFORTEXTBROWSER))
	{
        print "\n";
        print "<!-- Begin SearchForm -->\n";
        print '<div id="blockvmenusearch" class="blockvmenusearch">'."\n";
        print $moredata['searchform'];
        print '</div>'."\n";
        print "<!-- End SearchForm -->\n";
	}

	if (is_array($moredata) && ! empty($moredata['bookmarks']))
	{
	    print "\n";
	    print "<!-- Begin Bookmarks -->\n";
	    print '<div id="blockvmenubookmarks" class="blockvmenubookmarks">'."\n";
	    print $moredata['bookmarks'];
	    print '</div>'."\n";
	    print "<!-- End Bookmarks -->\n";
	}

	/**
	 * We update newmenu with entries found into database
	 * --------------------------------------------------
	 */
	if ($mainmenu)
	{
		/*
		 * Menu HOME
		 */
		if ($mainmenu == 'home')
		{
			$langs->load("users");

			// Home - dashboard
			$newmenu->add("/index.php?mainmenu=home&amp;leftmenu=home", $langs->trans("MyDashboard"), 0, 1, '', $mainmenu, 'home');

			// Setup
			$newmenu->add("/admin/index.php?mainmenu=home&amp;leftmenu=setup", $langs->trans("Setup"), 0, $user->admin, '', $mainmenu, 'setup');
			if ($usemenuhider || empty($leftmenu) || $leftmenu=="setup")
			{
				$langs->load("admin");
				$langs->load("help");

				$warnpicto='';
				if (empty($conf->global->MAIN_INFO_SOCIETE_NOM) || empty($conf->global->MAIN_INFO_SOCIETE_COUNTRY))
				{
					$langs->load("errors");
					$warnpicto =' '.img_warning($langs->trans("WarningMandatorySetupNotComplete"));
				}
				$newmenu->add("/admin/company.php?mainmenu=home", $langs->trans("MenuCompanySetup").$warnpicto,1);
				$warnpicto='';
				if (count($conf->modules) <= (empty($conf->global->MAIN_MIN_NB_ENABLED_MODULE_FOR_WARNING)?1:$conf->global->MAIN_MIN_NB_ENABLED_MODULE_FOR_WARNING))	// If only user module enabled
				{
					$langs->load("errors");
					$warnpicto = ' '.img_warning($langs->trans("WarningMandatorySetupNotComplete"));
				}
				$newmenu->add("/admin/modules.php?mainmenu=home", $langs->trans("Modules").$warnpicto,1);
				$newmenu->add("/admin/menus.php?mainmenu=home", $langs->trans("Menus"),1);
				$newmenu->add("/admin/ihm.php?mainmenu=home", $langs->trans("GUISetup"),1);

				$newmenu->add("/admin/translation.php?mainmenu=home", $langs->trans("Translation"),1);
				$newmenu->add("/admin/defaultvalues.php?mainmenu=home", $langs->trans("DefaultValues"),1);
				$newmenu->add("/admin/boxes.php?mainmenu=home", $langs->trans("Boxes"),1);
				$newmenu->add("/admin/delais.php?mainmenu=home",$langs->trans("MenuWarnings"),1);
				$newmenu->add("/admin/security_other.php?mainmenu=home", $langs->trans("Security"),1);
				$newmenu->add("/admin/limits.php?mainmenu=home", $langs->trans("MenuLimits"),1);
				$newmenu->add("/admin/pdf.php?mainmenu=home", $langs->trans("PDF"),1);
				$newmenu->add("/admin/mails.php?mainmenu=home", $langs->trans("Emails"),1);
				$newmenu->add("/admin/sms.php?mainmenu=home", $langs->trans("SMS"),1);
				$newmenu->add("/admin/dict.php?mainmenu=home", $langs->trans("Dictionary"),1);
				$newmenu->add("/admin/const.php?mainmenu=home", $langs->trans("OtherSetup"),1);
			}

			// System tools
			$newmenu->add("/admin/tools/index.php?mainmenu=home&amp;leftmenu=admintools", $langs->trans("AdminTools"), 0, $user->admin, '', $mainmenu, 'admintools');
			if ($usemenuhider || empty($leftmenu) || preg_match('/^admintools/',$leftmenu))
			{
				$langs->load("admin");
				$langs->load("help");

				$newmenu->add('/admin/system/dolibarr.php?mainmenu=home&amp;leftmenu=admintools_info', $langs->trans('InfoDolibarr'), 1);
				if ($usemenuhider || empty($leftmenu) || $leftmenu=='admintools_info') $newmenu->add('/admin/system/modules.php?mainmenu=home&amp;leftmenu=admintools_info', $langs->trans('Modules'), 2);
				if ($usemenuhider || empty($leftmenu) || $leftmenu=='admintools_info') $newmenu->add('/admin/triggers.php?mainmenu=home&amp;leftmenu=admintools_info', $langs->trans('Triggers'), 2);
				if ($usemenuhider || empty($leftmenu) || $leftmenu=='admintools_info') $newmenu->add('/admin/system/filecheck.php?mainmenu=home&amp;leftmenu=admintools_info', $langs->trans('FileCheck'), 2);
				$newmenu->add('/admin/system/browser.php?mainmenu=home&amp;leftmenu=admintools', $langs->trans('InfoBrowser'), 1);
				$newmenu->add('/admin/system/os.php?mainmenu=home&amp;leftmenu=admintools', $langs->trans('InfoOS'), 1);
				$newmenu->add('/admin/system/web.php?mainmenu=home&amp;leftmenu=admintools', $langs->trans('InfoWebServer'), 1);
				$newmenu->add('/admin/system/phpinfo.php?mainmenu=home&amp;leftmenu=admintools', $langs->trans('InfoPHP'), 1);
				//if (function_exists('xdebug_is_enabled')) $newmenu->add('/admin/system/xdebug.php', $langs->trans('XDebug'),1);
				$newmenu->add('/admin/system/database.php?mainmenu=home&amp;leftmenu=admintools', $langs->trans('InfoDatabase'), 1);
				if (function_exists('eaccelerator_info')) $newmenu->add("/admin/tools/eaccelerator.php?mainmenu=home&amp;leftmenu=admintools", $langs->trans("EAccelerator"),1);
				//$newmenu->add("/admin/system/perf.php?mainmenu=home&amp;leftmenu=admintools", $langs->trans("InfoPerf"),1);
				$newmenu->add("/admin/tools/dolibarr_export.php?mainmenu=home&amp;leftmenu=admintools", $langs->trans("Backup"),1);
				$newmenu->add("/admin/tools/dolibarr_import.php?mainmenu=home&amp;leftmenu=admintools", $langs->trans("Restore"),1);
				$newmenu->add("/admin/tools/update.php?mainmenu=home&amp;leftmenu=admintools", $langs->trans("MenuUpgrade"),1);
				$newmenu->add("/admin/tools/purge.php?mainmenu=home&amp;leftmenu=admintools", $langs->trans("Purge"),1);
				$newmenu->add("/admin/tools/listevents.php?mainmenu=home&amp;leftmenu=admintools", $langs->trans("Audit"),1);
				$newmenu->add("/admin/tools/listsessions.php?mainmenu=home&amp;leftmenu=admintools", $langs->trans("Sessions"),1);
				$newmenu->add('/admin/system/about.php?mainmenu=home&amp;leftmenu=admintools', $langs->trans('ExternalResources'), 1);

				if (! empty($conf->product->enabled) || ! empty($conf->service->enabled))
				{
					$langs->load("products");
				    $newmenu->add("/product/admin/product_tools.php?mainmenu=home&amp;leftmenu=admintools", $langs->trans("ProductVatMassChange"), 1, $user->admin);
				}
			}

			$newmenu->add("/user/home.php?leftmenu=users", $langs->trans("MenuUsersAndGroups"), 0, $user->rights->user->user->lire, '', $mainmenu, 'users');
			if ($user->rights->user->user->lire)
			{
				if ($usemenuhider || empty($leftmenu) || $leftmenu=="users")
				{
					$newmenu->add("", $langs->trans("Users"), 1, $user->rights->user->user->lire || $user->admin);
					$newmenu->add("/user/card.php?leftmenu=users&action=create", $langs->trans("NewUser"),2, ($user->rights->user->user->creer || $user->admin) && !(! empty($conf->multicompany->enabled) && $conf->entity > 1 && $conf->global->MULTICOMPANY_TRANSVERSE_MODE), '', 'home');
					$newmenu->add("/user/index.php?leftmenu=users", $langs->trans("ListOfUsers"), 2, $user->rights->user->user->lire || $user->admin);
					$newmenu->add("/user/hierarchy.php?leftmenu=users", $langs->trans("HierarchicView"), 2, $user->rights->user->user->lire || $user->admin);
					$newmenu->add("", $langs->trans("Groups"), 1, ($user->rights->user->user->lire || $user->admin) && !(! empty($conf->multicompany->enabled) && $conf->entity > 1 && $conf->global->MULTICOMPANY_TRANSVERSE_MODE));
					$newmenu->add("/user/group/card.php?leftmenu=users&action=create", $langs->trans("NewGroup"), 2, (($conf->global->MAIN_USE_ADVANCED_PERMS?$user->rights->user->group_advance->write:$user->rights->user->user->creer) || $user->admin) && !(! empty($conf->multicompany->enabled) && $conf->entity > 1 && $conf->global->MULTICOMPANY_TRANSVERSE_MODE));
					$newmenu->add("/user/group/index.php?leftmenu=users", $langs->trans("ListOfGroups"), 2, (($conf->global->MAIN_USE_ADVANCED_PERMS?$user->rights->user->group_advance->read:$user->rights->user->user->lire) || $user->admin) && !(! empty($conf->multicompany->enabled) && $conf->entity > 1 && $conf->global->MULTICOMPANY_TRANSVERSE_MODE));
				}
			}

		}


		/*
		 * Menu THIRDPARTIES
		 */
		if ($mainmenu == 'companies')
		{
			// Societes
			if (! empty($conf->societe->enabled))
			{
				$langs->load("companies");
				$newmenu->add("/societe/index.php?leftmenu=thirdparties", $langs->trans("ThirdParty"), 0, $user->rights->societe->lire, '', $mainmenu, 'thirdparties');

				if ($user->rights->societe->creer)
				{
					$newmenu->add("/societe/card.php?action=create", $langs->trans("MenuNewThirdParty"),1);
					if (! $conf->use_javascript_ajax) $newmenu->add("/societe/card.php?action=create&amp;private=1",$langs->trans("MenuNewPrivateIndividual"),1);
				}
			}

			$newmenu->add("/societe/list.php?leftmenu=thirdparties", $langs->trans("List"),1);

			// Prospects
			if (! empty($conf->societe->enabled) && empty($conf->global->SOCIETE_DISABLE_PROSPECTS))
			{
				$langs->load("commercial");
				$newmenu->add("/societe/list.php?type=p&leftmenu=prospects", $langs->trans("ListProspectsShort"), 1, $user->rights->societe->lire, '', $mainmenu, 'prospects');
				/* no more required, there is a filter that can do more
				if ($usemenuhider || empty($leftmenu) || $leftmenu=="prospects") $newmenu->add("/societe/list.php?type=p&amp;sortfield=s.datec&amp;sortorder=desc&amp;begin=&amp;search_stcomm=-1", $langs->trans("LastProspectDoNotContact"), 2, $user->rights->societe->lire);
				if ($usemenuhider || empty($leftmenu) || $leftmenu=="prospects") $newmenu->add("/societe/list.php?type=p&amp;sortfield=s.datec&amp;sortorder=desc&amp;begin=&amp;search_stcomm=0", $langs->trans("LastProspectNeverContacted"), 2, $user->rights->societe->lire);
				if ($usemenuhider || empty($leftmenu) || $leftmenu=="prospects") $newmenu->add("/societe/list.php?type=p&amp;sortfield=s.datec&amp;sortorder=desc&amp;begin=&amp;search_stcomm=1", $langs->trans("LastProspectToContact"), 2, $user->rights->societe->lire);
				if ($usemenuhider || empty($leftmenu) || $leftmenu=="prospects") $newmenu->add("/societe/list.php?type=p&amp;sortfield=s.datec&amp;sortorder=desc&amp;begin=&amp;search_stcomm=2", $langs->trans("LastProspectContactInProcess"), 2, $user->rights->societe->lire);
				if ($usemenuhider || empty($leftmenu) || $leftmenu=="prospects") $newmenu->add("/societe/list.php?type=p&amp;sortfield=s.datec&amp;sortorder=desc&amp;begin=&amp;search_stcomm=3", $langs->trans("LastProspectContactDone"), 2, $user->rights->societe->lire);
				*/
				$newmenu->add("/societe/card.php?leftmenu=prospects&amp;action=create&amp;type=p", $langs->trans("MenuNewProspect"), 2, $user->rights->societe->creer);
				//$newmenu->add("/contact/list.php?leftmenu=customers&amp;type=p", $langs->trans("Contacts"), 2, $user->rights->societe->contact->lire);
			}

			// Customers/Prospects
			if (! empty($conf->societe->enabled) && empty($conf->global->SOCIETE_DISABLE_CUSTOMERS))
			{
				$langs->load("commercial");
				$newmenu->add("/societe/list.php?type=c&leftmenu=customers", $langs->trans("ListCustomersShort"), 1, $user->rights->societe->lire, '', $mainmenu, 'customers');

				$newmenu->add("/societe/card.php?leftmenu=customers&amp;action=create&amp;type=c", $langs->trans("MenuNewCustomer"), 2, $user->rights->societe->creer);
				//$newmenu->add("/contact/list.php?leftmenu=customers&amp;type=c", $langs->trans("Contacts"), 2, $user->rights->societe->contact->lire);
			}

			// Suppliers
			if (! empty($conf->societe->enabled) && ! empty($conf->fournisseur->enabled))
			{
				$langs->load("suppliers");
				$newmenu->add("/societe/list.php?type=f&leftmenu=suppliers", $langs->trans("ListSuppliersShort"), 1, $user->rights->fournisseur->lire, '', $mainmenu, 'suppliers');
				$newmenu->add("/societe/card.php?leftmenu=suppliers&amp;action=create&amp;type=f",$langs->trans("MenuNewSupplier"), 2, $user->rights->societe->creer && $user->rights->fournisseur->lire);
			}

			// Contacts
			$newmenu->add("/societe/index.php?leftmenu=thirdparties", (! empty($conf->global->SOCIETE_ADDRESSES_MANAGEMENT) ? $langs->trans("ThirdParty") : $langs->trans("ContactsAddresses")), 0, $user->rights->societe->contact->lire, '', $mainmenu, 'contacts');
			$newmenu->add("/contact/card.php?leftmenu=contacts&amp;action=create", (! empty($conf->global->SOCIETE_ADDRESSES_MANAGEMENT) ? $langs->trans("NewContact") : $langs->trans("NewContactAddress")), 1, $user->rights->societe->contact->creer);
			$newmenu->add("/contact/list.php?leftmenu=contacts", $langs->trans("List"), 1, $user->rights->societe->contact->lire);
			if (empty($conf->global->SOCIETE_DISABLE_PROSPECTS)) $newmenu->add("/contact/list.php?leftmenu=contacts&type=p", $langs->trans("Prospects"), 2, $user->rights->societe->contact->lire);
			if (empty($conf->global->SOCIETE_DISABLE_CUSTOMERS)) $newmenu->add("/contact/list.php?leftmenu=contacts&type=c", $langs->trans("Customers"), 2, $user->rights->societe->contact->lire);
			if (! empty($conf->fournisseur->enabled)) $newmenu->add("/contact/list.php?leftmenu=contacts&type=f", $langs->trans("Suppliers"), 2, $user->rights->societe->contact->lire);
			$newmenu->add("/contact/list.php?leftmenu=contacts&type=o", $langs->trans("ContactOthers"), 2, $user->rights->societe->contact->lire);
			//$newmenu->add("/contact/list.php?userid=$user->id", $langs->trans("MyContacts"), 1, $user->rights->societe->contact->lire);

			// Categories
			if (! empty($conf->categorie->enabled))
			{
				$langs->load("categories");
				if (empty($conf->global->SOCIETE_DISABLE_PROSPECTS) || empty($conf->global->SOCIETE_DISABLE_CUSTOMERS))
				{
					// Categories prospects/customers
				    $menutoshow=$langs->trans("CustomersProspectsCategoriesShort");
				    if (! empty($conf->global->SOCIETE_DISABLE_PROSPECTS)) $menutoshow=$langs->trans("CustomersCategoriesShort");
				    if (! empty($conf->global->SOCIETE_DISABLE_CUSTOMERS)) $menutoshow=$langs->trans("ProspectsCategoriesShort");
					$newmenu->add("/categories/index.php?leftmenu=cat&amp;type=2", $menutoshow, 0, $user->rights->categorie->lire, '', $mainmenu, 'cat');
				    $newmenu->add("/categories/card.php?action=create&amp;type=2", $langs->trans("NewCategory"), 1, $user->rights->categorie->creer);
				}
				// Categories Contact
				$newmenu->add("/categories/index.php?leftmenu=catcontact&amp;type=4", $langs->trans("ContactCategoriesShort"), 0, $user->rights->categorie->lire, '', $mainmenu, 'cat');
				$newmenu->add("/categories/card.php?action=create&amp;type=4", $langs->trans("NewCategory"), 1, $user->rights->categorie->creer);
				// Categories suppliers
				if (! empty($conf->fournisseur->enabled))
				{
					$newmenu->add("/categories/index.php?leftmenu=catfournish&amp;type=1", $langs->trans("SuppliersCategoriesShort"), 0, $user->rights->categorie->lire);
					$newmenu->add("/categories/card.php?action=create&amp;type=1", $langs->trans("NewCategory"), 1, $user->rights->categorie->creer);
				}
				//if ($usemenuhider || empty($leftmenu) || $leftmenu=="cat") $newmenu->add("/categories/list.php", $langs->trans("List"), 1, $user->rights->categorie->lire);
			}

		}

		/*
		 * Menu COMMERCIAL
		 */
		if ($mainmenu == 'commercial')
		{
			$langs->load("companies");

			// Customer proposal
			if (! empty($conf->propal->enabled))
			{
				$langs->load("propal");
				$newmenu->add("/comm/propal/index.php?leftmenu=propals", $langs->trans("Prop"), 0, $user->rights->propale->lire, '', $mainmenu, 'propals', 100);
				$newmenu->add("/comm/propal/card.php?action=create&amp;leftmenu=propals", $langs->trans("NewPropal"), 1, $user->rights->propale->creer);
				$newmenu->add("/comm/propal/list.php?leftmenu=propals", $langs->trans("List"), 1, $user->rights->propale->lire);
				if ($usemenuhider || empty($leftmenu) || $leftmenu=="propals") $newmenu->add("/comm/propal/list.php?leftmenu=propals&viewstatut=0", $langs->trans("PropalsDraft"), 2, $user->rights->propale->lire);
				if ($usemenuhider || empty($leftmenu) || $leftmenu=="propals") $newmenu->add("/comm/propal/list.php?leftmenu=propals&viewstatut=1", $langs->trans("PropalsOpened"), 2, $user->rights->propale->lire);
				if ($usemenuhider || empty($leftmenu) || $leftmenu=="propals") $newmenu->add("/comm/propal/list.php?leftmenu=propals&viewstatut=2", $langs->trans("PropalStatusSigned"), 2, $user->rights->propale->lire);
				if ($usemenuhider || empty($leftmenu) || $leftmenu=="propals") $newmenu->add("/comm/propal/list.php?leftmenu=propals&viewstatut=3", $langs->trans("PropalStatusNotSigned"), 2, $user->rights->propale->lire);
				if ($usemenuhider || empty($leftmenu) || $leftmenu=="propals") $newmenu->add("/comm/propal/list.php?leftmenu=propals&viewstatut=4", $langs->trans("PropalStatusBilled"), 2, $user->rights->propale->lire);
				//if ($usemenuhider || empty($leftmenu) || $leftmenu=="propals") $newmenu->add("/comm/propal/list.php?leftmenu=propals&viewstatut=2,3,4", $langs->trans("PropalStatusClosedShort"), 2, $user->rights->propale->lire);
				$newmenu->add("/comm/propal/stats/index.php?leftmenu=propals", $langs->trans("Statistics"), 1, $user->rights->propale->lire);
			}

            // Customers orders
            if (! empty($conf->commande->enabled))
            {
                $langs->load("orders");
                $newmenu->add("/commande/index.php?leftmenu=orders", $langs->trans("CustomersOrders"), 0, $user->rights->commande->lire, '', $mainmenu, 'orders', 200);
                $newmenu->add("/commande/card.php?action=create&amp;leftmenu=orders", $langs->trans("NewOrder"), 1, $user->rights->commande->creer);
                $newmenu->add("/commande/list.php?leftmenu=orders", $langs->trans("List"), 1, $user->rights->commande->lire);
                if ($usemenuhider || empty($leftmenu) || $leftmenu=="orders") $newmenu->add("/commande/list.php?leftmenu=orders&viewstatut=0", $langs->trans("StatusOrderDraftShort"), 2, $user->rights->commande->lire);
                if ($usemenuhider || empty($leftmenu) || $leftmenu=="orders") $newmenu->add("/commande/list.php?leftmenu=orders&viewstatut=1", $langs->trans("StatusOrderValidated"), 2, $user->rights->commande->lire);
                if ($usemenuhider || empty($leftmenu) || $leftmenu=="orders" && ! empty($conf->expedition->enabled)) $newmenu->add("/commande/list.php?leftmenu=orders&viewstatut=2", $langs->trans("StatusOrderSentShort"), 2, $user->rights->commande->lire);
                if ($usemenuhider || empty($leftmenu) || $leftmenu=="orders") $newmenu->add("/commande/list.php?leftmenu=orders&viewstatut=3", $langs->trans("StatusOrderDelivered"), 2, $user->rights->commande->lire);
                //if ($usemenuhider || empty($leftmenu) || $leftmenu=="orders") $newmenu->add("/commande/list.php?leftmenu=orders&viewstatut=4", $langs->trans("StatusOrderProcessed"), 2, $user->rights->commande->lire);
                if ($usemenuhider || empty($leftmenu) || $leftmenu=="orders") $newmenu->add("/commande/list.php?leftmenu=orders&viewstatut=-1", $langs->trans("StatusOrderCanceledShort"), 2, $user->rights->commande->lire);
                $newmenu->add("/commande/stats/index.php?leftmenu=orders", $langs->trans("Statistics"), 1, $user->rights->commande->lire);
            }

			// Suppliers orders
            if (! empty($conf->supplier_order->enabled))
			{
				$langs->load("orders");
				$newmenu->add("/fourn/commande/index.php?leftmenu=orders_suppliers",$langs->trans("SuppliersOrders"), 0, $user->rights->fournisseur->commande->lire, '', $mainmenu, 'orders_suppliers', 400);
				$newmenu->add("/fourn/commande/card.php?action=create&amp;leftmenu=orders_suppliers", $langs->trans("NewOrder"), 1, $user->rights->fournisseur->commande->creer);
				$newmenu->add("/fourn/commande/list.php?leftmenu=orders_suppliers", $langs->trans("List"), 1, $user->rights->fournisseur->commande->lire);

				if ($usemenuhider || empty($leftmenu) || $leftmenu=="orders_suppliers") $newmenu->add("/fourn/commande/list.php?leftmenu=orders_suppliers&statut=0", $langs->trans("StatusOrderDraftShort"), 2, $user->rights->fournisseur->commande->lire);
                if (($usemenuhider || empty($leftmenu) || $leftmenu=="orders_suppliers") && empty($conf->global->SUPPLIER_ORDER_HIDE_VALIDATED)) $newmenu->add("/fourn/commande/list.php?leftmenu=orders_suppliers&statut=1", $langs->trans("StatusOrderValidated"), 2, $user->rights->fournisseur->commande->lire);
                if ($usemenuhider || empty($leftmenu) || $leftmenu=="orders_suppliers") $newmenu->add("/fourn/commande/list.php?leftmenu=orders_suppliers&statut=2", $langs->trans("StatusOrderApprovedShort"), 2, $user->rights->fournisseur->commande->lire);
                if ($usemenuhider || empty($leftmenu) || $leftmenu=="orders_suppliers") $newmenu->add("/fourn/commande/list.php?leftmenu=orders_suppliers&statut=3", $langs->trans("StatusOrderOnProcessShort"), 2, $user->rights->fournisseur->commande->lire);
                if ($usemenuhider || empty($leftmenu) || $leftmenu=="orders_suppliers") $newmenu->add("/fourn/commande/list.php?leftmenu=orders_suppliers&statut=4", $langs->trans("StatusOrderReceivedPartiallyShort"), 2, $user->rights->fournisseur->commande->lire);
                if ($usemenuhider || empty($leftmenu) || $leftmenu=="orders_suppliers") $newmenu->add("/fourn/commande/list.php?leftmenu=orders_suppliers&statut=5", $langs->trans("StatusOrderReceivedAll"), 2, $user->rights->fournisseur->commande->lire);
                if ($usemenuhider || empty($leftmenu) || $leftmenu=="orders_suppliers") $newmenu->add("/fourn/commande/list.php?leftmenu=orders_suppliers&statut=6,7", $langs->trans("StatusOrderCanceled"), 2, $user->rights->fournisseur->commande->lire);
                if ($usemenuhider || empty($leftmenu) || $leftmenu=="orders_suppliers") $newmenu->add("/fourn/commande/list.php?leftmenu=orders_suppliers&statut=9", $langs->trans("StatusOrderRefused"), 2, $user->rights->fournisseur->commande->lire);
                // Billed is another field. We should add instead a dedicated filter on list. if ($usemenuhider || empty($leftmenu) || $leftmenu=="orders_suppliers") $newmenu->add("/fourn/commande/list.php?leftmenu=orders_suppliers&billed=1", $langs->trans("StatusOrderBilled"), 2, $user->rights->fournisseur->commande->lire);


				$newmenu->add("/commande/stats/index.php?leftmenu=orders_suppliers&amp;mode=supplier", $langs->trans("Statistics"), 1, $user->rights->fournisseur->commande->lire);
			}

			// Contrat
			if (! empty($conf->contrat->enabled))
			{
				$langs->load("contracts");
				$newmenu->add("/contrat/index.php?leftmenu=contracts", $langs->trans("ContractsSubscriptions"), 0, $user->rights->contrat->lire, '', $mainmenu, 'contracts', 2000);
				$newmenu->add("/contrat/card.php?action=create&amp;leftmenu=contracts", $langs->trans("NewContractSubscription"), 1, $user->rights->contrat->creer);
				$newmenu->add("/contrat/list.php?leftmenu=contracts", $langs->trans("List"), 1, $user->rights->contrat->lire);
				$newmenu->add("/contrat/services.php?leftmenu=contracts", $langs->trans("MenuServices"), 1, $user->rights->contrat->lire);
				if ($usemenuhider || empty($leftmenu) || $leftmenu=="contracts") $newmenu->add("/contrat/services.php?leftmenu=contracts&amp;mode=0", $langs->trans("MenuInactiveServices"), 2, $user->rights->contrat->lire);
				if ($usemenuhider || empty($leftmenu) || $leftmenu=="contracts") $newmenu->add("/contrat/services.php?leftmenu=contracts&amp;mode=4", $langs->trans("MenuRunningServices"), 2, $user->rights->contrat->lire);
				if ($usemenuhider || empty($leftmenu) || $leftmenu=="contracts") $newmenu->add("/contrat/services.php?leftmenu=contracts&amp;mode=4&amp;filter=expired", $langs->trans("MenuExpiredServices"), 2, $user->rights->contrat->lire);
				if ($usemenuhider || empty($leftmenu) || $leftmenu=="contracts") $newmenu->add("/contrat/services.php?leftmenu=contracts&amp;mode=5", $langs->trans("MenuClosedServices"), 2, $user->rights->contrat->lire);
			}

			// Interventions
			if (! empty($conf->ficheinter->enabled))
			{
				$langs->load("interventions");
				$newmenu->add("/fichinter/index.php?leftmenu=ficheinter", $langs->trans("Interventions"), 0, $user->rights->ficheinter->lire, '', $mainmenu, 'ficheinter', 2200);
				$newmenu->add("/fichinter/card.php?action=create&amp;leftmenu=ficheinter", $langs->trans("NewIntervention"), 1, $user->rights->ficheinter->creer, '', '', '', 201);
				$newmenu->add("/fichinter/list.php?leftmenu=ficheinter", $langs->trans("List"), 1, $user->rights->ficheinter->lire, '', '', '', 202);

				$newmenu->add("/fichinter/stats/index.php?leftmenu=ficheinter", $langs->trans("Statistics"), 1, $user->rights->fournisseur->commande->lire);
			}

		}


		/*
		 * Menu COMPTA-FINANCIAL
		 */
		if ($mainmenu == 'accountancy')
		{
			$langs->load("companies");

			// Customers invoices
			if (! empty($conf->facture->enabled))
			{
				$langs->load("bills");
				$newmenu->add("/compta/facture/list.php?leftmenu=customers_bills",$langs->trans("BillsCustomers"),0,$user->rights->facture->lire, '', $mainmenu, 'customers_bills');
				$newmenu->add("/compta/facture/card.php?action=create",$langs->trans("NewBill"),1,$user->rights->facture->creer);
				$newmenu->add("/compta/facture/list.php?leftmenu=customers_bills",$langs->trans("List"),1,$user->rights->facture->lire, '', $mainmenu, 'customers_bills_list');

				if ($usemenuhider || empty($leftmenu) || preg_match('/customers_bills/', $leftmenu))
				{
					$newmenu->add("/compta/facture/list.php?leftmenu=customers_bills_draft&amp;search_status=0",$langs->trans("BillShortStatusDraft"),2,$user->rights->facture->lire);
					$newmenu->add("/compta/facture/list.php?leftmenu=customers_bills_notpaid&amp;search_status=1",$langs->trans("BillShortStatusNotPaid"),2,$user->rights->facture->lire);
					$newmenu->add("/compta/facture/list.php?leftmenu=customers_bills_paid&amp;search_status=2",$langs->trans("BillShortStatusPaid"),2,$user->rights->facture->lire);
					$newmenu->add("/compta/facture/list.php?leftmenu=customers_bills_canceled&amp;search_status=3",$langs->trans("BillShortStatusCanceled"),2,$user->rights->facture->lire);
				}
				$newmenu->add("/compta/facture/fiche-rec.php",$langs->trans("ListOfTemplates"),1,$user->rights->facture->creer);    // No need to see recurring invoices, if user has no permission to create invoice.

				$newmenu->add("/compta/paiement/list.php",$langs->trans("Payments"),1,$user->rights->facture->lire);

				if (! empty($conf->global->BILL_ADD_PAYMENT_VALIDATION))
				{
					$newmenu->add("/compta/paiement/avalider.php",$langs->trans("MenuToValid"),2,$user->rights->facture->lire);
				}
				$newmenu->add("/compta/paiement/rapport.php",$langs->trans("Reportings"),2,$user->rights->facture->lire);

				$newmenu->add("/compta/facture/stats/index.php", $langs->trans("Statistics"),1,$user->rights->facture->lire);
			}

			// Suppliers invoices
			if (! empty($conf->societe->enabled) && ! empty($conf->supplier_invoice->enabled))
			{
				$langs->load("bills");
				$newmenu->add("/fourn/facture/list.php?leftmenu=suppliers_bills", $langs->trans("BillsSuppliers"),0,$user->rights->fournisseur->facture->lire, '', $mainmenu, 'suppliers_bills');
				$newmenu->add("/fourn/facture/card.php?action=create",$langs->trans("NewBill"),1,$user->rights->fournisseur->facture->creer);
				$newmenu->add("/fourn/facture/list.php?leftmenu=suppliers_bills", $langs->trans("List"),1,$user->rights->fournisseur->facture->lire, 'suppliers_bills_list');

				if ($usemenuhider || empty($leftmenu) || preg_match('/suppliers_bills/', $leftmenu)) {
					$newmenu->add("/fourn/facture/list.php?leftmenu=suppliers_bills_draft&amp;search_status=0", $langs->trans("BillShortStatusDraft"),2,$user->rights->fournisseur->facture->lire, '', $mainmenu, 'suppliers_bills_draft');
					$newmenu->add("/fourn/facture/list.php?leftmenu=suppliers_bills_notpaid&amp;search_status=1", $langs->trans("BillShortStatusNotPaid"),2,$user->rights->fournisseur->facture->lire, '', $mainmenu, 'suppliers_bills_notpaid');
					$newmenu->add("/fourn/facture/list.php?leftmenu=suppliers_bills_paid&amp;search_status=2", $langs->trans("BillShortStatusPaid"),2,$user->rights->fournisseur->facture->lire, '', $mainmenu, 'suppliers_bills_paid');
				}

				$newmenu->add("/fourn/facture/paiement.php", $langs->trans("Payments"),1,$user->rights->fournisseur->facture->lire);

				$newmenu->add("/fourn/facture/rapport.php",$langs->trans("Reportings"),2,$user->rights->fournisseur->facture->lire);

				$newmenu->add("/compta/facture/stats/index.php?mode=supplier", $langs->trans("Statistics"),1,$user->rights->fournisseur->facture->lire);
			}

			// Orders
			if (! empty($conf->commande->enabled))
			{
				$langs->load("orders");
				if (! empty($conf->facture->enabled)) $newmenu->add("/commande/list.php?leftmenu=orders&amp;viewstatut=-3&amp;billed=0&amp;contextpage=billableorders", $langs->trans("MenuOrdersToBill2"), 0, $user->rights->commande->lire, '', $mainmenu, 'orders');
				//                  if ($usemenuhider || empty($leftmenu) || $leftmenu=="orders") $newmenu->add("/commande/", $langs->trans("StatusOrderToBill"), 1, $user->rights->commande->lire);
			}

			// Supplier Orders to bill
			if (! empty($conf->supplier_invoice->enabled))
			{
				if (! empty($conf->global->SUPPLIER_MENU_ORDER_RECEIVED_INTO_INVOICE))
				{
					$langs->load("supplier");
					$newmenu->add("/fourn/commande/list.php?leftmenu=orders&amp;search_status=5&amp;billed=0", $langs->trans("MenuOrdersSupplierToBill"), 0, $user->rights->commande->lire, '', $mainmenu, 'orders');
					//                  if ($usemenuhider || empty($leftmenu) || $leftmenu=="orders") $newmenu->add("/commande/", $langs->trans("StatusOrderToBill"), 1, $user->rights->commande->lire);
				}
			}


			// Donations
			if (! empty($conf->don->enabled))
			{
				$langs->load("donations");
				$newmenu->add("/don/index.php?leftmenu=donations&amp;mainmenu=accountancy",$langs->trans("Donations"), 0, $user->rights->don->lire, '', $mainmenu, 'donations');
				if ($usemenuhider || empty($leftmenu) || $leftmenu=="donations") $newmenu->add("/don/card.php?leftmenu=donations&amp;action=create",$langs->trans("NewDonation"), 1, $user->rights->don->creer);
				if ($usemenuhider || empty($leftmenu) || $leftmenu=="donations") $newmenu->add("/don/list.php?leftmenu=donations",$langs->trans("List"), 1, $user->rights->don->lire);
				// if ($leftmenu=="donations") $newmenu->add("/don/stats/index.php",$langs->trans("Statistics"), 1, $user->rights->don->lire);
			}

			// Taxes and social contributions
			if (! empty($conf->tax->enabled) || ! empty($conf->salaries->enabled) || ! empty($conf->loan->enabled))
			{
				global $mysoc;

				$permtoshowmenu=((! empty($conf->tax->enabled) && $user->rights->tax->charges->lire) || (! empty($conf->salaries->enabled) && $user->rights->salaries->read) || (! empty($conf->loan->enabled) && $user->rights->loan->read));
				$newmenu->add("/compta/charges/index.php?leftmenu=tax&amp;mainmenu=accountancy",$langs->trans("MenuSpecialExpenses"), 0, $permtoshowmenu, '', $mainmenu, 'tax');

				// Social contributions
				if (! empty($conf->tax->enabled))
				{
					$newmenu->add("/compta/sociales/index.php?leftmenu=tax_social",$langs->trans("MenuSocialContributions"),1,$user->rights->tax->charges->lire);
					if ($usemenuhider || empty($leftmenu) || preg_match('/^tax_social/i',$leftmenu)) $newmenu->add("/compta/sociales/card.php?leftmenu=tax_social&action=create",$langs->trans("MenuNewSocialContribution"), 2, $user->rights->tax->charges->creer);
					if ($usemenuhider || empty($leftmenu) || preg_match('/^tax_social/i',$leftmenu)) $newmenu->add("/compta/sociales/index.php?leftmenu=tax_social",$langs->trans("List"),2,$user->rights->tax->charges->lire);
					if ($usemenuhider || empty($leftmenu) || preg_match('/^tax_social/i',$leftmenu)) $newmenu->add("/compta/sociales/payments.php?leftmenu=tax_social&amp;mainmenu=accountancy&amp;mode=sconly",$langs->trans("Payments"), 2, $user->rights->tax->charges->lire);
					// VAT
					if (empty($conf->global->TAX_DISABLE_VAT_MENUS))
					{
						$newmenu->add("/compta/tva/index.php?leftmenu=tax_vat&amp;mainmenu=accountancy",$langs->trans("VAT"),1,$user->rights->tax->charges->lire, '', $mainmenu, 'tax_vat');
						if ($usemenuhider || empty($leftmenu) || preg_match('/^tax_vat/i',$leftmenu)) $newmenu->add("/compta/tva/card.php?leftmenu=tax_vat&action=create",$langs->trans("New"),2,$user->rights->tax->charges->creer);
						if ($usemenuhider || empty($leftmenu) || preg_match('/^tax_vat/i',$leftmenu)) $newmenu->add("/compta/tva/reglement.php?leftmenu=tax_vat",$langs->trans("List"),2,$user->rights->tax->charges->lire);
						if ($usemenuhider || empty($leftmenu) || preg_match('/^tax_vat/i',$leftmenu)) $newmenu->add("/compta/tva/clients.php?leftmenu=tax_vat", $langs->trans("ReportByCustomers"), 2, $user->rights->tax->charges->lire);
						if ($usemenuhider || empty($leftmenu) || preg_match('/^tax_vat/i',$leftmenu)) $newmenu->add("/compta/tva/quadri_detail.php?leftmenu=tax_vat", $langs->trans("ReportByQuarter"), 2, $user->rights->tax->charges->lire);
						global $mysoc;

						//Local Taxes
						//Local Taxes 1
						if($mysoc->useLocalTax(1) && (isset($mysoc->localtax1_assuj) && $mysoc->localtax1_assuj=="1"))
						{
							$newmenu->add("/compta/localtax/index.php?leftmenu=tax_1_vat&amp;mainmenu=accountancy&amp;localTaxType=1",$langs->transcountry("LT1",$mysoc->country_code),1,$user->rights->tax->charges->lire);
							if ($usemenuhider || empty($leftmenu) || preg_match('/^tax_1_vat/i',$leftmenu)) $newmenu->add("/compta/localtax/card.php?leftmenu=tax_1_vat&action=create&amp;localTaxType=1",$langs->trans("NewPayment"),2,$user->rights->tax->charges->creer);
							if ($usemenuhider || empty($leftmenu) || preg_match('/^tax_1_vat/i',$leftmenu)) $newmenu->add("/compta/localtax/reglement.php?leftmenu=tax_1_vat&amp;localTaxType=1",$langs->trans("Payments"),2,$user->rights->tax->charges->lire);
							if ($usemenuhider || empty($leftmenu) || preg_match('/^tax_1_vat/i',$leftmenu)) $newmenu->add("/compta/localtax/clients.php?leftmenu=tax_1_vat&amp;localTaxType=1", $langs->trans("ReportByCustomers"), 2, $user->rights->tax->charges->lire);
							if ($usemenuhider || empty($leftmenu) || preg_match('/^tax_1_vat/i',$leftmenu)) $newmenu->add("/compta/localtax/quadri_detail.php?leftmenu=tax_1_vat&amp;localTaxType=1", $langs->trans("ReportByQuarter"), 2, $user->rights->tax->charges->lire);
						}
						//Local Taxes 2
						if($mysoc->useLocalTax(2) && (isset($mysoc->localtax2_assuj) && $mysoc->localtax2_assuj=="1"))
						{
							$newmenu->add("/compta/localtax/index.php?leftmenu=tax_2_vat&amp;mainmenu=accountancy&amp;localTaxType=2",$langs->transcountry("LT2",$mysoc->country_code),1,$user->rights->tax->charges->lire);
							if ($usemenuhider || empty($leftmenu) || preg_match('/^tax_2_vat/i',$leftmenu)) $newmenu->add("/compta/localtax/card.php?leftmenu=tax_2_vat&action=create&amp;localTaxType=2",$langs->trans("NewPayment"),2,$user->rights->tax->charges->creer);
							if ($usemenuhider || empty($leftmenu) || preg_match('/^tax_2_vat/i',$leftmenu)) $newmenu->add("/compta/localtax/reglement.php?leftmenu=tax_2_vat&amp;localTaxType=2",$langs->trans("Payments"),2,$user->rights->tax->charges->lire);
							if ($usemenuhider || empty($leftmenu) || preg_match('/^tax_2_vat/i',$leftmenu)) $newmenu->add("/compta/localtax/clients.php?leftmenu=tax_2_vat&amp;localTaxType=2", $langs->trans("ReportByCustomers"), 2, $user->rights->tax->charges->lire);
							if ($usemenuhider || empty($leftmenu) || preg_match('/^tax_2_vat/i',$leftmenu)) $newmenu->add("/compta/localtax/quadri_detail.php?leftmenu=tax_2_vat&amp;localTaxType=2", $langs->trans("ReportByQuarter"), 2, $user->rights->tax->charges->lire);
						}
					}
				}

				// Salaries
				if (! empty($conf->salaries->enabled))
				{
				    $langs->load("salaries");
				    $newmenu->add("/compta/salaries/index.php?leftmenu=tax_salary&amp;mainmenu=accountancy",$langs->trans("Salaries"),1,$user->rights->salaries->read, '', $mainmenu, 'tax_salary');
				    if ($usemenuhider || empty($leftmenu) || preg_match('/^tax_salary/i',$leftmenu)) $newmenu->add("/compta/salaries/card.php?leftmenu=tax_salary&action=create",$langs->trans("NewPayment"),2,$user->rights->salaries->write);
				    if ($usemenuhider || empty($leftmenu) || preg_match('/^tax_salary/i',$leftmenu)) $newmenu->add("/compta/salaries/index.php?leftmenu=tax_salary",$langs->trans("Payments"),2,$user->rights->salaries->read);
				}

				// Loan
				if (! empty($conf->loan->enabled))
				{
				    $langs->load("loan");
				    $newmenu->add("/loan/index.php?leftmenu=tax_loan&amp;mainmenu=accountancy",$langs->trans("Loans"),1,$user->rights->loan->read, '', $mainmenu, 'tax_loan');
				    if ($usemenuhider || empty($leftmenu) || preg_match('/^tax_loan/i',$leftmenu)) $newmenu->add("/loan/card.php?leftmenu=tax_loan&action=create",$langs->trans("NewLoan"),2,$user->rights->loan->write);
				    //if (empty($leftmenu) || preg_match('/^tax_loan/i',$leftmenu)) $newmenu->add("/loan/payment/list.php?leftmenu=tax_loan",$langs->trans("Payments"),2,$user->rights->loan->read);
				    if (($usemenuhider || empty($leftmenu) || preg_match('/^tax_loan/i',$leftmenu)) && ! empty($conf->global->LOAN_SHOW_CALCULATOR)) $newmenu->add("/loan/calc.php?leftmenu=tax_loan",$langs->trans("Calculator"),2,$user->rights->loan->calc);
				}
			}

			// Accounting Expert
			if (! empty($conf->accounting->enabled))
			{
				$langs->load("accountancy");

				$permtoshowmenu=(! empty($conf->accounting->enabled) || $user->rights->accounting->bind->write || $user->rights->compta->resultat->lire);
				$newmenu->add("/accountancy/index.php?leftmenu=accountancy",$langs->trans("MenuAccountancy"), 0, $permtoshowmenu, '', $mainmenu, 'accountancy');

				// Chart of account
				if ($usemenuhider || empty($leftmenu) || preg_match('/accountancy/',$leftmenu)) $newmenu->add("/accountancy/index.php?leftmenu=accountancy_admin", $langs->trans("Setup"),1,$user->rights->accounting->chartofaccount, '', $mainmenu, 'accountancy_admin', 1);
				if ($usemenuhider || empty($leftmenu) || preg_match('/accountancy_admin/',$leftmenu)) $newmenu->add("/accountancy/admin/journals_list.php?id=35&mainmenu=accountancy&leftmenu=accountancy_admin", $langs->trans("AccountingJournals"),2, $user->rights->accounting->chartofaccount, '', $mainmenu, 'accountancy_admin_journal', 10);
				if ($usemenuhider || empty($leftmenu) || preg_match('/accountancy_admin/',$leftmenu)) $newmenu->add("/accountancy/admin/accountmodel.php?id=31&mainmenu=accountancy&leftmenu=accountancy_admin", $langs->trans("Pcg_version"),2, $user->rights->accounting->chartofaccount, '', $mainmenu, 'accountancy_admin_chartmodel', 20);
				if ($usemenuhider || empty($leftmenu) || preg_match('/accountancy_admin/',$leftmenu)) $newmenu->add("/accountancy/admin/account.php?mainmenu=accountancy&leftmenu=accountancy_admin", $langs->trans("Chartofaccounts"),2, $user->rights->accounting->chartofaccount, '', $mainmenu, 'accountancy_admin_chart', 30);
				if ($usemenuhider || empty($leftmenu) || preg_match('/accountancy_admin/',$leftmenu)) $newmenu->add("/accountancy/admin/categories_list.php?id=32&search_country_id=".$mysoc->country_id."&mainmenu=accountancy&leftmenu=accountancy_admin", $langs->trans("AccountingCategory"),2, $user->rights->accounting->chartofaccount, '', $mainmenu, 'accountancy_admin_chart', 31);
				if ($usemenuhider || empty($leftmenu) || preg_match('/accountancy_admin/',$leftmenu)) $newmenu->add("/accountancy/admin/defaultaccounts.php?mainmenu=accountancy&leftmenu=accountancy_admin", $langs->trans("MenuDefaultAccounts"),2, $user->rights->accounting->chartofaccount, '', $mainmenu, 'accountancy_admin_default', 40);
				if (! empty($conf->facture->enabled) || ! empty($conf->fournisseur->enabled))
				{
				    if ($usemenuhider || empty($leftmenu) || preg_match('/accountancy_admin/',$leftmenu)) $newmenu->add("/admin/dict.php?id=10&from=accountancy&search_country_id=".$mysoc->country_id."&mainmenu=accountancy&leftmenu=accountancy_admin", $langs->trans("MenuVatAccounts"),2, $user->rights->accounting->chartofaccount, '', $mainmenu, 'accountancy_admin_default', 50);
				}
				if (! empty($conf->tax->enabled))
				{
				    if ($usemenuhider || empty($leftmenu) || preg_match('/accountancy_admin/',$leftmenu)) $newmenu->add("/admin/dict.php?id=7&from=accountancy&search_country_id=".$mysoc->country_id."&mainmenu=accountancy&leftmenu=accountancy_admin", $langs->trans("MenuTaxAccounts"),2, $user->rights->accounting->chartofaccount, '', $mainmenu, 'accountancy_admin_default', 50);
				}
				if (! empty($conf->expensereport->enabled))
				{
				    if (preg_match('/accountancy_admin/',$leftmenu)) $newmenu->add("/admin/dict.php?id=17&from=accountancy&mainmenu=accountancy&leftmenu=accountancy_admin", $langs->trans("MenuExpenseReportAccounts"),2, $user->rights->accounting->chartofaccount, '', $mainmenu, 'accountancy_admin_default', 50);
				}
				/* not required yet, already supported by default account
				if (! empty($conf->loan->enabled))
				{
				    if ($usemenuhider || empty($leftmenu) || preg_match('/accountancy_admin/',$leftmenu)) $newmenu->add("/admin/loan.php?mainmenu=accountancy&amp;leftmenu=accountancy_admin", $langs->trans("MenuLoanAccounts"), 2, $user->rights->accounting->chartofaccount, '', $mainmenu, 'accountancy_admin_loan', 45);
				}
				if (! empty($conf->don->enabled))
				{
				    if (preg_match('/accountancy_admin/',$leftmenu)) $newmenu->add("/don/admin/donation.php?from=accountancy&mainmenu=accountancy&amp;leftmenu=accountancy_admin", $langs->trans("MenuDonationAccounts"), 2, $user->rights->accounting->chartofaccount, '', $mainmenu, 'accountancy_admin_donation', 47);
				}*/
<<<<<<< HEAD
				if ($usemenuhider || empty($leftmenu) || preg_match('/accountancy_admin/',$leftmenu)) $newmenu->add("/accountancy/admin/productaccount.php?mainmenu=accountancy&amp;leftmenu=accountancy_admin", $langs->trans("MenuProductsAccounts"), 2, $user->rights->accounting->chartofaccount, '', $mainmenu, 'accountancy_admin_product', 60);
=======
				if ($usemenuhider || empty($leftmenu) || preg_match('/accountancy_admin/',$leftmenu)) $newmenu->add("/accountancy/admin/productaccount.php?mainmenu=accountancy&amp;leftmenu=accountancy_admin", $langs->trans("MenuProductsAccounts"), 2, $user->rights->accounting->chartofaccount, '', $mainmenu, 'accountancy_admin_product', 50);
>>>>>>> 0e867229

				// Binding
				if ($usemenuhider || empty($leftmenu) || preg_match('/accountancy/',$leftmenu)) $newmenu->add("/accountancy/customer/index.php?leftmenu=accountancy_dispatch_customer&amp;mainmenu=accountancy",$langs->trans("CustomersVentilation"),1,$user->rights->accounting->bind->write, '', $mainmenu, 'dispatch_customer');
			    if ($usemenuhider || empty($leftmenu) || preg_match('/accountancy_dispatch_customer/',$leftmenu)) $newmenu->add("/accountancy/customer/list.php?mainmenu=accountancy&amp;leftmenu=accountancy_dispatch_customer",$langs->trans("ToBind"),2,$user->rights->accounting->bind->write);
				if ($usemenuhider || empty($leftmenu) || preg_match('/accountancy_dispatch_customer/',$leftmenu)) $newmenu->add("/accountancy/customer/lines.php?mainmenu=accountancy&amp;leftmenu=accountancy_dispatch_customer",$langs->trans("Binded"),2,$user->rights->accounting->bind->write);

				if (! empty($conf->supplier_invoice->enabled))
				{
					if ($usemenuhider || empty($leftmenu) || preg_match('/accountancy/',$leftmenu)) $newmenu->add("/accountancy/supplier/index.php?leftmenu=accountancy_dispatch_supplier&amp;mainmenu=accountancy",$langs->trans("SuppliersVentilation"),1,$user->rights->accounting->bind->write, '', $mainmenu, 'dispatch_supplier');
					if ($usemenuhider || empty($leftmenu) || preg_match('/accountancy_dispatch_supplier/',$leftmenu)) $newmenu->add("/accountancy/supplier/list.php?mainmenu=accountancy&amp;leftmenu=accountancy_dispatch_supplier",$langs->trans("ToBind"),2,$user->rights->accounting->bind->write);
					if ($usemenuhider || empty($leftmenu) || preg_match('/accountancy_dispatch_supplier/',$leftmenu)) $newmenu->add("/accountancy/supplier/lines.php?mainmenu=accountancy&amp;leftmenu=accountancy_dispatch_supplier",$langs->trans("Binded"),2,$user->rights->accounting->bind->write);
				}

				if (! empty($conf->expensereport->enabled))
				{
					if ($usemenuhider || empty($leftmenu) || preg_match('/accountancy/',$leftmenu)) $newmenu->add("/accountancy/expensereport/index.php?leftmenu=accountancy_dispatch_expensereport&amp;mainmenu=accountancy",$langs->trans("ExpenseReportsVentilation"),1,$user->rights->accounting->bind->write, '', $mainmenu, 'dispatch_expensereport');
					if ($usemenuhider || empty($leftmenu) || preg_match('/accountancy_dispatch_expensereport/',$leftmenu)) $newmenu->add("/accountancy/expensereport/list.php?mainmenu=accountancy&amp;leftmenu=accountancy_dispatch_expensereport",$langs->trans("ToBind"),2,$user->rights->accounting->bind->write);
					if ($usemenuhider || empty($leftmenu) || preg_match('/accountancy_dispatch_expensereport/',$leftmenu)) $newmenu->add("/accountancy/expensereport/lines.php?mainmenu=accountancy&amp;leftmenu=accountancy_dispatch_expensereport",$langs->trans("Binded"),2,$user->rights->accounting->bind->write);
				}

				// Journals
				if(! empty($conf->accounting->enabled) && ! empty($user->rights->accounting->comptarapport->lire) && $mainmenu == 'accountancy')
				{
					if ($usemenuhider || empty($leftmenu) || preg_match('/accountancy/',$leftmenu)) $newmenu->add('',$langs->trans("Journalization"),1,$user->rights->accounting->comptarapport->lire);

					// Multi journal
					$sql = "SELECT rowid, code, label, nature";
					$sql.= " FROM ".MAIN_DB_PREFIX."accounting_journal";
					$sql.= " WHERE entity = ".$conf->entity;
					$sql.= " ORDER BY label";

					$resql = $db->query($sql);
					if ($resql)
					{
						$numr = $db->num_rows($resql);
						$i = 0;

						if ($numr > 0)
						{
							while ($i < $numr)
							{
								$objp = $db->fetch_object($resql);

								$nature='';
								// Must match array $sourceList defined into journals_list.php
								if ($objp->nature == 2) $nature="sells";
								if ($objp->nature == 3) $nature="purchases";
								if ($objp->nature == 4) $nature="bank";
								if ($objp->nature == 5) $nature="expensereports";
								if ($objp->nature == 1) $nature="various";
								if ($objp->nature == 9) $nature="hasnew";

								// To enable when page exists
								if (empty($conf->global->MAIN_FEATURES_LEVEL))
								{
									if ($nature == 'various' || $nature == 'hasnew') $nature='';
								}

								if ($nature)
								{
									if ($usemenuhider || empty($leftmenu) || preg_match('/accountancy/',$leftmenu)) $newmenu->add('/accountancy/journal/'.$nature.'journal.php?mainmenu=accountancy&leftmenu=accountancy_journal&id_journal='.$objp->rowid,dol_trunc($objp->label,25),2,$user->rights->accounting->comptarapport->lire);
								}
								$i++;
							}
						}
						else
						{
						    // Should not happend. Entries are added
						    $newmenu->add('',$langs->trans("NoJournalDefined"), 2, $user->rights->accounting->comptarapport->lire);
						}
					}
					else dol_print_error($db);
					$db->free($resql);

					/*
					$sql = "SELECT rowid, label, accountancy_journal";
					$sql.= " FROM ".MAIN_DB_PREFIX."bank_account";
					$sql.= " WHERE entity = ".$conf->entity;
					$sql.= " AND clos = 0";
					$sql.= " ORDER BY label";

					$resql = $db->query($sql);
					if ($resql)
					{
						$numr = $db->num_rows($resql);
						$i = 0;

						if ($numr > 0)
						while ($i < $numr)
						{
							$objp = $db->fetch_object($resql);
							if ($usemenuhider || empty($leftmenu) || preg_match('/accountancy/',$leftmenu)) $newmenu->add('/accountancy/journal/bankjournal.php?mainmenu=accountancy&leftmenu=accountancy_journal&id_account='.$objp->rowid,$langs->trans("Journal").' - '.dol_trunc($objp->label,10),2,$user->rights->accounting->comptarapport->lire);
							$i++;
						}
					}
					else dol_print_error($db);
					$db->free($resql);

					// Add other journal
					if ($usemenuhider || empty($leftmenu) || preg_match('/accountancy/',$leftmenu)) $newmenu->add("/accountancy/journal/sellsjournal.php?mainmenu=accountancy&amp;leftmenu=accountancy_journal",$langs->trans("SellsJournal"),2,$user->rights->accounting->comptarapport->lire);
					if ($usemenuhider || empty($leftmenu) || preg_match('/accountancy/',$leftmenu)) $newmenu->add("/accountancy/journal/purchasesjournal.php?mainmenu=accountancy&amp;leftmenu=accountancy_journal",$langs->trans("PurchasesJournal"),2,$user->rights->accounting->comptarapport->lire);
					if ($usemenuhider || empty($leftmenu) || preg_match('/accountancy/',$leftmenu)) $newmenu->add("/accountancy/journal/expensereportsjournal.php?mainmenu=accountancy&amp;leftmenu=accountancy_journal",$langs->trans("ExpenseReportsJournal"),2,$user->rights->accounting->comptarapport->lire);
					*/
				}

				// General Ledger
				if ($usemenuhider || empty($leftmenu) || preg_match('/accountancy/',$leftmenu)) $newmenu->add("/accountancy/bookkeeping/list.php?mainmenu=accountancy&amp;leftmenu=accountancy_generalledger",$langs->trans("Bookkeeping"),1,$user->rights->accounting->mouvements->lire);

				// Balance
				if ($usemenuhider || empty($leftmenu) || preg_match('/accountancy/',$leftmenu)) $newmenu->add("/accountancy/bookkeeping/balance.php?mainmenu=accountancy&amp;leftmenu=accountancy_balance",$langs->trans("AccountBalance"),1,$user->rights->accounting->mouvements->lire);

				// Reports
				$langs->load("compta");

				if ($usemenuhider || empty($leftmenu) || preg_match('/accountancy/',$leftmenu)) $newmenu->add("/accountancy/report/result.php?mainmenu=accountancy&amp;leftmenu=accountancy_report",$langs->trans("Reportings"),1,$user->rights->accounting->comptarapport->lire, '', $mainmenu, 'ca');

				if ($usemenuhider || empty($leftmenu) || preg_match('/accountancy_report/',$leftmenu)) $newmenu->add("/accountancy/report/result.php?leftmenu=accountancy_report",$langs->trans("ReportInOut"),2,$user->rights->accounting->comptarapport->lire);
				if ($usemenuhider || empty($leftmenu) || preg_match('/accountancy_report/',$leftmenu)) $newmenu->add("/compta/resultat/index.php?leftmenu=accountancy_report",$langs->trans("ByExpenseIncome"),3,$user->rights->accounting->comptarapport->lire);
				if ($usemenuhider || empty($leftmenu) || preg_match('/accountancy_report/',$leftmenu)) $newmenu->add("/compta/resultat/clientfourn.php?leftmenu=accountancy_report",$langs->trans("ByCompanies"),3,$user->rights->accounting->comptarapport->lire);
				if ($usemenuhider || empty($leftmenu) || preg_match('/accountancy_report/',$leftmenu)) $newmenu->add("/compta/stats/index.php?leftmenu=accountancy_report",$langs->trans("ReportTurnover"),2,$user->rights->accounting->comptarapport->lire);
				if ($usemenuhider || empty($leftmenu) || preg_match('/accountancy_report/',$leftmenu)) $newmenu->add("/compta/stats/casoc.php?leftmenu=accountancy_report",$langs->trans("ByCompanies"),3,$user->rights->accounting->comptarapport->lire);
				if ($usemenuhider || empty($leftmenu) || preg_match('/accountancy_report/',$leftmenu)) $newmenu->add("/compta/stats/cabyuser.php?leftmenu=accountancy_report",$langs->trans("ByUsers"),3,$user->rights->accounting->comptarapport->lire);
				if ($usemenuhider || empty($leftmenu) || preg_match('/accountancy_report/',$leftmenu)) $newmenu->add("/compta/stats/cabyprodserv.php?leftmenu=accountancy_report", $langs->trans("ByProductsAndServices"),3,$user->rights->accounting->comptarapport->lire);

				// Fiscal year
				if ($conf->global->MAIN_FEATURES_LEVEL > 0)     // Not yet used. In a future will lock some periods.
				{
				    if ($usemenuhider || empty($leftmenu) || preg_match('/accountancy/',$leftmenu)) $newmenu->add("/accountancy/admin/fiscalyear.php?mainmenu=accountancy&leftmenu=accountancy_periods", $langs->trans("FiscalPeriod"),1,$user->rights->accounting->fiscalyear, '', $mainmenu, 'fiscalyear');
				}
			}

			// Accountancy (simple)
			if (! empty($conf->comptabilite->enabled))
			{
				$langs->load("compta");

				// Bilan, resultats
				$newmenu->add("/compta/resultat/index.php?leftmenu=report&amp;mainmenu=accountancy",$langs->trans("Reportings"),0,$user->rights->compta->resultat->lire, '', $mainmenu, 'ca');

				if ($usemenuhider || empty($leftmenu) || preg_match('/report/',$leftmenu)) $newmenu->add("/compta/resultat/index.php?leftmenu=report",$langs->trans("ReportInOut"),1,$user->rights->compta->resultat->lire);
				if ($usemenuhider || empty($leftmenu) || preg_match('/report/',$leftmenu)) $newmenu->add("/compta/resultat/clientfourn.php?leftmenu=report",$langs->trans("ByCompanies"),2,$user->rights->compta->resultat->lire);
				/* On verra ca avec module compabilite expert
				if ($usemenuhider || empty($leftmenu) || preg_match('/report/',$leftmenu)) $newmenu->add("/compta/resultat/compteres.php?leftmenu=report","Compte de resultat",2,$user->rights->compta->resultat->lire);
				if ($usemenuhider || empty($leftmenu) || preg_match('/report/',$leftmenu)) $newmenu->add("/compta/resultat/bilan.php?leftmenu=report","Bilan",2,$user->rights->compta->resultat->lire);
				*/
				if ($usemenuhider || empty($leftmenu) || preg_match('/report/',$leftmenu)) $newmenu->add("/compta/stats/index.php?leftmenu=report",$langs->trans("ReportTurnover"),1,$user->rights->compta->resultat->lire);

				/*
				 if ($usemenuhider || empty($leftmenu) || preg_match('/report/',$leftmenu)) $newmenu->add("/compta/stats/cumul.php?leftmenu=report","Cumule",2,$user->rights->compta->resultat->lire);
				if (! empty($conf->propal->enabled)) {
				if ($usemenuhider || empty($leftmenu) || preg_match('/report/',$leftmenu)) $newmenu->add("/compta/stats/prev.php?leftmenu=report","Previsionnel",2,$user->rights->compta->resultat->lire);
				if ($usemenuhider || empty($leftmenu) || preg_match('/report/',$leftmenu)) $newmenu->add("/compta/stats/comp.php?leftmenu=report","Transforme",2,$user->rights->compta->resultat->lire);
				}
				*/
				if ($usemenuhider || empty($leftmenu) || preg_match('/report/',$leftmenu)) $newmenu->add("/compta/stats/casoc.php?leftmenu=report",$langs->trans("ByCompanies"),2,$user->rights->compta->resultat->lire);
				if ($usemenuhider || empty($leftmenu) || preg_match('/report/',$leftmenu)) $newmenu->add("/compta/stats/cabyuser.php?leftmenu=report",$langs->trans("ByUsers"),2,$user->rights->compta->resultat->lire);
				if ($usemenuhider || empty($leftmenu) || preg_match('/report/',$leftmenu)) $newmenu->add("/compta/stats/cabyprodserv.php?leftmenu=report", $langs->trans("ByProductsAndServices"),2,$user->rights->compta->resultat->lire);

				// Journaux
				//if ($leftmenu=="ca") $newmenu->add("/compta/journaux/index.php?leftmenu=ca",$langs->trans("Journaux"),1,$user->rights->compta->resultat->lire||$user->rights->accounting->comptarapport->lire);
				if ($usemenuhider || empty($leftmenu) || preg_match('/report/',$leftmenu)) $newmenu->add("/compta/journal/sellsjournal.php?leftmenu=report",$langs->trans("SellsJournal"),1,$user->rights->compta->resultat->lire);
				if ($usemenuhider || empty($leftmenu) || preg_match('/report/',$leftmenu)) $newmenu->add("/compta/journal/purchasesjournal.php?leftmenu=report",$langs->trans("PurchasesJournal"),1,$user->rights->compta->resultat->lire);
			}
		}


		/*
		 * Menu BANK
		 */
		if ($mainmenu == 'bank')
		{
			$langs->load("withdrawals");
			$langs->load("banks");
			$langs->load("bills");
			$langs->load('categories');

			// Bank-Caisse
			if (! empty($conf->banque->enabled))
			{
				$newmenu->add("/compta/bank/index.php?leftmenu=bank&amp;mainmenu=bank",$langs->trans("MenuBankCash"),0,$user->rights->banque->lire, '', $mainmenu, 'bank');

				$newmenu->add("/compta/bank/card.php?action=create",$langs->trans("MenuNewFinancialAccount"),1,$user->rights->banque->configurer);
				$newmenu->add("/compta/bank/index.php?leftmenu=bank&amp;mainmenu=bank",$langs->trans("List"),1,$user->rights->banque->lire, '', $mainmenu, 'bank');
				$newmenu->add("/compta/bank/bankentries.php",$langs->trans("ListTransactions"),1,$user->rights->banque->lire);
				$newmenu->add("/compta/bank/budget.php",$langs->trans("ListTransactionsByCategory"),1,$user->rights->banque->lire);

				$newmenu->add("/compta/bank/transfer.php",$langs->trans("MenuBankInternalTransfer"),1,$user->rights->banque->transfer);
			}

            if (! empty($conf->categorie->enabled)) {
                $langs->load("categories");
                $newmenu->add("/categories/index.php?type=5",$langs->trans("Rubriques"),0,$user->rights->categorie->creer, '', $mainmenu, 'tags');
                $newmenu->add("/categories/card.php?action=create&amp;type=5",$langs->trans("NewCategory"),1,$user->rights->categorie->creer);
                $newmenu->add("/compta/bank/categ.php",$langs->trans("RubriquesTransactions"),0,$user->rights->categorie->creer, '', $mainmenu, 'tags');
                $newmenu->add("/compta/bank/categ.php",$langs->trans("NewCategory"),1,$user->rights->categorie->creer, '', $mainmenu, 'tags');
	    }

			// Prelevements
			if (! empty($conf->prelevement->enabled))
			{
				$newmenu->add("/compta/prelevement/index.php?leftmenu=withdraw&amp;mainmenu=bank",$langs->trans("StandingOrders"),0,$user->rights->prelevement->bons->lire, '', $mainmenu, 'withdraw');

				//if ($usemenuhider || empty($leftmenu) || $leftmenu=="withdraw") $newmenu->add("/compta/prelevement/demandes.php?status=0&amp;mainmenu=bank",$langs->trans("StandingOrderToProcess"),1,$user->rights->prelevement->bons->lire);

				if (empty($leftmenu) || $leftmenu=="withdraw") $newmenu->add("/compta/prelevement/create.php?mainmenu=bank",$langs->trans("NewStandingOrder"),1,$user->rights->prelevement->bons->creer);


				if ($usemenuhider || empty($leftmenu) || $leftmenu=="withdraw") $newmenu->add("/compta/prelevement/bons.php?mainmenu=bank",$langs->trans("WithdrawalsReceipts"),1,$user->rights->prelevement->bons->lire);
				if ($usemenuhider || empty($leftmenu) || $leftmenu=="withdraw") $newmenu->add("/compta/prelevement/list.php?mainmenu=bank",$langs->trans("WithdrawalsLines"),1,$user->rights->prelevement->bons->lire);
				if ($usemenuhider || empty($leftmenu) || $leftmenu=="withdraw") $newmenu->add("/compta/prelevement/rejets.php?mainmenu=bank",$langs->trans("Rejects"),1,$user->rights->prelevement->bons->lire);
				if ($usemenuhider || empty($leftmenu) || $leftmenu=="withdraw") $newmenu->add("/compta/prelevement/stats.php?mainmenu=bank",$langs->trans("Statistics"),1,$user->rights->prelevement->bons->lire);

				//if ($usemenuhider || empty($leftmenu) || $leftmenu=="withdraw") $newmenu->add("/compta/prelevement/config.php",$langs->trans("Setup"),1,$user->rights->prelevement->bons->configurer);
			}

			// Gestion cheques
			if (empty($conf->global->BANK_DISABLE_CHECK_DEPOSIT) && ! empty($conf->banque->enabled) && (! empty($conf->facture->enabled) || ! empty($conf->global->MAIN_MENU_CHEQUE_DEPOSIT_ON)))
			{
				$newmenu->add("/compta/paiement/cheque/index.php?leftmenu=checks&amp;mainmenu=bank",$langs->trans("MenuChequeDeposits"),0,$user->rights->banque->cheque, '', $mainmenu, 'checks');
				if (preg_match('/checks/',$leftmenu)) $newmenu->add("/compta/paiement/cheque/card.php?leftmenu=checks_bis&amp;action=new&amp;mainmenu=bank",$langs->trans("NewChequeDeposit"),1,$user->rights->banque->cheque);
				if (preg_match('/checks/',$leftmenu)) $newmenu->add("/compta/paiement/cheque/list.php?leftmenu=checks_bis&amp;mainmenu=bank",$langs->trans("List"),1,$user->rights->banque->cheque);
			}

		}

		/*
		 * Menu PRODUCTS-SERVICES
		 */
		if ($mainmenu == 'products')
		{
			// Products
			if (! empty($conf->product->enabled))
			{
				$newmenu->add("/product/index.php?leftmenu=product&amp;type=0", $langs->trans("Products"), 0, $user->rights->produit->lire, '', $mainmenu, 'product');
				$newmenu->add("/product/card.php?leftmenu=product&amp;action=create&amp;type=0", $langs->trans("NewProduct"), 1, $user->rights->produit->creer);
				$newmenu->add("/product/list.php?leftmenu=product&amp;type=0", $langs->trans("List"), 1, $user->rights->produit->lire);
				if (! empty($conf->stock->enabled))
				{
					$newmenu->add("/product/reassort.php?type=0", $langs->trans("Stocks"), 1, $user->rights->produit->lire && $user->rights->stock->lire);
				}
				if (! empty($conf->productbatch->enabled))
				{
					$langs->load("stocks");
					$newmenu->add("/product/reassortlot.php?type=0", $langs->trans("StocksByLotSerial"), 1, $user->rights->produit->lire && $user->rights->stock->lire);
					$newmenu->add("/product/stock/productlot_list.php", $langs->trans("LotSerial"), 1, $user->rights->produit->lire && $user->rights->stock->lire);
				}
				if (! empty($conf->propal->enabled) || ! empty($conf->commande->enabled) || ! empty($conf->facture->enabled) || ! empty($conf->fournisseur->enabled) || ! empty($conf->supplier_proposal->enabled))
				{
					$newmenu->add("/product/stats/card.php?id=all&leftmenu=stats&type=0", $langs->trans("Statistics"), 1, $user->rights->produit->lire && $user->rights->propale->lire);
				}
			}

			// Services
			if (! empty($conf->service->enabled))
			{
				$newmenu->add("/product/index.php?leftmenu=service&amp;type=1", $langs->trans("Services"), 0, $user->rights->service->lire, '', $mainmenu, 'service');
				$newmenu->add("/product/card.php?leftmenu=service&amp;action=create&amp;type=1", $langs->trans("NewService"), 1, $user->rights->service->creer);
				$newmenu->add("/product/list.php?leftmenu=service&amp;type=1", $langs->trans("List"), 1, $user->rights->service->lire);
				if (! empty($conf->propal->enabled) || ! empty($conf->commande->enabled) || ! empty($conf->facture->enabled) || ! empty($conf->fournisseur->enabled) || ! empty($conf->supplier_proposal->enabled))
				{
					$newmenu->add("/product/stats/card.php?id=all&leftmenu=stats&type=1", $langs->trans("Statistics"), 1, $user->rights->service->lire && $user->rights->propale->lire);
				}
			}

			// Categories
			if (! empty($conf->categorie->enabled))
			{
				$langs->load("categories");
				$newmenu->add("/categories/index.php?leftmenu=cat&amp;type=0", $langs->trans("Categories"), 0, $user->rights->categorie->lire, '', $mainmenu, 'cat');
				$newmenu->add("/categories/card.php?action=create&amp;type=0", $langs->trans("NewCategory"), 1, $user->rights->categorie->creer);
				//if ($usemenuhider || empty($leftmenu) || $leftmenu=="cat") $newmenu->add("/categories/list.php", $langs->trans("List"), 1, $user->rights->categorie->lire);
			}

			// Warehouse
			if (! empty($conf->stock->enabled))
			{
				$langs->load("stocks");
				$newmenu->add("/product/stock/index.php?leftmenu=stock", $langs->trans("Warehouses"), 0, $user->rights->stock->lire, '', $mainmenu, 'stock');
				$newmenu->add("/product/stock/card.php?action=create", $langs->trans("MenuNewWarehouse"), 1, $user->rights->stock->creer);
				$newmenu->add("/product/stock/list.php", $langs->trans("List"), 1, $user->rights->stock->lire);
				$newmenu->add("/product/stock/mouvement.php", $langs->trans("Movements"), 1, $user->rights->stock->mouvement->lire);

                $newmenu->add("/product/stock/massstockmove.php", $langs->trans("MassStockTransferShort"), 1, $user->rights->stock->mouvement->creer);
                if ($conf->supplier_order->enabled) $newmenu->add("/product/stock/replenish.php", $langs->trans("Replenishment"), 1, $user->rights->stock->mouvement->creer && $user->rights->fournisseur->lire);
			}

			// Inventory
			if ($conf->global->MAIN_FEATURES_LEVEL >= 2)
			{
    			if (! empty($conf->stock->enabled))
    			{
    				$langs->load("stocks");
    				$newmenu->add("/product/inventory/list.php?leftmenu=stock", $langs->trans("Inventory"), 0, $user->rights->stock->lire, '', $mainmenu, 'stock');
    				$newmenu->add("/product/inventory/card.php?action=create", $langs->trans("NewInventory"), 1, $user->rights->stock->creer);
    				$newmenu->add("/product/inventory/list.php", $langs->trans("List"), 1, $user->rights->stock->lire);
    			}
			}

			// Expeditions
			if (! empty($conf->expedition->enabled))
			{
				$langs->load("sendings");
				$newmenu->add("/expedition/index.php?leftmenu=sendings", $langs->trans("Shipments"), 0, $user->rights->expedition->lire, '', $mainmenu, 'sendings');
				$newmenu->add("/expedition/card.php?action=create2&amp;leftmenu=sendings", $langs->trans("NewSending"), 1, $user->rights->expedition->creer);
				$newmenu->add("/expedition/list.php?leftmenu=sendings", $langs->trans("List"), 1, $user->rights->expedition->lire);
				if ($usemenuhider || empty($leftmenu) || $leftmenu=="sendings") $newmenu->add("/expedition/list.php?leftmenu=sendings&viewstatut=0", $langs->trans("StatusSendingDraftShort"), 2, $user->rights->expedition->lire);
				if ($usemenuhider || empty($leftmenu) || $leftmenu=="sendings") $newmenu->add("/expedition/list.php?leftmenu=sendings&viewstatut=1", $langs->trans("StatusSendingValidatedShort"), 2, $user->rights->expedition->lire);
				if ($usemenuhider || empty($leftmenu) || $leftmenu=="sendings") $newmenu->add("/expedition/list.php?leftmenu=sendings&viewstatut=2", $langs->trans("StatusSendingProcessedShort"), 2, $user->rights->expedition->lire);
				$newmenu->add("/expedition/stats/index.php?leftmenu=sendings", $langs->trans("Statistics"), 1, $user->rights->expedition->lire);
			}

		}

		/*
		 * Menu PROJECTS
		 */
		if ($mainmenu == 'project')
		{
			if (! empty($conf->projet->enabled))
			{
				$langs->load("projects");

				$search_project_user = GETPOST('search_project_user','int');

				// Project affected to user
				$newmenu->add("/projet/index.php?leftmenu=projects".($search_project_user?'&search_project_user='.$search_project_user:''), $langs->trans("Projects"), 0, $user->rights->projet->lire, '', $mainmenu, 'projects');
				$newmenu->add("/projet/card.php?leftmenu=projects&action=create".($search_project_user?'&search_project_user='.$search_project_user:''), $langs->trans("NewProject"), 1, $user->rights->projet->creer);
				$newmenu->add("/projet/list.php?leftmenu=projects".($search_project_user?'&search_project_user='.$search_project_user:'')."&search_status=99", $langs->trans("List"), 1, $user->rights->projet->lire);

				// All project i have permission on
				/*
				$newmenu->add("/projet/index.php?leftmenu=projects", $langs->trans("Projects"), 0, $user->rights->projet->lire && $user->rights->projet->lire, '', $mainmenu, 'projects');
				$newmenu->add("/projet/card.php?leftmenu=projects&action=create", $langs->trans("NewProject"), 1, $user->rights->projet->creer && $user->rights->projet->creer);
				$newmenu->add("/projet/list.php?leftmenu=projects&search_status=99", $langs->trans("List"), 1, $user->rights->projet->lire && $user->rights->projet->lire);
                */
				$newmenu->add("/projet/stats/index.php?leftmenu=projects", $langs->trans("Statistics"), 1, $user->rights->projet->lire);

				if (empty($conf->global->PROJECT_HIDE_TASKS))
				{
					// Project affected to user
					$newmenu->add("/projet/activity/index.php?leftmenu=tasks".($search_project_user?'&search_project_user='.$search_project_user:''), $langs->trans("Activities"), 0, $user->rights->projet->lire);
					$newmenu->add("/projet/tasks.php?leftmenu=tasks&action=create", $langs->trans("NewTask"), 1, $user->rights->projet->creer);
					$newmenu->add("/projet/tasks/list.php?leftmenu=tasks".($search_project_user?'&search_project_user='.$search_project_user:''), $langs->trans("List"), 1, $user->rights->projet->lire);
				    $newmenu->add("/projet/tasks/stats/index.php?leftmenu=projects", $langs->trans("Statistics"), 1, $user->rights->projet->lire);

				    $newmenu->add("/projet/activity/perweek.php?leftmenu=tasks".($search_project_user?'&search_project_user='.$search_project_user:''), $langs->trans("NewTimeSpent"), 0, $user->rights->projet->lire);

					// All project i have permission on
					/*$newmenu->add("/projet/activity/index.php", $langs->trans("Activities"), 0, $user->rights->projet->lire && $user->rights->projet->lire);
					$newmenu->add("/projet/tasks.php?action=create", $langs->trans("NewTask"), 1, $user->rights->projet->creer && $user->rights->projet->creer);
					$newmenu->add("/projet/tasks/list.php", $langs->trans("List"), 1, $user->rights->projet->lire && $user->rights->projet->lire);
					$newmenu->add("/projet/activity/perweek.php", $langs->trans("NewTimeSpent"), 1, $user->rights->projet->creer && $user->rights->projet->lire);
					*/
				}

				// Categories
				if (! empty($conf->categorie->enabled))
				{
					$langs->load("categories");
					$newmenu->add("/categories/index.php?leftmenu=cat&amp;type=6", $langs->trans("Categories"), 0, $user->rights->categorie->lire, '', $mainmenu, 'cat');
					$newmenu->add("/categories/card.php?action=create&amp;type=6", $langs->trans("NewCategory"), 1, $user->rights->categorie->creer);
					//if ($usemenuhider || empty($leftmenu) || $leftmenu=="cat") $newmenu->add("/categories/list.php", $langs->trans("List"), 1, $user->rights->categorie->lire);
				}
			}
		}

		/*
		 * Menu HRM
		*/
		if ($mainmenu == 'hrm')
		{
			// HRM module
			if (! empty($conf->hrm->enabled))
			{
				$langs->load("hrm");

				$newmenu->add("/user/index.php?leftmenu=hrm&mode=employee", $langs->trans("Employees"), 0, $user->rights->hrm->employee->read, '', $mainmenu, 'hrm');
				$newmenu->add("/user/card.php?action=create&employee=1", $langs->trans("NewEmployee"), 1,$user->rights->hrm->employee->write);
				$newmenu->add("/user/index.php?leftmenu=hrm&mode=employee&contextpage=employeelist", $langs->trans("List"), 1,$user->rights->hrm->employee->read);
			}

			// Leave/Holiday/Vacation module
			if (! empty($conf->holiday->enabled))
			{
				$langs->load("holiday");
				$langs->load("trips");

				$newmenu->add("/holiday/list.php?leftmenu=hrm", $langs->trans("CPTitreMenu"), 0, $user->rights->holiday->read, '', $mainmenu, 'hrm');
				$newmenu->add("/holiday/card.php?action=request", $langs->trans("New"), 1,$user->rights->holiday->write);
				$newmenu->add("/holiday/list.php?leftmenu=hrm", $langs->trans("List"), 1,$user->rights->holiday->read);
				$newmenu->add("/holiday/list.php?select_statut=2&leftmenu=hrm", $langs->trans("ListToApprove"), 2, $user->rights->holiday->read);
				$newmenu->add("/holiday/define_holiday.php?action=request", $langs->trans("MenuConfCP"), 1, $user->rights->holiday->read);
				$newmenu->add("/holiday/view_log.php?action=request", $langs->trans("MenuLogCP"), 1, $user->rights->holiday->define_holiday);
			}

			// Trips and expenses (old module)
			if (! empty($conf->deplacement->enabled))
			{
				$langs->load("trips");
				$newmenu->add("/compta/deplacement/index.php?leftmenu=tripsandexpenses&amp;mainmenu=hrm", $langs->trans("TripsAndExpenses"), 0, $user->rights->deplacement->lire, '', $mainmenu, 'tripsandexpenses');
				$newmenu->add("/compta/deplacement/card.php?action=create&amp;leftmenu=tripsandexpenses&amp;mainmenu=hrm", $langs->trans("New"), 1, $user->rights->deplacement->creer);
				$newmenu->add("/compta/deplacement/list.php?leftmenu=tripsandexpenses&amp;mainmenu=hrm", $langs->trans("List"), 1, $user->rights->deplacement->lire);
				$newmenu->add("/compta/deplacement/stats/index.php?leftmenu=tripsandexpenses&amp;mainmenu=hrm", $langs->trans("Statistics"), 1, $user->rights->deplacement->lire);
			}

			// Expense report
			if (! empty($conf->expensereport->enabled))
			{
				$langs->load("trips");
				$newmenu->add("/expensereport/index.php?leftmenu=expensereport&amp;mainmenu=hrm", $langs->trans("TripsAndExpenses"), 0, $user->rights->expensereport->lire, '', $mainmenu, 'expensereport');
				$newmenu->add("/expensereport/card.php?action=create&amp;leftmenu=expensereport&amp;mainmenu=hrm", $langs->trans("New"), 1, $user->rights->expensereport->creer);
				$newmenu->add("/expensereport/list.php?leftmenu=expensereport&amp;mainmenu=hrm", $langs->trans("List"), 1, $user->rights->expensereport->lire);
				$newmenu->add("/expensereport/list.php?search_status=2&amp;leftmenu=expensereport&amp;mainmenu=hrm", $langs->trans("ListToApprove"), 2, $user->rights->expensereport->approve);
				$newmenu->add("/expensereport/stats/index.php?leftmenu=expensereport&amp;mainmenu=hrm", $langs->trans("Statistics"), 1, $user->rights->expensereport->lire);
			}
		}


		/*
		 * Menu TOOLS
		 */
		if ($mainmenu == 'tools')
		{
			if (! empty($conf->mailing->enabled))
			{
				$langs->load("mails");

				$newmenu->add("/comm/mailing/index.php?leftmenu=mailing", $langs->trans("EMailings"), 0, $user->rights->mailing->lire, '', $mainmenu, 'mailing');
				$newmenu->add("/comm/mailing/card.php?leftmenu=mailing&amp;action=create", $langs->trans("NewMailing"), 1, $user->rights->mailing->creer);
				$newmenu->add("/comm/mailing/list.php?leftmenu=mailing", $langs->trans("List"), 1, $user->rights->mailing->lire);
			}

			if (! empty($conf->export->enabled))
			{
				$langs->load("exports");
				$newmenu->add("/exports/index.php?leftmenu=export",$langs->trans("FormatedExport"),0, $user->rights->export->lire, '', $mainmenu, 'export');
				$newmenu->add("/exports/export.php?leftmenu=export",$langs->trans("NewExport"),1, $user->rights->export->creer);
				//$newmenu->add("/exports/export.php?leftmenu=export",$langs->trans("List"),1, $user->rights->export->lire);
			}

			if (! empty($conf->import->enabled))
			{
				$langs->load("exports");
				$newmenu->add("/imports/index.php?leftmenu=import",$langs->trans("FormatedImport"),0, $user->rights->import->run, '', $mainmenu, 'import');
				$newmenu->add("/imports/import.php?leftmenu=import",$langs->trans("NewImport"),1, $user->rights->import->run);
			}
		}

		/*
		 * Menu MEMBERS
		 */
		if ($mainmenu == 'members')
		{
			if (! empty($conf->adherent->enabled))
			{
				$langs->load("members");
				$langs->load("compta");

				$newmenu->add("/adherents/index.php?leftmenu=members&amp;mainmenu=members",$langs->trans("Members"),0,$user->rights->adherent->lire, '', $mainmenu, 'members');
				$newmenu->add("/adherents/card.php?leftmenu=members&amp;action=create",$langs->trans("NewMember"),1,$user->rights->adherent->creer);
				$newmenu->add("/adherents/list.php?leftmenu=members",$langs->trans("List"),1,$user->rights->adherent->lire);
				$newmenu->add("/adherents/list.php?leftmenu=members&amp;statut=-1",$langs->trans("MenuMembersToValidate"),2,$user->rights->adherent->lire);
				$newmenu->add("/adherents/list.php?leftmenu=members&amp;statut=1",$langs->trans("MenuMembersValidated"),2,$user->rights->adherent->lire);
				$newmenu->add("/adherents/list.php?leftmenu=members&amp;statut=1&amp;filter=uptodate",$langs->trans("MenuMembersUpToDate"),2,$user->rights->adherent->lire);
				$newmenu->add("/adherents/list.php?leftmenu=members&amp;statut=1&amp;filter=outofdate",$langs->trans("MenuMembersNotUpToDate"),2,$user->rights->adherent->lire);
				$newmenu->add("/adherents/list.php?leftmenu=members&amp;statut=0",$langs->trans("MenuMembersResiliated"),2,$user->rights->adherent->lire);
				$newmenu->add("/adherents/stats/index.php?leftmenu=members",$langs->trans("MenuMembersStats"),1,$user->rights->adherent->lire);
				if (! empty($conf->global->MEMBER_LINK_TO_HTPASSWDFILE) && ($usemenuhider || empty($leftmenu) || $leftmenu=="export")) $newmenu->add("/adherents/htpasswd.php?leftmenu=export",$langs->trans("Filehtpasswd"),1,$user->rights->adherent->export);
				if ($usemenuhider || empty($leftmenu) || $leftmenu=="export") $newmenu->add("/adherents/cartes/carte.php?leftmenu=export",$langs->trans("MembersCards"),1,$user->rights->adherent->export);

				$newmenu->add("/adherents/index.php?leftmenu=members&amp;mainmenu=members",$langs->trans("Subscriptions"),0,$user->rights->adherent->cotisation->lire);
				$newmenu->add("/adherents/list.php?leftmenu=members&amp;statut=-1,1&amp;mainmenu=members",$langs->trans("NewSubscription"),1,$user->rights->adherent->cotisation->creer);
				$newmenu->add("/adherents/subscription/list.php?leftmenu=members",$langs->trans("List"),1,$user->rights->adherent->cotisation->lire);
				$newmenu->add("/adherents/stats/index.php?leftmenu=members",$langs->trans("MenuMembersStats"),1,$user->rights->adherent->lire);


				if (! empty($conf->categorie->enabled))
				{
					$langs->load("categories");
					$newmenu->add("/categories/index.php?leftmenu=cat&amp;type=3", $langs->trans("Categories"), 0, $user->rights->categorie->lire, '', $mainmenu, 'cat');
					$newmenu->add("/categories/card.php?action=create&amp;type=3", $langs->trans("NewCategory"), 1, $user->rights->categorie->creer);
					//if ($usemenuhider || empty($leftmenu) || $leftmenu=="cat") $newmenu->add("/categories/list.php", $langs->trans("List"), 1, $user->rights->categorie->lire);
				}

				//$newmenu->add("/adherents/index.php?leftmenu=export&amp;mainmenu=members",$langs->trans("Tools"),0,$user->rights->adherent->export, '', $mainmenu, 'export');
				//if (! empty($conf->export->enabled) && ($usemenuhider || empty($leftmenu) || $leftmenu=="export")) $newmenu->add("/exports/index.php?leftmenu=export",$langs->trans("Datas"),1,$user->rights->adherent->export);

				// Type
				$newmenu->add("/adherents/type.php?leftmenu=setup&amp;mainmenu=members",$langs->trans("MembersTypes"),0,$user->rights->adherent->configurer, '', $mainmenu, 'setup');
				$newmenu->add("/adherents/type.php?leftmenu=setup&amp;mainmenu=members&amp;action=create",$langs->trans("New"),1,$user->rights->adherent->configurer);
				$newmenu->add("/adherents/type.php?leftmenu=setup&amp;mainmenu=members",$langs->trans("List"),1,$user->rights->adherent->configurer);
			}

		}

		// Add personalized menus and modules menus
		//var_dump($newmenu->liste);    //
		$menuArbo = new Menubase($db,'eldy');
		$newmenu = $menuArbo->menuLeftCharger($newmenu,$mainmenu,$leftmenu,(empty($user->societe_id)?0:1),'eldy',$tabMenu);
		//var_dump($newmenu->liste);    //

		// We update newmenu for special dynamic menus
		if (!empty($user->rights->banque->lire) && $mainmenu == 'bank')	// Entry for each bank account
		{
			require_once DOL_DOCUMENT_ROOT.'/compta/bank/class/account.class.php';

			$sql = "SELECT rowid, label, courant, rappro";
			$sql.= " FROM ".MAIN_DB_PREFIX."bank_account";
			$sql.= " WHERE entity = ".$conf->entity;
			$sql.= " AND clos = 0";
			$sql.= " ORDER BY label";

			$resql = $db->query($sql);
			if ($resql)
			{
				$numr = $db->num_rows($resql);
				$i = 0;

				if ($numr > 0) 	$newmenu->add('/compta/bank/index.php',$langs->trans("BankAccounts"),0,$user->rights->banque->lire);

				while ($i < $numr)
				{
					$objp = $db->fetch_object($resql);
					$newmenu->add('/compta/bank/card.php?id='.$objp->rowid,$objp->label,1,$user->rights->banque->lire);
					if ($objp->rappro && $objp->courant != Account::TYPE_CASH && empty($objp->clos))  // If not cash account and not closed and can be reconciliate
					{
						$newmenu->add('/compta/bank/bankentries.php?action=reconcile&contextpage=banktransactionlist-'.$objp->rowid.'&account='.$objp->rowid.'&id='.$objp->rowid.'&search_conciliated=0',$langs->trans("Conciliate"),2,$user->rights->banque->consolidate);
					}
					$i++;
				}
			}
			else dol_print_error($db);
			$db->free($resql);
		}

		if (!empty($conf->ftp->enabled) && $mainmenu == 'ftp')	// Entry for FTP
		{
			$MAXFTP=20;
			$i=1;
			while ($i <= $MAXFTP)
			{
				$paramkey='FTP_NAME_'.$i;
				//print $paramkey;
				if (! empty($conf->global->$paramkey))
				{
					$link="/ftp/index.php?idmenu=".$_SESSION["idmenu"]."&numero_ftp=".$i;

					$newmenu->add($link, dol_trunc($conf->global->$paramkey,24));
				}
				$i++;
			}
		}

	}


	// Build final $menu_array = $menu_array_before +$newmenu->liste + $menu_array_after
	//var_dump($menu_array_before);exit;
	//var_dump($menu_array_after);exit;
	$menu_array=$newmenu->liste;
	if (is_array($menu_array_before)) $menu_array=array_merge($menu_array_before, $menu_array);
	if (is_array($menu_array_after))  $menu_array=array_merge($menu_array, $menu_array_after);
	//var_dump($menu_array);exit;
	if (! is_array($menu_array)) return 0;

	// TODO Use the position property in menu_array to reorder the $menu_array
	//var_dump($menu_array);
	/*$new_menu_array = array();
	$level=0; $cusor=0; $position=0;
	$nbentry = count($menu_array);
	while (findNextEntryForLevel($menu_array, $cursor, $position, $level))
	{

	    $cursor++;
	}*/

	// Show menu
	$invert=empty($conf->global->MAIN_MENU_INVERT)?"":"invert";
	if (empty($noout))
	{
		$altok=0; $blockvmenuopened=false; $lastlevel0='';
		$num=count($menu_array);
		for ($i = 0; $i < $num; $i++)     // Loop on each menu entry
		{
			$showmenu=true;
			if (! empty($conf->global->MAIN_MENU_HIDE_UNAUTHORIZED) && empty($menu_array[$i]['enabled'])) 	$showmenu=false;

			// Begin of new left menu block
			if (empty($menu_array[$i]['level']) && $showmenu)
			{
			    $altok++;
				$blockvmenuopened=true;
				$lastopened=true;
				for($j = ($i + 1); $j < $num; $j++)
				{
				    if (empty($menu_array[$j]['level'])) $lastopened=false;
				}
				if ($altok % 2 == 0)
				{
					print '<div class="blockvmenu blockvmenuimpair'.$invert.($lastopened?' blockvmenulast':'').($altok == 1 ? ' blockvmenufirst':'').'">'."\n";
				}
				else
				{
					print '<div class="blockvmenu blockvmenupair'.$invert.($lastopened?' blockvmenulast':'').($altok == 1 ? ' blockvmenufirst':'').'">'."\n";
				}
			}

			// Add tabulation
			$tabstring='';
			$tabul=($menu_array[$i]['level'] - 1);
			if ($tabul > 0)
			{
				for ($j=0; $j < $tabul; $j++)
				{
					$tabstring.='&nbsp;&nbsp;&nbsp;';
				}
			}

			$url = $shorturl = $menu_array[$i]['url'];

			if (! preg_match("/^(http:\/\/|https:\/\/)/i",$menu_array[$i]['url']))
			{
			    $tmp=explode('?',$menu_array[$i]['url'],2);
			    $url = $shorturl = $tmp[0];
			    $param = (isset($tmp[1])?$tmp[1]:'');    // params in url of the menu link

			    // Complete param to force leftmenu to '' to closed opend menu when we click on a link with no leftmenu defined.
			    if ((! preg_match('/mainmenu/i',$param)) && (! preg_match('/leftmenu/i',$param)) && ! empty($menu_array[$i]['mainmenu']))
			    {
			        $param.=($param?'&':'').'mainmenu='.$menu_array[$i]['mainmenu'].'&leftmenu=';
			    }
			    if ((! preg_match('/mainmenu/i',$param)) && (! preg_match('/leftmenu/i',$param)) && empty($menu_array[$i]['mainmenu']))
			    {
			        $param.=($param?'&':'').'leftmenu=';
			    }
			    //$url.="idmenu=".$menu_array[$i]['rowid'];    // Already done by menuLoad
			    $url = dol_buildpath($url,1).($param?'?'.$param:'');
			    $shorturl = $shorturl.($param?'?'.$param:'');
			}

			$url=preg_replace('/__LOGIN__/',$user->login,$url);
			$shorturl=preg_replace('/__LOGIN__/',$user->login,$shorturl);
			$url=preg_replace('/__USERID__/',$user->id,$url);
			$shorturl=preg_replace('/__USERID__/',$user->id,$shorturl);

			print '<!-- Process menu entry with mainmenu='.$menu_array[$i]['mainmenu'].', leftmenu='.$menu_array[$i]['leftmenu'].', level='.$menu_array[$i]['level'].' enabled='.$menu_array[$i]['enabled'].', position='.$menu_array[$i]['position'].' -->'."\n";

			// Menu level 0
			if ($menu_array[$i]['level'] == 0)
			{
				if ($menu_array[$i]['enabled'])     // Enabled so visible
				{
					print '<div class="menu_titre">'.$tabstring.'<a class="vmenu" href="'.$url.'"'.($menu_array[$i]['target']?' target="'.$menu_array[$i]['target'].'"':'').'>'.$menu_array[$i]['titre'].'</a></div>'."\n";
					$lastlevel0='enabled';
				}
				else if ($showmenu)                 // Not enabled but visible (so greyed)
				{
					print '<div class="menu_titre">'.$tabstring.'<font class="vmenudisabled">'.$menu_array[$i]['titre'].'</font></div>'."\n";
					$lastlevel0='greyed';
				}
				else
				{
				    $lastlevel0='hidden';
				}
				if ($showmenu)
				{
					print '<div class="menu_top"></div>'."\n";
				}
			}
			// Menu level > 0
			if ($menu_array[$i]['level'] > 0)
			{
<<<<<<< HEAD
				if ($menu_array[$i]['enabled'] && $lastlevel0 == 'enabled')     // Enabled so visible, except if parent was not enabled.
				{
					print '<div class="menu_contenu">'.$tabstring;
					//print $lastlevel0;
=======
				$cssmenu = '';
				if ($menu_array[$i]['url']) $cssmenu = ' menu_contenu'.dol_string_nospecial(preg_replace('/\.php.*$/','',$menu_array[$i]['url']));

			    if ($menu_array[$i]['enabled'])
				{
					print '<div class="menu_contenu'.$cssmenu.'">'.$tabstring;
>>>>>>> 0e867229
					if ($menu_array[$i]['url']) print '<a class="vsmenu" href="'.$url.'"'.($menu_array[$i]['target']?' target="'.$menu_array[$i]['target'].'"':'').'>';
					else print '<span class="vsmenu">';
					print $menu_array[$i]['titre'];
					if ($menu_array[$i]['url']) print '</a>';
					else print '</span>';
					// If title is not pure text and contains a table, no carriage return added
					if (! strstr($menu_array[$i]['titre'],'<table')) print '<br>';
					print '</div>'."\n";
				}
				else if ($showmenu && $lastlevel0 == 'enabled')       // Not enabled but visible (so greyed), except if parent was not enabled.
				{
					print '<div class="menu_contenu'.$cssmenu.'">'.$tabstring.'<font class="vsmenudisabled vsmenudisabledmargin">'.$menu_array[$i]['titre'].'</font><br></div>'."\n";
				}
			}

			// If next is a new block or if there is nothing after
			if (empty($menu_array[$i+1]['level']))               // End menu block
			{
				if ($showmenu)
					print '<div class="menu_end"></div>'."\n";
				if ($blockvmenuopened) { print '</div>'."\n"; $blockvmenuopened=false; }
			}
		}

		if ($altok) print '<div class="blockvmenuend"></div>';    // End menu block
	}

	return count($menu_array);
}


/**
 * Function to test if an entry is enabled or not
 *
 * @param	string		$type_user					0=We need backoffice menu, 1=We need frontoffice menu
 * @param	array		$menuentry					Array for menu entry
 * @param	array		$listofmodulesforexternal	Array with list of modules allowed to external users
 * @return	int										0=Hide, 1=Show, 2=Show gray
 */
function dol_eldy_showmenu($type_user, &$menuentry, &$listofmodulesforexternal)
{
	global $conf;

	//print 'type_user='.$type_user.' module='.$menuentry['module'].' enabled='.$menuentry['enabled'].' perms='.$menuentry['perms'];
	//print 'ok='.in_array($menuentry['module'], $listofmodulesforexternal);
	if (empty($menuentry['enabled'])) return 0;	// Entry disabled by condition
	if ($type_user && $menuentry['module'])
	{
		$tmploops=explode('|',$menuentry['module']);
		$found=0;
		foreach($tmploops as $tmploop)
		{
			if (in_array($tmploop, $listofmodulesforexternal)) {
				$found++; break;
			}
		}
		if (! $found) return 0;	// Entry is for menus all excluded to external users
	}
	if (! $menuentry['perms'] && $type_user) return 0; 											// No permissions and user is external
	if (! $menuentry['perms'] && ! empty($conf->global->MAIN_MENU_HIDE_UNAUTHORIZED))	return 0;	// No permissions and option to hide when not allowed, even for internal user, is on
	if (! $menuentry['perms']) return 2;															// No permissions and user is external
	return 1;
}
<|MERGE_RESOLUTION|>--- conflicted
+++ resolved
@@ -51,11 +51,7 @@
 
 	if (empty($noout)) print_start_menu_array();
 
-<<<<<<< HEAD
 	$usemenuhider = (GETPOST('testmenuhider','int') || ! empty($conf->global->MAIN_TESTMENUHIDER));
-=======
-	$usemenuhider = (GETPOST('testmenuhider') || ! empty($conf->global->MAIN_TESTMENUHIDER));
->>>>>>> 0e867229
 
 	// Show/Hide vertical menu
 	if ($mode != 'jmobile' && $mode != 'topnb' && $usemenuhider && empty($conf->global->MAIN_OPTIMIZEFORTEXTBROWSER))
@@ -449,11 +445,7 @@
  * @param	Menu		$menu				Object Menu to return back list of menu entries
  * @param	int			$noout				Disable output (Initialise &$menu only).
  * @param	string		$forcemainmenu		'x'=Force mainmenu to mainmenu='x'
-<<<<<<< HEAD
  * @param	string		$forceleftmenu		'all'=Force leftmenu to '' (= all). If value come being '', we change it to value in session and 'none' if not defined in session.
-=======
- * @param	string		$forceleftmenu		'all'=Force leftmenu to '' (= all). If value come being '', we change it to value in session and 'none' if not efined in session.
->>>>>>> 0e867229
  * @param	array		$moredata			An array with more data to output
  * @return	int								nb of menu entries
  */
@@ -466,11 +458,7 @@
 	$mainmenu=($forcemainmenu?$forcemainmenu:$_SESSION["mainmenu"]);
 	$leftmenu=($forceleftmenu?'':(empty($_SESSION["leftmenu"])?'none':$_SESSION["leftmenu"]));
 
-<<<<<<< HEAD
 	$usemenuhider = (GETPOST('testmenuhider','int') || ! empty($conf->global->MAIN_TESTMENUHIDER));
-=======
-	$usemenuhider = (GETPOST('testmenuhider') || ! empty($conf->global->MAIN_TESTMENUHIDER));
->>>>>>> 0e867229
 
 	// Show logo company
 	if (empty($conf->global->MAIN_MENU_INVERT) && empty($noout) && ! empty($conf->global->MAIN_SHOW_LOGO) && empty($conf->global->MAIN_OPTIMIZEFORTEXTBROWSER))
@@ -990,11 +978,7 @@
 				{
 				    if (preg_match('/accountancy_admin/',$leftmenu)) $newmenu->add("/don/admin/donation.php?from=accountancy&mainmenu=accountancy&amp;leftmenu=accountancy_admin", $langs->trans("MenuDonationAccounts"), 2, $user->rights->accounting->chartofaccount, '', $mainmenu, 'accountancy_admin_donation', 47);
 				}*/
-<<<<<<< HEAD
 				if ($usemenuhider || empty($leftmenu) || preg_match('/accountancy_admin/',$leftmenu)) $newmenu->add("/accountancy/admin/productaccount.php?mainmenu=accountancy&amp;leftmenu=accountancy_admin", $langs->trans("MenuProductsAccounts"), 2, $user->rights->accounting->chartofaccount, '', $mainmenu, 'accountancy_admin_product', 60);
-=======
-				if ($usemenuhider || empty($leftmenu) || preg_match('/accountancy_admin/',$leftmenu)) $newmenu->add("/accountancy/admin/productaccount.php?mainmenu=accountancy&amp;leftmenu=accountancy_admin", $langs->trans("MenuProductsAccounts"), 2, $user->rights->accounting->chartofaccount, '', $mainmenu, 'accountancy_admin_product', 50);
->>>>>>> 0e867229
 
 				// Binding
 				if ($usemenuhider || empty($leftmenu) || preg_match('/accountancy/',$leftmenu)) $newmenu->add("/accountancy/customer/index.php?leftmenu=accountancy_dispatch_customer&amp;mainmenu=accountancy",$langs->trans("CustomersVentilation"),1,$user->rights->accounting->bind->write, '', $mainmenu, 'dispatch_customer');
@@ -1667,19 +1651,12 @@
 			// Menu level > 0
 			if ($menu_array[$i]['level'] > 0)
 			{
-<<<<<<< HEAD
-				if ($menu_array[$i]['enabled'] && $lastlevel0 == 'enabled')     // Enabled so visible, except if parent was not enabled.
-				{
-					print '<div class="menu_contenu">'.$tabstring;
-					//print $lastlevel0;
-=======
 				$cssmenu = '';
 				if ($menu_array[$i]['url']) $cssmenu = ' menu_contenu'.dol_string_nospecial(preg_replace('/\.php.*$/','',$menu_array[$i]['url']));
 
-			    if ($menu_array[$i]['enabled'])
+				if ($menu_array[$i]['enabled'] && $lastlevel0 == 'enabled')     // Enabled so visible, except if parent was not enabled.
 				{
 					print '<div class="menu_contenu'.$cssmenu.'">'.$tabstring;
->>>>>>> 0e867229
 					if ($menu_array[$i]['url']) print '<a class="vsmenu" href="'.$url.'"'.($menu_array[$i]['target']?' target="'.$menu_array[$i]['target'].'"':'').'>';
 					else print '<span class="vsmenu">';
 					print $menu_array[$i]['titre'];
