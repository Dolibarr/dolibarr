<?php
/* Copyright (C) 2010-2014 Laurent Destailleur  <eldy@users.sourceforge.net>
 * Copyright (C) 2010      Regis Houssin        <regis.houssin@capnetworks.com>
 * Copyright (C) 2012-2015 Juanjo Menent        <jmenent@2byte.es>
 * Copyright (C) 2013      Cédric Salvador      <csalvador@gpcsolutions.fr>
 * Copyright (C) 2015      Marcos García        <marcosgdf@gmail.com>
 *
 * This program is free software; you can redistribute it and/or modify
 * it under the terms of the GNU General Public License as published by
 * the Free Software Foundation; either version 3 of the License, or
 * (at your option) any later version.
 *
 * This program is distributed in the hope that it will be useful,
 * but WITHOUT ANY WARRANTY; without even the implied warranty of
 * MERCHANTABILITY or FITNESS FOR A PARTICULAR PURPOSE.  See the
 * GNU General Public License for more details.
 *
 * You should have received a copy of the GNU General Public License
 * along with this program. If not, see <http://www.gnu.org/licenses/>.
 * or see http://www.gnu.org/
 */

/**
 *  \file		htdocs/core/menus/standard/eldy.lib.php
 *  \brief		Library for file eldy menus
 */
require_once DOL_DOCUMENT_ROOT.'/core/class/menubase.class.php';


/**
 * Core function to output top menu eldy
 *
 * @param 	DoliDB	$db				Database handler
 * @param 	string	$atarget		Target (Example: '' or '_top')
 * @param 	int		$type_user     	0=Menu for backoffice, 1=Menu for front office
 * @param  	array	$tabMenu        If array with menu entries already loaded, we put this array here (in most cases, it's empty)
 * @param	array	$menu			Object Menu to return back list of menu entries
 * @param	int		$noout			Disable output (Initialise &$menu only).
 * @return	int						0
 */
function print_eldy_menu($db,$atarget,$type_user,&$tabMenu,&$menu,$noout=0)
{
	global $user,$conf,$langs,$dolibarr_main_db_name;

	$mainmenu=(empty($_SESSION["mainmenu"])?'':$_SESSION["mainmenu"]);
	$leftmenu=(empty($_SESSION["leftmenu"])?'':$_SESSION["leftmenu"]);

	$id='mainmenu';
	$listofmodulesforexternal=explode(',',$conf->global->MAIN_MODULES_FOR_EXTERNAL);

	if (empty($noout)) print_start_menu_array();

	// Home
	$showmode=1;
	$classname="";
	if ($_SESSION["mainmenu"] && $_SESSION["mainmenu"] == "home") { $classname='class="tmenusel"'; $_SESSION['idmenu']=''; }
	else $classname = 'class="tmenu"';
	$idsel='home';

	if (empty($noout)) print_start_menu_entry($idsel,$classname,$showmode);
	if (empty($noout)) print_text_menu_entry($langs->trans("Home"), 1, DOL_URL_ROOT.'/index.php?mainmenu=home&amp;leftmenu=', $id, $idsel, $classname, $atarget);
	if (empty($noout)) print_end_menu_entry($showmode);
	$menu->add('/index.php?mainmenu=home&amp;leftmenu=home', $langs->trans("Home"), 0, $showmode, $atarget, "home", '');

	// Third parties
	$tmpentry=array('enabled'=>(( ! empty($conf->societe->enabled) && (empty($conf->global->SOCIETE_DISABLE_PROSPECTS) || empty($conf->global->SOCIETE_DISABLE_CUSTOMERS))) || ! empty($conf->fournisseur->enabled)), 'perms'=>(! empty($user->rights->societe->lire) || ! empty($user->rights->fournisseur->lire)), 'module'=>'societe|fournisseur');
	$showmode=dol_eldy_showmenu($type_user, $tmpentry, $listofmodulesforexternal);
	if ($showmode)
	{
		$langs->load("companies");
		$langs->load("suppliers");

		$classname="";
		if ($_SESSION["mainmenu"] && $_SESSION["mainmenu"] == "companies") { $classname='class="tmenusel"'; $_SESSION['idmenu']=''; }
		else $classname = 'class="tmenu"';
		$idsel='companies';

		if (empty($noout)) print_start_menu_entry($idsel,$classname,$showmode);
		if (empty($noout)) print_text_menu_entry($langs->trans("ThirdParties"), $showmode, DOL_URL_ROOT.'/societe/index.php?mainmenu=companies&amp;leftmenu=', $id, $idsel, $classname, $atarget);
		if (empty($noout)) print_end_menu_entry($showmode);
		$menu->add('/societe/index.php?mainmenu=companies&amp;leftmenu=', $langs->trans("ThirdParties"), 0, $showmode, $atarget, "companies", '');
	}

	// Products-Services
	$tmpentry=array('enabled'=>(! empty($conf->product->enabled) || ! empty($conf->service->enabled)), 'perms'=>(! empty($user->rights->produit->lire) || ! empty($user->rights->service->lire)), 'module'=>'product|service');
	$showmode=dol_eldy_showmenu($type_user, $tmpentry, $listofmodulesforexternal);
	if ($showmode)
	{
		$langs->load("products");

		$classname="";
		if ($_SESSION["mainmenu"] && $_SESSION["mainmenu"] == "products") { $classname='class="tmenusel"'; $_SESSION['idmenu']=''; }
		else $classname = 'class="tmenu"';
		$idsel='products';

		$chaine="";
		if (! empty($conf->product->enabled)) {
			$chaine.=$langs->trans("Products");
		}
		if (! empty($conf->product->enabled) && ! empty($conf->service->enabled)) {
			$chaine.="/";
		}
		if (! empty($conf->service->enabled)) {
			$chaine.=$langs->trans("Services");
		}

		if (empty($noout)) print_start_menu_entry($idsel,$classname,$showmode);
		if (empty($noout)) print_text_menu_entry($chaine, $showmode, DOL_URL_ROOT.'/product/index.php?mainmenu=products&amp;leftmenu=', $id, $idsel, $classname, $atarget);
		if (empty($noout)) print_end_menu_entry($showmode);
		$menu->add('/product/index.php?mainmenu=products&amp;leftmenu=', $chaine, 0, $showmode, $atarget, "products", '');
	}

	// Commercial
	$menuqualified=0;
	if (! empty($conf->propal->enabled)) $menuqualified++;
	if (! empty($conf->commande->enabled)) $menuqualified++;
	if (! empty($conf->supplier_order->enabled)) $menuqualified++;
	if (! empty($conf->contrat->enabled)) $menuqualified++;
	if (! empty($conf->ficheinter->enabled)) $menuqualified++;
	$tmpentry=array(
	    'enabled'=>$menuqualified, 
	    'perms'=>(! empty($user->rights->societe->lire) || ! empty($user->rights->societe->contact->lire)), 
	    'module'=>'propal|commande|supplier_order|contrat|ficheinter');
	$showmode=dol_eldy_showmenu($type_user, $tmpentry, $listofmodulesforexternal);
	if ($showmode)
	{
		$langs->load("commercial");

		$classname="";
		if ($_SESSION["mainmenu"] && $_SESSION["mainmenu"] == "commercial") { $classname='class="tmenusel"'; $_SESSION['idmenu']=''; }
		else $classname = 'class="tmenu"';
		$idsel='commercial';

		if (empty($noout)) print_start_menu_entry($idsel,$classname,$showmode);
		if (empty($noout)) print_text_menu_entry($langs->trans("Commercial"), $showmode, DOL_URL_ROOT.'/comm/index.php?mainmenu=commercial&amp;leftmenu=', $id, $idsel, $classname, $atarget);
		if (empty($noout)) print_end_menu_entry($showmode);
		$menu->add('/comm/index.php?mainmenu=commercial&amp;leftmenu=', $langs->trans("Commercial"), 0, $showmode, $atarget, "commercial", "");
	}

	// Financial
	$menuqualified=0;
	if (! empty($conf->comptabilite->enabled)) $menuqualified++;
	if (! empty($conf->accounting->enabled)) $menuqualified++;
	if (! empty($conf->facture->enabled)) $menuqualified++;
	if (! empty($conf->don->enabled)) $menuqualified++;
	if (! empty($conf->tax->enabled)) $menuqualified++;
	if (! empty($conf->salaries->enabled)) $menuqualified++;
	if (! empty($conf->supplier_invoice->enabled)) $menuqualified++;
	if (! empty($conf->loan->enabled)) $menuqualified++;
	$tmpentry=array(
	   'enabled'=>$menuqualified,
	   'perms'=>(! empty($user->rights->compta->resultat->lire) || ! empty($user->rights->accounting->plancompte->lire) || ! empty($user->rights->facture->lire) || ! empty($user->rights->don->lire) || ! empty($user->rights->tax->charges->lire) || ! empty($user->rights->salaries->read) || ! empty($user->rights->fournisseur->facture->lire) || ! empty($user->rights->loan->read)),
	   'module'=>'comptabilite|accounting|facture|supplier_invoice|don|tax|salaries|loan');
	$showmode=dol_eldy_showmenu($type_user, $tmpentry, $listofmodulesforexternal);
	if ($showmode)
	{
		$langs->load("compta");

		$classname="";
		if ($_SESSION["mainmenu"] && $_SESSION["mainmenu"] == "accountancy") { $classname='class="tmenusel"'; $_SESSION['idmenu']=''; }
		else $classname = 'class="tmenu"';
		$idsel='accountancy';

		if (empty($noout)) print_start_menu_entry($idsel,$classname,$showmode);
		if (empty($noout)) print_text_menu_entry($langs->trans("MenuFinancial"), $showmode, DOL_URL_ROOT.'/compta/index.php?mainmenu=accountancy&amp;leftmenu=', $id, $idsel, $classname, $atarget);
		if (empty($noout)) print_end_menu_entry($showmode);
		$menu->add('/compta/index.php?mainmenu=accountancy&amp;leftmenu=', $langs->trans("MenuFinancial"), 0, $showmode, $atarget, "accountancy", '');
	}

	// Bank
	$tmpentry=array('enabled'=>(! empty($conf->banque->enabled) || ! empty($conf->prelevement->enabled)),
	'perms'=>(! empty($user->rights->banque->lire) || ! empty($user->rights->prelevement->lire)),
	'module'=>'banque|prelevement');
	$showmode=dol_eldy_showmenu($type_user, $tmpentry, $listofmodulesforexternal);
	if ($showmode)
	{
		$langs->load("compta");
		$langs->load("banks");

		$classname="";
		if ($_SESSION["mainmenu"] && $_SESSION["mainmenu"] == "bank") { $classname='class="tmenusel"'; $_SESSION['idmenu']=''; }
		else $classname = 'class="tmenu"';
		$idsel='bank';

		if (empty($noout)) print_start_menu_entry($idsel,$classname,$showmode);
		if (empty($noout)) print_text_menu_entry($langs->trans("MenuBankCash"), $showmode, DOL_URL_ROOT.'/compta/bank/index.php?mainmenu=bank&amp;leftmenu=', $id, $idsel, $classname, $atarget);
		if (empty($noout)) print_end_menu_entry($showmode);
		$menu->add('/compta/bank/index.php?mainmenu=bank&amp;leftmenu=', $langs->trans("MenuBankCash"), 0, $showmode, $atarget, "bank", '');
	}

	// Projects
	$tmpentry=array('enabled'=>(! empty($conf->projet->enabled)),
	'perms'=>(! empty($user->rights->projet->lire)),
	'module'=>'projet');
	$showmode=dol_eldy_showmenu($type_user, $tmpentry, $listofmodulesforexternal);
	if ($showmode)
	{
		$langs->load("projects");

		$classname="";
		if ($_SESSION["mainmenu"] && $_SESSION["mainmenu"] == "project") { $classname='class="tmenusel"'; $_SESSION['idmenu']=''; }
		else $classname = 'class="tmenu"';
		$idsel='project';

		if (empty($noout)) print_start_menu_entry($idsel,$classname,$showmode);
		if (empty($noout)) print_text_menu_entry($langs->trans("Projects"), $showmode, DOL_URL_ROOT.'/projet/index.php?mainmenu=project&amp;leftmenu=', $id, $idsel, $classname, $atarget);
		if (empty($noout)) print_end_menu_entry($showmode);
		$menu->add('/projet/index.php?mainmenu=project&amp;leftmenu=', $langs->trans("Projects"), 0, $showmode, $atarget, "project", '');
	}

	// HRM
	$tmpentry=array('enabled'=>(! empty($conf->hrm->enabled) || ! empty($conf->holiday->enabled) || ! empty($conf->deplacement->enabled) || ! empty($conf->expensereport->enabled)),
	'perms'=>(! empty($user->rights->hrm->employee->read) || ! empty($user->rights->holiday->write) || ! empty($user->rights->deplacement->lire) || ! empty($user->rights->expensereport->lire)),
	'module'=>'hrm|holiday|deplacement|expensereport');
	$showmode=dol_eldy_showmenu($type_user, $tmpentry, $listofmodulesforexternal);
	if ($showmode)
	{
		$langs->load("holiday");

		$classname="";
		if ($_SESSION["mainmenu"] && $_SESSION["mainmenu"] == "hrm") { $classname='class="tmenusel"'; $_SESSION['idmenu']=''; }
		else $classname = 'class="tmenu"';
		$idsel='hrm';

		if (empty($noout)) print_start_menu_entry($idsel,$classname,$showmode);
		if (empty($noout)) print_text_menu_entry($langs->trans("HRM"), $showmode, DOL_URL_ROOT.'/compta/hrm.php?mainmenu=hrm&amp;leftmenu=', $id, $idsel, $classname, $atarget);
		if (empty($noout)) print_end_menu_entry($showmode);
		$menu->add('/compta/hrm.php?mainmenu=hrm&amp;leftmenu=', $langs->trans("HRM"), 0, $showmode, $atarget, "hrm", '');
	}



	// Tools
	$tmpentry=array('enabled'=>(! empty($conf->barcode->enabled) || ! empty($conf->mailing->enabled) || ! empty($conf->export->enabled) || ! empty($conf->import->enabled) || ! empty($conf->opensurvey->enabled)  || ! empty($conf->resource->enabled)),
	'perms'=>(! empty($conf->barcode->enabled) || ! empty($user->rights->mailing->lire) || ! empty($user->rights->export->lire) || ! empty($user->rights->import->run) || ! empty($user->rights->opensurvey->read) || ! empty($user->rights->resource->read)),
	'module'=>'mailing|export|import|opensurvey|resource');
	$showmode=dol_eldy_showmenu($type_user, $tmpentry, $listofmodulesforexternal);
	if ($showmode)
	{
		$langs->load("other");

		$classname="";
		if ($_SESSION["mainmenu"] && $_SESSION["mainmenu"] == "tools") { $classname='class="tmenusel"'; $_SESSION['idmenu']=''; }
		else $classname = 'class="tmenu"';
		$idsel='tools';

		if (empty($noout)) print_start_menu_entry($idsel,$classname,$showmode);
		if (empty($noout)) print_text_menu_entry($langs->trans("Tools"), $showmode, DOL_URL_ROOT.'/core/tools.php?mainmenu=tools&amp;leftmenu=', $id, $idsel, $classname, $atarget);
		if (empty($noout)) print_end_menu_entry($showmode);
		$menu->add('/core/tools.php?mainmenu=tools&amp;leftmenu=', $langs->trans("Tools"), 0, $showmode, $atarget, "tools", '');
	}

	// Members
	$tmpentry=array('enabled'=>(! empty($conf->adherent->enabled)),
	'perms'=>(! empty($user->rights->adherent->lire)),
	'module'=>'adherent');
	$showmode=dol_eldy_showmenu($type_user, $tmpentry, $listofmodulesforexternal);
	if ($showmode)
	{
		$classname="";
		if ($_SESSION["mainmenu"] && $_SESSION["mainmenu"] == "members") { $classname='class="tmenusel"'; $_SESSION['idmenu']=''; }
		else $classname = 'class="tmenu"';
		$idsel='members';

		if (empty($noout)) print_start_menu_entry($idsel,$classname,$showmode);
		if (empty($noout)) print_text_menu_entry($langs->trans("MenuMembers"), $showmode, DOL_URL_ROOT.'/adherents/index.php?mainmenu=members&amp;leftmenu=', $id, $idsel, $classname, $atarget);
		if (empty($noout)) print_end_menu_entry($showmode);
		$menu->add('/adherents/index.php?mainmenu=members&amp;leftmenu=', $langs->trans("MenuMembers"), 0, $showmode, $atarget, "members", '');
	}


	// Show personalized menus
	$menuArbo = new Menubase($db,'eldy');
	$newTabMenu = $menuArbo->menuTopCharger('','',$type_user,'eldy',$tabMenu);	// Return tabMenu with only top entries

	$num = count($newTabMenu);
	for($i = 0; $i < $num; $i++)
	{
		$idsel=(empty($newTabMenu[$i]['mainmenu'])?'none':$newTabMenu[$i]['mainmenu']);

		$showmode=dol_eldy_showmenu($type_user,$newTabMenu[$i],$listofmodulesforexternal);
		if ($showmode == 1)
		{
			$url = $shorturl = $newTabMenu[$i]['url'];
			if (! preg_match("/^(http:\/\/|https:\/\/)/i",$newTabMenu[$i]['url']))
			{
				$tmp=explode('?',$newTabMenu[$i]['url'],2);
				$url = $shorturl = $tmp[0];
				$param = (isset($tmp[1])?$tmp[1]:'');

				if (! preg_match('/mainmenu/i',$param) || ! preg_match('/leftmenu/i',$param)) $param.=($param?'&':'').'mainmenu='.$newTabMenu[$i]['mainmenu'].'&amp;leftmenu=';
				//$url.="idmenu=".$newTabMenu[$i]['rowid'];    // Already done by menuLoad
				$url = dol_buildpath($url,1).($param?'?'.$param:'');
				$shorturl = $shorturl.($param?'?'.$param:'');
			}
			$url=preg_replace('/__LOGIN__/',$user->login,$url);
			$shorturl=preg_replace('/__LOGIN__/',$user->login,$shorturl);
			$url=preg_replace('/__USERID__/',$user->id,$url);
			$shorturl=preg_replace('/__USERID__/',$user->id,$shorturl);

			// Define the class (top menu selected or not)
			if (! empty($_SESSION['idmenu']) && $newTabMenu[$i]['rowid'] == $_SESSION['idmenu']) $classname='class="tmenusel"';
			else if (! empty($_SESSION["mainmenu"]) && $newTabMenu[$i]['mainmenu'] == $_SESSION["mainmenu"]) $classname='class="tmenusel"';
			else $classname='class="tmenu"';
		}
		else if ($showmode == 2) $classname='class="tmenu"';

		if (empty($noout)) print_start_menu_entry($idsel,$classname,$showmode);
		if (empty($noout)) print_text_menu_entry($newTabMenu[$i]['titre'], $showmode, $url, $id, $idsel, $classname, ($newTabMenu[$i]['target']?$newTabMenu[$i]['target']:$atarget));
		if (empty($noout)) print_end_menu_entry($showmode);
		$menu->add($shorturl, $newTabMenu[$i]['titre'], 0, $showmode, ($newTabMenu[$i]['target']?$newTabMenu[$i]['target']:$atarget), ($newTabMenu[$i]['mainmenu']?$newTabMenu[$i]['mainmenu']:$newTabMenu[$i]['rowid']), '');
	}

	$showmode=1;
	if (empty($noout)) print_start_menu_entry('','class="tmenuend"',$showmode);
	if (empty($noout)) print_end_menu_entry($showmode);

	if (empty($noout)) print_end_menu_array();

	return 0;
}


/**
 * Output start menu array
 *
 * @return	void
 */
function print_start_menu_array()
{
	print '<div class="tmenudiv">';
	print '<ul class="tmenu">';
}

/**
 * Output start menu entry
 *
 * @param	string	$idsel		Text
 * @param	string	$classname	String to add a css class
 * @param	int		$showmode	0 = hide, 1 = allowed or 2 = not allowed
 * @return	void
 */
function print_start_menu_entry($idsel,$classname,$showmode)
{
	if ($showmode)
	{
		print '<li '.$classname.' id="mainmenutd_'.$idsel.'">';
		print '<div class="tmenuleft"></div><div class="tmenucenter">';
	}
}

/**
 * Output menu entry
 *
 * @param	string	$text		Text
 * @param	int		$showmode	0 = hide, 1 = allowed or 2 = not allowed
 * @param	string	$url		Url
 * @param	string	$id			Id
 * @param	string	$idsel		Id sel
 * @param	string	$classname	Class name
 * @param	string	$atarget	Target
 * @return	void
 */
function print_text_menu_entry($text, $showmode, $url, $id, $idsel, $classname, $atarget)
{
	global $langs;

	if ($showmode == 1)
	{
		print '<a class="tmenuimage" href="'.$url.'"'.($atarget?' target="'.$atarget.'"':'').'>';
		print '<div class="'.$id.' '.$idsel.' topmenuimage"><span class="'.$id.' tmenuimage" id="mainmenuspan_'.$idsel.'"></span></div>';
		print '</a>';
		print '<a '.$classname.' id="mainmenua_'.$idsel.'" href="'.$url.'"'.($atarget?' target="'.$atarget.'"':'').'>';
		print '<span class="mainmenuaspan">';
		print $text;
		print '</span>';
		print '</a>';
	}
	if ($showmode == 2)
	{
		print '<div class="'.$id.' '.$idsel.' tmenudisabled"><span class="'.$id.'" id="mainmenuspan_'.$idsel.'"></span></div>';
		print '<a class="tmenudisabled" id="mainmenua_'.$idsel.'" href="#" title="'.dol_escape_htmltag($langs->trans("NotAllowed")).'">';
		print '<span class="mainmenuaspan">';
		print $text;
		print '</span>';
		print '</a>';
	}
}

/**
 * Output end menu entry
 *
 * @param	int		$showmode	0 = hide, 1 = allowed or 2 = not allowed
 * @return	void
 */
function print_end_menu_entry($showmode)
{
	if ($showmode)
	{
		print '</div></li>';
	}
	print "\n";
}

/**
 * Output menu array
 *
 * @return	void
 */
function print_end_menu_array()
{
	print '</ul>';
	print '</div>';
	print "\n";
}



/**
 * Core function to output left menu eldy
 *
 * @param	DoliDB		$db                 Database handler
 * @param 	array		$menu_array_before  Table of menu entries to show before entries of menu handler (menu->liste filled with menu->add)
 * @param   array		$menu_array_after   Table of menu entries to show after entries of menu handler (menu->liste filled with menu->add)
 * @param	array		$tabMenu       		If array with menu entries already loaded, we put this array here (in most cases, it's empty)
 * @param	Menu		$menu				Object Menu to return back list of menu entries
 * @param	int			$noout				Disable output (Initialise &$menu only).
 * @param	string		$forcemainmenu		'x'=Force mainmenu to mainmenu='x'
 * @param	string		$forceleftmenu		'all'=Force leftmenu to '' (= all)
 * @param	array		$moredata			An array with more data to output
 * @return	int								nb of menu entries
 */
function print_left_eldy_menu($db,$menu_array_before,$menu_array_after,&$tabMenu,&$menu,$noout=0,$forcemainmenu='',$forceleftmenu='',$moredata=null)
{
	global $user,$conf,$langs,$dolibarr_main_db_name,$mysoc;

	$newmenu = $menu;

	$mainmenu=($forcemainmenu?$forcemainmenu:$_SESSION["mainmenu"]);
	$leftmenu=($forceleftmenu?'':(empty($_SESSION["leftmenu"])?'none':$_SESSION["leftmenu"]));

	// Show logo company
	if (empty($conf->global->MAIN_MENU_INVERT) && empty($noout) && ! empty($conf->global->MAIN_SHOW_LOGO) && empty($conf->global->MAIN_OPTIMIZEFORTEXTBROWSER))
	{
		$mysoc->logo_mini=$conf->global->MAIN_INFO_SOCIETE_LOGO_MINI;
		if (! empty($mysoc->logo_mini) && is_readable($conf->mycompany->dir_output.'/logos/thumbs/'.$mysoc->logo_mini))
		{
			$urllogo=DOL_URL_ROOT.'/viewimage.php?cache=1&amp;modulepart=companylogo&amp;file='.urlencode('thumbs/'.$mysoc->logo_mini);
		}
		else
		{
			$urllogo=DOL_URL_ROOT.'/theme/dolibarr_logo.png';
		}
		$title=$langs->trans("GoIntoSetupToChangeLogo");
		print "\n".'<!-- Show logo on menu -->'."\n";
		print '<div class="blockvmenuimpair blockvmenulogo">'."\n";
		print '<div class="menu_titre" id="menu_titre_logo"></div>';
		print '<div class="menu_top" id="menu_top_logo"></div>';
		print '<div class="menu_contenu" id="menu_contenu_logo">';
		print '<div class="center"><img class="companylogo" title="'.dol_escape_htmltag($title).'" alt="" src="'.$urllogo.'" style="max-width: 80%"></div>'."\n";
		print '</div>';
		print '<div class="menu_end" id="menu_end_logo"></div>';
		print '</div>'."\n";
	}

	if (is_array($moredata) && ! empty($moredata['searchform']))
	{
        print "\n";
        print "<!-- Begin SearchForm -->\n";
        print '<div id="blockvmenusearch" class="blockvmenusearch">'."\n";
        print $moredata['searchform'];
        print '</div>'."\n";
        print "<!-- End SearchForm -->\n";
	}
	
	/**
	 * We update newmenu with entries found into database
	 * --------------------------------------------------
	 */
	if ($mainmenu)
	{
		/*
		 * Menu HOME
		 */
		if ($mainmenu == 'home')
		{
			$langs->load("users");

			// Home - dashboard
			$newmenu->add("/index.php?mainmenu=home&amp;leftmenu=home", $langs->trans("Dashboard"), 0, 1, '', $mainmenu, 'home');
		
			// Setup
			$newmenu->add("/admin/index.php?mainmenu=home&amp;leftmenu=setup", $langs->trans("Setup"), 0, $user->admin, '', $mainmenu, 'setup');
			if (empty($leftmenu) || $leftmenu=="setup")
			{
				$langs->load("admin");
				$langs->load("help");

				$warnpicto='';
				if (empty($conf->global->MAIN_INFO_SOCIETE_NOM) || empty($conf->global->MAIN_INFO_SOCIETE_COUNTRY))
				{
					$langs->load("errors");
					$warnpicto =' '.img_warning($langs->trans("WarningMandatorySetupNotComplete"));
				}
				$newmenu->add("/admin/company.php?mainmenu=home", $langs->trans("MenuCompanySetup").$warnpicto,1);
				$warnpicto='';
				if (count($conf->modules) <= (empty($conf->global->MAIN_MIN_NB_ENABLED_MODULE_FOR_WARNING)?1:$conf->global->MAIN_MIN_NB_ENABLED_MODULE_FOR_WARNING))	// If only user module enabled
				{
					$langs->load("errors");
					$warnpicto = ' '.img_warning($langs->trans("WarningMandatorySetupNotComplete"));
				}
				$newmenu->add("/admin/modules.php?mainmenu=home", $langs->trans("Modules").$warnpicto,1);
				$newmenu->add("/admin/menus.php?mainmenu=home", $langs->trans("Menus"),1);
				$newmenu->add("/admin/ihm.php?mainmenu=home", $langs->trans("GUISetup"),1);
				
				if (! empty($conf->accounting->enabled))
				{
					$newmenu->add("/accountancy/admin/fiscalyear.php?mainmenu=home", $langs->trans("Fiscalyear"),1);
				}

				$newmenu->add("/admin/translation.php", $langs->trans("Translation"),1);
				$newmenu->add("/admin/boxes.php?mainmenu=home", $langs->trans("Boxes"),1);
				$newmenu->add("/admin/delais.php?mainmenu=home",$langs->trans("Alerts"),1);
				$newmenu->add("/admin/security_other.php?mainmenu=home", $langs->trans("Security"),1);
				$newmenu->add("/admin/limits.php?mainmenu=home", $langs->trans("MenuLimits"),1);
				$newmenu->add("/admin/pdf.php?mainmenu=home", $langs->trans("PDF"),1);
				$newmenu->add("/admin/mails.php?mainmenu=home", $langs->trans("Emails"),1);
				$newmenu->add("/admin/sms.php?mainmenu=home", $langs->trans("SMS"),1);
				$newmenu->add("/admin/dict.php?mainmenu=home", $langs->trans("Dictionary"),1);
				$newmenu->add("/admin/const.php?mainmenu=home", $langs->trans("OtherSetup"),1);
			}

			// System tools
			$newmenu->add("/admin/tools/index.php?mainmenu=home&amp;leftmenu=admintools", $langs->trans("SystemTools"), 0, $user->admin, '', $mainmenu, 'admintools');
			if (empty($leftmenu) || preg_match('/^admintools/',$leftmenu))
			{
				$langs->load("admin");
				$langs->load("help");

				$newmenu->add('/admin/system/dolibarr.php?mainmenu=home&amp;leftmenu=admintools_info', $langs->trans('InfoDolibarr'), 1);
				if (empty($leftmenu) || $leftmenu=='admintools_info') $newmenu->add('/admin/system/modules.php?mainmenu=home&amp;leftmenu=admintools_info', $langs->trans('Modules'), 2);
				if (empty($leftmenu) || $leftmenu=='admintools_info') $newmenu->add('/admin/triggers.php?mainmenu=home&amp;leftmenu=admintools_info', $langs->trans('Triggers'), 2);
				//if (empty($leftmenu) || $leftmenu=='admintools_info') $newmenu->add('/admin/system/filecheck.php?mainmenu=home&amp;leftmenu=admintools_info', $langs->trans('FileCheck'), 2);
				$newmenu->add('/admin/system/browser.php?mainmenu=home&amp;leftmenu=admintools', $langs->trans('InfoBrowser'), 1);
				$newmenu->add('/admin/system/os.php?mainmenu=home&amp;leftmenu=admintools', $langs->trans('InfoOS'), 1);
				$newmenu->add('/admin/system/web.php?mainmenu=home&amp;leftmenu=admintools', $langs->trans('InfoWebServer'), 1);
				$newmenu->add('/admin/system/phpinfo.php?mainmenu=home&amp;leftmenu=admintools', $langs->trans('InfoPHP'), 1);
				//if (function_exists('xdebug_is_enabled')) $newmenu->add('/admin/system/xdebug.php', $langs->trans('XDebug'),1);
				$newmenu->add('/admin/system/database.php?mainmenu=home&amp;leftmenu=admintools', $langs->trans('InfoDatabase'), 1);
				if (function_exists('eaccelerator_info')) $newmenu->add("/admin/tools/eaccelerator.php?mainmenu=home&amp;leftmenu=admintools", $langs->trans("EAccelerator"),1);
				//$newmenu->add("/admin/system/perf.php?mainmenu=home&amp;leftmenu=admintools", $langs->trans("InfoPerf"),1);
				$newmenu->add("/admin/tools/purge.php?mainmenu=home&amp;leftmenu=admintools", $langs->trans("Purge"),1);
				$newmenu->add("/admin/tools/dolibarr_export.php?mainmenu=home&amp;leftmenu=admintools", $langs->trans("Backup"),1);
				$newmenu->add("/admin/tools/dolibarr_import.php?mainmenu=home&amp;leftmenu=admintools", $langs->trans("Restore"),1);
				$newmenu->add("/admin/tools/update.php?mainmenu=home&amp;leftmenu=admintools", $langs->trans("MenuUpgrade"),1);
				$newmenu->add("/admin/tools/listevents.php?mainmenu=home&amp;leftmenu=admintools", $langs->trans("Audit"),1);
				$newmenu->add("/admin/tools/listsessions.php?mainmenu=home&amp;leftmenu=admintools", $langs->trans("Sessions"),1);
				$newmenu->add('/admin/system/about.php?mainmenu=home&amp;leftmenu=admintools', $langs->trans('About'), 1);
				$newmenu->add("/support/index.php?mainmenu=home&amp;leftmenu=admintools", $langs->trans("HelpCenter"),1,1,'targethelp');
			}

			// Modules system tools
			if (! empty($conf->product->enabled) || ! empty($conf->service->enabled) || ! empty($conf->barcode->enabled)	// TODO We should enabled module system tools entry without hardcoded test, but when at least one modules bringing such entries are on
				|| ! empty($conf->global->MAIN_MENU_ENABLE_MODULETOOLS))	// Some external modules may need to force to have this entry on.
			{
				if (empty($user->societe_id))
				{
					$newmenu->add("/admin/tools/index.php?mainmenu=home&amp;leftmenu=modulesadmintools", $langs->trans("ModulesSystemTools"), 0, $user->admin, '', $mainmenu, 'modulesadmintools');
					// Special case: This entry can't be embedded into modules because we need it for both module service and products and we don't want duplicate lines.
					if ((empty($leftmenu) || $leftmenu=="modulesadmintools") && $user->admin)
					{
						$langs->load("products");
						$newmenu->add("/product/admin/product_tools.php?mainmenu=home&amp;leftmenu=modulesadmintools", $langs->trans("ProductVatMassChange"), 1, $user->admin);

						if (! empty($conf->accounting->enabled))
						{
							$langs->load("accountancy");
							$newmenu->add("/accountancy/admin/productaccount.php?mainmenu=home&amp;leftmenu=modulesadmintools", $langs->trans("InitAccountancy"), 1, $user->admin);
						}
					}
				}
			}

			$newmenu->add("/user/home.php?leftmenu=users", $langs->trans("MenuUsersAndGroups"), 0, $user->rights->user->user->lire, '', $mainmenu, 'users');
			if ($user->rights->user->user->lire)
			{
				if (! empty($leftmenu) && $leftmenu=="users")
				{
					$newmenu->add("", $langs->trans("Users"), 1, $user->rights->user->user->lire || $user->admin);
					$newmenu->add("/user/card.php?leftmenu=users&action=create", $langs->trans("NewUser"),2, $user->rights->user->user->creer || $user->admin, '', 'home');
					$newmenu->add("/user/index.php?leftmenu=users", $langs->trans("ListOfUsers"), 2, $user->rights->user->user->lire || $user->admin);
					$newmenu->add("/user/hierarchy.php?leftmenu=users", $langs->trans("HierarchicView"), 2, $user->rights->user->user->lire || $user->admin);
					$newmenu->add("", $langs->trans("Groups"), 1, $user->rights->user->user->lire || $user->admin);
					$newmenu->add("/user/group/card.php?leftmenu=users&action=create", $langs->trans("NewGroup"), 2, ($conf->global->MAIN_USE_ADVANCED_PERMS?$user->rights->user->group_advance->write:$user->rights->user->user->creer) || $user->admin);
					$newmenu->add("/user/group/index.php?leftmenu=users", $langs->trans("ListOfGroups"), 2, ($conf->global->MAIN_USE_ADVANCED_PERMS?$user->rights->user->group_advance->read:$user->rights->user->user->lire) || $user->admin);
				}
			}
		}


		/*
		 * Menu THIRDPARTIES
		 */
		if ($mainmenu == 'companies')
		{
			// Societes
			if (! empty($conf->societe->enabled))
			{
				$langs->load("companies");
				$newmenu->add("/societe/index.php?leftmenu=thirdparties", $langs->trans("ThirdParty"), 0, $user->rights->societe->lire, '', $mainmenu, 'thirdparties');

				if ($user->rights->societe->creer)
				{
					$newmenu->add("/societe/soc.php?action=create", $langs->trans("MenuNewThirdParty"),1);
					if (! $conf->use_javascript_ajax) $newmenu->add("/societe/soc.php?action=create&amp;private=1",$langs->trans("MenuNewPrivateIndividual"),1);
				}
			}

			$newmenu->add("/societe/list.php?leftmenu=thirdparties", $langs->trans("List"),1);

			// Prospects
			if (! empty($conf->societe->enabled) && empty($conf->global->SOCIETE_DISABLE_PROSPECTS))
			{
				$langs->load("commercial");
				$newmenu->add("/societe/list.php?type=p&leftmenu=prospects", $langs->trans("ListProspectsShort"), 1, $user->rights->societe->lire, '', $mainmenu, 'prospects');
				/* no more required, there is a filter that can do more
				if (empty($leftmenu) || $leftmenu=="prospects") $newmenu->add("/societe/list.php?type=p&amp;sortfield=s.datec&amp;sortorder=desc&amp;begin=&amp;search_stcomm=-1", $langs->trans("LastProspectDoNotContact"), 2, $user->rights->societe->lire);
				if (empty($leftmenu) || $leftmenu=="prospects") $newmenu->add("/societe/list.php?type=p&amp;sortfield=s.datec&amp;sortorder=desc&amp;begin=&amp;search_stcomm=0", $langs->trans("LastProspectNeverContacted"), 2, $user->rights->societe->lire);
				if (empty($leftmenu) || $leftmenu=="prospects") $newmenu->add("/societe/list.php?type=p&amp;sortfield=s.datec&amp;sortorder=desc&amp;begin=&amp;search_stcomm=1", $langs->trans("LastProspectToContact"), 2, $user->rights->societe->lire);
				if (empty($leftmenu) || $leftmenu=="prospects") $newmenu->add("/societe/list.php?type=p&amp;sortfield=s.datec&amp;sortorder=desc&amp;begin=&amp;search_stcomm=2", $langs->trans("LastProspectContactInProcess"), 2, $user->rights->societe->lire);
				if (empty($leftmenu) || $leftmenu=="prospects") $newmenu->add("/societe/list.php?type=p&amp;sortfield=s.datec&amp;sortorder=desc&amp;begin=&amp;search_stcomm=3", $langs->trans("LastProspectContactDone"), 2, $user->rights->societe->lire);
				*/
				$newmenu->add("/societe/soc.php?leftmenu=prospects&amp;action=create&amp;type=p", $langs->trans("MenuNewProspect"), 2, $user->rights->societe->creer);
				//$newmenu->add("/contact/list.php?leftmenu=customers&amp;type=p", $langs->trans("Contacts"), 2, $user->rights->societe->contact->lire);
			}

			// Customers/Prospects
			if (! empty($conf->societe->enabled) && empty($conf->global->SOCIETE_DISABLE_CUSTOMERS))
			{
				$langs->load("commercial");
				$newmenu->add("/societe/list.php?type=c&leftmenu=customers", $langs->trans("ListCustomersShort"), 1, $user->rights->societe->lire, '', $mainmenu, 'customers');

				$newmenu->add("/societe/soc.php?leftmenu=customers&amp;action=create&amp;type=c", $langs->trans("MenuNewCustomer"), 2, $user->rights->societe->creer);
				//$newmenu->add("/contact/list.php?leftmenu=customers&amp;type=c", $langs->trans("Contacts"), 2, $user->rights->societe->contact->lire);
			}

			// Suppliers
			if (! empty($conf->societe->enabled) && ! empty($conf->fournisseur->enabled))
			{
				$langs->load("suppliers");
				$newmenu->add("/societe/list.php?type=f&leftmenu=suppliers", $langs->trans("ListSuppliersShort"), 1, $user->rights->fournisseur->lire, '', $mainmenu, 'suppliers');
				$newmenu->add("/societe/soc.php?leftmenu=suppliers&amp;action=create&amp;type=f",$langs->trans("MenuNewSupplier"), 2, $user->rights->societe->creer && $user->rights->fournisseur->lire);
			}

			// Contacts
			$newmenu->add("/societe/index.php?leftmenu=thirdparties", (! empty($conf->global->SOCIETE_ADDRESSES_MANAGEMENT) ? $langs->trans("ThirdParty") : $langs->trans("ContactsAddresses")), 0, $user->rights->societe->contact->lire, '', $mainmenu, 'contacts');
			$newmenu->add("/contact/card.php?leftmenu=contacts&amp;action=create", (! empty($conf->global->SOCIETE_ADDRESSES_MANAGEMENT) ? $langs->trans("NewContact") : $langs->trans("NewContactAddress")), 1, $user->rights->societe->contact->creer);
			$newmenu->add("/contact/list.php?leftmenu=contacts", $langs->trans("List"), 1, $user->rights->societe->contact->lire);
			if (empty($conf->global->SOCIETE_DISABLE_PROSPECTS)) $newmenu->add("/contact/list.php?leftmenu=contacts&type=p", $langs->trans("Prospects"), 2, $user->rights->societe->contact->lire);
			if (empty($conf->global->SOCIETE_DISABLE_CUSTOMERS)) $newmenu->add("/contact/list.php?leftmenu=contacts&type=c", $langs->trans("Customers"), 2, $user->rights->societe->contact->lire);
			if (! empty($conf->fournisseur->enabled)) $newmenu->add("/contact/list.php?leftmenu=contacts&type=f", $langs->trans("Suppliers"), 2, $user->rights->societe->contact->lire);
			$newmenu->add("/contact/list.php?leftmenu=contacts&type=o", $langs->trans("ContactOthers"), 2, $user->rights->societe->contact->lire);
			//$newmenu->add("/contact/list.php?userid=$user->id", $langs->trans("MyContacts"), 1, $user->rights->societe->contact->lire);

			// Categories
			if (! empty($conf->categorie->enabled))
			{
				$langs->load("categories");
				if (empty($conf->global->SOCIETE_DISABLE_PROSPECTS) || empty($conf->global->SOCIETE_DISABLE_CUSTOMERS))
				{
					// Categories prospects/customers
				    $menutoshow=$langs->trans("CustomersProspectsCategoriesShort");
				    if (! empty($conf->global->SOCIETE_DISABLE_PROSPECTS)) $menutoshow=$langs->trans("CustomersCategoriesShort");
				    if (! empty($conf->global->SOCIETE_DISABLE_CUSTOMERS)) $menutoshow=$langs->trans("ProspectsCategoriesShort");
					$newmenu->add("/categories/index.php?leftmenu=cat&amp;type=2", $menutoshow, 0, $user->rights->categorie->lire, '', $mainmenu, 'cat');
                    $newmenu->add("/categories/card.php?action=create&amp;type=2", $langs->trans("NewCategory"), 1, $user->rights->categorie->creer);
				}
				// Categories Contact
				$newmenu->add("/categories/index.php?leftmenu=cat&amp;type=4", $langs->trans("ContactCategoriesShort"), 0, $user->rights->categorie->lire, '', $mainmenu, 'cat');
				$newmenu->add("/categories/card.php?action=create&amp;type=4", $langs->trans("NewCategory"), 1, $user->rights->categorie->creer);
				// Categories suppliers
				if (! empty($conf->fournisseur->enabled))
				{
					$newmenu->add("/categories/index.php?leftmenu=cat&amp;type=1", $langs->trans("SuppliersCategoriesShort"), 0, $user->rights->categorie->lire);
					$newmenu->add("/categories/card.php?action=create&amp;type=1", $langs->trans("NewCategory"), 1, $user->rights->categorie->creer);
				}
				//if (empty($leftmenu) || $leftmenu=="cat") $newmenu->add("/categories/list.php", $langs->trans("List"), 1, $user->rights->categorie->lire);
			}

		}

		/*
		 * Menu COMMERCIAL
		 */
		if ($mainmenu == 'commercial')
		{
			$langs->load("companies");

			// Customer proposal
			if (! empty($conf->propal->enabled))
			{
				$langs->load("propal");
				$newmenu->add("/comm/propal/index.php?leftmenu=propals", $langs->trans("Prop"), 0, $user->rights->propale->lire, '', $mainmenu, 'propals', 100);
				$newmenu->add("/comm/propal.php?action=create&amp;leftmenu=propals", $langs->trans("NewPropal"), 1, $user->rights->propale->creer);
				$newmenu->add("/comm/propal/list.php?leftmenu=propals", $langs->trans("List"), 1, $user->rights->propale->lire);
				if (empty($leftmenu) || $leftmenu=="propals") $newmenu->add("/comm/propal/list.php?leftmenu=propals&viewstatut=0", $langs->trans("PropalsDraft"), 2, $user->rights->propale->lire);
				if (empty($leftmenu) || $leftmenu=="propals") $newmenu->add("/comm/propal/list.php?leftmenu=propals&viewstatut=1", $langs->trans("PropalsOpened"), 2, $user->rights->propale->lire);
				if (empty($leftmenu) || $leftmenu=="propals") $newmenu->add("/comm/propal/list.php?leftmenu=propals&viewstatut=2", $langs->trans("PropalStatusSigned"), 2, $user->rights->propale->lire);
				if (empty($leftmenu) || $leftmenu=="propals") $newmenu->add("/comm/propal/list.php?leftmenu=propals&viewstatut=3", $langs->trans("PropalStatusNotSigned"), 2, $user->rights->propale->lire);
				if (empty($leftmenu) || $leftmenu=="propals") $newmenu->add("/comm/propal/list.php?leftmenu=propals&viewstatut=4", $langs->trans("PropalStatusBilled"), 2, $user->rights->propale->lire);
				//if (empty($leftmenu) || $leftmenu=="propals") $newmenu->add("/comm/propal/list.php?leftmenu=propals&viewstatut=2,3,4", $langs->trans("PropalStatusClosedShort"), 2, $user->rights->propale->lire);
				$newmenu->add("/comm/propal/stats/index.php?leftmenu=propals", $langs->trans("Statistics"), 1, $user->rights->propale->lire);
			}

            // Customers orders
            if (! empty($conf->commande->enabled))
            {
                $langs->load("orders");
                $newmenu->add("/commande/index.php?leftmenu=orders", $langs->trans("CustomersOrders"), 0, $user->rights->commande->lire, '', $mainmenu, 'orders', 200);
                $newmenu->add("/commande/card.php?action=create&amp;leftmenu=orders", $langs->trans("NewOrder"), 1, $user->rights->commande->creer);
                $newmenu->add("/commande/list.php?leftmenu=orders", $langs->trans("List"), 1, $user->rights->commande->lire);
                if (empty($leftmenu) || $leftmenu=="orders") $newmenu->add("/commande/list.php?leftmenu=orders&viewstatut=0", $langs->trans("StatusOrderDraftShort"), 2, $user->rights->commande->lire);
                if (empty($leftmenu) || $leftmenu=="orders") $newmenu->add("/commande/list.php?leftmenu=orders&viewstatut=1", $langs->trans("StatusOrderValidated"), 2, $user->rights->commande->lire);
                if (empty($leftmenu) || $leftmenu=="orders" && ! empty($conf->expedition->enabled)) $newmenu->add("/commande/list.php?leftmenu=orders&viewstatut=2", $langs->trans("StatusOrderSentShort"), 2, $user->rights->commande->lire);
                if (empty($leftmenu) || $leftmenu=="orders") $newmenu->add("/commande/list.php?leftmenu=orders&viewstatut=3", $langs->trans("StatusOrderDelivered"), 2, $user->rights->commande->lire);
                //if (empty($leftmenu) || $leftmenu=="orders") $newmenu->add("/commande/list.php?leftmenu=orders&viewstatut=4", $langs->trans("StatusOrderProcessed"), 2, $user->rights->commande->lire);
                if (empty($leftmenu) || $leftmenu=="orders") $newmenu->add("/commande/list.php?leftmenu=orders&viewstatut=-1", $langs->trans("StatusOrderCanceledShort"), 2, $user->rights->commande->lire);
                $newmenu->add("/commande/stats/index.php?leftmenu=orders", $langs->trans("Statistics"), 1, $user->rights->commande->lire);
            }

			// Suppliers orders
            if (! empty($conf->supplier_order->enabled))
			{
				$langs->load("orders");
				$newmenu->add("/fourn/commande/index.php?leftmenu=orders_suppliers",$langs->trans("SuppliersOrders"), 0, $user->rights->fournisseur->commande->lire, '', $mainmenu, 'orders_suppliers', 400);
				$newmenu->add("/fourn/commande/card.php?action=create&amp;leftmenu=orders_suppliers", $langs->trans("NewOrder"), 1, $user->rights->fournisseur->commande->creer);
				$newmenu->add("/fourn/commande/list.php?leftmenu=orders_suppliers", $langs->trans("List"), 1, $user->rights->fournisseur->commande->lire);

				if (empty($leftmenu) || $leftmenu=="orders_suppliers") $newmenu->add("/fourn/commande/list.php?leftmenu=orders_suppliers&statut=0", $langs->trans("StatusOrderDraftShort"), 2, $user->rights->fournisseur->commande->lire);
                if ((empty($leftmenu) || $leftmenu=="orders_suppliers") && empty($conf->global->SUPPLIER_ORDER_HIDE_VALIDATED)) $newmenu->add("/fourn/commande/list.php?leftmenu=orders_suppliers&statut=1", $langs->trans("StatusOrderValidated"), 2, $user->rights->fournisseur->commande->lire);
                if (empty($leftmenu) || $leftmenu=="orders_suppliers") $newmenu->add("/fourn/commande/list.php?leftmenu=orders_suppliers&statut=2", $langs->trans("StatusOrderApprovedShort"), 2, $user->rights->fournisseur->commande->lire);
                if (empty($leftmenu) || $leftmenu=="orders_suppliers") $newmenu->add("/fourn/commande/list.php?leftmenu=orders_suppliers&statut=3", $langs->trans("StatusOrderOnProcessShort"), 2, $user->rights->fournisseur->commande->lire);
                if (empty($leftmenu) || $leftmenu=="orders_suppliers") $newmenu->add("/fourn/commande/list.php?leftmenu=orders_suppliers&statut=4", $langs->trans("StatusOrderReceivedPartiallyShort"), 2, $user->rights->fournisseur->commande->lire);
                if (empty($leftmenu) || $leftmenu=="orders_suppliers") $newmenu->add("/fourn/commande/list.php?leftmenu=orders_suppliers&statut=5", $langs->trans("StatusOrderReceivedAll"), 2, $user->rights->fournisseur->commande->lire);
                if (empty($leftmenu) || $leftmenu=="orders_suppliers") $newmenu->add("/fourn/commande/list.php?leftmenu=orders_suppliers&statut=6,7", $langs->trans("StatusOrderCanceled"), 2, $user->rights->fournisseur->commande->lire);
                if (empty($leftmenu) || $leftmenu=="orders_suppliers") $newmenu->add("/fourn/commande/list.php?leftmenu=orders_suppliers&statut=9", $langs->trans("StatusOrderRefused"), 2, $user->rights->fournisseur->commande->lire);
                // Billed is another field. We should add instead a dedicated filter on list. if (empty($leftmenu) || $leftmenu=="orders_suppliers") $newmenu->add("/fourn/commande/list.php?leftmenu=orders_suppliers&billed=1", $langs->trans("StatusOrderBilled"), 2, $user->rights->fournisseur->commande->lire);
 

				$newmenu->add("/commande/stats/index.php?leftmenu=orders_suppliers&amp;mode=supplier", $langs->trans("Statistics"), 1, $user->rights->fournisseur->commande->lire);
			}

			// Contrat
			if (! empty($conf->contrat->enabled))
			{
				$langs->load("contracts");
				$newmenu->add("/contrat/index.php?leftmenu=contracts", $langs->trans("ContractsSubscriptions"), 0, $user->rights->contrat->lire, '', $mainmenu, 'contracts', 2000);
				$newmenu->add("/contrat/card.php?action=create&amp;leftmenu=contracts", $langs->trans("NewContractSubscription"), 1, $user->rights->contrat->creer);
				$newmenu->add("/contrat/list.php?leftmenu=contracts", $langs->trans("List"), 1, $user->rights->contrat->lire);
				$newmenu->add("/contrat/services.php?leftmenu=contracts", $langs->trans("MenuServices"), 1, $user->rights->contrat->lire);
				if (empty($leftmenu) || $leftmenu=="contracts") $newmenu->add("/contrat/services.php?leftmenu=contracts&amp;mode=0", $langs->trans("MenuInactiveServices"), 2, $user->rights->contrat->lire);
				if (empty($leftmenu) || $leftmenu=="contracts") $newmenu->add("/contrat/services.php?leftmenu=contracts&amp;mode=4", $langs->trans("MenuRunningServices"), 2, $user->rights->contrat->lire);
				if (empty($leftmenu) || $leftmenu=="contracts") $newmenu->add("/contrat/services.php?leftmenu=contracts&amp;mode=4&amp;filter=expired", $langs->trans("MenuExpiredServices"), 2, $user->rights->contrat->lire);
				if (empty($leftmenu) || $leftmenu=="contracts") $newmenu->add("/contrat/services.php?leftmenu=contracts&amp;mode=5", $langs->trans("MenuClosedServices"), 2, $user->rights->contrat->lire);
			}

			// Interventions
			if (! empty($conf->ficheinter->enabled))
			{
				$langs->load("interventions");
				$newmenu->add("/fichinter/index.php?leftmenu=ficheinter", $langs->trans("Interventions"), 0, $user->rights->ficheinter->lire, '', $mainmenu, 'ficheinter', 2200);
				$newmenu->add("/fichinter/card.php?action=create&amp;leftmenu=ficheinter", $langs->trans("NewIntervention"), 1, $user->rights->ficheinter->creer, '', '', '', 201);
				$newmenu->add("/fichinter/list.php?leftmenu=ficheinter", $langs->trans("List"), 1, $user->rights->ficheinter->lire, '', '', '', 202);
			
				$newmenu->add("/fichinter/stats/index.php?leftmenu=ficheinter", $langs->trans("Statistics"), 1, $user->rights->fournisseur->commande->lire);
			}

		}


		/*
		 * Menu COMPTA-FINANCIAL
		 */
		if ($mainmenu == 'accountancy')
		{
			$langs->load("companies");

			// Customers invoices
			if (! empty($conf->facture->enabled))
			{
				$langs->load("bills");
				$newmenu->add("/compta/facture/list.php",$langs->trans("BillsCustomers"),0,$user->rights->facture->lire, '', $mainmenu, 'customers_bills');
				$newmenu->add("/compta/facture.php?action=create",$langs->trans("NewBill"),1,$user->rights->facture->creer);
				$newmenu->add("/compta/facture/list.php?leftmenu=customers_bills",$langs->trans("List"),1,$user->rights->facture->lire);

				if (empty($leftmenu) || ($leftmenu == 'customers_bills'))
				{
					$newmenu->add("/compta/facture/list.php?leftmenu=customers_bills&amp;search_status=0",$langs->trans("BillShortStatusDraft"),2,$user->rights->facture->lire);
					$newmenu->add("/compta/facture/list.php?leftmenu=customers_bills&amp;search_status=1",$langs->trans("BillShortStatusNotPaid"),2,$user->rights->facture->lire);
					$newmenu->add("/compta/facture/list.php?leftmenu=customers_bills&amp;search_status=2",$langs->trans("BillShortStatusPaid"),2,$user->rights->facture->lire);
					$newmenu->add("/compta/facture/list.php?leftmenu=customers_bills&amp;search_status=3",$langs->trans("BillShortStatusCanceled"),2,$user->rights->facture->lire);
				}
				$newmenu->add("/compta/facture/fiche-rec.php",$langs->trans("ListOfTemplates"),1,$user->rights->facture->lire);

				$newmenu->add("/compta/paiement/list.php",$langs->trans("Payments"),1,$user->rights->facture->lire);

				if (! empty($conf->global->BILL_ADD_PAYMENT_VALIDATION))
				{
					$newmenu->add("/compta/paiement/avalider.php",$langs->trans("MenuToValid"),2,$user->rights->facture->lire);
				}
				$newmenu->add("/compta/paiement/rapport.php",$langs->trans("Reportings"),2,$user->rights->facture->lire);

				$newmenu->add("/compta/facture/stats/index.php", $langs->trans("Statistics"),1,$user->rights->facture->lire);

				$newmenu->add("/compta/facture/mergepdftool.php",$langs->trans("MergingPDFTool"),1,$user->rights->facture->lire);
			}

			// Suppliers invoices
			if (! empty($conf->societe->enabled) && ! empty($conf->supplier_invoice->enabled))
			{
				$langs->load("bills");
				$newmenu->add("/fourn/facture/list.php?leftmenu=suppliers_bills", $langs->trans("BillsSuppliers"),0,$user->rights->fournisseur->facture->lire, '', $mainmenu, 'suppliers_bills');
				$newmenu->add("/fourn/facture/card.php?action=create",$langs->trans("NewBill"),1,$user->rights->fournisseur->facture->creer);
				$newmenu->add("/fourn/facture/list.php?leftmenu=suppliers_bills", $langs->trans("List"),1,$user->rights->fournisseur->facture->lire, '', $mainmenu, 'suppliers_bills');

				if (empty($leftmenu) || ($leftmenu == 'suppliers_bills')) {
					$newmenu->add("/fourn/facture/list.php?leftmenu=suppliers_bills&amp;search_status=0", $langs->trans("BillShortStatusDraft"),2,$user->rights->fournisseur->facture->lire, '', $mainmenu, 'suppliers_bills');
					$newmenu->add("/fourn/facture/list.php?leftmenu=suppliers_bills&amp;search_status=1", $langs->trans("BillShortStatusNotPaid"),2,$user->rights->fournisseur->facture->lire, '', $mainmenu, 'suppliers_bills');
					$newmenu->add("/fourn/facture/list.php?leftmenu=suppliers_bills&amp;search_status=2", $langs->trans("BillShortStatusPaid"),2,$user->rights->fournisseur->facture->lire, '', $mainmenu, 'suppliers_bills');
				}

				$newmenu->add("/fourn/facture/paiement.php", $langs->trans("Payments"),1,$user->rights->fournisseur->facture->lire);

				$newmenu->add("/compta/facture/stats/index.php?leftmenu=suppliers_bills&mode=supplier", $langs->trans("Statistics"),1,$user->rights->fournisseur->facture->lire);
			}

			// Orders
			if (! empty($conf->commande->enabled))
			{
				$langs->load("orders");
				if (! empty($conf->facture->enabled)) $newmenu->add("/commande/list.php?leftmenu=orders&amp;viewstatut=-3", $langs->trans("MenuOrdersToBill2"), 0, $user->rights->commande->lire, '', $mainmenu, 'orders');
				//                  if (empty($leftmenu) || $leftmenu=="orders") $newmenu->add("/commande/", $langs->trans("StatusOrderToBill"), 1, $user->rights->commande->lire);
			}

			// Supplier Orders to bill
			if (! empty($conf->supplier_invoice->enabled))
			{
				if (! empty($conf->global->SUPPLIER_MENU_ORDER_RECEIVED_INTO_INVOICE))
				{
					$langs->load("supplier");
					$newmenu->add("/fourn/commande/list.php?leftmenu=orders&amp;search_status=5&amp;billed=0", $langs->trans("MenuOrdersSupplierToBill"), 0, $user->rights->commande->lire, '', $mainmenu, 'orders');
					//                  if (empty($leftmenu) || $leftmenu=="orders") $newmenu->add("/commande/", $langs->trans("StatusOrderToBill"), 1, $user->rights->commande->lire);
				}
			}


			// Donations
			if (! empty($conf->don->enabled))
			{
				$langs->load("donations");
				$newmenu->add("/don/index.php?leftmenu=donations&amp;mainmenu=accountancy",$langs->trans("Donations"), 0, $user->rights->don->lire, '', $mainmenu, 'donations');
				if (empty($leftmenu) || $leftmenu=="donations") $newmenu->add("/don/card.php?action=create",$langs->trans("NewDonation"), 1, $user->rights->don->creer);
				if (empty($leftmenu) || $leftmenu=="donations") $newmenu->add("/don/list.php",$langs->trans("List"), 1, $user->rights->don->lire);
				// if ($leftmenu=="donations") $newmenu->add("/don/stats/index.php",$langs->trans("Statistics"), 1, $user->rights->don->lire);
			}

			// Taxes and social contributions
			if (! empty($conf->tax->enabled) || ! empty($conf->salaries->enabled) || ! empty($conf->loan->enabled))
			{
				global $mysoc;

				$permtoshowmenu=((! empty($conf->tax->enabled) && $user->rights->tax->charges->lire) || (! empty($conf->salaries->enabled) && $user->rights->salaries->read) || (! empty($conf->loan->enabled) && $user->rights->loan->read));
				$newmenu->add("/compta/charges/index.php?leftmenu=tax&amp;mainmenu=accountancy",$langs->trans("MenuSpecialExpenses"), 0, $permtoshowmenu, '', $mainmenu, 'tax');

				// Salaries
				if (! empty($conf->salaries->enabled))
				{
					$langs->load("salaries");
					$newmenu->add("/compta/salaries/index.php?leftmenu=tax_salary&amp;mainmenu=accountancy",$langs->trans("Salaries"),1,$user->rights->salaries->read, '', $mainmenu, 'tax_salary');
					if (empty($leftmenu) || preg_match('/^tax_salary/i',$leftmenu)) $newmenu->add("/compta/salaries/card.php?leftmenu=tax_salary&action=create",$langs->trans("NewPayment"),2,$user->rights->salaries->write);
					if (empty($leftmenu) || preg_match('/^tax_salary/i',$leftmenu)) $newmenu->add("/compta/salaries/index.php?leftmenu=tax_salary",$langs->trans("Payments"),2,$user->rights->salaries->read);
				}

				// Loan
				if (! empty($conf->loan->enabled))
				{
					$langs->load("loan");
					$newmenu->add("/loan/index.php?leftmenu=tax_loan&amp;mainmenu=accountancy",$langs->trans("Loans"),1,$user->rights->loan->read, '', $mainmenu, 'tax_loan');
					if (empty($leftmenu) || preg_match('/^tax_loan/i',$leftmenu)) $newmenu->add("/loan/card.php?leftmenu=tax_loan&action=create",$langs->trans("NewLoan"),2,$user->rights->loan->write);
					if (empty($leftmenu) || preg_match('/^tax_loan/i',$leftmenu)) $newmenu->add("/loan/index.php?leftmenu=tax_loan",$langs->trans("Payments"),2,$user->rights->loan->read);
					if (empty($leftmenu) || preg_match('/^tax_loan/i',$leftmenu)) $newmenu->add("/loan/calc.php?leftmenu=tax_loan",$langs->trans("Calculator"),2,$user->rights->loan->calc);
				}

				// Social contributions
				if (! empty($conf->tax->enabled))
				{
					$newmenu->add("/compta/sociales/index.php?leftmenu=tax_social",$langs->trans("MenuSocialContributions"),1,$user->rights->tax->charges->lire);
					if (empty($leftmenu) || preg_match('/^tax_social/i',$leftmenu)) $newmenu->add("/compta/sociales/charges.php?leftmenu=tax_social&action=create",$langs->trans("MenuNewSocialContribution"), 2, $user->rights->tax->charges->creer);
					if (empty($leftmenu) || preg_match('/^tax_social/i',$leftmenu)) $newmenu->add("/compta/sociales/index.php?leftmenu=tax_social",$langs->trans("List"),2,$user->rights->tax->charges->lire);
					if (empty($leftmenu) || preg_match('/^tax_social/i',$leftmenu)) $newmenu->add("/compta/charges/index.php?leftmenu=tax_social&amp;mainmenu=accountancy&amp;mode=sconly",$langs->trans("Payments"), 2, $user->rights->tax->charges->lire);
					// VAT
					if (empty($conf->global->TAX_DISABLE_VAT_MENUS))
					{
						$newmenu->add("/compta/tva/index.php?leftmenu=tax_vat&amp;mainmenu=accountancy",$langs->trans("VAT"),1,$user->rights->tax->charges->lire, '', $mainmenu, 'tax_vat');
						if (empty($leftmenu) || preg_match('/^tax_vat/i',$leftmenu)) $newmenu->add("/compta/tva/card.php?leftmenu=tax_vat&action=create",$langs->trans("New"),2,$user->rights->tax->charges->creer);
						if (empty($leftmenu) || preg_match('/^tax_vat/i',$leftmenu)) $newmenu->add("/compta/tva/reglement.php?leftmenu=tax_vat",$langs->trans("List"),2,$user->rights->tax->charges->lire);
						if (empty($leftmenu) || preg_match('/^tax_vat/i',$leftmenu)) $newmenu->add("/compta/tva/clients.php?leftmenu=tax_vat", $langs->trans("ReportByCustomers"), 2, $user->rights->tax->charges->lire);
						if (empty($leftmenu) || preg_match('/^tax_vat/i',$leftmenu)) $newmenu->add("/compta/tva/quadri_detail.php?leftmenu=tax_vat", $langs->trans("ReportByQuarter"), 2, $user->rights->tax->charges->lire);
						global $mysoc;

						//Local Taxes
						//Local Taxes 1
						if($mysoc->useLocalTax(1) && (isset($mysoc->localtax1_assuj) && $mysoc->localtax1_assuj=="1"))
						{
							$newmenu->add("/compta/localtax/index.php?leftmenu=tax_vat&amp;mainmenu=accountancy&amp;localTaxType=1",$langs->transcountry("LT1",$mysoc->country_code),1,$user->rights->tax->charges->lire);
							if (empty($leftmenu) || preg_match('/^tax/i',$leftmenu)) $newmenu->add("/compta/localtax/card.php?leftmenu=tax_vat&action=create&amp;localTaxType=1",$langs->trans("NewPayment"),2,$user->rights->tax->charges->creer);
							if (empty($leftmenu) || preg_match('/^tax/i',$leftmenu)) $newmenu->add("/compta/localtax/reglement.php?leftmenu=tax_vat&amp;localTaxType=1",$langs->trans("Payments"),2,$user->rights->tax->charges->lire);
							if (empty($leftmenu) || preg_match('/^tax/i',$leftmenu)) $newmenu->add("/compta/localtax/clients.php?leftmenu=tax_vat&amp;localTaxType=1", $langs->trans("ReportByCustomers"), 2, $user->rights->tax->charges->lire);
							if (empty($leftmenu) || preg_match('/^tax/i',$leftmenu)) $newmenu->add("/compta/localtax/quadri_detail.php?leftmenu=tax_vat&amp;localTaxType=1", $langs->trans("ReportByQuarter"), 2, $user->rights->tax->charges->lire);
						}
						//Local Taxes 2
						if($mysoc->useLocalTax(2) && (isset($mysoc->localtax2_assuj) && $mysoc->localtax2_assuj=="1"))
						{
							$newmenu->add("/compta/localtax/index.php?leftmenu=tax_vat&amp;mainmenu=accountancy&amp;localTaxType=2",$langs->transcountry("LT2",$mysoc->country_code),1,$user->rights->tax->charges->lire);
							if (empty($leftmenu) || preg_match('/^tax/i',$leftmenu)) $newmenu->add("/compta/localtax/card.php?leftmenu=tax_vat&action=create&amp;localTaxType=2",$langs->trans("NewPayment"),2,$user->rights->tax->charges->creer);
							if (empty($leftmenu) || preg_match('/^tax/i',$leftmenu)) $newmenu->add("/compta/localtax/reglement.php?leftmenu=tax_vat&amp;localTaxType=2",$langs->trans("Payments"),2,$user->rights->tax->charges->lire);
							if (empty($leftmenu) || preg_match('/^tax/i',$leftmenu)) $newmenu->add("/compta/localtax/clients.php?leftmenu=tax_vat&amp;localTaxType=2", $langs->trans("ReportByCustomers"), 2, $user->rights->tax->charges->lire);
							if (empty($leftmenu) || preg_match('/^tax/i',$leftmenu)) $newmenu->add("/compta/localtax/quadri_detail.php?leftmenu=tax_vat&amp;localTaxType=2", $langs->trans("ReportByQuarter"), 2, $user->rights->tax->charges->lire);
						}
					}
				}
			}

			// Accounting Expert
			if (! empty($conf->accounting->enabled))
			{
				$langs->load("accountancy");

				$permtoshowmenu=(! empty($conf->accounting->enabled) || $user->rights->accounting->ventilation->read || $user->rights->accounting->ventilation->dispatch || $user->rights->compta->resultat->lire);
				$newmenu->add("/accountancy/customer/index.php?leftmenu=accountancy",$langs->trans("MenuAccountancy"), 0, $permtoshowmenu, '', $mainmenu, 'accountancy');

				// Dispatch
				$newmenu->add("/accountancy/customer/index.php?leftmenu=dispatch_customer&amp;mainmenu=accountancy",$langs->trans("CustomersVentilation"),1,$user->rights->accounting->ventilation->read, '', $mainmenu, 'dispatch_customer');
					if (empty($leftmenu) || $leftmenu=="dispatch_customer") $newmenu->add("/accountancy/customer/list.php",$langs->trans("ToDispatch"),2,$user->rights->accounting->ventilation->dispatch);
					if (empty($leftmenu) || $leftmenu=="dispatch_customer") $newmenu->add("/accountancy/customer/lines.php",$langs->trans("Dispatched"),2,$user->rights->accounting->ventilation->read);

				if (! empty($conf->supplier_invoice->enabled))
				{
					$newmenu->add("/accountancy/supplier/index.php?leftmenu=dispatch_supplier&amp;mainmenu=accountancy",$langs->trans("SuppliersVentilation"),1,$user->rights->accounting->ventilation->read, '', $mainmenu, 'dispatch_supplier');
						if (empty($leftmenu) || $leftmenu=="dispatch_supplier") $newmenu->add("/accountancy/supplier/list.php",$langs->trans("ToDispatch"),2,$user->rights->accounting->ventilation->dispatch);
						if (empty($leftmenu) || $leftmenu=="dispatch_supplier") $newmenu->add("/accountancy/supplier/lines.php",$langs->trans("Dispatched"),2,$user->rights->accounting->ventilation->read);
				}

				// Journals
				if(! empty($conf->accounting->enabled) && ! empty($user->rights->accounting->comptarapport->lire) && $mainmenu == 'accountancy')
				{
					$newmenu->add('',$langs->trans("Journaux"),1,$user->rights->accounting->comptarapport->lire);

					$sql = "SELECT rowid, label, accountancy_journal";
					$sql.= " FROM ".MAIN_DB_PREFIX."bank_account";
					$sql.= " WHERE entity = ".$conf->entity;
					$sql.= " AND clos = 0";
					$sql.= " ORDER BY label";

					$resql = $db->query($sql);
					if ($resql)
					{
						$numr = $db->num_rows($resql);
						$i = 0;

						if ($numr > 0)
						while ($i < $numr)
						{
							$objp = $db->fetch_object($resql);
							$newmenu->add('/accountancy/journal/bankjournal.php?id_account='.$objp->rowid,$langs->trans("Journal").' - '.$objp->label,2,$user->rights->accounting->comptarapport->lire);
							$i++;
						}
					}
					else dol_print_error($db);
					$db->free($resql);

					// Add other journal
					$newmenu->add("/accountancy/journal/sellsjournal.php?leftmenu=journal",$langs->trans("SellsJournal"),2,$user->rights->accounting->comptarapport->lire);
					$newmenu->add("/accountancy/journal/purchasesjournal.php?leftmenu=journal",$langs->trans("PurchasesJournal"),2,$user->rights->accounting->comptarapport->lire);
				}

				// General Ledger
				$newmenu->add("/accountancy/bookkeeping/list.php?leftmenu=bookkeeping",$langs->trans("Bookkeeping"),1,$user->rights->accounting->mouvements->lire, '', $mainmenu, 'bookkeeping');
				if (empty($leftmenu) || preg_match('/bookkeeping/',$leftmenu)) $newmenu->add("/accountancy/bookkeeping/listbyyear.php",$langs->trans("ByYear"),2,$user->rights->accounting->mouvements->lire);
				if (empty($leftmenu) || preg_match('/bookkeeping/',$leftmenu)) $newmenu->add("/accountancy/bookkeeping/balancebymonth.php",$langs->trans("AccountBalanceByMonth"),2,$user->rights->accounting->mouvements->lire);

				// Reports
				$langs->load("compta");

				$newmenu->add("/compta/resultat/index.php?leftmenu=report&amp;mainmenu=accountancy",$langs->trans("Reportings"),1,$user->rights->accounting->comptarapport->lire, '', $mainmenu, 'ca');

				if (empty($leftmenu) || preg_match('/report/',$leftmenu)) $newmenu->add("/compta/resultat/index.php?leftmenu=report",$langs->trans("ReportInOut"),2,$user->rights->accounting->comptarapport->lire);
				if (empty($leftmenu) || preg_match('/report/',$leftmenu)) $newmenu->add("/compta/resultat/clientfourn.php?leftmenu=report",$langs->trans("ByCompanies"),3,$user->rights->accounting->comptarapport->lire);
				if (empty($leftmenu) || preg_match('/report/',$leftmenu)) $newmenu->add("/compta/stats/index.php?leftmenu=report",$langs->trans("ReportTurnover"),2,$user->rights->accounting->comptarapport->lire);
				if (empty($leftmenu) || preg_match('/report/',$leftmenu)) $newmenu->add("/compta/stats/casoc.php?leftmenu=report",$langs->trans("ByCompanies"),3,$user->rights->accounting->comptarapport->lire);
				if (empty($leftmenu) || preg_match('/report/',$leftmenu)) $newmenu->add("/compta/stats/cabyuser.php?leftmenu=report",$langs->trans("ByUsers"),3,$user->rights->accounting->comptarapport->lire);
				if (empty($leftmenu) || preg_match('/report/',$leftmenu)) $newmenu->add("/compta/stats/cabyprodserv.php?leftmenu=report", $langs->trans("ByProductsAndServices"),3,$user->rights->accounting->comptarapport->lire);

				// Admin
				$langs->load("admin");
			    $newmenu->add("/accountancy/admin/fiscalyear.php?mainmenu=accountancy", $langs->trans("Fiscalyear"),1,$user->rights->accounting->fiscalyear, '', $mainmenu, 'fiscalyear');
				$newmenu->add("/accountancy/admin/account.php?mainmenu=accountancy", $langs->trans("Chartofaccounts"),1,$user->rights->accounting->chartofaccount, '', $mainmenu, 'chartofaccount');
			}

			// Comptabilite
			if (! empty($conf->comptabilite->enabled))
			{
				$langs->load("compta");

				// Bilan, resultats
				$newmenu->add("/compta/resultat/index.php?leftmenu=report&amp;mainmenu=accountancy",$langs->trans("Reportings"),0,$user->rights->compta->resultat->lire, '', $mainmenu, 'ca');

				if (empty($leftmenu) || preg_match('/report/',$leftmenu)) $newmenu->add("/compta/resultat/index.php?leftmenu=report",$langs->trans("ReportInOut"),1,$user->rights->compta->resultat->lire);
				if (empty($leftmenu) || preg_match('/report/',$leftmenu)) $newmenu->add("/compta/resultat/clientfourn.php?leftmenu=report",$langs->trans("ByCompanies"),2,$user->rights->compta->resultat->lire);
				/* On verra ca avec module compabilite expert
				if (empty($leftmenu) || preg_match('/report/',$leftmenu)) $newmenu->add("/compta/resultat/compteres.php?leftmenu=report","Compte de resultat",2,$user->rights->compta->resultat->lire);
				if (empty($leftmenu) || preg_match('/report/',$leftmenu)) $newmenu->add("/compta/resultat/bilan.php?leftmenu=report","Bilan",2,$user->rights->compta->resultat->lire);
				*/
				if (empty($leftmenu) || preg_match('/report/',$leftmenu)) $newmenu->add("/compta/stats/index.php?leftmenu=report",$langs->trans("ReportTurnover"),1,$user->rights->compta->resultat->lire);

				/*
				 if (empty($leftmenu) || preg_match('/report/',$leftmenu)) $newmenu->add("/compta/stats/cumul.php?leftmenu=report","Cumule",2,$user->rights->compta->resultat->lire);
				if (! empty($conf->propal->enabled)) {
				if (empty($leftmenu) || preg_match('/report/',$leftmenu)) $newmenu->add("/compta/stats/prev.php?leftmenu=report","Previsionnel",2,$user->rights->compta->resultat->lire);
				if (empty($leftmenu) || preg_match('/report/',$leftmenu)) $newmenu->add("/compta/stats/comp.php?leftmenu=report","Transforme",2,$user->rights->compta->resultat->lire);
				}
				*/
<<<<<<< HEAD
				if (empty($leftmenu) || preg_match('/report/',$leftmenu)) $newmenu->add("/compta/stats/casoc.php?leftmenu=report",$langs->trans("ByCompanies"),2,$user->rights->compta->resultat->lire||$user->rights->accounting->comptarapport->lire);
				if (empty($leftmenu) || preg_match('/report/',$leftmenu)) $newmenu->add("/compta/stats/cabyuser.php?leftmenu=report",$langs->trans("ByUsers"),2,$user->rights->compta->resultat->lire||$user->rights->accounting->comptarapport->lire);
				if (empty($leftmenu) || preg_match('/report/',$leftmenu)) $newmenu->add("/compta/stats/cabyprodserv.php?leftmenu=report", $langs->trans("ByProductsAndServices"),2,$user->rights->compta->resultat->lire||$user->rights->accounting->comptarapport->lire);

				if (! empty($conf->comptabilite->enabled))
				{
					// Journaux
					//if ($leftmenu=="ca") $newmenu->add("/compta/journaux/index.php?leftmenu=ca",$langs->trans("Journaux"),1,$user->rights->compta->resultat->lire||$user->rights->accounting->comptarapport->lire);
					//journaux
					if (empty($leftmenu) || preg_match('/report/',$leftmenu)) $newmenu->add("/compta/journal/sellsjournal.php?leftmenu=report",$langs->trans("SellsJournal"),1,$user->rights->compta->resultat->lire);
					if (empty($leftmenu) || preg_match('/report/',$leftmenu)) $newmenu->add("/compta/journal/purchasesjournal.php?leftmenu=report",$langs->trans("PurchasesJournal"),1,$user->rights->compta->resultat->lire);
				}

				// Report expert
				if (! empty($conf->accounting->enabled))
				{
					$langs->load("accountancy");

					// Grand livre
					$newmenu->add("/accountancy/bookkeeping/list.php?leftmenu=bookkeeping",$langs->trans("Bookkeeping"),0,$user->rights->accounting->mouvements->lire, '', $mainmenu, 'bookkeeping');
					if (empty($leftmenu) || preg_match('/bookkeeping/',$leftmenu)) $newmenu->add("/accountancy/bookkeeping/listbyyear.php",$langs->trans("ByYear"),1,$user->rights->accounting->mouvements->lire);
					if (empty($leftmenu) || preg_match('/bookkeeping/',$leftmenu)) $newmenu->add("/accountancy/bookkeeping/balancebymonth.php",$langs->trans("AccountBalanceByMonth"),1,$user->rights->accounting->mouvements->lire);

					// Accountancy journals
					if (! empty($conf->accounting->enabled) && !empty($user->rights->accounting->mouvements->lire) && $mainmenu == 'accountancy')
					{
						$newmenu->add('/accountancy/journal/index.php?leftmenu=journal',$langs->trans("Journaux"),0,$user->rights->banque->lire);

						if ($leftmenu == 'journal')
						{
							$sql = "SELECT rowid, label, accountancy_journal";
							$sql.= " FROM ".MAIN_DB_PREFIX."bank_account";
							$sql.= " WHERE entity = ".$conf->entity;
							$sql.= " AND clos = 0";
							$sql.= " ORDER BY label";

							$resql = $db->query($sql);
							if ($resql)
							{
								$numr = $db->num_rows($resql);
								$i = 0;

								if ($numr > 0)

								while ($i < $numr)
								{
									$objp = $db->fetch_object($resql);
									$newmenu->add('/accountancy/journal/bankjournal.php?id_account='.$objp->rowid,$langs->trans("Journal").' - '.$objp->label,1,$user->rights->accounting->comptarapport->lire);
									$i++;
								}
							}
							else dol_print_error($db);
							$db->free($resql);

							// Add other journal
							$newmenu->add("/accountancy/journal/sellsjournal.php?leftmenu=journal",$langs->trans("SellsJournal"),1,$user->rights->accounting->comptarapport->lire);
							$newmenu->add("/accountancy/journal/purchasesjournal.php?leftmenu=journal",$langs->trans("PurchasesJournal"),1,$user->rights->accounting->comptarapport->lire);
						}
					}
				}
			}

			// Setup
			if (! empty($conf->accounting->enabled))
			{
				$langs->load("admin");
			    // $newmenu->add("/accountancy/admin/fiscalyear.php?mainmenu=accountancy", $langs->trans("Fiscalyear"),0,$user->rights->accounting->fiscalyear, '', $mainmenu, 'fiscalyear');
				$newmenu->add("/accountancy/admin/account.php?mainmenu=accountancy", $langs->trans("Chartofaccounts"),0,$user->rights->accounting->chartofaccount, '', $mainmenu, 'chartofaccount');
=======
				if (empty($leftmenu) || preg_match('/report/',$leftmenu)) $newmenu->add("/compta/stats/casoc.php?leftmenu=report",$langs->trans("ByCompanies"),2,$user->rights->compta->resultat->lire);
				if (empty($leftmenu) || preg_match('/report/',$leftmenu)) $newmenu->add("/compta/stats/cabyuser.php?leftmenu=report",$langs->trans("ByUsers"),2,$user->rights->compta->resultat->lire);
				if (empty($leftmenu) || preg_match('/report/',$leftmenu)) $newmenu->add("/compta/stats/cabyprodserv.php?leftmenu=report", $langs->trans("ByProductsAndServices"),2,$user->rights->compta->resultat->lire);

				// Journaux
				//if ($leftmenu=="ca") $newmenu->add("/compta/journaux/index.php?leftmenu=ca",$langs->trans("Journaux"),1,$user->rights->compta->resultat->lire||$user->rights->accounting->comptarapport->lire);
				if (empty($leftmenu) || preg_match('/report/',$leftmenu)) $newmenu->add("/compta/journal/sellsjournal.php?leftmenu=report",$langs->trans("SellsJournal"),1,$user->rights->compta->resultat->lire);
				if (empty($leftmenu) || preg_match('/report/',$leftmenu)) $newmenu->add("/compta/journal/purchasesjournal.php?leftmenu=report",$langs->trans("PurchasesJournal"),1,$user->rights->compta->resultat->lire);
>>>>>>> 5e9fd25a
			}
		}


		/*
		 * Menu BANK
		 */
		if ($mainmenu == 'bank')
		{
			$langs->load("withdrawals");
			$langs->load("banks");
			$langs->load("bills");

			// Bank-Caisse
			if (! empty($conf->banque->enabled))
			{
				$newmenu->add("/compta/bank/index.php?leftmenu=bank&amp;mainmenu=bank",$langs->trans("MenuBankCash"),0,$user->rights->banque->lire, '', $mainmenu, 'bank');

				$newmenu->add("/compta/bank/card.php?action=create",$langs->trans("MenuNewFinancialAccount"),1,$user->rights->banque->configurer);
				$newmenu->add("/compta/bank/categ.php",$langs->trans("Rubriques"),1,$user->rights->banque->configurer);

				$newmenu->add("/compta/bank/search.php",$langs->trans("ListTransactions"),1,$user->rights->banque->lire);
				$newmenu->add("/compta/bank/budget.php",$langs->trans("ListTransactionsByCategory"),1,$user->rights->banque->lire);

				$newmenu->add("/compta/bank/virement.php",$langs->trans("BankTransfers"),1,$user->rights->banque->transfer);
			}

			// Prelevements
			if (! empty($conf->prelevement->enabled))
			{
				$newmenu->add("/compta/prelevement/index.php?leftmenu=withdraw&amp;mainmenu=bank",$langs->trans("StandingOrders"),0,$user->rights->prelevement->bons->lire, '', $mainmenu, 'withdraw');

				//if (empty($leftmenu) || $leftmenu=="withdraw") $newmenu->add("/compta/prelevement/demandes.php?status=0&amp;mainmenu=bank",$langs->trans("StandingOrderToProcess"),1,$user->rights->prelevement->bons->lire);

				if (empty($leftmenu) || $leftmenu=="withdraw") $newmenu->add("/compta/prelevement/create.php?mainmenu=bank",$langs->trans("NewStandingOrder"),1,$user->rights->prelevement->bons->creer);


				if (empty($leftmenu) || $leftmenu=="withdraw") $newmenu->add("/compta/prelevement/bons.php?mainmenu=bank",$langs->trans("WithdrawalsReceipts"),1,$user->rights->prelevement->bons->lire);
				if (empty($leftmenu) || $leftmenu=="withdraw") $newmenu->add("/compta/prelevement/list.php?mainmenu=bank",$langs->trans("WithdrawalsLines"),1,$user->rights->prelevement->bons->lire);
				if (empty($leftmenu) || $leftmenu=="withdraw") $newmenu->add("/compta/prelevement/rejets.php?mainmenu=bank",$langs->trans("Rejects"),1,$user->rights->prelevement->bons->lire);
				if (empty($leftmenu) || $leftmenu=="withdraw") $newmenu->add("/compta/prelevement/stats.php?mainmenu=bank",$langs->trans("Statistics"),1,$user->rights->prelevement->bons->lire);

				//if (empty($leftmenu) || $leftmenu=="withdraw") $newmenu->add("/compta/prelevement/config.php",$langs->trans("Setup"),1,$user->rights->prelevement->bons->configurer);
			}

			// Gestion cheques
			if (! empty($conf->banque->enabled) && (! empty($conf->facture->enabled)) || ! empty($conf->global->MAIN_MENU_CHEQUE_DEPOSIT_ON))
			{
				$newmenu->add("/compta/paiement/cheque/index.php?leftmenu=checks&amp;mainmenu=bank",$langs->trans("MenuChequeDeposits"),0,$user->rights->banque->cheque, '', $mainmenu, 'checks');
				$newmenu->add("/compta/paiement/cheque/card.php?leftmenu=checks&amp;action=new&amp;mainmenu=bank",$langs->trans("NewChequeDeposit"),1,$user->rights->banque->cheque);
				$newmenu->add("/compta/paiement/cheque/list.php?leftmenu=checks&amp;mainmenu=bank",$langs->trans("List"),1,$user->rights->banque->cheque);
			}

		}

		/*
		 * Menu PRODUCTS-SERVICES
		 */
		if ($mainmenu == 'products')
		{
			// Products
			if (! empty($conf->product->enabled))
			{
				$newmenu->add("/product/index.php?leftmenu=product&amp;type=0", $langs->trans("Products"), 0, $user->rights->produit->lire, '', $mainmenu, 'product');
				$newmenu->add("/product/card.php?leftmenu=product&amp;action=create&amp;type=0", $langs->trans("NewProduct"), 1, $user->rights->produit->creer);
				$newmenu->add("/product/list.php?leftmenu=product&amp;type=0", $langs->trans("List"), 1, $user->rights->produit->lire);
				if (! empty($conf->stock->enabled))
				{
					$newmenu->add("/product/reassort.php?type=0", $langs->trans("Stocks"), 1, $user->rights->produit->lire && $user->rights->stock->lire);
				}
				if (! empty($conf->productbatch->enabled))
				{
					$langs->load("stocks");
					$newmenu->add("/product/reassortlot.php?type=0", $langs->trans("StocksByLotSerial"), 1, $user->rights->produit->lire && $user->rights->stock->lire);
				}
				if (! empty($conf->propal->enabled))
				{
					$newmenu->add("/product/stats/card.php?id=all&leftmenu=stats&type=0", $langs->trans("Statistics"), 1, $user->rights->produit->lire && $user->rights->propale->lire);
				}
			}

			// Services
			if (! empty($conf->service->enabled))
			{
				$newmenu->add("/product/index.php?leftmenu=service&amp;type=1", $langs->trans("Services"), 0, $user->rights->service->lire, '', $mainmenu, 'service');
				$newmenu->add("/product/card.php?leftmenu=service&amp;action=create&amp;type=1", $langs->trans("NewService"), 1, $user->rights->service->creer);
				$newmenu->add("/product/list.php?leftmenu=service&amp;type=1", $langs->trans("List"), 1, $user->rights->service->lire);
				if (! empty($conf->propal->enabled))
				{
					$newmenu->add("/product/stats/card.php?id=all&leftmenu=stats&type=1", $langs->trans("Statistics"), 1, $user->rights->service->lire && $user->rights->propale->lire);
				}
			}

			// Categories
			if (! empty($conf->categorie->enabled))
			{
				$langs->load("categories");
				$newmenu->add("/categories/index.php?leftmenu=cat&amp;type=0", $langs->trans("Categories"), 0, $user->rights->categorie->lire, '', $mainmenu, 'cat');
				$newmenu->add("/categories/card.php?action=create&amp;type=0", $langs->trans("NewCategory"), 1, $user->rights->categorie->creer);
				//if (empty($leftmenu) || $leftmenu=="cat") $newmenu->add("/categories/list.php", $langs->trans("List"), 1, $user->rights->categorie->lire);
			}

			// Warehouse
			if (! empty($conf->stock->enabled))
			{
				$langs->load("stocks");
				$newmenu->add("/product/stock/index.php?leftmenu=stock", $langs->trans("Warehouses"), 0, $user->rights->stock->lire, '', $mainmenu, 'stock');
				$newmenu->add("/product/stock/card.php?action=create", $langs->trans("MenuNewWarehouse"), 1, $user->rights->stock->creer);
				$newmenu->add("/product/stock/list.php", $langs->trans("List"), 1, $user->rights->stock->lire);
				$newmenu->add("/product/stock/mouvement.php", $langs->trans("Movements"), 1, $user->rights->stock->mouvement->lire);
                if ($conf->supplier_order->enabled) $newmenu->add("/product/stock/replenish.php", $langs->trans("Replenishment"), 1, $user->rights->stock->mouvement->creer && $user->rights->fournisseur->lire);
                $newmenu->add("/product/stock/massstockmove.php", $langs->trans("StockTransfer"), 1, $user->rights->stock->mouvement->creer);
			}

			// Expeditions
			if (! empty($conf->expedition->enabled))
			{
				$langs->load("sendings");
				$newmenu->add("/expedition/index.php?leftmenu=sendings", $langs->trans("Shipments"), 0, $user->rights->expedition->lire, '', $mainmenu, 'sendings');
				$newmenu->add("/expedition/card.php?action=create2&amp;leftmenu=sendings", $langs->trans("NewSending"), 1, $user->rights->expedition->creer);
				$newmenu->add("/expedition/list.php?leftmenu=sendings", $langs->trans("List"), 1, $user->rights->expedition->lire);
				if (empty($leftmenu) || $leftmenu=="sendings") $newmenu->add("/expedition/list.php?leftmenu=sendings&viewstatut=0", $langs->trans("StatusSendingDraftShort"), 2, $user->rights->expedition->lire);
				if (empty($leftmenu) || $leftmenu=="sendings") $newmenu->add("/expedition/list.php?leftmenu=sendings&viewstatut=1", $langs->trans("StatusSendingValidatedShort"), 2, $user->rights->expedition->lire);
				if (empty($leftmenu) || $leftmenu=="sendings") $newmenu->add("/expedition/list.php?leftmenu=sendings&viewstatut=2", $langs->trans("StatusSendingProcessedShort"), 2, $user->rights->expedition->lire);
				$newmenu->add("/expedition/stats/index.php?leftmenu=sendings", $langs->trans("Statistics"), 1, $user->rights->expedition->lire);
			}

		}

		/*
		 * Menu PROJECTS
		 */
		if ($mainmenu == 'project')
		{
			if (! empty($conf->projet->enabled))
			{
				$langs->load("projects");

				// Project affected to user
				$newmenu->add("/projet/index.php?leftmenu=projects&mode=mine", $langs->trans("MyProjects"), 0, $user->rights->projet->lire, '', $mainmenu, 'myprojects');
				$newmenu->add("/projet/card.php?leftmenu=projects&action=create&mode=mine", $langs->trans("NewProject"), 1, $user->rights->projet->creer);
				$newmenu->add("/projet/list.php?leftmenu=projects&mode=mine&search_status=1", $langs->trans("List"), 1, $user->rights->projet->lire);

				// All project i have permission on
				$newmenu->add("/projet/index.php?leftmenu=projects", $langs->trans("Projects"), 0, $user->rights->projet->lire && $user->rights->projet->lire, '', $mainmenu, 'projects');
				$newmenu->add("/projet/card.php?leftmenu=projects&action=create", $langs->trans("NewProject"), 1, $user->rights->projet->creer && $user->rights->projet->creer);
				$newmenu->add("/projet/list.php?leftmenu=projects&search_status=1", $langs->trans("List"), 1, $user->rights->projet->lire && $user->rights->projet->lire);
				$newmenu->add("/projet/stats/index.php?leftmenu=projects", $langs->trans("Statistics"), 1, $user->rights->projet->lire && $user->rights->projet->lire);

				if (empty($conf->global->PROJECT_HIDE_TASKS))
				{
					// Project affected to user
					$newmenu->add("/projet/activity/index.php?mode=mine", $langs->trans("MyActivities"), 0, $user->rights->projet->lire);
					$newmenu->add("/projet/tasks.php?action=create", $langs->trans("NewTask"), 1, $user->rights->projet->creer);
					$newmenu->add("/projet/tasks/list.php?mode=mine", $langs->trans("List"), 1, $user->rights->projet->lire);
					$newmenu->add("/projet/activity/perweek.php?mode=mine", $langs->trans("NewTimeSpent"), 1, $user->rights->projet->creer);

					// All project i have permission on
					$newmenu->add("/projet/activity/index.php", $langs->trans("Activities"), 0, $user->rights->projet->lire && $user->rights->projet->lire);
					$newmenu->add("/projet/tasks.php?action=create", $langs->trans("NewTask"), 1, $user->rights->projet->creer && $user->rights->projet->creer);
					$newmenu->add("/projet/tasks/list.php", $langs->trans("List"), 1, $user->rights->projet->lire && $user->rights->projet->lire);
					$newmenu->add("/projet/activity/perweek.php", $langs->trans("NewTimeSpent"), 1, $user->rights->projet->creer && $user->rights->projet->creer);
				}
			}
		}

		/*
		 * Menu HRM
		*/
		if ($mainmenu == 'hrm')
		{
			// HRM module
			if (! empty($conf->hrm->enabled))
			{
				$langs->load("hrm");

				$newmenu->add("/user/index.php?&leftmenu=hrm&mode=employee", $langs->trans("Employees"), 0, $user->rights->hrm->employee->read, '', $mainmenu, 'hrm');
				$newmenu->add("/user/card.php?&action=create", $langs->trans("NewEmployee"), 1,$user->rights->hrm->employee->write);
				$newmenu->add("/user/index.php?&leftmenu=hrm&mode=employee", $langs->trans("List"), 1,$user->rights->hrm->employee->read);
			}

			// Leave/Holiday/Vacation module
			if (! empty($conf->holiday->enabled))
			{
				$langs->load("holiday");
				$langs->load("trips");

				$newmenu->add("/holiday/list.php?&leftmenu=hrm", $langs->trans("CPTitreMenu"), 0, $user->rights->holiday->read, '', $mainmenu, 'hrm');
				$newmenu->add("/holiday/card.php?&action=request", $langs->trans("New"), 1,$user->rights->holiday->write);
				$newmenu->add("/holiday/list.php?&leftmenu=hrm", $langs->trans("List"), 1,$user->rights->holiday->read);
				$newmenu->add("/holiday/list.php?select_statut=2&leftmenu=hrm", $langs->trans("ListToApprove"), 2, $user->rights->holiday->read);
				$newmenu->add("/holiday/define_holiday.php?&action=request", $langs->trans("MenuConfCP"), 1, $user->rights->holiday->define_holiday);
				$newmenu->add("/holiday/view_log.php?&action=request", $langs->trans("MenuLogCP"), 1, $user->rights->holiday->define_holiday);
			}

			// Trips and expenses (old module)
			if (! empty($conf->deplacement->enabled))
			{
				$langs->load("trips");
				$newmenu->add("/compta/deplacement/index.php?leftmenu=tripsandexpenses&amp;mainmenu=hrm", $langs->trans("TripsAndExpenses"), 0, $user->rights->deplacement->lire, '', $mainmenu, 'tripsandexpenses');
				$newmenu->add("/compta/deplacement/card.php?action=create&amp;leftmenu=tripsandexpenses&amp;mainmenu=hrm", $langs->trans("New"), 1, $user->rights->deplacement->creer);
				$newmenu->add("/compta/deplacement/list.php?leftmenu=tripsandexpenses&amp;mainmenu=hrm", $langs->trans("List"), 1, $user->rights->deplacement->lire);
				$newmenu->add("/compta/deplacement/stats/index.php?leftmenu=tripsandexpenses&amp;mainmenu=hrm", $langs->trans("Statistics"), 1, $user->rights->deplacement->lire);
			}
		}


		/*
		 * Menu TOOLS
		 */
		if ($mainmenu == 'tools')
		{

			if (! empty($conf->mailing->enabled))
			{
				$langs->load("mails");

				$newmenu->add("/comm/mailing/index.php?leftmenu=mailing", $langs->trans("EMailings"), 0, $user->rights->mailing->lire, '', $mainmenu, 'mailing');
				$newmenu->add("/comm/mailing/card.php?leftmenu=mailing&amp;action=create", $langs->trans("NewMailing"), 1, $user->rights->mailing->creer);
				$newmenu->add("/comm/mailing/list.php?leftmenu=mailing", $langs->trans("List"), 1, $user->rights->mailing->lire);
			}

			if (! empty($conf->export->enabled))
			{
				$langs->load("exports");
				$newmenu->add("/exports/index.php?leftmenu=export",$langs->trans("FormatedExport"),0, $user->rights->export->lire, '', $mainmenu, 'export');
				$newmenu->add("/exports/export.php?leftmenu=export",$langs->trans("NewExport"),1, $user->rights->export->creer);
				//$newmenu->add("/exports/export.php?leftmenu=export",$langs->trans("List"),1, $user->rights->export->lire);
			}

			if (! empty($conf->import->enabled))
			{
				$langs->load("exports");
				$newmenu->add("/imports/index.php?leftmenu=import",$langs->trans("FormatedImport"),0, $user->rights->import->run, '', $mainmenu, 'import');
				$newmenu->add("/imports/import.php?leftmenu=import",$langs->trans("NewImport"),1, $user->rights->import->run);
			}
		}

		/*
		 * Menu MEMBERS
		 */
		if ($mainmenu == 'members')
		{
			if (! empty($conf->adherent->enabled))
			{
				$langs->load("members");
				$langs->load("compta");

				$newmenu->add("/adherents/index.php?leftmenu=members&amp;mainmenu=members",$langs->trans("Members"),0,$user->rights->adherent->lire, '', $mainmenu, 'members');
				$newmenu->add("/adherents/card.php?leftmenu=members&amp;action=create",$langs->trans("NewMember"),1,$user->rights->adherent->creer);
				$newmenu->add("/adherents/list.php?leftmenu=members",$langs->trans("List"),1,$user->rights->adherent->lire);
				$newmenu->add("/adherents/list.php?leftmenu=members&amp;statut=-1",$langs->trans("MenuMembersToValidate"),2,$user->rights->adherent->lire);
				$newmenu->add("/adherents/list.php?leftmenu=members&amp;statut=1",$langs->trans("MenuMembersValidated"),2,$user->rights->adherent->lire);
				$newmenu->add("/adherents/list.php?leftmenu=members&amp;statut=1&amp;filter=uptodate",$langs->trans("MenuMembersUpToDate"),2,$user->rights->adherent->lire);
				$newmenu->add("/adherents/list.php?leftmenu=members&amp;statut=1&amp;filter=outofdate",$langs->trans("MenuMembersNotUpToDate"),2,$user->rights->adherent->lire);
				$newmenu->add("/adherents/list.php?leftmenu=members&amp;statut=0",$langs->trans("MenuMembersResiliated"),2,$user->rights->adherent->lire);
				$newmenu->add("/adherents/stats/index.php?leftmenu=members",$langs->trans("MenuMembersStats"),1,$user->rights->adherent->lire);

				$newmenu->add("/adherents/index.php?leftmenu=members&amp;mainmenu=members",$langs->trans("Subscriptions"),0,$user->rights->adherent->cotisation->lire);
				$newmenu->add("/adherents/list.php?leftmenu=members&amp;statut=-1,1&amp;mainmenu=members",$langs->trans("NewSubscription"),1,$user->rights->adherent->cotisation->creer);
				$newmenu->add("/adherents/cotisations.php?leftmenu=members",$langs->trans("List"),1,$user->rights->adherent->cotisation->lire);
				$newmenu->add("/adherents/stats/index.php?leftmenu=members",$langs->trans("MenuMembersStats"),1,$user->rights->adherent->lire);


				if (! empty($conf->categorie->enabled))
				{
					$langs->load("categories");
					$newmenu->add("/categories/index.php?leftmenu=cat&amp;type=3", $langs->trans("Categories"), 0, $user->rights->categorie->lire, '', $mainmenu, 'cat');
					$newmenu->add("/categories/card.php?action=create&amp;type=3", $langs->trans("NewCategory"), 1, $user->rights->categorie->creer);
					//if (empty($leftmenu) || $leftmenu=="cat") $newmenu->add("/categories/list.php", $langs->trans("List"), 1, $user->rights->categorie->lire);
				}

				$newmenu->add("/adherents/index.php?leftmenu=export&amp;mainmenu=members",$langs->trans("Exports"),0,$user->rights->adherent->export, '', $mainmenu, 'export');
				if (! empty($conf->export->enabled) && (empty($leftmenu) || $leftmenu=="export")) $newmenu->add("/exports/index.php?leftmenu=export",$langs->trans("Datas"),1,$user->rights->adherent->export);
				if (empty($leftmenu) || $leftmenu=="export") $newmenu->add("/adherents/htpasswd.php?leftmenu=export",$langs->trans("Filehtpasswd"),1,$user->rights->adherent->export);
				if (empty($leftmenu) || $leftmenu=="export") $newmenu->add("/adherents/cartes/carte.php?leftmenu=export",$langs->trans("MembersCards"),1,$user->rights->adherent->export);

				// Type
				$newmenu->add("/adherents/type.php?leftmenu=setup&amp;mainmenu=members",$langs->trans("MembersTypes"),0,$user->rights->adherent->configurer, '', $mainmenu, 'setup');
				$newmenu->add("/adherents/type.php?leftmenu=setup&amp;mainmenu=members&amp;action=create",$langs->trans("New"),1,$user->rights->adherent->configurer);
				$newmenu->add("/adherents/type.php?leftmenu=setup&amp;mainmenu=members",$langs->trans("List"),1,$user->rights->adherent->configurer);
			}

		}

		// Add personalized menus and modules menus
		$menuArbo = new Menubase($db,'eldy');
		$newmenu = $menuArbo->menuLeftCharger($newmenu,$mainmenu,$leftmenu,(empty($user->societe_id)?0:1),'eldy',$tabMenu);

		// We update newmenu for special dynamic menus
		if (!empty($user->rights->banque->lire) && $mainmenu == 'bank')	// Entry for each bank account
		{
			$sql = "SELECT rowid, label, courant, rappro";
			$sql.= " FROM ".MAIN_DB_PREFIX."bank_account";
			$sql.= " WHERE entity = ".$conf->entity;
			$sql.= " AND clos = 0";
			$sql.= " ORDER BY label";

			$resql = $db->query($sql);
			if ($resql)
			{
				$numr = $db->num_rows($resql);
				$i = 0;

				if ($numr > 0) 	$newmenu->add('/compta/bank/index.php',$langs->trans("BankAccounts"),0,$user->rights->banque->lire);

				while ($i < $numr)
				{
					$objp = $db->fetch_object($resql);
					$newmenu->add('/compta/bank/card.php?id='.$objp->rowid,$objp->label,1,$user->rights->banque->lire);
					if ($objp->rappro && $objp->courant != 2 && empty($objp->clos))  // If not cash account and not closed and can be reconciliate
					{
						$newmenu->add('/compta/bank/rappro.php?account='.$objp->rowid,$langs->trans("Conciliate"),2,$user->rights->banque->consolidate);
					}
					$i++;
				}
			}
			else dol_print_error($db);
			$db->free($resql);
		}

		if (!empty($conf->ftp->enabled) && $mainmenu == 'ftp')	// Entry for FTP
		{
			$MAXFTP=20;
			$i=1;
			while ($i <= $MAXFTP)
			{
				$paramkey='FTP_NAME_'.$i;
				//print $paramkey;
				if (! empty($conf->global->$paramkey))
				{
					$link="/ftp/index.php?idmenu=".$_SESSION["idmenu"]."&numero_ftp=".$i;

					$newmenu->add($link, dol_trunc($conf->global->$paramkey,24));
				}
				$i++;
			}
		}

	}


	// Build final $menu_array = $menu_array_before +$newmenu->liste + $menu_array_after
	//var_dump($menu_array_before);exit;
	//var_dump($menu_array_after);exit;
	$menu_array=$newmenu->liste;
	if (is_array($menu_array_before)) $menu_array=array_merge($menu_array_before, $menu_array);
	if (is_array($menu_array_after))  $menu_array=array_merge($menu_array, $menu_array_after);
	//var_dump($menu_array);exit;
	if (! is_array($menu_array)) return 0;

	// TODO Use the position property in menu_array to reorder the $menu_array
	//var_dump($menu_array);
	/*$new_menu_array = array();
	$level=0; $cusor=0; $position=0;
	$nbentry = count($menu_array);
	while (findNextEntryForLevel($menu_array, $cursor, $position, $level))
	{
	    
	    $cursor++;
	}*/

	// Show menu
	$invert=empty($conf->global->MAIN_MENU_INVERT)?"":"invert";
	if (empty($noout))
	{
		$alt=0; $altok=0; $blockvmenuopened=false;
		$num=count($menu_array);
		for ($i = 0; $i < $num; $i++)
		{
			$showmenu=true;
			if (! empty($conf->global->MAIN_MENU_HIDE_UNAUTHORIZED) && empty($menu_array[$i]['enabled'])) 	$showmenu=false;

			$alt++;
			if (empty($menu_array[$i]['level']) && $showmenu)
			{
			    $altok++;
				$blockvmenuopened=true;
				if ($altok % 2 == 0)
				{
					print '<div class="blockvmenuimpair'.$invert.($altok == 1 ? ' blockvmenufirst':'').'">'."\n";
				}
				else
				{
					print '<div class="blockvmenupair'.$invert.($altok == 1 ? ' blockvmenufirst':'').'">'."\n";
				}
			}

			// Place tabulation
			$tabstring='';
			$tabul=($menu_array[$i]['level'] - 1);
			if ($tabul > 0)
			{
				for ($j=0; $j < $tabul; $j++)
				{
					$tabstring.='&nbsp;&nbsp;&nbsp;';
				}
			}

			// For external modules
			$tmp=explode('?',$menu_array[$i]['url'],2);
			$url = $tmp[0];
			$param = (isset($tmp[1])?$tmp[1]:'');
			$url = dol_buildpath($url,1).($param?'?'.$param:'');

			$url=preg_replace('/__LOGIN__/',$user->login,$url);
			$url=preg_replace('/__USERID__/',$user->id,$url);

			print '<!-- Process menu entry with mainmenu='.$menu_array[$i]['mainmenu'].', leftmenu='.$menu_array[$i]['leftmenu'].', level='.$menu_array[$i]['level'].' enabled='.$menu_array[$i]['enabled'].' -->'."\n";

			// Menu niveau 0
			if ($menu_array[$i]['level'] == 0)
			{
				if ($menu_array[$i]['enabled'])
				{
					print '<div class="menu_titre">'.$tabstring.'<a class="vmenu" href="'.$url.'"'.($menu_array[$i]['target']?' target="'.$menu_array[$i]['target'].'"':'').'>'.$menu_array[$i]['titre'].'</a></div>'."\n";
				}
				else if ($showmenu)
				{
					print '<div class="menu_titre">'.$tabstring.'<font class="vmenudisabled">'.$menu_array[$i]['titre'].'</font></div>'."\n";
				}
				if ($showmenu)
					print '<div class="menu_top"></div>'."\n";
			}
			// Menu niveau > 0
			if ($menu_array[$i]['level'] > 0)
			{
				if ($menu_array[$i]['enabled'])
				{
					print '<div class="menu_contenu">'.$tabstring;
					if ($menu_array[$i]['url']) print '<a class="vsmenu" href="'.$url.'"'.($menu_array[$i]['target']?' target="'.$menu_array[$i]['target'].'"':'').'>';
					else print '<span class="vsmenu">';
					print $menu_array[$i]['titre'];
					if ($menu_array[$i]['url']) print '</a>';
					else print '</span>';
					// If title is not pure text and contains a table, no carriage return added
					if (! strstr($menu_array[$i]['titre'],'<table')) print '<br>';
					print '</div>'."\n";
				}
				else if ($showmenu)
				{
					print '<div class="menu_contenu">'.$tabstring.'<font class="vsmenudisabled vsmenudisabledmargin">'.$menu_array[$i]['titre'].'</font><br></div>'."\n";
				}
			}

			// If next is a new block or if there is nothing after
			if (empty($menu_array[$i+1]['level']))
			{
				if ($showmenu)
					print '<div class="menu_end"></div>'."\n";
				if ($blockvmenuopened) { print '</div>'."\n"; $blockvmenuopened=false; }
			}
		}
		
		if ($altok) print '<div class="blockvmenuend"></div>';
	}

	if (is_array($moredata) && ! empty($moredata['bookmarks']))
	{
	        print "\n";
	        print "<!-- Begin Bookmarks -->\n";
	        print '<div id="blockvmenubookmarks" class="blockvmenubookmarks">'."\n";
	        print $moredata['bookmarks'];
	        print '</div>'."\n";
	        print "<!-- End Bookmarks -->\n";
	}
	
	return count($menu_array);
}


/**
 * Function to test if an entry is enabled or not
 *
 * @param	string		$type_user					0=We need backoffice menu, 1=We need frontoffice menu
 * @param	array		$menuentry					Array for menu entry
 * @param	array		$listofmodulesforexternal	Array with list of modules allowed to external users
 * @return	int										0=Hide, 1=Show, 2=Show gray
 */
function dol_eldy_showmenu($type_user, &$menuentry, &$listofmodulesforexternal)
{
	global $conf;

	//print 'type_user='.$type_user.' module='.$menuentry['module'].' enabled='.$menuentry['enabled'].' perms='.$menuentry['perms'];
	//print 'ok='.in_array($menuentry['module'], $listofmodulesforexternal);
	if (empty($menuentry['enabled'])) return 0;	// Entry disabled by condition
	if ($type_user && $menuentry['module'])
	{
		$tmploops=explode('|',$menuentry['module']);
		$found=0;
		foreach($tmploops as $tmploop)
		{
			if (in_array($tmploop, $listofmodulesforexternal)) {
				$found++; break;
			}
		}
		if (! $found) return 0;	// Entry is for menus all excluded to external users
	}
	if (! $menuentry['perms'] && $type_user) return 0; 											// No permissions and user is external
	if (! $menuentry['perms'] && ! empty($conf->global->MAIN_MENU_HIDE_UNAUTHORIZED))	return 0;	// No permissions and option to hide when not allowed, even for internal user, is on
	if (! $menuentry['perms']) return 2;															// No permissions and user is external
	return 1;
}
<|MERGE_RESOLUTION|>--- conflicted
+++ resolved
@@ -1030,76 +1030,6 @@
 				if (empty($leftmenu) || preg_match('/report/',$leftmenu)) $newmenu->add("/compta/stats/comp.php?leftmenu=report","Transforme",2,$user->rights->compta->resultat->lire);
 				}
 				*/
-<<<<<<< HEAD
-				if (empty($leftmenu) || preg_match('/report/',$leftmenu)) $newmenu->add("/compta/stats/casoc.php?leftmenu=report",$langs->trans("ByCompanies"),2,$user->rights->compta->resultat->lire||$user->rights->accounting->comptarapport->lire);
-				if (empty($leftmenu) || preg_match('/report/',$leftmenu)) $newmenu->add("/compta/stats/cabyuser.php?leftmenu=report",$langs->trans("ByUsers"),2,$user->rights->compta->resultat->lire||$user->rights->accounting->comptarapport->lire);
-				if (empty($leftmenu) || preg_match('/report/',$leftmenu)) $newmenu->add("/compta/stats/cabyprodserv.php?leftmenu=report", $langs->trans("ByProductsAndServices"),2,$user->rights->compta->resultat->lire||$user->rights->accounting->comptarapport->lire);
-
-				if (! empty($conf->comptabilite->enabled))
-				{
-					// Journaux
-					//if ($leftmenu=="ca") $newmenu->add("/compta/journaux/index.php?leftmenu=ca",$langs->trans("Journaux"),1,$user->rights->compta->resultat->lire||$user->rights->accounting->comptarapport->lire);
-					//journaux
-					if (empty($leftmenu) || preg_match('/report/',$leftmenu)) $newmenu->add("/compta/journal/sellsjournal.php?leftmenu=report",$langs->trans("SellsJournal"),1,$user->rights->compta->resultat->lire);
-					if (empty($leftmenu) || preg_match('/report/',$leftmenu)) $newmenu->add("/compta/journal/purchasesjournal.php?leftmenu=report",$langs->trans("PurchasesJournal"),1,$user->rights->compta->resultat->lire);
-				}
-
-				// Report expert
-				if (! empty($conf->accounting->enabled))
-				{
-					$langs->load("accountancy");
-
-					// Grand livre
-					$newmenu->add("/accountancy/bookkeeping/list.php?leftmenu=bookkeeping",$langs->trans("Bookkeeping"),0,$user->rights->accounting->mouvements->lire, '', $mainmenu, 'bookkeeping');
-					if (empty($leftmenu) || preg_match('/bookkeeping/',$leftmenu)) $newmenu->add("/accountancy/bookkeeping/listbyyear.php",$langs->trans("ByYear"),1,$user->rights->accounting->mouvements->lire);
-					if (empty($leftmenu) || preg_match('/bookkeeping/',$leftmenu)) $newmenu->add("/accountancy/bookkeeping/balancebymonth.php",$langs->trans("AccountBalanceByMonth"),1,$user->rights->accounting->mouvements->lire);
-
-					// Accountancy journals
-					if (! empty($conf->accounting->enabled) && !empty($user->rights->accounting->mouvements->lire) && $mainmenu == 'accountancy')
-					{
-						$newmenu->add('/accountancy/journal/index.php?leftmenu=journal',$langs->trans("Journaux"),0,$user->rights->banque->lire);
-
-						if ($leftmenu == 'journal')
-						{
-							$sql = "SELECT rowid, label, accountancy_journal";
-							$sql.= " FROM ".MAIN_DB_PREFIX."bank_account";
-							$sql.= " WHERE entity = ".$conf->entity;
-							$sql.= " AND clos = 0";
-							$sql.= " ORDER BY label";
-
-							$resql = $db->query($sql);
-							if ($resql)
-							{
-								$numr = $db->num_rows($resql);
-								$i = 0;
-
-								if ($numr > 0)
-
-								while ($i < $numr)
-								{
-									$objp = $db->fetch_object($resql);
-									$newmenu->add('/accountancy/journal/bankjournal.php?id_account='.$objp->rowid,$langs->trans("Journal").' - '.$objp->label,1,$user->rights->accounting->comptarapport->lire);
-									$i++;
-								}
-							}
-							else dol_print_error($db);
-							$db->free($resql);
-
-							// Add other journal
-							$newmenu->add("/accountancy/journal/sellsjournal.php?leftmenu=journal",$langs->trans("SellsJournal"),1,$user->rights->accounting->comptarapport->lire);
-							$newmenu->add("/accountancy/journal/purchasesjournal.php?leftmenu=journal",$langs->trans("PurchasesJournal"),1,$user->rights->accounting->comptarapport->lire);
-						}
-					}
-				}
-			}
-
-			// Setup
-			if (! empty($conf->accounting->enabled))
-			{
-				$langs->load("admin");
-			    // $newmenu->add("/accountancy/admin/fiscalyear.php?mainmenu=accountancy", $langs->trans("Fiscalyear"),0,$user->rights->accounting->fiscalyear, '', $mainmenu, 'fiscalyear');
-				$newmenu->add("/accountancy/admin/account.php?mainmenu=accountancy", $langs->trans("Chartofaccounts"),0,$user->rights->accounting->chartofaccount, '', $mainmenu, 'chartofaccount');
-=======
 				if (empty($leftmenu) || preg_match('/report/',$leftmenu)) $newmenu->add("/compta/stats/casoc.php?leftmenu=report",$langs->trans("ByCompanies"),2,$user->rights->compta->resultat->lire);
 				if (empty($leftmenu) || preg_match('/report/',$leftmenu)) $newmenu->add("/compta/stats/cabyuser.php?leftmenu=report",$langs->trans("ByUsers"),2,$user->rights->compta->resultat->lire);
 				if (empty($leftmenu) || preg_match('/report/',$leftmenu)) $newmenu->add("/compta/stats/cabyprodserv.php?leftmenu=report", $langs->trans("ByProductsAndServices"),2,$user->rights->compta->resultat->lire);
@@ -1108,7 +1038,6 @@
 				//if ($leftmenu=="ca") $newmenu->add("/compta/journaux/index.php?leftmenu=ca",$langs->trans("Journaux"),1,$user->rights->compta->resultat->lire||$user->rights->accounting->comptarapport->lire);
 				if (empty($leftmenu) || preg_match('/report/',$leftmenu)) $newmenu->add("/compta/journal/sellsjournal.php?leftmenu=report",$langs->trans("SellsJournal"),1,$user->rights->compta->resultat->lire);
 				if (empty($leftmenu) || preg_match('/report/',$leftmenu)) $newmenu->add("/compta/journal/purchasesjournal.php?leftmenu=report",$langs->trans("PurchasesJournal"),1,$user->rights->compta->resultat->lire);
->>>>>>> 5e9fd25a
 			}
 		}
 
