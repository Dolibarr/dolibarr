<?php
/* Copyright (C) 2010-2014 Laurent Destailleur  <eldy@users.sourceforge.net>
 * Copyright (C) 2010      Regis Houssin        <regis.houssin@inodbox.com>
 * Copyright (C) 2012-2015 Juanjo Menent        <jmenent@2byte.es>
 * Copyright (C) 2013      Cédric Salvador      <csalvador@gpcsolutions.fr>
 * Copyright (C) 2015      Marcos García        <marcosgdf@gmail.com>
 * Copyright (C) 2018      Ferran Marcet        <fmarcet@2byte.es>
 * Copyright (C) 2018-2019  Frédéric France         <frederic.france@netlogic.fr>
 *
 * This program is free software; you can redistribute it and/or modify
 * it under the terms of the GNU General Public License as published by
 * the Free Software Foundation; either version 3 of the License, or
 * (at your option) any later version.
 *
 * This program is distributed in the hope that it will be useful,
 * but WITHOUT ANY WARRANTY; without even the implied warranty of
 * MERCHANTABILITY or FITNESS FOR A PARTICULAR PURPOSE.  See the
 * GNU General Public License for more details.
 *
 * You should have received a copy of the GNU General Public License
 * along with this program. If not, see <https://www.gnu.org/licenses/>.
 * or see https://www.gnu.org/
 */

/**
 *  \file		htdocs/core/menus/standard/eldy.lib.php
 *  \brief		Library for file eldy menus
 */
require_once DOL_DOCUMENT_ROOT.'/core/class/menubase.class.php';


/**
 * Core function to output top menu eldy
 *
 * @param 	DoliDB	$db				Database handler
 * @param 	string	$atarget		Target (Example: '' or '_top')
 * @param 	int		$type_user     	0=Menu for backoffice, 1=Menu for front office
 * @param  	array	$tabMenu        If array with menu entries already loaded, we put this array here (in most cases, it's empty)
 * @param	Menu	$menu			Object Menu to return back list of menu entries
 * @param	int		$noout			1=Disable output (Initialise &$menu only).
 * @param	string	$mode			'top', 'topnb', 'left', 'jmobile'
 * @return	int						0
 */
function print_eldy_menu($db, $atarget, $type_user, &$tabMenu, &$menu, $noout = 0, $mode = '')
{
	global $user, $conf, $langs, $mysoc;
	global $dolibarr_main_db_name;

	$mainmenu = (empty($_SESSION["mainmenu"]) ? '' : $_SESSION["mainmenu"]);
	$leftmenu = (empty($_SESSION["leftmenu"]) ? '' : $_SESSION["leftmenu"]);

	$id = 'mainmenu';
	$listofmodulesforexternal = explode(',', $conf->global->MAIN_MODULES_FOR_EXTERNAL);

	$substitarray = getCommonSubstitutionArray($langs, 0, null, null);

	if (empty($noout)) print_start_menu_array();

    $usemenuhider = 1;

	// Show/Hide vertical menu. The hamburger icon for .menuhider action.
	if ($mode != 'jmobile' && $mode != 'topnb' && $usemenuhider && empty($conf->global->MAIN_OPTIMIZEFORTEXTBROWSER))
	{
    	$showmode = 1;
    	$classname = 'class="tmenu menuhider"';
    	$idsel = 'menu';

    	$menu->add('#', (!empty($conf->global->THEME_TOPMENU_DISABLE_IMAGE) ? '<span class="fa fa-bars"></span>' : ''), 0, $showmode, $atarget, "xxx", '', 0, $id, $idsel, $classname);
	}

    $menu_arr = array();

	// Home
	$menu_arr[] = array(
		'name' => 'Home',
		'link' => '/index.php?mainmenu=home&amp;leftmenu=home',
		'title' => (!empty($conf->global->THEME_TOPMENU_DISABLE_IMAGE) ? '<span class="fa fa-home"></span>' : "Home"),
		'level' => 0,
		'enabled' => $showmode = 1,
		'target' => $atarget,
		'mainmenu' => "home",
		'leftmenu' => '',
		'position' => 10,
		'id' => $id,
		'idsel' => 'home',
		'classname' =>  $classname = ($_SESSION["mainmenu"] && $_SESSION["mainmenu"] == "home") ? 'class="tmenusel"' : 'class="tmenu"',
		'prefix' => '',
		'session' => (($_SESSION["mainmenu"] && $_SESSION["mainmenu"] == "home") ? 0 : 1),
		'loadLangs' => array(),
		'submenus' => array(),
	);

	// Members
	$tmpentry = array(
	    'enabled' => (!empty($conf->adherent->enabled)),
	    'perms' => (!empty($user->rights->adherent->lire)),
	    'module' => 'adherent'
	);
	$menu_arr[] = array(
		'name' => 'Members',
		'link' => '/adherents/index.php?mainmenu=members&amp;leftmenu=',
		'title' => "MenuMembers",
		'level' => 0,
		'enabled' => $showmode = isVisibleToUserType($type_user, $tmpentry, $listofmodulesforexternal),
		'target' => $atarget,
		'mainmenu' => "members",
		'leftmenu' => '',
		'position' => 18,
		'id' => $id,
		'idsel' => 'members',
		'classname' =>  $classname = ($_SESSION["mainmenu"] && $_SESSION["mainmenu"] == "members") ? 'class="tmenusel"' : 'class="tmenu"',
		'prefix' => '',
		'session' => (($_SESSION["mainmenu"] && $_SESSION["mainmenu"] == "members") ? 0 : 1),
		'loadLangs' => array(),
		'submenus' => array(),
	);

	// Third parties
	$tmpentry = array(
	    'enabled'=> ((!empty($conf->societe->enabled) &&
	        (empty($conf->global->SOCIETE_DISABLE_PROSPECTS) || empty($conf->global->SOCIETE_DISABLE_CUSTOMERS))
	        )
	        || !empty($conf->fournisseur->enabled)
	        ),
	    'perms'=> (!empty($user->rights->societe->lire) || !empty($user->rights->fournisseur->lire)),
	    'module'=>'societe|fournisseur'
	);
	$menu_arr[] = array(
		'name' => 'Companies',
		'link' => '/societe/index.php?mainmenu=companies&amp;leftmenu=',
		'title' => "ThirdParties",
		'level' => 0,
		'enabled' => $showmode = isVisibleToUserType($type_user, $tmpentry, $listofmodulesforexternal),
		'target' => $atarget,
		'mainmenu' => "companies",
		'leftmenu' => '',
		'position' => 20,
		'id' => $id,
		'idsel' => 'companies',
		'classname' =>  $classname = ($_SESSION["mainmenu"] && $_SESSION["mainmenu"] == "companies") ? 'class="tmenusel"' : 'class="tmenu"',
		'prefix' => '',
		'session' => (($_SESSION["mainmenu"] && $_SESSION["mainmenu"] == "companies") ? 0 : 1),
		'loadLangs' => array("companies", "suppliers"),
		'submenus' => array(),
	);

	// Products-Services
	$tmpentry = array(
		'enabled'=> (!empty($conf->product->enabled) || !empty($conf->service->enabled) || !empty($conf->expedition->enabled)),
		'perms'=> (!empty($user->rights->produit->lire) || !empty($user->rights->service->lire) || !empty($user->rights->expedition->lire)),
	    'module'=>'product|service'
	);
	$menu_arr[] = array(
		'name' => 'Products',
		'link' => '/product/index.php?mainmenu=products&amp;leftmenu=',
		'title' => (!empty($conf->product->enabled) && !empty($conf->service->enabled))
					? (array("TMenuProducts", " | ", "TMenuServices"))
					: (!empty($conf->product->enabled) ? "TMenuProducts" : "TMenuServices"),
		'level' => 0,
	    'enabled' => $showmode = isVisibleToUserType($type_user, $tmpentry, $listofmodulesforexternal),
		'target' => $atarget,
		'mainmenu' => "products",
		'leftmenu' => '',
		'position' => 30,
		'id' => $id,
		'idsel' => 'products',
		'classname' =>  $classname = ($_SESSION["mainmenu"] && $_SESSION["mainmenu"] == "products") ? 'class="tmenusel"' : 'class="tmenu"',
		'prefix' => '',
		'session' => (($_SESSION["mainmenu"] && $_SESSION["mainmenu"] == "products") ? 0 : 1),
		'loadLangs' => array("products"),
		'submenus' => array(),
	);

	// MRP
	$tmpentry = array(
	    'enabled'=>(!empty($conf->bom->enabled) || !empty($conf->mrp->enabled)),
	    'perms'=>(!empty($user->rights->bom->read) || !empty($user->rights->mrp->read)),
	    'module'=>'bom|mrp'
	);
	$menu_arr[] = array(
	    'name' => 'TMenuMRP',
	    'link' => '/mrp/index.php?mainmenu=mrp&amp;leftmenu=',
	    'title' => "TMenuMRP",
	    'level' => 0,
	    'enabled' => $showmode = isVisibleToUserType($type_user, $tmpentry, $listofmodulesforexternal),
	    'target' => $atarget,
	    'mainmenu' => "mrp",
	    'leftmenu' => '',
	    'position' => 30,
	    'id' => $id,
	    'idsel' => 'mrp',
	    'classname' =>  $classname = ($_SESSION["mainmenu"] && $_SESSION["mainmenu"] == "mrp") ? 'class="tmenusel"' : 'class="tmenu"',
	    'prefix' => '',
	    'session' => (($_SESSION["mainmenu"] && $_SESSION["mainmenu"] == "mrp") ? 0 : 1),
	    'loadLangs' => array("mrp"),
	    'submenus' => array(),
	);

	// Projects
	$tmpentry = array(
	    'enabled'=> (!empty($conf->projet->enabled) ? 1 : 0),
	    'perms'=> (!empty($user->rights->projet->lire) ? 1 : 0),
	    'module'=>'projet'
	);
	$menu_arr[] = array(
		'name' => 'Projet',
		'link' => '/projet/index.php?mainmenu=project&amp;leftmenu=',
		'title' => (empty($conf->global->PROJECT_USE_OPPORTUNITIES) || $conf->global->PROJECT_USE_OPPORTUNITIES == 2)
					? (($conf->global->PROJECT_USE_OPPORTUNITIES == 2) ? "Leads" : "Projects")
					: "Projects",
		'level' => 0,
	    'enabled' => $showmode = isVisibleToUserType($type_user, $tmpentry, $listofmodulesforexternal),
		'target' => $atarget,
		'mainmenu' => "project",
		'leftmenu' => '',
		'position' => 35,
		'id' => $id,
		'idsel' => 'project',
		'classname' =>  $classname = ($_SESSION["mainmenu"] && $_SESSION["mainmenu"] == "project") ? 'class="tmenusel"' : 'class="tmenu"',
		'prefix' => '',
		'session' => (($_SESSION["mainmenu"] && $_SESSION["mainmenu"] == "project") ? 0 : 1),
		'loadLangs' => array("projects"),
		'submenus' => array(),
	);

	// Commercial
	$tmpentry = array(
	    'enabled'=>(!empty($conf->propal->enabled) ||
	        !empty($conf->commande->enabled) ||
	        !empty($conf->supplier_order->enabled) ||
	        !empty($conf->supplier_proposal->enabled) ||
	        !empty($conf->contrat->enabled) ||
	        !empty($conf->ficheinter->enabled)
	        ) ? 1 : 0,
		'perms'=>(!empty($user->rights->propal->lire) ||
				  !empty($user->rights->commande->lire) ||
				  !empty($user->rights->supplier_order->lire) ||
				  !empty($user->rights->supplier_proposal->lire) ||
				  !empty($user->rights->contrat->lire) ||
				  !empty($user->rights->ficheinter->lire)
			),
	    'module'=>'propal|commande|supplier_order|supplier_proposal|contrat|ficheinter'
	);

	$onlysupplierorder = !empty($user->rights->fournisseur->commande->lire) &&
		empty($user->rights->propal->lire) &&
		empty($user->rights->commande->lire) &&
		empty($user->rights->supplier_order->lire) &&
		empty($user->rights->supplier_proposal->lire) &&
		empty($user->rights->contrat->lire) &&
		empty($user->rights->ficheinter->lire);

	$menu_arr[] = array(
		'name' => 'Commercial',
		'link' => ($onlysupplierorder ? '/fourn/commande/index.php?mainmenu=commercial&amp;leftmenu=' : '/comm/index.php?mainmenu=commercial&amp;leftmenu='),
		'title' => "Commercial",
		'level' => 0,
	    'enabled' => $showmode = isVisibleToUserType($type_user, $tmpentry, $listofmodulesforexternal),
		'target' => $atarget,
		'mainmenu' => "commercial",
		'leftmenu' => '',
		'position' => 40,
		'id' => $id,
		'idsel' => 'commercial',
		'classname' =>  $classname = ($_SESSION["mainmenu"] && $_SESSION["mainmenu"] == "commercial") ? 'class="tmenusel"' : 'class="tmenu"',
		'prefix' => '',
		'session' => (($_SESSION["mainmenu"] && $_SESSION["mainmenu"] == "commercial") ? 0 : 1),
		'loadLangs' => array("commercial"),
		'submenus' => array(),
	);

	// Billing - Financial
	$tmpentry = array(
	    'enabled'=>(!empty($conf->facture->enabled) ||
	        !empty($conf->don->enabled) ||
	        !empty($conf->tax->enabled) ||
	        !empty($conf->salaries->enabled) ||
	        !empty($conf->supplier_invoice->enabled) ||
	        !empty($conf->loan->enabled) ||
            !empty($conf->margins->enabled)
	        ) ? 1 : 0,
	    'perms'=>(!empty($user->rights->facture->lire) || !empty($user->rights->don->contact->lire)
	        || !empty($user->rights->tax->charges->lire) || !empty($user->rights->salaries->read)
	        || !empty($user->rights->fournisseur->facture->lire) || !empty($user->rights->loan->read) || !empty($user->rights->margins->liretous)),
	    'module'=>'facture|supplier_invoice|don|tax|salaries|loan'
	);
	$menu_arr[] = array(
		'name' => 'Compta',
		'link' => '/compta/index.php?mainmenu=billing&amp;leftmenu=',
		'title' =>  "MenuFinancial",
		'level' => 0,
	    'enabled' => $showmode = isVisibleToUserType($type_user, $tmpentry, $listofmodulesforexternal),
		'target' => $atarget,
		'mainmenu' => "billing",
		'leftmenu' => '',
		'position' => 50,
		'id' => $id,
		'idsel' => 'billing',
		'classname' =>  $classname = ($_SESSION["mainmenu"] && $_SESSION["mainmenu"] == "billing") ? 'class="tmenusel"' : 'class="tmenu"',
		'prefix' => '',
		'session' => (($_SESSION["mainmenu"] && $_SESSION["mainmenu"] == "billing") ? 0 : 1),
		'loadLangs' => array("compta"),
		'submenus' => array(),
	);

	// Bank
	$tmpentry = array(
	    'enabled'=>(!empty($conf->banque->enabled) || !empty($conf->prelevement->enabled)),
	    'perms'=>(!empty($user->rights->banque->lire) || !empty($user->rights->prelevement->lire)),
	    'module'=>'banque|prelevement'
	);
	$menu_arr[] = array(
		'name' => 'Bank',
		'link' => '/compta/bank/list.php?mainmenu=bank&amp;leftmenu=',
		'title' =>  "MenuBankCash",
		'level' => 0,
	    'enabled' => $showmode = isVisibleToUserType($type_user, $tmpentry, $listofmodulesforexternal),
		'target' => $atarget,
		'mainmenu' => "bank",
		'leftmenu' => '',
		'position' => 52,
		'id' => $id,
		'idsel' => 'bank',
		'classname' =>  $classname = ($_SESSION["mainmenu"] && $_SESSION["mainmenu"] == "bank") ? 'class="tmenusel"' : 'class="tmenu"',
		'prefix' => '',

		'session' => (($_SESSION["mainmenu"] && $_SESSION["mainmenu"] == "bank") ? 0 : 1),

		'loadLangs' => array("compta", "banks"),
		'submenus' => array(),
	);

	// Accounting
	$tmpentry = array(
	    'enabled'=>(!empty($conf->comptabilite->enabled) || !empty($conf->accounting->enabled) || !empty($conf->asset->enabled)),
	    'perms'=>(!empty($user->rights->compta->resultat->lire) || !empty($user->rights->accounting->mouvements->lire) || !empty($user->rights->asset->read)),
        'module'=>'comptabilite|accounting|asset'
	);
	$menu_arr[] = array(
		'name' => 'Accounting',
		'link' => '/accountancy/index.php?mainmenu=accountancy&amp;leftmenu=',
		'title' =>  "MenuAccountancy",
		'level' => 0,
	    'enabled' => $showmode = isVisibleToUserType($type_user, $tmpentry, $listofmodulesforexternal),
		'target' => $atarget,
		'mainmenu' => "accountancy",
		'leftmenu' => '',
		'position' => 54,
		'id' => $id,
		'idsel' => 'accountancy',
		'classname' =>  $classname = ($_SESSION["mainmenu"] && $_SESSION["mainmenu"] == "accountancy") ? 'class="tmenusel"' : 'class="tmenu"',
		'prefix' => '',

		'session' => (($_SESSION["mainmenu"] && $_SESSION["mainmenu"] == "accountancy") ? 0 : 1),

		'loadLangs' => array("compta", "accountancy", "assets"),
		'submenus' => array(),
	);

	// HRM
	$tmpentry = array(
	    'enabled'=>(!empty($conf->hrm->enabled) || !empty($conf->holiday->enabled) || !empty($conf->deplacement->enabled) || !empty($conf->expensereport->enabled)),
	    'perms'=>(!empty($user->rights->hrm->employee->read) || !empty($user->rights->holiday->write) || !empty($user->rights->deplacement->lire) || !empty($user->rights->expensereport->lire)),
	    'module'=>'hrm|holiday|deplacement|expensereport'
	);
	$menu_arr[] = array(
		'name' => 'HRM',
		'link' => '/hrm/index.php?mainmenu=hrm&amp;leftmenu=',
		'title' =>  "HRM",
		'level' => 0,
	    'enabled' => $showmode = isVisibleToUserType($type_user, $tmpentry, $listofmodulesforexternal),
		'target' => $atarget,
		'mainmenu' => "hrm",
		'leftmenu' => '',
		'position' => 80,
		'id' => $id,
		'idsel' => 'hrm',
		'classname' =>  $classname = ($_SESSION["mainmenu"] && $_SESSION["mainmenu"] == "hrm") ? 'class="tmenusel"' : 'class="tmenu"',
		'prefix' => '',

		'session' => (($_SESSION["mainmenu"] && $_SESSION["mainmenu"] == "hrm") ? 0 : 1),

		'loadLangs' => array("holiday"),
		'submenus' => array(),
	);

	// Tools
	$tmpentry = array(
	    'enabled'=>1,
	    'perms'=>1,
	    'module'=>''
	);
	$menu_arr[] = array(
		'name' => 'Tools',
		'link' => '/core/tools.php?mainmenu=tools&amp;leftmenu=',
		'title' =>  "Tools",
		'level' => 0,
	    'enabled' => $showmode = isVisibleToUserType($type_user, $tmpentry, $listofmodulesforexternal),
		'target' => $atarget,
		'mainmenu' => "tools",
		'leftmenu' => '',
		'position' => 90,
		'id' => $id,
		'idsel' => 'tools',
		'classname' =>  $classname = ($_SESSION["mainmenu"] && $_SESSION["mainmenu"] == "tools") ? 'class="tmenusel"' : 'class="tmenu"',
		'prefix' => '',

		'session' => (($_SESSION["mainmenu"] && $_SESSION["mainmenu"] == "tools") ? 0 : 1),

		'loadLangs' => array("other"),
		'submenus' => array(),
	);

	// Add menus
	foreach ($menu_arr as $key => $smenu)
	{
		$smenu = (object) $smenu;

		if ($smenu->enabled)
		{
			if ($smenu->session)
			{
				$_SESSION['idmenu'] = '';
			}

			// Load Langue
			if (!empty($smenu->loadLangs))
			{
				$langs->loadLangs($smenu->loadLangs);
			}

			// Trans title
			$mtitle = '';
			if (is_array($smenu->title))
			{
				foreach ($smenu->title as $item)
				{
					$mtitle .= $langs->trans($item);
				}
			}
			else
			{
				$mtitle = $langs->trans($smenu->title);
			}
			// Add item
			$menu->add($smenu->link, $mtitle, $smenu->level, $smenu->enabled, $smenu->target, $smenu->mainmenu, $smenu->leftmenu, $smenu->position, $smenu->id, $smenu->idsel, $smenu->classname, $smenu->prefix);
		}
	}

	// Show personalized menus
	$menuArbo = new Menubase($db, 'eldy');
	$newTabMenu = $menuArbo->menuTopCharger('', '', $type_user, 'eldy', $tabMenu); // Return tabMenu with only top entries

	$num = count($newTabMenu);
	for ($i = 0; $i < $num; $i++)
	{
		$idsel = (empty($newTabMenu[$i]['mainmenu']) ? 'none' : $newTabMenu[$i]['mainmenu']);

		$showmode = isVisibleToUserType($type_user, $newTabMenu[$i], $listofmodulesforexternal);
		if ($showmode == 1)
		{
			$newTabMenu[$i]['url'] = make_substitutions($newTabMenu[$i]['url'], $substitarray);

		    // url = url from host, shorturl = relative path into dolibarr sources
			$url = $shorturl = $newTabMenu[$i]['url'];
			if (!preg_match("/^(http:\/\/|https:\/\/)/i", $newTabMenu[$i]['url']))	// Do not change url content for external links
			{
				$tmp = explode('?', $newTabMenu[$i]['url'], 2);
				$url = $shorturl = $tmp[0];
				$param = (isset($tmp[1]) ? $tmp[1] : '');

				if (!preg_match('/mainmenu/i', $param) || !preg_match('/leftmenu/i', $param)) $param .= ($param ? '&' : '').'mainmenu='.$newTabMenu[$i]['mainmenu'].'&amp;leftmenu=';
				//$url.="idmenu=".$newTabMenu[$i]['rowid'];    // Already done by menuLoad
				$url = dol_buildpath($url, 1).($param ? '?'.$param : '');
				//$shorturl = $shorturl.($param?'?'.$param:'');
                $shorturl = $url;
				if (DOL_URL_ROOT) $shorturl = preg_replace('/^'.preg_quote(DOL_URL_ROOT, '/').'/', '', $shorturl);
			}

			// Define the class (top menu selected or not)
			if (!empty($_SESSION['idmenu']) && $newTabMenu[$i]['rowid'] == $_SESSION['idmenu']) $classname = 'class="tmenusel"';
			elseif (!empty($_SESSION["mainmenu"]) && $newTabMenu[$i]['mainmenu'] == $_SESSION["mainmenu"]) $classname = 'class="tmenusel"';
			else $classname = 'class="tmenu"';
		}
		elseif ($showmode == 2) $classname = 'class="tmenu"';

		$menu->add($shorturl, $newTabMenu[$i]['titre'], 0, $showmode, ($newTabMenu[$i]['target'] ? $newTabMenu[$i]['target'] : $atarget), ($newTabMenu[$i]['mainmenu'] ? $newTabMenu[$i]['mainmenu'] : $newTabMenu[$i]['rowid']), ($newTabMenu[$i]['leftmenu'] ? $newTabMenu[$i]['leftmenu'] : ''), $newTabMenu[$i]['position'], $id, $idsel, $classname);
	}

	// Sort on position
	$menu->liste = dol_sort_array($menu->liste, 'position');

    // Output menu entries
	// Show logo company
	if (empty($conf->global->MAIN_MENU_INVERT) && empty($noout) && !empty($conf->global->MAIN_SHOW_LOGO) && empty($conf->global->MAIN_OPTIMIZEFORTEXTBROWSER))
	{
		//$mysoc->logo_mini=(empty($conf->global->MAIN_INFO_SOCIETE_LOGO_MINI)?'':$conf->global->MAIN_INFO_SOCIETE_LOGO_MINI);
		$mysoc->logo_squarred_mini = (empty($conf->global->MAIN_INFO_SOCIETE_LOGO_SQUARRED_MINI) ? '' : $conf->global->MAIN_INFO_SOCIETE_LOGO_SQUARRED_MINI);

		$logoContainerAdditionalClass = 'backgroundforcompanylogo';
		if (!empty($conf->global->MAIN_INFO_SOCIETE_LOGO_NO_BACKGROUND)) {
			$logoContainerAdditionalClass = '';
		}

		if (!empty($mysoc->logo_squarred_mini) && is_readable($conf->mycompany->dir_output.'/logos/thumbs/'.$mysoc->logo_squarred_mini))
		{
			$urllogo = DOL_URL_ROOT.'/viewimage.php?cache=1&amp;modulepart=mycompany&amp;file='.urlencode('logos/thumbs/'.$mysoc->logo_squarred_mini);
		}
		/*elseif (! empty($mysoc->logo_mini) && is_readable($conf->mycompany->dir_output.'/logos/thumbs/'.$mysoc->logo_mini))
		{
			$urllogo=DOL_URL_ROOT.'/viewimage.php?cache=1&amp;modulepart=mycompany&amp;file='.urlencode('logos/thumbs/'.$mysoc->logo_mini);
		}*/
		else
		{
			$urllogo = DOL_URL_ROOT.'/theme/dolibarr_logo_squarred_alpha.png';
			$logoContainerAdditionalClass = '';
		}
		$title = $langs->trans("GoIntoSetupToChangeLogo");

		print "\n".'<!-- Show logo on menu -->'."\n";
		print_start_menu_entry('companylogo', 'class="tmenu tmenucompanylogo nohover"', 1);


		print '<div class="center '.$logoContainerAdditionalClass.' menulogocontainer"><img class="mycompany" title="'.dol_escape_htmltag($title).'" alt="" src="'.$urllogo.'" style="max-width: 100px"></div>'."\n";

		print_end_menu_entry(4);
	}

    if (empty($noout)) {
        foreach ($menu->liste as $menuval) {
            print_start_menu_entry($menuval['idsel'], $menuval['classname'], $menuval['enabled']);
<<<<<<< HEAD
            print_text_menu_entry($menuval['titre'], $menuval['enabled'], (($menuval['url']!='#' && !preg_match('/^(http:\/\/|https:\/\/)/i', $menuval['url'])) ? DOL_URL_ROOT:'').$menuval['url'], $menuval['id'], $menuval['idsel'], $menuval['classname'], ($menuval['target']?$menuval['target']:$atarget));
			if (!$conf->dol_no_mouse_hover)
              print_submenu($db, $tabMenu, $menuval['idsel']); // print sub-menus
=======
            print_text_menu_entry($menuval['titre'], $menuval['enabled'], (($menuval['url'] != '#' && !preg_match('/^(http:\/\/|https:\/\/)/i', $menuval['url'])) ? DOL_URL_ROOT:'').$menuval['url'], $menuval['id'], $menuval['idsel'], $menuval['classname'], ($menuval['target'] ? $menuval['target'] : $atarget));
>>>>>>> 267677a9
            print_end_menu_entry($menuval['enabled']);
        }
    }

	$showmode = 1;
    if (empty($noout)) {
        print_start_menu_entry('', 'class="tmenuend"', $showmode);
        print_end_menu_entry($showmode);
        print_end_menu_array();
    }

	return 0;
}


/**
 * Output sub-menus
 *
 * @param 	DoliDB	$db				Database handler
 * @param  	array	$tabMenu        	If array with menu entries already loaded, we put this array here (in most cases, it's empty)
 * @param	string	$parentMenu		parent menu id
 * @return	void
 */
function print_submenu($db, &$tabMenu, $parentMenu)
{
	global $user, $conf, $langs ;
	$menuTmp = new Menu();
	print_left_eldy_menu($db, [], [], $tabMenu, $menuTmp, 1, $parentMenu, 1, null);
	$subMenu = $menuTmp->liste;

	print_start_menu_array();
	$end_menu_to_close = 0;
	$onlyLevel0 = false;//!$user->admin;
	$subMenuCount = count($subMenu);
	for($s = 0; $s < $subMenuCount; $s++ )
	{
		$showMenu = (!empty($conf->global->MAIN_MENU_HIDE_UNAUTHORIZED) AND $subMenu[$s]["enabled"]);
		$sub = $subMenu[$s];
		if (1 /*$sub["enabled"]*/)
		{
			if ( !$onlyLevel0 OR $sub["level"]==0 )
			{
				print_start_menu_entry($parentMenu, " class='submenu submenu".$sub["level"]."' ", 1); // li div/div div
				$parentMenuArgs = ( strpos($sub["url"], "?") > -1 ? "&": "?" )."mainmenu=".$parentMenu;
				if ($subMenu[$s]["enabled"])
				{
					print_text_menu_entry($langs->trans($sub["titre"]), 1, DOL_URL_ROOT.$sub["url"].$parentMenuArgs, ""/*$id*/, ""/*$idsel*/, ( ($subMenu[$s+1]["level"]>$sub["level"] AND !$onlyLevel0)?" class='hasSubmenu' ":"")/*$classname*/, $sub["target"]);
				}else
				{
					print_text_menu_entry($langs->trans($sub["titre"]), 1, "#", ""/*$id*/, ""/*$idsel*/, ( ($subMenu[$s+1]["level"]>$sub["level"] AND !$onlyLevel0)?" class='hasSubmenu disabledLink' ": "class='disabledLink'")/*$classname*/, $sub["target"]);
				}

				if (!$onlyLevel0 AND $s<count($subMenu)-1)//not last element
				{
					if ($subMenu[$s+1]["level"] == $sub["level"])
					{
						print_end_menu_entry(1);// /div /li
					}elseif ($subMenu[$s+1]["level"]>$sub["level"])
					{
						$end_menu_to_close++;
						print_start_menu_array(); // div ul
					}
					elseif ($subMenu[$s+1]["level"]<$sub["level"])
					{
						for ($t=0; $t<$sub["level"]-$subMenu[$s+1]["level"]; $t++)
						{
							$end_menu_to_close--;
							print_end_menu_entry(1);// /div /li
							print_end_menu_array(); // /ul /div
						}
						print_end_menu_entry(1);
					}
				}else
					print_end_menu_entry(1);
			}
		}
	}
	for ($s=0;$s<$end_menu_to_close;$s++)
	{
		print_end_menu_array();
		print_end_menu_entry(1);
	}
	print_end_menu_array();
}


/**
 * Output start menu array
 *
 * @return	void
 */
function print_start_menu_array()
{
    global $conf;

	print '<div class="tmenudiv">';
	print '<ul role="navigation" class="tmenu"'.(empty($conf->global->MAIN_OPTIMIZEFORTEXTBROWSER) ? '' : ' title="Top menu"').'>';
}

/**
 * Output start menu entry
 *
 * @param	string	$idsel		Text
 * @param	string	$classname	String to add a css class
 * @param	int		$showmode	0 = hide, 1 = allowed or 2 = not allowed
 * @return	void
 */
function print_start_menu_entry($idsel, $classname, $showmode)
{
	if ($showmode)
	{
		print '<li '.$classname.' id="mainmenutd_'.$idsel.'">';
		//print '<div class="tmenuleft tmenusep"></div>';
		print '<div class="tmenucenter">';
	}
}

/**
 * Output menu entry
 *
 * @param	string	$text		Text
 * @param	int		$showmode	0 = hide, 1 = allowed or 2 = not allowed
 * @param	string	$url		Url
 * @param	string	$id			Id
 * @param	string	$idsel		Id sel
 * @param	string	$classname	Class name
 * @param	string	$atarget	Target
 * @return	void
 */
function print_text_menu_entry($text, $showmode, $url, $id, $idsel, $classname, $atarget)
{
	global $langs;

	if ($showmode == 1) {
<<<<<<< HEAD
		print '<a class="tmenuimage" tabindex="-1" href="'.$url.'"'.($atarget?' target="'.$atarget.'"':'').' title="'./*dol_escape_htmltag($text).*/'">';
		print '<div class="'.$id.' '.$idsel.' topmenuimage"><span class="'.$id.' tmenuimage" id="mainmenuspan_'.$idsel.'"></span></div>';
		print '</a>';
		print '<a '.$classname.' id="mainmenua_'.$idsel.'" href="'.$url.'"'.($atarget?' target="'.$atarget.'"':'').' title="'./*dol_escape_htmltag($text).*/'">';
=======
		print '<a class="tmenuimage" tabindex="-1" href="'.$url.'"'.($atarget ? ' target="'.$atarget.'"' : '').' title="'.dol_escape_htmltag($text).'">';
		print '<div class="'.$id.' '.$idsel.' topmenuimage"><span class="'.$id.' tmenuimage" id="mainmenuspan_'.$idsel.'"></span></div>';
		print '</a>';
		print '<a '.$classname.' id="mainmenua_'.$idsel.'" href="'.$url.'"'.($atarget ? ' target="'.$atarget.'"' : '').' title="'.dol_escape_htmltag($text).'">';
>>>>>>> 267677a9
		print '<span class="mainmenuaspan">';
		print $text;
		print '</span>';
		print '</a>';
	} elseif ($showmode == 2) {
		print '<div class="'.$id.' '.$idsel.' topmenuimage tmenudisabled"><span class="'.$id.'" id="mainmenuspan_'.$idsel.'"></span></div>';
		print '<a class="tmenudisabled" id="mainmenua_'.$idsel.'" href="#" title="'.dol_escape_htmltag($langs->trans("NotAllowed")).'">';
		print '<span class="mainmenuaspan">';
		print $text;
		print '</span>';
		print '</a>';
	}
}

/**
 * Output end menu entry
 *
 * @param	int		$showmode	0 = hide, 1 = allowed or 2 = not allowed
 * @return	void
 */
function print_end_menu_entry($showmode)
{
	if ($showmode)
	{
		print '</div></li>';
	}
	print "\n";
}

/**
 * Output menu array
 *
 * @return	void
 */
function print_end_menu_array()
{
	print '</ul>';
	print '</div>';
	print "\n";
}



/**
 * Core function to output left menu eldy
 * Fill &$menu (example with $forcemainmenu='home' $forceleftmenu='all', return left menu tree of Home)
 *
 * @param	DoliDB		$db                 Database handler
 * @param 	array		$menu_array_before  Table of menu entries to show before entries of menu handler (menu->liste filled with menu->add)
 * @param   array		$menu_array_after   Table of menu entries to show after entries of menu handler (menu->liste filled with menu->add)
 * @param	array		$tabMenu       		If array with menu entries already loaded, we put this array here (in most cases, it's empty)
 * @param	Menu		$menu				Object Menu to return back list of menu entries
 * @param	int			$noout				Disable output (Initialise &$menu only).
 * @param	string		$forcemainmenu		'x'=Force mainmenu to mainmenu='x'
 * @param	string		$forceleftmenu		'all'=Force leftmenu to '' (= all). If value come being '', we change it to value in session and 'none' if not defined in session.
 * @param	array		$moredata			An array with more data to output
 * @return	int								Nb of menu entries
 */
function print_left_eldy_menu($db, $menu_array_before, $menu_array_after, &$tabMenu, &$menu, $noout = 0, $forcemainmenu = '', $forceleftmenu = '', $moredata = null)
{
	global $user, $conf, $langs, $dolibarr_main_db_name, $mysoc;

	//var_dump($tabMenu);

	$newmenu = $menu;

	$mainmenu = ($forcemainmenu ? $forcemainmenu : $_SESSION["mainmenu"]);
	$leftmenu = ($forceleftmenu ? '' : (empty($_SESSION["leftmenu"]) ? 'none' : $_SESSION["leftmenu"]));

    $usemenuhider = 0;

	if (is_array($moredata) && !empty($moredata['searchform']))	// searchform can contains select2 code or link to show old search form or link to switch on search page
	{
        print "\n";
        print "<!-- Begin SearchForm -->\n";
        print '<div id="blockvmenusearch" class="blockvmenusearch">'."\n";
        print $moredata['searchform'];
        print '</div>'."\n";
        print "<!-- End SearchForm -->\n";
	}

	if (is_array($moredata) && !empty($moredata['bookmarks']))
	{
	    print "\n";
	    print "<!-- Begin Bookmarks -->\n";
	    print '<div id="blockvmenubookmarks" class="blockvmenubookmarks">'."\n";
	    print $moredata['bookmarks'];
	    print '</div>'."\n";
	    print "<!-- End Bookmarks -->\n";
	}

	$substitarray = getCommonSubstitutionArray($langs, 0, null, null);

	/**
	 * We update newmenu with entries found into database
	 * --------------------------------------------------
	 */
	if ($mainmenu)	// If this is empty, loading hard coded menu and loading personalised menu will fail
	{
		/*
		 * Menu HOME
		 */
		if ($mainmenu == 'home')
		{
			$langs->load("users");

			// Home - dashboard
			$newmenu->add("/index.php?mainmenu=home&amp;leftmenu=home", $langs->trans("MyDashboard"), 0, 1, '', $mainmenu, 'home', 0, '', '', '', '<i class="fa fa-bar-chart fa-fw paddingright"></i>');

			// Setup
			$newmenu->add("/admin/index.php?mainmenu=home&amp;leftmenu=setup", $langs->trans("Setup"), 0, $user->admin, '', $mainmenu, 'setup', 0, '', '', '', '<i class="fa fa-wrench fa-fw paddingright"></i>');

			if ($usemenuhider || empty($leftmenu) || $leftmenu == "setup")
			{
			    // Load translation files required by the page
                $langs->loadLangs(array("admin", "help"));

				$warnpicto = '';
				if (empty($conf->global->MAIN_INFO_SOCIETE_NOM) || empty($conf->global->MAIN_INFO_SOCIETE_COUNTRY))
				{
					$langs->load("errors");
					$warnpicto = ' '.img_warning($langs->trans("WarningMandatorySetupNotComplete"));
				}
				$newmenu->add("/admin/company.php?mainmenu=home", $langs->trans("MenuCompanySetup").$warnpicto, 1);
				$warnpicto = '';
				if (count($conf->modules) <= (empty($conf->global->MAIN_MIN_NB_ENABLED_MODULE_FOR_WARNING) ? 1 : $conf->global->MAIN_MIN_NB_ENABLED_MODULE_FOR_WARNING))	// If only user module enabled
				{
					$langs->load("errors");
					$warnpicto = ' '.img_warning($langs->trans("WarningMandatorySetupNotComplete"));
				}
				$newmenu->add("/admin/modules.php?mainmenu=home", $langs->trans("Modules").$warnpicto, 1);
				$newmenu->add("/admin/ihm.php?mainmenu=home", $langs->trans("GUISetup"), 1);
				$newmenu->add("/admin/menus.php?mainmenu=home", $langs->trans("Menus"), 1);

				$newmenu->add("/admin/translation.php?mainmenu=home", $langs->trans("Translation"), 1);
				$newmenu->add("/admin/defaultvalues.php?mainmenu=home", $langs->trans("DefaultValues"), 1);
				$newmenu->add("/admin/boxes.php?mainmenu=home", $langs->trans("Boxes"), 1);
				$newmenu->add("/admin/delais.php?mainmenu=home", $langs->trans("MenuWarnings"), 1);
				$newmenu->add("/admin/security_other.php?mainmenu=home", $langs->trans("Security"), 1);
				$newmenu->add("/admin/limits.php?mainmenu=home", $langs->trans("MenuLimits"), 1);
				$newmenu->add("/admin/pdf.php?mainmenu=home", $langs->trans("PDF"), 1);
				$newmenu->add("/admin/mails.php?mainmenu=home", $langs->trans("Emails"), 1);
				$newmenu->add("/admin/sms.php?mainmenu=home", $langs->trans("SMS"), 1);
				$newmenu->add("/admin/dict.php?mainmenu=home", $langs->trans("Dictionary"), 1);
				$newmenu->add("/admin/const.php?mainmenu=home", $langs->trans("OtherSetup"), 1);
			}

			// System tools
			$newmenu->add("/admin/tools/index.php?mainmenu=home&amp;leftmenu=admintools", $langs->trans("AdminTools"), 0, $user->admin, '', $mainmenu, 'admintools', 0, '', '', '', '<i class="fa fa-server fa-fw paddingright"></i>');
			if ($usemenuhider || empty($leftmenu) || preg_match('/^admintools/', $leftmenu))
			{
			    // Load translation files required by the page
                $langs->loadLangs(array('admin', 'help'));

				$newmenu->add('/admin/system/dolibarr.php?mainmenu=home&amp;leftmenu=admintools_info', $langs->trans('InfoDolibarr'), 1);
				if ($usemenuhider || empty($leftmenu) || $leftmenu == 'admintools_info') {
                    $newmenu->add('/admin/system/modules.php?mainmenu=home&amp;leftmenu=admintools_info', $langs->trans('Modules'), 2);
				    $newmenu->add('/admin/triggers.php?mainmenu=home&amp;leftmenu=admintools_info', $langs->trans('Triggers'), 2);
                    $newmenu->add('/admin/system/filecheck.php?mainmenu=home&amp;leftmenu=admintools_info', $langs->trans('FileCheck'), 2);
                }
				$newmenu->add('/admin/system/browser.php?mainmenu=home&amp;leftmenu=admintools', $langs->trans('InfoBrowser'), 1);
				$newmenu->add('/admin/system/os.php?mainmenu=home&amp;leftmenu=admintools', $langs->trans('InfoOS'), 1);
				$newmenu->add('/admin/system/web.php?mainmenu=home&amp;leftmenu=admintools', $langs->trans('InfoWebServer'), 1);
				$newmenu->add('/admin/system/phpinfo.php?mainmenu=home&amp;leftmenu=admintools', $langs->trans('InfoPHP'), 1);
				//if (function_exists('xdebug_is_enabled')) $newmenu->add('/admin/system/xdebug.php', $langs->trans('XDebug'),1);
				$newmenu->add('/admin/system/database.php?mainmenu=home&amp;leftmenu=admintools', $langs->trans('InfoDatabase'), 1);
				//$newmenu->add("/admin/system/perf.php?mainmenu=home&amp;leftmenu=admintools", $langs->trans("InfoPerf"),1);
				$newmenu->add("/admin/tools/dolibarr_export.php?mainmenu=home&amp;leftmenu=admintools", $langs->trans("Backup"), 1);
				$newmenu->add("/admin/tools/dolibarr_import.php?mainmenu=home&amp;leftmenu=admintools", $langs->trans("Restore"), 1);
				$newmenu->add("/admin/tools/update.php?mainmenu=home&amp;leftmenu=admintools", $langs->trans("MenuUpgrade"), 1);
				$newmenu->add("/admin/tools/purge.php?mainmenu=home&amp;leftmenu=admintools", $langs->trans("Purge"), 1);
				$newmenu->add("/admin/tools/listevents.php?mainmenu=home&amp;leftmenu=admintools", $langs->trans("Audit"), 1);
				$newmenu->add("/admin/tools/listsessions.php?mainmenu=home&amp;leftmenu=admintools", $langs->trans("Sessions"), 1);
				$newmenu->add('/admin/system/about.php?mainmenu=home&amp;leftmenu=admintools', $langs->trans('ExternalResources'), 1);

				if (!empty($conf->product->enabled) || !empty($conf->service->enabled))
				{
					$langs->load("products");
				    $newmenu->add("/product/admin/product_tools.php?mainmenu=home&amp;leftmenu=admintools", $langs->trans("ProductVatMassChange"), 1, $user->admin);
				}
			}

			$newmenu->add("/user/home.php?leftmenu=users", $langs->trans("MenuUsersAndGroups"), 0, $user->rights->user->user->lire, '', $mainmenu, 'users', 0, '', '', '', '<i class="fa fa-users fa-fw paddingright"></i>');
			if ($user->rights->user->user->lire)
			{
				if ($usemenuhider || empty($leftmenu) || $leftmenu == "users")
				{
					$newmenu->add("", $langs->trans("Users"), 1, $user->rights->user->user->lire || $user->admin);
					$newmenu->add("/user/card.php?leftmenu=users&action=create", $langs->trans("NewUser"), 2, ($user->rights->user->user->creer || $user->admin) && !(!empty($conf->multicompany->enabled) && $conf->entity > 1 && $conf->global->MULTICOMPANY_TRANSVERSE_MODE), '', 'home');
					$newmenu->add("/user/list.php?leftmenu=users", $langs->trans("ListOfUsers"), 2, $user->rights->user->user->lire || $user->admin);
					$newmenu->add("/user/hierarchy.php?leftmenu=users", $langs->trans("HierarchicView"), 2, $user->rights->user->user->lire || $user->admin);
					if (!empty($conf->categorie->enabled))
					{
						$langs->load("categories");
						$newmenu->add("/categories/index.php?leftmenu=users&type=7", $langs->trans("UsersCategoriesShort"), 2, $user->rights->categorie->lire, '', $mainmenu, 'cat');
					}
					$newmenu->add("", $langs->trans("Groups"), 1, ($user->rights->user->user->lire || $user->admin) && !(!empty($conf->multicompany->enabled) && $conf->entity > 1 && $conf->global->MULTICOMPANY_TRANSVERSE_MODE));
					$newmenu->add("/user/group/card.php?leftmenu=users&action=create", $langs->trans("NewGroup"), 2, (($conf->global->MAIN_USE_ADVANCED_PERMS ? $user->rights->user->group_advance->write : $user->rights->user->user->creer) || $user->admin) && !(!empty($conf->multicompany->enabled) && $conf->entity > 1 && $conf->global->MULTICOMPANY_TRANSVERSE_MODE));
					$newmenu->add("/user/group/list.php?leftmenu=users", $langs->trans("ListOfGroups"), 2, (($conf->global->MAIN_USE_ADVANCED_PERMS ? $user->rights->user->group_advance->read : $user->rights->user->user->lire) || $user->admin) && !(!empty($conf->multicompany->enabled) && $conf->entity > 1 && $conf->global->MULTICOMPANY_TRANSVERSE_MODE));
				}
			}
		}


		/*
		 * Menu THIRDPARTIES
		 */
		if ($mainmenu == 'companies')
		{
			// Societes
			if (!empty($conf->societe->enabled))
			{
				$langs->load("companies");
				$newmenu->add("/societe/index.php?leftmenu=thirdparties", $langs->trans("ThirdParty"), 0, $user->rights->societe->lire, '', $mainmenu, 'thirdparties');

				if ($user->rights->societe->creer)
				{
					$newmenu->add("/societe/card.php?action=create", $langs->trans("MenuNewThirdParty"), 1);
					if (!$conf->use_javascript_ajax) $newmenu->add("/societe/card.php?action=create&amp;private=1", $langs->trans("MenuNewPrivateIndividual"), 1);
				}
			}

			$newmenu->add("/societe/list.php?leftmenu=thirdparties", $langs->trans("List"), 1);

			// Prospects
			if (!empty($conf->societe->enabled) && empty($conf->global->SOCIETE_DISABLE_PROSPECTS))
			{
				$langs->load("commercial");
				$newmenu->add("/societe/list.php?type=p&amp;leftmenu=prospects", $langs->trans("ListProspectsShort"), 1, $user->rights->societe->lire, '', $mainmenu, 'prospects');
				/* no more required, there is a filter that can do more
				if ($usemenuhider || empty($leftmenu) || $leftmenu=="prospects") $newmenu->add("/societe/list.php?type=p&amp;sortfield=s.datec&amp;sortorder=desc&amp;begin=&amp;search_stcomm=-1", $langs->trans("LastProspectDoNotContact"), 2, $user->rights->societe->lire);
				if ($usemenuhider || empty($leftmenu) || $leftmenu=="prospects") $newmenu->add("/societe/list.php?type=p&amp;sortfield=s.datec&amp;sortorder=desc&amp;begin=&amp;search_stcomm=0", $langs->trans("LastProspectNeverContacted"), 2, $user->rights->societe->lire);
				if ($usemenuhider || empty($leftmenu) || $leftmenu=="prospects") $newmenu->add("/societe/list.php?type=p&amp;sortfield=s.datec&amp;sortorder=desc&amp;begin=&amp;search_stcomm=1", $langs->trans("LastProspectToContact"), 2, $user->rights->societe->lire);
				if ($usemenuhider || empty($leftmenu) || $leftmenu=="prospects") $newmenu->add("/societe/list.php?type=p&amp;sortfield=s.datec&amp;sortorder=desc&amp;begin=&amp;search_stcomm=2", $langs->trans("LastProspectContactInProcess"), 2, $user->rights->societe->lire);
				if ($usemenuhider || empty($leftmenu) || $leftmenu=="prospects") $newmenu->add("/societe/list.php?type=p&amp;sortfield=s.datec&amp;sortorder=desc&amp;begin=&amp;search_stcomm=3", $langs->trans("LastProspectContactDone"), 2, $user->rights->societe->lire);
				*/
				$newmenu->add("/societe/card.php?leftmenu=prospects&amp;action=create&amp;type=p", $langs->trans("MenuNewProspect"), 2, $user->rights->societe->creer);
				//$newmenu->add("/contact/list.php?leftmenu=customers&amp;type=p", $langs->trans("Contacts"), 2, $user->rights->societe->contact->lire);
			}

			// Customers/Prospects
			if (!empty($conf->societe->enabled) && empty($conf->global->SOCIETE_DISABLE_CUSTOMERS))
			{
				$langs->load("commercial");
				$newmenu->add("/societe/list.php?type=c&amp;leftmenu=customers", $langs->trans("ListCustomersShort"), 1, $user->rights->societe->lire, '', $mainmenu, 'customers');

				$newmenu->add("/societe/card.php?leftmenu=customers&amp;action=create&amp;type=c", $langs->trans("MenuNewCustomer"), 2, $user->rights->societe->creer);
				//$newmenu->add("/contact/list.php?leftmenu=customers&amp;type=c", $langs->trans("Contacts"), 2, $user->rights->societe->contact->lire);
			}

			// Suppliers
			if (!empty($conf->societe->enabled) && (!empty($conf->fournisseur->enabled) || !empty($conf->supplier_proposal->enabled)))
			{
				$langs->load("suppliers");
				$newmenu->add("/societe/list.php?type=f&amp;leftmenu=suppliers", $langs->trans("ListSuppliersShort"), 1, ($user->rights->fournisseur->lire || $user->rights->supplier_proposal->lire), '', $mainmenu, 'suppliers');
				$newmenu->add("/societe/card.php?leftmenu=suppliers&amp;action=create&amp;type=f", $langs->trans("MenuNewSupplier"), 2, $user->rights->societe->creer && ($user->rights->fournisseur->lire || $user->rights->supplier_proposal->lire));
			}

			// Categories
			if (!empty($conf->categorie->enabled))
			{
				$langs->load("categories");
				if (empty($conf->global->SOCIETE_DISABLE_PROSPECTS) || empty($conf->global->SOCIETE_DISABLE_CUSTOMERS))
				{
					// Categories prospects/customers
					$menutoshow = $langs->trans("CustomersProspectsCategoriesShort");
					if (!empty($conf->global->SOCIETE_DISABLE_PROSPECTS)) $menutoshow = $langs->trans("CustomersCategoriesShort");
					if (!empty($conf->global->SOCIETE_DISABLE_CUSTOMERS)) $menutoshow = $langs->trans("ProspectsCategoriesShort");
					$newmenu->add("/categories/index.php?leftmenu=cat&amp;type=2", $menutoshow, 1, $user->rights->categorie->lire, '', $mainmenu, 'cat');
				}
				// Categories suppliers
				if (!empty($conf->fournisseur->enabled))
				{
					$newmenu->add("/categories/index.php?leftmenu=catfournish&amp;type=1", $langs->trans("SuppliersCategoriesShort"), 1, $user->rights->categorie->lire);
				}
			}

			// Contacts
			$newmenu->add("/societe/index.php?leftmenu=thirdparties", (!empty($conf->global->SOCIETE_ADDRESSES_MANAGEMENT) ? $langs->trans("Contacts") : $langs->trans("ContactsAddresses")), 0, $user->rights->societe->contact->lire, '', $mainmenu, 'contacts');
			$newmenu->add("/contact/card.php?leftmenu=contacts&amp;action=create", (!empty($conf->global->SOCIETE_ADDRESSES_MANAGEMENT) ? $langs->trans("NewContact") : $langs->trans("NewContactAddress")), 1, $user->rights->societe->contact->creer);
			$newmenu->add("/contact/list.php?leftmenu=contacts", $langs->trans("List"), 1, $user->rights->societe->contact->lire);
			if (empty($conf->global->SOCIETE_DISABLE_PROSPECTS)) $newmenu->add("/contact/list.php?leftmenu=contacts&type=p", $langs->trans("Prospects"), 2, $user->rights->societe->contact->lire);
			if (empty($conf->global->SOCIETE_DISABLE_CUSTOMERS)) $newmenu->add("/contact/list.php?leftmenu=contacts&type=c", $langs->trans("Customers"), 2, $user->rights->societe->contact->lire);
			if (!empty($conf->fournisseur->enabled)) $newmenu->add("/contact/list.php?leftmenu=contacts&type=f", $langs->trans("Suppliers"), 2, $user->rights->societe->contact->lire);
			$newmenu->add("/contact/list.php?leftmenu=contacts&type=o", $langs->trans("ContactOthers"), 2, $user->rights->societe->contact->lire);
			//$newmenu->add("/contact/list.php?userid=$user->id", $langs->trans("MyContacts"), 1, $user->rights->societe->contact->lire);

			// Categories
			if (!empty($conf->categorie->enabled))
			{
				$langs->load("categories");
				// Categories Contact
				$newmenu->add("/categories/index.php?leftmenu=catcontact&amp;type=4", $langs->trans("ContactCategoriesShort"), 1, $user->rights->categorie->lire, '', $mainmenu, 'cat');
			}
		}

		/*
		 * Menu COMMERCIAL
		 */
		if ($mainmenu == 'commercial')
		{
			$langs->load("companies");

			// Customer proposal
			if (!empty($conf->propal->enabled))
			{
				$langs->load("propal");
				$newmenu->add("/comm/propal/index.php?leftmenu=propals", $langs->trans("Proposals"), 0, $user->rights->propale->lire, '', $mainmenu, 'propals', 100);
				$newmenu->add("/comm/propal/card.php?action=create&amp;leftmenu=propals", $langs->trans("NewPropal"), 1, $user->rights->propale->creer);
				$newmenu->add("/comm/propal/list.php?leftmenu=propals", $langs->trans("List"), 1, $user->rights->propale->lire);
				if ($usemenuhider || empty($leftmenu) || $leftmenu == "propals") {
                    $newmenu->add("/comm/propal/list.php?leftmenu=propals&viewstatut=0", $langs->trans("PropalsDraft"), 2, $user->rights->propale->lire);
				    $newmenu->add("/comm/propal/list.php?leftmenu=propals&viewstatut=1", $langs->trans("PropalsOpened"), 2, $user->rights->propale->lire);
				    $newmenu->add("/comm/propal/list.php?leftmenu=propals&viewstatut=2", $langs->trans("PropalStatusSigned"), 2, $user->rights->propale->lire);
				    $newmenu->add("/comm/propal/list.php?leftmenu=propals&viewstatut=3", $langs->trans("PropalStatusNotSigned"), 2, $user->rights->propale->lire);
				    $newmenu->add("/comm/propal/list.php?leftmenu=propals&viewstatut=4", $langs->trans("PropalStatusBilled"), 2, $user->rights->propale->lire);
                    //$newmenu->add("/comm/propal/list.php?leftmenu=propals&viewstatut=2,3,4", $langs->trans("PropalStatusClosedShort"), 2, $user->rights->propale->lire);
                }
				$newmenu->add("/comm/propal/stats/index.php?leftmenu=propals", $langs->trans("Statistics"), 1, $user->rights->propale->lire);
			}

            // Customers orders
            if (!empty($conf->commande->enabled))
            {
                $langs->load("orders");
                $newmenu->add("/commande/index.php?leftmenu=orders", $langs->trans("CustomersOrders"), 0, $user->rights->commande->lire, '', $mainmenu, 'orders', 200);
                $newmenu->add("/commande/card.php?action=create&amp;leftmenu=orders", $langs->trans("NewOrder"), 1, $user->rights->commande->creer);
                $newmenu->add("/commande/list.php?leftmenu=orders", $langs->trans("List"), 1, $user->rights->commande->lire);
                if ($usemenuhider || empty($leftmenu) || $leftmenu == "orders") {
                    $newmenu->add("/commande/list.php?leftmenu=orders&viewstatut=0", $langs->trans("StatusOrderDraftShort"), 2, $user->rights->commande->lire);
                    $newmenu->add("/commande/list.php?leftmenu=orders&viewstatut=1", $langs->trans("StatusOrderValidated"), 2, $user->rights->commande->lire);
                    if (!empty($conf->expedition->enabled)) $newmenu->add("/commande/list.php?leftmenu=orders&viewstatut=2", $langs->trans("StatusOrderSentShort"), 2, $user->rights->commande->lire);
                    $newmenu->add("/commande/list.php?leftmenu=orders&viewstatut=3", $langs->trans("StatusOrderDelivered"), 2, $user->rights->commande->lire);
                    //$newmenu->add("/commande/list.php?leftmenu=orders&viewstatut=4", $langs->trans("StatusOrderProcessed"), 2, $user->rights->commande->lire);
                    $newmenu->add("/commande/list.php?leftmenu=orders&viewstatut=-1", $langs->trans("StatusOrderCanceledShort"), 2, $user->rights->commande->lire);
                }
                $newmenu->add("/commande/stats/index.php?leftmenu=orders", $langs->trans("Statistics"), 1, $user->rights->commande->lire);
            }

			// Supplier proposal
			if (!empty($conf->supplier_proposal->enabled))
			{
				$langs->load("supplier_proposal");
				$newmenu->add("/supplier_proposal/index.php?leftmenu=propals_supplier", $langs->trans("SupplierProposalsShort"), 0, $user->rights->supplier_proposal->lire, '', $mainmenu, 'propals_supplier', 300);
				$newmenu->add("/supplier_proposal/card.php?action=create&amp;leftmenu=supplier_proposals", $langs->trans("SupplierProposalNew"), 1, $user->rights->supplier_proposal->creer);
				$newmenu->add("/supplier_proposal/list.php?leftmenu=supplier_proposals", $langs->trans("List"), 1, $user->rights->supplier_proposal->lire);
				$newmenu->add("/comm/propal/stats/index.php?leftmenu=supplier_proposals&amp;mode=supplier", $langs->trans("Statistics"), 1, $user->rights->supplier_proposal->lire);
			}

			// Suppliers orders
            if (!empty($conf->supplier_order->enabled))
			{
				$langs->load("orders");
				$newmenu->add("/fourn/commande/index.php?leftmenu=orders_suppliers", $langs->trans("SuppliersOrders"), 0, $user->rights->fournisseur->commande->lire, '', $mainmenu, 'orders_suppliers', 400);
				$newmenu->add("/fourn/commande/card.php?action=create&amp;leftmenu=orders_suppliers", $langs->trans("NewOrder"), 1, $user->rights->fournisseur->commande->creer);
				$newmenu->add("/fourn/commande/list.php?leftmenu=orders_suppliers", $langs->trans("List"), 1, $user->rights->fournisseur->commande->lire);

				if ($usemenuhider || empty($leftmenu) || $leftmenu == "orders_suppliers") {
                    $newmenu->add("/fourn/commande/list.php?leftmenu=orders_suppliers&statut=0", $langs->trans("StatusSupplierOrderDraftShort"), 2, $user->rights->fournisseur->commande->lire);
                    if (empty($conf->global->SUPPLIER_ORDER_HIDE_VALIDATED)) $newmenu->add("/fourn/commande/list.php?leftmenu=orders_suppliers&statut=1", $langs->trans("StatusSupplierOrderValidated"), 2, $user->rights->fournisseur->commande->lire);
                    $newmenu->add("/fourn/commande/list.php?leftmenu=orders_suppliers&statut=2", $langs->trans("StatusSupplierOrderApprovedShort"), 2, $user->rights->fournisseur->commande->lire);
                    $newmenu->add("/fourn/commande/list.php?leftmenu=orders_suppliers&statut=3", $langs->trans("StatusSupplierOrderOnProcessShort"), 2, $user->rights->fournisseur->commande->lire);
                    $newmenu->add("/fourn/commande/list.php?leftmenu=orders_suppliers&statut=4", $langs->trans("StatusSupplierOrderReceivedPartiallyShort"), 2, $user->rights->fournisseur->commande->lire);
                    $newmenu->add("/fourn/commande/list.php?leftmenu=orders_suppliers&statut=5", $langs->trans("StatusSupplierOrderReceivedAll"), 2, $user->rights->fournisseur->commande->lire);
                    $newmenu->add("/fourn/commande/list.php?leftmenu=orders_suppliers&statut=6,7", $langs->trans("StatusSupplierOrderCanceled"), 2, $user->rights->fournisseur->commande->lire);
                    $newmenu->add("/fourn/commande/list.php?leftmenu=orders_suppliers&statut=9", $langs->trans("StatusSupplierOrderRefused"), 2, $user->rights->fournisseur->commande->lire);
                }
                // Billed is another field. We should add instead a dedicated filter on list. if ($usemenuhider || empty($leftmenu) || $leftmenu=="orders_suppliers") $newmenu->add("/fourn/commande/list.php?leftmenu=orders_suppliers&billed=1", $langs->trans("Billed"), 2, $user->rights->fournisseur->commande->lire);


				$newmenu->add("/commande/stats/index.php?leftmenu=orders_suppliers&amp;mode=supplier", $langs->trans("Statistics"), 1, $user->rights->fournisseur->commande->lire);
			}

			// Contrat
			if (!empty($conf->contrat->enabled))
			{
				$langs->load("contracts");
				$newmenu->add("/contrat/index.php?leftmenu=contracts", $langs->trans("ContractsSubscriptions"), 0, $user->rights->contrat->lire, '', $mainmenu, 'contracts', 2000);
				$newmenu->add("/contrat/card.php?action=create&amp;leftmenu=contracts", $langs->trans("NewContractSubscription"), 1, $user->rights->contrat->creer);
				$newmenu->add("/contrat/list.php?leftmenu=contracts", $langs->trans("List"), 1, $user->rights->contrat->lire);
				$newmenu->add("/contrat/services_list.php?leftmenu=contracts", $langs->trans("MenuServices"), 1, $user->rights->contrat->lire);
				if ($usemenuhider || empty($leftmenu) || $leftmenu == "contracts") {
                    $newmenu->add("/contrat/services_list.php?leftmenu=contracts&amp;mode=0", $langs->trans("MenuInactiveServices"), 2, $user->rights->contrat->lire);
				    $newmenu->add("/contrat/services_list.php?leftmenu=contracts&amp;mode=4", $langs->trans("MenuRunningServices"), 2, $user->rights->contrat->lire);
				    $newmenu->add("/contrat/services_list.php?leftmenu=contracts&amp;mode=4&amp;filter=expired", $langs->trans("MenuExpiredServices"), 2, $user->rights->contrat->lire);
                    $newmenu->add("/contrat/services_list.php?leftmenu=contracts&amp;mode=5", $langs->trans("MenuClosedServices"), 2, $user->rights->contrat->lire);
                }
			}

			// Interventions
			if (!empty($conf->ficheinter->enabled))
			{
				$langs->load("interventions");
				$newmenu->add("/fichinter/index.php?leftmenu=ficheinter", $langs->trans("Interventions"), 0, $user->rights->ficheinter->lire, '', $mainmenu, 'ficheinter', 2200);
				$newmenu->add("/fichinter/card.php?action=create&amp;leftmenu=ficheinter", $langs->trans("NewIntervention"), 1, $user->rights->ficheinter->creer, '', '', '', 201);
				$newmenu->add("/fichinter/list.php?leftmenu=ficheinter", $langs->trans("List"), 1, $user->rights->ficheinter->lire, '', '', '', 202);
				if ($conf->global->MAIN_FEATURES_LEVEL >= 2) $newmenu->add("/fichinter/card-rec.php?leftmenu=ficheinter", $langs->trans("ListOfTemplates"), 1, $user->rights->ficheinter->lire, '', '', '', 203);
				$newmenu->add("/fichinter/stats/index.php?leftmenu=ficheinter", $langs->trans("Statistics"), 1, $user->rights->ficheinter->lire);
			}
		}


		/*
		 * Menu COMPTA-FINANCIAL
		 */
		if ($mainmenu == 'billing')
		{
			$langs->load("companies");

			// Customers invoices
			if (!empty($conf->facture->enabled))
			{
				$langs->load("bills");
				$newmenu->add("/compta/facture/list.php?leftmenu=customers_bills", $langs->trans("BillsCustomers"), 0, $user->rights->facture->lire, '', $mainmenu, 'customers_bills');
				$newmenu->add("/compta/facture/card.php?action=create", $langs->trans("NewBill"), 1, $user->rights->facture->creer);
				$newmenu->add("/compta/facture/list.php?leftmenu=customers_bills", $langs->trans("List"), 1, $user->rights->facture->lire, '', $mainmenu, 'customers_bills_list');

				if ($usemenuhider || empty($leftmenu) || preg_match('/customers_bills(|_draft|_notpaid|_paid|_canceled)$/', $leftmenu))
				{
					$newmenu->add("/compta/facture/list.php?leftmenu=customers_bills_draft&amp;search_status=0", $langs->trans("BillShortStatusDraft"), 2, $user->rights->facture->lire);
					$newmenu->add("/compta/facture/list.php?leftmenu=customers_bills_notpaid&amp;search_status=1", $langs->trans("BillShortStatusNotPaid"), 2, $user->rights->facture->lire);
					$newmenu->add("/compta/facture/list.php?leftmenu=customers_bills_paid&amp;search_status=2", $langs->trans("BillShortStatusPaid"), 2, $user->rights->facture->lire);
					$newmenu->add("/compta/facture/list.php?leftmenu=customers_bills_canceled&amp;search_status=3", $langs->trans("BillShortStatusCanceled"), 2, $user->rights->facture->lire);
				}
				$newmenu->add("/compta/facture/invoicetemplate_list.php?leftmenu=customers_bills_templates", $langs->trans("ListOfTemplates"), 1, $user->rights->facture->creer, '', $mainmenu, 'customers_bills_templates'); // No need to see recurring invoices, if user has no permission to create invoice.

				$newmenu->add("/compta/paiement/list.php?leftmenu=customers_bills_payment", $langs->trans("Payments"), 1, $user->rights->facture->lire, '', $mainmenu, 'customers_bills_payment');

				if (!empty($conf->global->BILL_ADD_PAYMENT_VALIDATION))
				{
					$newmenu->add("/compta/paiement/tovalidate.php?leftmenu=customers_bills_tovalid", $langs->trans("MenuToValid"), 2, $user->rights->facture->lire, '', $mainmenu, 'customer_bills_tovalid');
				}
				$newmenu->add("/compta/paiement/rapport.php?leftmenu=customers_bills_reports", $langs->trans("Reportings"), 2, $user->rights->facture->lire, '', $mainmenu, 'customers_bills_reports');

				$newmenu->add("/compta/facture/stats/index.php?leftmenu=customers_bills_stats", $langs->trans("Statistics"), 1, $user->rights->facture->lire, '', $mainmenu, 'customers_bills_stats');
			}

			// Suppliers invoices
			if (!empty($conf->societe->enabled) && !empty($conf->supplier_invoice->enabled))
			{
				$langs->load("bills");
				$newmenu->add("/fourn/facture/list.php?leftmenu=suppliers_bills", $langs->trans("BillsSuppliers"), 0, $user->rights->fournisseur->facture->lire, '', $mainmenu, 'suppliers_bills');
				$newmenu->add("/fourn/facture/card.php?leftmenu=suppliers_bills&amp;action=create", $langs->trans("NewBill"), 1, $user->rights->fournisseur->facture->creer, '', $mainmenu, 'suppliers_bills_create');
				$newmenu->add("/fourn/facture/list.php?leftmenu=suppliers_bills", $langs->trans("List"), 1, $user->rights->fournisseur->facture->lire, '', $mainmenu, 'suppliers_bills_list');

				if ($usemenuhider || empty($leftmenu) || preg_match('/suppliers_bills/', $leftmenu)) {
					$newmenu->add("/fourn/facture/list.php?leftmenu=suppliers_bills_draft&amp;search_status=0", $langs->trans("BillShortStatusDraft"), 2, $user->rights->fournisseur->facture->lire, '', $mainmenu, 'suppliers_bills_draft');
					$newmenu->add("/fourn/facture/list.php?leftmenu=suppliers_bills_notpaid&amp;search_status=1", $langs->trans("BillShortStatusNotPaid"), 2, $user->rights->fournisseur->facture->lire, '', $mainmenu, 'suppliers_bills_notpaid');
					$newmenu->add("/fourn/facture/list.php?leftmenu=suppliers_bills_paid&amp;search_status=2", $langs->trans("BillShortStatusPaid"), 2, $user->rights->fournisseur->facture->lire, '', $mainmenu, 'suppliers_bills_paid');
				}

				$newmenu->add("/fourn/facture/paiement.php?leftmenu=suppliers_bills_payment", $langs->trans("Payments"), 1, $user->rights->fournisseur->facture->lire, '', $mainmenu, 'suppliers_bills_payment');

				$newmenu->add("/fourn/facture/rapport.php?leftmenu=suppliers_bills_report", $langs->trans("Reportings"), 2, $user->rights->fournisseur->facture->lire, '', $mainmenu, 'suppliers_bills_report');

				$newmenu->add("/compta/facture/stats/index.php?mode=supplier&amp;leftmenu=suppliers_bills_stats", $langs->trans("Statistics"), 1, $user->rights->fournisseur->facture->lire, '', $mainmenu, 'suppliers_bills_stats');
			}

			// Orders
			if (!empty($conf->commande->enabled))
			{
				$langs->load("orders");
				if (!empty($conf->facture->enabled)) $newmenu->add("/commande/list.php?leftmenu=orders&amp;viewstatut=-3&amp;billed=0&amp;contextpage=billableorders", $langs->trans("MenuOrdersToBill2"), 0, $user->rights->commande->lire, '', $mainmenu, 'orders');
				//if ($usemenuhider || empty($leftmenu) || $leftmenu=="orders") $newmenu->add("/commande/", $langs->trans("StatusOrderToBill"), 1, $user->rights->commande->lire);
			}

			// Supplier Orders to bill
			if (!empty($conf->supplier_invoice->enabled))
			{
				if (!empty($conf->global->SUPPLIER_MENU_ORDER_RECEIVED_INTO_INVOICE))
				{
					$langs->load("supplier");
					$newmenu->add("/fourn/commande/list.php?leftmenu=orders&amp;search_status=5&amp;billed=0", $langs->trans("MenuOrdersSupplierToBill"), 0, $user->rights->commande->lire, '', $mainmenu, 'orders');
					//if ($usemenuhider || empty($leftmenu) || $leftmenu=="orders") $newmenu->add("/commande/", $langs->trans("StatusOrderToBill"), 1, $user->rights->commande->lire);
				}
			}


			// Donations
			if (!empty($conf->don->enabled))
			{
				$langs->load("donations");
				$newmenu->add("/don/index.php?leftmenu=donations&amp;mainmenu=billing", $langs->trans("Donations"), 0, $user->rights->don->lire, '', $mainmenu, 'donations');
				if ($usemenuhider || empty($leftmenu) || $leftmenu == "donations") {
                    $newmenu->add("/don/card.php?leftmenu=donations&amp;action=create", $langs->trans("NewDonation"), 1, $user->rights->don->creer);
                    $newmenu->add("/don/list.php?leftmenu=donations", $langs->trans("List"), 1, $user->rights->don->lire);
                }
				// if ($leftmenu=="donations") $newmenu->add("/don/stats/index.php",$langs->trans("Statistics"), 1, $user->rights->don->lire);
			}

			// Taxes and social contributions
			if (!empty($conf->tax->enabled) || !empty($conf->salaries->enabled) || !empty($conf->loan->enabled) || !empty($conf->banque->enabled))
			{
				global $mysoc;

				$permtoshowmenu = ((!empty($conf->tax->enabled) && $user->rights->tax->charges->lire) || (!empty($conf->salaries->enabled) && !empty($user->rights->salaries->read)) || (!empty($conf->loan->enabled) && $user->rights->loan->read) || (!empty($conf->banque->enabled) && $user->rights->banque->lire));
				$newmenu->add("/compta/charges/index.php?leftmenu=tax&amp;mainmenu=billing", $langs->trans("MenuSpecialExpenses"), 0, $permtoshowmenu, '', $mainmenu, 'tax');

				// Social contributions
				if (!empty($conf->tax->enabled))
				{
					$newmenu->add("/compta/sociales/list.php?leftmenu=tax_social", $langs->trans("MenuSocialContributions"), 1, $user->rights->tax->charges->lire);
					if ($usemenuhider || empty($leftmenu) || preg_match('/^tax_social/i', $leftmenu)) {
                        $newmenu->add("/compta/sociales/card.php?leftmenu=tax_social&action=create", $langs->trans("MenuNewSocialContribution"), 2, $user->rights->tax->charges->creer);
					    $newmenu->add("/compta/sociales/list.php?leftmenu=tax_social", $langs->trans("List"), 2, $user->rights->tax->charges->lire);
                        $newmenu->add("/compta/sociales/payments.php?leftmenu=tax_social&amp;mainmenu=billing&amp;mode=sconly", $langs->trans("Payments"), 2, $user->rights->tax->charges->lire);
                    }
					// VAT
					if (empty($conf->global->TAX_DISABLE_VAT_MENUS))
					{
						$newmenu->add("/compta/tva/list.php?leftmenu=tax_vat&amp;mainmenu=billing", $langs->transcountry("VAT", $mysoc->country_code), 1, $user->rights->tax->charges->lire, '', $mainmenu, 'tax_vat');
						if ($usemenuhider || empty($leftmenu) || preg_match('/^tax_vat/i', $leftmenu)) {
                            $newmenu->add("/compta/tva/card.php?leftmenu=tax_vat&action=create", $langs->trans("New"), 2, $user->rights->tax->charges->creer);
						    $newmenu->add("/compta/tva/list.php?leftmenu=tax_vat", $langs->trans("List"), 2, $user->rights->tax->charges->lire);
						    $newmenu->add("/compta/tva/index.php?leftmenu=tax_vat", $langs->trans("ReportByMonth"), 2, $user->rights->tax->charges->lire);
						    $newmenu->add("/compta/tva/clients.php?leftmenu=tax_vat", $langs->trans("ReportByCustomers"), 2, $user->rights->tax->charges->lire);
                            $newmenu->add("/compta/tva/quadri_detail.php?leftmenu=tax_vat", $langs->trans("ReportByQuarter"), 2, $user->rights->tax->charges->lire);
                        }
						global $mysoc;

						//Local Taxes 1
						if ($mysoc->useLocalTax(1) && (isset($mysoc->localtax1_assuj) && $mysoc->localtax1_assuj == "1"))
						{
							$newmenu->add("/compta/localtax/list.php?leftmenu=tax_1_vat&amp;mainmenu=billing&amp;localTaxType=1", $langs->transcountry("LT1", $mysoc->country_code), 1, $user->rights->tax->charges->lire);
							if ($usemenuhider || empty($leftmenu) || preg_match('/^tax_1_vat/i', $leftmenu)) {
                                $newmenu->add("/compta/localtax/card.php?leftmenu=tax_1_vat&action=create&amp;localTaxType=1", $langs->trans("New"), 2, $user->rights->tax->charges->creer);
							    $newmenu->add("/compta/localtax/list.php?leftmenu=tax_1_vat&amp;localTaxType=1", $langs->trans("List"), 2, $user->rights->tax->charges->lire);
							    $newmenu->add("/compta/localtax/index.php?leftmenu=tax_1_vat&amp;localTaxType=1", $langs->trans("ReportByMonth"), 2, $user->rights->tax->charges->lire);
							    $newmenu->add("/compta/localtax/clients.php?leftmenu=tax_1_vat&amp;localTaxType=1", $langs->trans("ReportByCustomers"), 2, $user->rights->tax->charges->lire);
                                $newmenu->add("/compta/localtax/quadri_detail.php?leftmenu=tax_1_vat&amp;localTaxType=1", $langs->trans("ReportByQuarter"), 2, $user->rights->tax->charges->lire);
                            }
						}
						//Local Taxes 2
						if ($mysoc->useLocalTax(2) && (isset($mysoc->localtax2_assuj) && $mysoc->localtax2_assuj == "1"))
						{
							$newmenu->add("/compta/localtax/list.php?leftmenu=tax_2_vat&amp;mainmenu=billing&amp;localTaxType=2", $langs->transcountry("LT2", $mysoc->country_code), 1, $user->rights->tax->charges->lire);
							if ($usemenuhider || empty($leftmenu) || preg_match('/^tax_2_vat/i', $leftmenu)) {
                                $newmenu->add("/compta/localtax/card.php?leftmenu=tax_2_vat&action=create&amp;localTaxType=2", $langs->trans("New"), 2, $user->rights->tax->charges->creer);
							    $newmenu->add("/compta/localtax/list.php?leftmenu=tax_2_vat&amp;localTaxType=2", $langs->trans("List"), 2, $user->rights->tax->charges->lire);
							    $newmenu->add("/compta/localtax/index.php?leftmenu=tax_2_vat&amp;localTaxType=2", $langs->trans("ReportByMonth"), 2, $user->rights->tax->charges->lire);
							    $newmenu->add("/compta/localtax/clients.php?leftmenu=tax_2_vat&amp;localTaxType=2", $langs->trans("ReportByCustomers"), 2, $user->rights->tax->charges->lire);
                                $newmenu->add("/compta/localtax/quadri_detail.php?leftmenu=tax_2_vat&amp;localTaxType=2", $langs->trans("ReportByQuarter"), 2, $user->rights->tax->charges->lire);
                            }
						}
					}
				}

				// Salaries
				if (!empty($conf->salaries->enabled))
				{
					$langs->load("salaries");
					$newmenu->add("/salaries/list.php?leftmenu=tax_salary&amp;mainmenu=billing", $langs->trans("Salaries"), 1, $user->rights->salaries->read, '', $mainmenu, 'tax_salary');
					if ($usemenuhider || empty($leftmenu) || preg_match('/^tax_salary/i', $leftmenu)) {
                        $newmenu->add("/salaries/card.php?leftmenu=tax_salary&action=create", $langs->trans("NewPayment"), 2, $user->rights->salaries->write);
					    $newmenu->add("/salaries/list.php?leftmenu=tax_salary", $langs->trans("Payments"), 2, $user->rights->salaries->read);
                        $newmenu->add("/salaries/stats/index.php?leftmenu=tax_salary", $langs->trans("Statistics"), 2, $user->rights->salaries->read);
                    }
				}

				// Loan
				if (!empty($conf->loan->enabled))
				{
					$langs->load("loan");
					$newmenu->add("/loan/list.php?leftmenu=tax_loan&amp;mainmenu=billing", $langs->trans("Loans"), 1, $user->rights->loan->read, '', $mainmenu, 'tax_loan');
					if ($usemenuhider || empty($leftmenu) || preg_match('/^tax_loan/i', $leftmenu)) {
                        $newmenu->add("/loan/card.php?leftmenu=tax_loan&action=create", $langs->trans("NewLoan"), 2, $user->rights->loan->write);
                        //$newmenu->add("/loan/payment/list.php?leftmenu=tax_loan",$langs->trans("Payments"),2,$user->rights->loan->read);
                    }
				}

				// Various payment
				if (!empty($conf->banque->enabled) && empty($conf->global->BANK_USE_OLD_VARIOUS_PAYMENT))
				{
					$langs->load("banks");
					$newmenu->add("/compta/bank/various_payment/list.php?leftmenu=tax_various&amp;mainmenu=billing", $langs->trans("MenuVariousPayment"), 1, $user->rights->banque->lire, '', $mainmenu, 'tax_various');
					if ($usemenuhider || empty($leftmenu) || preg_match('/^tax_various/i', $leftmenu)) {
                        $newmenu->add("/compta/bank/various_payment/card.php?leftmenu=tax_various&action=create", $langs->trans("New"), 2, $user->rights->banque->modifier);
                        $newmenu->add("/compta/bank/various_payment/list.php?leftmenu=tax_various", $langs->trans("List"), 2, $user->rights->banque->lire);
                    }
				}
			}
		}

		/*
		 * Menu COMPTA-FINANCIAL
		 */
		if ($mainmenu == 'accountancy')
		{
			$langs->load("companies");

			// Accounting (Double entries)
			if (!empty($conf->accounting->enabled))
			{
				$permtoshowmenu = (!empty($conf->accounting->enabled) || $user->rights->accounting->bind->write || $user->rights->compta->resultat->lire);
				//$newmenu->add("/accountancy/index.php?leftmenu=accountancy", $langs->trans("MenuAccountancy"), 0, $permtoshowmenu, '', $mainmenu, 'accountancy');

				// Configuration
				$newmenu->add("/accountancy/index.php?leftmenu=accountancy_admin", $langs->trans("Setup"), 0, $user->rights->accounting->chartofaccount, '', $mainmenu, 'accountancy_admin', 1);
				if ($usemenuhider || empty($leftmenu) || preg_match('/accountancy_admin/', $leftmenu)) {
					$newmenu->add("/accountancy/admin/index.php?mainmenu=accountancy&leftmenu=accountancy_admin", $langs->trans("General"), 1, $user->rights->accounting->chartofaccount, '', $mainmenu, 'accountancy_admin_general', 10);

					// Fiscal year - Not really yet used. In a future will lock some periods.
					if ($conf->global->MAIN_FEATURES_LEVEL > 1) {
						$newmenu->add("/accountancy/admin/fiscalyear.php?mainmenu=accountancy&leftmenu=accountancy_admin", $langs->trans("FiscalPeriod"), 1, $user->rights->accounting->fiscalyear->write, '', $mainmenu, 'fiscalyear', 20);
					}

					$newmenu->add("/accountancy/admin/journals_list.php?id=35&mainmenu=accountancy&leftmenu=accountancy_admin", $langs->trans("AccountingJournals"), 1, $user->rights->accounting->chartofaccount, '', $mainmenu, 'accountancy_admin_journal', 30);
					$newmenu->add("/accountancy/admin/accountmodel.php?id=31&mainmenu=accountancy&leftmenu=accountancy_admin", $langs->trans("Pcg_version"), 1, $user->rights->accounting->chartofaccount, '', $mainmenu, 'accountancy_admin_chartmodel', 40);
					$newmenu->add("/accountancy/admin/account.php?mainmenu=accountancy&leftmenu=accountancy_admin", $langs->trans("Chartofaccounts"), 1, $user->rights->accounting->chartofaccount, '', $mainmenu, 'accountancy_admin_chart', 41);
					$newmenu->add("/accountancy/admin/categories_list.php?id=32&search_country_id=".$mysoc->country_id."&mainmenu=accountancy&leftmenu=accountancy_admin", $langs->trans("AccountingCategory"), 1, $user->rights->accounting->chartofaccount, '', $mainmenu, 'accountancy_admin_chart', 50);
					$newmenu->add("/accountancy/admin/defaultaccounts.php?mainmenu=accountancy&leftmenu=accountancy_admin", $langs->trans("MenuDefaultAccounts"), 1, $user->rights->accounting->chartofaccount, '', $mainmenu, 'accountancy_admin_default', 60);
					if (!empty($conf->banque->enabled)) {
						$newmenu->add("/compta/bank/list.php?mainmenu=accountancy&leftmenu=accountancy_admin&search_status=-1", $langs->trans("MenuBankAccounts"), 1, $user->rights->accounting->chartofaccount, '', $mainmenu, 'accountancy_admin_bank', 70);
					}
					if (!empty($conf->facture->enabled) || !empty($conf->fournisseur->enabled)) {
						$newmenu->add("/admin/dict.php?id=10&from=accountancy&search_country_id=".$mysoc->country_id."&mainmenu=accountancy&leftmenu=accountancy_admin", $langs->trans("MenuVatAccounts"), 1, $user->rights->accounting->chartofaccount, '', $mainmenu, 'accountancy_admin_default', 80);
					}
					if (!empty($conf->tax->enabled)) {
						$newmenu->add("/admin/dict.php?id=7&from=accountancy&search_country_id=".$mysoc->country_id."&mainmenu=accountancy&leftmenu=accountancy_admin", $langs->trans("MenuTaxAccounts"), 1, $user->rights->accounting->chartofaccount, '', $mainmenu, 'accountancy_admin_default', 90);
					}
					if (!empty($conf->expensereport->enabled)) {
						$newmenu->add("/admin/dict.php?id=17&from=accountancy&mainmenu=accountancy&leftmenu=accountancy_admin", $langs->trans("MenuExpenseReportAccounts"), 1, $user->rights->accounting->chartofaccount, '', $mainmenu, 'accountancy_admin_default', 100);
					}
					$newmenu->add("/accountancy/admin/productaccount.php?mainmenu=accountancy&leftmenu=accountancy_admin", $langs->trans("MenuProductsAccounts"), 1, $user->rights->accounting->chartofaccount, '', $mainmenu, 'accountancy_admin_product', 110);
					if ($conf->global->MAIN_FEATURES_LEVEL > 1) {
						$newmenu->add("/accountancy/admin/closure.php?mainmenu=accountancy&leftmenu=accountancy_admin", $langs->trans("MenuClosureAccounts"), 1, $user->rights->accounting->chartofaccount, '', $mainmenu, 'accountancy_admin_closure', 120);
					}
					$newmenu->add("/accountancy/admin/export.php?mainmenu=accountancy&leftmenu=accountancy_admin", $langs->trans("ExportOptions"), 1, $user->rights->accounting->chartofaccount, '', $mainmenu, 'accountancy_admin_export', 130);
				}

                // Transfer in accounting
                $newmenu->add("/accountancy/index.php?leftmenu=accountancy_transfer", $langs->trans("TransferInAccounting"), 0, $user->rights->accounting->bind->write, '', $mainmenu, 'transfer', 1);

                // Binding
                // $newmenu->add("", $langs->trans("Binding"), 0, $user->rights->accounting->bind->write, '', $mainmenu, 'dispatch');
                if (!empty($conf->facture->enabled))
                {
                	$newmenu->add("/accountancy/customer/index.php?leftmenu=accountancy_dispatch_customer&amp;mainmenu=accountancy", $langs->trans("CustomersVentilation"), 1, $user->rights->accounting->bind->write, '', $mainmenu, 'dispatch_customer');
                	if ($usemenuhider || empty($leftmenu) || preg_match('/accountancy_dispatch_customer/', $leftmenu)) {
                		$newmenu->add("/accountancy/customer/list.php?mainmenu=accountancy&amp;leftmenu=accountancy_dispatch_customer", $langs->trans("ToBind"), 2, $user->rights->accounting->bind->write);
                		$newmenu->add("/accountancy/customer/lines.php?mainmenu=accountancy&amp;leftmenu=accountancy_dispatch_customer", $langs->trans("Binded"), 2, $user->rights->accounting->bind->write);
                	}
                }
                if (!empty($conf->supplier_invoice->enabled))
                {
                	$newmenu->add("/accountancy/supplier/index.php?leftmenu=accountancy_dispatch_supplier&amp;mainmenu=accountancy", $langs->trans("SuppliersVentilation"), 1, $user->rights->accounting->bind->write, '', $mainmenu, 'dispatch_supplier');
                	if ($usemenuhider || empty($leftmenu) || preg_match('/accountancy_dispatch_supplier/', $leftmenu)) {
                		$newmenu->add("/accountancy/supplier/list.php?mainmenu=accountancy&amp;leftmenu=accountancy_dispatch_supplier", $langs->trans("ToBind"), 2, $user->rights->accounting->bind->write);
                		$newmenu->add("/accountancy/supplier/lines.php?mainmenu=accountancy&amp;leftmenu=accountancy_dispatch_supplier", $langs->trans("Binded"), 2, $user->rights->accounting->bind->write);
                	}
                }
                if (!empty($conf->expensereport->enabled))
                {
                	$newmenu->add("/accountancy/expensereport/index.php?leftmenu=accountancy_dispatch_expensereport&amp;mainmenu=accountancy", $langs->trans("ExpenseReportsVentilation"), 1, $user->rights->accounting->bind->write, '', $mainmenu, 'dispatch_expensereport');
                	if ($usemenuhider || empty($leftmenu) || preg_match('/accountancy_dispatch_expensereport/', $leftmenu)) {
                		$newmenu->add("/accountancy/expensereport/list.php?mainmenu=accountancy&amp;leftmenu=accountancy_dispatch_expensereport", $langs->trans("ToBind"), 2, $user->rights->accounting->bind->write);
                		$newmenu->add("/accountancy/expensereport/lines.php?mainmenu=accountancy&amp;leftmenu=accountancy_dispatch_expensereport", $langs->trans("Binded"), 2, $user->rights->accounting->bind->write);
                	}
                }

				// Journals
				if (!empty($conf->accounting->enabled) && !empty($user->rights->accounting->comptarapport->lire) && $mainmenu == 'accountancy')
				{
					$newmenu->add('', $langs->trans("RegistrationInAccounting"), 1, $user->rights->accounting->comptarapport->lire);

					// Multi journal
					$sql = "SELECT rowid, code, label, nature";
					$sql .= " FROM ".MAIN_DB_PREFIX."accounting_journal";
					$sql .= " WHERE entity = ".$conf->entity;
					$sql .= " AND active = 1";
					$sql .= " ORDER BY label DESC";

					$resql = $db->query($sql);
					if ($resql)
					{
						$numr = $db->num_rows($resql);
						$i = 0;

						if ($numr > 0)
						{
							while ($i < $numr)
							{
								$objp = $db->fetch_object($resql);

								$nature = '';

								// Must match array $sourceList defined into journals_list.php
								if ($objp->nature == 2 && !empty($conf->facture->enabled)) $nature = "sells";
								if ($objp->nature == 3 && !empty($conf->fournisseur->enabled)) $nature = "purchases";
								if ($objp->nature == 4 && !empty($conf->banque->enabled)) $nature = "bank";
								if ($objp->nature == 5 && !empty($conf->expensereport->enabled)) $nature = "expensereports";
								if ($objp->nature == 1) $nature = "various";
								if ($objp->nature == 8) $nature = "inventory";
								if ($objp->nature == 9) $nature = "hasnew";

								// To enable when page exists
								if (empty($conf->global->ACCOUNTANCY_SHOW_DEVELOP_JOURNAL))
								{
									if ($nature == 'various' || $nature == 'hasnew' || $nature == 'inventory') $nature = '';
								}

								if ($nature)
								{
									$langs->load('accountancy');
									$journallabel = $langs->transnoentities($objp->label); // Labels in this table are set by loading llx_accounting_abc.sql. Label can be 'ACCOUNTING_SELL_JOURNAL', 'InventoryJournal', ...
									$newmenu->add('/accountancy/journal/'.$nature.'journal.php?mainmenu=accountancy&leftmenu=accountancy_journal&id_journal='.$objp->rowid, $journallabel, 2, $user->rights->accounting->comptarapport->lire);
								}
								$i++;
							}
						}
						else
						{
							// Should not happend. Entries are added
							$newmenu->add('', $langs->trans("NoJournalDefined"), 2, $user->rights->accounting->comptarapport->lire);
						}
					}
					else dol_print_error($db);
					$db->free($resql);
				}

                // Accounting
                $newmenu->add("/accountancy/index.php?leftmenu=accountancy_accountancy", $langs->trans("MenuAccountancy"), 0, $user->rights->accounting->mouvements->lire, '', $mainmenu, 'accountancy', 1);


                // General Ledger
				$newmenu->add("/accountancy/bookkeeping/list.php?mainmenu=accountancy&amp;leftmenu=accountancy_accountancy", $langs->trans("Bookkeeping"), 1, $user->rights->accounting->mouvements->lire);

				// Balance
				$newmenu->add("/accountancy/bookkeeping/balance.php?mainmenu=accountancy&amp;leftmenu=accountancy_accountancy", $langs->trans("AccountBalance"), 1, $user->rights->accounting->mouvements->lire);

                // Closure
                if (!empty($conf->global->MAIN_FEATURES_LEVEL) && $conf->global->MAIN_FEATURES_LEVEL >= 2) {
                    $newmenu->add("/accountancy/closure/index.php?mainmenu=accountancy&amp;leftmenu=accountancy_closure", $langs->trans("MenuAccountancyClosure"), 1, $user->rights->accounting->fiscalyear->write, '', $mainmenu, 'closure');

                    if ($usemenuhider || empty($leftmenu) || preg_match('/accountancy_closure/', $leftmenu)) {
                        $newmenu->add("/accountancy/closure/validate.php?leftmenu=accountancy_closure", $langs->trans("MenuAccountancyValidationMovements"), 2, $user->rights->accounting->fiscalyear->write);
                    }
                }

				// Files
				if (empty($conf->global->ACCOUNTANCY_HIDE_EXPORT_FILES_MENU))
				{
					$newmenu->add("/compta/accounting-files.php?mainmenu=accountancy&amp;leftmenu=accountancy_files", $langs->trans("AccountantFiles"), 1, $user->rights->accounting->mouvements->lire);
				}

				// Reports
				$newmenu->add("/compta/resultat/index.php?mainmenu=accountancy&amp;leftmenu=accountancy_report", $langs->trans("Reportings"), 1, $user->rights->accounting->comptarapport->lire, '', $mainmenu, 'ca');

                if ($usemenuhider || empty($leftmenu) || preg_match('/accountancy_report/', $leftmenu)) {
                    $newmenu->add("/compta/resultat/index.php?leftmenu=accountancy_report", $langs->trans("MenuReportInOut"), 2, $user->rights->accounting->comptarapport->lire);
                    $newmenu->add("/compta/resultat/clientfourn.php?leftmenu=accountancy_report", $langs->trans("ByPredefinedAccountGroups"), 3, $user->rights->accounting->comptarapport->lire);
                    $newmenu->add("/compta/resultat/result.php?leftmenu=accountancy_report", $langs->trans("ByPersonalizedAccountGroups"), 3, $user->rights->accounting->comptarapport->lire);
                }

				$modecompta = 'CREANCES-DETTES';
				if (!empty($conf->accounting->enabled) && !empty($user->rights->accounting->comptarapport->lire) && $mainmenu == 'accountancy') $modecompta = 'BOOKKEEPING'; // Not yet implemented. Should be BOOKKEEPINGCOLLECTED
				if ($modecompta)
				{
					if ($usemenuhider || empty($leftmenu) || preg_match('/accountancy_report/', $leftmenu)) {
                        $newmenu->add("/compta/stats/index.php?leftmenu=accountancy_report&modecompta=".$modecompta, $langs->trans("ReportTurnover"), 2, $user->rights->accounting->comptarapport->lire);
					    $newmenu->add("/compta/stats/casoc.php?leftmenu=accountancy_report&modecompta=".$modecompta, $langs->trans("ByCompanies"), 3, $user->rights->accounting->comptarapport->lire);
					    $newmenu->add("/compta/stats/cabyuser.php?leftmenu=accountancy_report&modecompta=".$modecompta, $langs->trans("ByUsers"), 3, $user->rights->accounting->comptarapport->lire);
					    $newmenu->add("/compta/stats/cabyprodserv.php?leftmenu=accountancy_report&modecompta=".$modecompta, $langs->trans("ByProductsAndServices"), 3, $user->rights->accounting->comptarapport->lire);
                        $newmenu->add("/compta/stats/byratecountry.php?leftmenu=accountancy_report&modecompta=".$modecompta, $langs->trans("ByVatRate"), 3, $user->rights->accounting->comptarapport->lire);
                    }
				}

				$modecompta = 'RECETTES-DEPENSES';
				//if (! empty($conf->accounting->enabled) && ! empty($user->rights->accounting->comptarapport->lire) && $mainmenu == 'accountancy') $modecompta='';	// Not yet implemented. Should be BOOKKEEPINGCOLLECTED
				if ($modecompta)
				{
					if ($usemenuhider || empty($leftmenu) || preg_match('/accountancy_report/', $leftmenu)) {
					    $newmenu->add("/compta/stats/index.php?leftmenu=accountancy_report&modecompta=".$modecompta, $langs->trans("ReportTurnoverCollected"), 2, $user->rights->accounting->comptarapport->lire);
					    $newmenu->add("/compta/stats/casoc.php?leftmenu=accountancy_report&modecompta=".$modecompta, $langs->trans("ByCompanies"), 3, $user->rights->accounting->comptarapport->lire);
					    $newmenu->add("/compta/stats/cabyuser.php?leftmenu=accountancy_report&modecompta=".$modecompta, $langs->trans("ByUsers"), 3, $user->rights->accounting->comptarapport->lire);
					    //$newmenu->add("/compta/stats/cabyprodserv.php?leftmenu=accountancy_report&modecompta=".$modecompta, $langs->trans("ByProductsAndServices"),3,$user->rights->accounting->comptarapport->lire);
                        //$newmenu->add("/compta/stats/byratecountry.php?leftmenu=accountancy_report&modecompta=".$modecompta, $langs->trans("ByVatRate"),3,$user->rights->accounting->comptarapport->lire);
                    }
				}

				$modecompta = 'CREANCES-DETTES';
				if (!empty($conf->accounting->enabled) && !empty($user->rights->accounting->comptarapport->lire) && $mainmenu == 'accountancy') $modecompta = 'BOOKKEEPING'; // Not yet implemented. Should be BOOKKEEPINGCOLLECTED
				if ($modecompta && $conf->fournisseur->enabled)
				{
					if ($usemenuhider || empty($leftmenu) || preg_match('/accountancy_report/', $leftmenu)) {
						$newmenu->add("/compta/stats/supplier_turnover.php?leftmenu=accountancy_report&modecompta=".$modecompta, $langs->trans("ReportPurchaseTurnover"), 2, $user->rights->accounting->comptarapport->lire);
						$newmenu->add("/compta/stats/supplier_turnover_by_thirdparty.php?leftmenu=accountancy_report&modecompta=".$modecompta, $langs->trans("ByCompanies"), 3, $user->rights->accounting->comptarapport->lire);
						$newmenu->add("/compta/stats/supplier_turnover_by_prodserv.php?leftmenu=accountancy_report&modecompta=".$modecompta, $langs->trans("ByProductsAndServices"), 3, $user->rights->accounting->comptarapport->lire);
					}
				}

				$modecompta = 'RECETTES-DEPENSES';
				//if (! empty($conf->accounting->enabled) && ! empty($user->rights->accounting->comptarapport->lire) && $mainmenu == 'accountancy') $modecompta='';	// Not yet implemented. Should be BOOKKEEPINGCOLLECTED
				if ($modecompta && $conf->fournisseur->enabled)
				{
					if ($usemenuhider || empty($leftmenu) || preg_match('/accountancy_report/', $leftmenu)) {
						$newmenu->add("/compta/stats/supplier_turnover.php?leftmenu=accountancy_report&modecompta=".$modecompta, $langs->trans("ReportPurchaseTurnoverCollected"), 2, $user->rights->accounting->comptarapport->lire);
						$newmenu->add("/compta/stats/supplier_turnover_by_thirdparty.php?leftmenu=accountancy_report&modecompta=".$modecompta, $langs->trans("ByCompanies"), 3, $user->rights->accounting->comptarapport->lire);
					}
				}
            }

			// Accountancy (simple)
            if (!empty($conf->comptabilite->enabled))
            {
            	// Files
            	if (empty($conf->global->ACCOUNTANCY_HIDE_EXPORT_FILES_MENU))
            	{
            		$newmenu->add("/compta/accounting-files.php?mainmenu=accountancy&amp;leftmenu=accountancy_files", $langs->trans("AccountantFiles"), 0, $user->rights->compta->resultat->lire, '', $mainmenu, 'files');
            	}

                // Bilan, resultats
                $newmenu->add("/compta/resultat/index.php?leftmenu=report&amp;mainmenu=accountancy", $langs->trans("Reportings"), 0, $user->rights->compta->resultat->lire, '', $mainmenu, 'ca');

                if ($usemenuhider || empty($leftmenu) || preg_match('/report/', $leftmenu)) {
                    $newmenu->add("/compta/resultat/index.php?leftmenu=report", $langs->trans("MenuReportInOut"), 1, $user->rights->compta->resultat->lire);
                    $newmenu->add("/compta/resultat/clientfourn.php?leftmenu=report", $langs->trans("ByCompanies"), 2, $user->rights->compta->resultat->lire);
                    /* On verra ca avec module compabilite expert
                    $newmenu->add("/compta/resultat/compteres.php?leftmenu=report","Compte de resultat",2,$user->rights->compta->resultat->lire);
                    $newmenu->add("/compta/resultat/bilan.php?leftmenu=report","Bilan",2,$user->rights->compta->resultat->lire);
                    */
                    $newmenu->add("/compta/stats/index.php?leftmenu=report", $langs->trans("ReportTurnover"), 1, $user->rights->compta->resultat->lire);

                    /*
                    $newmenu->add("/compta/stats/cumul.php?leftmenu=report","Cumule",2,$user->rights->compta->resultat->lire);
                    if (! empty($conf->propal->enabled)) {
                        $newmenu->add("/compta/stats/prev.php?leftmenu=report","Previsionnel",2,$user->rights->compta->resultat->lire);
                        $newmenu->add("/compta/stats/comp.php?leftmenu=report","Transforme",2,$user->rights->compta->resultat->lire);
                    }
                    */
                    $newmenu->add("/compta/stats/casoc.php?leftmenu=report", $langs->trans("ByCompanies"), 2, $user->rights->compta->resultat->lire);
                    $newmenu->add("/compta/stats/cabyuser.php?leftmenu=report", $langs->trans("ByUsers"), 2, $user->rights->compta->resultat->lire);
                    $newmenu->add("/compta/stats/cabyprodserv.php?leftmenu=report", $langs->trans("ByProductsAndServices"), 2, $user->rights->compta->resultat->lire);
                    $newmenu->add("/compta/stats/byratecountry.php?leftmenu=report", $langs->trans("ByVatRate"), 2, $user->rights->compta->resultat->lire);

                    // Journaux
                    $newmenu->add("/compta/journal/sellsjournal.php?leftmenu=report", $langs->trans("SellsJournal"), 1, $user->rights->compta->resultat->lire, '', '', '', 50);
                    $newmenu->add("/compta/journal/purchasesjournal.php?leftmenu=report", $langs->trans("PurchasesJournal"), 1, $user->rights->compta->resultat->lire, '', '', '', 51);
                }
                //if ($leftmenu=="ca") $newmenu->add("/compta/journaux/index.php?leftmenu=ca",$langs->trans("Journaux"),1,$user->rights->compta->resultat->lire||$user->rights->accounting->comptarapport->lire);
            }

			// Assets
			if (!empty($conf->asset->enabled))
			{
				$newmenu->add("/asset/list.php?leftmenu=asset&amp;mainmenu=accountancy", $langs->trans("MenuAssets"), 0, $user->rights->asset->read, '', $mainmenu, 'asset');
				$newmenu->add("/asset/card.php?leftmenu=asset&amp;action=create", $langs->trans("MenuNewAsset"), 1, $user->rights->asset->write);
				$newmenu->add("/asset/list.php?leftmenu=asset&amp;mainmenu=accountancy", $langs->trans("MenuListAssets"), 1, $user->rights->asset->read);
				$newmenu->add("/asset/type.php?leftmenu=asset_type", $langs->trans("MenuTypeAssets"), 1, $user->rights->asset->read, '', $mainmenu, 'asset_type');
				if ($usemenuhider || empty($leftmenu) || preg_match('/asset_type/', $leftmenu)) {
                    $newmenu->add("/asset/type.php?leftmenu=asset_type&amp;action=create", $langs->trans("MenuNewTypeAssets"), 2, $user->rights->asset->configurer);
                    $newmenu->add("/asset/type.php?leftmenu=asset_type", $langs->trans("MenuListTypeAssets"), 2, $user->rights->asset->read);
                }
			}
		}


		/*
		 * Menu BANK
		 */
		if ($mainmenu == 'bank')
		{
			// Load translation files required by the page
			$langs->loadLangs(array("withdrawals", "banks", "bills", "categories"));

			// Bank-Caisse
			if (!empty($conf->banque->enabled))
			{
				$newmenu->add("/compta/bank/list.php?leftmenu=bank&amp;mainmenu=bank", $langs->trans("MenuBankCash"), 0, $user->rights->banque->lire, '', $mainmenu, 'bank');

				$newmenu->add("/compta/bank/card.php?action=create", $langs->trans("MenuNewFinancialAccount"), 1, $user->rights->banque->configurer);
				$newmenu->add("/compta/bank/list.php?leftmenu=bank&amp;mainmenu=bank", $langs->trans("List"), 1, $user->rights->banque->lire, '', $mainmenu, 'bank');
				$newmenu->add("/compta/bank/bankentries_list.php", $langs->trans("ListTransactions"), 1, $user->rights->banque->lire);
				$newmenu->add("/compta/bank/budget.php", $langs->trans("ListTransactionsByCategory"), 1, $user->rights->banque->lire);

				$newmenu->add("/compta/bank/transfer.php", $langs->trans("MenuBankInternalTransfer"), 1, $user->rights->banque->transfer);
			}

			if (!empty($conf->categorie->enabled))
			{
				$langs->load("categories");
				$newmenu->add("/categories/index.php?type=5", $langs->trans("Rubriques"), 1, $user->rights->categorie->creer, '', $mainmenu, 'tags');
				$newmenu->add("/compta/bank/categ.php", $langs->trans("RubriquesTransactions"), 1, $user->rights->categorie->creer, '', $mainmenu, 'tags');
			}

			// Prelevements
			if (!empty($conf->prelevement->enabled))
			{
				$newmenu->add("/compta/prelevement/index.php?leftmenu=withdraw&amp;mainmenu=bank", $langs->trans("StandingOrders"), 0, $user->rights->prelevement->bons->lire, '', $mainmenu, 'withdraw');

				if ($usemenuhider || empty($leftmenu) || $leftmenu == "withdraw") {
                    //$newmenu->add("/compta/prelevement/demandes.php?status=0&amp;mainmenu=bank",$langs->trans("StandingOrderToProcess"),1,$user->rights->prelevement->bons->lire);

				    $newmenu->add("/compta/prelevement/create.php?mainmenu=bank", $langs->trans("NewStandingOrder"), 1, $user->rights->prelevement->bons->creer);

				    $newmenu->add("/compta/prelevement/bons.php?mainmenu=bank", $langs->trans("WithdrawalsReceipts"), 1, $user->rights->prelevement->bons->lire);
				    $newmenu->add("/compta/prelevement/list.php?mainmenu=bank", $langs->trans("WithdrawalsLines"), 1, $user->rights->prelevement->bons->lire);
				    $newmenu->add("/compta/prelevement/rejets.php?mainmenu=bank", $langs->trans("Rejects"), 1, $user->rights->prelevement->bons->lire);
				    $newmenu->add("/compta/prelevement/stats.php?mainmenu=bank", $langs->trans("Statistics"), 1, $user->rights->prelevement->bons->lire);

                    //$newmenu->add("/compta/prelevement/config.php",$langs->trans("Setup"),1,$user->rights->prelevement->bons->configurer);
                }
			}

			// Gestion cheques
			if (empty($conf->global->BANK_DISABLE_CHECK_DEPOSIT) && !empty($conf->banque->enabled) && (!empty($conf->facture->enabled) || !empty($conf->global->MAIN_MENU_CHEQUE_DEPOSIT_ON)))
			{
				$newmenu->add("/compta/paiement/cheque/index.php?leftmenu=checks&amp;mainmenu=bank", $langs->trans("MenuChequeDeposits"), 0, $user->rights->banque->cheque, '', $mainmenu, 'checks');
				if (preg_match('/checks/', $leftmenu)) {
                    $newmenu->add("/compta/paiement/cheque/card.php?leftmenu=checks_bis&amp;action=new&amp;mainmenu=bank", $langs->trans("NewChequeDeposit"), 1, $user->rights->banque->cheque);
                    $newmenu->add("/compta/paiement/cheque/list.php?leftmenu=checks_bis&amp;mainmenu=bank", $langs->trans("List"), 1, $user->rights->banque->cheque);
                }
			}

			// Cash Control
			if (!empty($conf->takepos->enabled) || !empty($conf->cashdesk->enabled))
			{
				$permtomakecashfence = ($user->rights->cashdesk->run || $user->rights->takepos->run);
				$newmenu->add("/compta/cashcontrol/cashcontrol_list.php?action=list", $langs->trans("POS"), 0, $permtomakecashfence, '', $mainmenu, 'cashcontrol');
				$newmenu->add("/compta/cashcontrol/cashcontrol_card.php?action=create", $langs->trans("NewCashFence"), 1, $permtomakecashfence);
				$newmenu->add("/compta/cashcontrol/cashcontrol_list.php?action=list", $langs->trans("List"), 1, $permtomakecashfence);
			}
		}

		/*
		 * Menu PRODUCTS-SERVICES
		 */
		if ($mainmenu == 'products')
		{
			// Products
			if (!empty($conf->product->enabled))
			{
				$newmenu->add("/product/index.php?leftmenu=product&amp;type=0", $langs->trans("Products"), 0, $user->rights->produit->lire, '', $mainmenu, 'product');
				$newmenu->add("/product/card.php?leftmenu=product&amp;action=create&amp;type=0", $langs->trans("NewProduct"), 1, $user->rights->produit->creer);
				$newmenu->add("/product/list.php?leftmenu=product&amp;type=0", $langs->trans("List"), 1, $user->rights->produit->lire);
				if (!empty($conf->stock->enabled))
				{
					$newmenu->add("/product/reassort.php?type=0", $langs->trans("MenuStocks"), 1, $user->rights->produit->lire && $user->rights->stock->lire);
				}
				if (!empty($conf->productbatch->enabled))
				{
					$langs->load("stocks");
					$newmenu->add("/product/reassortlot.php?type=0", $langs->trans("StocksByLotSerial"), 1, $user->rights->produit->lire && $user->rights->stock->lire);
					$newmenu->add("/product/stock/productlot_list.php", $langs->trans("LotSerial"), 1, $user->rights->produit->lire && $user->rights->stock->lire);
				}
				if (!empty($conf->variants->enabled))
				{
					$newmenu->add("/variants/list.php", $langs->trans("VariantAttributes"), 1, $user->rights->produit->lire);
				}
				if (!empty($conf->propal->enabled) || !empty($conf->commande->enabled) || !empty($conf->facture->enabled) || !empty($conf->fournisseur->enabled) || !empty($conf->supplier_proposal->enabled))
				{
					$newmenu->add("/product/stats/card.php?id=all&leftmenu=stats&type=0", $langs->trans("Statistics"), 1, $user->rights->produit->lire && $user->rights->propale->lire);
				}

				// Categories
				if (!empty($conf->categorie->enabled))
				{
					$langs->load("categories");
					$newmenu->add("/categories/index.php?leftmenu=cat&amp;type=0", $langs->trans("Categories"), 1, $user->rights->categorie->lire, '', $mainmenu, 'cat');
					//if ($usemenuhider || empty($leftmenu) || $leftmenu=="cat") $newmenu->add("/categories/list.php", $langs->trans("List"), 1, $user->rights->categorie->lire);
				}
			}

			// Services
			if (!empty($conf->service->enabled))
			{
				$newmenu->add("/product/index.php?leftmenu=service&amp;type=1", $langs->trans("Services"), 0, $user->rights->service->lire, '', $mainmenu, 'service');
				$newmenu->add("/product/card.php?leftmenu=service&amp;action=create&amp;type=1", $langs->trans("NewService"), 1, $user->rights->service->creer);
				$newmenu->add("/product/list.php?leftmenu=service&amp;type=1", $langs->trans("List"), 1, $user->rights->service->lire);
				if (!empty($conf->propal->enabled) || !empty($conf->commande->enabled) || !empty($conf->facture->enabled) || !empty($conf->fournisseur->enabled) || !empty($conf->supplier_proposal->enabled))
				{
					$newmenu->add("/product/stats/card.php?id=all&leftmenu=stats&type=1", $langs->trans("Statistics"), 1, $user->rights->service->lire && $user->rights->propale->lire);
				}
				// Categories
				if (!empty($conf->categorie->enabled))
				{
					$langs->load("categories");
					$newmenu->add("/categories/index.php?leftmenu=cat&amp;type=0", $langs->trans("Categories"), 1, $user->rights->categorie->lire, '', $mainmenu, 'cat');
					//if ($usemenuhider || empty($leftmenu) || $leftmenu=="cat") $newmenu->add("/categories/list.php", $langs->trans("List"), 1, $user->rights->categorie->lire);
				}
			}

			// Warehouse
			if (!empty($conf->stock->enabled))
			{
				$langs->load("stocks");
				$newmenu->add("/product/stock/index.php?leftmenu=stock", $langs->trans("Warehouses"), 0, $user->rights->stock->lire, '', $mainmenu, 'stock');
				$newmenu->add("/product/stock/card.php?action=create", $langs->trans("MenuNewWarehouse"), 1, $user->rights->stock->creer);
				$newmenu->add("/product/stock/list.php", $langs->trans("List"), 1, $user->rights->stock->lire);
				$newmenu->add("/product/stock/movement_list.php", $langs->trans("Movements"), 1, $user->rights->stock->mouvement->lire);

                $newmenu->add("/product/stock/massstockmove.php", $langs->trans("MassStockTransferShort"), 1, $user->rights->stock->mouvement->creer);
                if ($conf->supplier_order->enabled) $newmenu->add("/product/stock/replenish.php", $langs->trans("Replenishment"), 1, $user->rights->stock->mouvement->creer && $user->rights->fournisseur->lire);

                // Categories for warehouses
                if (!empty($conf->categorie->enabled))
                {
                	$newmenu->add("/categories/index.php?leftmenu=stock&amp;type=9", $langs->trans("Categories"), 1, $user->rights->categorie->lire, '', $mainmenu, 'cat');
                }
			}

			// Inventory
			if ($conf->global->MAIN_FEATURES_LEVEL >= 2)
			{
    			if (!empty($conf->stock->enabled))
    			{
    				$langs->load("stocks");
					if (empty($conf->global->MAIN_USE_ADVANCED_PERMS))
					{
						$newmenu->add("/product/inventory/list.php?leftmenu=stock", $langs->trans("Inventory"), 0, $user->rights->stock->lire, '', $mainmenu, 'stock');
						$newmenu->add("/product/inventory/card.php?action=create", $langs->trans("NewInventory"), 1, $user->rights->stock->creer);
						$newmenu->add("/product/inventory/list.php", $langs->trans("List"), 1, $user->rights->stock->lire);
					}
					else
					{
						$newmenu->add("/product/inventory/list.php?leftmenu=stock", $langs->trans("Inventory"), 0, $user->rights->stock->inventory_advance->read, '', $mainmenu, 'stock');
						$newmenu->add("/product/inventory/card.php?action=create", $langs->trans("NewInventory"), 1, $user->rights->stock->inventory_advance->write);
						$newmenu->add("/product/inventory/list.php", $langs->trans("List"), 1, $user->rights->stock->inventory_advance->read);
					}
    			}
			}

			// Shipments
			if (!empty($conf->expedition->enabled))
			{
				$langs->load("sendings");
				$newmenu->add("/expedition/index.php?leftmenu=sendings", $langs->trans("Shipments"), 0, $user->rights->expedition->lire, '', $mainmenu, 'sendings');
				$newmenu->add("/expedition/card.php?action=create2&amp;leftmenu=sendings", $langs->trans("NewSending"), 1, $user->rights->expedition->creer);
				$newmenu->add("/expedition/list.php?leftmenu=sendings", $langs->trans("List"), 1, $user->rights->expedition->lire);
				if ($usemenuhider || empty($leftmenu) || $leftmenu == "sendings") {
                    $newmenu->add("/expedition/list.php?leftmenu=sendings&viewstatut=0", $langs->trans("StatusSendingDraftShort"), 2, $user->rights->expedition->lire);
				    $newmenu->add("/expedition/list.php?leftmenu=sendings&viewstatut=1", $langs->trans("StatusSendingValidatedShort"), 2, $user->rights->expedition->lire);
                    $newmenu->add("/expedition/list.php?leftmenu=sendings&viewstatut=2", $langs->trans("StatusSendingProcessedShort"), 2, $user->rights->expedition->lire);
                }
				$newmenu->add("/expedition/stats/index.php?leftmenu=sendings", $langs->trans("Statistics"), 1, $user->rights->expedition->lire);
			}

            // Receptions
			if (!empty($conf->reception->enabled))
			{
				$langs->load("receptions");
				$newmenu->add("/reception/index.php?leftmenu=receptions", $langs->trans("Receptions"), 0, $user->rights->reception->lire, '', $mainmenu, 'receptions');
				$newmenu->add("/reception/card.php?action=create2&amp;leftmenu=receptions", $langs->trans("NewReception"), 1, $user->rights->reception->creer);
				$newmenu->add("/reception/list.php?leftmenu=receptions", $langs->trans("List"), 1, $user->rights->reception->lire);
				if ($usemenuhider || empty($leftmenu) || $leftmenu == "receptions") $newmenu->add("/reception/list.php?leftmenu=receptions&viewstatut=0", $langs->trans("StatusReceptionDraftShort"), 2, $user->rights->reception->lire);
				if ($usemenuhider || empty($leftmenu) || $leftmenu == "receptions") $newmenu->add("/reception/list.php?leftmenu=receptions&viewstatut=1", $langs->trans("StatusReceptionValidatedShort"), 2, $user->rights->reception->lire);
				if ($usemenuhider || empty($leftmenu) || $leftmenu == "receptions") $newmenu->add("/reception/list.php?leftmenu=receptions&viewstatut=2", $langs->trans("StatusReceptionProcessedShort"), 2, $user->rights->reception->lire);
				$newmenu->add("/reception/stats/index.php?leftmenu=receptions", $langs->trans("Statistics"), 1, $user->rights->reception->lire);
			}
		}

		/*
		 * Menu PRODUCTS-SERVICES MRP
		 */
		if ($mainmenu == 'mrp')
		{
		    // BOM
		    if (!empty($conf->bom->enabled) || !empty($conf->mrp->enabled))
		    {
		        $langs->load("mrp");

		        $newmenu->add("", $langs->trans("MenuBOM"), 0, $user->rights->bom->read, '', $mainmenu, 'bom');
		        $newmenu->add("/bom/bom_card.php?leftmenu=bom&amp;action=create", $langs->trans("NewBOM"), 1, $user->rights->bom->write, '', $mainmenu, 'bom');
		        $newmenu->add("/bom/bom_list.php?leftmenu=bom", $langs->trans("List"), 1, $user->rights->bom->read, '', $mainmenu, 'bom');
		    }

		    if (!empty($conf->mrp->enabled))
		    {
		    	$langs->load("mrp");

		    	$newmenu->add("", $langs->trans("MenuMRP"), 0, $user->rights->mrp->read, '', $mainmenu, 'mo');
		    	$newmenu->add("/mrp/mo_card.php?leftmenu=mo&amp;action=create", $langs->trans("NewMO"), 1, $user->rights->mrp->write, '', $mainmenu, 'mo');
		    	$newmenu->add("/mrp/mo_list.php?leftmenu=mo", $langs->trans("List"), 1, $user->rights->mrp->read, '', $mainmenu, 'mo');
		    }
		}

		/*
		 * Menu PROJECTS
		 */
		if ($mainmenu == 'project')
		{
			if (!empty($conf->projet->enabled))
			{
				$langs->load("projects");

				$search_project_user = GETPOST('search_project_user', 'int');

				$tmpentry = array(
                    'enabled'=>(!empty($conf->projet->enabled)),
				    'perms'=>(!empty($user->rights->projet->lire)),
                    'module'=>'projet'
                );
				$showmode = isVisibleToUserType($type_user, $tmpentry, $listofmodulesforexternal);

				$titleboth = $langs->trans("LeadsOrProjects");
				$titlenew = $langs->trans("NewLeadOrProject"); // Leads and opportunities by default
				if ($conf->global->PROJECT_USE_OPPORTUNITIES == 0)
				{
					$titleboth = $langs->trans("Projects");
					$titlenew = $langs->trans("NewProject");
				}
				if ($conf->global->PROJECT_USE_OPPORTUNITIES == 2) {	// 2 = leads only
					$titleboth = $langs->trans("Leads");
					$titlenew = $langs->trans("NewLead");
				}

				// Project assigned to user
				$newmenu->add("/projet/index.php?leftmenu=projects".($search_project_user ? '&search_project_user='.$search_project_user : ''), $titleboth, 0, $user->rights->projet->lire, '', $mainmenu, 'projects');
				$newmenu->add("/projet/card.php?leftmenu=projects&action=create".($search_project_user ? '&search_project_user='.$search_project_user : ''), $titlenew, 1, $user->rights->projet->creer);

				if ($conf->global->PROJECT_USE_OPPORTUNITIES == 0)
				{
					$newmenu->add("/projet/list.php?leftmenu=projets".($search_project_user ? '&search_project_user='.$search_project_user : '').'&search_status=99', $langs->trans("List"), 1, $showmode, '', 'project', 'list');
				}
				elseif ($conf->global->PROJECT_USE_OPPORTUNITIES == 1)
				{
					$newmenu->add("/projet/list.php?leftmenu=projets".($search_project_user ? '&search_project_user='.$search_project_user : ''), $langs->trans("List"), 1, $showmode, '', 'project', 'list');
					$newmenu->add('/projet/list.php?mainmenu=project&amp;leftmenu=list&search_usage_opportunity=1&search_status=99&contextpage=lead', $langs->trans("ListOpenLeads"), 2, $showmode);
					$newmenu->add('/projet/list.php?mainmenu=project&amp;leftmenu=list&search_opp_status=notopenedopp&search_status=99&contextpage=project', $langs->trans("ListOpenProjects"), 2, $showmode);
				}
				elseif ($conf->global->PROJECT_USE_OPPORTUNITIES == 2) {	// 2 = leads only
					$newmenu->add('/projet/list.php?mainmenu=project&amp;leftmenu=list&search_usage_opportunity=1&search_status=99', $langs->trans("List"), 2, $showmode);
				}

				$newmenu->add("/projet/stats/index.php?leftmenu=projects", $langs->trans("Statistics"), 1, $user->rights->projet->lire);

				// Categories
				if (!empty($conf->categorie->enabled))
				{
					$langs->load("categories");
					$newmenu->add("/categories/index.php?leftmenu=cat&amp;type=6", $langs->trans("Categories"), 1, $user->rights->categorie->lire, '', $mainmenu, 'cat');
				}

				if (empty($conf->global->PROJECT_HIDE_TASKS))
				{
					// Project affected to user
					$newmenu->add("/projet/activity/index.php?leftmenu=tasks".($search_project_user ? '&search_project_user='.$search_project_user : ''), $langs->trans("Activities"), 0, $user->rights->projet->lire);
					$newmenu->add("/projet/tasks.php?leftmenu=tasks&action=create", $langs->trans("NewTask"), 1, $user->rights->projet->creer);
					$newmenu->add("/projet/tasks/list.php?leftmenu=tasks".($search_project_user ? '&search_project_user='.$search_project_user : ''), $langs->trans("List"), 1, $user->rights->projet->lire);
				    $newmenu->add("/projet/tasks/stats/index.php?leftmenu=projects", $langs->trans("Statistics"), 1, $user->rights->projet->lire);

				    $newmenu->add("/projet/activity/perweek.php?leftmenu=tasks".($search_project_user ? '&search_project_user='.$search_project_user : ''), $langs->trans("NewTimeSpent"), 0, $user->rights->projet->lire);
				}
			}
		}

		/*
		 * Menu HRM
		*/
		if ($mainmenu == 'hrm')
		{
			// HRM module
			if (!empty($conf->hrm->enabled))
			{
				$langs->load("hrm");

				$newmenu->add("/user/list.php?mainmenu=hrm&leftmenu=hrm&mode=employee", $langs->trans("Employees"), 0, $user->rights->hrm->employee->read, '', $mainmenu, 'hrm');
				$newmenu->add("/user/card.php?mainmenu=hrm&leftmenu=hrm&action=create&employee=1", $langs->trans("NewEmployee"), 1, $user->rights->hrm->employee->write);
				$newmenu->add("/user/list.php?mainmenu=hrm&leftmenu=hrm&mode=employee&contextpage=employeelist", $langs->trans("List"), 1, $user->rights->hrm->employee->read);
			}

			// Leave/Holiday/Vacation module
			if (!empty($conf->holiday->enabled))
			{
			    // Load translation files required by the page
                $langs->loadLangs(array("holiday", "trips"));

				$newmenu->add("/holiday/list.php?mainmenu=hrm&leftmenu=hrm", $langs->trans("CPTitreMenu"), 0, $user->rights->holiday->read, '', $mainmenu, 'hrm');
				$newmenu->add("/holiday/card.php?mainmenu=hrm&leftmenu=holiday&action=request", $langs->trans("New"), 1, $user->rights->holiday->write);
				$newmenu->add("/holiday/list.php?mainmenu=hrm&leftmenu=hrm", $langs->trans("List"), 1, $user->rights->holiday->read);
				if ($usemenuhider || empty($leftmenu) || $leftmenu == "hrm") {
                    $newmenu->add("/holiday/list.php?search_statut=1&mainmenu=hrm&leftmenu=hrm", $langs->trans("DraftCP"), 2, $user->rights->holiday->read);
				    $newmenu->add("/holiday/list.php?search_statut=2&mainmenu=hrm&leftmenu=hrm", $langs->trans("ToReviewCP"), 2, $user->rights->holiday->read);
				    $newmenu->add("/holiday/list.php?search_statut=3&mainmenu=hrm&leftmenu=hrm", $langs->trans("ApprovedCP"), 2, $user->rights->holiday->read);
				    $newmenu->add("/holiday/list.php?search_statut=4&mainmenu=hrm&leftmenu=hrm", $langs->trans("CancelCP"), 2, $user->rights->holiday->read);
                    $newmenu->add("/holiday/list.php?search_statut=5&mainmenu=hrm&leftmenu=hrm", $langs->trans("RefuseCP"), 2, $user->rights->holiday->read);
                }
				$newmenu->add("/holiday/define_holiday.php?mainmenu=hrm&action=request", $langs->trans("MenuConfCP"), 1, $user->rights->holiday->read);
				$newmenu->add("/holiday/month_report.php?mainmenu=hrm&leftmenu=holiday", $langs->trans("MenuReportMonth"), 1, $user->rights->holiday->read_all);
				$newmenu->add("/holiday/view_log.php?mainmenu=hrm&leftmenu=holiday&action=request", $langs->trans("MenuLogCP"), 1, $user->rights->holiday->define_holiday);
			}

			// Trips and expenses (old module)
			if (!empty($conf->deplacement->enabled))
			{
				$langs->load("trips");
				$newmenu->add("/compta/deplacement/index.php?leftmenu=tripsandexpenses&amp;mainmenu=hrm", $langs->trans("TripsAndExpenses"), 0, $user->rights->deplacement->lire, '', $mainmenu, 'tripsandexpenses');
				$newmenu->add("/compta/deplacement/card.php?action=create&amp;leftmenu=tripsandexpenses&amp;mainmenu=hrm", $langs->trans("New"), 1, $user->rights->deplacement->creer);
				$newmenu->add("/compta/deplacement/list.php?leftmenu=tripsandexpenses&amp;mainmenu=hrm", $langs->trans("List"), 1, $user->rights->deplacement->lire);
				$newmenu->add("/compta/deplacement/stats/index.php?leftmenu=tripsandexpenses&amp;mainmenu=hrm", $langs->trans("Statistics"), 1, $user->rights->deplacement->lire);
			}

			// Expense report
			if (!empty($conf->expensereport->enabled))
			{
				$langs->load("trips");
				$newmenu->add("/expensereport/index.php?leftmenu=expensereport&amp;mainmenu=hrm", $langs->trans("TripsAndExpenses"), 0, $user->rights->expensereport->lire, '', $mainmenu, 'expensereport');
				$newmenu->add("/expensereport/card.php?action=create&amp;leftmenu=expensereport&amp;mainmenu=hrm", $langs->trans("New"), 1, $user->rights->expensereport->creer);
				$newmenu->add("/expensereport/list.php?leftmenu=expensereport&amp;mainmenu=hrm", $langs->trans("List"), 1, $user->rights->expensereport->lire);
				if ($usemenuhider || empty($leftmenu) || $leftmenu == "expensereport") {
                    $newmenu->add("/expensereport/list.php?search_status=0&amp;leftmenu=expensereport&amp;mainmenu=hrm", $langs->trans("Draft"), 2, $user->rights->expensereport->lire);
				    $newmenu->add("/expensereport/list.php?search_status=2&amp;leftmenu=expensereport&amp;mainmenu=hrm", $langs->trans("Validated"), 2, $user->rights->expensereport->lire);
				    $newmenu->add("/expensereport/list.php?search_status=5&amp;leftmenu=expensereport&amp;mainmenu=hrm", $langs->trans("Approved"), 2, $user->rights->expensereport->lire);
				    $newmenu->add("/expensereport/list.php?search_status=6&amp;leftmenu=expensereport&amp;mainmenu=hrm", $langs->trans("Paid"), 2, $user->rights->expensereport->lire);
				    $newmenu->add("/expensereport/list.php?search_status=4&amp;leftmenu=expensereport&amp;mainmenu=hrm", $langs->trans("Canceled"), 2, $user->rights->expensereport->lire);
                    $newmenu->add("/expensereport/list.php?search_status=99&amp;leftmenu=expensereport&amp;mainmenu=hrm", $langs->trans("Refused"), 2, $user->rights->expensereport->lire);
                }
				$newmenu->add("/expensereport/stats/index.php?leftmenu=expensereport&amp;mainmenu=hrm", $langs->trans("Statistics"), 1, $user->rights->expensereport->lire);
			}

			if (!empty($conf->projet->enabled))
			{
				if (empty($conf->global->PROJECT_HIDE_TASKS))
				{
					$langs->load("projects");

					$search_project_user = GETPOST('search_project_user', 'int');

					$newmenu->add("/projet/activity/perweek.php?leftmenu=tasks".($search_project_user ? '&search_project_user='.$search_project_user : ''), $langs->trans("NewTimeSpent"), 0, $user->rights->projet->lire);
				}
			}
		}


		/*
		 * Menu TOOLS
		 */
		if ($mainmenu == 'tools')
		{
			if (empty($user->socid)) // limit to internal users
			{
				$langs->load("mails");
				$newmenu->add("/admin/mails_templates.php?leftmenu=email_templates", $langs->trans("EMailTemplates"), 0, 1, '', $mainmenu, 'email_templates');
			}

			if (!empty($conf->mailing->enabled))
			{
				$newmenu->add("/comm/mailing/index.php?leftmenu=mailing", $langs->trans("EMailings"), 0, $user->rights->mailing->lire, '', $mainmenu, 'mailing');
				$newmenu->add("/comm/mailing/card.php?leftmenu=mailing&amp;action=create", $langs->trans("NewMailing"), 1, $user->rights->mailing->creer);
				$newmenu->add("/comm/mailing/list.php?leftmenu=mailing", $langs->trans("List"), 1, $user->rights->mailing->lire);
			}

			if (!empty($conf->export->enabled))
			{
				$langs->load("exports");
				$newmenu->add("/exports/index.php?leftmenu=export", $langs->trans("FormatedExport"), 0, $user->rights->export->lire, '', $mainmenu, 'export');
				$newmenu->add("/exports/export.php?leftmenu=export", $langs->trans("NewExport"), 1, $user->rights->export->creer);
				//$newmenu->add("/exports/export.php?leftmenu=export",$langs->trans("List"),1, $user->rights->export->lire);
			}

			if (!empty($conf->import->enabled))
			{
				$langs->load("exports");
				$newmenu->add("/imports/index.php?leftmenu=import", $langs->trans("FormatedImport"), 0, $user->rights->import->run, '', $mainmenu, 'import');
				$newmenu->add("/imports/import.php?leftmenu=import", $langs->trans("NewImport"), 1, $user->rights->import->run);
			}
		}

		/*
		 * Menu MEMBERS
		 */
		if ($mainmenu == 'members')
		{
			if (!empty($conf->adherent->enabled))
			{
				// Load translation files required by the page
                $langs->loadLangs(array("members", "compta"));

				$newmenu->add("/adherents/index.php?leftmenu=members&amp;mainmenu=members", $langs->trans("Members"), 0, $user->rights->adherent->lire, '', $mainmenu, 'members');
				$newmenu->add("/adherents/card.php?leftmenu=members&amp;action=create", $langs->trans("NewMember"), 1, $user->rights->adherent->creer);
				$newmenu->add("/adherents/list.php?leftmenu=members", $langs->trans("List"), 1, $user->rights->adherent->lire);
				$newmenu->add("/adherents/list.php?leftmenu=members&amp;statut=-1", $langs->trans("MenuMembersToValidate"), 2, $user->rights->adherent->lire);
				$newmenu->add("/adherents/list.php?leftmenu=members&amp;statut=1", $langs->trans("MenuMembersValidated"), 2, $user->rights->adherent->lire);
				$newmenu->add("/adherents/list.php?leftmenu=members&amp;statut=1&amp;filter=uptodate", $langs->trans("MenuMembersUpToDate"), 2, $user->rights->adherent->lire);
				$newmenu->add("/adherents/list.php?leftmenu=members&amp;statut=1&amp;filter=outofdate", $langs->trans("MenuMembersNotUpToDate"), 2, $user->rights->adherent->lire);
				$newmenu->add("/adherents/list.php?leftmenu=members&amp;statut=0", $langs->trans("MenuMembersResiliated"), 2, $user->rights->adherent->lire);
				$newmenu->add("/adherents/stats/index.php?leftmenu=members", $langs->trans("MenuMembersStats"), 1, $user->rights->adherent->lire);

				$newmenu->add("/adherents/cartes/carte.php?leftmenu=export", $langs->trans("MembersCards"), 1, $user->rights->adherent->export);
				if (!empty($conf->global->MEMBER_LINK_TO_HTPASSWDFILE) && ($usemenuhider || empty($leftmenu) || $leftmenu == 'none' || $leftmenu == "members" || $leftmenu == "export")) $newmenu->add("/adherents/htpasswd.php?leftmenu=export", $langs->trans("Filehtpasswd"), 1, $user->rights->adherent->export);

				if (!empty($conf->categorie->enabled))
				{
					$langs->load("categories");
					$newmenu->add("/categories/index.php?leftmenu=cat&amp;type=3", $langs->trans("Categories"), 1, $user->rights->categorie->lire, '', $mainmenu, 'cat');
				}

				$newmenu->add("/adherents/index.php?leftmenu=members&amp;mainmenu=members", $langs->trans("Subscriptions"), 0, $user->rights->adherent->cotisation->lire);
				$newmenu->add("/adherents/list.php?leftmenu=members&amp;statut=-1,1&amp;mainmenu=members", $langs->trans("NewSubscription"), 1, $user->rights->adherent->cotisation->creer);
				$newmenu->add("/adherents/subscription/list.php?leftmenu=members", $langs->trans("List"), 1, $user->rights->adherent->cotisation->lire);
				$newmenu->add("/adherents/stats/index.php?leftmenu=members", $langs->trans("MenuMembersStats"), 1, $user->rights->adherent->lire);

				//$newmenu->add("/adherents/index.php?leftmenu=export&amp;mainmenu=members",$langs->trans("Tools"),0,$user->rights->adherent->export, '', $mainmenu, 'export');
				//if (! empty($conf->export->enabled) && ($usemenuhider || empty($leftmenu) || $leftmenu=="export")) $newmenu->add("/exports/index.php?leftmenu=export",$langs->trans("Datas"),1,$user->rights->adherent->export);

				// Type
				$newmenu->add("/adherents/type.php?leftmenu=setup&amp;mainmenu=members", $langs->trans("MembersTypes"), 0, $user->rights->adherent->configurer, '', $mainmenu, 'setup');
				$newmenu->add("/adherents/type.php?leftmenu=setup&amp;mainmenu=members&amp;action=create", $langs->trans("New"), 1, $user->rights->adherent->configurer);
				$newmenu->add("/adherents/type.php?leftmenu=setup&amp;mainmenu=members", $langs->trans("List"), 1, $user->rights->adherent->configurer);
			}
		}

		// Add personalized menus and modules menus
		//var_dump($newmenu->liste);    //
		$menuArbo = new Menubase($db, 'eldy');
		$newmenu = $menuArbo->menuLeftCharger($newmenu, $mainmenu, $leftmenu, (empty($user->socid) ? 0 : 1), 'eldy', $tabMenu);
		//var_dump($newmenu->liste);    //

		// We update newmenu for special dynamic menus
		if (!empty($user->rights->banque->lire) && $mainmenu == 'bank')	// Entry for each bank account
		{
			require_once DOL_DOCUMENT_ROOT.'/compta/bank/class/account.class.php';

			$sql = "SELECT rowid, label, courant, rappro";
			$sql .= " FROM ".MAIN_DB_PREFIX."bank_account";
			$sql .= " WHERE entity = ".$conf->entity;
			$sql .= " AND clos = 0";
			$sql .= " ORDER BY label";

			$resql = $db->query($sql);
			if ($resql)
			{
				$numr = $db->num_rows($resql);
				$i = 0;

				if ($numr > 0) 	$newmenu->add('/compta/bank/list.php', $langs->trans("BankAccounts"), 0, $user->rights->banque->lire);

				while ($i < $numr)
				{
					$objp = $db->fetch_object($resql);
					$newmenu->add('/compta/bank/card.php?id='.$objp->rowid, $objp->label, 1, $user->rights->banque->lire);
					if ($objp->rappro && $objp->courant != Account::TYPE_CASH && empty($objp->clos))  // If not cash account and not closed and can be reconciliate
					{
						$newmenu->add('/compta/bank/bankentries_list.php?action=reconcile&contextpage=banktransactionlist-'.$objp->rowid.'&account='.$objp->rowid.'&id='.$objp->rowid.'&search_conciliated=0', $langs->trans("Conciliate"), 2, $user->rights->banque->consolidate);
					}
					$i++;
				}
			}
			else dol_print_error($db);
			$db->free($resql);
		}

		if (!empty($conf->ftp->enabled) && $mainmenu == 'ftp')	// Entry for FTP
		{
			$MAXFTP = 20;
			$i = 1;
			while ($i <= $MAXFTP)
			{
				$paramkey = 'FTP_NAME_'.$i;
				//print $paramkey;
				if (!empty($conf->global->$paramkey))
				{
					$link = "/ftp/index.php?idmenu=".$_SESSION["idmenu"]."&numero_ftp=".$i;

					$newmenu->add($link, dol_trunc($conf->global->$paramkey, 24));
				}
				$i++;
			}
		}
	}

	//var_dump($tabMenu);    //
	//var_dump($newmenu->liste);

	// Build final $menu_array = $menu_array_before +$newmenu->liste + $menu_array_after
	//var_dump($menu_array_before);exit;
	//var_dump($menu_array_after);exit;
	$menu_array = $newmenu->liste;
	if (is_array($menu_array_before)) $menu_array = array_merge($menu_array_before, $menu_array);
	if (is_array($menu_array_after))  $menu_array = array_merge($menu_array, $menu_array_after);
	//var_dump($menu_array);exit;
	if (!is_array($menu_array)) return 0;

	// TODO Use the position property in menu_array to reorder the $menu_array
	//var_dump($menu_array);
	/*$new_menu_array = array();
	$level=0; $cusor=0; $position=0;
	$nbentry = count($menu_array);
	while (findNextEntryForLevel($menu_array, $cursor, $position, $level))
	{

	    $cursor++;
	}*/

	// Show menu
	$invert = empty($conf->global->MAIN_MENU_INVERT) ? "" : "invert";
	if (empty($noout))
	{
		$altok = 0; $blockvmenuopened = false; $lastlevel0 = '';
		$num = count($menu_array);
		for ($i = 0; $i < $num; $i++)     // Loop on each menu entry
		{
			$showmenu = true;
			if (!empty($conf->global->MAIN_MENU_HIDE_UNAUTHORIZED) && empty($menu_array[$i]['enabled'])) 	$showmenu = false;

			// Begin of new left menu block
			if (empty($menu_array[$i]['level']) && $showmenu)
			{
				$altok++;
				$blockvmenuopened = true;
				$lastopened = true;
				for ($j = ($i + 1); $j < $num; $j++)
				{
				    if (empty($menu_array[$j]['level'])) $lastopened = false;
				}
				if ($altok % 2 == 0)
				{
					print '<div class="blockvmenu blockvmenuimpair'.$invert.($lastopened ? ' blockvmenulast' : '').($altok == 1 ? ' blockvmenufirst' : '').'">'."\n";
				}
				else
				{
					print '<div class="blockvmenu blockvmenupair'.$invert.($lastopened ? ' blockvmenulast' : '').($altok == 1 ? ' blockvmenufirst' : '').'">'."\n";
				}
			}

			// Add tabulation
			$tabstring = '';
			$tabul = ($menu_array[$i]['level'] - 1);
			if ($tabul > 0)
			{
				for ($j = 0; $j < $tabul; $j++)
				{
					$tabstring .= '&nbsp;&nbsp;&nbsp;';
				}
			}

			// $menu_array[$i]['url'] can be a relative url, a full external url. We try substitution

			$menu_array[$i]['url'] = make_substitutions($menu_array[$i]['url'], $substitarray);

			$url = $shorturl = $shorturlwithoutparam = $menu_array[$i]['url'];
			if (!preg_match("/^(http:\/\/|https:\/\/)/i", $menu_array[$i]['url']))
			{
			    $tmp = explode('?', $menu_array[$i]['url'], 2);
			    $url = $shorturl = $tmp[0];
			    $param = (isset($tmp[1]) ? $tmp[1] : ''); // params in url of the menu link

			    // Complete param to force leftmenu to '' to close open menu when we click on a link with no leftmenu defined.
			    if ((!preg_match('/mainmenu/i', $param)) && (!preg_match('/leftmenu/i', $param)) && !empty($menu_array[$i]['mainmenu']))
			    {
			        $param .= ($param ? '&' : '').'mainmenu='.$menu_array[$i]['mainmenu'].'&leftmenu=';
			    }
			    if ((!preg_match('/mainmenu/i', $param)) && (!preg_match('/leftmenu/i', $param)) && empty($menu_array[$i]['mainmenu']))
			    {
			        $param .= ($param ? '&' : '').'leftmenu=';
			    }
			    //$url.="idmenu=".$menu_array[$i]['rowid'];    // Already done by menuLoad
			    $url = dol_buildpath($url, 1).($param ? '?'.$param : '');
			    $shorturlwithoutparam = $shorturl;
			    $shorturl = $shorturl.($param ? '?'.$param : '');
			}


			print '<!-- Process menu entry with mainmenu='.$menu_array[$i]['mainmenu'].', leftmenu='.$menu_array[$i]['leftmenu'].', level='.$menu_array[$i]['level'].' enabled='.$menu_array[$i]['enabled'].', position='.$menu_array[$i]['position'].' -->'."\n";

			// Menu level 0
			if ($menu_array[$i]['level'] == 0)
			{
				if ($menu_array[$i]['enabled'])     // Enabled so visible
				{
					print '<div class="menu_titre">'.$tabstring;
					if ($shorturlwithoutparam) print '<a class="vmenu" title="'.dol_escape_htmltag($menu_array[$i]['titre']).'" href="'.$url.'"'.($menu_array[$i]['target'] ? ' target="'.$menu_array[$i]['target'].'"' : '').'>';
					else print '<span class="vmenu">';
					print ($menu_array[$i]['prefix'] ? $menu_array[$i]['prefix'] : '').$menu_array[$i]['titre'];
					if ($shorturlwithoutparam) print '</a>';
					else print '</span>';
					print '</div>'."\n";
					$lastlevel0 = 'enabled';
				}
				elseif ($showmenu)                 // Not enabled but visible (so greyed)
				{
					print '<div class="menu_titre">'.$tabstring.'<font class="vmenudisabled">'.$menu_array[$i]['titre'].'</font></div>'."\n";
					$lastlevel0 = 'greyed';
				}
				else
				{
				    $lastlevel0 = 'hidden';
				}
				if ($showmenu)
				{
					print '<div class="menu_top"></div>'."\n";
				}
			}

			// Menu level > 0
			if ($menu_array[$i]['level'] > 0)
			{
				$cssmenu = '';
				if ($menu_array[$i]['url']) $cssmenu = ' menu_contenu'.dol_string_nospecial(preg_replace('/\.php.*$/', '', $menu_array[$i]['url']));

				if ($menu_array[$i]['enabled'] && $lastlevel0 == 'enabled')     // Enabled so visible, except if parent was not enabled.
				{
					print '<div class="menu_contenu'.$cssmenu.'">'.$tabstring;
					if ($shorturlwithoutparam) print '<a class="vsmenu" title="'.dol_escape_htmltag($menu_array[$i]['titre']).'" href="'.$url.'"'.($menu_array[$i]['target'] ? ' target="'.$menu_array[$i]['target'].'"' : '').'>';
					else print '<span class="vsmenu">';
					print $menu_array[$i]['titre'];
					if ($shorturlwithoutparam) print '</a>';
					else print '</span>';
					// If title is not pure text and contains a table, no carriage return added
					if (!strstr($menu_array[$i]['titre'], '<table')) print '<br>';
					print '</div>'."\n";
				}
				elseif ($showmenu && $lastlevel0 == 'enabled')       // Not enabled but visible (so greyed), except if parent was not enabled.
				{
					print '<div class="menu_contenu'.$cssmenu.'">'.$tabstring.'<font class="vsmenudisabled vsmenudisabledmargin">'.$menu_array[$i]['titre'].'</font><br></div>'."\n";
				}
			}

			// If next is a new block or if there is nothing after
			if (empty($menu_array[$i + 1]['level']))               // End menu block
			{
				if ($showmenu)
					print '<div class="menu_end"></div>'."\n";
				if ($blockvmenuopened) { print '</div>'."\n"; $blockvmenuopened = false; }
			}
		}

		if ($altok) print '<div class="blockvmenuend"></div>'; // End menu block
	}

	return count($menu_array);
}<|MERGE_RESOLUTION|>--- conflicted
+++ resolved
@@ -529,13 +529,10 @@
     if (empty($noout)) {
         foreach ($menu->liste as $menuval) {
             print_start_menu_entry($menuval['idsel'], $menuval['classname'], $menuval['enabled']);
-<<<<<<< HEAD
             print_text_menu_entry($menuval['titre'], $menuval['enabled'], (($menuval['url']!='#' && !preg_match('/^(http:\/\/|https:\/\/)/i', $menuval['url'])) ? DOL_URL_ROOT:'').$menuval['url'], $menuval['id'], $menuval['idsel'], $menuval['classname'], ($menuval['target']?$menuval['target']:$atarget));
-			if (!$conf->dol_no_mouse_hover)
+      			if (!$conf->dol_no_mouse_hover)
               print_submenu($db, $tabMenu, $menuval['idsel']); // print sub-menus
-=======
-            print_text_menu_entry($menuval['titre'], $menuval['enabled'], (($menuval['url'] != '#' && !preg_match('/^(http:\/\/|https:\/\/)/i', $menuval['url'])) ? DOL_URL_ROOT:'').$menuval['url'], $menuval['id'], $menuval['idsel'], $menuval['classname'], ($menuval['target'] ? $menuval['target'] : $atarget));
->>>>>>> 267677a9
+
             print_end_menu_entry($menuval['enabled']);
         }
     }
@@ -562,63 +559,62 @@
 function print_submenu($db, &$tabMenu, $parentMenu)
 {
 	global $user, $conf, $langs ;
-	$menuTmp = new Menu();
-	print_left_eldy_menu($db, [], [], $tabMenu, $menuTmp, 1, $parentMenu, 1, null);
-	$subMenu = $menuTmp->liste;
-
-	print_start_menu_array();
-	$end_menu_to_close = 0;
-	$onlyLevel0 = false;//!$user->admin;
-	$subMenuCount = count($subMenu);
-	for($s = 0; $s < $subMenuCount; $s++ )
-	{
-		$showMenu = (!empty($conf->global->MAIN_MENU_HIDE_UNAUTHORIZED) AND $subMenu[$s]["enabled"]);
-		$sub = $subMenu[$s];
-		if (1 /*$sub["enabled"]*/)
-		{
-			if ( !$onlyLevel0 OR $sub["level"]==0 )
-			{
-				print_start_menu_entry($parentMenu, " class='submenu submenu".$sub["level"]."' ", 1); // li div/div div
-				$parentMenuArgs = ( strpos($sub["url"], "?") > -1 ? "&": "?" )."mainmenu=".$parentMenu;
-				if ($subMenu[$s]["enabled"])
-				{
-					print_text_menu_entry($langs->trans($sub["titre"]), 1, DOL_URL_ROOT.$sub["url"].$parentMenuArgs, ""/*$id*/, ""/*$idsel*/, ( ($subMenu[$s+1]["level"]>$sub["level"] AND !$onlyLevel0)?" class='hasSubmenu' ":"")/*$classname*/, $sub["target"]);
-				}else
-				{
-					print_text_menu_entry($langs->trans($sub["titre"]), 1, "#", ""/*$id*/, ""/*$idsel*/, ( ($subMenu[$s+1]["level"]>$sub["level"] AND !$onlyLevel0)?" class='hasSubmenu disabledLink' ": "class='disabledLink'")/*$classname*/, $sub["target"]);
-				}
-
-				if (!$onlyLevel0 AND $s<count($subMenu)-1)//not last element
-				{
-					if ($subMenu[$s+1]["level"] == $sub["level"])
-					{
-						print_end_menu_entry(1);// /div /li
-					}elseif ($subMenu[$s+1]["level"]>$sub["level"])
-					{
-						$end_menu_to_close++;
-						print_start_menu_array(); // div ul
-					}
-					elseif ($subMenu[$s+1]["level"]<$sub["level"])
-					{
-						for ($t=0; $t<$sub["level"]-$subMenu[$s+1]["level"]; $t++)
-						{
-							$end_menu_to_close--;
-							print_end_menu_entry(1);// /div /li
-							print_end_menu_array(); // /ul /div
-						}
-						print_end_menu_entry(1);
-					}
-				}else
-					print_end_menu_entry(1);
-			}
-		}
-	}
+  $menuTmp = new Menu();
+  print_left_eldy_menu($db,[],[],$tabMenu,$menuTmp,1,$parentMenu,1,null);
+  $subMenu = $menuTmp->liste; 
+
+  print_start_menu_array();
+  $end_menu_to_close = 0;
+  $onlyLevel0 = false;//!$user->admin;
+  $subMenuCount = count($subMenu);
+  for($s = 0; $s < $subMenuCount; $s++ )
+  {
+      $showMenu = (!empty($conf->global->MAIN_MENU_HIDE_UNAUTHORIZED) AND $subMenu[$s]["enabled"]);
+      $sub = $subMenu[$s];
+      if (1 /*$sub["enabled"]*/){
+          if ( !$onlyLevel0 OR $sub["level"]==0 )
+          {
+            print_start_menu_entry($parentMenu, " class='submenu hideonsmartphone submenu".$sub["level"]."' ", 1); // li div/div div
+            $parentMenuArgs = ( strpos($sub["url"],"?") > -1 ? "&": "?" )."mainmenu=".$parentMenu;
+            if ($subMenu[$s]["enabled"])
+            {
+                print_text_menu_entry($langs->trans($sub["titre"]), 1, DOL_URL_ROOT.$sub["url"].$parentMenuArgs, ""/*$id*/, ""/*$idsel*/, ( ($subMenu[$s+1]["level"]>$sub["level"] AND !$onlyLevel0)?" class='hasSubmenu hideonsmartphone' ":"")/*$classname*/, $sub["target"]);
+            }else
+            {
+                print_text_menu_entry($langs->trans($sub["titre"]), 1, "#", ""/*$id*/, ""/*$idsel*/, ( ($subMenu[$s+1]["level"]>$sub["level"] AND !$onlyLevel0)?" class='hasSubmenu hideonsmartphone disabledLink' ": "class='disabledLink'")/*$classname*/, $sub["target"]);          
+            }
+
+      if (!$onlyLevel0 AND $s<count($subMenu)-1)//not last element
+      {
+        if ($subMenu[$s+1]["level"] == $sub["level"])
+        {
+          print_end_menu_entry(1);// /div /li
+        }else if ($subMenu[$s+1]["level"]>$sub["level"])
+        {
+          $end_menu_to_close++;
+          print_start_menu_array(); // div ul
+        }
+        else if ($subMenu[$s+1]["level"]<$sub["level"])
+        {
+          for ($t=0; $t<$sub["level"]-$subMenu[$s+1]["level"]; $t++)
+          {
+            $end_menu_to_close--;
+            print_end_menu_entry(1);// /div /li
+            print_end_menu_array(); // /ul /div
+          }
+          print_end_menu_entry(1);
+        }
+      }else
+        print_end_menu_entry(1);
+      }
+    }
+  }
 	for ($s=0;$s<$end_menu_to_close;$s++)
 	{
 		print_end_menu_array();
 		print_end_menu_entry(1);
 	}
-	print_end_menu_array();
+  print_end_menu_array();
 }
 
 
@@ -670,17 +666,10 @@
 	global $langs;
 
 	if ($showmode == 1) {
-<<<<<<< HEAD
 		print '<a class="tmenuimage" tabindex="-1" href="'.$url.'"'.($atarget?' target="'.$atarget.'"':'').' title="'./*dol_escape_htmltag($text).*/'">';
 		print '<div class="'.$id.' '.$idsel.' topmenuimage"><span class="'.$id.' tmenuimage" id="mainmenuspan_'.$idsel.'"></span></div>';
 		print '</a>';
 		print '<a '.$classname.' id="mainmenua_'.$idsel.'" href="'.$url.'"'.($atarget?' target="'.$atarget.'"':'').' title="'./*dol_escape_htmltag($text).*/'">';
-=======
-		print '<a class="tmenuimage" tabindex="-1" href="'.$url.'"'.($atarget ? ' target="'.$atarget.'"' : '').' title="'.dol_escape_htmltag($text).'">';
-		print '<div class="'.$id.' '.$idsel.' topmenuimage"><span class="'.$id.' tmenuimage" id="mainmenuspan_'.$idsel.'"></span></div>';
-		print '</a>';
-		print '<a '.$classname.' id="mainmenua_'.$idsel.'" href="'.$url.'"'.($atarget ? ' target="'.$atarget.'"' : '').' title="'.dol_escape_htmltag($text).'">';
->>>>>>> 267677a9
 		print '<span class="mainmenuaspan">';
 		print $text;
 		print '</span>';
