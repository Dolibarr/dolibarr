--- conflicted
+++ resolved
@@ -700,11 +700,7 @@
 function print_left_eldy_menu($db, $menu_array_before, $menu_array_after, &$tabMenu, &$menu, $noout = 0, $forcemainmenu = '', $forceleftmenu = '', $moredata = null, $type_user = 0)
 {
 
-<<<<<<< HEAD
-	global $user, $conf, $langs, $dolibarr_main_db_name, $mysoc, $hookmanager;
-=======
 	global $user, $conf, $langs, $hookmanager;
->>>>>>> 503d1a04
 
 	//var_dump($tabMenu);
 
@@ -841,15 +837,7 @@
 					$link = "/ftp/index.php?idmenu=".$_SESSION["idmenu"]."&numero_ftp=".$i;
 					$newmenu->add($link, dol_trunc($conf->global->$paramkey, 24));
 				}
-<<<<<<< HEAD
-				if ($usemenuhider || empty($leftmenu) || preg_match('/customers_bills/', $leftmenu)) {
-					$newmenu->add("/compta/paiement/rapport.php?leftmenu=customers_bills_payment_report", $langs->trans("Reportings"), 2, $user->rights->facture->lire, '', $mainmenu, 'customers_bills_payment_report');
-				}
-
-				$newmenu->add("/compta/facture/stats/index.php?leftmenu=customers_bills_stats", $langs->trans("Statistics"), 1, $user->rights->facture->lire, '', $mainmenu, 'customers_bills_stats');
-=======
 				$i++;
->>>>>>> 503d1a04
 			}
 		}
 	}
@@ -903,14 +891,8 @@
 	 while (findNextEntryForLevel($menu_array, $cursor, $position, $level))
 	 {
 
-<<<<<<< HEAD
-				if ($usemenuhider || empty($leftmenu) || preg_match('/suppliers_bills/', $leftmenu)) {
-					$newmenu->add("/fourn/facture/rapport.php?leftmenu=suppliers_bills_payment_report", $langs->trans("Reportings"), 2, $user->rights->fournisseur->facture->lire, '', $mainmenu, 'suppliers_bills_payment_report');
-				}
-=======
 	 $cursor++;
 	 }*/
->>>>>>> 503d1a04
 
 	// Show menu
 	$invert = empty($conf->global->MAIN_MENU_INVERT) ? "" : "invert";
@@ -1213,16 +1195,6 @@
 			}
 		}
 
-<<<<<<< HEAD
-				// Files
-				if (empty($conf->global->ACCOUNTANCY_HIDE_EXPORT_FILES_MENU)) {
-					$newmenu->add("/compta/accounting-files.php?mainmenu=accountancy&amp;leftmenu=accountancy_files", $langs->trans("AccountantFiles"), 1, $user->rights->accounting->mouvements->lire);
-				}
-
-
-				// Accounting
-				$newmenu->add("/accountancy/index.php?leftmenu=accountancy_accountancy", $langs->trans("MenuAccountancy"), 0, $user->rights->accounting->mouvements->lire || $user->rights->accounting->comptarapport->lire, '', $mainmenu, 'accountancy', 1, '', '', '', img_picto('', 'accountancy', 'class="paddingright pictofixedwidth"'));
-=======
 		$newmenu->add("/societe/list.php?leftmenu=thirdparties", $langs->trans("List"), 1);
 
 		// Prospects
@@ -1238,7 +1210,6 @@
 			 */
 			$newmenu->add("/societe/card.php?leftmenu=prospects&amp;action=create&amp;type=p", $langs->trans("MenuNewProspect"), 3, $user->rights->societe->creer);
 		}
->>>>>>> 503d1a04
 
 		// Customers/Prospects
 		if (!empty($conf->societe->enabled) && empty($conf->global->SOCIETE_DISABLE_CUSTOMERS)) {
@@ -1255,10 +1226,6 @@
 			$newmenu->add("/societe/card.php?leftmenu=suppliers&amp;action=create&amp;type=f", $langs->trans("MenuNewSupplier"), 3, $user->rights->societe->creer && ($user->rights->fournisseur->lire || $user->rights->supplier_order->lire || $user->rights->supplier_invoice->lire || $user->rights->supplier_proposal->lire));
 		}
 
-<<<<<<< HEAD
-				// Closure
-				$newmenu->add("/accountancy/closure/index.php?mainmenu=accountancy&amp;leftmenu=accountancy_closure", $langs->trans("MenuAccountancyClosure"), 1, $user->rights->accounting->fiscalyear->write, '', $mainmenu, 'closure');
-=======
 		// Categories
 		if (!empty($conf->categorie->enabled)) {
 			$langs->load("categories");
@@ -1281,7 +1248,6 @@
 
 		// Contacts
 		$newmenu->add("/societe/index.php?leftmenu=thirdparties", (!empty($conf->global->SOCIETE_ADDRESSES_MANAGEMENT) ? $langs->trans("Contacts") : $langs->trans("ContactsAddresses")), 0, $user->rights->societe->contact->lire, '', $mainmenu, 'contacts', 0, '', '', '', img_picto('', 'contact', 'class="paddingright pictofixedwidth"'));
->>>>>>> 503d1a04
 
 		$newmenu->add("/contact/card.php?leftmenu=contacts&amp;action=create", (!empty($conf->global->SOCIETE_ADDRESSES_MANAGEMENT) ? $langs->trans("NewContact") : $langs->trans("NewContactAddress")), 1, $user->rights->societe->contact->creer);
 		$newmenu->add("/contact/list.php?leftmenu=contacts", $langs->trans("List"), 1, $user->rights->societe->contact->lire);
@@ -1393,16 +1359,6 @@
 			$newmenu->add("/commande/stats/index.php?leftmenu=orders_suppliers&amp;mode=supplier", $langs->trans("Statistics"), 1, $user->rights->fournisseur->commande->lire);
 		}
 
-<<<<<<< HEAD
-			// Intracomm report
-			if (!empty($conf->intracommreport->enabled)) {
-				$newmenu->add("/intracommreport/list.php?leftmenu=intracommreport", $langs->trans("MenuIntracommReport"), 0, $user->rights->intracommreport->read, '', $mainmenu, 'intracommreport', 60, '', '', '', img_picto('', 'intracommreport', 'class="paddingright pictofixedwidth"'));
-				if ($usemenuhider || empty($leftmenu) || preg_match('/intracommreport/', $leftmenu)) {
-					// DEB / DES
-					$newmenu->add("/intracommreport/card.php?action=create&leftmenu=intracommreport", $langs->trans("MenuIntracommReportNew"), 1, $user->rights->intracommreport->write, '', $mainmenu, 'intracommreport', 1);
-					$newmenu->add("/intracommreport/list.php?leftmenu=intracommreport", $langs->trans("MenuIntracommReportList"), 1, $user->rights->intracommreport->read, '', $mainmenu, 'intracommreport', 1);
-				}
-=======
 		// Contrat
 		if (!empty($conf->contrat->enabled)) {
 			$langs->load("contracts");
@@ -1415,7 +1371,6 @@
 				$newmenu->add("/contrat/services_list.php?leftmenu=contracts&amp;mode=4", $langs->trans("MenuRunningServices"), 2, $user->rights->contrat->lire);
 				$newmenu->add("/contrat/services_list.php?leftmenu=contracts&amp;mode=4&amp;filter=expired", $langs->trans("MenuExpiredServices"), 2, $user->rights->contrat->lire);
 				$newmenu->add("/contrat/services_list.php?leftmenu=contracts&amp;mode=5", $langs->trans("MenuClosedServices"), 2, $user->rights->contrat->lire);
->>>>>>> 503d1a04
 			}
 		}
 
@@ -1498,17 +1453,7 @@
 				$newmenu->add("/fourn/facture/rapport.php?leftmenu=suppliers_bills_payment_report", $langs->trans("Reportings"), 2, $user->rights->fournisseur->facture->lire, '', $mainmenu, 'suppliers_bills_payment_report');
 			}
 
-<<<<<<< HEAD
-			// Cash Control
-			if (!empty($conf->takepos->enabled) || !empty($conf->cashdesk->enabled)) {
-				$permtomakecashfence = ($user->hasRight('cashdesk', 'run')|| $user->hasRight('takepos', 'run'));
-				$newmenu->add("/compta/cashcontrol/cashcontrol_list.php?action=list", $langs->trans("POS"), 0, $permtomakecashfence, '', $mainmenu, 'cashcontrol', 0, '', '', '', img_picto('', 'pos', 'class="pictofixedwidth"'));
-				$newmenu->add("/compta/cashcontrol/cashcontrol_card.php?action=create", $langs->trans("NewCashFence"), 1, $permtomakecashfence);
-				$newmenu->add("/compta/cashcontrol/cashcontrol_list.php?action=list", $langs->trans("List"), 1, $permtomakecashfence);
-			}
-=======
 			$newmenu->add("/compta/facture/stats/index.php?mode=supplier&amp;leftmenu=suppliers_bills_stats", $langs->trans("Statistics"), 1, $user->rights->fournisseur->facture->lire, '', $mainmenu, 'suppliers_bills_stats');
->>>>>>> 503d1a04
 		}
 
 		// Orders
@@ -1520,29 +1465,12 @@
 			//if ($usemenuhider || empty($leftmenu) || $leftmenu=="orders") $newmenu->add("/commande/", $langs->trans("StatusOrderToBill"), 1, $user->rights->commande->lire);
 		}
 
-<<<<<<< HEAD
-			// Services
-			if (!empty($conf->service->enabled)) {
-				$newmenu->add("/product/index.php?leftmenu=service&amp;type=1", $langs->trans("Services"), 0, $user->rights->service->lire, '', $mainmenu, 'service', 0, '', '', '', img_picto('', 'service', 'class="pictofixedwidth"'));
-				$newmenu->add("/product/card.php?leftmenu=service&amp;action=create&amp;type=1", $langs->trans("NewService"), 1, $user->rights->service->creer);
-				$newmenu->add("/product/list.php?leftmenu=service&amp;type=1", $langs->trans("List"), 1, $user->rights->service->lire);
-				if (!empty($conf->propal->enabled) || !empty($conf->commande->enabled) || !empty($conf->facture->enabled) || (!empty($conf->fournisseur->enabled) && empty($conf->global->MAIN_USE_NEW_SUPPLIERMOD)) || !empty($conf->supplier_proposal->enabled) || !empty($conf->supplier_oder->enabled) || !empty($conf->supplier_invoice->enabled)) {
-					$newmenu->add("/product/stats/card.php?id=all&leftmenu=stats&type=1", $langs->trans("Statistics"), 1, $user->rights->service->lire || $user->rights->product->lire);
-				}
-				// Categories
-				if (!empty($conf->categorie->enabled)) {
-					$langs->load("categories");
-					$newmenu->add("/categories/index.php?leftmenu=cat&amp;type=0", $langs->trans("Categories"), 1, $user->rights->categorie->lire, '', $mainmenu, 'cat');
-					//if ($usemenuhider || empty($leftmenu) || $leftmenu=="cat") $newmenu->add("/categories/list.php", $langs->trans("List"), 1, $user->rights->categorie->lire);
-				}
-=======
 		// Supplier Orders to bill
 		if (!empty($conf->supplier_invoice->enabled)) {
 			if (!empty($conf->global->SUPPLIER_MENU_ORDER_RECEIVED_INTO_INVOICE)) {
 				$langs->load("supplier");
 				$newmenu->add("/fourn/commande/list.php?leftmenu=orders&amp;search_status=5&amp;billed=0", $langs->trans("MenuOrdersSupplierToBill"), 0, $user->rights->commande->lire, '', $mainmenu, 'orders', 0, '', '', '', img_picto('', 'supplier_order', 'class="paddingright pictofixedwidth"'));
 				//if ($usemenuhider || empty($leftmenu) || $leftmenu=="orders") $newmenu->add("/commande/", $langs->trans("StatusOrderToBill"), 1, $user->rights->commande->lire);
->>>>>>> 503d1a04
 			}
 		}
 
@@ -1712,68 +1640,11 @@
 					$newmenu->add("/accountancy/customer/lines.php?mainmenu=accountancy&amp;leftmenu=accountancy_dispatch_customer", $langs->trans("Binded"), 2, $user->rights->accounting->bind->write);
 				}
 			}
-<<<<<<< HEAD
-		}
-
-		/*
-		 * Menu HRM
-		*/
-		if ($mainmenu == 'hrm') {
-			// HRM module
-			if (!empty($conf->hrm->enabled)) {
-				$langs->load("hrm");
-
-				$newmenu->add("/user/list.php?mainmenu=hrm&leftmenu=hrm&mode=employee", $langs->trans("Employees"), 0, $user->rights->user->user->lire, '', $mainmenu, 'hrm', 0, '', '', '', img_picto('', 'user', 'class="pictofixedwidth"'));
-				$newmenu->add("/user/card.php?mainmenu=hrm&leftmenu=hrm&action=create&employee=1", $langs->trans("NewEmployee"), 1, $user->rights->user->user->creer);
-				$newmenu->add("/user/list.php?mainmenu=hrm&leftmenu=hrm&mode=employee&contextpage=employeelist", $langs->trans("List"), 1, $user->rights->user->user->lire);
-
-				$newmenu->add("/hrm/index.php?mainmenu=hrm&leftmenu=hrm_sm", $langs->trans("SkillsManagement"), 0, $user->rights->hrm->all->read, '', $mainmenu, 'hrm_sm', 0, '', '', '', img_picto('', 'user', 'class="pictofixedwidth"'));
-
-				if ($usemenuhider || empty($leftmenu) || $leftmenu == "hrm_sm") {
-					// Skills
-					$newmenu->add("/hrm/skill_list.php?mainmenu=hrm&leftmenu=hrm_sm", $langs->trans("Skills"), 1, $user->rights->hrm->all->read, '', $mainmenu, 'hrm_sm', 0, '', '', '', img_picto('', 'shapes', 'class="pictofixedwidth"'));
-					//$newmenu->add("/hrm/skill_card.php?mainmenu=hrm&leftmenu=hrm_sm&action=create", $langs->trans("NewSkill"), 1, $user->rights->hrm->all->write);
-					//$newmenu->add("/hrm/skill_list.php?mainmenu=hrm&leftmenu=hrm_sm", $langs->trans("List"), 1, $user->rights->hrm->all->read);
-
-					// Job (Description of work to do and skills required)
-					$newmenu->add("/hrm/job_list.php?mainmenu=hrm&leftmenu=hrm_sm", $langs->trans("JobsPosition"), 1, $user->rights->hrm->all->read, '', $mainmenu, 'hrm_sm', 0, '', '', '', img_picto('', 'technic', 'class="pictofixedwidth"'));
-					//$newmenu->add("/hrm/job_card.php?mainmenu=hrm&leftmenu=hrm_sm&action=create", $langs->transnoentities("NewObject", $langs->trans("Job")), 1, $user->rights->hrm->all->write);
-					//$newmenu->add("/hrm/job_list.php?mainmenu=hrm&leftmenu=hrm_sm", $langs->trans("List"), 1, $user->rights->hrm->all->read);
-
-					// Position = Link job - user
-					$newmenu->add("/hrm/position_list.php?mainmenu=hrm&leftmenu=hrm_sm", $langs->trans("EmployeePositions"), 1, $user->rights->hrm->all->read, '', $mainmenu, 'hrm_sm', 0, '', '', '', img_picto('', 'user-cog', 'class="pictofixedwidth"'));
-					//$newmenu->add("/hrm/position.php?mainmenu=hrm&leftmenu=hrm_sm&action=create", $langs->transnoentities("NewObject", $langs->trans("Position")), 1, $user->rights->hrm->all->write);
-					//$newmenu->add("/hrm/position_list.php?mainmenu=hrm&leftmenu=hrm_sm", $langs->trans("List"), 1, $user->rights->hrm->all->read);
-
-					// Evaluation
-					$newmenu->add("/hrm/evaluation_list.php?mainmenu=hrm&leftmenu=hrm_sm", $langs->trans("Evalutions"), 1, $user->rights->hrm->evaluation->read, '', $mainmenu, 'hrm_sm', 0, '', '', '', img_picto('', 'user', 'class="pictofixedwidth"'));
-					//$newmenu->add("/hrm/evaluation_card.php?mainmenu=hrm&leftmenu=hrm_sm&action=create", $langs->trans("NewEval"), 1, $user->rights->hrm->evaluation->write);
-					//$newmenu->add("/hrm/evaluation_list.php?mainmenu=hrm&leftmenu=hrm_sm", $langs->trans("List"), 1, $user->rights->hrm->evaluation->read);
-					$newmenu->add("/hrm/compare.php?mainmenu=hrm&leftmenu=hrm_sm", $langs->trans("SkillComparison"), 1, $user->rights->hrm->evaluation->read || $user->rights->hrm->compare_advance->read);
-				}
-			}
-
-			// Leave/Holiday/Vacation module
-			if (!empty($conf->holiday->enabled)) {
-				// Load translation files required by the page
-				$langs->loadLangs(array("holiday", "trips"));
-
-				$newmenu->add("/holiday/list.php?mainmenu=hrm&leftmenu=hrm", $langs->trans("CPTitreMenu"), 0, $user->rights->holiday->read, '', $mainmenu, 'hrm', 0, '', '', '', img_picto('', 'holiday', 'class="pictofixedwidth"'));
-				$newmenu->add("/holiday/card.php?mainmenu=hrm&leftmenu=holiday&action=create", $langs->trans("New"), 1, $user->rights->holiday->write);
-				$newmenu->add("/holiday/list.php?mainmenu=hrm&leftmenu=hrm", $langs->trans("List"), 1, $user->rights->holiday->read);
-				if ($usemenuhider || empty($leftmenu) || $leftmenu == "hrm") {
-					$newmenu->add("/holiday/list.php?search_status=1&mainmenu=hrm&leftmenu=hrm", $langs->trans("DraftCP"), 2, $user->rights->holiday->read);
-					$newmenu->add("/holiday/list.php?search_status=2&mainmenu=hrm&leftmenu=hrm", $langs->trans("ToReviewCP"), 2, $user->rights->holiday->read);
-					$newmenu->add("/holiday/list.php?search_status=3&mainmenu=hrm&leftmenu=hrm", $langs->trans("ApprovedCP"), 2, $user->rights->holiday->read);
-					$newmenu->add("/holiday/list.php?search_status=4&mainmenu=hrm&leftmenu=hrm", $langs->trans("CancelCP"), 2, $user->rights->holiday->read);
-					$newmenu->add("/holiday/list.php?search_status=5&mainmenu=hrm&leftmenu=hrm", $langs->trans("RefuseCP"), 2, $user->rights->holiday->read);
-=======
 			if (!empty($conf->supplier_invoice->enabled) && empty($conf->global->ACCOUNTING_DISABLE_BINDING_ON_PURCHASES)) {
 				$newmenu->add("/accountancy/supplier/index.php?leftmenu=accountancy_dispatch_supplier&amp;mainmenu=accountancy", $langs->trans("SuppliersVentilation"), 1, $user->rights->accounting->bind->write, '', $mainmenu, 'dispatch_supplier');
 				if ($usemenuhider || empty($leftmenu) || preg_match('/accountancy_dispatch_supplier/', $leftmenu)) {
 					$newmenu->add("/accountancy/supplier/list.php?mainmenu=accountancy&amp;leftmenu=accountancy_dispatch_supplier", $langs->trans("ToBind"), 2, $user->rights->accounting->bind->write);
 					$newmenu->add("/accountancy/supplier/lines.php?mainmenu=accountancy&amp;leftmenu=accountancy_dispatch_supplier", $langs->trans("Binded"), 2, $user->rights->accounting->bind->write);
->>>>>>> 503d1a04
 				}
 			}
 			if (!empty($conf->expensereport->enabled) && empty($conf->global->ACCOUNTING_DISABLE_BINDING_ON_EXPENSEREPORTS)) {
@@ -2100,37 +1971,6 @@
 	}
 }
 
-<<<<<<< HEAD
-	// Allow the $menu_array of the menu to be manipulated by modules
-	$parameters = array(
-		'mainmenu' => $mainmenu,
-	);
-	$hook_items = $menu_array;
-	$reshook = $hookmanager->executeHooks('menuLeftMenuItems', $parameters, $hook_items); // Note that $action and $object may have been modified by some hooks
-
-	if (is_numeric($reshook)) {
-		if ($reshook == 0 && !empty($hookmanager->results)) {
-			$menu_array[] = $hookmanager->results; // add
-		} elseif ($reshook == 1) {
-			$menu_array = $hookmanager->results; // replace
-		}
-
-		// @todo Sort menu items by 'position' value
-		//      $position = array();
-		//      foreach ($menu_array as $key => $row) {
-		//          $position[$key] = $row['position'];
-		//      }
-		//      array_multisort($position, SORT_ASC, $menu_array);
-	}
-
-	// TODO Use the position property in menu_array to reorder the $menu_array
-	//var_dump($menu_array);
-	/*$new_menu_array = array();
-	$level=0; $cusor=0; $position=0;
-	$nbentry = count($menu_array);
-	while (findNextEntryForLevel($menu_array, $cursor, $position, $level))
-	{
-=======
 /**
  * Get left Menu PRODUCTS-SERVICES
  *
@@ -2165,7 +2005,6 @@
 			if (!empty($conf->propal->enabled) || (!empty($conf->commande->enabled) && empty($conf->global->MAIN_USE_NEW_SUPPLIERMOD)) || !empty($conf->facture->enabled) || !empty($conf->fournisseur->enabled) || !empty($conf->supplier_proposal->enabled) || !empty($conf->supplier_order->enabled) || !empty($conf->supplier_invoice->enabled)) {
 				$newmenu->add("/product/stats/card.php?id=all&leftmenu=stats&type=0", $langs->trans("Statistics"), 1, $user->rights->produit->lire && $user->rights->propale->lire);
 			}
->>>>>>> 503d1a04
 
 			// Categories
 			if (!empty($conf->categorie->enabled)) {
@@ -2356,45 +2195,12 @@
 				$newmenu->add('/projet/list.php?mainmenu=project&amp;leftmenu=list&search_usage_opportunity=1&search_status=99', $langs->trans("List"), 2, $showmode);
 			}
 
-<<<<<<< HEAD
-			// Menu level 0
-			if ($menu_array[$i]['level'] == 0) {
-				if ($menu_array[$i]['enabled']) {     // Enabled so visible
-					print '<div class="menu_titre">'.$tabstring;
-					if ($shorturlwithoutparam) {
-						print '<a class="vmenu" title="'.dol_escape_htmltag(dol_string_nohtmltag($menu_array[$i]['titre'])).'" href="'.$url.'"'.($menu_array[$i]['target'] ? ' target="'.$menu_array[$i]['target'].'"' : '').'>';
-					} else {
-						print '<span class="vmenu">';
-					}
-					print ($menu_array[$i]['prefix'] ? $menu_array[$i]['prefix'] : '').$menu_array[$i]['titre'];
-					if ($shorturlwithoutparam) {
-						print '</a>';
-					} else {
-						print '</span>';
-					}
-					print '</div>'."\n";
-					$lastlevel0 = 'enabled';
-				} elseif ($showmenu) {                 // Not enabled but visible (so greyed)
-					print '<div class="menu_titre">'.$tabstring;
-					print '<span class="vmenudisabled">';
-					print ($menu_array[$i]['prefix'] ? $menu_array[$i]['prefix'] : '').$menu_array[$i]['titre'];
-					print '</span>';
-					print '</div>'."\n";
-					$lastlevel0 = 'greyed';
-				} else {
-					$lastlevel0 = 'hidden';
-				}
-				if ($showmenu) {
-					print '<div class="menu_top"></div>'."\n";
-				}
-=======
 			$newmenu->add("/projet/stats/index.php?leftmenu=projects", $langs->trans("Statistics"), 1, $user->rights->projet->lire);
 
 			// Categories
 			if (!empty($conf->categorie->enabled)) {
 				$langs->load("categories");
 				$newmenu->add("/categories/index.php?leftmenu=cat&amp;type=6", $langs->trans("Categories"), 1, $user->rights->categorie->lire, '', $mainmenu, 'cat');
->>>>>>> 503d1a04
 			}
 
 			if (empty($conf->global->PROJECT_HIDE_TASKS)) {
@@ -2404,37 +2210,7 @@
 				$newmenu->add("/projet/tasks/list.php?leftmenu=tasks".($search_project_user ? '&search_project_user='.$search_project_user : ''), $langs->trans("List"), 1, $user->rights->projet->lire);
 				$newmenu->add("/projet/tasks/stats/index.php?leftmenu=projects", $langs->trans("Statistics"), 1, $user->rights->projet->lire);
 
-<<<<<<< HEAD
-				if ($menu_array[$i]['enabled'] && $lastlevel0 == 'enabled') {
-					// Enabled so visible, except if parent was not enabled.
-					print '<div class="menu_contenu'.$cssmenu.'">';
-					print $tabstring;
-					if ($shorturlwithoutparam) {
-						print '<a class="vsmenu" title="'.dol_escape_htmltag(dol_string_nohtmltag($menu_array[$i]['titre'])).'" href="'.$url.'"'.($menu_array[$i]['target'] ? ' target="'.$menu_array[$i]['target'].'"' : '').'>';
-					} else {
-						print '<span class="vsmenu" title="'.dol_escape_htmltag($menu_array[$i]['titre']).'">';
-					}
-					print $menu_array[$i]['titre'];
-					if ($shorturlwithoutparam) {
-						print '</a>';
-					} else {
-						print '</span>';
-					}
-					// If title is not pure text and contains a table, no carriage return added
-					if (!strstr($menu_array[$i]['titre'], '<table')) {
-						print '<br>';
-					}
-					print '</div>'."\n";
-				} elseif ($showmenu && $lastlevel0 == 'enabled') {
-					// Not enabled but visible (so greyed), except if parent was not enabled.
-					print '<div class="menu_contenu'.$cssmenu.'">';
-					print $tabstring;
-					print '<span class="vsmenudisabled vsmenudisabledmargin">'.$menu_array[$i]['titre'].'</span><br>';
-					print '</div>'."\n";
-				}
-=======
 				$newmenu->add("/projet/activity/perweek.php?leftmenu=tasks".($search_project_user ? '&search_project_user='.$search_project_user : ''), $langs->trans("NewTimeSpent"), 0, $user->rights->projet->lire, '', 'project', 'timespent', 0, '', '', '', img_picto('', 'timespent', 'class="pictofixedwidth"'));
->>>>>>> 503d1a04
 			}
 		}
 	}
