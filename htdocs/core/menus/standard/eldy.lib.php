<?php
/* Copyright (C) 2010-2022 Laurent Destailleur  <eldy@users.sourceforge.net>
 * Copyright (C) 2010      Regis Houssin        <regis.houssin@inodbox.com>
 * Copyright (C) 2012-2015 Juanjo Menent        <jmenent@2byte.es>
 * Copyright (C) 2013      Cédric Salvador      <csalvador@gpcsolutions.fr>
 * Copyright (C) 2015      Marcos García        <marcosgdf@gmail.com>
 * Copyright (C) 2018      Ferran Marcet        <fmarcet@2byte.es>
 * Copyright (C) 2018-2022 Frédéric France      <frederic.france@netlogic.fr>
 * Copyright (C) 2021      Gauthier VERDOL      <gauthier.verdol@atm-consulting.fr>
 *
 * This program is free software; you can redistribute it and/or modify
 * it under the terms of the GNU General Public License as published by
 * the Free Software Foundation; either version 3 of the License, or
 * (at your option) any later version.
 *
 * This program is distributed in the hope that it will be useful,
 * but WITHOUT ANY WARRANTY; without even the implied warranty of
 * MERCHANTABILITY or FITNESS FOR A PARTICULAR PURPOSE.  See the
 * GNU General Public License for more details.
 *
 * You should have received a copy of the GNU General Public License
 * along with this program. If not, see <https://www.gnu.org/licenses/>.
 * or see https://www.gnu.org/
 */

/**
 *  \file		htdocs/core/menus/standard/eldy.lib.php
 *  \brief		Library for file eldy menus
 */
require_once DOL_DOCUMENT_ROOT.'/core/class/menubase.class.php';


/**
 * Core function to output top menu eldy
 *
 * @param 	DoliDB	$db				Database handler
 * @param 	string	$atarget		Target (Example: '' or '_top')
 * @param 	int		$type_user     	0=Menu for backoffice, 1=Menu for front office
 * @param  	array	$tabMenu        If array with menu entries already loaded, we put this array here (in most cases, it's empty). For eldy menu, it contains menu entries loaded from database.
 * @param	Menu	$menu			Object Menu to return back list of menu entries
 * @param	int		$noout			1=Disable output (Initialise &$menu only).
 * @param	string	$mode			'top', 'topnb', 'left', 'jmobile'
 * @return	int						0
 */
function print_eldy_menu($db, $atarget, $type_user, &$tabMenu, &$menu, $noout = 0, $mode = '')
{
	global $user, $conf, $langs, $mysoc;
	global $dolibarr_main_db_name;

	$mainmenu = (empty($_SESSION["mainmenu"]) ? '' : $_SESSION["mainmenu"]);
	$leftmenu = (empty($_SESSION["leftmenu"]) ? '' : $_SESSION["leftmenu"]);

	$id = 'mainmenu';
	$listofmodulesforexternal = explode(',', $conf->global->MAIN_MODULES_FOR_EXTERNAL);

	$substitarray = getCommonSubstitutionArray($langs, 0, null, null);

	if (empty($noout)) {
		print_start_menu_array();
	}

	global $usemenuhider;
	$usemenuhider = 1;

	// Show/Hide vertical menu. The hamburger icon for .menuhider action.
	if ($mode != 'jmobile' && $mode != 'topnb' && $usemenuhider && empty($conf->global->MAIN_OPTIMIZEFORTEXTBROWSER)) {
		$showmode = 1;
		$classname = 'class="tmenu menuhider nohover"';
		$idsel = 'menu';

		$menu->add('#', (getDolGlobalInt('THEME_TOPMENU_DISABLE_IMAGE') == 1 ? '<span class="fa fa-bars"></span>' : ''), 0, $showmode, $atarget, "xxx", '', 0, $id, $idsel, $classname);
	}

	$menu_arr = array();

	// Home
	$menu_arr[] = array(
		'name' => 'Home',
		'link' => '/index.php?mainmenu=home&amp;leftmenu=home',
		'title' => "Home",
		'level' => 0,
		'enabled' => $showmode = 1,
		'target' => $atarget,
		'mainmenu' => "home",
		'leftmenu' => '',
		'position' => 10,
		'id' => $id,
		'idsel' => 'home',
		'classname' =>  $classname = (empty($_SESSION["mainmenu"]) || $_SESSION["mainmenu"] == "home") ? 'class="tmenusel"' : 'class="tmenu"',
		'prefix' => '<span class="fas fa-home fa-fw"></span>',
		'session' => ((!empty($_SESSION["mainmenu"]) && $_SESSION["mainmenu"] == "home") ? 0 : 1),
		'loadLangs' => array(),
		'submenus' => array(),
	);

	// Members
	$tmpentry = array(
		'enabled' => isModEnabled('adherent'),
		'perms' => $user->hasRight('adherent',  'lire'),
		'module' => 'adherent'
	);
	$menu_arr[] = array(
		'name' => 'Members',
		'link' => '/adherents/index.php?mainmenu=members&amp;leftmenu=',
		'title' => "MenuMembers",
		'level' => 0,
		'enabled' => $showmode = isVisibleToUserType($type_user, $tmpentry, $listofmodulesforexternal),
		'target' => $atarget,
		'mainmenu' => "members",
		'leftmenu' => '',
		'position' => 18,
		'id' => $id,
		'idsel' => 'members',
		'classname' =>  $classname = (!empty($_SESSION["mainmenu"]) && $_SESSION["mainmenu"] == "members") ? 'class="tmenusel"' : 'class="tmenu"',
		'prefix' => img_picto('', 'member', 'class="fa-fw pictofixedwidth"'),
		'session' => ((!empty($_SESSION["mainmenu"]) && $_SESSION["mainmenu"] == "members") ? 0 : 1),
		'loadLangs' => array("members"),
		'submenus' => array(),
	);

	// Third parties
	$tmpentry = array(
		'enabled'=> ((isModEnabled('societe') &&
			(empty($conf->global->SOCIETE_DISABLE_PROSPECTS) || empty($conf->global->SOCIETE_DISABLE_CUSTOMERS))
			)
			|| (isModEnabled('supplier_proposal') || isModEnabled('supplier_order') || isModEnabled('supplier_invoice'))
			),
		'perms'=> ($user->hasRight('societe',  'lire') || $user->hasRight('fournisseur',  'lire') || $user->hasRight('supplier_order',  'lire') || $user->hasRight('supplier_invoice',  'lire') || $user->hasRight('supplier_proposal',  'lire')),
		'module'=>'societe|fournisseur'
	);
	$menu_arr[] = array(
		'name' => 'Companies',
		'link' => '/societe/index.php?mainmenu=companies&amp;leftmenu=',
		'title' => "ThirdParties",
		'level' => 0,
		'enabled' => $showmode = isVisibleToUserType($type_user, $tmpentry, $listofmodulesforexternal),
		'target' => $atarget,
		'mainmenu' => "companies",
		'leftmenu' => '',
		'position' => 20,
		'id' => $id,
		'idsel' => 'companies',
		'classname' =>  $classname = (!empty($_SESSION["mainmenu"]) && $_SESSION["mainmenu"] == "companies") ? 'class="tmenusel"' : 'class="tmenu"',
		'prefix' => img_picto('', 'company', 'class="fa-fw pictofixedwidth"'),
		'session' => ((!empty($_SESSION["mainmenu"]) && $_SESSION["mainmenu"] == "companies") ? 0 : 1),
		'loadLangs' => array("companies", "suppliers"),
		'submenus' => array(),
	);

	// Products-Services
	$tmpentry = array(
		'enabled'=> (isModEnabled('product') || isModEnabled('service') || isModEnabled('expedition')),
		'perms'=> ($user->hasRight('product',  'read') || $user->hasRight('service',  'read') || $user->hasRight('expedition',  'lire')),
		'module'=>'product|service'
	);
	$menu_arr[] = array(
		'name' => 'Products',
		'link' => '/product/index.php?mainmenu=products&amp;leftmenu=',
		'title' => (isModEnabled('product') && isModEnabled('service'))
		? (array("TMenuProducts", " | ", "TMenuServices"))
		: (isModEnabled('product') ? "TMenuProducts" : "TMenuServices"),
		'level' => 0,
		'enabled' => $showmode = isVisibleToUserType($type_user, $tmpentry, $listofmodulesforexternal),
		'target' => $atarget,
		'mainmenu' => "products",
		'leftmenu' => '',
		'position' => 30,
		'id' => $id,
		'idsel' => 'products',
		'classname' =>  $classname = (!empty($_SESSION["mainmenu"]) && $_SESSION["mainmenu"] == "products") ? 'class="tmenusel"' : 'class="tmenu"',
		'prefix' => img_picto('', 'product', 'class="fa-fw pictofixedwidth"'),
		'session' => ((!empty($_SESSION["mainmenu"]) && $_SESSION["mainmenu"] == "products") ? 0 : 1),
		'loadLangs' => array("products", "stocks"),
		'submenus' => array(),
	);

	// MRP - GPAO
	$tmpentry = array(
		'enabled'=>(isModEnabled('bom') || isModEnabled('mrp')),
		'perms'=>($user->hasRight('bom',  'read') || $user->hasRight('mrp',  'read')),
		'module'=>'bom|mrp'
	);
	$menu_arr[] = array(
		'name' => 'TMenuMRP',
		'link' => '/mrp/index.php?mainmenu=mrp&amp;leftmenu=',
		'title' => "TMenuMRP",
		'level' => 0,
		'enabled' => $showmode = isVisibleToUserType($type_user, $tmpentry, $listofmodulesforexternal),
		'target' => $atarget,
		'mainmenu' => "mrp",
		'leftmenu' => '',
		'position' => 31,
		'id' => $id,
		'idsel' => 'mrp',
		'classname' =>  $classname = (!empty($_SESSION["mainmenu"]) && $_SESSION["mainmenu"] == "mrp") ? 'class="tmenusel"' : 'class="tmenu"',
		'prefix' => img_picto('', 'mrp', 'class="fa-fw pictofixedwidth"'),
		'session' => ((!empty($_SESSION["mainmenu"]) && $_SESSION["mainmenu"] == "mrp") ? 0 : 1),
		'loadLangs' => array("mrp"),
		'submenus' => array(),
	);

	// Projects
	$tmpentry = array(
		'enabled'=> (isModEnabled('projet') ? 1 : 0),
		'perms'=> ($user->hasRight('projet',  'lire') ? 1 : 0),
		'module'=>'projet'
	);

	if ($mode == 'jmobile') {
		$titleboth = $langs->trans("LeadsOrProjects");
	} else {
		$titleboth = $langs->trans("Projects");
	}
	if (empty($conf->global->PROJECT_USE_OPPORTUNITIES)) {
		$titleboth = $langs->trans("Projects");
	}
	if (getDolGlobalInt('PROJECT_USE_OPPORTUNITIES') == 2) {	// 2 = leads only
		$titleboth = $langs->trans("Leads");
	}

	$menu_arr[] = array(
		'name' => 'Project',
		'link' => '/projet/index.php?mainmenu=project&amp;leftmenu=',
		'title' => $titleboth,
		'level' => 0,
		'enabled' => $showmode = isVisibleToUserType($type_user, $tmpentry, $listofmodulesforexternal),
		'target' => $atarget,
		'mainmenu' => "project",
		'leftmenu' => '',
		'position' => 35,
		'id' => $id,
		'idsel' => 'project',
		'classname' =>  $classname = (!empty($_SESSION["mainmenu"]) && $_SESSION["mainmenu"] == "project") ? 'class="tmenusel"' : 'class="tmenu"',
		'prefix' => img_picto('', 'project', 'class="fa-fw pictofixedwidth"'),
		'session' => ((!empty($_SESSION["mainmenu"]) && $_SESSION["mainmenu"] == "project") ? 0 : 1),
		'loadLangs' => array("projects"),
		'submenus' => array(),
	);

	// Commercial (propal, commande, supplier_proposal, supplier_order, contrat, ficheinter)
	$tmpentry = array(
		'enabled'=>(isModEnabled('propal')
			|| isModEnabled('commande')
			|| isModEnabled('fournisseur')
			|| isModEnabled('supplier_proposal')
			|| isModEnabled('supplier_order')
			|| isModEnabled('contrat')
			|| isModEnabled('ficheinter')
			) ? 1 : 0,
		'perms'=>($user->hasRight('propal',  'read')
			|| $user->hasRight('commande',  'lire')
			|| $user->hasRight('supplier_proposal',  'lire')
			|| $user->hasRight('fournisseur',  'lire')
			|| $user->hasRight('fournisseur',  'commande', 'lire')
			|| $user->hasRight('supplier_order',  'lire')
			|| $user->hasRight('contrat',  'lire')
			|| $user->hasRight('ficheinter',  'lire')
			),
		'module'=>'propal|commande|supplier_proposal|supplier_order|contrat|ficheinter'
	);

	$onlysupplierorder = $user->hasRight('fournisseur',  'commande', 'lire') &&
	!$user->hasRight('propal',  'lire') &&
	!$user->hasRight('commande',  'lire') &&
	!$user->hasRight('supplier_order',  'lire') &&
	!$user->hasRight('supplier_proposal',  'lire') &&
	!$user->hasRight('contrat',  'lire') &&
	!$user->hasRight('ficheinter',  'lire');

	$menu_arr[] = array(
		'name' => 'Commercial',
		'link' => ($onlysupplierorder ? '/fourn/commande/index.php?mainmenu=commercial&amp;leftmenu=' : '/comm/index.php?mainmenu=commercial&amp;leftmenu='),
		'title' => "Commercial",
		'level' => 0,
		'enabled' => $showmode = isVisibleToUserType($type_user, $tmpentry, $listofmodulesforexternal),
		'target' => $atarget,
		'mainmenu' => "commercial",
		'leftmenu' => '',
		'position' => 40,
		'id' => $id,
		'idsel' => 'commercial',
		'classname' =>  $classname = (!empty($_SESSION["mainmenu"]) && $_SESSION["mainmenu"] == "commercial") ? 'class="tmenusel"' : 'class="tmenu"',
		'prefix' => img_picto('', 'contract', 'class="fa-fw pictofixedwidth"'),
		'session' => ((!empty($_SESSION["mainmenu"]) && $_SESSION["mainmenu"] == "commercial") ? 0 : 1),
		'loadLangs' => array("commercial"),
		'submenus' => array(),
	);

	// Billing - Financial
	$tmpentry = array(
		'enabled'=>(isModEnabled('facture') ||
			isModEnabled('don') ||
			isModEnabled('tax') ||
			isModEnabled('salaries') ||
			isModEnabled('supplier_invoice') ||
			isModEnabled('loan') ||
			isModEnabled('margins')
			) ? 1 : 0,
		'perms'=>($user->hasRight('facture',  'lire') || $user->hasRight('don',  'contact', 'lire')
			|| $user->hasRight('tax',  'charges', 'lire') || $user->hasRight('salaries',  'read')
			|| $user->hasRight('fournisseur',  'facture', 'lire') || $user->hasRight('loan',  'read') || $user->hasRight('margins',  'liretous')),
		'module'=>'facture|supplier_invoice|don|tax|salaries|loan'
	);
	$menu_arr[] = array(
		'name' => 'Compta',
		'link' => '/compta/index.php?mainmenu=billing&amp;leftmenu=',
		'title' =>  "MenuFinancial",
		'level' => 0,
		'enabled' => $showmode = isVisibleToUserType($type_user, $tmpentry, $listofmodulesforexternal),
		'target' => $atarget,
		'mainmenu' => "billing",
		'leftmenu' => '',
		'position' => 50,
		'id' => $id,
		'idsel' => 'billing',
		'classname' =>  $classname = (!empty($_SESSION["mainmenu"]) && $_SESSION["mainmenu"] == "billing") ? 'class="tmenusel"' : 'class="tmenu"',
		'prefix' => img_picto('', 'bill', 'class="fa-fw pictofixedwidth"'),
		'session' => ((!empty($_SESSION["mainmenu"]) && $_SESSION["mainmenu"] == "billing") ? 0 : 1),
		'loadLangs' => array("compta"),
		'submenus' => array(),
	);

	// Bank
	$tmpentry = array(
		'enabled'=>(isModEnabled('banque') || isModEnabled('prelevement')),
		'perms'=>($user->hasRight('banque',  'lire') || $user->hasRight('prelevement',  'lire') || $user->hasRight('paymentbybanktransfer',  'read')),
		'module'=>'banque|prelevement|paymentbybanktransfer'
	);
	$menu_arr[] = array(
		'name' => 'Bank',
		'link' => '/compta/bank/list.php?mainmenu=bank&amp;leftmenu=',
		'title' =>  "MenuBankCash",
		'level' => 0,
		'enabled' => $showmode = isVisibleToUserType($type_user, $tmpentry, $listofmodulesforexternal),
		'target' => $atarget,
		'mainmenu' => "bank",
		'leftmenu' => '',
		'position' => 52,
		'id' => $id,
		'idsel' => 'bank',
		'classname' =>  $classname = (!empty($_SESSION["mainmenu"]) && $_SESSION["mainmenu"] == "bank") ? 'class="tmenusel"' : 'class="tmenu"',
		'prefix' => img_picto('', 'bank_account', 'class="fa-fw pictofixedwidth"'),
		'session' => ((!empty($_SESSION["mainmenu"]) && $_SESSION["mainmenu"] == "bank") ? 0 : 1),
		'loadLangs' => array("compta", "banks"),
		'submenus' => array(),
	);

	// Accounting
	$tmpentry = array(
		'enabled'=>(isModEnabled('comptabilite') || isModEnabled('accounting') || isModEnabled('asset') || isModEnabled('intracommreport')),
		'perms'=>($user->hasRight('compta',  'resultat', 'lire') || $user->hasRight('accounting',  'comptarapport', 'lire') || $user->hasRight('accounting',  'mouvements', 'lire') || $user->hasRight('asset',  'read') || $user->hasRight('intracommreport',  'read')),
		'module'=>'comptabilite|accounting|asset|intracommreport'
	);
	$menu_arr[] = array(
		'name' => 'Accounting',
		'link' => '/accountancy/index.php?mainmenu=accountancy&amp;leftmenu=',
		'title' =>  "MenuAccountancy",
		'level' => 0,
		'enabled' => $showmode = isVisibleToUserType($type_user, $tmpentry, $listofmodulesforexternal),
		'target' => $atarget,
		'mainmenu' => "accountancy",
		'leftmenu' => '',
		'position' => 54,
		'id' => $id,
		'idsel' => 'accountancy',
		'classname' =>  $classname = (!empty($_SESSION["mainmenu"]) && $_SESSION["mainmenu"] == "accountancy") ? 'class="tmenusel"' : 'class="tmenu"',
		'prefix' => img_picto('', 'accountancy', 'class="fa-fw pictofixedwidth"'),
		'session' => ((!empty($_SESSION["mainmenu"]) && $_SESSION["mainmenu"] == "accountancy") ? 0 : 1),
		'loadLangs' => array("compta", "accountancy", "assets", "intracommreport"),
		'submenus' => array(),
	);

	// HRM
	$tmpentry = array(
		'enabled'=>(isModEnabled('hrm') || (isModEnabled('holiday')) || isModEnabled('deplacement') || isModEnabled('expensereport') || isModEnabled('recruitment')),
		'perms'=>($user->hasRight('user',  'user', 'lire') || $user->hasRight('holiday',  'read') || $user->hasRight('deplacement',  'lire') || $user->hasRight('expensereport',  'lire') || $user->hasRight('recruitment',  'recruitmentjobposition', 'read')),
		'module'=>'hrm|holiday|deplacement|expensereport|recruitment'
	);

	$menu_arr[] = array(
		'name' => 'HRM',
		'link' => '/hrm/index.php?mainmenu=hrm&amp;leftmenu=',
		'title' =>  "HRM",
		'level' => 0,
		'enabled' => $showmode = isVisibleToUserType($type_user, $tmpentry, $listofmodulesforexternal),
		'target' => $atarget,
		'mainmenu' => "hrm",
		'leftmenu' => '',
		'position' => 80,
		'id' => $id,
		'idsel' => 'hrm',
		'classname' =>  $classname = (!empty($_SESSION["mainmenu"]) && $_SESSION["mainmenu"] == "hrm") ? 'class="tmenusel"' : 'class="tmenu"',
		'prefix' => img_picto('', 'hrm', 'class="fa-fw pictofixedwidth"'),
		'session' => ((!empty($_SESSION["mainmenu"]) && $_SESSION["mainmenu"] == "hrm") ? 0 : 1),
		'loadLangs' => array("hrm", "holiday"),
		'submenus' => array(),
	);

	// Tickets and Knowledge base
	$tmpentry = array(
		'enabled'=>(isModEnabled('ticket') || isModEnabled('knowledgemanagement')),
		'perms'=>($user->hasRight('ticket',  'read') || $user->hasRight('knowledgemanagement',  'knowledgerecord', 'read')),
		'module'=>'ticket|knowledgemanagement'
	);
	$link = '';
	if (isModEnabled('ticket')) {
		$link = '/ticket/index.php?mainmenu=ticket&amp;leftmenu=';
	} else {
		$link = '/knowledgemanagement/knowledgerecord_list.php?mainmenu=ticket&amp;leftmenu=';
	}
	$menu_arr[] = array(
		'name' => 'Ticket',
		'link' => $link,
		'title' =>  isModEnabled('ticket') ? "Tickets" : "MenuKnowledgeRecordShort",
		'level' => 0,
		'enabled' => $showmode = isVisibleToUserType($type_user, $tmpentry, $listofmodulesforexternal),
		'target' => $atarget,
		'mainmenu' => "ticket",
		'leftmenu' => '',
		'position' => 88,
		'id' => $id,
		'idsel' => 'ticket',
		'classname' =>  $classname = (!empty($_SESSION["mainmenu"]) && $_SESSION["mainmenu"] == "ticket") ? 'class="tmenusel"' : 'class="tmenu"',
		'prefix' => img_picto('', 'ticket', 'class="fa-fw pictofixedwidth"'),
		'session' => ((!empty($_SESSION["mainmenu"]) && $_SESSION["mainmenu"] == "ticket") ? 0 : 1),
		'loadLangs' => array("ticket", "knowledgemanagement"),
		'submenus' => array(),
	);

	// Tools
	$tmpentry = array(
		'enabled'=>1,
		'perms'=>1,
		'module'=>''
	);
	$menu_arr[] = array(
		'name' => 'Tools',
		'link' => '/core/tools.php?mainmenu=tools&amp;leftmenu=',
		'title' =>  "Tools",
		'level' => 0,
		'enabled' => $showmode = isVisibleToUserType($type_user, $tmpentry, $listofmodulesforexternal),
		'target' => $atarget,
		'mainmenu' => "tools",
		'leftmenu' => '',
		'position' => 90,
		'id' => $id,
		'idsel' => 'tools',
		'classname' =>  $classname = (!empty($_SESSION["mainmenu"]) && $_SESSION["mainmenu"] == "tools") ? 'class="tmenusel"' : 'class="tmenu"',
		'prefix' => img_picto('', 'tools', 'class="fa-fw pictofixedwidth"'),
		'session' => ((!empty($_SESSION["mainmenu"]) && $_SESSION["mainmenu"] == "tools") ? 0 : 1),
		'loadLangs' => array("other"),
		'submenus' => array(),
	);

	// Add menus
	foreach ($menu_arr as $key => $smenu) {
		$smenu = (object) $smenu;

		if ($smenu->enabled) {
			if ($smenu->session) {
				$_SESSION['idmenu'] = '';
			}

			// Load Langue
			if (!empty($smenu->loadLangs)) {
				$langs->loadLangs($smenu->loadLangs);
			}

			// Trans title
			$mtitle = '';
			if (is_array($smenu->title)) {
				foreach ($smenu->title as $item) {
					$mtitle .= $langs->trans($item);
				}
			} else {
				$mtitle = $langs->trans($smenu->title);
			}
			// Add item
			$menu->add($smenu->link, $mtitle, $smenu->level, $smenu->enabled, $smenu->target, $smenu->mainmenu, $smenu->leftmenu, $smenu->position, $smenu->id, $smenu->idsel, $smenu->classname, $smenu->prefix);
		}
	}

	// Show personalized menus
	$menuArbo = new Menubase($db, 'eldy');

	$newTabMenu = $menuArbo->menuTopCharger('', '', $type_user, 'eldy', $tabMenu); // Return tabMenu with only top entries

	$num = count($newTabMenu);
	for ($i = 0; $i < $num; $i++) {
		//var_dump($type_user.' '.$newTabMenu[$i]['url'].' '.$showmode.' '.$newTabMenu[$i]['perms']);
		$idsel = (empty($newTabMenu[$i]['mainmenu']) ? 'none' : $newTabMenu[$i]['mainmenu']);

		$newTabMenu[$i]['url'] = make_substitutions($newTabMenu[$i]['url'], $substitarray);

		// url = url from host, shorturl = relative path into dolibarr sources
		$url = $shorturl = $newTabMenu[$i]['url'];
		if (!preg_match("/^(http:\/\/|https:\/\/)/i", $newTabMenu[$i]['url'])) {	// Do not change url content for external links
			$tmp = explode('?', $newTabMenu[$i]['url'], 2);
			$url = $shorturl = $tmp[0];
			$param = (isset($tmp[1]) ? $tmp[1] : '');

			if ((!preg_match('/mainmenu/i', $param)) || !preg_match('/leftmenu/i', $param)) {
				$param .= ($param ? '&' : '').'mainmenu='.$newTabMenu[$i]['mainmenu'].'&leftmenu=';
			}
			//$url.="idmenu=".$newTabMenu[$i]['rowid'];    // Already done by menuLoad
			$url = dol_buildpath($url, 1).($param ? '?'.$param : '');
			//$shorturl = $shorturl.($param?'?'.$param:'');
			$shorturl = $url;
			if (DOL_URL_ROOT) {
				$shorturl = preg_replace('/^'.preg_quote(DOL_URL_ROOT, '/').'/', '', $shorturl);
			}
		}

		$showmode = isVisibleToUserType($type_user, $newTabMenu[$i], $listofmodulesforexternal);
		if ($showmode == 1) {
			// Define the class (top menu selected or not)
			if (!empty($_SESSION['idmenu']) && $newTabMenu[$i]['rowid'] == $_SESSION['idmenu']) {
				$classname = 'class="tmenusel"';
			} elseif (!empty($_SESSION["mainmenu"]) && $newTabMenu[$i]['mainmenu'] == $_SESSION["mainmenu"]) {
				$classname = 'class="tmenusel"';
			} else {
				$classname = 'class="tmenu"';
			}
		} elseif ($showmode == 2) {
			$classname = 'class="tmenu"';
		}

		$menu->add(
			$shorturl,
			$newTabMenu[$i]['titre'],
			0,
			$showmode,
			($newTabMenu[$i]['target'] ? $newTabMenu[$i]['target'] : $atarget),
			($newTabMenu[$i]['mainmenu'] ? $newTabMenu[$i]['mainmenu'] : $newTabMenu[$i]['rowid']),
			($newTabMenu[$i]['leftmenu'] ? $newTabMenu[$i]['leftmenu'] : ''),
			$newTabMenu[$i]['position'],
			$id,
			$idsel,
			$classname,
			$newTabMenu[$i]['prefix']
			);
	}

	// Sort on position
	$menu->liste = dol_sort_array($menu->liste, 'position');

	// Output menu entries
	// Show logo company
	if (empty($conf->global->MAIN_MENU_INVERT) && empty($noout) && !empty($conf->global->MAIN_SHOW_LOGO) && empty($conf->global->MAIN_OPTIMIZEFORTEXTBROWSER)) {
		//$mysoc->logo_mini=(empty($conf->global->MAIN_INFO_SOCIETE_LOGO_MINI)?'':$conf->global->MAIN_INFO_SOCIETE_LOGO_MINI);
		$mysoc->logo_squarred_mini = (empty($conf->global->MAIN_INFO_SOCIETE_LOGO_SQUARRED_MINI) ? '' : $conf->global->MAIN_INFO_SOCIETE_LOGO_SQUARRED_MINI);

		$logoContainerAdditionalClass = 'backgroundforcompanylogo';
		if (!empty($conf->global->MAIN_INFO_SOCIETE_LOGO_NO_BACKGROUND)) {
			$logoContainerAdditionalClass = '';
		}

		if (!empty($mysoc->logo_squarred_mini) && is_readable($conf->mycompany->dir_output.'/logos/thumbs/'.$mysoc->logo_squarred_mini)) {
			$urllogo = DOL_URL_ROOT.'/viewimage.php?cache=1&amp;modulepart=mycompany&amp;file='.urlencode('logos/thumbs/'.$mysoc->logo_squarred_mini);
			/*} elseif (!empty($mysoc->logo_mini) && is_readable($conf->mycompany->dir_output.'/logos/thumbs/'.$mysoc->logo_mini))
			 {
			 $urllogo=DOL_URL_ROOT.'/viewimage.php?cache=1&amp;modulepart=mycompany&amp;file='.urlencode('logos/thumbs/'.$mysoc->logo_mini);
			 }*/
		} else {
			$urllogo = DOL_URL_ROOT.'/theme/dolibarr_512x512_white.png';
			$logoContainerAdditionalClass = '';
		}
		$title = $langs->trans("GoIntoSetupToChangeLogo");

		print "\n".'<!-- Show logo on menu -->'."\n";
		print_start_menu_entry('companylogo', 'class="tmenu tmenucompanylogo nohover"', 1);

		print '<div class="center '.$logoContainerAdditionalClass.' menulogocontainer"><img class="mycompany" title="'.dol_escape_htmltag($title).'" alt="" src="'.$urllogo.'" style="max-width: 100px"></div>'."\n";

		print_end_menu_entry(4);
	}

	//var_dump($menu->liste);
	if (empty($noout)) {
		foreach ($menu->liste as $menuval) {
			print_start_menu_entry($menuval['idsel'], $menuval['classname'], $menuval['enabled']);
			print_text_menu_entry($menuval['titre'], $menuval['enabled'], (($menuval['url'] != '#' && !preg_match('/^(http:\/\/|https:\/\/)/i', $menuval['url'])) ? DOL_URL_ROOT:'').$menuval['url'], $menuval['id'], $menuval['idsel'], $menuval['classname'], ($menuval['target'] ? $menuval['target'] : $atarget), $menuval);
			print_end_menu_entry($menuval['enabled']);
		}
	}

	$showmode = 1;
	if (empty($noout)) {
		print_start_menu_entry('', 'class="tmenuend"', $showmode);
		print_end_menu_entry($showmode);
		print_end_menu_array();
	}

	return 0;
}


/**
 * Output start menu array
 *
 * @return	void
 */
function print_start_menu_array()
{
	global $conf;

	print '<div class="tmenudiv">';
	print '<ul role="navigation" class="tmenu"'.(empty($conf->global->MAIN_OPTIMIZEFORTEXTBROWSER) ? '' : ' title="Top menu"').'>';
}

/**
 * Output start menu entry
 *
 * @param	string	$idsel		Text
 * @param	string	$classname	String to add a css class
 * @param	int		$showmode	0 = hide, 1 = allowed or 2 = not allowed
 * @return	void
 */
function print_start_menu_entry($idsel, $classname, $showmode)
{
	if ($showmode) {
		print '<li '.$classname.' id="mainmenutd_'.$idsel.'">';
		//print '<div class="tmenuleft tmenusep"></div>';
		print '<div class="tmenucenter">';
	}
}

/**
 * Output menu entry
 *
 * @param	string	$text			Text
 * @param	int		$showmode		0 = hide, 1 = allowed or 2 = not allowed
 * @param	string	$url			Url
 * @param	string	$id				Id
 * @param	string	$idsel			Id sel
 * @param	string	$classname		Class name
 * @param	string	$atarget		Target
 * @param	array	$menuval		All the $menuval array
 * @return	void
 */
function print_text_menu_entry($text, $showmode, $url, $id, $idsel, $classname, $atarget, $menuval = array())
{
	global $conf, $langs;

	$classnameimg = str_replace('class="', 'class="tmenuimage ', $classname);
	$classnametxt = str_replace('class="', 'class="tmenulabel ', $classname);

	//$conf->global->THEME_TOPMENU_DISABLE_TEXT=1;
	if ($showmode == 1) {
		print '<a '.$classnameimg.' tabindex="-1" href="'.$url.'"'.($atarget ? ' target="'.$atarget.'"' : '').' title="'.dol_escape_htmltag($text).'">';
		print '<div class="'.$id.' '.$idsel.' topmenuimage">';
		if (!empty($menuval['prefix']) && strpos($menuval['prefix'], '<span') === 0) {
			print $menuval['prefix'];
		} else {
			print '<span class="'.$id.' tmenuimageforpng" id="mainmenuspan_'.$idsel.'"></span>';
		}
		print '</div>';
		print '</a>';
		if (empty($conf->global->THEME_TOPMENU_DISABLE_TEXT)) {
			print '<a '.$classnametxt.' id="mainmenua_'.$idsel.'" href="'.$url.'"'.($atarget ? ' target="'.$atarget.'"' : '').' title="'.dol_escape_htmltag($text).'">';
			print '<span class="mainmenuaspan">';
			print $text;
			print '</span>';
			print '</a>';
		}
	} elseif ($showmode == 2) {
		print '<div '.$classnameimg.' title="'.dol_escape_htmltag($text.' - '.$langs->trans("NotAllowed")).'">';
		print '<div class="'.$id.' '.$idsel.' topmenuimage tmenudisabled">';
		if (!empty($menuval['prefix']) && strpos($menuval['prefix'], '<span') === 0) {
			print $menuval['prefix'];
		} else {
			print '<span class="'.$id.' tmenuimageforpng tmenudisabled" id="mainmenuspan_'.$idsel.'"></span>';
		}
		print '</div>';
		print '</div>';
		if (empty($conf->global->THEME_TOPMENU_DISABLE_TEXT)) {
			print '<span '.$classnametxt.' id="mainmenua_'.$idsel.'" href="#" title="'.dol_escape_htmltag($text.' - '.$langs->trans("NotAllowed")).'">';
			print '<span class="mainmenuaspan tmenudisabled">';
			print $text;
			print '</span>';
			print '</span>';
		}
	}
}

/**
 * Output end menu entry
 *
 * @param	int		$showmode	0 = hide, 1 = allowed or 2 = not allowed
 * @return	void
 */
function print_end_menu_entry($showmode)
{
	if ($showmode) {
		print '</div></li>';
	}
	print "\n";
}

/**
 * Output menu array
 *
 * @return	void
 */
function print_end_menu_array()
{
	print '</ul>';
	print '</div>';
	print "\n";
}

/**
 * Core function to output left menu eldy
 * Fill &$menu (example with $forcemainmenu='home' $forceleftmenu='all', return left menu tree of Home)
 *
 * @param	DoliDB		$db                 Database handler
 * @param 	array		$menu_array_before  Table of menu entries to show before entries of menu handler (menu->liste filled with menu->add)
 * @param   array		$menu_array_after   Table of menu entries to show after entries of menu handler (menu->liste filled with menu->add)
 * @param	array		$tabMenu       		If array with menu entries already loaded, we put this array here (in most cases, it's empty)
 * @param	Menu		$menu				Object Menu to return back list of menu entries
 * @param	int			$noout				Disable output (Initialise &$menu only).
 * @param	string		$forcemainmenu		'x'=Force mainmenu to mainmenu='x'
 * @param	string		$forceleftmenu		'all'=Force leftmenu to '' (= all). If value come being '', we change it to value in session and 'none' if not defined in session.
 * @param	array		$moredata			An array with more data to output
 * @param 	int			$type_user     		0=Menu for backoffice, 1=Menu for front office
 * @return	int								Nb of menu entries
 */
function print_left_eldy_menu($db, $menu_array_before, $menu_array_after, &$tabMenu, &$menu, $noout = 0, $forcemainmenu = '', $forceleftmenu = '', $moredata = null, $type_user = 0)
{
	global $user, $conf, $langs, $hookmanager;

	//var_dump($tabMenu);

	$newmenu = $menu;

	$mainmenu = ($forcemainmenu ? $forcemainmenu : $_SESSION["mainmenu"]);
	$leftmenu = ($forceleftmenu ? '' : (empty($_SESSION["leftmenu"]) ? 'none' : $_SESSION["leftmenu"]));

	if (is_null($mainmenu)) {
		$mainmenu = 'home';
	}

	global $usemenuhider;
	$usemenuhider = 0;

	if (is_array($moredata) && !empty($moredata['searchform'])) {	// searchform can contains select2 code or link to show old search form or link to switch on search page
		print "\n";
		print "<!-- Begin SearchForm -->\n";
		print '<div id="blockvmenusearch" class="blockvmenusearch">'."\n";
		print $moredata['searchform'];
		print '</div>'."\n";
		print "<!-- End SearchForm -->\n";
	}

	if (is_array($moredata) && !empty($moredata['bookmarks'])) {
		print "\n";
		print "<!-- Begin Bookmarks -->\n";
		print '<div id="blockvmenubookmarks" class="blockvmenubookmarks">'."\n";
		print $moredata['bookmarks'];
		print '</div>'."\n";
		print "<!-- End Bookmarks -->\n";
	}

	$substitarray = getCommonSubstitutionArray($langs, 0, null, null);

	$listofmodulesforexternal = explode(',', $conf->global->MAIN_MODULES_FOR_EXTERNAL);

	/**
	 * We update newmenu with entries found into database
	 * --------------------------------------------------
	 */
	if ($mainmenu) {	// If this is empty, loading hard coded menu and loading personalised menu will fail
		/*
		 * Menu HOME
		 */
		if ($mainmenu == 'home') {
			get_left_menu_home($mainmenu, $newmenu, $usemenuhider, $leftmenu, $type_user);
		}

		/*
		 * Menu THIRDPARTIES
		 */
		if ($mainmenu == 'companies') {
			get_left_menu_thridparties($mainmenu, $newmenu, $usemenuhider, $leftmenu, $type_user);
		}

		/*
		 * Menu COMMERCIAL (propal, commande, supplier_proposal, supplier_order, contrat, ficheinter)
		 */
		if ($mainmenu == 'commercial') {
			get_left_menu_commercial($mainmenu, $newmenu, $usemenuhider, $leftmenu, $type_user);
		}

		/*
		 * Menu COMPTA-FINANCIAL
		 */
		if ($mainmenu == 'billing') {
			get_left_menu_billing($mainmenu, $newmenu, $usemenuhider, $leftmenu, $type_user);
		}

		/*
		 * Menu COMPTA-FINANCIAL
		 */
		if ($mainmenu == 'accountancy') {
			get_left_menu_accountancy($mainmenu, $newmenu, $usemenuhider, $leftmenu, $type_user);
		}

		/*
		 * Menu BANK
		 */
		if ($mainmenu == 'bank') {
			get_left_menu_bank($mainmenu, $newmenu, $usemenuhider, $leftmenu, $type_user);
		}

		/*
		 * Menu PRODUCTS-SERVICES
		 */
		if ($mainmenu == 'products') {
			get_left_menu_products($mainmenu, $newmenu, $usemenuhider, $leftmenu, $type_user);
		}

		/*
		 * Menu PRODUCTS-SERVICES MRP - GPAO
		 */
		if ($mainmenu == 'mrp') {
			get_left_menu_mrp($mainmenu, $newmenu, $usemenuhider, $leftmenu, $type_user);
		}

		/*
		 * Menu PROJECTS
		 */
		if ($mainmenu == 'project') {
			get_left_menu_projects($mainmenu, $newmenu, $usemenuhider, $leftmenu, $type_user);
		}

		/*
		 * Menu HRM
		 */
		if ($mainmenu == 'hrm') {
			get_left_menu_hrm($mainmenu, $newmenu, $usemenuhider, $leftmenu, $type_user);
		}
		/*
		 * Menu TOOLS
		 */
		if ($mainmenu == 'tools') {
			get_left_menu_tools($mainmenu, $newmenu, $usemenuhider, $leftmenu, $type_user);
		}

		/*
		 * Menu MEMBERS
		 */
		if ($mainmenu == 'members') {
			get_left_menu_members($mainmenu, $newmenu, $usemenuhider, $leftmenu, $type_user);
		}

		// Add personalized menus and modules menus
		//var_dump($newmenu->liste);    //
		$menuArbo = new Menubase($db, 'eldy');
		$newmenu = $menuArbo->menuLeftCharger($newmenu, $mainmenu, $leftmenu, (empty($user->socid) ? 0 : 1), 'eldy', $tabMenu);
		//var_dump($newmenu->liste);    //

		if (isModEnabled('ftp') && $mainmenu == 'ftp') {	// Entry for FTP
			$MAXFTP = 20;
			$i = 1;
			while ($i <= $MAXFTP) {
				$paramkey = 'FTP_NAME_'.$i;
				//print $paramkey;
				if (!empty($conf->global->$paramkey)) {
					$link = "/ftp/index.php?idmenu=".$_SESSION["idmenu"]."&numero_ftp=".$i;
					$newmenu->add($link, dol_trunc($conf->global->$paramkey, 24));
				}
				$i++;
			}
		}
	}

	//var_dump($tabMenu);
	//var_dump($newmenu->liste);

	// Build final $menu_array = $menu_array_before +$newmenu->liste + $menu_array_after
	//var_dump($menu_array_before);exit;
	//var_dump($menu_array_after);exit;
	$menu_array = $newmenu->liste;
	if (is_array($menu_array_before)) {
		$menu_array = array_merge($menu_array_before, $menu_array);
	}
	if (is_array($menu_array_after)) {
		$menu_array = array_merge($menu_array, $menu_array_after);
	}
	//var_dump($menu_array);exit;
	if (!is_array($menu_array)) {
		return 0;
	}

	// Allow the $menu_array of the menu to be manipulated by modules
	$parameters = array(
		'mainmenu' => $mainmenu,
	);
	$hook_items = $menu_array;
	$reshook = $hookmanager->executeHooks('menuLeftMenuItems', $parameters, $hook_items); // Note that $action and $object may have been modified by some hooks

	if (is_numeric($reshook)) {
		if ($reshook == 0 && !empty($hookmanager->resArray)) {
			$menu_array[] = $hookmanager->resArray; // add
		} elseif ($reshook == 1) {
			$menu_array = $hookmanager->resArray; // replace
		}

		// @todo Sort menu items by 'position' value
		//      $position = array();
		//      foreach ($menu_array as $key => $row) {
		//          $position[$key] = $row['position'];
		//      }
		//		$array1_sort_order = SORT_ASC;
		//      array_multisort($position, $array1_sort_order, $menu_array);
	}

	// TODO Use the position property in menu_array to reorder the $menu_array
	//var_dump($menu_array);
	/*$new_menu_array = array();
	 $level=0; $cusor=0; $position=0;
	 $nbentry = count($menu_array);
	 while (findNextEntryForLevel($menu_array, $cursor, $position, $level))
	 {

	 $cursor++;
	 }*/

	// Show menu
	$invert = empty($conf->global->MAIN_MENU_INVERT) ? "" : "invert";
	if (empty($noout)) {
		$altok = 0;
		$blockvmenuopened = false;
		$lastlevel0 = '';
		$num = count($menu_array);
		for ($i = 0; $i < $num; $i++) {     // Loop on each menu entry
			$showmenu = true;
			if (!empty($conf->global->MAIN_MENU_HIDE_UNAUTHORIZED) && empty($menu_array[$i]['enabled'])) {
				$showmenu = false;
			}

			// Begin of new left menu block
			if (empty($menu_array[$i]['level']) && $showmenu) {
				$altok++;
				$blockvmenuopened = true;
				$lastopened = true;
				for ($j = ($i + 1); $j < $num; $j++) {
					if (empty($menu_array[$j]['level'])) {
						$lastopened = false;
					}
				}
				if ($altok % 2 == 0) {
					print '<div class="blockvmenu blockvmenuimpair'.$invert.($lastopened ? ' blockvmenulast' : '').($altok == 1 ? ' blockvmenufirst' : '').'">'."\n";
				} else {
					print '<div class="blockvmenu blockvmenupair'.$invert.($lastopened ? ' blockvmenulast' : '').($altok == 1 ? ' blockvmenufirst' : '').'">'."\n";
				}
			}

			// Add tabulation
			$tabstring = '';
			$tabul = ($menu_array[$i]['level'] - 1);
			if ($tabul > 0) {
				for ($j = 0; $j < $tabul; $j++) {
					$tabstring .= '&nbsp;&nbsp;&nbsp;';
				}
			}

			// $menu_array[$i]['url'] can be a relative url, a full external url. We try substitution

			$menu_array[$i]['url'] = make_substitutions($menu_array[$i]['url'], $substitarray);

			$url = $shorturl = $shorturlwithoutparam = $menu_array[$i]['url'];
			if (!preg_match("/^(http:\/\/|https:\/\/)/i", $menu_array[$i]['url'])) {
				$tmp = explode('?', $menu_array[$i]['url'], 2);
				$url = $shorturl = $tmp[0];
				$param = (isset($tmp[1]) ? $tmp[1] : ''); // params in url of the menu link

				// Complete param to force leftmenu to '' to close open menu when we click on a link with no leftmenu defined.
				if ((!preg_match('/mainmenu/i', $param)) && (!preg_match('/leftmenu/i', $param)) && !empty($menu_array[$i]['mainmenu'])) {
					$param .= ($param ? '&' : '').'mainmenu='.$menu_array[$i]['mainmenu'].'&leftmenu=';
				}
				if ((!preg_match('/mainmenu/i', $param)) && (!preg_match('/leftmenu/i', $param)) && empty($menu_array[$i]['mainmenu'])) {
					$param .= ($param ? '&' : '').'leftmenu=';
				}
				//$url.="idmenu=".$menu_array[$i]['rowid'];    // Already done by menuLoad
				$url = dol_buildpath($url, 1).($param ? '?'.$param : '');
				$shorturlwithoutparam = $shorturl;
				$shorturl = $shorturl.($param ? '?'.$param : '');
			}


			print '<!-- Process menu entry with mainmenu='.$menu_array[$i]['mainmenu'].', leftmenu='.$menu_array[$i]['leftmenu'].', level='.$menu_array[$i]['level'].' enabled='.$menu_array[$i]['enabled'].', position='.$menu_array[$i]['position'].' -->'."\n";

			// Menu level 0
			if ($menu_array[$i]['level'] == 0) {
				if ($menu_array[$i]['enabled']) {     // Enabled so visible
					print '<div class="menu_titre">'.$tabstring;
					if ($shorturlwithoutparam) {
						print '<a class="vmenu" title="'.dol_escape_htmltag(dol_string_nohtmltag($menu_array[$i]['titre'])).'" href="'.$url.'"'.($menu_array[$i]['target'] ? ' target="'.$menu_array[$i]['target'].'"' : '').'>';
					} else {
						print '<span class="vmenu">';
					}
					if (!empty($menu_array[$i]['prefix'])) {
						if (preg_match('/^fa\-[a-zA-Z0-9\-_]+$/', $menu_array[$i]['prefix'])) {
							print '<span class="fas '.$menu_array[$i]['prefix'].' paddingright pictofixedwidth"></span>';
						} else {
							print $menu_array[$i]['prefix'];
						}
					}
					print $menu_array[$i]['titre'];
					if ($shorturlwithoutparam) {
						print '</a>';
					} else {
						print '</span>';
					}
					print '</div>'."\n";
					$lastlevel0 = 'enabled';
				} elseif ($showmenu) {                 // Not enabled but visible (so greyed)
					print '<div class="menu_titre">'.$tabstring;
					print '<span class="vmenudisabled">';
					if (!empty($menu_array[$i]['prefix'])) {
						print $menu_array[$i]['prefix'];
					}
					print $menu_array[$i]['titre'];
					print '</span>';
					print '</div>'."\n";
					$lastlevel0 = 'greyed';
				} else {
					$lastlevel0 = 'hidden';
				}
				if ($showmenu) {
					print '<div class="menu_top"></div>'."\n";
				}
			}

			// Menu level > 0
			if ($menu_array[$i]['level'] > 0) {
				$cssmenu = '';
				if ($menu_array[$i]['url']) {
					$cssmenu = ' menu_contenu'.dol_string_nospecial(preg_replace('/\.php.*$/', '', $menu_array[$i]['url']));
				}

				if ($menu_array[$i]['enabled'] && $lastlevel0 == 'enabled') {
					// Enabled so visible, except if parent was not enabled.
					print '<div class="menu_contenu'.$cssmenu.'">';
					print $tabstring;
					if ($shorturlwithoutparam) {
						print '<a class="vsmenu" title="'.dol_escape_htmltag(dol_string_nohtmltag($menu_array[$i]['titre'])).'" href="'.$url.'"'.($menu_array[$i]['target'] ? ' target="'.$menu_array[$i]['target'].'"' : '').'>';
					} else {
						print '<span class="vsmenu" title="'.dol_escape_htmltag($menu_array[$i]['titre']).'">';
					}
					print $menu_array[$i]['titre'];
					if ($shorturlwithoutparam) {
						print '</a>';
					} else {
						print '</span>';
					}
					// If title is not pure text and contains a table, no carriage return added
					if (!strstr($menu_array[$i]['titre'], '<table')) {
						print '<br>';
					}
					print '</div>'."\n";
				} elseif ($showmenu && $lastlevel0 == 'enabled') {
					// Not enabled but visible (so greyed), except if parent was not enabled.
					print '<div class="menu_contenu'.$cssmenu.'">';
					print $tabstring;
					print '<span class="vsmenudisabled vsmenudisabledmargin">'.$menu_array[$i]['titre'].'</span><br>';
					print '</div>'."\n";
				}
			}

			// If next is a new block or if there is nothing after
			if (empty($menu_array[$i + 1]['level'])) {               // End menu block
				if ($showmenu) {
					print '<div class="menu_end"></div>'."\n";
				}
				if ($blockvmenuopened) {
					print '</div>'."\n";
					$blockvmenuopened = false;
				}
			}
		}

		if ($altok) {
			print '<div class="blockvmenuend"></div>'; // End menu block
		}
	}

	return count($menu_array);
}


/**
 * Get left Menu HOME
 *
 * @param	string		$mainmenu		Main menu
 * @param	Menu 		$newmenu		Object Menu to return back list of menu entries
 * @param	string 		$usemenuhider	Use menu hider
 * @param	string 		$leftmenu		Left menu
 * @param	int 		$type_user		Type of user
 * @return	void
 */
function get_left_menu_home($mainmenu, &$newmenu, $usemenuhider = 1, $leftmenu = 'none', $type_user = 0)
{
	global $user, $conf, $langs;

	if ($mainmenu == 'home') {
		$langs->load("users");

		// Home - dashboard
		$newmenu->add("/index.php?mainmenu=home&amp;leftmenu=home", $langs->trans("MyDashboard"), 0, 1, '', $mainmenu, 'home', 0, '', '', '', '<i class="fas fa-chart-bar fa-fw paddingright pictofixedwidth"></i>');

		// Setup
		$newmenu->add("/admin/index.php?mainmenu=home&amp;leftmenu=setup", $langs->trans("Setup"), 0, $user->admin, '', $mainmenu, 'setup', 0, '', '', '', '<i class="fa fa-tools fa-fw paddingright pictofixedwidth"></i>');

		if ($usemenuhider || empty($leftmenu) || $leftmenu == "setup") {
			$nbmodulesnotautoenabled = count($conf->modules);
			if (in_array('fckeditor', $conf->modules)) $nbmodulesnotautoenabled--;
			if (in_array('export', $conf->modules)) $nbmodulesnotautoenabled--;
			if (in_array('import', $conf->modules)) $nbmodulesnotautoenabled--;

			// Load translation files required by the page
			$langs->loadLangs(array("admin", "help"));
			$warnpicto = '';
			if (empty($conf->global->MAIN_INFO_SOCIETE_NOM) || empty($conf->global->MAIN_INFO_SOCIETE_COUNTRY) || !empty($conf->global->MAIN_INFO_SOCIETE_SETUP_TODO_WARNING)) {
				$langs->load("errors");
				$warnpicto = img_warning($langs->trans("WarningMandatorySetupNotComplete"));
			}
			$newmenu->add("/admin/company.php?mainmenu=home", $langs->trans("MenuCompanySetup").$warnpicto, 1);
			$warnpicto = '';
			if ($nbmodulesnotautoenabled <= getDolGlobalInt('MAIN_MIN_NB_ENABLED_MODULE_FOR_WARNING', 1)) {	// If only user module enabled
				$langs->load("errors");
				$warnpicto = img_warning($langs->trans("WarningMandatorySetupNotComplete"));
			}
			$newmenu->add("/admin/modules.php?mainmenu=home", $langs->trans("Modules").$warnpicto, 1);
			$newmenu->add("/admin/ihm.php?mainmenu=home", $langs->trans("GUISetup"), 1);
			$newmenu->add("/admin/menus.php?mainmenu=home", $langs->trans("Menus"), 1);

			$newmenu->add("/admin/translation.php?mainmenu=home", $langs->trans("Translation"), 1);
			$newmenu->add("/admin/defaultvalues.php?mainmenu=home", $langs->trans("DefaultValues"), 1);
			$newmenu->add("/admin/boxes.php?mainmenu=home", $langs->trans("Boxes"), 1);
			$newmenu->add("/admin/delais.php?mainmenu=home", $langs->trans("MenuWarnings"), 1);
			$newmenu->add("/admin/security_other.php?mainmenu=home", $langs->trans("Security"), 1);
			$newmenu->add("/admin/limits.php?mainmenu=home", $langs->trans("MenuLimits"), 1);
			$newmenu->add("/admin/pdf.php?mainmenu=home", $langs->trans("PDF"), 1);

			$warnpicto = '';
			if (getDolGlobalString('MAIN_MAIL_SENDMODE', 'mail') == 'mail' && empty($conf->global->MAIN_HIDE_WARNING_TO_ENCOURAGE_SMTP_SETUP)) {
				$langs->load("errors");
				$warnpicto = img_warning($langs->trans("WarningPHPMailD"));
			}
			if (!empty($conf->global->MAIN_MAIL_SENDMODE) && in_array($conf->global->MAIN_MAIL_SENDMODE, array('smtps', 'swiftmail')) && empty($conf->global->MAIN_MAIL_SMTP_SERVER)) {
				$langs->load("errors");
				$warnpicto = img_warning($langs->trans("ErrorSetupOfEmailsNotComplete"));
			}

			$newmenu->add("/admin/mails.php?mainmenu=home", $langs->trans("Emails").$warnpicto, 1);
			$newmenu->add("/admin/sms.php?mainmenu=home", $langs->trans("SMS"), 1);
			$newmenu->add("/admin/dict.php?mainmenu=home", $langs->trans("Dictionary"), 1);
			$newmenu->add("/admin/const.php?mainmenu=home", $langs->trans("OtherSetup"), 1);
		}

		// System tools
		$newmenu->add("/admin/tools/index.php?mainmenu=home&amp;leftmenu=admintools", $langs->trans("AdminTools"), 0, $user->admin, '', $mainmenu, 'admintools', 0, '', '', '', '<i class="fa fa-server fa-fw paddingright pictofixedwidth"></i>');
		if ($usemenuhider || empty($leftmenu) || preg_match('/^admintools/', $leftmenu)) {
			// Load translation files required by the page
			$langs->loadLangs(array('admin', 'help'));

			$newmenu->add('/admin/system/dolibarr.php?mainmenu=home&amp;leftmenu=admintools_info', $langs->trans('InfoDolibarr'), 1);
			if ($usemenuhider || empty($leftmenu) || $leftmenu == 'admintools_info') {
				$newmenu->add('/admin/system/modules.php?mainmenu=home&amp;leftmenu=admintools_info', $langs->trans('Modules'), 2);
				$newmenu->add('/admin/triggers.php?mainmenu=home&amp;leftmenu=admintools_info', $langs->trans('Triggers'), 2);
				$newmenu->add('/admin/system/filecheck.php?mainmenu=home&amp;leftmenu=admintools_info', $langs->trans('FileCheck'), 2);
			}
			$newmenu->add('/admin/system/browser.php?mainmenu=home&amp;leftmenu=admintools', $langs->trans('InfoBrowser'), 1);
			$newmenu->add('/admin/system/os.php?mainmenu=home&amp;leftmenu=admintools', $langs->trans('InfoOS'), 1);
			$newmenu->add('/admin/system/web.php?mainmenu=home&amp;leftmenu=admintools', $langs->trans('InfoWebServer'), 1);
			$newmenu->add('/admin/system/phpinfo.php?mainmenu=home&amp;leftmenu=admintools', $langs->trans('InfoPHP'), 1);
			$newmenu->add('/admin/system/database.php?mainmenu=home&amp;leftmenu=admintools', $langs->trans('InfoDatabase'), 1);
			$newmenu->add("/admin/system/perf.php?mainmenu=home&amp;leftmenu=admintools", $langs->trans("InfoPerf"), 1);
			$newmenu->add("/admin/system/security.php?mainmenu=home&amp;leftmenu=admintools", $langs->trans("InfoSecurity"), 1);
			$newmenu->add("/admin/tools/listevents.php?mainmenu=home&amp;leftmenu=admintools", $langs->trans("Audit"), 1);
			$newmenu->add("/admin/tools/listsessions.php?mainmenu=home&amp;leftmenu=admintools", $langs->trans("Sessions"), 1);
			$newmenu->add("/admin/tools/dolibarr_export.php?mainmenu=home&amp;leftmenu=admintools", $langs->trans("Backup"), 1);
			$newmenu->add("/admin/tools/dolibarr_import.php?mainmenu=home&amp;leftmenu=admintools", $langs->trans("Restore"), 1);
			$newmenu->add("/admin/tools/update.php?mainmenu=home&amp;leftmenu=admintools", $langs->trans("MenuUpgrade"), 1);
			$newmenu->add("/admin/tools/purge.php?mainmenu=home&amp;leftmenu=admintools", $langs->trans("Purge"), 1);
			$newmenu->add('/admin/system/about.php?mainmenu=home&amp;leftmenu=admintools', $langs->trans('ExternalResources'), 1);

			if (isModEnabled('product') || isModEnabled('service')) {
				$langs->load("products");
				$newmenu->add("/product/admin/product_tools.php?mainmenu=home&amp;leftmenu=admintools", $langs->trans("ProductVatMassChange"), 1, $user->admin);
			}
		}

		$newmenu->add("/user/home.php?leftmenu=users", $langs->trans("MenuUsersAndGroups"), 0, $user->hasRight('user', 'user', 'read'), '', $mainmenu, 'users', 0, '', '', '', img_picto('', 'user', 'class="paddingright pictofixedwidth"'));
		if ($user->hasRight('user', 'user', 'read')) {
			if ($usemenuhider || empty($leftmenu) || $leftmenu == "users") {
				$newmenu->add("", $langs->trans("Users"), 1, $user->hasRight('user',  'user', 'lire') || $user->admin);
				$newmenu->add("/user/card.php?leftmenu=users&action=create", $langs->trans("NewUser"), 2, ($user->hasRight("user", "user", "write") || $user->admin) && !(isModEnabled('multicompany') && $conf->entity > 1 && !empty($conf->global->MULTICOMPANY_TRANSVERSE_MODE)), '', 'home');
				$newmenu->add("/user/list.php?leftmenu=users", $langs->trans("ListOfUsers"), 2, $user->hasRight('user',  'user', 'lire') || $user->admin);
				$newmenu->add("/user/hierarchy.php?leftmenu=users", $langs->trans("HierarchicView"), 2, $user->hasRight('user',  'user', 'lire') || $user->admin);
				if (isModEnabled('categorie')) {
					$langs->load("categories");
					$newmenu->add("/categories/index.php?leftmenu=users&type=7", $langs->trans("UsersCategoriesShort"), 2, $user->hasRight('categorie',  'lire'), '', $mainmenu, 'cat');
				}
				$newmenu->add("", $langs->trans("Groups"), 1, ($user->hasRight('user',  'user', 'lire') || $user->admin) && !(isModEnabled('multicompany') && $conf->entity > 1 && !empty($conf->global->MULTICOMPANY_TRANSVERSE_MODE)));
				$newmenu->add("/user/group/card.php?leftmenu=users&action=create", $langs->trans("NewGroup"), 2, ((!empty($conf->global->MAIN_USE_ADVANCED_PERMS) ? $user->hasRight("user", "group_advance", "create") : $user->hasRight("user", "user", "create")) || $user->admin) && !(isModEnabled('multicompany') && $conf->entity > 1 && !empty($conf->global->MULTICOMPANY_TRANSVERSE_MODE)));
				$newmenu->add("/user/group/list.php?leftmenu=users", $langs->trans("ListOfGroups"), 2, ((!empty($conf->global->MAIN_USE_ADVANCED_PERMS) ? $user->hasRight('user',  'group_advance', 'read') : $user->hasRight('user',  'user', 'lire')) || $user->admin) && !(isModEnabled('multicompany') && $conf->entity > 1 && !empty($conf->global->MULTICOMPANY_TRANSVERSE_MODE)));
			}
		}
	}
}

/**
 * Get left Menu THIRDPARTIES
 *
 * @param	string		$mainmenu		Main menu
 * @param	Menu 		$newmenu		Object Menu to return back list of menu entries
 * @param	string 		$usemenuhider	Use menu hider
 * @param	string 		$leftmenu		Left menu
 * @param	int 		$type_user		Type of targeted user for menu
 * @return	void
 */
function get_left_menu_thridparties($mainmenu, &$newmenu, $usemenuhider = 1, $leftmenu = 'none', $type_user = 0)
{
	global $user, $conf, $langs;

	if ($mainmenu == 'companies') {
		// Societes
		if (isModEnabled('societe')) {
			$langs->load("companies");
			$newmenu->add("/societe/index.php?leftmenu=thirdparties", $langs->trans("ThirdParty"), 0, $user->hasRight('societe',  'lire'), '', $mainmenu, 'thirdparties', 0, '', '', '', img_picto('', 'company', 'class="paddingright pictofixedwidth"'));

			if ($user->hasRight('societe',  'creer')) {
				$newmenu->add("/societe/card.php?action=create", $langs->trans("MenuNewThirdParty"), 1);
				if (!$conf->use_javascript_ajax) {
					$newmenu->add("/societe/card.php?action=create&amp;private=1", $langs->trans("MenuNewPrivateIndividual"), 1);
				}
			}
		}

		$newmenu->add("/societe/list.php?leftmenu=thirdparties", $langs->trans("List"), 1);

		// Prospects
		if (isModEnabled('societe') && empty($conf->global->SOCIETE_DISABLE_PROSPECTS)) {
			$langs->load("commercial");
			$newmenu->add("/societe/list.php?type=p&amp;leftmenu=prospects", $langs->trans("ListProspectsShort"), 2, $user->hasRight('societe',  'lire'), '', $mainmenu, 'prospects');
			/* no more required, there is a filter that can do more
			 if ($usemenuhider || empty($leftmenu) || $leftmenu=="prospects") $newmenu->add("/societe/list.php?type=p&amp;sortfield=s.datec&amp;sortorder=desc&amp;begin=&amp;search_stcomm=-1", $langs->trans("LastProspectDoNotContact"), 2, $user->hasRight('societe',  'lire'));
			 if ($usemenuhider || empty($leftmenu) || $leftmenu=="prospects") $newmenu->add("/societe/list.php?type=p&amp;sortfield=s.datec&amp;sortorder=desc&amp;begin=&amp;search_stcomm=0", $langs->trans("LastProspectNeverContacted"), 2, $user->hasRight('societe',  'lire'));
			 if ($usemenuhider || empty($leftmenu) || $leftmenu=="prospects") $newmenu->add("/societe/list.php?type=p&amp;sortfield=s.datec&amp;sortorder=desc&amp;begin=&amp;search_stcomm=1", $langs->trans("LastProspectToContact"), 2, $user->hasRight('societe',  'lire'));
			 if ($usemenuhider || empty($leftmenu) || $leftmenu=="prospects") $newmenu->add("/societe/list.php?type=p&amp;sortfield=s.datec&amp;sortorder=desc&amp;begin=&amp;search_stcomm=2", $langs->trans("LastProspectContactInProcess"), 2, $user->hasRight('societe',  'lire'));
			 if ($usemenuhider || empty($leftmenu) || $leftmenu=="prospects") $newmenu->add("/societe/list.php?type=p&amp;sortfield=s.datec&amp;sortorder=desc&amp;begin=&amp;search_stcomm=3", $langs->trans("LastProspectContactDone"), 2, $user->hasRight('societe',  'lire'));
			 */
			$newmenu->add("/societe/card.php?leftmenu=prospects&amp;action=create&amp;type=p", $langs->trans("MenuNewProspect"), 3, $user->hasRight('societe',  'creer'));
		}

		// Customers/Prospects
		if (isModEnabled('societe') && empty($conf->global->SOCIETE_DISABLE_CUSTOMERS)) {
			$langs->load("commercial");
			$newmenu->add("/societe/list.php?type=c&amp;leftmenu=customers", $langs->trans("ListCustomersShort"), 2, $user->hasRight('societe',  'lire'), '', $mainmenu, 'customers');

			$newmenu->add("/societe/card.php?leftmenu=customers&amp;action=create&amp;type=c", $langs->trans("MenuNewCustomer"), 3, $user->hasRight('societe',  'creer'));
		}

		// Suppliers
		if (isModEnabled('societe') && (isModEnabled('supplier_order') || isModEnabled('supplier_invoice') || isModEnabled('supplier_proposal'))) {
			$langs->load("suppliers");
			$newmenu->add("/societe/list.php?type=f&amp;leftmenu=suppliers", $langs->trans("ListSuppliersShort"), 2, ($user->hasRight('fournisseur',  'lire') || $user->hasRight('supplier_order',  'lire') || $user->hasRight('supplier_invoice',  'lire') || $user->hasRight('supplier_proposal',  'lire')), '', $mainmenu, 'suppliers');
			$newmenu->add("/societe/card.php?leftmenu=suppliers&amp;action=create&amp;type=f", $langs->trans("MenuNewSupplier"), 3, $user->hasRight('societe',  'creer') && ($user->hasRight('fournisseur',  'lire') || $user->hasRight('supplier_order',  'lire') || $user->hasRight('supplier_invoice',  'lire') || $user->hasRight('supplier_proposal',  'lire')));
		}

		// Categories
		if (isModEnabled('categorie')) {
			$langs->load("categories");
			if (empty($conf->global->SOCIETE_DISABLE_PROSPECTS) || empty($conf->global->SOCIETE_DISABLE_CUSTOMERS)) {
				// Categories prospects/customers
				$menutoshow = $langs->trans("CustomersProspectsCategoriesShort");
				if (!empty($conf->global->SOCIETE_DISABLE_PROSPECTS)) {
					$menutoshow = $langs->trans("CustomersCategoriesShort");
				}
				if (!empty($conf->global->SOCIETE_DISABLE_CUSTOMERS)) {
					$menutoshow = $langs->trans("ProspectsCategoriesShort");
				}
				$newmenu->add("/categories/index.php?leftmenu=cat&amp;type=2", $menutoshow, 1, $user->hasRight('categorie',  'lire'), '', $mainmenu, 'cat');
			}
			// Categories suppliers
			if (isModEnabled('supplier_proposal') || isModEnabled('supplier_order') || isModEnabled('supplier_invoice')) {
				$newmenu->add("/categories/index.php?leftmenu=catfournish&amp;type=1", $langs->trans("SuppliersCategoriesShort"), 1, $user->hasRight('categorie',  'lire'));
			}
		}

		// Contacts
		$newmenu->add("/societe/index.php?leftmenu=thirdparties", (!empty($conf->global->SOCIETE_ADDRESSES_MANAGEMENT) ? $langs->trans("Contacts") : $langs->trans("ContactsAddresses")), 0, $user->hasRight('societe',  'contact', 'lire'), '', $mainmenu, 'contacts', 0, '', '', '', img_picto('', 'contact', 'class="paddingright pictofixedwidth"'));

		$newmenu->add("/contact/card.php?leftmenu=contacts&amp;action=create", (!empty($conf->global->SOCIETE_ADDRESSES_MANAGEMENT) ? $langs->trans("NewContact") : $langs->trans("NewContactAddress")), 1, $user->hasRight('societe',  'contact', 'creer'));
		$newmenu->add("/contact/list.php?leftmenu=contacts", $langs->trans("List"), 1, $user->hasRight('societe',  'contact', 'lire'));
		if (empty($conf->global->SOCIETE_DISABLE_PROSPECTS)) {
			$newmenu->add("/contact/list.php?leftmenu=contacts&type=p", $langs->trans("Prospects"), 2, $user->hasRight('societe',  'contact', 'lire'));
		}
		if (empty($conf->global->SOCIETE_DISABLE_CUSTOMERS)) {
			$newmenu->add("/contact/list.php?leftmenu=contacts&type=c", $langs->trans("Customers"), 2, $user->hasRight('societe',  'contact', 'lire'));
		}
		if (isModEnabled('supplier_proposal') || isModEnabled('supplier_order') || isModEnabled('supplier_invoice')) {
			$newmenu->add("/contact/list.php?leftmenu=contacts&type=f", $langs->trans("Suppliers"), 2, $user->hasRight('fournisseur',  'lire'));
		}
		$newmenu->add("/contact/list.php?leftmenu=contacts&type=o", $langs->trans("ContactOthers"), 2, $user->hasRight('societe',  'contact', 'lire'));
		//$newmenu->add("/contact/list.php?userid=$user->id", $langs->trans("MyContacts"), 1, $user->hasRight('societe',  'contact', 'lire'));

		// Categories
		if (isModEnabled('categorie')) {
			$langs->load("categories");
			// Categories Contact
			$newmenu->add("/categories/index.php?leftmenu=catcontact&amp;type=4", $langs->trans("ContactCategoriesShort"), 1, $user->hasRight('categorie',  'lire'), '', $mainmenu, 'cat');
		}
	}
}

/**
 * Get left Menu COMMERCIAL (propal, commande, supplier_proposal, supplier_order, contrat, ficheinter)
 *
 * @param	string		$mainmenu		Main menu
 * @param	Menu 		$newmenu		Object Menu to return back list of menu entries
 * @param	string 		$usemenuhider	Use menu hider
 * @param	string 		$leftmenu		Left menu
 * @param	int 		$type_user		Type of targeted user for menu
 * @return	void
 */
function get_left_menu_commercial($mainmenu, &$newmenu, $usemenuhider = 1, $leftmenu = 'none', $type_user = 0)
{
	global $user, $conf, $langs;

	if ($mainmenu == 'commercial') {
		$langs->load("companies");

		// Customer proposal
		if (isModEnabled('propal')) {
			$langs->load("propal");
			$newmenu->add("/comm/propal/index.php?leftmenu=propals", $langs->trans("Proposals"), 0, $user->hasRight('propal',  'read'), '', $mainmenu, 'propals', 100, '', '', '', img_picto('', 'propal', 'class="paddingright pictofixedwidth"'));
			$newmenu->add("/comm/propal/card.php?action=create&amp;leftmenu=propals", $langs->trans("NewPropal"), 1, $user->hasRight('propal',  'write'));
			$newmenu->add("/comm/propal/list.php?leftmenu=propals", $langs->trans("List"), 1, $user->hasRight('propal',  'read'));
			if ($usemenuhider || empty($leftmenu) || $leftmenu == "propals") {
				$newmenu->add("/comm/propal/list.php?leftmenu=propals&search_status=0", $langs->trans("PropalsDraft"), 2, $user->hasRight('propal',  'read'));
				$newmenu->add("/comm/propal/list.php?leftmenu=propals&search_status=1", $langs->trans("PropalsOpened"), 2, $user->hasRight('propal',  'read'));
				$newmenu->add("/comm/propal/list.php?leftmenu=propals&search_status=2", $langs->trans("PropalStatusSigned"), 2, $user->hasRight('propal',  'read'));
				$newmenu->add("/comm/propal/list.php?leftmenu=propals&search_status=3", $langs->trans("PropalStatusNotSigned"), 2, $user->hasRight('propal',  'read'));
				$newmenu->add("/comm/propal/list.php?leftmenu=propals&search_status=4", $langs->trans("PropalStatusBilled"), 2, $user->hasRight('propal',  'read'));
				//$newmenu->add("/comm/propal/list.php?leftmenu=propals&search_status=2,3,4", $langs->trans("PropalStatusClosedShort"), 2, $user->hasRight('propal',  'read'));
			}
			$newmenu->add("/comm/propal/stats/index.php?leftmenu=propals", $langs->trans("Statistics"), 1, $user->hasRight('propal',  'read'));
		}

		// Customers orders
		if (isModEnabled('commande')) {
			$langs->load("orders");
			$newmenu->add("/commande/index.php?leftmenu=orders", $langs->trans("CustomersOrders"), 0, $user->hasRight('commande',  'lire'), '', $mainmenu, 'orders', 200, '', '', '', img_picto('', 'order', 'class="paddingright pictofixedwidth"'));
			$newmenu->add("/commande/card.php?action=create&amp;leftmenu=orders", $langs->trans("NewOrder"), 1, $user->hasRight('commande',  'creer'));
			$newmenu->add("/commande/list.php?leftmenu=orders", $langs->trans("List"), 1, $user->hasRight('commande',  'lire'));
			if ($usemenuhider || empty($leftmenu) || $leftmenu == "orders") {
				$newmenu->add("/commande/list.php?leftmenu=orders&search_status=0", $langs->trans("StatusOrderDraftShort"), 2, $user->hasRight('commande',  'lire'));
				$newmenu->add("/commande/list.php?leftmenu=orders&search_status=1", $langs->trans("StatusOrderValidated"), 2, $user->hasRight('commande',  'lire'));
				if (isModEnabled('expedition')) {
					$newmenu->add("/commande/list.php?leftmenu=orders&search_status=2", $langs->trans("StatusOrderSentShort"), 2, $user->hasRight('commande',  'lire'));
				}
				$newmenu->add("/commande/list.php?leftmenu=orders&search_status=3", $langs->trans("StatusOrderDelivered"), 2, $user->hasRight('commande',  'lire'));
				//$newmenu->add("/commande/list.php?leftmenu=orders&search_status=4", $langs->trans("StatusOrderProcessed"), 2, $user->hasRight('commande',  'lire'));
				$newmenu->add("/commande/list.php?leftmenu=orders&search_status=-1", $langs->trans("StatusOrderCanceledShort"), 2, $user->hasRight('commande',  'lire'));
			}
			if ($conf->global->MAIN_FEATURES_LEVEL >= 2 && empty($user->socid)) {
				$newmenu->add("/commande/list_det.php?leftmenu=orders", $langs->trans("ListOrderLigne"), 1, $user->hasRight('commande',  'lire'));
			}
			if (getDolGlobalInt('MAIN_NEED_EXPORT_PERMISSION_TO_READ_STATISTICS')) {
				$newmenu->add("/commande/stats/index.php?leftmenu=orders", $langs->trans("Statistics"), 1, $user->hasRight('commande', 'commande', 'export'));
			} else {
				$newmenu->add("/commande/stats/index.php?leftmenu=orders", $langs->trans("Statistics"), 1, $user->hasRight('commande',  'lire'));
			}
		}

		// Supplier proposal
		if (isModEnabled('supplier_proposal')) {
			$langs->load("supplier_proposal");
			$newmenu->add("/supplier_proposal/index.php?leftmenu=propals_supplier", $langs->trans("SupplierProposalsShort"), 0, $user->hasRight('supplier_proposal',  'lire'), '', $mainmenu, 'propals_supplier', 300, '', '', '', img_picto('', 'supplier_proposal', 'class="paddingright pictofixedwidth"'));
			$newmenu->add("/supplier_proposal/card.php?action=create&amp;leftmenu=supplier_proposals", $langs->trans("SupplierProposalNew"), 1, $user->hasRight('supplier_proposal',  'creer'));
			$newmenu->add("/supplier_proposal/list.php?leftmenu=supplier_proposals", $langs->trans("List"), 1, $user->hasRight('supplier_proposal',  'lire'));
			$newmenu->add("/comm/propal/stats/index.php?leftmenu=supplier_proposals&amp;mode=supplier", $langs->trans("Statistics"), 1, $user->hasRight('supplier_proposal',  'lire'));
		}

		// Suppliers orders
		if (isModEnabled('supplier_order')) {
			$langs->load("orders");
			$newmenu->add("/fourn/commande/index.php?leftmenu=orders_suppliers", $langs->trans("SuppliersOrders"), 0, $user->hasRight('fournisseur',  'commande', 'lire'), '', $mainmenu, 'orders_suppliers', 400, '', '', '', img_picto('', 'supplier_order', 'class="paddingright pictofixedwidth"'));
			$newmenu->add("/fourn/commande/card.php?action=create&amp;leftmenu=orders_suppliers", $langs->trans("NewSupplierOrderShort"), 1, $user->hasRight('fournisseur',  'commande', 'creer'));
			$newmenu->add("/fourn/commande/list.php?leftmenu=orders_suppliers", $langs->trans("List"), 1, $user->hasRight('fournisseur',  'commande', 'lire'));

			if ($usemenuhider || empty($leftmenu) || $leftmenu == "orders_suppliers") {
				$newmenu->add("/fourn/commande/list.php?leftmenu=orders_suppliers&statut=0", $langs->trans("StatusSupplierOrderDraftShort"), 2, $user->hasRight('fournisseur',  'commande', 'lire'));
				if (empty($conf->global->SUPPLIER_ORDER_HIDE_VALIDATED)) {
					$newmenu->add("/fourn/commande/list.php?leftmenu=orders_suppliers&statut=1", $langs->trans("StatusSupplierOrderValidated"), 2, $user->hasRight('fournisseur',  'commande', 'lire'));
				}
				$newmenu->add("/fourn/commande/list.php?leftmenu=orders_suppliers&statut=2", $langs->trans("StatusSupplierOrderApprovedShort"), 2, $user->hasRight('fournisseur',  'commande', 'lire'));
				$newmenu->add("/fourn/commande/list.php?leftmenu=orders_suppliers&statut=3", $langs->trans("StatusSupplierOrderOnProcessShort"), 2, $user->hasRight('fournisseur',  'commande', 'lire'));
				$newmenu->add("/fourn/commande/list.php?leftmenu=orders_suppliers&statut=4", $langs->trans("StatusSupplierOrderReceivedPartiallyShort"), 2, $user->hasRight('fournisseur',  'commande', 'lire'));
				$newmenu->add("/fourn/commande/list.php?leftmenu=orders_suppliers&statut=5", $langs->trans("StatusSupplierOrderReceivedAll"), 2, $user->hasRight('fournisseur',  'commande', 'lire'));
				$newmenu->add("/fourn/commande/list.php?leftmenu=orders_suppliers&statut=6,7", $langs->trans("StatusSupplierOrderCanceled"), 2, $user->hasRight('fournisseur',  'commande', 'lire'));
				$newmenu->add("/fourn/commande/list.php?leftmenu=orders_suppliers&statut=9", $langs->trans("StatusSupplierOrderRefused"), 2, $user->hasRight('fournisseur',  'commande', 'lire'));
			}
			// Billed is another field. We should add instead a dedicated filter on list. if ($usemenuhider || empty($leftmenu) || $leftmenu=="orders_suppliers") $newmenu->add("/fourn/commande/list.php?leftmenu=orders_suppliers&billed=1", $langs->trans("Billed"), 2, $user->hasRight('fournisseur',  'commande', 'lire'));

<<<<<<< HEAD
			$newmenu->add("/commande/stats/index.php?leftmenu=orders_suppliers&amp;mode=supplier", $langs->trans("Statistics"), 1, $user->hasRight('fournisseur',  'commande', 'lire'));

			// Categories
			if (isModEnabled('categorie')) {
				$langs->load("categories");
				$newmenu->add("/categories/index.php?leftmenu=cat&amp;type=17", $langs->trans("Categories"), 1, $user->rights->categorie->lire, '', $mainmenu, 'cat');
=======
			if (getDolGlobalInt('MAIN_NEED_EXPORT_PERMISSION_TO_READ_STATISTICS')) {
				$newmenu->add("/commande/stats/index.php?leftmenu=orders_suppliers&amp;mode=supplier", $langs->trans("Statistics"), 1, $user->hasRight('fournisseur', 'commande', 'export'));
			} else {
				$newmenu->add("/commande/stats/index.php?leftmenu=orders_suppliers&amp;mode=supplier", $langs->trans("Statistics"), 1, $user->hasRight('fournisseur',  'commande', 'lire'));
>>>>>>> 0fbffea6
			}
		}

		// Contrat
		if (isModEnabled('contrat')) {
			$langs->load("contracts");
			$newmenu->add("/contrat/index.php?leftmenu=contracts", $langs->trans("ContractsSubscriptions"), 0, $user->hasRight('contrat',  'lire'), '', $mainmenu, 'contracts', 2000, '', '', '', img_picto('', 'contract', 'class="paddingright pictofixedwidth"'));
			$newmenu->add("/contrat/card.php?action=create&amp;leftmenu=contracts", $langs->trans("NewContractSubscription"), 1, $user->hasRight('contrat',  'creer'));
			$newmenu->add("/contrat/list.php?leftmenu=contracts", $langs->trans("List"), 1, $user->hasRight('contrat',  'lire'));
			$newmenu->add("/contrat/services_list.php?leftmenu=contracts", $langs->trans("MenuServices"), 1, $user->hasRight('contrat',  'lire'));
			if ($usemenuhider || empty($leftmenu) || $leftmenu == "contracts") {
				$newmenu->add("/contrat/services_list.php?leftmenu=contracts&amp;search_status=0", $langs->trans("MenuInactiveServices"), 2, $user->hasRight('contrat',  'lire'));
				$newmenu->add("/contrat/services_list.php?leftmenu=contracts&amp;search_status=4", $langs->trans("MenuRunningServices"), 2, $user->hasRight('contrat',  'lire'));
				$newmenu->add("/contrat/services_list.php?leftmenu=contracts&amp;search_status=4&amp;filter=expired", $langs->trans("MenuExpiredServices"), 2, $user->hasRight('contrat',  'lire'));
				$newmenu->add("/contrat/services_list.php?leftmenu=contracts&amp;search_status=5", $langs->trans("MenuClosedServices"), 2, $user->hasRight('contrat',  'lire'));
			}
		}

		// Interventions
		if (isModEnabled('ficheinter')) {
			$langs->load("interventions");
			$newmenu->add("/fichinter/index.php?leftmenu=ficheinter", $langs->trans("Interventions"), 0, $user->hasRight('ficheinter',  'lire'), '', $mainmenu, 'ficheinter', 2200, '', '', '', img_picto('', 'intervention', 'class="paddingright pictofixedwidth"'));
			$newmenu->add("/fichinter/card.php?action=create&amp;leftmenu=ficheinter", $langs->trans("NewIntervention"), 1, $user->hasRight('ficheinter',  'creer'), '', '', '', 201);
			$newmenu->add("/fichinter/list.php?leftmenu=ficheinter", $langs->trans("List"), 1, $user->hasRight('ficheinter',  'lire'), '', '', '', 202);
			if ($conf->global->MAIN_FEATURES_LEVEL >= 2) {
				$newmenu->add("/fichinter/card-rec.php?leftmenu=ficheinter", $langs->trans("ListOfTemplates"), 1, $user->hasRight('ficheinter',  'lire'), '', '', '', 203);
			}
			$newmenu->add("/fichinter/stats/index.php?leftmenu=ficheinter", $langs->trans("Statistics"), 1, $user->hasRight('ficheinter',  'lire'));
		}
	}
}

/**
 * Get left COMPTA-FINANCIAL
 *
 * @param	string		$mainmenu		Main menu
 * @param	Menu 		$newmenu		Object Menu to return back list of menu entries
 * @param	string 		$usemenuhider	Use menu hider
 * @param	string 		$leftmenu		Left menu
 * @param	int 		$type_user		Type of targeted user for menu
 * @return	void
 */
function get_left_menu_billing($mainmenu, &$newmenu, $usemenuhider = 1, $leftmenu = 'none', $type_user = 0)
{
	global $user, $conf, $langs;

	if ($mainmenu == 'billing') {
		$langs->load("companies");

		// Customers invoices
		if (isModEnabled('facture')) {
			$langs->load("bills");
			$newmenu->add("/compta/facture/index.php?leftmenu=customers_bills", $langs->trans("BillsCustomers"), 0, $user->hasRight('facture',  'lire'), '', $mainmenu, 'customers_bills', 0, '', '', '', img_picto('', 'bill', 'class="paddingright pictofixedwidth"'));
			$newmenu->add("/compta/facture/card.php?action=create", $langs->trans("NewBill"), 1, $user->hasRight('facture',  'creer'));
			$newmenu->add("/compta/facture/list.php?leftmenu=customers_bills", $langs->trans("List"), 1, $user->hasRight('facture',  'lire'), '', $mainmenu, 'customers_bills_list');

			if ($usemenuhider || empty($leftmenu) || preg_match('/customers_bills(|_draft|_notpaid|_paid|_canceled)$/', $leftmenu)) {
				$newmenu->add("/compta/facture/list.php?leftmenu=customers_bills_draft&amp;search_status=0", $langs->trans("BillShortStatusDraft"), 2, $user->hasRight('facture',  'lire'));
				$newmenu->add("/compta/facture/list.php?leftmenu=customers_bills_notpaid&amp;search_status=1", $langs->trans("BillShortStatusNotPaid"), 2, $user->hasRight('facture',  'lire'));
				$newmenu->add("/compta/facture/list.php?leftmenu=customers_bills_paid&amp;search_status=2", $langs->trans("BillShortStatusPaid"), 2, $user->hasRight('facture',  'lire'));
				$newmenu->add("/compta/facture/list.php?leftmenu=customers_bills_canceled&amp;search_status=3", $langs->trans("BillShortStatusCanceled"), 2, $user->hasRight('facture',  'lire'));
			}
			$newmenu->add("/compta/facture/invoicetemplate_list.php?leftmenu=customers_bills_templates", $langs->trans("ListOfTemplates"), 1, $user->hasRight('facture',  'creer'), '', $mainmenu, 'customers_bills_templates'); // No need to see recurring invoices, if user has no permission to create invoice.

			$newmenu->add("/compta/paiement/list.php?leftmenu=customers_bills_payment", $langs->trans("Payments"), 1, $user->hasRight('facture',  'lire'), '', $mainmenu, 'customers_bills_payment');

			if (!empty($conf->global->BILL_ADD_PAYMENT_VALIDATION)) {
				$newmenu->add("/compta/paiement/tovalidate.php?leftmenu=customers_bills_tovalid", $langs->trans("MenuToValid"), 2, $user->hasRight('facture',  'lire'), '', $mainmenu, 'customer_bills_tovalid');
			}
			if ($usemenuhider || empty($leftmenu) || preg_match('/customers_bills/', $leftmenu)) {
				$newmenu->add("/compta/paiement/rapport.php?leftmenu=customers_bills_payment_report", $langs->trans("Reportings"), 2, $user->hasRight('facture',  'lire'), '', $mainmenu, 'customers_bills_payment_report');
			}

			$newmenu->add("/compta/facture/stats/index.php?leftmenu=customers_bills_stats", $langs->trans("Statistics"), 1, $user->hasRight('facture',  'lire'), '', $mainmenu, 'customers_bills_stats');
		}

		// Suppliers invoices
		if (isModEnabled('societe') && isModEnabled('supplier_invoice')) {
			$langs->load("bills");
			$newmenu->add("/fourn/facture/index.php?leftmenu=suppliers_bills", $langs->trans("BillsSuppliers"), 0, $user->hasRight('fournisseur',  'facture', 'lire'), '', $mainmenu, 'suppliers_bills', 0, '', '', '', img_picto('', 'supplier_invoice', 'class="paddingright pictofixedwidth"'));
			$newmenu->add("/fourn/facture/card.php?leftmenu=suppliers_bills&amp;action=create", $langs->trans("NewBill"), 1, ($user->hasRight('fournisseur',  'facture', 'creer') || $user->hasRight('supplier_invoice',  'creer')), '', $mainmenu, 'suppliers_bills_create');
			$newmenu->add("/fourn/facture/list.php?leftmenu=suppliers_bills", $langs->trans("List"), 1, $user->hasRight('fournisseur',  'facture', 'lire'), '', $mainmenu, 'suppliers_bills_list');

			if ($usemenuhider || empty($leftmenu) || preg_match('/suppliers_bills/', $leftmenu)) {
				$newmenu->add("/fourn/facture/list.php?leftmenu=suppliers_bills_draft&amp;search_status=0", $langs->trans("BillShortStatusDraft"), 2, $user->hasRight('fournisseur',  'facture', 'lire'), '', $mainmenu, 'suppliers_bills_draft');
				$newmenu->add("/fourn/facture/list.php?leftmenu=suppliers_bills_notpaid&amp;search_status=1", $langs->trans("BillShortStatusNotPaid"), 2, $user->hasRight('fournisseur',  'facture', 'lire'), '', $mainmenu, 'suppliers_bills_notpaid');
				$newmenu->add("/fourn/facture/list.php?leftmenu=suppliers_bills_paid&amp;search_status=2", $langs->trans("BillShortStatusPaid"), 2, $user->hasRight('fournisseur',  'facture', 'lire'), '', $mainmenu, 'suppliers_bills_paid');
			}

			$newmenu->add("/fourn/facture/list-rec.php?leftmenu=supplierinvoicestemplate_list", $langs->trans("ListOfTemplates"), 1, $user->hasRight('fournisseur',  'facture', 'lire'), '', $mainmenu, 'supplierinvoicestemplate_list');

			$newmenu->add("/fourn/paiement/list.php?leftmenu=suppliers_bills_payment", $langs->trans("Payments"), 1, $user->hasRight('fournisseur',  'facture', 'lire'), '', $mainmenu, 'suppliers_bills_payment');

			if ($usemenuhider || empty($leftmenu) || preg_match('/suppliers_bills/', $leftmenu)) {
				$newmenu->add("/fourn/facture/rapport.php?leftmenu=suppliers_bills_payment_report", $langs->trans("Reportings"), 2, $user->hasRight('fournisseur',  'facture', 'lire'), '', $mainmenu, 'suppliers_bills_payment_report');
			}

			$newmenu->add("/compta/facture/stats/index.php?mode=supplier&amp;leftmenu=suppliers_bills_stats", $langs->trans("Statistics"), 1, $user->hasRight('fournisseur',  'facture', 'lire'), '', $mainmenu, 'suppliers_bills_stats');
		}

		// Orders
		if (isModEnabled('commande')) {
			$langs->load("orders");
			if (isModEnabled('facture')) {
				$newmenu->add("/commande/list.php?leftmenu=orders&amp;search_status=-3&amp;billed=0&amp;contextpage=billableorders", $langs->trans("MenuOrdersToBill2"), 0, $user->hasRight('commande',  'lire'), '', $mainmenu, 'orders', 0, '', '', '', img_picto('', 'order', 'class="paddingright pictofixedwidth"'));
			}
			//if ($usemenuhider || empty($leftmenu) || $leftmenu=="orders") $newmenu->add("/commande/", $langs->trans("StatusOrderToBill"), 1, $user->hasRight('commande',  'lire'));
		}

		// Supplier Orders to bill
		if (isModEnabled('supplier_invoice')) {
			if (!empty($conf->global->SUPPLIER_MENU_ORDER_RECEIVED_INTO_INVOICE)) {
				$langs->load("supplier");
				$newmenu->add("/fourn/commande/list.php?leftmenu=orders&amp;search_status=5&amp;billed=0", $langs->trans("MenuOrdersSupplierToBill"), 0, $user->hasRight('commande',  'lire'), '', $mainmenu, 'orders', 0, '', '', '', img_picto('', 'supplier_order', 'class="paddingright pictofixedwidth"'));
				//if ($usemenuhider || empty($leftmenu) || $leftmenu=="orders") $newmenu->add("/commande/", $langs->trans("StatusOrderToBill"), 1, $user->hasRight('commande',  'lire'));
			}
		}


		// Donations
		if (isModEnabled('don')) {
			$langs->load("donations");
			$newmenu->add("/don/index.php?leftmenu=donations&amp;mainmenu=billing", $langs->trans("Donations"), 0, $user->hasRight('don',  'lire'), '', $mainmenu, 'donations', 0, '', '', '', img_picto('', 'donation', 'class="paddingright pictofixedwidth"'));
			if ($usemenuhider || empty($leftmenu) || $leftmenu == "donations") {
				$newmenu->add("/don/card.php?leftmenu=donations&amp;action=create", $langs->trans("NewDonation"), 1, $user->hasRight('don',  'creer'));
				$newmenu->add("/don/list.php?leftmenu=donations", $langs->trans("List"), 1, $user->hasRight('don',  'lire'));
			}
			// if ($leftmenu=="donations") $newmenu->add("/don/stats/index.php",$langs->trans("Statistics"), 1, $user->hasRight('don',  'lire'));
		}

		// Taxes and social contributions
		if (isModEnabled('tax')) {
			$newmenu->add("/compta/charges/index.php?leftmenu=tax&amp;mainmenu=billing", $langs->trans("MenuTaxesAndSpecialExpenses"), 0, $user->hasRight('tax',  'charges', 'lire'), '', $mainmenu, 'tax', 0, '', '', '', img_picto('', 'payment', 'class="paddingright pictofixedwidth"'));

			$newmenu->add("/compta/sociales/list.php?leftmenu=tax_social", $langs->trans("MenuSocialContributions"), 1, $user->hasRight('tax',  'charges', 'lire'));
			if ($usemenuhider || empty($leftmenu) || preg_match('/^tax_social/i', $leftmenu)) {
				$newmenu->add("/compta/sociales/card.php?leftmenu=tax_social&action=create", $langs->trans("MenuNewSocialContribution"), 2, $user->hasRight('tax',  'charges', 'creer'));
				$newmenu->add("/compta/sociales/list.php?leftmenu=tax_social", $langs->trans("List"), 2, $user->hasRight('tax',  'charges', 'lire'));
				$newmenu->add("/compta/sociales/payments.php?leftmenu=tax_social&amp;mainmenu=billing", $langs->trans("Payments"), 2, $user->hasRight('tax',  'charges', 'lire'));
			}
			// VAT
			if (empty($conf->global->TAX_DISABLE_VAT_MENUS)) {
				global $mysoc;

				$newmenu->add("/compta/tva/list.php?leftmenu=tax_vat&amp;mainmenu=billing", $langs->transcountry("VAT", $mysoc->country_code), 1, $user->hasRight('tax',  'charges', 'lire'), '', $mainmenu, 'tax_vat');
				if ($usemenuhider || empty($leftmenu) || preg_match('/^tax_vat/i', $leftmenu)) {
					$newmenu->add("/compta/tva/card.php?leftmenu=tax_vat&action=create", $langs->trans("New"), 2, $user->hasRight('tax',  'charges', 'creer'));
					$newmenu->add("/compta/tva/list.php?leftmenu=tax_vat", $langs->trans("List"), 2, $user->hasRight('tax',  'charges', 'lire'));
					$newmenu->add("/compta/tva/payments.php?mode=tvaonly&amp;leftmenu=tax_vat", $langs->trans("Payments"), 2, $user->hasRight('tax',  'charges', 'lire'));
					$newmenu->add("/compta/tva/index.php?leftmenu=tax_vat", $langs->trans("ReportByMonth"), 2, $user->hasRight('tax',  'charges', 'lire'));
					$newmenu->add("/compta/tva/clients.php?leftmenu=tax_vat", $langs->trans("ReportByThirdparties"), 2, $user->hasRight('tax',  'charges', 'lire'));
					$newmenu->add("/compta/tva/quadri_detail.php?leftmenu=tax_vat", $langs->trans("ReportByQuarter"), 2, $user->hasRight('tax',  'charges', 'lire'));
				}

				//Local Taxes 1
				if ($mysoc->useLocalTax(1) && (isset($mysoc->localtax1_assuj) && $mysoc->localtax1_assuj == "1")) {
					$newmenu->add("/compta/localtax/list.php?leftmenu=tax_1_vat&amp;mainmenu=billing&amp;localTaxType=1", $langs->transcountry("LT1", $mysoc->country_code), 1, $user->hasRight('tax',  'charges', 'lire'));
					if ($usemenuhider || empty($leftmenu) || preg_match('/^tax_1_vat/i', $leftmenu)) {
						$newmenu->add("/compta/localtax/card.php?leftmenu=tax_1_vat&action=create&amp;localTaxType=1", $langs->trans("New"), 2, $user->hasRight('tax',  'charges', 'creer'));
						$newmenu->add("/compta/localtax/list.php?leftmenu=tax_1_vat&amp;localTaxType=1", $langs->trans("List"), 2, $user->hasRight('tax',  'charges', 'lire'));
						$newmenu->add("/compta/localtax/index.php?leftmenu=tax_1_vat&amp;localTaxType=1", $langs->trans("ReportByMonth"), 2, $user->hasRight('tax',  'charges', 'lire'));
						$newmenu->add("/compta/localtax/clients.php?leftmenu=tax_1_vat&amp;localTaxType=1", $langs->trans("ReportByThirdparties"), 2, $user->hasRight('tax',  'charges', 'lire'));
						$newmenu->add("/compta/localtax/quadri_detail.php?leftmenu=tax_1_vat&amp;localTaxType=1", $langs->trans("ReportByQuarter"), 2, $user->hasRight('tax',  'charges', 'lire'));
					}
				}
				//Local Taxes 2
				if ($mysoc->useLocalTax(2) && (isset($mysoc->localtax2_assuj) && $mysoc->localtax2_assuj == "1")) {
					$newmenu->add("/compta/localtax/list.php?leftmenu=tax_2_vat&amp;mainmenu=billing&amp;localTaxType=2", $langs->transcountry("LT2", $mysoc->country_code), 1, $user->hasRight('tax',  'charges', 'lire'));
					if ($usemenuhider || empty($leftmenu) || preg_match('/^tax_2_vat/i', $leftmenu)) {
						$newmenu->add("/compta/localtax/card.php?leftmenu=tax_2_vat&action=create&amp;localTaxType=2", $langs->trans("New"), 2, $user->hasRight('tax',  'charges', 'creer'));
						$newmenu->add("/compta/localtax/list.php?leftmenu=tax_2_vat&amp;localTaxType=2", $langs->trans("List"), 2, $user->hasRight('tax',  'charges', 'lire'));
						$newmenu->add("/compta/localtax/index.php?leftmenu=tax_2_vat&amp;localTaxType=2", $langs->trans("ReportByMonth"), 2, $user->hasRight('tax',  'charges', 'lire'));
						$newmenu->add("/compta/localtax/clients.php?leftmenu=tax_2_vat&amp;localTaxType=2", $langs->trans("ReportByThirdparties"), 2, $user->hasRight('tax',  'charges', 'lire'));
						$newmenu->add("/compta/localtax/quadri_detail.php?leftmenu=tax_2_vat&amp;localTaxType=2", $langs->trans("ReportByQuarter"), 2, $user->hasRight('tax',  'charges', 'lire'));
					}
				}
			}
		}

		// Salaries
		if (isModEnabled('salaries')) {
			$langs->load("salaries");
			$newmenu->add("/salaries/list.php?leftmenu=tax_salary&amp;mainmenu=billing", $langs->trans("Salaries"), 0, $user->hasRight('salaries',  'read'), '', $mainmenu, 'tax_salary', 0, '', '', '', img_picto('', 'salary', 'class="paddingright pictofixedwidth"'));
			if ($usemenuhider || empty($leftmenu) || preg_match('/^tax_salary/i', $leftmenu)) {
				$newmenu->add("/salaries/card.php?leftmenu=tax_salary&action=create", $langs->trans("New"), 1, $user->hasRight('salaries',  'write'));
				$newmenu->add("/salaries/list.php?leftmenu=tax_salary", $langs->trans("List"), 1, $user->hasRight('salaries',  'read'));
				$newmenu->add("/salaries/payments.php?leftmenu=tax_salary", $langs->trans("Payments"), 1, $user->hasRight('salaries',  'read'));
				$newmenu->add("/salaries/stats/index.php?leftmenu=tax_salary", $langs->trans("Statistics"), 1, $user->hasRight('salaries',  'read'));
			}
		}

		// Loan
		if (isModEnabled('loan')) {
			$langs->load("loan");
			$newmenu->add("/loan/list.php?leftmenu=tax_loan&amp;mainmenu=billing", $langs->trans("Loans"), 0, $user->hasRight('loan',  'read'), '', $mainmenu, 'tax_loan', 0, '', '', '', img_picto('', 'loan', 'class="paddingright pictofixedwidth"'));
			if ($usemenuhider || empty($leftmenu) || preg_match('/^tax_loan/i', $leftmenu)) {
				$newmenu->add("/loan/card.php?leftmenu=tax_loan&action=create", $langs->trans("NewLoan"), 1, $user->hasRight('loan',  'write'));
				//$newmenu->add("/loan/payment/list.php?leftmenu=tax_loan",$langs->trans("Payments"),2,$user->hasRight('loan',  'read'));
			}
		}

		// Various payment
		if (isModEnabled('banque') && empty($conf->global->BANK_USE_OLD_VARIOUS_PAYMENT)) {
			$langs->load("banks");
			$newmenu->add("/compta/bank/various_payment/list.php?leftmenu=tax_various&amp;mainmenu=billing", $langs->trans("MenuVariousPayment"), 0, $user->hasRight('banque',  'lire'), '', $mainmenu, 'tax_various', 0, '', '', '', img_picto('', 'payment', 'class="paddingright pictofixedwidth"'));
			if ($usemenuhider || empty($leftmenu) || preg_match('/^tax_various/i', $leftmenu)) {
				$newmenu->add("/compta/bank/various_payment/card.php?leftmenu=tax_various&action=create", $langs->trans("New"), 1, $user->hasRight('banque',  'modifier'));
				$newmenu->add("/compta/bank/various_payment/list.php?leftmenu=tax_various", $langs->trans("List"), 1, $user->hasRight('banque',  'lire'));
			}
		}
	}
}

/**
 * Get left COMPTA-FINANCIAL (accountancy)
 *
 * @param	string		$mainmenu		Main menu
 * @param	Menu 		$newmenu		Object Menu to return back list of menu entries
 * @param	string 		$usemenuhider	Use menu hider
 * @param	string 		$leftmenu		Left menu
 * @param	int 		$type_user		Type of targeted user for menu
 * @return	void
 */
function get_left_menu_accountancy($mainmenu, &$newmenu, $usemenuhider = 1, $leftmenu = 'none', $type_user = 0)
{
	global $user, $conf, $langs;
	global $db;

	if ($mainmenu == 'accountancy') {
		$langs->load("companies");

		// Accounting (Double entries)
		if (isModEnabled('accounting')) {
			//$permtoshowmenu = (isModEnabled('accounting') || $user->hasRight('accounting',  'bind', 'write') || $user->hasRight('compta',  'resultat', 'lire'));
			//$newmenu->add("/accountancy/index.php?leftmenu=accountancy", $langs->trans("MenuAccountancy"), 0, $permtoshowmenu, '', $mainmenu, 'accountancy');

			// Configuration
			$newmenu->add("/accountancy/index.php?leftmenu=accountancy_admin", $langs->trans("Setup"), 0, $user->hasRight('accounting',  'chartofaccount'), '', $mainmenu, 'accountancy_admin', 1, '', '', '', img_picto('', 'technic', 'class="paddingright pictofixedwidth"'));
			if ($usemenuhider || empty($leftmenu) || preg_match('/accountancy_admin/', $leftmenu)) {
				global $mysoc;
				$newmenu->add("/accountancy/admin/index.php?mainmenu=accountancy&leftmenu=accountancy_admin", $langs->trans("General"), 1, $user->hasRight('accounting',  'chartofaccount'), '', $mainmenu, 'accountancy_admin_general', 10);

				// Fiscal year - Not really yet used. In a future will lock some periods.
				if ($conf->global->MAIN_FEATURES_LEVEL > 1) {
					$newmenu->add("/accountancy/admin/fiscalyear.php?mainmenu=accountancy&leftmenu=accountancy_admin", $langs->trans("FiscalPeriod"), 1, $user->hasRight('accounting',  'fiscalyear', 'write'), '', $mainmenu, 'fiscalyear', 20);
				}

				$newmenu->add("/accountancy/admin/journals_list.php?id=35&mainmenu=accountancy&leftmenu=accountancy_admin", $langs->trans("AccountingJournals"), 1, $user->hasRight('accounting',  'chartofaccount'), '', $mainmenu, 'accountancy_admin_journal', 30);
				$newmenu->add("/accountancy/admin/accountmodel.php?id=31&mainmenu=accountancy&leftmenu=accountancy_admin", $langs->trans("Pcg_version"), 1, $user->hasRight('accounting',  'chartofaccount'), '', $mainmenu, 'accountancy_admin_chartmodel', 40);
				$newmenu->add("/accountancy/admin/account.php?mainmenu=accountancy&leftmenu=accountancy_admin", $langs->trans("Chartofaccounts"), 1, $user->hasRight('accounting',  'chartofaccount'), '', $mainmenu, 'accountancy_admin_chart', 41);
				$newmenu->add("/accountancy/admin/subaccount.php?mainmenu=accountancy&leftmenu=accountancy_admin", $langs->trans("ChartOfSubaccounts"), 1, $user->hasRight('accounting',  'chartofaccount'), '', $mainmenu, 'accountancy_admin_chart', 41);
				$newmenu->add("/accountancy/admin/defaultaccounts.php?mainmenu=accountancy&leftmenu=accountancy_admin", $langs->trans("MenuDefaultAccounts"), 1, $user->hasRight('accounting',  'chartofaccount'), '', $mainmenu, 'accountancy_admin_default', 60);
				if (isModEnabled('banque')) {
					$newmenu->add("/compta/bank/list.php?mainmenu=accountancy&leftmenu=accountancy_admin&search_status=-1", $langs->trans("MenuBankAccounts"), 1, $user->hasRight('accounting',  'chartofaccount'), '', $mainmenu, 'accountancy_admin_bank', 70);
				}
				if (isModEnabled('facture') || isModEnabled('supplier_invoice')) {
					$newmenu->add("/admin/dict.php?id=10&from=accountancy&search_country_id=".$mysoc->country_id."&mainmenu=accountancy&leftmenu=accountancy_admin", $langs->trans("MenuVatAccounts"), 1, $user->hasRight('accounting',  'chartofaccount'), '', $mainmenu, 'accountancy_admin_default', 80);
				}
				if (isModEnabled('tax')) {
					$newmenu->add("/admin/dict.php?id=7&from=accountancy&search_country_id=".$mysoc->country_id."&mainmenu=accountancy&leftmenu=accountancy_admin", $langs->trans("MenuTaxAccounts"), 1, $user->hasRight('accounting',  'chartofaccount'), '', $mainmenu, 'accountancy_admin_default', 90);
				}
				if (isModEnabled('expensereport')) {
					$newmenu->add("/admin/dict.php?id=17&from=accountancy&mainmenu=accountancy&leftmenu=accountancy_admin", $langs->trans("MenuExpenseReportAccounts"), 1, $user->hasRight('accounting',  'chartofaccount'), '', $mainmenu, 'accountancy_admin_default', 100);
				}
				$newmenu->add("/accountancy/admin/productaccount.php?mainmenu=accountancy&leftmenu=accountancy_admin", $langs->trans("MenuProductsAccounts"), 1, $user->hasRight('accounting',  'chartofaccount'), '', $mainmenu, 'accountancy_admin_product', 110);
				if ($conf->global->MAIN_FEATURES_LEVEL > 1) {
					$newmenu->add("/accountancy/admin/closure.php?mainmenu=accountancy&leftmenu=accountancy_admin", $langs->trans("MenuClosureAccounts"), 1, $user->hasRight('accounting',  'chartofaccount'), '', $mainmenu, 'accountancy_admin_closure', 120);
				}
				$newmenu->add("/accountancy/admin/categories_list.php?id=32&search_country_id=".$mysoc->country_id."&mainmenu=accountancy&leftmenu=accountancy_admin", $langs->trans("AccountingCategory"), 1, $user->hasRight('accounting',  'chartofaccount'), '', $mainmenu, 'accountancy_admin_chart', 125);
				$newmenu->add("/accountancy/admin/export.php?mainmenu=accountancy&leftmenu=accountancy_admin", $langs->trans("ExportOptions"), 1, $user->hasRight('accounting',  'chartofaccount'), '', $mainmenu, 'accountancy_admin_export', 130);
			}

			// Transfer in accounting
			$newmenu->add("/accountancy/index.php?leftmenu=accountancy_transfer", $langs->trans("TransferInAccounting"), 0, $user->hasRight('accounting',  'bind', 'write'), '', $mainmenu, 'transfer', 1, '', '', '', img_picto('', 'long-arrow-alt-right', 'class="paddingright pictofixedwidth"'));

			// Binding
			// $newmenu->add("", $langs->trans("Binding"), 0, $user->hasRight('accounting',  'bind', 'write'), '', $mainmenu, 'dispatch');
			if (isModEnabled('facture') && empty($conf->global->ACCOUNTING_DISABLE_BINDING_ON_SALES)) {
				$newmenu->add("/accountancy/customer/index.php?leftmenu=accountancy_dispatch_customer&amp;mainmenu=accountancy", $langs->trans("CustomersVentilation"), 1, $user->hasRight('accounting',  'bind', 'write'), '', $mainmenu, 'dispatch_customer');
				if ($usemenuhider || empty($leftmenu) || preg_match('/accountancy_dispatch_customer/', $leftmenu)) {
					$newmenu->add("/accountancy/customer/list.php?mainmenu=accountancy&amp;leftmenu=accountancy_dispatch_customer", $langs->trans("ToBind"), 2, $user->hasRight('accounting',  'bind', 'write'));
					$newmenu->add("/accountancy/customer/lines.php?mainmenu=accountancy&amp;leftmenu=accountancy_dispatch_customer", $langs->trans("Binded"), 2, $user->hasRight('accounting',  'bind', 'write'));
				}
			}
			if (isModEnabled('supplier_invoice') && empty($conf->global->ACCOUNTING_DISABLE_BINDING_ON_PURCHASES)) {
				$newmenu->add("/accountancy/supplier/index.php?leftmenu=accountancy_dispatch_supplier&amp;mainmenu=accountancy", $langs->trans("SuppliersVentilation"), 1, $user->hasRight('accounting',  'bind', 'write'), '', $mainmenu, 'dispatch_supplier');
				if ($usemenuhider || empty($leftmenu) || preg_match('/accountancy_dispatch_supplier/', $leftmenu)) {
					$newmenu->add("/accountancy/supplier/list.php?mainmenu=accountancy&amp;leftmenu=accountancy_dispatch_supplier", $langs->trans("ToBind"), 2, $user->hasRight('accounting',  'bind', 'write'));
					$newmenu->add("/accountancy/supplier/lines.php?mainmenu=accountancy&amp;leftmenu=accountancy_dispatch_supplier", $langs->trans("Binded"), 2, $user->hasRight('accounting',  'bind', 'write'));
				}
			}
			if (isModEnabled('expensereport') && empty($conf->global->ACCOUNTING_DISABLE_BINDING_ON_EXPENSEREPORTS)) {
				$newmenu->add("/accountancy/expensereport/index.php?leftmenu=accountancy_dispatch_expensereport&amp;mainmenu=accountancy", $langs->trans("ExpenseReportsVentilation"), 1, $user->hasRight('accounting',  'bind', 'write'), '', $mainmenu, 'dispatch_expensereport');
				if ($usemenuhider || empty($leftmenu) || preg_match('/accountancy_dispatch_expensereport/', $leftmenu)) {
					$newmenu->add("/accountancy/expensereport/list.php?mainmenu=accountancy&amp;leftmenu=accountancy_dispatch_expensereport", $langs->trans("ToBind"), 2, $user->hasRight('accounting',  'bind', 'write'));
					$newmenu->add("/accountancy/expensereport/lines.php?mainmenu=accountancy&amp;leftmenu=accountancy_dispatch_expensereport", $langs->trans("Binded"), 2, $user->hasRight('accounting',  'bind', 'write'));
				}
			}

			// Journals
			if (isModEnabled('accounting') && $user->hasRight('accounting',  'comptarapport', 'lire') && $mainmenu == 'accountancy') {
				$newmenu->add('', $langs->trans("RegistrationInAccounting"), 1, $user->hasRight('accounting',  'comptarapport', 'lire'), '', $mainmenu, 'accountancy_journal');

				// Multi journal
				$sql = "SELECT rowid, code, label, nature";
				$sql .= " FROM ".MAIN_DB_PREFIX."accounting_journal";
				$sql .= " WHERE entity = ".((int) $conf->entity);
				$sql .= " AND active = 1";
				$sql .= " ORDER BY nature ASC, label DESC";

				$resql = $db->query($sql);
				if ($resql) {
					$numr = $db->num_rows($resql);
					$i = 0;

					if ($numr > 0) {
						while ($i < $numr) {
							$objp = $db->fetch_object($resql);

							$nature = '';

							// Must match array $sourceList defined into journals_list.php
							if ($objp->nature == 2 && isModEnabled('facture') && empty($conf->global->ACCOUNTING_DISABLE_BINDING_ON_SALES)) {
								$nature = "sells";
							}
							if ($objp->nature == 3
								&& isModEnabled('supplier_invoice')
								&& empty($conf->global->ACCOUNTING_DISABLE_BINDING_ON_PURCHASES)) {
									$nature = "purchases";
							}
							if ($objp->nature == 4 && isModEnabled('banque')) {
								$nature = "bank";
							}
							if ($objp->nature == 5 && isModEnabled('expensereport') && empty($conf->global->ACCOUNTING_DISABLE_BINDING_ON_EXPENSEREPORTS)) {
								$nature = "expensereports";
							}
							if ($objp->nature == 1 && isModEnabled('asset')) {
								$nature = "various";	// Warning: The page /accountancy/journal/variousjournal.php is bugged. It read tables that does not exists.
							}
							if ($objp->nature == 8) {
								$nature = "inventory";
							}
							if ($objp->nature == 9) {
								$nature = "hasnew";
							}

								// To enable when page exists
							if (empty($conf->global->ACCOUNTANCY_SHOW_DEVELOP_JOURNAL)) {
								if ($nature == 'hasnew' || $nature == 'inventory') {
									$nature = '';
								}
							}

							if ($nature) {
								$langs->load('accountancy');
								$journallabel = '';
								if ($objp->label) {
									$journallabelwithoutspan = $langs->trans($objp->label);
									$journallabel = '<span class="opacitymedium">('.$langs->trans($objp->label).')</span>'; // Label of bank account in llx_accounting_journal
								}

								$key = $langs->trans("AccountingJournalType".$objp->nature);	// $objp->nature is 1, 2, 3 ...
								$transferlabel = (($objp->nature && $key != "AccountingJournalType".$objp->nature) ? $key.($journallabelwithoutspan != $key ? ' '.$journallabel : ''): $journallabel);

								$newmenu->add('/accountancy/journal/'.$nature.'journal.php?mainmenu=accountancy&leftmenu=accountancy_journal&id_journal='.$objp->rowid, $transferlabel, 2, $user->hasRight('accounting',  'comptarapport', 'lire'));
							}
							$i++;
						}
					} else {
						// Should not happend. Entries are added
						$newmenu->add('', $langs->trans("NoJournalDefined"), 2, $user->hasRight('accounting',  'comptarapport', 'lire'));
					}
				} else {
					dol_print_error($db);
				}
				$db->free($resql);
			}

			// Files
			if (empty($conf->global->ACCOUNTANCY_HIDE_EXPORT_FILES_MENU)) {
				$newmenu->add("/compta/accounting-files.php?mainmenu=accountancy&amp;leftmenu=accountancy_files", $langs->trans("AccountantFiles"), 1, $user->hasRight('accounting',  'mouvements', 'lire'));
			}


			// Accounting
			$newmenu->add("/accountancy/index.php?leftmenu=accountancy_accountancy", $langs->trans("MenuAccountancy"), 0, $user->hasRight('accounting',  'mouvements', 'lire') || $user->hasRight('accounting',  'comptarapport', 'lire'), '', $mainmenu, 'accountancy', 1, '', '', '', img_picto('', 'accountancy', 'class="paddingright pictofixedwidth"'));

			// General Ledger
			$newmenu->add("/accountancy/bookkeeping/listbyaccount.php?mainmenu=accountancy&amp;leftmenu=accountancy_accountancy", $langs->trans("Bookkeeping"), 1, $user->hasRight('accounting',  'mouvements', 'lire'));

			// Journals
			$newmenu->add("/accountancy/bookkeeping/list.php?mainmenu=accountancy&amp;leftmenu=accountancy_accountancy", $langs->trans("Journals"), 1, $user->hasRight('accounting',  'mouvements', 'lire'));

			// Account Balance
			$newmenu->add("/accountancy/bookkeeping/balance.php?mainmenu=accountancy&amp;leftmenu=accountancy_accountancy", $langs->trans("AccountBalance"), 1, $user->hasRight('accounting',  'mouvements', 'lire'));

			// Export accountancy
			$newmenu->add("/accountancy/bookkeeping/export.php?mainmenu=accountancy&amp;leftmenu=accountancy_accountancy", $langs->trans("MenuExportAccountancy"), 1, $user->hasRight('accounting',  'mouvements', 'lire'));

			// Closure
			$newmenu->add("/accountancy/closure/index.php?mainmenu=accountancy&amp;leftmenu=accountancy_closure", $langs->trans("MenuAccountancyClosure"), 1, $user->hasRight('accounting',  'fiscalyear', 'write'), '', $mainmenu, 'closure');

			// Reports
			$newmenu->add("/accountancy/index.php?leftmenu=accountancy_report", $langs->trans("Reportings"), 1, $user->hasRight('accounting',  'comptarapport', 'lire'), '', $mainmenu, 'ca');

			if ($usemenuhider || empty($leftmenu) || preg_match('/accountancy_report/', $leftmenu)) {
				$newmenu->add("/compta/resultat/index.php?leftmenu=accountancy_report", $langs->trans("MenuReportInOut"), 2, $user->hasRight('accounting',  'comptarapport', 'lire'));
				$newmenu->add("/compta/resultat/clientfourn.php?leftmenu=accountancy_report", $langs->trans("ByPredefinedAccountGroups"), 3, $user->hasRight('accounting',  'comptarapport', 'lire'));
				$newmenu->add("/compta/resultat/result.php?leftmenu=accountancy_report", $langs->trans("ByPersonalizedAccountGroups"), 3, $user->hasRight('accounting',  'comptarapport', 'lire'));
			}

			$modecompta = 'CREANCES-DETTES';
			if (isModEnabled('accounting') && $user->hasRight('accounting',  'comptarapport', 'lire') && $mainmenu == 'accountancy') {
				$modecompta = 'BOOKKEEPING'; // Not yet implemented. Should be BOOKKEEPINGCOLLECTED
			}
			if ($modecompta) {
				if ($usemenuhider || empty($leftmenu) || preg_match('/accountancy_report/', $leftmenu)) {
					$newmenu->add("/compta/stats/index.php?leftmenu=accountancy_report&modecompta=".$modecompta, $langs->trans("ReportTurnover"), 2, $user->hasRight('accounting',  'comptarapport', 'lire'));
					$newmenu->add("/compta/stats/casoc.php?leftmenu=accountancy_report&modecompta=".$modecompta, $langs->trans("ByCompanies"), 3, $user->hasRight('accounting',  'comptarapport', 'lire'));
					$newmenu->add("/compta/stats/cabyuser.php?leftmenu=accountancy_report&modecompta=".$modecompta, $langs->trans("ByUsers"), 3, $user->hasRight('accounting',  'comptarapport', 'lire'));
					$newmenu->add("/compta/stats/cabyprodserv.php?leftmenu=accountancy_report&modecompta=".$modecompta, $langs->trans("ByProductsAndServices"), 3, $user->hasRight('accounting',  'comptarapport', 'lire'));
					$newmenu->add("/compta/stats/byratecountry.php?leftmenu=accountancy_report&modecompta=".$modecompta, $langs->trans("ByVatRate"), 3, $user->hasRight('accounting',  'comptarapport', 'lire'));
				}
			}

			$modecompta = 'RECETTES-DEPENSES';
			//if (isModEnabled('accounting') && $user->hasRight('accounting',  'comptarapport', 'lire') && $mainmenu == 'accountancy') $modecompta='';	// Not yet implemented. Should be BOOKKEEPINGCOLLECTED
			if ($modecompta) {
				if ($usemenuhider || empty($leftmenu) || preg_match('/accountancy_report/', $leftmenu)) {
					$newmenu->add("/compta/stats/index.php?leftmenu=accountancy_report&modecompta=".$modecompta, $langs->trans("ReportTurnoverCollected"), 2, $user->hasRight('accounting',  'comptarapport', 'lire'));
					$newmenu->add("/compta/stats/casoc.php?leftmenu=accountancy_report&modecompta=".$modecompta, $langs->trans("ByCompanies"), 3, $user->hasRight('accounting',  'comptarapport', 'lire'));
					$newmenu->add("/compta/stats/cabyuser.php?leftmenu=accountancy_report&modecompta=".$modecompta, $langs->trans("ByUsers"), 3, $user->hasRight('accounting',  'comptarapport', 'lire'));
					//$newmenu->add("/compta/stats/cabyprodserv.php?leftmenu=accountancy_report&modecompta=".$modecompta, $langs->trans("ByProductsAndServices"),3,$user->hasRight('accounting',  'comptarapport', 'lire'));
					//$newmenu->add("/compta/stats/byratecountry.php?leftmenu=accountancy_report&modecompta=".$modecompta, $langs->trans("ByVatRate"),3,$user->hasRight('accounting',  'comptarapport', 'lire'));
				}
			}

			$modecompta = 'CREANCES-DETTES';
			if (isModEnabled('accounting') && $user->hasRight('accounting',  'comptarapport', 'lire') && $mainmenu == 'accountancy') {
				$modecompta = 'BOOKKEEPING'; // Not yet implemented.
			}
			if ($modecompta && isModEnabled('supplier_invoice')) {
				if ($usemenuhider || empty($leftmenu) || preg_match('/accountancy_report/', $leftmenu)) {
					$newmenu->add("/compta/stats/supplier_turnover.php?leftmenu=accountancy_report&modecompta=".$modecompta, $langs->trans("ReportPurchaseTurnover"), 2, $user->hasRight('accounting',  'comptarapport', 'lire'));
					$newmenu->add("/compta/stats/supplier_turnover_by_thirdparty.php?leftmenu=accountancy_report&modecompta=".$modecompta, $langs->trans("ByCompanies"), 3, $user->hasRight('accounting',  'comptarapport', 'lire'));
					$newmenu->add("/compta/stats/supplier_turnover_by_prodserv.php?leftmenu=accountancy_report&modecompta=".$modecompta, $langs->trans("ByProductsAndServices"), 3, $user->hasRight('accounting',  'comptarapport', 'lire'));
				}
			}

			$modecompta = 'RECETTES-DEPENSES';
			if (isModEnabled('accounting') && $user->hasRight('accounting',  'comptarapport', 'lire') && $mainmenu == 'accountancy') {
				$modecompta = 'BOOKKEEPINGCOLLECTED'; // Not yet implemented.
			}
			if ($modecompta && ((isModEnabled('fournisseur') && empty($conf->global->MAIN_USE_NEW_SUPPLIERMOD)) || isModEnabled('supplier_invoice'))) {
				if ($usemenuhider || empty($leftmenu) || preg_match('/accountancy_report/', $leftmenu)) {
					$newmenu->add("/compta/stats/supplier_turnover.php?leftmenu=accountancy_report&modecompta=".$modecompta, $langs->trans("ReportPurchaseTurnoverCollected"), 2, $user->hasRight('accounting',  'comptarapport', 'lire'));
					$newmenu->add("/compta/stats/supplier_turnover_by_thirdparty.php?leftmenu=accountancy_report&modecompta=".$modecompta, $langs->trans("ByCompanies"), 3, $user->hasRight('accounting',  'comptarapport', 'lire'));
				}
			}
		}

		// Accountancy (simple)
		if (isModEnabled('comptabilite')) {
			// Files
			if (empty($conf->global->ACCOUNTANCY_HIDE_EXPORT_FILES_MENU)) {
				$newmenu->add("/compta/accounting-files.php?mainmenu=accountancy&leftmenu=accountancy_files", $langs->trans("AccountantFiles"), 0, $user->hasRight('compta',  'resultat', 'lire'), '', $mainmenu, 'files', 0, '', '', '', img_picto('', 'accountancy', 'class="paddingright pictofixedwidth"'));
			}

			// Bilan, resultats
			$newmenu->add("/compta/resultat/index.php?leftmenu=report&mainmenu=accountancy", $langs->trans("Reportings"), 0, $user->hasRight('compta',  'resultat', 'lire'), '', $mainmenu, 'ca', 0, '', '', '', img_picto('', 'accountancy', 'class="paddingright pictofixedwidth"'));

			if ($usemenuhider || empty($leftmenu) || preg_match('/report/', $leftmenu)) {
				$newmenu->add("/compta/resultat/index.php?leftmenu=report", $langs->trans("MenuReportInOut"), 1, $user->hasRight('compta',  'resultat', 'lire'));
				$newmenu->add("/compta/resultat/clientfourn.php?leftmenu=report", $langs->trans("ByCompanies"), 2, $user->hasRight('compta',  'resultat', 'lire'));
				/* On verra ca avec module compabilite expert
				 $newmenu->add("/compta/resultat/compteres.php?leftmenu=report","Compte de resultat",2,$user->hasRight('compta',  'resultat', 'lire'));
				 $newmenu->add("/compta/resultat/bilan.php?leftmenu=report","Bilan",2,$user->hasRight('compta',  'resultat', 'lire'));
				 */

				/*
				 $newmenu->add("/compta/stats/cumul.php?leftmenu=report","Cumule",2,$user->hasRight('compta',  'resultat', 'lire'));
				 if (isModEnabled('propal')) {
				 $newmenu->add("/compta/stats/prev.php?leftmenu=report","Previsionnel",2,$user->hasRight('compta',  'resultat', 'lire'));
				 $newmenu->add("/compta/stats/comp.php?leftmenu=report","Transforme",2,$user->hasRight('compta',  'resultat', 'lire'));
				 }
				 */

				$modecompta = 'CREANCES-DETTES';
				$newmenu->add("/compta/stats/index.php?leftmenu=report&modecompta=".$modecompta, $langs->trans("ReportTurnover"), 1, $user->hasRight('compta',  'resultat', 'lire'));
				$newmenu->add("/compta/stats/casoc.php?leftmenu=report&modecompta=".$modecompta, $langs->trans("ByCompanies"), 2, $user->hasRight('compta',  'resultat', 'lire'));
				$newmenu->add("/compta/stats/cabyuser.php?leftmenu=report&modecompta=".$modecompta, $langs->trans("ByUsers"), 2, $user->hasRight('compta',  'resultat', 'lire'));
				$newmenu->add("/compta/stats/cabyprodserv.php?leftmenu=report&modecompta=".$modecompta, $langs->trans("ByProductsAndServices"), 2, $user->hasRight('compta',  'resultat', 'lire'));
				$newmenu->add("/compta/stats/byratecountry.php?leftmenu=report&modecompta=".$modecompta, $langs->trans("ByVatRate"), 2, $user->hasRight('compta',  'resultat', 'lire'));

				$modecompta = 'RECETTES-DEPENSES';
				$newmenu->add("/compta/stats/index.php?leftmenu=accountancy_report&modecompta=".$modecompta, $langs->trans("ReportTurnoverCollected"), 1, $user->hasRight('compta',  'resultat', 'lire'));
				$newmenu->add("/compta/stats/casoc.php?leftmenu=accountancy_report&modecompta=".$modecompta, $langs->trans("ByCompanies"), 2, $user->hasRight('compta',  'resultat', 'lire'));
				$newmenu->add("/compta/stats/cabyuser.php?leftmenu=accountancy_report&modecompta=".$modecompta, $langs->trans("ByUsers"), 2, $user->hasRight('compta',  'resultat', 'lire'));

				//Achats
				$modecompta = 'CREANCES-DETTES';
				$newmenu->add("/compta/stats/supplier_turnover.php?leftmenu=accountancy_report&modecompta=".$modecompta, $langs->trans("ReportPurchaseTurnover"), 1, $user->hasRight('compta',  'resultat', 'lire'));
				$newmenu->add("/compta/stats/supplier_turnover_by_thirdparty.php?leftmenu=accountancy_report&modecompta=".$modecompta, $langs->trans("ByCompanies"), 2, $user->hasRight('compta',  'resultat', 'lire'));
				$newmenu->add("/compta/stats/supplier_turnover_by_prodserv.php?leftmenu=accountancy_report&modecompta=".$modecompta, $langs->trans("ByProductsAndServices"), 2, $user->hasRight('compta',  'resultat', 'lire'));

				/*
				 $modecompta = 'RECETTES-DEPENSES';
				 $newmenu->add("/compta/stats/index.php?leftmenu=accountancy_report&modecompta=".$modecompta, $langs->trans("ReportPurchaseTurnoverCollected"), 1, $user->hasRight('compta',  'resultat', 'lire'));
				 $newmenu->add("/compta/stats/casoc.php?leftmenu=accountancy_report&modecompta=".$modecompta, $langs->trans("ByCompanies"), 2, $user->hasRight('compta',  'resultat', 'lire'));
				 $newmenu->add("/compta/stats/cabyuser.php?leftmenu=accountancy_report&modecompta=".$modecompta, $langs->trans("ByUsers"), 2, $user->hasRight('compta',  'resultat', 'lire'));
				 */

				// Journals
				$newmenu->add("/compta/journal/sellsjournal.php?leftmenu=report", $langs->trans("SellsJournal"), 1, $user->hasRight('compta',  'resultat', 'lire'), '', '', '', 50);
				$newmenu->add("/compta/journal/purchasesjournal.php?leftmenu=report", $langs->trans("PurchasesJournal"), 1, $user->hasRight('compta',  'resultat', 'lire'), '', '', '', 51);
			}
			//if ($leftmenu=="ca") $newmenu->add("/compta/journaux/index.php?leftmenu=ca",$langs->trans("Journals"),1,$user->hasRight('compta',  'resultat', 'lire')||$user->hasRight('accounting',  'comptarapport', 'lire'));
		}

		// Intracomm report
		if (isModEnabled('intracommreport')) {
			$newmenu->add("/intracommreport/list.php?leftmenu=intracommreport", $langs->trans("MenuIntracommReport"), 0, $user->hasRight('intracommreport',  'read'), '', $mainmenu, 'intracommreport', 60, '', '', '', img_picto('', 'intracommreport', 'class="paddingright pictofixedwidth"'));
			if ($usemenuhider || empty($leftmenu) || preg_match('/intracommreport/', $leftmenu)) {
				// DEB / DES
				$newmenu->add("/intracommreport/card.php?action=create&leftmenu=intracommreport", $langs->trans("MenuIntracommReportNew"), 1, $user->hasRight('intracommreport',  'write'), '', $mainmenu, 'intracommreport', 1);
				$newmenu->add("/intracommreport/list.php?leftmenu=intracommreport", $langs->trans("MenuIntracommReportList"), 1, $user->hasRight('intracommreport',  'read'), '', $mainmenu, 'intracommreport', 1);
			}
		}

		// Assets
		if (isModEnabled('asset')) {
			$newmenu->add("/asset/list.php?leftmenu=asset&amp;mainmenu=accountancy", $langs->trans("MenuAssets"), 0, $user->hasRight('asset',  'read'), '', $mainmenu, 'asset', 100, '', '', '', img_picto('', 'payment', 'class="paddingright pictofixedwidth"'));
			$newmenu->add("/asset/card.php?leftmenu=asset&amp;action=create", $langs->trans("MenuNewAsset"), 1, $user->hasRight('asset',  'write'));
			$newmenu->add("/asset/list.php?leftmenu=asset&amp;mainmenu=accountancy", $langs->trans("MenuListAssets"), 1, $user->hasRight('asset',  'read'));
			$newmenu->add("/asset/model/list.php?leftmenu=asset_model", $langs->trans("MenuAssetModels"), 1, (empty($conf->global->MAIN_USE_ADVANCED_PERMS) && $user->hasRight('asset',  'read')) || (!empty($conf->global->MAIN_USE_ADVANCED_PERMS) && $user->hasRight('asset',  'model_advance', 'read')), '', $mainmenu, 'asset_model');
			if ($usemenuhider || empty($leftmenu) || preg_match('/asset_model/', $leftmenu)) {
				$newmenu->add("/asset/model/card.php?leftmenu=asset_model&amp;action=create", $langs->trans("MenuNewAssetModel"), 2, (empty($conf->global->MAIN_USE_ADVANCED_PERMS) && $user->hasRight('asset',  'write')) || (!empty($conf->global->MAIN_USE_ADVANCED_PERMS) && $user->hasRight('asset',  'model_advance', 'write')));
				$newmenu->add("/asset/model/list.php?leftmenu=asset_model", $langs->trans("MenuListAssetModels"), 2, (empty($conf->global->MAIN_USE_ADVANCED_PERMS) && $user->hasRight('asset',  'read')) || (!empty($conf->global->MAIN_USE_ADVANCED_PERMS) && $user->hasRight('asset',  'model_advance', 'read')));
			}
		}
	}
}

/**
 * Get left Menu BANK
 *
 * @param	string		$mainmenu		Main menu
 * @param	Menu 		$newmenu		Object Menu to return back list of menu entries
 * @param	string 		$usemenuhider	Use menu hider
 * @param	string 		$leftmenu		Left menu
 * @param	int 		$type_user		Type of targeted user for menu
 * @return	void
 */
function get_left_menu_bank($mainmenu, &$newmenu, $usemenuhider = 1, $leftmenu = 'none', $type_user = 0)
{
	global $user, $conf, $langs;

	if ($mainmenu == 'bank') {
		// Load translation files required by the page
		$langs->loadLangs(array("withdrawals", "banks", "bills", "categories"));

		// Bank-Cash account
		if (isModEnabled('banque')) {
			$newmenu->add("/compta/bank/list.php?leftmenu=bank&amp;mainmenu=bank", $langs->trans("MenuBankCash"), 0, $user->hasRight('banque',  'lire'), '', $mainmenu, 'bank', 0, '', '', '', img_picto('', 'bank_account', 'class="paddingright pictofixedwidth"'));

			$newmenu->add("/compta/bank/card.php?action=create", $langs->trans("MenuNewFinancialAccount"), 1, $user->hasRight('banque',  'configurer'));
			$newmenu->add("/compta/bank/list.php?leftmenu=bank&amp;mainmenu=bank", $langs->trans("List"), 1, $user->hasRight('banque',  'lire'), '', $mainmenu, 'bank');
			$newmenu->add("/compta/bank/bankentries_list.php", $langs->trans("ListTransactions"), 1, $user->hasRight('banque',  'lire'));
			$newmenu->add("/compta/bank/budget.php", $langs->trans("ListTransactionsByCategory"), 1, $user->hasRight('banque',  'lire'));

			$newmenu->add("/compta/bank/transfer.php", $langs->trans("MenuBankInternalTransfer"), 1, $user->hasRight('banque',  'transfer'));
		}

		if (isModEnabled('categorie')) {
			$langs->load("categories");
			$newmenu->add("/categories/index.php?type=5", $langs->trans("Rubriques"), 1, $user->hasRight('categorie',  'creer'), '', $mainmenu, 'tags');
			$newmenu->add("/compta/bank/categ.php", $langs->trans("RubriquesTransactions"), 1, $user->hasRight('banque',  'configurer'), '', $mainmenu, 'tags');
		}

		// Direct debit order
		if (isModEnabled('prelevement')) {
			$newmenu->add("/compta/prelevement/index.php?leftmenu=withdraw&amp;mainmenu=bank", $langs->trans("PaymentByDirectDebit"), 0, $user->hasRight('prelevement',  'bons', 'lire'), '', $mainmenu, 'withdraw', 0, '', '', '', img_picto('', 'payment', 'class="paddingright pictofixedwidth"'));

			if ($usemenuhider || empty($leftmenu) || $leftmenu == "withdraw") {
				$newmenu->add("/compta/prelevement/create.php?mainmenu=bank", $langs->trans("NewStandingOrder"), 1, $user->hasRight('prelevement',  'bons', 'creer'));

				$newmenu->add("/compta/prelevement/orders_list.php?mainmenu=bank", $langs->trans("WithdrawalsReceipts"), 1, $user->hasRight('prelevement',  'bons', 'lire'));
				$newmenu->add("/compta/prelevement/list.php?mainmenu=bank", $langs->trans("WithdrawalsLines"), 1, $user->hasRight('prelevement',  'bons', 'lire'));
				$newmenu->add("/compta/prelevement/rejets.php?mainmenu=bank", $langs->trans("Rejects"), 1, $user->hasRight('prelevement',  'bons', 'lire'));
				$newmenu->add("/compta/prelevement/stats.php?mainmenu=bank", $langs->trans("Statistics"), 1, $user->hasRight('prelevement',  'bons', 'lire'));
			}
		}

		// Bank transfer order
		if (isModEnabled('paymentbybanktransfer')) {
			$newmenu->add("/compta/paymentbybanktransfer/index.php?leftmenu=banktransfer&amp;mainmenu=bank", $langs->trans("PaymentByBankTransfer"), 0, $user->hasRight('paymentbybanktransfer',  'read'), '', $mainmenu, 'banktransfer', 0, '', '', '', img_picto('', 'payment', 'class="paddingright pictofixedwidth"'));

			if ($usemenuhider || empty($leftmenu) || $leftmenu == "banktransfer") {
				$newmenu->add("/compta/prelevement/create.php?type=bank-transfer&mainmenu=bank", $langs->trans("NewPaymentByBankTransfer"), 1, $user->hasRight('paymentbybanktransfer',  'create'));

				$newmenu->add("/compta/prelevement/orders_list.php?type=bank-transfer&mainmenu=bank", $langs->trans("PaymentByBankTransferReceipts"), 1, $user->hasRight('paymentbybanktransfer',  'read'));
				$newmenu->add("/compta/prelevement/list.php?type=bank-transfer&mainmenu=bank", $langs->trans("PaymentByBankTransferLines"), 1, $user->hasRight('paymentbybanktransfer',  'read'));
				$newmenu->add("/compta/prelevement/rejets.php?type=bank-transfer&mainmenu=bank", $langs->trans("Rejects"), 1, $user->hasRight('paymentbybanktransfer',  'read'));
				$newmenu->add("/compta/prelevement/stats.php?type=bank-transfer&mainmenu=bank", $langs->trans("Statistics"), 1, $user->hasRight('paymentbybanktransfer',  'read'));
			}
		}

		// Management of checks
		if (empty($conf->global->BANK_DISABLE_CHECK_DEPOSIT) && isModEnabled('banque') && (isModEnabled('facture') || !empty($conf->global->MAIN_MENU_CHEQUE_DEPOSIT_ON))) {
			$newmenu->add("/compta/paiement/cheque/index.php?leftmenu=checks&amp;mainmenu=bank", $langs->trans("MenuChequeDeposits"), 0, $user->hasRight('banque',  'cheque'), '', $mainmenu, 'checks', 0, '', '', '', img_picto('', 'payment', 'class="paddingright pictofixedwidth"'));
			if (preg_match('/checks/', $leftmenu)) {
				$newmenu->add("/compta/paiement/cheque/card.php?leftmenu=checks_bis&amp;action=new&amp;mainmenu=bank", $langs->trans("NewChequeDeposit"), 1, $user->hasRight('banque',  'cheque'));
				$newmenu->add("/compta/paiement/cheque/list.php?leftmenu=checks_bis&amp;mainmenu=bank", $langs->trans("List"), 1, $user->hasRight('banque',  'cheque'));
			}
		}

		// Cash Control
		if (isModEnabled('takepos') || isModEnabled('cashdesk')) {
			$permtomakecashfence = ($user->hasRight('cashdesk', 'run')|| $user->hasRight('takepos', 'run'));
			$newmenu->add("/compta/cashcontrol/cashcontrol_list.php?action=list", $langs->trans("POS"), 0, $permtomakecashfence, '', $mainmenu, 'cashcontrol', 0, '', '', '', img_picto('', 'pos', 'class="pictofixedwidth"'));
			$newmenu->add("/compta/cashcontrol/cashcontrol_card.php?action=create", $langs->trans("NewCashFence"), 1, $permtomakecashfence);
			$newmenu->add("/compta/cashcontrol/cashcontrol_list.php?action=list", $langs->trans("List"), 1, $permtomakecashfence);
		}
	}
}

/**
 * Get left Menu PRODUCTS-SERVICES
 *
 * @param	string		$mainmenu		Main menu
 * @param	Menu 		$newmenu		Object Menu to return back list of menu entries
 * @param	string 		$usemenuhider	Use menu hider
 * @param	string 		$leftmenu		Left menu
 * @param	int 		$type_user		Type of targeted user for menu
 * @return	void
 */
function get_left_menu_products($mainmenu, &$newmenu, $usemenuhider = 1, $leftmenu = 'none', $type_user = 0)
{
	global $user, $conf, $langs;

	if ($mainmenu == 'products') {
		// Products
		if (isModEnabled('product')) {
			$newmenu->add("/product/index.php?leftmenu=product&amp;type=0", $langs->trans("Products"), 0, $user->hasRight('product',  'read'), '', $mainmenu, 'product', 0, '', '', '', img_picto('', 'product', 'class="pictofixedwidth"'));
			$newmenu->add("/product/card.php?leftmenu=product&amp;action=create&amp;type=0", $langs->trans("NewProduct"), 1, $user->hasRight('product',  'creer'));
			$newmenu->add("/product/list.php?leftmenu=product&amp;type=0", $langs->trans("List"), 1, $user->hasRight('product',  'read'));
			if (isModEnabled('stock')) {
				$newmenu->add("/product/reassort.php?type=0", $langs->trans("MenuStocks"), 1, $user->hasRight('product',  'read') && $user->hasRight('stock',  'lire'));
			}
			if (isModEnabled('productbatch')) {
				$langs->load("stocks");
				$newmenu->add("/product/reassortlot.php?type=0&search_subjecttolotserial=1", $langs->trans("StocksByLotSerial"), 1, $user->hasRight('product',  'read') && $user->hasRight('stock',  'lire'));
				$newmenu->add("/product/stock/productlot_list.php", $langs->trans("LotSerial"), 1, $user->hasRight('product',  'read') && $user->hasRight('stock',  'lire'));
			}
			if (isModEnabled('variants')) {
				$newmenu->add("/variants/list.php", $langs->trans("VariantAttributes"), 1, $user->hasRight('product',  'read'));
			}
			if (isModEnabled('propal') || isModEnabled('commande') || isModEnabled('facture') || isModEnabled('supplier_proposal') || isModEnabled('supplier_order') || isModEnabled('supplier_invoice')) {
				$newmenu->add("/product/stats/card.php?id=all&leftmenu=stats&type=0", $langs->trans("Statistics"), 1, $user->hasRight('product',  'read'));
			}

			// Categories
			if (isModEnabled('categorie')) {
				$langs->load("categories");
				$newmenu->add("/categories/index.php?leftmenu=cat&amp;type=0", $langs->trans("Categories"), 1, $user->hasRight('categorie',  'lire'), '', $mainmenu, 'cat');
				//if ($usemenuhider || empty($leftmenu) || $leftmenu=="cat") $newmenu->add("/categories/list.php", $langs->trans("List"), 1, $user->hasRight('categorie',  'lire'));
			}
		}

		// Services
		if (isModEnabled('service')) {
			$newmenu->add("/product/index.php?leftmenu=service&amp;type=1", $langs->trans("Services"), 0, $user->hasRight('service',  'read'), '', $mainmenu, 'service', 0, '', '', '', img_picto('', 'service', 'class="pictofixedwidth"'));
			$newmenu->add("/product/card.php?leftmenu=service&amp;action=create&amp;type=1", $langs->trans("NewService"), 1, $user->hasRight('service',  'creer'));
			$newmenu->add("/product/list.php?leftmenu=service&amp;type=1", $langs->trans("List"), 1, $user->hasRight('service',  'read'));

			if (isModEnabled('Stock') && getDolGlobalString('STOCK_SUPPORTS_SERVICES')) {
				$newmenu->add("/product/reassort.php?type=1", $langs->trans("MenuStocks"), 1, $user->hasRight('service',  'read') && $user->hasRight('stock',  'lire'));
			}
			if (isModEnabled('variants')) {
				$newmenu->add("/variants/list.php", $langs->trans("VariantAttributes"), 1, $user->hasRight('service',  'read'));
			}
			if (isModEnabled('propal') || isModEnabled('commande') || isModEnabled('facture') || isModEnabled('supplier_proposal') || isModEnabled('supplier_order') || isModEnabled('supplier_invoice')) {
				$newmenu->add("/product/stats/card.php?id=all&leftmenu=stats&type=1", $langs->trans("Statistics"), 1, $user->hasRight('service',  'read'));
			}
			// Categories
			if (isModEnabled('categorie')) {
				$langs->load("categories");
				$newmenu->add("/categories/index.php?leftmenu=cat&amp;type=0", $langs->trans("Categories"), 1, $user->hasRight('categorie',  'lire'), '', $mainmenu, 'cat');
				//if ($usemenuhider || empty($leftmenu) || $leftmenu=="cat") $newmenu->add("/categories/list.php", $langs->trans("List"), 1, $user->hasRight('categorie',  'lire'));
			}
		}

		// Warehouse
		if (isModEnabled('stock')) {
			$langs->load("stocks");
			$newmenu->add("/product/stock/index.php?leftmenu=stock", $langs->trans("Warehouses"), 0, $user->hasRight('stock', 'lire'), '', $mainmenu, 'stock', 0, '', '', '', img_picto('', 'stock', 'class="pictofixedwidth"'));
			$newmenu->add("/product/stock/card.php?action=create", $langs->trans("MenuNewWarehouse"), 1, $user->hasRight('stock', 'creer'));
			$newmenu->add("/product/stock/list.php", $langs->trans("List"), 1, $user->hasRight('stock',  'lire'));
			$newmenu->add("/product/stock/movement_list.php", $langs->trans("Movements"), 1, $user->hasRight('stock', 'mouvement', 'lire'));

			$newmenu->add("/product/stock/massstockmove.php?init=1", $langs->trans("MassStockTransferShort"), 1, $user->hasRight('stock', 'mouvement', 'creer'));
			if (isModEnabled('supplier_order')) {
				$newmenu->add("/product/stock/replenish.php", $langs->trans("Replenishment"), 1, $user->hasRight('stock', 'mouvement', 'creer') && $user->hasRight('fournisseur',  'lire'));
			}
			$newmenu->add("/product/stock/stockatdate.php", $langs->trans("StockAtDate"), 1, $user->hasRight('product', 'read') && $user->hasRight('stock', 'lire'));

			// Categories for warehouses
			if (isModEnabled('categorie')) {
				$newmenu->add("/categories/index.php?leftmenu=stock&amp;type=9", $langs->trans("Categories"), 1, $user->hasRight('categorie',  'lire'), '', $mainmenu, 'cat');
			}
		}

		if (isModEnabled('stocktransfer')) {
			$newmenu->add('/product/stock/stocktransfer/stocktransfer_list.php', $langs->trans("ModuleStockTransferName"), 0, $user->hasRight('stocktransfer',  'stocktransfer', 'read'), '', $mainmenu, 'stocktransfer', 0, '', '', '', img_picto('', 'stock', 'class="pictofixedwidth"'));
			$newmenu->add('/product/stock/stocktransfer/stocktransfer_card.php?action=create', $langs->trans('StockTransferNew'), 1, $user->hasRight('stocktransfer',  'stocktransfer', 'write'));
			$newmenu->add('/product/stock/stocktransfer/stocktransfer_list.php', $langs->trans('List'), 1, $user->hasRight('stocktransfer',  'stocktransfer', 'read'));
		}

		// Inventory
		if (isModEnabled('stock')) {
			$langs->load("stocks");
			if (empty($conf->global->MAIN_USE_ADVANCED_PERMS)) {
				$newmenu->add("/product/inventory/list.php?leftmenu=stock_inventories", $langs->trans("Inventories"), 0, $user->hasRight('stock',  'lire'), '', $mainmenu, 'stock', 0, '', '', '', img_picto('', 'inventory', 'class="pictofixedwidth"'));
				if ($usemenuhider || empty($leftmenu) || $leftmenu == "stock_inventories") {
					$newmenu->add("/product/inventory/card.php?action=create&leftmenu=stock_inventories", $langs->trans("NewInventory"), 1, $user->hasRight('stock',  'creer'));
					$newmenu->add("/product/inventory/list.php?leftmenu=stock_inventories", $langs->trans("List"), 1, $user->hasRight('stock',  'lire'));
				}
			} else {
				$newmenu->add("/product/inventory/list.php?leftmenu=stock_inventories", $langs->trans("Inventories"), 0, $user->hasRight('stock',  'inventory_advance', 'read'), '', $mainmenu, 'stock', 0, '', '', '', img_picto('', 'inventory', 'class="pictofixedwidth"'));
				if ($usemenuhider || empty($leftmenu) || $leftmenu == "stock_inventories") {
					$newmenu->add("/product/inventory/card.php?action=create&leftmenu=stock_inventories", $langs->trans("NewInventory"), 1, $user->hasRight('stock',  'inventory_advance', 'write'));
					$newmenu->add("/product/inventory/list.php?leftmenu=stock_inventories", $langs->trans("List"), 1, $user->hasRight('stock',  'inventory_advance', 'read'));
				}
			}
		}

		// Shipments
		if (isModEnabled('expedition')) {
			$langs->load("sendings");
			$newmenu->add("/expedition/index.php?leftmenu=sendings", $langs->trans("Shipments"), 0, $user->hasRight('expedition',  'lire'), '', $mainmenu, 'sendings', 0, '', '', '', img_picto('', 'shipment', 'class="pictofixedwidth"'));
			$newmenu->add("/expedition/card.php?action=create2&amp;leftmenu=sendings", $langs->trans("NewSending"), 1, $user->hasRight('expedition',  'creer'));
			$newmenu->add("/expedition/list.php?leftmenu=sendings", $langs->trans("List"), 1, $user->hasRight('expedition',  'lire'));
			if ($usemenuhider || empty($leftmenu) || $leftmenu == "sendings") {
				$newmenu->add("/expedition/list.php?leftmenu=sendings&search_status=0", $langs->trans("StatusSendingDraftShort"), 2, $user->hasRight('expedition',  'lire'));
				$newmenu->add("/expedition/list.php?leftmenu=sendings&search_status=1", $langs->trans("StatusSendingValidatedShort"), 2, $user->hasRight('expedition',  'lire'));
				$newmenu->add("/expedition/list.php?leftmenu=sendings&search_status=2", $langs->trans("StatusSendingProcessedShort"), 2, $user->hasRight('expedition',  'lire'));
			}
			$newmenu->add("/expedition/stats/index.php?leftmenu=sendings", $langs->trans("Statistics"), 1, $user->hasRight('expedition',  'lire'));
		}

		// Receptions
		if (isModEnabled('reception')) {
			$langs->load("receptions");
			$newmenu->add("/reception/index.php?leftmenu=receptions", $langs->trans("Receptions"), 0, $user->hasRight('reception',  'lire'), '', $mainmenu, 'receptions', 0, '', '', '', img_picto('', 'dollyrevert', 'class="pictofixedwidth"'));
			$newmenu->add("/reception/card.php?action=create2&amp;leftmenu=receptions", $langs->trans("NewReception"), 1, $user->hasRight('reception',  'creer'));
			$newmenu->add("/reception/list.php?leftmenu=receptions", $langs->trans("List"), 1, $user->hasRight('reception',  'lire'));
			if ($usemenuhider || empty($leftmenu) || $leftmenu == "receptions") {
				$newmenu->add("/reception/list.php?leftmenu=receptions&search_status=0", $langs->trans("StatusReceptionDraftShort"), 2, $user->hasRight('reception',  'lire'));
			}
			if ($usemenuhider || empty($leftmenu) || $leftmenu == "receptions") {
				$newmenu->add("/reception/list.php?leftmenu=receptions&search_status=1", $langs->trans("StatusReceptionValidatedShort"), 2, $user->hasRight('reception',  'lire'));
			}
			if ($usemenuhider || empty($leftmenu) || $leftmenu == "receptions") {
				$newmenu->add("/reception/list.php?leftmenu=receptions&search_status=2", $langs->trans("StatusReceptionProcessedShort"), 2, $user->hasRight('reception',  'lire'));
			}
			$newmenu->add("/reception/stats/index.php?leftmenu=receptions", $langs->trans("Statistics"), 1, $user->hasRight('reception',  'lire'));
		}
	}
}

/**
 * Get left Menu PRODUCTS-SERVICES MRP - GPAO
 *
 * @param	string		$mainmenu		Main menu
 * @param	Menu 		$newmenu		Object Menu to return back list of menu entries
 * @param	string 		$usemenuhider	Use menu hider
 * @param	string 		$leftmenu		Left menu
 * @param	int 		$type_user		Type of targeted user for menu
 * @return	void
 */
function get_left_menu_mrp($mainmenu, &$newmenu, $usemenuhider = 1, $leftmenu = 'none', $type_user = 0)
{
	global $user, $conf, $langs;

	if ($mainmenu == 'mrp') {
		// BOM
		if (isModEnabled('bom') || isModEnabled('mrp')) {
			$langs->load("mrp");

			$newmenu->add("", $langs->trans("MenuBOM"), 0, $user->hasRight('bom',  'read'), '', $mainmenu, 'bom', 0, '', '', '', img_picto('', 'bom', 'class="paddingright pictofixedwidth"'));
			$newmenu->add("/bom/bom_card.php?leftmenu=bom&amp;action=create", $langs->trans("NewBOM"), 1, $user->hasRight('bom',  'write'), '', $mainmenu, 'bom');
			$newmenu->add("/bom/bom_list.php?leftmenu=bom", $langs->trans("List"), 1, $user->hasRight('bom',  'read'), '', $mainmenu, 'bom');
		}

		if (isModEnabled('mrp')) {
			$langs->load("mrp");

			$newmenu->add("", $langs->trans("MenuMRP"), 0, $user->hasRight('mrp',  'read'), '', $mainmenu, 'mrp', 0, '', '', '', img_picto('', 'mrp', 'class="paddingright pictofixedwidth"'));
			$newmenu->add("/mrp/mo_card.php?leftmenu=mo&amp;action=create", $langs->trans("NewMO"), 1, $user->hasRight('mrp',  'write'), '', $mainmenu, '');
			$newmenu->add("/mrp/mo_list.php?leftmenu=mo", $langs->trans("List"), 1, $user->hasRight('mrp',  'read'), '', $mainmenu, '');
		}
	}
}

/**
 * Get left Menu PROJECTS
 *
 * @param	string		$mainmenu		Main menu
 * @param	Menu 		$newmenu		Object Menu to return back list of menu entries
 * @param	string 		$usemenuhider	Use menu hider
 * @param	string 		$leftmenu		Left menu
 * @param	int 		$type_user		Type of targeted user for menu
 * @return	void
 */
function get_left_menu_projects($mainmenu, &$newmenu, $usemenuhider = 1, $leftmenu = 'none', $type_user = 0)
{
	global $user, $conf, $langs;

	if ($mainmenu == 'project') {
		if (isModEnabled('projet')) {
			$langs->load("projects");

			$search_project_user = GETPOST('search_project_user', 'int');

			$tmpentry = array(
				'enabled'=>isModEnabled('projet'),
				'perms'=>$user->hasRight('projet',  'lire'),
				'module'=>'projet'
			);
			$listofmodulesforexternal = explode(',', $conf->global->MAIN_MODULES_FOR_EXTERNAL);
			$showmode = isVisibleToUserType($type_user, $tmpentry, $listofmodulesforexternal);

			$titleboth = $langs->trans("LeadsOrProjects");
			$titlenew = $langs->trans("NewLeadOrProject"); // Leads and opportunities by default
			if (empty($conf->global->PROJECT_USE_OPPORTUNITIES)) {
				$titleboth = $langs->trans("Projects");
				$titlenew = $langs->trans("NewProject");
			}
			if (getDolGlobalInt('PROJECT_USE_OPPORTUNITIES') == 2) {	// 2 = leads only
				$titleboth = $langs->trans("Leads");
				$titlenew = $langs->trans("NewLead");
			}

			// Project assigned to user
			$newmenu->add("/projet/index.php?leftmenu=projects".($search_project_user ? '&search_project_user='.$search_project_user : ''), $titleboth, 0, $user->hasRight('projet',  'lire'), '', $mainmenu, 'projects', 0, '', '', '', img_picto('', 'project', 'class="paddingright pictofixedwidth"'));
			$newmenu->add("/projet/card.php?leftmenu=projects&action=create".($search_project_user ? '&search_project_user='.$search_project_user : ''), $titlenew, 1, $user->hasRight('projet',  'creer'));

			if (empty($conf->global->PROJECT_USE_OPPORTUNITIES)) {
				$newmenu->add("/projet/list.php?leftmenu=projets".($search_project_user ? '&search_project_user='.$search_project_user : '').'&search_status=99', $langs->trans("List"), 1, $showmode, '', 'project', 'list');
			} elseif (getDolGlobalInt('PROJECT_USE_OPPORTUNITIES') == 1) {
				$newmenu->add("/projet/list.php?leftmenu=projets".($search_project_user ? '&search_project_user='.$search_project_user : ''), $langs->trans("List"), 1, $showmode, '', 'project', 'list');
				$newmenu->add('/projet/list.php?mainmenu=project&amp;leftmenu=list&search_usage_opportunity=1&search_status=99&search_opp_status=openedopp&contextpage=lead', $langs->trans("ListOpenLeads"), 2, $showmode);
				$newmenu->add('/projet/list.php?mainmenu=project&amp;leftmenu=list&search_opp_status=notopenedopp&search_status=99&contextpage=project', $langs->trans("ListOpenProjects"), 2, $showmode);
			} elseif (getDolGlobalInt('PROJECT_USE_OPPORTUNITIES') == 2) {	// 2 = leads only
				$newmenu->add('/projet/list.php?mainmenu=project&amp;leftmenu=list&search_usage_opportunity=1&search_status=99', $langs->trans("List"), 2, $showmode);
			}

			$newmenu->add("/projet/stats/index.php?leftmenu=projects", $langs->trans("Statistics"), 1, $user->hasRight('projet',  'lire'));

			// Categories
			if (isModEnabled('categorie')) {
				$langs->load("categories");
				$newmenu->add("/categories/index.php?leftmenu=cat&amp;type=6", $langs->trans("Categories"), 1, $user->hasRight('categorie',  'lire'), '', $mainmenu, 'cat');
			}

			if (empty($conf->global->PROJECT_HIDE_TASKS)) {
				// Project affected to user
				$newmenu->add("/projet/activity/index.php?leftmenu=tasks".($search_project_user ? '&search_project_user='.$search_project_user : ''), $langs->trans("Activities"), 0, $user->hasRight('projet',  'lire'), '', 'project', 'tasks', 0, '', '', '', img_picto('', 'projecttask', 'class="paddingright pictofixedwidth"'));
				$newmenu->add("/projet/tasks.php?leftmenu=tasks&action=create", $langs->trans("NewTask"), 1, $user->hasRight('projet',  'creer'));
				$newmenu->add("/projet/tasks/list.php?leftmenu=tasks".($search_project_user ? '&search_project_user='.$search_project_user : ''), $langs->trans("List"), 1, $user->hasRight('projet',  'lire'));
				$newmenu->add("/projet/tasks/stats/index.php?leftmenu=projects", $langs->trans("Statistics"), 1, $user->hasRight('projet',  'lire'));

				$newmenu->add("/projet/activity/perweek.php?leftmenu=tasks".($search_project_user ? '&search_project_user='.$search_project_user : ''), $langs->trans("NewTimeSpent"), 0, $user->hasRight('projet',  'lire'), '', 'project', 'timespent', 0, '', '', '', img_picto('', 'timespent', 'class="paddingright pictofixedwidth"'));
				$newmenu->add("/projet/tasks/time.php?leftmenu=tasks".($search_project_user ? '&search_project_user='.$search_project_user : ''), $langs->trans("List"), 1, $user->hasRight('projet',  'lire'));
			}
		}
	}
}

/**
 * Get left Menu HRM
 *
 * @param	string		$mainmenu		Main menu
 * @param	Menu 		$newmenu		Object Menu to return back list of menu entries
 * @param	string 		$usemenuhider	Use menu hider
 * @param	string 		$leftmenu		Left menu
 * @param	int 		$type_user		Type of targeted user for menu
 * @return	void
 */
function get_left_menu_hrm($mainmenu, &$newmenu, $usemenuhider = 1, $leftmenu = 'none', $type_user = 0)
{
	global $user, $conf, $langs;

	if ($mainmenu == 'hrm') {
		// HRM module
		if (isModEnabled('hrm')) {
			$langs->load("hrm");

			$newmenu->add("/user/list.php?mainmenu=hrm&leftmenu=hrm&contextpage=employeelist", $langs->trans("Employees"), 0, $user->hasRight('user', 'user', 'read'), '', $mainmenu, 'hrm', 0, '', '', '', img_picto('', 'user', 'class="paddingright pictofixedwidth"'));
			$newmenu->add("/user/card.php?mainmenu=hrm&leftmenu=hrm&action=create&employee=1", $langs->trans("NewEmployee"), 1, $user->hasRight('user', 'user', 'write'));
			$newmenu->add("/user/list.php?mainmenu=hrm&leftmenu=hrm&contextpage=employeelist", $langs->trans("List"), 1, $user->hasRight('user', 'user', 'read'));

			$newmenu->add("/hrm/skill_list.php?mainmenu=hrm&leftmenu=hrm_sm", $langs->trans("SkillsManagement"), 0, $user->hasRight('hrm', 'all', 'read'), '', $mainmenu, 'hrm_sm', 0, '', '', '', img_picto('', 'shapes', 'class="paddingright pictofixedwidth"'));

			// Skills
			$newmenu->add("/hrm/skill_list.php?mainmenu=hrm&leftmenu=hrm_sm", $langs->trans("Skills"), 1, $user->hasRight('hrm', 'all', 'read'), '', $mainmenu, 'hrm_sm', 0, '', '', '', img_picto('', 'shapes', 'class="paddingright pictofixedwidth"'));
			//$newmenu->add("/hrm/skill_card.php?mainmenu=hrm&leftmenu=hrm_sm&action=create", $langs->trans("NewSkill"), 1, $user->hasRight('hrm',  'all', 'write'));
			//$newmenu->add("/hrm/skill_list.php?mainmenu=hrm&leftmenu=hrm_sm", $langs->trans("List"), 1, $user->hasRight('hrm',  'all', 'read'));

			// Job (Description of work to do and skills required)
			$newmenu->add("/hrm/job_list.php?mainmenu=hrm&leftmenu=hrm_sm", $langs->trans("JobsProfiles"), 1, $user->hasRight('hrm', 'all', 'read'), '', $mainmenu, 'hrm_sm', 0, '', '', '', img_picto('', 'technic', 'class="paddingright pictofixedwidth"'));
			//$newmenu->add("/hrm/job_card.php?mainmenu=hrm&leftmenu=hrm_sm&action=create", $langs->transnoentities("NewObject", $langs->trans("Job")), 1, $user->hasRight('hrm',  'all', 'write'));
			//$newmenu->add("/hrm/job_list.php?mainmenu=hrm&leftmenu=hrm_sm", $langs->trans("List"), 1, $user->hasRight('hrm',  'all', 'read'));

			// Position = Link job - user
			$newmenu->add("/hrm/position_list.php?mainmenu=hrm&leftmenu=hrm_sm", $langs->trans("EmployeePositions"), 1, $user->hasRight('hrm', 'all', 'read'), '', $mainmenu, 'hrm_sm', 0, '', '', '', img_picto('', 'user-cog', 'class="paddingright pictofixedwidth"'));
			//$newmenu->add("/hrm/position.php?mainmenu=hrm&leftmenu=hrm_sm&action=create", $langs->transnoentities("NewObject", $langs->trans("Position")), 1, $user->hasRight('hrm',  'all', 'write'));
			//$newmenu->add("/hrm/position_list.php?mainmenu=hrm&leftmenu=hrm_sm", $langs->trans("List"), 1, $user->hasRight('hrm',  'all', 'read'));

			// Evaluation
			$newmenu->add("/hrm/evaluation_list.php?mainmenu=hrm&leftmenu=hrm_sm", $langs->trans("Evals"), 1, $user->hasRight('hrm', 'evaluation', 'read'), '', $mainmenu, 'hrm_sm', 0, '', '', '', img_picto('', 'user', 'class="paddingright pictofixedwidth"'));
			//$newmenu->add("/hrm/evaluation_card.php?mainmenu=hrm&leftmenu=hrm_sm&action=create", $langs->trans("NewEval"), 1, $user->hasRight('hrm',  'evaluation', 'write'));
			//$newmenu->add("/hrm/evaluation_list.php?mainmenu=hrm&leftmenu=hrm_sm", $langs->trans("List"), 1, $user->hasRight('hrm', 'evaluation', 'read'));
			$newmenu->add("/hrm/compare.php?mainmenu=hrm&leftmenu=hrm_sm", $langs->trans("SkillComparison"), 1, $user->hasRight('hrm', 'evaluation', 'read') || $user->hasRight('hrm', 'compare_advance', 'read'));
		}

		// Leave/Holiday/Vacation module
		if (isModEnabled('holiday')) {
			// Load translation files required by the page
			$langs->loadLangs(array("holiday", "trips"));

			$newmenu->add("/holiday/list.php?mainmenu=hrm&leftmenu=holiday", $langs->trans("CPTitreMenu"), 0, $user->hasRight('holiday',  'read'), '', $mainmenu, 'holiday', 0, '', '', '', img_picto('', 'holiday', 'class="paddingright pictofixedwidth"'));
			$newmenu->add("/holiday/card.php?mainmenu=hrm&leftmenu=holiday&action=create", $langs->trans("New"), 1, $user->hasRight('holiday',  'write'), '', $mainmenu);
			$newmenu->add("/holiday/card_group.php?mainmenu=hrm&leftmenu=holiday&action=create", $langs->trans("NewHolidayForGroup"), 1, ($user->hasRight('holiday',  'writeall') && $user->hasRight('holiday',  'readall')), '', $mainmenu, 'holiday_sm');
			$newmenu->add("/holiday/list.php?mainmenu=hrm&leftmenu=holiday", $langs->trans("List"), 1, $user->hasRight('holiday',  'read'), '', $mainmenu);
			if ($usemenuhider || empty($leftmenu) || $leftmenu == "holiday") {
				$newmenu->add("/holiday/list.php?search_status=1&mainmenu=hrm&leftmenu=holiday", $langs->trans("DraftCP"), 2, $user->hasRight('holiday',  'read'), '', $mainmenu, 'holiday_sm');
				$newmenu->add("/holiday/list.php?search_status=2&mainmenu=hrm&leftmenu=holiday", $langs->trans("ToReviewCP"), 2, $user->hasRight('holiday',  'read'), '', $mainmenu, 'holiday_sm');
				$newmenu->add("/holiday/list.php?search_status=3&mainmenu=hrm&leftmenu=holiday", $langs->trans("ApprovedCP"), 2, $user->hasRight('holiday',  'read'), '', $mainmenu, 'holiday_sm');
				$newmenu->add("/holiday/list.php?search_status=4&mainmenu=hrm&leftmenu=holiday", $langs->trans("CancelCP"), 2, $user->hasRight('holiday',  'read'), '', $mainmenu, 'holiday_sm');
				$newmenu->add("/holiday/list.php?search_status=5&mainmenu=hrm&leftmenu=holiday", $langs->trans("RefuseCP"), 2, $user->hasRight('holiday',  'read'), '', $mainmenu, 'holiday_sm');
			}
			$newmenu->add("/holiday/define_holiday.php?mainmenu=hrm", $langs->trans("MenuConfCP"), 1, $user->hasRight('holiday',  'read'), '', $mainmenu, 'holiday_sm');
			$newmenu->add("/holiday/month_report.php?mainmenu=hrm&leftmenu=holiday", $langs->trans("MenuReportMonth"), 1, $user->hasRight('holiday',  'readall'), '', $mainmenu, 'holiday_sm');
			$newmenu->add("/holiday/view_log.php?mainmenu=hrm&leftmenu=holiday", $langs->trans("MenuLogCP"), 1, $user->hasRight('holiday',  'define_holiday'), '', $mainmenu, 'holiday_sm');
		}

		// Trips and expenses (old module)
		if (isModEnabled('deplacement')) {
			$langs->load("trips");
			$newmenu->add("/compta/deplacement/index.php?leftmenu=tripsandexpenses&amp;mainmenu=hrm", $langs->trans("TripsAndExpenses"), 0, $user->hasRight('deplacement',  'lire'), '', $mainmenu, 'tripsandexpenses', 0, '', '', '', img_picto('', 'trip', 'class="paddingright pictofixedwidth"'));
			$newmenu->add("/compta/deplacement/card.php?action=create&amp;leftmenu=tripsandexpenses&amp;mainmenu=hrm", $langs->trans("New"), 1, $user->hasRight('deplacement',  'creer'));
			$newmenu->add("/compta/deplacement/list.php?leftmenu=tripsandexpenses&amp;mainmenu=hrm", $langs->trans("List"), 1, $user->hasRight('deplacement',  'lire'));
			$newmenu->add("/compta/deplacement/stats/index.php?leftmenu=tripsandexpenses&amp;mainmenu=hrm", $langs->trans("Statistics"), 1, $user->hasRight('deplacement',  'lire'));
		}

		// Expense report
		if (isModEnabled('expensereport')) {
			$langs->loadLangs(array("trips", "bills"));
			$newmenu->add("/expensereport/index.php?leftmenu=expensereport&amp;mainmenu=hrm", $langs->trans("TripsAndExpenses"), 0, $user->hasRight('expensereport',  'lire'), '', $mainmenu, 'expensereport', 0, '', '', '', img_picto('', 'trip', 'class="paddingright pictofixedwidth"'));
			$newmenu->add("/expensereport/card.php?action=create&amp;leftmenu=expensereport&amp;mainmenu=hrm", $langs->trans("New"), 1, $user->hasRight('expensereport',  'creer'));
			$newmenu->add("/expensereport/list.php?leftmenu=expensereport&amp;mainmenu=hrm", $langs->trans("List"), 1, $user->hasRight('expensereport',  'lire'));
			if ($usemenuhider || empty($leftmenu) || $leftmenu == "expensereport") {
				$newmenu->add("/expensereport/list.php?search_status=0&amp;leftmenu=expensereport&amp;mainmenu=hrm", $langs->trans("Draft"), 2, $user->hasRight('expensereport',  'lire'));
				$newmenu->add("/expensereport/list.php?search_status=2&amp;leftmenu=expensereport&amp;mainmenu=hrm", $langs->trans("Validated"), 2, $user->hasRight('expensereport',  'lire'));
				$newmenu->add("/expensereport/list.php?search_status=5&amp;leftmenu=expensereport&amp;mainmenu=hrm", $langs->trans("Approved"), 2, $user->hasRight('expensereport',  'lire'));
				$newmenu->add("/expensereport/list.php?search_status=6&amp;leftmenu=expensereport&amp;mainmenu=hrm", $langs->trans("Paid"), 2, $user->hasRight('expensereport',  'lire'));
				$newmenu->add("/expensereport/list.php?search_status=4&amp;leftmenu=expensereport&amp;mainmenu=hrm", $langs->trans("Canceled"), 2, $user->hasRight('expensereport',  'lire'));
				$newmenu->add("/expensereport/list.php?search_status=99&amp;leftmenu=expensereport&amp;mainmenu=hrm", $langs->trans("Refused"), 2, $user->hasRight('expensereport',  'lire'));
			}
			$newmenu->add("/expensereport/payment/list.php?leftmenu=expensereport_payments&amp;mainmenu=hrm", $langs->trans("Payments"), 1, $user->hasRight('expensereport',  'lire'));
			$newmenu->add("/expensereport/stats/index.php?leftmenu=expensereport&amp;mainmenu=hrm", $langs->trans("Statistics"), 1, $user->hasRight('expensereport',  'lire'));
		}

		if (isModEnabled('projet')) {
			if (empty($conf->global->PROJECT_HIDE_TASKS)) {
				$langs->load("projects");

				$search_project_user = GETPOST('search_project_user', 'int');

				$newmenu->add("/projet/activity/perweek.php?leftmenu=tasks".($search_project_user ? '&search_project_user='.$search_project_user : ''), $langs->trans("NewTimeSpent"), 0, $user->hasRight('projet',  'lire'), '', $mainmenu, 'timespent', 0, '', '', '', img_picto('', 'timespent', 'class="paddingright pictofixedwidth"'));
			}
		}
	}
}


/**
 * Get left Menu TOOLS
 *
 * @param	string		$mainmenu		Main menu
 * @param	Menu 		$newmenu		Object Menu to return back list of menu entries
 * @param	string 		$usemenuhider	Use menu hider
 * @param	string 		$leftmenu		Left menu
 * @param	int 		$type_user		Type of targeted user for menu
 * @return	void
 */
function get_left_menu_tools($mainmenu, &$newmenu, $usemenuhider = 1, $leftmenu = 'none', $type_user = 0)
{
	global $user, $conf, $langs;

	if ($mainmenu == 'tools') {
		if (empty($user->socid)) { // limit to internal users
			$langs->load("mails");
			$newmenu->add("/admin/mails_templates.php?leftmenu=email_templates", $langs->trans("EMailTemplates"), 0, 1, '', $mainmenu, 'email_templates', 0, '', '', '', img_picto('', 'email', 'class="paddingright pictofixedwidth"'));
		}

		if (isModEnabled('mailing')) {
			$newmenu->add("/comm/mailing/index.php?leftmenu=mailing", $langs->trans("EMailings"), 0, $user->hasRight('mailing',  'lire'), '', $mainmenu, 'mailing', 0, '', '', '', img_picto('', 'email', 'class="paddingright pictofixedwidth"'));
			$newmenu->add("/comm/mailing/card.php?leftmenu=mailing&amp;action=create", $langs->trans("NewMailing"), 1, $user->hasRight('mailing',  'creer'));
			$newmenu->add("/comm/mailing/list.php?leftmenu=mailing", $langs->trans("List"), 1, $user->hasRight('mailing',  'lire'));
		}

		if (isModEnabled('export')) {
			$langs->load("exports");
			$newmenu->add("/exports/index.php?leftmenu=export", $langs->trans("FormatedExport"), 0, $user->hasRight('export',  'lire'), '', $mainmenu, 'export', 0, '', '', '', img_picto('', 'technic', 'class="paddingright pictofixedwidth"'));
			$newmenu->add("/exports/export.php?leftmenu=export", $langs->trans("NewExport"), 1, $user->hasRight('export',  'creer'));
			//$newmenu->add("/exports/export.php?leftmenu=export",$langs->trans("List"),1, $user->hasRight('export',  'lire'));
		}

		if (isModEnabled('import')) {
			$langs->load("exports");
			$newmenu->add("/imports/index.php?leftmenu=import", $langs->trans("FormatedImport"), 0, $user->hasRight('import',  'run'), '', $mainmenu, 'import', 0, '', '', '', img_picto('', 'technic', 'class="paddingright pictofixedwidth"'));
			$newmenu->add("/imports/import.php?leftmenu=import", $langs->trans("NewImport"), 1, $user->hasRight('import',  'run'));
		}
	}
}

/**
 * Get left Menu MEMBERS
 *
 * @param	string		$mainmenu		Main menu
 * @param	Menu 		$newmenu		Object Menu to return back list of menu entries
 * @param	string 		$usemenuhider	Use menu hider
 * @param	string 		$leftmenu		Left menu
 * @param	int 		$type_user		Type of targeted user for menu
 * @return	void
 */
function get_left_menu_members($mainmenu, &$newmenu, $usemenuhider = 1, $leftmenu = 'none', $type_user = 0)
{
	global $user, $conf, $langs;

	if ($mainmenu == 'members') {
		if (isModEnabled('adherent')) {
			// Load translation files required by the page
			$langs->loadLangs(array("members", "compta"));

			$newmenu->add("/adherents/index.php?leftmenu=members&amp;mainmenu=members", $langs->trans("Members"), 0, $user->hasRight('adherent', 'read'), '', $mainmenu, 'members', 0, '', '', '', img_picto('', 'member', 'class="paddingright pictofixedwidth"'));
			$newmenu->add("/adherents/card.php?leftmenu=members&amp;action=create", $langs->trans("NewMember"), 1, $user->hasRight('adherent', 'write'));
			$newmenu->add("/adherents/list.php?leftmenu=members", $langs->trans("List"), 1, $user->hasRight('adherent', 'read'));
			$newmenu->add("/adherents/list.php?leftmenu=members&amp;statut=-1", $langs->trans("MenuMembersToValidate"), 2, $user->hasRight('adherent', 'read'));
			$newmenu->add("/adherents/list.php?leftmenu=members&amp;statut=1", $langs->trans("MenuMembersValidated"), 2, $user->hasRight('adherent', 'read'));
			$newmenu->add("/adherents/list.php?leftmenu=members&amp;statut=1&amp;filter=waitingsubscription", $langs->trans("WaitingSubscription"), 3, $user->hasRight('adherent', 'read'));
			$newmenu->add("/adherents/list.php?leftmenu=members&amp;statut=1&amp;filter=uptodate", $langs->trans("UpToDate"), 3, $user->hasRight('adherent', 'read'));
			$newmenu->add("/adherents/list.php?leftmenu=members&amp;statut=1&amp;filter=outofdate", $langs->trans("OutOfDate"), 3, $user->hasRight('adherent', 'read'));
			$newmenu->add("/adherents/list.php?leftmenu=members&amp;statut=0", $langs->trans("MenuMembersResiliated"), 2, $user->hasRight('adherent', 'read'));
			$newmenu->add("/adherents/list.php?leftmenu=members&amp;statut=-2", $langs->trans("MenuMembersExcluded"), 2, $user->hasRight('adherent', 'read'));
			$newmenu->add("/adherents/stats/index.php?leftmenu=members", $langs->trans("MenuMembersStats"), 1, $user->hasRight('adherent', 'read'));

			$newmenu->add("/adherents/cartes/carte.php?leftmenu=export", $langs->trans("MembersCards"), 1, $user->hasRight('adherent', 'export'));
			if (!empty($conf->global->MEMBER_LINK_TO_HTPASSWDFILE) && ($usemenuhider || empty($leftmenu) || $leftmenu == 'none' || $leftmenu == "members" || $leftmenu == "export")) {
				$newmenu->add("/adherents/htpasswd.php?leftmenu=export", $langs->trans("Filehtpasswd"), 1, $user->hasRight('adherent',  'export'));
			}

			if (isModEnabled('categorie')) {
				$langs->load("categories");
				$newmenu->add("/categories/index.php?leftmenu=cat&amp;type=3", $langs->trans("Categories"), 1, $user->hasRight('categorie', 'read'), '', $mainmenu, 'cat');
			}

			$newmenu->add("/adherents/index.php?leftmenu=members&amp;mainmenu=members", $langs->trans("Subscriptions"), 0, $user->hasRight('adherent', 'cotisation', 'read'), '', $mainmenu, 'members', 0, '', '', '', img_picto('', 'payment', 'class="paddingright pictofixedwidth"'));
			$newmenu->add("/adherents/list.php?leftmenu=members&amp;statut=-1,1&amp;mainmenu=members", $langs->trans("NewSubscription"), 1, $user->hasRight('adherent', 'cotisation', 'write'));
			$newmenu->add("/adherents/subscription/list.php?leftmenu=members", $langs->trans("List"), 1, $user->hasRight('adherent', 'cotisation', 'read'));
			$newmenu->add("/adherents/stats/index.php?leftmenu=members", $langs->trans("MenuMembersStats"), 1, $user->hasRight('adherent', 'read'));

			//$newmenu->add("/adherents/index.php?leftmenu=export&amp;mainmenu=members",$langs->trans("Tools"),0,$user->hasRight('adherent',  'export'), '', $mainmenu, 'export');
			//if (isModEnabled('export') && ($usemenuhider || empty($leftmenu) || $leftmenu=="export")) $newmenu->add("/exports/index.php?leftmenu=export",$langs->trans("Datas"),1,$user->hasRight('adherent',  'export'));

			// Type
			$newmenu->add("/adherents/type.php?leftmenu=setup&amp;mainmenu=members", $langs->trans("MembersTypes"), 0, $user->hasRight('adherent', 'configurer'), '', $mainmenu, 'setup', 0, '', '', '', img_picto('', 'members', 'class="paddingright pictofixedwidth"'));
			$newmenu->add("/adherents/type.php?leftmenu=setup&amp;mainmenu=members&amp;action=create", $langs->trans("New"), 1, $user->hasRight('adherent', 'configurer'));
			$newmenu->add("/adherents/type.php?leftmenu=setup&amp;mainmenu=members", $langs->trans("List"), 1, $user->hasRight('adherent', 'configurer'));
		}
	}
}<|MERGE_RESOLUTION|>--- conflicted
+++ resolved
@@ -1407,19 +1407,16 @@
 			}
 			// Billed is another field. We should add instead a dedicated filter on list. if ($usemenuhider || empty($leftmenu) || $leftmenu=="orders_suppliers") $newmenu->add("/fourn/commande/list.php?leftmenu=orders_suppliers&billed=1", $langs->trans("Billed"), 2, $user->hasRight('fournisseur',  'commande', 'lire'));
 
-<<<<<<< HEAD
-			$newmenu->add("/commande/stats/index.php?leftmenu=orders_suppliers&amp;mode=supplier", $langs->trans("Statistics"), 1, $user->hasRight('fournisseur',  'commande', 'lire'));
-
-			// Categories
-			if (isModEnabled('categorie')) {
-				$langs->load("categories");
-				$newmenu->add("/categories/index.php?leftmenu=cat&amp;type=17", $langs->trans("Categories"), 1, $user->rights->categorie->lire, '', $mainmenu, 'cat');
-=======
 			if (getDolGlobalInt('MAIN_NEED_EXPORT_PERMISSION_TO_READ_STATISTICS')) {
 				$newmenu->add("/commande/stats/index.php?leftmenu=orders_suppliers&amp;mode=supplier", $langs->trans("Statistics"), 1, $user->hasRight('fournisseur', 'commande', 'export'));
 			} else {
 				$newmenu->add("/commande/stats/index.php?leftmenu=orders_suppliers&amp;mode=supplier", $langs->trans("Statistics"), 1, $user->hasRight('fournisseur',  'commande', 'lire'));
->>>>>>> 0fbffea6
+			}
+
+			// Categories
+			if (isModEnabled('categorie')) {
+				$langs->load("categories");
+				$newmenu->add("/categories/index.php?leftmenu=cat&amp;type=17", $langs->trans("Categories"), 1, $user->hasRight('categorie', 'lire'), '', $mainmenu, 'cat');
 			}
 		}
 
