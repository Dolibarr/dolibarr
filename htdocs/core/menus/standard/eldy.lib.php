--- conflicted
+++ resolved
@@ -443,11 +443,7 @@
  * @param	Menu		$menu				Object Menu to return back list of menu entries
  * @param	int			$noout				Disable output (Initialise &$menu only).
  * @param	string		$forcemainmenu		'x'=Force mainmenu to mainmenu='x'
-<<<<<<< HEAD
- * @param	string		$forceleftmenu		'all'=Force leftmenu to '' (= all)
-=======
  * @param	string		$forceleftmenu		'all'=Force leftmenu to '' (= all). If value come being '', we change it to value in session and 'none' if not efined in session. 
->>>>>>> 3f5d67d4
  * @param	array		$moredata			An array with more data to output
  * @return	int								nb of menu entries
  */
@@ -484,11 +480,7 @@
 		print '</div>'."\n";
 	}
 
-<<<<<<< HEAD
-	if (is_array($moredata) && ! empty($moredata['searchform']))
-=======
 	if (is_array($moredata) && ! empty($moredata['searchform']) && empty($conf->global->MAIN_OPTIMIZEFORTEXTBROWSER))
->>>>>>> 3f5d67d4
 	{
         print "\n";
         print "<!-- Begin SearchForm -->\n";
@@ -583,34 +575,10 @@
 				    $newmenu->add("/product/admin/product_tools.php?mainmenu=home&amp;leftmenu=admintools", $langs->trans("ProductVatMassChange"), 1, $user->admin);
 				}
 
-<<<<<<< HEAD
-				// Modules system tools
-				// TODO We should enabled module system tools entry without hardcoded test, but when at least one modules bringing such entries are on
-				if (! empty($conf->product->enabled) || ! empty($conf->service->enabled) || ! empty($conf->barcode->enabled) || ! empty($conf->cron->enabled)
-					|| ! empty($conf->global->MAIN_MENU_ENABLE_MODULETOOLS))	// Some external modules may need to force to have this entry on.
-				{
-					if (empty($user->societe_id))
-					{
-						$newmenu->add("/admin/tools/index.php?mainmenu=home&amp;leftmenu=modulesadmintools", $langs->trans("ModulesSystemTools"), 0, $user->admin, '', $mainmenu, 'modulesadmintools');
-						// Special case: This entry can't be embedded into modules because we need it for both module service and products and we don't want duplicate lines.
-						if ((! empty($conf->product->enabled) || ! empty($conf->service->enabled)) && (empty($leftmenu) || $leftmenu=="modulesadmintools") && $user->admin)
-						{
-							$langs->load("products");
-							$newmenu->add("/product/admin/product_tools.php?mainmenu=home&amp;leftmenu=modulesadmintools", $langs->trans("ProductVatMassChange"), 1, $user->admin);
-
-							if (! empty($conf->accounting->enabled))
-							{
-								$langs->load("accountancy");
-								$newmenu->add("/accountancy/admin/productaccount.php?mainmenu=home&amp;leftmenu=modulesadmintools", $langs->trans("InitAccountancy"), 1, $user->admin);
-							}
-						}
-					}
-=======
 				if (! empty($conf->accounting->enabled))
 				{
 					$langs->load("accountancy");
 					$newmenu->add("/accountancy/admin/productaccount.php?mainmenu=home&amp;leftmenu=admintools", $langs->trans("InitAccountancy"), 1, $user->admin);
->>>>>>> 3f5d67d4
 				}
 			
 				$newmenu->add("/support/index.php?mainmenu=home&amp;leftmenu=admintools", $langs->trans("HelpCenter"),1,1,'targethelp');
@@ -737,11 +705,7 @@
 			{
 				$langs->load("propal");
 				$newmenu->add("/comm/propal/index.php?leftmenu=propals", $langs->trans("Prop"), 0, $user->rights->propale->lire, '', $mainmenu, 'propals', 100);
-<<<<<<< HEAD
-				$newmenu->add("/comm/propal.php?action=create&amp;leftmenu=propals", $langs->trans("NewPropal"), 1, $user->rights->propale->creer);
-=======
 				$newmenu->add("/comm/propal/card.php?action=create&amp;leftmenu=propals", $langs->trans("NewPropal"), 1, $user->rights->propale->creer);
->>>>>>> 3f5d67d4
 				$newmenu->add("/comm/propal/list.php?leftmenu=propals", $langs->trans("List"), 1, $user->rights->propale->lire);
 				if (empty($leftmenu) || $leftmenu=="propals") $newmenu->add("/comm/propal/list.php?leftmenu=propals&viewstatut=0", $langs->trans("PropalsDraft"), 2, $user->rights->propale->lire);
 				if (empty($leftmenu) || $leftmenu=="propals") $newmenu->add("/comm/propal/list.php?leftmenu=propals&viewstatut=1", $langs->trans("PropalsOpened"), 2, $user->rights->propale->lire);
@@ -976,14 +940,6 @@
 
 				$permtoshowmenu=(! empty($conf->accounting->enabled) || $user->rights->accounting->ventilation->read || $user->rights->accounting->ventilation->dispatch || $user->rights->compta->resultat->lire);
 				$newmenu->add("/accountancy/customer/index.php?leftmenu=accountancy",$langs->trans("MenuAccountancy"), 0, $permtoshowmenu, '', $mainmenu, 'accountancy');
-<<<<<<< HEAD
-
-				// Dispatch
-				$newmenu->add("/accountancy/customer/index.php?leftmenu=dispatch_customer&amp;mainmenu=accountancy",$langs->trans("CustomersVentilation"),1,$user->rights->accounting->ventilation->read, '', $mainmenu, 'dispatch_customer');
-					if (empty($leftmenu) || $leftmenu=="dispatch_customer") $newmenu->add("/accountancy/customer/list.php",$langs->trans("ToDispatch"),2,$user->rights->accounting->ventilation->dispatch);
-					if (empty($leftmenu) || $leftmenu=="dispatch_customer") $newmenu->add("/accountancy/customer/lines.php",$langs->trans("Dispatched"),2,$user->rights->accounting->ventilation->read);
-=======
->>>>>>> 3f5d67d4
 
 				// Dispatch
 				if (preg_match('/accountancy/',$leftmenu)) $newmenu->add("/accountancy/customer/index.php?leftmenu=accountancy_dispatch_customer&amp;mainmenu=accountancy",$langs->trans("CustomersVentilation"),1,$user->rights->accounting->ventilation->read, '', $mainmenu, 'dispatch_customer');
@@ -992,51 +948,6 @@
 
 				if (! empty($conf->supplier_invoice->enabled))
 				{
-<<<<<<< HEAD
-					$newmenu->add("/accountancy/supplier/index.php?leftmenu=dispatch_supplier&amp;mainmenu=accountancy",$langs->trans("SuppliersVentilation"),1,$user->rights->accounting->ventilation->read, '', $mainmenu, 'dispatch_supplier');
-						if (empty($leftmenu) || $leftmenu=="dispatch_supplier") $newmenu->add("/accountancy/supplier/list.php",$langs->trans("ToDispatch"),2,$user->rights->accounting->ventilation->dispatch);
-						if (empty($leftmenu) || $leftmenu=="dispatch_supplier") $newmenu->add("/accountancy/supplier/lines.php",$langs->trans("Dispatched"),2,$user->rights->accounting->ventilation->read);
-				}
-
-				// Journals
-				if(! empty($conf->accounting->enabled) && ! empty($user->rights->accounting->comptarapport->lire) && $mainmenu == 'accountancy')
-				{
-					$newmenu->add('',$langs->trans("Journaux"),1,$user->rights->accounting->comptarapport->lire);
-
-					$sql = "SELECT rowid, label, accountancy_journal";
-					$sql.= " FROM ".MAIN_DB_PREFIX."bank_account";
-					$sql.= " WHERE entity = ".$conf->entity;
-					$sql.= " AND clos = 0";
-					$sql.= " ORDER BY label";
-
-					$resql = $db->query($sql);
-					if ($resql)
-					{
-						$numr = $db->num_rows($resql);
-						$i = 0;
-
-						if ($numr > 0)
-						while ($i < $numr)
-						{
-							$objp = $db->fetch_object($resql);
-							$newmenu->add('/accountancy/journal/bankjournal.php?id_account='.$objp->rowid,$langs->trans("Journal").' - '.$objp->label,2,$user->rights->accounting->comptarapport->lire);
-							$i++;
-						}
-					}
-					else dol_print_error($db);
-					$db->free($resql);
-
-					// Add other journal
-					$newmenu->add("/accountancy/journal/sellsjournal.php?leftmenu=journal",$langs->trans("SellsJournal"),2,$user->rights->accounting->comptarapport->lire);
-					$newmenu->add("/accountancy/journal/purchasesjournal.php?leftmenu=journal",$langs->trans("PurchasesJournal"),2,$user->rights->accounting->comptarapport->lire);
-				}
-
-				// General Ledger
-				$newmenu->add("/accountancy/bookkeeping/list.php",$langs->trans("Bookkeeping"),1,$user->rights->accounting->mouvements->lire);
-
-				// Balance
-				$newmenu->add("/accountancy/bookkeeping/balance.php",$langs->trans("AccountBalance"),1,$user->rights->accounting->mouvements->lire);
-=======
 					if (preg_match('/accountancy/',$leftmenu)) $newmenu->add("/accountancy/supplier/index.php?leftmenu=accountancy_dispatch_supplier&amp;mainmenu=accountancy",$langs->trans("SuppliersVentilation"),1,$user->rights->accounting->ventilation->read, '', $mainmenu, 'dispatch_supplier');
 					if (preg_match('/accountancy_dispatch_supplier/',$leftmenu)) $newmenu->add("/accountancy/supplier/list.php?mainmenu=accountancy&amp;leftmenu=accountancy_dispatch_supplier",$langs->trans("ToDispatch"),2,$user->rights->accounting->ventilation->dispatch);
 					if (preg_match('/accountancy_dispatch_supplier/',$leftmenu)) $newmenu->add("/accountancy/supplier/lines.php?mainmenu=accountancy&amp;leftmenu=accountancy_dispatch_supplier",$langs->trans("Dispatched"),2,$user->rights->accounting->ventilation->read);
@@ -1080,29 +991,10 @@
 
 				// Balance
 				if (preg_match('/accountancy/',$leftmenu)) $newmenu->add("/accountancy/bookkeeping/balance.php?mainmenu=accountancy",$langs->trans("AccountBalance"),1,$user->rights->accounting->mouvements->lire);
->>>>>>> 3f5d67d4
 
 				// Reports
 				$langs->load("compta");
 
-<<<<<<< HEAD
-				$newmenu->add("/compta/resultat/index.php?leftmenu=report&amp;mainmenu=accountancy",$langs->trans("Reportings"),1,$user->rights->accounting->comptarapport->lire, '', $mainmenu, 'ca');
-
-				if (empty($leftmenu) || preg_match('/report/',$leftmenu)) $newmenu->add("/compta/resultat/index.php?leftmenu=report",$langs->trans("ReportInOut"),2,$user->rights->accounting->comptarapport->lire);
-				if (empty($leftmenu) || preg_match('/report/',$leftmenu)) $newmenu->add("/compta/resultat/clientfourn.php?leftmenu=report",$langs->trans("ByCompanies"),3,$user->rights->accounting->comptarapport->lire);
-				if (empty($leftmenu) || preg_match('/report/',$leftmenu)) $newmenu->add("/compta/stats/index.php?leftmenu=report",$langs->trans("ReportTurnover"),2,$user->rights->accounting->comptarapport->lire);
-				if (empty($leftmenu) || preg_match('/report/',$leftmenu)) $newmenu->add("/compta/stats/casoc.php?leftmenu=report",$langs->trans("ByCompanies"),3,$user->rights->accounting->comptarapport->lire);
-				if (empty($leftmenu) || preg_match('/report/',$leftmenu)) $newmenu->add("/compta/stats/cabyuser.php?leftmenu=report",$langs->trans("ByUsers"),3,$user->rights->accounting->comptarapport->lire);
-				if (empty($leftmenu) || preg_match('/report/',$leftmenu)) $newmenu->add("/compta/stats/cabyprodserv.php?leftmenu=report", $langs->trans("ByProductsAndServices"),3,$user->rights->accounting->comptarapport->lire);
-
-				// Admin
-				$langs->load("admin");
-			    $newmenu->add("/accountancy/admin/fiscalyear.php?mainmenu=accountancy", $langs->trans("Fiscalyear"),1,$user->rights->accounting->fiscalyear, '', $mainmenu, 'fiscalyear');
-				$newmenu->add("/accountancy/admin/account.php?mainmenu=accountancy", $langs->trans("Chartofaccounts"),1,$user->rights->accounting->chartofaccount, '', $mainmenu, 'chartofaccount');
-			}
-
-			// Comptabilite
-=======
 				if (preg_match('/accountancy/',$leftmenu)) $newmenu->add("/accountancy/report/result.php?leftmenu=accountancy_report&amp;mainmenu=accountancy",$langs->trans("Reportings"),1,$user->rights->accounting->comptarapport->lire, '', $mainmenu, 'ca');
 
 				if (preg_match('/accountancy_report/',$leftmenu)) $newmenu->add("/accountancy/report/result.php?leftmenu=accountancy_report",$langs->trans("ReportInOut"),2,$user->rights->accounting->comptarapport->lire);
@@ -1120,7 +1012,6 @@
 			}
 
 			// Accountancy (simple)
->>>>>>> 3f5d67d4
 			if (! empty($conf->comptabilite->enabled))
 			{
 				$langs->load("compta");
@@ -1268,14 +1159,9 @@
 				$newmenu->add("/product/stock/card.php?action=create", $langs->trans("MenuNewWarehouse"), 1, $user->rights->stock->creer);
 				$newmenu->add("/product/stock/list.php", $langs->trans("List"), 1, $user->rights->stock->lire);
 				$newmenu->add("/product/stock/mouvement.php", $langs->trans("Movements"), 1, $user->rights->stock->mouvement->lire);
-<<<<<<< HEAD
-                if ($conf->fournisseur->enabled) $newmenu->add("/product/stock/replenish.php", $langs->trans("Replenishment"), 1, $user->rights->stock->mouvement->creer && $user->rights->fournisseur->lire);
-                $newmenu->add("/product/stock/massstockmove.php", $langs->trans("MassStockTransferShort"), 1, $user->rights->stock->mouvement->creer);
-=======
 
                 $newmenu->add("/product/stock/massstockmove.php", $langs->trans("MassStockTransferShort"), 1, $user->rights->stock->mouvement->creer);
                 if ($conf->supplier_order->enabled) $newmenu->add("/product/stock/replenish.php", $langs->trans("Replenishment"), 1, $user->rights->stock->mouvement->creer && $user->rights->fournisseur->lire);
->>>>>>> 3f5d67d4
 			}
 
 			// Expeditions
@@ -1293,56 +1179,6 @@
 
 		}
 
-<<<<<<< HEAD
-
-		/*
-		 * Menu SUPPLIERS
-		 */
-		/*
-		if ($mainmenu == 'suppliers')
-		{
-			$langs->load("suppliers");
-
-			if (! empty($conf->societe->enabled) && ! empty($conf->fournisseur->enabled))
-			{
-				$newmenu->add("/fourn/index.php?leftmenu=suppliers", $langs->trans("Suppliers"), 0, $user->rights->societe->lire && $user->rights->fournisseur->lire, '', $mainmenu, 'suppliers');
-
-				// Security check
-				$newmenu->add("/societe/soc.php?leftmenu=suppliers&amp;action=create&amp;type=f",$langs->trans("NewSupplier"), 1, $user->rights->societe->creer && $user->rights->fournisseur->lire);
-				$newmenu->add("/societe/list.php?type=f",$langs->trans("List"), 1, $user->rights->societe->lire && $user->rights->fournisseur->lire);
-				$newmenu->add("/contact/list.php?leftmenu=suppliers&amp;type=f",$langs->trans("Contacts"), 1, $user->rights->societe->contact->lire && $user->rights->fournisseur->lire);
-				$newmenu->add("/fourn/stats.php",$langs->trans("Statistics"), 1, $user->rights->societe->lire && $user->rights->fournisseur->lire);
-			}
-
-			if (! empty($conf->facture->enabled))
-			{
-				$langs->load("bills");
-				$newmenu->add("/fourn/facture/list.php?leftmenu=orders", $langs->trans("Bills"), 0, $user->rights->fournisseur->facture->lire, '', $mainmenu, 'orders');
-				$newmenu->add("/fourn/facture/card.php?action=create",$langs->trans("NewBill"), 1, $user->rights->fournisseur->facture->creer);
-				$newmenu->add("/fourn/facture/paiement.php", $langs->trans("Payments"), 1, $user->rights->fournisseur->facture->lire);
-			}
-
-			if (! empty($conf->fournisseur->enabled))
-			{
-				$langs->load("orders");
-				$newmenu->add("/fourn/commande/index.php?leftmenu=suppliers",$langs->trans("Orders"), 0, $user->rights->fournisseur->commande->lire, '', $mainmenu, 'suppliers');
-				$newmenu->add("/societe/societe.php?leftmenu=supplier", $langs->trans("NewOrder"), 1, $user->rights->fournisseur->commande->creer);
-				$newmenu->add("/fourn/commande/list.php?leftmenu=suppliers", $langs->trans("List"), 1, $user->rights->fournisseur->commande->lire);
-			}
-
-			if (! empty($conf->categorie->enabled))
-			{
-				$langs->load("categories");
-				$newmenu->add("/categories/index.php?leftmenu=cat&amp;type=1", $langs->trans("Categories"), 0, $user->rights->categorie->lire, '', $mainmenu, 'cat');
-				$newmenu->add("/categories/card.php?action=create&amp;type=1", $langs->trans("NewCategory"), 1, $user->rights->categorie->creer);
-				//if (empty($leftmenu) || $leftmenu=="cat") $newmenu->add("/categories/list.php", $langs->trans("List"), 1, $user->rights->categorie->lire);
-			}
-
-		}
-		*/
-
-=======
->>>>>>> 3f5d67d4
 		/*
 		 * Menu PROJECTS
 		 */
@@ -1366,27 +1202,16 @@
 				if (empty($conf->global->PROJECT_HIDE_TASKS))
 				{
 					// Project affected to user
-<<<<<<< HEAD
-					$newmenu->add("/projet/activity/index.php?mode=mine", $langs->trans("MyActivities"), 0, $user->rights->projet->lire);
-					$newmenu->add("/projet/tasks.php?action=create&mode=mine", $langs->trans("NewTask"), 1, $user->rights->projet->creer);
-					$newmenu->add("/projet/tasks/list.php?mode=mine", $langs->trans("List"), 1, $user->rights->projet->lire);
-					$newmenu->add("/projet/activity/perweek.php?mode=mine", $langs->trans("NewTimeSpent"), 1, $user->rights->projet->creer);
-=======
 					$newmenu->add("/projet/activity/index.php?leftmenu=mytasks&mode=mine", $langs->trans("MyActivities"), 0, $user->rights->projet->lire);
 					$newmenu->add("/projet/tasks.php?leftmenu=mytasks&action=create", $langs->trans("NewTask"), 1, $user->rights->projet->creer);
 					$newmenu->add("/projet/tasks/list.php?leftmenu=mytasks&mode=mine", $langs->trans("List"), 1, $user->rights->projet->lire);
 					$newmenu->add("/projet/activity/perweek.php?leftmenu=mytasks&mode=mine", $langs->trans("NewTimeSpent"), 1, $user->rights->projet->lire);
->>>>>>> 3f5d67d4
 
 					// All project i have permission on
 					$newmenu->add("/projet/activity/index.php", $langs->trans("Activities"), 0, $user->rights->projet->lire && $user->rights->projet->lire);
 					$newmenu->add("/projet/tasks.php?action=create", $langs->trans("NewTask"), 1, $user->rights->projet->creer && $user->rights->projet->creer);
 					$newmenu->add("/projet/tasks/list.php", $langs->trans("List"), 1, $user->rights->projet->lire && $user->rights->projet->lire);
-<<<<<<< HEAD
-					$newmenu->add("/projet/activity/perweek.php", $langs->trans("NewTimeSpent"), 1, $user->rights->projet->creer && $user->rights->projet->creer);
-=======
 					$newmenu->add("/projet/activity/perweek.php", $langs->trans("NewTimeSpent"), 1, $user->rights->projet->creer && $user->rights->projet->lire);
->>>>>>> 3f5d67d4
 				}
 			}
 		}
@@ -1606,15 +1431,6 @@
 			{
 			    $altok++;
 				$blockvmenuopened=true;
-<<<<<<< HEAD
-				if ($altok % 2 == 0)
-				{
-					print '<div class="blockvmenuimpair'.$invert.($altok == 1 ? ' blockvmenufirst':'').'">'."\n";
-				}
-				else
-				{
-					print '<div class="blockvmenupair'.$invert.($altok == 1 ? ' blockvmenufirst':'').'">'."\n";
-=======
 				$lastopened=true;
 				for($j = ($i + 1); $j < $num; $j++) 
 				{
@@ -1627,7 +1443,6 @@
 				else
 				{
 					print '<div class="blockvmenu blockvmenupair'.$invert.($lastopened?' blockvmenulast':'').($altok == 1 ? ' blockvmenufirst':'').'">'."\n";
->>>>>>> 3f5d67d4
 				}
 			}
 
