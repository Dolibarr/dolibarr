--- conflicted
+++ resolved
@@ -374,13 +374,8 @@
 		$db->free($resql);
 	}
 
-<<<<<<< HEAD
 	if (isModEnabled('accounting') && $user->hasRight('accounting', 'comptarapport', 'lire') && $mainmenu == 'accountancy') { 	// Entry in accountancy journal for each bank account
-		$newmenu->add('', $langs->trans("RegistrationInAccounting"), 1, $user->hasRight('accounting', 'comptarapport', 'lire'), '', 'accountancy', 'accountancy', 10);
-=======
-	if (isModEnabled('accounting') && !empty($user->rights->accounting->comptarapport->lire) && $mainmenu == 'accountancy') { 	// Entry in accountancy journal for each bank account
-		$newmenu->add('', $langs->trans("RegistrationInAccounting"), 1, $user->rights->accounting->comptarapport->lire, '', 'accountancy', 'accountancy_journal', 10);
->>>>>>> 00431c1e
+		$newmenu->add('', $langs->trans("RegistrationInAccounting"), 1, $user->hasRight('accounting', 'comptarapport', 'lire'), '', 'accountancy', 'accountancy_journal', 10);
 
 		// Multi journal
 		$sql = "SELECT rowid, code, label, nature";
