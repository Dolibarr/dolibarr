--- conflicted
+++ resolved
@@ -53,13 +53,8 @@
 
 	if (empty($noout)) print_start_menu_array_auguria();
 
-<<<<<<< HEAD
 	$usemenuhider = (GETPOST('testmenuhider','int') || ! empty($conf->global->MAIN_TESTMENUHIDER));
-	
-=======
-	$usemenuhider = (GETPOST('testmenuhider') || ! empty($conf->global->MAIN_TESTMENUHIDER));
-
->>>>>>> 0e867229
+
 	// Show/Hide vertical menu
 	if ($mode != 'jmobile' && $mode != 'topnb' && $usemenuhider && empty($conf->global->MAIN_OPTIMIZEFORTEXTBROWSER))
 	{
@@ -115,7 +110,7 @@
 			    if ($search_project_user) $shorturl=preg_replace('/search_project_user=__search_project_user__/', 'search_project_user='.$search_project_user, $shorturl);
 			    else $shorturl=preg_replace('/search_project_user=__search_project_user__/', '', $shorturl);
 			}
-			
+
 			// Define the class (top menu selected or not)
 			if (! empty($_SESSION['idmenu']) && $newTabMenu[$i]['rowid'] == $_SESSION['idmenu']) $classname='class="tmenusel"';
 			else if (! empty($_SESSION["mainmenu"]) && $newTabMenu[$i]['mainmenu'] == $_SESSION["mainmenu"]) $classname='class="tmenusel"';
@@ -475,19 +470,12 @@
 			// Menu level > 0
 			if ($menu_array[$i]['level'] > 0)
 			{
-<<<<<<< HEAD
-				if ($menu_array[$i]['enabled'] && $lastlevel0 == 'enabled')     // Enabled so visible, except if parent was not enabled.
-				{
-					print '<div class="menu_contenu">'.$tabstring;
-					//print $lastlevel0;
-=======
 				$cssmenu = '';
 				if ($menu_array[$i]['url']) $cssmenu = ' menu_contenu'.dol_string_nospecial(preg_replace('/\.php.*$/','',$menu_array[$i]['url']));
 
-			    if ($menu_array[$i]['enabled'])
+				if ($menu_array[$i]['enabled'] && $lastlevel0 == 'enabled')     // Enabled so visible, except if parent was not enabled.
 				{
 					print '<div class="menu_contenu'.$cssmenu.'">'.$tabstring;
->>>>>>> 0e867229
 					if ($menu_array[$i]['url']) print '<a class="vsmenu" href="'.$url.'"'.($menu_array[$i]['target']?' target="'.$menu_array[$i]['target'].'"':'').'>';
 					else print '<span class="vsmenu">';
 					print $menu_array[$i]['titre'];
@@ -511,13 +499,8 @@
 				if ($blockvmenuopened) { print '</div>'."\n"; $blockvmenuopened=false; }
 			}
 		}
-<<<<<<< HEAD
-		
+
 		if ($altok) print '<div class="blockvmenuend"></div>';    // End menu block
-=======
-
-		if ($altok) print '<div class="blockvmenuend"></div>';
->>>>>>> 0e867229
 	}
 
 	if (is_array($moredata) && ! empty($moredata['bookmarks']))
