<?php
/* Copyright (C) 2010-2022	Laurent Destailleur	<eldy@users.sourceforge.net>
 * Copyright (C) 2010-2012	Regis Houssin		<regis.houssin@inodbox.com>
 * Copyright (C) 2024		MDW							<mdeweerd@users.noreply.github.com>
<<<<<<< HEAD
=======
 * Copyright (C) 2024		Frédéric France			<frederic.france@free.fr>
>>>>>>> cc80841a
 *
 * This program is free software; you can redistribute it and/or modify
 * it under the terms of the GNU General Public License as published by
 * the Free Software Foundation; either version 3 of the License, or
 * (at your option) any later version.
 *
 * This program is distributed in the hope that it will be useful,
 * but WITHOUT ANY WARRANTY; without even the implied warranty of
 * MERCHANTABILITY or FITNESS FOR A PARTICULAR PURPOSE.  See the
 * GNU General Public License for more details.
 *
 * You should have received a copy of the GNU General Public License
 * along with this program. If not, see <https://www.gnu.org/licenses/>.
 * or see https://www.gnu.org/
 */

/**
 *  \file		htdocs/core/menus/standard/auguria.lib.php
 *  \brief		Library for file auguria menus
 */
require_once DOL_DOCUMENT_ROOT.'/core/class/menubase.class.php';



/**
 * Core function to output top menu auguria
 *
<<<<<<< HEAD
 * @param 	DoliDB	$db				Database handler
 * @param 	string	$atarget		Target (Example: '' or '_top')
 * @param 	int		$type_user     	0=Menu for backoffice, 1=Menu for front office
 * @param	array<array{rowid:string,fk_menu:string,langs:string,enabled:int<0,2>,type:string,fk_mainmenu:string,fk_leftmenu:string,url:string,titre:string,perms:string,target:string,mainmenu:string,leftmenu:string,position:int,level:int,prefix:string}> $tabMenu		If array with menu entries already loaded, we put this array here (in most cases, it's empty)
 * @param	Menu	$menu			Object Menu to return back list of menu entries
 * @param	int		$noout			1=Disable output (Initialise &$menu only).
 * @param	string	$mode			'top', 'topnb', 'left', 'jmobile'
=======
 * @param 	DoliDB		$db			Database handler
 * @param 	string		$atarget	Target (Example: '' or '_top')
 * @param 	int			$type_user	0=Menu for backoffice, 1=Menu for front office
 * @param	array<array{rowid:string,fk_menu:string,langs:string,enabled:int<0,2>,type:string,fk_mainmenu:string,fk_leftmenu:string,url:string,titre:string,perms:string,target:string,mainmenu:string,leftmenu:string,position:int,level:int,prefix:string}> $tabMenu		If array with menu entries already loaded, we put this array here (in most cases, it's empty)
 * @param	Menu		$menu		Object Menu to return back list of menu entries
 * @param	int<0,1>	$noout		1=Disable output (Initialise &$menu only).
 * @param	string		$mode		'top', 'topnb', 'left', 'jmobile'
>>>>>>> cc80841a
 * @return	int						0
 */
function print_auguria_menu($db, $atarget, $type_user, &$tabMenu, &$menu, $noout = 0, $mode = '')
{
	global $user, $conf, $langs, $mysoc;
	global $dolibarr_main_db_name;

	$mainmenu = (empty($_SESSION["mainmenu"]) ? '' : $_SESSION["mainmenu"]);
	$leftmenu = (empty($_SESSION["leftmenu"]) ? '' : $_SESSION["leftmenu"]);

	$id = 'mainmenu';
	$listofmodulesforexternal = explode(',', getDolGlobalString('MAIN_MODULES_FOR_EXTERNAL'));

	// Show personalized menus
	$menuArbo = new Menubase($db, 'auguria');
	$newTabMenu = $menuArbo->menuTopCharger('', '', $type_user, 'auguria', $tabMenu);
	'@phan-var-force array<array{rowid:string,fk_menu:string,langs:string,enabled:int<0,2>,type:string,fk_mainmenu:string,fk_leftmenu:string,url:string,titre:string,perms:string,target:string,mainmenu:string,leftmenu:string,position:int,prefix:string}> $newTabMenu';

	$substitarray = getCommonSubstitutionArray($langs, 0, null, null);

	if (empty($noout)) {
		print_start_menu_array_auguria();
	}

	global $usemenuhider;
	$usemenuhider = 1;

	// Show/Hide vertical menu. The hamburger icon for .menuhider action.
	if ($mode != 'jmobile' && $mode != 'topnb' && $usemenuhider && !getDolGlobalString('MAIN_OPTIMIZEFORTEXTBROWSER')) {
		$showmode = 1;
		$classname = 'class="tmenu menuhider nohover"';
		$idsel = 'menu';

		$menu->add('#', (getDolGlobalInt('THEME_TOPMENU_DISABLE_IMAGE') == 1 ? '<span class="fa fa-bars"></span>' : ''), 0, $showmode, $atarget, "xxx", '', 0, $id, $idsel, $classname);
	}

	$num = count($newTabMenu);
	for ($i = 0; $i < $num; $i++) {
		//var_dump($type_user.' '.$newTabMenu[$i]['url'].' '.$showmode.' '.$newTabMenu[$i]['perms']);
		$idsel = (empty($newTabMenu[$i]['mainmenu']) ? 'none' : $newTabMenu[$i]['mainmenu']);

		$shorturl = '';

		$showmode = dol_auguria_showmenu($type_user, $newTabMenu[$i], $listofmodulesforexternal);
		if ($showmode == 1) {
			$newTabMenu[$i]['url'] = make_substitutions($newTabMenu[$i]['url'], $substitarray);

			// url = url from host, shorturl = relative path into dolibarr sources
			$url = $shorturl = $newTabMenu[$i]['url'];
			if (!preg_match("/^(http:\/\/|https:\/\/)/i", $newTabMenu[$i]['url'])) {	// Do not change url content for external links
				$tmp = explode('?', $newTabMenu[$i]['url'], 2);
				$url = $shorturl = $tmp[0];
				$param = (isset($tmp[1]) ? $tmp[1] : '');

				// Complete param to force leftmenu to '' to close open menu when we click on a link with no leftmenu defined.
				if ((!preg_match('/mainmenu/i', $param)) && (!preg_match('/leftmenu/i', $param)) && !empty($newTabMenu[$i]['url'])) {
					// @phan-suppress-next-line PhanTypeSuspiciousStringExpression
					$param .= ($param ? '&' : '').'mainmenu='.$newTabMenu[$i]['mainmenu'].'&leftmenu=';
				}
				if ((!preg_match('/mainmenu/i', $param)) && (!preg_match('/leftmenu/i', $param)) && empty($newTabMenu[$i]['url'])) {
					$param .= ($param ? '&' : '').'leftmenu=';
				}
				//$url.="idmenu=".$newTabMenu[$i]['rowid'];    // Already done by menuLoad
				$url = dol_buildpath($url, 1).($param ? '?'.$param : '');
				//$shorturl = $shorturl.($param?'?'.$param:'');
				$shorturl = $url;

				if (DOL_URL_ROOT) {
					$shorturl = preg_replace('/^'.preg_quote(DOL_URL_ROOT, '/').'/', '', $shorturl);
				}
			}

			// TODO Find a generic solution
			if (preg_match('/search_project_user=__search_project_user__/', $shorturl)) {
				$search_project_user = GETPOSTINT('search_project_user');
				if ($search_project_user) {
					$shorturl = preg_replace('/search_project_user=__search_project_user__/', 'search_project_user='.$search_project_user, $shorturl);
				} else {
					$shorturl = preg_replace('/search_project_user=__search_project_user__/', '', $shorturl);
				}
			}

			// Define the class (top menu selected or not)
			if (!empty($_SESSION['idmenu']) && $newTabMenu[$i]['rowid'] == $_SESSION['idmenu']) {
				$classname = 'class="tmenusel"';
			} elseif (!empty($_SESSION["mainmenu"]) && $newTabMenu[$i]['mainmenu'] == $_SESSION["mainmenu"]) {
				$classname = 'class="tmenusel"';
			} else {
				$classname = 'class="tmenu"';
			}
		} elseif ($showmode == 2) {
			$classname = 'class="tmenu"';
		} else {
			$classname = '';
		}

		$menu->add($shorturl, $newTabMenu[$i]['titre'], 0, $showmode, ($newTabMenu[$i]['target'] ? $newTabMenu[$i]['target'] : $atarget), ($newTabMenu[$i]['mainmenu'] ? $newTabMenu[$i]['mainmenu'] : $newTabMenu[$i]['rowid']), ($newTabMenu[$i]['leftmenu'] ? $newTabMenu[$i]['leftmenu'] : ''), $newTabMenu[$i]['position'], $id, $idsel, $classname, $newTabMenu[$i]['prefix']);
	}

	// Sort on position
	$menu->liste = dol_sort_array($menu->liste, 'position');

	// Output menu entries
	// Show logo company
	if (!getDolGlobalString('MAIN_MENU_INVERT') && empty($noout) && getDolGlobalString('MAIN_SHOW_LOGO') && !getDolGlobalString('MAIN_OPTIMIZEFORTEXTBROWSER')) {
		//$mysoc->logo_mini=(empty($conf->global->MAIN_INFO_SOCIETE_LOGO_MINI)?'':$conf->global->MAIN_INFO_SOCIETE_LOGO_MINI);
		$mysoc->logo_squarred_mini = (!getDolGlobalString('MAIN_INFO_SOCIETE_LOGO_SQUARRED_MINI') ? '' : $conf->global->MAIN_INFO_SOCIETE_LOGO_SQUARRED_MINI);

		$logoContainerAdditionalClass = 'backgroundforcompanylogo';
		if (getDolGlobalString('MAIN_INFO_SOCIETE_LOGO_NO_BACKGROUND')) {
			$logoContainerAdditionalClass = '';
		}

		if (!empty($mysoc->logo_squarred_mini) && is_readable($conf->mycompany->dir_output.'/logos/thumbs/'.$mysoc->logo_squarred_mini)) {
			$urllogo = DOL_URL_ROOT.'/viewimage.php?cache=1&amp;modulepart=mycompany&amp;file='.urlencode('logos/thumbs/'.$mysoc->logo_squarred_mini);
			/*} elseif (!empty($mysoc->logo_mini) && is_readable($conf->mycompany->dir_output.'/logos/thumbs/'.$mysoc->logo_mini))
			{
			$urllogo=DOL_URL_ROOT.'/viewimage.php?cache=1&amp;modulepart=mycompany&amp;file='.urlencode('logos/thumbs/'.$mysoc->logo_mini);
			}*/
		} else {
			$urllogo = DOL_URL_ROOT.'/theme/dolibarr_512x512_white.png';
			$logoContainerAdditionalClass = '';
		}

		$title = $langs->trans("GoIntoSetupToChangeLogo");

		print "\n".'<!-- Show logo on menu -->'."\n";
		print_start_menu_entry_auguria('companylogo', 'class="tmenu tmenucompanylogo nohover"', 1);

		print '<div class="center '.$logoContainerAdditionalClass.' menulogocontainer"><img class="mycompany" title="'.dol_escape_htmltag($title).'" alt="" src="'.$urllogo.'" style="max-width: 100px"></div>'."\n";

		print_end_menu_entry_auguria(4);
	}

	if (empty($noout)) {
		foreach ($menu->liste as $menuval) {
			print_start_menu_entry_auguria($menuval['idsel'], $menuval['classname'], $menuval['enabled']);
			print_text_menu_entry_auguria($menuval['titre'], $menuval['enabled'], ($menuval['url'] != '#' ? DOL_URL_ROOT : '').$menuval['url'], $menuval['id'], $menuval['idsel'], $menuval['classname'], ($menuval['target'] ? $menuval['target'] : $atarget), $menuval);
			print_end_menu_entry_auguria($menuval['enabled']);
		}
	}

	$showmode = 1;
	if (empty($noout) && !getDolGlobalString('MAIN_OPTIMIZEFORTEXTBROWSER')) {
		print_start_menu_entry_auguria('', 'class="tmenuend"', $showmode);
		print_end_menu_entry_auguria($showmode);
		print_end_menu_array_auguria();
	}

	return 0;
}


/**
 * Output start menu array
 *
 * @return	void
 */
function print_start_menu_array_auguria()
{
	print '<div class="tmenudiv">';
	print '<ul role="navigation" class="tmenu"'.(getDolGlobalString('MAIN_OPTIMIZEFORTEXTBROWSER') ? ' alt="Top menu"' : '').'>';
}

/**
 * Output start menu entry
 *
 * @param	string	$idsel		Text
 * @param	string	$classname	String to add a css class
 * @param	int		$showmode	0 = hide, 1 = allowed or 2 = not allowed
 * @return	void
 */
function print_start_menu_entry_auguria($idsel, $classname, $showmode)
{
	if ($showmode) {
		print '<li '.$classname.' id="mainmenutd_'.$idsel.'">';
		//print '<div class="tmenuleft tmenusep"></div>';
		print '<div class="tmenucenter">';
	}
}

/**
 * Output menu entry
 *
<<<<<<< HEAD
 * @param	string	$text			Text
 * @param	int		$showmode		0 = hide, 1 = allowed or 2 = not allowed
 * @param	string	$url			Url
 * @param	string	$id				Id
 * @param	string	$idsel			Id sel
 * @param	string	$classname		Class name
 * @param	string	$atarget		Target
 * @param	array	$menuval		All the $menuval array
=======
 * @param	string		$text		Text
 * @param	int<0,2>	$showmode	0 = hide, 1 = allowed or 2 = not allowed
 * @param	string		$url		Url
 * @param	string		$id			Id
 * @param	string		$idsel		Id sel
 * @param	string		$classname	Class name
 * @param	string		$atarget	Target
 * @param	array{rowid:string,fk_menu:string,langs:string,enabled:int<0,2>,type:string,fk_mainmenu:string,fk_leftmenu:string,url:string,titre:string,perms:string,target:string,mainmenu:string,leftmenu:string,position:int,level:int,prefix:string}|array{}	$menuval	The full $menuval array
>>>>>>> cc80841a
 * @return	void
 */
function print_text_menu_entry_auguria($text, $showmode, $url, $id, $idsel, $classname, $atarget, $menuval = array())
{
	global $langs, $conf;

	$classnameimg = str_replace('class="', 'class="tmenuimage ', $classname);
	$classnametxt = str_replace('class="', 'class="tmenulabel ', $classname);

	if ($showmode == 1) {
		print '<a '.$classnameimg.' tabindex="-1" href="'.$url.'"'.($atarget ? ' target="'.$atarget.'"' : '').' title="'.dol_escape_htmltag($text).'">';
		print '<div class="'.$id.' '.$idsel.' topmenuimage">';

		if (!empty($menuval['prefix']) && strpos($menuval['prefix'], '<span') === 0) {
			print $menuval['prefix'];
		} elseif (!empty($menuval['prefix']) && strpos($menuval['prefix'], 'fa-') === 0) {
			print '<span class="'.$id.' '.$menuval['prefix'].'" id="mainmenuspan_'.$idsel.'"></span>';
		} else {
			print '<span class="'.$id.' tmenuimageforpng" id="mainmenuspan_'.$idsel.'"></span>';
		}
		print '</div>';
		print '</a>';
		if (!getDolGlobalString('THEME_TOPMENU_DISABLE_TEXT')) {
			print '<a '.$classnametxt.' id="mainmenua_'.$idsel.'" href="'.$url.'"'.($atarget ? ' target="'.$atarget.'"' : '').' title="'.dol_escape_htmltag($text).'">';
			print '<span class="mainmenuaspan">';
			print $text;
			print '</span>';
			print '</a>';
		}
	} elseif ($showmode == 2) {
		print '<div '.$classnameimg.' title="'.dol_escape_htmltag($text.' - '.$langs->trans("NotAllowed")).'">';
		print '<div class="'.$id.' '.$idsel.' topmenuimage tmenudisabled">';
		if (!empty($menuval['prefix']) && strpos($menuval['prefix'], '<span') === 0) {
			print $menuval['prefix'];
		} else {
			print '<span class="'.$id.' tmenuimageforpng tmenudisabled" id="mainmenuspan_'.$idsel.'"></span>';
		}
		print '</div>';
		print '</div>';
		if (!getDolGlobalString('THEME_TOPMENU_DISABLE_TEXT')) {
			print '<span '.$classnametxt.' id="mainmenua_'.$idsel.'" href="#" title="'.dol_escape_htmltag($text.' - '.$langs->trans("NotAllowed")).'">';
			print '<span class="mainmenuaspan">';
			print $text;
			print '</span>';
			print '</span>';
		}
	}
}

/**
 * Output end menu entry
 *
 * @param	int		$showmode	0 = hide, 1 = allowed or 2 = not allowed
 * @return	void
 */
function print_end_menu_entry_auguria($showmode)
{
	if ($showmode) {
		print '</div></li>';
	}
	print "\n";
}

/**
 * Output menu array
 *
 * @return	void
 */
function print_end_menu_array_auguria()
{
	print '</ul>';
	print '</div>';
	print "\n";
}



/**
 * Core function to output left menu auguria
 * Fill &$menu (example with $forcemainmenu='home' $forceleftmenu='all', return left menu tree of Home)
 *
 * @param	DoliDB		$db                 Database handler
 * @param	array<array{rowid:string,fk_menu:string,langs:string,enabled:int<0,2>,type:string,fk_mainmenu:string,fk_leftmenu:string,url:string,titre:string,perms:string,target:string,mainmenu:string,leftmenu:string,position:int,level:int,prefix:string}> 	$menu_array_before  Table of menu entries to show before entries of menu handler (menu->liste filled with menu->add)
 * @param	array<array{rowid:string,fk_menu:string,langs:string,enabled:int<0,2>,type:string,fk_mainmenu:string,fk_leftmenu:string,url:string,titre:string,perms:string,target:string,mainmenu:string,leftmenu:string,position:int,level:int,prefix:string}>		$menu_array_after   Table of menu entries to show after entries of menu handler (menu->liste filled with menu->add)
 * @param	array<array{rowid:string,fk_menu:string,langs:string,enabled:int<0,2>,type:string,fk_mainmenu:string,fk_leftmenu:string,url:string,titre:string,perms:string,target:string,mainmenu:string,leftmenu:string,position:int,level:int,prefix:string}> 	$tabMenu       		If array with menu entries already loaded, we put this array here (in most cases, it's empty)
 * @param	Menu		$menu				Object Menu to return back list of menu entries
 * @param	int<0,1>	$noout				Disable output (Initialise &$menu only).
 * @param	string		$forcemainmenu		'x'=Force mainmenu to mainmenu='x'
 * @param	string		$forceleftmenu		'all'=Force leftmenu to '' (= all). If value come being '', we change it to value in session and 'none' if not defined in session.
<<<<<<< HEAD
 * @param	array		$moredata			An array with more data to output
 * @param 	int			$type_user     		0=Menu for backoffice, 1=Menu for front office
=======
 * @param	?array<string,string>	$moredata	An array with more data to output
 * @param 	int<0,1>	$type_user     		0=Menu for backoffice, 1=Menu for front office
>>>>>>> cc80841a
 * @return	int								Nb of menu entries
 */
function print_left_auguria_menu($db, $menu_array_before, $menu_array_after, &$tabMenu, &$menu, $noout = 0, $forcemainmenu = '', $forceleftmenu = '', $moredata = null, $type_user = 0)
{
	global $user, $conf, $langs, $hookmanager;
	global $dolibarr_main_db_name, $mysoc;

	$newmenu = $menu;

	$mainmenu = ($forcemainmenu ? $forcemainmenu : $_SESSION["mainmenu"]);
	$leftmenu = ($forceleftmenu ? '' : (empty($_SESSION["leftmenu"]) ? 'none' : $_SESSION["leftmenu"]));

	global $usemenuhider;
	$usemenuhider = 0;

	if (is_array($moredata) && !empty($moredata['searchform'])) {	// searchform can contains select2 code or link to show old search form or link to switch on search page
		print "\n";
		print "<!-- Begin SearchForm -->\n";
		print '<div id="blockvmenusearch" class="blockvmenusearch">'."\n";
		print $moredata['searchform'];
		print '</div>'."\n";
		print "<!-- End SearchForm -->\n";
	}

	if (is_array($moredata) && !empty($moredata['bookmarks'])) {
		print "\n";
		print "<!-- Begin Bookmarks -->\n";
		print '<div id="blockvmenubookmarks" class="blockvmenubookmarks">'."\n";
		print $moredata['bookmarks'];
		print '</div>'."\n";
		print "<!-- End Bookmarks -->\n";
	}

	$substitarray = getCommonSubstitutionArray($langs, 0, null, null);

	// We update newmenu with entries found into database
	$menuArbo = new Menubase($db, 'auguria');
	$newmenu = $menuArbo->menuLeftCharger($newmenu, $mainmenu, $leftmenu, ($user->socid ? 1 : 0), 'auguria', $tabMenu);

	// We update newmenu for special dynamic menus
	if (isModEnabled('bank') && $user->hasRight('banque', 'lire') && $mainmenu == 'bank') {	// Entry for each bank account
		include_once DOL_DOCUMENT_ROOT.'/compta/bank/class/account.class.php'; // Required for to get Account::TYPE_CASH for example

		$sql = "SELECT rowid, label, courant, rappro, courant";
		$sql .= " FROM ".MAIN_DB_PREFIX."bank_account";
		$sql .= " WHERE entity = ".$conf->entity;
		$sql .= " AND clos = 0";
		$sql .= " ORDER BY label";

		$resql = $db->query($sql);
		if ($resql) {
			$numr = $db->num_rows($resql);
			$i = 0;

			if ($numr > 0) {
				$newmenu->add('/compta/bank/list.php?search_status=opened', $langs->trans("BankAccounts"), 0, $user->hasRight('banque', 'lire'));
			}

			while ($i < $numr) {
				$objp = $db->fetch_object($resql);
				$newmenu->add('/compta/bank/card.php?id='.$objp->rowid, $objp->label, 1, $user->hasRight('banque', 'lire'));
				if ($objp->rappro && $objp->courant != Account::TYPE_CASH && empty($objp->clos)) {  // If not cash account and not closed and can be reconciliate
					$newmenu->add('/compta/bank/bankentries_list.php?id='.$objp->rowid, $langs->trans("Conciliate"), 2, $user->hasRight('banque', 'consolidate'));
				}
				$i++;
			}
		} else {
			dol_print_error($db);
		}
		$db->free($resql);
	}

	if (isModEnabled('accounting') && $user->hasRight('accounting', 'comptarapport', 'lire') && $mainmenu == 'accountancy') { 	// Entry in accountancy journal for each bank account
		$newmenu->add('', $langs->trans("RegistrationInAccounting"), 1, $user->hasRight('accounting', 'comptarapport', 'lire'), '', 'accountancy', 'accountancy_journal', 10);

		// Multi journal
		$sql = "SELECT rowid, code, label, nature";
		$sql .= " FROM ".MAIN_DB_PREFIX."accounting_journal";
		$sql .= " WHERE entity = ".$conf->entity;
		$sql .= " AND active = 1";
		$sql .= " ORDER BY label DESC";

		$resql = $db->query($sql);
		if ($resql) {
			$numr = $db->num_rows($resql);
			$i = 0;

			if ($numr > 0) {
				while ($i < $numr) {
					$objp = $db->fetch_object($resql);

					$nature = '';

					// Must match array $sourceList defined into journals_list.php
					if ($objp->nature == 2 && isModEnabled('invoice') && !getDolGlobalString('ACCOUNTING_DISABLE_BINDING_ON_SALES')) {
						$nature = "sells";
					}
					if ($objp->nature == 3
						&& isModEnabled('supplier_invoice')
						&& !getDolGlobalString('ACCOUNTING_DISABLE_BINDING_ON_PURCHASES')) {
						$nature = "purchases";
					}
					if ($objp->nature == 4 && isModEnabled('bank')) {
						$nature = "bank";
					}
					if ($objp->nature == 5 && isModEnabled('expensereport') && !getDolGlobalString('ACCOUNTING_DISABLE_BINDING_ON_EXPENSEREPORTS')) {
						$nature = "expensereports";
					}
					if ($objp->nature == 1) {
						$nature = "various";
					}
					if ($objp->nature == 8) {
						$nature = "inventory";
					}
					if ($objp->nature == 9) {
						$nature = "hasnew";
					}

					// To enable when page exists
					if (!getDolGlobalString('ACCOUNTANCY_SHOW_DEVELOP_JOURNAL')) {
						if ($nature == 'hasnew' || $nature == 'inventory') {
							$nature = '';
						}
					}

					if ($nature) {
						$langs->load('accountancy');
						$journallabel = $langs->transnoentities($objp->label); // Labels in this table are set by loading llx_accounting_abc.sql. Label can be 'ACCOUNTING_SELL_JOURNAL', 'InventoryJournal', ...
						$newmenu->add('/accountancy/journal/'.$nature.'journal.php?mainmenu=accountancy&leftmenu=accountancy_journal&id_journal='.$objp->rowid, $journallabel, 2, $user->hasRight('accounting', 'comptarapport', 'lire'));
					}
					$i++;
				}
			} else {
				// Should not happen. Entries are added
				$newmenu->add('', $langs->trans("NoJournalDefined"), 2, $user->hasRight('accounting', 'comptarapport', 'lire'));
			}
		} else {
			dol_print_error($db);
		}
		$db->free($resql);
	}

	if (isModEnabled('ftp') && $mainmenu == 'ftp') {	// Entry for FTP
		$MAXFTP = 20;
		$i = 1;
		while ($i <= $MAXFTP) {
			$paramkey = 'FTP_NAME_'.$i;
			//print $paramkey;
			if (getDolGlobalString($paramkey)) {
				$link = "/ftp/index.php?idmenu=".$_SESSION["idmenu"]."&numero_ftp=".$i;

				$newmenu->add($link, dol_trunc($conf->global->$paramkey, 24));
			}
			$i++;
		}
	}


	// Build final $menu_array = $menu_array_before +$newmenu->liste + $menu_array_after
	//var_dump($menu_array_before);exit;
	//var_dump($menu_array_after);exit;
	$menu_array = $newmenu->liste;
	if (is_array($menu_array_before)) {
		$menu_array = array_merge($menu_array_before, $menu_array);
	}
	if (is_array($menu_array_after)) {
		$menu_array = array_merge($menu_array, $menu_array_after);
	}
	//var_dump($menu_array);exit;
	if (!is_array($menu_array)) {
		return 0;
	}

	// Allow the $menu_array of the menu to be manipulated by modules
	$parameters = array(
		'mainmenu' => $mainmenu,
	);
	$hook_items = $menu_array;
	$reshook = $hookmanager->executeHooks('menuLeftMenuItems', $parameters, $hook_items); // Note that $action and $object may have been modified by some hooks

	if (is_numeric($reshook)) {
<<<<<<< HEAD
		if ($reshook == 0 && !empty($hookmanager->results)) {
			$menu_array[] = $hookmanager->results; // add
		} elseif ($reshook == 1) {
			$menu_array = $hookmanager->results; // replace
=======
		if ($reshook == 0 && !empty($hookmanager->resArray)) {
			$menu_array[] = $hookmanager->resArray; // add
		} elseif ($reshook == 1) {
			$menu_array = $hookmanager->resArray; // replace
>>>>>>> cc80841a
		}

		// @todo Sort menu items by 'position' value
		//      $position = array();
		//      foreach ($menu_array as $key => $row) {
		//          $position[$key] = $row['position'];
		//      }
		//		$array1_sort_order = SORT_ASC;
		//      array_multisort($position, $array1_sort_order, $menu_array);
	}

	// Phan has a hard time tracking the type, for instance because it get hookmanager->results
	// Force the typing at this point to get useful analysis below:
	'@phan-var-force array<array{rowid:string,fk_menu:string,langs:string,enabled:int<0,2>,type:string,fk_mainmenu:string,fk_leftmenu:string,url:string,titre:string,perms:string,target:string,mainmenu:string,leftmenu:string,position:int,prefix:string,level:int}> $menu_array';

	// Show menu
	$invert = !getDolGlobalString('MAIN_MENU_INVERT') ? "" : "invert";
	if (empty($noout)) {
		$altok = 0;
		$blockvmenuopened = false;
		$lastlevel0 = '';
		$num = count($menu_array);
		foreach (array_keys($menu_array) as $i) {     // Loop on each menu entry (foreach better for static analysis)
			$showmenu = true;
			if (getDolGlobalString('MAIN_MENU_HIDE_UNAUTHORIZED') && empty($menu_array[$i]['enabled'])) {
				$showmenu = false;
			}

			// Begin of new left menu block
			if (empty($menu_array[$i]['level']) && $showmenu) {
				$altok++;
				$blockvmenuopened = true;
				$lastopened = true;
				for ($j = ($i + 1); $j < $num; $j++) {
					if (empty($menu_array[$j]['level'])) {
						$lastopened = false;
					}
				}
				if ($altok % 2 == 0) {
					print '<div class="blockvmenu blockvmenuimpair'.$invert.($lastopened ? ' blockvmenulast' : '').($altok == 1 ? ' blockvmenufirst' : '').'">'."\n";
				} else {
					print '<div class="blockvmenu blockvmenupair'.$invert.($lastopened ? ' blockvmenulast' : '').($altok == 1 ? ' blockvmenufirst' : '').'">'."\n";
				}
			}

			// Add tabulation
			$tabstring = '';
			$tabul = ($menu_array[$i]['level'] - 1);
			if ($tabul > 0) {
				for ($j = 0; $j < $tabul; $j++) {
					$tabstring .= '&nbsp;&nbsp;&nbsp;';
				}
			}

			// $menu_array[$i]['url'] can be a relative url, a full external url. We try substitution

			$menu_array[$i]['url'] = make_substitutions($menu_array[$i]['url'], $substitarray);

			$url = $shorturl = $shorturlwithoutparam = $menu_array[$i]['url'];
			if (!preg_match("/^(http:\/\/|https:\/\/)/i", $menu_array[$i]['url'])) {
				$tmp = explode('?', $menu_array[$i]['url'], 2);
				$url = $shorturl = $tmp[0];
				$param = (isset($tmp[1]) ? $tmp[1] : ''); // params in url of the menu link

				// Complete param to force leftmenu to '' to close open menu when we click on a link with no leftmenu defined.
				if ((!preg_match('/mainmenu/i', $param)) && (!preg_match('/leftmenu/i', $param)) && !empty($menu_array[$i]['mainmenu'])) {
					$param .= ($param ? '&' : '').'mainmenu='.$menu_array[$i]['mainmenu'].'&leftmenu=';
				}
				if ((!preg_match('/mainmenu/i', $param)) && (!preg_match('/leftmenu/i', $param)) && empty($menu_array[$i]['mainmenu'])) {
					$param .= ($param ? '&' : '').'leftmenu=';
				}
				//$url.="idmenu=".$menu_array[$i]['rowid'];    // Already done by menuLoad
				$url = dol_buildpath($url, 1).($param ? '?'.$param : '');
				$shorturlwithoutparam = $shorturl;
				$shorturl .= ($param ? '?'.$param : '');
			}


			print '<!-- Process menu entry with mainmenu='.$menu_array[$i]['mainmenu'].', leftmenu='.$menu_array[$i]['leftmenu'].', level='.$menu_array[$i]['level'].' enabled='.$menu_array[$i]['enabled'].', position='.$menu_array[$i]['position'].' prefix='.$menu_array[$i]['prefix'].' -->'."\n";

			// Menu level 0
			if ($menu_array[$i]['level'] == 0) {
				if ($menu_array[$i]['enabled']) {     // Enabled so visible
					print '<div class="menu_titre">'.$tabstring;
					if ($shorturlwithoutparam) {
						print '<a class="vmenu" title="'.dol_escape_htmltag(dol_string_nohtmltag($menu_array[$i]['titre'])).'" href="'.$url.'"'.($menu_array[$i]['target'] ? ' target="'.$menu_array[$i]['target'].'"' : '').'>';
					} else {
						print '<span class="vmenu">';
					}
					if (!empty($menu_array[$i]['prefix'])) {
						if (preg_match('/^fa\-[a-zA-Z0-9\-_]+$/', $menu_array[$i]['prefix'])) {
							print '<span class="fas '.$menu_array[$i]['prefix'].' paddingright pictofixedwidth"></span>';
						} else {
							print $menu_array[$i]['prefix'];
						}
					}

					// print ($menu_array[$i]['prefix'] ? $menu_array[$i]['prefix'] : '');
					print $menu_array[$i]['titre'];
					if ($shorturlwithoutparam) {
						print '</a>';
					} else {
						print '</span>';
					}
					print '</div>'."\n";
					$lastlevel0 = 'enabled';
				} elseif ($showmenu) {                 // Not enabled but visible (so greyed)
					print '<div class="menu_titre">'.$tabstring;
					print '<span class="vmenudisabled">';
					if (!empty($menu_array[$i]['prefix'])) {
						print $menu_array[$i]['prefix'];
					}
					print $menu_array[$i]['titre'];
					print '</span>';
					print '</div>'."\n";
					$lastlevel0 = 'greyed';
				} else {
					$lastlevel0 = 'hidden';
				}
				if ($showmenu) {
					print '<div class="menu_top"></div>'."\n";
				}
			}

			// Menu level > 0
			if ($menu_array[$i]['level'] > 0) {
				$cssmenu = '';
				if ($menu_array[$i]['url']) {
					$cssmenu = ' menu_contenu'.dol_string_nospecial(preg_replace('/\.php.*$/', '', $menu_array[$i]['url']));
				}

				if ($menu_array[$i]['enabled'] && $lastlevel0 == 'enabled') {
					// Enabled so visible, except if parent was not enabled.
					print '<div class="menu_contenu'.$cssmenu.'">';
					print $tabstring;
					if ($shorturlwithoutparam) {
						print '<a class="vsmenu" title="'.dol_escape_htmltag(dol_string_nohtmltag($menu_array[$i]['titre'])).'" href="'.$url.'"'.($menu_array[$i]['target'] ? ' target="'.$menu_array[$i]['target'].'"' : '').'>';
					} else {
						print '<span class="vsmenu" title="'.dol_escape_htmltag($menu_array[$i]['titre']).'">';
					}
					print $menu_array[$i]['titre'];
					if ($shorturlwithoutparam) {
						print '</a>';
					} else {
						print '</span>';
					}
					// If title is not pure text and contains a table, no carriage return added
					if (!strstr($menu_array[$i]['titre'], '<table')) {
						print '<br>';
					}
					print '</div>'."\n";
				} elseif ($showmenu && $lastlevel0 == 'enabled') {
					// Not enabled but visible (so greyed), except if parent was not enabled.
					print '<div class="menu_contenu'.$cssmenu.'">';
					print $tabstring;
					print '<span class="spanlilevel0 vsmenudisabled vsmenudisabledmargin">'.$menu_array[$i]['titre'].'</span><br>';
					print '</div>'."\n";
				}
			}

			// If next is a new block or if there is nothing after
			if (empty($menu_array[$i + 1]['level'])) {               // End menu block
				if ($showmenu) {
					print '<div class="menu_end"></div>'."\n";
				}
				if ($blockvmenuopened) {
					print '</div>'."\n";
					$blockvmenuopened = false;
				}
			}
		}

		if ($altok) {
			print '<div class="blockvmenuend"></div>'; // End menu block
		}
	}

	return count($menu_array);
}


/**
 * Function to test if an entry is enabled or not
 *
 * @param	int		$type_user					0=We need backoffice menu, 1=We need frontoffice menu
 * @param	array{rowid:string,fk_menu:string,langs:string,enabled:int<0,2>,type:string,fk_mainmenu:string,fk_leftmenu:string,url:string,titre:string,perms:string,target:string,mainmenu:string,leftmenu:string,position:int,level:int,prefix:string}	$menuentry	Array for menu entry
 * @param	string[]	$listofmodulesforexternal	Array with list of modules allowed to external users
 * @return	int<0,2>								0=Hide, 1=Show, 2=Show gray
 */
function dol_auguria_showmenu($type_user, &$menuentry, &$listofmodulesforexternal)
{
	global $conf;

	//print 'type_user='.$type_user.' module='.$menuentry['module'].' enabled='.$menuentry['enabled'].' perms='.$menuentry['perms'];
	//print 'ok='.in_array($menuentry['module'], $listofmodulesforexternal);
	if (empty($menuentry['enabled'])) {
		return 0; // Entry disabled by condition
	}
	if ($type_user && $menuentry['module']) {
		$tmploops = explode('|', (string) $menuentry['module']);
		$found = 0;
		foreach ($tmploops as $tmploop) {
			if (in_array($tmploop, $listofmodulesforexternal)) {
				$found++;
				break;
			}
		}
		if (!$found) {
			return 0; // Entry is for menus all excluded to external users
		}
	}
	if (!$menuentry['perms'] && $type_user) {
		return 0; // No permissions and user is external
	}
	if (!$menuentry['perms'] && getDolGlobalString('MAIN_MENU_HIDE_UNAUTHORIZED')) {
		return 0; // No permissions and option to hide when not allowed, even for internal user, is on
	}
	if (!$menuentry['perms']) {
		return 2; // No permissions and user is external
	}
	return 1;
}<|MERGE_RESOLUTION|>--- conflicted
+++ resolved
@@ -2,10 +2,7 @@
 /* Copyright (C) 2010-2022	Laurent Destailleur	<eldy@users.sourceforge.net>
  * Copyright (C) 2010-2012	Regis Houssin		<regis.houssin@inodbox.com>
  * Copyright (C) 2024		MDW							<mdeweerd@users.noreply.github.com>
-<<<<<<< HEAD
-=======
  * Copyright (C) 2024		Frédéric France			<frederic.france@free.fr>
->>>>>>> cc80841a
  *
  * This program is free software; you can redistribute it and/or modify
  * it under the terms of the GNU General Public License as published by
@@ -33,15 +30,6 @@
 /**
  * Core function to output top menu auguria
  *
-<<<<<<< HEAD
- * @param 	DoliDB	$db				Database handler
- * @param 	string	$atarget		Target (Example: '' or '_top')
- * @param 	int		$type_user     	0=Menu for backoffice, 1=Menu for front office
- * @param	array<array{rowid:string,fk_menu:string,langs:string,enabled:int<0,2>,type:string,fk_mainmenu:string,fk_leftmenu:string,url:string,titre:string,perms:string,target:string,mainmenu:string,leftmenu:string,position:int,level:int,prefix:string}> $tabMenu		If array with menu entries already loaded, we put this array here (in most cases, it's empty)
- * @param	Menu	$menu			Object Menu to return back list of menu entries
- * @param	int		$noout			1=Disable output (Initialise &$menu only).
- * @param	string	$mode			'top', 'topnb', 'left', 'jmobile'
-=======
  * @param 	DoliDB		$db			Database handler
  * @param 	string		$atarget	Target (Example: '' or '_top')
  * @param 	int			$type_user	0=Menu for backoffice, 1=Menu for front office
@@ -49,7 +37,6 @@
  * @param	Menu		$menu		Object Menu to return back list of menu entries
  * @param	int<0,1>	$noout		1=Disable output (Initialise &$menu only).
  * @param	string		$mode		'top', 'topnb', 'left', 'jmobile'
->>>>>>> cc80841a
  * @return	int						0
  */
 function print_auguria_menu($db, $atarget, $type_user, &$tabMenu, &$menu, $noout = 0, $mode = '')
@@ -234,16 +221,6 @@
 /**
  * Output menu entry
  *
-<<<<<<< HEAD
- * @param	string	$text			Text
- * @param	int		$showmode		0 = hide, 1 = allowed or 2 = not allowed
- * @param	string	$url			Url
- * @param	string	$id				Id
- * @param	string	$idsel			Id sel
- * @param	string	$classname		Class name
- * @param	string	$atarget		Target
- * @param	array	$menuval		All the $menuval array
-=======
  * @param	string		$text		Text
  * @param	int<0,2>	$showmode	0 = hide, 1 = allowed or 2 = not allowed
  * @param	string		$url		Url
@@ -252,7 +229,6 @@
  * @param	string		$classname	Class name
  * @param	string		$atarget	Target
  * @param	array{rowid:string,fk_menu:string,langs:string,enabled:int<0,2>,type:string,fk_mainmenu:string,fk_leftmenu:string,url:string,titre:string,perms:string,target:string,mainmenu:string,leftmenu:string,position:int,level:int,prefix:string}|array{}	$menuval	The full $menuval array
->>>>>>> cc80841a
  * @return	void
  */
 function print_text_menu_entry_auguria($text, $showmode, $url, $id, $idsel, $classname, $atarget, $menuval = array())
@@ -342,13 +318,8 @@
  * @param	int<0,1>	$noout				Disable output (Initialise &$menu only).
  * @param	string		$forcemainmenu		'x'=Force mainmenu to mainmenu='x'
  * @param	string		$forceleftmenu		'all'=Force leftmenu to '' (= all). If value come being '', we change it to value in session and 'none' if not defined in session.
-<<<<<<< HEAD
- * @param	array		$moredata			An array with more data to output
- * @param 	int			$type_user     		0=Menu for backoffice, 1=Menu for front office
-=======
  * @param	?array<string,string>	$moredata	An array with more data to output
  * @param 	int<0,1>	$type_user     		0=Menu for backoffice, 1=Menu for front office
->>>>>>> cc80841a
  * @return	int								Nb of menu entries
  */
 function print_left_auguria_menu($db, $menu_array_before, $menu_array_after, &$tabMenu, &$menu, $noout = 0, $forcemainmenu = '', $forceleftmenu = '', $moredata = null, $type_user = 0)
@@ -530,17 +501,10 @@
 	$reshook = $hookmanager->executeHooks('menuLeftMenuItems', $parameters, $hook_items); // Note that $action and $object may have been modified by some hooks
 
 	if (is_numeric($reshook)) {
-<<<<<<< HEAD
-		if ($reshook == 0 && !empty($hookmanager->results)) {
-			$menu_array[] = $hookmanager->results; // add
-		} elseif ($reshook == 1) {
-			$menu_array = $hookmanager->results; // replace
-=======
 		if ($reshook == 0 && !empty($hookmanager->resArray)) {
 			$menu_array[] = $hookmanager->resArray; // add
 		} elseif ($reshook == 1) {
 			$menu_array = $hookmanager->resArray; // replace
->>>>>>> cc80841a
 		}
 
 		// @todo Sort menu items by 'position' value
