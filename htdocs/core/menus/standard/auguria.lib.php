--- conflicted
+++ resolved
@@ -208,11 +208,7 @@
  * @param	int			$noout				Disable output (Initialise &$menu only).
  * @param	string		$forcemainmenu		'x'=Force mainmenu to mainmenu='x'
  * @param	string		$forceleftmenu		'all'=Force leftmenu to '' (= all)
-<<<<<<< HEAD
  * @return	int								Nb of entries
-=======
- * @return	int
->>>>>>> b117ea83
  */
 function print_left_auguria_menu($db,$menu_array_before,$menu_array_after,&$tabMenu,&$menu,$noout=0,$forcemainmenu='',$forceleftmenu='')
 {
