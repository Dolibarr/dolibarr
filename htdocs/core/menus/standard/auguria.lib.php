<?php
/* Copyright (C) 2010-2013	Laurent Destailleur	<eldy@users.sourceforge.net>
 * Copyright (C) 2010-2012	Regis Houssin		<regis.houssin@capnetworks.com>
 *
 * This program is free software; you can redistribute it and/or modify
 * it under the terms of the GNU General Public License as published by
 * the Free Software Foundation; either version 3 of the License, or
 * (at your option) any later version.
 *
 * This program is distributed in the hope that it will be useful,
 * but WITHOUT ANY WARRANTY; without even the implied warranty of
 * MERCHANTABILITY or FITNESS FOR A PARTICULAR PURPOSE.  See the
 * GNU General Public License for more details.
 *
 * You should have received a copy of the GNU General Public License
 * along with this program. If not, see <http://www.gnu.org/licenses/>.
 * or see http://www.gnu.org/
 */

/**
 *  \file		htdocs/core/menus/standard/auguria.lib.php
 *  \brief		Library for file auguria menus
 */
require_once DOL_DOCUMENT_ROOT.'/core/class/menubase.class.php';



/**
 * Core function to output top menu auguria
 *
 * @param 	DoliDB	$db				Database handler
 * @param 	string	$atarget		Target
 * @param 	int		$type_user     	0=Menu for backoffice, 1=Menu for front office
 * @param  	array	$tabMenu        If array with menu entries already loaded, we put this array here (in most cases, it's empty)
 * @param	Menu	$menu			Object Menu to return back list of menu entries
 * @param	int		$noout			Disable output (Initialise &$menu only).
 * @param	string	$mode			'top', 'topnb', 'left', 'jmobile'
 * @return	int						0
 */
function print_auguria_menu($db,$atarget,$type_user,&$tabMenu,&$menu,$noout=0,$mode='')
{
	global $user,$conf,$langs,$dolibarr_main_db_name;

	$mainmenu=$_SESSION["mainmenu"];
	$leftmenu=$_SESSION["leftmenu"];

	$id='mainmenu';
	$listofmodulesforexternal=explode(',',$conf->global->MAIN_MODULES_FOR_EXTERNAL);

	// Show personalized menus
	$menuArbo = new Menubase($db,'auguria');
	$newTabMenu = $menuArbo->menuTopCharger('', '', $type_user, 'auguria',$tabMenu);

	if (empty($noout)) print_start_menu_array_auguria();

	// Show/Hide vertical menu
	if ($mode != 'jmobile' && $mode != 'topnb' && (GETPOST('testmenuhider') || ! empty($conf->global->MAIN_TESTMENUHIDER)) && empty($conf->global->MAIN_OPTIMIZEFORTEXTBROWSER))
	{
	    $showmode=1;
	    $classname = 'class="tmenu menuhider"';
	    $idsel='menu';
	
	    if (empty($noout)) print_start_menu_entry_auguria($idsel,$classname,$showmode);
	    if (empty($noout)) print_text_menu_entry_auguria('', 1, '#', $id, $idsel, $classname, $atarget);
	    if (empty($noout)) print_end_menu_entry_auguria($showmode);
	    $menu->add('#', '', 0, $showmode, $atarget, "xxx", '');
	}
	
	$num = count($newTabMenu);
	for($i = 0; $i < $num; $i++)
	{
		$idsel=(empty($newTabMenu[$i]['mainmenu'])?'none':$newTabMenu[$i]['mainmenu']);

		$showmode=dol_auguria_showmenu($type_user,$newTabMenu[$i],$listofmodulesforexternal);
		if ($showmode == 1)
		{
			$url = $shorturl = $newTabMenu[$i]['url'];
			
			if (! preg_match("/^(http:\/\/|https:\/\/)/i",$newTabMenu[$i]['url']))
			{
			    $tmp=explode('?',$newTabMenu[$i]['url'],2);
				$url = $shorturl = $tmp[0];
				$param = (isset($tmp[1])?$tmp[1]:'');

				// Complete param to force leftmenu to '' to closed opend menu when we click on a link with no leftmenu defined.
			    if ((! preg_match('/mainmenu/i',$param)) && (! preg_match('/leftmenu/i',$param)) && ! empty($newTabMenu[$i]['url'])) 
			    {
			        $param.=($param?'&':'').'mainmenu='.$newTabMenu[$i]['url'].'&leftmenu=';
			    }
			    if ((! preg_match('/mainmenu/i',$param)) && (! preg_match('/leftmenu/i',$param)) && empty($newTabMenu[$i]['url'])) 
			    {
			        $param.=($param?'&':'').'leftmenu=';
			    }
				//$url.="idmenu=".$newTabMenu[$i]['rowid'];    // Already done by menuLoad
				$url = dol_buildpath($url,1).($param?'?'.$param:'');
				$shorturl = $shorturl.($param?'?'.$param:'');
			}

			$url=preg_replace('/__LOGIN__/',$user->login,$url);
			$shorturl=preg_replace('/__LOGIN__/',$user->login,$shorturl);
			$url=preg_replace('/__USERID__/',$user->id,$url);
			$shorturl=preg_replace('/__USERID__/',$user->id,$shorturl);

			// Define the class (top menu selected or not)
			if (! empty($_SESSION['idmenu']) && $newTabMenu[$i]['rowid'] == $_SESSION['idmenu']) $classname='class="tmenusel"';
			else if (! empty($_SESSION["mainmenu"]) && $newTabMenu[$i]['mainmenu'] == $_SESSION["mainmenu"]) $classname='class="tmenusel"';
			else $classname='class="tmenu"';
		}
		else if ($showmode == 2) $classname='class="tmenu"';

		if (empty($noout)) print_start_menu_entry_auguria($idsel,$classname,$showmode);
		if (empty($noout)) print_text_menu_entry_auguria($newTabMenu[$i]['titre'], $showmode, $url, $id, $idsel, $classname, ($newTabMenu[$i]['target']?$newTabMenu[$i]['target']:$atarget));
		if (empty($noout)) print_end_menu_entry_auguria($showmode);
		$menu->add($shorturl, $newTabMenu[$i]['titre'], 0, $showmode, ($newTabMenu[$i]['target']?$newTabMenu[$i]['target']:$atarget), ($newTabMenu[$i]['mainmenu']?$newTabMenu[$i]['mainmenu']:$newTabMenu[$i]['rowid']), '');
	}

	$showmode=1;
	if (empty($noout)) print_start_menu_entry_auguria('','class="tmenuend"',$showmode);
	if (empty($noout)) print_end_menu_entry_auguria($showmode);

	if (empty($noout)) print_end_menu_array_auguria();

	print "\n";

	return 0;
}


/**
 * Output start menu array
 *
 * @return	void
 */
function print_start_menu_array_auguria()
{
    global $conf;
    
	print '<div class="tmenudiv">';
	print '<ul class="tmenu"'.(empty($conf->global->MAIN_OPTIMIZEFORTEXTBROWSER)?'':' title="Top menu"').'>';
}

/**
 * Output start menu entry
 *
 * @param	string	$idsel		Text
 * @param	string	$classname	String to add a css class
 * @param	int		$showmode	0 = hide, 1 = allowed or 2 = not allowed
 * @return	void
 */
function print_start_menu_entry_auguria($idsel,$classname,$showmode)
{
	if ($showmode)
	{
		print '<li '.$classname.' id="mainmenutd_'.$idsel.'">';
		print '<div class="tmenuleft tmenusep"></div><div class="tmenucenter">';
	}
}

/**
 * Output menu entry
 *
 * @param	string	$text		Text
 * @param	int		$showmode	0 = hide, 1 = allowed or 2 = not allowed
 * @param	string	$url		Url
 * @param	string	$id			Id
 * @param	string	$idsel		Id sel
 * @param	string	$classname	Class name
 * @param	string	$atarget	Target
 * @return	void
 */
function print_text_menu_entry_auguria($text, $showmode, $url, $id, $idsel, $classname, $atarget)
{
	global $langs;

	if ($showmode == 1)
	{
		print '<a class="tmenuimage" tabindex="-1" href="'.$url.'"'.($atarget?' target="'.$atarget.'"':'').'>';
		print '<div class="'.$id.' '.$idsel.' topmenuimage"><span class="'.$id.' tmenuimage" id="mainmenuspan_'.$idsel.'"></span></div>';
		print '</a>';
		print '<a '.$classname.' id="mainmenua_'.$idsel.'" href="'.$url.'"'.($atarget?' target="'.$atarget.'"':'').'>';
		print '<span class="mainmenuaspan">';
		print $text;
		print '</span>';
		print '</a>';
	}
	if ($showmode == 2)
	{
		print '<div class="'.$id.' '.$idsel.' tmenudisabled"><span class="'.$id.'" id="mainmenuspan_'.$idsel.'"></span></div>';
		print '<a class="tmenudisabled" id="mainmenua_'.$idsel.'" href="#" title="'.dol_escape_htmltag($langs->trans("NotAllowed")).'">';
		print '<span class="mainmenuaspan">';
		print $text;
		print '</span>';
		print '</a>';
	}
}

/**
 * Output end menu entry
 *
 * @param	int		$showmode	0 = hide, 1 = allowed or 2 = not allowed
 * @return	void
 */
function print_end_menu_entry_auguria($showmode)
{
	if ($showmode)
	{
		print '</div></li>';
	}
	print "\n";
}

/**
 * Output menu array
 *
 * @return	void
 */
function print_end_menu_array_auguria()
{
	print '</ul>';
	print '</div>';
	print "\n";
}



/**
 * Core function to output left menu auguria
 *
 * @param	DoliDB		$db                 Database handler
 * @param 	array		$menu_array_before  Table of menu entries to show before entries of menu handler
 * @param   array		$menu_array_after   Table of menu entries to show after entries of menu handler
 * @param  	array		$tabMenu       		If array with menu entries already loaded, we put this array here (in most cases, it's empty)
 * @param	Menu		$menu				Object Menu to return back list of menu entries
 * @param	int			$noout				Disable output (Initialise &$menu only).
 * @param	string		$forcemainmenu		'x'=Force mainmenu to mainmenu='x'
 * @param	string		$forceleftmenu		'all'=Force leftmenu to '' (= all)
 * @param	array		$moredata			An array with more data to output
 * @return	int								Nb of entries
 */
function print_left_auguria_menu($db,$menu_array_before,$menu_array_after,&$tabMenu,&$menu,$noout=0,$forcemainmenu='',$forceleftmenu='',$moredata=null)
{
	global $user,$conf,$langs,$dolibarr_main_db_name,$mysoc;

	$newmenu = $menu;

	$mainmenu=($forcemainmenu?$forcemainmenu:$_SESSION["mainmenu"]);
	$leftmenu=($forceleftmenu?'':(empty($_SESSION["leftmenu"])?'none':$_SESSION["leftmenu"]));

	// Show logo company
	if (empty($noout) && ! empty($conf->global->MAIN_SHOW_LOGO) && empty($conf->global->MAIN_OPTIMIZEFORTEXTBROWSER))
	{
		$mysoc->logo_mini=$conf->global->MAIN_INFO_SOCIETE_LOGO_MINI;
		if (! empty($mysoc->logo_mini) && is_readable($conf->mycompany->dir_output.'/logos/thumbs/'.$mysoc->logo_mini))
		{
			$urllogo=DOL_URL_ROOT.'/viewimage.php?cache=1&amp;modulepart=companylogo&amp;file='.urlencode('thumbs/'.$mysoc->logo_mini);
		}
		else
		{
			$urllogo=DOL_URL_ROOT.'/theme/dolibarr_logo.png';
		}
		$title=$langs->trans("GoIntoSetupToChangeLogo");
		print "\n".'<!-- Show logo on menu -->'."\n";
		print '<div class="blockvmenuimpair blockvmenulogo">'."\n";
		print '<div class="menu_titre" id="menu_titre_logo"></div>';
		print '<div class="menu_top" id="menu_top_logo"></div>';
		print '<div class="menu_contenu" id="menu_contenu_logo">';
		print '<div class="center"><img title="'.dol_escape_htmltag($title).'" alt="" src="'.$urllogo.'" style="max-width: 80%"></div>'."\n";
		print '</div>';
		print '<div class="menu_end" id="menu_end_logo"></div>';
		print '</div>'."\n";
	}

	if (is_array($moredata) && ! empty($moredata['searchform']))
	{
        print "\n";
        print "<!-- Begin SearchForm -->\n";
        print '<div id="blockvmenusearch" class="blockvmenusearch">'."\n";
        print $moredata['searchform'];
        print '</div>'."\n";
        print "<!-- End SearchForm -->\n";
	}
	
	// We update newmenu with entries found into database
	$menuArbo = new Menubase($db,'auguria');
	$newmenu = $menuArbo->menuLeftCharger($newmenu,$mainmenu,$leftmenu,($user->societe_id?1:0),'auguria',$tabMenu);

	// We update newmenu for special dynamic menus
	if ($conf->banque->enabled && $user->rights->banque->lire && $mainmenu == 'bank')	// Entry for each bank account
	{
		$sql = "SELECT rowid, label, courant, rappro, courant";
		$sql.= " FROM ".MAIN_DB_PREFIX."bank_account";
		$sql.= " WHERE entity = ".$conf->entity;
		$sql.= " AND clos = 0";
		$sql.= " ORDER BY label";

		$resql = $db->query($sql);
		if ($resql)
		{
			$numr = $db->num_rows($resql);
			$i = 0;

			if ($numr > 0) 	$newmenu->add('/compta/bank/index.php',$langs->trans("BankAccounts"),0,$user->rights->banque->lire);

			while ($i < $numr)
			{
				$objp = $db->fetch_object($resql);
				$newmenu->add('/compta/bank/card.php?id='.$objp->rowid,$objp->label,1,$user->rights->banque->lire);
				if ($objp->rappro && $objp->courant != Account::TYPE_CASH && empty($objp->clos))  // If not cash account and not closed and can be reconciliate
				{
					$newmenu->add('/compta/bank/rappro.php?account='.$objp->rowid,$langs->trans("Conciliate"),2,$user->rights->banque->consolidate);
				}
				$i++;
			}
		}
		else dol_print_error($db);
		$db->free($resql);
	}

	if (! empty($conf->accounting->enabled) && !empty($user->rights->accounting->mouvements->lire) && $mainmenu == 'accountancy') 	// Entry in accountancy journal for each bank account
	{
		$newmenu->add('',$langs->trans("Journaux"),0,$user->rights->accounting->comptarapport->lire,'','accountancy','accounting');

		$sql = "SELECT rowid, label, accountancy_journal";
		$sql.= " FROM ".MAIN_DB_PREFIX."bank_account";
		$sql.= " WHERE entity = ".$conf->entity;
		$sql.= " AND clos = 0";
		$sql.= " ORDER BY label";

		$resql = $db->query($sql);
		if ($resql)
		{
			$numr = $db->num_rows($resql);
			$i = 0;

			if ($numr > 0)
			while ($i < $numr)
			{
				$objp = $db->fetch_object($resql);
				$newmenu->add('/accountancy/journal/bankjournal.php?id_account='.$objp->rowid,$langs->trans("Journal").' - '.$objp->label,1,$user->rights->accounting->comptarapport->lire,'','accountancy','accounting');
				$i++;
			}
		}
		else dol_print_error($db);
		$db->free($resql);

		// Add other journal
		$newmenu->add("/accountancy/journal/sellsjournal.php?leftmenu=journal",$langs->trans("SellsJournal"),1,$user->rights->accounting->comptarapport->lire);
		$newmenu->add("/accountancy/journal/purchasesjournal.php?leftmenu=journal",$langs->trans("PurchasesJournal"),1,$user->rights->accounting->comptarapport->lire);
	}

	if ($conf->ftp->enabled && $mainmenu == 'ftp')	// Entry for FTP
	{
		$MAXFTP=20;
		$i=1;
		while ($i <= $MAXFTP)
		{
			$paramkey='FTP_NAME_'.$i;
			//print $paramkey;
			if (! empty($conf->global->$paramkey))
			{
				$link="/ftp/index.php?idmenu=".$_SESSION["idmenu"]."&numero_ftp=".$i;

				$newmenu->add($link, dol_trunc($conf->global->$paramkey,24));
			}
			$i++;
		}
	}


	// Build final $menu_array = $menu_array_before +$newmenu->liste + $menu_array_after
	//var_dump($menu_array_before);exit;
	//var_dump($menu_array_after);exit;
	$menu_array=$newmenu->liste;
	if (is_array($menu_array_before)) $menu_array=array_merge($menu_array_before, $menu_array);
	if (is_array($menu_array_after))  $menu_array=array_merge($menu_array, $menu_array_after);
	//var_dump($menu_array);exit;
	if (! is_array($menu_array)) return 0;

	// Show menu
	if (empty($noout))
	{
		$alt=0; $altok=0; $blockvmenuopened=false;
		$num=count($menu_array);
		for ($i = 0; $i < $num; $i++)
		{
			$showmenu=true;
			if (! empty($conf->global->MAIN_MENU_HIDE_UNAUTHORIZED) && empty($menu_array[$i]['enabled'])) 	$showmenu=false;

			$alt++;
			if (empty($menu_array[$i]['level']) && $showmenu)
			{
				$altok++;
				$blockvmenuopened=true;
<<<<<<< HEAD
				if ($altok % 2 == 0)
				{
					print '<div class="blockvmenuimpair'.($altok == 1 ? ' blockvmenufirst':'').'">'."\n";
				}
				else
				{
					print '<div class="blockvmenupair'.($altok == 1 ? ' blockvmenufirst':'').'">'."\n";
=======
				$lastopened=true;
				for($j = ($i + 1); $j < $num; $j++)
				{
				    if (empty($menu_array[$j]['level'])) $lastopened=false;
				}				
				if ($altok % 2 == 0)
				{
					print '<div class="blockvmenuimpair'.($lastopened?' blockvmenulast':'').($altok == 1 ? ' blockvmenufirst':'').'">'."\n";
				}
				else
				{
					print '<div class="blockvmenupair'.($lastopened?' blockvmenulast':'').($altok == 1 ? ' blockvmenufirst':'').'">'."\n";
>>>>>>> 3f5d67d4
				}
			}

			// Place tabulation
			$tabstring='';
			$tabul=($menu_array[$i]['level'] - 1);
			if ($tabul > 0)
			{
				for ($j=0; $j < $tabul; $j++)
				{
					$tabstring.='&nbsp; &nbsp;';
				}
			}

			// Add mainmenu in GET url. This make to go back on correct menu even when using Back on browser.
			$url=dol_buildpath($menu_array[$i]['url'],1);
			$url=preg_replace('/__LOGIN__/',$user->login,$url);
			$url=preg_replace('/__USERID__/',$user->id,$url);

			if (! preg_match('/mainmenu=/i',$menu_array[$i]['url']))
			{
				if (! preg_match('/\?/',$url)) $url.='?';
				else $url.='&';
				$url.='mainmenu='.$mainmenu;
			}

			print '<!-- Process menu entry with mainmenu='.$menu_array[$i]['mainmenu'].', leftmenu='.$menu_array[$i]['leftmenu'].', level='.$menu_array[$i]['level'].' enabled='.$menu_array[$i]['enabled'].' -->'."\n";

			// Menu niveau 0
			if ($menu_array[$i]['level'] == 0)
			{
				if ($menu_array[$i]['enabled'])
				{
					print '<div class="menu_titre">'.$tabstring.'<a class="vmenu" href="'.$url.'"'.($menu_array[$i]['target']?' target="'.$menu_array[$i]['target'].'"':'').'>'.$menu_array[$i]['titre'].'</a></div>';
				}
				else if ($showmenu)
				{
					print '<div class="menu_titre">'.$tabstring.'<font class="vmenudisabled">'.$menu_array[$i]['titre'].'</font></div>'."\n";
				}
				if ($showmenu)
					print '<div class="menu_top"></div>'."\n";
			}
			// Menu niveau > 0
			if ($menu_array[$i]['level'] > 0)
			{
				if ($menu_array[$i]['enabled'])
				{
					print '<div class="menu_contenu">'.$tabstring;
					if ($menu_array[$i]['url']) print '<a class="vsmenu" href="'.$url.'"'.($menu_array[$i]['target']?' target="'.$menu_array[$i]['target'].'"':'').'>';
					else print '<span class="vsmenu">';
					print $menu_array[$i]['titre'];
					if ($menu_array[$i]['url']) print '</a>';
					else print '</span>';
					// If title is not pure text and contains a table, no carriage return added
					if (! strstr($menu_array[$i]['titre'],'<table')) print '<br>';
					print '</div>'."\n";
				}
				else if ($showmenu)
				{
					print '<div class="menu_contenu">'.$tabstring.'<font class="vsmenudisabled vsmenudisabledmargin">'.$menu_array[$i]['titre'].'</font><br></div>'."\n";
				}
			}

			// If next is a new block or if there is nothing after
			if (empty($menu_array[$i+1]['level']))
			{
				if ($showmenu)
					print '<div class="menu_end"></div>'."\n";
				if ($blockvmenuopened) { print "</div>\n"; $blockvmenuopened=false; }
			}
		}
		
		if ($altok) print '<div class="blockvmenuend"></div>';
	}

	if (is_array($moredata) && ! empty($moredata['bookmarks']))
	{
	        print "\n";
	        print "<!-- Begin Bookmarks -->\n";
	        print '<div id="blockvmenubookmarks" class="blockvmenubookmarks">'."\n";
	        print $moredata['bookmarks'];
	        print '</div>'."\n";
	        print "<!-- End Bookmarks -->\n";
	}
	
	return count($menu_array);
}


/**
 * Function to test if an entry is enabled or not
 *
 * @param	string		$type_user					0=We need backoffice menu, 1=We need frontoffice menu
 * @param	array		$menuentry					Array for menu entry
 * @param	array		$listofmodulesforexternal	Array with list of modules allowed to external users
 * @return	int										0=Hide, 1=Show, 2=Show gray
 */
function dol_auguria_showmenu($type_user, &$menuentry, &$listofmodulesforexternal)
{
	global $conf;

	//print 'type_user='.$type_user.' module='.$menuentry['module'].' enabled='.$menuentry['enabled'].' perms='.$menuentry['perms'];
	//print 'ok='.in_array($menuentry['module'], $listofmodulesforexternal);
	if (empty($menuentry['enabled'])) return 0;	// Entry disabled by condition
	if ($type_user && $menuentry['module'])
	{
		$tmploops=explode('|',$menuentry['module']);
		$found=0;
		foreach($tmploops as $tmploop)
		{
			if (in_array($tmploop, $listofmodulesforexternal)) {
				$found++; break;
			}
		}
		if (! $found) return 0;	// Entry is for menus all excluded to external users
	}
	if (! $menuentry['perms'] && $type_user) return 0; 											// No permissions and user is external
	if (! $menuentry['perms'] && ! empty($conf->global->MAIN_MENU_HIDE_UNAUTHORIZED))	return 0;	// No permissions and option to hide when not allowed, even for internal user, is on
	if (! $menuentry['perms']) return 2;															// No permissions and user is external
	return 1;
}<|MERGE_RESOLUTION|>--- conflicted
+++ resolved
@@ -391,15 +391,6 @@
 			{
 				$altok++;
 				$blockvmenuopened=true;
-<<<<<<< HEAD
-				if ($altok % 2 == 0)
-				{
-					print '<div class="blockvmenuimpair'.($altok == 1 ? ' blockvmenufirst':'').'">'."\n";
-				}
-				else
-				{
-					print '<div class="blockvmenupair'.($altok == 1 ? ' blockvmenufirst':'').'">'."\n";
-=======
 				$lastopened=true;
 				for($j = ($i + 1); $j < $num; $j++)
 				{
@@ -412,7 +403,6 @@
 				else
 				{
 					print '<div class="blockvmenupair'.($lastopened?' blockvmenulast':'').($altok == 1 ? ' blockvmenufirst':'').'">'."\n";
->>>>>>> 3f5d67d4
 				}
 			}
 
