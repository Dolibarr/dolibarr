--- conflicted
+++ resolved
@@ -160,16 +160,6 @@
 					if (empty($this->menu->liste[$i]['level']))
 					{
 			    		$altok++;
-<<<<<<< HEAD
-						$blockvmenuopened=true;
-						if (($alt%2==0))
-						{
-							print '<div class="blockvmenuimpair'.($alt == 1 ? ' blockvmenufirst':'').'">'."\n";
-						}
-						else
-						{
-							print '<div class="blockvmenupair'.($alt == 1 ? ' blockvmenufirst':'').'">'."\n";
-=======
     					$blockvmenuopened=true;
 						$lastopened=true;
         				for($j = ($i + 1); $j < $num; $j++)
@@ -185,7 +175,6 @@
 						else
 						{
 							print '<div class="blockvmenupair blockvmenuunique'.($lastopened?' blockvmenulast':'').($alt == 1 ? ' blockvmenufirst':'').'">'."\n";
->>>>>>> 3f5d67d4
 						}
 					}
 
