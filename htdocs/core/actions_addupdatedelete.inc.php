--- conflicted
+++ resolved
@@ -28,11 +28,7 @@
 // $permissiontodelete must be defined
 // $backurlforlist must be defined
 // $backtopage may be defined
-<<<<<<< HEAD
-// $gotopage
-=======
 // $noback may be defined
->>>>>>> 2033b75c
 // $triggermodname may be defined
 
 $hidedetails = isset($hidedetails) ? $hidedetails : '';
@@ -369,16 +365,11 @@
 		}
 
 		setEventMessages($langs->trans('RecordDeleted'), null, 'mesgs');
-<<<<<<< HEAD
-		header('Location: '.((empty($gotopage)) ? $_SERVER["PHP_SELF"].'?id='.$object->id : $gotopage));
-		exit;
-=======
 
 		if (empty($noback)) {
-			header('Location: ' . $_SERVER["PHP_SELF"] . '?id=' . $object->id);
+			header('Location: '.((empty($backtopage)) ? $_SERVER["PHP_SELF"].'?id='.$object->id : $backtopage));
 			exit;
 		}
->>>>>>> 2033b75c
 	} else {
 		$error++;
 		setEventMessages($object->error, $object->errors, 'errors');
