--- conflicted
+++ resolved
@@ -136,19 +136,14 @@
 			$value = dol_mktime(12, 0, 0, GETPOST($key.'month'), GETPOST($key.'day'), GETPOST($key.'year'));
 		} elseif ($object->fields[$key]['type'] == 'datetime') {
 			$value = dol_mktime(GETPOST($key.'hour'), GETPOST($key.'min'), 0, GETPOST($key.'month'), GETPOST($key.'day'), GETPOST($key.'year'));
-<<<<<<< HEAD
 		} elseif ($object->fields[$key]['type'] == 'duration') {
 			if (GETPOST($key.'hour', 'int') != '' || GETPOST($key.'min', 'int') != '') {
 				$value = 60 * 60 * GETPOST($key.'hour', 'int') + 60 * GETPOST($key.'min', 'int');
 			} else {
 				$value = '';
 			}
-		} elseif (in_array($object->fields[$key]['type'], array('price', 'real'))) {
-			$value = price2num(GETPOST($key));
-=======
 		} elseif (preg_match('/^(integer|price|real|double)/', $object->fields[$key]['type'])) {
             $value = price2num(GETPOST($key, 'none'));	// To fix decimal separator according to lang setup
->>>>>>> 0dafbd19
 		} else {
 			$value = GETPOST($key, 'alpha');
 		}
