<?php
/* Copyright (C) 2017-2019 Laurent Destailleur  <eldy@users.sourceforge.net>
 *
 * This program is free software; you can redistribute it and/or modify
 * it under the terms of the GNU General Public License as published by
 * the Free Software Foundation; either version 3 of the License, or
 * (at your option) any later version.
 *
 * This program is distributed in the hope that it will be useful,
 * but WITHOUT ANY WARRANTY; without even the implied warranty of
 * MERCHANTABILITY or FITNESS FOR A PARTICULAR PURPOSE.  See the
 * GNU General Public License for more details.
 *
 * You should have received a copy of the GNU General Public License
 * along with this program. If not, see <https://www.gnu.org/licenses/>.
 * or see https://www.gnu.org/
 */

/**
 *	\file			htdocs/core/actions_addupdatedelete.inc.php
 *  \brief			Code for common actions cancel / add / update / update_extras / delete / deleteline / validate / cancel / reopen / clone
 */


// $action or $cancel must be defined
// $object must be defined
// $permissiontoadd must be defined
// $permissiontodelete must be defined
// $backurlforlist must be defined
// $backtopage may be defined
// $noback may be defined
// $triggermodname may be defined

$hidedetails = isset($hidedetails) ? $hidedetails : '';
$hidedesc = isset($hidedesc) ? $hidedesc : '';
$hideref = isset($hideref) ? $hideref : '';


if (!empty($permissionedit) && empty($permissiontoadd)) {
	$permissiontoadd = $permissionedit; // For backward compatibility
}

if ($cancel) {
	/*var_dump($cancel);var_dump($backtopage);var_dump($backtopageforcancel);exit;*/
	if (!empty($backtopageforcancel)) {
		header("Location: ".$backtopageforcancel);
		exit;
	} elseif (!empty($backtopage)) {
		header("Location: ".$backtopage);
		exit;
	}
	$action = '';
}


// Action to add record
if ($action == 'add' && !empty($permissiontoadd)) {
	foreach ($object->fields as $key => $val) {
		if ($object->fields[$key]['type'] == 'duration') {
			if (GETPOST($key.'hour') == '' && GETPOST($key.'min') == '') {
				continue; // The field was not submited to be saved
			}
		} else {
			if (!GETPOSTISSET($key) && !preg_match('/^chkbxlst:/', $object->fields[$key]['type'])) {
				continue; // The field was not submited to be saved
			}
		}
		// Ignore special fields
		if (in_array($key, array('rowid', 'entity', 'import_key'))) {
			continue;
		}
		if (in_array($key, array('date_creation', 'tms', 'fk_user_creat', 'fk_user_modif'))) {
			if (!in_array(abs($val['visible']), array(1, 3))) {
				continue; // Only 1 and 3 that are case to create
			}
		}

		// Set value to insert
		if (preg_match('/^text/', $object->fields[$key]['type'])) {
			$tmparray = explode(':', $object->fields[$key]['type']);
			if (!empty($tmparray[1])) {
				$value = GETPOST($key, $tmparray[1]);
			} else {
				$value = GETPOST($key, 'nohtml');
			}
		} elseif (preg_match('/^html/', $object->fields[$key]['type'])) {
			$tmparray = explode(':', $object->fields[$key]['type']);
			if (!empty($tmparray[1])) {
				$value = GETPOST($key, $tmparray[1]);
			} else {
				$value = GETPOST($key, 'restricthtml');
			}
		} elseif ($object->fields[$key]['type'] == 'date') {
			$value = dol_mktime(12, 0, 0, GETPOST($key.'month', 'int'), GETPOST($key.'day', 'int'), GETPOST($key.'year', 'int')); // for date without hour, we use gmt
		} elseif ($object->fields[$key]['type'] == 'datetime') {
			$value = dol_mktime(GETPOST($key.'hour', 'int'), GETPOST($key.'min', 'int'), GETPOST($key.'sec', 'int'), GETPOST($key.'month', 'int'), GETPOST($key.'day', 'int'), GETPOST($key.'year', 'int'), 'tzuserrel');
		} elseif ($object->fields[$key]['type'] == 'duration') {
			$value = 60 * 60 * GETPOST($key.'hour', 'int') + 60 * GETPOST($key.'min', 'int');
		} elseif (preg_match('/^(integer|price|real|double)/', $object->fields[$key]['type'])) {
			$value = price2num(GETPOST($key, 'alphanohtml')); // To fix decimal separator according to lang setup
		} elseif ($object->fields[$key]['type'] == 'boolean') {
			$value = ((GETPOST($key) == '1' || GETPOST($key) == 'on') ? 1 : 0);
		} elseif ($object->fields[$key]['type'] == 'reference') {
			$tmparraykey = array_keys($object->param_list);
			$value = $tmparraykey[GETPOST($key)].','.GETPOST($key.'2');
		} elseif (preg_match('/^chkbxlst:(.*)/', $object->fields[$key]['type']) || $object->fields[$key]['type'] == 'checkbox') {
			$value = '';
			$values_arr = GETPOST($key, 'array');
			if (!empty($values_arr)) {
				$value = implode(',', $values_arr);
			}
		} else {
			if ($key == 'lang') {
				$value = GETPOST($key, 'aZ09') ? GETPOST($key, 'aZ09') : "";
			} else {
				$value = GETPOST($key, 'alphanohtml');
			}
		}
		if (preg_match('/^integer:/i', $object->fields[$key]['type']) && $value == '-1') {
			$value = ''; // This is an implicit foreign key field
		}
		if (!empty($object->fields[$key]['foreignkey']) && $value == '-1') {
			$value = ''; // This is an explicit foreign key field
		}

		//var_dump($key.' '.$value.' '.$object->fields[$key]['type'].' '.$object->fields[$key]['notnull']);

		$object->$key = $value;
		if (!empty($val['notnull']) && $val['notnull'] > 0 && $object->$key == '' && isset($val['default']) && $val['default'] == '(PROV)') {
			$object->$key = '(PROV)';
		}
		if ($key == 'pass_crypted') {
			$object->pass = GETPOST("pass", "none");
			// TODO Manadatory for password not yet managed
		} else {
			if (!empty($val['notnull']) && $val['notnull'] > 0 && $object->$key == '' && !isset($val['default'])) {
				$error++;
				setEventMessages($langs->trans("ErrorFieldRequired", $langs->transnoentitiesnoconv($val['label'])), null, 'errors');
			}
		}

		// Validation of fields values
<<<<<<< HEAD
		if (getDolGlobalInt('MAIN_FEATURES_LEVEL') >= 1 || !empty($conf->global->MAIN_ACTIVATE_VALIDATION_RESULT)) {
=======
		if (getDolGlobalInt('MAIN_FEATURES_LEVEL') >= 1 || getDolGlobalString('MAIN_ACTIVATE_VALIDATION_RESULT')) {
>>>>>>> 729451fa
			if (!$error && !empty($val['validate']) && is_callable(array($object, 'validateField'))) {
				if (!$object->validateField($object->fields, $key, $value)) {
					$error++;
				}
			}
		}
	}

	// Fill array 'array_options' with data from add form
	if (!$error) {
		$ret = $extrafields->setOptionalsFromPost(null, $object, '', 1);
		if ($ret < 0) {
			$error++;
		}
	}

	if (!$error) {
		$db->begin();

		$result = $object->create($user);
		if ($result > 0) {
			// Creation OK
			if (isModEnabled('categorie') && method_exists($object, 'setCategories')) {
				$categories = GETPOST('categories', 'array:int');
				$object->setCategories($categories);
			}

			$urltogo = $backtopage ? str_replace('__ID__', $result, $backtopage) : $backurlforlist;
			$urltogo = preg_replace('/--IDFORBACKTOPAGE--/', $object->id, $urltogo); // New method to autoselect project after a New on another form object creation

			$db->commit();

			if (empty($noback)) {
				header("Location: " . $urltogo);
				exit;
			}
		} else {
			$db->rollback();

			$error++;
			// Creation KO
			if (!empty($object->errors)) {
				setEventMessages(null, $object->errors, 'errors');
			} else {
				setEventMessages($object->error, null, 'errors');
			}
			$action = 'create';
		}
	} else {
		$action = 'create';
	}
}

// Action to update record
if ($action == 'update' && !empty($permissiontoadd)) {
	foreach ($object->fields as $key => $val) {
		// Check if field was submited to be edited
		if ($object->fields[$key]['type'] == 'duration') {
			if (!GETPOSTISSET($key.'hour') || !GETPOSTISSET($key.'min')) {
				continue; // The field was not submited to be saved
			}
		} elseif ($object->fields[$key]['type'] == 'boolean') {
			if (!GETPOSTISSET($key)) {
				$object->$key = 0; // use 0 instead null if the field is defined as not null
				continue;
			}
		} else {
			if (!GETPOSTISSET($key) && !preg_match('/^chkbxlst:/', $object->fields[$key]['type']) && $object->fields[$key]['type']!=='checkbox') {
				continue; // The field was not submited to be saved
			}
		}
		// Ignore special fields
		if (in_array($key, array('rowid', 'entity', 'import_key'))) {
			continue;
		}
		if (in_array($key, array('date_creation', 'tms', 'fk_user_creat', 'fk_user_modif'))) {
			if (!in_array(abs($val['visible']), array(1, 3, 4))) {
				continue; // Only 1 and 3 and 4, that are cases to update
			}
		}

		// Set value to update
		if (preg_match('/^text/', $object->fields[$key]['type'])) {
			$tmparray = explode(':', $object->fields[$key]['type']);
			if (!empty($tmparray[1])) {
				$value = GETPOST($key, $tmparray[1]);
			} else {
				$value = GETPOST($key, 'nohtml');
			}
		} elseif (preg_match('/^html/', $object->fields[$key]['type'])) {
			$tmparray = explode(':', $object->fields[$key]['type']);
			if (!empty($tmparray[1])) {
				$value = GETPOST($key, $tmparray[1]);
			} else {
				$value = GETPOST($key, 'restricthtml');
			}
		} elseif ($object->fields[$key]['type'] == 'date') {
			$value = dol_mktime(12, 0, 0, GETPOST($key.'month', 'int'), GETPOST($key.'day', 'int'), GETPOST($key.'year', 'int')); // for date without hour, we use gmt
		} elseif ($object->fields[$key]['type'] == 'datetime') {
			$value = dol_mktime(GETPOST($key.'hour', 'int'), GETPOST($key.'min', 'int'), GETPOST($key.'sec', 'int'), GETPOST($key.'month', 'int'), GETPOST($key.'day', 'int'), GETPOST($key.'year', 'int'), 'tzuserrel');
		} elseif ($object->fields[$key]['type'] == 'duration') {
			if (GETPOST($key.'hour', 'int') != '' || GETPOST($key.'min', 'int') != '') {
				$value = 60 * 60 * GETPOST($key.'hour', 'int') + 60 * GETPOST($key.'min', 'int');
			} else {
				$value = '';
			}
		} elseif (preg_match('/^(integer|price|real|double)/', $object->fields[$key]['type'])) {
			$value = price2num(GETPOST($key, 'alphanohtml')); // To fix decimal separator according to lang setup
		} elseif ($object->fields[$key]['type'] == 'boolean') {
			$value = ((GETPOST($key, 'aZ09') == 'on' || GETPOST($key, 'aZ09') == '1') ? 1 : 0);
		} elseif ($object->fields[$key]['type'] == 'reference') {
			$value = array_keys($object->param_list)[GETPOST($key)].','.GETPOST($key.'2');
		} elseif (preg_match('/^chkbxlst:/', $object->fields[$key]['type']) || $object->fields[$key]['type'] == 'checkbox') {
			$value = '';
			$values_arr = GETPOST($key, 'array');
			if (!empty($values_arr)) {
				$value = implode(',', $values_arr);
			}
		} else {
			if ($key == 'lang') {
				$value = GETPOST($key, 'aZ09');
			} else {
				$value = GETPOST($key, 'alphanohtml');
			}
		}
		if (preg_match('/^integer:/i', $object->fields[$key]['type']) && $value == '-1') {
			$value = ''; // This is an implicit foreign key field
		}
		if (!empty($object->fields[$key]['foreignkey']) && $value == '-1') {
			$value = ''; // This is an explicit foreign key field
		}

		$object->$key = $value;
		if ($val['notnull'] > 0 && $object->$key == '' && is_null($val['default'])) {
			$error++;
			setEventMessages($langs->trans("ErrorFieldRequired", $langs->transnoentitiesnoconv($val['label'])), null, 'errors');
		}

		// Validation of fields values
<<<<<<< HEAD
		if (getDolGlobalInt('MAIN_FEATURES_LEVEL') >= 1 || !empty($conf->global->MAIN_ACTIVATE_VALIDATION_RESULT)) {
=======
		if (getDolGlobalInt('MAIN_FEATURES_LEVEL') >= 1 || getDolGlobalString('MAIN_ACTIVATE_VALIDATION_RESULT')) {
>>>>>>> 729451fa
			if (!$error && !empty($val['validate']) && is_callable(array($object, 'validateField'))) {
				if (!$object->validateField($object->fields, $key, $value)) {
					$error++;
				}
			}
		}

		if (isModEnabled('categorie')) {
			$categories = GETPOST('categories', 'array');
			if (method_exists($object, 'setCategories')) {
				$object->setCategories($categories);
			}
		}
	}


	// Fill array 'array_options' with data from add form
	if (!$error) {
		$ret = $extrafields->setOptionalsFromPost(null, $object, '@GETPOSTISSET');
		if ($ret < 0) {
			$error++;
		}
	}

	if (!$error) {
		$result = $object->update($user);
		if ($result > 0) {
			$action = 'view';
			$urltogo = $backtopage ? str_replace('__ID__', $result, $backtopage) : $backurlforlist;
			$urltogo = preg_replace('/--IDFORBACKTOPAGE--/', $object->id, $urltogo); // New method to autoselect project after a New on another form object creation
			if ($urltogo && empty($noback)) {
				header("Location: " . $urltogo);
				exit;
			}
		} else {
			$error++;
			// Creation KO
			setEventMessages($object->error, $object->errors, 'errors');
			$action = 'edit';
		}
	} else {
		$action = 'edit';
	}
}

// Action to update one modulebuilder field
$reg = array();
if (preg_match('/^set(\w+)$/', $action, $reg) && GETPOST('id', 'int') > 0 && !empty($permissiontoadd)) {
	$object->fetch(GETPOST('id', 'int'));

	$keyforfield = $reg[1];
	if (property_exists($object, $keyforfield)) {
		if (!empty($object->fields[$keyforfield]) && in_array($object->fields[$keyforfield]['type'], array('date', 'datetime', 'timestamp'))) {
			$object->$keyforfield = dol_mktime(GETPOST($keyforfield.'hour'), GETPOST($keyforfield.'min'), GETPOST($keyforfield.'sec'), GETPOST($keyforfield.'month'), GETPOST($keyforfield.'day'), GETPOST($keyforfield.'year'));
		} else {
			$object->$keyforfield = GETPOST($keyforfield);
		}

		$result = $object->update($user);

		if ($result > 0) {
			setEventMessages($langs->trans('RecordSaved'), null, 'mesgs');
			$action = 'view';
		} else {
			$error++;
			setEventMessages($object->error, $object->errors, 'errors');
			$action = 'edit'.$reg[1];
		}
	}
}

// Action to update one extrafield
if ($action == "update_extras" && GETPOST('id', 'int') > 0 && !empty($permissiontoadd)) {
	$object->fetch(GETPOST('id', 'int'));

	$object->oldcopy = dol_clone($object, 2);

	$attribute = GETPOST('attribute', 'alphanohtml');

	$error = 0;

	// Fill array 'array_options' with data from update form
	$ret = $extrafields->setOptionalsFromPost(null, $object, $attribute);
	if ($ret < 0) {
		$error++;
		setEventMessages($extrafields->error, $object->errors, 'errors');
		$action = 'edit_extras';
	} else {
		$result = $object->updateExtraField($attribute, empty($triggermodname) ? '' : $triggermodname, $user);
		if ($result > 0) {
			setEventMessages($langs->trans('RecordSaved'), null, 'mesgs');
			$action = 'view';
		} else {
			$error++;
			setEventMessages($object->error, $object->errors, 'errors');
			$action = 'edit_extras';
		}
	}
}

// Action to delete
if ($action == 'confirm_delete' && !empty($permissiontodelete)) {
	if (!($object->id > 0)) {
		dol_print_error('', 'Error, object must be fetched before being deleted');
		exit;
	}

	$db->begin();

	$result = $object->delete($user);

	if ($result > 0) {
		$db->commit();

		// Delete OK
		setEventMessages("RecordDeleted", null, 'mesgs');

		if (empty($noback)) {
			if (empty($backurlforlist)) {
				print 'Error backurlforlist is not defined';
				exit;
			}
			header("Location: " . $backurlforlist);
			exit;
		}
	} else {
		$db->rollback();

		$error++;
		if (!empty($object->errors)) {
			setEventMessages(null, $object->errors, 'errors');
		} else {
			setEventMessages($object->error, null, 'errors');
		}
	}

	$action = '';
}

// Remove a line
if ($action == 'confirm_deleteline' && $confirm == 'yes' && !empty($permissiontoadd)) {
	if (method_exists($object, 'deleteline')) {
		$result = $object->deleteline($user, $lineid); // For backward compatibility
	} else {
		$result = $object->deleteLine($user, $lineid);
	}
	if ($result > 0) {
		// Define output language
		$outputlangs = $langs;
		$newlang = '';
		if (getDolGlobalInt('MAIN_MULTILANGS') && empty($newlang) && GETPOST('lang_id', 'aZ09')) {
			$newlang = GETPOST('lang_id', 'aZ09');
		}
		if (getDolGlobalInt('MAIN_MULTILANGS') && empty($newlang) && is_object($object->thirdparty)) {
			$newlang = $object->thirdparty->default_lang;
		}
		if (!empty($newlang)) {
			$outputlangs = new Translate("", $conf);
			$outputlangs->setDefaultLang($newlang);
		}
		if (!getDolGlobalString('MAIN_DISABLE_PDF_AUTOUPDATE')) {
			if (method_exists($object, 'generateDocument')) {
				$ret = $object->fetch($object->id); // Reload to get new records
				$object->generateDocument($object->model_pdf, $outputlangs, $hidedetails, $hidedesc, $hideref);
			}
		}

		setEventMessages($langs->trans('RecordDeleted'), null, 'mesgs');

		if (empty($noback)) {
			header('Location: '.((empty($backtopage)) ? $_SERVER["PHP_SELF"].'?id='.$object->id : $backtopage));
			exit;
		}
	} else {
		$error++;
		setEventMessages($object->error, $object->errors, 'errors');
	}
	$action = '';
}

// Action validate object
if ($action == 'confirm_validate' && $confirm == 'yes' && $permissiontoadd) {
	if ($object->element == 'inventory' && !empty($include_sub_warehouse)) {
		// Can happen when the conf INVENTORY_INCLUDE_SUB_WAREHOUSE is set
		$result = $object->validate($user, false, $include_sub_warehouse);
	} else {
		$result = $object->validate($user);
	}

	if ($result >= 0) {
		// Define output language
		if (!getDolGlobalString('MAIN_DISABLE_PDF_AUTOUPDATE')) {
			if (method_exists($object, 'generateDocument')) {
				$outputlangs = $langs;
				$newlang = '';
				if (getDolGlobalInt('MAIN_MULTILANGS') && empty($newlang) && GETPOST('lang_id', 'aZ09')) {
					$newlang = GETPOST('lang_id', 'aZ09');
				}
				if (getDolGlobalInt('MAIN_MULTILANGS') && empty($newlang)) {
					$newlang = !empty($object->thirdparty->default_lang) ? $object->thirdparty->default_lang : "";
				}
				if (!empty($newlang)) {
					$outputlangs = new Translate("", $conf);
					$outputlangs->setDefaultLang($newlang);
				}

				$ret = $object->fetch($id); // Reload to get new records

				$model = $object->model_pdf;

				$retgen = $object->generateDocument($model, $outputlangs, $hidedetails, $hidedesc, $hideref);
				if ($retgen < 0) {
					setEventMessages($object->error, $object->errors, 'warnings');
				}
			}
		}
	} else {
		$error++;
		setEventMessages($object->error, $object->errors, 'errors');
	}
	$action = '';
}

// Action close object
if ($action == 'confirm_close' && $confirm == 'yes' && $permissiontoadd) {
	$result = $object->cancel($user);
	if ($result >= 0) {
		// Define output language
		if (!getDolGlobalString('MAIN_DISABLE_PDF_AUTOUPDATE')) {
			if (method_exists($object, 'generateDocument')) {
				$outputlangs = $langs;
				$newlang = '';
				if (getDolGlobalInt('MAIN_MULTILANGS') && empty($newlang) && GETPOST('lang_id', 'aZ09')) {
					$newlang = GETPOST('lang_id', 'aZ09');
				}
				if (getDolGlobalInt('MAIN_MULTILANGS') && empty($newlang)) {
					$newlang = $object->thirdparty->default_lang;
				}
				if (!empty($newlang)) {
					$outputlangs = new Translate("", $conf);
					$outputlangs->setDefaultLang($newlang);
				}
				$model = $object->model_pdf;
				$ret = $object->fetch($id); // Reload to get new records

				$object->generateDocument($model, $outputlangs, $hidedetails, $hidedesc, $hideref);
			}
		}
	} else {
		$error++;
		setEventMessages($object->error, $object->errors, 'errors');
	}
	$action = '';
}

// Action setdraft object
if ($action == 'confirm_setdraft' && $confirm == 'yes' && $permissiontoadd) {
	$result = $object->setDraft($user);
	if ($result >= 0) {
		// Nothing else done
	} else {
		$error++;
		setEventMessages($object->error, $object->errors, 'errors');
	}
	$action = '';
}

// Action reopen object
if ($action == 'confirm_reopen' && $confirm == 'yes' && $permissiontoadd) {
	$result = $object->reopen($user);
	if ($result >= 0) {
		// Define output language
		if (!getDolGlobalString('MAIN_DISABLE_PDF_AUTOUPDATE')) {
			if (method_exists($object, 'generateDocument')) {
				$outputlangs = $langs;
				$newlang = '';
				if (getDolGlobalInt('MAIN_MULTILANGS') && empty($newlang) && GETPOST('lang_id', 'aZ09')) {
					$newlang = GETPOST('lang_id', 'aZ09');
				}
				if (getDolGlobalInt('MAIN_MULTILANGS') && empty($newlang)) {
					$newlang = $object->thirdparty->default_lang;
				}
				if (!empty($newlang)) {
					$outputlangs = new Translate("", $conf);
					$outputlangs->setDefaultLang($newlang);
				}
				$model = $object->model_pdf;
				$ret = $object->fetch($id); // Reload to get new records

				$object->generateDocument($model, $outputlangs, $hidedetails, $hidedesc, $hideref);
			}
		}
	} else {
		$error++;
		setEventMessages($object->error, $object->errors, 'errors');
	}
	$action = '';
}

// Action clone object
if ($action == 'confirm_clone' && $confirm == 'yes' && !empty($permissiontoadd)) {
	if (1 == 0 && !GETPOST('clone_content') && !GETPOST('clone_receivers')) {
		setEventMessages($langs->trans("NoCloneOptionsSpecified"), null, 'errors');
	} else {
		// We clone object to avoid to denaturate loaded object when setting some properties for clone or if createFromClone modifies the object.
		$objectutil = dol_clone($object, 1);
		// We used native clone to keep this->db valid and allow to use later all the methods of object.
		//$objectutil->date = dol_mktime(12, 0, 0, GETPOST('newdatemonth', 'int'), GETPOST('newdateday', 'int'), GETPOST('newdateyear', 'int'));
		// ...
		$result = $objectutil->createFromClone($user, (($object->id > 0) ? $object->id : $id));
		if (is_object($result) || $result > 0) {
			$newid = 0;
			if (is_object($result)) {
				$newid = $result->id;
			} else {
				$newid = $result;
			}

			if (empty($noback)) {
				header("Location: " . $_SERVER['PHP_SELF'] . '?id=' . $newid); // Open record of new object
				exit;
			}
		} else {
			$error++;
			setEventMessages($objectutil->error, $objectutil->errors, 'errors');
			$action = '';
		}
	}
}<|MERGE_RESOLUTION|>--- conflicted
+++ resolved
@@ -140,11 +140,7 @@
 		}
 
 		// Validation of fields values
-<<<<<<< HEAD
-		if (getDolGlobalInt('MAIN_FEATURES_LEVEL') >= 1 || !empty($conf->global->MAIN_ACTIVATE_VALIDATION_RESULT)) {
-=======
 		if (getDolGlobalInt('MAIN_FEATURES_LEVEL') >= 1 || getDolGlobalString('MAIN_ACTIVATE_VALIDATION_RESULT')) {
->>>>>>> 729451fa
 			if (!$error && !empty($val['validate']) && is_callable(array($object, 'validateField'))) {
 				if (!$object->validateField($object->fields, $key, $value)) {
 					$error++;
@@ -284,11 +280,7 @@
 		}
 
 		// Validation of fields values
-<<<<<<< HEAD
-		if (getDolGlobalInt('MAIN_FEATURES_LEVEL') >= 1 || !empty($conf->global->MAIN_ACTIVATE_VALIDATION_RESULT)) {
-=======
 		if (getDolGlobalInt('MAIN_FEATURES_LEVEL') >= 1 || getDolGlobalString('MAIN_ACTIVATE_VALIDATION_RESULT')) {
->>>>>>> 729451fa
 			if (!$error && !empty($val['validate']) && is_callable(array($object, 'validateField'))) {
 				if (!$object->validateField($object->fields, $key, $value)) {
 					$error++;
