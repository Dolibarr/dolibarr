--- conflicted
+++ resolved
@@ -41,10 +41,5 @@
 if ($action == 'dellink' && ! empty($permissiondellink) && ! GETPOST('cancel', 'alpha') && $dellinkid > 0)
 {
 	$result=$object->deleteObjectLinked(0, '', 0, '', $dellinkid);
-<<<<<<< HEAD
 	if ($result < 0) setEventMessages($object->error, $object->errors, 'errors');
-}
-=======
-	if ($result < 0) setEventMessages($object->error,$object->errors,'errors');
-}
->>>>>>> 408609e0
+}