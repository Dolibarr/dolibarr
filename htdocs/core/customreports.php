<?php
/* Copyright (C) 2020 Laurent Destailleur  <eldy@users.sourceforge.net>
 *
 * This program is free software; you can redistribute it and/or modify
 * it under the terms of the GNU General Public License as published by
 * the Free Software Foundation; either version 3 of the License, or
 * (at your option) any later version.
 *
 * This program is distributed in the hope that it will be useful,
 * but WITHOUT ANY WARRANTY; without even the implied warranty of
 * MERCHANTABILITY or FITNESS FOR A PARTICULAR PURPOSE.  See the
 * GNU General Public License for more details.
 *
 * You should have received a copy of the GNU General Public License
 * along with this program. If not, see <http://www.gnu.org/licenses/>.
 *
 * Note: This tool can be included into a list page with :
 * define('USE_CUSTOM_REPORT_AS_INCLUDE', 1);
 * include DOL_DOCUMENT_ROOT.'/core/customreports.php';
 */

/**
 *   	\file       htdocs/core/customreports.php
 *		\ingroup    core
 *		\brief      Page to make custom reports
 */

if (!defined('USE_CUSTOM_REPORT_AS_INCLUDE')) {
	require '../main.inc.php';

	// Get parameters
	$action     = GETPOST('action', 'aZ09') ?GETPOST('action', 'aZ09') : 'view'; // The action 'add', 'create', 'edit', 'update', 'view', ...
	$massaction = GETPOST('massaction', 'alpha'); // The bulk action (combo box choice into lists)

	$mode = GETPOST('mode', 'alpha') ? GETPOST('mode', 'alpha') : 'graph';
	$objecttype = GETPOST('objecttype', 'aZ09');
	$tabfamily  = GETPOST('tabfamily', 'aZ09');

	if (empty($objecttype)) {
		$objecttype = 'thirdparty';
	}

	$search_measures = GETPOST('search_measures', 'array');

	//$search_xaxis = GETPOST('search_xaxis', 'array');
	if (GETPOST('search_xaxis', 'alpha') && GETPOST('search_xaxis', 'alpha') != '-1') {
		$search_xaxis = array(GETPOST('search_xaxis', 'alpha'));
	} else {
		$search_xaxis = array();
	}
	//$search_groupby = GETPOST('search_groupby', 'array');
	if (GETPOST('search_groupby', 'alpha') && GETPOST('search_groupby', 'alpha') != '-1') {
		$search_groupby = array(GETPOST('search_groupby', 'alpha'));
	} else {
		$search_groupby = array();
	}

	$search_yaxis = GETPOST('search_yaxis', 'array');
	$search_graph = GETPOST('search_graph', 'restricthtml');

	// Load variable for pagination
	$limit = GETPOST('limit', 'int') ? GETPOST('limit', 'int') : $conf->liste_limit;
	$sortfield = GETPOST('sortfield', 'aZ09comma');
	$sortorder = GETPOST('sortorder', 'aZ09comma');
	$page = GETPOSTISSET('pageplusone') ? (GETPOST('pageplusone') - 1) : GETPOST("page", 'int');
	if (empty($page) || $page == -1 || GETPOST('button_search', 'alpha') || GETPOST('button_removefilter', 'alpha') || (empty($toselect) && $massaction === '0')) {
		$page = 0;
	}     // If $page is not defined, or '' or -1 or if we click on clear filters or if we select empty mass action
	$offset = $limit * $page;
	$pageprev = $page - 1;
	$pagenext = $page + 1;

	$diroutputmassaction = $conf->user->dir_temp.'/'.$user->id.'/customreport';
}

require_once DOL_DOCUMENT_ROOT."/core/lib/admin.lib.php";
require_once DOL_DOCUMENT_ROOT."/core/lib/company.lib.php";
require_once DOL_DOCUMENT_ROOT."/core/class/dolgraph.class.php";
require_once DOL_DOCUMENT_ROOT."/core/class/doleditor.class.php";
require_once DOL_DOCUMENT_ROOT."/core/class/html.formother.class.php";

// Load traductions files requiredby by page
$langs->loadLangs(array("companies", "other", "exports", "sendings"));

$extrafields = new ExtraFields($db);

$hookmanager->initHooks(array('customreport')); // Note that conf->hooks_modules contains array

$title = '';
$picto = '';
$head = array();
$object = null;
$ObjectClassName = '';
// Objects available by default
$arrayoftype = array(
	'thirdparty' => array('label' => 'ThirdParties', 'ObjectClassName' => 'Societe', 'enabled' => $conf->societe->enabled, 'ClassPath' => "/societe/class/societe.class.php"),
	'contact' => array('label' => 'Contacts', 'ObjectClassName' => 'Contact', 'enabled' => $conf->societe->enabled, 'ClassPath' => "/contact/class/contact.class.php"),
	'proposal' => array('label' => 'Proposals', 'ObjectClassName' => 'Propal', 'enabled' => $conf->propal->enabled, 'ClassPath' => "/comm/propal/class/propal.class.php"),
	'order' => array('label' => 'Orders', 'ObjectClassName' => 'Commande', 'enabled' => $conf->commande->enabled, 'ClassPath' => "/commande/class/commande.class.php"),
	'invoice' => array('label' => 'Invoices', 'ObjectClassName' => 'Facture', 'enabled' => $conf->facture->enabled, 'ClassPath' => "/compta/facture/class/facture.class.php"),
	'invoice_template'=>array('label' => 'PredefinedInvoices', 'ObjectClassName' => 'FactureRec', 'enabled' => $conf->facture->enabled, 'ClassPath' => "/compta/class/facturerec.class.php", 'langs'=>'bills'),
	'contract' => array('label' => 'Contracts', 'ObjectClassName' => 'Contrat', 'enabled' => $conf->contrat->enabled, 'ClassPath' => "/contrat/class/contrat.class.php", 'langs'=>'contracts'),
	'contractdet' => array('label' => 'ContractLines', 'ObjectClassName' => 'ContratLigne', 'enabled' => $conf->contrat->enabled, 'ClassPath' => "/contrat/class/contrat.class.php", 'langs'=>'contracts'),
	'bom' => array('label' => 'BOM', 'ObjectClassName' => 'Bom', 'enabled' => $conf->bom->enabled),
	'mo' => array('label' => 'MO', 'ObjectClassName' => 'Mo', 'enabled' => $conf->mrp->enabled, 'ClassPath' => "/mrp/class/mo.class.php"),
	'ticket' => array('label' => 'Ticket', 'ObjectClassName' => 'Ticket', 'enabled' => $conf->ticket->enabled),
	'member' => array('label' => 'Adherent', 'ObjectClassName' => 'Adherent', 'enabled' => $conf->adherent->enabled, 'ClassPath' => "/adherents/class/adherent.class.php", 'langs'=>'members'),
	'cotisation' => array('label' => 'Subscriptions', 'ObjectClassName' => 'Subscription', 'enabled' => $conf->adherent->enabled, 'ClassPath' => "/adherents/class/subscription.class.php", 'langs'=>'members'),
);

// Complete $arrayoftype by external modules
$parameters = array('objecttype'=>$objecttype, 'tabfamily'=>$tabfamily);
$reshook = $hookmanager->executeHooks('loadDataForCustomReports', $parameters, $object, $action); // Note that $action and $object may have been modified by some hooks
if ($reshook < 0) {
	setEventMessages($hookmanager->error, $hookmanager->errors, 'errors');
} elseif (is_array($hookmanager->resArray)) {
	if (!empty($hookmanager->resArray['title'])) {		// Add entries for tabs
		$title = $hookmanager->resArray['title'];
	}
	if (!empty($hookmanager->resArray['picto'])) {		// Add entries for tabs
		$picto = $hookmanager->resArray['picto'];
	}
	if (!empty($hookmanager->resArray['head'])) {		// Add entries for tabs
		$head = array_merge($head, $hookmanager->resArray['head']);
	}
	if (!empty($hookmanager->resArray['arrayoftype'])) {	// Add entries from hook
		foreach ($hookmanager->resArray['arrayoftype'] as $key => $val) {
			$arrayoftype[$key] = $val;
		}
	}
}

if ($objecttype) {
	try {
		if (!empty($arrayoftype[$objecttype]['ClassPath'])) {
			dol_include_once($arrayoftype[$objecttype]['ClassPath']);
		} else {
			dol_include_once("/".$objecttype."/class/".$objecttype.".class.php");
		}
		$ObjectClassName = $arrayoftype[$objecttype]['ObjectClassName'];
		$object = new $ObjectClassName($db);
	} catch (Exception $e) {
		print 'Failed to load class for type '.$objecttype;
	}
}

// Security check
$socid = 0;
if ($user->socid > 0) {	// Protection if external user
	//$socid = $user->socid;
	accessforbidden();
}

// Fetch optionals attributes and labels
$extrafields->fetch_name_optionals_label($object->table_element);
//$extrafields->fetch_name_optionals_label($object->table_element_line);

$search_array_options = $extrafields->getOptionalsFromPost($object->table_element, '', 'search_');

$search_component_params = array('');
$search_component_params_hidden = GETPOST('search_component_params_hidden', 'alphanohtml');

// For the case we enter a criteria manually, the search_component_params_input will be defined and must be used in priority
if (GETPOST('search_component_params_input', 'alphanohtml')) {
	$search_component_params_hidden = GETPOST('search_component_params_input', 'alphanohtml');
}

$MAXUNIQUEVALFORGROUP = 20;
$MAXMEASURESINBARGRAPH = 20;

$YYYY = substr($langs->trans("Year"), 0, 1).substr($langs->trans("Year"), 0, 1).substr($langs->trans("Year"), 0, 1).substr($langs->trans("Year"), 0, 1);
$MM = substr($langs->trans("Month"), 0, 1).substr($langs->trans("Month"), 0, 1);
$DD = substr($langs->trans("Day"), 0, 1).substr($langs->trans("Day"), 0, 1);
$HH = substr($langs->trans("Hour"), 0, 1).substr($langs->trans("Hour"), 0, 1);
$MI = substr($langs->trans("Minute"), 0, 1).substr($langs->trans("Minute"), 0, 1);
$SS = substr($langs->trans("Second"), 0, 1).substr($langs->trans("Second"), 0, 1);

$arrayofmesures = array();
$arrayofxaxis = array();
$arrayofgroupby = array();
$arrayofyaxis = array();
$arrayofvaluesforgroupby = array();

$features = $object->element;
if (!empty($object->element_for_permission)) {
	$features = $object->element_for_permission;
}

restrictedArea($user, $features, 0, '');

$error = 0;


/*
 * Actions
 */

// None



/*
 * View
 */

$form = new Form($db);
$formother = new FormOther($db);

if (!defined('USE_CUSTOM_REPORT_AS_INCLUDE')) {
	llxHeader('', $langs->transnoentitiesnoconv('CustomReports'), '');

	print dol_get_fiche_head($head, 'customreports', $title, -1, $picto);
}

$newarrayoftype = array();
foreach ($arrayoftype as $key => $val) {
	if (dol_eval($val['enabled'], 1, 1, '1')) {
		$newarrayoftype[$key] = $arrayoftype[$key];
	}
	if ($val['langs']) {
		$langs->load($val['langs']);
	}
}

$count = 0;
$arrayofmesures = fillArrayOfMeasures($object, 't', $langs->trans($newarrayoftype[$objecttype]['label']), $arrayofmesures, 0, $count);
$arrayofmesures = dol_sort_array($arrayofmesures, 'position', 'asc', 0, 0, 1);

$count = 0;
$arrayofxaxis = fillArrayOfXAxis($object, 't', $langs->trans($newarrayoftype[$objecttype]['label']), $arrayofxaxis, 0, $count);
$arrayofxaxis = dol_sort_array($arrayofxaxis, 'position', 'asc', 0, 0, 1);

$count = 0;
$arrayofgroupby = fillArrayOfGroupBy($object, 't', $langs->trans($newarrayoftype[$objecttype]['label']), $arrayofgroupby, 0, $count);
$arrayofgroupby = dol_sort_array($arrayofgroupby, 'position', 'asc', 0, 0, 1);


// Check parameters
if ($action == 'viewgraph') {
	if (!count($search_measures)) {
		setEventMessages($langs->trans("AtLeastOneMeasureIsRequired"), null, 'warnings');
	} elseif ($mode == 'graph' && count($search_xaxis) > 1) {
		setEventMessages($langs->trans("OnlyOneFieldForXAxisIsPossible"), null, 'warnings');
		$search_xaxis = array(0 => $search_xaxis[0]);
	}
	if (count($search_groupby) >= 2) {
		setEventMessages($langs->trans("ErrorOnlyOneFieldForGroupByIsPossible"), null, 'warnings');
		$search_groupby = array(0 => $search_groupby[0]);
	}
	if (!count($search_xaxis)) {
		setEventMessages($langs->trans("AtLeastOneXAxisIsRequired"), null, 'warnings');
	} elseif ($mode == 'graph' && $search_graph == 'bars' && count($search_measures) > $MAXMEASURESINBARGRAPH) {
		$langs->load("errors");
		setEventMessages($langs->trans("GraphInBarsAreLimitedToNMeasures", $MAXMEASURESINBARGRAPH), null, 'warnings');
		$search_graph = 'lines';
	}
}

// Get all possible values of fields when a 'group by' is set, and save this into $arrayofvaluesforgroupby
// $arrayofvaluesforgroupby will be used to forge lael of each grouped series
if (is_array($search_groupby) && count($search_groupby)) {
	foreach ($search_groupby as $gkey => $gval) {
		$gvalwithoutprefix = preg_replace('/^[a-z]+\./', '', $gval);

		if (preg_match('/\-year$/', $search_groupby[$gkey])) {
			$tmpval = preg_replace('/\-year$/', '', $search_groupby[$gkey]);
			$fieldtocount .= 'DATE_FORMAT('.$tmpval.", '%Y')";
		} elseif (preg_match('/\-month$/', $search_groupby[$gkey])) {
			$tmpval = preg_replace('/\-month$/', '', $search_groupby[$gkey]);
			$fieldtocount .= 'DATE_FORMAT('.$tmpval.", '%Y-%m')";
		} elseif (preg_match('/\-day$/', $search_groupby[$gkey])) {
			$tmpval = preg_replace('/\-day$/', '', $search_groupby[$gkey]);
			$fieldtocount .= 'DATE_FORMAT('.$tmpval.", '%Y-%m-%d')";
		} else {
			$fieldtocount = $search_groupby[$gkey];
		}

		$sql = "SELECT DISTINCT ".$fieldtocount." as val";

		if (strpos($fieldtocount, 'te.') === 0) {
			$sql .= " FROM ".MAIN_DB_PREFIX.$object->table_element."_extrafields as te";
		} else {
			$tabletouse = $object->table_element;
			$tablealiastouse = 't';
			if (!empty($arrayofgroupby[$gval])) {
				$tmpval = explode('.', $gval);
				$tabletouse = $arrayofgroupby[$gval]['table'];
				$tablealiastouse = $tmpval[0];
			}
			$sql .= " FROM ".MAIN_DB_PREFIX.$tabletouse." as ".$tablealiastouse;
		}

		// Add the where here
		/*
		$sqlfilters = GETPOST('search_component_params_hidden', 'alphanohtml');
		if ($sqlfilters) {
			$errormessage = '';
			if (dolCheckFilters($sqlfilters, $errormessage)) {
				$regexstring = '\(([^:\'\(\)]+:[^:\'\(\)]+:[^\(\)]+)\)';
				$sql .= " WHERE (".preg_replace_callback('/'.$regexstring.'/', 'dolForgeCriteriaCallback', $sqlfilters).")";
			} else {
				print $errormessage;
			}
		}*/

		$sql .= " LIMIT ".((int) ($MAXUNIQUEVALFORGROUP + 1));

		//print $sql;
		$resql = $db->query($sql);
		if (!$resql) {
			dol_print_error($db);
		}

		while ($obj = $db->fetch_object($resql)) {
			if (is_null($obj->val)) {
				$keytouse = '__NULL__';
				$valuetranslated = $langs->transnoentitiesnoconv("NotDefined");
			} elseif ($obj->val === '') {
				$keytouse = '';
				$valuetranslated = $langs->transnoentitiesnoconv("Empty");
			} else {
				$keytouse = (string) $obj->val;
				$valuetranslated = $obj->val;
			}

			$regs = array();
			if (!empty($object->fields[$gvalwithoutprefix]['arrayofkeyval'])) {
				$valuetranslated = $object->fields[$gvalwithoutprefix]['arrayofkeyval'][$obj->val];
				if (is_null($valuetranslated)) {
					$valuetranslated = $langs->transnoentitiesnoconv("UndefinedKey");
				}
				$valuetranslated = $langs->trans($valuetranslated);
			} elseif (preg_match('/integer:([^:]+):([^:]+)$/', $object->fields[$gvalwithoutprefix]['type'], $regs)) {
				$classname = $regs[1];
				$classpath = $regs[2];
				dol_include_once($classpath);
				if (class_exists($classname)) {
					$tmpobject = new $classname($db);
					$tmpobject->fetch($obj->val);
					foreach ($tmpobject->fields as $fieldkey => $field) {
						if ($field['showoncombobox']) {
							$valuetranslated = $tmpobject->$fieldkey;
							//if ($valuetranslated == '-') $valuetranslated = $langs->transnoentitiesnoconv("Unknown")
							break;
						}
					}
					//$valuetranslated = $tmpobject->ref.'eee';
				}
			}

			$arrayofvaluesforgroupby['g_'.$gkey][$keytouse] = $valuetranslated;
		}
		// Add also the possible NULL value if field is a parent field that is not a strict join
		$tmpfield = explode('.', $gval);
		if ($tmpfield[0] != 't' || (is_array($object->fields[$tmpfield[1]]) && empty($object->fields[$tmpfield[1]]['notnull']))) {
			dol_syslog("The group by field ".$gval." may be null (because field is null or it is a left join), so we add __NULL__ entry in list of possible values");
			//var_dump($gval); var_dump($object->fields);
			$arrayofvaluesforgroupby['g_'.$gkey]['__NULL__'] = $langs->transnoentitiesnoconv("NotDefined");
		}

		asort($arrayofvaluesforgroupby['g_'.$gkey]);

		// Add a protection/error to refuse the request if number of differentr values for the group by is higher than $MAXUNIQUEVALFORGROUP
		if (count($arrayofvaluesforgroupby['g_'.$gkey]) > $MAXUNIQUEVALFORGROUP) {
			$langs->load("errors");
			if (strpos($fieldtocount, 'te.') === 0) {
				//if (!empty($extrafields->attributes[$object->table_element]['langfile'][$gvalwithoutprefix])) {
				//      $langs->load($extrafields->attributes[$object->table_element]['langfile'][$gvalwithoutprefix]);
				//}
				$keyforlabeloffield = $extrafields->attributes[$object->table_element]['label'][$gvalwithoutprefix];
			} else {
				$keyforlabeloffield = $object->fields[$gvalwithoutprefix]['label'];
			}
			//var_dump($gkey.' '.$gval.' '.$gvalwithoutprefix);
			$gvalwithoutprefix = preg_replace('/\-(year|month|day)/', '', $gvalwithoutprefix);
			$labeloffield = $langs->transnoentitiesnoconv($keyforlabeloffield);
			setEventMessages($langs->trans("ErrorTooManyDifferentValueForSelectedGroupBy", $MAXUNIQUEVALFORGROUP, $labeloffield), null, 'warnings');
			$search_groupby = array();
		}

		$db->free($resql);
	}
}
//var_dump($arrayofvaluesforgroupby);exit;


$tmparray = dol_getdate(dol_now());
$endyear = $tmparray['year'];
$endmonth = $tmparray['mon'];
$datelastday = dol_get_last_day($endyear, $endmonth, 1);
$startyear = $endyear - 2;

$param = '';

print '<form method="post" action="'.$_SERVER['PHP_SELF'].'">';
print '<input type="hidden" name="token" value="'.newToken().'">';
print '<input type="hidden" name="action" value="viewgraph">';
print '<input type="hidden" name="tabfamily" value="'.$tabfamily.'">';

$viewmode = '';

$viewmode .= '<div class="divadvancedsearchfield">';
$arrayofgraphs = array('bars' => 'Bars', 'lines' => 'Lines'); // also 'pies'
$viewmode .= '<div class="inline-block opacitymedium"><span class="fas fa-chart-area paddingright" title="'.$langs->trans("Graph").'"></span>'.$langs->trans("Graph").'</div> ';
$viewmode .= $form->selectarray('search_graph', $arrayofgraphs, $search_graph, 0, 0, 0, 'minwidth100', 1);
$viewmode .= '</div>';

$num = 0;
$massactionbutton = '';
$nav = '';
$newcardbutton = '';
$limit = 0;

print_barre_liste('', $page, $_SERVER["PHP_SELF"], $param, $sortfield, $sortorder, $massactionbutton, $num, -1, 'object_action', 0, $nav.'<span class="marginleftonly"></span>'.$newcardbutton, '', $limit, 1, 0, 1, $viewmode);



print '<div class="liste_titre liste_titre_bydiv centpercent">';

// Select object
print '<div class="divadvancedsearchfield center floatnone">';
print '<div class="inline-block"><span class="opacitymedium">'.$langs->trans("StatisticsOn").'</span></div> ';
print $form->selectarray('objecttype', $newarrayoftype, $objecttype, 0, 0, 0, '', 1, 0, 0, '', 'minwidth200', 1);
if (empty($conf->use_javascript_ajax)) {
	print '<input type="submit" class="button buttongen button-save nomargintop" name="changeobjecttype" value="'.$langs->trans("Refresh").'">';
} else {
	print '<!-- js code to reload page with good object type -->
	<script type="text/javascript">
        jQuery(document).ready(function() {
        	jQuery("#objecttype").change(function() {
        		console.log("Reload for "+jQuery("#objecttype").val());
                location.href = "'.$_SERVER["PHP_SELF"].'?objecttype="+jQuery("#objecttype").val()+"'.($tabfamily ? '&tabfamily='.urlencode($tabfamily) : '').(GETPOST('show_search_component_params_hidden', 'int') ? '&show_search_component_params_hidden='.((int) GETPOST('show_search_component_params_hidden', 'int')) : '').'";
        	});
        });
    </script>';
}
print '</div><div class="clearboth"></div>';

// Add Filter (you can use param &show_search_component_params_hidden=1 for debug)
print '<div class="divadvancedsearchfield quatrevingtpercent">';
print $form->searchComponent(array($object->element => $object->fields), $search_component_params, array(), $search_component_params_hidden);
print '</div>';

// Add measures into array
$count = 0;
//var_dump($arrayofmesures);
print '<div class="divadvancedsearchfield clearboth">';
print '<div class="inline-block"><span class="fas fa-ruler-combined paddingright pictofixedwidth" title="'.dol_escape_htmltag($langs->trans("Measures")).'"></span><span class="fas fa-caret-left caretleftaxis" title="'.dol_escape_htmltag($langs->trans("Measures")).'"></span></div>';
$simplearrayofmesures = array();
foreach ($arrayofmesures as $key => $val) {
	$simplearrayofmesures[$key] = $arrayofmesures[$key]['label'];
}
print $form->multiselectarray('search_measures', $simplearrayofmesures, $search_measures, 0, 0, 'minwidth400', 1, 0, '', '', $langs->trans("Measures"));	// Fill the array $arrayofmeasures with possible fields
print '</div>';

// XAxis
$count = 0;
print '<div class="divadvancedsearchfield">';
print '<div class="inline-block"><span class="fas fa-ruler-combined paddingright pictofixedwidth" title="'.dol_escape_htmltag($langs->trans("XAxis")).'"></span><span class="fas fa-caret-down caretdownaxis" title="'.dol_escape_htmltag($langs->trans("XAxis")).'"></span></div>';
//var_dump($arrayofxaxis);
print $formother->selectXAxisField($object, $search_xaxis, $arrayofxaxis, $langs->trans("XAxis"));	// Fill the array $arrayofxaxis with possible fields
print '</div>';

// Group by
$count = 0;
print '<div class="divadvancedsearchfield">';
print '<div class="inline-block opacitymedium"><span class="fas fa-ruler-horizontal paddingright pictofixedwidth" title="'.dol_escape_htmltag($langs->trans("GroupBy")).'"></span></div>';
print $formother->selectGroupByField($object, $search_groupby, $arrayofgroupby, 'minwidth200 maxwidth250', $langs->trans("GroupBy"));	// Fill the array $arrayofgroupby with possible fields
print '</div>';


if ($mode == 'grid') {
	// YAxis
	print '<div class="divadvancedsearchfield">';
	foreach ($object->fields as $key => $val) {
		if (empty($val['measure']) && (!isset($val['enabled']) || dol_eval($val['enabled'], 1, 1, '1'))) {
			if (in_array($key, array('id', 'rowid', 'entity', 'last_main_doc', 'extraparams'))) {
				continue;
			}
			if (preg_match('/^fk_/', $key)) {
				continue;
			}
			if (in_array($val['type'], array('html', 'text'))) {
				continue;
			}
			if (in_array($val['type'], array('timestamp', 'date', 'datetime'))) {
				$arrayofyaxis['t.'.$key.'-year'] = array(
					'label' => $langs->trans($val['label']).' ('.$YYYY.')',
					'position' => $val['position'],
					'table' => $object->table_element
				);
				$arrayofyaxis['t.'.$key.'-month'] = array(
					'label' => $langs->trans($val['label']).' ('.$YYYY.'-'.$MM.')',
					'position' => $val['position'],
					'table' => $object->table_element
				);
				$arrayofyaxis['t.'.$key.'-day'] = array(
					'label' => $langs->trans($val['label']).' ('.$YYYY.'-'.$MM.'-'.$DD.')',
					'position' => $val['position'],
					'table' => $object->table_element
				);
			} else {
				$arrayofyaxis['t.'.$key] = array(
					'label' => $val['label'],
					'position' => (int) $val['position'],
					'table' => $object->table_element
				);
			}
		}
		// Add measure from extrafields
		if ($object->isextrafieldmanaged) {
			foreach ($extrafields->attributes[$object->table_element]['label'] as $key => $val) {
				if (!empty($extrafields->attributes[$object->table_element]['totalizable'][$key]) && (!isset($extrafields->attributes[$object->table_element]['enabled'][$key]) || dol_eval($extrafields->attributes[$object->table_element]['enabled'][$key], 1, 1, '1'))) {
					$arrayofyaxis['te.'.$key] = array(
						'label' => $extrafields->attributes[$object->table_element]['label'][$key],
						'position' => (int) $extrafields->attributes[$object->table_element]['pos'][$key],
						'table' => $object->table_element
					);
				}
			}
		}
	}
	$arrayofyaxis = dol_sort_array($arrayofyaxis, 'position');
	$arrayofyaxislabel = array();
	foreach ($arrayofyaxis as $key => $val) {
		$arrayofyaxislabel[$key] = $val['label'];
	}
	print '<div class="inline-block opacitymedium"><span class="fas fa-ruler-vertical paddingright" title="'.$langs->trans("YAxis").'"></span>'.$langs->trans("YAxis").'</div> ';
	print $form->multiselectarray('search_yaxis', $arrayofyaxislabel, $search_yaxis, 0, 0, 'minwidth100', 1);
	print '</div>';
}

if ($mode == 'graph') {
	//
}

print '<div class="divadvancedsearchfield">';
print '<input type="submit" class="button buttongen button-save nomargintop" value="'.$langs->trans("Refresh").'">';
print '</div>';
print '</div>';
print '</form>';

// Generate the SQL request
$sql = '';
if (!empty($search_measures) && !empty($search_xaxis)) {
	$fieldid = 'rowid';

	$sql = "SELECT ";
	foreach ($search_xaxis as $key => $val) {
		if (preg_match('/\-year$/', $val)) {
			$tmpval = preg_replace('/\-year$/', '', $val);
			$sql .= "DATE_FORMAT(".$tmpval.", '%Y') as x_".$key.', ';
		} elseif (preg_match('/\-month$/', $val)) {
			$tmpval = preg_replace('/\-month$/', '', $val);
			$sql .= "DATE_FORMAT(".$tmpval.", '%Y-%m') as x_".$key.', ';
		} elseif (preg_match('/\-day$/', $val)) {
			$tmpval = preg_replace('/\-day$/', '', $val);
			$sql .= "DATE_FORMAT(".$tmpval.", '%Y-%m-%d') as x_".$key.', ';
		} else {
			$sql .= $val." as x_".$key.", ";
		}
	}
	foreach ($search_groupby as $key => $val) {
		if (preg_match('/\-year$/', $val)) {
			$tmpval = preg_replace('/\-year$/', '', $val);
			$sql .= "DATE_FORMAT(".$tmpval.", '%Y') as g_".$key.', ';
		} elseif (preg_match('/\-month$/', $val)) {
			$tmpval = preg_replace('/\-month$/', '', $val);
			$sql .= "DATE_FORMAT(".$tmpval.", '%Y-%m') as g_".$key.', ';
		} elseif (preg_match('/\-day$/', $val)) {
			$tmpval = preg_replace('/\-day$/', '', $val);
			$sql .= "DATE_FORMAT(".$tmpval.", '%Y-%m-%d') as g_".$key.', ';
		} else {
			$sql .= $val." as g_".$key.", ";
		}
	}
	foreach ($search_measures as $key => $val) {
		if ($val == 't.count') {
			$sql .= "COUNT(t.".$fieldid.") as y_".$key.', ';
		} elseif (preg_match('/\-sum$/', $val)) {
			$tmpval = preg_replace('/\-sum$/', '', $val);
			$sql .= "SUM(".$db->ifsql($tmpval.' IS NULL', '0', $tmpval).") as y_".$key.", ";
		} elseif (preg_match('/\-average$/', $val)) {
			$tmpval = preg_replace('/\-average$/', '', $val);
			$sql .= "AVG(".$db->ifsql($tmpval.' IS NULL', '0', $tmpval).") as y_".$key.", ";
		} elseif (preg_match('/\-min$/', $val)) {
			$tmpval = preg_replace('/\-min$/', '', $val);
			$sql .= "MIN(".$db->ifsql($tmpval.' IS NULL', '0', $tmpval).") as y_".$key.", ";
		} elseif (preg_match('/\-max$/', $val)) {
			$tmpval = preg_replace('/\-max$/', '', $val);
			$sql .= "MAX(".$db->ifsql($tmpval.' IS NULL', '0', $tmpval).") as y_".$key.", ";
		}
	}
	$sql = preg_replace('/,\s*$/', '', $sql);
	$sql .= " FROM ".MAIN_DB_PREFIX.$object->table_element." as t";
	// Add measure from extrafields
	if ($object->isextrafieldmanaged) {
		$sql .= " LEFT JOIN ".MAIN_DB_PREFIX.$object->table_element."_extrafields as te ON te.fk_object = t.".$fieldid;
	}
	// Add table for link for multientity
	if ($object->ismultientitymanaged) {	// 0=No test on entity, 1=Test with field entity, 'field@table'=Test with link by field@table
		if ($object->ismultientitymanaged == 1) {
			// No table to add here
		} else {
			$tmparray = explode('@', $object->ismultientitymanaged);
			$sql .= " INNER JOIN ".MAIN_DB_PREFIX.$tmparray[1]." as parenttableforentity ON t.".$tmparray[0]." = parenttableforentity.rowid";
			$sql .= " AND parenttableforentity.entity IN (".getEntity($tmparray[1]).")";
		}
	}

	$listoftablesalreadyadded = array($object->table_element => $object->table_element);

	// Add LEFT JOIN for all parent tables mentionned into the Xaxis
	//var_dump($arrayofxaxis); var_dump($search_xaxis);
	foreach ($search_xaxis as $key => $val) {
		if (!empty($arrayofxaxis[$val])) {
			$tmpval = explode('.', $val);
			//var_dump($arrayofxaxis[$val]['table']);
			if (! in_array($arrayofxaxis[$val]['table'], $listoftablesalreadyadded)) {	// We do not add join for main table already added
<<<<<<< HEAD
				$sql .= ' INNER JOIN '.MAIN_DB_PREFIX.$arrayofxaxis[$val]['table'].' as '.$db->sanitize($tmpval[0]);
=======
				$sql .= " LEFT JOIN ".MAIN_DB_PREFIX.$arrayofxaxis[$val]['table']." as ".$tmpval[0]." ON t.".str_replace('t__', '', $tmpval[0])." = ".$tmpval[0].".rowid";
>>>>>>> 0150b939
				$listoftablesalreadyadded[$arrayofxaxis[$val]['table']] = $arrayofxaxis[$val]['table'];
			}
		} else {
			dol_print_error($db, 'Found a key into search_xaxis not found into arrayofxaxis');
		}
	}

	// Add LEFT JOIN for all parent tables mentionned into the Group by
	//var_dump($arrayofgroupby); var_dump($search_groupby);
	foreach ($search_groupby as $key => $val) {
		if (!empty($arrayofgroupby[$val])) {
			$tmpval = explode('.', $val);
			//var_dump($arrayofxaxis[$val]['table']);
			if (! in_array($arrayofgroupby[$val]['table'], $listoftablesalreadyadded)) {	// We do not add join for main table already added
				$sql .= " LEFT JOIN ".MAIN_DB_PREFIX.$arrayofgroupby[$val]['table']." as ".$tmpval[0]." ON t.".str_replace('t__', '', $tmpval[0])." = ".$tmpval[0].".rowid";
				$listoftablesalreadyadded[$arrayofgroupby[$val]['table']] = $arrayofgroupby[$val]['table'];
			}
		} else {
			dol_print_error($db, 'Found a key into search_groupby not found into arrayofgroupby');
		}
	}

	// Add LEFT JOIN for all parent tables mentionned into the Yaxis
	//var_dump($arrayofgroupby); var_dump($search_groupby);
	foreach ($search_measures as $key => $val) {
		if (!empty($arrayofmesures[$val])) {
			$tmpval = explode('.', $val);
			//var_dump($arrayofxaxis[$val]['table']);
			if (! in_array($arrayofmesures[$val]['table'], $listoftablesalreadyadded)) {	// We do not add join for main table already added
				$sql .= " LEFT JOIN ".MAIN_DB_PREFIX.$arrayofmesures[$val]['table']." as ".$tmpval[0]." ON t.".str_replace('t__', '', $tmpval[0])." = ".$tmpval[0].".rowid";
				$listoftablesalreadyadded[$arrayofmesures[$val]['table']] = $arrayofmesures[$val]['table'];
			}
		} else {
			dol_print_error($db, 'Found a key into search_measures not found into arrayofmesures');
		}
	}

	$sql .= " WHERE 1 = 1";
	if ($object->ismultientitymanaged == 1) {	// 0=No test on entity, 1=Test with field entity, 'field@table'=Test with link by field@table
		$sql .= " AND t.entity IN (".getEntity($object->element).")";
	}
	// Add the where here
	$sqlfilters = $search_component_params_hidden;
	if ($sqlfilters) {
		$errormessage = '';
		if (dolCheckFilters($sqlfilters, $errormessage)) {
			$regexstring = '\(([^:\'\(\)]+:[^:\'\(\)]+:[^\(\)]+)\)';
			$sql .= " AND (".preg_replace_callback('/'.$regexstring.'/', 'dolForgeCriteriaCallback', $sqlfilters).")";
		} else {
			print $errormessage;
		}
	}
	$sql .= " GROUP BY ";
	foreach ($search_xaxis as $key => $val) {
		if (preg_match('/\-year$/', $val)) {
			$tmpval = preg_replace('/\-year$/', '', $val);
			$sql .= "DATE_FORMAT(".$tmpval.", '%Y'), ";
		} elseif (preg_match('/\-month$/', $val)) {
			$tmpval = preg_replace('/\-month$/', '', $val);
			$sql .= "DATE_FORMAT(".$tmpval.", '%Y-%m'), ";
		} elseif (preg_match('/\-day$/', $val)) {
			$tmpval = preg_replace('/\-day$/', '', $val);
			$sql .= "DATE_FORMAT(".$tmpval.", '%Y-%m-%d'), ";
		} else {
			$sql .= $val.", ";
		}
	}
	foreach ($search_groupby as $key => $val) {
		if (preg_match('/\-year$/', $val)) {
			$tmpval = preg_replace('/\-year$/', '', $val);
			$sql .= "DATE_FORMAT(".$tmpval.", '%Y'), ";
		} elseif (preg_match('/\-month$/', $val)) {
			$tmpval = preg_replace('/\-month$/', '', $val);
			$sql .= "DATE_FORMAT(".$tmpval.", '%Y-%m'), ";
		} elseif (preg_match('/\-day$/', $val)) {
			$tmpval = preg_replace('/\-day$/', '', $val);
			$sql .= "DATE_FORMAT(".$tmpval.", '%Y-%m-%d'), ";
		} else {
			$sql .= $val.', ';
		}
	}
	$sql = preg_replace('/,\s*$/', '', $sql);
	$sql .= ' ORDER BY ';
	foreach ($search_xaxis as $key => $val) {
		if (preg_match('/\-year$/', $val)) {
			$tmpval = preg_replace('/\-year$/', '', $val);
			$sql .= "DATE_FORMAT(".$tmpval.", '%Y'), ";
		} elseif (preg_match('/\-month$/', $val)) {
			$tmpval = preg_replace('/\-month$/', '', $val);
			$sql .= "DATE_FORMAT(".$tmpval.", '%Y-%m'), ";
		} elseif (preg_match('/\-day$/', $val)) {
			$tmpval = preg_replace('/\-day$/', '', $val);
			$sql .= "DATE_FORMAT(".$tmpval.", '%Y-%m-%d'), ";
		} else {
			$sql .= $val.', ';
		}
	}
	foreach ($search_groupby as $key => $val) {
		if (preg_match('/\-year$/', $val)) {
			$tmpval = preg_replace('/\-year$/', '', $val);
			$sql .= "DATE_FORMAT(".$tmpval.", '%Y'), ";
		} elseif (preg_match('/\-month$/', $val)) {
			$tmpval = preg_replace('/\-month$/', '', $val);
			$sql .= "DATE_FORMAT(".$tmpval.", '%Y-%m'), ";
		} elseif (preg_match('/\-day$/', $val)) {
			$tmpval = preg_replace('/\-day$/', '', $val);
			$sql .= "DATE_FORMAT(".$tmpval.", '%Y-%m-%d'), ";
		} else {
			$sql .= $val.', ';
		}
	}
	$sql = preg_replace('/,\s*$/', '', $sql);
}
//print $sql;

$legend = array();
foreach ($search_measures as $key => $val) {
	$legend[] = $langs->trans($arrayofmesures[$val]['label']);
}

$useagroupby = (is_array($search_groupby) && count($search_groupby));
//var_dump($useagroupby);
//var_dump($arrayofvaluesforgroupby);

// Execute the SQL request
$totalnbofrecord = 0;
$data = array();
if ($sql) {
	$resql = $db->query($sql);
	if (!$resql) {
		dol_print_error($db);
	}

	$ifetch = 0;
	$xi = 0;
	$oldlabeltouse = '';
	while ($obj = $db->fetch_object($resql)) {
		$ifetch++;
		if ($useagroupby) {
			$xval = $search_xaxis[0];
			$fieldforxkey = 'x_0';
			$xlabel = $obj->$fieldforxkey;
			$xvalwithoutprefix = preg_replace('/^[a-z]+\./', '', $xval);

			// Define $xlabel
			if (!empty($object->fields[$xvalwithoutprefix]['arrayofkeyval'])) {
				$xlabel = $object->fields[$xvalwithoutprefix]['arrayofkeyval'][$obj->$fieldforxkey];
			}
			$labeltouse = (($xlabel || $xlabel == '0') ? dol_trunc($xlabel, 20, 'middle') : ($xlabel === '' ? $langs->transnoentitiesnoconv("Empty") : $langs->transnoentitiesnoconv("NotDefined")));

			if ($oldlabeltouse && ($labeltouse != $oldlabeltouse)) {
				$xi++; // Increase $xi
			}
			//var_dump($labeltouse.' '.$oldlabeltouse.' '.$xi);
			$oldlabeltouse = $labeltouse;

			/* Example of value for $arrayofvaluesforgroupby
			 * array (size=1)
			 *	  'g_0' =>
			 *	    array (size=6)
			 *	      0 => string '0' (length=1)
			 *	      '' => string 'Empty' (length=5)
			 *	      '__NULL__' => string 'Not defined' (length=11)
			 *	      'done' => string 'done' (length=4)
			 *	      'processing' => string 'processing' (length=10)
			 *	      'undeployed' => string 'undeployed' (length=10)
			 */
			foreach ($search_measures as $key => $val) {
				$gi = 0;
				foreach ($search_groupby as $gkey) {
					//var_dump('*** Fetch #'.$ifetch.' for labeltouse='.$labeltouse.' measure number '.$key.' and group g_'.$gi);
					//var_dump($arrayofvaluesforgroupby);
					foreach ($arrayofvaluesforgroupby['g_'.$gi] as $gvaluepossiblekey => $gvaluepossiblelabel) {
						$ykeysuffix = $gvaluepossiblelabel;
						$gvalwithoutprefix = preg_replace('/^[a-z]+\./', '', $gval);

						$fieldfory = 'y_'.$key;
						$fieldforg = 'g_'.$gi;
						$fieldforybis = 'y_'.$key.'_'.$ykeysuffix;
						//var_dump('gvaluepossiblekey='.$gvaluepossiblekey.' gvaluepossiblelabel='.$gvaluepossiblelabel.' ykeysuffix='.$ykeysuffix.' gval='.$gval.' gvalwithoutsuffix='.$gvalwithoutprefix);
						//var_dump('fieldforg='.$fieldforg.' obj->$fieldforg='.$obj->$fieldforg.' fieldfory='.$fieldfory.' obj->$fieldfory='.$obj->$fieldfory.' fieldforybis='.$fieldforybis);

						if (!is_array($data[$xi])) {
							$data[$xi] = array();
						}

						if (!array_key_exists('label', $data[$xi])) {
							$data[$xi] = array();
							$data[$xi]['label'] = $labeltouse;
						}

						$objfieldforg = $obj->$fieldforg;
						if (is_null($objfieldforg)) {
							$objfieldforg = '__NULL__';
						}

						if ($gvaluepossiblekey == '0') {	// $gvaluepossiblekey can have type int or string. So we create a special if, used when value is '0'
							//var_dump($objfieldforg.' == \'0\' -> '.($objfieldforg == '0'));
							if ($objfieldforg == '0') {
								// The record we fetch is for this group
								$data[$xi][$fieldforybis] = $obj->$fieldfory;
							} elseif (!isset($data[$xi][$fieldforybis])) {
								// The record we fetch is not for this group
								$data[$xi][$fieldforybis] = '0';
							}
						} else {
							//var_dump((string) $objfieldforg.' === '.(string) $gvaluepossiblekey.' -> '.((string) $objfieldforg === (string) $gvaluepossiblekey));
							if ((string) $objfieldforg === (string) $gvaluepossiblekey) {
								// The record we fetch is for this group
								$data[$xi][$fieldforybis] = $obj->$fieldfory;
							} elseif (!isset($data[$xi][$fieldforybis])) {
								// The record we fetch is not for this group
								$data[$xi][$fieldforybis] = '0';
							}
						}
					}
					//var_dump($data[$xi]);
					$gi++;
				}
			}
		} else {	// No group by
			$xval = $search_xaxis[0];
			$fieldforxkey = 'x_0';
			$xlabel = $obj->$fieldforxkey;
			$xvalwithoutprefix = preg_replace('/^[a-z]+\./', '', $xval);

			// Define $xlabel
			if (!empty($object->fields[$xvalwithoutprefix]['arrayofkeyval'])) {
				$xlabel = $object->fields[$xvalwithoutprefix]['arrayofkeyval'][$obj->$fieldforxkey];
			}

			$labeltouse = (($xlabel || $xlabel == '0') ? dol_trunc($xlabel, 20, 'middle') : ($xlabel === '' ? $langs->trans("Empty") : $langs->trans("NotDefined")));
			$xarrayforallseries = array('label' => $labeltouse);
			foreach ($search_measures as $key => $val) {
				$fieldfory = 'y_'.$key;
				$xarrayforallseries[$fieldfory] = $obj->$fieldfory;
			}
			$data[$xi] = $xarrayforallseries;
			$xi++;
		}
	}

	$totalnbofrecord = count($data);
}
//var_dump($data);


print '<div class="customreportsoutput'.($totalnbofrecord ? '' : ' customreportsoutputnotdata').'">';


if ($mode == 'grid') {
	// TODO
}

if ($mode == 'graph') {
	$WIDTH = '80%';
	$HEIGHT = 200;

	// Show graph
	$px1 = new DolGraph();
	$mesg = $px1->isGraphKo();
	if (!$mesg) {
		/*var_dump($legend);
		var_dump($data);*/
		$px1->SetData($data);
		unset($data);

		$arrayoftypes = array();
		foreach ($search_measures as $key => $val) {
			$arrayoftypes[] = $search_graph;
		}

		$px1->SetLegend($legend);
		$px1->SetMinValue($px1->GetFloorMinValue());
		$px1->SetMaxValue($px1->GetCeilMaxValue());
		$px1->SetWidth($WIDTH);
		$px1->SetHeight($HEIGHT);
		$px1->SetYLabel($langs->trans("Y"));
		$px1->SetShading(3);
		$px1->SetHorizTickIncrement(1);
		$px1->SetCssPrefix("cssboxes");
		$px1->SetType($arrayoftypes);
		$px1->mode = 'depth';
		$px1->SetTitle('');

		$dir = $conf->user->dir_temp;
		dol_mkdir($dir);
		$filenamenb = $dir.'/customreport_'.$object->element.'.png';
		$fileurlnb = DOL_URL_ROOT.'/viewimage.php?modulepart=user&file=customreport_'.$object->element.'.png';

		$px1->draw($filenamenb, $fileurlnb);

		$texttoshow = $langs->trans("NoRecordFound");
		if (!GETPOSTISSET('search_measures') || !GETPOSTISSET('search_xaxis')) {
			$texttoshow = $langs->trans("SelectYourGraphOptionsFirst");
		}

		print $px1->show($totalnbofrecord ? 0 : $texttoshow);
	}
}

if ($sql) {
	// Show admin info
	print '<br>'.info_admin($langs->trans("SQLUsedForExport").':<br> '.$sql, 0, 0, 1, '', 'TechnicalInformation');
}

print '<div>';

if (!defined('USE_CUSTOM_REPORT_AS_INCLUDE')) {
	print dol_get_fiche_end();
}

// End of page
llxFooter();

$db->close();





/**
 * Fill arrayofmesures for an object
 *
 * @param 	mixed		$object			Any object
 * @param	string		$tablealias		Alias of table
 * @param	string		$labelofobject	Label of object
 * @param	array		$arrayofmesures	Array of mesures already filled
 * @param	int			$level 			Level
 * @param	int			$count			Count
 * @return 	array						Array of mesures
 */
function fillArrayOfMeasures($object, $tablealias, $labelofobject, &$arrayofmesures, $level = 0, &$count = 0)
{
	global $langs, $extrafields, $db;

	if ($level > 10) {	// Protection against infinite loop
		return $arrayofmesures;
	}

	if ($level == 0) {
		// Add the count of record only for the main/first level object. Parents are necessarly unique for each record.
		$arrayofmesures[$tablealias.'.count'] = array(
			'label' => img_picto('', $object->picto, 'class="pictofixedwidth"').' '.$labelofobject.': Count',
			'position' => 0,
			'table' => $object->table_element
		);
	}

	// Add main fields of object
	foreach ($object->fields as $key => $val) {
		if (!empty($val['isameasure']) && (!isset($val['enabled']) || dol_eval($val['enabled'], 1, 1, '1'))) {
			$arrayofmesures[$tablealias.'.'.$key.'-sum'] = array(
				'label' => img_picto('', $object->picto, 'class="pictofixedwidth"').' '.$labelofobject.': '.$langs->trans($val['label']).' <span class="opacitymedium">('.$langs->trans("Sum").')</span>',
				'position' => ($val['position']+($count * 100000)).'.1',
				'table' => $object->table_element
			);
			$arrayofmesures[$tablealias.'.'.$key.'-average'] = array(
				'label' => img_picto('', $object->picto, 'class="pictofixedwidth"').' '.$labelofobject.': '.$langs->trans($val['label']).' <span class="opacitymedium">('.$langs->trans("Average").')</span>',
				'position' => ($val['position']+($count * 100000)).'.2',
				'table' => $object->table_element
			);
			$arrayofmesures[$tablealias.'.'.$key.'-min'] = array(
				'label' => img_picto('', $object->picto, 'class="pictofixedwidth"').' '.$labelofobject.': '.$langs->trans($val['label']).' <span class="opacitymedium">('.$langs->trans("Minimum").')</span>',
				'position' => ($val['position']+($count * 100000)).'.3',
				'table' => $object->table_element
			);
			$arrayofmesures[$tablealias.'.'.$key.'-max'] = array(
				'label' => img_picto('', $object->picto, 'class="pictofixedwidth"').' '.$labelofobject.': '.$langs->trans($val['label']).' <span class="opacitymedium">('.$langs->trans("Maximum").')</span>',
				'position' => ($val['position']+($count * 100000)).'.4',
				'table' => $object->table_element
			);
		}
	}
	// Add extrafields to Measures
	if ($object->isextrafieldmanaged) {
		foreach ($extrafields->attributes[$object->table_element]['label'] as $key => $val) {
			if (!empty($extrafields->attributes[$object->table_element]['totalizable'][$key]) && (!isset($extrafields->attributes[$object->table_element]['enabled'][$key]) || dol_eval($extrafields->attributes[$object->table_element]['enabled'][$key], 1, 1, '1'))) {
				$arrayofmesures[$tablealias.'e.'.$key.'-sum'] = array(
					'label' => img_picto('', $object->picto, 'class="pictofixedwidth"').' '.$labelofobject.': '.$langs->trans($extrafields->attributes[$object->table_element]['label'][$key]).' <span class="opacitymedium">('.$langs->trans("Sum").')</span>',
					'position' => ($val['position']+($count * 100000)).'.1',
					'table' => $object->table_element
				);
				$arrayofmesures[$tablealias.'e.'.$key.'-average'] = array(
					'label' => img_picto('', $object->picto, 'class="pictofixedwidth"').' '.$labelofobject.': '.$langs->trans($extrafields->attributes[$object->table_element]['label'][$key]).' <span class="opacitymedium">('.$langs->trans("Average").')</span>',
					'position' => ($val['position']+($count * 100000)).'.2',
					'table' => $object->table_element
				);
				$arrayofmesures[$tablealias.'e.'.$key.'-min'] = array(
					'label' => img_picto('', $object->picto, 'class="pictofixedwidth"').' '.$labelofobject.': '.$langs->trans($extrafields->attributes[$object->table_element]['label'][$key]).' <span class="opacitymedium">('.$langs->trans("Minimum").')</span>',
					'position' => ($val['position']+($count * 100000)).'.3',
					'table' => $object->table_element
				);
				$arrayofmesures[$tablealias.'e.'.$key.'-max'] = array(
					'label' => img_picto('', $object->picto, 'class="pictofixedwidth"').' '.$labelofobject.': '.$langs->trans($extrafields->attributes[$object->table_element]['label'][$key]).' <span class="opacitymedium">('.$langs->trans("Maximum").')</span>',
					'position' => ($val['position']+($count * 100000)).'.4',
					'table' => $object->table_element
				);
			}
		}
	}
	// Add fields for parent objects
	foreach ($object->fields as $key => $val) {
		if (preg_match('/^[^:]+:[^:]+:/', $val['type'])) {
			$tmptype = explode(':', $val['type'], 4);
			if ($tmptype[0] == 'integer' && $tmptype[1] && $tmptype[2]) {
				$newobject = $tmptype[1];
				dol_include_once($tmptype[2]);
				if (class_exists($newobject)) {
					$tmpobject = new $newobject($db);
					//var_dump($key); var_dump($tmpobject->element); var_dump($val['label']); var_dump($tmptype); var_dump('t-'.$key);
					$count++;
					$arrayofmesures = fillArrayOfMeasures($tmpobject, $tablealias.'__'.$key, $langs->trans($val['label']), $arrayofmesures, $level + 1, $count);
				} else {
					print 'For property '.$object->element.'->'.$key.', type="'.$val['type'].'": Failed to find class '.$newobject." in file ".$tmptype[2]."<br>\n";
				}
			}
		}
	}

	return $arrayofmesures;
}


/**
 * Fill arrayofmesures for an object
 *
 * @param 	mixed		$object			Any object
 * @param	string		$tablealias		Alias of table ('t' for example)
 * @param	string		$labelofobject	Label of object
 * @param	array		$arrayofxaxis	Array of xaxis already filled
 * @param	int			$level 			Level
 * @param	int			$count			Count
 * @return 	array						Array of xaxis
 */
function fillArrayOfXAxis($object, $tablealias, $labelofobject, &$arrayofxaxis, $level = 0, &$count = 0)
{
	global $langs, $extrafields, $db;

	if ($level > 10) {	// Protection against infinite loop
		return $arrayofxaxis;
	}

	if ($level >= 2) {
		return $arrayofxaxis;
	}

	$YYYY = substr($langs->trans("Year"), 0, 1).substr($langs->trans("Year"), 0, 1).substr($langs->trans("Year"), 0, 1).substr($langs->trans("Year"), 0, 1);
	$MM = substr($langs->trans("Month"), 0, 1).substr($langs->trans("Month"), 0, 1);
	$DD = substr($langs->trans("Day"), 0, 1).substr($langs->trans("Day"), 0, 1);
	$HH = substr($langs->trans("Hour"), 0, 1).substr($langs->trans("Hour"), 0, 1);
	$MI = substr($langs->trans("Minute"), 0, 1).substr($langs->trans("Minute"), 0, 1);
	$SS = substr($langs->trans("Second"), 0, 1).substr($langs->trans("Second"), 0, 1);

	// Add main fields of object
	foreach ($object->fields as $key => $val) {
		if (empty($val['measure'])) {
			if (in_array($key, array(
				'id', 'ref_int', 'ref_ext', 'rowid', 'entity', 'last_main_doc', 'logo', 'logo_squarred', 'extraparams',
				'parent', 'photo', 'socialnetworks', 'webservices_url', 'webservices_key'))) {
				continue;
			}
			if (isset($val['enabled']) && !dol_eval($val['enabled'], 1, 1, '1')) {
				continue;
			}
			if (isset($val['visible']) && !dol_eval($val['visible'], 1, 1, '1')) {
				continue;
			}
			if (preg_match('/^fk_/', $key) && !preg_match('/^fk_statu/', $key)) {
				continue;
			}
			if (preg_match('/^pass/', $key)) {
				continue;
			}
			if (in_array($val['type'], array('html', 'text'))) {
				continue;
			}
			if (in_array($val['type'], array('timestamp', 'date', 'datetime'))) {
				$arrayofxaxis[$tablealias.'.'.$key.'-year'] = array(
					'label' => img_picto('', $object->picto, 'class="pictofixedwidth"').' '.$labelofobject.': '.$langs->trans($val['label']).' <span class="opacitymedium">('.$YYYY.')</span>',
					'position' => ($val['position']+($count * 100000)).'.1',
					'table' => $object->table_element
				);
				$arrayofxaxis[$tablealias.'.'.$key.'-month'] = array(
					'label' => img_picto('', $object->picto, 'class="pictofixedwidth"').' '.$labelofobject.': '.$langs->trans($val['label']).' <span class="opacitymedium">('.$YYYY.'-'.$MM.')</span>',
					'position' => ($val['position']+($count * 100000)).'.2',
					'table' => $object->table_element
				);
				$arrayofxaxis[$tablealias.'.'.$key.'-day'] = array(
					'label' => img_picto('', $object->picto, 'class="pictofixedwidth"').' '.$labelofobject.': '.$langs->trans($val['label']).' <span class="opacitymedium">('.$YYYY.'-'.$MM.'-'.$DD.')</span>',
					'position' => ($val['position']+($count * 100000)).'.3',
					'table' => $object->table_element
				);
			} else {
				$arrayofxaxis[$tablealias.'.'.$key] = array(
					'label' => img_picto('', $object->picto, 'class="pictofixedwidth"').' '.$labelofobject.': '.$langs->trans($val['label']),
					'position' => ($val['position']+($count * 100000)),
					'table' => $object->table_element
				);
			}
		}
	}

	// Add extrafields to X-Axis
	if ($object->isextrafieldmanaged) {
		foreach ($extrafields->attributes[$object->table_element]['label'] as $key => $val) {
			if ($extrafields->attributes[$object->table_element]['type'][$key] == 'separate') {
				continue;
			}
			if (!empty($extrafields->attributes[$object->table_element]['totalizable'][$key])) {
				continue;
			}
			$arrayofxaxis[$tablealias.'e.'.$key] = array(
				'label' => img_picto('', $object->picto, 'class="pictofixedwidth"').' '.$labelofobject.': '.$langs->trans($extrafields->attributes[$object->table_element]['label'][$key]),
				'position' => 1000 + (int) $extrafields->attributes[$object->table_element]['pos'][$key] + ($count * 100000),
				'table' => $object->table_element
			);
		}
	}

	// Add fields for parent objects
	foreach ($object->fields as $key => $val) {
		if (preg_match('/^[^:]+:[^:]+:/', $val['type'])) {
			$tmptype = explode(':', $val['type'], 4);
			if ($tmptype[0] == 'integer' && $tmptype[1] && $tmptype[2]) {
				$newobject = $tmptype[1];
				dol_include_once($tmptype[2]);
				if (class_exists($newobject)) {
					$tmpobject = new $newobject($db);
					//var_dump($key); var_dump($tmpobject->element); var_dump($val['label']); var_dump($tmptype); var_dump('t-'.$key);
					$count++;
					$arrayofxaxis = fillArrayOfXAxis($tmpobject, $tablealias.'__'.$key, $langs->trans($val['label']), $arrayofxaxis, $level + 1, $count);
				} else {
					print 'For property '.$object->element.'->'.$key.', type="'.$val['type'].'": Failed to find class '.$newobject." in file ".$tmptype[2]."<br>\n";
				}
			}
		}
	}

	return $arrayofxaxis;
}


/**
 * Fill arrayofgrupby for an object
 *
 * @param 	mixed		$object			Any object
 * @param	string		$tablealias		Alias of table
 * @param	string		$labelofobject	Label of object
 * @param	array		$arrayofgroupby	Array of groupby already filled
 * @param	int			$level 			Level
 * @param	int			$count			Count
 * @return 	array						Array of groupby
 */
function fillArrayOfGroupBy($object, $tablealias, $labelofobject, &$arrayofgroupby, $level = 0, &$count = 0)
{
	global $langs, $extrafields, $db;

	if ($level > 10) {	// Protection against infinite loop
		return $arrayofgroupby;
	}

	if ($level >= 2) {
		return $arrayofgroupby;
	}

	$YYYY = substr($langs->trans("Year"), 0, 1).substr($langs->trans("Year"), 0, 1).substr($langs->trans("Year"), 0, 1).substr($langs->trans("Year"), 0, 1);
	$MM = substr($langs->trans("Month"), 0, 1).substr($langs->trans("Month"), 0, 1);
	$DD = substr($langs->trans("Day"), 0, 1).substr($langs->trans("Day"), 0, 1);
	$HH = substr($langs->trans("Hour"), 0, 1).substr($langs->trans("Hour"), 0, 1);
	$MI = substr($langs->trans("Minute"), 0, 1).substr($langs->trans("Minute"), 0, 1);
	$SS = substr($langs->trans("Second"), 0, 1).substr($langs->trans("Second"), 0, 1);

	// Add main fields of object
	foreach ($object->fields as $key => $val) {
		if (!$val['isameasure']) {
			if (in_array($key, array(
				'id', 'ref_int', 'ref_ext', 'rowid', 'entity', 'last_main_doc', 'logo', 'logo_squarred', 'extraparams',
				'parent', 'photo', 'socialnetworks', 'webservices_url', 'webservices_key'))) {
				continue;
			}
			if (isset($val['enabled']) && !dol_eval($val['enabled'], 1, 1, '1')) {
				continue;
			}
			if (isset($val['visible']) && !dol_eval($val['visible'], 1, 1, '1')) {
				continue;
			}
			if (preg_match('/^fk_/', $key) && !preg_match('/^fk_statu/', $key)) {
				continue;
			}
			if (preg_match('/^pass/', $key)) {
				continue;
			}
			if (in_array($val['type'], array('html', 'text'))) {
				continue;
			}
			if (in_array($val['type'], array('timestamp', 'date', 'datetime'))) {
				$arrayofgroupby[$tablealias.'.'.$key.'-year'] = array(
					'label' => img_picto('', $object->picto,
					'class="pictofixedwidth"').' '.$labelofobject.': '.$langs->trans($val['label']).' <span class="opacitymedium">('.$YYYY.')</span>', 'position' => ($val['position']+($count * 100000)).'.1',
					'table' => $object->table_element
				);
				$arrayofgroupby[$tablealias.'.'.$key.'-month'] = array(
					'label' => img_picto('', $object->picto,
					'class="pictofixedwidth"').' '.$labelofobject.': '.$langs->trans($val['label']).' <span class="opacitymedium">('.$YYYY.'-'.$MM.')</span>', 'position' => ($val['position']+($count * 100000)).'.2',
					'table' => $object->table_element
				);
				$arrayofgroupby[$tablealias.'.'.$key.'-day'] = array(
					'label' => img_picto('', $object->picto,
					'class="pictofixedwidth"').' '.$labelofobject.': '.$langs->trans($val['label']).' <span class="opacitymedium">('.$YYYY.'-'.$MM.'-'.$DD.')</span>', 'position' => ($val['position']+($count * 100000)).'.3',
					'table' => $object->table_element
				);
			} else {
				$arrayofgroupby[$tablealias.'.'.$key] = array(
					'label' => img_picto('', $object->picto,
					'class="pictofixedwidth"').' '.$labelofobject.': '.$langs->trans($val['label']), 'position' => ($val['position']+($count * 100000)),
					'table' => $object->table_element
				);
			}
		}
	}

	// Add extrafields to Group by
	if ($object->isextrafieldmanaged) {
		foreach ($extrafields->attributes[$object->table_element]['label'] as $key => $val) {
			if ($extrafields->attributes[$object->table_element]['type'][$key] == 'separate') {
				continue;
			}
			if (!empty($extrafields->attributes[$object->table_element]['totalizable'][$key])) {
				continue;
			}
			$arrayofgroupby[$tablealias.'e.'.$key] = array(
				'label' => img_picto('', $object->picto,
				'class="pictofixedwidth"').' '.$labelofobject.': '.$langs->trans($extrafields->attributes[$object->table_element]['label'][$key]), 'position' => 1000 + (int) $extrafields->attributes[$object->table_element]['pos'][$key] + ($count * 100000),
				'table' => $object->table_element
			);
		}
	}

	// Add fields for parent objects
	foreach ($object->fields as $key => $val) {
		if (preg_match('/^[^:]+:[^:]+:/', $val['type'])) {
			$tmptype = explode(':', $val['type'], 4);
			if ($tmptype[0] == 'integer' && $tmptype[1] && $tmptype[2]) {
				$newobject = $tmptype[1];
				dol_include_once($tmptype[2]);
				if (class_exists($newobject)) {
					$tmpobject = new $newobject($db);
					//var_dump($key); var_dump($tmpobject->element); var_dump($val['label']); var_dump($tmptype); var_dump('t-'.$key);
					$count++;
					$arrayofgroupby = fillArrayOfGroupBy($tmpobject, $tablealias.'__'.$key, $langs->trans($val['label']), $arrayofgroupby, $level + 1, $count);
				} else {
					print 'For property '.$object->element.'->'.$key.', type="'.$val['type'].'": Failed to find class '.$newobject." in file ".$tmptype[2]."<br>\n";
				}
			}
		}
	}

	return $arrayofgroupby;
}<|MERGE_RESOLUTION|>--- conflicted
+++ resolved
@@ -617,11 +617,7 @@
 			$tmpval = explode('.', $val);
 			//var_dump($arrayofxaxis[$val]['table']);
 			if (! in_array($arrayofxaxis[$val]['table'], $listoftablesalreadyadded)) {	// We do not add join for main table already added
-<<<<<<< HEAD
-				$sql .= ' INNER JOIN '.MAIN_DB_PREFIX.$arrayofxaxis[$val]['table'].' as '.$db->sanitize($tmpval[0]);
-=======
-				$sql .= " LEFT JOIN ".MAIN_DB_PREFIX.$arrayofxaxis[$val]['table']." as ".$tmpval[0]." ON t.".str_replace('t__', '', $tmpval[0])." = ".$tmpval[0].".rowid";
->>>>>>> 0150b939
+				$sql .= " LEFT JOIN ".MAIN_DB_PREFIX.$arrayofxaxis[$val]['table']." as ".$db->sanitize($tmpval[0])." ON t.".str_replace('t__', '', $db->sanitize($tmpval[0]))." = ".$db->sanitize($tmpval[0]).".rowid";
 				$listoftablesalreadyadded[$arrayofxaxis[$val]['table']] = $arrayofxaxis[$val]['table'];
 			}
 		} else {
