<?php
/* Copyright (C) 2014-2017 Laurent Destailleur   <eldy@users.sourceforge.net>
 * Copyright (C) 2015      Frederic France       <frederic.france@free.fr>
 *
 * This program is free software; you can redistribute it and/or modify
 * it under the terms of the GNU General Public License as published by
 * the Free Software Foundation; either version 3 of the License, or
 * (at your option) any later version.
 *
 * This program is distributed in the hope that it will be useful,
 * but WITHOUT ANY WARRANTY; without even the implied warranty of
 * MERCHANTABILITY or FITNESS FOR A PARTICULAR PURPOSE.  See the
 * GNU General Public License for more details.
 *
 * You should have received a copy of the GNU General Public License
 * along with this program. If not, see <https://www.gnu.org/licenses/>.
 * or see https://www.gnu.org/
 */

/**
 *  \file           htdocs/core/actions_fetchobject.inc.php
 *  \brief          Code for actions on fetching object page
 */


// $action must be defined
// $object must be defined (object is loaded in this file with fetch)
// $cancel must be defined
// $id or $ref must be defined (object is loaded in this file with fetch)

if (($id > 0 || (!empty($ref) && !in_array($action, array('create', 'createtask', 'add')))) && (empty($cancel) || $id > 0))
{
	if (($id > 0 && is_numeric($id)) || !empty($ref))	// To discard case when id is list of ids like '1,2,3...'
	{
		$ret = $object->fetch($id, $ref);
		if ($ret > 0)
	    {
	        $object->fetch_thirdparty();
	        $id = $object->id;
	    } else {
	    	if (empty($object->error) && !count($object->errors))
	    	{
	    		if ($ret < 0)	// if $ret == 0, it means not found.
	    		{
	    			setEventMessages('Fetch on object (type '.get_class($object).') return an error without filling $object->error nor $object->errors', null, 'errors');
	    		}
<<<<<<< HEAD
	    	} else setEventMessages($object->error, $object->errors, 'errors');
	        $action = '';
=======
	    	}
	    	else {
	    		setEventMessages($object->error, $object->errors, 'errors');
	    	}
        	$action = '';
>>>>>>> 54a77a60
	    }
	}
}<|MERGE_RESOLUTION|>--- conflicted
+++ resolved
@@ -44,16 +44,10 @@
 	    		{
 	    			setEventMessages('Fetch on object (type '.get_class($object).') return an error without filling $object->error nor $object->errors', null, 'errors');
 	    		}
-<<<<<<< HEAD
-	    	} else setEventMessages($object->error, $object->errors, 'errors');
-	        $action = '';
-=======
-	    	}
-	    	else {
+	    	} else {
 	    		setEventMessages($object->error, $object->errors, 'errors');
 	    	}
         	$action = '';
->>>>>>> 54a77a60
 	    }
 	}
 }