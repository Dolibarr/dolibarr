<?php
<<<<<<< HEAD
'@phan-var-force DolibarrModules $this';
=======
/* Copyright (C) 2024		MDW							<mdeweerd@users.noreply.github.com>
 */
'
@phan-var-force DolibarrModules $this
@phan-var-force int $r
';
>>>>>>> cc80841a

if (empty($keyforclass) || empty($keyforclassfile) || empty($keyforelement)) {
	//print $keyforclass.' - '.$keyforclassfile.' - '.$keyforelement;
	dol_print_error(null, 'include of file commonfieldsinexport.inc.php was done but var $keyforclass or $keyforclassfile or $keyforelement was not set');
	exit;
}
if (empty($keyforalias)) {
	$keyforalias = 't';
}

dol_include_once($keyforclassfile);
if (class_exists($keyforclass)) {
	$tmpobject = new $keyforclass($this->db);

	// Add common fields
	foreach ($tmpobject->fields as $keyfield => $valuefield) {
		$fieldname = $keyforalias.'.'.$keyfield;
		$fieldlabel = ucfirst($valuefield['label']);
		$typeFilter = "Text";
		$typefield = preg_replace('/\(.*$/', '', $valuefield['type']); // double(24,8) -> double
		switch ($typefield) {
			case 'int':
			case 'integer':
			case 'double':
			case 'price':
				$typeFilter = "Numeric";
				break;
			case 'date':
			case 'datetime':
			case 'timestamp':
				$typeFilter = "Date";
				break;
			case 'boolean':
				$typeFilter = "Boolean";
				break;
				/*
				 * case 'sellist':
				 * $tmp='';
				 * $tmpparam=jsonOrUnserialize($obj->param); // $tmp ay be array 'options' => array 'c_currencies:code_iso:code_iso' => null
				 * if ($tmpparam['options'] && is_array($tmpparam['options'])) {
				 * $tmpkeys=array_keys($tmpparam['options']);
				 * $tmp=array_shift($tmpkeys);
				 * }
				 * if (preg_match('/[a-z0-9_]+:[a-z0-9_]+:[a-z0-9_]+/', $tmp)) $typeFilter="List:".$tmp;
				 * break;
				 */
		}
		$helpfield = '';
		if (!empty($valuefield['help'])) {
			$helpfield = preg_replace('/\(.*$/', '', $valuefield['help']);
		}
		if ($valuefield['enabled']) {
			$this->export_fields_array[$r][$fieldname] = $fieldlabel;
			$this->export_TypeFields_array[$r][$fieldname] = $typeFilter;
			$this->export_entities_array[$r][$fieldname] = $keyforelement;
			$this->export_help_array[$r][$fieldname] = $helpfield;
		}
	}
} else {
	dol_print_error($this->db, 'Failed to find class '.$keyforclass.', even after the include of '.$keyforclassfile);
}
// End add common fields<|MERGE_RESOLUTION|>--- conflicted
+++ resolved
@@ -1,14 +1,10 @@
 <?php
-<<<<<<< HEAD
-'@phan-var-force DolibarrModules $this';
-=======
 /* Copyright (C) 2024		MDW							<mdeweerd@users.noreply.github.com>
  */
 '
 @phan-var-force DolibarrModules $this
 @phan-var-force int $r
 ';
->>>>>>> cc80841a
 
 if (empty($keyforclass) || empty($keyforclassfile) || empty($keyforelement)) {
 	//print $keyforclass.' - '.$keyforclassfile.' - '.$keyforelement;
