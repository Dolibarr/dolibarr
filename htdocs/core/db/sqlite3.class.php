--- conflicted
+++ resolved
@@ -149,15 +149,9 @@
         {
             if ($type == 'auto')
             {
-<<<<<<< HEAD
               if (preg_match('/ALTER TABLE/i', $line)) $type='dml';
-              else if (preg_match('/CREATE TABLE/i', $line)) $type='dml';
-              else if (preg_match('/DROP TABLE/i', $line)) $type='dml';
-=======
-              if (preg_match('/ALTER TABLE/i',$line)) $type='dml';
-              elseif (preg_match('/CREATE TABLE/i',$line)) $type='dml';
-              elseif (preg_match('/DROP TABLE/i',$line)) $type='dml';
->>>>>>> ecc30b8f
+              elseif (preg_match('/CREATE TABLE/i', $line)) $type='dml';
+              elseif (preg_match('/DROP TABLE/i', $line)) $type='dml';
             }
 
             if ($type == 'dml')
@@ -920,34 +914,21 @@
             $sqlfields[$i] = $field_name." ";
             $sqlfields[$i]  .= $field_desc['type'];
             if( preg_match("/^[^\s]/i", $field_desc['value']))
-            $sqlfields[$i]  .= "(".$field_desc['value'].")";
-<<<<<<< HEAD
-            else if( preg_match("/^[^\s]/i", $field_desc['attribute']))
-            $sqlfields[$i]  .= " ".$field_desc['attribute'];
-            else if( preg_match("/^[^\s]/i", $field_desc['default']))
-=======
-            elseif( preg_match("/^[^\s]/i",$field_desc['attribute']))
-            $sqlfields[$i]  .= " ".$field_desc['attribute'];
-            elseif( preg_match("/^[^\s]/i",$field_desc['default']))
->>>>>>> ecc30b8f
+                $sqlfields[$i]  .= "(".$field_desc['value'].")";
+            elseif( preg_match("/^[^\s]/i", $field_desc['attribute']))
+                $sqlfields[$i]  .= " ".$field_desc['attribute'];
+            elseif( preg_match("/^[^\s]/i", $field_desc['default']))
             {
                 if(preg_match("/null/i", $field_desc['default']))
-                $sqlfields[$i]  .= " default ".$field_desc['default'];
+                    $sqlfields[$i] .= " default ".$field_desc['default'];
                 else
-                $sqlfields[$i]  .= " default '".$field_desc['default']."'";
-            }
-<<<<<<< HEAD
-            else if( preg_match("/^[^\s]/i", $field_desc['null']))
-            $sqlfields[$i]  .= " ".$field_desc['null'];
-
-            else if( preg_match("/^[^\s]/i", $field_desc['extra']))
-=======
-            elseif( preg_match("/^[^\s]/i",$field_desc['null']))
-            $sqlfields[$i]  .= " ".$field_desc['null'];
-
-            elseif( preg_match("/^[^\s]/i",$field_desc['extra']))
->>>>>>> ecc30b8f
-            $sqlfields[$i]  .= " ".$field_desc['extra'];
+                    $sqlfields[$i] .= " default '".$field_desc['default']."'";
+            }
+            elseif( preg_match("/^[^\s]/i", $field_desc['null']))
+                $sqlfields[$i] .= " ".$field_desc['null'];
+
+            elseif( preg_match("/^[^\s]/i", $field_desc['extra']))
+                $sqlfields[$i] .= " ".$field_desc['extra'];
             $i++;
         }
         if($primary_key != "")
