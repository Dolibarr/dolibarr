--- conflicted
+++ resolved
@@ -1320,13 +1320,9 @@
      * @param	int     $day 		Day
      * @return int Formatted date
      */
-<<<<<<< HEAD
     // phpcs:ignore PEAR.NamingConventions.ValidFunctionName.ScopeNotCamelCaps
-    private static function calc_daynr($year, $month, $day) {
-=======
     private static function calc_daynr($year, $month, $day)
     {
->>>>>>> db3c1766
         $y = $year;
         if ($y == 0 && $month == 0) return 0;
         $num = (365* $y + 31 * ($month - 1) + $day);
@@ -1346,13 +1342,9 @@
      * @param bool	$sunday_first_day_of_week		???
      * @return int
      */
-<<<<<<< HEAD
     // phpcs:ignore PEAR.NamingConventions.ValidFunctionName.ScopeNotCamelCaps
-    private static function calc_weekday($daynr, $sunday_first_day_of_week) {
-=======
     private static function calc_weekday($daynr, $sunday_first_day_of_week)
     {
->>>>>>> db3c1766
       $ret = floor(($daynr + 5 + ($sunday_first_day_of_week ? 1 : 0)) % 7);
       return $ret;
     }
@@ -1379,13 +1371,9 @@
 	 * @param 	string	$calc_year			???
 	 * @return	string						???
 	 */
-<<<<<<< HEAD
     // phpcs:ignore PEAR.NamingConventions.ValidFunctionName.ScopeNotCamelCaps
-    private static function calc_week($year, $month, $day, $week_behaviour, &$calc_year) {
-=======
     private static function calc_week($year, $month, $day, $week_behaviour, &$calc_year)
     {
->>>>>>> db3c1766
         $daynr=self::calc_daynr($year,$month,$day);
         $first_daynr=self::calc_daynr($year,1,1);
         $monday_first= ($week_behaviour & self::WEEK_MONDAY_FIRST) ? 1 : 0;
