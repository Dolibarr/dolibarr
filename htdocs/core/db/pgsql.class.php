<?php
/* Copyright (C) 2001		Fabien Seisen			<seisen@linuxfr.org>
 * Copyright (C) 2002-2005	Rodolphe Quiedeville	<rodolphe@quiedeville.org>
 * Copyright (C) 2004-2014	Laurent Destailleur		<eldy@users.sourceforge.net>
 * Copyright (C) 2004		Sebastien Di Cintio		<sdicintio@ressource-toi.org>
 * Copyright (C) 2004		Benoit Mortier			<benoit.mortier@opensides.be>
 * Copyright (C) 2005-2012	Regis Houssin			<regis.houssin@inodbox.com>
 * Copyright (C) 2012		Yann Droneaud			<yann@droneaud.fr>
 * Copyright (C) 2012		Florian Henry			<florian.henry@open-concept.pro>
 * Copyright (C) 2015       Marcos García           <marcosgdf@gmail.com>
 *
 * This program is free software; you can redistribute it and/or modify
 * it under the terms of the GNU General Public License as published by
 * the Free Software Foundation; either version 3 of the License, or
 * (at your option) any later version.
 *
 * This program is distributed in the hope that it will be useful,
 * but WITHOUT ANY WARRANTY; without even the implied warranty of
 * MERCHANTABILITY or FITNESS FOR A PARTICULAR PURPOSE.  See the
 * GNU General Public License for more details.
 *
 * You should have received a copy of the GNU General Public License
 * along with this program. If not, see <https://www.gnu.org/licenses/>.
 */

/**
 *	\file       htdocs/core/db/pgsql.class.php
 *	\brief      Fichier de la classe permettant de gerer une base pgsql
 */

require_once DOL_DOCUMENT_ROOT.'/core/db/DoliDB.class.php';

/**
 *	Class to drive a Postgresql database for Dolibarr
 */
class DoliDBPgsql extends DoliDB
{
	//! Database type
	public $type = 'pgsql'; // Name of manager

	//! Database label
	const LABEL = 'PostgreSQL'; // Label of manager

	//! Charset
	public $forcecharset = 'UTF8'; // Can't be static as it may be forced with a dynamic value

	//! Collate used to force collate when creating database
	public $forcecollate = ''; // Can't be static as it may be forced with a dynamic value

	//! Version min database
	const VERSIONMIN = '9.0.0'; // Version min database

	/** @var resource|boolean Resultset of last query */
	private $_results;

	public $unescapeslashquot;
	public $standard_conforming_strings;


	/**
	 *	Constructor.
	 *	This create an opened connexion to a database server and eventually to a database
	 *
	 *	@param      string	$type		Type of database (mysql, pgsql...)
	 *	@param	    string	$host		Address of database server
	 *	@param	    string	$user		Nom de l'utilisateur autorise
	 *	@param	    string	$pass		Mot de passe
	 *	@param	    string	$name		Nom de la database
	 *	@param	    int		$port		Port of database server
	 */
	public function __construct($type, $host, $user, $pass, $name = '', $port = 0)
	{
		global $conf, $langs;

		// Note that having "static" property for "$forcecharset" and "$forcecollate" will make error here in strict mode, so they are not static
		if (!empty($conf->db->character_set)) {
			$this->forcecharset = $conf->db->character_set;
		}
		if (!empty($conf->db->dolibarr_main_db_collation)) {
			$this->forcecollate = $conf->db->dolibarr_main_db_collation;
		}

		$this->database_user = $user;
		$this->database_host = $host;
		$this->database_port = $port;

		$this->transaction_opened = 0;

		//print "Name DB: $host,$user,$pass,$name<br>";

		if (!function_exists("pg_connect")) {
			$this->connected = false;
			$this->ok = false;
			$this->error = "Pgsql PHP functions are not available in this version of PHP";
			dol_syslog(get_class($this)."::DoliDBPgsql : Pgsql PHP functions are not available in this version of PHP", LOG_ERR);
			return $this->ok;
		}

		if (!$host) {
			$this->connected = false;
			$this->ok = false;
			$this->error = $langs->trans("ErrorWrongHostParameter");
			dol_syslog(get_class($this)."::DoliDBPgsql : Erreur Connect, wrong host parameters", LOG_ERR);
			return $this->ok;
		}

		// Essai connexion serveur
		//print "$host, $user, $pass, $name, $port";
		$this->db = $this->connect($host, $user, $pass, $name, $port);

		if ($this->db) {
			$this->connected = true;
			$this->ok = true;
		} else {
			// host, login ou password incorrect
			$this->connected = false;
			$this->ok = false;
			$this->error = 'Host, login or password incorrect';
			dol_syslog(get_class($this)."::DoliDBPgsql : Erreur Connect ".$this->error.'. Failed to connect to host='.$host.' port='.$port.' user='.$user, LOG_ERR);
		}

		// Si connexion serveur ok et si connexion base demandee, on essaie connexion base
		if ($this->connected && $name) {
			if ($this->select_db($name)) {
				$this->database_selected = true;
				$this->database_name = $name;
				$this->ok = true;
			} else {
				$this->database_selected = false;
				$this->database_name = '';
				$this->ok = false;
				$this->error = $this->error();
				dol_syslog(get_class($this)."::DoliDBPgsql : Erreur Select_db ".$this->error, LOG_ERR);
			}
		} else {
			// Pas de selection de base demandee, ok ou ko
			$this->database_selected = false;
		}

		return $this->ok;
	}


	/**
	 *  Convert a SQL request in Mysql syntax to native syntax
	 *
	 *  @param  string	$line   			SQL request line to convert
	 *  @param  string	$type				Type of SQL order ('ddl' for insert, update, select, delete or 'dml' for create, alter...)
	 *  @param	bool	$unescapeslashquot	Unescape slash quote with quote quote
	 *  @return string   					SQL request line converted
	 */
	public static function convertSQLFromMysql($line, $type = 'auto', $unescapeslashquot = false)
	{
		global $conf;

		// Removed empty line if this is a comment line for SVN tagging
		if (preg_match('/^--\s\$Id/i', $line)) {
			return '';
		}
		// Return line if this is a comment
		if (preg_match('/^#/i', $line) || preg_match('/^$/i', $line) || preg_match('/^--/i', $line)) {
			return $line;
		}
		if ($line != "") {
			// group_concat support (PgSQL >= 9.0)
			// Replace group_concat(x) or group_concat(x SEPARATOR ',') with string_agg(x, ',')
			$line = preg_replace('/GROUP_CONCAT/i', 'STRING_AGG', $line);
			$line = preg_replace('/ SEPARATOR/i', ',', $line);
			$line = preg_replace('/STRING_AGG\(([^,\)]+)\)/i', 'STRING_AGG(\\1, \',\')', $line);
			//print $line."\n";

			if ($type == 'auto') {
				if (preg_match('/ALTER TABLE/i', $line)) {
					$type = 'dml';
				} elseif (preg_match('/CREATE TABLE/i', $line)) {
					$type = 'dml';
				} elseif (preg_match('/DROP TABLE/i', $line)) {
					$type = 'dml';
				}
			}

			$line = preg_replace('/ as signed\)/i', ' as integer)', $line);

			if ($type == 'dml') {
				$reg = array();

				$line = preg_replace('/\s/', ' ', $line); // Replace tabulation with space

				// we are inside create table statement so lets process datatypes
				if (preg_match('/(ISAM|innodb)/i', $line)) { // end of create table sequence
					$line = preg_replace('/\)[\s\t]*type[\s\t]*=[\s\t]*(MyISAM|innodb).*;/i', ');', $line);
					$line = preg_replace('/\)[\s\t]*engine[\s\t]*=[\s\t]*(MyISAM|innodb).*;/i', ');', $line);
					$line = preg_replace('/,$/', '', $line);
				}

				// Process case: "CREATE TABLE llx_mytable(rowid integer NOT NULL AUTO_INCREMENT PRIMARY KEY,code..."
				if (preg_match('/[\s\t\(]*(\w*)[\s\t]+int.*auto_increment/i', $line, $reg)) {
					$newline = preg_replace('/([\s\t\(]*)([a-zA-Z_0-9]*)[\s\t]+int.*auto_increment[^,]*/i', '\\1 \\2 SERIAL PRIMARY KEY', $line);
					//$line = "-- ".$line." replaced by --\n".$newline;
					$line = $newline;
				}

				if (preg_match('/[\s\t\(]*(\w*)[\s\t]+bigint.*auto_increment/i', $line, $reg)) {
					$newline = preg_replace('/([\s\t\(]*)([a-zA-Z_0-9]*)[\s\t]+bigint.*auto_increment[^,]*/i', '\\1 \\2 BIGSERIAL PRIMARY KEY', $line);
					//$line = "-- ".$line." replaced by --\n".$newline;
					$line = $newline;
				}

				// tinyint type conversion
				$line = preg_replace('/tinyint\(?[0-9]*\)?/', 'smallint', $line);
				$line = preg_replace('/tinyint/i', 'smallint', $line);

				// nuke unsigned
				$line = preg_replace('/(int\w+|smallint|bigint)\s+unsigned/i', '\\1', $line);

				// blob -> text
				$line = preg_replace('/\w*blob/i', 'text', $line);

				// tinytext/mediumtext -> text
				$line = preg_replace('/tinytext/i', 'text', $line);
				$line = preg_replace('/mediumtext/i', 'text', $line);
				$line = preg_replace('/longtext/i', 'text', $line);

				$line = preg_replace('/text\([0-9]+\)/i', 'text', $line);

				// change not null datetime field to null valid ones
				// (to support remapping of "zero time" to null
				$line = preg_replace('/datetime not null/i', 'datetime', $line);
				$line = preg_replace('/datetime/i', 'timestamp', $line);

				// double -> numeric
				$line = preg_replace('/^double/i', 'numeric', $line);
				$line = preg_replace('/(\s*)double/i', '\\1numeric', $line);
				// float -> numeric
				$line = preg_replace('/^float/i', 'numeric', $line);
				$line = preg_replace('/(\s*)float/i', '\\1numeric', $line);

				//Check tms timestamp field case (in Mysql this field is defautled to now and
				// on update defaulted by now
				$line = preg_replace('/(\s*)tms(\s*)timestamp/i', '\\1tms timestamp without time zone DEFAULT now() NOT NULL', $line);

				// nuke DEFAULT CURRENT_TIMESTAMP
				$line = preg_replace('/(\s*)DEFAULT(\s*)CURRENT_TIMESTAMP/i', '\\1', $line);

				// nuke ON UPDATE CURRENT_TIMESTAMP
				$line = preg_replace('/(\s*)ON(\s*)UPDATE(\s*)CURRENT_TIMESTAMP/i', '\\1', $line);

				// unique index(field1,field2)
				if (preg_match('/unique index\s*\((\w+\s*,\s*\w+)\)/i', $line)) {
					$line = preg_replace('/unique index\s*\((\w+\s*,\s*\w+)\)/i', 'UNIQUE\(\\1\)', $line);
				}

				// We remove end of requests "AFTER fieldxxx"
				$line = preg_replace('/\sAFTER [a-z0-9_]+/i', '', $line);

				// We remove start of requests "ALTER TABLE tablexxx" if this is a DROP INDEX
				$line = preg_replace('/ALTER TABLE [a-z0-9_]+\s+DROP INDEX/i', 'DROP INDEX', $line);

				// Translate order to rename fields
				if (preg_match('/ALTER TABLE ([a-z0-9_]+)\s+CHANGE(?: COLUMN)? ([a-z0-9_]+) ([a-z0-9_]+)(.*)$/i', $line, $reg)) {
					$line = "-- ".$line." replaced by --\n";
					$line .= "ALTER TABLE ".$reg[1]." RENAME COLUMN ".$reg[2]." TO ".$reg[3];
				}

				// Translate order to modify field format
				if (preg_match('/ALTER TABLE ([a-z0-9_]+)\s+MODIFY(?: COLUMN)? ([a-z0-9_]+) (.*)$/i', $line, $reg)) {
					$line = "-- ".$line." replaced by --\n";
					$newreg3 = $reg[3];
					$newreg3 = preg_replace('/ DEFAULT NULL/i', '', $newreg3);
					$newreg3 = preg_replace('/ NOT NULL/i', '', $newreg3);
					$newreg3 = preg_replace('/ NULL/i', '', $newreg3);
					$newreg3 = preg_replace('/ DEFAULT 0/i', '', $newreg3);
					$newreg3 = preg_replace('/ DEFAULT \'?[0-9a-zA-Z_@]*\'?/i', '', $newreg3);
					$line .= "ALTER TABLE ".$reg[1]." ALTER COLUMN ".$reg[2]." TYPE ".$newreg3;
					// TODO Add alter to set default value or null/not null if there is this in $reg[3]
				}

				// alter table add primary key (field1, field2 ...) -> We remove the primary key name not accepted by PostGreSQL
				// ALTER TABLE llx_dolibarr_modules ADD PRIMARY KEY pk_dolibarr_modules (numero, entity)
				if (preg_match('/ALTER\s+TABLE\s*(.*)\s*ADD\s+PRIMARY\s+KEY\s*(.*)\s*\((.*)$/i', $line, $reg)) {
					$line = "-- ".$line." replaced by --\n";
					$line .= "ALTER TABLE ".$reg[1]." ADD PRIMARY KEY (".$reg[3];
				}

				// Translate order to drop primary keys
				// ALTER TABLE llx_dolibarr_modules DROP PRIMARY KEY pk_xxx
				if (preg_match('/ALTER\s+TABLE\s*(.*)\s*DROP\s+PRIMARY\s+KEY\s*([^;]+)$/i', $line, $reg)) {
					$line = "-- ".$line." replaced by --\n";
					$line .= "ALTER TABLE ".$reg[1]." DROP CONSTRAINT ".$reg[2];
				}

				// Translate order to drop foreign keys
				// ALTER TABLE llx_dolibarr_modules DROP FOREIGN KEY fk_xxx
				if (preg_match('/ALTER\s+TABLE\s*(.*)\s*DROP\s+FOREIGN\s+KEY\s*(.*)$/i', $line, $reg)) {
					$line = "-- ".$line." replaced by --\n";
					$line .= "ALTER TABLE ".$reg[1]." DROP CONSTRAINT ".$reg[2];
				}

				// Translate order to add foreign keys
				// ALTER TABLE llx_tablechild ADD CONSTRAINT fk_tablechild_fk_fieldparent FOREIGN KEY (fk_fieldparent) REFERENCES llx_tableparent (rowid)
				if (preg_match('/ALTER\s+TABLE\s+(.*)\s*ADD CONSTRAINT\s+(.*)\s*FOREIGN\s+KEY\s*(.*)$/i', $line, $reg)) {
					$line = preg_replace('/;$/', '', $line);
					$line .= " DEFERRABLE INITIALLY IMMEDIATE;";
				}

				// alter table add [unique] [index] (field1, field2 ...)
				// ALTER TABLE llx_accountingaccount ADD INDEX idx_accountingaccount_fk_pcg_version (fk_pcg_version)
				if (preg_match('/ALTER\s+TABLE\s*(.*)\s*ADD\s+(UNIQUE INDEX|INDEX|UNIQUE)\s+(.*)\s*\(([\w,\s]+)\)/i', $line, $reg)) {
					$fieldlist = $reg[4];
					$idxname = $reg[3];
					$tablename = $reg[1];
					$line = "-- ".$line." replaced by --\n";
					$line .= "CREATE ".(preg_match('/UNIQUE/', $reg[2]) ? 'UNIQUE ' : '')."INDEX ".$idxname." ON ".$tablename." (".$fieldlist.")";
				}
			}

			// To have postgresql case sensitive
			$count_like = 0;
			$line = str_replace(' LIKE \'', ' ILIKE \'', $line, $count_like);
			if (!empty($conf->global->PSQL_USE_UNACCENT) && $count_like > 0) {
				// @see https://docs.postgresql.fr/11/unaccent.html : 'unaccent()' function must be installed before
				$line = preg_replace('/\s+(\(+\s*)([a-zA-Z0-9\-\_\.]+) ILIKE /', ' \1unaccent(\2) ILIKE ', $line);
			}

			$line = str_replace(' LIKE BINARY \'', ' LIKE \'', $line);

			// Replace INSERT IGNORE into INSERT
			$line = preg_replace('/^INSERT IGNORE/', 'INSERT', $line);

			// Delete using criteria on other table must not declare twice the deleted table
			// DELETE FROM tabletodelete USING tabletodelete, othertable -> DELETE FROM tabletodelete USING othertable
			if (preg_match('/DELETE FROM ([a-z_]+) USING ([a-z_]+), ([a-z_]+)/i', $line, $reg)) {
				if ($reg[1] == $reg[2]) {	// If same table, we remove second one
					$line = preg_replace('/DELETE FROM ([a-z_]+) USING ([a-z_]+), ([a-z_]+)/i', 'DELETE FROM \\1 USING \\3', $line);
				}
			}

			// Remove () in the tables in FROM if 1 table
			$line = preg_replace('/FROM\s*\((([a-z_]+)\s+as\s+([a-z_]+)\s*)\)/i', 'FROM \\1', $line);
			//print $line."\n";

			// Remove () in the tables in FROM if 2 table
			$line = preg_replace('/FROM\s*\(([a-z_]+\s+as\s+[a-z_]+)\s*,\s*([a-z_]+\s+as\s+[a-z_]+\s*)\)/i', 'FROM \\1, \\2', $line);
			//print $line."\n";

			// Remove () in the tables in FROM if 3 table
			$line = preg_replace('/FROM\s*\(([a-z_]+\s+as\s+[a-z_]+)\s*,\s*([a-z_]+\s+as\s+[a-z_]+\s*),\s*([a-z_]+\s+as\s+[a-z_]+\s*)\)/i', 'FROM \\1, \\2, \\3', $line);
			//print $line."\n";

			// Remove () in the tables in FROM if 4 table
			$line = preg_replace('/FROM\s*\(([a-z_]+\s+as\s+[a-z_]+)\s*,\s*([a-z_]+\s+as\s+[a-z_]+\s*),\s*([a-z_]+\s+as\s+[a-z_]+\s*),\s*([a-z_]+\s+as\s+[a-z_]+\s*)\)/i', 'FROM \\1, \\2, \\3, \\4', $line);
			//print $line."\n";

			// Remove () in the tables in FROM if 5 table
			$line = preg_replace('/FROM\s*\(([a-z_]+\s+as\s+[a-z_]+)\s*,\s*([a-z_]+\s+as\s+[a-z_]+\s*),\s*([a-z_]+\s+as\s+[a-z_]+\s*),\s*([a-z_]+\s+as\s+[a-z_]+\s*),\s*([a-z_]+\s+as\s+[a-z_]+\s*)\)/i', 'FROM \\1, \\2, \\3, \\4, \\5', $line);
			//print $line."\n";

			// Replace espacing \' by ''.
			// By default we do not (should be already done by db->escape function if required
			// except for sql insert in data file that are mysql escaped so we removed them to
			// be compatible with standard_conforming_strings=on that considers \ as ordinary character).
			if ($unescapeslashquot) {
				$line = preg_replace("/\\\'/", "''", $line);
			}

			//print "type=".$type." newline=".$line."<br>\n";
		}

		return $line;
	}

	// phpcs:disable PEAR.NamingConventions.ValidFunctionName.ScopeNotCamelCaps
	/**
	 *  Select a database
	 *  Ici postgresql n'a aucune fonction equivalente de mysql_select_db
	 *  On compare juste manuellement si la database choisie est bien celle activee par la connexion
	 *
	 *	@param	    string	$database	Name of database
	 *	@return	    bool				true if OK, false if KO
	 */
	public function select_db($database)
	{
		// phpcs:enable
		if ($database == $this->database_name) {
			return true;
		} else {
			return false;
		}
	}

	/**
	 *	Connexion to server
	 *
	 *	@param	    string		$host		Database server host
	 *	@param	    string		$login		Login
	 *	@param	    string		$passwd		Password
	 *	@param		string		$name		Name of database (not used for mysql, used for pgsql)
	 *	@param		integer		$port		Port of database server
	 *	@return		bool|resource			Database access handler
	 *	@see		close()
	 */
	public function connect($host, $login, $passwd, $name, $port = 0)
	{
		// use pg_pconnect() instead of pg_connect() if you want to use persistent connection costing 1ms, instead of 30ms for non persistent

		$this->db = false;

		// connections parameters must be protected (only \ and ' according to pg_connect() manual)
		$host = str_replace(array("\\", "'"), array("\\\\", "\\'"), $host);
		$login = str_replace(array("\\", "'"), array("\\\\", "\\'"), $login);
		$passwd = str_replace(array("\\", "'"), array("\\\\", "\\'"), $passwd);
		$name = str_replace(array("\\", "'"), array("\\\\", "\\'"), $name);
		$port = str_replace(array("\\", "'"), array("\\\\", "\\'"), $port);

		if (!$name) {
			$name = "postgres"; // When try to connect using admin user
		}

		// try first Unix domain socket (local)
		if ((!empty($host) && $host == "socket") && !defined('NOLOCALSOCKETPGCONNECT')) {
			$con_string = "dbname='".$name."' user='".$login."' password='".$passwd."'"; // $name may be empty
			$this->db = @pg_connect($con_string);
		}

		// if local connection failed or not requested, use TCP/IP
		if (empty($this->db)) {
			if (!$host) {
				$host = "localhost";
			}
			if (!$port) {
				$port = 5432;
			}

			$con_string = "host='".$host."' port='".$port."' dbname='".$name."' user='".$login."' password='".$passwd."'";
			try {
				$this->db = @pg_connect($con_string);
			} catch (Exception $e) {
				print $e->getMessage();
			}
		}

		// now we test if at least one connect method was a success
		if ($this->db) {
			$this->database_name = $name;
			pg_set_error_verbosity($this->db, PGSQL_ERRORS_VERBOSE); // Set verbosity to max
			pg_query($this->db, "set datestyle = 'ISO, YMD';");
		}

		return $this->db;
	}

	/**
	 *	Return version of database server
	 *
	 *	@return	        string      Version string
	 */
	public function getVersion()
	{
		$resql = $this->query('SHOW server_version');
		if ($resql) {
			$liste = $this->fetch_array($resql);
			return $liste['server_version'];
		}
		return '';
	}

	/**
	 *	Return version of database client driver
	 *
	 *	@return	        string      Version string
	 */
	public function getDriverInfo()
	{
		return 'pgsql php driver';
	}

	/**
	 *  Close database connexion
	 *
	 *  @return     boolean     True if disconnect successfull, false otherwise
	 *  @see        connect()
	 */
	public function close()
	{
		if ($this->db) {
			if ($this->transaction_opened > 0) {
				dol_syslog(get_class($this)."::close Closing a connection with an opened transaction depth=".$this->transaction_opened, LOG_ERR);
			}
			$this->connected = false;
			return pg_close($this->db);
		}
		return false;
	}

	/**
	 * Convert request to PostgreSQL syntax, execute it and return the resultset
	 *
	 * @param	string	$query			SQL query string
	 * @param	int		$usesavepoint	0=Default mode, 1=Run a savepoint before and a rollback to savepoint if error (this allow to have some request with errors inside global transactions).
	 * @param   string	$type           Type of SQL order ('ddl' for insert, update, select, delete or 'dml' for create, alter...)
	 * @param	int		$result_mode	Result mode (not used with pgsql)
	 * @return	bool|resource			Resultset of answer
	 */
	public function query($query, $usesavepoint = 0, $type = 'auto', $result_mode = 0)
	{
		global $conf, $dolibarr_main_db_readonly;

		$query = trim($query);

		// Convert MySQL syntax to PostgresSQL syntax
		$query = $this->convertSQLFromMysql($query, $type, ($this->unescapeslashquot && $this->standard_conforming_strings));
		//print "After convertSQLFromMysql:\n".$query."<br>\n";

		if (!empty($conf->global->MAIN_DB_AUTOFIX_BAD_SQL_REQUEST)) {
			// Fix bad formed requests. If request contains a date without quotes, we fix this but this should not occurs.
			$loop = true;
			while ($loop) {
				if (preg_match('/([^\'])([0-9][0-9][0-9][0-9]-[0-9][0-9]-[0-9][0-9] [0-9][0-9]:[0-9][0-9]:[0-9][0-9])/', $query)) {
					$query = preg_replace('/([^\'])([0-9][0-9][0-9][0-9]-[0-9][0-9]-[0-9][0-9] [0-9][0-9]:[0-9][0-9]:[0-9][0-9])/', '\\1\'\\2\'', $query);
					dol_syslog("Warning: Bad formed request converted into ".$query, LOG_WARNING);
				} else {
					$loop = false;
				}
			}
		}

		if ($usesavepoint && $this->transaction_opened) {
			@pg_query($this->db, 'SAVEPOINT mysavepoint');
		}

		if (!in_array($query, array('BEGIN', 'COMMIT', 'ROLLBACK'))) {
			$SYSLOG_SQL_LIMIT = 10000; // limit log to 10kb per line to limit DOS attacks
			dol_syslog('sql='.substr($query, 0, $SYSLOG_SQL_LIMIT), LOG_DEBUG);
		}
		if (empty($query)) {
			return false; // Return false = error if empty request
		}

		if (!empty($dolibarr_main_db_readonly)) {
			if (preg_match('/^(INSERT|UPDATE|REPLACE|DELETE|CREATE|ALTER|TRUNCATE|DROP)/i', $query)) {
				$this->lasterror = 'Application in read-only mode';
				$this->lasterrno = 'APPREADONLY';
				$this->lastquery = $query;
				return false;
			}
		}

		$ret = @pg_query($this->db, $query);

		//print $query;
		if (!preg_match("/^COMMIT/i", $query) && !preg_match("/^ROLLBACK/i", $query)) { // Si requete utilisateur, on la sauvegarde ainsi que son resultset
			if (!$ret) {
				if ($this->errno() != 'DB_ERROR_25P02') {	// Do not overwrite errors if this is a consecutive error
					$this->lastqueryerror = $query;
					$this->lasterror = $this->error();
					$this->lasterrno = $this->errno();

					if ($conf->global->SYSLOG_LEVEL < LOG_DEBUG) {
						dol_syslog(get_class($this)."::query SQL Error query: ".$query, LOG_ERR); // Log of request was not yet done previously
					}
					dol_syslog(get_class($this)."::query SQL Error message: ".$this->lasterror." (".$this->lasterrno.")", LOG_ERR);
					dol_syslog(get_class($this)."::query SQL Error usesavepoint = ".$usesavepoint, LOG_ERR);
				}

				if ($usesavepoint && $this->transaction_opened) {	// Warning, after that errno will be erased
					@pg_query($this->db, 'ROLLBACK TO SAVEPOINT mysavepoint');
				}
			}
			$this->lastquery = $query;
			$this->_results = $ret;
		}

		return $ret;
	}

	// phpcs:disable PEAR.NamingConventions.ValidFunctionName.ScopeNotCamelCaps
	/**
	 * 	Returns the current line (as an object) for the resultset cursor
	 *
	 *	@param	resource	$resultset  Curseur de la requete voulue
	 *	@return	false|object			Object result line or false if KO or end of cursor
	 */
	public function fetch_object($resultset)
	{
		// phpcs:enable
		// If resultset not provided, we take the last used by connexion
		if (!is_resource($resultset) && !is_object($resultset)) {
			$resultset = $this->_results;
		}
		return pg_fetch_object($resultset);
	}

	// phpcs:disable PEAR.NamingConventions.ValidFunctionName.ScopeNotCamelCaps
	/**
	 *	Return datas as an array
	 *
	 *	@param	resource	$resultset  Resultset of request
	 *	@return	false|array				Array
	 */
	public function fetch_array($resultset)
	{
		// phpcs:enable
		// If resultset not provided, we take the last used by connexion
		if (!is_resource($resultset) && !is_object($resultset)) {
			$resultset = $this->_results;
		}
		return pg_fetch_array($resultset);
	}

	// phpcs:disable PEAR.NamingConventions.ValidFunctionName.ScopeNotCamelCaps
	/**
	 *	Return datas as an array
	 *
	 *	@param	resource	$resultset  Resultset of request
	 *	@return	false|array				Array
	 */
	public function fetch_row($resultset)
	{
		// phpcs:enable
		// Si le resultset n'est pas fourni, on prend le dernier utilise sur cette connexion
		if (!is_resource($resultset) && !is_object($resultset)) {
			$resultset = $this->_results;
		}
		return pg_fetch_row($resultset);
	}

	// phpcs:disable PEAR.NamingConventions.ValidFunctionName.ScopeNotCamelCaps
	/**
	 *	Return number of lines for result of a SELECT
	 *
	 *	@param	resource	$resultset  Resulset of requests
	 *	@return int		    			Nb of lines, -1 on error
	 *	@see    affected_rows()
	 */
	public function num_rows($resultset)
	{
		// phpcs:enable
		// If resultset not provided, we take the last used by connexion
		if (!is_resource($resultset) && !is_object($resultset)) {
			$resultset = $this->_results;
		}
		return pg_num_rows($resultset);
	}

	// phpcs:disable PEAR.NamingConventions.ValidFunctionName.ScopeNotCamelCaps
	/**
	 * Return the number of lines in the result of a request INSERT, DELETE or UPDATE
	 *
	 * @param	resource	$resultset  Result set of request
	 * @return  int		    			Nb of lines
	 * @see 	num_rows()
	 */
	public function affected_rows($resultset)
	{
		// phpcs:enable
		// If resultset not provided, we take the last used by connexion
		if (!is_resource($resultset) && !is_object($resultset)) {
			$resultset = $this->_results;
		}
		// pgsql necessite un resultset pour cette fonction contrairement
		// a mysql qui prend un link de base
		return pg_affected_rows($resultset);
	}


	/**
	 * Libere le dernier resultset utilise sur cette connexion
	 *
	 * @param	resource	$resultset  Result set of request
	 * @return	void
	 */
	public function free($resultset = null)
	{
		// If resultset not provided, we take the last used by connexion
		if (!is_resource($resultset) && !is_object($resultset)) {
			$resultset = $this->_results;
		}
		// Si resultset en est un, on libere la memoire
		if (is_resource($resultset) || is_object($resultset)) {
			pg_free_result($resultset);
		}
	}


	/**
	 *	Define limits and offset of request
	 *
	 *	@param	int		$limit      Maximum number of lines returned (-1=conf->liste_limit, 0=no limit)
	 *	@param	int		$offset     Numero of line from where starting fetch
	 *	@return	string      		String with SQL syntax to add a limit and offset
	 */
	public function plimit($limit = 0, $offset = 0)
	{
		global $conf;
		if (empty($limit)) {
			return "";
		}
		if ($limit < 0) {
			$limit = $conf->liste_limit;
		}
		if ($offset > 0) {
			return " LIMIT ".$limit." OFFSET ".$offset." ";
		} else {
			return " LIMIT $limit ";
		}
	}


	/**
	 *   Escape a string to insert data
	 *
	 *   @param		string	$stringtoencode		String to escape
	 *   @return	string						String escaped
	 */
	public function escape($stringtoencode)
	{
		return pg_escape_string($stringtoencode);
	}

	/**
	 *	Escape a string to insert data
	 *
	 *	@param	string	$stringtoencode		String to escape
	 *	@return	string						String escaped
	 */
	public function escapeunderscore($stringtoencode)
	{
		return str_replace('_', '\_', $stringtoencode);
	}

	/**
	 *  Format a SQL IF
	 *
	 *  @param	string	$test           Test string (example: 'cd.statut=0', 'field IS NULL')
	 *  @param	string	$resok          resultat si test egal
	 *  @param	string	$resko          resultat si test non egal
	 *  @return	string          		chaine formate SQL
	 */
	public function ifsql($test, $resok, $resko)
	{
		return '(CASE WHEN '.$test.' THEN '.$resok.' ELSE '.$resko.' END)';
	}

	/**
	 * Renvoie le code erreur generique de l'operation precedente.
	 *
	 * @return	string		Error code (Exemples: DB_ERROR_TABLE_ALREADY_EXISTS, DB_ERROR_RECORD_ALREADY_EXISTS...)
	 */
	public function errno()
	{
		if (!$this->connected) {
			// Si il y a eu echec de connexion, $this->db n'est pas valide.
			return 'DB_ERROR_FAILED_TO_CONNECT';
		} else {
			// Constants to convert error code to a generic Dolibarr error code
			$errorcode_map = array(
			1004 => 'DB_ERROR_CANNOT_CREATE',
			1005 => 'DB_ERROR_CANNOT_CREATE',
			1006 => 'DB_ERROR_CANNOT_CREATE',
			1007 => 'DB_ERROR_ALREADY_EXISTS',
			1008 => 'DB_ERROR_CANNOT_DROP',
			1025 => 'DB_ERROR_NO_FOREIGN_KEY_TO_DROP',
			1044 => 'DB_ERROR_ACCESSDENIED',
			1046 => 'DB_ERROR_NODBSELECTED',
			1048 => 'DB_ERROR_CONSTRAINT',
			'42P07' => 'DB_ERROR_TABLE_OR_KEY_ALREADY_EXISTS',
			'42703' => 'DB_ERROR_NOSUCHFIELD',
			1060 => 'DB_ERROR_COLUMN_ALREADY_EXISTS',
			42701=> 'DB_ERROR_COLUMN_ALREADY_EXISTS',
			'42710' => 'DB_ERROR_KEY_NAME_ALREADY_EXISTS',
			'23505' => 'DB_ERROR_RECORD_ALREADY_EXISTS',
			'42704' => 'DB_ERROR_NO_INDEX_TO_DROP', // May also be Type xxx does not exists
			'42601' => 'DB_ERROR_SYNTAX',
			'42P16' => 'DB_ERROR_PRIMARY_KEY_ALREADY_EXISTS',
			1075 => 'DB_ERROR_CANT_DROP_PRIMARY_KEY',
			1091 => 'DB_ERROR_NOSUCHFIELD',
			1100 => 'DB_ERROR_NOT_LOCKED',
			1136 => 'DB_ERROR_VALUE_COUNT_ON_ROW',
			'42P01' => 'DB_ERROR_NOSUCHTABLE',
			'23503' => 'DB_ERROR_NO_PARENT',
			1217 => 'DB_ERROR_CHILD_EXISTS',
			1451 => 'DB_ERROR_CHILD_EXISTS',
			'42P04' => 'DB_DATABASE_ALREADY_EXISTS'
			);

			$errorlabel = pg_last_error($this->db);
			$errorcode = '';
			$reg = array();
			if (preg_match('/: *([0-9P]+):/', $errorlabel, $reg)) {
				$errorcode = $reg[1];
				if (isset($errorcode_map[$errorcode])) {
					return $errorcode_map[$errorcode];
				}
			}
			$errno = $errorcode ? $errorcode : $errorlabel;
			return ($errno ? 'DB_ERROR_'.$errno : '0');
		}
		//                '/(Table does not exist\.|Relation [\"\'].*[\"\'] does not exist|sequence does not exist|class ".+" not found)$/' => 'DB_ERROR_NOSUCHTABLE',
		//                '/table [\"\'].*[\"\'] does not exist/' => 'DB_ERROR_NOSUCHTABLE',
		//                '/Relation [\"\'].*[\"\'] already exists|Cannot insert a duplicate key into (a )?unique index.*/'      => 'DB_ERROR_RECORD_ALREADY_EXISTS',
		//                '/divide by zero$/'                     => 'DB_ERROR_DIVZERO',
		//                '/pg_atoi: error in .*: can\'t parse /' => 'DB_ERROR_INVALID_NUMBER',
		//                '/ttribute [\"\'].*[\"\'] not found$|Relation [\"\'].*[\"\'] does not have attribute [\"\'].*[\"\']/' => 'DB_ERROR_NOSUCHFIELD',
		//                '/parser: parse error at or near \"/'   => 'DB_ERROR_SYNTAX',
		//                '/referential integrity violation/'     => 'DB_ERROR_CONSTRAINT'
	}

	/**
	 * Renvoie le texte de l'erreur pgsql de l'operation precedente
	 *
	 * @return	string		Error text
	 */
	public function error()
	{
		return pg_last_error($this->db);
	}

	// phpcs:disable PEAR.NamingConventions.ValidFunctionName.ScopeNotCamelCaps
	/**
	 * Get last ID after an insert INSERT
	 *
	 * @param   string	$tab    	Table name concerned by insert. Ne sert pas sous MySql mais requis pour compatibilite avec Postgresql
	 * @param	string	$fieldid	Field name
	 * @return  string     			Id of row
	 */
	public function last_insert_id($tab, $fieldid = 'rowid')
	{
		// phpcs:enable
		//$result = pg_query($this->db,"SELECT MAX(".$fieldid.") FROM ".$tab);
		$result = pg_query($this->db, "SELECT currval('".$tab."_".$fieldid."_seq')");
		if (!$result) {
			print pg_last_error($this->db);
			exit;
		}
		//$nbre = pg_num_rows($result);
		$row = pg_fetch_result($result, 0, 0);
		return $row;
	}

	/**
	 * Encrypt sensitive data in database
	 * Warning: This function includes the escape and add the SQL simple quotes on strings.
	 *
	 * @param	string	$fieldorvalue	Field name or value to encrypt
	 * @param	int		$withQuotes		Return string including the SQL simple quotes. This param must always be 1 (Value 0 is bugged and deprecated).
	 * @return	string					XXX(field) or XXX('value') or field or 'value'
	 */
	public function encrypt($fieldorvalue, $withQuotes = 1)
	{
		global $conf;

		// Type of encryption (2: AES (recommended), 1: DES , 0: no encryption)
		//$cryptType = ($conf->db->dolibarr_main_db_encryption ? $conf->db->dolibarr_main_db_encryption : 0);

		//Encryption key
		//$cryptKey = (!empty($conf->db->dolibarr_main_db_cryptkey) ? $conf->db->dolibarr_main_db_cryptkey : '');

		$return = $fieldorvalue;
		return ($withQuotes ? "'" : "").$this->escape($return).($withQuotes ? "'" : "");
	}


	/**
	 *	Decrypt sensitive data in database
	 *
	 *	@param	int		$value			Value to decrypt
	 * 	@return	string					Decrypted value if used
	 */
	public function decrypt($value)
	{
		global $conf;

		// Type of encryption (2: AES (recommended), 1: DES , 0: no encryption)
		$cryptType = ($conf->db->dolibarr_main_db_encryption ? $conf->db->dolibarr_main_db_encryption : 0);

		//Encryption key
		$cryptKey = (!empty($conf->db->dolibarr_main_db_cryptkey) ? $conf->db->dolibarr_main_db_cryptkey : '');

		$return = $value;
		return $return;
	}


	// phpcs:disable PEAR.NamingConventions.ValidFunctionName.ScopeNotCamelCaps
	/**
	 * Return connexion ID
	 *
	 * @return	        string      Id connexion
	 */
	public function DDLGetConnectId()
	{
		// phpcs:enable
		return '?';
	}



	// phpcs:disable PEAR.NamingConventions.ValidFunctionName.ScopeNotCamelCaps
	/**
	 *	Create a new database
	 *	Do not use function xxx_create_db (xxx=mysql, ...) as they are deprecated
	 *	We force to create database with charset this->forcecharset and collate this->forcecollate
	 *
	 *	@param	string	$database		Database name to create
	 * 	@param	string	$charset		Charset used to store data
	 * 	@param	string	$collation		Charset used to sort data
	 * 	@param	string	$owner			Username of database owner
	 * 	@return	false|resource				resource defined if OK, null if KO
	 */
	public function DDLCreateDb($database, $charset = '', $collation = '', $owner = '')
	{
		// phpcs:enable
		if (empty($charset)) {
			$charset = $this->forcecharset;
		}
		if (empty($collation)) {
			$collation = $this->forcecollate;
		}

		// Test charset match LC_TYPE (pgsql error otherwise)
		//print $charset.' '.setlocale(LC_CTYPE,'0'); exit;

<<<<<<< HEAD
		$sql = "CREATE DATABASE '".$this->escape($database)."' OWNER '".$this->escape($owner)."' ENCODING '".$this->escape($charset)."'";
=======
		// NOTE: Do not use ' around the database name
		$sql = "CREATE DATABASE ".$this->escape($database)." OWNER '".$this->escape($owner)."' ENCODING '".$this->escape($charset)."'";
>>>>>>> 503d1a04
		dol_syslog($sql, LOG_DEBUG);
		$ret = $this->query($sql);
		return $ret;
	}

	// phpcs:disable PEAR.NamingConventions.ValidFunctionName.ScopeNotCamelCaps
	/**
	 *  List tables into a database
	 *
	 *  @param	string		$database	Name of database
	 *  @param	string		$table		Name of table filter ('xxx%')
	 *  @return	array					List of tables in an array
	 */
	public function DDLListTables($database, $table = '')
	{
		// phpcs:enable
		$listtables = array();

		$escapedlike = '';
		if ($table) {
			$tmptable = preg_replace('/[^a-z0-9\.\-\_%]/i', '', $table);

			$escapedlike = " AND table_name LIKE '".$this->escape($tmptable)."'";
		}
		$result = pg_query($this->db, "SELECT table_name FROM information_schema.tables WHERE table_schema = 'public'".$escapedlike." ORDER BY table_name");
		if ($result) {
			while ($row = $this->fetch_row($result)) {
				$listtables[] = $row[0];
			}
		}
		return $listtables;
	}

	// phpcs:disable PEAR.NamingConventions.ValidFunctionName.ScopeNotCamelCaps
	/**
	 *	List information of columns into a table.
	 *
	 *	@param	string	$table		Name of table
	 *	@return	array				Tableau des informations des champs de la table
	 *
	 */
	public function DDLInfoTable($table)
	{
		// phpcs:enable
		$infotables = array();

		$sql = "SELECT ";
		$sql .= "	infcol.column_name as \"Column\",";
		$sql .= "	CASE WHEN infcol.character_maximum_length IS NOT NULL THEN infcol.udt_name || '('||infcol.character_maximum_length||')'";
		$sql .= "		ELSE infcol.udt_name";
		$sql .= "	END as \"Type\",";
		$sql .= "	infcol.collation_name as \"Collation\",";
		$sql .= "	infcol.is_nullable as \"Null\",";
		$sql .= "	'' as \"Key\",";
		$sql .= "	infcol.column_default as \"Default\",";
		$sql .= "	'' as \"Extra\",";
		$sql .= "	'' as \"Privileges\"";
		$sql .= "	FROM information_schema.columns infcol";
		$sql .= "	WHERE table_schema = 'public' ";
		$sql .= "	AND table_name = '".$this->escape($table)."'";
		$sql .= "	ORDER BY ordinal_position;";

		dol_syslog($sql, LOG_DEBUG);
		$result = $this->query($sql);
		if ($result) {
			while ($row = $this->fetch_row($result)) {
				$infotables[] = $row;
			}
		}
		return $infotables;
	}


	// phpcs:disable PEAR.NamingConventions.ValidFunctionName.ScopeNotCamelCaps
	/**
	 *	Create a table into database
	 *
	 *	@param	    string	$table 			Nom de la table
	 *	@param	    array	$fields 		Tableau associatif [nom champ][tableau des descriptions]
	 *	@param	    string	$primary_key 	Nom du champ qui sera la clef primaire
	 *	@param	    string	$type 			Type de la table
	 *	@param	    array	$unique_keys 	Tableau associatifs Nom de champs qui seront clef unique => valeur
	 *	@param	    array	$fulltext_keys	Tableau des Nom de champs qui seront indexes en fulltext
	 *	@param	    array	$keys 			Tableau des champs cles noms => valeur
	 *	@return	    int						<0 if KO, >=0 if OK
	 */
	public function DDLCreateTable($table, $fields, $primary_key, $type, $unique_keys = null, $fulltext_keys = null, $keys = null)
	{
		// phpcs:enable
		// FIXME: $fulltext_keys parameter is unused

		// cles recherchees dans le tableau des descriptions (fields) : type,value,attribute,null,default,extra
		// ex. : $fields['rowid'] = array('type'=>'int','value'=>'11','null'=>'not null','extra'=> 'auto_increment');
		$sql = "create table ".$table."(";
		$i = 0;
		foreach ($fields as $field_name => $field_desc) {
			$sqlfields[$i] = $field_name." ";
			$sqlfields[$i] .= $field_desc['type'];
			if (preg_match("/^[^\s]/i", $field_desc['value'])) {
				$sqlfields[$i] .= "(".$field_desc['value'].")";
			} elseif (preg_match("/^[^\s]/i", $field_desc['attribute'])) {
				$sqlfields[$i] .= " ".$field_desc['attribute'];
			} elseif (preg_match("/^[^\s]/i", $field_desc['default'])) {
				if (preg_match("/null/i", $field_desc['default'])) {
					$sqlfields[$i] .= " default ".$field_desc['default'];
				} else {
					$sqlfields[$i] .= " default '".$this->escape($field_desc['default'])."'";
				}
			} elseif (preg_match("/^[^\s]/i", $field_desc['null'])) {
				$sqlfields[$i]  .= " ".$field_desc['null'];
			} elseif (preg_match("/^[^\s]/i", $field_desc['extra'])) {
				$sqlfields[$i]  .= " ".$field_desc['extra'];
			}
			$i++;
		}
		if ($primary_key != "") {
			$pk = "primary key(".$primary_key.")";
		}

		if (is_array($unique_keys)) {
			$i = 0;
			foreach ($unique_keys as $key => $value) {
				$sqluq[$i] = "UNIQUE KEY '".$key."' ('".$this->escape($value)."')";
				$i++;
			}
		}
		if (is_array($keys)) {
			$i = 0;
			foreach ($keys as $key => $value) {
				$sqlk[$i] = "KEY ".$key." (".$value.")";
				$i++;
			}
		}
		$sql .= implode(',', $sqlfields);
		if ($primary_key != "") {
			$sql .= ",".$pk;
		}
		if (is_array($unique_keys)) {
			$sql .= ",".implode(',', $sqluq);
		}
		if (is_array($keys)) {
			$sql .= ",".implode(',', $sqlk);
		}
		$sql .= ") type=".$type;

		dol_syslog($sql, LOG_DEBUG);
		if (!$this->query($sql)) {
			return -1;
		} else {
			return 1;
		}
	}

	// phpcs:disable PEAR.NamingConventions.ValidFunctionName.ScopeNotCamelCaps
	/**
	 *	Drop a table into database
	 *
	 *	@param	    string	$table 			Name of table
	 *	@return	    int						<0 if KO, >=0 if OK
	 */
	public function DDLDropTable($table)
	{
		// phpcs:enable
		$tmptable = preg_replace('/[^a-z0-9\.\-\_]/i', '', $table);

		$sql = "DROP TABLE ".$tmptable;

		if (!$this->query($sql)) {
			return -1;
		} else {
			return 1;
		}
	}

	// phpcs:disable PEAR.NamingConventions.ValidFunctionName.ScopeNotCamelCaps
	/**
	 * 	Create a user to connect to database
	 *
	 *	@param	string	$dolibarr_main_db_host 		Ip server
	 *	@param	string	$dolibarr_main_db_user 		Name of user to create
	 *	@param	string	$dolibarr_main_db_pass 		Password of user to create
	 *	@param	string	$dolibarr_main_db_name		Database name where user must be granted
	 *	@return	int									<0 if KO, >=0 if OK
	 */
	public function DDLCreateUser($dolibarr_main_db_host, $dolibarr_main_db_user, $dolibarr_main_db_pass, $dolibarr_main_db_name)
	{
		// phpcs:enable
		// Note: using ' on user does not works with pgsql
		$sql = "CREATE USER ".$this->escape($dolibarr_main_db_user)." with password '".$this->escape($dolibarr_main_db_pass)."'";

		dol_syslog(get_class($this)."::DDLCreateUser", LOG_DEBUG); // No sql to avoid password in log
		$resql = $this->query($sql);
		if (!$resql) {
			return -1;
		}

		return 1;
	}

	// phpcs:disable PEAR.NamingConventions.ValidFunctionName.ScopeNotCamelCaps
	/**
	 *	Return a pointer of line with description of a table or field
	 *
	 *	@param	string		$table	Name of table
	 *	@param	string		$field	Optionnel : Name of field if we want description of field
	 *	@return	false|resource		Resultset x (x->attname)
	 */
	public function DDLDescTable($table, $field = "")
	{
		// phpcs:enable
		$sql = "SELECT attname FROM pg_attribute, pg_type WHERE typname = '".$this->escape($table)."' AND attrelid = typrelid";
		$sql .= " AND attname NOT IN ('cmin', 'cmax', 'ctid', 'oid', 'tableoid', 'xmin', 'xmax')";
		if ($field) {
			$sql .= " AND attname = '".$this->escape($field)."'";
		}

		dol_syslog($sql, LOG_DEBUG);
		$this->_results = $this->query($sql);
		return $this->_results;
	}

	// phpcs:disable PEAR.NamingConventions.ValidFunctionName.ScopeNotCamelCaps
	/**
	 *	Create a new field into table
	 *
	 *	@param	string	$table 				Name of table
	 *	@param	string	$field_name 		Name of field to add
	 *	@param	string	$field_desc 		Tableau associatif de description du champ a inserer[nom du parametre][valeur du parametre]
	 *	@param	string	$field_position 	Optionnel ex.: "after champtruc"
	 *	@return	int							<0 if KO, >0 if OK
	 */
	public function DDLAddField($table, $field_name, $field_desc, $field_position = "")
	{
		// phpcs:enable
		// cles recherchees dans le tableau des descriptions (field_desc) : type,value,attribute,null,default,extra
		// ex. : $field_desc = array('type'=>'int','value'=>'11','null'=>'not null','extra'=> 'auto_increment');
		$sql = "ALTER TABLE ".$table." ADD ".$field_name." ";
		$sql .= $field_desc['type'];
		if (preg_match("/^[^\s]/i", $field_desc['value'])) {
			if (!in_array($field_desc['type'], array('int', 'date', 'datetime')) && $field_desc['value']) {
				$sql .= "(".$field_desc['value'].")";
			}
		}
		if (preg_match("/^[^\s]/i", $field_desc['attribute'])) {
			$sql .= " ".$field_desc['attribute'];
		}
		if (preg_match("/^[^\s]/i", $field_desc['null'])) {
			$sql .= " ".$field_desc['null'];
		}
		if (preg_match("/^[^\s]/i", $field_desc['default'])) {
			if (preg_match("/null/i", $field_desc['default'])) {
				$sql .= " default ".$field_desc['default'];
			} else {
				$sql .= " default '".$this->escape($field_desc['default'])."'";
			}
		}
		if (preg_match("/^[^\s]/i", $field_desc['extra'])) {
			$sql .= " ".$field_desc['extra'];
		}
		$sql .= " ".$field_position;

		dol_syslog($sql, LOG_DEBUG);
		if (!$this -> query($sql)) {
			return -1;
		}
		return 1;
	}

	// phpcs:disable PEAR.NamingConventions.ValidFunctionName.ScopeNotCamelCaps
	/**
	 *	Update format of a field into a table
	 *
	 *	@param	string	$table 				Name of table
	 *	@param	string	$field_name 		Name of field to modify
	 *	@param	string	$field_desc 		Array with description of field format
	 *	@return	int							<0 if KO, >0 if OK
	 */
	public function DDLUpdateField($table, $field_name, $field_desc)
	{
		// phpcs:enable
		$sql = "ALTER TABLE ".$table;
		$sql .= " MODIFY COLUMN ".$field_name." ".$field_desc['type'];
		if (in_array($field_desc['type'], array('double', 'tinyint', 'int', 'varchar')) && $field_desc['value']) {
			$sql .= "(".$field_desc['value'].")";
		}

		if ($field_desc['null'] == 'not null' || $field_desc['null'] == 'NOT NULL') {
			// We will try to change format of column to NOT NULL. To be sure the ALTER works, we try to update fields that are NULL
			if ($field_desc['type'] == 'varchar' || $field_desc['type'] == 'text') {
				$sqlbis = "UPDATE ".$table." SET ".$field_name." = '".$this->escape($field_desc['default'] ? $field_desc['default'] : '')."' WHERE ".$field_name." IS NULL";
				$this->query($sqlbis);
			} elseif ($field_desc['type'] == 'tinyint' || $field_desc['type'] == 'int') {
				$sqlbis = "UPDATE ".$table." SET ".$field_name." = ".((int) $this->escape($field_desc['default'] ? $field_desc['default'] : 0))." WHERE ".$field_name." IS NULL";
				$this->query($sqlbis);
			}
		}

		if ($field_desc['default'] != '') {
			if ($field_desc['type'] == 'double' || $field_desc['type'] == 'tinyint' || $field_desc['type'] == 'int') {
				$sql .= " DEFAULT ".$this->escape($field_desc['default']);
			} elseif ($field_desc['type'] != 'text') {
				$sql .= " DEFAULT '".$this->escape($field_desc['default'])."'"; // Default not supported on text fields
			}
		}

		dol_syslog($sql, LOG_DEBUG);
		if (!$this->query($sql)) {
			return -1;
		}
		return 1;
	}

	// phpcs:disable PEAR.NamingConventions.ValidFunctionName.ScopeNotCamelCaps
	/**
	 *	Drop a field from table
	 *
	 *	@param	string	$table 			Name of table
	 *	@param	string	$field_name 	Name of field to drop
	 *	@return	int						<0 if KO, >0 if OK
	 */
	public function DDLDropField($table, $field_name)
	{
		// phpcs:enable
		$tmp_field_name = preg_replace('/[^a-z0-9\.\-\_]/i', '', $field_name);

		$sql = "ALTER TABLE ".$table." DROP COLUMN ".$tmp_field_name;
		if (!$this->query($sql)) {
			$this->error = $this->lasterror();
			return -1;
		}
		return 1;
	}

	/**
	 *	Return charset used to store data in database
	 *
	 *	@return		string		Charset
	 */
	public function getDefaultCharacterSetDatabase()
	{
		$resql = $this->query('SHOW SERVER_ENCODING');
		if ($resql) {
			$liste = $this->fetch_array($resql);
			return $liste['server_encoding'];
		} else {
			return '';
		}
	}

	/**
	 *	Return list of available charset that can be used to store data in database
	 *
	 *	@return		array		List of Charset
	 */
	public function getListOfCharacterSet()
	{
		$resql = $this->query('SHOW SERVER_ENCODING');
		$liste = array();
		if ($resql) {
			$i = 0;
			while ($obj = $this->fetch_object($resql)) {
				$liste[$i]['charset'] = $obj->server_encoding;
				$liste[$i]['description'] = 'Default database charset';
				$i++;
			}
			$this->free($resql);
		} else {
			return null;
		}
		return $liste;
	}

	/**
	 *	Return collation used in database
	 *
	 *	@return		string		Collation value
	 */
	public function getDefaultCollationDatabase()
	{
		$resql = $this->query('SHOW LC_COLLATE');
		if ($resql) {
			$liste = $this->fetch_array($resql);
			return $liste['lc_collate'];
		} else {
			return '';
		}
	}

	/**
	 *	Return list of available collation that can be used for database
	 *
	 *	@return		array		Liste of Collation
	 */
	public function getListOfCollation()
	{
		$resql = $this->query('SHOW LC_COLLATE');
		$liste = array();
		if ($resql) {
			$i = 0;
			while ($obj = $this->fetch_object($resql)) {
				$liste[$i]['collation'] = $obj->lc_collate;
				$i++;
			}
			$this->free($resql);
		} else {
			return null;
		}
		return $liste;
	}

	/**
	 *	Return full path of dump program
	 *
	 *	@return		string		Full path of dump program
	 */
	public function getPathOfDump()
	{
		$fullpathofdump = '/pathtopgdump/pg_dump';

		if (file_exists('/usr/bin/pg_dump')) {
			$fullpathofdump = '/usr/bin/pg_dump';
		} else {
			// TODO L'utilisateur de la base doit etre un superadmin pour lancer cette commande
			$resql = $this->query('SHOW data_directory');
			if ($resql) {
				$liste = $this->fetch_array($resql);
				$basedir = $liste['data_directory'];
				$fullpathofdump = preg_replace('/data$/', 'bin', $basedir).'/pg_dump';
			}
		}

		return $fullpathofdump;
	}

	/**
	 *	Return full path of restore program
	 *
	 *	@return		string		Full path of restore program
	 */
	public function getPathOfRestore()
	{
		//$tool='pg_restore';
		$tool = 'psql';

		$fullpathofdump = '/pathtopgrestore/'.$tool;

		if (file_exists('/usr/bin/'.$tool)) {
			$fullpathofdump = '/usr/bin/'.$tool;
		} else {
			// TODO L'utilisateur de la base doit etre un superadmin pour lancer cette commande
			$resql = $this->query('SHOW data_directory');
			if ($resql) {
				$liste = $this->fetch_array($resql);
				$basedir = $liste['data_directory'];
				$fullpathofdump = preg_replace('/data$/', 'bin', $basedir).'/'.$tool;
			}
		}

		return $fullpathofdump;
	}

	/**
	 * Return value of server parameters
	 *
	 * @param	string	$filter		Filter list on a particular value
	 * @return	array				Array of key-values (key=>value)
	 */
	public function getServerParametersValues($filter = '')
	{
		$result = array();

		$resql = 'select name,setting from pg_settings';
		if ($filter) {
			$resql .= " WHERE name = '".$this->escape($filter)."'";
		}
		$resql = $this->query($resql);
		if ($resql) {
			while ($obj = $this->fetch_object($resql)) {
				$result[$obj->name] = $obj->setting;
			}
		}

		return $result;
	}

	/**
	 * Return value of server status
	 *
	 * @param	string	$filter		Filter list on a particular value
	 * @return  array				Array of key-values (key=>value)
	 */
	public function getServerStatusValues($filter = '')
	{
		/* This is to return current running requests.
		$sql='SELECT datname,procpid,current_query FROM pg_stat_activity ORDER BY procpid';
		if ($filter) $sql.=" LIKE '".$this->escape($filter)."'";
		$resql=$this->query($sql);
		if ($resql)
		{
			$obj=$this->fetch_object($resql);
			$result[$obj->Variable_name]=$obj->Value;
		}
		*/

		return array();
	}
}<|MERGE_RESOLUTION|>--- conflicted
+++ resolved
@@ -920,12 +920,8 @@
 		// Test charset match LC_TYPE (pgsql error otherwise)
 		//print $charset.' '.setlocale(LC_CTYPE,'0'); exit;
 
-<<<<<<< HEAD
-		$sql = "CREATE DATABASE '".$this->escape($database)."' OWNER '".$this->escape($owner)."' ENCODING '".$this->escape($charset)."'";
-=======
 		// NOTE: Do not use ' around the database name
 		$sql = "CREATE DATABASE ".$this->escape($database)." OWNER '".$this->escape($owner)."' ENCODING '".$this->escape($charset)."'";
->>>>>>> 503d1a04
 		dol_syslog($sql, LOG_DEBUG);
 		$ret = $this->query($sql);
 		return $ret;
