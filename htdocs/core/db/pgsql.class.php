<?php
/* Copyright (C) 2001		Fabien Seisen			<seisen@linuxfr.org>
 * Copyright (C) 2002-2005	Rodolphe Quiedeville	<rodolphe@quiedeville.org>
 * Copyright (C) 2004-2014	Laurent Destailleur		<eldy@users.sourceforge.net>
 * Copyright (C) 2004		Sebastien Di Cintio		<sdicintio@ressource-toi.org>
 * Copyright (C) 2004		Benoit Mortier			<benoit.mortier@opensides.be>
 * Copyright (C) 2005-2012	Regis Houssin			<regis.houssin@inodbox.com>
 * Copyright (C) 2012		Yann Droneaud			<yann@droneaud.fr>
 * Copyright (C) 2012		Florian Henry			<florian.henry@open-concept.pro>
 * Copyright (C) 2015       Marcos García           <marcosgdf@gmail.com>
 *
 * This program is free software; you can redistribute it and/or modify
 * it under the terms of the GNU General Public License as published by
 * the Free Software Foundation; either version 3 of the License, or
 * (at your option) any later version.
 *
 * This program is distributed in the hope that it will be useful,
 * but WITHOUT ANY WARRANTY; without even the implied warranty of
 * MERCHANTABILITY or FITNESS FOR A PARTICULAR PURPOSE.  See the
 * GNU General Public License for more details.
 *
 * You should have received a copy of the GNU General Public License
 * along with this program. If not, see <http://www.gnu.org/licenses/>.
 */

/**
 *	\file       htdocs/core/db/pgsql.class.php
 *	\brief      Fichier de la classe permettant de gerer une base pgsql
 */

require_once DOL_DOCUMENT_ROOT .'/core/db/DoliDB.class.php';

/**
 *	Class to drive a Postgresql database for Dolibarr
 */
class DoliDBPgsql extends DoliDB
{
    //! Database type
	public $type='pgsql';            // Name of manager
    //! Database label
	const LABEL='PostgreSQL';      // Label of manager
	//! Charset
	var $forcecharset='UTF8';       // Can't be static as it may be forced with a dynamic value
    //! Collate used to force collate when creating database
    var $forcecollate='';			// Can't be static as it may be forced with a dynamic value
	//! Version min database
	const VERSIONMIN='9.0.0';	// Version min database
	/** @var resource Resultset of last query */
	private $_results;

	public $unescapeslashquot;
	public $standard_conforming_strings;

	/**
	 *	Constructor.
	 *	This create an opened connexion to a database server and eventually to a database
	 *
	 *	@param      string	$type		Type of database (mysql, pgsql...)
	 *	@param	    string	$host		Address of database server
	 *	@param	    string	$user		Nom de l'utilisateur autorise
	 *	@param	    string	$pass		Mot de passe
	 *	@param	    string	$name		Nom de la database
	 *	@param	    int		$port		Port of database server
	 */
	function __construct($type, $host, $user, $pass, $name = '', $port = 0)
	{
		global $conf,$langs;

        // Note that having "static" property for "$forcecharset" and "$forcecollate" will make error here in strict mode, so they are not static
		if (! empty($conf->db->character_set)) $this->forcecharset=$conf->db->character_set;
		if (! empty($conf->db->dolibarr_main_db_collation))	$this->forcecollate=$conf->db->dolibarr_main_db_collation;

		$this->database_user=$user;
        $this->database_host=$host;
        $this->database_port=$port;

		$this->transaction_opened=0;

		//print "Name DB: $host,$user,$pass,$name<br>";

		if (! function_exists("pg_connect"))
		{
			$this->connected = false;
			$this->ok = false;
			$this->error="Pgsql PHP functions are not available in this version of PHP";
			dol_syslog(get_class($this)."::DoliDBPgsql : Pgsql PHP functions are not available in this version of PHP", LOG_ERR);
			return $this->ok;
		}

		if (! $host)
		{
			$this->connected = false;
			$this->ok = false;
			$this->error=$langs->trans("ErrorWrongHostParameter");
			dol_syslog(get_class($this)."::DoliDBPgsql : Erreur Connect, wrong host parameters", LOG_ERR);
			return $this->ok;
		}

		// Essai connexion serveur
		//print "$host, $user, $pass, $name, $port";
		$this->db = $this->connect($host, $user, $pass, $name, $port);

		if ($this->db)
		{
			$this->connected = true;
			$this->ok = true;
		}
		else
		{
			// host, login ou password incorrect
			$this->connected = false;
			$this->ok = false;
			$this->error='Host, login or password incorrect';
			dol_syslog(get_class($this)."::DoliDBPgsql : Erreur Connect ".$this->error, LOG_ERR);
		}

		// Si connexion serveur ok et si connexion base demandee, on essaie connexion base
		if ($this->connected && $name)
		{
			if ($this->select_db($name))
			{
				$this->database_selected = true;
				$this->database_name = $name;
				$this->ok = true;
			}
			else
			{
				$this->database_selected = false;
				$this->database_name = '';
				$this->ok = false;
				$this->error=$this->error();
				dol_syslog(get_class($this)."::DoliDBPgsql : Erreur Select_db ".$this->error, LOG_ERR);
			}
		}
		else
		{
			// Pas de selection de base demandee, ok ou ko
			$this->database_selected = false;
		}

		return $this->ok;
	}


    /**
     *  Convert a SQL request in Mysql syntax to native syntax
     *
     *  @param  string	$line   			SQL request line to convert
     *  @param  string	$type				Type of SQL order ('ddl' for insert, update, select, delete or 'dml' for create, alter...)
     *  @param	bool	$unescapeslashquot	Unescape slash quote with quote quote
     *  @return string   					SQL request line converted
     */
	static function convertSQLFromMysql($line, $type = 'auto', $unescapeslashquot = false)
	{
		global $conf;
		// Removed empty line if this is a comment line for SVN tagging
		if (preg_match('/^--\s\$Id/i', $line)) {
			return '';
		}
		// Return line if this is a comment
		if (preg_match('/^#/i', $line) || preg_match('/^$/i', $line) || preg_match('/^--/i', $line))
		{
			return $line;
		}
		if ($line != "")
		{
			// group_concat support (PgSQL >= 9.0)
			// Replace group_concat(x) or group_concat(x SEPARATOR ',') with string_agg(x, ',')
		    $line = preg_replace('/GROUP_CONCAT/i', 'STRING_AGG', $line);
			$line = preg_replace('/ SEPARATOR/i', ',', $line);
			$line = preg_replace('/STRING_AGG\(([^,\)]+)\)/i', 'STRING_AGG(\\1, \',\')', $line);
			//print $line."\n";

		    if ($type == 'auto')
		    {
              if (preg_match('/ALTER TABLE/i', $line)) $type='dml';
              elseif (preg_match('/CREATE TABLE/i', $line)) $type='dml';
              elseif (preg_match('/DROP TABLE/i', $line)) $type='dml';
		    }

    		$line=preg_replace('/ as signed\)/i', ' as integer)', $line);

		    if ($type == 'dml')
		    {
                $line=preg_replace('/\s/', ' ', $line);   // Replace tabulation with space

		        // we are inside create table statement so lets process datatypes
    			if (preg_match('/(ISAM|innodb)/i', $line)) { // end of create table sequence
    				$line=preg_replace('/\)[\s\t]*type[\s\t]*=[\s\t]*(MyISAM|innodb).*;/i', ');', $line);
    				$line=preg_replace('/\)[\s\t]*engine[\s\t]*=[\s\t]*(MyISAM|innodb).*;/i', ');', $line);
    				$line=preg_replace('/,$/', '', $line);
    			}

    			// Process case: "CREATE TABLE llx_mytable(rowid integer NOT NULL AUTO_INCREMENT PRIMARY KEY,code..."
    			if (preg_match('/[\s\t\(]*(\w*)[\s\t]+int.*auto_increment/i', $line, $reg)) {
    				$newline=preg_replace('/([\s\t\(]*)([a-zA-Z_0-9]*)[\s\t]+int.*auto_increment[^,]*/i', '\\1 \\2 SERIAL PRIMARY KEY', $line);
                    //$line = "-- ".$line." replaced by --\n".$newline;
                    $line=$newline;
    			}

    			// tinyint type conversion
    			$line=preg_replace('/tinyint\(?[0-9]*\)?/', 'smallint', $line);
    			$line=preg_replace('/tinyint/i', 'smallint', $line);

    			// nuke unsigned
    			$line=preg_replace('/(int\w+|smallint)\s+unsigned/i', '\\1', $line);

    			// blob -> text
    			$line=preg_replace('/\w*blob/i', 'text', $line);

    			// tinytext/mediumtext -> text
    			$line=preg_replace('/tinytext/i', 'text', $line);
    			$line=preg_replace('/mediumtext/i', 'text', $line);
    			$line=preg_replace('/longtext/i', 'text', $line);

    			$line=preg_replace('/text\([0-9]+\)/i', 'text', $line);

    			// change not null datetime field to null valid ones
    			// (to support remapping of "zero time" to null
    			$line=preg_replace('/datetime not null/i', 'datetime', $line);
    			$line=preg_replace('/datetime/i', 'timestamp', $line);

    			// double -> numeric
    			$line=preg_replace('/^double/i', 'numeric', $line);
    			$line=preg_replace('/(\s*)double/i', '\\1numeric', $line);
    			// float -> numeric
    			$line=preg_replace('/^float/i', 'numeric', $line);
    			$line=preg_replace('/(\s*)float/i', '\\1numeric', $line);

    			//Check tms timestamp field case (in Mysql this field is defautled to now and
    			// on update defaulted by now
    			$line=preg_replace('/(\s*)tms(\s*)timestamp/i', '\\1tms timestamp without time zone DEFAULT now() NOT NULL', $line);

    			// nuke ON UPDATE CURRENT_TIMESTAMP
    			$line=preg_replace('/(\s*)on(\s*)update(\s*)CURRENT_TIMESTAMP/i', '\\1', $line);

    			// unique index(field1,field2)
    			if (preg_match('/unique index\s*\((\w+\s*,\s*\w+)\)/i', $line))
    			{
    				$line=preg_replace('/unique index\s*\((\w+\s*,\s*\w+)\)/i', 'UNIQUE\(\\1\)', $line);
    			}

    			// We remove end of requests "AFTER fieldxxx"
    			$line=preg_replace('/\sAFTER [a-z0-9_]+/i', '', $line);

    			// We remove start of requests "ALTER TABLE tablexxx" if this is a DROP INDEX
    			$line=preg_replace('/ALTER TABLE [a-z0-9_]+\s+DROP INDEX/i', 'DROP INDEX', $line);

                // Translate order to rename fields
                if (preg_match('/ALTER TABLE ([a-z0-9_]+)\s+CHANGE(?: COLUMN)? ([a-z0-9_]+) ([a-z0-9_]+)(.*)$/i', $line, $reg))
                {
                	$line = "-- ".$line." replaced by --\n";
                    $line.= "ALTER TABLE ".$reg[1]." RENAME COLUMN ".$reg[2]." TO ".$reg[3];
                }

                // Translate order to modify field format
                if (preg_match('/ALTER TABLE ([a-z0-9_]+)\s+MODIFY(?: COLUMN)? ([a-z0-9_]+) (.*)$/i', $line, $reg))
                {
                    $line = "-- ".$line." replaced by --\n";
                    $newreg3=$reg[3];
                    $newreg3=preg_replace('/ DEFAULT NULL/i', '', $newreg3);
                    $newreg3=preg_replace('/ NOT NULL/i', '', $newreg3);
                    $newreg3=preg_replace('/ NULL/i', '', $newreg3);
                    $newreg3=preg_replace('/ DEFAULT 0/i', '', $newreg3);
                    $newreg3=preg_replace('/ DEFAULT \'?[0-9a-zA-Z_@]*\'?/i', '', $newreg3);
                    $line.= "ALTER TABLE ".$reg[1]." ALTER COLUMN ".$reg[2]." TYPE ".$newreg3;
                    // TODO Add alter to set default value or null/not null if there is this in $reg[3]
                }

                // alter table add primary key (field1, field2 ...) -> We remove the primary key name not accepted by PostGreSQL
    			// ALTER TABLE llx_dolibarr_modules ADD PRIMARY KEY pk_dolibarr_modules (numero, entity)
    			if (preg_match('/ALTER\s+TABLE\s*(.*)\s*ADD\s+PRIMARY\s+KEY\s*(.*)\s*\((.*)$/i', $line, $reg))
    			{
    				$line = "-- ".$line." replaced by --\n";
    				$line.= "ALTER TABLE ".$reg[1]." ADD PRIMARY KEY (".$reg[3];
    			}

                // Translate order to drop primary keys
                // ALTER TABLE llx_dolibarr_modules DROP PRIMARY KEY pk_xxx
                if (preg_match('/ALTER\s+TABLE\s*(.*)\s*DROP\s+PRIMARY\s+KEY\s*([^;]+)$/i', $line, $reg))
                {
                    $line = "-- ".$line." replaced by --\n";
                    $line.= "ALTER TABLE ".$reg[1]." DROP CONSTRAINT ".$reg[2];
                }

		        // Translate order to drop foreign keys
                // ALTER TABLE llx_dolibarr_modules DROP FOREIGN KEY fk_xxx
                if (preg_match('/ALTER\s+TABLE\s*(.*)\s*DROP\s+FOREIGN\s+KEY\s*(.*)$/i', $line, $reg))
                {
                    $line = "-- ".$line." replaced by --\n";
                    $line.= "ALTER TABLE ".$reg[1]." DROP CONSTRAINT ".$reg[2];
                }

                // Translate order to add foreign keys
                // ALTER TABLE llx_tablechild ADD CONSTRAINT fk_tablechild_fk_fieldparent FOREIGN KEY (fk_fieldparent) REFERENCES llx_tableparent (rowid)
                if (preg_match('/ALTER\s+TABLE\s+(.*)\s*ADD CONSTRAINT\s+(.*)\s*FOREIGN\s+KEY\s*(.*)$/i', $line, $reg))
                {
                    $line=preg_replace('/;$/', '', $line);
                    $line.=" DEFERRABLE INITIALLY IMMEDIATE;";
                }

                // alter table add [unique] [index] (field1, field2 ...)
    			// ALTER TABLE llx_accountingaccount ADD INDEX idx_accountingaccount_fk_pcg_version (fk_pcg_version)
    			if (preg_match('/ALTER\s+TABLE\s*(.*)\s*ADD\s+(UNIQUE INDEX|INDEX|UNIQUE)\s+(.*)\s*\(([\w,\s]+)\)/i', $line, $reg))
    			{
    				$fieldlist=$reg[4];
    				$idxname=$reg[3];
    				$tablename=$reg[1];
    				$line = "-- ".$line." replaced by --\n";
    				$line.= "CREATE ".(preg_match('/UNIQUE/', $reg[2])?'UNIQUE ':'')."INDEX ".$idxname." ON ".$tablename." (".$fieldlist.")";
    			}
            }

            // To have postgresql case sensitive
<<<<<<< HEAD
            $line=str_replace(' LIKE \'', ' ILIKE \'', $line);
            $line=str_replace(' LIKE BINARY \'', ' LIKE \'', $line);
=======
			$count_like=0;
			$line=str_replace(' LIKE \'',' ILIKE \'',$line,$count_like);
			if (!empty($conf->global->PSQL_USE_UNACCENT) && $count_like > 0)
			{
				// @see https://docs.postgresql.fr/11/unaccent.html : 'unaccent()' function must be installed before
				$line=preg_replace('/\s+(\(+\s*)([a-zA-Z0-9\-\_\.]+) ILIKE /', ' \1unaccent(\2) ILIKE ', $line);
			}

            $line=str_replace(' LIKE BINARY \'',' LIKE \'',$line);
>>>>>>> 9b2a9189

            // Replace INSERT IGNORE into INSERT
            $line=preg_replace('/^INSERT IGNORE/', 'INSERT', $line);

			// Delete using criteria on other table must not declare twice the deleted table
			// DELETE FROM tabletodelete USING tabletodelete, othertable -> DELETE FROM tabletodelete USING othertable
			if (preg_match('/DELETE FROM ([a-z_]+) USING ([a-z_]+), ([a-z_]+)/i', $line, $reg))
			{
				if ($reg[1] == $reg[2])	// If same table, we remove second one
				{
					$line=preg_replace('/DELETE FROM ([a-z_]+) USING ([a-z_]+), ([a-z_]+)/i', 'DELETE FROM \\1 USING \\3', $line);
				}
			}

			// Remove () in the tables in FROM if 1 table
			$line=preg_replace('/FROM\s*\((([a-z_]+)\s+as\s+([a-z_]+)\s*)\)/i', 'FROM \\1', $line);
			//print $line."\n";

			// Remove () in the tables in FROM if 2 table
			$line=preg_replace('/FROM\s*\(([a-z_]+\s+as\s+[a-z_]+)\s*,\s*([a-z_]+\s+as\s+[a-z_]+\s*)\)/i', 'FROM \\1, \\2', $line);
			//print $line."\n";

			// Remove () in the tables in FROM if 3 table
			$line=preg_replace('/FROM\s*\(([a-z_]+\s+as\s+[a-z_]+)\s*,\s*([a-z_]+\s+as\s+[a-z_]+\s*),\s*([a-z_]+\s+as\s+[a-z_]+\s*)\)/i', 'FROM \\1, \\2, \\3', $line);
			//print $line."\n";

			// Remove () in the tables in FROM if 4 table
			$line=preg_replace('/FROM\s*\(([a-z_]+\s+as\s+[a-z_]+)\s*,\s*([a-z_]+\s+as\s+[a-z_]+\s*),\s*([a-z_]+\s+as\s+[a-z_]+\s*),\s*([a-z_]+\s+as\s+[a-z_]+\s*)\)/i', 'FROM \\1, \\2, \\3, \\4', $line);
			//print $line."\n";

			// Remove () in the tables in FROM if 5 table
			$line=preg_replace('/FROM\s*\(([a-z_]+\s+as\s+[a-z_]+)\s*,\s*([a-z_]+\s+as\s+[a-z_]+\s*),\s*([a-z_]+\s+as\s+[a-z_]+\s*),\s*([a-z_]+\s+as\s+[a-z_]+\s*),\s*([a-z_]+\s+as\s+[a-z_]+\s*)\)/i', 'FROM \\1, \\2, \\3, \\4, \\5', $line);
			//print $line."\n";

			// Replace espacing \' by ''.
			// By default we do not (should be already done by db->escape function if required
			// except for sql insert in data file that are mysql escaped so we removed them to
			// be compatible with standard_conforming_strings=on that considers \ as ordinary character).
			if ($unescapeslashquot) $line=preg_replace("/\\\'/", "''", $line);

			//print "type=".$type." newline=".$line."<br>\n";
		}

		return $line;
	}

    // phpcs:disable PEAR.NamingConventions.ValidFunctionName.NotCamelCaps
    /**
     *  Select a database
     *  Ici postgresql n'a aucune fonction equivalente de mysql_select_db
     *  On compare juste manuellement si la database choisie est bien celle activee par la connexion
	 *
	 *	@param	    string	$database	Name of database
	 *	@return	    bool				true if OK, false if KO
	 */
	function select_db($database)
	{
        // phpcs:enable
        if ($database == $this->database_name) {
            return true;
        } else {
            return false;
        }
    }

	/**
	 *	Connexion to server
	 *
	 *	@param	    string		$host		Database server host
	 *	@param	    string		$login		Login
	 *	@param	    string		$passwd		Password
	 *	@param		string		$name		Name of database (not used for mysql, used for pgsql)
	 *	@param		integer		$port		Port of database server
	 *	@return		false|resource			Database access handler
	 *	@see		close
	 */
	function connect($host, $login, $passwd, $name, $port = 0)
	{
		// use pg_pconnect() instead of pg_connect() if you want to use persistent connection costing 1ms, instead of 30ms for non persistent

		$this->db = false;

		// connections parameters must be protected (only \ and ' according to pg_connect() manual)
		$host = str_replace(array("\\", "'"), array("\\\\", "\\'"), $host);
		$login = str_replace(array("\\", "'"), array("\\\\", "\\'"), $login);
		$passwd = str_replace(array("\\", "'"), array("\\\\", "\\'"), $passwd);
		$name = str_replace(array("\\", "'"), array("\\\\", "\\'"), $name);
		$port = str_replace(array("\\", "'"), array("\\\\", "\\'"), $port);

		if (! $name) $name="postgres";    // When try to connect using admin user

		// try first Unix domain socket (local)
		if ((! empty($host) && $host == "socket") && ! defined('NOLOCALSOCKETPGCONNECT'))
		{
			$con_string = "dbname='".$name."' user='".$login."' password='".$passwd."'";    // $name may be empty
			$this->db = @pg_connect($con_string);
		}

		// if local connection failed or not requested, use TCP/IP
		if (! $this->db)
		{
		    if (! $host) $host = "localhost";
			if (! $port) $port = 5432;

			$con_string = "host='".$host."' port='".$port."' dbname='".$name."' user='".$login."' password='".$passwd."'";
			$this->db = @pg_connect($con_string);
		}

		// now we test if at least one connect method was a success
		if ($this->db)
		{
			$this->database_name = $name;
			pg_set_error_verbosity($this->db, PGSQL_ERRORS_VERBOSE);	// Set verbosity to max
			pg_query($this->db, "set datestyle = 'ISO, YMD';");
		}

		return $this->db;
	}

	/**
	 *	Return version of database server
	 *
	 *	@return	        string      Version string
	 */
	function getVersion()
	{
		$resql=$this->query('SHOW server_version');
		if ($resql)
		{
		  $liste=$this->fetch_array($resql);
		  return $liste['server_version'];
		}
		return '';
	}

	/**
	 *	Return version of database client driver
	 *
	 *	@return	        string      Version string
	 */
	function getDriverInfo()
	{
		return 'pgsql php driver';
	}

    /**
     *  Close database connexion
     *
     *  @return     boolean     True if disconnect successfull, false otherwise
     *  @see        connect
     */
    function close()
    {
        if ($this->db)
        {
          if ($this->transaction_opened > 0) dol_syslog(get_class($this)."::close Closing a connection with an opened transaction depth=".$this->transaction_opened, LOG_ERR);
          $this->connected=false;
          return pg_close($this->db);
        }
        return false;
    }

	/**
	 * Convert request to PostgreSQL syntax, execute it and return the resultset
	 *
	 * @param	string	$query			SQL query string
	 * @param	int		$usesavepoint	0=Default mode, 1=Run a savepoint before and a rollback to savepoint if error (this allow to have some request with errors inside global transactions).
     * @param   string	$type           Type of SQL order ('ddl' for insert, update, select, delete or 'dml' for create, alter...)
	 * @return	false|resource			Resultset of answer
	 */
	function query($query, $usesavepoint = 0, $type = 'auto')
	{
		global $conf;

		$query = trim($query);

		// Convert MySQL syntax to PostgresSQL syntax
		$query=$this->convertSQLFromMysql($query, $type, ($this->unescapeslashquot && $this->standard_conforming_strings));
		//print "After convertSQLFromMysql:\n".$query."<br>\n";

		if (! empty($conf->global->MAIN_DB_AUTOFIX_BAD_SQL_REQUEST))
		{
			// Fix bad formed requests. If request contains a date without quotes, we fix this but this should not occurs.
			$loop=true;
			while ($loop)
			{
				if (preg_match('/([^\'])([0-9][0-9][0-9][0-9]-[0-9][0-9]-[0-9][0-9] [0-9][0-9]:[0-9][0-9]:[0-9][0-9])/', $query))
				{
					$query=preg_replace('/([^\'])([0-9][0-9][0-9][0-9]-[0-9][0-9]-[0-9][0-9] [0-9][0-9]:[0-9][0-9]:[0-9][0-9])/', '\\1\'\\2\'', $query);
					dol_syslog("Warning: Bad formed request converted into ".$query, LOG_WARNING);
				}
				else $loop=false;
			}
		}

		if ($usesavepoint && $this->transaction_opened)
		{
			@pg_query($this->db, 'SAVEPOINT mysavepoint');
		}

		if (! in_array($query, array('BEGIN','COMMIT','ROLLBACK'))) dol_syslog('sql='.$query, LOG_DEBUG);

		$ret = @pg_query($this->db, $query);

		//print $query;
		if (! preg_match("/^COMMIT/i", $query) && ! preg_match("/^ROLLBACK/i", $query)) // Si requete utilisateur, on la sauvegarde ainsi que son resultset
		{
			if (! $ret)
			{
			    if ($this->errno() != 'DB_ERROR_25P02')	// Do not overwrite errors if this is a consecutive error
			    {
    				$this->lastqueryerror = $query;
    				$this->lasterror = $this->error();
    				$this->lasterrno = $this->errno();

    				if ($conf->global->SYSLOG_LEVEL < LOG_DEBUG) dol_syslog(get_class($this)."::query SQL Error query: ".$query, LOG_ERR);	// Log of request was not yet done previously
					dol_syslog(get_class($this)."::query SQL Error message: ".$this->lasterror." (".$this->lasterrno.")", LOG_ERR);
					dol_syslog(get_class($this)."::query SQL Error usesavepoint = ".$usesavepoint, LOG_ERR);
			    }

				if ($usesavepoint && $this->transaction_opened)	// Warning, after that errno will be erased
				{
					@pg_query($this->db, 'ROLLBACK TO SAVEPOINT mysavepoint');
				}
			}
			$this->lastquery=$query;
			$this->_results = $ret;
		}

		return $ret;
	}

    // phpcs:disable PEAR.NamingConventions.ValidFunctionName.NotCamelCaps
	/**
	 *	Renvoie la ligne courante (comme un objet) pour le curseur resultset
	 *
	 *	@param	resource	$resultset  Curseur de la requete voulue
	 *	@return	false|object			Object result line or false if KO or end of cursor
	 */
	function fetch_object($resultset)
	{
        // phpcs:enable
        // If resultset not provided, we take the last used by connexion
		if (! is_resource($resultset)) { $resultset=$this->_results; }
		return pg_fetch_object($resultset);
	}

    // phpcs:disable PEAR.NamingConventions.ValidFunctionName.NotCamelCaps
    /**
     *	Return datas as an array
     *
     *	@param	resource	$resultset  Resultset of request
     *	@return	false|array				Array
	 */
	function fetch_array($resultset)
	{
        // phpcs:enable
        // If resultset not provided, we take the last used by connexion
		if (! is_resource($resultset)) { $resultset=$this->_results; }
		return pg_fetch_array($resultset);
	}

    // phpcs:disable PEAR.NamingConventions.ValidFunctionName.NotCamelCaps
	/**
     *	Return datas as an array
     *
     *	@param	resource	$resultset  Resultset of request
     *	@return	false|array				Array
	 */
	function fetch_row($resultset)
	{
        // phpcs:enable
		// Si le resultset n'est pas fourni, on prend le dernier utilise sur cette connexion
		if (! is_resource($resultset)) { $resultset=$this->_results; }
		return pg_fetch_row($resultset);
	}

    // phpcs:disable PEAR.NamingConventions.ValidFunctionName.NotCamelCaps
    /**
     *	Return number of lines for result of a SELECT
     *
     *	@param	resourse	$resultset  Resulset of requests
     *	@return int		    			Nb of lines, -1 on error
     *	@see    affected_rows
     */
	function num_rows($resultset)
	{
        // phpcs:enable
        // If resultset not provided, we take the last used by connexion
		if (! is_resource($resultset)) { $resultset=$this->_results; }
		return pg_num_rows($resultset);
	}

    // phpcs:disable PEAR.NamingConventions.ValidFunctionName.NotCamelCaps
	/**
	 * Renvoie le nombre de lignes dans le resultat d'une requete INSERT, DELETE ou UPDATE
	 *
	 * @param	resource	$resultset  Result set of request
	 * @return  int		    			Nb of lines
	 * @see 	num_rows
	 */
	function affected_rows($resultset)
	{
        // phpcs:enable
        // If resultset not provided, we take the last used by connexion
		if (! is_resource($resultset)) { $resultset=$this->_results; }
		// pgsql necessite un resultset pour cette fonction contrairement
		// a mysql qui prend un link de base
		return pg_affected_rows($resultset);
	}


	/**
	 * Libere le dernier resultset utilise sur cette connexion
	 *
	 * @param	resource	$resultset  Result set of request
	 * @return	void
	 */
	function free($resultset = null)
	{
        // If resultset not provided, we take the last used by connexion
		if (! is_resource($resultset)) { $resultset=$this->_results; }
		// Si resultset en est un, on libere la memoire
		if (is_resource($resultset)) pg_free_result($resultset);
	}


	/**
     *	Define limits and offset of request
     *
     *	@param	int		$limit      Maximum number of lines returned (-1=conf->liste_limit, 0=no limit)
     *	@param	int		$offset     Numero of line from where starting fetch
     *	@return	string      		String with SQL syntax to add a limit and offset
	 */
	function plimit($limit = 0, $offset = 0)
	{
		global $conf;
        if (empty($limit)) return "";
		if ($limit < 0) $limit=$conf->liste_limit;
		if ($offset > 0) return " LIMIT ".$limit." OFFSET ".$offset." ";
		else return " LIMIT $limit ";
	}


	/**
	 *   Escape a string to insert data
	 *
	 *   @param		string	$stringtoencode		String to escape
	 *   @return	string						String escaped
	 */
	function escape($stringtoencode)
	{
		return pg_escape_string($stringtoencode);
	}

    /**
	 *   Convert (by PHP) a GM Timestamp date into a GM string date to insert into a date field.
	 *   Function to use to build INSERT, UPDATE or WHERE predica
	 *
	 *   @param	    string	$param      Date TMS to convert
	 *   @return	string   			Date in a string YYYY-MM-DD HH:MM:SS
	 */
	function idate($param)
	{
		return dol_print_date($param, "%Y-%m-%d %H:%M:%S");
	}

	/**
     *  Format a SQL IF
     *
	 *  @param	string	$test           Test string (example: 'cd.statut=0', 'field IS NULL')
	 *  @param	string	$resok          resultat si test egal
	 *  @param	string	$resko          resultat si test non egal
	 *  @return	string          		chaine formate SQL
	 */
	function ifsql($test, $resok, $resko)
	{
		return '(CASE WHEN '.$test.' THEN '.$resok.' ELSE '.$resko.' END)';
	}

	/**
	 * Renvoie le code erreur generique de l'operation precedente.
	 *
	 * @return	string		Error code (Exemples: DB_ERROR_TABLE_ALREADY_EXISTS, DB_ERROR_RECORD_ALREADY_EXISTS...)
	 */
	function errno()
	{
		if (! $this->connected) {
			// Si il y a eu echec de connexion, $this->db n'est pas valide.
			return 'DB_ERROR_FAILED_TO_CONNECT';
		}
		else {
			// Constants to convert error code to a generic Dolibarr error code
			$errorcode_map = array(
			1004 => 'DB_ERROR_CANNOT_CREATE',
			1005 => 'DB_ERROR_CANNOT_CREATE',
			1006 => 'DB_ERROR_CANNOT_CREATE',
			1007 => 'DB_ERROR_ALREADY_EXISTS',
			1008 => 'DB_ERROR_CANNOT_DROP',
			1025 => 'DB_ERROR_NO_FOREIGN_KEY_TO_DROP',
			1044 => 'DB_ERROR_ACCESSDENIED',
			1046 => 'DB_ERROR_NODBSELECTED',
			1048 => 'DB_ERROR_CONSTRAINT',
			'42P07' => 'DB_ERROR_TABLE_OR_KEY_ALREADY_EXISTS',
			'42703' => 'DB_ERROR_NOSUCHFIELD',
			1060 => 'DB_ERROR_COLUMN_ALREADY_EXISTS',
			42701=> 'DB_ERROR_COLUMN_ALREADY_EXISTS',
			'42710' => 'DB_ERROR_KEY_NAME_ALREADY_EXISTS',
			'23505' => 'DB_ERROR_RECORD_ALREADY_EXISTS',
			'42704' => 'DB_ERROR_NO_INDEX_TO_DROP',		// May also be Type xxx does not exists
			'42601' => 'DB_ERROR_SYNTAX',
			'42P16' => 'DB_ERROR_PRIMARY_KEY_ALREADY_EXISTS',
			1075 => 'DB_ERROR_CANT_DROP_PRIMARY_KEY',
			1091 => 'DB_ERROR_NOSUCHFIELD',
			1100 => 'DB_ERROR_NOT_LOCKED',
			1136 => 'DB_ERROR_VALUE_COUNT_ON_ROW',
			'42P01' => 'DB_ERROR_NOSUCHTABLE',
			'23503' => 'DB_ERROR_NO_PARENT',
			1217 => 'DB_ERROR_CHILD_EXISTS',
			1451 => 'DB_ERROR_CHILD_EXISTS',
			'42P04' => 'DB_DATABASE_ALREADY_EXISTS'
			);

			$errorlabel=pg_last_error($this->db);
			$errorcode='';
			if (preg_match('/: *([0-9P]+):/', $errorlabel, $reg))
			{
				$errorcode=$reg[1];
				if (isset($errorcode_map[$errorcode]))
				{
					return $errorcode_map[$errorcode];
				}
			}
			$errno=$errorcode?$errorcode:$errorlabel;
			return ($errno?'DB_ERROR_'.$errno:'0');
		}
		//                '/(Table does not exist\.|Relation [\"\'].*[\"\'] does not exist|sequence does not exist|class ".+" not found)$/' => 'DB_ERROR_NOSUCHTABLE',
		//                '/table [\"\'].*[\"\'] does not exist/' => 'DB_ERROR_NOSUCHTABLE',
		//                '/Relation [\"\'].*[\"\'] already exists|Cannot insert a duplicate key into (a )?unique index.*/'      => 'DB_ERROR_RECORD_ALREADY_EXISTS',
		//                '/divide by zero$/'                     => 'DB_ERROR_DIVZERO',
		//                '/pg_atoi: error in .*: can\'t parse /' => 'DB_ERROR_INVALID_NUMBER',
		//                '/ttribute [\"\'].*[\"\'] not found$|Relation [\"\'].*[\"\'] does not have attribute [\"\'].*[\"\']/' => 'DB_ERROR_NOSUCHFIELD',
		//                '/parser: parse error at or near \"/'   => 'DB_ERROR_SYNTAX',
		//                '/referential integrity violation/'     => 'DB_ERROR_CONSTRAINT'
	}

	/**
	 * Renvoie le texte de l'erreur pgsql de l'operation precedente
	 *
	 * @return	string		Error text
	 */
	function error()
	{
		return pg_last_error($this->db);
	}

    // phpcs:disable PEAR.NamingConventions.ValidFunctionName.NotCamelCaps
	/**
	 * Get last ID after an insert INSERT
	 *
	 * @param   string	$tab    	Table name concerned by insert. Ne sert pas sous MySql mais requis pour compatibilite avec Postgresql
	 * @param	string	$fieldid	Field name
	 * @return  string     			Id of row
	 */
	function last_insert_id($tab, $fieldid = 'rowid')
	{
        // phpcs:enable
		//$result = pg_query($this->db,"SELECT MAX(".$fieldid.") FROM ".$tab);
		$result = pg_query($this->db, "SELECT currval('".$tab."_".$fieldid."_seq')");
		if (! $result)
		{
			print pg_last_error($this->db);
			exit;
		}
		//$nbre = pg_num_rows($result);
		$row = pg_fetch_result($result, 0, 0);
		return $row;
	}

	/**
     *  Encrypt sensitive data in database
     *  Warning: This function includes the escape, so it must use direct value
     *
     *  @param  string  $fieldorvalue   Field name or value to encrypt
     *  @param	int		$withQuotes     Return string with quotes
     *  @return string          		XXX(field) or XXX('value') or field or 'value'
	 */
	function encrypt($fieldorvalue, $withQuotes = 0)
	{
		global $conf;

		// Type of encryption (2: AES (recommended), 1: DES , 0: no encryption)
		$cryptType = ($conf->db->dolibarr_main_db_encryption?$conf->db->dolibarr_main_db_encryption:0);

		//Encryption key
		$cryptKey = (!empty($conf->db->dolibarr_main_db_cryptkey)?$conf->db->dolibarr_main_db_cryptkey:'');

		$return = $fieldorvalue;
		return ($withQuotes?"'":"").$this->escape($return).($withQuotes?"'":"");
	}


	/**
	 *	Decrypt sensitive data in database
	 *
	 *	@param	int		$value			Value to decrypt
	 * 	@return	string					Decrypted value if used
	 */
	function decrypt($value)
	{
		global $conf;

		// Type of encryption (2: AES (recommended), 1: DES , 0: no encryption)
		$cryptType = ($conf->db->dolibarr_main_db_encryption?$conf->db->dolibarr_main_db_encryption:0);

		//Encryption key
		$cryptKey = (!empty($conf->db->dolibarr_main_db_cryptkey)?$conf->db->dolibarr_main_db_cryptkey:'');

		$return = $value;
		return $return;
	}


    // phpcs:disable PEAR.NamingConventions.ValidFunctionName.NotCamelCaps
	/**
	 * Return connexion ID
	 *
	 * @return	        string      Id connexion
	 */
	function DDLGetConnectId()
	{
        // phpcs:enable
		return '?';
	}



    // phpcs:disable PEAR.NamingConventions.ValidFunctionName.NotCamelCaps
	/**
	 *	Create a new database
	 *	Do not use function xxx_create_db (xxx=mysql, ...) as they are deprecated
	 *	We force to create database with charset this->forcecharset and collate this->forcecollate
	 *
	 *	@param	string	$database		Database name to create
	 * 	@param	string	$charset		Charset used to store data
	 * 	@param	string	$collation		Charset used to sort data
	 * 	@param	string	$owner			Username of database owner
	 * 	@return	false|resource				resource defined if OK, null if KO
	 */
	function DDLCreateDb($database, $charset = '', $collation = '', $owner = '')
	{
        // phpcs:enable
	    if (empty($charset))   $charset=$this->forcecharset;
		if (empty($collation)) $collation=$this->forcecollate;

		// Test charset match LC_TYPE (pgsql error otherwise)
		//print $charset.' '.setlocale(LC_CTYPE,'0'); exit;

		$sql='CREATE DATABASE "'.$database.'" OWNER "'.$owner.'" ENCODING \''.$charset.'\'';
		dol_syslog($sql, LOG_DEBUG);
		$ret=$this->query($sql);
		return $ret;
	}

    // phpcs:disable PEAR.NamingConventions.ValidFunctionName.NotCamelCaps
	/**
	 *  List tables into a database
	 *
	 *  @param	string		$database	Name of database
	 *  @param	string		$table		Name of table filter ('xxx%')
	 *  @return	array					List of tables in an array
	 */
	function DDLListTables($database, $table = '')
    {
        // phpcs:enable
		$listtables=array();

		$like = '';
		if ($table) $like = " AND table_name LIKE '".$table."'";
		$result = pg_query($this->db, "SELECT table_name FROM information_schema.tables WHERE table_schema = 'public'".$like." ORDER BY table_name");
        if ($result)
        {
    		while($row = $this->fetch_row($result))
    		{
    			$listtables[] = $row[0];
    		}
        }
		return $listtables;
	}

    // phpcs:disable PEAR.NamingConventions.ValidFunctionName.NotCamelCaps
	/**
	 *	List information of columns into a table.
	 *
	 *	@param	string	$table		Name of table
	 *	@return	array				Tableau des informations des champs de la table
	 *
	 */
	function DDLInfoTable($table)
	{
        // phpcs:enable
		$infotables=array();

		$sql="SELECT ";
		$sql.="	infcol.column_name as \"Column\",";
		$sql.="	CASE WHEN infcol.character_maximum_length IS NOT NULL THEN infcol.udt_name || '('||infcol.character_maximum_length||')'";
		$sql.="		ELSE infcol.udt_name";
		$sql.="	END as \"Type\",";
		$sql.="	infcol.collation_name as \"Collation\",";
		$sql.="	infcol.is_nullable as \"Null\",";
		$sql.="	'' as \"Key\",";
		$sql.="	infcol.column_default as \"Default\",";
		$sql.="	'' as \"Extra\",";
		$sql.="	'' as \"Privileges\"";
		$sql.="	FROM information_schema.columns infcol";
		$sql.="	WHERE table_schema='public' ";
		$sql.="	AND table_name='".$table."'";
		$sql.="	ORDER BY ordinal_position;";

		dol_syslog($sql, LOG_DEBUG);
		$result = $this->query($sql);
		if ($result)
		{
    		 while($row = $this->fetch_row($result))
    		 {
    			$infotables[] = $row;
    		 }
		}
        return $infotables;
	}


    // phpcs:disable PEAR.NamingConventions.ValidFunctionName.NotCamelCaps
	/**
	 *	Create a table into database
	 *
	 *	@param	    string	$table 			Nom de la table
	 *	@param	    array	$fields 		Tableau associatif [nom champ][tableau des descriptions]
	 *	@param	    string	$primary_key 	Nom du champ qui sera la clef primaire
	 *	@param	    string	$type 			Type de la table
	 *	@param	    array	$unique_keys 	Tableau associatifs Nom de champs qui seront clef unique => valeur
	 *	@param	    array	$fulltext_keys	Tableau des Nom de champs qui seront indexes en fulltext
	 *	@param	    array	$keys 			Tableau des champs cles noms => valeur
	 *	@return	    int						<0 if KO, >=0 if OK
	 */
	function DDLCreateTable($table, $fields, $primary_key, $type, $unique_keys = null, $fulltext_keys = null, $keys = null)
	{
        // phpcs:enable
		// FIXME: $fulltext_keys parameter is unused

		// cles recherchees dans le tableau des descriptions (fields) : type,value,attribute,null,default,extra
		// ex. : $fields['rowid'] = array('type'=>'int','value'=>'11','null'=>'not null','extra'=> 'auto_increment');
		$sql = "create table ".$table."(";
		$i=0;
		foreach($fields as $field_name => $field_desc)
		{
			$sqlfields[$i] = $field_name." ";
			$sqlfields[$i]  .= $field_desc['type'];
			if( preg_match("/^[^\s]/i", $field_desc['value']))
			    $sqlfields[$i]  .= "(".$field_desc['value'].")";
			elseif( preg_match("/^[^\s]/i", $field_desc['attribute']))
			    $sqlfields[$i] .= " ".$field_desc['attribute'];
			elseif( preg_match("/^[^\s]/i", $field_desc['default']))
			{
				if(preg_match("/null/i", $field_desc['default']))
				    $sqlfields[$i] .= " default ".$field_desc['default'];
				else
				    $sqlfields[$i] .= " default '".$field_desc['default']."'";
			}
			elseif( preg_match("/^[^\s]/i", $field_desc['null']))
			    $sqlfields[$i]  .= " ".$field_desc['null'];

			elseif( preg_match("/^[^\s]/i", $field_desc['extra']))
			    $sqlfields[$i]  .= " ".$field_desc['extra'];
			$i++;
		}
		if($primary_key != "")
		$pk = "primary key(".$primary_key.")";

		if(is_array($unique_keys))
		{
			$i = 0;
			foreach($unique_keys as $key => $value)
			{
				$sqluq[$i] = "UNIQUE KEY '".$key."' ('".$value."')";
				$i++;
			}
		}
		if(is_array($keys))
		{
			$i = 0;
			foreach($keys as $key => $value)
			{
				$sqlk[$i] = "KEY ".$key." (".$value.")";
				$i++;
			}
		}
		$sql .= implode(',', $sqlfields);
		if($primary_key != "")
		$sql .= ",".$pk;
		if(is_array($unique_keys))
		$sql .= ",".implode(',', $sqluq);
		if(is_array($keys))
		$sql .= ",".implode(',', $sqlk);
		$sql .=") type=".$type;

		dol_syslog($sql, LOG_DEBUG);
		if(! $this->query($sql))
		return -1;
		else
		return 1;
	}

    // phpcs:disable PEAR.NamingConventions.ValidFunctionName.NotCamelCaps
	/**
	 *	Drop a table into database
	 *
	 *	@param	    string	$table 			Name of table
	 *	@return	    int						<0 if KO, >=0 if OK
	 */
	function DDLDropTable($table)
	{
        // phpcs:enable
		$sql = "DROP TABLE ".$table;

		if (! $this->query($sql))
			return -1;
		else
			return 1;
	}

    // phpcs:disable PEAR.NamingConventions.ValidFunctionName.NotCamelCaps
	/**
	 * 	Create a user to connect to database
	 *
	 *	@param	string	$dolibarr_main_db_host 		Ip server
	 *	@param	string	$dolibarr_main_db_user 		Name of user to create
	 *	@param	string	$dolibarr_main_db_pass 		Password of user to create
	 *	@param	string	$dolibarr_main_db_name		Database name where user must be granted
	 *	@return	int									<0 if KO, >=0 if OK
	 */
	function DDLCreateUser($dolibarr_main_db_host, $dolibarr_main_db_user, $dolibarr_main_db_pass, $dolibarr_main_db_name)
	{
        // phpcs:enable
		// Note: using ' on user does not works with pgsql
		$sql = "CREATE USER ".$this->escape($dolibarr_main_db_user)." with password '".$this->escape($dolibarr_main_db_pass)."'";

		dol_syslog(get_class($this)."::DDLCreateUser", LOG_DEBUG);	// No sql to avoid password in log
		$resql=$this->query($sql);
		if (! $resql)
		{
			return -1;
		}

		return 1;
	}

    // phpcs:disable PEAR.NamingConventions.ValidFunctionName.NotCamelCaps
	/**
	 *	Return a pointer of line with description of a table or field
	 *
	 *	@param	string		$table	Name of table
	 *	@param	string		$field	Optionnel : Name of field if we want description of field
	 *	@return	false|resource		Resultset x (x->attname)
	 */
	function DDLDescTable($table, $field = "")
	{
        // phpcs:enable
		$sql ="SELECT attname FROM pg_attribute, pg_type WHERE typname = '".$table."' AND attrelid = typrelid";
		$sql.=" AND attname NOT IN ('cmin', 'cmax', 'ctid', 'oid', 'tableoid', 'xmin', 'xmax')";
		if ($field) $sql.= " AND attname = '".$field."'";

		dol_syslog($sql, LOG_DEBUG);
		$this->_results = $this->query($sql);
		return $this->_results;
	}

    // phpcs:disable PEAR.NamingConventions.ValidFunctionName.NotCamelCaps
	/**
	 *	Create a new field into table
	 *
	 *	@param	string	$table 				Name of table
	 *	@param	string	$field_name 		Name of field to add
	 *	@param	string	$field_desc 		Tableau associatif de description du champ a inserer[nom du parametre][valeur du parametre]
	 *	@param	string	$field_position 	Optionnel ex.: "after champtruc"
	 *	@return	int							<0 if KO, >0 if OK
	 */
	function DDLAddField($table, $field_name, $field_desc, $field_position = "")
	{
        // phpcs:enable
		// cles recherchees dans le tableau des descriptions (field_desc) : type,value,attribute,null,default,extra
		// ex. : $field_desc = array('type'=>'int','value'=>'11','null'=>'not null','extra'=> 'auto_increment');
		$sql= "ALTER TABLE ".$table." ADD ".$field_name." ";
		$sql .= $field_desc['type'];
		if (preg_match("/^[^\s]/i", $field_desc['value']))
		    if (! in_array($field_desc['type'], array('int','date','datetime')))
		    {
		        $sql.= "(".$field_desc['value'].")";
		    }
		if (preg_match("/^[^\s]/i", $field_desc['attribute']))
            $sql .= " ".$field_desc['attribute'];
		if (preg_match("/^[^\s]/i", $field_desc['null']))
            $sql .= " ".$field_desc['null'];
		if (preg_match("/^[^\s]/i", $field_desc['default']))
            if (preg_match("/null/i", $field_desc['default']))
                $sql .= " default ".$field_desc['default'];
		    else
                $sql .= " default '".$field_desc['default']."'";
		if (preg_match("/^[^\s]/i", $field_desc['extra']))
            $sql .= " ".$field_desc['extra'];
		$sql .= " ".$field_position;

		dol_syslog($sql, LOG_DEBUG);
		if (! $this -> query($sql))
			return -1;
		return 1;
	}

    // phpcs:disable PEAR.NamingConventions.ValidFunctionName.NotCamelCaps
	/**
	 *	Update format of a field into a table
	 *
	 *	@param	string	$table 				Name of table
	 *	@param	string	$field_name 		Name of field to modify
	 *	@param	string	$field_desc 		Array with description of field format
	 *	@return	int							<0 if KO, >0 if OK
	 */
	function DDLUpdateField($table, $field_name, $field_desc)
	{
        // phpcs:enable
		$sql = "ALTER TABLE ".$table;
		$sql .= " MODIFY COLUMN ".$field_name." ".$field_desc['type'];
		if ($field_desc['type'] == 'double' || $field_desc['type'] == 'tinyint' || $field_desc['type'] == 'int' || $field_desc['type'] == 'varchar') {
			$sql.="(".$field_desc['value'].")";
		}

		if ($field_desc['null'] == 'not null' || $field_desc['null'] == 'NOT NULL')
		{
        	// We will try to change format of column to NOT NULL. To be sure the ALTER works, we try to update fields that are NULL
        	if ($field_desc['type'] == 'varchar' || $field_desc['type'] == 'text')
        	{
        		$sqlbis="UPDATE ".$table." SET ".$field_name." = '".$this->escape($field_desc['default'] ? $field_desc['default'] : '')."' WHERE ".$field_name." IS NULL";
        		$this->query($sqlbis);
        	}
        	elseif ($field_desc['type'] == 'tinyint' || $field_desc['type'] == 'int')
        	{
        		$sqlbis="UPDATE ".$table." SET ".$field_name." = ".((int) $this->escape($field_desc['default'] ? $field_desc['default'] : 0))." WHERE ".$field_name." IS NULL";
        		$this->query($sqlbis);
        	}
		}

		if ($field_desc['default'] != '')
		{
			if ($field_desc['type'] == 'double' || $field_desc['type'] == 'tinyint' || $field_desc['type'] == 'int') $sql.=" DEFAULT ".$this->escape($field_desc['default']);
        	elseif ($field_desc['type'] == 'text') $sql.=" DEFAULT '".$this->escape($field_desc['default'])."'";							// Default not supported on text fields
		}

		dol_syslog($sql, LOG_DEBUG);
		if (! $this->query($sql))
			return -1;
		return 1;
	}

    // phpcs:disable PEAR.NamingConventions.ValidFunctionName.NotCamelCaps
	/**
	 *	Drop a field from table
	 *
	 *	@param	string	$table 			Name of table
	 *	@param	string	$field_name 	Name of field to drop
	 *	@return	int						<0 if KO, >0 if OK
	 */
	function DDLDropField($table, $field_name)
	{
        // phpcs:enable
		$sql= "ALTER TABLE ".$table." DROP COLUMN ".$field_name;
		dol_syslog($sql, LOG_DEBUG);
		if (! $this->query($sql))
		{
			$this->error=$this->lasterror();
			return -1;
		}
		return 1;
	}

	/**
	 *	Return charset used to store data in database
	 *
	 *	@return		string		Charset
	 */
	function getDefaultCharacterSetDatabase()
	{
		$resql=$this->query('SHOW SERVER_ENCODING');
		if ($resql)
		{
            $liste=$this->fetch_array($resql);
		    return $liste['server_encoding'];
		}
		else return '';
	}

	/**
	 *	Return list of available charset that can be used to store data in database
	 *
	 *	@return		array		List of Charset
	 */
	function getListOfCharacterSet()
	{
		$resql=$this->query('SHOW SERVER_ENCODING');
		$liste = array();
		if ($resql)
		{
			$i = 0;
			while ($obj = $this->fetch_object($resql))
			{
				$liste[$i]['charset'] = $obj->server_encoding;
				$liste[$i]['description'] = 'Default database charset';
				$i++;
			}
			$this->free($resql);
		} else {
			return null;
		}
		return $liste;
	}

	/**
	 *	Return collation used in database
	 *
	 *	@return		string		Collation value
	 */
	function getDefaultCollationDatabase()
	{
		$resql=$this->query('SHOW LC_COLLATE');
		if ($resql)
		{
		    $liste=$this->fetch_array($resql);
			return $liste['lc_collate'];
		}
		else return '';
	}

	/**
	 *	Return list of available collation that can be used for database
	 *
	 *	@return		array		Liste of Collation
	 */
	function getListOfCollation()
	{
		$resql=$this->query('SHOW LC_COLLATE');
		$liste = array();
		if ($resql)
		{
			$i = 0;
			while ($obj = $this->fetch_object($resql) )
			{
				$liste[$i]['collation'] = $obj->lc_collate;
				$i++;
			}
			$this->free($resql);
		} else {
			return null;
		}
		return $liste;
	}

	/**
	 *	Return full path of dump program
	 *
	 *	@return		string		Full path of dump program
	 */
	function getPathOfDump()
	{
		$fullpathofdump='/pathtopgdump/pg_dump';

		if (file_exists('/usr/bin/pg_dump'))
		{
		    $fullpathofdump='/usr/bin/pg_dump';
		}
		else
		{
            // TODO L'utilisateur de la base doit etre un superadmin pour lancer cette commande
		    $resql=$this->query('SHOW data_directory');
    		if ($resql)
    		{
    			$liste=$this->fetch_array($resql);
    			$basedir=$liste['data_directory'];
    			$fullpathofdump=preg_replace('/data$/', 'bin', $basedir).'/pg_dump';
    		}
		}

		return $fullpathofdump;
	}

    /**
     *	Return full path of restore program
     *
     *	@return		string		Full path of restore program
     */
	function getPathOfRestore()
	{
		//$tool='pg_restore';
		$tool='psql';

		$fullpathofdump='/pathtopgrestore/'.$tool;

        if (file_exists('/usr/bin/'.$tool))
        {
            $fullpathofdump='/usr/bin/'.$tool;
        }
        else
        {
            // TODO L'utilisateur de la base doit etre un superadmin pour lancer cette commande
            $resql=$this->query('SHOW data_directory');
            if ($resql)
            {
                $liste=$this->fetch_array($resql);
                $basedir=$liste['data_directory'];
                $fullpathofdump=preg_replace('/data$/', 'bin', $basedir).'/'.$tool;
            }
        }

		return $fullpathofdump;
	}

	/**
	 * Return value of server parameters
	 *
	 * @param	string	$filter		Filter list on a particular value
	 * @return	array				Array of key-values (key=>value)
	 */
	function getServerParametersValues($filter = '')
	{
		$result=array();

		$resql='select name,setting from pg_settings';
		if ($filter) $resql.=" WHERE name = '".$this->escape($filter)."'";
		$resql=$this->query($resql);
		if ($resql)
		{
			while ($obj=$this->fetch_object($resql)) $result[$obj->name]=$obj->setting;
		}

		return $result;
	}

	/**
	 * Return value of server status
	 *
	 * @param	string	$filter		Filter list on a particular value
	 * @return  array				Array of key-values (key=>value)
	 */
	function getServerStatusValues($filter = '')
	{
		/* This is to return current running requests.
		$sql='SELECT datname,procpid,current_query FROM pg_stat_activity ORDER BY procpid';
        if ($filter) $sql.=" LIKE '".$this->escape($filter)."'";
        $resql=$this->query($sql);
        if ($resql)
        {
            $obj=$this->fetch_object($resql);
            $result[$obj->Variable_name]=$obj->Value;
        }
		*/

		return array();
	}
}<|MERGE_RESOLUTION|>--- conflicted
+++ resolved
@@ -153,6 +153,7 @@
 	static function convertSQLFromMysql($line, $type = 'auto', $unescapeslashquot = false)
 	{
 		global $conf;
+
 		// Removed empty line if this is a comment line for SVN tagging
 		if (preg_match('/^--\s\$Id/i', $line)) {
 			return '';
@@ -312,20 +313,15 @@
             }
 
             // To have postgresql case sensitive
-<<<<<<< HEAD
-            $line=str_replace(' LIKE \'', ' ILIKE \'', $line);
-            $line=str_replace(' LIKE BINARY \'', ' LIKE \'', $line);
-=======
 			$count_like=0;
-			$line=str_replace(' LIKE \'',' ILIKE \'',$line,$count_like);
+			$line=str_replace(' LIKE \'', ' ILIKE \'', $line, $count_like);
 			if (!empty($conf->global->PSQL_USE_UNACCENT) && $count_like > 0)
 			{
 				// @see https://docs.postgresql.fr/11/unaccent.html : 'unaccent()' function must be installed before
 				$line=preg_replace('/\s+(\(+\s*)([a-zA-Z0-9\-\_\.]+) ILIKE /', ' \1unaccent(\2) ILIKE ', $line);
 			}
 
-            $line=str_replace(' LIKE BINARY \'',' LIKE \'',$line);
->>>>>>> 9b2a9189
+            $line=str_replace(' LIKE BINARY \'', ' LIKE \'', $line);
 
             // Replace INSERT IGNORE into INSERT
             $line=preg_replace('/^INSERT IGNORE/', 'INSERT', $line);
