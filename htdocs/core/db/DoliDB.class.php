--- conflicted
+++ resolved
@@ -242,12 +242,7 @@
 			$fields=explode(',', $sortfield);
 			$orders=explode(',', $sortorder);
 			$i=0;
-<<<<<<< HEAD
-			foreach ($fields as $val)
-			{
-=======
 			foreach ($fields as $val) {
->>>>>>> d4daf8b9
 				if (!$return) $return .= ' ORDER BY ';
 				else $return .= ', ';
 
