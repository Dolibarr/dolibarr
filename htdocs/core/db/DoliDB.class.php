--- conflicted
+++ resolved
@@ -229,29 +229,17 @@
 	{
 		if (!empty($sortfield))
 		{
-<<<<<<< HEAD
-			$return = '';
-			$fields = explode(',', $sortfield);
-			$orders = explode(',', $sortorder);
-			$i = 0;
-			foreach ($fields as $val)
-=======
 			$oldsortorder = '';
 			$return='';
 			$fields=explode(',', $sortfield);
 			$orders=explode(',', $sortorder);
 			$i=0;
 			foreach($fields as $val)
->>>>>>> d7225327
 			{
 				if (!$return) $return .= ' ORDER BY ';
 				else $return .= ', ';
 
-<<<<<<< HEAD
-				$return .= preg_replace('/[^0-9a-z_\.]/i', '', $val);
-=======
 				$return .= preg_replace('/[^0-9a-z_\.]/i', '', $val);	// Add field
->>>>>>> d7225327
 
 				$tmpsortorder = trim($orders[$i]);
 
