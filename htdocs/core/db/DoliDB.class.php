--- conflicted
+++ resolved
@@ -94,8 +94,6 @@
 	{
 		//return 'IF('.$test.','.$resok.','.$resko.')';		// Not sql standard
 		return '(CASE WHEN '.$test.' THEN '.$resok.' ELSE '.$resko.' END)';
-<<<<<<< HEAD
-=======
 	}
 
 	/**
@@ -107,7 +105,6 @@
 	public function hintindex($nameofindex)
 	{
 		return '';
->>>>>>> 503d1a04
 	}
 
 	/**
