<?php
/*
 * Copyright (C) 2013-2015 Raphaël Doursenaud <rdoursenaud@gpcsolutions.fr>
 * Copyright (C) 2014-2015 Laurent Destailleur <eldy@users.sourceforge.net>
 *
 * This program is free software; you can redistribute it and/or modify
 * it under the terms of the GNU General Public License as published by
 * the Free Software Foundation; either version 3 of the License, or
 * (at your option) any later version.
 *
 * This program is distributed in the hope that it will be useful,
 * but WITHOUT ANY WARRANTY; without even the implied warranty of
 * MERCHANTABILITY or FITNESS FOR A PARTICULAR PURPOSE.  See the
 * GNU General Public License for more details.
 *
 * You should have received a copy of the GNU General Public License
 * along with this program. If not, see <https://www.gnu.org/licenses/>.
 */

/**
 * \file 		htdocs/core/db/DoliDB.class.php
 * \brief 		Class file to manage Dolibarr database access
 */

require_once DOL_DOCUMENT_ROOT.'/core/db/Database.interface.php';

/**
 * Class to manage Dolibarr database access
 */
abstract class DoliDB implements Database
{
	/** @var bool|resource|SQLite3 Database handler */
	public $db;
	/** @var string Database type */
	public $type;
	/** @var string Charset used to force charset when creating database */
	public $forcecharset = 'utf8';
	/** @var string Collate used to force collate when creating database */
	public $forcecollate = 'utf8_unicode_ci';
	/** @var resource Resultset of last query */
	private $_results;
	/** @var bool true if connected, else false */
	public $connected;
	/** @var bool true if database selected, else false */
	public $database_selected;
	/** @var string Selected database name */
	public $database_name;
	/** @var string Database username */
	public $database_user;
	/** @var string Database host */
	public $database_host;
	/** @var int Database port */
	public $database_port;
	/** @var int >=1 if a transaction is opened, 0 otherwise */
	public $transaction_opened;
	/** @var string Last successful query */
	public $lastquery;
	/** @var string Last failed query */
	public $lastqueryerror;
	/** @var string Last error message */
	public $lasterror;
	/** @var string Last error number. For example: 'DB_ERROR_RECORD_ALREADY_EXISTS', '12345', ... */
	public $lasterrno;

	/** @var bool Status */
	public $ok;
	/** @var string */
	public $error;

	/**
	 *	Format a SQL IF
	 *
	 *	@param	string	$test           Test string (example: 'cd.statut=0', 'field IS NULL')
	 *	@param	string	$resok          resultat si test egal
	 *	@param	string	$resko          resultat si test non egal
	 *	@return	string          		SQL string
	 */
	public function ifsql($test, $resok, $resko)
	{
		return 'IF('.$test.','.$resok.','.$resko.')';
	}

	/**
	 *   Convert (by PHP) a GM Timestamp date into a string date with PHP server TZ to insert into a date field.
	 *   Function to use to build INSERT, UPDATE or WHERE predica
	 *
	 *   @param	    int		$param      Date TMS to convert
	 *	 @param		mixed	$gm			'gmt'=Input informations are GMT values, 'tzserver'=Local to server TZ
	 *   @return	string      		Date in a string YYYY-MM-DD HH:MM:SS
	 */
	public function idate($param, $gm = 'tzserver')
	{
		// TODO $param should be gmt, so we should add $gm to 'gmt' instead of default 'tzserver'
		return dol_print_date($param, "%Y-%m-%d %H:%M:%S", $gm);
	}

	/**
	 *	Return last error code
	 *
	 *	@return	    string	lasterrno
	 */
	public function lasterrno()
	{
		return $this->lasterrno;
	}

	/**
	 * Sanitize a string for SQL forging
	 *
	 * @param   string 	$stringtosanitize 	String to escape
	 * @param   int		$allowsimplequote 	1=Allow simple quotes in string. When string is used as a list of SQL string ('aa', 'bb', ...)
	 * @return  string                      String escaped
	 */
	public function sanitize($stringtosanitize, $allowsimplequote = 0)
	{
		if ($allowsimplequote) {
			return preg_replace('/[^a-z0-9_\-\.,\']/i', '', $stringtosanitize);
		} else {
			return preg_replace('/[^a-z0-9_\-\.,]/i', '', $stringtosanitize);
		}
	}

	/**
	 * Start transaction
	 *
	 * @return	    int         1 if transaction successfuly opened or already opened, 0 if error
	 */
	public function begin()
	{
		if (!$this->transaction_opened) {
			$ret = $this->query("BEGIN");
			if ($ret) {
				$this->transaction_opened++;
				dol_syslog("BEGIN Transaction", LOG_DEBUG);
				dol_syslog('', 0, 1);
			}
			return $ret;
		} else {
			$this->transaction_opened++;
			dol_syslog('', 0, 1);
			return 1;
		}
	}

	/**
	 * Validate a database transaction
	 *
	 * @param	string	$log		Add more log to default log line
	 * @return	int         		1 if validation is OK or transaction level no started, 0 if ERROR
	 */
	public function commit($log = '')
	{
		dol_syslog('', 0, -1);
		if ($this->transaction_opened <= 1) {
			$ret = $this->query("COMMIT");
			if ($ret) {
				$this->transaction_opened = 0;
				dol_syslog("COMMIT Transaction".($log ? ' '.$log : ''), LOG_DEBUG);
				return 1;
			} else {
				return 0;
			}
		} else {
			$this->transaction_opened--;
			return 1;
		}
	}

	/**
	 *	Cancel a transaction and go back to initial data values
	 *
	 * 	@param	string			$log		Add more log to default log line
	 * 	@return	resource|int         		1 if cancelation is ok or transaction not open, 0 if error
	 */
	public function rollback($log = '')
	{
		dol_syslog('', 0, -1);
		if ($this->transaction_opened <= 1) {
			$ret = $this->query("ROLLBACK");
			$this->transaction_opened = 0;
			dol_syslog("ROLLBACK Transaction".($log ? ' '.$log : ''), LOG_DEBUG);
			return $ret;
		} else {
			$this->transaction_opened--;
			return 1;
		}
	}

	/**
	 *	Define limits and offset of request
	 *
	 *	@param	int		$limit      Maximum number of lines returned (-1=conf->liste_limit, 0=no limit)
	 *	@param	int		$offset     Numero of line from where starting fetch
	 *	@return	string      		String with SQL syntax to add a limit and offset
	 */
	public function plimit($limit = 0, $offset = 0)
	{
		global $conf;
		if (empty($limit)) {
			return "";
		}
		if ($limit < 0) {
			$limit = $conf->liste_limit;
		}
		if ($offset > 0) {
			return " LIMIT ".((int) $offset).",".((int) $limit)." ";
		} else {
			return " LIMIT ".((int) $limit)." ";
		}
	}

	/**
	 *	Return version of database server into an array
	 *
	 *	@return	        array  		Version array
	 */
	public function getVersionArray()
	{
		return preg_split("/[\.,-]/", $this->getVersion());
	}

	/**
	 *	Return last request executed with query()
	 *
	 *	@return	string					Last query
	 */
	public function lastquery()
	{
		return $this->lastquery;
	}

	/**
	 * Define sort criteria of request
	 *
	 * @param	string		$sortfield		List of sort fields, separated by comma. Example: 't1.fielda,t2.fieldb'
	 * @param	string		$sortorder		Sort order, separated by comma. Example: 'ASC,DESC';
	 * @return	string						String to provide syntax of a sort sql string
	 */
	public function order($sortfield = null, $sortorder = null)
	{
		if (!empty($sortfield)) {
			$oldsortorder = '';
			$return = '';
			$fields = explode(',', $sortfield);
			$orders = explode(',', $sortorder);
			$i = 0;
			foreach ($fields as $val) {
				if (!$return) {
					$return .= ' ORDER BY ';
				} else {
					$return .= ', ';
				}

				$return .= preg_replace('/[^0-9a-z_\.]/i', '', $val); // Add field

				$tmpsortorder = (empty($orders[$i]) ? '' : trim($orders[$i]));

				// Only ASC and DESC values are valid SQL
				if (strtoupper($tmpsortorder) === 'ASC') {
					$oldsortorder = 'ASC';
					$return .= ' ASC';
				} elseif (strtoupper($tmpsortorder) === 'DESC') {
					$oldsortorder = 'DESC';
					$return .= ' DESC';
				} else {
					$return .= ' '.($oldsortorder ? $oldsortorder : 'ASC');
				}

				$i++;
			}
			return $return;
		} else {
			return '';
		}
	}

	/**
	 *	Return last error label
	 *
	 *	@return	    string		Last error
	 */
	public function lasterror()
	{
		return $this->lasterror;
	}

	/**
	 *	Convert (by PHP) a PHP server TZ string date into a Timestamps date (GMT if gm=true)
	 * 	19700101020000 -> 3600 with TZ+1 and gmt=0
	 * 	19700101020000 -> 7200 whaterver is TZ if gmt=1
	 *
	 * 	@param	string				$string		Date in a string (YYYYMMDDHHMMSS, YYYYMMDD, YYYY-MM-DD HH:MM:SS)
	 *	@param	mixed				$gm			'gmt'=Input informations are GMT values, 'tzserver'=Local to server TZ
	 *	@return	int|string						Date TMS or ''
	 */
	public function jdate($string, $gm = 'tzserver')
	{
		// TODO $string should be converted into a GMT timestamp, so param gm should be set to true by default instead of false
		if ($string == 0 || $string == "0000-00-00 00:00:00") {
			return '';
		}
		$string = preg_replace('/([^0-9])/i', '', $string);
		$tmp = $string.'000000';
		$date = dol_mktime((int) substr($tmp, 8, 2), (int) substr($tmp, 10, 2), (int) substr($tmp, 12, 2), (int) substr($tmp, 4, 2), (int) substr($tmp, 6, 2), (int) substr($tmp, 0, 4), $gm);
		return $date;
	}

	/**
	 *	Return last query in error
	 *
	 *	@return	    string	lastqueryerror
	 */
	public function lastqueryerror()
	{
		return $this->lastqueryerror;
	}

	/**
	 * Return first result from query as object
	 * Note : This method executes a given SQL query and retrieves the first row of results as an object. It should only be used with SELECT queries
<<<<<<< HEAD
	 * Dont add LIMIT to your query, it will be added by this method.
	 *
	 * @param 	string 			$sql 	The sql query string
	 * @return 	bool|object				Result of fetch_object
=======
	 * Dont add LIMIT to your query, it will be added by this method
	 *
	 * @param 	string 				$sql 	The sql query string
	 * @return 	bool|int|object    			False on failure, 0 on empty, object on success
>>>>>>> 7e68f9e0
	 */
	public function getRow($sql)
	{
		$sql .= ' LIMIT 1';

		$res = $this->query($sql);
		if ($res) {
			$obj = $this->fetch_object($res);
			if ($obj) {
				return $obj;
			} else {
				return 0;
			}
		}

		return false;
	}

	/**
	 * return all results from query as an array of objects
	 * Note : This method executes a given SQL query and retrieves all row of results as an array of objects. It should only be used with SELECT queries
	 * be carefull with this method use it only with some limit of results to avoid performences loss.
	 *
	 * @param 	string 		$sql 		The sql query string
	 * @return 	bool|array				Result
	 * @deprecated
	 */
	public function getRows($sql)
	{
		$res = $this->query($sql);
		if ($res) {
			$results = array();
			if ($this->num_rows($res) > 0) {
				while ($obj = $this->fetch_object($res)) {
					$results[] = $obj;
				}
			}
			return $results;
		}

		return false;
	}
}<|MERGE_RESOLUTION|>--- conflicted
+++ resolved
@@ -318,17 +318,10 @@
 	/**
 	 * Return first result from query as object
 	 * Note : This method executes a given SQL query and retrieves the first row of results as an object. It should only be used with SELECT queries
-<<<<<<< HEAD
-	 * Dont add LIMIT to your query, it will be added by this method.
-	 *
-	 * @param 	string 			$sql 	The sql query string
-	 * @return 	bool|object				Result of fetch_object
-=======
 	 * Dont add LIMIT to your query, it will be added by this method
 	 *
 	 * @param 	string 				$sql 	The sql query string
 	 * @return 	bool|int|object    			False on failure, 0 on empty, object on success
->>>>>>> 7e68f9e0
 	 */
 	public function getRow($sql)
 	{
@@ -348,7 +341,7 @@
 	}
 
 	/**
-	 * return all results from query as an array of objects
+	 * Return all results from query as an array of objects
 	 * Note : This method executes a given SQL query and retrieves all row of results as an array of objects. It should only be used with SELECT queries
 	 * be carefull with this method use it only with some limit of results to avoid performences loss.
 	 *
