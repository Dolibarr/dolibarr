--- conflicted
+++ resolved
@@ -205,10 +205,6 @@
 			} else {
 				return 0;
 			}
-<<<<<<< HEAD
-			return (int) $ret;
-=======
->>>>>>> e57e99fe
 		} else {
 			$this->transaction_opened++;
 			dol_syslog('', 0, 1);
