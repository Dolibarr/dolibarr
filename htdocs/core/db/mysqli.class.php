<?php
/* Copyright (C) 2001		Fabien Seisen			<seisen@linuxfr.org>
 * Copyright (C) 2002-2005	Rodolphe Quiedeville	<rodolphe@quiedeville.org>
 * Copyright (C) 2004-2011	Laurent Destailleur		<eldy@users.sourceforge.net>
 * Copyright (C) 2006		Andre Cianfarani		<acianfa@free.fr>
 * Copyright (C) 2005-2012	Regis Houssin			<regis.houssin@capnetworks.com>
 * Copyright (C) 2015       Raphaël Doursenaud      <rdoursenaud@gpcsolutions.fr>
 *
 * This program is free software; you can redistribute it and/or modify
 * it under the terms of the GNU General Public License as published by
 * the Free Software Foundation; either version 3 of the License, or
 * (at your option) any later version.
 *
 * This program is distributed in the hope that it will be useful,
 * but WITHOUT ANY WARRANTY; without even the implied warranty of
 * MERCHANTABILITY or FITNESS FOR A PARTICULAR PURPOSE.  See the
 * GNU General Public License for more details.
 *
 * You should have received a copy of the GNU General Public License
 * along with this program. If not, see <http://www.gnu.org/licenses/>.
 */

/**
 *	\file       htdocs/core/db/mysqli.class.php
 *	\brief      Class file to manage Dolibarr database access for a MySQL database
 */

require_once DOL_DOCUMENT_ROOT .'/core/db/DoliDB.class.php';

/**
 *	Class to manage Dolibarr database access for a MySQL database using the MySQLi extension
 */
class DoliDBMysqli extends DoliDB
{
	/** @var mysqli Database object */
	public $db;
    //! Database type
    public $type='mysqli';
    //! Database label
    const LABEL='MySQL or MariaDB';
    //! Version min database
    const VERSIONMIN='5.0.3';
	/** @var mysqli_result Resultset of last query */
	private $_results;

    /**
	 *	Constructor.
	 *	This create an opened connexion to a database server and eventually to a database
	 *
	 *	@param      string	$type		Type of database (mysql, pgsql...)
	 *	@param	    string	$host		Address of database server
	 *	@param	    string	$user		Nom de l'utilisateur autorise
	 *	@param	    string	$pass		Mot de passe
	 *	@param	    string	$name		Nom de la database
	 *	@param	    int		$port		Port of database server
     */
    function __construct($type, $host, $user, $pass, $name='', $port=0)
    {
        global $conf,$langs;

        // Note that having "static" property for "$forcecharset" and "$forcecollate" will make error here in strict mode, so they are not static
        if (! empty($conf->db->character_set)) $this->forcecharset=$conf->db->character_set;
        if (! empty($conf->db->dolibarr_main_db_collation)) $this->forcecollate=$conf->db->dolibarr_main_db_collation;

        $this->database_user=$user;
        $this->database_host=$host;
        $this->database_port=$port;

        $this->transaction_opened=0;

        //print "Name DB: $host,$user,$pass,$name<br>";

        if (! class_exists('mysqli'))
        {
            $this->connected = false;
            $this->ok = false;
            $this->error="Mysqli PHP functions for using Mysqli driver are not available in this version of PHP. Try to use another driver.";
            dol_syslog(get_class($this)."::DoliDBMysqli : Mysqli PHP functions for using Mysqli driver are not available in this version of PHP. Try to use another driver.",LOG_ERR);
        }

        if (! $host)
        {
            $this->connected = false;
            $this->ok = false;
            $this->error=$langs->trans("ErrorWrongHostParameter");
            dol_syslog(get_class($this)."::DoliDBMysqli : Connect error, wrong host parameters",LOG_ERR);
<<<<<<< HEAD
            return $this->ok;
=======
>>>>>>> 3f5d67d4
        }

		// Try server connection
		// We do not try to connect to database, only to server. Connect to database is done later in constrcutor
		$this->db = $this->connect($host, $user, $pass, '', $port);

		if ($this->db->connect_errno) {
			$this->connected = false;
			$this->ok = false;
			$this->error = $this->db->connect_error;
			dol_syslog(get_class($this) . "::DoliDBMysqli Connect error: " . $this->error, LOG_ERR);
<<<<<<< HEAD
			return $this->ok;
=======
>>>>>>> 3f5d67d4
		} else {
			$this->connected = true;
			$this->ok = true;
		}

		// If server connection is ok, we try to connect to the database
        if ($this->connected && $name)
        {
            if ($this->select_db($name))
            {
                $this->database_selected = true;
                $this->database_name = $name;
                $this->ok = true;

                // If client connected with different charset than Dolibarr HTML output
                $clientmustbe='';
                if (preg_match('/UTF-8/i',$conf->file->character_set_client))      $clientmustbe='utf8';
                if (preg_match('/ISO-8859-1/i',$conf->file->character_set_client)) $clientmustbe='latin1';
<<<<<<< HEAD
                if ($this->db->character_set_name() != $clientmustbe)
                {
                    $this->query("SET NAMES '".$clientmustbe."'", $this->db);
                    //$this->query("SET CHARACTER SET ". $this->forcecharset);
                }
=======
				if ($this->db->character_set_name() != $clientmustbe) {
					$this->db->set_charset($clientmustbe);
				}
>>>>>>> 3f5d67d4
            }
            else
            {
                $this->database_selected = false;
                $this->database_name = '';
                $this->ok = false;
                $this->error=$this->error();
                dol_syslog(get_class($this)."::DoliDBMysqli : Select_db error ".$this->error,LOG_ERR);
            }
        }
        else
        {
            // Pas de selection de base demandee, ok ou ko
            $this->database_selected = false;

            if ($this->connected)
            {
                // If client connected with different charset than Dolibarr HTML output
                $clientmustbe='';
                if (preg_match('/UTF-8/i',$conf->file->character_set_client))      $clientmustbe='utf8';
                if (preg_match('/ISO-8859-1/i',$conf->file->character_set_client)) $clientmustbe='latin1';
<<<<<<< HEAD
                if ($this->db->character_set_name() != $clientmustbe)
                {
                    $this->query("SET NAMES '".$clientmustbe."'", $this->db);
                    //$this->query("SET CHARACTER SET ". $this->forcecharset);
                }
=======
				if ($this->db->character_set_name() != $clientmustbe) {
					$this->db->set_charset($clientmustbe);
				}
>>>>>>> 3f5d67d4
            }
        }
    }


    /**
     *  Convert a SQL request in Mysql syntax to native syntax
     *
     *  @param     string	$line   SQL request line to convert
     *  @param     string	$type	Type of SQL order ('ddl' for insert, update, select, delete or 'dml' for create, alter...)
     *  @return    string   		SQL request line converted
     */
    static function convertSQLFromMysql($line,$type='ddl')
    {
        return $line;
    }

	/**
	 *	Select a database
	 *
	 *	@param	    string	$database	Name of database
	 *	@return	    boolean  		    true if OK, false if KO
	 */
    function select_db($database)
    {
        dol_syslog(get_class($this)."::select_db database=".$database, LOG_DEBUG);
	    return $this->db->select_db($database);
    }


	/**
	 * Connect to server
	 *
	 * @param   string $host database server host
	 * @param   string $login login
	 * @param   string $passwd password
	 * @param   string $name name of database (not used for mysql, used for pgsql)
	 * @param   integer $port Port of database server
	 * @return  mysqli  Database access object
	 * @see close
	 */
	function connect($host, $login, $passwd, $name, $port = 0)
	{
		dol_syslog(get_class($this) . "::connect host=$host, port=$port, login=$login, passwd=--hidden--, name=$name", LOG_DEBUG);

		return new mysqli($host, $login, $passwd, $name, $port);
	}

    /**
	 *	Return version of database server
	 *
	 *	@return	        string      Version string
     */
    function getVersion()
    {
<<<<<<< HEAD
        return $this->db->get_server_info();
=======
        return $this->db->server_info;
>>>>>>> 3f5d67d4
    }

    /**
     *	Return version of database client driver
     *
     *	@return	        string      Version string
     */
	function getDriverInfo()
	{
<<<<<<< HEAD
		return $this->db->get_client_info();
=======
		return $this->db->client_info;
>>>>>>> 3f5d67d4
	}


    /**
     *  Close database connexion
     *
     *  @return     bool     True if disconnect successfull, false otherwise
     *  @see        connect
     */
    function close()
    {
        if ($this->db)
        {
	        if ($this->transaction_opened > 0) dol_syslog(get_class($this)."::close Closing a connection with an opened transaction depth=".$this->transaction_opened,LOG_ERR);
            $this->connected=false;
            return $this->db->close();
        }
        return false;
    }

    /**
     * 	Execute a SQL request and return the resultset
     *
     * 	@param	string	$query			SQL query string
     * 	@param	int		$usesavepoint	0=Default mode, 1=Run a savepoint before and a rollbock to savepoint if error (this allow to have some request with errors inside global transactions).
     * 									Note that with Mysql, this parameter is not used as Myssql can already commit a transaction even if one request is in error, without using savepoints.
     *  @param  string	$type           Type of SQL order ('ddl' for insert, update, select, delete or 'dml' for create, alter...)
     *	@return	bool|mysqli_result		Resultset of answer
     */
    function query($query,$usesavepoint=0,$type='auto')
    {
    	global $conf;

        $query = trim($query);

	    if (! in_array($query,array('BEGIN','COMMIT','ROLLBACK'))) dol_syslog('sql='.$query, LOG_DEBUG);

        if (! $this->database_name)
        {
            // Ordre SQL ne necessitant pas de connexion a une base (exemple: CREATE DATABASE)
            $ret = $this->db->query($query);
        }
        else
        {
            $ret = $this->db->query($query);
        }

        if (! preg_match("/^COMMIT/i",$query) && ! preg_match("/^ROLLBACK/i",$query))
        {
            // Si requete utilisateur, on la sauvegarde ainsi que son resultset
            if (! $ret)
            {
                $this->lastqueryerror = $query;
                $this->lasterror = $this->error();
                $this->lasterrno = $this->errno();

				if ($conf->global->SYSLOG_LEVEL < LOG_DEBUG) dol_syslog(get_class($this)."::query SQL Error query: ".$query, LOG_ERR);	// Log of request was not yet done previously
                dol_syslog(get_class($this)."::query SQL Error message: ".$this->lasterrno." ".$this->lasterror, LOG_ERR);
            }
            $this->lastquery=$query;
            $this->_results = $ret;
        }

        return $ret;
    }

    /**
     *	Renvoie la ligne courante (comme un objet) pour le curseur resultset
     *
     *	@param	mysqli_result	$resultset	Curseur de la requete voulue
     *	@return	object|null					Object result line or null if KO or end of cursor
     */
    function fetch_object($resultset)
    {
        // Si le resultset n'est pas fourni, on prend le dernier utilise sur cette connexion
        if (! is_object($resultset)) { $resultset=$this->_results; }
		return $resultset->fetch_object();
    }


    /**
     *	Return datas as an array
     *
     *	@param	mysqli_result	$resultset	Resultset of request
     *	@return	array|null					Array or null if KO or end of cursor
     */
    function fetch_array($resultset)
    {
        // If resultset not provided, we take the last used by connexion
        if (! is_object($resultset)) { $resultset=$this->_results; }
        return $resultset->fetch_array();
    }

    /**
     *	Return datas as an array
     *
     *	@param	mysqli_result	$resultset	Resultset of request
     *	@return	array|null|0				Array or null if KO or end of cursor or 0 if resultset is bool
     */
    function fetch_row($resultset)
    {
        // If resultset not provided, we take the last used by connexion
        if (! is_bool($resultset))
        {
            if (! is_object($resultset)) { $resultset=$this->_results; }
            return $resultset->fetch_row();
        }
        else
        {
            // si le curseur est un booleen on retourne la valeur 0
            return 0;
        }
    }

    /**
     *	Return number of lines for result of a SELECT
     *
     *	@param	mysqli_result	$resultset  Resulset of requests
     *	@return	int				Nb of lines
     *	@see    affected_rows
     */
    function num_rows($resultset)
    {
        // If resultset not provided, we take the last used by connexion
        if (! is_object($resultset)) { $resultset=$this->_results; }
        return $resultset->num_rows;
    }

    /**
     *	Renvoie le nombre de lignes dans le resultat d'une requete INSERT, DELETE ou UPDATE
     *
     *	@param	mysqli_result	$resultset	Curseur de la requete voulue
     *	@return int							Nombre de lignes
     *	@see    num_rows
     */
    function affected_rows($resultset)
    {
        // If resultset not provided, we take the last used by connexion
        if (! is_object($resultset)) { $resultset=$this->_results; }
        // mysql necessite un link de base pour cette fonction contrairement
        // a pqsql qui prend un resultset
        return $this->db->affected_rows;
    }


    /**
     *	Libere le dernier resultset utilise sur cette connexion
     *
     *	@param  mysqli_result	$resultset	Curseur de la requete voulue
     *	@return	void
     */
    function free($resultset=null)
    {
        // If resultset not provided, we take the last used by connexion
        if (! is_object($resultset)) { $resultset=$this->_results; }
        // Si resultset en est un, on libere la memoire
        if (is_object($resultset)) $resultset->free_result();
    }

    /**
     *	Escape a string to insert data
     *
     *	@param	string	$stringtoencode		String to escape
     *	@return	string						String escaped
     */
    function escape($stringtoencode)
    {
        return $this->db->real_escape_string($stringtoencode);
    }

    /**
     *	Return generic error code of last operation.
     *
     *	@return	string		Error code (Exemples: DB_ERROR_TABLE_ALREADY_EXISTS, DB_ERROR_RECORD_ALREADY_EXISTS...)
     */
    function errno()
    {
        if (! $this->connected) {
            // Si il y a eu echec de connexion, $this->db n'est pas valide.
            return 'DB_ERROR_FAILED_TO_CONNECT';
        } else {
            // Constants to convert a MySql error code to a generic Dolibarr error code
            $errorcode_map = array(
            1004 => 'DB_ERROR_CANNOT_CREATE',
            1005 => 'DB_ERROR_CANNOT_CREATE',
            1006 => 'DB_ERROR_CANNOT_CREATE',
            1007 => 'DB_ERROR_ALREADY_EXISTS',
            1008 => 'DB_ERROR_CANNOT_DROP',
            1022 => 'DB_ERROR_KEY_NAME_ALREADY_EXISTS',
            1025 => 'DB_ERROR_NO_FOREIGN_KEY_TO_DROP',
            1044 => 'DB_ERROR_ACCESSDENIED',
            1046 => 'DB_ERROR_NODBSELECTED',
            1048 => 'DB_ERROR_CONSTRAINT',
            1050 => 'DB_ERROR_TABLE_ALREADY_EXISTS',
            1051 => 'DB_ERROR_NOSUCHTABLE',
            1054 => 'DB_ERROR_NOSUCHFIELD',
            1060 => 'DB_ERROR_COLUMN_ALREADY_EXISTS',
            1061 => 'DB_ERROR_KEY_NAME_ALREADY_EXISTS',
            1062 => 'DB_ERROR_RECORD_ALREADY_EXISTS',
            1064 => 'DB_ERROR_SYNTAX',
            1068 => 'DB_ERROR_PRIMARY_KEY_ALREADY_EXISTS',
            1075 => 'DB_ERROR_CANT_DROP_PRIMARY_KEY',
            1091 => 'DB_ERROR_NOSUCHFIELD',
            1100 => 'DB_ERROR_NOT_LOCKED',
            1136 => 'DB_ERROR_VALUE_COUNT_ON_ROW',
            1146 => 'DB_ERROR_NOSUCHTABLE',
            1215 => 'DB_ERROR_CANNOT_ADD_FOREIGN_KEY_CONSTRAINT',
            1216 => 'DB_ERROR_NO_PARENT',
            1217 => 'DB_ERROR_CHILD_EXISTS',
            1396 => 'DB_ERROR_USER_ALREADY_EXISTS',    // When creating user already existing
            1451 => 'DB_ERROR_CHILD_EXISTS'
            );

            if (isset($errorcode_map[$this->db->errno])) {
                return $errorcode_map[$this->db->errno];
            }
            $errno=$this->db->errno;
            return ($errno?'DB_ERROR_'.$errno:'0');
        }
    }

    /**
	 *	Return description of last error
	 *
	 *	@return	string		Error text
     */
    function error()
    {
        if (! $this->connected) {
            // Si il y a eu echec de connexion, $this->db n'est pas valide pour mysqli_error.
            return 'Not connected. Check setup parameters in conf/conf.php file and your mysql client and server versions';
        }
        else {
            return $this->db->error;
        }
    }

    /**
	 * Get last ID after an insert INSERT
	 *
	 * @param   string	$tab    	Table name concerned by insert. Ne sert pas sous MySql mais requis pour compatibilite avec Postgresql
	 * @param	string	$fieldid	Field name
	 * @return  int|string			Id of row
     */
    function last_insert_id($tab,$fieldid='rowid')
    {
        return $this->db->insert_id;
    }

    /**
     *	Encrypt sensitive data in database
     *  Warning: This function includes the escape, so it must use direct value
     *
     *	@param	string	$fieldorvalue	Field name or value to encrypt
     * 	@param	int		$withQuotes		Return string with quotes
     * 	@return	string					XXX(field) or XXX('value') or field or 'value'
     *
     */
    function encrypt($fieldorvalue, $withQuotes=0)
    {
        global $conf;

        // Type of encryption (2: AES (recommended), 1: DES , 0: no encryption)
        $cryptType = (!empty($conf->db->dolibarr_main_db_encryption)?$conf->db->dolibarr_main_db_encryption:0);

        //Encryption key
        $cryptKey = (!empty($conf->db->dolibarr_main_db_cryptkey)?$conf->db->dolibarr_main_db_cryptkey:'');

        $return = ($withQuotes?"'":"").$this->escape($fieldorvalue).($withQuotes?"'":"");

        if ($cryptType && !empty($cryptKey))
        {
            if ($cryptType == 2)
            {
                $return = 'AES_ENCRYPT('.$return.',\''.$cryptKey.'\')';
            }
            else if ($cryptType == 1)
            {
                $return = 'DES_ENCRYPT('.$return.',\''.$cryptKey.'\')';
            }
        }

        return $return;
    }

    /**
     *	Decrypt sensitive data in database
     *
     *	@param	string	$value			Value to decrypt
     * 	@return	string					Decrypted value if used
     */
    function decrypt($value)
    {
        global $conf;

        // Type of encryption (2: AES (recommended), 1: DES , 0: no encryption)
        $cryptType = (!empty($conf->db->dolibarr_main_db_encryption)?$conf->db->dolibarr_main_db_encryption:0);

        //Encryption key
        $cryptKey = (!empty($conf->db->dolibarr_main_db_cryptkey)?$conf->db->dolibarr_main_db_cryptkey:'');

        $return = $value;

        if ($cryptType && !empty($cryptKey))
        {
            if ($cryptType == 2)
            {
                $return = 'AES_DECRYPT('.$value.',\''.$cryptKey.'\')';
            }
            else if ($cryptType == 1)
            {
                $return = 'DES_DECRYPT('.$value.',\''.$cryptKey.'\')';
            }
        }

        return $return;
    }


    /**
	 * Return connexion ID
	 *
	 * @return	        string      Id connexion
     */
    function DDLGetConnectId()
    {
        $resql=$this->query('SELECT CONNECTION_ID()');
        if ($resql)
        {
            $row=$this->fetch_row($resql);
            return $row[0];
        }
        else return '?';
    }

    /**
	 *	Create a new database
	 *	Do not use function xxx_create_db (xxx=mysql, ...) as they are deprecated
	 *	We force to create database with charset this->forcecharset and collate this->forcecollate
	 *
	 *	@param	string	$database		Database name to create
	 * 	@param	string	$charset		Charset used to store data
	 * 	@param	string	$collation		Charset used to sort data
	 * 	@param	string	$owner			Username of database owner
	 * 	@return	bool|mysqli_result		resource defined if OK, null if KO
     */
    function DDLCreateDb($database,$charset='',$collation='',$owner='')
    {
        if (empty($charset))   $charset=$this->forcecharset;
        if (empty($collation)) $collation=$this->forcecollate;

        // ALTER DATABASE dolibarr_db DEFAULT CHARACTER SET latin DEFAULT COLLATE latin1_swedish_ci
		$sql = "CREATE DATABASE `".$this->escape($database)."`";
		$sql.= " DEFAULT CHARACTER SET `".$this->escape($charset)."` DEFAULT COLLATE `".$this->escape($collation)."`";

        dol_syslog($sql,LOG_DEBUG);
        $ret=$this->query($sql);
        if (! $ret)
        {
            // We try again for compatibility with Mysql < 4.1.1
            $sql = "CREATE DATABASE `".$this->escape($database)."`";
            dol_syslog($sql,LOG_DEBUG);
            $ret=$this->query($sql);
        }
        return $ret;
    }

    /**
	 *  List tables into a database
	 *
	 *  @param	string		$database	Name of database
	 *  @param	string		$table		Nmae of table filter ('xxx%')
	 *  @return	array					List of tables in an array
     */
    function DDLListTables($database, $table='')
    {
        $listtables=array();

        $like = '';
        if ($table) $like = "LIKE '".$table."'";
        $sql="SHOW TABLES FROM ".$database." ".$like.";";
        //print $sql;
        $result = $this->query($sql);
        while($row = $this->fetch_row($result))
        {
            $listtables[] = $row[0];
        }
        return $listtables;
    }

    /**
	 *	List information of columns into a table.
	 *
	 *	@param	string	$table		Name of table
	 *	@return	array				Tableau des informations des champs de la table
     */
    function DDLInfoTable($table)
    {
        $infotables=array();

        $sql="SHOW FULL COLUMNS FROM ".$table.";";

        dol_syslog($sql,LOG_DEBUG);
        $result = $this->query($sql);
        while($row = $this->fetch_row($result))
        {
            $infotables[] = $row;
        }
        return $infotables;
    }

    /**
	 *	Create a table into database
	 *
	 *	@param	    string	$table 			Nom de la table
	 *	@param	    array	$fields 		Tableau associatif [nom champ][tableau des descriptions]
	 *	@param	    string	$primary_key 	Nom du champ qui sera la clef primaire
	 *	@param	    string	$type 			Type de la table
	 *	@param	    array	$unique_keys 	Tableau associatifs Nom de champs qui seront clef unique => valeur
	 *	@param	    array	$fulltext_keys	Tableau des Nom de champs qui seront indexes en fulltext
	 *	@param	    array	$keys 			Tableau des champs cles noms => valeur
	 *	@return	    int						<0 if KO, >=0 if OK
     */
    function DDLCreateTable($table,$fields,$primary_key,$type,$unique_keys=null,$fulltext_keys=null,$keys=null)
    {
	    // FIXME: $fulltext_keys parameter is unused

        // cles recherchees dans le tableau des descriptions (fields) : type,value,attribute,null,default,extra
        // ex. : $fields['rowid'] = array('type'=>'int','value'=>'11','null'=>'not null','extra'=> 'auto_increment');
        $sql = "CREATE TABLE ".$table."(";
        $i=0;
        foreach($fields as $field_name => $field_desc)
        {
        	$sqlfields[$i] = $field_name." ";
			$sqlfields[$i]  .= $field_desc['type'];
			if( preg_match("/^[^\s]/i",$field_desc['value'])) {
				$sqlfields[$i]  .= "(".$field_desc['value'].")";
			}
			if( preg_match("/^[^\s]/i",$field_desc['attribute'])) {
				$sqlfields[$i]  .= " ".$field_desc['attribute'];
			}
			if( preg_match("/^[^\s]/i",$field_desc['default']))
			{
				if ((preg_match("/null/i",$field_desc['default'])) || (preg_match("/CURRENT_TIMESTAMP/i",$field_desc['default']))) {
					$sqlfields[$i]  .= " default ".$field_desc['default'];
				}
				else {
					$sqlfields[$i]  .= " default '".$field_desc['default']."'";
				}
			}
			if( preg_match("/^[^\s]/i",$field_desc['null'])) {
				$sqlfields[$i]  .= " ".$field_desc['null'];
			}
			if( preg_match("/^[^\s]/i",$field_desc['extra'])) {
				$sqlfields[$i]  .= " ".$field_desc['extra'];
			}
            $i++;
        }
        if($primary_key != "")
        $pk = "primary key(".$primary_key.")";

        if(is_array($unique_keys)) {
            $i = 0;
            foreach($unique_keys as $key => $value)
            {
                $sqluq[$i] = "UNIQUE KEY '".$key."' ('".$value."')";
                $i++;
            }
        }
        if(is_array($keys))
        {
            $i = 0;
            foreach($keys as $key => $value)
            {
                $sqlk[$i] = "KEY ".$key." (".$value.")";
                $i++;
            }
        }
        $sql .= implode(',',$sqlfields);
        if($primary_key != "")
        $sql .= ",".$pk;
        if($unique_keys != "")
        $sql .= ",".implode(',',$sqluq);
        if(is_array($keys))
        $sql .= ",".implode(',',$sqlk);
        $sql .=") engine=".$type;

        dol_syslog($sql,LOG_DEBUG);
        if(! $this -> query($sql))
        return -1;
        else
        return 1;
    }

    /**
	 *	Return a pointer of line with description of a table or field
	 *
	 *	@param	string		$table	Name of table
	 *	@param	string		$field	Optionnel : Name of field if we want description of field
	 *	@return	bool|mysqli_result	Resultset x (x->Field, x->Type, ...)
     */
    function DDLDescTable($table,$field="")
    {
        $sql="DESC ".$table." ".$field;

        dol_syslog(get_class($this)."::DDLDescTable ".$sql,LOG_DEBUG);
        $this->_results = $this->query($sql);
        return $this->_results;
    }

    /**
	 *	Create a new field into table
	 *
	 *	@param	string	$table 				Name of table
	 *	@param	string	$field_name 		Name of field to add
	 *	@param	string	$field_desc 		Tableau associatif de description du champ a inserer[nom du parametre][valeur du parametre]
	 *	@param	string	$field_position 	Optionnel ex.: "after champtruc"
	 *	@return	int							<0 if KO, >0 if OK
     */
    function DDLAddField($table,$field_name,$field_desc,$field_position="")
    {
        // cles recherchees dans le tableau des descriptions (field_desc) : type,value,attribute,null,default,extra
        // ex. : $field_desc = array('type'=>'int','value'=>'11','null'=>'not null','extra'=> 'auto_increment');
        $sql= "ALTER TABLE ".$table." ADD `".$field_name."` ";
        $sql.= $field_desc['type'];
        if(preg_match("/^[^\s]/i",$field_desc['value']))
        if (! in_array($field_desc['type'],array('date','datetime')))
        {
            $sql.= "(".$field_desc['value'].")";
        }
        if(preg_match("/^[^\s]/i",$field_desc['attribute']))
        $sql.= " ".$field_desc['attribute'];
        if(preg_match("/^[^\s]/i",$field_desc['null']))
        $sql.= " ".$field_desc['null'];
        if(preg_match("/^[^\s]/i",$field_desc['default']))
        {
            if(preg_match("/null/i",$field_desc['default']))
            $sql.= " default ".$field_desc['default'];
            else
            $sql.= " default '".$field_desc['default']."'";
        }
        if(preg_match("/^[^\s]/i",$field_desc['extra']))
        $sql.= " ".$field_desc['extra'];
        $sql.= " ".$field_position;

        dol_syslog(get_class($this)."::DDLAddField ".$sql,LOG_DEBUG);
        if($this->query($sql)) {
            return 1;
        }
        return -1;
    }

    /**
	 *	Update format of a field into a table
	 *
	 *	@param	string	$table 				Name of table
	 *	@param	string	$field_name 		Name of field to modify
	 *	@param	string	$field_desc 		Array with description of field format
	 *	@return	int							<0 if KO, >0 if OK
     */
    function DDLUpdateField($table,$field_name,$field_desc)
    {
        $sql = "ALTER TABLE ".$table;
        $sql .= " MODIFY COLUMN ".$field_name." ".$field_desc['type'];
        if ($field_desc['type'] == 'tinyint' || $field_desc['type'] == 'int' || $field_desc['type'] == 'varchar') {
        	$sql.="(".$field_desc['value'].")";
        }
        if ($field_desc['null'] == 'not null' || $field_desc['null'] == 'NOT NULL') $sql.=" NOT NULL";

        dol_syslog(get_class($this)."::DDLUpdateField ".$sql,LOG_DEBUG);
        if (! $this->query($sql))
        return -1;
        else
        return 1;
    }

    /**
	 *	Drop a field from table
	 *
	 *	@param	string	$table 			Name of table
	 *	@param	string	$field_name 	Name of field to drop
	 *	@return	int						<0 if KO, >0 if OK
     */
    function DDLDropField($table,$field_name)
    {
        $sql= "ALTER TABLE ".$table." DROP COLUMN `".$field_name."`";
        dol_syslog(get_class($this)."::DDLDropField ".$sql,LOG_DEBUG);
        if ($this->query($sql)) {
            return 1;
        }
	    $this->error=$this->lasterror();
	    return -1;
    }


    /**
	 * 	Create a user and privileges to connect to database (even if database does not exists yet)
	 *
	 *	@param	string	$dolibarr_main_db_host 		Ip serveur
	 *	@param	string	$dolibarr_main_db_user 		Nom user a creer
	 *	@param	string	$dolibarr_main_db_pass 		Mot de passe user a creer
	 *	@param	string	$dolibarr_main_db_name		Database name where user must be granted
	 *	@return	int									<0 if KO, >=0 if OK
     */
    function DDLCreateUser($dolibarr_main_db_host,$dolibarr_main_db_user,$dolibarr_main_db_pass,$dolibarr_main_db_name)
    {
        $sql = "CREATE USER '".$this->escape($dolibarr_main_db_user)."'";
        dol_syslog(get_class($this)."::DDLCreateUser", LOG_DEBUG);	// No sql to avoid password in log
        $resql=$this->query($sql);
        if (! $resql)
        {
            if ($this->lasterrno != 'DB_ERROR_USER_ALREADY_EXISTS')
            {
            	return -1;
            }
            else
			{
            	// If user already exists, we continue to set permissions
            	dol_syslog(get_class($this)."::DDLCreateUser sql=".$sql, LOG_WARNING);
            }
        }
        $sql = "GRANT ALL PRIVILEGES ON ".$this->escape($dolibarr_main_db_name).".* TO '".$this->escape($dolibarr_main_db_user)."'@'".$this->escape($dolibarr_main_db_host)."' IDENTIFIED BY '".$this->escape($dolibarr_main_db_pass)."'";
        dol_syslog(get_class($this)."::DDLCreateUser", LOG_DEBUG);	// No sql to avoid password in log
        $resql=$this->query($sql);
        if (! $resql)
        {
            return -1;
        }

        $sql="FLUSH Privileges";

        dol_syslog(get_class($this)."::DDLCreateUser", LOG_DEBUG);
        $resql=$this->query($sql);
        if (! $resql)
        {
            return -1;
        }

        return 1;
    }

    /**
     *	Return charset used to store data in database
     *
     *	@return		string		Charset
     */
    function getDefaultCharacterSetDatabase()
    {
        $resql=$this->query('SHOW VARIABLES LIKE \'character_set_database\'');
        if (!$resql)
        {
            // version Mysql < 4.1.1
            return $this->forcecharset;
        }
        $liste=$this->fetch_array($resql);
        return $liste['Value'];
    }

    /**
     *	Return list of available charset that can be used to store data in database
     *
     *	@return		array|null		List of Charset
     */
    function getListOfCharacterSet()
    {
        $resql=$this->query('SHOW CHARSET');
        $liste = array();
        if ($resql)
        {
            $i = 0;
            while ($obj = $this->fetch_object($resql) )
            {
                $liste[$i]['charset'] = $obj->Charset;
                $liste[$i]['description'] = $obj->Description;
                $i++;
            }
            $this->free($resql);
        } else {
            // version Mysql < 4.1.1
            return null;
        }
        return $liste;
    }

    /**
     *	Return collation used in database
     *
     *	@return		string		Collation value
     */
    function getDefaultCollationDatabase()
    {
        $resql=$this->query('SHOW VARIABLES LIKE \'collation_database\'');
        if (!$resql)
        {
            // version Mysql < 4.1.1
            return $this->forcecollate;
        }
        $liste=$this->fetch_array($resql);
        return $liste['Value'];
    }

    /**
     *	Return list of available collation that can be used for database
     *
     *	@return		array|null		Liste of Collation
     */
    function getListOfCollation()
    {
        $resql=$this->query('SHOW COLLATION');
        $liste = array();
        if ($resql)
        {
            $i = 0;
            while ($obj = $this->fetch_object($resql) )
            {
                $liste[$i]['collation'] = $obj->Collation;
                $i++;
            }
            $this->free($resql);
        } else {
            // version Mysql < 4.1.1
            return null;
        }
        return $liste;
    }

    /**
	 *	Return full path of dump program
	 *
	 *	@return		string		Full path of dump program
     */
    function getPathOfDump()
    {
        $fullpathofdump='/pathtomysqldump/mysqldump';

        $resql=$this->query('SHOW VARIABLES LIKE \'basedir\'');
        if ($resql)
        {
            $liste=$this->fetch_array($resql);
            $basedir=$liste['Value'];
            $fullpathofdump=$basedir.(preg_match('/\/$/',$basedir)?'':'/').'bin/mysqldump';
        }
        return $fullpathofdump;
    }

    /**
     *	Return full path of restore program
     *
     *	@return		string		Full path of restore program
     */
    function getPathOfRestore()
    {
        $fullpathofimport='/pathtomysql/mysql';

        $resql=$this->query('SHOW VARIABLES LIKE \'basedir\'');
        if ($resql)
        {
            $liste=$this->fetch_array($resql);
            $basedir=$liste['Value'];
            $fullpathofimport=$basedir.(preg_match('/\/$/',$basedir)?'':'/').'bin/mysql';
        }
        return $fullpathofimport;
    }

    /**
     * Return value of server parameters
     *
     * @param	string	$filter		Filter list on a particular value
	 * @return	array				Array of key-values (key=>value)
     */
    function getServerParametersValues($filter='')
    {
        $result=array();

        $sql='SHOW VARIABLES';
        if ($filter) $sql.=" LIKE '".$this->escape($filter)."'";
        $resql=$this->query($sql);
        if ($resql)
        {
        	while($obj=$this->fetch_object($resql)) $result[$obj->Variable_name]=$obj->Value;
        }

        return $result;
    }

    /**
     * Return value of server status (current indicators on memory, cache...)
     *
     * @param	string	$filter		Filter list on a particular value
	 * @return  array				Array of key-values (key=>value)
     */
    function getServerStatusValues($filter='')
    {
        $result=array();

        $sql='SHOW STATUS';
        if ($filter) $sql.=" LIKE '".$this->escape($filter)."'";
        $resql=$this->query($sql);
        if ($resql)
        {
            while($obj=$this->fetch_object($resql)) $result[$obj->Variable_name]=$obj->Value;
        }

        return $result;
    }
}
<|MERGE_RESOLUTION|>--- conflicted
+++ resolved
@@ -84,10 +84,6 @@
             $this->ok = false;
             $this->error=$langs->trans("ErrorWrongHostParameter");
             dol_syslog(get_class($this)."::DoliDBMysqli : Connect error, wrong host parameters",LOG_ERR);
-<<<<<<< HEAD
-            return $this->ok;
-=======
->>>>>>> 3f5d67d4
         }
 
 		// Try server connection
@@ -99,10 +95,6 @@
 			$this->ok = false;
 			$this->error = $this->db->connect_error;
 			dol_syslog(get_class($this) . "::DoliDBMysqli Connect error: " . $this->error, LOG_ERR);
-<<<<<<< HEAD
-			return $this->ok;
-=======
->>>>>>> 3f5d67d4
 		} else {
 			$this->connected = true;
 			$this->ok = true;
@@ -121,17 +113,9 @@
                 $clientmustbe='';
                 if (preg_match('/UTF-8/i',$conf->file->character_set_client))      $clientmustbe='utf8';
                 if (preg_match('/ISO-8859-1/i',$conf->file->character_set_client)) $clientmustbe='latin1';
-<<<<<<< HEAD
-                if ($this->db->character_set_name() != $clientmustbe)
-                {
-                    $this->query("SET NAMES '".$clientmustbe."'", $this->db);
-                    //$this->query("SET CHARACTER SET ". $this->forcecharset);
-                }
-=======
 				if ($this->db->character_set_name() != $clientmustbe) {
 					$this->db->set_charset($clientmustbe);
 				}
->>>>>>> 3f5d67d4
             }
             else
             {
@@ -153,17 +137,9 @@
                 $clientmustbe='';
                 if (preg_match('/UTF-8/i',$conf->file->character_set_client))      $clientmustbe='utf8';
                 if (preg_match('/ISO-8859-1/i',$conf->file->character_set_client)) $clientmustbe='latin1';
-<<<<<<< HEAD
-                if ($this->db->character_set_name() != $clientmustbe)
-                {
-                    $this->query("SET NAMES '".$clientmustbe."'", $this->db);
-                    //$this->query("SET CHARACTER SET ". $this->forcecharset);
-                }
-=======
 				if ($this->db->character_set_name() != $clientmustbe) {
 					$this->db->set_charset($clientmustbe);
 				}
->>>>>>> 3f5d67d4
             }
         }
     }
@@ -219,11 +195,7 @@
      */
     function getVersion()
     {
-<<<<<<< HEAD
-        return $this->db->get_server_info();
-=======
         return $this->db->server_info;
->>>>>>> 3f5d67d4
     }
 
     /**
@@ -233,11 +205,7 @@
      */
 	function getDriverInfo()
 	{
-<<<<<<< HEAD
-		return $this->db->get_client_info();
-=======
 		return $this->db->client_info;
->>>>>>> 3f5d67d4
 	}
 
 
