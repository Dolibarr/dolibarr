--- conflicted
+++ resolved
@@ -235,14 +235,10 @@
 
 		$tmp = false;
 		try {
-<<<<<<< HEAD
-			$tmp = new mysqli_doli($host, $login, $passwd, $name, $port);
-=======
 			if (!class_exists('mysqli')) {
 				dol_print_error('', 'Driver mysqli for PHP not available');
 			}
-			$tmp = new mysqli($host, $login, $passwd, $name, $port);
->>>>>>> 467bbdb6
+			$tmp = new mysqli_doli($host, $login, $passwd, $name, $port);
 		} catch (Exception $e) {
 			dol_syslog(get_class($this)."::connect failed", LOG_DEBUG);
 		}
