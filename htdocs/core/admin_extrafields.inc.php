--- conflicted
+++ resolved
@@ -59,11 +59,7 @@
             $mesg=$langs->trans("ErrorSizeTooLongForIntType",$maxsizeint);
             $action = 'create';
         }
-<<<<<<< HEAD
-        if (GETPOST('type')=='select' && !GETPOST('extra_value'))
-=======
         if (GETPOST('type')=='select' && !GETPOST('param'))
->>>>>>> 3d8197ce
         {
         	$error++;
         	$langs->load("errors");
@@ -77,11 +73,7 @@
     		if (isset($_POST["attrname"]) && preg_match("/^\w[a-zA-Z0-9-_]*$/",$_POST['attrname']))
     		{
     			// Construct array for parameter (value of select list)
-<<<<<<< HEAD
-    			$parameters = GETPOST('extra_value');
-=======
     			$parameters = GETPOST('param');
->>>>>>> 3d8197ce
     			$parameters_array = explode("\r\n",$parameters);
     			foreach($parameters_array as $param_ligne)
     			{
