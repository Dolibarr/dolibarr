--- conflicted
+++ resolved
@@ -67,89 +67,6 @@
 print '<div class="fichecenter"><div class="fichethirdleft">';
 
 
-<<<<<<< HEAD
-/* BEGIN MODULEBUILDER DRAFT MYOBJECT
-// Draft MyObject
-if (! empty($conf->zapier->enabled) && $user->rights->zapier->read)
-{
-	$langs->load("orders");
-
-	$sql = "SELECT c.rowid, c.ref, c.ref_client, c.total_ht, c.total_tva, c.total_ttc, s.rowid as socid, s.nom as name, s.client, s.canvas";
-    $sql.= ", s.code_client";
-	$sql.= " FROM ".MAIN_DB_PREFIX."commande as c";
-	$sql.= ", ".MAIN_DB_PREFIX."societe as s";
-	if (! $user->rights->societe->client->voir && ! $socid) $sql.= ", ".MAIN_DB_PREFIX."societe_commerciaux as sc";
-	$sql.= " WHERE c.fk_soc = s.rowid";
-	$sql.= " AND c.fk_statut = 0";
-	$sql.= " AND c.entity IN (".getEntity('commande').")";
-	if (! $user->rights->societe->client->voir && ! $socid) $sql.= " AND s.rowid = sc.fk_soc AND sc.fk_user = " .$user->id;
-	if ($socid)	$sql.= " AND c.fk_soc = ".$socid;
-
-	$resql = $db->query($sql);
-	if ($resql)
-	{
-		$total = 0;
-		$num = $db->num_rows($resql);
-
-		print '<table class="noborder centpercent">';
-		print '<tr class="liste_titre">';
-		print '<th colspan="3">'.$langs->trans("DraftOrders").($num?'<span class="badge marginleftonlyshort">'.$num.'</span>':'').'</th></tr>';
-
-		$var = true;
-		if ($num > 0)
-		{
-			$i = 0;
-			while ($i < $num)
-			{
-
-				$obj = $db->fetch_object($resql);
-				print '<tr class="oddeven"><td class="nowrap">';
-                $orderstatic->id=$obj->rowid;
-                $orderstatic->ref=$obj->ref;
-                $orderstatic->ref_client=$obj->ref_client;
-                $orderstatic->total_ht = $obj->total_ht;
-                $orderstatic->total_tva = $obj->total_tva;
-                $orderstatic->total_ttc = $obj->total_ttc;
-                print $orderstatic->getNomUrl(1);
-                print '</td>';
-				print '<td class="nowrap">';
-				$companystatic->id=$obj->socid;
-				$companystatic->name=$obj->name;
-				$companystatic->client=$obj->client;
-                $companystatic->code_client = $obj->code_client;
-                $companystatic->code_fournisseur = $obj->code_fournisseur;
-                $companystatic->canvas=$obj->canvas;
-				print $companystatic->getNomUrl(1,'customer',16);
-				print '</td>';
-				print '<td class="right" class="nowrap">'.price($obj->total_ttc).'</td></tr>';
-				$i++;
-				$total += $obj->total_ttc;
-			}
-			if ($total>0)
-			{
-
-				print '<tr class="liste_total"><td>'.$langs->trans("Total").'</td><td colspan="2" class="right">'.price($total)."</td></tr>";
-			}
-		}
-		else
-		{
-
-			print '<tr class="oddeven"><td colspan="3" class="opacitymedium">'.$langs->trans("NoOrder").'</td></tr>';
-		}
-		print "</table><br>";
-
-		$db->free($resql);
-	}
-	else
-	{
-		dol_print_error($db);
-	}
-}
-END MODULEBUILDER DRAFT MYOBJECT */
-
-
-=======
->>>>>>> 44549bbb
 print '</div><div class="fichetwothirdright"><div class="ficheaddleft">';
 
 
