<?php
/* Copyright (C) 2017  Laurent Destailleur <eldy@users.sourceforge.net>
 * Copyright (C) 2019       Frédéric France     <frederic.france@netlogic.fr>
 * This program is free software; you can redistribute it and/or modify
 * it under the terms of the GNU General Public License as published by
 * the Free Software Foundation; either version 3 of the License, or
 * (at your option) any later version.
 *
 * This program is distributed in the hope that it will be useful,
 * but WITHOUT ANY WARRANTY; without even the implied warranty of
 * MERCHANTABILITY or FITNESS FOR A PARTICULAR PURPOSE.  See the
 * GNU General Public License for more details.
 *
 * You should have received a copy of the GNU General Public License
 * along with this program. If not, see <http://www.gnu.org/licenses/>.
 */

/**
 * \file        htdocs/zapier/class/hook.class.php
 * \ingroup     zapier
 * \brief       This file is a CRUD class file for Hook (Create/Read/Update/Delete)
 */

require_once DOL_DOCUMENT_ROOT.'/core/class/commonobject.class.php';

/**
 * Class for Hook
 */
class Hook extends CommonObject
{
	/**
	 * @var string ID to identify managed object
	 */
	public $element = 'hook';

	/**
	 * @var string Name of table without prefix where object is stored
	 */
	public $table_element = 'zapier_hook';

	/**
	 * @var int  Does hook support multicompany module ? 0=No test on entity, 1=Test with field entity, 2=Test with link by societe
	 */
	public $ismultientitymanaged = 0;

	/**
	 * @var int  Does hook support extrafields ? 0=No, 1=Yes
	 */
	public $isextrafieldmanaged = 1;

	/**
	 * @var string String with name of icon for hook. Must be the part after the 'object_' into object_hook.png
	 */
	public $picto = 'hook@zapier';


	const STATUS_DRAFT = 0;
	const STATUS_VALIDATED = 1;
	const STATUS_DISABLED = -1;


	/**
	 *  'type' if the field format ('integer', 'integer:Class:pathtoclass', 'varchar(x)', 'double(24,8)', 'text', 'html', 'datetime', 'timestamp', 'float')
	 *  'label' the translation key.
	 *  'enabled' is a condition when the field must be managed.
	 *  'visible' says if field is visible in list (Examples: 0=Not visible, 1=Visible on list and create/update/view forms, 2=Visible on list only, 3=Visible on create/update/view form only (not list), 4=Visible on list and update/view form only (not create). Using a negative value means field is not shown by default on list but can be selected for viewing)
	 *  'noteditable' says if field is not editable (1 or 0)
	 *  'notnull' is set to 1 if not null in database. Set to -1 if we must set data to null if empty ('' or 0).
	 *  'default' is a default value for creation (can still be replaced by the global setup of default values)
	 *  'index' if we want an index in database.
	 *  'foreignkey'=>'tablename.field' if the field is a foreign key (it is recommanded to name the field fk_...).
	 *  'position' is the sort order of field.
	 *  'searchall' is 1 if we want to search in this field when making a search from the quick search button.
	 *  'isameasure' must be set to 1 if you want to have a total on list for this field. Field type must be summable like integer or double(24,8).
	 *  'css' is the CSS style to use on field. For example: 'maxwidth200'
	 *  'help' is a string visible as a tooltip on field
	 *  'comment' is not used. You can store here any text of your choice. It is not used by application.
	 *  'showoncombobox' if value of the field must be visible into the label of the combobox that list record
	 *  'arrayofkeyval' to set list of value if type is a list of predefined values. For example: array("0"=>"Draft","1"=>"Active","-1"=>"Cancel")
	 */

	/**
	 * @var array  Array with all fields and their property. Do not use it as a static var. It may be modified by constructor.
	 */
	public $fields = array(
		'rowid' => array(
			'type' => 'integer',
			'label' => 'TechnicalID',
			'enabled' => 1,
			'visible' => -2,
			'noteditable' => 1,
			'notnull' => 1,
			'index' => 1,
			'position' => 1,
			'comment' => 'Id',
		),
		'entity' => array(
			'type' => 'integer',
			'label' => 'Entity',
			'enabled' => 1,
			'visible' => 0,
			'notnull' => 1,
			'default' => 1,
			'index' => 1,
			'position' => 20,
		),
		'fk_user' => array(
			'type' => 'integer',
			'label' => 'UserOwner',
			'enabled' => 1,
			'visible' => -2,
			'notnull' => 1,
			'position' => 510,
			'foreignkey' => 'llx_user.rowid',
		),
		'url' => array(
			'type' => 'varchar(255)',
			'label' => 'Url',
			'enabled' => 1,
			'visible' => 1,
			'position' => 30,
			'searchall' => 1,
			'css' => 'minwidth200',
			'help' => 'Hook url'
		),
		'module' => array(
			'type' => 'varchar(128)',
			'label' => 'Module',
			'enabled' => 1,
			'visible' => 1,
			'position' => 30,
			'searchall' => 1,
			'css' => 'minwidth200',
			'help' => 'Hook module'
		),
		'action' => array(
			'type' => 'varchar(128)',
			'label' => 'Action',
			'enabled' => 1,
			'visible' => 1,
			'position' => 30,
			'searchall' => 1,
			'css' => 'minwidth200',
			'help' => 'Hook action trigger'
		),
		'event' => array(
			'type' => 'varchar(255)',
			'label' => 'Event',
			'enabled' => 1,
			'visible' => 1,
			'position' => 30,
			'searchall' => 1,
			'css' => 'minwidth200',
			'help' => 'Event',
			'showoncombobox' => 1,
		),
		'date_creation' => array(
			'type' => 'datetime',
			'label' => 'DateCreation',
			'enabled' => 1,
			'visible' => -2,
			'notnull' => 1,
			'position' => 500,
		),
		'import_key' => array(
			'type' => 'varchar(14)',
			'label' => 'ImportId',
			'enabled' => 1,
			'visible' => -2,
			'notnull' => -1,
			'index' => 0,
			'position' => 1000,
		),
		'status' => array(
			'type' => 'integer',
			'label' => 'Status',
			'enabled' => 1,
			'visible' => 1,
			'notnull' => 1,
			'default' => 0,
			'index' => 1,
			'position' => 1000,
			'arrayofkeyval' => array(
				0 => 'Draft',
				1 => 'Active',
				-1 => 'Canceled',
			),
		),
	);

	/**
	 * @var int ID
	 */
	public $rowid;

	/**
	 * @var string Ref
	 */
	public $ref;

	/**
	 * @var int Entity
	 */
	public $entity;

	/**
	 * @var string label
	 */
	public $label;

	/**
	 * @var string url of webhook
	 */
	public $url;

	/**
	 * @var int ID of user owner webhook
	 */
	public $fk_user;

	/**
	 * @var int Status
	 */
	public $status;

	/**
	 * @var integer|string date_creation
	 */
	public $date_creation;

	/**
	 * @var integer tms
	 */
	public $tms;

	/**
	 * @var int ID
	 */
	public $fk_user_creat;

	/**
	 * @var int ID
	 */
	public $fk_user_modif;

	/**
	 * @var string import_key
	 */
	public $import_key;


	/**
	 * Constructor
	 *
	 * @param DoliDb $db Database handler
	 */
	public function __construct(DoliDB $db)
	{
		global $conf, $langs, $user;

		$this->db = $db;

		if (empty($conf->global->MAIN_SHOW_TECHNICAL_ID) && isset($this->fields['rowid'])) {
			$this->fields['rowid']['visible'] = 0;
		}
		if (empty($conf->multicompany->enabled) && isset($this->fields['entity'])) {
			$this->fields['entity']['enabled'] = 0;
		}

		// Unset fields that are disabled
		foreach ($this->fields as $key => $val) {
			if (isset($val['enabled']) && empty($val['enabled'])) {
				unset($this->fields[$key]);
			}
		}

		// Translate some data of arrayofkeyval
		foreach ($this->fields as $key => $val) {
			if (is_array($this->fields['status']['arrayofkeyval'])) {
				foreach ($this->fields['status']['arrayofkeyval'] as $key2 => $val2) {
					$this->fields['status']['arrayofkeyval'][$key2] = $langs->trans($val2);
				}
			}
		}
	}

	/**
	 * Create object into database
	 *
	 * @param  User $user      User that creates
	 * @param  bool $notrigger false=launch triggers after, true=disable triggers
	 * @return int             <0 if KO, Id of created object if OK
	 */
	public function create(User $user, $notrigger = false)
	{
		return $this->createCommon($user, $notrigger);
	}

	/**
	 * Clone an object into another one
	 *
	 * @param   User    $user       User that creates
	 * @param   int     $fromid     Id of object to clone
	 * @return  mixed               New object created, <0 if KO
	 */
	public function createFromClone(User $user, $fromid)
	{
		global $langs, $hookmanager, $extrafields;
		$error = 0;

		dol_syslog(__METHOD__, LOG_DEBUG);

		$object = new self($this->db);

		$this->db->begin();

		// Load source object
		$object->fetchCommon($fromid);
		// Reset some properties
		unset($object->id);
		unset($object->fk_user_creat);
		unset($object->import_key);

		// Clear fields
		$object->ref = "copy_of_".$object->ref;
		$object->title = $langs->trans("CopyOf")." ".$object->title;
		// ...
		// Clear extrafields that are unique
		if (is_array($object->array_options) && count($object->array_options) > 0) {
			$extrafields->fetch_name_optionals_label($this->table_element);
			foreach ($object->array_options as $key => $option) {
				$shortkey = preg_replace('/options_/', '', $key);
				if (!empty($extrafields->attributes[$this->table_element]['unique'][$shortkey])) {
					// var_dump($key);
					// var_dump($clonedObj->array_options[$key]);
					// exit;
					unset($object->array_options[$key]);
				}
			}
		}

		// Create clone
		$object->context['createfromclone'] = 'createfromclone';
		$result = $object->createCommon($user);
		if ($result < 0) {
			$error++;
			$this->error = $object->error;
			$this->errors = $object->errors;
		}

		unset($object->context['createfromclone']);

		// End
		if (!$error) {
			$this->db->commit();
			return $object;
		} else {
			$this->db->rollback();
			return -1;
		}
	}

	/**
	 * Load object in memory from the database
	 *
	 * @param int    $id   Id object
	 * @param string $ref  Ref
	 * @return int         <0 if KO, 0 if not found, >0 if OK
	 */
	public function fetch($id, $ref = null)
	{
		$result = $this->fetchCommon($id, $ref);
		if ($result > 0 && !empty($this->table_element_line)) {
			//$this->fetchLines();
		}
		return $result;
	}

	/**
	 * Load object lines in memory from the database
	 *
	 * @return int         <0 if KO, 0 if not found, >0 if OK
	 */
	/*public function fetchLines()
	{
		$this->lines=array();

		// Load lines with object MyObjectLine

		return count($this->lines)?1:0;
	}*/

	/**
	 * Load list of objects in memory from the database.
	 *
	 * @param  string      $sortorder    Sort Order
	 * @param  string      $sortfield    Sort field
	 * @param  int         $limit        limit
	 * @param  int         $offset       Offset
	 * @param  array       $filter       Filter array. Example array('field'=>'valueforlike', 'customurl'=>...)
	 * @param  string      $filtermode   Filter mode (AND or OR)
	 * @return array|int                 int <0 if KO, array of pages if OK
	 */
	public function fetchAll($sortorder = '', $sortfield = '', $limit = 0, $offset = 0, array $filter = array(), $filtermode = 'AND')
	{
		global $conf;

		dol_syslog(__METHOD__, LOG_DEBUG);

		$records = array();

		$sql = 'SELECT';
		$sql .= ' t.rowid';
		// TODO Get all fields
		$sql .= ' FROM '.MAIN_DB_PREFIX.$this->table_element.' as t';
		$sql .= ' WHERE t.entity = '.((int) $conf->entity);
		// Manage filter
		$sqlwhere = array();
		if (count($filter) > 0) {
			foreach ($filter as $key => $value) {
				if ($key == 't.rowid') {
<<<<<<< HEAD
					$sqlwhere[] = $key.' = '.((int) $value);
=======
					$sqlwhere[] = $key." = ".((int) $value);
>>>>>>> 95dc2558
				} elseif (strpos($key, 'date') !== false) {
					$sqlwhere[] = $key." = '".$this->db->idate($value)."'";
				} elseif ($key == 'customsql') {
					$sqlwhere[] = $value;
				} else {
					$sqlwhere[] = $key." LIKE '%".$this->db->escape($value)."%'";
				}
			}
		}
		if (count($sqlwhere) > 0) {
			$sql .= ' AND ('.implode(' '.$this->db->escape($filtermode).' ', $sqlwhere).')';
		}

		if (!empty($sortfield)) {
			$sql .= $this->db->order($sortfield, $sortorder);
		}
		if (!empty($limit)) {
			$sql .= $this->db->plimit($limit, $offset);
		}

		$resql = $this->db->query($sql);
		if ($resql) {
			$num = $this->db->num_rows($resql);

			while ($obj = $this->db->fetch_object($resql)) {
				$record = new self($this->db);

				$record->id = $obj->rowid;
				// TODO Get other fields

				//var_dump($record->id);
				$records[$record->id] = $record;
			}
			$this->db->free($resql);

			return $records;
		} else {
			$this->errors[] = 'Error '.$this->db->lasterror();
			dol_syslog(__METHOD__.' '.join(',', $this->errors), LOG_ERR);

			return -1;
		}
	}

	/**
	 * Update object into database
	 *
	 * @param  User $user      User that modifies
	 * @param  bool $notrigger false=launch triggers after, true=disable triggers
	 * @return int             <0 if KO, >0 if OK
	 */
	public function update(User $user, $notrigger = false)
	{
		return $this->updateCommon($user, $notrigger);
	}

	/**
	 *  Delete object in database
	 *
	 * @param User $user       User that deletes
	 * @param bool $notrigger  false=launch triggers after, true=disable triggers
	 * @return int             <0 if KO, >0 if OK
	 */
	public function delete(User $user, $notrigger = false)
	{
		return $this->deleteCommon($user, $notrigger);
		//return $this->deleteCommon($user, $notrigger, 1);
	}

	/**
	 *  Return a link to the object card (with optionaly the picto)
	 *
	 *  @param  int     $withpicto                  Include picto in link (0=No picto, 1=Include picto into link, 2=Only picto)
	 *  @param  string  $option                     On what the link point to ('nolink', ...)
	 *  @param  int     $notooltip                  1=Disable tooltip
	 *  @param  string  $morecss                    Add more css on link
	 *  @param  int     $save_lastsearch_value      -1=Auto, 0=No save of lastsearch_values when clicking, 1=Save lastsearch_values whenclicking
	 *  @return	string                              String with URL
	 */
	public function getNomUrl($withpicto = 0, $option = '', $notooltip = 0, $morecss = '', $save_lastsearch_value = -1)
	{
		global $db, $conf, $langs, $hookmanager, $action;
		global $dolibarr_main_authentication, $dolibarr_main_demo;
		global $menumanager;

		if (!empty($conf->dol_no_mouse_hover)) {
			// Force disable tooltips
			$notooltip = 1;
		}

		$result = '';

		$label = '<u>'.$langs->trans("Hook").'</u>';
		$label .= '<br>';
		$label .= '<b>'.$langs->trans('Ref').':</b> '.$this->ref;

		$url = DOL_URL_ROOT.'/zapier/hook_card.php?id='.$this->id;

		if ($option != 'nolink') {
			// Add param to save lastsearch_values or not
			$add_save_lastsearch_values = ($save_lastsearch_value == 1 ? 1 : 0);
			if ($save_lastsearch_value == -1 && preg_match('/list\.php/', $_SERVER["PHP_SELF"])) {
				$add_save_lastsearch_values = 1;
			}
			if ($add_save_lastsearch_values) {
				$url .= '&save_lastsearch_values=1';
			}
		}

		$linkclose = '';
		if (empty($notooltip)) {
			if (!empty($conf->global->MAIN_OPTIMIZEFORTEXTBROWSER)) {
				$label = $langs->trans("ShowMyObject");
				$linkclose .= ' alt="'.dol_escape_htmltag($label, 1).'"';
			}
			$linkclose .= ' title="'.dol_escape_htmltag($label, 1).'"';
			$linkclose .= ' class="classfortooltip'.($morecss ? ' '.$morecss : '').'"';

			/*
			 $hookmanager->initHooks(array('hookdao'));
			 $parameters=array('id'=>$this->id);
			 $reshook=$hookmanager->executeHooks('getnomurltooltip',$parameters,$this,$action);    // Note that $action and $object may have been modified by some hooks
			 if ($reshook > 0) $linkclose = $hookmanager->resPrint;
			 */
		} else {
			$linkclose = ($morecss ? ' class="'.$morecss.'"' : '');
		}

		$linkstart = '<a href="'.$url.'"';
		$linkstart .= $linkclose.'>';
		$linkend = '</a>';

		$result .= $linkstart;
		if ($withpicto) {
			$result .= img_object(($notooltip ? '' : $label), ($this->picto ? $this->picto : 'generic'), ($notooltip ? (($withpicto != 2) ? 'class="paddingright"' : '') : 'class="'.(($withpicto != 2) ? 'paddingright ' : '').'classfortooltip"'), 0, 0, $notooltip ? 0 : 1);
		}
		if ($withpicto != 2) {
			$result .= $this->ref;
		}
		$result .= $linkend;
		//if ($withpicto != 2) $result.=(($addlabel && $this->label) ? $sep . dol_trunc($this->label, ($addlabel > 1 ? $addlabel : 0)) : '');

		$hookmanager->initHooks(array('hookdao'));
		$parameters = array(
			'id' => $this->id,
			'getnomurl' => &$result,
		);
		// Note that $action and $object may have been modified by some hooks
		$reshook = $hookmanager->executeHooks('getNomUrl', $parameters, $this, $action);
		if ($reshook > 0) {
			$result = $hookmanager->resPrint;
		} else {
			$result .= $hookmanager->resPrint;
		}

		return $result;
	}

	/**
	 *  Return label of the status
	 *
	 *  @param  int     $mode       0 = long label
	 *                              1 = short label
	 *                              2 = Picto + short label
	 *                              3 = Picto, 4=Picto + long label
	 *                              5 = Short label + Picto
	 *                              6 = Long label + Picto
	 *  @return	string              Label of status
	 */
	public function getLibStatut($mode = 0)
	{
		return $this->LibStatut($this->status, $mode);
	}

	// phpcs:disable PEAR.NamingConventions.ValidFunctionName.ScopeNotCamelCaps
	/**
	 *  Return the status
	 *
	 *  @param  int     $status     Id status
	 *  @param  int     $mode       0 = long label,
	 *                              1 = short label, 2=Picto + short label, 3=Picto, 4=Picto + long label, 5=Short label + Picto, 6=Long label + Picto
	 *  @return string              Label of status
	 */
	public function LibStatut($status, $mode = 0)
	{
		// phpcs:enable
		global $langs;

		if (empty($this->labelStatus) || empty($this->labelStatusShort)) {
			global $langs;
			//$langs->load("mymodule");
			$this->labelStatus[self::STATUS_DRAFT] = $langs->transnoentitiesnoconv('Disabled');
			$this->labelStatus[self::STATUS_VALIDATED] = $langs->transnoentitiesnoconv('Enabled');
			$this->labelStatusShort[self::STATUS_DRAFT] = $langs->transnoentitiesnoconv('Disabled');
			$this->labelStatusShort[self::STATUS_VALIDATED] = $langs->transnoentitiesnoconv('Enabled');
		}

		$statusType = 'status5';
		if ($status == self::STATUS_VALIDATED) {
			$statusType = 'status4';
		}

		return dolGetStatus($this->labelStatus[$status], $this->labelStatusShort[$status], '', $statusType, $mode);
	}

	/**
	 *  Load the info information in the object
	 *
	 *  @param  int     $id       Id of object
	 *  @return	void
	 */
	public function info($id)
	{
		$sql = 'SELECT rowid, date_creation as datec, tms as datem,';
		$sql .= ' fk_user_creat, fk_user_modif';
		$sql .= ' FROM '.MAIN_DB_PREFIX.$this->table_element.' as t';
		$sql .= ' WHERE t.rowid = '.((int) $id);
		$result = $this->db->query($sql);
		if ($result) {
			if ($this->db->num_rows($result)) {
				$obj = $this->db->fetch_object($result);
				$this->id = $obj->rowid;
				if ($obj->fk_user_author) {
					$cuser = new User($this->db);
					$cuser->fetch($obj->fk_user_author);
					$this->user_creation = $cuser;
				}

				if ($obj->fk_user_valid) {
					$vuser = new User($this->db);
					$vuser->fetch($obj->fk_user_valid);
					$this->user_validation = $vuser;
				}

				if ($obj->fk_user_cloture) {
					$cluser = new User($this->db);
					$cluser->fetch($obj->fk_user_cloture);
					$this->user_cloture = $cluser;
				}

				$this->date_creation = $this->db->jdate($obj->datec);
				$this->date_modification = $this->db->jdate($obj->datem);
				$this->date_validation = $this->db->jdate($obj->datev);
			}

			$this->db->free($result);
		} else {
			dol_print_error($this->db);
		}
	}

	/**
	 * Initialise object with example values
	 * Id must be 0 if object instance is a specimen
	 *
	 * @return void
	 */
	public function initAsSpecimen()
	{
		$this->initAsSpecimenCommon();
	}


	/**
	 * Action executed by scheduler
	 * CAN BE A CRON TASK. In such a case, parameters come from the schedule job setup field 'Parameters'
	 *
	 * @return  int         0 if OK, <>0 if KO (this function is used also by cron so only 0 is OK)
	 */
	public function doScheduledJob()
	{
		global $conf, $langs;

		//$conf->global->SYSLOG_FILE = 'DOL_DATA_ROOT/dolibarr_mydedicatedlofile.log';

		$error = 0;
		$this->output = '';
		$this->error = '';

		dol_syslog(__METHOD__, LOG_DEBUG);

		$now = dol_now();

		$this->db->begin();

		// ...

		$this->db->commit();

		return $error;
	}
}

/**
 * Class MyObjectLine. You can also remove this and generate a CRUD class for lines objects.
 */
/*
class MyObjectLine
{
	// @var int ID
	public $id;
	// @var mixed Sample line property 1
	public $prop1;
	// @var mixed Sample line property 2
	public $prop2;
}
*/<|MERGE_RESOLUTION|>--- conflicted
+++ resolved
@@ -419,11 +419,7 @@
 		if (count($filter) > 0) {
 			foreach ($filter as $key => $value) {
 				if ($key == 't.rowid') {
-<<<<<<< HEAD
-					$sqlwhere[] = $key.' = '.((int) $value);
-=======
 					$sqlwhere[] = $key." = ".((int) $value);
->>>>>>> 95dc2558
 				} elseif (strpos($key, 'date') !== false) {
 					$sqlwhere[] = $key." = '".$this->db->idate($value)."'";
 				} elseif ($key == 'customsql') {
