--- conflicted
+++ resolved
@@ -82,11 +82,7 @@
 <h1>
 This page is a sample of page using tables. It is designed to make test with<br>
 - css (add parameter &amp;theme=newtheme to test another theme or edit css of current theme)<br>
-<<<<<<< HEAD
-- jmobile (add parameter <a href="<?php echo $_SERVER["PHP_SELF"].'?dol_use_jmobile=1&dol_optimize_smallscreen=1'; ?>">dol_use_jmobile=1&amp;dol_optimize_smallscreen=1</a> to enable view with jmobile)<br>
-=======
 - jmobile (add parameter <a href="<?php echo $_SERVER["PHP_SELF"].'?dol_use_jmobile=1&dol_optimize_smallscreen=1'; ?>">dol_use_jmobile=1&amp;dol_optimize_smallscreen=1</a> and switch to small screen < 960 to enable view with jmobile)<br>
->>>>>>> 3f5d67d4
 - no javascript / usage for bind people (add parameter <a href="<?php echo $_SERVER["PHP_SELF"].'?nojs=1'; ?>">nojs=1</a> to force disable javascript)<br>
 - dataTables<br>
 - tablednd<br>
@@ -188,10 +184,6 @@
 print_barre_liste('Title of my list', 12, $_SERVER["PHP_SELF"], '', '', '', 'Text in middle', 20, 500, '', 0, $nav, '', $limit);
 
 
-<<<<<<< HEAD
-
-=======
->>>>>>> 3f5d67d4
 $moreforfilter.='<div class="divsearchfield">';
 $moreforfilter.=$langs->trans('This is a select list for a filter A'). ': ';
 $cate_arbo = array('field1'=>'value1a into the select list A','field2'=>'value2a');
@@ -227,13 +219,9 @@
 }
 
 ?>
-<<<<<<< HEAD
-<table class="tagtable liste<?php echo $moreforfilter?" listwithfilterbefore":""; ?>" id="tablelines3">
-=======
     
 <table class="stripe row-border order-column centpercent tagtable liste<?php echo $moreforfilter?" listwithfilterbefore":""; ?>" id="tablelines3">
 <thead>
->>>>>>> 3f5d67d4
 <tr class="liste_titre">
 <?php print getTitleFieldOfList($langs->trans('title1'),0,$_SERVER["PHP_SELF"],'aaa','','','align="left"',$sortfield,$sortorder); ?>
 <?php print getTitleFieldOfList($langs->trans('title2'),0,$_SERVER["PHP_SELF"],'bbb','','','align="right"',$sortfield,$sortorder); ?>
