--- conflicted
+++ resolved
@@ -162,13 +162,7 @@
 
 // Check config
 if (!getDolGlobalString('MAIN_AGENDA_XCAL_EXPORTKEY')) {
-<<<<<<< HEAD
-	$user->getrights();
-=======
 	$user->loadRights();
-
-	top_httphead();
->>>>>>> cc80841a
 
 	top_httphead();
 
@@ -195,13 +189,7 @@
 } elseif (empty($reshook)) {
 	// Check exportkey
 	if (!GETPOST("exportkey") || getDolGlobalString('MAIN_AGENDA_XCAL_EXPORTKEY') != GETPOST("exportkey")) {
-<<<<<<< HEAD
-		$user->getrights();
-=======
 		$user->loadRights();
-
-		top_httphead();
->>>>>>> cc80841a
 
 		top_httphead();
 
