--- conflicted
+++ resolved
@@ -228,11 +228,7 @@
 		$error++;
 		$errmsg .= $langs->trans("ErrorFieldRequired", $langs->transnoentitiesnoconv("Lastname"))."<br>\n";
 	}
-<<<<<<< HEAD
-	if (!GETPOST("firstname")) {
-=======
 	if (!GETPOST('firstname')) {
->>>>>>> 95dc2558
 		$error++;
 		$errmsg .= $langs->trans("ErrorFieldRequired", $langs->transnoentitiesnoconv("Firstname"))."<br>\n";
 	}
