--- conflicted
+++ resolved
@@ -21,11 +21,7 @@
  *	\file       htdocs/public/members/new.php
  *	\ingroup    member
  *	\brief      Example of form to add a new member
-<<<<<<< HEAD
- *	\version    $Id: new.php,v 1.43 2011/07/31 23:23:21 eldy Exp $
-=======
  *	\version    $Id: new.php,v 1.44 2011/08/20 15:11:33 eldy Exp $
->>>>>>> 19bde3ab
  *
  *  Note that you can add following constant to change behaviour of page
  *  MEMBER_NEWFORM_AMOUNT               Default amount for autosubscribe form
@@ -297,11 +293,7 @@
     print $langs->trans("NewMemberbyWeb");
     print '</center>';
 
-<<<<<<< HEAD
-    llxFooterVierge('$Date: 2011/07/31 23:23:21 $ - $Revision: 1.43 $');
-=======
     llxFooterVierge('$Date: 2011/08/20 15:11:33 $ - $Revision: 1.44 $');
->>>>>>> 19bde3ab
     exit;
 }
 
@@ -549,9 +541,5 @@
 
 $db->close();
 
-<<<<<<< HEAD
-llxFooterVierge('$Date: 2011/07/31 23:23:21 $ - $Revision: 1.43 $');
-=======
 llxFooterVierge('$Date: 2011/08/20 15:11:33 $ - $Revision: 1.44 $');
->>>>>>> 19bde3ab
 ?>