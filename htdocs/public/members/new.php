<?php
/* Copyright (C) 2001-2002  Rodolphe Quiedeville    <rodolphe@quiedeville.org>
 * Copyright (C) 2001-2002  Jean-Louis Bergamo      <jlb@j1b.org>
 * Copyright (C) 2006-2013  Laurent Destailleur     <eldy@users.sourceforge.net>
 * Copyright (C) 2012       Regis Houssin           <regis.houssin@inodbox.com>
 * Copyright (C) 2012       J. Fernando Lagrange    <fernando@demo-tic.org>
 * Copyright (C) 2018-2024  Frédéric France         <frederic.france@free.fr>
 * Copyright (C) 2018       Alexandre Spangaro      <aspangaro@open-dsi.fr>
 * Copyright (C) 2021       Waël Almoman            <info@almoman.com>
 * Copyright (C) 2022       Udo Tamm                <dev@dolibit.de>
 * Copyright (C) 2024		MDW							<mdeweerd@users.noreply.github.com>
 *
 * This program is free software; you can redistribute it and/or modify
 * it under the terms of the GNU General Public License as published by
 * the Free Software Foundation; either version 3 of the License, or
 * (at your option) any later version.
 *
 * This program is distributed in the hope that it will be useful,
 * but WITHOUT ANY WARRANTY; without even the implied warranty of
 * MERCHANTABILITY or FITNESS FOR A PARTICULAR PURPOSE.  See the
 * GNU General Public License for more details.
 *
 * You should have received a copy of the GNU General Public License
 * along with this program. If not, see <https://www.gnu.org/licenses/>.
 */

/**
 *	\file       htdocs/public/members/new.php
 *	\ingroup    member
 *	\brief      Example of form to add a new member
 *
 *  Note that you can add following constant to change behaviour of page
 *  MEMBER_NEWFORM_AMOUNT               Default amount for auto-subscribe form
 *  MEMBER_MIN_AMOUNT                   Minimum amount
 *  MEMBER_NEWFORM_PAYONLINE            Suggest payment with paypal, paybox or stripe
 *  MEMBER_NEWFORM_DOLIBARRTURNOVER     Show field turnover (specific for dolibarr foundation)
 *  MEMBER_URL_REDIRECT_SUBSCRIPTION    Url to redirect once registration form has been submitted (hidden option, by default we just show a message on same page or redirect to the payment page)
 *  MEMBER_NEWFORM_FORCETYPE            Force type of member
 *  MEMBER_NEWFORM_FORCEMORPHY          Force nature of member (mor/phy)
 *  MEMBER_NEWFORM_FORCECOUNTRYCODE     Force country
 */

if (!defined('NOLOGIN')) {
	define("NOLOGIN", 1); // This means this output page does not require to be logged.
}
if (!defined('NOCSRFCHECK')) {
	define("NOCSRFCHECK", 1); // We accept to go on this page from external web site.
}
if (!defined('NOBROWSERNOTIF')) {
	define('NOBROWSERNOTIF', '1');
}


// For MultiCompany module.
// Do not use GETPOST here, function is not defined and define must be done before including main.inc.php
// Because 2 entities can have the same ref.
$entity = (!empty($_GET['entity']) ? (int) $_GET['entity'] : (!empty($_POST['entity']) ? (int) $_POST['entity'] : 1));
if (is_numeric($entity)) {
	define("DOLENTITY", $entity);
}


// Load Dolibarr environment
require '../../main.inc.php';
require_once DOL_DOCUMENT_ROOT.'/core/lib/company.lib.php';
require_once DOL_DOCUMENT_ROOT.'/core/lib/payments.lib.php';
require_once DOL_DOCUMENT_ROOT.'/adherents/class/adherent.class.php';
require_once DOL_DOCUMENT_ROOT.'/adherents/class/adherent_type.class.php';
require_once DOL_DOCUMENT_ROOT.'/core/class/extrafields.class.php';
require_once DOL_DOCUMENT_ROOT.'/core/class/html.formcompany.class.php';
require_once DOL_DOCUMENT_ROOT.'/core/class/cunits.class.php';
require_once DOL_DOCUMENT_ROOT.'/core/lib/date.lib.php';

// Init vars
$backtopage = GETPOST('backtopage', 'alpha');
$action = GETPOST('action', 'aZ09');

$errmsg = '';
$num = 0;
$error = 0;

// Load translation files
$langs->loadLangs(array("main", "members", "companies", "install", "other", "errors"));

// Security check
if (!isModEnabled('member')) {
	httponly_accessforbidden('Module Membership not enabled');
}

if (!getDolGlobalString('MEMBER_ENABLE_PUBLIC')) {
	httponly_accessforbidden("Auto subscription form for public visitors has not been enabled");
}

// Initialize a technical object to manage hooks of page. Note that conf->hooks_modules contains an array of hook context
$hookmanager->initHooks(array('publicnewmembercard', 'globalcard'));

$extrafields = new ExtraFields($db);

$object = new Adherent($db);

$user->loadDefaultValues();


/**
 * Show header for new member
 *
 * @param 	string		$title				Title
 * @param 	string		$head				Head array
 * @param 	int    		$disablejs			More content into html header
 * @param 	int    		$disablehead		More content into html header
 * @param 	array  		$arrayofjs			Array of complementary js files
 * @param 	array  		$arrayofcss			Array of complementary css files
 * @return	void
 */
function llxHeaderVierge($title, $head = "", $disablejs = 0, $disablehead = 0, $arrayofjs = [], $arrayofcss = [])
{
	global $conf, $langs, $mysoc;

	top_htmlhead($head, $title, $disablejs, $disablehead, $arrayofjs, $arrayofcss); // Show html headers

	print '<body id="mainbody" class="publicnewmemberform">';

	// Define urllogo
	$urllogo = DOL_URL_ROOT.'/theme/common/login_logo.png';

	if (!empty($mysoc->logo_small) && is_readable($conf->mycompany->dir_output.'/logos/thumbs/'.$mysoc->logo_small)) {
		$urllogo = DOL_URL_ROOT.'/viewimage.php?cache=1&amp;modulepart=mycompany&amp;file='.urlencode('logos/thumbs/'.$mysoc->logo_small);
	} elseif (!empty($mysoc->logo) && is_readable($conf->mycompany->dir_output.'/logos/'.$mysoc->logo)) {
		$urllogo = DOL_URL_ROOT.'/viewimage.php?cache=1&amp;modulepart=mycompany&amp;file='.urlencode('logos/'.$mysoc->logo);
	} elseif (is_readable(DOL_DOCUMENT_ROOT.'/theme/dolibarr_logo.svg')) {
		$urllogo = DOL_URL_ROOT.'/theme/dolibarr_logo.svg';
	}

	print '<header class="center">';

	// Output html code for logo
	if ($urllogo) {
		print '<div class="backgreypublicpayment">';
		print '<div class="logopublicpayment">';
		print '<img id="dolpaymentlogo" src="'.$urllogo.'">';
		print '</div>';
		if (!getDolGlobalString('MAIN_HIDE_POWERED_BY')) {
			print '<div class="poweredbypublicpayment opacitymedium right"><a class="poweredbyhref" href="https://www.dolibarr.org?utm_medium=website&utm_source=poweredby" target="dolibarr" rel="noopener">'.$langs->trans("PoweredBy").'<br><img class="poweredbyimg" src="'.DOL_URL_ROOT.'/theme/dolibarr_logo.svg" width="80px"></a></div>';
		}
		print '</div>';
	}

	if (getDolGlobalString('MEMBER_IMAGE_PUBLIC_REGISTRATION')) {
		print '<div class="backimagepublicregistration">';
		print '<img id="idEVENTORGANIZATION_IMAGE_PUBLIC_INTERFACE" src="' . getDolGlobalString('MEMBER_IMAGE_PUBLIC_REGISTRATION').'">';
		print '</div>';
	}

	print '</header>';

	print '<div class="divmainbodylarge">';
}

/**
 * Show footer for new member
 *
 * @return	void
 */
function llxFooterVierge()
{
	global $conf, $langs;

	print '</div>';

	printCommonFooter('public');

	if (!empty($conf->use_javascript_ajax)) {
		print "\n".'<!-- Includes JS Footer of Dolibarr -->'."\n";
		print '<script src="'.DOL_URL_ROOT.'/core/js/lib_foot.js.php?lang='.$langs->defaultlang.'"></script>'."\n";
	}

	print "</body>\n";
	print "</html>\n";
}



/*
 * Actions
 */

$parameters = array();
// Note that $action and $object may have been modified by some hooks
$reshook = $hookmanager->executeHooks('doActions', $parameters, $object, $action);
if ($reshook < 0) {
	setEventMessages($hookmanager->error, $hookmanager->errors, 'errors');
}

// Action called when page is submitted
if (empty($reshook) && $action == 'add') {	// Test on permission not required here. This is an anonymous form. Check is done on constant to enable and mitigation.
	$error = 0;
	$urlback = '';

	$db->begin();

	// test if login already exists
	if (!getDolGlobalString('ADHERENT_LOGIN_NOT_REQUIRED')) {
		if (!GETPOST('login')) {
			$error++;
			$errmsg .= $langs->trans("ErrorFieldRequired", $langs->transnoentitiesnoconv("Login"))."<br>\n";
		}
		$sql = "SELECT login FROM ".MAIN_DB_PREFIX."adherent WHERE login = '".$db->escape(GETPOST('login'))."'";
		$result = $db->query($sql);
		if ($result) {
			$num = $db->num_rows($result);
		}
		if ($num != 0) {
			$error++;
			$langs->load("errors");
			$errmsg .= $langs->trans("ErrorLoginAlreadyExists")."<br>\n";
		}
		if (!GETPOSTISSET("pass1") || !GETPOSTISSET("pass2") || GETPOST("pass1", 'none') == '' || GETPOST("pass2", 'none') == '' || GETPOST("pass1", 'none') != GETPOST("pass2", 'none')) {
			$error++;
			$langs->load("errors");
			$errmsg .= $langs->trans("ErrorPasswordsMustMatch")."<br>\n";
		}
		if (!GETPOST('email')) {
			$error++;
			$errmsg .= $langs->trans("ErrorFieldRequired", $langs->transnoentitiesnoconv("EMail"))."<br>\n";
		}
	}
	if (GETPOST('typeid') <= 0) {
		$error++;
		$errmsg .= $langs->trans("ErrorFieldRequired", $langs->transnoentitiesnoconv("Type"))."<br>\n";
	}
	if (!in_array(GETPOST('morphy'), array('mor', 'phy'))) {
		$error++;
		$errmsg .= $langs->trans("ErrorFieldRequired", $langs->transnoentitiesnoconv('Nature'))."<br>\n";
	}
	if (!GETPOST('lastname')) {
		$error++;
		$errmsg .= $langs->trans("ErrorFieldRequired", $langs->transnoentitiesnoconv("Lastname"))."<br>\n";
	}
	if (!GETPOST('firstname')) {
		$error++;
		$errmsg .= $langs->trans("ErrorFieldRequired", $langs->transnoentitiesnoconv("Firstname"))."<br>\n";
	}
	if (getDolGlobalString('ADHERENT_MAIL_REQUIRED') && empty(GETPOST('email'))) {
		$error++;
		$errmsg .= $langs->trans('ErrorFieldRequired', $langs->transnoentitiesnoconv('Email'))."<br>\n";
	} elseif (GETPOST("email", "aZ09arobase") && !isValidEmail(GETPOST("email", "aZ09arobase"))) {
		$langs->load('errors');
		$error++;
		$errmsg .= $langs->trans("ErrorBadEMail", GETPOST("email", "aZ09arobase"))."<br>\n";
	}
	$birthday = dol_mktime(GETPOSTINT("birthhour"), GETPOSTINT("birthmin"), GETPOSTINT("birthsec"), GETPOSTINT("birthmonth"), GETPOSTINT("birthday"), GETPOSTINT("birthyear"));
	if (GETPOST("birthmonth") && empty($birthday)) {
		$error++;
		$langs->load("errors");
		$errmsg .= $langs->trans("ErrorBadDateFormat")."<br>\n";
	}
	if (getDolGlobalString('MEMBER_NEWFORM_DOLIBARRTURNOVER')) {
		if (GETPOST("morphy") == 'mor' && GETPOST('budget') <= 0) {
			$error++;
			$errmsg .= $langs->trans("ErrorFieldRequired", $langs->transnoentitiesnoconv("TurnoverOrBudget"))."<br>\n";
		}
	}

	// Check Captcha code if is enabled
	if (getDolGlobalString('MAIN_SECURITY_ENABLECAPTCHA')) {
		$sessionkey = 'dol_antispam_value';
<<<<<<< HEAD
		$ok = (array_key_exists($sessionkey, $_SESSION) === true && (strtolower($_SESSION[$sessionkey]) == strtolower(GETPOST('code'))));
=======
		$ok = (array_key_exists($sessionkey, $_SESSION) && (strtolower($_SESSION[$sessionkey]) == strtolower(GETPOST('code'))));
>>>>>>> cc80841a
		if (!$ok) {
			$error++;
			$errmsg .= $langs->trans("ErrorBadValueForCode")."<br>\n";
			$action = '';
		}
	}

	$public = GETPOSTISSET('public') ? 1 : 0;

	if (!$error) {
		// E-mail looks OK and login does not exist
		$adh = new Adherent($db);
		$adh->statut      = -1;
		$adh->status      = -1;
		$adh->public      = $public;
		$adh->firstname   = GETPOST('firstname');
		$adh->lastname    = GETPOST('lastname');
		$adh->gender      = GETPOST('gender');
		$adh->civility_id = GETPOST('civility_id');
		$adh->company     = GETPOST('societe');
		$adh->societe     = $adh->company;
		$adh->address     = GETPOST('address');
		$adh->zip         = GETPOST('zipcode');
		$adh->town        = GETPOST('town');
<<<<<<< HEAD
		$adh->email       = GETPOST('email');
=======
		$adh->email       = GETPOST('email', 'aZ09arobase');
>>>>>>> cc80841a
		if (!getDolGlobalString('ADHERENT_LOGIN_NOT_REQUIRED')) {
			$adh->login       = GETPOST('login');
			$adh->pass        = GETPOST('pass1', 'password');
		}
		$adh->photo       = GETPOST('photo');
		$adh->country_id  = getDolGlobalInt("MEMBER_NEWFORM_FORCECOUNTRYCODE", GETPOSTINT('country_id'));
		$adh->state_id    = GETPOSTINT('state_id');
		$adh->typeid      = getDolGlobalInt("MEMBER_NEWFORM_FORCETYPE", GETPOSTINT('typeid'));
		$adh->note_private = GETPOST('note_private');
		$adh->morphy      = getDolGlobalString("MEMBER_NEWFORM_FORCEMORPHY", GETPOST('morphy'));
		$adh->birth       = $birthday;

		$adh->ip = getUserRemoteIP();

		$nb_post_max = getDolGlobalInt("MAIN_SECURITY_MAX_POST_ON_PUBLIC_PAGES_BY_IP_ADDRESS", 200);
		$now = dol_now();
		$minmonthpost = dol_time_plus_duree($now, -1, "m");
		// Calculate nb of post for IP
		$nb_post_ip = 0;
		if ($nb_post_max > 0) {	// Calculate only if there is a limit to check
			$sql = "SELECT COUNT(ref) as nb_adh";
			$sql .= " FROM ".MAIN_DB_PREFIX."adherent";
			$sql .= " WHERE ip = '".$db->escape($adh->ip)."'";
			$sql .= " AND datec > '".$db->idate($minmonthpost)."'";
			$resql = $db->query($sql);
			if ($resql) {
				$num = $db->num_rows($resql);
				$i = 0;
				while ($i < $num) {
					$i++;
					$obj = $db->fetch_object($resql);
					$nb_post_ip = $obj->nb_adh;
				}
			}
		}


		// Fill array 'array_options' with data from add form
		$extrafields->fetch_name_optionals_label($adh->table_element);
		$ret = $extrafields->setOptionalsFromPost(null, $adh);
		if ($ret < 0) {
			$error++;
			$errmsg .= $adh->error;
		}

		if ($nb_post_max > 0 && $nb_post_ip >= $nb_post_max) {
			$error++;
			$errmsg .= $langs->trans("AlreadyTooMuchPostOnThisIPAdress");
			array_push($adh->errors, $langs->trans("AlreadyTooMuchPostOnThisIPAdress"));
		}

		if (!$error) {
			$result = $adh->create($user);
			if ($result > 0) {
				require_once DOL_DOCUMENT_ROOT.'/core/class/CMailFile.class.php';
				$object = $adh;

				$adht = new AdherentType($db);
				$adht->fetch($object->typeid);

				if ($object->email) {
					$subject = '';
					$msg = '';

					// Send subscription email
					include_once DOL_DOCUMENT_ROOT.'/core/class/html.formmail.class.php';
					$formmail = new FormMail($db);
					// Set output language
					$outputlangs = new Translate('', $conf);
					$outputlangs->setDefaultLang(empty($object->thirdparty->default_lang) ? $mysoc->default_lang : $object->thirdparty->default_lang);
					// Load traductions files required by page
					$outputlangs->loadLangs(array("main", "members"));
					// Get email content from template
					$arraydefaultmessage = null;
					$labeltouse = getDolGlobalString('ADHERENT_EMAIL_TEMPLATE_AUTOREGISTER');

					if (!empty($labeltouse)) {
						$arraydefaultmessage = $formmail->getEMailTemplate($db, 'member', $user, $outputlangs, 0, 1, $labeltouse);
					}

					if (!empty($labeltouse) && is_object($arraydefaultmessage) && $arraydefaultmessage->id > 0) {
						$subject = $arraydefaultmessage->topic;
						$msg     = $arraydefaultmessage->content;
					}

					$substitutionarray = getCommonSubstitutionArray($outputlangs, 0, null, $object);
					complete_substitutions_array($substitutionarray, $outputlangs, $object);
					$subjecttosend = make_substitutions($subject, $substitutionarray, $outputlangs);
					$texttosend = make_substitutions(dol_concatdesc($msg, $adht->getMailOnValid()), $substitutionarray, $outputlangs);

					if ($subjecttosend && $texttosend) {
						$moreinheader = 'X-Dolibarr-Info: send_an_email by public/members/new.php'."\r\n";

						$result = $object->sendEmail($texttosend, $subjecttosend, array(), array(), array(), "", "", 0, -1, '', $moreinheader);
					}
					/*if ($result < 0) {
						$error++;
						setEventMessages($object->error, $object->errors, 'errors');
					}*/
				}

				// Send email to the foundation to say a new member subscribed with autosubscribe form
				if (getDolGlobalString('MAIN_INFO_SOCIETE_MAIL') && getDolGlobalString('ADHERENT_AUTOREGISTER_NOTIF_MAIL_SUBJECT') &&
					getDolGlobalString('ADHERENT_AUTOREGISTER_NOTIF_MAIL')) {
					// Define link to login card
					$appli = constant('DOL_APPLICATION_TITLE');
					if (getDolGlobalString('MAIN_APPLICATION_TITLE')) {
						$appli = getDolGlobalString('MAIN_APPLICATION_TITLE');
						if (preg_match('/\d\.\d/', $appli)) {
							if (!preg_match('/'.preg_quote(DOL_VERSION).'/', $appli)) {
								$appli .= " (".DOL_VERSION.")"; // If new title contains a version that is different than core
							}
						} else {
							$appli .= " ".DOL_VERSION;
						}
					} else {
						$appli .= " ".DOL_VERSION;
					}

					$to = $adh->makeSubstitution($conf->global->MAIN_INFO_SOCIETE_MAIL);
					$from = getDolGlobalString('ADHERENT_MAIL_FROM');
					$mailfile = new CMailFile(
						'['.$appli.'] ' . getDolGlobalString('ADHERENT_AUTOREGISTER_NOTIF_MAIL_SUBJECT'),
						$to,
						$from,
						$adh->makeSubstitution($conf->global->ADHERENT_AUTOREGISTER_NOTIF_MAIL),
						array(),
						array(),
						array(),
						"",
						"",
						0,
						-1
					);

					if (!$mailfile->sendfile()) {
						dol_syslog($langs->trans("ErrorFailedToSendMail", $from, $to), LOG_ERR);
					}
				}

				// Auto-create thirdparty on member creation
				if (getDolGlobalString('ADHERENT_DEFAULT_CREATE_THIRDPARTY')) {
					$company = new Societe($db);
					$result = $company->create_from_member($adh);
					if ($result < 0) {
						$error++;
						$errmsg .= implode('<br>', $company->errors);
					}
				}

				if (!empty($backtopage)) {
					$urlback = $backtopage;
				} elseif (getDolGlobalString('MEMBER_URL_REDIRECT_SUBSCRIPTION')) {
					$urlback = getDolGlobalString('MEMBER_URL_REDIRECT_SUBSCRIPTION');
					// TODO Make replacement of __AMOUNT__, etc...
				} else {
					$urlback = $_SERVER["PHP_SELF"]."?action=added&token=".newToken();
				}

				if (getDolGlobalString('MEMBER_NEWFORM_PAYONLINE') && getDolGlobalString('MEMBER_NEWFORM_PAYONLINE') != '-1') {
					if (empty($adht->caneditamount)) {			// If edition of amount not allowed
						// TODO Check amount is same than the amount required for the type of member or if not defined as the default amount into $conf->global->MEMBER_NEWFORM_AMOUNT
						// It is not so important because a test is done on return of payment validation.
					}

<<<<<<< HEAD
					$urlback = getOnlinePaymentUrl(0, 'member', $adh->ref, price2num(GETPOST('amount', 'alpha'), 'MT'), '', 0);
=======
					$urlback = getOnlinePaymentUrl(0, 'member', $adh->ref, (float) price2num(GETPOST('amount', 'alpha'), 'MT'), '', 0);
>>>>>>> cc80841a

					if (GETPOST('email')) {
						$urlback .= '&email='.urlencode(GETPOST('email'));
					}
					if (getDolGlobalString('MEMBER_NEWFORM_PAYONLINE') != '-1' && getDolGlobalString('MEMBER_NEWFORM_PAYONLINE') != 'all') {
						$urlback .= '&paymentmethod='.urlencode(getDolGlobalString('MEMBER_NEWFORM_PAYONLINE'));
					}
				} else {
					if (!empty($entity)) {
						$urlback .= '&entity='.((int) $entity);
					}
				}
			} else {
				$error++;
				$errmsg .= implode('<br>', $adh->errors);
			}
		}
	}

	if (!$error) {
		$db->commit();

		header("Location: ".$urlback);
		exit;
	} else {
		$db->rollback();
		$action = "create";
	}
}

// Action called after a submitted was send and member created successfully
// If MEMBER_URL_REDIRECT_SUBSCRIPTION is set to an url, we never go here because a redirect was done to this url. Same if we ask to redirect to the payment page.
// backtopage parameter with an url was set on member submit page, we never go here because a redirect was done to this url.

<<<<<<< HEAD
if (empty($reshook) && $action == 'added') {
=======
if (empty($reshook) && $action == 'added') {	// Test on permission not required here
>>>>>>> cc80841a
	llxHeaderVierge($langs->trans("NewMemberForm"));

	// If we have not been redirected
	print '<br><br>';
	print '<div class="center">';
	print $langs->trans("NewMemberbyWeb");
	print '</div>';

	llxFooterVierge();
	exit;
}



/*
 * View
 */

$form = new Form($db);
$formcompany = new FormCompany($db);
$adht = new AdherentType($db);
$extrafields->fetch_name_optionals_label($object->table_element); // fetch optionals attributes and labels


llxHeaderVierge($langs->trans("NewSubscription"));

print '<br>';
<<<<<<< HEAD
print load_fiche_titre(img_picto('', 'member_nocolor', 'class="pictofixedwidth"').' &nbsp; '.$langs->trans("NewSubscription"), '', '', 0, 0, 'center');
=======
print load_fiche_titre(img_picto('', 'member_nocolor', 'class="pictofixedwidth"').' &nbsp; '.$langs->trans("NewSubscription"), '', '', 0, '', 'center');
>>>>>>> cc80841a


print '<div align="center">';
print '<div id="divsubscribe">';

print '<div class="center subscriptionformhelptext opacitymedium justify">';
if (getDolGlobalString('MEMBER_NEWFORM_TEXT')) {
	print $langs->trans(getDolGlobalString('MEMBER_NEWFORM_TEXT'))."<br>\n";
} else {
	print $langs->trans("NewSubscriptionDesc", getDolGlobalString("MAIN_INFO_SOCIETE_MAIL"))."<br>\n";
}
print '</div>';

dol_htmloutput_errors($errmsg);
dol_htmloutput_events();

// Print form
print '<form action="'.$_SERVER["PHP_SELF"].'" method="POST" name="newmember">'."\n";
print '<input type="hidden" name="token" value="'.newToken().'" />';
print '<input type="hidden" name="entity" value="'.$entity.'" />';
print '<input type="hidden" name="page_y" value="" />';

if (getDolGlobalString('MEMBER_SKIP_TABLE') || getDolGlobalString('MEMBER_NEWFORM_FORCETYPE') || $action == 'create') {
	print '<input type="hidden" name="action" value="add" />';
	print '<br>';

	$messagemandatory = '<span class="">'.$langs->trans("FieldsWithAreMandatory", '*').'</span>';
	//print '<br><span class="opacitymedium">'.$langs->trans("FieldsWithAreMandatory", '*').'</span><br>';
	//print $langs->trans("FieldsWithIsForPublic",'**').'<br>';

	print dol_get_fiche_head();

	print '<script type="text/javascript">
	jQuery(document).ready(function () {
		jQuery(document).ready(function () {
			function initmorphy()
			{
				console.log("Call initmorphy");
				if (jQuery("#morphy").val() == \'phy\') {
					jQuery("#trcompany").hide();
				}
				if (jQuery("#morphy").val() == \'mor\') {
					jQuery("#trcompany").show();
				}
			}
			initmorphy();
			jQuery("#morphy").change(function() {
				initmorphy();
			});
			jQuery("#selectcountry_id").change(function() {
			document.newmember.action.value="create";
			document.newmember.submit();
			});
			jQuery("#typeid").change(function() {
			document.newmember.action.value="create";
			document.newmember.submit();
			});
		});
	});
	</script>';


	print '<table class="border" summary="form to subscribe" id="tablesubscribe">'."\n";

	// Type
	if (!getDolGlobalString('MEMBER_NEWFORM_FORCETYPE')) {
		$listoftype = $adht->liste_array();
		$tmp = array_keys($listoftype);
		$defaulttype = '';
		$isempty = 1;
		if (count($listoftype) == 1) {
			$defaulttype = $tmp[0];
			$isempty = 0;
		}
		print '<tr><td class="titlefield classfortooltip" title="'.dol_escape_htmltag($messagemandatory).'">'.$langs->trans("Type").' <span class="star">*</span></td><td>';
		print $form->selectarray("typeid", $adht->liste_array(1), GETPOST('typeid') ? GETPOST('typeid') : $defaulttype, $isempty);
		print '</td></tr>'."\n";
	} else {
		$adht->fetch(getDolGlobalInt('MEMBER_NEWFORM_FORCETYPE'));
		print '<input type="hidden" id="typeid" name="typeid" value="' . getDolGlobalString('MEMBER_NEWFORM_FORCETYPE').'">';
	}

	// Moral/Physic attribute
	$morphys = array();
	$morphys["phy"] = $langs->trans("Physical");
	$morphys["mor"] = $langs->trans("Moral");
	if (!getDolGlobalString('MEMBER_NEWFORM_FORCEMORPHY')) {
		print '<tr class="morphy"><td class="titlefield classfortooltip" title="'.dol_escape_htmltag($messagemandatory).'">'.$langs->trans('MemberNature').' <span class="star">*</span></td><td>'."\n";
		print $form->selectarray("morphy", $morphys, GETPOST('morphy'), 1);
		print '</td></tr>'."\n";
	} else {
		//print $morphys[$conf->global->MEMBER_NEWFORM_FORCEMORPHY];
		print '<input type="hidden" id="morphy" name="morphy" value="' . getDolGlobalString('MEMBER_NEWFORM_FORCEMORPHY').'">';
	}

	// Company   // TODO : optional hide
	print '<tr id="trcompany" class="trcompany"><td>'.$langs->trans("Company").'</td><td>';
	print img_picto('', 'company', 'class="pictofixedwidth paddingright"');
	print '<input type="text" name="societe" class="minwidth150 widthcentpercentminusx" value="'.dol_escape_htmltag(GETPOST('societe')).'"></td></tr>'."\n";

	// Title
	if (getDolGlobalString('MEMBER_NEWFORM_ASK_TITLE')) {
		print '<tr><td class="titlefield">'.$langs->trans('UserTitle').'</td><td>';
		print $formcompany->select_civility(GETPOST('civility_id'), 'civility_id').'</td></tr>'."\n";
	}

	// Firstname
	print '<tr><td class="classfortooltip" title="'.dol_escape_htmltag($messagemandatory).'">'.$langs->trans("Firstname").' <span class="star">*</span></td><td><input type="text" name="firstname" class="minwidth150" value="'.dol_escape_htmltag(GETPOST('firstname')).'"></td></tr>'."\n";

	// Lastname
	print '<tr><td class="classfortooltip" title="'.dol_escape_htmltag($messagemandatory).'">'.$langs->trans("Lastname").' <span class="star">*</span></td><td><input type="text" name="lastname" class="minwidth150" value="'.dol_escape_htmltag(GETPOST('lastname')).'"></td></tr>'."\n";

	// EMail
	print '<tr><td class="'.(getDolGlobalString("ADHERENT_MAIL_REQUIRED") ? 'classfortooltip' : '').'" title="'.dol_escape_htmltag($messagemandatory).'">'.$langs->trans("Email").(getDolGlobalString("ADHERENT_MAIL_REQUIRED") ? ' <span class="star">*</span>' : '').'</td><td>';
	//print img_picto('', 'email', 'class="pictofixedwidth"');
<<<<<<< HEAD
	print '<input type="text" name="email" maxlength="255" class="minwidth200" value="'.dol_escape_htmltag(GETPOST('email')).'"></td></tr>'."\n";
=======
	print '<input type="email" name="email" maxlength="255" class="minwidth200" value="'.dol_escape_htmltag(GETPOST('email', "aZ09arobase")).'"></td></tr>'."\n";
>>>>>>> cc80841a

	// Login
	if (!getDolGlobalString('ADHERENT_LOGIN_NOT_REQUIRED')) {
		print '<tr><td>'.$langs->trans("Login").' <span class="star">*</span></td><td><input type="text" name="login" maxlength="50" class="minwidth100"value="'.dol_escape_htmltag(GETPOST('login')).'"></td></tr>'."\n";
		print '<tr><td>'.$langs->trans("Password").' <span class="star">*</span></td><td><input type="password" maxlength="128" name="pass1" class="minwidth100" value="'.dol_escape_htmltag(GETPOST("pass1", "none", 2)).'"></td></tr>'."\n";
		print '<tr><td>'.$langs->trans("PasswordRetype").' <span class="star">*</span></td><td><input type="password" maxlength="128" name="pass2" class="minwidth100" value="'.dol_escape_htmltag(GETPOST("pass2", "none", 2)).'"></td></tr>'."\n";
	}

	// Gender
	print '<tr><td>'.$langs->trans("Gender").'</td>';
	print '<td>';
	$arraygender = array('man' => $langs->trans("Genderman"), 'woman' => $langs->trans("Genderwoman"), 'other' => $langs->trans("Genderother"));
	print $form->selectarray('gender', $arraygender, GETPOST('gender', 'alphanohtml'), 1, 0, 0, '', 0, 0, 0, '', '', 1);
	print '</td></tr>';

	// Address
	print '<tr><td>'.$langs->trans("Address").'</td><td>'."\n";
	print '<textarea name="address" id="address" wrap="soft" class="quatrevingtpercent" rows="'.ROWS_3.'">'.dol_escape_htmltag(GETPOST('address', 'restricthtml'), 0, 1).'</textarea></td></tr>'."\n";

	// Zip / Town
	print '<tr><td>'.$langs->trans('Zip').' / '.$langs->trans('Town').'</td><td>';
	print $formcompany->select_ziptown(GETPOST('zipcode'), 'zipcode', array('town', 'selectcountry_id', 'state_id'), 0, 1, '', 'width75');
	print ' / ';
	print $formcompany->select_ziptown(GETPOST('town'), 'town', array('zipcode', 'selectcountry_id', 'state_id'), 0, 1);
	print '</td></tr>';

	// Country
	print '<tr><td>'.$langs->trans('Country').'</td><td>';
	print img_picto('', 'country', 'class="pictofixedwidth paddingright"');
	$country_id = GETPOSTINT('country_id');
	if (!$country_id && getDolGlobalString('MEMBER_NEWFORM_FORCECOUNTRYCODE')) {
<<<<<<< HEAD
		$country_id = getCountry($conf->global->MEMBER_NEWFORM_FORCECOUNTRYCODE, 2, $db, $langs);
=======
		$country_id = getCountry($conf->global->MEMBER_NEWFORM_FORCECOUNTRYCODE, '2', $db, $langs);
>>>>>>> cc80841a
	}
	if (!$country_id && !empty($conf->geoipmaxmind->enabled)) {
		$country_code = dol_user_country();
		//print $country_code;
		if ($country_code) {
<<<<<<< HEAD
			$new_country_id = getCountry($country_code, 3, $db, $langs);
=======
			$new_country_id = getCountry($country_code, '3', $db, $langs);
>>>>>>> cc80841a
			//print 'xxx'.$country_code.' - '.$new_country_id;
			if ($new_country_id) {
				$country_id = $new_country_id;
			}
		}
	}
<<<<<<< HEAD
	$country_code = getCountry($country_id, 2, $db, $langs);
=======
	$country_code = getCountry($country_id, '2', $db, $langs);
>>>>>>> cc80841a
	print $form->select_country($country_id, 'country_id');
	print '</td></tr>';

	// State
	if (!getDolGlobalString('SOCIETE_DISABLE_STATE')) {
		print '<tr><td>'.$langs->trans('State').'</td><td>';
		if ($country_code) {
			print img_picto('', 'state', 'class="pictofixedwidth paddingright"');
			print $formcompany->select_state(GETPOST("state_id"), $country_code);
		}
		print '</td></tr>';
	}

	// Birthday
	print '<tr id="trbirth" class="trbirth"><td>'.$langs->trans("DateOfBirth").'</td><td>';
	print $form->selectDate(!empty($birthday) ? $birthday : "", 'birth', 0, 0, 1, "newmember", 1, 0);
	print '</td></tr>'."\n";

	// Photo
	print '<tr><td>'.$langs->trans("URLPhoto").'</td><td><input type="text" name="photo" class="minwidth200" value="'.dol_escape_htmltag(GETPOST('photo')).'"></td></tr>'."\n";

	// Public
	if (getDolGlobalString('MEMBER_PUBLIC_ENABLED')) {
		$linkofpubliclist = DOL_MAIN_URL_ROOT.'/public/members/public_list.php'.((isModEnabled('multicompany')) ? '?entity='.$conf->entity : '');
		$publiclabel = $langs->trans("Public", getDolGlobalString('MAIN_INFO_SOCIETE_NOM'), $linkofpubliclist);
		print '<tr><td>'.$form->textwithpicto($langs->trans("MembershipPublic"), $publiclabel).'</td><td><input type="checkbox" name="public"></td></tr>'."\n";
	}

	// Other attributes
	$parameters['tpl_context'] = 'public';	// define template context to public
	include DOL_DOCUMENT_ROOT.'/core/tpl/extrafields_add.tpl.php';

	// Comments
	print '<tr>';
	print '<td class="tdtop">'.$langs->trans("Comments").'</td>';
	print '<td class="tdtop"><textarea name="note_private" id="note_private" wrap="soft" class="quatrevingtpercent" rows="'.ROWS_3.'">'.dol_escape_htmltag(GETPOST('note_private', 'restricthtml'), 0, 1).'</textarea></td>';
	print '</tr>'."\n";

	// Add specific fields used by Dolibarr foundation for example
	// TODO Move this into generic feature.
	if (getDolGlobalString('MEMBER_NEWFORM_DOLIBARRTURNOVER')) {
		$arraybudget = array('50' => '<= 100 000', '100' => '<= 200 000', '200' => '<= 500 000', '300' => '<= 1 500 000', '600' => '<= 3 000 000', '1000' => '<= 5 000 000', '2000' => '5 000 000+');
		print '<tr id="trbudget" class="trcompany"><td>'.$langs->trans("TurnoverOrBudget").' <span class="star">*</span></td><td>';
		print $form->selectarray('budget', $arraybudget, GETPOST('budget'), 1);
		print ' € or $';

		print '<script type="text/javascript">
		jQuery(document).ready(function () {
			initturnover();
			jQuery("#morphy").change(function() {
				initturnover();
			});
			jQuery("#budget").change(function() {
					if (jQuery("#budget").val() > 0) { jQuery(".amount").val(jQuery("#budget").val()); }
					else { jQuery("#budget").val(\'\'); }
			});
			/*jQuery("#typeid").change(function() {
				if (jQuery("#typeid").val()==1) { jQuery("#morphy").val(\'mor\'); }
				if (jQuery("#typeid").val()==2) { jQuery("#morphy").val(\'phy\'); }
				if (jQuery("#typeid").val()==3) { jQuery("#morphy").val(\'mor\'); }
				if (jQuery("#typeid").val()==4) { jQuery("#morphy").val(\'mor\'); }
				initturnover();
			});*/
			function initturnover() {
				console.log("Switch mor/phy");
				if (jQuery("#morphy").val()==\'phy\') {
					jQuery(".amount").val(20);
					jQuery("#trbudget").hide();
					jQuery("#trcompany").hide();
				}
				if (jQuery("#morphy").val()==\'mor\') {
					jQuery(".amount").val(\'\');
					jQuery("#trcompany").show();
					jQuery("#trbirth").hide();
					jQuery("#trbudget").show();
					jQuery(".hideifautoturnover").hide();
					if (jQuery("#budget").val() > 0) { jQuery(".amount").val(jQuery("#budget").val()); }
					else { jQuery("#budget").val(\'\'); }
				}
			}
		});
		</script>';
		print '</td></tr>'."\n";
	}

	if (getDolGlobalString('MEMBER_NEWFORM_PAYONLINE')) {
		$typeid = getDolGlobalInt('MEMBER_NEWFORM_FORCETYPE', GETPOSTINT('typeid'));
		$adht = new AdherentType($db);
		$adht->fetch($typeid);
		$caneditamount = $adht->caneditamount;
		$amountbytype = $adht->amountByType(1);		// Load the array of amount per type

		// Set amount for the subscription from the the type and options:
		// - First check the amount of the member type.
		$amount = empty($amountbytype[$typeid]) ? 0 : $amountbytype[$typeid];
		// - If not found, take the default amount only if the user is authorized to edit it
		if (empty($amount) && getDolGlobalString('MEMBER_NEWFORM_AMOUNT')) {
			$amount = getDolGlobalString('MEMBER_NEWFORM_AMOUNT');
		}
		// - If not set, we accept to have amount defined as parameter (for backward compatibility).
		if (empty($amount)) {
			$amount = (GETPOST('amount') ? price2num(GETPOST('amount', 'alpha'), 'MT', 2) : '');
		}
		// - If a min is set, we take it into account
		$amount = max(0, (float) $amount, (float) getDolGlobalInt("MEMBER_MIN_AMOUNT"));

		// Clean the amount
		$amount = price2num($amount);
		$showedamount = $amount > 0 ? $amount : 0;
		// $conf->global->MEMBER_NEWFORM_PAYONLINE is 'paypal', 'paybox' or 'stripe'
		print '<tr><td>'.$langs->trans("Subscription");
		if (getDolGlobalString('MEMBER_EXT_URL_SUBSCRIPTION_INFO')) {
			print ' - <a href="' . getDolGlobalString('MEMBER_EXT_URL_SUBSCRIPTION_INFO').'" rel="external" target="_blank" rel="noopener noreferrer">'.$langs->trans("SeeHere").'</a>';
		}
		print '</td><td class="nowrap">';

		if (empty($amount) && getDolGlobalString('MEMBER_NEWFORM_AMOUNT')) {
			$amount = getDolGlobalString('MEMBER_NEWFORM_AMOUNT');
		}

		if ($caneditamount) {
			print '<input type="text" name="amount" id="amount" class="flat amount width50" value="'.$showedamount.'">';
			print ' '.$langs->trans("Currency".$conf->currency).'<span class="opacitymedium hideifautoturnover"> - ';
			print $amount > 0 ? $langs->trans("AnyAmountWithAdvisedAmount", price($amount, 0, $langs, 1, -1, -1, $conf->currency)) : $langs->trans("AnyAmountWithoutAdvisedAmount");
			print '</span>';
		} else {
			print '<input type="hidden" name="amount" id="amount" class="flat amount" value="'.$showedamount.'">';
			print '<input type="text" name="amount" id="amounthidden" class="flat amount width50" disabled value="'.$showedamount.'">';
			print ' '.$langs->trans("Currency".$conf->currency);
		}
		print '</td></tr>';
	}

	// Display Captcha code if is enabled
	if (getDolGlobalString('MAIN_SECURITY_ENABLECAPTCHA')) {
		require_once DOL_DOCUMENT_ROOT.'/core/lib/security2.lib.php';
<<<<<<< HEAD
		print '<tr><td class="titlefield"><label for="email"><span class="fieldrequired">'.$langs->trans("SecurityCode").'</span></label></td><td>';
=======
		print '<tr><td class="titlefield"><label><span class="fieldrequired">'.$langs->trans("SecurityCode").'</span></label></td><td>';
>>>>>>> cc80841a
		print '<span class="span-icon-security inline-block">';
		print '<input id="securitycode" placeholder="'.$langs->trans("SecurityCode").'" class="flat input-icon-security width150" type="text" maxlength="5" name="code" tabindex="3" />';
		print '</span>';
		print '<span class="nowrap inline-block">';
		print '<img class="inline-block valignmiddle" src="'.DOL_URL_ROOT.'/core/antispamimage.php" border="0" width="80" height="32" id="img_securitycode" />';
		print '<a class="inline-block valignmiddle" href="'.$php_self.'" tabindex="4" data-role="button">'.img_picto($langs->trans("Refresh"), 'refresh', 'id="captcha_refresh_img"').'</a>';
		print '</span>';
		print '</td></tr>';
	}

	print "</table>\n";

	print dol_get_fiche_end();

	// Save / Submit
	print '<div class="center">';
	print '<input type="submit" value="'.$langs->trans("GetMembershipButtonLabel").'" id="submitsave" class="button">';
	if (!empty($backtopage)) {
		print ' &nbsp; &nbsp; <input type="submit" value="'.$langs->trans("Cancel").'" id="submitcancel" class="button button-cancel">';
	}
	print '</div>';


	print "</form>\n";
	print "<br>";
	print '</div></div>';
} else {  // Show the table of membership types
	// Get units
	$measuringUnits = new CUnits($db);
	$result = $measuringUnits->fetchAll('', '', 0, 0, array('t.active' => 1));
	$units = array();
	foreach ($measuringUnits->records as $lines) {
		$units[$lines->short_label] = $langs->trans(ucfirst($lines->label));
	}

	$publiccounters = getDolGlobalString("MEMBER_COUNTERS_ARE_PUBLIC");
	$hidevoteallowed = getDolGlobalString("MEMBER_HIDE_VOTE_ALLOWED");

	$sql = "SELECT d.rowid, d.libelle as label, d.subscription, d.amount, d.caneditamount, d.vote, d.note, d.duration, d.statut as status, d.morphy,";
	$sql .= " COUNT(a.rowid) AS membercount";
	$sql .= " FROM ".MAIN_DB_PREFIX."adherent_type as d";
	$sql .= " LEFT JOIN ".MAIN_DB_PREFIX."adherent as a";
	$sql .= " ON d.rowid = a.fk_adherent_type AND a.statut > 0";
	$sql .= " WHERE d.entity IN (".getEntity('member_type').")";
	$sql .= " AND d.statut=1";
	$sql .= " GROUP BY d.rowid, d.libelle, d.subscription, d.amount, d.caneditamount, d.vote, d.note, d.duration, d.statut, d.morphy";

	$result = $db->query($sql);
	if ($result) {
		$num = $db->num_rows($result);

		print '<br><div class="div-table-responsive">';
		print '<table class="tagtable liste">'."\n";
		print '<input type="hidden" name="action" value="create">';

		print '<tr class="liste_titre">';
		print '<th>'.$langs->trans("Label").'</th>';
		print '<th class="center">'.$langs->trans("MembershipDuration").'</th>';
		print '<th class="center">'.$langs->trans("Amount").'</th>';
		print '<th class="center">'.$langs->trans("MembersNature").'</th>';
		if (empty($hidevoteallowed)) {
			print '<th class="center">'.$langs->trans("VoteAllowed").'</th>';
		}
		if ($publiccounters) {
			print '<th class="center">'.$langs->trans("Members").'</th>';
		}
		print '<th class="center">'.$langs->trans("NewSubscription").'</th>';
		print "</tr>\n";

		$i = 0;
		while ($i < $num) {
			$objp = $db->fetch_object($result);	// Load the member type and information on it

			$caneditamount = $objp->caneditamount;
			$amountbytype = $adht->amountByType(1);		// Load the array of amount per type

			print '<tr class="oddeven">';
			// Label
			print '<td>'.dol_escape_htmltag($objp->label).'</td>';
			// Duration
			print '<td class="center">';
			$unit = preg_replace("/[^a-zA-Z]+/", "", $objp->duration);
			print max(1, intval($objp->duration)).' '.$units[$unit];
			print '</td>';
			// Amount
			print '<td class="center"><span class="amount nowrap">';

			// Set amount for the subscription from the the type and options:
			// - First check the amount of the member type.
			$amount = empty($amountbytype[$objp->rowid]) ? 0 : $amountbytype[$objp->rowid];
			// - If not found, take the default amount only if the user is authorized to edit it
			if (empty($amount) && getDolGlobalString('MEMBER_NEWFORM_AMOUNT')) {
				$amount = getDolGlobalString('MEMBER_NEWFORM_AMOUNT');
			}
			// - If not set, we accept to have amount defined as parameter (for backward compatibility).
			if (empty($amount)) {
				$amount = (GETPOST('amount') ? price2num(GETPOST('amount', 'alpha'), 'MT', 2) : '');
			}
			// - If a min is set, we take it into account
			$amount = max(0, (float) $amount, (float) getDolGlobalInt("MEMBER_MIN_AMOUNT"));

			$displayedamount = $amount;

			if ($objp->subscription) {
				if ($displayedamount > 0 || !$caneditamount) {
					print price($displayedamount, 1, $langs, 1, 0, -1, $conf->currency);
				}
				if ($caneditamount && $displayedamount > 0) {
					print $form->textwithpicto('', $langs->transnoentities("CanEditAmountShortForValues"), 1, 'help', '', 0, 3);
				} elseif ($caneditamount) {
					print $langs->transnoentities("CanEditAmountShort");
				}
			} else {
				print "–"; // No subscription required
			}
			print '</span></td>';
			print '<td class="center">';
			if ($objp->morphy == 'phy') {
				print $langs->trans("Physical");
			} elseif ($objp->morphy == 'mor') {
				print $langs->trans("Moral");
			} else {
				print $langs->trans("MorAndPhy");
			}
			print '</td>';
			if (empty($hidevoteallowed)) {
				print '<td class="center">'.yn($objp->vote).'</td>';
			}
			$membercount = $objp->membercount > 0 ? $objp->membercount : "–";
			if ($publiccounters) {
				print '<td class="center">'.$membercount.'</td>';
			}
			print '<td class="center"><button class="button button-save reposition" name="typeid" type="submit" name="submit" value="'.$objp->rowid.'">'.$langs->trans("GetMembershipButtonLabel").'</button></td>';
			print "</tr>";
			$i++;
		}

		// If no record found
		if ($num == 0) {
			$colspan = 8;
			print '<tr><td colspan="'.$colspan.'" class="opacitymedium">'.$langs->trans("NoRecordFound").'</td></tr>';
		}

		print "</table>";
		print '</div>';

		print '</form>';
	} else {
		dol_print_error($db);
	}
}


llxFooterVierge();

$db->close();<|MERGE_RESOLUTION|>--- conflicted
+++ resolved
@@ -264,11 +264,7 @@
 	// Check Captcha code if is enabled
 	if (getDolGlobalString('MAIN_SECURITY_ENABLECAPTCHA')) {
 		$sessionkey = 'dol_antispam_value';
-<<<<<<< HEAD
-		$ok = (array_key_exists($sessionkey, $_SESSION) === true && (strtolower($_SESSION[$sessionkey]) == strtolower(GETPOST('code'))));
-=======
 		$ok = (array_key_exists($sessionkey, $_SESSION) && (strtolower($_SESSION[$sessionkey]) == strtolower(GETPOST('code'))));
->>>>>>> cc80841a
 		if (!$ok) {
 			$error++;
 			$errmsg .= $langs->trans("ErrorBadValueForCode")."<br>\n";
@@ -293,11 +289,7 @@
 		$adh->address     = GETPOST('address');
 		$adh->zip         = GETPOST('zipcode');
 		$adh->town        = GETPOST('town');
-<<<<<<< HEAD
-		$adh->email       = GETPOST('email');
-=======
 		$adh->email       = GETPOST('email', 'aZ09arobase');
->>>>>>> cc80841a
 		if (!getDolGlobalString('ADHERENT_LOGIN_NOT_REQUIRED')) {
 			$adh->login       = GETPOST('login');
 			$adh->pass        = GETPOST('pass1', 'password');
@@ -463,11 +455,7 @@
 						// It is not so important because a test is done on return of payment validation.
 					}
 
-<<<<<<< HEAD
-					$urlback = getOnlinePaymentUrl(0, 'member', $adh->ref, price2num(GETPOST('amount', 'alpha'), 'MT'), '', 0);
-=======
 					$urlback = getOnlinePaymentUrl(0, 'member', $adh->ref, (float) price2num(GETPOST('amount', 'alpha'), 'MT'), '', 0);
->>>>>>> cc80841a
 
 					if (GETPOST('email')) {
 						$urlback .= '&email='.urlencode(GETPOST('email'));
@@ -502,11 +490,7 @@
 // If MEMBER_URL_REDIRECT_SUBSCRIPTION is set to an url, we never go here because a redirect was done to this url. Same if we ask to redirect to the payment page.
 // backtopage parameter with an url was set on member submit page, we never go here because a redirect was done to this url.
 
-<<<<<<< HEAD
-if (empty($reshook) && $action == 'added') {
-=======
 if (empty($reshook) && $action == 'added') {	// Test on permission not required here
->>>>>>> cc80841a
 	llxHeaderVierge($langs->trans("NewMemberForm"));
 
 	// If we have not been redirected
@@ -534,11 +518,7 @@
 llxHeaderVierge($langs->trans("NewSubscription"));
 
 print '<br>';
-<<<<<<< HEAD
-print load_fiche_titre(img_picto('', 'member_nocolor', 'class="pictofixedwidth"').' &nbsp; '.$langs->trans("NewSubscription"), '', '', 0, 0, 'center');
-=======
 print load_fiche_titre(img_picto('', 'member_nocolor', 'class="pictofixedwidth"').' &nbsp; '.$langs->trans("NewSubscription"), '', '', 0, '', 'center');
->>>>>>> cc80841a
 
 
 print '<div align="center">';
@@ -654,11 +634,7 @@
 	// EMail
 	print '<tr><td class="'.(getDolGlobalString("ADHERENT_MAIL_REQUIRED") ? 'classfortooltip' : '').'" title="'.dol_escape_htmltag($messagemandatory).'">'.$langs->trans("Email").(getDolGlobalString("ADHERENT_MAIL_REQUIRED") ? ' <span class="star">*</span>' : '').'</td><td>';
 	//print img_picto('', 'email', 'class="pictofixedwidth"');
-<<<<<<< HEAD
-	print '<input type="text" name="email" maxlength="255" class="minwidth200" value="'.dol_escape_htmltag(GETPOST('email')).'"></td></tr>'."\n";
-=======
 	print '<input type="email" name="email" maxlength="255" class="minwidth200" value="'.dol_escape_htmltag(GETPOST('email', "aZ09arobase")).'"></td></tr>'."\n";
->>>>>>> cc80841a
 
 	// Login
 	if (!getDolGlobalString('ADHERENT_LOGIN_NOT_REQUIRED')) {
@@ -690,32 +666,20 @@
 	print img_picto('', 'country', 'class="pictofixedwidth paddingright"');
 	$country_id = GETPOSTINT('country_id');
 	if (!$country_id && getDolGlobalString('MEMBER_NEWFORM_FORCECOUNTRYCODE')) {
-<<<<<<< HEAD
-		$country_id = getCountry($conf->global->MEMBER_NEWFORM_FORCECOUNTRYCODE, 2, $db, $langs);
-=======
 		$country_id = getCountry($conf->global->MEMBER_NEWFORM_FORCECOUNTRYCODE, '2', $db, $langs);
->>>>>>> cc80841a
 	}
 	if (!$country_id && !empty($conf->geoipmaxmind->enabled)) {
 		$country_code = dol_user_country();
 		//print $country_code;
 		if ($country_code) {
-<<<<<<< HEAD
-			$new_country_id = getCountry($country_code, 3, $db, $langs);
-=======
 			$new_country_id = getCountry($country_code, '3', $db, $langs);
->>>>>>> cc80841a
 			//print 'xxx'.$country_code.' - '.$new_country_id;
 			if ($new_country_id) {
 				$country_id = $new_country_id;
 			}
 		}
 	}
-<<<<<<< HEAD
-	$country_code = getCountry($country_id, 2, $db, $langs);
-=======
 	$country_code = getCountry($country_id, '2', $db, $langs);
->>>>>>> cc80841a
 	print $form->select_country($country_id, 'country_id');
 	print '</td></tr>';
 
@@ -852,11 +816,7 @@
 	// Display Captcha code if is enabled
 	if (getDolGlobalString('MAIN_SECURITY_ENABLECAPTCHA')) {
 		require_once DOL_DOCUMENT_ROOT.'/core/lib/security2.lib.php';
-<<<<<<< HEAD
-		print '<tr><td class="titlefield"><label for="email"><span class="fieldrequired">'.$langs->trans("SecurityCode").'</span></label></td><td>';
-=======
 		print '<tr><td class="titlefield"><label><span class="fieldrequired">'.$langs->trans("SecurityCode").'</span></label></td><td>';
->>>>>>> cc80841a
 		print '<span class="span-icon-security inline-block">';
 		print '<input id="securitycode" placeholder="'.$langs->trans("SecurityCode").'" class="flat input-icon-security width150" type="text" maxlength="5" name="code" tabindex="3" />';
 		print '</span>';
