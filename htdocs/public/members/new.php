--- conflicted
+++ resolved
@@ -380,29 +380,16 @@
 						dol_syslog($langs->trans("ErrorFailedToSendMail", $from, $to), LOG_ERR);
 					}
 				}
-<<<<<<< HEAD
-			}
-
-			// Auto-create thirdparty on member creation
-			if (!empty($conf->global->ADHERENT_DEFAULT_CREATE_THIRDPARTY)) {
-				$company = new Societe($db);
-				$result = $company->create_from_member($adh);
-				if ($result < 0) {
-					$error++;
-					$errmsg .= join('<br>', $company->errors);
-				}
-			}
-
-			if (!empty($backtopage)) {
-				$urlback = $backtopage;
-			} elseif (!empty($conf->global->MEMBER_URL_REDIRECT_SUBSCRIPTION)) {
-				$urlback = $conf->global->MEMBER_URL_REDIRECT_SUBSCRIPTION;
-				// TODO Make replacement of __AMOUNT__, etc...
-			} else {
-				$urlback = $_SERVER["PHP_SELF"]."?action=added&token=".newToken();
-			}
-=======
->>>>>>> 5b49021b
+
+				// Auto-create thirdparty on member creation
+				if (!empty($conf->global->ADHERENT_DEFAULT_CREATE_THIRDPARTY)) {
+					$company = new Societe($db);
+					$result = $company->create_from_member($adh);
+					if ($result < 0) {
+						$error++;
+						$errmsg .= join('<br>', $company->errors);
+					}
+				}
 
 				if (!empty($backtopage)) {
 					$urlback = $backtopage;
@@ -432,7 +419,14 @@
 						$urlback .= '&entity='.((int) $entity);
 					}
 				}
-
+			}
+
+			if (!empty($backtopage)) {
+				$urlback = $backtopage;
+				dol_syslog("member ".$adh->ref." was created, we redirect to ".$urlback);
+			} elseif (!empty($conf->global->MEMBER_URL_REDIRECT_SUBSCRIPTION)) {
+				$urlback = $conf->global->MEMBER_URL_REDIRECT_SUBSCRIPTION;
+				// TODO Make replacement of __AMOUNT__, etc...
 				dol_syslog("member ".$adh->ref." was created, we redirect to ".$urlback);
 			} else {
 				$error++;
