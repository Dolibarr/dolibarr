<?php
/**
 * Copyright (C) 2004      Rodolphe Quiedeville <rodolphe@quiedeville.org>
 * Copyright (C) 2005-2015 Laurent Destailleur  <eldy@users.sourceforge.net>
 * Copyright (C) 2012	   Florian Henry  <florian.henry@open-concept.pro>
 * Copyright (C) 2014	   Juanjo Menent		<jmenent@2byte.es>
 *
 * This program is free software; you can redistribute it and/or modify
 * it under the terms of the GNU General Public License as published by
 * the Free Software Foundation; either version 3 of the License, or
 * (at your option) any later version.
 *
 * This program is distributed in the hope that it will be useful,
 * but WITHOUT ANY WARRANTY; without even the implied warranty of
 * MERCHANTABILITY or FITNESS FOR A PARTICULAR PURPOSE.  See the
 * GNU General Public License for more details.
 *
 * You should have received a copy of the GNU General Public License
 * along with this program. If not, see <https://www.gnu.org/licenses/>.
 */


/**
 *      \file       public/emailing/mailing-unsubscribe.php
 *      \ingroup    mailing
 *      \brief      Script use to update unsubcribe status of an email
 *                  https://myserver/public/emailing/mailing-unsubscribe.php?unsuscrib=1&securitykey=securitykey&tag=abcdefghijklmn
 */

<<<<<<< HEAD
if (!defined('NOLOGIN')) {
	define('NOLOGIN', '1');
}
if (!defined('NOCSRFCHECK')) {
	define('NOCSRFCHECK', '1');
}
if (!defined('NOBROWSERNOTIF')) {
	define('NOBROWSERNOTIF', '1');
}
if (!defined('NOREQUIREMENU')) {
	define('NOREQUIREMENU', '1'); // If there is no need to load and show top and left menu
}
if (!defined('NOIPCHECK')) {
	define('NOIPCHECK', '1'); // Do not check IP defined into conf $dolibarr_main_restrict_ip
}
=======
if (!defined('NOLOGIN'))        define('NOLOGIN', '1');
if (!defined('NOCSRFCHECK'))    define('NOCSRFCHECK', '1');
if (!defined('NOBROWSERNOTIF')) define('NOBROWSERNOTIF', '1');
if (!defined('NOREQUIREMENU'))  define('NOREQUIREMENU', '1'); // If there is no need to load and show top and left menu
if (!defined('NOIPCHECK'))		define('NOIPCHECK', '1'); // Do not check IP defined into conf $dolibarr_main_restrict_ip
if (!defined("NOSESSION"))      define("NOSESSION", '1');
>>>>>>> f328e08b

/**
 * Header empty
 *
 * @return	void
 */
function llxHeader()
{
}
/**
 * Footer empty
 *
 * @return	void
 */
function llxFooter()
{
}


require '../../main.inc.php';
require_once DOL_DOCUMENT_ROOT.'/core/lib/company.lib.php';

global $user, $conf, $langs;

$langs->loadLangs(array("main", "mails"));

$mtid = GETPOST('mtid');
$email = GETPOST('email');
$tag = GETPOST('tag');
$unsuscrib = GETPOST('unsuscrib');
$securitykey = GETPOST('securitykey');


/*
 * Actions
 */

dol_syslog("public/emailing/mailing-read.php : tag=".$tag." securitykey=".$securitykey, LOG_DEBUG);

if ($securitykey != $conf->global->MAILING_EMAIL_UNSUBSCRIBE_KEY) {
	print 'Bad security key value.';
	exit;
}


if (!empty($tag) && ($unsuscrib == '1')) {
	dol_syslog("public/emailing/mailing-unsubscribe.php : Launch unsubscribe requests", LOG_DEBUG);

	$sql = "SELECT mc.rowid, mc.email, mc.statut, m.entity";
	$sql .= " FROM ".MAIN_DB_PREFIX."mailing_cibles as mc, ".MAIN_DB_PREFIX."mailing as m";
	$sql .= " WHERE mc.fk_mailing = m.rowid AND mc.tag='".$db->escape($tag)."'";

	$resql = $db->query($sql);
	if (!$resql) {
		dol_print_error($db);
	}

	$obj = $db->fetch_object($resql);

<<<<<<< HEAD
	if (empty($obj->email)) {
		print 'Email not found. No need to unsubscribe.';
=======
	if (empty($obj)) {
		print 'Email target not valid. Operation canceled.';
		exit;
	}
	if (empty($obj->email)) {
		print 'Email target not valid. Operation canceled.';
		exit;
	}
	if ($obj->statut == 3) {
		print 'Email target already set to unsubscribe. Operation canceled.';
		exit;
	}
	// TODO Test that mtid and email match also with the one found from $tag
	/*
	if ($obj->email != $email)
	{
		print 'Email does not match tagnot found. No need to unsubscribe.';
>>>>>>> f328e08b
		exit;
	}
	*/

	// Update status of mail in recipient mailing list table
	$statut = '3';
	$sql = "UPDATE ".MAIN_DB_PREFIX."mailing_cibles SET statut=".$statut." WHERE tag='".$db->escape($tag)."'";

	$resql = $db->query($sql);
	if (!$resql) {
		dol_print_error($db);
	}

	/*
	// Update status communication of thirdparty prospect (old usage)
	$sql = "UPDATE ".MAIN_DB_PREFIX."societe SET fk_stcomm=-1 WHERE rowid IN (SELECT source_id FROM ".MAIN_DB_PREFIX."mailing_cibles WHERE tag = '".$db->escape($tag)."' AND source_type='thirdparty' AND source_id is not null)";

	$resql=$db->query($sql);
	if (! $resql) dol_print_error($db);

	// Update status communication of contact prospect (old usage)
	$sql = "UPDATE ".MAIN_DB_PREFIX."socpeople SET no_email=1 WHERE rowid IN (SELECT source_id FROM ".MAIN_DB_PREFIX."mailing_cibles WHERE tag = '".$db->escape($tag)."' AND source_type='contact' AND source_id is not null)";

	$resql=$db->query($sql);
	if (! $resql) dol_print_error($db);
	*/

	// Update status communication of email (new usage)
	$sql = "INSERT INTO ".MAIN_DB_PREFIX."mailing_unsubscribe (date_creat, entity, email, unsubscribegroup, ip) VALUES ('".$db->idate(dol_now())."', ".$db->escape($obj->entity).", '".$db->escape($obj->email)."', '', '".$db->escape(getUserRemoteIP())."')";

	$resql = $db->query($sql);
	//if (! $resql) dol_print_error($db);	No test on errors, may fail if already unsubscribed


	header("Content-type: text/html; charset=".$conf->file->character_set_client);

	print '<!DOCTYPE HTML PUBLIC "-//W3C//DTD HTML 4.01 Transitional//EN" "http://www.w3.org/TR/html4/loose.dtd">';
	print "\n";
	print "<html>\n";
	print "<head>\n";
	print '<meta name="robots" content="noindex,nofollow">'."\n";
	print '<meta name="keywords" content="dolibarr,emailing">'."\n";
	print '<meta name="description" content="Dolibarr EMailing unsubcribe page">'."\n";
	print "<title>".$langs->trans("MailUnsubcribe")."</title>\n";
	print '<link rel="stylesheet" type="text/css" href="'.DOL_URL_ROOT.$conf->css.'?lang='.$langs->defaultlang.'">'."\n";
	print '<style type="text/css">';
	print '.CTableRow1      { margin: 1px; padding: 3px; font: 12px verdana,arial; background: #e6E6eE; color: #000000; -moz-border-radius-topleft:6px; -moz-border-radius-topright:6px; -moz-border-radius-bottomleft:6px; -moz-border-radius-bottomright:6px;}';
	print '.CTableRow2      { margin: 1px; padding: 3px; font: 12px verdana,arial; background: #FFFFFF; color: #000000; -moz-border-radius-topleft:6px; -moz-border-radius-topright:6px; -moz-border-radius-bottomleft:6px; -moz-border-radius-bottomright:6px;}';
	print '</style>';

	print "</head>\n";
	print '<body style="margin: 20px;">'."\n";
	print '<table><tr><td style="text_align:center;">';
	print $langs->trans("YourMailUnsubcribeOK", $obj->email)."<br>\n";
	print '</td></tr></table>';
	print "</body>\n";
	print "</html>\n";
}

$db->close();<|MERGE_RESOLUTION|>--- conflicted
+++ resolved
@@ -27,7 +27,6 @@
  *                  https://myserver/public/emailing/mailing-unsubscribe.php?unsuscrib=1&securitykey=securitykey&tag=abcdefghijklmn
  */
 
-<<<<<<< HEAD
 if (!defined('NOLOGIN')) {
 	define('NOLOGIN', '1');
 }
@@ -43,14 +42,9 @@
 if (!defined('NOIPCHECK')) {
 	define('NOIPCHECK', '1'); // Do not check IP defined into conf $dolibarr_main_restrict_ip
 }
-=======
-if (!defined('NOLOGIN'))        define('NOLOGIN', '1');
-if (!defined('NOCSRFCHECK'))    define('NOCSRFCHECK', '1');
-if (!defined('NOBROWSERNOTIF')) define('NOBROWSERNOTIF', '1');
-if (!defined('NOREQUIREMENU'))  define('NOREQUIREMENU', '1'); // If there is no need to load and show top and left menu
-if (!defined('NOIPCHECK'))		define('NOIPCHECK', '1'); // Do not check IP defined into conf $dolibarr_main_restrict_ip
-if (!defined("NOSESSION"))      define("NOSESSION", '1');
->>>>>>> f328e08b
+if (!defined("NOSESSION")) {
+	define("NOSESSION", '1');
+}
 
 /**
  * Header empty
@@ -110,10 +104,6 @@
 
 	$obj = $db->fetch_object($resql);
 
-<<<<<<< HEAD
-	if (empty($obj->email)) {
-		print 'Email not found. No need to unsubscribe.';
-=======
 	if (empty($obj)) {
 		print 'Email target not valid. Operation canceled.';
 		exit;
@@ -131,7 +121,6 @@
 	if ($obj->email != $email)
 	{
 		print 'Email does not match tagnot found. No need to unsubscribe.';
->>>>>>> f328e08b
 		exit;
 	}
 	*/
