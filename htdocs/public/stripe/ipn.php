<?php
/* Copyright (C) 2018-2020  Thibault FOUCART            <support@ptibogxiv.net>
 * Copyright (C) 2018-2024  Frédéric France             <frederic.france@free.fr>
 * Copyright (C) 2023       Laurent Destailleur         <eldy@users.sourceforge.net>
 * Copyright (C) 2024		MDW							<mdeweerd@users.noreply.github.com>
 *
 * This program is free software; you can redistribute it and/or modify
 * it under the terms of the GNU General Public License as published by
 * the Free Software Foundation; either version 3 of the License, or
 * (at your option) any later version.
 *
 * This program is distributed in the hope that it will be useful,
 * but WITHOUT ANY WARRANTY; without even the implied warranty of
 * MERCHANTABILITY or FITNESS FOR A PARTICULAR PURPOSE.  See the
 * GNU General Public License for more details.
 *
 * You should have received a copy of the GNU General Public License
 * along with this program. If not, see <https://www.gnu.org/licenses/>.
 */

if (!defined('NOLOGIN')) {
	define("NOLOGIN", 1); // This means this output page does not require to be logged.
}
if (!defined('NOCSRFCHECK')) {
	define("NOCSRFCHECK", 1); // We accept to go on this page from external web site.
}
if (!defined('NOIPCHECK')) {
	define('NOIPCHECK', '1'); // Do not check IP defined into conf $dolibarr_main_restrict_ip
}
if (!defined('NOBROWSERNOTIF')) {
	define('NOBROWSERNOTIF', '1');
}

// Because 2 entities can have the same ref.
$entity = (!empty($_GET['entity']) ? (int) $_GET['entity'] : (!empty($_POST['entity']) ? (int) $_POST['entity'] : 1));
if (is_numeric($entity)) {
	define("DOLENTITY", $entity);
}

// So log file will have a suffix
if (!defined('USESUFFIXINLOG')) {
	define('USESUFFIXINLOG', '_stripeipn');
}

// Load Dolibarr environment
require '../../main.inc.php';
require_once DOL_DOCUMENT_ROOT.'/core/lib/admin.lib.php';
require_once DOL_DOCUMENT_ROOT.'/user/class/user.class.php';
require_once DOL_DOCUMENT_ROOT.'/core/class/ccountry.class.php';
require_once DOL_DOCUMENT_ROOT.'/commande/class/commande.class.php';
require_once DOL_DOCUMENT_ROOT.'/compta/paiement/class/paiement.class.php';
require_once DOL_DOCUMENT_ROOT.'/compta/facture/class/facture.class.php';
require_once DOL_DOCUMENT_ROOT.'/compta/bank/class/account.class.php';
require_once DOL_DOCUMENT_ROOT.'/compta/prelevement/class/bonprelevement.class.php';
require_once DOL_DOCUMENT_ROOT.'/societe/class/societe.class.php';
require_once DOL_DOCUMENT_ROOT.'/core/class/CMailFile.class.php';
require_once DOL_DOCUMENT_ROOT.'/includes/stripe/stripe-php/init.php';
require_once DOL_DOCUMENT_ROOT.'/stripe/class/stripe.class.php';


// You can find your endpoint's secret in your webhook settings
if (GETPOSTISSET('connect')) {
	if (GETPOSTISSET('test')) {
		$endpoint_secret = getDolGlobalString('STRIPE_TEST_WEBHOOK_CONNECT_KEY');
		$service = 'StripeTest';
		$servicestatus = 0;
	} else {
		$endpoint_secret = getDolGlobalString('STRIPE_LIVE_WEBHOOK_CONNECT_KEY');
		$service = 'StripeLive';
		$servicestatus = 1;
	}
} else {
	if (GETPOSTISSET('test')) {
		$endpoint_secret = getDolGlobalString('STRIPE_TEST_WEBHOOK_KEY');
		$service = 'StripeTest';
		$servicestatus = 0;
	} else {
		$endpoint_secret = getDolGlobalString('STRIPE_LIVE_WEBHOOK_KEY');
		$service = 'StripeLive';
		$servicestatus = 1;
	}
}

if (!isModEnabled('stripe')) {
	httponly_accessforbidden('Module Stripe not enabled');
}

if (empty($endpoint_secret)) {
	httponly_accessforbidden('Error: Setup of module Stripe not complete for mode '.dol_escape_htmltag($service).'. The WEBHOOK_KEY is not defined.', 400, 1);
}

if (getDolGlobalString('STRIPE_USER_ACCOUNT_FOR_ACTIONS')) {
	// We set the user to use for all ipn actions in Dolibarr
	$user = new User($db);
	$user->fetch(getDolGlobalString('STRIPE_USER_ACCOUNT_FOR_ACTIONS'));
	$user->getrights();
} else {
	httponly_accessforbidden('Error: Setup of module Stripe not complete for mode '.dol_escape_htmltag($service).'. The STRIPE_USER_ACCOUNT_FOR_ACTIONS is not defined.', 400, 1);
}

$now = dol_now();

// Security
// The test on security key is done later into constructEvent() method.


/*
 * Actions
 */

$payload = @file_get_contents("php://input");
$sig_header = empty($_SERVER["HTTP_STRIPE_SIGNATURE"]) ? '' : $_SERVER["HTTP_STRIPE_SIGNATURE"];
$event = null;

if (getDolGlobalString('STRIPE_DEBUG')) {
	$fh = fopen(DOL_DATA_ROOT.'/dolibarr_stripeipn_payload.log', 'w+');
	if ($fh) {
		fwrite($fh, dol_print_date(dol_now('gmt'), 'standard').' IPN Called. service='.$service.' HTTP_STRIPE_SIGNATURE='.$sig_header."\n");
		fwrite($fh, $payload);
		fclose($fh);
		dolChmod(DOL_DATA_ROOT.'/dolibarr_stripeipn_payload.log');
	}
}

$error = 0;

try {
	$event = \Stripe\Webhook::constructEvent($payload, $sig_header, $endpoint_secret);
} catch (UnexpectedValueException $e) {
	// Invalid payload
	httponly_accessforbidden('Invalid payload', 400);
} catch (\Stripe\Exception\SignatureVerificationException $e) {
	httponly_accessforbidden('Invalid signature. May be a hook for an event created by another Stripe env ? Check setup of your keys whsec_...', 400);
} catch (Exception $e) {
	httponly_accessforbidden('Error '.$e->getMessage(), 400);
}

// Do something with $event

$langs->load("main");


if (isModEnabled('multicompany') && !empty($conf->stripeconnect->enabled) && is_object($mc)) {
	$sql = "SELECT entity";
	$sql .= " FROM ".MAIN_DB_PREFIX."oauth_token";
	$sql .= " WHERE service = '".$db->escape($service)."' and tokenstring LIKE '%".$db->escape($db->escapeforlike($event->account))."%'";

	dol_syslog(get_class($db)."::fetch", LOG_DEBUG);
	$result = $db->query($sql);
	if ($result) {
		if ($db->num_rows($result)) {
			$obj = $db->fetch_object($result);
			$key = $obj->entity;
		} else {
			$key = 1;
		}
	} else {
		$key = 1;
	}
	$ret = $mc->switchEntity($key);
}

// list of  action
$stripe = new Stripe($db);

// Subject
$societeName = getDolGlobalString('MAIN_INFO_SOCIETE_NOM');
if (getDolGlobalString('MAIN_APPLICATION_TITLE')) {
	$societeName = getDolGlobalString('MAIN_APPLICATION_TITLE');
}

top_httphead();

dol_syslog("***** Stripe IPN was called with event->type=".$event->type." service=".$service);


if ($event->type == 'payout.created') {
	$error = 0;

	$result = dolibarr_set_const($db, $service."_NEXTPAYOUT", date('Y-m-d H:i:s', $event->data->object->arrival_date), 'chaine', 0, '', $conf->entity);

	if ($result > 0) {
		$subject = $societeName.' - [NOTIFICATION] Stripe payout scheduled';
		if (!empty($user->email)) {
			$sendto = dolGetFirstLastname($user->firstname, $user->lastname)." <".$user->email.">";
		} else {
			$sendto = getDolGlobalString('MAIN_INFO_SOCIETE_MAIL') . '" <' . getDolGlobalString('MAIN_INFO_SOCIETE_MAIL').'>';
		}
		$replyto = $sendto;
		$sendtocc = '';
		if (getDolGlobalString('ONLINE_PAYMENT_SENDEMAIL')) {
			$sendtocc = getDolGlobalString('ONLINE_PAYMENT_SENDEMAIL') . '" <' . getDolGlobalString('ONLINE_PAYMENT_SENDEMAIL').'>';
		}

		$message = "A bank transfer of ".price2num($event->data->object->amount / 100)." ".$event->data->object->currency." should arrive in your account the ".dol_print_date($event->data->object->arrival_date, 'dayhour');

		$mailfile = new CMailFile(
			$subject,
			$sendto,
			$replyto,
			$message,
			array(),
			array(),
			array(),
			$sendtocc,
			'',
			0,
			-1
		);

		$ret = $mailfile->sendfile();

		return 1;
	} else {
		$error++;
		http_response_code(500);
		return -1;
	}
} elseif ($event->type == 'payout.paid') {
	$error = 0;
	$result = dolibarr_set_const($db, $service."_NEXTPAYOUT", null, 'chaine', 0, '', $conf->entity);
	if ($result) {
		$langs->load("errors");

		$dateo = dol_now();
		$label = $event->data->object->description;
		$amount = $event->data->object->amount / 100;
		$amount_to = $event->data->object->amount / 100;
		require_once DOL_DOCUMENT_ROOT.'/compta/bank/class/account.class.php';

		$accountfrom = new Account($db);
		$accountfrom->fetch(getDolGlobalString('STRIPE_BANK_ACCOUNT_FOR_PAYMENTS'));

		$accountto = new Account($db);
		$accountto->fetch(getDolGlobalString('STRIPE_BANK_ACCOUNT_FOR_BANKTRANSFERS'));

		if (($accountto->id != $accountfrom->id) && empty($error)) {
			$bank_line_id_from = 0;
			$bank_line_id_to = 0;
			$result = 0;

			// By default, electronic transfer from bank to bank
			$typefrom = 'PRE';
			$typeto = 'VIR';

			if (!$error) {
				$bank_line_id_from = $accountfrom->addline($dateo, $typefrom, $label, -1 * (float) price2num($amount), '', '', $user);
			}
			if (!($bank_line_id_from > 0)) {
				$error++;
			}
			if (!$error) {
				$bank_line_id_to = $accountto->addline($dateo, $typeto, $label, price2num($amount), '', '', $user);
			}
			if (!($bank_line_id_to > 0)) {
				$error++;
			}

			if (!$error) {
				$result = $accountfrom->add_url_line($bank_line_id_from, $bank_line_id_to, DOL_URL_ROOT.'/compta/bank/line.php?rowid=', '(banktransfert)', 'banktransfert');
			}
			if (!($result > 0)) {
				$error++;
			}
			if (!$error) {
				$result = $accountto->add_url_line($bank_line_id_to, $bank_line_id_from, DOL_URL_ROOT.'/compta/bank/line.php?rowid=', '(banktransfert)', 'banktransfert');
			}
			if (!($result > 0)) {
				$error++;
			}
		}

		$subject = $societeName.' - [NOTIFICATION] Stripe payout done';
		if (!empty($user->email)) {
			$sendto = dolGetFirstLastname($user->firstname, $user->lastname)." <".$user->email.">";
		} else {
			$sendto = getDolGlobalString('MAIN_INFO_SOCIETE_MAIL') . '" <' . getDolGlobalString('MAIN_INFO_SOCIETE_MAIL').'>';
		}
		$replyto = $sendto;
		$sendtocc = '';
		if (getDolGlobalString('ONLINE_PAYMENT_SENDEMAIL')) {
			$sendtocc = getDolGlobalString('ONLINE_PAYMENT_SENDEMAIL') . '" <' . getDolGlobalString('ONLINE_PAYMENT_SENDEMAIL').'>';
		}

		$message = "A bank transfer of ".price2num($event->data->object->amount / 100)." ".$event->data->object->currency." has been done to your account the ".dol_print_date($event->data->object->arrival_date, 'dayhour');

		$mailfile = new CMailFile(
			$subject,
			$sendto,
			$replyto,
			$message,
			array(),
			array(),
			array(),
			$sendtocc,
			'',
			0,
			-1
		);

		$ret = $mailfile->sendfile();

		return 1;
	} else {
		$error++;
		http_response_code(500);
		return -1;
	}
} elseif ($event->type == 'customer.source.created') {
	//TODO: save customer's source
} elseif ($event->type == 'customer.source.updated') {
	//TODO: update customer's source
} elseif ($event->type == 'customer.source.delete') {
	//TODO: delete customer's source
} elseif ($event->type == 'customer.deleted') {
	$db->begin();
	$sql = "DELETE FROM ".MAIN_DB_PREFIX."societe_account WHERE key_account = '".$db->escape($event->data->object->id)."' and site='stripe'";
	$db->query($sql);
	$db->commit();
} elseif ($event->type == 'payment_intent.succeeded') {		// Called when making payment with PaymentIntent method ($conf->global->STRIPE_USE_NEW_CHECKOUT is on).
	//dol_syslog("object = ".var_export($event->data, true));
	include_once DOL_DOCUMENT_ROOT . '/compta/paiement/class/paiement.class.php';
	global $stripearrayofkeysbyenv;
	$error = 0;
	$object = $event->data->object;
	$TRANSACTIONID = $object->id;	// Example pi_123456789...
	$ipaddress = $object->metadata->ipaddress;
	$now = dol_now();
	$currencyCodeType = strtoupper($object->currency);
	$paymentmethodstripeid = $object->payment_method;
	$customer_id = $object->customer;
	$invoice_id = "";
	$paymentTypeCode = "";			// payment type according to Stripe
	$paymentTypeCodeInDolibarr = "";	// payment type according to Dolibarr
	$payment_amount = 0;
	$payment_amountInDolibarr = 0;

	dol_syslog("Try to find a payment in database for the payment_intent id = ".$TRANSACTIONID);

	$sql = "SELECT pi.rowid, pi.fk_facture, pi.fk_prelevement_bons, pi.amount, pi.type, pi.traite";
	$sql .= " FROM ".MAIN_DB_PREFIX."prelevement_demande as pi";
	$sql .= " WHERE pi.ext_payment_id = '".$db->escape($TRANSACTIONID)."'";
	$sql .= " AND pi.ext_payment_site = '".$db->escape($service)."'";

	$result = $db->query($sql);
	if ($result) {
		$obj = $db->fetch_object($result);
		if ($obj) {
			if ($obj->type == 'ban') {
				if ($obj->traite == 1) {
					// This is a direct-debit with an order (llx_bon_prelevement) ALREADY generated, so
					// it means we received here the confirmation that payment request is finished.
					$pdid = $obj->rowid;
					$invoice_id = $obj->fk_facture;
					$directdebitorcreditransfer_id = $obj->fk_prelevement_bons;
					$payment_amountInDolibarr = $obj->amount;
					$paymentTypeCodeInDolibarr = $obj->type;

					dol_syslog("Found a request in database to pay with direct debit generated (pdid = ".$pdid." directdebitorcreditransfer_id=".$directdebitorcreditransfer_id.")");
				} else {
					dol_syslog("Found a request in database not yet generated (pdid = ".$pdid." directdebitorcreditransfer_id=".$directdebitorcreditransfer_id."). Was the order deleted after being sent ?", LOG_WARNING);
				}
			}
			if ($obj->type == 'card' || empty($obj->type)) {
				if ($obj->traite == 0) {
					// This is a card payment not already flagged as sent to Stripe.
					$pdid = $obj->rowid;
					$invoice_id = $obj->fk_facture;
					$payment_amountInDolibarr = $obj->amount;
					$paymentTypeCodeInDolibarr = empty($obj->type) ? 'card' : $obj->type;

					dol_syslog("Found a request in database to pay with card (pdid = ".$pdid."). We should fix status traite to 1");
				} else {
					dol_syslog("Found a request in database to pay with card (pdid = ".$pdid.") already set to traite=1. Nothing to fix.");
				}
			}
		} else {
			dol_syslog("Payment intent ".$TRANSACTIONID." not found into database, so ignored.");
			http_response_code(200);
			print "Payment intent ".$TRANSACTIONID." not found into database, so ignored.";
			return 1;
		}
	} else {
		http_response_code(500);
		print $db->lasterror();
		return -1;
	}

	if ($paymentTypeCodeInDolibarr) {
		// Here, we need to do something. A $invoice_id has been found.

		$stripeacc = $stripearrayofkeysbyenv[$servicestatus]['secret_key'];

		dol_syslog("Get the Stripe payment object for the payment method id = ".json_encode($paymentmethodstripeid));

		$s = new \Stripe\StripeClient($stripeacc);

		$paymentmethodstripe = $s->paymentMethods->retrieve($paymentmethodstripeid);
		$paymentTypeCode =  $paymentmethodstripe->type;
		if ($paymentTypeCode == "ban" || $paymentTypeCode == "sepa_debit") {
			$paymentTypeCode = "PRE";
		} elseif ($paymentTypeCode == "card") {
			$paymentTypeCode = "CB";
		}

		$payment_amount = $payment_amountInDolibarr;
		// TODO Check payment_amount in Stripe (received) is same than the one in Dolibarr

		$postactionmessages = array();

		if ($paymentTypeCode == "CB" && ($paymentTypeCodeInDolibarr == 'card' || empty($paymentTypeCodeInDolibarr))) {
			// Case payment type in Stripe and into prelevement_demande are both CARD.
			// For this case, payment should already have been recorded so we just update flag of payment request if not yet 1

			// TODO Set traite to 1
			dol_syslog("TODO update flag traite to 1");
		} elseif ($paymentTypeCode == "PRE" && $paymentTypeCodeInDolibarr == 'ban') {
			// Case payment type in Stripe and into prelevement_demande are both BAN.
			// For this case, payment on invoice (not yet recorded) must be done and direct debit order must be closed.

			$paiement = new Paiement($db);
			$paiement->datepaye = $now;
			$paiement->date = $now;
			if ($currencyCodeType == $conf->currency) {
				$paiement->amounts = [$invoice_id => $payment_amount];   // Array with all payments dispatching with invoice id
			} else {
				$paiement->multicurrency_amounts = [$invoice_id => $payment_amount];   // Array with all payments dispatching

				$postactionmessages[] = 'Payment was done in a currency ('.$currencyCodeType.') other than the expected currency of company ('.$conf->currency.')';
				$ispostactionok = -1;
				// Not yet supported, so error
				$error++;
			}

			// Get ID of payment PRE
			$paiement->paiementcode = $paymentTypeCode;
			$sql = "SELECT id FROM ".MAIN_DB_PREFIX."c_paiement";
			$sql .= " WHERE code = '".$db->escape($paymentTypeCode)."'";
			$sql .= " AND entity IN (".getEntity('c_paiement').")";
			$resql = $db->query($sql);
			if ($resql) {
				$obj = $db->fetch_object($resql);
				$paiement->paiementid = $obj->id;
			} else {
				$error++;
			}

			$paiement->num_payment = '';
			$paiement->note_public = '';
<<<<<<< HEAD
			$paiement->note_private = 'StripeSepa payment ' . dol_print_date($now, 'standard') . ' using servicestatus ' . $servicestatus . ($ipaddress ? ' from ip ' . $ipaddress : '') . ' - Transaction ID = ' . $TRANSACTIONID;
=======
			$paiement->note_private = 'StripeSepa payment received by IPN webhook - ' . dol_print_date($now, 'standard') . ' using servicestatus=' . $servicestatus . ($ipaddress ? ' from ip ' . $ipaddress : '') . ' - Transaction ID = ' . $TRANSACTIONID;
>>>>>>> 8c99f6e7
			$paiement->ext_payment_id = $TRANSACTIONID.':'.$customer_id.'@'.$stripearrayofkeysbyenv[$servicestatus]['publishable_key'];		// May be we should store py_... instead of pi_... but we started with pi_... so we continue.
			$paiement->ext_payment_site = $service;

			$ispaymentdone = 0;
			$sql = "SELECT p.rowid FROM ".MAIN_DB_PREFIX."paiement as p";
			$sql .= " WHERE p.ext_payment_id = '".$db->escape($paiement->ext_payment_id)."'";
			$sql .= " AND p.ext_payment_site = '".$db->escape($paiement->ext_payment_site)."'";
			$result = $db->query($sql);
			if ($result) {
				if ($db->num_rows($result)) {
					$ispaymentdone = 1;
					dol_syslog('* Payment for ext_payment_id '.$paiement->ext_payment_id.' already done. We do not recreate the payment');
				}
			}

			$db->begin();

			if (!$error && !$ispaymentdone) {
				dol_syslog('* Record payment type PRE for invoice id ' . $invoice_id . '. It includes closing of invoice and regenerating document.');

				// This include closing invoices to 'paid' (and trigger including unsuspending) and regenerating document
				$paiement_id = $paiement->create($user, 1);
				if ($paiement_id < 0) {
					$postactionmessages[] = $paiement->error . ($paiement->error ? ' ' : '') . implode("<br>\n", $paiement->errors);
					$ispostactionok = -1;
					$error++;

					dol_syslog("Failed to create the payment for invoice id " . $invoice_id);
				} else {
					$postactionmessages[] = 'Payment created';

					dol_syslog("The payment has been created for invoice id " . $invoice_id);
				}
			}

			if (!$error && isModEnabled('bank')) {
				// Search again the payment to see if it is already linked to a bank payment record (We should always find the payment that was created before).
				$ispaymentdone = 0;
				$sql = "SELECT p.rowid, p.fk_bank FROM ".MAIN_DB_PREFIX."paiement as p";
				$sql .= " WHERE p.ext_payment_id = '".$db->escape($paiement->ext_payment_id)."'";
				$sql .= " AND p.ext_payment_site = '".$db->escape($paiement->ext_payment_site)."'";
				$sql .= " AND p.fk_bank <> 0";
				$result = $db->query($sql);
				if ($result) {
					if ($db->num_rows($result)) {
						$ispaymentdone = 1;
						$obj = $db->fetch_object($result);
						dol_syslog('* Payment already linked to bank record '.$obj->fk_bank.' . We do not recreate the link');
					}
				}
				if (!$ispaymentdone) {
					dol_syslog('* Add payment to bank');

					// The bank used is the one defined into Stripe setup
					$paymentmethod = 'stripe';
					$bankaccountid = getDolGlobalInt("STRIPE_BANK_ACCOUNT_FOR_PAYMENTS");

					if ($bankaccountid > 0) {
						$label = '(CustomerInvoicePayment)';
						$result = $paiement->addPaymentToBank($user, 'payment', $label, $bankaccountid, $customer_id, '');
						if ($result < 0) {
							$postactionmessages[] = $paiement->error . ($paiement->error ? ' ' : '') . implode("<br>\n", $paiement->errors);
							$ispostactionok = -1;
							$error++;
						} else {
							$postactionmessages[] = 'Bank transaction of payment created (by ipn.php file)';
						}
					} else {
						$postactionmessages[] = 'Setup of bank account to use in module ' . $paymentmethod . ' was not set. No way to record the payment.';
						$ispostactionok = -1;
						$error++;
					}
				}
			}

			if (!$error && isModEnabled('prelevement')) {
				$bon = new BonPrelevement($db);
				$idbon = 0;
				$sql = "SELECT dp.fk_prelevement_bons as idbon";
				$sql .= " FROM ".MAIN_DB_PREFIX."prelevement_demande as dp";
				$sql .= " JOIN ".MAIN_DB_PREFIX."prelevement_bons as pb"; // Here we join to prevent modification of a prelevement bon already credited
				$sql .= " ON pb.rowid = dp.fk_prelevement_bons";
				$sql .= " WHERE dp.fk_facture = ".((int) $invoice_id);
				$sql .= " AND dp.sourcetype = 'facture'";
				$sql .= " AND dp.ext_payment_id = '".$db->escape($TRANSACTIONID)."'";
				$sql .= " AND dp.traite = 1";
				$sql .= " AND statut = ".((int) $bon::STATUS_TRANSFERED); // To be sure that it's not already credited
				$result = $db->query($sql);
				if ($result) {
					if ($db->num_rows($result)) {
						$obj = $db->fetch_object($result);
						$idbon = $obj->idbon;
						dol_syslog('* Prelevement must be set to credited');
					} else {
						dol_syslog('* Prelevement not found or already credited');
					}
				} else {
					$postactionmessages[] = $db->lasterror();
					$ispostactionok = -1;
					$error++;
				}

				if (!$error && !empty($idbon)) {
					$sql = "UPDATE ".MAIN_DB_PREFIX."prelevement_bons";
					$sql .= " SET fk_user_credit = ".((int) $user->id);
					$sql .= ", statut = ".((int) $bon::STATUS_CREDITED);
					$sql .= ", date_credit = '".$db->idate($now)."'";
					$sql .= ", credite = 1";
					$sql .= " WHERE rowid = ".((int) $idbon);
					$sql .= " AND statut = ".((int) $bon::STATUS_TRANSFERED);

					$result = $db->query($sql);
					if (!$result) {
						$postactionmessages[] = $db->lasterror();
						$ispostactionok = -1;
						$error++;
					}
				}

				if (!$error && !empty($idbon)) {
					$sql = "UPDATE ".MAIN_DB_PREFIX."prelevement_lignes";
					$sql .= " SET statut = 2";
					$sql .= " WHERE fk_prelevement_bons = ".((int) $idbon);
					$result = $db->query($sql);
					if (!$result) {
						$postactionmessages[] = $db->lasterror();
						$ispostactionok = -1;
						$error++;
					}
				}
			}

			if (!$error) {
				$db->commit();
				http_response_code(200);
				return 1;
			} else {
				$db->rollback();
				http_response_code(500);
				return -1;
			}
		} else {
			dol_syslog("The payment mode of this payment is ".$paymentTypeCode." in Stripe and ".$paymentTypeCodeInDolibarr." in Dolibarr. This case is not managed by the IPN");
		}
	} else {
		dol_syslog("Nothing to do in database because we don't know paymentTypeIdInDolibarr");
	}
} elseif ($event->type == 'payment_intent.payment_failed') {
	dol_syslog("A try to make a payment has failed");

	$object = $event->data->object;
	$ipaddress = $object->metadata->ipaddress;
	$currencyCodeType = strtoupper($object->currency);
	$paymentmethodstripeid = $object->payment_method;
	$customer_id = $object->customer;

	$chargesdataarray = array();
	$objpayid = '';
	$objpaydesc = '';
	$objinvoiceid = 0;
	$objerrcode = '';
	$objerrmessage = '';
	$objpaymentmodetype = '';
	if (!empty($object->charges)) {				// Old format
		$chargesdataarray = $object->charges->data;
		foreach ($chargesdataarray as $chargesdata) {
			$objpayid = $chargesdata->id;
			$objpaydesc = $chargesdata->description;
			$objinvoiceid = 0;
			if ($chargesdata->metadata->dol_type == 'facture') {
				$objinvoiceid = $chargesdata->metadata->dol_id;
			}
			$objerrcode = $chargesdata->outcome->reason;
			$objerrmessage = $chargesdata->outcome->seller_message;

			$objpaymentmodetype = $chargesdata->payment_method_details->type;
			break;
		}
	}
	if (!empty($object->last_payment_error)) {	// New format 2023-10-16
		// $object is probably an object of type Stripe\PaymentIntent
		$objpayid = $object->latest_charge;
		$objpaydesc = $object->description;
		$objinvoiceid = 0;
		if ($object->metadata->dol_type == 'facture') {
			$objinvoiceid = $object->metadata->dol_id;
		}
		$objerrcode = empty($object->last_payment_error->code) ? $object->last_payment_error->decline_code : $object->last_payment_error->code;
		$objerrmessage = $object->last_payment_error->message;

		$objpaymentmodetype = $object->last_payment_error->payment_method->type;
	}

	dol_syslog("objpayid=".$objpayid." objpaymentmodetype=".$objpaymentmodetype." objerrcode=".$objerrcode);

	// If this is a differed payment for SEPA, add a line into agenda events
	if ($objpaymentmodetype == 'sepa_debit') {
		$db->begin();

		require_once DOL_DOCUMENT_ROOT.'/comm/action/class/actioncomm.class.php';
		$actioncomm = new ActionComm($db);

		if ($objinvoiceid > 0) {
			require_once DOL_DOCUMENT_ROOT.'/compta/facture/class/facture.class.php';
			$invoice = new Facture($db);
			$invoice->fetch($objinvoiceid);

			$actioncomm->userownerid = 0;
			$actioncomm->percentage = -1;

			$actioncomm->type_code = 'AC_OTH_AUTO'; // Type of event ('AC_OTH', 'AC_OTH_AUTO', 'AC_XXX'...)
			$actioncomm->code = 'AC_IPN';

			$actioncomm->datep = $now;
			$actioncomm->datef = $now;

			$actioncomm->socid = $invoice->socid;
			$actioncomm->fk_project = $invoice->fk_project;
			$actioncomm->fk_element = $invoice->id;
			$actioncomm->elementtype = 'invoice';
			$actioncomm->ip = getUserRemoteIP();
		}

		$actioncomm->note_private = 'Error returned on payment id '.$objpayid.' after SEPA payment request '.$objpaydesc.'<br>Error code is: '.$objerrcode.'<br>Error message is: '.$objerrmessage;
		$actioncomm->label = 'Payment error (SEPA Stripe)';

		$result = $actioncomm->create($user);
		if ($result <= 0) {
			dol_syslog($actioncomm->error, LOG_ERR);
			$error++;
		}

		if (! $error) {
			$db->commit();
		} else {
			$db->rollback();
			http_response_code(500);
			return -1;
		}
	}
} elseif ($event->type == 'checkout.session.completed') {		// Called when making payment with new Checkout method ($conf->global->STRIPE_USE_NEW_CHECKOUT is on).
	// TODO: create fees
} elseif ($event->type == 'payment_method.attached') {
	require_once DOL_DOCUMENT_ROOT.'/societe/class/companypaymentmode.class.php';
	require_once DOL_DOCUMENT_ROOT.'/societe/class/societeaccount.class.php';
	$societeaccount = new SocieteAccount($db);

	$companypaymentmode = new CompanyPaymentMode($db);

	$idthirdparty = $societeaccount->getThirdPartyID($db->escape($event->data->object->customer), 'stripe', $servicestatus);
	if ($idthirdparty > 0) {
		// If the payment mode attached is to a stripe account owned by an external customer in societe_account (so a thirdparty that has a Stripe account),
		// we can create the payment mode
		$companypaymentmode->stripe_card_ref = $db->escape($event->data->object->id);
		$companypaymentmode->fk_soc          = $idthirdparty;
		$companypaymentmode->bank            = null;
		$companypaymentmode->label           = '';
		$companypaymentmode->number          = $db->escape($event->data->object->id);
		$companypaymentmode->last_four       = $db->escape($event->data->object->card->last4);
		$companypaymentmode->card_type       = $db->escape($event->data->object->card->branding);
		$companypaymentmode->proprio         = $db->escape($event->data->object->billing_details->name);
		$companypaymentmode->exp_date_month  = $db->escape($event->data->object->card->exp_month);
		$companypaymentmode->exp_date_year   = $db->escape($event->data->object->card->exp_year);
		$companypaymentmode->cvn             = null;
		$companypaymentmode->datec           = $db->escape($event->data->object->created);
		$companypaymentmode->default_rib     = 0;
		$companypaymentmode->type            = $db->escape($event->data->object->type);
		$companypaymentmode->country_code    = $db->escape($event->data->object->card->country);
		$companypaymentmode->status          = $servicestatus;

		// TODO Check that a payment mode $companypaymentmode->stripe_card_ref does not exists yet to avoid to create duplicates
		// so we can remove the test on STRIPE_NO_DUPLICATE_CHECK
		if (getDolGlobalString('STRIPE_NO_DUPLICATE_CHECK')) {
			$db->begin();
			$result = $companypaymentmode->create($user);
			if ($result < 0) {
				$error++;
			}
			if (!$error) {
				$db->commit();
			} else {
				$db->rollback();
			}
		}
	}
} elseif ($event->type == 'payment_method.updated') {
	require_once DOL_DOCUMENT_ROOT.'/societe/class/companypaymentmode.class.php';
	$companypaymentmode = new CompanyPaymentMode($db);
	$companypaymentmode->fetch(0, '', 0, '', " AND stripe_card_ref = '".$db->escape($event->data->object->id)."'");
	if ($companypaymentmode->id > 0) {
		// If we found a payment mode with the ID
		$companypaymentmode->bank            = null;
		$companypaymentmode->label           = '';
		$companypaymentmode->number          = $db->escape($event->data->object->id);
		$companypaymentmode->last_four       = $db->escape($event->data->object->card->last4);
		$companypaymentmode->proprio         = $db->escape($event->data->object->billing_details->name);
		$companypaymentmode->exp_date_month  = $db->escape($event->data->object->card->exp_month);
		$companypaymentmode->exp_date_year   = $db->escape($event->data->object->card->exp_year);
		$companypaymentmode->cvn             = null;
		$companypaymentmode->datec           = $db->escape($event->data->object->created);
		$companypaymentmode->default_rib     = 0;
		$companypaymentmode->type            = $db->escape($event->data->object->type);
		$companypaymentmode->country_code    = $db->escape($event->data->object->card->country);
		$companypaymentmode->status          = $servicestatus;

		$db->begin();
		if (!$error) {
			$result = $companypaymentmode->update($user);
			if ($result < 0) {
				$error++;
			}
		}
		if (!$error) {
			$db->commit();
		} else {
			$db->rollback();
		}
	}
} elseif ($event->type == 'payment_method.detached') {
	$db->begin();
	$sql = "DELETE FROM ".MAIN_DB_PREFIX."societe_rib WHERE number = '".$db->escape($event->data->object->id)."' and status = ".((int) $servicestatus);
	$db->query($sql);
	$db->commit();
} elseif ($event->type == 'charge.succeeded') {
	// Deprecated. TODO: create fees and redirect to paymentok.php
} elseif ($event->type == 'charge.failed') {
	// Deprecated. TODO: Redirect to paymentko.php
} elseif (($event->type == 'source.chargeable') && ($event->data->object->type == 'three_d_secure') && ($event->data->object->three_d_secure->authenticated == true)) {
	// Deprecated.
}

// End of page. Default return HTTP code will be 200<|MERGE_RESOLUTION|>--- conflicted
+++ resolved
@@ -447,11 +447,7 @@
 
 			$paiement->num_payment = '';
 			$paiement->note_public = '';
-<<<<<<< HEAD
-			$paiement->note_private = 'StripeSepa payment ' . dol_print_date($now, 'standard') . ' using servicestatus ' . $servicestatus . ($ipaddress ? ' from ip ' . $ipaddress : '') . ' - Transaction ID = ' . $TRANSACTIONID;
-=======
 			$paiement->note_private = 'StripeSepa payment received by IPN webhook - ' . dol_print_date($now, 'standard') . ' using servicestatus=' . $servicestatus . ($ipaddress ? ' from ip ' . $ipaddress : '') . ' - Transaction ID = ' . $TRANSACTIONID;
->>>>>>> 8c99f6e7
 			$paiement->ext_payment_id = $TRANSACTIONID.':'.$customer_id.'@'.$stripearrayofkeysbyenv[$servicestatus]['publishable_key'];		// May be we should store py_... instead of pi_... but we started with pi_... so we continue.
 			$paiement->ext_payment_site = $service;
 
