<?php
/* Copyright (C) 2018-2020  Thibault FOUCART            <support@ptibogxiv.net>
 * Copyright (C) 2018-2024  Frédéric France             <frederic.france@free.fr>
 * Copyright (C) 2023       Laurent Destailleur         <eldy@users.sourceforge.net>
 * Copyright (C) 2024		MDW							<mdeweerd@users.noreply.github.com>
 *
 * This program is free software; you can redistribute it and/or modify
 * it under the terms of the GNU General Public License as published by
 * the Free Software Foundation; either version 3 of the License, or
 * (at your option) any later version.
 *
 * This program is distributed in the hope that it will be useful,
 * but WITHOUT ANY WARRANTY; without even the implied warranty of
 * MERCHANTABILITY or FITNESS FOR A PARTICULAR PURPOSE.  See the
 * GNU General Public License for more details.
 *
 * You should have received a copy of the GNU General Public License
 * along with this program. If not, see <https://www.gnu.org/licenses/>.
 */

if (!defined('NOLOGIN')) {
	define("NOLOGIN", 1); // This means this output page does not require to be logged.
}
if (!defined('NOCSRFCHECK')) {
	define("NOCSRFCHECK", 1); // We accept to go on this page from external web site.
}
if (!defined('NOIPCHECK')) {
	define('NOIPCHECK', '1'); // Do not check IP defined into conf $dolibarr_main_restrict_ip
}
if (!defined('NOBROWSERNOTIF')) {
	define('NOBROWSERNOTIF', '1');
}

// Because 2 entities can have the same ref.
$entity = (!empty($_GET['entity']) ? (int) $_GET['entity'] : (!empty($_POST['entity']) ? (int) $_POST['entity'] : 1));
if (is_numeric($entity)) {
	define("DOLENTITY", $entity);
}

// So log file will have a suffix
if (!defined('USESUFFIXINLOG')) {
	define('USESUFFIXINLOG', '_stripeipn');
}

// Load Dolibarr environment
require '../../main.inc.php';
require_once DOL_DOCUMENT_ROOT.'/core/lib/admin.lib.php';
require_once DOL_DOCUMENT_ROOT.'/user/class/user.class.php';
require_once DOL_DOCUMENT_ROOT.'/core/class/ccountry.class.php';
require_once DOL_DOCUMENT_ROOT.'/commande/class/commande.class.php';
require_once DOL_DOCUMENT_ROOT.'/compta/paiement/class/paiement.class.php';
require_once DOL_DOCUMENT_ROOT.'/compta/facture/class/facture.class.php';
require_once DOL_DOCUMENT_ROOT.'/compta/bank/class/account.class.php';
require_once DOL_DOCUMENT_ROOT.'/compta/prelevement/class/bonprelevement.class.php';
require_once DOL_DOCUMENT_ROOT.'/societe/class/societe.class.php';
require_once DOL_DOCUMENT_ROOT.'/core/class/CMailFile.class.php';
require_once DOL_DOCUMENT_ROOT.'/includes/stripe/stripe-php/init.php';
require_once DOL_DOCUMENT_ROOT.'/stripe/class/stripe.class.php';


// You can find your endpoint's secret in your webhook settings
if (GETPOSTISSET('connect')) {
	if (GETPOSTISSET('test')) {
		$endpoint_secret = getDolGlobalString('STRIPE_TEST_WEBHOOK_CONNECT_KEY');
		$service = 'StripeTest';
		$servicestatus = 0;
	} else {
		$endpoint_secret = getDolGlobalString('STRIPE_LIVE_WEBHOOK_CONNECT_KEY');
		$service = 'StripeLive';
		$servicestatus = 1;
	}
} else {
	if (GETPOSTISSET('test')) {
		$endpoint_secret = getDolGlobalString('STRIPE_TEST_WEBHOOK_KEY');
		$service = 'StripeTest';
		$servicestatus = 0;
	} else {
		$endpoint_secret = getDolGlobalString('STRIPE_LIVE_WEBHOOK_KEY');
		$service = 'StripeLive';
		$servicestatus = 1;
	}
}

if (!isModEnabled('stripe')) {
	httponly_accessforbidden('Module Stripe not enabled');
}

if (empty($endpoint_secret)) {
	httponly_accessforbidden('Error: Setup of module Stripe not complete for mode '.dol_escape_htmltag($service).'. The WEBHOOK_KEY is not defined.', 400, 1);
}

if (getDolGlobalString('STRIPE_USER_ACCOUNT_FOR_ACTIONS')) {
	// We set the user to use for all ipn actions in Dolibarr
	$user = new User($db);
	$user->fetch(getDolGlobalString('STRIPE_USER_ACCOUNT_FOR_ACTIONS'));
	$user->loadRights();
} else {
	httponly_accessforbidden('Error: Setup of module Stripe not complete for mode '.dol_escape_htmltag($service).'. The STRIPE_USER_ACCOUNT_FOR_ACTIONS is not defined.', 400, 1);
}

$now = dol_now();

// Security
// The test on security key is done later into constructEvent() method.


/*
 * Actions
 */

$payload = @file_get_contents("php://input");
$sig_header = empty($_SERVER["HTTP_STRIPE_SIGNATURE"]) ? '' : $_SERVER["HTTP_STRIPE_SIGNATURE"];
$event = null;

if (getDolGlobalString('STRIPE_DEBUG')) {
	$fh = fopen(DOL_DATA_ROOT.'/dolibarr_stripeipn_payload.log', 'w+');
	if ($fh) {
		fwrite($fh, dol_print_date(dol_now('gmt'), 'standard').' IPN Called. service='.$service.' HTTP_STRIPE_SIGNATURE='.$sig_header."\n");
		fwrite($fh, $payload);
		fclose($fh);
		dolChmod(DOL_DATA_ROOT.'/dolibarr_stripeipn_payload.log');
	}
}

$error = 0;

try {
	$event = \Stripe\Webhook::constructEvent($payload, $sig_header, $endpoint_secret);
} catch (UnexpectedValueException $e) {
	// Invalid payload
	httponly_accessforbidden('Invalid payload', 400);
} catch (\Stripe\Exception\SignatureVerificationException $e) {
	httponly_accessforbidden('Invalid signature. May be a hook for an event created by another Stripe env ? Check setup of your keys whsec_...', 400);
} catch (Exception $e) {
	httponly_accessforbidden('Error '.$e->getMessage(), 400);
}

// Do something with $event

$langs->load("main");


if (isModEnabled('multicompany') && !empty($conf->stripeconnect->enabled) && is_object($mc)) {
	$sql = "SELECT entity";
	$sql .= " FROM ".MAIN_DB_PREFIX."oauth_token";
	$sql .= " WHERE service = '".$db->escape($service)."' and tokenstring LIKE '%".$db->escape($db->escapeforlike($event->account))."%'";

	dol_syslog(get_class($db)."::fetch", LOG_DEBUG);
	$result = $db->query($sql);
	if ($result) {
		if ($db->num_rows($result)) {
			$obj = $db->fetch_object($result);
			$key = $obj->entity;
		} else {
			$key = 1;
		}
	} else {
		$key = 1;
	}
	$ret = $mc->switchEntity($key);
}

// list of  action
$stripe = new Stripe($db);

// Subject
$societeName = getDolGlobalString('MAIN_INFO_SOCIETE_NOM');
if (getDolGlobalString('MAIN_APPLICATION_TITLE')) {
	$societeName = getDolGlobalString('MAIN_APPLICATION_TITLE');
}

top_httphead();

dol_syslog("***** Stripe IPN was called with event->type=".$event->type." service=".$service);


if ($event->type == 'payout.created') {
	// When a payout is create by Stripe to transfer money to your account
	$error = 0;

	$result = dolibarr_set_const($db, $service."_NEXTPAYOUT", date('Y-m-d H:i:s', $event->data->object->arrival_date), 'chaine', 0, '', $conf->entity);

	if ($result > 0) {
		$subject = $societeName.' - [NOTIFICATION] Stripe payout scheduled';
		if (!empty($user->email)) {
			$sendto = dolGetFirstLastname($user->firstname, $user->lastname)." <".$user->email.">";
		} else {
			$sendto = getDolGlobalString('MAIN_INFO_SOCIETE_MAIL') . '" <' . getDolGlobalString('MAIN_INFO_SOCIETE_MAIL').'>';
		}
		$replyto = $sendto;
		$sendtocc = '';
		if (getDolGlobalString('ONLINE_PAYMENT_SENDEMAIL')) {
			$sendtocc = getDolGlobalString('ONLINE_PAYMENT_SENDEMAIL') . '" <' . getDolGlobalString('ONLINE_PAYMENT_SENDEMAIL').'>';
		}

		$message = "A bank transfer of ".price2num($event->data->object->amount / 100)." ".$event->data->object->currency." should arrive in your account the ".dol_print_date($event->data->object->arrival_date, 'dayhour');

		$mailfile = new CMailFile(
			$subject,
			$sendto,
			$replyto,
			$message,
			array(),
			array(),
			array(),
			$sendtocc,
			'',
			0,
			-1
		);

		$ret = $mailfile->sendfile();

		return 1;
	} else {
		$error++;
		http_response_code(500);
		return -1;
	}
} elseif ($event->type == 'payout.paid') {
	// When a payout to transfer money to your account is completely done
	$error = 0;
	$result = dolibarr_set_const($db, $service."_NEXTPAYOUT", 0, 'chaine', 0, '', $conf->entity);
	if ($result) {
		$langs->load("errors");

		$dateo = dol_now();
		$label = $event->data->object->description;
		$amount = $event->data->object->amount / 100;
		$amount_to = $event->data->object->amount / 100;
		require_once DOL_DOCUMENT_ROOT.'/compta/bank/class/account.class.php';

		$accountfrom = new Account($db);
		$accountfrom->fetch(getDolGlobalInt('STRIPE_BANK_ACCOUNT_FOR_PAYMENTS'));

		$accountto = new Account($db);
		$accountto->fetch(getDolGlobalInt('STRIPE_BANK_ACCOUNT_FOR_BANKTRANSFERS'));

		if (($accountto->id != $accountfrom->id) && empty($error)) {
			$bank_line_id_from = 0;
			$bank_line_id_to = 0;
			$result = 0;

			// By default, electronic transfer from bank to bank
			$typefrom = 'PRE';
			$typeto = 'VIR';

			if (!$error) {
				$bank_line_id_from = $accountfrom->addline($dateo, $typefrom, $label, -1 * (float) price2num($amount), '', '', $user);
			}
			if (!($bank_line_id_from > 0)) {
				$error++;
			}
			if (!$error) {
				$bank_line_id_to = $accountto->addline($dateo, $typeto, $label, price2num($amount), '', '', $user);
			}
			if (!($bank_line_id_to > 0)) {
				$error++;
			}

			if (!$error) {
				$result = $accountfrom->add_url_line($bank_line_id_from, $bank_line_id_to, DOL_URL_ROOT.'/compta/bank/line.php?rowid=', '(banktransfert)', 'banktransfert');
			}
			if (!($result > 0)) {
				$error++;
			}
			if (!$error) {
				$result = $accountto->add_url_line($bank_line_id_to, $bank_line_id_from, DOL_URL_ROOT.'/compta/bank/line.php?rowid=', '(banktransfert)', 'banktransfert');
			}
			if (!($result > 0)) {
				$error++;
			}
		}

		$subject = $societeName.' - [NOTIFICATION] Stripe payout done';
		if (!empty($user->email)) {
			$sendto = dolGetFirstLastname($user->firstname, $user->lastname)." <".$user->email.">";
		} else {
			$sendto = getDolGlobalString('MAIN_INFO_SOCIETE_MAIL') . '" <' . getDolGlobalString('MAIN_INFO_SOCIETE_MAIL').'>';
		}
		$replyto = $sendto;
		$sendtocc = '';
		if (getDolGlobalString('ONLINE_PAYMENT_SENDEMAIL')) {
			$sendtocc = getDolGlobalString('ONLINE_PAYMENT_SENDEMAIL') . '" <' . getDolGlobalString('ONLINE_PAYMENT_SENDEMAIL').'>';
		}

		$message = "A bank transfer of ".price2num($event->data->object->amount / 100)." ".$event->data->object->currency." has been done to your account the ".dol_print_date($event->data->object->arrival_date, 'dayhour');

		$mailfile = new CMailFile(
			$subject,
			$sendto,
			$replyto,
			$message,
			array(),
			array(),
			array(),
			$sendtocc,
			'',
			0,
			-1
		);

		$ret = $mailfile->sendfile();

		return 1;
	} else {
		$error++;
		http_response_code(500);
		return -1;
	}
} elseif ($event->type == 'customer.source.created') {
	//TODO: save customer's source
} elseif ($event->type == 'customer.source.updated') {
	//TODO: update customer's source
} elseif ($event->type == 'customer.source.delete') {
	//TODO: delete customer's source
} elseif ($event->type == 'customer.deleted') {
	// When a customer account is delete on Stripe side
	$db->begin();
	$sql = "DELETE FROM ".MAIN_DB_PREFIX."societe_account WHERE key_account = '".$db->escape($event->data->object->id)."' and site='stripe'";
	$db->query($sql);
	$db->commit();
} elseif ($event->type == 'payment_intent.succeeded') {
	// Called when making payment with PaymentIntent method ($conf->global->STRIPE_USE_NEW_CHECKOUT is on).

	//dol_syslog("object = ".var_export($event->data, true));
	include_once DOL_DOCUMENT_ROOT . '/compta/paiement/class/paiement.class.php';
	global $stripearrayofkeysbyenv;
	$error = 0;
	$object = $event->data->object;
	$TRANSACTIONID = $object->id;	// Example pi_123456789...
	$ipaddress = $object->metadata->ipaddress;
	$now = dol_now();
	$currencyCodeType = strtoupper($object->currency);
	$paymentmethodstripeid = $object->payment_method;
	$customer_id = $object->customer;
	$invoice_id = "";
	$paymentTypeCode = "";			// payment type according to Stripe
	$paymentTypeCodeInDolibarr = "";	// payment type according to Dolibarr
	$payment_amount = 0;
	$payment_amountInDolibarr = 0;

	dol_syslog("Try to find a payment in database for the payment_intent id = ".$TRANSACTIONID);

	$sql = "SELECT pi.rowid, pi.fk_facture, pi.fk_prelevement_bons, pi.amount, pi.type, pi.traite";
	$sql .= " FROM ".MAIN_DB_PREFIX."prelevement_demande as pi";
	$sql .= " WHERE pi.ext_payment_id = '".$db->escape($TRANSACTIONID)."'";
	$sql .= " AND pi.ext_payment_site = '".$db->escape($service)."'";

	$result = $db->query($sql);
	if ($result) {
		$obj = $db->fetch_object($result);
		if ($obj) {
			if ($obj->type == 'ban') {
				if ($obj->traite == 1) {
					// This is a direct-debit with an order (llx_bon_prelevement) ALREADY generated, so
					// it means we received here the confirmation that payment request is finished.
					$pdid = $obj->rowid;
					$invoice_id = $obj->fk_facture;
					$directdebitorcreditransfer_id = $obj->fk_prelevement_bons;
					$payment_amountInDolibarr = $obj->amount;
					$paymentTypeCodeInDolibarr = $obj->type;

					dol_syslog("Found a request in database to pay with direct debit generated (pdid = ".$pdid." directdebitorcreditransfer_id=".$directdebitorcreditransfer_id.")");
				} else {
					dol_syslog("Found a request in database not yet generated (pdid = ".$pdid." directdebitorcreditransfer_id=".$directdebitorcreditransfer_id."). Was the order deleted after being sent ?", LOG_WARNING);
				}
			}
			if ($obj->type == 'card' || empty($obj->type)) {
				if ($obj->traite == 0) {
					// This is a card payment not already flagged as sent to Stripe.
					$pdid = $obj->rowid;
					$invoice_id = $obj->fk_facture;
					$payment_amountInDolibarr = $obj->amount;
					$paymentTypeCodeInDolibarr = empty($obj->type) ? 'card' : $obj->type;

					dol_syslog("Found a request in database to pay with card (pdid = ".$pdid."). We should fix status traite to 1");
				} else {
					dol_syslog("Found a request in database to pay with card (pdid = ".$pdid.") already set to traite=1. Nothing to fix.");
				}
			}
		} else {
			dol_syslog("Payment intent ".$TRANSACTIONID." not found into database, so ignored.");
			http_response_code(200);
			print "Payment intent ".$TRANSACTIONID." not found into database, so ignored.";
			return 1;
		}
	} else {
		http_response_code(500);
		print $db->lasterror();
		return -1;
	}

	if ($paymentTypeCodeInDolibarr) {
		// Here, we need to do something. A $invoice_id has been found.

		$stripeacc = $stripearrayofkeysbyenv[$servicestatus]['secret_key'];

		dol_syslog("Get the Stripe payment object for the payment method id = ".json_encode($paymentmethodstripeid));

		$s = new \Stripe\StripeClient($stripeacc);

		$paymentmethodstripe = $s->paymentMethods->retrieve($paymentmethodstripeid);
		$paymentTypeCode =  $paymentmethodstripe->type;
		if ($paymentTypeCode == "ban" || $paymentTypeCode == "sepa_debit") {
			$paymentTypeCode = "PRE";
		} elseif ($paymentTypeCode == "card") {
			$paymentTypeCode = "CB";
		}

		$payment_amount = $payment_amountInDolibarr;
		// TODO Check payment_amount in Stripe (received) is same than the one in Dolibarr

		$postactionmessages = array();

		if ($paymentTypeCode == "CB" && ($paymentTypeCodeInDolibarr == 'card' || empty($paymentTypeCodeInDolibarr))) {
			// Case payment type in Stripe and into prelevement_demande are both CARD.
			// For this case, payment should already have been recorded so we just update flag of payment request if not yet 1

			// TODO Set traite to 1
			dol_syslog("TODO update flag traite to 1");
		} elseif ($paymentTypeCode == "PRE" && $paymentTypeCodeInDolibarr == 'ban') {
			// Case payment type in Stripe and into prelevement_demande are both BAN.
			// For this case, payment on invoice (not yet recorded) must be done and direct debit order must be closed.

			$paiement = new Paiement($db);
			$paiement->datepaye = $now;
			$paiement->date = $now;
			if ($currencyCodeType == $conf->currency) {
				$paiement->amounts = [$invoice_id => $payment_amount];   // Array with all payments dispatching with invoice id
			} else {
				$paiement->multicurrency_amounts = [$invoice_id => $payment_amount];   // Array with all payments dispatching

				$postactionmessages[] = 'Payment was done in a currency ('.$currencyCodeType.') other than the expected currency of company ('.$conf->currency.')';
				$ispostactionok = -1;
				// Not yet supported, so error
				$error++;
			}

			// Get ID of payment PRE
			$paiement->paiementcode = $paymentTypeCode;
			$sql = "SELECT id FROM ".MAIN_DB_PREFIX."c_paiement";
			$sql .= " WHERE code = '".$db->escape($paymentTypeCode)."'";
			$sql .= " AND entity IN (".getEntity('c_paiement').")";
			$resql = $db->query($sql);
			if ($resql) {
				$obj = $db->fetch_object($resql);
				$paiement->paiementid = $obj->id;
			} else {
				$error++;
			}

			$paiement->num_payment = '';
			$paiement->note_public = '';
			$paiement->note_private = 'StripeSepa payment received by IPN webhook - ' . dol_print_date($now, 'standard') . ' (TZ server) using servicestatus=' . $servicestatus . ($ipaddress ? ' from ip ' . $ipaddress : '') . ' - Transaction ID = ' . $TRANSACTIONID;
			$paiement->ext_payment_id = $TRANSACTIONID.':'.$customer_id.'@'.$stripearrayofkeysbyenv[$servicestatus]['publishable_key'];		// May be we should store py_... instead of pi_... but we started with pi_... so we continue.
			$paiement->ext_payment_site = $service;

			$ispaymentdone = 0;
			$sql = "SELECT p.rowid FROM ".MAIN_DB_PREFIX."paiement as p";
			$sql .= " WHERE p.ext_payment_id = '".$db->escape($paiement->ext_payment_id)."'";
			$sql .= " AND p.ext_payment_site = '".$db->escape($paiement->ext_payment_site)."'";
			$result = $db->query($sql);
			if ($result) {
				if ($db->num_rows($result)) {
					$ispaymentdone = 1;
					dol_syslog('* Payment for ext_payment_id '.$paiement->ext_payment_id.' already done. We do not recreate the payment');
				}
			}

			$db->begin();

			if (!$error && !$ispaymentdone) {
				dol_syslog('* Record payment type PRE for invoice id ' . $invoice_id . '. It includes closing of invoice and regenerating document.');

				// This include closing invoices to 'paid' (and trigger including unsuspending) and regenerating document
				$paiement_id = $paiement->create($user, 1);
				if ($paiement_id < 0) {
					$postactionmessages[] = $paiement->error . ($paiement->error ? ' ' : '') . implode("<br>\n", $paiement->errors);
					$ispostactionok = -1;
					$error++;

					dol_syslog("Failed to create the payment for invoice id " . $invoice_id);
				} else {
					$postactionmessages[] = 'Payment created';

					dol_syslog("The payment has been created for invoice id " . $invoice_id);
				}
			}

			if (!$error && isModEnabled('bank')) {
				// Search again the payment to see if it is already linked to a bank payment record (We should always find the payment that was created before).
				$ispaymentdone = 0;
				$sql = "SELECT p.rowid, p.fk_bank FROM ".MAIN_DB_PREFIX."paiement as p";
				$sql .= " WHERE p.ext_payment_id = '".$db->escape($paiement->ext_payment_id)."'";
				$sql .= " AND p.ext_payment_site = '".$db->escape($paiement->ext_payment_site)."'";
				$sql .= " AND p.fk_bank <> 0";
				$result = $db->query($sql);
				if ($result) {
					if ($db->num_rows($result)) {
						$ispaymentdone = 1;
						$obj = $db->fetch_object($result);
						dol_syslog('* Payment already linked to bank record '.$obj->fk_bank.' . We do not recreate the link');
					}
				}
				if (!$ispaymentdone) {
					dol_syslog('* Add payment to bank');

					// The bank used is the one defined into Stripe setup
					$paymentmethod = 'stripe';
					$bankaccountid = getDolGlobalInt("STRIPE_BANK_ACCOUNT_FOR_PAYMENTS");

					if ($bankaccountid > 0) {
						$label = '(CustomerInvoicePayment)';
						$result = $paiement->addPaymentToBank($user, 'payment', $label, $bankaccountid, $customer_id, '');
						if ($result < 0) {
							$postactionmessages[] = $paiement->error . ($paiement->error ? ' ' : '') . implode("<br>\n", $paiement->errors);
							$ispostactionok = -1;
							$error++;
						} else {
							$postactionmessages[] = 'Bank transaction of payment created (by ipn.php file)';
						}
					} else {
						$postactionmessages[] = 'Setup of bank account to use in module ' . $paymentmethod . ' was not set. No way to record the payment.';
						$ispostactionok = -1;
						$error++;
					}
				}
			}

			if (!$error && isModEnabled('prelevement')) {
				$bon = new BonPrelevement($db);
				$idbon = 0;
				$sql = "SELECT dp.fk_prelevement_bons as idbon";
				$sql .= " FROM ".MAIN_DB_PREFIX."prelevement_demande as dp";
				$sql .= " JOIN ".MAIN_DB_PREFIX."prelevement_bons as pb"; // Here we join to prevent modification of a prelevement bon already credited
				$sql .= " ON pb.rowid = dp.fk_prelevement_bons";
				$sql .= " WHERE dp.fk_facture = ".((int) $invoice_id);
				$sql .= " AND dp.sourcetype = 'facture'";
				$sql .= " AND dp.ext_payment_id = '".$db->escape($TRANSACTIONID)."'";
				$sql .= " AND dp.traite = 1";
				$sql .= " AND statut = ".((int) $bon::STATUS_TRANSFERED); // To be sure that it's not already credited
				$result = $db->query($sql);
				if ($result) {
					if ($db->num_rows($result)) {
						$obj = $db->fetch_object($result);
						$idbon = $obj->idbon;
						dol_syslog('* Prelevement must be set to credited');
					} else {
						dol_syslog('* Prelevement not found or already credited');
					}
				} else {
					$postactionmessages[] = $db->lasterror();
					$ispostactionok = -1;
					$error++;
				}

				if (!$error && !empty($idbon)) {
					$sql = "UPDATE ".MAIN_DB_PREFIX."prelevement_bons";
					$sql .= " SET fk_user_credit = ".((int) $user->id);
					$sql .= ", statut = ".((int) $bon::STATUS_CREDITED);
					$sql .= ", date_credit = '".$db->idate($now)."'";
					$sql .= ", credite = 1";
					$sql .= " WHERE rowid = ".((int) $idbon);
					$sql .= " AND statut = ".((int) $bon::STATUS_TRANSFERED);

					$result = $db->query($sql);
					if (!$result) {
						$postactionmessages[] = $db->lasterror();
						$ispostactionok = -1;
						$error++;
					}
				}

				if (!$error && !empty($idbon)) {
					$sql = "UPDATE ".MAIN_DB_PREFIX."prelevement_lignes";
					$sql .= " SET statut = 2";
					$sql .= " WHERE fk_prelevement_bons = ".((int) $idbon);
					$result = $db->query($sql);
					if (!$result) {
						$postactionmessages[] = $db->lasterror();
						$ispostactionok = -1;
						$error++;
					}
				}
			}

			if (!$error) {
				$db->commit();
				http_response_code(200);
				return 1;
			} else {
				$db->rollback();
				http_response_code(500);
				return -1;
			}
		} else {
			dol_syslog("The payment mode of this payment is ".$paymentTypeCode." in Stripe and ".$paymentTypeCodeInDolibarr." in Dolibarr. This case is not managed by the IPN");
		}
	} else {
		dol_syslog("Nothing to do in database because we don't know paymentTypeIdInDolibarr");
	}
} elseif ($event->type == 'payment_intent.payment_failed') {
	// When a try to take payment has failed. Useful for asynchronous SEPA payment that fails.
	dol_syslog("A try to make a payment has failed");

	$object = $event->data->object;
	$ipaddress = $object->metadata->ipaddress;
	$currencyCodeType = strtoupper($object->currency);
	$paymentmethodstripeid = $object->payment_method;
	$customer_id = $object->customer;

	$chargesdataarray = array();
	$objpayid = '';
	$objpaydesc = '';
	$objinvoiceid = 0;
	$objerrcode = '';
	$objerrmessage = '';
	$objpaymentmodetype = '';
	if (!empty($object->charges)) {				// Old format
		$chargesdataarray = $object->charges->data;
		foreach ($chargesdataarray as $chargesdata) {
			$objpayid = $chargesdata->id;
			$objpaydesc = $chargesdata->description;
			$objinvoiceid = 0;
			if ($chargesdata->metadata->dol_type == 'facture') {
				$objinvoiceid = $chargesdata->metadata->dol_id;
			}
			$objerrcode = $chargesdata->outcome->reason;
			$objerrmessage = $chargesdata->outcome->seller_message;

			$objpaymentmodetype = $chargesdata->payment_method_details->type;
			break;
		}
	}
	if (!empty($object->last_payment_error)) {	// New format 2023-10-16
		// $object is probably an object of type Stripe\PaymentIntent
		$objpayid = $object->latest_charge;
		$objpaydesc = $object->description;
		$objinvoiceid = 0;
		if ($object->metadata->dol_type == 'facture') {
			$objinvoiceid = $object->metadata->dol_id;
		}
		$objerrcode = empty($object->last_payment_error->code) ? $object->last_payment_error->decline_code : $object->last_payment_error->code;
		$objerrmessage = $object->last_payment_error->message;

		$objpaymentmodetype = $object->last_payment_error->payment_method->type;
	}

	dol_syslog("objpayid=".$objpayid." objpaymentmodetype=".$objpaymentmodetype." objerrcode=".$objerrcode);

	// If this is a differed payment for SEPA, add a line into agenda events
	if ($objpaymentmodetype == 'sepa_debit') {
		$db->begin();

		require_once DOL_DOCUMENT_ROOT.'/comm/action/class/actioncomm.class.php';
		$actioncomm = new ActionComm($db);

		if ($objinvoiceid > 0) {
			require_once DOL_DOCUMENT_ROOT.'/compta/facture/class/facture.class.php';
			$invoice = new Facture($db);
			$invoice->fetch($objinvoiceid);

			$actioncomm->userownerid = 0;
			$actioncomm->percentage = -1;

			$actioncomm->type_code = 'AC_OTH_AUTO'; // Type of event ('AC_OTH', 'AC_OTH_AUTO', 'AC_XXX'...)
			$actioncomm->code = 'AC_IPN';

			$actioncomm->datep = $now;
			$actioncomm->datef = $now;

			$actioncomm->socid = $invoice->socid;
			$actioncomm->fk_project = $invoice->fk_project;
			$actioncomm->fk_element = $invoice->id;
			$actioncomm->elementtype = 'invoice';
			$actioncomm->ip = getUserRemoteIP();
		}

		$actioncomm->note_private = 'Error returned on payment id '.$objpayid.' after SEPA payment request '.$objpaydesc.'<br>Error code is: '.$objerrcode.'<br>Error message is: '.$objerrmessage;
		$actioncomm->label = 'Payment error (SEPA Stripe)';

		$result = $actioncomm->create($user);
		if ($result <= 0) {
			dol_syslog($actioncomm->error, LOG_ERR);
			$error++;
		}

		if (! $error) {
			$db->commit();
		} else {
			$db->rollback();
			http_response_code(500);
			return -1;
		}
	}
} elseif ($event->type == 'checkout.session.completed') {		// Called when making payment with new Checkout method ($conf->global->STRIPE_USE_NEW_CHECKOUT is on).
	// TODO: create fees
} elseif ($event->type == 'payment_method.attached') {
	// When we link a payment method with a customer on Stripe side
	require_once DOL_DOCUMENT_ROOT.'/societe/class/companypaymentmode.class.php';
	require_once DOL_DOCUMENT_ROOT.'/societe/class/societeaccount.class.php';
	$societeaccount = new SocieteAccount($db);

	$companypaymentmode = new CompanyPaymentMode($db);

	$idthirdparty = $societeaccount->getThirdPartyID($db->escape($event->data->object->customer), 'stripe', $servicestatus);
	if ($idthirdparty > 0) {
		// If the payment mode attached is to a stripe account owned by an external customer in societe_account (so a thirdparty that has a Stripe account),
		// we can create the payment mode
		$companypaymentmode->stripe_card_ref = $event->data->object->id;
		$companypaymentmode->fk_soc          = $idthirdparty;
		$companypaymentmode->bank            = null;
		$companypaymentmode->label           = '';
<<<<<<< HEAD
		$companypaymentmode->number          = $event->data->object->id;
		$companypaymentmode->last_four       = $event->data->object->card->last4;
		$companypaymentmode->card_type       = $event->data->object->card->branding;
		$companypaymentmode->owner_name      = $event->data->object->billing_details->name;
		$companypaymentmode->proprio         = $companypaymentmode->owner_name;			// We still need this formodulebuilder because name of field is "proprio"
		$companypaymentmode->exp_date_month  = $event->data->object->card->exp_month;
		$companypaymentmode->exp_date_year   = $event->data->object->card->exp_year;
=======
		$companypaymentmode->number          = $db->escape($event->data->object->id);
		$companypaymentmode->last_four       = $db->escape($event->data->object->card->last4);
		$companypaymentmode->card_type       = $db->escape($event->data->object->card->branding);
		$companypaymentmode->proprio         = $db->escape($event->data->object->billing_details->name);
		$companypaymentmode->exp_date_month  = (int) $event->data->object->card->exp_month;
		$companypaymentmode->exp_date_year   = (int) $event->data->object->card->exp_year;
>>>>>>> 6b6d2398
		$companypaymentmode->cvn             = null;
		$companypaymentmode->datec           = $event->data->object->created;
		$companypaymentmode->default_rib     = 0;
		$companypaymentmode->type            = $event->data->object->type;
		$companypaymentmode->country_code    = $event->data->object->card->country;
		$companypaymentmode->status          = $servicestatus;

		// TODO Check that a payment mode $companypaymentmode->stripe_card_ref does not exists yet to avoid to create duplicates
		// so we can remove the test on STRIPE_NO_DUPLICATE_CHECK
		if (getDolGlobalString('STRIPE_NO_DUPLICATE_CHECK')) {
			$db->begin();
			$result = $companypaymentmode->create($user);
			if ($result < 0) {
				$error++;
			}
			if (!$error) {
				$db->commit();
			} else {
				$db->rollback();
				http_response_code(500);
				return -1;
			}
		}
	}
} elseif ($event->type == 'payment_method.updated') {
	// When we update a payment method on Stripe side
	require_once DOL_DOCUMENT_ROOT.'/societe/class/companypaymentmode.class.php';
	$companypaymentmode = new CompanyPaymentMode($db);
	$companypaymentmode->fetch(0, '', 0, '', " AND stripe_card_ref = '".$db->escape($event->data->object->id)."'");
	if ($companypaymentmode->id > 0) {
		// If we found a payment mode with the ID
		$companypaymentmode->bank            = null;
		$companypaymentmode->label           = '';
		$companypaymentmode->number          = $db->escape($event->data->object->id);
		$companypaymentmode->last_four       = $db->escape($event->data->object->card->last4);
		$companypaymentmode->proprio         = $db->escape($event->data->object->billing_details->name);
		$companypaymentmode->exp_date_month  = (int) $event->data->object->card->exp_month;
		$companypaymentmode->exp_date_year   = (int) $event->data->object->card->exp_year;
		$companypaymentmode->cvn             = null;
		$companypaymentmode->datec           = $db->escape($event->data->object->created);
		$companypaymentmode->default_rib     = 0;
		$companypaymentmode->type            = $db->escape($event->data->object->type);
		$companypaymentmode->country_code    = $db->escape($event->data->object->card->country);
		$companypaymentmode->status          = $servicestatus;

		$db->begin();
		if (!$error) {
			$result = $companypaymentmode->update($user);
			if ($result < 0) {
				$error++;
			}
		}
		if (!$error) {
			$db->commit();
		} else {
			$db->rollback();
		}
	}
} elseif ($event->type == 'payment_method.detached') {
	// When we remove a payment method on Stripe side
	$db->begin();
	$sql = "DELETE FROM ".MAIN_DB_PREFIX."societe_rib WHERE number = '".$db->escape($event->data->object->id)."' and status = ".((int) $servicestatus);
	$db->query($sql);
	$db->commit();
} elseif ($event->type == 'charge.succeeded') {
	// Deprecated. TODO: create fees and redirect to paymentok.php
} elseif ($event->type == 'charge.failed') {
	// Deprecated. TODO: Redirect to paymentko.php
} elseif (($event->type == 'source.chargeable') && ($event->data->object->type == 'three_d_secure') && ($event->data->object->three_d_secure->authenticated == true)) {
	// Deprecated.
} elseif ($event->type == 'charge.dispute.closed') {
	// When a dispute to cancel a SEPA payment is finished
	dol_syslog("object = ".var_export($event->data, true));
} elseif ($event->type == 'charge.dispute.funds_withdrawn') {
	// When a dispute/withdraw to cancel a SEPA payment is done
	dol_syslog("object = ".var_export($event->data, true));

	global $stripearrayofkeysbyenv;
	$error = 0;
	$errormsg = '';
	$object = $event->data->object;
	$TRANSACTIONID = $object->payment_intent;
	$ipaddress = $object->metadata->ipaddress;
	$now = dol_now();
	$currencyCodeType = strtoupper($object->currency);
	$paymentmethodstripeid = $object->payment_method;
	$customer_id = $object->customer;
	$reason = $object->reason;
	$amountdisputestripe = $object->amoutndispute;	// In stripe format
	$amountdispute = $amountdisputestripe;			// In real currency format

	$invoice_id = "";
	$paymentTypeCode = "";			// payment type according to Stripe
	$paymentTypeCodeInDolibarr = "";	// payment type according to Dolibarr
	$payment_amount = 0;
	$payment_amountInDolibarr = 0;

	dol_syslog("Try to find the payment in database for the payment_intent id = ".$TRANSACTIONID);

	$sql = "SELECT pi.rowid, pi.fk_facture, pi.fk_prelevement_bons, pi.amount, pi.type, pi.traite";
	$sql .= " FROM ".MAIN_DB_PREFIX."prelevement_demande as pi";
	$sql .= " WHERE pi.ext_payment_id = '".$db->escape($TRANSACTIONID)."'";
	$sql .= " AND pi.ext_payment_site = '".$db->escape($service)."'";

	$result = $db->query($sql);
	if ($result) {
		$obj = $db->fetch_object($result);
		if ($obj) {
			if ($obj->type == 'ban') {
				// This is a direct-debit with an order (llx_bon_prelevement).
				$pdid = $obj->rowid;
				$invoice_id = $obj->fk_facture;
				$directdebitorcreditransfer_id = $obj->fk_prelevement_bons;
				$payment_amountInDolibarr = $obj->amount;
				$paymentTypeCodeInDolibarr = $obj->type;

				dol_syslog("Found the payment intent for ban in database (pdid = ".$pdid." directdebitorcreditransfer_id=".$directdebitorcreditransfer_id.")");
			}
			if ($obj->type == 'card' || empty($obj->type)) {
				// This is a card payment.
				$pdid = $obj->rowid;
				$invoice_id = $obj->fk_facture;
				$payment_amountInDolibarr = $obj->amount;
				$paymentTypeCodeInDolibarr = empty($obj->type) ? 'card' : $obj->type;

				dol_syslog("Found the payment intent for card in database (pdid = ".$pdid." directdebitorcreditransfer_id=".$directdebitorcreditransfer_id.")");
			}
		} else {
			dol_syslog("Payment intent ".$TRANSACTIONID." not found into database, so ignored.");
			http_response_code(200);
			print "Payment intent ".$TRANSACTIONID." not found into database, so ignored.";
			return 1;
		}
	} else {
		http_response_code(500);
		print $db->lasterror();
		return -1;
	}

	dol_syslog("objinvoiceid=".$invoice_id);
	$tmpinvoice = new Facture($db);
	$tmpinvoice->fetch($invoice_id);
	$tmpinvoice->fetch_thirdparty();

	dol_syslog("The payment disputed is ".$amountdispute." and the invoice is ".$payment_amountInDolibarr);

	if ($amountdispute != $payment_amountInDolibarr) {
		http_response_code(500);
		print "The payment disputed is ".$amountdispute." and the invoice is ".$payment_amountInDolibarr.". Amount differs, we don't know what to do.";
		return -1;
	}

	$accountfrom = new Account($db);
	$accountfrom->fetch(getDolGlobalInt('STRIPE_BANK_ACCOUNT_FOR_PAYMENTS'));

	// Now we add a negative payment
	$paiement = new Paiement($db);

	$amounts = array();
	$amounts[$tmpinvoice->id] = -1 * $payment_amountInDolibarr;

	$paiement->datepaye = dol_now();
	$paiement->amounts = $amounts; // Array with all payments dispatching with invoice id
	/*$paiement->multicurrency_amounts = $multicurrency_amounts; // Array with all payments dispatching
	$paiement->multicurrency_code = $multicurrency_code; // Array with all currency of payments dispatching
	$paiement->multicurrency_tx = $multicurrency_tx; // Array with all currency tx of payments dispatching
	*/
	$paiement->paiementid   = dol_getIdFromCode($db, 'PRE', 'c_paiement', 'code', 'id', 1);
	$paiement->num_payment  = $object->id;	// A string like 'du_...'
	$paiement->note_public = 'Fund withdrawn by bank. Reason: '.$reason;
	$paiement->note_private = '';
	$paiement->fk_account   = $accountfrom->id;

	$db->begin();

	$alreadytransferedinaccounting = $tmpinvoice->getVentilExportCompta();

	if ($alreadytransferedinaccounting) {
		// TODO Test if invoice already in accountancy.
		// What to do ?
		$errormsg = 'Error: the invoice '.$tmpinvoice->id.' is already transferred into accounting. Don\'t know what to do.';
		$error++;
	}

	if (! $error && $tmpinvoice->status == Facture::STATUS_CLOSED) {
		// Switch back the invoice to status validated
		$result = $tmpinvoice->setStatut(Facture::STATUS_VALIDATED);
		if ($result < 0) {
			$errormsg = $tmpinvoice->error.implode(', ', $tmpinvoice->errors);
			$error++;
		}
	}

	if (! $error) {
		$paiement_id = $paiement->create($user, 0, $tmpinvoice->thirdparty); // This include regenerating documents
		if ($paiement_id < 0) {
			$errormsg = $paiement->error.implode(', ', $paiement->errors);
			$error++;
		}
	}

	if (!$error) {
		//$db->commit();	// Code not yet enough tested
		$db->rollback();
		http_response_code(500);
		return -1;
	} else {
		$db->rollback();
		http_response_code(500);
		print $errormsg;
		return -1;
	}
}


// End of page. Default return HTTP code will be 200<|MERGE_RESOLUTION|>--- conflicted
+++ resolved
@@ -712,22 +712,15 @@
 		$companypaymentmode->fk_soc          = $idthirdparty;
 		$companypaymentmode->bank            = null;
 		$companypaymentmode->label           = '';
-<<<<<<< HEAD
 		$companypaymentmode->number          = $event->data->object->id;
 		$companypaymentmode->last_four       = $event->data->object->card->last4;
 		$companypaymentmode->card_type       = $event->data->object->card->branding;
+
 		$companypaymentmode->owner_name      = $event->data->object->billing_details->name;
-		$companypaymentmode->proprio         = $companypaymentmode->owner_name;			// We still need this formodulebuilder because name of field is "proprio"
-		$companypaymentmode->exp_date_month  = $event->data->object->card->exp_month;
-		$companypaymentmode->exp_date_year   = $event->data->object->card->exp_year;
-=======
-		$companypaymentmode->number          = $db->escape($event->data->object->id);
-		$companypaymentmode->last_four       = $db->escape($event->data->object->card->last4);
-		$companypaymentmode->card_type       = $db->escape($event->data->object->card->branding);
-		$companypaymentmode->proprio         = $db->escape($event->data->object->billing_details->name);
+		$companypaymentmode->proprio         = $companypaymentmode->owner_name;			// We may still need this formodulebuilder because name of field is "proprio"
+
 		$companypaymentmode->exp_date_month  = (int) $event->data->object->card->exp_month;
 		$companypaymentmode->exp_date_year   = (int) $event->data->object->card->exp_year;
->>>>>>> 6b6d2398
 		$companypaymentmode->cvn             = null;
 		$companypaymentmode->datec           = $event->data->object->created;
 		$companypaymentmode->default_rib     = 0;
