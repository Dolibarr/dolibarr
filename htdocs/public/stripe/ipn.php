--- conflicted
+++ resolved
@@ -72,15 +72,8 @@
 		$servicestatus = 1;
 	}
 }
-<<<<<<< HEAD
-$endpoint_secret = $conf->global->STRIPE_TEST_WEBHOOK_KEY;
-$service = 'StripeTest';
-$servicestatus = 0;
-if (empty($conf->stripe->enabled)) {
-=======
 
 if (!isModEnabled('stripe')) {
->>>>>>> 5c3ef3b2
 	httponly_accessforbidden('Module Stripe not enabled');
 }
 
