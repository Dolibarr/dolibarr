<?php
/* Copyright (C) 2001-2002 Rodolphe Quiedeville <rodolphe@quiedeville.org>
 * Copyright (C) 2006-2009 Laurent Destailleur  <eldy@users.sourceforge.net>
 *
 * This program is free software; you can redistribute it and/or modify
 * it under the terms of the GNU General Public License as published by
 * the Free Software Foundation; either version 3 of the License, or
 * (at your option) any later version.
 *
 * This program is distributed in the hope that it will be useful,
 * but WITHOUT ANY WARRANTY; without even the implied warranty of
 * MERCHANTABILITY or FITNESS FOR A PARTICULAR PURPOSE.  See the
 * GNU General Public License for more details.
 *
 * You should have received a copy of the GNU General Public License
 * along with this program. If not, see <http://www.gnu.org/licenses/>.
 */

/**
 *     	\file       htdocs/public/paybox/paymentko.php
 *		\ingroup    paybox
 *		\brief      File to show page after a failed payment
 *		\author	    Laurent Destailleur
 */

define("NOLOGIN",1);		// This means this output page does not require to be logged.
define("NOCSRFCHECK",1);	// We accept to go on this page from external web site.

require '../../main.inc.php';
require_once DOL_DOCUMENT_ROOT.'/paybox/lib/paybox.lib.php';
require_once DOL_DOCUMENT_ROOT.'/core/lib/company.lib.php';

// Security check
if (empty($conf->paybox->enabled)) accessforbidden('',1,1,1);

$langs->load("main");
$langs->load("other");
$langs->load("dict");
$langs->load("bills");
$langs->load("companies");
$langs->load("paybox");
$langs->load("paypal");




/*
 * Actions
 */





/*
 * View
 */

dol_syslog("Callback url when a PayBox payment was canceled. query_string=".(empty($_SERVER["QUERY_STRING"])?'':$_SERVER["QUERY_STRING"])." script_uri=".(empty($_SERVER["SCRIPT_URI"])?'':$_SERVER["SCRIPT_URI"]), LOG_DEBUG, 0, '_paybox');

$tracepost = "";
foreach($_POST as $k => $v) $tracepost .= "{$k} - {$v}\n";
dol_syslog("POST=".$tracepost, LOG_DEBUG, 0, '_paybox');


// Send an email
if (! empty($conf->global->MEMBER_PAYONLINE_SENDEMAIL) && preg_match('/MEM=',$fulltag))
{
	$sendto=$conf->global->MEMBER_PAYONLINE_SENDEMAIL;
	$from=$conf->global->MAILING_EMAIL_FROM;
	require_once DOL_DOCUMENT_ROOT.'/core/class/CMailFile.class.php';
	$mailfile = new CMailFile(
		'New subscription payed',
		$sendto,
		$from,
<<<<<<< HEAD
		'New subscription payed '.$fulltag);

=======
		'New subscription payed '.$fulltag
	);
	
>>>>>>> 750b3086
	$result=$mailfile->sendfile();
	if ($result)
	{
		dol_syslog("EMail sent to ".$sendto);
	}
	else
	{
		dol_syslog("Failed to send EMail to ".$sendto, LOG_ERR);
	}
}


llxHeaderPayBox($langs->trans("PaymentForm"));


// Show message
print '<span id="dolpaymentspan"></span>'."\n";
print '<div id="dolpaymentdiv" align="center">'."\n";

print $langs->trans("YourPaymentHasNotBeenRecorded")."<br>\n";

if (! empty($conf->global->PAYBOX_MESSAGE_KO)) print $conf->global->PAYBOX_MESSAGE_KO;

print "\n</div>\n";


html_print_paybox_footer($mysoc,$langs);


llxFooterPayBox();

$db->close();
?><|MERGE_RESOLUTION|>--- conflicted
+++ resolved
@@ -63,34 +63,28 @@
 dol_syslog("POST=".$tracepost, LOG_DEBUG, 0, '_paybox');
 
 
-// Send an email
-if (! empty($conf->global->MEMBER_PAYONLINE_SENDEMAIL) && preg_match('/MEM=',$fulltag))
-{
-	$sendto=$conf->global->MEMBER_PAYONLINE_SENDEMAIL;
-	$from=$conf->global->MAILING_EMAIL_FROM;
-	require_once DOL_DOCUMENT_ROOT.'/core/class/CMailFile.class.php';
+// Send an email
+if (! empty($conf->global->MEMBER_PAYONLINE_SENDEMAIL) && preg_match('/MEM=',$fulltag))
+{
+	$sendto=$conf->global->MEMBER_PAYONLINE_SENDEMAIL;
+	$from=$conf->global->MAILING_EMAIL_FROM;
+	require_once DOL_DOCUMENT_ROOT.'/core/class/CMailFile.class.php';
 	$mailfile = new CMailFile(
-		'New subscription payed',
-		$sendto,
+		'New subscription payed',
+		$sendto,
 		$from,
-<<<<<<< HEAD
-		'New subscription payed '.$fulltag);
+		'New subscription payed '.$fulltag);
 
-=======
-		'New subscription payed '.$fulltag
-	);
-	
->>>>>>> 750b3086
-	$result=$mailfile->sendfile();
-	if ($result)
-	{
-		dol_syslog("EMail sent to ".$sendto);
-	}
-	else
-	{
-		dol_syslog("Failed to send EMail to ".$sendto, LOG_ERR);
-	}
-}
+	$result=$mailfile->sendfile();
+	if ($result)
+	{
+		dol_syslog("EMail sent to ".$sendto);
+	}
+	else
+	{
+		dol_syslog("Failed to send EMail to ".$sendto, LOG_ERR);
+	}
+}
 
 
 llxHeaderPayBox($langs->trans("PaymentForm"));
