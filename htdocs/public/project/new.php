<?php
/* Copyright (C) 2001-2002  Rodolphe Quiedeville    <rodolphe@quiedeville.org>
 * Copyright (C) 2001-2002  Jean-Louis Bergamo      <jlb@j1b.org>
 * Copyright (C) 2006-2013  Laurent Destailleur     <eldy@users.sourceforge.net>
 * Copyright (C) 2012       Regis Houssin           <regis.houssin@inodbox.com>
 * Copyright (C) 2012       J. Fernando Lagrange    <fernando@demo-tic.org>
 * Copyright (C) 2018-2021  Frédéric France         <frederic.france@netlogic.fr>
 * Copyright (C) 2018       Alexandre Spangaro      <aspangaro@open-dsi.fr>
 *
 * This program is free software; you can redistribute it and/or modify
 * it under the terms of the GNU General Public License as published by
 * the Free Software Foundation; either version 3 of the License, or
 * (at your option) any later version.
 *
 * This program is distributed in the hope that it will be useful,
 * but WITHOUT ANY WARRANTY; without even the implied warranty of
 * MERCHANTABILITY or FITNESS FOR A PARTICULAR PURPOSE.  See the
 * GNU General Public License for more details.
 *
 * You should have received a copy of the GNU General Public License
 * along with this program. If not, see <https://www.gnu.org/licenses/>.
 */

/**
 *	\file       htdocs/public/project/new.php
 *	\ingroup    project
 *	\brief      Page to record a message/lead into a project/lead
 */

if (!defined('NOLOGIN')) {
	define("NOLOGIN", 1); // This means this output page does not require to be logged.
}
if (!defined('NOCSRFCHECK')) {
	define("NOCSRFCHECK", 1); // We accept to go on this page from external web site.
}
if (!defined('NOIPCHECK')) {
	define('NOIPCHECK', '1'); // Do not check IP defined into conf $dolibarr_main_restrict_ip
}
if (!defined('NOBROWSERNOTIF')) {
	define('NOBROWSERNOTIF', '1');
}


// For MultiCompany module.
// Do not use GETPOST here, function is not defined and define must be done before including main.inc.php
$entity = (!empty($_GET['entity']) ? (int) $_GET['entity'] : (!empty($_POST['entity']) ? (int) $_POST['entity'] : 1));
if (is_numeric($entity)) {
	define("DOLENTITY", $entity);
}

// Load Dolibarr environment
require '../../main.inc.php';
require_once DOL_DOCUMENT_ROOT.'/core/lib/company.lib.php';
require_once DOL_DOCUMENT_ROOT.'/core/lib/json.lib.php';
require_once DOL_DOCUMENT_ROOT.'/projet/class/project.class.php';
require_once DOL_DOCUMENT_ROOT.'/core/class/extrafields.class.php';
require_once DOL_DOCUMENT_ROOT.'/core/class/html.formcompany.class.php';
require_once DOL_DOCUMENT_ROOT.'/core/lib/date.lib.php';

// Init vars
$errmsg = '';
$error = 0;
$backtopage = GETPOST('backtopage', 'alpha');
$action = GETPOST('action', 'aZ09');

// Load translation files
$langs->loadLangs(array("members", "companies", "install", "other", "projects"));

if (empty($conf->global->PROJECT_ENABLE_PUBLIC)) {
	print $langs->trans("Form for public lead registration has not been enabled");
	exit;
}

// Initialize technical object to manage hooks of page. Note that conf->hooks_modules contains array of hook context
$hookmanager->initHooks(array('publicnewleadcard', 'globalcard'));

$extrafields = new ExtraFields($db);

$object = new Project($db);

$user->loadDefaultValues();

// Security check
if (empty($conf->project->enabled)) {
	httponly_accessforbidden('Module Project not enabled');
}


/**
 * Show header for new member
 *
 * @param 	string		$title				Title
 * @param 	string		$head				Head array
 * @param 	int    		$disablejs			More content into html header
 * @param 	int    		$disablehead		More content into html header
 * @param 	array  		$arrayofjs			Array of complementary js files
 * @param 	array  		$arrayofcss			Array of complementary css files
 * @return	void
 */
function llxHeaderVierge($title, $head = "", $disablejs = 0, $disablehead = 0, $arrayofjs = '', $arrayofcss = '')
{
	global $user, $conf, $langs, $mysoc;

	top_htmlhead($head, $title, $disablejs, $disablehead, $arrayofjs, $arrayofcss); // Show html headers

	print '<body id="mainbody" class="publicnewmemberform">';

	// Define urllogo
	$urllogo = DOL_URL_ROOT.'/theme/common/login_logo.png';

	if (!empty($mysoc->logo_small) && is_readable($conf->mycompany->dir_output.'/logos/thumbs/'.$mysoc->logo_small)) {
		$urllogo = DOL_URL_ROOT.'/viewimage.php?cache=1&amp;modulepart=mycompany&amp;file='.urlencode('logos/thumbs/'.$mysoc->logo_small);
	} elseif (!empty($mysoc->logo) && is_readable($conf->mycompany->dir_output.'/logos/'.$mysoc->logo)) {
		$urllogo = DOL_URL_ROOT.'/viewimage.php?cache=1&amp;modulepart=mycompany&amp;file='.urlencode('logos/'.$mysoc->logo);
	} elseif (is_readable(DOL_DOCUMENT_ROOT.'/theme/dolibarr_logo.svg')) {
		$urllogo = DOL_URL_ROOT.'/theme/dolibarr_logo.svg';
	}

	print '<div class="center">';

	// Output html code for logo
	if ($urllogo) {
		print '<div class="backgreypublicpayment">';
		print '<div class="logopublicpayment">';
		print '<img id="dolpaymentlogo" src="'.$urllogo.'"';
		print '>';
		print '</div>';
		if (empty($conf->global->MAIN_HIDE_POWERED_BY)) {
			print '<div class="poweredbypublicpayment opacitymedium right"><a class="poweredbyhref" href="https://www.dolibarr.org?utm_medium=website&utm_source=poweredby" target="dolibarr" rel="noopener">'.$langs->trans("PoweredBy").'<br><img class="poweredbyimg" src="'.DOL_URL_ROOT.'/theme/dolibarr_logo.svg" width="80px"></a></div>';
		}
		print '</div>';
	}

	if (!empty($conf->global->PROJECT_IMAGE_PUBLIC_NEWLEAD)) {
		print '<div class="backimagepublicnewlead">';
		print '<img id="idPROJECT_IMAGE_PUBLIC_NEWLEAD" src="'.$conf->global->PROJECT_IMAGE_PUBLIC_NEWLEAD.'">';
		print '</div>';
	}

	print '</div>';

	print '<div class="divmainbodylarge">';
}

/**
 * Show footer for new member
 *
 * @return	void
 */
function llxFooterVierge()
{
	print '</div>';

	printCommonFooter('public');

	print "</body>\n";
	print "</html>\n";
}



/*
 * Actions
 */

$parameters = array();
// Note that $action and $object may have been modified by some hooks
$reshook = $hookmanager->executeHooks('doActions', $parameters, $object, $action);
if ($reshook < 0) {
	setEventMessages($hookmanager->error, $hookmanager->errors, 'errors');
}

// Action called when page is submitted
if (empty($reshook) && $action == 'add') {
	$error = 0;
	$urlback = '';

	$db->begin();

	if (!GETPOST("lastname")) {
		$error++;
		$errmsg .= $langs->trans("ErrorFieldRequired", $langs->transnoentitiesnoconv("Lastname"))."<br>\n";
	}
	if (!GETPOST("firstname")) {
		$error++;
		$errmsg .= $langs->trans("ErrorFieldRequired", $langs->transnoentitiesnoconv("Firstname"))."<br>\n";
	}
	if (!GETPOST("email")) {
		$error++;
		$errmsg .= $langs->trans("ErrorFieldRequired", $langs->transnoentitiesnoconv("Email"))."<br>\n";
	}
	if (!GETPOST("description")) {
		$error++;
		$errmsg .= $langs->trans("ErrorFieldRequired", $langs->transnoentitiesnoconv("Message"))."<br>\n";
	}
	if (GETPOST("email") && !isValidEmail(GETPOST("email"))) {
		$error++;
		$langs->load("errors");
		$errmsg .= $langs->trans("ErrorBadEMail", GETPOST("email"))."<br>\n";
	}
	// Set default opportunity status
	$defaultoppstatus = getDolGlobalString('PROJECT_DEFAULT_OPPORTUNITY_STATUS_FOR_ONLINE_LEAD');
	if (empty($defaultoppstatus)) {
		$error++;
		$langs->load("errors");
		$errmsg .= $langs->trans("ErrorModuleSetupNotComplete", $langs->transnoentitiesnoconv("Project"))."<br>\n";
	}

	$proj = new Project($db);
	$thirdparty = new Societe($db);

	if (!$error) {
		// Search thirdparty and set it if found to the new created project
		$result = $thirdparty->fetch(0, '', '', '', '', '', '', '', '', '', $object->email);
		if ($result > 0) {
			$proj->socid = $thirdparty->id;
		} else {
			// Create the prospect
			if (GETPOST('societe')) {
				$thirdparty->name =  GETPOST('societe');
				$thirdparty->name_alias = dolGetFirstLastname(GETPOST('firstname'), GETPOST('lastname'));
			} else {
				$thirdparty->name = dolGetFirstLastname(GETPOST('firstname'), GETPOST('lastname'));
			}
			$thirdparty->email = GETPOST('email');
			$thirdparty->address = GETPOST('address');
			$thirdparty->zip = GETPOST('zip');
			$thirdparty->town = GETPOST('town');
			$thirdparty->country_id = GETPOST('country_id', 'int');
			$thirdparty->state_id = GETPOST('state_id');
			$thirdparty->client = $thirdparty::PROSPECT;
			$thirdparty->code_client = 'auto';
			$thirdparty->code_fournisseur = 'auto';

			// Fill array 'array_options' with data from the form
			$extrafields->fetch_name_optionals_label($thirdparty->table_element);
			$ret = $extrafields->setOptionalsFromPost(null, $thirdparty, '', 1);
			//var_dump($thirdparty->array_options);exit;
			if ($ret < 0) {
				$error++;
				$errmsg = ($extrafields->error ? $extrafields->error.'<br>' : '').join('<br>', $extrafields->errors);
			}

			if (!$error) {
				$result = $thirdparty->create($user);
				if ($result <= 0) {
					$error++;
					$errmsg = ($thirdparty->error ? $thirdparty->error.'<br>' : '').join('<br>', $thirdparty->errors);
				} else {
					$proj->socid = $thirdparty->id;
				}
			}
		}
	}

	if (!$error) {
		// Defined the ref into $defaultref
		$defaultref = '';
		$modele = empty($conf->global->PROJECT_ADDON) ? 'mod_project_simple' : $conf->global->PROJECT_ADDON;

		// Search template files
		$file = ''; $classname = ''; $filefound = 0;
		$dirmodels = array_merge(array('/'), (array) $conf->modules_parts['models']);
		foreach ($dirmodels as $reldir) {
			$file = dol_buildpath($reldir."core/modules/project/".$modele.'.php', 0);
			if (file_exists($file)) {
				$filefound = 1;
				$classname = $modele;
				break;
			}
		}

		if ($filefound) {
			$result = dol_include_once($reldir."core/modules/project/".$modele.'.php');
			$modProject = new $classname;

			$defaultref = $modProject->getNextValue($thirdparty, $object);
		}

		if (is_numeric($defaultref) && $defaultref <= 0) {
			$defaultref = '';
		}

		if (empty($defaultref)) {
			$defaultref = 'PJ'.dol_print_date(dol_now(), 'dayrfc');
		}

		$proj->ref         = $defaultref;
		$proj->statut      = $proj::STATUS_DRAFT;
		$proj->status      = $proj::STATUS_DRAFT;
		$proj->public      = 1;
		$proj->usage_opportunity = 1;
		$proj->title       = $langs->trans("LeadFromPublicForm");
		$proj->description = GETPOST("description", "alphanohtml");
		$proj->opp_status  = $defaultoppstatus;
		$proj->fk_opp_status  = $defaultoppstatus;

		$proj->ip = getUserRemoteIP();
		$nb_post_max = getDolGlobalInt("MAIN_SECURITY_MAX_POST_ON_PUBLIC_PAGES_BY_IP_ADDRESS", 200);
		$now = dol_now();
		$minmonthpost = dol_time_plus_duree($now, -1, "m");
		$nb_post_ip = 0;
		if ($nb_post_max > 0) {	// Calculate only if there is a limit to check
			$sql = "SELECT COUNT(rowid) as nb_projets";
			$sql .= " FROM ".MAIN_DB_PREFIX."projet";
			$sql .= " WHERE ip = '".$db->escape($proj->ip)."'";
			$sql .= " AND datec > '".$db->idate($minmonthpost)."'";
			$resql = $db->query($sql);
			if ($resql) {
				$num = $db->num_rows($resql);
				$i = 0;
				while ($i < $num) {
					$i++;
					$obj = $db->fetch_object($resql);
					$nb_post_ip = $obj->nb_projets;
				}
			}
		}

		// Fill array 'array_options' with data from the form
		$extrafields->fetch_name_optionals_label($proj->table_element);
		$ret = $extrafields->setOptionalsFromPost(null, $proj);
		if ($ret < 0) {
			$error++;
		}

		if ($nb_post_max > 0 && $nb_post_ip >= $nb_post_max) {
			$error++;
			$errmsg = $langs->trans("AlreadyTooMuchPostOnThisIPAdress");
			array_push($proj->errors, $langs->trans("AlreadyTooMuchPostOnThisIPAdress"));
		}
		// Create the project
		if (!$error) {
			$result = $proj->create($user);
			if ($result > 0) {
				require_once DOL_DOCUMENT_ROOT.'/core/class/CMailFile.class.php';
				$object = $proj;

				if ($object->email) {
					$subject = '';
					$msg = '';

					// Send subscription email
					include_once DOL_DOCUMENT_ROOT.'/core/class/html.formmail.class.php';
					$formmail = new FormMail($db);
					// Set output language
					$outputlangs = new Translate('', $conf);
					$outputlangs->setDefaultLang(empty($object->thirdparty->default_lang) ? $mysoc->default_lang : $object->thirdparty->default_lang);
					// Load traductions files required by page
					$outputlangs->loadLangs(array("main", "members", "projects"));
					// Get email content from template
					$arraydefaultmessage = null;
					$labeltouse = $conf->global->PROJECT_EMAIL_TEMPLATE_AUTOLEAD;

					if (!empty($labeltouse)) {
						$arraydefaultmessage = $formmail->getEMailTemplate($db, 'project', $user, $outputlangs, 0, 1, $labeltouse);
					}

					if (!empty($labeltouse) && is_object($arraydefaultmessage) && $arraydefaultmessage->id > 0) {
						$subject = $arraydefaultmessage->topic;
						$msg     = $arraydefaultmessage->content;
					}
					if (empty($labeltosue)) {
						$labeltouse = '['.$mysoc->name.'] '.$langs->trans("YourMessage");
						$msg = $langs->trans("YourMessageHasBeenReceived");
					}

					$substitutionarray = getCommonSubstitutionArray($outputlangs, 0, null, $object);
					complete_substitutions_array($substitutionarray, $outputlangs, $object);
					$subjecttosend = make_substitutions($subject, $substitutionarray, $outputlangs);
					$texttosend = make_substitutions($msg, $substitutionarray, $outputlangs);
<<<<<<< HEAD
					if ($subjecttosend && $texttosend) {
						$moreinheader = 'X-Dolibarr-Info: send_an_email by public/lead/new.php'."\r\n";

						$result = $object->sendEmail($texttosend, $subjecttosend, array(), array(), array(), "", "", 0, -1, '', $moreinheader);
=======

					if ($subjecttosend && $texttosend) {
						$moreinheader = 'X-Dolibarr-Info: send_an_email by public/lead/new.php'."\r\n";

						$result = $object->send_an_email($texttosend, $subjecttosend, array(), array(), array(), "", "", 0, -1, '', $moreinheader);
>>>>>>> 18733716
					}
					/*if ($result < 0) {
						$error++;
						setEventMessages($object->error, $object->errors, 'errors');
					}*/
				}

				if (!empty($backtopage)) {
					$urlback = $backtopage;
				} elseif (!empty($conf->global->PROJECT_URL_REDIRECT_LEAD)) {
					$urlback = $conf->global->PROJECT_URL_REDIRECT_LEAD;
					// TODO Make replacement of __AMOUNT__, etc...
				} else {
					$urlback = $_SERVER["PHP_SELF"]."?action=added&token=".newToken();
				}

				if (!empty($entity)) {
					$urlback .= '&entity='.$entity;
				}

				dol_syslog("project lead ".$proj->ref." has been created, we redirect to ".$urlback);
			} else {
				$error++;
				$errmsg .= $proj->error.'<br>'.join('<br>', $proj->errors);
			}
		} else {
			setEventMessage($errmsg, 'errors');
		}
	}

	if (!$error) {
		$db->commit();

		Header("Location: ".$urlback);
		exit;
	} else {
		$db->rollback();
	}
}

// Action called after a submitted was send and member created successfully
// backtopage parameter with an url was set on member submit page, we never go here because a redirect was done to this url.
if (empty($reshook) && $action == 'added') {
	llxHeaderVierge($langs->trans("NewLeadForm"));

	// Si on a pas ete redirige
	print '<br><br>';
	print '<div class="center">';
	print $langs->trans("NewLeadbyWeb");
	print '</div>';

	llxFooterVierge();
	exit;
}



/*
 * View
 */

$form = new Form($db);
$formcompany = new FormCompany($db);

$extrafields->fetch_name_optionals_label($object->table_element); // fetch optionals attributes and labels

llxHeaderVierge($langs->trans("NewContact"));


print load_fiche_titre($langs->trans("NewContact"), '', '', 0, 0, 'center');


print '<div align="center">';
print '<div id="divsubscribe">';

print '<div class="center subscriptionformhelptext opacitymedium justify">';
if (!empty($conf->global->PROJECT_NEWFORM_TEXT)) {
	print $langs->trans($conf->global->PROJECT_NEWFORM_TEXT)."<br>\n";
} else {
	print $langs->trans("FormForNewLeadDesc", getDolGlobalString("MAIN_INFO_SOCIETE_MAIL"))."<br>\n";
}
print '</div>';

dol_htmloutput_errors($errmsg);

// Print form
print '<form action="'.$_SERVER["PHP_SELF"].'" method="POST" name="newlead">'."\n";
print '<input type="hidden" name="token" value="'.newToken().'" / >';
print '<input type="hidden" name="entity" value="'.$entity.'" />';
print '<input type="hidden" name="action" value="add" />';

print '<br>';

print '<br><span class="opacitymedium">'.$langs->trans("FieldsWithAreMandatory", '*').'</span><br>';
//print $langs->trans("FieldsWithIsForPublic",'**').'<br>';

print dol_get_fiche_head('');

print '<script type="text/javascript">
jQuery(document).ready(function () {
    jQuery(document).ready(function () {
        jQuery("#selectcountry_id").change(function() {
           document.newlead.action.value="create";
           document.newlead.submit();
        });
    });
});
</script>';


print '<table class="border" summary="form to subscribe" id="tablesubscribe">'."\n";

// Lastname
print '<tr><td>'.$langs->trans("Lastname").' <span style="color: red">*</span></td><td><input type="text" name="lastname" class="minwidth150" value="'.dol_escape_htmltag(GETPOST('lastname')).'" required></td></tr>'."\n";
// Firstname
print '<tr><td>'.$langs->trans("Firstname").' <span style="color: red">*</span></td><td><input type="text" name="firstname" class="minwidth150" value="'.dol_escape_htmltag(GETPOST('firstname')).'" required></td></tr>'."\n";
// EMail
print '<tr><td>'.$langs->trans("Email").' <span style="color: red">*</span></td><td><input type="text" name="email" maxlength="255" class="minwidth150" value="'.dol_escape_htmltag(GETPOST('email')).'" required></td></tr>'."\n";
// Company
print '<tr id="trcompany" class="trcompany"><td>'.$langs->trans("Company").'</td><td><input type="text" name="societe" class="minwidth150" value="'.dol_escape_htmltag(GETPOST('societe')).'"></td></tr>'."\n";
// Address
print '<tr><td>'.$langs->trans("Address").'</td><td>'."\n";
print '<textarea name="address" id="address" wrap="soft" class="quatrevingtpercent" rows="'.ROWS_2.'">'.dol_escape_htmltag(GETPOST('address', 'restricthtml'), 0, 1).'</textarea></td></tr>'."\n";
// Zip / Town
print '<tr><td>'.$langs->trans('Zip').' / '.$langs->trans('Town').'</td><td>';
print $formcompany->select_ziptown(GETPOST('zipcode'), 'zipcode', array('town', 'selectcountry_id', 'state_id'), 6, 1);
print ' / ';
print $formcompany->select_ziptown(GETPOST('town'), 'town', array('zipcode', 'selectcountry_id', 'state_id'), 0, 1);
print '</td></tr>';
// Country
print '<tr><td>'.$langs->trans('Country').'</td><td>';
$country_id = GETPOST('country_id');
if (!$country_id && !empty($conf->global->PROJECT_NEWFORM_FORCECOUNTRYCODE)) {
	$country_id = getCountry($conf->global->PROJECT_NEWFORM_FORCECOUNTRYCODE, 2, $db, $langs);
}
if (!$country_id && !empty($conf->geoipmaxmind->enabled)) {
	$country_code = dol_user_country();
	//print $country_code;
	if ($country_code) {
		$new_country_id = getCountry($country_code, 3, $db, $langs);
		//print 'xxx'.$country_code.' - '.$new_country_id;
		if ($new_country_id) {
			$country_id = $new_country_id;
		}
	}
}
$country_code = getCountry($country_id, 2, $db, $langs);
print $form->select_country($country_id, 'country_id');
print '</td></tr>';
// State
if (empty($conf->global->SOCIETE_DISABLE_STATE)) {
	print '<tr><td>'.$langs->trans('State').'</td><td>';
	if ($country_code) {
		print $formcompany->select_state(GETPOST("state_id", 'int'), $country_code);
	} else {
		print '';
	}
	print '</td></tr>';
}

// Other attributes
$tpl_context = 'public'; // define template context to public
include DOL_DOCUMENT_ROOT.'/core/tpl/extrafields_add.tpl.php';
// Comments
print '<tr>';
print '<td class="tdtop">'.$langs->trans("Message").' <span style="color: red">*</span></td>';
print '<td class="tdtop"><textarea name="description" id="description" wrap="soft" class="quatrevingtpercent" rows="'.ROWS_5.'" required>'.dol_escape_htmltag(GETPOST('description', 'restricthtml'), 0, 1).'</textarea></td>';
print '</tr>'."\n";

print "</table>\n";

print dol_get_fiche_end();

// Save
print '<div class="center">';
print '<input type="submit" value="'.$langs->trans("Submit").'" id="submitsave" class="button">';
if (!empty($backtopage)) {
	print ' &nbsp; &nbsp; <input type="submit" value="'.$langs->trans("Cancel").'" id="submitcancel" class="button button-cancel">';
}
print '</div>';


print "</form>\n";
print "<br>";
print '</div></div>';


llxFooterVierge();

$db->close();<|MERGE_RESOLUTION|>--- conflicted
+++ resolved
@@ -369,18 +369,10 @@
 					complete_substitutions_array($substitutionarray, $outputlangs, $object);
 					$subjecttosend = make_substitutions($subject, $substitutionarray, $outputlangs);
 					$texttosend = make_substitutions($msg, $substitutionarray, $outputlangs);
-<<<<<<< HEAD
 					if ($subjecttosend && $texttosend) {
 						$moreinheader = 'X-Dolibarr-Info: send_an_email by public/lead/new.php'."\r\n";
 
 						$result = $object->sendEmail($texttosend, $subjecttosend, array(), array(), array(), "", "", 0, -1, '', $moreinheader);
-=======
-
-					if ($subjecttosend && $texttosend) {
-						$moreinheader = 'X-Dolibarr-Info: send_an_email by public/lead/new.php'."\r\n";
-
-						$result = $object->send_an_email($texttosend, $subjecttosend, array(), array(), array(), "", "", 0, -1, '', $moreinheader);
->>>>>>> 18733716
 					}
 					/*if ($result < 0) {
 						$error++;
