<?php
/* Copyright (C) 2012      Nicolas Villa aka Boyquotes http://informetic.fr
 * Copyright (C) 2013      Florian Henry <forian.henry@open-cocnept.pro>
 * Copyright (C) 2013      Laurent Destailleur <eldy@users.sourceforge.net>
 *
 * This program is free software; you can redistribute it and/or modify
 * it under the terms of the GNU General Public License as published by
 * the Free Software Foundation; either version 3 of the License, or
 * (at your option) any later version.
 *
 * This program is distributed in the hope that it will be useful,
 * but WITHOUT ANY WARRANTY; without even the implied warranty of
 * MERCHANTABILITY or FITNESS FOR A PARTICULAR PURPOSE.  See the
 * GNU General Public License for more details.
 *
 * You should have received a copy of the GNU General Public License
 * along with this program. If not, see <http://www.gnu.org/licenses/>.
 */

/**
 *  \file       htdocs/public/cron/cron_run_jobs.php
 *  \ingroup    cron
 *  \brief      Execute pendings jobs
 */
if (! defined('NOTOKENRENEWAL')) define('NOTOKENRENEWAL','1'); // Disables token renewal
if (! defined('NOREQUIREMENU'))  define('NOREQUIREMENU','1');
if (! defined('NOREQUIREHTML'))  define('NOREQUIREHTML','1');
if (! defined('NOREQUIREAJAX'))  define('NOREQUIREAJAX','1');
if (! defined('NOREQUIRESOC'))   define('NOREQUIRESOC','1');
if (! defined('NOLOGIN'))   define('NOLOGIN','1');
//if (! defined('NOREQUIRETRAN'))  define('NOREQUIRETRAN','1');

// librarie core
// Dolibarr environment
$res = @include("../../main.inc.php"); // From htdocs directory
if (! $res) {
	$res = @include("../../../main.inc.php"); // From "custom" directory
}
if (! $res) die("Include of master.inc.php fails");

// librarie jobs
dol_include_once("/cron/class/cronjob.class.php");

global $langs, $conf;

// Language Management
$langs->load("admin");
$langs->load("cron");





/*
 * View
 */

// Check the key, avoid that a stranger starts cron
$key = GETPOST('securitykey','alpha');
if (empty($key)) {
	echo 'securitykey is require';
	exit;
}
if($key != $conf->global->CRON_KEY)
{
	echo 'securitykey is wrong';
	exit;
}
// Check the key, avoid that a stranger starts cron
<<<<<<< HEAD
$userlogin = GETPOST('userlogin');
if (empty($userlogin))
{
=======
$userlogin = GETPOST('userlogin','alpha');
if (empty($userlogin)) {
>>>>>>> 686babd0
	echo 'userlogin is require';
	exit;
}
require_once DOL_DOCUMENT_ROOT.'/user/class/user.class.php';
$user=new User($db);
$result=$user->fetch('',$userlogin);
if ($result < 0)
{
	echo "User Error:".$user->error;
	dol_syslog("cron_run_jobs.php:: User Error:".$user->error, LOG_WARNING);
	exit;
}
else
{
	if (empty($user->id))
	{
		echo " User user login:".$userlogin." do not exists";
		dol_syslog(" User user login:".$userlogin." do not exists", LOG_WARNING);
		exit;
	}
}
<<<<<<< HEAD
$id = GETPOST('id');
=======
$id = GETPOST('id','int');

// Language Management
$langs->load("admin");
$langs->load("cron@cron");
>>>>>>> 686babd0

// create a jobs object
$object = new Cronjob($db);

$filter=array();
if (! empty($id))
{
	if (! is_numeric($id))
	{
		echo "Error: Bad value for parameter job id";
		dol_syslog("cron_run_jobs.php Bad value for parameter job id", LOG_WARNING);
		exit;
	}
	$filter=array();
	$filter['t.rowid']=$id;
}

$result = $object->fetch_all('DESC','t.rowid', 0, 0, 1, $filter);
if ($result<0)
{
	echo "Error: ".$cronjob->error;
	dol_syslog("cron_run_jobs.php fetch Error".$cronjob->error, LOG_WARNING);
	exit;
}

// current date
$now=dol_now();
$nbofjobs=count($object->lines);
$nbofjobslaunchedok=0;
$nbofjobslaunchedko=0;

if (is_array($object->lines) && (count($object->lines)>0))
{
	// Loop over job
	foreach($object->lines as $line)
	{
		dol_syslog("cron_run_jobs.php fetch cronjobid: ".$line->id, LOG_WARNING);

		//If date_next_jobs is less of current dat, execute the program, and store the execution time of the next execution in database
		if ((($line->datenextrun <= $now) && $line->dateend < $now)
				|| ((empty($line->datenextrun)) && (empty($line->dateend))))
		{

			dol_syslog("cron_run_jobs.php:: torun line->datenextrun:".dol_print_date($line->datenextrun,'dayhourtext')." line->dateend:".dol_print_date($line->dateend,'dayhourtext')." now:".dol_print_date($now,'dayhourtext'));

			$cronjob=new Cronjob($db);
			$result=$cronjob->fetch($line->id);
			if ($result<0)
			{
				echo "Error:".$cronjob->error;
				dol_syslog("cron_run_jobs.php:: fetch Error".$cronjob->error, LOG_ERR);
				exit;
			}
			// Execut job
			$result=$cronjob->run_jobs($userlogin);
			if ($result<0)
			{
				echo "Error:".$cronjob->error;
				dol_syslog("cron_run_jobs.php:: run_jobs Error".$cronjob->error, LOG_ERR);
				$nbofjobslaunchedko++;
			}
			else
			{
				$nbofjobslaunchedok++;
			}

			// We re-program the next execution and stores the last execution time for this job
			$result=$cronjob->reprogram_jobs($userlogin);
			if ($result<0)
			{
				echo "Error:".$cronjob->error;
				dol_syslog("cron_run_jobs.php:: reprogram_jobs Error".$cronjob->error, LOG_ERR);
				exit;
			}

		}
	}
	echo "Result: ".($nbofjobs)." jobs - ".($nbofjobslaunchedok+$nbofjobslaunchedko)." launched = ".$nbofjobslaunchedok." OK + ".$nbofjobslaunchedko." KO";
}
else
{
	echo "No active jobs found";
}

$db->close();
?><|MERGE_RESOLUTION|>--- conflicted
+++ resolved
@@ -57,7 +57,8 @@
 
 // Check the key, avoid that a stranger starts cron
 $key = GETPOST('securitykey','alpha');
-if (empty($key)) {
+if (empty($key))
+{
 	echo 'securitykey is require';
 	exit;
 }
@@ -67,14 +68,9 @@
 	exit;
 }
 // Check the key, avoid that a stranger starts cron
-<<<<<<< HEAD
-$userlogin = GETPOST('userlogin');
+$userlogin = GETPOST('userlogin','alpha');
 if (empty($userlogin))
 {
-=======
-$userlogin = GETPOST('userlogin','alpha');
-if (empty($userlogin)) {
->>>>>>> 686babd0
 	echo 'userlogin is require';
 	exit;
 }
@@ -96,15 +92,8 @@
 		exit;
 	}
 }
-<<<<<<< HEAD
-$id = GETPOST('id');
-=======
 $id = GETPOST('id','int');
 
-// Language Management
-$langs->load("admin");
-$langs->load("cron@cron");
->>>>>>> 686babd0
 
 // create a jobs object
 $object = new Cronjob($db);
