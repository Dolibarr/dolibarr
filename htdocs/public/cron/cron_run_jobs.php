<?php
/* Copyright (C) 2012		Nicolas Villa aka Boyquotes http://informetic.fr
 * Copyright (C) 2013		Florian Henry		<forian.henry@open-cocnept.pro>
 * Copyright (C) 2013-2015	Laurent Destailleur	<eldy@users.sourceforge.net>
 * Copyright (C) 2017		Regis Houssin		<regis.houssin@inodbox.com>
 *
 * This program is free software; you can redistribute it and/or modify
 * it under the terms of the GNU General Public License as published by
 * the Free Software Foundation; either version 3 of the License, or
 * (at your option) any later version.
 *
 * This program is distributed in the hope that it will be useful,
 * but WITHOUT ANY WARRANTY; without even the implied warranty of
 * MERCHANTABILITY or FITNESS FOR A PARTICULAR PURPOSE.  See the
 * GNU General Public License for more details.
 *
 * You should have received a copy of the GNU General Public License
 * along with this program. If not, see <http://www.gnu.org/licenses/>.
 */

/**
 *  \file       htdocs/public/cron/cron_run_jobs.php
 *  \ingroup    cron
 *  \brief      Execute pendings jobs
 */
if (! defined('NOTOKENRENEWAL')) define('NOTOKENRENEWAL', '1'); // Disables token renewal
if (! defined('NOREQUIREMENU'))  define('NOREQUIREMENU', '1');
if (! defined('NOREQUIREHTML'))  define('NOREQUIREHTML', '1');
if (! defined('NOREQUIREAJAX'))  define('NOREQUIREAJAX', '1');
if (! defined('NOLOGIN'))        define('NOLOGIN', '1');

// For MultiCompany module.
// Do not use GETPOST here, function is not defined and define must be done before including main.inc.php
$entity=(! empty($_GET['entity']) ? (int) $_GET['entity'] : (! empty($_POST['entity']) ? (int) $_POST['entity'] : 1));
if (is_numeric($entity)) define("DOLENTITY", $entity);

// Error if CLI mode
if (php_sapi_name() == "cli")
{
    echo "Error: This page can't be used as a CLI script. For the CLI version of script, launch cron_run_job.php available into scripts/cron/ directory.\n";
    exit(-1);
}

// librarie core
// Dolibarr environment
require '../../main.inc.php';

// librarie jobs
dol_include_once("/cron/class/cronjob.class.php");

global $langs, $conf;

// Language Management
$langs->loadLangs(array("admin", "cron", "dict"));




/*
 * View
 */

// current date
$now=dol_now();

// Check the key, avoid that a stranger starts cron
$key = GETPOST('securitykey', 'alpha');
if (empty($key))
{
	echo 'Securitykey is required. Check setup of cron jobs module.';
	exit;
}
if($key != $conf->global->CRON_KEY)
{
	echo 'Securitykey is wrong.';
	exit;
}
// Check the key, avoid that a stranger starts cron
$userlogin = GETPOST('userlogin', 'alpha');
if (empty($userlogin))
{
	echo 'Userlogin is required.';
	exit;
}
require_once DOL_DOCUMENT_ROOT.'/user/class/user.class.php';
$user=new User($db);
$result=$user->fetch('', $userlogin);
if ($result < 0)
{
	echo "User Error:".$user->error;
	dol_syslog("cron_run_jobs.php:: User Error:".$user->error, LOG_ERR);
	exit;
}
else
{
	if (empty($user->id))
	{
		echo " User login:".$userlogin." do not exists";
		dol_syslog(" User login:".$userlogin." do not exists", LOG_ERR);
		exit;
	}
}
$id = GETPOST('id', 'alpha');	// We accept non numeric id. We will filter later.


// create a jobs object
$object = new Cronjob($db);

$filter=array();
if (! empty($id)) {
	if (! is_numeric($id))
	{
		echo "Error: Bad value for parameter job id";
		dol_syslog("cron_run_jobs.php Bad value for parameter job id", LOG_WARNING);
		exit;
	}
	$filter['t.rowid']=$id;
}

$result = $object->fetch_all('ASC,ASC,ASC', 't.priority,t.entity,t.rowid', 0, 0, 1, $filter, 0);
if ($result<0)
{
	echo "Error: ".$object->error;
	dol_syslog("cron_run_jobs.php fetch Error".$object->error, LOG_ERR);
	exit;
}

$qualifiedjobs = array();
foreach($object->lines as $val)
{
	if (! verifCond($val->test)) continue;
	$qualifiedjobs[] = $val;
}

// TODO Duplicate code. This sequence of code must be shared with code into cron_run_jobs.php script.

// current date
$nbofjobs=count($qualifiedjobs);
$nbofjobslaunchedok=0;
$nbofjobslaunchedko=0;

if (is_array($qualifiedjobs) && (count($qualifiedjobs)>0))
{
    $savconf = dol_clone($conf);
    
    // Loop over job
	foreach($qualifiedjobs as $line)
	{
	    dol_syslog("cron_run_jobs.php cronjobid: ".$line->id." priority=".$line->priority." entity=".$line->entity." label=".$line->label, LOG_DEBUG);
	    echo "cron_run_jobs.php cronjobid: ".$line->id." priority=".$line->priority." entity=".$line->entity." label=".$line->label;
	    
		// Force reload of setup for the current entity
		if ($line->entity != $conf->entity)
		{
		    dol_syslog("cron_run_jobs.php we work on another entity so we reload user and conf", LOG_DEBUG);
		    echo " -> we change entity so we reload user and conf";
		    
		    $conf->entity = (empty($line->entity)?1:$line->entity);
		    $conf->setValues($db);        // This make also the $mc->setValues($conf); that reload $mc->sharings

		    // Force recheck that user is ok for the entity to process and reload permission for entity
		    if ($conf->entity != $user->entity && $user->entity != 0)
		    {
		        $result=$user->fetch('', $userlogin, '', 0, $conf->entity);
		        if ($result < 0)
		        {
		            echo "\nUser Error: ".$user->error."\n";
		            dol_syslog("cron_run_jobs.php:: User Error:".$user->error, LOG_ERR);
		            exit(-1);
		        }
		        else
		        {
		            if ($result == 0)
		            {
		                echo "\nUser login: ".$userlogin." does not exists for entity ".$conf->entity."\n";
		                dol_syslog("User login:".$userlogin." does not exists", LOG_ERR);
		                exit(-1);
		            }
		        }
		        $user->getrights();
		    }
		}

		//If date_next_jobs is less of current date, execute the program, and store the execution time of the next execution in database
		if (($line->datenextrun < $now) && (empty($line->datestart) || $line->datestart <= $now) && (empty($line->dateend) || $line->dateend >= $now))
		{
<<<<<<< HEAD
			dol_syslog("cron_run_jobs.php:: torun line->datenextrun:".dol_print_date($line->datenextrun, 'dayhourtext')." line->dateend:".dol_print_date($line->dateend, 'dayhourtext')." now:".dol_print_date($now, 'dayhourtext'));

=======
		    echo " - qualified";
		    
		    dol_syslog("cron_run_jobs.php line->datenextrun:".dol_print_date($line->datenextrun,'dayhourrfc')." line->datestart:".dol_print_date($line->datestart,'dayhourrfc')." line->dateend:".dol_print_date($line->dateend,'dayhourrfc')." now:".dol_print_date($now,'dayhourrfc'));
		    
>>>>>>> 7964bb12
			$cronjob=new Cronjob($db);
			$result=$cronjob->fetch($line->id);
			if ($result<0)
			{
			    echo "Error cronjobid: ".$line->id." cronjob->fetch: ".$cronjob->error."\n";
			    echo "Failed to fetch job ".$line->id."\n";
				dol_syslog("cron_run_jobs.php::fetch Error".$cronjob->error, LOG_ERR);
				exit;
			}
			// Execute job
			$result=$cronjob->run_jobs($userlogin);
			if ($result < 0)
			{
			    echo "Error cronjobid: ".$line->id." cronjob->run_job: ".$cronjob->error."\n";
			    echo "At least one job failed. Go on menu Home-Setup-Admin tools to see result for each job.\n";
			    echo "You can also enable module Log if not yet enabled, run again and take a look into dolibarr.log file\n";
			    dol_syslog("cron_run_jobs.php::run_jobs Error".$cronjob->error, LOG_ERR);
				$nbofjobslaunchedko++;
			}
			else
			{
				$nbofjobslaunchedok++;
			}

			echo " - result of run_jobs = ".$result;
			
			// We re-program the next execution and stores the last execution time for this job
			$result=$cronjob->reprogram_jobs($userlogin, $now);
			if ($result<0)
			{
			    echo "Error cronjobid: ".$line->id." cronjob->reprogram_job: ".$cronjob->error."\n";
			    echo "Enable module Log if not yet enabled, run again and take a look into dolibarr.log file\n";
			    dol_syslog("cron_run_jobs.php::reprogram_jobs Error".$cronjob->error, LOG_ERR);
				exit;
			}
		
			echo " - reprogrammed\n";
		}
		else
		{
		    echo " - not qualified\n";
		    
		    dol_syslog("cron_run_jobs.php job not qualified line->datenextrun:".dol_print_date($line->datenextrun,'dayhourrfc')." line->datestart:".dol_print_date($line->datestart,'dayhourrfc')." line->dateend:".dol_print_date($line->dateend,'dayhourrfc')." now:".dol_print_date($now,'dayhourrfc'));
		}
	}
	
	$conf = $savconf;
	
	echo "Result: ".($nbofjobs)." jobs - ".($nbofjobslaunchedok+$nbofjobslaunchedko)." launched = ".$nbofjobslaunchedok." OK + ".$nbofjobslaunchedko." KO";
}
else
{
	echo "Result: No active jobs found.";
}

$db->close();<|MERGE_RESOLUTION|>--- conflicted
+++ resolved
@@ -142,19 +142,19 @@
 if (is_array($qualifiedjobs) && (count($qualifiedjobs)>0))
 {
     $savconf = dol_clone($conf);
-    
+
     // Loop over job
 	foreach($qualifiedjobs as $line)
 	{
 	    dol_syslog("cron_run_jobs.php cronjobid: ".$line->id." priority=".$line->priority." entity=".$line->entity." label=".$line->label, LOG_DEBUG);
 	    echo "cron_run_jobs.php cronjobid: ".$line->id." priority=".$line->priority." entity=".$line->entity." label=".$line->label;
-	    
+
 		// Force reload of setup for the current entity
 		if ($line->entity != $conf->entity)
 		{
 		    dol_syslog("cron_run_jobs.php we work on another entity so we reload user and conf", LOG_DEBUG);
 		    echo " -> we change entity so we reload user and conf";
-		    
+
 		    $conf->entity = (empty($line->entity)?1:$line->entity);
 		    $conf->setValues($db);        // This make also the $mc->setValues($conf); that reload $mc->sharings
 
@@ -184,15 +184,10 @@
 		//If date_next_jobs is less of current date, execute the program, and store the execution time of the next execution in database
 		if (($line->datenextrun < $now) && (empty($line->datestart) || $line->datestart <= $now) && (empty($line->dateend) || $line->dateend >= $now))
 		{
-<<<<<<< HEAD
-			dol_syslog("cron_run_jobs.php:: torun line->datenextrun:".dol_print_date($line->datenextrun, 'dayhourtext')." line->dateend:".dol_print_date($line->dateend, 'dayhourtext')." now:".dol_print_date($now, 'dayhourtext'));
-
-=======
 		    echo " - qualified";
-		    
+
 		    dol_syslog("cron_run_jobs.php line->datenextrun:".dol_print_date($line->datenextrun,'dayhourrfc')." line->datestart:".dol_print_date($line->datestart,'dayhourrfc')." line->dateend:".dol_print_date($line->dateend,'dayhourrfc')." now:".dol_print_date($now,'dayhourrfc'));
-		    
->>>>>>> 7964bb12
+
 			$cronjob=new Cronjob($db);
 			$result=$cronjob->fetch($line->id);
 			if ($result<0)
@@ -218,7 +213,7 @@
 			}
 
 			echo " - result of run_jobs = ".$result;
-			
+
 			// We re-program the next execution and stores the last execution time for this job
 			$result=$cronjob->reprogram_jobs($userlogin, $now);
 			if ($result<0)
@@ -228,19 +223,19 @@
 			    dol_syslog("cron_run_jobs.php::reprogram_jobs Error".$cronjob->error, LOG_ERR);
 				exit;
 			}
-		
+
 			echo " - reprogrammed\n";
 		}
 		else
 		{
 		    echo " - not qualified\n";
-		    
+
 		    dol_syslog("cron_run_jobs.php job not qualified line->datenextrun:".dol_print_date($line->datenextrun,'dayhourrfc')." line->datestart:".dol_print_date($line->datestart,'dayhourrfc')." line->dateend:".dol_print_date($line->dateend,'dayhourrfc')." now:".dol_print_date($now,'dayhourrfc'));
 		}
 	}
-	
+
 	$conf = $savconf;
-	
+
 	echo "Result: ".($nbofjobs)." jobs - ".($nbofjobslaunchedok+$nbofjobslaunchedko)." launched = ".$nbofjobslaunchedok." OK + ".$nbofjobslaunchedko." KO";
 }
 else
