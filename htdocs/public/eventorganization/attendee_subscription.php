<?php
/* Copyright (C) 2001-2002  Rodolphe Quiedeville    <rodolphe@quiedeville.org>
 * Copyright (C) 2001-2002  Jean-Louis Bergamo      <jlb@j1b.org>
 * Copyright (C) 2006-2013  Laurent Destailleur     <eldy@users.sourceforge.net>
 * Copyright (C) 2012       Regis Houssin           <regis.houssin@inodbox.com>
 * Copyright (C) 2012       J. Fernando Lagrange    <fernando@demo-tic.org>
 * Copyright (C) 2018-2019  Frédéric France         <frederic.france@netlogic.fr>
 * Copyright (C) 2018       Alexandre Spangaro      <aspangaro@open-dsi.fr>
 *
 * This program is free software; you can redistribute it and/or modify
 * it under the terms of the GNU General Public License as published by
 * the Free Software Foundation; either version 3 of the License, or
 * (at your option) any later version.
 *
 * This program is distributed in the hope that it will be useful,
 * but WITHOUT ANY WARRANTY; without even the implied warranty of
 * MERCHANTABILITY or FITNESS FOR A PARTICULAR PURPOSE.  See the
 * GNU General Public License for more details.
 *
 * You should have received a copy of the GNU General Public License
 * along with this program. If not, see <https://www.gnu.org/licenses/>.
 */

/**
 *	\file       htdocs/public/members/new.php
 *	\ingroup    member
 *	\brief      Example of form to add a new member
 *
 *  Note that you can add following constant to change behaviour of page
 *  MEMBER_NEWFORM_AMOUNT               Default amount for auto-subscribe form
 *  MEMBER_NEWFORM_EDITAMOUNT           0 or 1 = Amount can be edited
 *  MEMBER_NEWFORM_PAYONLINE            Suggest payment with paypal, paybox or stripe
 *  MEMBER_NEWFORM_DOLIBARRTURNOVER     Show field turnover (specific for dolibarr foundation)
 *  MEMBER_URL_REDIRECT_SUBSCRIPTION    Url to redirect once subscribe submitted
 *  MEMBER_NEWFORM_FORCETYPE            Force type of member
 *  MEMBER_NEWFORM_FORCEMORPHY          Force nature of member (mor/phy)
 *  MEMBER_NEWFORM_FORCECOUNTRYCODE     Force country
 */

if (!defined('NOLOGIN')) {
	define("NOLOGIN", 1); // This means this output page does not require to be logged.
}
if (!defined('NOCSRFCHECK')) {
	define("NOCSRFCHECK", 1); // We accept to go on this page from external web site.
}
if (!defined('NOIPCHECK')) {
	define('NOIPCHECK', '1'); // Do not check IP defined into conf $dolibarr_main_restrict_ip
}
if (!defined('NOBROWSERNOTIF')) {
	define('NOBROWSERNOTIF', '1');
}
if (!defined('NOIPCHECK')) {
	define('NOIPCHECK', '1'); // Do not check IP defined into conf $dolibarr_main_restrict_ip
}

// For MultiCompany module.
// Do not use GETPOST here, function is not defined and define must be done before including main.inc.php
// TODO This should be useless. Because entity must be retrieve from object ref and not from url.
$entity = (!empty($_GET['entity']) ? (int) $_GET['entity'] : (!empty($_POST['entity']) ? (int) $_POST['entity'] : 1));
if (is_numeric($entity)) {
	define("DOLENTITY", $entity);
}

require '../../main.inc.php';
require_once DOL_DOCUMENT_ROOT.'/core/lib/company.lib.php';
require_once DOL_DOCUMENT_ROOT.'/core/class/extrafields.class.php';
require_once DOL_DOCUMENT_ROOT.'/eventorganization/class/conferenceorbooth.class.php';
require_once DOL_DOCUMENT_ROOT.'/eventorganization/class/conferenceorboothattendee.class.php';
require_once DOL_DOCUMENT_ROOT.'/projet/class/project.class.php';
<<<<<<< HEAD
require_once DOL_DOCUMENT_ROOT.'/compta/facture/class/facture.class.php';
=======
>>>>>>> 3d5e439d
require_once DOL_DOCUMENT_ROOT.'/core/class/html.formcompany.class.php';

// Init vars
$errmsg = '';
$num = 0;
$error = 0;
$backtopage = GETPOST('backtopage', 'alpha');
$action = GETPOST('action', 'aZ09');

$email = GETPOST("email");

// Getting id from Post and decoding it
$encodedid = GETPOST('id');
$id = dol_decode($encodedid, $dolibarr_main_instance_unique_id);

$conference = new ConferenceOrBooth($db);
$resultconf = $conference->fetch($id);
if ($resultconf < 0) {
    setEventMessages(null, $object->errors, "errors");
}

$project = new Project($db);
$resultproject = $project->fetch($conference->fk_project);
if ($resultproject < 0){
    $error++;
    $errmsg .= $project->error;
}

// Getting 'securekey'.'id' from Post and decoding it
$encodedsecurekeyandid = GETPOST('securekey', 'alpha');
$securekeyandid = dol_decode($encodedsecurekeyandid, $dolibarr_main_instance_unique_id);

// Securekey decomposition into pure securekey and id added at the end
$securekey = substr($securekeyandid, 0, strlen($securekeyandid)-strlen($encodedid));
$idgotfromsecurekey = dol_decode(substr($securekeyandid, -strlen($encodedid), strlen($encodedid)), $dolibarr_main_instance_unique_id);

// We check if the securekey collected is OK and if the id collected is the same than the id in the securekey
if ($securekey != $conf->global->EVENTORGANIZATION_SECUREKEY || $idgotfromsecurekey != $id) {
	print $langs->trans('MissingOrBadSecureKey');
	exit;
}

$conference = new ConferenceOrBooth($db);
$resultconf = $conference->fetch($id);
if ($resultconf < 0) {
    setEventMessages(null, $object->errors, "errors");
}

// Load translation files
$langs->loadLangs(array("main", "companies", "install", "other", "eventorganization"));

// Initialize technical object to manage hooks of page. Note that conf->hooks_modules contains array of hook context
$hookmanager->initHooks(array('publicnewmembercard', 'globalcard'));

$extrafields = new ExtraFields($db);

$user->loadDefaultValues();


/**
 * Show header for new member
 *
 * @param 	string		$title				Title
 * @param 	string		$head				Head array
 * @param 	int    		$disablejs			More content into html header
 * @param 	int    		$disablehead		More content into html header
 * @param 	array  		$arrayofjs			Array of complementary js files
 * @param 	array  		$arrayofcss			Array of complementary css files
 * @return	void
 */
function llxHeaderVierge($title, $head = "", $disablejs = 0, $disablehead = 0, $arrayofjs = '', $arrayofcss = '')
{
	global $user, $conf, $langs, $mysoc;

	top_htmlhead($head, $title, $disablejs, $disablehead, $arrayofjs, $arrayofcss); // Show html headers

	print '<body id="mainbody" class="publicnewmemberform">';

	// Define urllogo
	$urllogo = DOL_URL_ROOT.'/theme/common/login_logo.png';

	if (!empty($mysoc->logo_small) && is_readable($conf->mycompany->dir_output.'/logos/thumbs/'.$mysoc->logo_small)) {
		$urllogo = DOL_URL_ROOT.'/viewimage.php?cache=1&amp;modulepart=mycompany&amp;file='.urlencode('logos/thumbs/'.$mysoc->logo_small);
	} elseif (!empty($mysoc->logo) && is_readable($conf->mycompany->dir_output.'/logos/'.$mysoc->logo)) {
		$urllogo = DOL_URL_ROOT.'/viewimage.php?cache=1&amp;modulepart=mycompany&amp;file='.urlencode('logos/'.$mysoc->logo);
	} elseif (is_readable(DOL_DOCUMENT_ROOT.'/theme/dolibarr_logo.svg')) {
		$urllogo = DOL_URL_ROOT.'/theme/dolibarr_logo.svg';
	}

	print '<div class="center">';
	// Output html code for logo
	if ($urllogo) {
		print '<div class="backgreypublicpayment">';
		print '<div class="logopublicpayment">';
		print '<img id="dolpaymentlogo" src="'.$urllogo.'"';
		print '>';
		print '</div>';
		if (empty($conf->global->MAIN_HIDE_POWERED_BY)) {
			print '<div class="poweredbypublicpayment opacitymedium right"><a class="poweredbyhref" href="https://www.dolibarr.org?utm_medium=website&utm_source=poweredby" target="dolibarr" rel="noopener">'.$langs->trans("PoweredBy").'<br><img class="poweredbyimg" src="'.DOL_URL_ROOT.'/theme/dolibarr_logo.svg" width="80px"></a></div>';
		}
		print '</div>';
	}
	print '</div>';

	print '<div class="divmainbodylarge">';
}

/**
 * Show footer for new member
 *
 * @return	void
 */
function llxFooterVierge()
{
	print '</div>';

	printCommonFooter('public');

	print "</body>\n";
	print "</html>\n";
}



/*
 * Actions
 */
$parameters = array();
// Note that $action and $object may have been modified by some hooks
$reshook = $hookmanager->executeHooks('doActions', $parameters, $object, $action);
if ($reshook < 0) {
	setEventMessages($hookmanager->error, $hookmanager->errors, 'errors');
}

// Action called when page is submitted
if (empty($reshook) && $action == 'add') {
	$error = 0;

	$urlback = '';

	$db->begin();

	if (!GETPOST("email")) {
		$error++;
		$errmsg .= $langs->trans("ErrorFieldRequired", $langs->transnoentitiesnoconv("Email"))."<br>\n";
	}
	// If the price has been set, name is required for the invoice
	if (!GETPOST("societe") && !empty(floatval($project->price_registration))) {
		$error++;
		$errmsg .= $langs->trans("ErrorFieldRequired", $langs->transnoentitiesnoconv("Societe"))."<br>\n";
	}
	if (GETPOST("email") && !isValidEmail(GETPOST("email"))) {
		$error++;
		$langs->load("errors");
		$errmsg .= $langs->trans("ErrorBadEMail", GETPOST("email"))."<br>\n";
	}
	if (!GETPOST("country_id")) {
		$error++;
		$errmsg .= $langs->trans("ErrorFieldRequired", $langs->transnoentitiesnoconv("Country"))."<br>\n";
	}

	if (!$error) {
		// Vérifier si client existe par l'email
		$thirdparty = new Societe($db);
		$resultfetchthirdparty = $thirdparty->fetch('', '', '', '', '', '', '', '', '', '', $email);

		if ($resultfetchthirdparty<0) {
			$error++;
			$errmsg .= $thirdparty->error;
			$readythirdparty = -1;
		} elseif ($resultfetchthirdparty==0) {
			// creation of a new thirdparty
			if (!empty(GETPOST("societe"))) {
				$thirdparty->name        = GETPOST("societe");
			} else {
				$thirdparty->name        = $email;
			}

			$thirdparty->address     = GETPOST("address");
			$thirdparty->zip         = GETPOST("zipcode");
			$thirdparty->town        = GETPOST("town");
			$thirdparty->client      = 2;
			$thirdparty->fournisseur = 0;
			$thirdparty->country_id  = GETPOST("country_id", 'int');
			$thirdparty->state_id    = GETPOST("state_id", 'int');
			$thirdparty->email       = $email;

			// Load object modCodeTiers
			$module = (!empty($conf->global->SOCIETE_CODECLIENT_ADDON) ? $conf->global->SOCIETE_CODECLIENT_ADDON : 'mod_codeclient_leopard');
			if (substr($module, 0, 15) == 'mod_codeclient_' && substr($module, -3) == 'php') {
				$module = substr($module, 0, dol_strlen($module) - 4);
			}
			$dirsociete = array_merge(array('/core/modules/societe/'), $conf->modules_parts['societe']);
			foreach ($dirsociete as $dirroot) {
				$res = dol_include_once($dirroot.$module.'.php');
				if ($res) {
					break;
				}
			}
			$modCodeClient = new $module($db);

			if (empty($tmpcode) && !empty($modCodeClient->code_auto)) {
				$tmpcode = $modCodeClient->getNextValue($thirdparty, 0);
			}
			$thirdparty->code_client = $tmpcode;
			$readythirdparty = $thirdparty->create($user);
		} else {
			// We have an existing thirdparty ready to use
			$readythirdparty = 1;
		}

		if ($readythirdparty < 0) {
			$error++;
			$errmsg .= $thirdparty->error;
		} else {
			// creation of an attendee
			$confattendee = new ConferenceOrBoothAttendee($db);
			$confattendee->fk_soc = $thirdparty->id;
			$confattendee->date_subscription = dol_now();
			$confattendee->email = GETPOST("email");
			$confattendee->fk_actioncomm = $id;
			$resultconfattendee = $confattendee->create($user);
			if ($resultconfattendee < 0) {
				$error++;
				$errmsg .= $confattendee->error;
			}
		}
	}

	if (!$error) {
		$db->commit();	
		$project = new Project($db);
		$resultproject = $project->fetch($conference->fk_project);
		if ($resultproject < 0){	    
		    $error++;
		    $errmsg .= $project->error;
		} else {
		    global $dolibarr_main_url_root;
		    if (!empty(floatval($project->price_registration))){
		        $facture = new Facture($db);
		        $facture->type = 0;
		        $facture->socid = $thirdparty->id;
		        $facture->paye = 0;
		        //@todo price and taxes to add
		        $tva = get_default_tva($mysoc, $thirdparty);
		        $facture->date = dol_now();
		        
		        $resultfacture = $facture->create($user);
		        if ($resultfacture < 0){
		            $error++;
		            $errmsg .= $facture->error;
		        } else {
		            // @todo corriger la réf qui est surement celle de la facture au lieu du client
		            $redirection = $dolibarr_main_url_root.'/public/payment/newpayment.php?amount='.$project->price_registration.'&source=conferenceattendeesubscription&ref='.$thirdparty->ref;
		            Header("Location: ".$redirection);
		            exit;
		        }
		    } else {
		        // No price has been set
		        // Validating the subscription
		        $confattendee->setStatut(1);
		        $redirection = $dolibarr_main_url_root.'/public/eventorganization/subscriptionok.php';
		        Header("Location: ".$redirection);
		        exit;
		    }
		}
		//Header("Location: ".$urlback);
		//exit;
	} else {
		$db->rollback();
	}
}


/*
 * View
 */

$form = new Form($db);
$formcompany = new FormCompany($db);

$conference = new ConferenceOrBooth($db);
$resultconf = $conference->fetch($id);
if ($resultconf < 0) {
	setEventMessages(null, $object->errors, "errors");
}

llxHeaderVierge($langs->trans("NewSubscription"));


print load_fiche_titre($langs->trans("NewSubscription"), '', '', 0, 0, 'center');


print '<div align="center">';
print '<div id="divsubscribe">';
print '<div class="center subscriptionformhelptext justify">';

// Welcome message
print $langs->trans("EvntOrgWelcomeMessage");
print $id.".".'<br>';
print $langs->trans("EvntOrgStartDuration");
print dol_print_date($conference->datep).' ';
print $langs->trans("EvntOrgEndDuration");
print ' '.dol_print_date($conference->datef).".";
print '</div>';

dol_htmloutput_errors($errmsg);

// Print form
print '<form action="'.$_SERVER["PHP_SELF"].'" method="POST" name="newmember">'."\n";
print '<input type="hidden" name="token" value="'.newToken().'" / >';
print '<input type="hidden" name="entity" value="'.$entity.'" />';
print '<input type="hidden" name="action" value="add" />';
print '<input type="hidden" name="id" value="'.$encodedid.'" />';
print '<input type="hidden" name="securekey" value="'.$encodedsecurekeyandid.'" />';

print '<br>';

print '<br><span class="opacitymedium">'.$langs->trans("FieldsWithAreMandatory", '*').'</span><br>';
//print $langs->trans("FieldsWithIsForPublic",'**').'<br>';

print dol_get_fiche_head('');

print '<script type="text/javascript">
jQuery(document).ready(function () {
    jQuery(document).ready(function () {
        jQuery("#selectcountry_id").change(function() {
           document.newmember.action.value="create";
           document.newmember.submit();
        });
    });
});
</script>';

print '<table class="border" summary="form to subscribe" id="tablesubscribe">'."\n";

// Email
print '<tr><td>'.$langs->trans("Email").' <FONT COLOR="red">*</FONT></td><td><input type="text" name="email" maxlength="255" class="minwidth150" value="'.dol_escape_htmltag(GETPOST('email')).'"></td></tr>'."\n";
// Company
print '<tr id="trcompany" class="trcompany"><td>'.$langs->trans("Company");
if(!empty(floatval($project->price_registration))){
    print '<FONT COLOR="red">*</FONT>';
}
print ' </td><td><input type="text" name="societe" class="minwidth150" value="'.dol_escape_htmltag(GETPOST('societe')).'"></td></tr>'."\n";
// Address
print '<tr><td>'.$langs->trans("Address").'</td><td>'."\n";
print '<textarea name="address" id="address" wrap="soft" class="quatrevingtpercent" rows="'.ROWS_3.'">'.dol_escape_htmltag(GETPOST('address', 'restricthtml'), 0, 1).'</textarea></td></tr>'."\n";
// Zip / Town
print '<tr><td>'.$langs->trans('Zip').' / '.$langs->trans('Town').'</td><td>';
print $formcompany->select_ziptown(GETPOST('zipcode'), 'zipcode', array('town', 'selectcountry_id', 'state_id'), 6, 1);
print ' / ';
print $formcompany->select_ziptown(GETPOST('town'), 'town', array('zipcode', 'selectcountry_id', 'state_id'), 0, 1);
print '</td></tr>';
// Country
print '<tr><td>'.$langs->trans('Country').'<FONT COLOR="red">*</FONT></td><td>';
$country_id = GETPOST('country_id');
if (!$country_id && !empty($conf->global->MEMBER_NEWFORM_FORCECOUNTRYCODE)) {
	$country_id = getCountry($conf->global->MEMBER_NEWFORM_FORCECOUNTRYCODE, 2, $db, $langs);
}
if (!$country_id && !empty($conf->geoipmaxmind->enabled)) {
	$country_code = dol_user_country();
	//print $country_code;
	if ($country_code) {
		$new_country_id = getCountry($country_code, 3, $db, $langs);
		//print 'xxx'.$country_code.' - '.$new_country_id;
		if ($new_country_id) {
			$country_id = $new_country_id;
		}
	}
}
$country_code = getCountry($country_id, 2, $db, $langs);
print $form->select_country($country_id, 'country_id');
print '</td></tr>';
// State
if (empty($conf->global->SOCIETE_DISABLE_STATE)) {
	print '<tr><td>'.$langs->trans('State').'</td><td>';
	if ($country_code) {
		print $formcompany->select_state(GETPOST("state_id"), $country_code);
	} else {
		print '';
	}
	print '</td></tr>';
}

print "</table>\n";

print dol_get_fiche_end();

// Save
print '<div class="center">';
print '<input type="submit" value="'.$langs->trans("Submit").'" id="submitsave" class="button">';
if (!empty($backtopage)) {
	print ' &nbsp; &nbsp; <input type="submit" value="'.$langs->trans("Cancel").'" id="submitcancel" class="button button-cancel">';
}
print '</div>';


print "</form>\n";
print "<br>";
print '</div></div>';


llxFooterVierge();

$db->close();<|MERGE_RESOLUTION|>--- conflicted
+++ resolved
@@ -67,10 +67,7 @@
 require_once DOL_DOCUMENT_ROOT.'/eventorganization/class/conferenceorbooth.class.php';
 require_once DOL_DOCUMENT_ROOT.'/eventorganization/class/conferenceorboothattendee.class.php';
 require_once DOL_DOCUMENT_ROOT.'/projet/class/project.class.php';
-<<<<<<< HEAD
 require_once DOL_DOCUMENT_ROOT.'/compta/facture/class/facture.class.php';
-=======
->>>>>>> 3d5e439d
 require_once DOL_DOCUMENT_ROOT.'/core/class/html.formcompany.class.php';
 
 // Init vars
@@ -111,12 +108,6 @@
 if ($securekey != $conf->global->EVENTORGANIZATION_SECUREKEY || $idgotfromsecurekey != $id) {
 	print $langs->trans('MissingOrBadSecureKey');
 	exit;
-}
-
-$conference = new ConferenceOrBooth($db);
-$resultconf = $conference->fetch($id);
-if ($resultconf < 0) {
-    setEventMessages(null, $object->errors, "errors");
 }
 
 // Load translation files
@@ -301,42 +292,7 @@
 	}
 
 	if (!$error) {
-		$db->commit();	
-		$project = new Project($db);
-		$resultproject = $project->fetch($conference->fk_project);
-		if ($resultproject < 0){	    
-		    $error++;
-		    $errmsg .= $project->error;
-		} else {
-		    global $dolibarr_main_url_root;
-		    if (!empty(floatval($project->price_registration))){
-		        $facture = new Facture($db);
-		        $facture->type = 0;
-		        $facture->socid = $thirdparty->id;
-		        $facture->paye = 0;
-		        //@todo price and taxes to add
-		        $tva = get_default_tva($mysoc, $thirdparty);
-		        $facture->date = dol_now();
-		        
-		        $resultfacture = $facture->create($user);
-		        if ($resultfacture < 0){
-		            $error++;
-		            $errmsg .= $facture->error;
-		        } else {
-		            // @todo corriger la réf qui est surement celle de la facture au lieu du client
-		            $redirection = $dolibarr_main_url_root.'/public/payment/newpayment.php?amount='.$project->price_registration.'&source=conferenceattendeesubscription&ref='.$thirdparty->ref;
-		            Header("Location: ".$redirection);
-		            exit;
-		        }
-		    } else {
-		        // No price has been set
-		        // Validating the subscription
-		        $confattendee->setStatut(1);
-		        $redirection = $dolibarr_main_url_root.'/public/eventorganization/subscriptionok.php';
-		        Header("Location: ".$redirection);
-		        exit;
-		    }
-		}
+		$db->commit();
 		//Header("Location: ".$urlback);
 		//exit;
 	} else {
