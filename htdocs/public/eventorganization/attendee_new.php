--- conflicted
+++ resolved
@@ -790,7 +790,6 @@
 
 		// Company
 		print '<tr id="trcompany" class="trcompany"><td>';
-<<<<<<< HEAD
 		if (!empty(floatval($project->price_registration))) {
 			print '<span class="fieldrequired">';
 		}
@@ -798,15 +797,6 @@
 		if (!empty(floatval($project->price_registration))) {
 			print '</span>';
 		}
-=======
-		if (!empty(floatval($project->price_registration))) {
-			print '<span class="fieldrequired">';
-		}
-		print $langs->trans("Company");
-		if (!empty(floatval($project->price_registration))) {
-			print '</span>';
-		}
->>>>>>> 18733716
 		print '</td><td>';
 		print img_picto('', 'company', 'class="pictofixedwidth"');
 		print '<input type="text" name="societe" class="minwidth200 widthcentpercentminusx maxwidth300" value="' . dol_escape_htmltag(GETPOST('societe')) . '"'.(empty(floatval($project->price_registration)) ? '' : ' required').'></td></tr>' . "\n";
