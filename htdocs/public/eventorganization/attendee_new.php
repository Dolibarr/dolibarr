<?php
/* Copyright (C) 2021		Dorian Vabre			<dorian.vabre@gmail.com>
 * Copyright (C) 2023		Laurent Destailleur		<eldy@users.sourceforge.net>
 *
 * This program is free software; you can redistribute it and/or modify
 * it under the terms of the GNU General Public License as published by
 * the Free Software Foundation; either version 3 of the License, or
 * (at your option) any later version.
 *
 * This program is distributed in the hope that it will be useful,
 * but WITHOUT ANY WARRANTY; without even the implied warranty of
 * MERCHANTABILITY or FITNESS FOR A PARTICULAR PURPOSE.  See the
 * GNU General Public License for more details.
 *
 * You should have received a copy of the GNU General Public License
 * along with this program. If not, see <https://www.gnu.org/licenses/>.
 */

/**
 *	\file       htdocs/public/eventorganization/attendee_new.php
 *	\ingroup    project
 *	\brief      Example of form to subscribe to an event
 */

if (!defined('NOLOGIN')) {
	define("NOLOGIN", 1); // This means this output page does not require to be logged.
}
if (!defined('NOCSRFCHECK')) {
	define("NOCSRFCHECK", 1); // We accept to go on this page from external web site.
}
if (!defined('NOIPCHECK')) {
	define('NOIPCHECK', '1'); // Do not check IP defined into conf $dolibarr_main_restrict_ip
}
if (!defined('NOBROWSERNOTIF')) {
	define('NOBROWSERNOTIF', '1');
}
if (!defined('NOIPCHECK')) {
	define('NOIPCHECK', '1'); // Do not check IP defined into conf $dolibarr_main_restrict_ip
}


// For MultiCompany module.
// Do not use GETPOST here, function is not defined and define must be done before including main.inc.php
// TODO This should be useless. Because entity must be retrieve from object ref and not from url.
$entity = (!empty($_GET['entity']) ? (int) $_GET['entity'] : (!empty($_POST['entity']) ? (int) $_POST['entity'] : 1));
if (is_numeric($entity)) {
	define("DOLENTITY", $entity);
}

// Load Dolibarr environment
require '../../main.inc.php';
require_once DOL_DOCUMENT_ROOT.'/core/lib/company.lib.php';
require_once DOL_DOCUMENT_ROOT.'/core/class/extrafields.class.php';
require_once DOL_DOCUMENT_ROOT.'/eventorganization/class/conferenceorbooth.class.php';
require_once DOL_DOCUMENT_ROOT.'/eventorganization/class/conferenceorboothattendee.class.php';
require_once DOL_DOCUMENT_ROOT.'/projet/class/project.class.php';
require_once DOL_DOCUMENT_ROOT.'/compta/facture/class/facture.class.php';
require_once DOL_DOCUMENT_ROOT.'/compta/facture/class/paymentterm.class.php';
require_once DOL_DOCUMENT_ROOT.'/core/class/html.formcompany.class.php';
require_once DOL_DOCUMENT_ROOT.'/contact/class/contact.class.php';
require_once DOL_DOCUMENT_ROOT.'/core/lib/date.lib.php';

global $dolibarr_main_url_root;

// Init vars
$errmsg = '';
$errors = array();
$error = 0;
$backtopage = GETPOST('backtopage', 'alpha');
$action = GETPOST('action', 'aZ09');

$email = GETPOST("email");
$societe = GETPOST("societe");
$emailcompany = GETPOST("emailcompany");
$note_public = GETPOST('note_public', "restricthtml");
$firstname = GETPOST('firstname');
$lastname = GETPOST('lastname');

// Getting id from Post and decoding it
$type = GETPOST('type', 'aZ09');
if ($type == 'conf') {
	$id = GETPOST('id', 'int');
} else {
	$id = GETPOST('fk_project', 'int') ? GETPOST('fk_project', 'int') : GETPOST('id', 'int');
}

$conference = new ConferenceOrBooth($db);
$project = new Project($db);

if ($type == 'conf') {
	$resultconf = $conference->fetch($id);
	if ($resultconf < 0) {
		print 'Bad value for parameter id';
		exit;
	}
	$resultproject = $project->fetch($conference->fk_project);
	if ($resultproject < 0) {
		$error++;
		$errmsg .= $project->error;
		$errors = array_merge($errors, $project->errors);
	}
}

$currentnbofattendees = 0;
if ($type == 'global') {
	$resultproject = $project->fetch($id);
	if ($resultproject < 0) {
		$error++;
		$errmsg .= $project->error;
		$errors = array_merge($errors, $project->errors);
	} else {
		$sql = "SELECT COUNT(*) as nb FROM ".MAIN_DB_PREFIX."eventorganization_conferenceorboothattendee";
		$sql .= " WHERE fk_project = ".((int) $project->id);
		$sql .= " AND status IN (0, 1)";

		$resql = $db->query($sql);
		if ($resql) {
			$obj = $db->fetch_object($resql);
			if ($obj) {
				$currentnbofattendees = $obj->nb;
			} else {
				dol_print_error($db);
			}
		}
	}
}

// Security check
$securekeyreceived = GETPOST('securekey', 'alpha');
$securekeytocompare = dol_hash(getDolGlobalString('EVENTORGANIZATION_SECUREKEY').'conferenceorbooth'.((int) $id), 'md5');

// We check if the securekey collected is OK
if ($securekeytocompare != $securekeyreceived) {
	print $langs->trans('MissingOrBadSecureKey');
	exit;
}

// Load translation files
$langs->loadLangs(array("main", "companies", "install", "other", "eventorganization"));

// Initialize technical object to manage hooks of page. Note that conf->hooks_modules contains array of hook context
$hookmanager->initHooks(array('publicnewmembercard', 'globalcard'));

$extrafields = new ExtraFields($db);

$user->loadDefaultValues();

// Security check
if (empty($conf->eventorganization->enabled)) {
	httponly_accessforbidden('Module Event organization not enabled');
}


/**
 * Show header for new member
 *
 * @param 	string		$title				Title
 * @param 	string		$head				Head array
 * @param 	int    		$disablejs			More content into html header
 * @param 	int    		$disablehead		More content into html header
 * @param 	array  		$arrayofjs			Array of complementary js files
 * @param 	array  		$arrayofcss			Array of complementary css files
 * @return	void
 */
function llxHeaderVierge($title, $head = "", $disablejs = 0, $disablehead = 0, $arrayofjs = '', $arrayofcss = '')
{
	global $user, $conf, $langs, $mysoc;

	top_htmlhead($head, $title, $disablejs, $disablehead, $arrayofjs, $arrayofcss); // Show html headers

	print '<body id="mainbody" class="publicnewmemberform">';

	// Define urllogo
	$urllogo = DOL_URL_ROOT.'/theme/common/login_logo.png';

	if (!empty($mysoc->logo_small) && is_readable($conf->mycompany->dir_output.'/logos/thumbs/'.$mysoc->logo_small)) {
		$urllogo = DOL_URL_ROOT.'/viewimage.php?cache=1&amp;modulepart=mycompany&amp;file='.urlencode('logos/thumbs/'.$mysoc->logo_small);
	} elseif (!empty($mysoc->logo) && is_readable($conf->mycompany->dir_output.'/logos/'.$mysoc->logo)) {
		$urllogo = DOL_URL_ROOT.'/viewimage.php?cache=1&amp;modulepart=mycompany&amp;file='.urlencode('logos/'.$mysoc->logo);
	} elseif (is_readable(DOL_DOCUMENT_ROOT.'/theme/dolibarr_logo.svg')) {
		$urllogo = DOL_URL_ROOT.'/theme/dolibarr_logo.svg';
	}

	print '<div class="center">';
	// Output html code for logo
	if ($urllogo) {
		print '<div class="backgreypublicpayment">';
		print '<div class="logopublicpayment">';
		print '<img id="dolpaymentlogo" src="'.$urllogo.'"';
		print '>';
		print '</div>';
		if (!getDolGlobalString('MAIN_HIDE_POWERED_BY')) {
			print '<div class="poweredbypublicpayment opacitymedium right"><a class="poweredbyhref" href="https://www.dolibarr.org?utm_medium=website&utm_source=poweredby" target="dolibarr" rel="noopener">'.$langs->trans("PoweredBy").'<br><img class="poweredbyimg" src="'.DOL_URL_ROOT.'/theme/dolibarr_logo.svg" width="80px"></a></div>';
		}
		print '</div>';
	}

	if (getDolGlobalString('EVENTORGANIZATION_IMAGE_PUBLIC_INTERFACE')) {
		print '<div class="backimagepubliceventorganizationsubscription">';
		print '<img id="idEVENTORGANIZATION_IMAGE_PUBLIC_INTERFACE" src="' . getDolGlobalString('EVENTORGANIZATION_IMAGE_PUBLIC_INTERFACE').'">';
		print '</div>';
	}

	print '</div>';

	print '<div class="divmainbodylarge">';
}

/**
 * Show footer for new member
 *
 * @return	void
 */
function llxFooterVierge()
{
	print '</div>';

	printCommonFooter('public');

	print "</body>\n";
	print "</html>\n";
}



/*
 * Actions
 */

$parameters = array();
// Note that $action and $object may have been modified by some hooks
$reshook = $hookmanager->executeHooks('doActions', $parameters, $object, $action);
if ($reshook < 0) {
	setEventMessages($hookmanager->error, $hookmanager->errors, 'errors');
}

// Action called when page is submitted
if (empty($reshook) && $action == 'add' && (!empty($conference->id) && $conference->status==2  || !empty($project->id) && $project->status == Project::STATUS_VALIDATED)) {
	$error = 0;

	$urlback = '';

	$db->begin();

	if (!GETPOST("email")) {
		$error++;
		$errmsg .= $langs->trans("ErrorFieldRequired", $langs->transnoentitiesnoconv("Email"))."<br>\n";
	}
	// If the price has been set, name is required for the invoice
	if (!GETPOST("societe") && !empty(floatval($project->price_registration))) {
		$error++;
		$errmsg .= $langs->trans("ErrorFieldRequired", $langs->transnoentitiesnoconv("Company"))."<br>\n";
	}
	if (GETPOST("email") && !isValidEmail(GETPOST("email"))) {
		$error++;
		$langs->load("errors");
		$errmsg .= $langs->trans("ErrorBadEMail", GETPOST("email"))."<br>\n";
	}
	if (!GETPOST("country_id")) {
		$error++;
		$errmsg .= $langs->trans("ErrorFieldRequired", $langs->transnoentitiesnoconv("Country"))."<br>\n";
	}

	if (!$error) {
		// Check if attendee already exists (by email and for this event)
		$confattendee = new ConferenceOrBoothAttendee($db);

		$filter = array();

		if ($type == 'global') {
			$filter = array('t.fk_project'=>((int) $id), 'customsql'=>'t.email="'.$db->escape($email).'"');
		}
		if ($type == 'conf') {
			$filter = array('t.fk_actioncomm'=>((int) $id), 'customsql'=>'t.email="'.$db->escape($email).'"');
		}

		// Check if there is already an attendee into table eventorganization_conferenceorboothattendee for same event (or conference/booth)
		$resultfetchconfattendee = $confattendee->fetchAll('', '', 0, 0, $filter);

		if (is_array($resultfetchconfattendee) && count($resultfetchconfattendee) > 0) {
			// Found confattendee
			$confattendee = array_shift($resultfetchconfattendee);
		} else {
			// Need to create a confattendee
			$confattendee->date_creation = dol_now();
			$confattendee->date_subscription = dol_now();
			$confattendee->email = $email;
			$confattendee->fk_project = $project->id;
			$confattendee->fk_actioncomm = $id;
			$confattendee->note_public = $note_public;
			$confattendee->firstname = $firstname;
			$confattendee->lastname = $lastname;

			$confattendee->ip = getUserRemoteIP();
			$nb_post_max = getDolGlobalInt("MAIN_SECURITY_MAX_POST_ON_PUBLIC_PAGES_BY_IP_ADDRESS", 200);
			$now = dol_now();
			$minmonthpost = dol_time_plus_duree($now, -1, "m");
			// Calculate nb of post for IP
			$nb_post_ip = 0;
			if ($nb_post_max > 0) {	// Calculate only if there is a limit to check
				$sql = "SELECT COUNT(ref) as nb_attendee";
				$sql .= " FROM ".MAIN_DB_PREFIX."eventorganization_conferenceorboothattendee";
				$sql .= " WHERE ip = '".$db->escape($confattendee->ip)."'";
				$sql .= " AND date_creation > '".$db->idate($minmonthpost)."'";
				$resql = $db->query($sql);
				if ($resql) {
					$num = $db->num_rows($resql);
					$i = 0;
					while ($i < $num) {
						$i++;
						$obj = $db->fetch_object($resql);
						$nb_post_ip = $obj->nb_attendee;
					}
				}
			}

			$resultconforbooth = -1;

			if ($nb_post_max > 0 && $nb_post_ip >= $nb_post_max) {
				$error++;
				$errmsg .= $langs->trans("AlreadyTooMuchPostOnThisIPAdress");
				array_push($confattendee->errors, $langs->trans("AlreadyTooMuchPostOnThisIPAdress"));
				setEventMessage($errmsg, 'errors');
			} else {
				$resultconfattendee = $confattendee->create($user);
			}
			if ($resultconfattendee < 0) {
				$error++;
				$errmsg .= $confattendee->error;
				$errors = array_merge($errors, $confattendee->errors);
			}
		}

		// At this point, we have an existing $confattendee. It may not be linked to a thirdparty.
		//var_dump($confattendee);

		// If the registration has already been paid for this attendee
		if (!empty($confattendee->date_subscription) && !empty($confattendee->amount)) {
			$securekeyurl = dol_hash(getDolGlobalString('EVENTORGANIZATION_SECUREKEY') . 'conferenceorbooth'.$id, 'master');
			$redirection = $dolibarr_main_url_root.'/public/eventorganization/subscriptionok.php?id='.((int) $id).'&securekey='.urlencode($securekeyurl);

			$mesg = $langs->trans("RegistrationAndPaymentWereAlreadyRecorded", $email);
			setEventMessages($mesg, null, 'mesgs');

			$db->commit();

			Header("Location: ".$redirection);
			exit;
		}

		$resultfetchthirdparty = 0;

		$genericcompanyname = $langs->trans('EventParticipant').' '.($emailcompany ? $emailcompany : $email);	// Keep this label simple so we can retreive same thirdparty for another event

		// Getting the thirdparty or creating it
		$thirdparty = new Societe($db);
		$contact = new Contact($db);
		// Fetch using fk_soc if the attendee was already found
		if (!empty($confattendee->fk_soc) && $confattendee->fk_soc > 0) {
			$resultfetchthirdparty = $thirdparty->fetch($confattendee->fk_soc);
		} else {
			if (!getDolGlobalString('EVENTORGANIZATION_DISABLE_RETREIVE_THIRDPARTY_FROM_NAME')) {
				// Fetch using the field input by end user if we have just created the attendee
				if ($resultfetchthirdparty <= 0 && !empty($societe) && !empty($emailcompany)) {
					$resultfetchthirdparty = $thirdparty->fetch('', $societe, '', '', '', '', '', '', '', '', $emailcompany);
					if ($resultfetchthirdparty > 0) {
						// We found a unique result with the name + emailcompany, so we set the fk_soc of attendee
						$confattendee->fk_soc = $thirdparty->id;
						$confattendee->update($user);
					} elseif ($resultfetchthirdparty == -2) {
						$thirdparty->error = $langs->trans("ErrorSeveralCompaniesWithNameContactUs", $mysoc->email);
					}
				}
				// Fetch using the field input by end user if we have just created the attendee
				if ($resultfetchthirdparty <= 0 && !empty($societe) && !empty($email) && $email != $emailcompany) {
					$resultfetchthirdparty = $thirdparty->fetch('', $societe, '', '', '', '', '', '', '', '', $email);
					if ($resultfetchthirdparty > 0) {
						// We found a unique result with the name + email, so we set the fk_soc of attendee
						$confattendee->fk_soc = $thirdparty->id;
						$confattendee->update($user);
					} elseif ($resultfetchthirdparty == -2) {
						$thirdparty->error = $langs->trans("ErrorSeveralCompaniesWithNameContactUs", $mysoc->email);
					}
				}
			}
			if ($resultfetchthirdparty <= 0 && !empty($emailcompany)) {
				// Try to find thirdparty from the email only
				$resultfetchthirdparty = $thirdparty->fetch('', '', '', '', '', '', '', '', '', '', $emailcompany);
				if ($resultfetchthirdparty > 0) {
					// We found a unique result with that email only, so we set the fk_soc of attendee
					$confattendee->fk_soc = $thirdparty->id;
					$confattendee->update($user);
				} elseif ($resultfetchthirdparty == -2) {
					$thirdparty->error = $langs->trans("ErrorSeveralCompaniesWithEmailContactUs", $mysoc->email);
				}
			}
			if ($resultfetchthirdparty <= 0 && !empty($email) && $email != $emailcompany) {
				// Try to find thirdparty from the email only
				$resultfetchthirdparty = $thirdparty->fetch('', '', '', '', '', '', '', '', '', '', $email);
				if ($resultfetchthirdparty > 0) {
					// We found a unique result with that email only, so we set the fk_soc of attendee
					$confattendee->fk_soc = $thirdparty->id;
					$confattendee->update($user);
				} elseif ($resultfetchthirdparty == -2) {
					$thirdparty->error = $langs->trans("ErrorSeveralCompaniesWithEmailContactUs", $mysoc->email);
				}
			}
			if ($resultfetchthirdparty <= 0 && !empty($genericcompanyname)) {
				// Try to find thirdparty from the generic mail only
				$resultfetchthirdparty = $thirdparty->fetch('', $genericcompanyname, '', '', '', '', '', '', '', '', '');
				if ($resultfetchthirdparty > 0) {
					// We found a unique result with that name + email, so we set the fk_soc of attendee
					$confattendee->fk_soc = $thirdparty->id;
					$confattendee->update($user);
				} elseif ($resultfetchthirdparty == -2) {
					$thirdparty->error = $langs->trans("ErrorSeveralCompaniesWithNameContactUs", $mysoc->email);
				}
			}

			// TODO Add more tests on a VAT number, profid or a name ?

			if ($resultfetchthirdparty <= 0 && !empty($email)) {
				// Try to find the thirdparty from the contact
				$resultfetchcontact = $contact->fetch('', null, '', $email);
				if ($resultfetchcontact > 0 && $contact->fk_soc > 0) {
					$thirdparty->fetch($contact->fk_soc);
					$confattendee->fk_soc = $thirdparty->id;
					$confattendee->update($user);
					$resultfetchthirdparty = 1;
				}
			}

			if ($resultfetchthirdparty <= 0 && !empty($societe)) {
				// Try to find thirdparty from the company name only
				$resultfetchthirdparty = $thirdparty->fetch('', $societe, '', '', '', '', '', '', '', '', '');
				if ($resultfetchthirdparty > 0) {
					// We found a unique result with that name only, so we set the fk_soc of attendee
					$confattendee->fk_soc = $thirdparty->id;
					$confattendee->update($user);
				} elseif ($resultfetchthirdparty == -2) {
					$thirdparty->error = "ErrorSeveralCompaniesWithNameContactUs";
				}
			}
		}

		// If price is empty, no need to create a thirdparty, so we force $resultfetchthirdparty as if we have already found thirdp party.
		if (empty(floatval($project->price_registration))) {
			$resultfetchthirdparty = 1;
		}

		if ($resultfetchthirdparty < 0) {
			// If an error was found
			$error++;
			$errmsg .= $thirdparty->error;
			$errors = array_merge($errors, $thirdparty->errors);
		} elseif ($resultfetchthirdparty == 0) {	// No thirdparty found + a payment is expected
			// Creation of a new thirdparty
			if (!empty($societe)) {
				$thirdparty->name     = $societe;
			} else {
				$thirdparty->name     = $genericcompanyname;
			}
			$thirdparty->address      = GETPOST("address");
			$thirdparty->zip          = GETPOST("zipcode");
			$thirdparty->town         = GETPOST("town");
			$thirdparty->client       = $thirdparty::PROSPECT;
			$thirdparty->fournisseur  = 0;
			$thirdparty->country_id   = GETPOST("country_id", 'int');
			$thirdparty->state_id     = GETPOST("state_id", 'int');
			$thirdparty->email        = ($emailcompany ? $emailcompany : $email);

			// Load object modCodeTiers
			$module = (getDolGlobalString('SOCIETE_CODECLIENT_ADDON') ? $conf->global->SOCIETE_CODECLIENT_ADDON : 'mod_codeclient_leopard');
			if (substr($module, 0, 15) == 'mod_codeclient_' && substr($module, -3) == 'php') {
				$module = substr($module, 0, dol_strlen($module) - 4);
			}
			$dirsociete = array_merge(array('/core/modules/societe/'), $conf->modules_parts['societe']);
			foreach ($dirsociete as $dirroot) {
				$res = dol_include_once($dirroot.$module.'.php');
				if ($res) {
					break;
				}
			}
			$modCodeClient = new $module($db);

			if (empty($tmpcode) && !empty($modCodeClient->code_auto)) {
				$tmpcode = $modCodeClient->getNextValue($thirdparty, 0);
			}
			$thirdparty->code_client = $tmpcode;
			$readythirdparty = $thirdparty->create($user);
			if ($readythirdparty < 0) {
				$error++;
				$errmsg .= $thirdparty->error;
				$errors = array_merge($errors, $thirdparty->errors);
			} else {
				$thirdparty->country_code = getCountry($thirdparty->country_id, 2, $db, $langs);
				$thirdparty->country      = getCountry($thirdparty->country_code, 0, $db, $langs);

				// Update attendee country to match country of thirdparty
				$confattendee->fk_soc     = $thirdparty->id;
				$confattendee->update($user);
			}
		}
	}

	if (!$error) {
		// If the registration needs a payment
		if (!empty(floatval($project->price_registration))) {
			$outputlangs = $langs;

			// TODO Use default language of $thirdparty->default_lang to build $outputlang

			// Get product to use for invoice
			$productforinvoicerow = new Product($db);
			$productforinvoicerow->id = 0;

			$resultprod = 0;
			if (getDolGlobalInt('SERVICE_CONFERENCE_ATTENDEE_SUBSCRIPTION') > 0) {
				$resultprod = $productforinvoicerow->fetch($conf->global->SERVICE_CONFERENCE_ATTENDEE_SUBSCRIPTION);
			}

			// Create the draft invoice for the payment
			if ($resultprod < 0) {
				$error++;
				$errmsg .= $productforinvoicerow->error;
				$errors = array_merge($errors, $productforinvoicerow->errors);
			} else {
				$facture = new Facture($db);
				if (empty($confattendee->fk_invoice)) {
					$facture->type = Facture::TYPE_STANDARD;
					$facture->socid = $thirdparty->id;
					$facture->paye = 0;
					$facture->date = dol_now();
					$facture->cond_reglement_id = $confattendee->cond_reglement_id;
					$facture->fk_project = $project->id;
					$facture->status = Facture::STATUS_DRAFT;

					if (empty($facture->cond_reglement_id)) {
						$paymenttermstatic = new PaymentTerm($confattendee->db);
						$facture->cond_reglement_id = $paymenttermstatic->getDefaultId();
						if (empty($facture->cond_reglement_id)) {
							$error++;
							$confattendee->error = 'ErrorNoPaymentTermRECEPFound';
							$confattendee->errors[] = $confattendee->error;
						}
					}
					$resultfacture = $facture->create($user);
					if ($resultfacture <= 0) {
						$confattendee->error = $facture->error;
						$confattendee->errors = $facture->errors;
						$error++;
					} else {
						$confattendee->fk_invoice = $resultfacture;
						$confattendee->update($user);
					}
				} else {
					$facture->fetch($confattendee->fk_invoice);
				}

				// Add link between invoice and the attendee registration
				/*if (!$error) {
				 $facture->add_object_linked($confattendee->element, $confattendee->id);
				 }*/
			}

			if (!$error) {
				// Add line to draft invoice
				$vattouse = get_default_tva($mysoc, $thirdparty, $productforinvoicerow->id);

				$labelforproduct = $outputlangs->trans("EventFee", $project->title);
				if ($project->location) {
					$labelforproduct .= ' - '.$project->location;
				}
				$date_start = $project->date_start_event;
				$date_end = $project->date_end_event;

				// If there is no lines yet, we add one
				if (empty($facture->lines)) {
					$pu_ttc = floatval($project->price_registration);
					$pu_ht = 0;
					$price_base_type = 'TTC';

					$result = $facture->addline($labelforproduct, $pu_ht, 1, $vattouse, 0, 0, $productforinvoicerow->id, 0, $date_start, $date_end, 0, 0, '', $price_base_type, $pu_ttc, 1);
					if ($result <= 0) {
						$confattendee->error = $facture->error;
						$confattendee->errors = $facture->errors;
						$error++;
					}
				}
			}

			if (!$error) {
				$db->commit();

				// Registration was recorded and invoice was generated, but payment not yet done.
				// TODO
				// Send an email to says registration shas been received and that we are waiting for the payment.
				// Should send email template (EventOrganizationEmailRegistrationEvent) saved into conf EVENTORGANIZATION_TEMPLATE_EMAIL_REGISTRATION_EVENT.

				// Now we redirect to the payment page
				$sourcetouse = 'organizedeventregistration';
				$reftouse = $facture->id;
				$redirection = $dolibarr_main_url_root.'/public/payment/newpayment.php?source='.urlencode($sourcetouse).'&ref='.urlencode($reftouse);
<<<<<<< HEAD
				if (!empty($conf->global->PAYMENT_SECURITY_TOKEN)) {
					if (!empty($conf->global->PAYMENT_SECURITY_TOKEN_UNIQUE)) {
=======
				if (getDolGlobalString('PAYMENT_SECURITY_TOKEN')) {
					if (getDolGlobalString('PAYMENT_SECURITY_TOKEN_UNIQUE')) {
>>>>>>> 729451fa
						$redirection .= '&securekey='.dol_hash(getDolGlobalString('PAYMENT_SECURITY_TOKEN') . $sourcetouse . $reftouse, 2); // Use the source in the hash to avoid duplicates if the references are identical
					} else {
						$redirection .= '&securekey='.urlencode($conf->global->PAYMENT_SECURITY_TOKEN);
					}
				}

				Header("Location: ".$redirection);
				exit;
			} else {
				$db->rollback();
			}
		} else {
			$db->commit();

			// No price has been set
			// Validating the subscription
			$confattendee->setStatut(1);

			// Sending mail
			require_once DOL_DOCUMENT_ROOT.'/core/class/CMailFile.class.php';
			include_once DOL_DOCUMENT_ROOT.'/core/class/html.formmail.class.php';
			$formmail = new FormMail($db);
			// Set output language
			$outputlangs = new Translate('', $conf);
			$outputlangs->setDefaultLang(empty($thirdparty->default_lang) ? $mysoc->default_lang : $thirdparty->default_lang);
			// Load traductions files required by page
			$outputlangs->loadLangs(array("main", "members"));
			// Get email content from template
			$arraydefaultmessage = null;

			$labeltouse = getDolGlobalString('EVENTORGANIZATION_TEMPLATE_EMAIL_AFT_SUBS_EVENT');
			if (!empty($labeltouse)) {
				$arraydefaultmessage = $formmail->getEMailTemplate($db, 'eventorganization_send', $user, $outputlangs, $labeltouse, 1, '');
			}

			if (!empty($labeltouse) && is_object($arraydefaultmessage) && $arraydefaultmessage->id > 0) {
				$subject = $arraydefaultmessage->topic;
				$msg     = $arraydefaultmessage->content;
			}

			$substitutionarray = getCommonSubstitutionArray($outputlangs, 0, null, $thirdparty);
			complete_substitutions_array($substitutionarray, $outputlangs, $object);

			$subjecttosend = make_substitutions($subject, $substitutionarray, $outputlangs);
			$texttosend = make_substitutions($msg, $substitutionarray, $outputlangs);

			$sendto = $thirdparty->email;
			$from = $conf->global->MAILING_EMAIL_FROM;
			$urlback = $_SERVER["REQUEST_URI"];

			$ishtml = dol_textishtml($texttosend); // May contain urls

			$mailfile = new CMailFile($subjecttosend, $sendto, $from, $texttosend, array(), array(), array(), '', '', 0, $ishtml);

			$result = $mailfile->sendfile();
			if ($result) {
				dol_syslog("EMail sent to ".$sendto, LOG_DEBUG, 0, '_payment');
			} else {
				dol_syslog("Failed to send EMail to ".$sendto, LOG_ERR, 0, '_payment');
			}

			$securekeyurl = dol_hash(getDolGlobalString('EVENTORGANIZATION_SECUREKEY') . 'conferenceorbooth'.$id, 2);
			$redirection = $dolibarr_main_url_root.'/public/eventorganization/subscriptionok.php?id='.((int) $id).'&securekey='.urlencode($securekeyurl);

			Header("Location: ".$redirection);
			exit;
		}
		//Header("Location: ".$urlback);
		//exit;
	} else {
		$db->rollback();
	}
}


/*
 * View
 */

$form = new Form($db);
$formcompany = new FormCompany($db);

llxHeaderVierge($langs->trans("NewRegistration"));


print '<div align="center">';
print '<div id="divsubscribe">';

// Sub banner
print '<div class="center subscriptionformbanner subbanner justify margintoponly paddingtop marginbottomonly padingbottom">';
print load_fiche_titre($langs->trans("NewRegistration"), '', '', 0, 0, 'center');
// Welcome message
print '<span class="opacitymedium">'.$langs->trans("EvntOrgWelcomeMessage").'</span>';
print '<br>';
// Title
print '<span class="eventlabel large">'.dol_escape_htmltag($project->title . ' '. $conference->label).'</span><br>';
print '</div>';

// Help text
print '<div class="justify subscriptionformhelptext">';

if ($project->date_start_event || $project->date_end_event) {
	print '<br><span class="fa fa-calendar pictofixedwidth opacitymedium"></span>';
}
if ($project->date_start_event) {
	$format = 'day';
	$tmparray = dol_getdate($project->date_start_event, false, '');
	if ($tmparray['hours'] || $tmparray['minutes'] || $tmparray['minutes']) {
		$format = 'dayhour';
	}
	print dol_print_date($project->date_start_event, $format);
}
if ($project->date_start_event && $project->date_end_event) {
	print ' - ';
}
if ($project->date_end_event) {
	$format = 'day';
	$tmparray = dol_getdate($project->date_end_event, false, '');
	if ($tmparray['hours'] || $tmparray['minutes'] || $tmparray['minutes']) {
		$format = 'dayhour';
	}
	print dol_print_date($project->date_end_event, $format);
}
if ($project->date_start_event || $project->date_end_event) {
	print '<br>';
}
if ($project->location) {
	print '<span class="fa fa-map-marked-alt pictofixedwidth opacitymedium"></span>'.dol_escape_htmltag($project->location).'<br>';
}
if ($project->note_public) {
	print '<br><span class="opacitymedium">'.dol_htmlentitiesbr($project->note_public).'</span><br>';
}

print '</div>';


$maxattendees = 0;
if ($conference->id > 0) {
	/* date of project is not  date of event so commented
	 print $langs->trans("Date").': ';
	 print dol_print_date($conference->datep);
	 if ($conference->date_end) {
	 print ' - ';
	 print dol_print_date($conference->datef);
	 }*/
} else {
	/* date of project is not  date of event so commented
	 print $langs->trans("Date").': ';
	 print dol_print_date($project->date_start);
	 if ($project->date_end) {
	 print ' - ';
	 print dol_print_date($project->date_end);
	 }*/
	$maxattendees = $project->max_attendees;	// Max attendeed for the project/event
}

if ($maxattendees && $currentnbofattendees >= $maxattendees) {
	print '<br>';
	print '<div class="warning">'.$langs->trans("MaxNbOfAttendeesReached").'</div>';
	print '<br>';
}



dol_htmloutput_errors($errmsg, $errors);

if ((!empty($conference->id) && $conference->status == ConferenceOrBooth::STATUS_CONFIRMED) || (!empty($project->id) && $project->status == Project::STATUS_VALIDATED)) {
	if (empty($maxattendees) || $currentnbofattendees < $maxattendees) {
		// Print form
		print '<form action="' . $_SERVER["PHP_SELF"] . '" method="POST" name="newmember">' . "\n";
		print '<input type="hidden" name="token" value="' . newToken() . '" / >';
		print '<input type="hidden" name="entity" value="' . $entity . '" />';
		print '<input type="hidden" name="action" value="add" />';
		print '<input type="hidden" name="type" value="' . $type . '" />';
		print '<input type="hidden" name="id" value="' . $conference->id . '" />';
		print '<input type="hidden" name="fk_project" value="' . $project->id . '" />';
		print '<input type="hidden" name="securekey" value="' . $securekeyreceived . '" />';

		print '<br>';
		print '<br>';
		//print '<span class="opacitymedium">' . $langs->trans("FieldsWithAreMandatory", '*') . '</span><br>';
		//print $langs->trans("FieldsWithIsForPublic",'**').'<br>';

		print dol_get_fiche_head('');

		print '<script type="text/javascript">
		jQuery(document).ready(function () {
			jQuery(document).ready(function () {
				jQuery("#selectcountry_id").change(function() {
				   document.newmember.action.value="create";
				   document.newmember.submit();
				});
			});
		});
		</script>';

		print '<table class="border" summary="form to subscribe" id="tablesubscribe">' . "\n";

		// Firstname
		print '<tr><td><span class="fieldrequired">' . $langs->trans("Firstname") . '</span></td><td>';
		print '<input type="text" name="firstname" maxlength="255" class="minwidth200 maxwidth300" value="' . dol_escape_htmltag($firstname) . '" required></td></tr>' . "\n";

		// Lastname
		print '<tr><td><span class="fieldrequired">' . $langs->trans("Lastname") . '</span></td><td>';
		print '<input type="text" name="lastname" maxlength="255" class="minwidth200 maxwidth300" value="' . dol_escape_htmltag($lastname) . '" required></td></tr>' . "\n";

		// Email
		print '<tr><td><span class="fieldrequired">' . $langs->trans("EmailAttendee") . '</span></td><td>';
		print img_picto('', 'email', 'class="pictofixedwidth"');
		print '<input type="text" name="email" maxlength="255" class="minwidth200 widthcentpercentminusx maxwidth300" value="' . dol_escape_htmltag(GETPOST('email')) . '" required></td></tr>' . "\n";

		// Company
		print '<tr id="trcompany" class="trcompany"><td>';
		if (!empty(floatval($project->price_registration))) {
			print '<span class="fieldrequired">';
		}
		print $langs->trans("Company");
		if (!empty(floatval($project->price_registration))) {
			print '</span>';
		}
		print '</td><td>';
		print img_picto('', 'company', 'class="pictofixedwidth"');
		print '<input type="text" name="societe" class="minwidth200 widthcentpercentminusx maxwidth300" value="' . dol_escape_htmltag(GETPOST('societe')) . '"'.(empty(floatval($project->price_registration)) ? '' : ' required').'></td></tr>' . "\n";

		// Email company for invoice
		if ($project->price_registration) {
			print '<tr><td>' . $form->textwithpicto($langs->trans("EmailCompany"), $langs->trans("EmailCompanyForInvoice")) . '</td><td>';
			print img_picto('', 'email', 'class="pictofixedwidth"');
			print '<input type="text" name="emailcompany" maxlength="255" class="minwidth200 widthcentpercentminusx maxwidth300" value="' . dol_escape_htmltag(GETPOST('emailcompany')) . '"></td></tr>' . "\n";
		}

		// Address
		print '<tr><td>' . $langs->trans("Address") . '</td><td>' . "\n";
		print '<textarea name="address" id="address" wrap="soft" class="centpercent" rows="' . ROWS_2 . '">' . dol_escape_htmltag(GETPOST('address', 'restricthtml'), 0, 1) . '</textarea></td></tr>' . "\n";

		// Zip / Town
		print '<tr><td>' . $langs->trans('Zip') . ' / ' . $langs->trans('Town') . '</td><td>';
		print $formcompany->select_ziptown(GETPOST('zipcode'), 'zipcode', array('town', 'selectcountry_id', 'state_id'), 6, 1);
		print ' / ';
		print $formcompany->select_ziptown(GETPOST('town'), 'town', array('zipcode', 'selectcountry_id', 'state_id'), 0, 1);
		print '</td></tr>';

		// Country
		print '<tr><td><span class="fieldrequired">'.$langs->trans('Country').'</span></td><td>';
		print img_picto('', 'country', 'class="pictofixedwidth"');
		$country_id = GETPOST('country_id');
		if (!$country_id && getDolGlobalString('MEMBER_NEWFORM_FORCECOUNTRYCODE')) {
			$country_id = getCountry($conf->global->MEMBER_NEWFORM_FORCECOUNTRYCODE, 2, $db, $langs);
		}
		if (!$country_id && !empty($conf->geoipmaxmind->enabled)) {
			$country_code = dol_user_country();
			//print $country_code;
			if ($country_code) {
				$new_country_id = getCountry($country_code, 3, $db, $langs);
				//print 'xxx'.$country_code.' - '.$new_country_id;
				if ($new_country_id) {
					$country_id = $new_country_id;
				}
			}
		}
		$country_code = getCountry($country_id, 2, $db, $langs);
		print $form->select_country($country_id, 'country_id', '', 0, 'minwidth200 widthcentpercentminusx maxwidth300');
		print '</td></tr>';
		// State
		if (!getDolGlobalString('SOCIETE_DISABLE_STATE')) {
			print '<tr><td>' . $langs->trans('State') . '</td><td>';
			if ($country_code) {
				print img_picto('', 'state', 'class="pictofixedwidth"');
				print $formcompany->select_state(GETPOST("state_id"), $country_code);
			} else {
				print '';
			}
			print '</td></tr>';
		}

		if ($project->price_registration) {
			print '<tr><td>' . $langs->trans('Price') . '</td><td>';
			print '<span class="amount price-registration">'.price($project->price_registration, 1, $langs, 1, -1, -1, $conf->currency).'</span>';
			print '</td></tr>';
		}

		$notetoshow = $note_public;
		print '<tr><td>' . $langs->trans('Note') . '</td><td>';
		if (getDolGlobalString('EVENTORGANIZATION_DEFAULT_NOTE_ON_REGISTRATION')) {
			$notetoshow = str_replace('\n', "\n", $conf->global->EVENTORGANIZATION_DEFAULT_NOTE_ON_REGISTRATION);
		}
		print '<textarea name="note_public" class="centpercent" rows="'.ROWS_9.'">'.dol_escape_htmltag($notetoshow, 0, 1).'</textarea>';
		print '</td></tr>';

		print "</table>\n";

		print dol_get_fiche_end();

		// Save
		print '<div class="center">';
		print '<input type="submit" value="' . $langs->trans("Submit") . '" id="submitsave" class="button">';
		if (!empty($backtopage)) {
			print ' &nbsp; &nbsp; <input type="submit" value="' . $langs->trans("Cancel") . '" id="submitcancel" class="button button-cancel">';
		}
		print '</div>';

		print "</form>\n";

		print "<br>";
	}
} else {
	print '<br><br>';
	print $langs->trans("ConferenceIsNotConfirmed");
	print '<br><br>';
}

print '</div></div>';

llxFooterVierge();

$db->close();<|MERGE_RESOLUTION|>--- conflicted
+++ resolved
@@ -601,13 +601,8 @@
 				$sourcetouse = 'organizedeventregistration';
 				$reftouse = $facture->id;
 				$redirection = $dolibarr_main_url_root.'/public/payment/newpayment.php?source='.urlencode($sourcetouse).'&ref='.urlencode($reftouse);
-<<<<<<< HEAD
-				if (!empty($conf->global->PAYMENT_SECURITY_TOKEN)) {
-					if (!empty($conf->global->PAYMENT_SECURITY_TOKEN_UNIQUE)) {
-=======
 				if (getDolGlobalString('PAYMENT_SECURITY_TOKEN')) {
 					if (getDolGlobalString('PAYMENT_SECURITY_TOKEN_UNIQUE')) {
->>>>>>> 729451fa
 						$redirection .= '&securekey='.dol_hash(getDolGlobalString('PAYMENT_SECURITY_TOKEN') . $sourcetouse . $reftouse, 2); // Use the source in the hash to avoid duplicates if the references are identical
 					} else {
 						$redirection .= '&securekey='.urlencode($conf->global->PAYMENT_SECURITY_TOKEN);
