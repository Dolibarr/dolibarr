--- conflicted
+++ resolved
@@ -78,13 +78,8 @@
                                 'memcached','numberwords','zipautofillfr');
 $alwayshiddenuncheckedmodules=array('boutique','ftp',
                                 // Extended modules
-<<<<<<< HEAD
                                 'awstats','bittorrent','bootstrap','cabinetmed','cmcic','concatpdf','customfield','dolicloud','filemanager','lightbox','mantis','monitoring','moretemplates','multicompany','nltechno','numberingpack','openstreetmap',
-                                'ovh','phenix','phpsysinfo','pibarcode','postnuke','skincoloreditor','submiteverywhere','survey','thomsonphonebook','topten','tvacerfa','voyage','webcalendar','webmail');
-=======
-                                'awstats','bittorrent','bootstrap','cabinetmed','cmcic','concatpdf','dolicloud','filemanager','lightbox','mantis','monitoring','moretemplates','nltechno','numberingpack','openstreetmap',
                                 'ovh','phenix','phpsysinfo','pibarcode','postnuke','selectbank','skincoloreditor','submiteverywhere','survey','thomsonphonebook','topten','tvacerfa','voyage','webcalendar','webmail');
->>>>>>> 6ebeb53a
 
 // Search modules
 $dirlist=$conf->file->dol_document_root;
