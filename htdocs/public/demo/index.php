--- conflicted
+++ resolved
@@ -84,15 +84,6 @@
 
 	// Visible
 	$alwayscheckedmodules=array('barcode','bookmark','categorie','externalrss','fckeditor','geoipmaxmind','gravatar','memcached','syslog','user','webservices');  // Technical module we always want
-<<<<<<< HEAD
-	$alwaysuncheckedmodules=array('dynamicprices','loan','multicurrency','paybox','paypal','google','printing','resource','scanner','workflow');  // Module we never want
-	// Not visible
-	$alwayshiddencheckedmodules=array('accounting','barcode','bookmark','clicktodial','comptabilite','document','domain','externalrss','externalsite','fckeditor','geoipmaxmind','gravatar','label','ldap',
-									'mailmanspip','notification','oauth','syslog','user','webservices',
-	                                // Extended modules
-	                                'memcached','numberwords','zipautofillfr');
-	$alwayshiddenuncheckedmodules=array('ftp','webservicesclient','api','websites',
-=======
 	$alwaysuncheckedmodules=array('dynamicprices','loan','multicurrency','paybox','paypal','google','printing','scanner','workflow');  // Module we never want
 	// Not visible
 	$alwayshiddencheckedmodules=array('accounting','api','barcode','bookmark','clicktodial','comptabilite','cron','document','domain','externalrss','externalsite','fckeditor','geoipmaxmind','gravatar','label','ldap',
@@ -100,7 +91,6 @@
 	                                // Extended modules
 	                                'memcached','numberwords','zipautofillfr');
 	$alwayshiddenuncheckedmodules=array('ftp','hrm','webservicesclient','websites',
->>>>>>> 3f5d67d4
 	                                // Extended modules
 	                                'awstats','bittorrent','bootstrap','cabinetmed','cmcic','concatpdf','customfield','deplacement','dolicloud','filemanager','lightbox','mantis','monitoring','moretemplates','multicompany','nltechno','numberingpack','openstreetmap',
 	                                'ovh','phenix','phpsysinfo','pibarcode','postnuke','selectbank','skincoloreditor','submiteverywhere','survey','thomsonphonebook','topten','tvacerfa','voyage','webcalendar','webmail');
@@ -371,11 +361,7 @@
         print '<table summary="Dolibarr online demonstration for profile '.$profilearray['label'].'" style="font-size:14px;" width="100%" class="CTable CTableRow'.($i%2==0?'1':'0').'">'."\n";
 		// Title
         print '<tr>';
-<<<<<<< HEAD
-		print '<td width="132" id="a1'.$profilearray['key'].'" class="'.(empty($profilearray['url'])?'modulelineshow cursorpointer':'nomodulelines').'"><a href="'.$urlwithmod.'" class="'.(empty($profilearray['url'])?'modulelineshow':'nomodulelines').'"><img src="'.$profilearray['icon'].'" width="128" border="0" alt="Demo '.$profilearray['label'].'"></a></td>';
-=======
 		print '<td width="130" id="a1'.$profilearray['key'].'" class="'.(empty($profilearray['url'])?'modulelineshow cursorpointer':'nomodulelines').'"><a href="'.$urlwithmod.'" class="'.(empty($profilearray['url'])?'modulelineshow':'nomodulelines').'"><img class="demothumb" src="'.$profilearray['icon'].'" alt="Demo '.$profilearray['label'].'"></a></td>';
->>>>>>> 3f5d67d4
 		print '<td id="a2'.$profilearray['key'].'" class="'.(empty($profilearray['url'])?'modulelineshow cursorpointer':'nomodulelines').'"><a href="'.$urlwithmod.'" class="'.(empty($profilearray['url'])?'modulelineshow':'nomodulelines').'">'.$langs->trans($profilearray['label']).'</a></td>';
 		print '</tr>'."\n";
         // Modules
