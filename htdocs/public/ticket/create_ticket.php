<?php
/* Copyright (C) 2013-2016    Jean-François FERRY <hello@librethic.io>
 * Copyright (C) 2016         Christophe Battarel <christophe@altairis.fr>
 *
 * This program is free software; you can redistribute it and/or modify
 * it under the terms of the GNU General Public License as published by
 * the Free Software Foundation; either version 3 of the License, or
 * (at your option) any later version.
 *
 * This program is distributed in the hope that it will be useful,
 * but WITHOUT ANY WARRANTY; without even the implied warranty of
 * MERCHANTABILITY or FITNESS FOR A PARTICULAR PURPOSE.  See the
 * GNU General Public License for more details.
 *
 * You should have received a copy of the GNU General Public License
 * along with this program. If not, see <https://www.gnu.org/licenses/>.
 */

/**
 *       \file       htdocs/public/ticket/create_ticket.php
 *       \ingroup    ticket
 *       \brief      Display public form to add new ticket
 */

/* We need object $user->default_values
if (!defined('NOREQUIREUSER')) {
	define('NOREQUIREUSER', '1');
}*/
if (!defined('NOTOKENRENEWAL')) {
	define('NOTOKENRENEWAL', '1');
}
if (!defined('NOREQUIREMENU')) {
	define('NOREQUIREMENU', '1');
}
if (!defined('NOREQUIREHTML')) {
	define('NOREQUIREHTML', '1');
}
if (!defined('NOLOGIN')) {
	define("NOLOGIN", 1); // This means this output page does not require to be logged.
}
if (!defined('NOIPCHECK')) {
	define('NOIPCHECK', '1'); // Do not check IP defined into conf $dolibarr_main_restrict_ip
}
if (!defined('NOBROWSERNOTIF')) {
	define('NOBROWSERNOTIF', '1');
}

// For MultiCompany module.
// Do not use GETPOST here, function is not defined and define must be done before including main.inc.php
$entity = (!empty($_GET['entity']) ? (int) $_GET['entity'] : (!empty($_POST['entity']) ? (int) $_POST['entity'] : 1));
if (is_numeric($entity)) {
	define("DOLENTITY", $entity);
}

require '../../main.inc.php';
require_once DOL_DOCUMENT_ROOT.'/ticket/class/actions_ticket.class.php';
require_once DOL_DOCUMENT_ROOT.'/core/class/html.formticket.class.php';
require_once DOL_DOCUMENT_ROOT.'/core/lib/ticket.lib.php';
require_once DOL_DOCUMENT_ROOT.'/core/lib/security.lib.php';
require_once DOL_DOCUMENT_ROOT.'/core/lib/company.lib.php';
require_once DOL_DOCUMENT_ROOT.'/core/lib/payments.lib.php';
require_once DOL_DOCUMENT_ROOT.'/core/class/extrafields.class.php';
require_once DOL_DOCUMENT_ROOT.'/user/class/user.class.php';
require_once DOL_DOCUMENT_ROOT.'/contact/class/contact.class.php';

// Load translation files required by the page
$langs->loadLangs(array('companies', 'other', 'mails', 'ticket'));

// Get parameters
$id = GETPOST('id', 'int');
$msg_id = GETPOST('msg_id', 'int');
$socid = GETPOST('socid', 'int');
$suffix = "";

$action = GETPOST('action', 'aZ09');
$cancel = GETPOST('cancel', 'aZ09');

$backtopage = '';

// Initialize technical object to manage hooks of page. Note that conf->hooks_modules contains array of hook context
$hookmanager->initHooks(array('publicnewticketcard', 'globalcard'));

$object = new Ticket($db);
$extrafields = new ExtraFields($db);
$contacts = array();
$with_contact = null;
if (!empty($conf->global->TICKET_CREATE_THIRD_PARTY_WITH_CONTACT_IF_NOT_EXIST)) {
	$with_contact = new Contact($db);
}

$extrafields->fetch_name_optionals_label($object->table_element);

if (empty($conf->ticket->enabled)) {
	accessforbidden('', 0, 0, 1);
}


/*
 * Actions
 */

$parameters = array(
	'id' => $id,
);
// Note that $action and $object may have been modified by some hooks
$reshook = $hookmanager->executeHooks('doActions', $parameters, $object, $action);
if ($reshook < 0) {
	setEventMessages($hookmanager->error, $hookmanager->errors, 'errors');
}
// Add file in email form
if (empty($reshook)) {
	if ($cancel) {
		$backtopage = DOL_URL_ROOT.'/public/ticket/index.php';

		header("Location: ".$backtopage);
		exit;
	}

	if (GETPOST('addfile', 'alpha') && !GETPOST('save', 'alpha')) {
		////$res = $object->fetch('','',GETPOST('track_id'));
		////if($res > 0)
		////{
		include_once DOL_DOCUMENT_ROOT.'/core/lib/files.lib.php';

		// Set tmp directory TODO Use a dedicated directory for temp mails files
		$vardir = $conf->ticket->dir_output;
		$upload_dir_tmp = $vardir.'/temp/'.session_id();
		if (!dol_is_dir($upload_dir_tmp)) {
			dol_mkdir($upload_dir_tmp);
		}

		dol_add_file_process($upload_dir_tmp, 0, 0, 'addedfile', '', null, '', 0);
		$action = 'create_ticket';
		////}
	}

	// Remove file
	if (GETPOST('removedfile', 'alpha') && !GETPOST('save', 'alpha')) {
		include_once DOL_DOCUMENT_ROOT.'/core/lib/files.lib.php';

<<<<<<< HEAD
if (empty($reshook) && $action == 'create_ticket' && GETPOST('save', 'alpha')) {
	$error = 0;
	$nb_post_ip = 0;
	$origin_email = GETPOST('email', 'alpha');
	if (empty($origin_email)) {
		$error++;
		array_push($object->errors, $langs->trans("ErrorFieldRequired", $langs->transnoentities("Email")));
		$action = '';
	} else {
		// Search company saved with email
		$searched_companies = $object->searchSocidByEmail($origin_email, '0');
=======
		// Set tmp directory
		$vardir = $conf->ticket->dir_output.'/';
		$upload_dir_tmp = $vardir.'/temp/'.session_id();
>>>>>>> 59b1e01d

		// TODO Delete only files that was uploaded from email form
		dol_remove_file_process(GETPOST('removedfile'), 0, 0);
		$action = 'create_ticket';
	}

	if ($action == 'create_ticket' && GETPOST('save', 'alpha')) {
		$error = 0;
		$origin_email = GETPOST('email', 'alpha');
		if (empty($origin_email)) {
			$error++;
			array_push($object->errors, $langs->trans("ErrorFieldRequired", $langs->transnoentities("Email")));
			$action = '';
		} else {
			// Search company saved with email
			$searched_companies = $object->searchSocidByEmail($origin_email, '0');

			// Chercher un contact existant avec cette adresse email
			// Le premier contact trouvé est utilisé pour déterminer le contact suivi
			$contacts = $object->searchContactByEmail($origin_email);

			// Option to require email exists to create ticket
			if (!empty($conf->global->TICKET_EMAIL_MUST_EXISTS) && !$contacts[0]->socid) {
				$error++;
				array_push($object->errors, $langs->trans("ErrorEmailMustExistToCreateTicket"));
				$action = '';
			}
		}

		$contact_lastname = '';
		$contact_firstname = '';
		$company_name = '';
		$contact_phone = '';
		if ($with_contact) {
			// set linked contact to add in form
			if (is_array($contacts) && count($contacts) == 1) {
				$with_contact = current($contacts);
			}

			// check mandatory fields on contact
			$contact_lastname = trim(GETPOST('contact_lastname', 'alphanohtml'));
			$contact_firstname = trim(GETPOST('contact_firstname', 'alphanohtml'));
			$company_name = trim(GETPOST('company_name', 'alphanohtml'));
			$contact_phone = trim(GETPOST('contact_phone', 'alphanohtml'));
			if (!($with_contact->id > 0)) {
				// check lastname
				if (empty($contact_lastname)) {
					$error++;
					array_push($object->errors, $langs->trans('ErrorFieldRequired', $langs->transnoentities('Lastname')));
					$action = '';
				}
				// check firstname
				if (empty($contact_firstname)) {
					$error++;
					array_push($object->errors, $langs->trans('ErrorFieldRequired', $langs->transnoentities('Firstname')));
					$action = '';
				}
			}
		}

		if (!GETPOST("subject", "restricthtml")) {
			$error++;
			array_push($object->errors, $langs->trans("ErrorFieldRequired", $langs->transnoentities("Subject")));
			$action = '';
		}
		if (!GETPOST("message", "restricthtml")) {
			$error++;
			array_push($object->errors, $langs->trans("ErrorFieldRequired", $langs->transnoentities("Message")));
			$action = '';
		}

		// Check email address
		if (!empty($origin_email) && !isValidEmail($origin_email)) {
			$error++;
			array_push($object->errors, $langs->trans("ErrorBadEmailAddress", $langs->transnoentities("email")));
			$action = '';
		}

		// Check Captcha code if is enabled
		if (!empty($conf->global->MAIN_SECURITY_ENABLECAPTCHA) || !empty($conf->global->MAIN_SECURITY_ENABLECAPTCHA_TICKET)) {
			$sessionkey = 'dol_antispam_value';
			$ok = (array_key_exists($sessionkey, $_SESSION) === true && (strtolower($_SESSION[$sessionkey]) === strtolower(GETPOST('code', 'restricthtml'))));
			if (!$ok) {
				$error++;
				array_push($object->errors, $langs->trans("ErrorBadValueForCode"));
				$action = '';
			}
		}

		if (!$error) {
			$object->db->begin();

<<<<<<< HEAD
		$object->type_code = GETPOST("type_code", 'aZ09');
		$object->category_code = GETPOST("category_code", 'aZ09');
		$object->severity_code = GETPOST("severity_code", 'aZ09');
		$object->ip = getUserRemoteIP();

		$sql = "SELECT COUNT(ref) as nb_tickets";
		$sql .= " FROM ".MAIN_DB_PREFIX."ticket";
		$sql .= " WHERE ip = '".$db->escape($object->ip)."'";
		$resql = $db->query($sql);
		if ($resql) {
			$num = $db->num_rows($resql);
			$i = 0;
			while ($i < $num) {
				$i++;
				$obj = $db->fetch_object($resql);
				$nb_post_ip = $obj->nb_tickets;
			}
		}
=======
			$object->track_id = generate_random_id(16);
>>>>>>> 59b1e01d

			$object->subject = GETPOST("subject", "restricthtml");
			$object->message = GETPOST("message", "restricthtml");
			$object->origin_email = $origin_email;

			$object->type_code = GETPOST("type_code", 'aZ09');
			$object->category_code = GETPOST("category_code", 'aZ09');
			$object->severity_code = GETPOST("severity_code", 'aZ09');

			if (!is_object($user)) {
				$user = new User($db);
			}

			// create third-party with contact
			$usertoassign = 0;
			if ($with_contact && !($with_contact->id > 0)) {
				$company = new Societe($db);
				if (!empty($company_name)) {
					$company->name = $company_name;
				} else {
					$company->particulier = 1;
					$company->name = dolGetFirstLastname($contact_firstname, $contact_lastname);
				}
				$result = $company->create($user);
				if ($result < 0) {
					$error++;
					$errors = ($company->error ? array($company->error) : $company->errors);
					array_push($object->errors, $errors);
					$action = 'create_ticket';
				}

				// create contact and link to this new company
				if (!$error) {
					$with_contact->email = $origin_email;
					$with_contact->lastname = $contact_lastname;
					$with_contact->firstname = $contact_firstname;
					$with_contact->socid = $company->id;
					$with_contact->phone_pro = $contact_phone;
					$result = $with_contact->create($user);
					if ($result < 0) {
						$error++;
						$errors = ($with_contact->error ? array($with_contact->error) : $with_contact->errors);
						array_push($object->errors, $errors);
						$action = 'create_ticket';
					} else {
						$contacts = array($with_contact);
					}
				}
			}

			if (is_array($searched_companies)) {
				$object->fk_soc = $searched_companies[0]->id;
			}

			if (is_array($contacts) and count($contacts) > 0) {
				$object->fk_soc = $contacts[0]->socid;
				$usertoassign = $contacts[0]->id;
			}

			$ret = $extrafields->setOptionalsFromPost(null, $object);

			// Generate new ref
			$object->ref = $object->getDefaultRef();

			$object->context['disableticketemail'] = 1; // Disable emails sent by ticket trigger when creation is done from this page, emails are already sent later

<<<<<<< HEAD
		if ($nb_post_ip >= getDolGlobalInt("MAIN_SECURITY_MAX_POST_ON_PUBLIC_PAGES_BY_IP_ADDRESS", 1000)) {
			$error++;
			$errors = array($langs->trans("AlreadyTooMuchPostOnThisIPAdress"));
			array_push($object->errors, array($langs->trans("AlreadyTooMuchPostOnThisIPAdress")));
			$action = 'create_ticket';
		}

		if (!$error) {
			$id = $object->create($user);
			if ($id <= 0) {
				$error++;
				$errors = ($object->error ? array($object->error) : $object->errors);
				array_push($object->errors, $object->error ? array($object->error) : $object->errors);
				$action = 'create_ticket';
			}
		}

		if (!$error && $id > 0) {
			if ($usertoassign > 0) {
				$object->add_contact($usertoassign, "SUPPORTCLI", 'external', 0);
=======
			$id = $object->create($user);
			if ($id <= 0) {
				$error++;
				$errors = ($object->error ? array($object->error) : $object->errors);
				array_push($object->errors, $object->error ? array($object->error) : $object->errors);
				$action = 'create_ticket';
			}

			if (!$error && $id > 0) {
				if ($usertoassign > 0) {
					$object->add_contact($usertoassign, "SUPPORTCLI", 'external', 0);
				}
>>>>>>> 59b1e01d
			}

			if (!$error) {
				$object->db->commit();
				$action = "infos_success";
			} else {
				$object->db->rollback();
				setEventMessages($object->error, $object->errors, 'errors');
				$action = 'create_ticket';
			}

			if (!$error) {
				$res = $object->fetch($id);
				if ($res) {
					// Create form object
					include_once DOL_DOCUMENT_ROOT.'/core/class/html.formmail.class.php';
					include_once DOL_DOCUMENT_ROOT.'/core/lib/files.lib.php';
					$formmail = new FormMail($db);

					// Init to avoid errors
					$filepath = array();
					$filename = array();
					$mimetype = array();

					$attachedfiles = $formmail->get_attached_files();
					$filepath = $attachedfiles['paths'];
					$filename = $attachedfiles['names'];
					$mimetype = $attachedfiles['mimes'];

					// Send email to customer

					$subject = '['.$conf->global->MAIN_INFO_SOCIETE_NOM.'] '.$langs->transnoentities('TicketNewEmailSubject', $object->ref, $object->track_id);
					$message  = ($conf->global->TICKET_MESSAGE_MAIL_NEW ? $conf->global->TICKET_MESSAGE_MAIL_NEW : $langs->transnoentities('TicketNewEmailBody')).'<br><br>';
					$message .= $langs->transnoentities('TicketNewEmailBodyInfosTicket').'<br>';

					$url_public_ticket = ($conf->global->TICKET_URL_PUBLIC_INTERFACE ? $conf->global->TICKET_URL_PUBLIC_INTERFACE.'/view.php' : dol_buildpath('/public/ticket/view.php', 2)).'?track_id='.$object->track_id;
					$infos_new_ticket = $langs->transnoentities('TicketNewEmailBodyInfosTrackId', '<a href="'.$url_public_ticket.'" rel="nofollow noopener">'.$object->track_id.'</a>').'<br>';
					$infos_new_ticket .= $langs->transnoentities('TicketNewEmailBodyInfosTrackUrl').'<br><br>';

					$message .= $infos_new_ticket;
					$message .= getDolGlobalString('TICKET_MESSAGE_MAIL_SIGNATURE', $langs->transnoentities('TicketMessageMailSignatureText', $mysoc->name));

					$sendto = GETPOST('email', 'alpha');

					$from = $conf->global->MAIN_INFO_SOCIETE_NOM.' <'.getDolGlobalString('TICKET_NOTIFICATION_EMAIL_FROM').'>';
					$replyto = $from;
					$sendtocc = '';
					$deliveryreceipt = 0;

					if (!empty($conf->global->TICKET_DISABLE_MAIL_AUTOCOPY_TO)) {
						$old_MAIN_MAIL_AUTOCOPY_TO = $conf->global->MAIN_MAIL_AUTOCOPY_TO;
						$conf->global->MAIN_MAIL_AUTOCOPY_TO = '';
					}
					include_once DOL_DOCUMENT_ROOT.'/core/class/CMailFile.class.php';
					$mailfile = new CMailFile($subject, $sendto, $from, $message, $filepath, $mimetype, $filename, $sendtocc, '', $deliveryreceipt, -1, '', '', 'tic'.$object->id, '', 'ticket');
					if ($mailfile->error || $mailfile->errors) {
						setEventMessages($mailfile->error, $mailfile->errors, 'errors');
					} else {
						$result = $mailfile->sendfile();
					}
					if (!empty($conf->global->TICKET_DISABLE_MAIL_AUTOCOPY_TO)) {
						$conf->global->MAIN_MAIL_AUTOCOPY_TO = $old_MAIN_MAIL_AUTOCOPY_TO;
					}

					// Send email to TICKET_NOTIFICATION_EMAIL_TO
					$sendto = $conf->global->TICKET_NOTIFICATION_EMAIL_TO;
					if ($sendto) {
						$subject = '['.$conf->global->MAIN_INFO_SOCIETE_NOM.'] '.$langs->transnoentities('TicketNewEmailSubjectAdmin', $object->ref, $object->track_id);
						$message_admin = $langs->transnoentities('TicketNewEmailBodyAdmin', $object->track_id).'<br><br>';
						$message_admin .= '<ul><li>'.$langs->trans('Title').' : '.$object->subject.'</li>';
						$message_admin .= '<li>'.$langs->trans('Type').' : '.$object->type_label.'</li>';
						$message_admin .= '<li>'.$langs->trans('Category').' : '.$object->category_label.'</li>';
						$message_admin .= '<li>'.$langs->trans('Severity').' : '.$object->severity_label.'</li>';
						$message_admin .= '<li>'.$langs->trans('From').' : '.$object->origin_email.'</li>';
						// Extrafields
						$extrafields->fetch_name_optionals_label($object->table_element);
						if (is_array($object->array_options) && count($object->array_options) > 0) {
							foreach ($object->array_options as $key => $value) {
								$key = substr($key, 8); // remove "options_"
								$message_admin .= '<li>'.$langs->trans($extrafields->attributes[$object->table_element]['label'][$key]).' : '.$extrafields->showOutputField($key, $value, '', $object->table_element).'</li>';
							}
						}
						$message_admin .= '</ul>';

						$message_admin .= '<p>'.$langs->trans('Message').' : <br>'.$object->message.'</p>';
						$message_admin .= '<p><a href="'.dol_buildpath('/ticket/card.php', 2).'?track_id='.$object->track_id.'" rel="nofollow noopener">'.$langs->trans('SeeThisTicketIntomanagementInterface').'</a></p>';

						$from = $conf->global->MAIN_INFO_SOCIETE_NOM.' <'.$conf->global->TICKET_NOTIFICATION_EMAIL_FROM.'>';
						$replyto = $from;

						if (!empty($conf->global->TICKET_DISABLE_MAIL_AUTOCOPY_TO)) {
							$old_MAIN_MAIL_AUTOCOPY_TO = $conf->global->MAIN_MAIL_AUTOCOPY_TO;
							$conf->global->MAIN_MAIL_AUTOCOPY_TO = '';
						}
						include_once DOL_DOCUMENT_ROOT.'/core/class/CMailFile.class.php';
						$mailfile = new CMailFile($subject, $sendto, $from, $message_admin, $filepath, $mimetype, $filename, $sendtocc, '', $deliveryreceipt, -1, '', '', 'tic'.$object->id, '', 'ticket');
						if ($mailfile->error || $mailfile->errors) {
							setEventMessages($mailfile->error, $mailfile->errors, 'errors');
						} else {
							$result = $mailfile->sendfile();
						}
						if (!empty($conf->global->TICKET_DISABLE_MAIL_AUTOCOPY_TO)) {
							$conf->global->MAIN_MAIL_AUTOCOPY_TO = $old_MAIN_MAIL_AUTOCOPY_TO;
						}
					}
				}

				// Copy files into ticket directory
				$destdir = $conf->ticket->dir_output.'/'.$object->ref;
				if (!dol_is_dir($destdir)) {
					dol_mkdir($destdir);
				}
				foreach ($filename as $i => $val) {
					dol_move($filepath[$i], $destdir.'/'.$filename[$i], 0, 1);
					$formmail->remove_attached_files($i);
				}

				//setEventMessages($langs->trans('YourTicketSuccessfullySaved'), null, 'mesgs');

				// Make a redirect to avoid to have ticket submitted twice if we make back
				$messagetoshow = $langs->trans('MesgInfosPublicTicketCreatedWithTrackId', '{s1}', '{s2}');
				$messagetoshow = str_replace(array('{s1}', '{s2}'), array('<strong>'.$object->track_id.'</strong>', '<strong>'.$object->ref.'</strong>'), $messagetoshow);
				setEventMessages($messagetoshow, null, 'warnings');
				setEventMessages($langs->trans('PleaseRememberThisId'), null, 'warnings');

				header("Location: index.php".(!empty($entity) && isModEnabled('multicompany')?'?entity='.$entity:''));
				exit;
			}
		} else {
			setEventMessages($object->error, $object->errors, 'errors');
		}
	}
}


/*
 * View
 */

$form = new Form($db);
$formticket = new FormTicket($db);

if (!$conf->global->TICKET_ENABLE_PUBLIC_INTERFACE) {
	print '<div class="error">'.$langs->trans('TicketPublicInterfaceForbidden').'</div>';
	$db->close();
	exit();
}

$arrayofjs = array();
$arrayofcss = array('/opensurvey/css/style.css', '/ticket/css/styles.css.php');

llxHeaderTicket($langs->trans("CreateTicket"), "", 0, 0, $arrayofjs, $arrayofcss);


print '<div class="ticketpublicarea">';

if ($action != "infos_success") {
	$formticket->withfromsocid = isset($socid) ? $socid : $user->socid;
	$formticket->withtitletopic = 1;
	$formticket->withcompany = 0;
	$formticket->withusercreate = 1;
	$formticket->fk_user_create = 0;
	$formticket->withemail = 1;
	$formticket->ispublic = 1;
	$formticket->withfile = 2;
	$formticket->action = 'create_ticket';
	$formticket->withcancel = 1;

	$formticket->param = array('returnurl' => $_SERVER['PHP_SELF'].($conf->entity > 1 ? '?entity='.$conf->entity : ''));

	print load_fiche_titre($langs->trans('NewTicket'), '', '', 0, 0, 'marginleftonly');

	if (empty($conf->global->TICKET_NOTIFICATION_EMAIL_FROM)) {
		$langs->load("errors");
		print '<div class="error">';
		print $langs->trans("ErrorFieldRequired", $langs->transnoentities("TicketEmailNotificationFrom")).'<br>';
		print $langs->trans("ErrorModuleSetupNotComplete", $langs->transnoentities("Ticket"));
		print '</div>';
	} else {
		//print '<div class="info marginleftonly marginrightonly">'.$langs->trans('TicketPublicInfoCreateTicket').'</div>';
		$formticket->showForm(0, 'edit', 1, $with_contact);
	}
}

print '</div>';

// End of page
htmlPrintOnlinePaymentFooter($mysoc, $langs, 1, $suffix, $object);

llxFooter('', 'public');

$db->close();<|MERGE_RESOLUTION|>--- conflicted
+++ resolved
@@ -138,23 +138,9 @@
 	if (GETPOST('removedfile', 'alpha') && !GETPOST('save', 'alpha')) {
 		include_once DOL_DOCUMENT_ROOT.'/core/lib/files.lib.php';
 
-<<<<<<< HEAD
-if (empty($reshook) && $action == 'create_ticket' && GETPOST('save', 'alpha')) {
-	$error = 0;
-	$nb_post_ip = 0;
-	$origin_email = GETPOST('email', 'alpha');
-	if (empty($origin_email)) {
-		$error++;
-		array_push($object->errors, $langs->trans("ErrorFieldRequired", $langs->transnoentities("Email")));
-		$action = '';
-	} else {
-		// Search company saved with email
-		$searched_companies = $object->searchSocidByEmail($origin_email, '0');
-=======
 		// Set tmp directory
 		$vardir = $conf->ticket->dir_output.'/';
 		$upload_dir_tmp = $vardir.'/temp/'.session_id();
->>>>>>> 59b1e01d
 
 		// TODO Delete only files that was uploaded from email form
 		dol_remove_file_process(GETPOST('removedfile'), 0, 0);
@@ -247,7 +233,6 @@
 		if (!$error) {
 			$object->db->begin();
 
-<<<<<<< HEAD
 		$object->type_code = GETPOST("type_code", 'aZ09');
 		$object->category_code = GETPOST("category_code", 'aZ09');
 		$object->severity_code = GETPOST("severity_code", 'aZ09');
@@ -266,9 +251,9 @@
 				$nb_post_ip = $obj->nb_tickets;
 			}
 		}
-=======
+
 			$object->track_id = generate_random_id(16);
->>>>>>> 59b1e01d
+
 
 			$object->subject = GETPOST("subject", "restricthtml");
 			$object->message = GETPOST("message", "restricthtml");
@@ -335,7 +320,6 @@
 
 			$object->context['disableticketemail'] = 1; // Disable emails sent by ticket trigger when creation is done from this page, emails are already sent later
 
-<<<<<<< HEAD
 		if ($nb_post_ip >= getDolGlobalInt("MAIN_SECURITY_MAX_POST_ON_PUBLIC_PAGES_BY_IP_ADDRESS", 1000)) {
 			$error++;
 			$errors = array($langs->trans("AlreadyTooMuchPostOnThisIPAdress"));
@@ -356,20 +340,6 @@
 		if (!$error && $id > 0) {
 			if ($usertoassign > 0) {
 				$object->add_contact($usertoassign, "SUPPORTCLI", 'external', 0);
-=======
-			$id = $object->create($user);
-			if ($id <= 0) {
-				$error++;
-				$errors = ($object->error ? array($object->error) : $object->errors);
-				array_push($object->errors, $object->error ? array($object->error) : $object->errors);
-				$action = 'create_ticket';
-			}
-
-			if (!$error && $id > 0) {
-				if ($usertoassign > 0) {
-					$object->add_contact($usertoassign, "SUPPORTCLI", 'external', 0);
-				}
->>>>>>> 59b1e01d
 			}
 
 			if (!$error) {
