<?php
/* Copyright (C) 2013-2016    Jean-François FERRY <hello@librethic.io>
 * Copyright (C) 2016         Christophe Battarel <christophe@altairis.fr>
 *
 * This program is free software; you can redistribute it and/or modify
 * it under the terms of the GNU General Public License as published by
 * the Free Software Foundation; either version 3 of the License, or
 * (at your option) any later version.
 *
 * This program is distributed in the hope that it will be useful,
 * but WITHOUT ANY WARRANTY; without even the implied warranty of
 * MERCHANTABILITY or FITNESS FOR A PARTICULAR PURPOSE.  See the
 * GNU General Public License for more details.
 *
 * You should have received a copy of the GNU General Public License
 * along with this program. If not, see <https://www.gnu.org/licenses/>.
 */

/**
 *       \file       htdocs/public/ticket/create_ticket.php
 *       \ingroup    ticket
 *       \brief      Display public form to add new ticket
 */

/* We need object $user->default_values
if (!defined('NOREQUIREUSER')) {
	define('NOREQUIREUSER', '1');
}*/
if (!defined('NOTOKENRENEWAL')) {
	define('NOTOKENRENEWAL', '1');
}
if (!defined('NOREQUIREMENU')) {
	define('NOREQUIREMENU', '1');
}
if (!defined('NOREQUIREHTML')) {
	define('NOREQUIREHTML', '1');
}
if (!defined('NOLOGIN')) {
	define("NOLOGIN", 1); // This means this output page does not require to be logged.
}
if (!defined('NOIPCHECK')) {
	define('NOIPCHECK', '1'); // Do not check IP defined into conf $dolibarr_main_restrict_ip
}
if (!defined('NOBROWSERNOTIF')) {
	define('NOBROWSERNOTIF', '1');
}

// For MultiCompany module.
// Do not use GETPOST here, function is not defined and define must be done before including main.inc.php
$entity = (!empty($_GET['entity']) ? (int) $_GET['entity'] : (!empty($_POST['entity']) ? (int) $_POST['entity'] : 1));
if (is_numeric($entity)) {
	define("DOLENTITY", $entity);
}

// Load Dolibarr environment
require '../../main.inc.php';
require_once DOL_DOCUMENT_ROOT.'/ticket/class/actions_ticket.class.php';
require_once DOL_DOCUMENT_ROOT.'/core/class/html.formticket.class.php';
require_once DOL_DOCUMENT_ROOT.'/core/lib/ticket.lib.php';
require_once DOL_DOCUMENT_ROOT.'/core/lib/security.lib.php';
require_once DOL_DOCUMENT_ROOT.'/core/lib/company.lib.php';
require_once DOL_DOCUMENT_ROOT.'/core/lib/payments.lib.php';
require_once DOL_DOCUMENT_ROOT.'/core/class/extrafields.class.php';
require_once DOL_DOCUMENT_ROOT.'/user/class/user.class.php';
require_once DOL_DOCUMENT_ROOT.'/contact/class/contact.class.php';

// Load translation files required by the page
$langs->loadLangs(array('companies', 'other', 'mails', 'ticket'));

// Get parameters
$id = GETPOST('id', 'int');
$msg_id = GETPOST('msg_id', 'int');
$socid = GETPOST('socid', 'int');
$suffix = "";

$action = GETPOST('action', 'aZ09');
$cancel = GETPOST('cancel', 'aZ09');

$backtopage = '';

// Initialize technical object to manage hooks of page. Note that conf->hooks_modules contains array of hook context
$hookmanager->initHooks(array('publicnewticketcard', 'globalcard'));

$object = new Ticket($db);
$extrafields = new ExtraFields($db);
$contacts = array();
$with_contact = null;
if (!empty($conf->global->TICKET_CREATE_THIRD_PARTY_WITH_CONTACT_IF_NOT_EXIST)) {
	$with_contact = new Contact($db);
}

$extrafields->fetch_name_optionals_label($object->table_element);

<<<<<<< HEAD
if (!isModEnabled('ticket')) {
	httponly_accessforbidden('Module Ticket not enabled');
=======
if (empty($conf->ticket->enabled)) {
	accessforbidden('', 0, 0, 1);
>>>>>>> cba92c8b
}


/*
 * Actions
 */

$parameters = array(
	'id' => $id,
);
// Note that $action and $object may have been modified by some hooks
$reshook = $hookmanager->executeHooks('doActions', $parameters, $object, $action);
if ($reshook < 0) {
	setEventMessages($hookmanager->error, $hookmanager->errors, 'errors');
}
// Add file in email form
if (empty($reshook)) {
	if ($cancel) {
		$backtopage = DOL_URL_ROOT.'/public/ticket/index.php';
<<<<<<< HEAD

		header("Location: ".$backtopage);
		exit;
	}

	if (GETPOST('addfile', 'alpha') && !GETPOST('save', 'alpha')) {
		////$res = $object->fetch('','',GETPOST('track_id'));
		////if($res > 0)
		////{
		include_once DOL_DOCUMENT_ROOT.'/core/lib/files.lib.php';

		// Set tmp directory TODO Use a dedicated directory for temp mails files
		$vardir = $conf->ticket->dir_output;
		$upload_dir_tmp = $vardir.'/temp/'.session_id();
		if (!dol_is_dir($upload_dir_tmp)) {
			dol_mkdir($upload_dir_tmp);
		}

		dol_add_file_process($upload_dir_tmp, 0, 0, 'addedfile', '', null, '', 0);
		$action = 'create_ticket';
		////}
	}

	// Remove file
	if (GETPOST('removedfile', 'alpha') && !GETPOST('save', 'alpha')) {
		include_once DOL_DOCUMENT_ROOT.'/core/lib/files.lib.php';

		// Set tmp directory
		$vardir = $conf->ticket->dir_output.'/';
		$upload_dir_tmp = $vardir.'/temp/'.session_id();

=======

		header("Location: ".$backtopage);
		exit;
	}

	if (GETPOST('addfile', 'alpha') && !GETPOST('save', 'alpha')) {
		////$res = $object->fetch('','',GETPOST('track_id'));
		////if($res > 0)
		////{
		include_once DOL_DOCUMENT_ROOT.'/core/lib/files.lib.php';

		// Set tmp directory TODO Use a dedicated directory for temp mails files
		$vardir = $conf->ticket->dir_output;
		$upload_dir_tmp = $vardir.'/temp/'.session_id();
		if (!dol_is_dir($upload_dir_tmp)) {
			dol_mkdir($upload_dir_tmp);
		}

		dol_add_file_process($upload_dir_tmp, 0, 0, 'addedfile', '', null, '', 0);
		$action = 'create_ticket';
		////}
	}

	// Remove file
	if (GETPOST('removedfile', 'alpha') && !GETPOST('save', 'alpha')) {
		include_once DOL_DOCUMENT_ROOT.'/core/lib/files.lib.php';

		// Set tmp directory
		$vardir = $conf->ticket->dir_output.'/';
		$upload_dir_tmp = $vardir.'/temp/'.session_id();

>>>>>>> cba92c8b
		// TODO Delete only files that was uploaded from email form
		dol_remove_file_process(GETPOST('removedfile'), 0, 0);
		$action = 'create_ticket';
	}

	if ($action == 'create_ticket' && GETPOST('save', 'alpha')) {
		$error = 0;
		$origin_email = GETPOST('email', 'alpha');
		if (empty($origin_email)) {
			$error++;
			array_push($object->errors, $langs->trans("ErrorFieldRequired", $langs->transnoentities("Email")));
			$action = '';
		} else {
			// Search company saved with email
			$searched_companies = $object->searchSocidByEmail($origin_email, '0');

			// Chercher un contact existant avec cette adresse email
			// Le premier contact trouvé est utilisé pour déterminer le contact suivi
			$contacts = $object->searchContactByEmail($origin_email);

<<<<<<< HEAD
			// Option to require email exists to create ticket
			if (!empty($conf->global->TICKET_EMAIL_MUST_EXISTS) && !$contacts[0]->socid) {
=======
			// Ensure that contact is active and select first active contact
			$cid = -1;
			foreach ($contacts as $key => $contact) {
				if ((int) $contact->statut == 1) {
					$cid = $key;
					break;
				}
			}

			// Option to require email exists to create ticket
			if (!empty($conf->global->TICKET_EMAIL_MUST_EXISTS) && ($cid < 0 || empty($contacts[$cid]->socid))) {
>>>>>>> cba92c8b
				$error++;
				array_push($object->errors, $langs->trans("ErrorEmailMustExistToCreateTicket"));
				$action = '';
			}
		}

		$contact_lastname = '';
		$contact_firstname = '';
		$company_name = '';
		$contact_phone = '';
		if ($with_contact) {
			// set linked contact to add in form
			if (is_array($contacts) && count($contacts) == 1) {
				$with_contact = current($contacts);
			}

			// check mandatory fields on contact
			$contact_lastname = trim(GETPOST('contact_lastname', 'alphanohtml'));
			$contact_firstname = trim(GETPOST('contact_firstname', 'alphanohtml'));
			$company_name = trim(GETPOST('company_name', 'alphanohtml'));
			$contact_phone = trim(GETPOST('contact_phone', 'alphanohtml'));
			if (!($with_contact->id > 0)) {
				// check lastname
				if (empty($contact_lastname)) {
					$error++;
					array_push($object->errors, $langs->trans('ErrorFieldRequired', $langs->transnoentities('Lastname')));
					$action = '';
				}
				// check firstname
				if (empty($contact_firstname)) {
					$error++;
					array_push($object->errors, $langs->trans('ErrorFieldRequired', $langs->transnoentities('Firstname')));
					$action = '';
				}
			}
		}

		if (!GETPOST("subject", "restricthtml")) {
			$error++;
			array_push($object->errors, $langs->trans("ErrorFieldRequired", $langs->transnoentities("Subject")));
			$action = '';
		}
		if (!GETPOST("message", "restricthtml")) {
			$error++;
			array_push($object->errors, $langs->trans("ErrorFieldRequired", $langs->transnoentities("Message")));
			$action = '';
		}
<<<<<<< HEAD

		// Check email address
		if (!empty($origin_email) && !isValidEmail($origin_email)) {
			$error++;
			array_push($object->errors, $langs->trans("ErrorBadEmailAddress", $langs->transnoentities("email")));
			$action = '';
		}

		// Check Captcha code if is enabled
		if (!empty($conf->global->MAIN_SECURITY_ENABLECAPTCHA_TICKET)) {
			$sessionkey = 'dol_antispam_value';
			$ok = (array_key_exists($sessionkey, $_SESSION) === true && (strtolower($_SESSION[$sessionkey]) === strtolower(GETPOST('code', 'restricthtml'))));
			if (!$ok) {
				$error++;
				array_push($object->errors, $langs->trans("ErrorBadValueForCode"));
				$action = '';
			}
		}

		if (!$error) {
			$object->type_code = GETPOST("type_code", 'aZ09');
			$object->category_code = GETPOST("category_code", 'aZ09');
			$object->severity_code = GETPOST("severity_code", 'aZ09');
			$object->ip = getUserRemoteIP();

			$nb_post_max = getDolGlobalInt("MAIN_SECURITY_MAX_POST_ON_PUBLIC_PAGES_BY_IP_ADDRESS", 1000);

			// Calculate nb of post for IP
			$nb_post_ip = 0;
			if ($nb_post_max > 0) {	// Calculate only if there is a limit to check
				$sql = "SELECT COUNT(ref) as nb_tickets";
				$sql .= " FROM ".MAIN_DB_PREFIX."ticket";
				$sql .= " WHERE ip = '".$db->escape($object->ip)."'";
				$resql = $db->query($sql);
				if ($resql) {
					$num = $db->num_rows($resql);
					$i = 0;
					while ($i < $num) {
						$i++;
						$obj = $db->fetch_object($resql);
						$nb_post_ip = $obj->nb_tickets;
					}
				}
			}

			$object->track_id = generate_random_id(16);

			$object->db->begin();

			$object->subject = GETPOST("subject", "restricthtml");
			$object->message = GETPOST("message", "restricthtml");
			$object->origin_email = $origin_email;

			$object->type_code = GETPOST("type_code", 'aZ09');
			$object->category_code = GETPOST("category_code", 'aZ09');
			$object->severity_code = GETPOST("severity_code", 'aZ09');

			if (!is_object($user)) {
				$user = new User($db);
			}

			// create third-party with contact
			$usertoassign = 0;
			if ($with_contact && !($with_contact->id > 0)) {
				$company = new Societe($db);
				if (!empty($company_name)) {
					$company->name = $company_name;
				} else {
					$company->particulier = 1;
					$company->name = dolGetFirstLastname($contact_firstname, $contact_lastname);
				}
				$result = $company->create($user);
				if ($result < 0) {
					$error++;
					$errors = ($company->error ? array($company->error) : $company->errors);
					array_push($object->errors, $errors);
					$action = 'create_ticket';
				}

				// create contact and link to this new company
				if (!$error) {
					$with_contact->email = $origin_email;
					$with_contact->lastname = $contact_lastname;
					$with_contact->firstname = $contact_firstname;
					$with_contact->socid = $company->id;
					$with_contact->phone_pro = $contact_phone;
					$result = $with_contact->create($user);
					if ($result < 0) {
						$error++;
						$errors = ($with_contact->error ? array($with_contact->error) : $with_contact->errors);
						array_push($object->errors, $errors);
						$action = 'create_ticket';
					} else {
						$contacts = array($with_contact);
					}
				}
			}

			if (!empty($searched_companies) && is_array($searched_companies)) {
				$object->fk_soc = $searched_companies[0]->id;
			}

			if (is_array($contacts) && count($contacts) > 0) {
				$object->fk_soc = $contacts[0]->socid;
				$usertoassign = $contacts[0]->id;
			}

			$ret = $extrafields->setOptionalsFromPost(null, $object);

			// Generate new ref
			$object->ref = $object->getDefaultRef();

			$object->context['disableticketemail'] = 1; // Disable emails sent by ticket trigger when creation is done from this page, emails are already sent later

			if ($nb_post_max > 0 && $nb_post_ip >= $nb_post_max) {
				$error++;
				$errors = array($langs->trans("AlreadyTooMuchPostOnThisIPAdress"));
				array_push($object->errors, $langs->trans("AlreadyTooMuchPostOnThisIPAdress"));
				$action = 'create_ticket';
			}

			if (!$error) {
				$id = $object->create($user);
				if ($id <= 0) {
					$error++;
					$errors = ($object->error ? array($object->error) : $object->errors);
					array_push($object->errors, $object->error ? array($object->error) : $object->errors);
					$action = 'create_ticket';
				}
			}

			if (!$error && $id > 0) {
				if ($usertoassign > 0) {
					$object->add_contact($usertoassign, "SUPPORTCLI", 'external', 0);
				}

				if (!$error) {
					$object->db->commit();
					$action = "infos_success";
				} else {
					$object->db->rollback();
					setEventMessages($object->error, $object->errors, 'errors');
					$action = 'create_ticket';
				}

				if (!$error) {
					$res = $object->fetch($id);
					if ($res) {
						// Create form object
						include_once DOL_DOCUMENT_ROOT.'/core/class/html.formmail.class.php';
						include_once DOL_DOCUMENT_ROOT.'/core/lib/files.lib.php';
						$formmail = new FormMail($db);

						// Init to avoid errors
						$filepath = array();
						$filename = array();
						$mimetype = array();

						$attachedfiles = $formmail->get_attached_files();
						$filepath = $attachedfiles['paths'];
						$filename = $attachedfiles['names'];
						$mimetype = $attachedfiles['mimes'];

						// Send email to customer

						$subject = '['.$conf->global->MAIN_INFO_SOCIETE_NOM.'] '.$langs->transnoentities('TicketNewEmailSubject', $object->ref, $object->track_id);
						$message  = ($conf->global->TICKET_MESSAGE_MAIL_NEW ? $conf->global->TICKET_MESSAGE_MAIL_NEW : $langs->transnoentities('TicketNewEmailBody')).'<br><br>';
						$message .= $langs->transnoentities('TicketNewEmailBodyInfosTicket').'<br>';

						$url_public_ticket = ($conf->global->TICKET_URL_PUBLIC_INTERFACE ? $conf->global->TICKET_URL_PUBLIC_INTERFACE.'/view.php' : dol_buildpath('/public/ticket/view.php', 2)).'?track_id='.$object->track_id;
						$infos_new_ticket = $langs->transnoentities('TicketNewEmailBodyInfosTrackId', '<a href="'.$url_public_ticket.'" rel="nofollow noopener">'.$object->track_id.'</a>').'<br>';
						$infos_new_ticket .= $langs->transnoentities('TicketNewEmailBodyInfosTrackUrl').'<br><br>';

						$message .= $infos_new_ticket;
						$message .= getDolGlobalString('TICKET_MESSAGE_MAIL_SIGNATURE', $langs->transnoentities('TicketMessageMailSignatureText', $mysoc->name));

						$sendto = GETPOST('email', 'alpha');

						$from = $conf->global->MAIN_INFO_SOCIETE_NOM.' <'.getDolGlobalString('TICKET_NOTIFICATION_EMAIL_FROM').'>';
						$replyto = $from;
						$sendtocc = '';
						$deliveryreceipt = 0;

						if (!empty($conf->global->TICKET_DISABLE_MAIL_AUTOCOPY_TO)) {
							$old_MAIN_MAIL_AUTOCOPY_TO = $conf->global->MAIN_MAIL_AUTOCOPY_TO;
							$conf->global->MAIN_MAIL_AUTOCOPY_TO = '';
						}
						include_once DOL_DOCUMENT_ROOT.'/core/class/CMailFile.class.php';
						$mailfile = new CMailFile($subject, $sendto, $from, $message, $filepath, $mimetype, $filename, $sendtocc, '', $deliveryreceipt, -1, '', '', 'tic'.$object->id, '', 'ticket');
						if ($mailfile->error || !empty($mailfile->errors)) {
							setEventMessages($mailfile->error, $mailfile->errors, 'errors');
						} else {
							$result = $mailfile->sendfile();
						}
						if (!empty($conf->global->TICKET_DISABLE_MAIL_AUTOCOPY_TO)) {
							$conf->global->MAIN_MAIL_AUTOCOPY_TO = $old_MAIN_MAIL_AUTOCOPY_TO;
						}
=======

		// Check email address
		if (!empty($origin_email) && !isValidEmail($origin_email)) {
			$error++;
			array_push($object->errors, $langs->trans("ErrorBadEmailAddress", $langs->transnoentities("email")));
			$action = '';
		}

		// Check Captcha code if is enabled
		if (!empty($conf->global->MAIN_SECURITY_ENABLECAPTCHA_TICKET)) {
			$sessionkey = 'dol_antispam_value';
			$ok = (array_key_exists($sessionkey, $_SESSION) === true && (strtolower($_SESSION[$sessionkey]) === strtolower(GETPOST('code', 'restricthtml'))));
			if (!$ok) {
				$error++;
				array_push($object->errors, $langs->trans("ErrorBadValueForCode"));
				$action = '';
			}
		}

		if (!$error) {
			$object->db->begin();

			$object->track_id = generate_random_id(16);

			$object->subject = GETPOST("subject", "restricthtml");
			$object->message = GETPOST("message", "restricthtml");
			$object->origin_email = $origin_email;

			$object->type_code = GETPOST("type_code", 'aZ09');
			$object->category_code = GETPOST("category_code", 'aZ09');
			$object->severity_code = GETPOST("severity_code", 'aZ09');

			if (!is_object($user)) {
				$user = new User($db);
			}

			// create third-party with contact
			$usertoassign = 0;
			if ($with_contact && !($with_contact->id > 0)) {
				$company = new Societe($db);
				if (!empty($company_name)) {
					$company->name = $company_name;
				} else {
					$company->particulier = 1;
					$company->name = dolGetFirstLastname($contact_firstname, $contact_lastname);
				}
				$result = $company->create($user);
				if ($result < 0) {
					$error++;
					$errors = ($company->error ? array($company->error) : $company->errors);
					array_push($object->errors, $errors);
					$action = 'create_ticket';
				}

				// create contact and link to this new company
				if (!$error) {
					$with_contact->email = $origin_email;
					$with_contact->lastname = $contact_lastname;
					$with_contact->firstname = $contact_firstname;
					$with_contact->socid = $company->id;
					$with_contact->phone_pro = $contact_phone;
					$result = $with_contact->create($user);
					if ($result < 0) {
						$error++;
						$errors = ($with_contact->error ? array($with_contact->error) : $with_contact->errors);
						array_push($object->errors, $errors);
						$action = 'create_ticket';
					} else {
						$contacts = array($with_contact);
					}
				}
			}

			if (is_array($searched_companies)) {
				$object->fk_soc = $searched_companies[0]->id;
			}

			if (is_array($contacts) && count($contacts) > 0 && $cid >= 0) {
				$object->fk_soc = $contacts[$cid]->socid;
				$usertoassign = $contacts[$cid]->id;
			}

			$ret = $extrafields->setOptionalsFromPost(null, $object);

			// Generate new ref
			$object->ref = $object->getDefaultRef();

			$object->context['disableticketemail'] = 1; // Disable emails sent by ticket trigger when creation is done from this page, emails are already sent later

			$id = $object->create($user);
			if ($id <= 0) {
				$error++;
				$errors = ($object->error ? array($object->error) : $object->errors);
				array_push($object->errors, $object->error ? array($object->error) : $object->errors);
				$action = 'create_ticket';
			}

			if (!$error && $id > 0) {
				if ($usertoassign > 0) {
					$object->add_contact($usertoassign, "SUPPORTCLI", 'external', 0);
				}
			}

			if (!$error) {
				$object->db->commit();
				$action = "infos_success";
			} else {
				$object->db->rollback();
				setEventMessages($object->error, $object->errors, 'errors');
				$action = 'create_ticket';
			}

			if (!$error) {
				$res = $object->fetch($id);
				if ($res) {
					// Create form object
					include_once DOL_DOCUMENT_ROOT.'/core/class/html.formmail.class.php';
					include_once DOL_DOCUMENT_ROOT.'/core/lib/files.lib.php';
					$formmail = new FormMail($db);

					// Init to avoid errors
					$filepath = array();
					$filename = array();
					$mimetype = array();

					$attachedfiles = $formmail->get_attached_files();
					$filepath = $attachedfiles['paths'];
					$filename = $attachedfiles['names'];
					$mimetype = $attachedfiles['mimes'];

					// Send email to customer

					$subject = '['.$conf->global->MAIN_INFO_SOCIETE_NOM.'] '.$langs->transnoentities('TicketNewEmailSubject', $object->ref, $object->track_id);
					$message  = ($conf->global->TICKET_MESSAGE_MAIL_NEW ? $conf->global->TICKET_MESSAGE_MAIL_NEW : $langs->transnoentities('TicketNewEmailBody')).'<br><br>';
					$message .= $langs->transnoentities('TicketNewEmailBodyInfosTicket').'<br>';

					$url_public_ticket = ($conf->global->TICKET_URL_PUBLIC_INTERFACE ? $conf->global->TICKET_URL_PUBLIC_INTERFACE.'/view.php' : dol_buildpath('/public/ticket/view.php', 2)).'?track_id='.$object->track_id;
					$infos_new_ticket = $langs->transnoentities('TicketNewEmailBodyInfosTrackId', '<a href="'.$url_public_ticket.'" rel="nofollow noopener">'.$object->track_id.'</a>').'<br>';
					$infos_new_ticket .= $langs->transnoentities('TicketNewEmailBodyInfosTrackUrl').'<br><br>';

					$message .= $infos_new_ticket;
					$message .= getDolGlobalString('TICKET_MESSAGE_MAIL_SIGNATURE', $langs->transnoentities('TicketMessageMailSignatureText', $mysoc->name));

					$sendto = GETPOST('email', 'alpha');

					$from = $conf->global->MAIN_INFO_SOCIETE_NOM.' <'.getDolGlobalString('TICKET_NOTIFICATION_EMAIL_FROM').'>';
					$replyto = $from;
					$sendtocc = '';
					$deliveryreceipt = 0;
>>>>>>> cba92c8b

						// Send email to TICKET_NOTIFICATION_EMAIL_TO
						$sendto = $conf->global->TICKET_NOTIFICATION_EMAIL_TO;
						if ($sendto) {
							$subject = '['.$conf->global->MAIN_INFO_SOCIETE_NOM.'] '.$langs->transnoentities('TicketNewEmailSubjectAdmin', $object->ref, $object->track_id);
							$message_admin = $langs->transnoentities('TicketNewEmailBodyAdmin', $object->track_id).'<br><br>';
							$message_admin .= '<ul><li>'.$langs->trans('Title').' : '.$object->subject.'</li>';
							$message_admin .= '<li>'.$langs->trans('Type').' : '.$object->type_label.'</li>';
							$message_admin .= '<li>'.$langs->trans('Category').' : '.$object->category_label.'</li>';
							$message_admin .= '<li>'.$langs->trans('Severity').' : '.$object->severity_label.'</li>';
							$message_admin .= '<li>'.$langs->trans('From').' : '.$object->origin_email.'</li>';
							// Extrafields
							$extrafields->fetch_name_optionals_label($object->table_element);
							if (is_array($object->array_options) && count($object->array_options) > 0) {
								foreach ($object->array_options as $key => $value) {
									$key = substr($key, 8); // remove "options_"
									$message_admin .= '<li>'.$langs->trans($extrafields->attributes[$object->table_element]['label'][$key]).' : '.$extrafields->showOutputField($key, $value, '', $object->table_element).'</li>';
								}
							}
							$message_admin .= '</ul>';

							$message_admin .= '<p>'.$langs->trans('Message').' : <br>'.$object->message.'</p>';
							$message_admin .= '<p><a href="'.dol_buildpath('/ticket/card.php', 2).'?track_id='.$object->track_id.'" rel="nofollow noopener">'.$langs->trans('SeeThisTicketIntomanagementInterface').'</a></p>';

							$from = $conf->global->MAIN_INFO_SOCIETE_NOM.' <'.$conf->global->TICKET_NOTIFICATION_EMAIL_FROM.'>';
							$replyto = $from;

							if (!empty($conf->global->TICKET_DISABLE_MAIL_AUTOCOPY_TO)) {
								$old_MAIN_MAIL_AUTOCOPY_TO = $conf->global->MAIN_MAIL_AUTOCOPY_TO;
								$conf->global->MAIN_MAIL_AUTOCOPY_TO = '';
							}
							include_once DOL_DOCUMENT_ROOT.'/core/class/CMailFile.class.php';
							$mailfile = new CMailFile($subject, $sendto, $from, $message_admin, $filepath, $mimetype, $filename, $sendtocc, '', $deliveryreceipt, -1, '', '', 'tic'.$object->id, '', 'ticket');
							if ($mailfile->error || !empty($mailfile->errors)) {
								setEventMessages($mailfile->error, $mailfile->errors, 'errors');
							} else {
								$result = $mailfile->sendfile();
							}
							if (!empty($conf->global->TICKET_DISABLE_MAIL_AUTOCOPY_TO)) {
								$conf->global->MAIN_MAIL_AUTOCOPY_TO = $old_MAIN_MAIL_AUTOCOPY_TO;
							}
						}
					}
<<<<<<< HEAD

					// Copy files into ticket directory
					$destdir = $conf->ticket->dir_output.'/'.$object->ref;
					if (!dol_is_dir($destdir)) {
						dol_mkdir($destdir);
=======
					include_once DOL_DOCUMENT_ROOT.'/core/class/CMailFile.class.php';
					$mailfile = new CMailFile($subject, $sendto, $from, $message, $filepath, $mimetype, $filename, $sendtocc, '', $deliveryreceipt, -1, '', '', 'tic'.$object->id, '', 'ticket');
					if ($mailfile->error || $mailfile->errors) {
						setEventMessages($mailfile->error, $mailfile->errors, 'errors');
					} else {
						$result = $mailfile->sendfile();
>>>>>>> cba92c8b
					}
					foreach ($filename as $i => $val) {
						dol_move($filepath[$i], $destdir.'/'.$filename[$i], 0, 1);
						$formmail->remove_attached_files($i);
					}
<<<<<<< HEAD

					//setEventMessages($langs->trans('YourTicketSuccessfullySaved'), null, 'mesgs');

					// Make a redirect to avoid to have ticket submitted twice if we make back
					$messagetoshow = $langs->trans('MesgInfosPublicTicketCreatedWithTrackId', '{s1}', '{s2}');
					$messagetoshow = str_replace(array('{s1}', '{s2}'), array('<strong>'.$object->track_id.'</strong>', '<strong>'.$object->ref.'</strong>'), $messagetoshow);
					setEventMessages($messagetoshow, null, 'warnings');
					setEventMessages($langs->trans('PleaseRememberThisId'), null, 'warnings');

					header("Location: index.php".(!empty($entity) && isModEnabled('multicompany')?'?entity='.$entity:''));
					exit;
				}
			} else {
				setEventMessages($object->error, $object->errors, 'errors');
			}
=======

					// Send email to TICKET_NOTIFICATION_EMAIL_TO
					$sendto = $conf->global->TICKET_NOTIFICATION_EMAIL_TO;
					if ($sendto) {
						$subject = '['.$conf->global->MAIN_INFO_SOCIETE_NOM.'] '.$langs->transnoentities('TicketNewEmailSubjectAdmin', $object->ref, $object->track_id);
						$message_admin = $langs->transnoentities('TicketNewEmailBodyAdmin', $object->track_id).'<br><br>';
						$message_admin .= '<ul><li>'.$langs->trans('Title').' : '.$object->subject.'</li>';
						$message_admin .= '<li>'.$langs->trans('Type').' : '.$object->type_label.'</li>';
						$message_admin .= '<li>'.$langs->trans('Category').' : '.$object->category_label.'</li>';
						$message_admin .= '<li>'.$langs->trans('Severity').' : '.$object->severity_label.'</li>';
						$message_admin .= '<li>'.$langs->trans('From').' : '.$object->origin_email.'</li>';
						// Extrafields
						$extrafields->fetch_name_optionals_label($object->table_element);
						if (is_array($object->array_options) && count($object->array_options) > 0) {
							foreach ($object->array_options as $key => $value) {
								$key = substr($key, 8); // remove "options_"
								$message_admin .= '<li>'.$langs->trans($extrafields->attributes[$object->table_element]['label'][$key]).' : '.$extrafields->showOutputField($key, $value, '', $object->table_element).'</li>';
							}
						}
						$message_admin .= '</ul>';

						$message_admin .= '<p>'.$langs->trans('Message').' : <br>'.$object->message.'</p>';
						$message_admin .= '<p><a href="'.dol_buildpath('/ticket/card.php', 2).'?track_id='.$object->track_id.'" rel="nofollow noopener">'.$langs->trans('SeeThisTicketIntomanagementInterface').'</a></p>';

						$from = $conf->global->MAIN_INFO_SOCIETE_NOM.' <'.$conf->global->TICKET_NOTIFICATION_EMAIL_FROM.'>';
						$replyto = $from;

						if (!empty($conf->global->TICKET_DISABLE_MAIL_AUTOCOPY_TO)) {
							$old_MAIN_MAIL_AUTOCOPY_TO = $conf->global->MAIN_MAIL_AUTOCOPY_TO;
							$conf->global->MAIN_MAIL_AUTOCOPY_TO = '';
						}
						include_once DOL_DOCUMENT_ROOT.'/core/class/CMailFile.class.php';
						$mailfile = new CMailFile($subject, $sendto, $from, $message_admin, $filepath, $mimetype, $filename, $sendtocc, '', $deliveryreceipt, -1, '', '', 'tic'.$object->id, '', 'ticket');
						if ($mailfile->error || $mailfile->errors) {
							setEventMessages($mailfile->error, $mailfile->errors, 'errors');
						} else {
							$result = $mailfile->sendfile();
						}
						if (!empty($conf->global->TICKET_DISABLE_MAIL_AUTOCOPY_TO)) {
							$conf->global->MAIN_MAIL_AUTOCOPY_TO = $old_MAIN_MAIL_AUTOCOPY_TO;
						}
					}
				}

				// Copy files into ticket directory
				$destdir = $conf->ticket->dir_output.'/'.$object->ref;
				if (!dol_is_dir($destdir)) {
					dol_mkdir($destdir);
				}
				foreach ($filename as $i => $val) {
					dol_move($filepath[$i], $destdir.'/'.$filename[$i], 0, 1);
					$formmail->remove_attached_files($i);
				}

				//setEventMessages($langs->trans('YourTicketSuccessfullySaved'), null, 'mesgs');

				// Make a redirect to avoid to have ticket submitted twice if we make back
				$messagetoshow = $langs->trans('MesgInfosPublicTicketCreatedWithTrackId', '{s1}', '{s2}');
				$messagetoshow = str_replace(array('{s1}', '{s2}'), array('<strong>'.$object->track_id.'</strong>', '<strong>'.$object->ref.'</strong>'), $messagetoshow);
				setEventMessages($messagetoshow, null, 'warnings');
				setEventMessages($langs->trans('PleaseRememberThisId'), null, 'warnings');
				header("Location: index.php".(!empty($entity) && !empty($conf->multicompany->enabled)?'?entity='.$entity:''));
				exit;
			}
		} else {
			setEventMessages($object->error, $object->errors, 'errors');
>>>>>>> cba92c8b
		}
	}
}


/*
 * View
 */

$form = new Form($db);
$formticket = new FormTicket($db);

if (!$conf->global->TICKET_ENABLE_PUBLIC_INTERFACE) {
	print '<div class="error">'.$langs->trans('TicketPublicInterfaceForbidden').'</div>';
	$db->close();
	exit();
}

$arrayofjs = array();
$arrayofcss = array('/opensurvey/css/style.css', '/ticket/css/styles.css.php');

llxHeaderTicket($langs->trans("CreateTicket"), "", 0, 0, $arrayofjs, $arrayofcss);


print '<div class="ticketpublicarea">';

if ($action != "infos_success") {
	$formticket->withfromsocid = isset($socid) ? $socid : $user->socid;
	$formticket->withtitletopic = 1;
	$formticket->withcompany = 0;
	$formticket->withusercreate = 1;
	$formticket->fk_user_create = 0;
	$formticket->withemail = 1;
	$formticket->ispublic = 1;
	$formticket->withfile = 2;
	$formticket->action = 'create_ticket';
	$formticket->withcancel = 1;

	$formticket->param = array('returnurl' => $_SERVER['PHP_SELF'].($conf->entity > 1 ? '?entity='.$conf->entity : ''));

	print load_fiche_titre($langs->trans('NewTicket'), '', '', 0, 0, 'marginleftonly');

	if (empty($conf->global->TICKET_NOTIFICATION_EMAIL_FROM)) {
		$langs->load("errors");
		print '<div class="error">';
		print $langs->trans("ErrorFieldRequired", $langs->transnoentities("TicketEmailNotificationFrom")).'<br>';
		print $langs->trans("ErrorModuleSetupNotComplete", $langs->transnoentities("Ticket"));
		print '</div>';
	} else {
		//print '<div class="info marginleftonly marginrightonly">'.$langs->trans('TicketPublicInfoCreateTicket').'</div>';
		$formticket->showForm(0, 'edit', 1, $with_contact);
	}
}

print '</div>';

// End of page
htmlPrintOnlinePaymentFooter($mysoc, $langs, 1, $suffix, $object);

llxFooter('', 'public');

$db->close();<|MERGE_RESOLUTION|>--- conflicted
+++ resolved
@@ -91,13 +91,8 @@
 
 $extrafields->fetch_name_optionals_label($object->table_element);
 
-<<<<<<< HEAD
 if (!isModEnabled('ticket')) {
 	httponly_accessforbidden('Module Ticket not enabled');
-=======
-if (empty($conf->ticket->enabled)) {
-	accessforbidden('', 0, 0, 1);
->>>>>>> cba92c8b
 }
 
 
@@ -117,7 +112,6 @@
 if (empty($reshook)) {
 	if ($cancel) {
 		$backtopage = DOL_URL_ROOT.'/public/ticket/index.php';
-<<<<<<< HEAD
 
 		header("Location: ".$backtopage);
 		exit;
@@ -149,39 +143,6 @@
 		$vardir = $conf->ticket->dir_output.'/';
 		$upload_dir_tmp = $vardir.'/temp/'.session_id();
 
-=======
-
-		header("Location: ".$backtopage);
-		exit;
-	}
-
-	if (GETPOST('addfile', 'alpha') && !GETPOST('save', 'alpha')) {
-		////$res = $object->fetch('','',GETPOST('track_id'));
-		////if($res > 0)
-		////{
-		include_once DOL_DOCUMENT_ROOT.'/core/lib/files.lib.php';
-
-		// Set tmp directory TODO Use a dedicated directory for temp mails files
-		$vardir = $conf->ticket->dir_output;
-		$upload_dir_tmp = $vardir.'/temp/'.session_id();
-		if (!dol_is_dir($upload_dir_tmp)) {
-			dol_mkdir($upload_dir_tmp);
-		}
-
-		dol_add_file_process($upload_dir_tmp, 0, 0, 'addedfile', '', null, '', 0);
-		$action = 'create_ticket';
-		////}
-	}
-
-	// Remove file
-	if (GETPOST('removedfile', 'alpha') && !GETPOST('save', 'alpha')) {
-		include_once DOL_DOCUMENT_ROOT.'/core/lib/files.lib.php';
-
-		// Set tmp directory
-		$vardir = $conf->ticket->dir_output.'/';
-		$upload_dir_tmp = $vardir.'/temp/'.session_id();
-
->>>>>>> cba92c8b
 		// TODO Delete only files that was uploaded from email form
 		dol_remove_file_process(GETPOST('removedfile'), 0, 0);
 		$action = 'create_ticket';
@@ -202,10 +163,6 @@
 			// Le premier contact trouvé est utilisé pour déterminer le contact suivi
 			$contacts = $object->searchContactByEmail($origin_email);
 
-<<<<<<< HEAD
-			// Option to require email exists to create ticket
-			if (!empty($conf->global->TICKET_EMAIL_MUST_EXISTS) && !$contacts[0]->socid) {
-=======
 			// Ensure that contact is active and select first active contact
 			$cid = -1;
 			foreach ($contacts as $key => $contact) {
@@ -217,7 +174,6 @@
 
 			// Option to require email exists to create ticket
 			if (!empty($conf->global->TICKET_EMAIL_MUST_EXISTS) && ($cid < 0 || empty($contacts[$cid]->socid))) {
->>>>>>> cba92c8b
 				$error++;
 				array_push($object->errors, $langs->trans("ErrorEmailMustExistToCreateTicket"));
 				$action = '';
@@ -265,7 +221,6 @@
 			array_push($object->errors, $langs->trans("ErrorFieldRequired", $langs->transnoentities("Message")));
 			$action = '';
 		}
-<<<<<<< HEAD
 
 		// Check email address
 		if (!empty($origin_email) && !isValidEmail($origin_email)) {
@@ -368,9 +323,9 @@
 				$object->fk_soc = $searched_companies[0]->id;
 			}
 
-			if (is_array($contacts) && count($contacts) > 0) {
-				$object->fk_soc = $contacts[0]->socid;
-				$usertoassign = $contacts[0]->id;
+			if (is_array($contacts) && count($contacts) > 0 && $cid >= 0) {
+				$object->fk_soc = $contacts[$cid]->socid;
+				$usertoassign = $contacts[$cid]->id;
 			}
 
 			$ret = $extrafields->setOptionalsFromPost(null, $object);
@@ -463,157 +418,6 @@
 						if (!empty($conf->global->TICKET_DISABLE_MAIL_AUTOCOPY_TO)) {
 							$conf->global->MAIN_MAIL_AUTOCOPY_TO = $old_MAIN_MAIL_AUTOCOPY_TO;
 						}
-=======
-
-		// Check email address
-		if (!empty($origin_email) && !isValidEmail($origin_email)) {
-			$error++;
-			array_push($object->errors, $langs->trans("ErrorBadEmailAddress", $langs->transnoentities("email")));
-			$action = '';
-		}
-
-		// Check Captcha code if is enabled
-		if (!empty($conf->global->MAIN_SECURITY_ENABLECAPTCHA_TICKET)) {
-			$sessionkey = 'dol_antispam_value';
-			$ok = (array_key_exists($sessionkey, $_SESSION) === true && (strtolower($_SESSION[$sessionkey]) === strtolower(GETPOST('code', 'restricthtml'))));
-			if (!$ok) {
-				$error++;
-				array_push($object->errors, $langs->trans("ErrorBadValueForCode"));
-				$action = '';
-			}
-		}
-
-		if (!$error) {
-			$object->db->begin();
-
-			$object->track_id = generate_random_id(16);
-
-			$object->subject = GETPOST("subject", "restricthtml");
-			$object->message = GETPOST("message", "restricthtml");
-			$object->origin_email = $origin_email;
-
-			$object->type_code = GETPOST("type_code", 'aZ09');
-			$object->category_code = GETPOST("category_code", 'aZ09');
-			$object->severity_code = GETPOST("severity_code", 'aZ09');
-
-			if (!is_object($user)) {
-				$user = new User($db);
-			}
-
-			// create third-party with contact
-			$usertoassign = 0;
-			if ($with_contact && !($with_contact->id > 0)) {
-				$company = new Societe($db);
-				if (!empty($company_name)) {
-					$company->name = $company_name;
-				} else {
-					$company->particulier = 1;
-					$company->name = dolGetFirstLastname($contact_firstname, $contact_lastname);
-				}
-				$result = $company->create($user);
-				if ($result < 0) {
-					$error++;
-					$errors = ($company->error ? array($company->error) : $company->errors);
-					array_push($object->errors, $errors);
-					$action = 'create_ticket';
-				}
-
-				// create contact and link to this new company
-				if (!$error) {
-					$with_contact->email = $origin_email;
-					$with_contact->lastname = $contact_lastname;
-					$with_contact->firstname = $contact_firstname;
-					$with_contact->socid = $company->id;
-					$with_contact->phone_pro = $contact_phone;
-					$result = $with_contact->create($user);
-					if ($result < 0) {
-						$error++;
-						$errors = ($with_contact->error ? array($with_contact->error) : $with_contact->errors);
-						array_push($object->errors, $errors);
-						$action = 'create_ticket';
-					} else {
-						$contacts = array($with_contact);
-					}
-				}
-			}
-
-			if (is_array($searched_companies)) {
-				$object->fk_soc = $searched_companies[0]->id;
-			}
-
-			if (is_array($contacts) && count($contacts) > 0 && $cid >= 0) {
-				$object->fk_soc = $contacts[$cid]->socid;
-				$usertoassign = $contacts[$cid]->id;
-			}
-
-			$ret = $extrafields->setOptionalsFromPost(null, $object);
-
-			// Generate new ref
-			$object->ref = $object->getDefaultRef();
-
-			$object->context['disableticketemail'] = 1; // Disable emails sent by ticket trigger when creation is done from this page, emails are already sent later
-
-			$id = $object->create($user);
-			if ($id <= 0) {
-				$error++;
-				$errors = ($object->error ? array($object->error) : $object->errors);
-				array_push($object->errors, $object->error ? array($object->error) : $object->errors);
-				$action = 'create_ticket';
-			}
-
-			if (!$error && $id > 0) {
-				if ($usertoassign > 0) {
-					$object->add_contact($usertoassign, "SUPPORTCLI", 'external', 0);
-				}
-			}
-
-			if (!$error) {
-				$object->db->commit();
-				$action = "infos_success";
-			} else {
-				$object->db->rollback();
-				setEventMessages($object->error, $object->errors, 'errors');
-				$action = 'create_ticket';
-			}
-
-			if (!$error) {
-				$res = $object->fetch($id);
-				if ($res) {
-					// Create form object
-					include_once DOL_DOCUMENT_ROOT.'/core/class/html.formmail.class.php';
-					include_once DOL_DOCUMENT_ROOT.'/core/lib/files.lib.php';
-					$formmail = new FormMail($db);
-
-					// Init to avoid errors
-					$filepath = array();
-					$filename = array();
-					$mimetype = array();
-
-					$attachedfiles = $formmail->get_attached_files();
-					$filepath = $attachedfiles['paths'];
-					$filename = $attachedfiles['names'];
-					$mimetype = $attachedfiles['mimes'];
-
-					// Send email to customer
-
-					$subject = '['.$conf->global->MAIN_INFO_SOCIETE_NOM.'] '.$langs->transnoentities('TicketNewEmailSubject', $object->ref, $object->track_id);
-					$message  = ($conf->global->TICKET_MESSAGE_MAIL_NEW ? $conf->global->TICKET_MESSAGE_MAIL_NEW : $langs->transnoentities('TicketNewEmailBody')).'<br><br>';
-					$message .= $langs->transnoentities('TicketNewEmailBodyInfosTicket').'<br>';
-
-					$url_public_ticket = ($conf->global->TICKET_URL_PUBLIC_INTERFACE ? $conf->global->TICKET_URL_PUBLIC_INTERFACE.'/view.php' : dol_buildpath('/public/ticket/view.php', 2)).'?track_id='.$object->track_id;
-					$infos_new_ticket = $langs->transnoentities('TicketNewEmailBodyInfosTrackId', '<a href="'.$url_public_ticket.'" rel="nofollow noopener">'.$object->track_id.'</a>').'<br>';
-					$infos_new_ticket .= $langs->transnoentities('TicketNewEmailBodyInfosTrackUrl').'<br><br>';
-
-					$message .= $infos_new_ticket;
-					$message .= getDolGlobalString('TICKET_MESSAGE_MAIL_SIGNATURE', $langs->transnoentities('TicketMessageMailSignatureText', $mysoc->name));
-
-					$sendto = GETPOST('email', 'alpha');
-
-					$from = $conf->global->MAIN_INFO_SOCIETE_NOM.' <'.getDolGlobalString('TICKET_NOTIFICATION_EMAIL_FROM').'>';
-					$replyto = $from;
-					$sendtocc = '';
-					$deliveryreceipt = 0;
->>>>>>> cba92c8b
 
 						// Send email to TICKET_NOTIFICATION_EMAIL_TO
 						$sendto = $conf->global->TICKET_NOTIFICATION_EMAIL_TO;
@@ -657,26 +461,16 @@
 							}
 						}
 					}
-<<<<<<< HEAD
 
 					// Copy files into ticket directory
 					$destdir = $conf->ticket->dir_output.'/'.$object->ref;
 					if (!dol_is_dir($destdir)) {
 						dol_mkdir($destdir);
-=======
-					include_once DOL_DOCUMENT_ROOT.'/core/class/CMailFile.class.php';
-					$mailfile = new CMailFile($subject, $sendto, $from, $message, $filepath, $mimetype, $filename, $sendtocc, '', $deliveryreceipt, -1, '', '', 'tic'.$object->id, '', 'ticket');
-					if ($mailfile->error || $mailfile->errors) {
-						setEventMessages($mailfile->error, $mailfile->errors, 'errors');
-					} else {
-						$result = $mailfile->sendfile();
->>>>>>> cba92c8b
 					}
 					foreach ($filename as $i => $val) {
 						dol_move($filepath[$i], $destdir.'/'.$filename[$i], 0, 1);
 						$formmail->remove_attached_files($i);
 					}
-<<<<<<< HEAD
 
 					//setEventMessages($langs->trans('YourTicketSuccessfullySaved'), null, 'mesgs');
 
@@ -692,74 +486,6 @@
 			} else {
 				setEventMessages($object->error, $object->errors, 'errors');
 			}
-=======
-
-					// Send email to TICKET_NOTIFICATION_EMAIL_TO
-					$sendto = $conf->global->TICKET_NOTIFICATION_EMAIL_TO;
-					if ($sendto) {
-						$subject = '['.$conf->global->MAIN_INFO_SOCIETE_NOM.'] '.$langs->transnoentities('TicketNewEmailSubjectAdmin', $object->ref, $object->track_id);
-						$message_admin = $langs->transnoentities('TicketNewEmailBodyAdmin', $object->track_id).'<br><br>';
-						$message_admin .= '<ul><li>'.$langs->trans('Title').' : '.$object->subject.'</li>';
-						$message_admin .= '<li>'.$langs->trans('Type').' : '.$object->type_label.'</li>';
-						$message_admin .= '<li>'.$langs->trans('Category').' : '.$object->category_label.'</li>';
-						$message_admin .= '<li>'.$langs->trans('Severity').' : '.$object->severity_label.'</li>';
-						$message_admin .= '<li>'.$langs->trans('From').' : '.$object->origin_email.'</li>';
-						// Extrafields
-						$extrafields->fetch_name_optionals_label($object->table_element);
-						if (is_array($object->array_options) && count($object->array_options) > 0) {
-							foreach ($object->array_options as $key => $value) {
-								$key = substr($key, 8); // remove "options_"
-								$message_admin .= '<li>'.$langs->trans($extrafields->attributes[$object->table_element]['label'][$key]).' : '.$extrafields->showOutputField($key, $value, '', $object->table_element).'</li>';
-							}
-						}
-						$message_admin .= '</ul>';
-
-						$message_admin .= '<p>'.$langs->trans('Message').' : <br>'.$object->message.'</p>';
-						$message_admin .= '<p><a href="'.dol_buildpath('/ticket/card.php', 2).'?track_id='.$object->track_id.'" rel="nofollow noopener">'.$langs->trans('SeeThisTicketIntomanagementInterface').'</a></p>';
-
-						$from = $conf->global->MAIN_INFO_SOCIETE_NOM.' <'.$conf->global->TICKET_NOTIFICATION_EMAIL_FROM.'>';
-						$replyto = $from;
-
-						if (!empty($conf->global->TICKET_DISABLE_MAIL_AUTOCOPY_TO)) {
-							$old_MAIN_MAIL_AUTOCOPY_TO = $conf->global->MAIN_MAIL_AUTOCOPY_TO;
-							$conf->global->MAIN_MAIL_AUTOCOPY_TO = '';
-						}
-						include_once DOL_DOCUMENT_ROOT.'/core/class/CMailFile.class.php';
-						$mailfile = new CMailFile($subject, $sendto, $from, $message_admin, $filepath, $mimetype, $filename, $sendtocc, '', $deliveryreceipt, -1, '', '', 'tic'.$object->id, '', 'ticket');
-						if ($mailfile->error || $mailfile->errors) {
-							setEventMessages($mailfile->error, $mailfile->errors, 'errors');
-						} else {
-							$result = $mailfile->sendfile();
-						}
-						if (!empty($conf->global->TICKET_DISABLE_MAIL_AUTOCOPY_TO)) {
-							$conf->global->MAIN_MAIL_AUTOCOPY_TO = $old_MAIN_MAIL_AUTOCOPY_TO;
-						}
-					}
-				}
-
-				// Copy files into ticket directory
-				$destdir = $conf->ticket->dir_output.'/'.$object->ref;
-				if (!dol_is_dir($destdir)) {
-					dol_mkdir($destdir);
-				}
-				foreach ($filename as $i => $val) {
-					dol_move($filepath[$i], $destdir.'/'.$filename[$i], 0, 1);
-					$formmail->remove_attached_files($i);
-				}
-
-				//setEventMessages($langs->trans('YourTicketSuccessfullySaved'), null, 'mesgs');
-
-				// Make a redirect to avoid to have ticket submitted twice if we make back
-				$messagetoshow = $langs->trans('MesgInfosPublicTicketCreatedWithTrackId', '{s1}', '{s2}');
-				$messagetoshow = str_replace(array('{s1}', '{s2}'), array('<strong>'.$object->track_id.'</strong>', '<strong>'.$object->ref.'</strong>'), $messagetoshow);
-				setEventMessages($messagetoshow, null, 'warnings');
-				setEventMessages($langs->trans('PleaseRememberThisId'), null, 'warnings');
-				header("Location: index.php".(!empty($entity) && !empty($conf->multicompany->enabled)?'?entity='.$entity:''));
-				exit;
-			}
-		} else {
-			setEventMessages($object->error, $object->errors, 'errors');
->>>>>>> cba92c8b
 		}
 	}
 }
