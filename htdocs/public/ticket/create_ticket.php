--- conflicted
+++ resolved
@@ -2,11 +2,8 @@
 /* Copyright (C) 2013-2016    Jean-François FERRY <hello@librethic.io>
  * Copyright (C) 2016         Christophe Battarel <christophe@altairis.fr>
  * Copyright (C) 2023         Laurent Destailleur <eldy@users.sourceforge.net>
-<<<<<<< HEAD
-=======
  * Copyright (C) 2024		MDW							<mdeweerd@users.noreply.github.com>
  * Copyright (C) 2024		Frédéric France			<frederic.france@free.fr>
->>>>>>> cc80841a
  *
  * This program is free software; you can redistribute it and/or modify
  * it under the terms of the GNU General Public License as published by
@@ -80,12 +77,6 @@
 
 $action = GETPOST('action', 'aZ09');
 $cancel = GETPOST('cancel', 'aZ09');
-<<<<<<< HEAD
-
-
-$backtopage = '';
-=======
->>>>>>> cc80841a
 
 
 $backtopage = '';
@@ -181,7 +172,6 @@
 					break;
 				}
 			}
-<<<<<<< HEAD
 
 			// Option to require email exists to create ticket
 			if (getDolGlobalInt('TICKET_EMAIL_MUST_EXISTS') && ($cid < 0 || empty($contacts[$cid]->socid))) {
@@ -222,57 +212,6 @@
 			}
 		}
 
-		if (!GETPOST("subject", "alphanohtml")) {
-			$error++;
-			array_push($object->errors, $langs->trans("ErrorFieldRequired", $langs->transnoentities("Subject")));
-			$action = '';
-		}
-		if (!GETPOST("message", "restricthtml")) {
-			$error++;
-			array_push($object->errors, $langs->trans("ErrorFieldRequired", $langs->transnoentities("Message")));
-			$action = '';
-		}
-=======
-
-			// Option to require email exists to create ticket
-			if (getDolGlobalInt('TICKET_EMAIL_MUST_EXISTS') && ($cid < 0 || empty($contacts[$cid]->socid))) {
-				$error++;
-				array_push($object->errors, $langs->trans("ErrorEmailMustExistToCreateTicket"));
-				$action = '';
-			}
-		}
-
-		$contact_lastname = '';
-		$contact_firstname = '';
-		$company_name = '';
-		$contact_phone = '';
-		if ($with_contact) {
-			// set linked contact to add in form
-			if (is_array($contacts) && count($contacts) == 1) {
-				$with_contact = current($contacts);
-			}
-
-			// check mandatory fields on contact
-			$contact_lastname = trim(GETPOST('contact_lastname', 'alphanohtml'));
-			$contact_firstname = trim(GETPOST('contact_firstname', 'alphanohtml'));
-			$company_name = trim(GETPOST('company_name', 'alphanohtml'));
-			$contact_phone = trim(GETPOST('contact_phone', 'alphanohtml'));
-			if (!($with_contact->id > 0)) {
-				// check lastname
-				if (empty($contact_lastname)) {
-					$error++;
-					array_push($object->errors, $langs->trans('ErrorFieldRequired', $langs->transnoentities('Lastname')));
-					$action = '';
-				}
-				// check firstname
-				if (empty($contact_firstname)) {
-					$error++;
-					array_push($object->errors, $langs->trans('ErrorFieldRequired', $langs->transnoentities('Firstname')));
-					$action = '';
-				}
-			}
-		}
-
 
 		$fieldsToCheck = [
 			'type_code' => ['check' => 'alpha', 'langs' => 'TicketTypeRequest'],
@@ -283,7 +222,6 @@
 		];
 
 		FormTicket::checkRequiredFields($fieldsToCheck, $error);
->>>>>>> cc80841a
 
 		// Check email address
 		if (!empty($origin_email) && !isValidEmail($origin_email)) {
@@ -295,11 +233,7 @@
 		// Check Captcha code if is enabled
 		if (getDolGlobalInt('MAIN_SECURITY_ENABLECAPTCHA_TICKET')) {
 			$sessionkey = 'dol_antispam_value';
-<<<<<<< HEAD
-			$ok = (array_key_exists($sessionkey, $_SESSION) === true && (strtolower($_SESSION[$sessionkey]) === strtolower(GETPOST('code', 'restricthtml'))));
-=======
 			$ok = (array_key_exists($sessionkey, $_SESSION) && (strtolower($_SESSION[$sessionkey]) === strtolower(GETPOST('code', 'restricthtml'))));
->>>>>>> cc80841a
 			if (!$ok) {
 				$error++;
 				array_push($object->errors, $langs->trans("ErrorBadValueForCode"));
@@ -335,7 +269,6 @@
 					}
 				}
 			}
-<<<<<<< HEAD
 
 			$object->track_id = generate_random_id(16);
 
@@ -350,22 +283,6 @@
 			$object->category_code = GETPOST("category_code", 'aZ09');
 			$object->severity_code = GETPOST("severity_code", 'aZ09');
 
-=======
-
-			$object->track_id = generate_random_id(16);
-
-			$object->db->begin();
-
-			$object->subject = GETPOST("subject", "alphanohtml");
-			$object->message = GETPOST("message", "restricthtml");
-			$object->origin_email = $origin_email;
-			$object->email_from = $origin_email;
-
-			$object->type_code = GETPOST("type_code", 'aZ09');
-			$object->category_code = GETPOST("category_code", 'aZ09');
-			$object->severity_code = GETPOST("severity_code", 'aZ09');
-
->>>>>>> cc80841a
 			if (!is_object($user)) {
 				$user = new User($db);
 			}
@@ -409,7 +326,6 @@
 
 			if (!empty($searched_companies) && is_array($searched_companies)) {
 				$object->fk_soc = $searched_companies[0]->id;
-<<<<<<< HEAD
 			}
 
 			if (is_array($contacts) && count($contacts) > 0 && $cid >= 0) {
@@ -444,42 +360,6 @@
 				}
 			}
 
-=======
-			}
-
-			if (is_array($contacts) && count($contacts) > 0 && $cid >= 0) {
-				$object->fk_soc = $contacts[$cid]->socid;
-				$usertoassign = $contacts[$cid]->id;
-			}
-
-			$ret = $extrafields->setOptionalsFromPost(null, $object);
-
-			// Generate new ref
-			$object->ref = $object->getDefaultRef();
-
-			$object->context['disableticketemail'] = 1; // Disable emails sent by ticket trigger when creation is done from this page, emails are already sent later
-			$object->context['contactid'] = GETPOSTINT('contactid'); // Disable emails sent by ticket trigger when creation is done from this page, emails are already sent later
-
-			$object->context['createdfrompublicinterface'] = 1; // To make a difference between a ticket created from the public interface and a ticket directly created from dolibarr
-
-			if ($nb_post_max > 0 && $nb_post_ip >= $nb_post_max) {
-				$error++;
-				array_push($object->errors, $langs->trans("AlreadyTooMuchPostOnThisIPAdress"));
-				$action = 'create_ticket';
-			}
-
-			if (!$error) {
-				// Creation of the ticket
-				$id = $object->create($user);
-				if ($id <= 0) {
-					$error++;
-					$errors = ($object->error ? array($object->error) : $object->errors);
-					array_push($object->errors, $object->error ? array($object->error) : $object->errors);
-					$action = 'create_ticket';
-				}
-			}
-
->>>>>>> cc80841a
 			if (!$error && $id > 0) {
 				if ($usertoassign > 0) {
 					$object->add_contact($usertoassign, "SUPPORTCLI", 'external', 0);
@@ -506,21 +386,12 @@
 						$filepath = array();
 						$filename = array();
 						$mimetype = array();
-<<<<<<< HEAD
 
 						$attachedfiles = $formmail->get_attached_files();
 						$filepath = $attachedfiles['paths'];
 						$filename = $attachedfiles['names'];
 						$mimetype = $attachedfiles['mimes'];
 
-=======
-
-						$attachedfiles = $formmail->get_attached_files();
-						$filepath = $attachedfiles['paths'];
-						$filename = $attachedfiles['names'];
-						$mimetype = $attachedfiles['mimes'];
-
->>>>>>> cc80841a
 						// Send email to customer
 						$appli = $mysoc->name;
 
@@ -642,11 +513,7 @@
 
 $arrayofjs = array();
 
-<<<<<<< HEAD
-$arrayofcss = array('/opensurvey/css/style.css', getDolGlobalString('TICKET_URL_PUBLIC_INTERFACE', '/ticket/').'css/styles.css.php');
-=======
 $arrayofcss = array(getDolGlobalString('TICKET_URL_PUBLIC_INTERFACE', '/public/ticket/').'css/styles.css.php');
->>>>>>> cc80841a
 
 llxHeaderTicket($langs->trans("CreateTicket"), "", 0, 0, $arrayofjs, $arrayofcss);
 
