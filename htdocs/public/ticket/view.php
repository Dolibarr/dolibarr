<?php
/* Copyright (C) 2013-2016  Jean-François FERRY     <hello@librethic.io>
 * Copyright (C) 2018       Frédéric France         <frederic.france@netlogic.fr>
 *
 * This program is free software; you can redistribute it and/or modify
 * it under the terms of the GNU General Public License as published by
 * the Free Software Foundation; either version 3 of the License, or
 * (at your option) any later version.
 *
 * This program is distributed in the hope that it will be useful,
 * but WITHOUT ANY WARRANTY; without even the implied warranty of
 * MERCHANTABILITY or FITNESS FOR A PARTICULAR PURPOSE.  See the
 * GNU General Public License for more details.
 *
 * You should have received a copy of the GNU General Public License
 * along with this program. If not, see <https://www.gnu.org/licenses/>.
 */

/**
 *       \file       htdocs/public/ticket/view.php
 *       \ingroup    ticket
 *       \brief      Public file to show one ticket
 */

if (!defined('NOCSRFCHECK')) {
	define('NOCSRFCHECK', '1');
}
// Do not check anti CSRF attack test
if (!defined('NOREQUIREMENU')) {
	define('NOREQUIREMENU', '1');
}
// If there is no need to load and show top and left menu
if (!defined("NOLOGIN")) {
	define("NOLOGIN", '1');
}
if (!defined('NOIPCHECK')) {
	define('NOIPCHECK', '1'); // Do not check IP defined into conf $dolibarr_main_restrict_ip
}
if (!defined('NOBROWSERNOTIF')) {
	define('NOBROWSERNOTIF', '1');
}
// If this page is public (can be called outside logged session)

require '../../main.inc.php';
require_once DOL_DOCUMENT_ROOT.'/ticket/class/actions_ticket.class.php';
require_once DOL_DOCUMENT_ROOT.'/core/class/html.formticket.class.php';
require_once DOL_DOCUMENT_ROOT.'/core/class/CMailFile.class.php';
require_once DOL_DOCUMENT_ROOT.'/core/lib/ticket.lib.php';
require_once DOL_DOCUMENT_ROOT.'/core/lib/security.lib.php';
require_once DOL_DOCUMENT_ROOT.'/core/lib/company.lib.php';
require_once DOL_DOCUMENT_ROOT.'/core/lib/payments.lib.php';

// Load translation files required by the page
$langs->loadLangs(array("companies", "other", "ticket"));

// Get parameters
$track_id = GETPOST('track_id', 'alpha');
$cancel   = GETPOST('cancel', 'alpha');
$action   = GETPOST('action', 'aZ09');
$email    = strtolower(GETPOST('email', 'alpha'));

if (GETPOST('btn_view_ticket')) {
	unset($_SESSION['email_customer']);
}
if (isset($_SESSION['email_customer'])) {
	$email = strtolower($_SESSION['email_customer']);
}

$object = new ActionsTicket($db);


/*
 * Actions
 */

if ($cancel) {
	if (!empty($backtopage)) {
		header("Location: ".$backtopage);
		exit;
	}
	$action = 'view_ticket';
}

if ($action == "view_ticket" || $action == "presend" || $action == "close" || $action == "confirm_public_close" || $action == "add_message") {
	$error = 0;
	$display_ticket = false;
	if (!strlen($track_id)) {
		$error++;
		array_push($object->errors, $langs->trans("ErrorFieldRequired", $langs->transnoentities("TicketTrackId")));
		$action = '';
	}
	if (!strlen($email)) {
		$error++;
		array_push($object->errors, $langs->trans("ErrorFieldRequired", $langs->transnoentities("Email")));
		$action = '';
	} else {
		if (!isValidEmail($email)) {
			$error++;
			array_push($object->errors, $langs->trans("ErrorEmailInvalid"));
			$action = '';
		}
	}

	if (!$error) {
		$ret = $object->fetch('', '', $track_id);
		if ($ret && $object->dao->id > 0) {
			// Check if emails provided is the one of author
<<<<<<< HEAD
			$emailofticket = CMailFile::getValidAddress($object->dao->origin_email, 2);
			if ($emailofticket == $email) {
=======
			$emailofticket = strtolower(CMailFile::getValidAddress($object->dao->origin_email, 2));
			if ($emailofticket == $email)
			{
>>>>>>> 7f91713c
				$display_ticket = true;
				$_SESSION['email_customer'] = $email;
			} else {
				// Check if emails provided is inside list of contacts
				$contacts = $object->dao->liste_contact(-1, 'external');
				foreach ($contacts as $contact) {
					if (strtolower($contact['email']) == $email) {
						$display_ticket = true;
						$_SESSION['email_customer'] = $email;
						break;
					} else {
						$display_ticket = false;
					}
				}
			}
			// Check email of thirdparty of ticket
			if ($object->dao->fk_soc > 0 || $object->dao->socid > 0) {
				$object->dao->fetch_thirdparty();
				if ($email == $object->dao->thirdparty->email) {
					$display_ticket = true;
					$_SESSION['email_customer'] = $email;
				}
			}
			// Check if email is email of creator
			if ($object->dao->fk_user_create > 0) {
				$tmpuser = new User($db);
				$tmpuser->fetch($object->dao->fk_user_create);
				if ($email == strtolower($tmpuser->email)) {
					$display_ticket = true;
					$_SESSION['email_customer'] = $email;
				}
			}
			// Check if email is email of creator
			if ($object->dao->fk_user_assign > 0 && $object->dao->fk_user_assign != $object->dao->fk_user_create) {
				$tmpuser = new User($db);
				$tmpuser->fetch($object->dao->fk_user_assign);
				if ($email == strtolower($tmpuser->email)) {
					$display_ticket = true;
					$_SESSION['email_customer'] = $email;
				}
			}
		} else {
			$error++;
			array_push($object->errors, $langs->trans("ErrorTicketNotFound", $track_id));
			$action = '';
		}
	}

	if (!$error && $action == 'confirm_public_close' && $display_ticket) {
		if ($object->dao->close($user)) {
			setEventMessages($langs->trans('TicketMarkedAsClosed'), null, 'mesgs');

			$url = 'view.php?action=view_ticket&track_id='.GETPOST('track_id', 'alpha');
			header("Location: ".$url);
			exit;
		} else {
			$action = '';
			setEventMessages($object->error, $object->errors, 'errors');
		}
	}

	if (!$error && $action == "add_message" && $display_ticket && GETPOSTISSET('btn_add_message')) {
		// TODO Add message...
		$ret = $object->dao->newMessage($user, $action, 0, 1);




		if (!$error) {
			$action = 'view_ticket';
		}
	}

	if ($error || $errors) {
		setEventMessages($object->error, $object->errors, 'errors');
		if ($action == "add_message") {
			$action = 'presend';
		} else {
			$action = '';
		}
	}
}
//var_dump($action);
//$object->doActions($action);

// Actions to send emails (for ticket, we need to manage the addfile and removefile only)
$triggersendname = 'TICKET_SENTBYMAIL';
$paramname = 'id';
$autocopy = 'MAIN_MAIL_AUTOCOPY_TICKET_TO'; // used to know the automatic BCC to add
$trackid = 'tic'.$object->id;
include DOL_DOCUMENT_ROOT.'/core/actions_sendmails.inc.php';



/*
 * View
 */

$form = new Form($db);
$formticket = new FormTicket($db);

if (!$conf->global->TICKET_ENABLE_PUBLIC_INTERFACE) {
	print '<div class="error">'.$langs->trans('TicketPublicInterfaceForbidden').'</div>';
	$db->close();
	exit();
}

$arrayofjs = array();
$arrayofcss = array('/ticket/css/styles.css.php');

llxHeaderTicket($langs->trans("Tickets"), "", 0, 0, $arrayofjs, $arrayofcss);

print '<div class="ticketpublicarea">';

if ($action == "view_ticket" || $action == "presend" || $action == "close" || $action == "confirm_public_close") {
	if ($display_ticket) {
		// Confirmation close
		if ($action == 'close') {
			print $form->formconfirm($_SERVER["PHP_SELF"]."?track_id=".$track_id, $langs->trans("CloseATicket"), $langs->trans("ConfirmCloseAticket"), "confirm_public_close", '', '', 1);
		}

		print '<div id="form_view_ticket" class="margintoponly">';

		print '<table class="ticketpublictable centpercent tableforfield">';

		// Ref
		print '<tr><td class="titlefield">'.$langs->trans("Ref").'</td><td>';
		print dol_escape_htmltag($object->dao->ref);
		print '</td></tr>';

		// Tracking ID
		print '<tr><td>'.$langs->trans("TicketTrackId").'</td><td>';
		print dol_escape_htmltag($object->dao->track_id);
		print '</td></tr>';

		// Subject
		print '<tr><td>'.$langs->trans("Subject").'</td><td>';
		print dol_escape_htmltag($object->dao->subject);
		print '</td></tr>';

		// Statut
		print '<tr><td>'.$langs->trans("Status").'</td><td>';
		print $object->dao->getLibStatut(2);
		print '</td></tr>';

		// Type
		print '<tr><td>'.$langs->trans("Type").'</td><td>';
		print dol_escape_htmltag($object->dao->type_label);
		print '</td></tr>';

		// Category
		print '<tr><td>'.$langs->trans("Category").'</td><td>';
		print dol_escape_htmltag($object->dao->category_label);
		print '</td></tr>';

		// Severity
		print '<tr><td>'.$langs->trans("Severity").'</td><td>';
		print dol_escape_htmltag($object->dao->severity_label);
		print '</td></tr>';

		// Creation date
		print '<tr><td>'.$langs->trans("DateCreation").'</td><td>';
		print dol_print_date($object->dao->datec, 'dayhour');
		print '</td></tr>';

		// Author
		print '<tr><td>'.$langs->trans("Author").'</td><td>';
		if ($object->dao->fk_user_create > 0) {
			$langs->load("users");
			$fuser = new User($db);
			$fuser->fetch($object->dao->fk_user_create);
			print $fuser->getFullName($langs);
		} else {
			print dol_escape_htmltag($object->dao->origin_email);
		}

		print '</td></tr>';

		// Read date
		if (!empty($object->dao->date_read)) {
			print '<tr><td>'.$langs->trans("TicketReadOn").'</td><td>';
			print dol_print_date($object->dao->date_read, 'dayhour');
			print '</td></tr>';
		}

		// Close date
		if (!empty($object->dao->date_close)) {
			print '<tr><td>'.$langs->trans("TicketCloseOn").'</td><td>';
			print dol_print_date($object->dao->date_close, 'dayhour');
			print '</td></tr>';
		}

		// User assigned
		print '<tr><td>'.$langs->trans("AssignedTo").'</td><td>';
		if ($object->dao->fk_user_assign > 0) {
			$fuser = new User($db);
			$fuser->fetch($object->dao->fk_user_assign);
			print $fuser->getFullName($langs, 1);
		}
		print '</td></tr>';

		// Progression
		print '<tr><td>'.$langs->trans("Progression").'</td><td>';
		print ($object->dao->progress > 0 ? dol_escape_htmltag($object->dao->progress) : '0').'%';
		print '</td></tr>';

		print '</table>';

		print '</div>';

		print '<div style="clear: both; margin-top: 1.5em;"></div>';

		if ($action == 'presend') {
			print load_fiche_titre($langs->trans('TicketAddMessage'), '', 'messages@ticket');

			$formticket = new FormTicket($db);

			$formticket->action = "add_message";
			$formticket->track_id = $object->dao->track_id;
			$formticket->id = $object->dao->id;

			$formticket->param = array('track_id' => $object->dao->track_id, 'fk_user_create' => '-1', 'returnurl' => DOL_URL_ROOT.'/public/ticket/view.php');

			$formticket->withfile = 2;
			$formticket->withcancel = 1;

			$formticket->showMessageForm('100%');
		}

		if ($action != 'presend') {
			print '<form method="post" id="form_view_ticket_list" name="form_view_ticket_list" enctype="multipart/form-data" action="'.DOL_URL_ROOT.'/public/ticket/list.php">';
			print '<input type="hidden" name="token" value="'.newToken().'">';
			print '<input type="hidden" name="action" value="view_ticketlist">';
			print '<input type="hidden" name="track_id" value="'.$object->dao->track_id.'">';
			print '<input type="hidden" name="email" value="'.$_SESSION['email_customer'].'">';
			//print '<input type="hidden" name="search_fk_status" value="non_closed">';
			print "</form>\n";

			print '<div class="tabsAction">';

			// List ticket
			print '<div class="inline-block divButAction"><a class="left" style="padding-right: 50px" href="javascript:$(\'#form_view_ticket_list\').submit();">'.$langs->trans('ViewMyTicketList').'</a></div>';

			if ($object->dao->fk_statut < Ticket::STATUS_CLOSED) {
				// New message
				print '<div class="inline-block divButAction"><a  class="butAction" href="'.$_SERVER['PHP_SELF'].'?action=presend&mode=init&track_id='.$object->dao->track_id.'">'.$langs->trans('AddMessage').'</a></div>';

				// Close ticket
				if ($object->dao->fk_statut >= Ticket::STATUS_NOT_READ && $object->dao->fk_statut < Ticket::STATUS_CLOSED) {
					print '<div class="inline-block divButAction"><a  class="butAction" href="'.$_SERVER['PHP_SELF'].'?action=close&track_id='.$object->dao->track_id.'">'.$langs->trans('CloseTicket').'</a></div>';
				}
			}

			print '</div>';
		}

		// Message list
		print load_fiche_titre($langs->trans('TicketMessagesList'), '', 'object_conversation');
		$object->viewTicketMessages(false, true, $object->dao);
	} else {
		print '<div class="error">Not Allowed<br><a href="'.$_SERVER['PHP_SELF'].'?track_id='.$object->dao->track_id.'" rel="nofollow noopener">'.$langs->trans('Back').'</a></div>';
	}
} else {
	print '<div class="center opacitymedium margintoponly marginbottomonly">'.$langs->trans("TicketPublicMsgViewLogIn").'</div>';

	print '<div id="form_view_ticket">';
	print '<form method="post" name="form_view_ticket"  enctype="multipart/form-data" action="'.$_SERVER['PHP_SELF'].'">';
	print '<input type="hidden" name="token" value="'.newToken().'">';
	print '<input type="hidden" name="action" value="view_ticket">';

	print '<p><label for="track_id" style="display: inline-block; width: 30%; "><span class="fieldrequired">'.$langs->trans("TicketTrackId").'</span></label>';
	print '<input size="30" id="track_id" name="track_id" value="'.(GETPOST('track_id', 'alpha') ? GETPOST('track_id', 'alpha') : '').'" />';
	print '</p>';

	print '<p><label for="email" style="display: inline-block; width: 30%; "><span class="fieldrequired">'.$langs->trans('Email').'</span></label>';
	print '<input size="30" id="email" name="email" value="'.(GETPOST('email', 'alpha') ? GETPOST('email', 'alpha') : $_SESSION['customer_email']).'" />';
	print '</p>';

	print '<p style="text-align: center; margin-top: 1.5em;">';
	print '<input class="button" type="submit" name="btn_view_ticket" value="'.$langs->trans('ViewTicket').'" />';
	print "</p>\n";

	print "</form>\n";
	print "</div>\n";
}

print "</div>";

// End of page
htmlPrintOnlinePaymentFooter($mysoc, $langs, 0, $suffix, $object);

llxFooter('', 'public');

$db->close();<|MERGE_RESOLUTION|>--- conflicted
+++ resolved
@@ -57,13 +57,13 @@
 $track_id = GETPOST('track_id', 'alpha');
 $cancel   = GETPOST('cancel', 'alpha');
 $action   = GETPOST('action', 'aZ09');
-$email    = strtolower(GETPOST('email', 'alpha'));
+$email    = GETPOST('email', 'email');
 
 if (GETPOST('btn_view_ticket')) {
 	unset($_SESSION['email_customer']);
 }
 if (isset($_SESSION['email_customer'])) {
-	$email = strtolower($_SESSION['email_customer']);
+	$email = $_SESSION['email_customer'];
 }
 
 $object = new ActionsTicket($db);
@@ -105,21 +105,15 @@
 		$ret = $object->fetch('', '', $track_id);
 		if ($ret && $object->dao->id > 0) {
 			// Check if emails provided is the one of author
-<<<<<<< HEAD
 			$emailofticket = CMailFile::getValidAddress($object->dao->origin_email, 2);
-			if ($emailofticket == $email) {
-=======
-			$emailofticket = strtolower(CMailFile::getValidAddress($object->dao->origin_email, 2));
-			if ($emailofticket == $email)
-			{
->>>>>>> 7f91713c
+			if (strtolower($emailofticket) == strtolower($email)) {
 				$display_ticket = true;
 				$_SESSION['email_customer'] = $email;
 			} else {
 				// Check if emails provided is inside list of contacts
 				$contacts = $object->dao->liste_contact(-1, 'external');
 				foreach ($contacts as $contact) {
-					if (strtolower($contact['email']) == $email) {
+					if (strtolower($contact['email']) == strtolower($email)) {
 						$display_ticket = true;
 						$_SESSION['email_customer'] = $email;
 						break;
@@ -140,7 +134,7 @@
 			if ($object->dao->fk_user_create > 0) {
 				$tmpuser = new User($db);
 				$tmpuser->fetch($object->dao->fk_user_create);
-				if ($email == strtolower($tmpuser->email)) {
+				if (strtolower($email) == strtolower($tmpuser->email)) {
 					$display_ticket = true;
 					$_SESSION['email_customer'] = $email;
 				}
@@ -149,7 +143,7 @@
 			if ($object->dao->fk_user_assign > 0 && $object->dao->fk_user_assign != $object->dao->fk_user_create) {
 				$tmpuser = new User($db);
 				$tmpuser->fetch($object->dao->fk_user_assign);
-				if ($email == strtolower($tmpuser->email)) {
+				if (strtolower($email) == strtolower($tmpuser->email)) {
 					$display_ticket = true;
 					$_SESSION['email_customer'] = $email;
 				}
