<?php
/* Copyright (C) 2013-2016  Jean-François FERRY     <hello@librethic.io>
<<<<<<< HEAD
 * Copyright (C) 2018       Frédéric France         <frederic.france@netlogic.fr>
=======
 * Copyright (C) 2018-2024	Frédéric France         <frederic.france@free.fr>
>>>>>>> cc80841a
 * Copyright (C) 2023		Benjamin Falière		<benjamin.faliere@altairis.fr>
 *
 * This program is free software; you can redistribute it and/or modify
 * it under the terms of the GNU General Public License as published by
 * the Free Software Foundation; either version 3 of the License, or
 * (at your option) any later version.
 *
 * This program is distributed in the hope that it will be useful,
 * but WITHOUT ANY WARRANTY; without even the implied warranty of
 * MERCHANTABILITY or FITNESS FOR A PARTICULAR PURPOSE.  See the
 * GNU General Public License for more details.
 *
 * You should have received a copy of the GNU General Public License
 * along with this program. If not, see <https://www.gnu.org/licenses/>.
 */

/**
 *       \file       htdocs/public/ticket/view.php
 *       \ingroup    ticket
 *       \brief      Public file to show one ticket
 */

if (!defined('NOREQUIREMENU')) {
	define('NOREQUIREMENU', '1');
}
// If there is no need to load and show top and left menu
if (!defined("NOLOGIN")) {
	define("NOLOGIN", '1');
}
if (!defined('NOIPCHECK')) {
	define('NOIPCHECK', '1'); // Do not check IP defined into conf $dolibarr_main_restrict_ip
}
if (!defined('NOBROWSERNOTIF')) {
	define('NOBROWSERNOTIF', '1');
}
// If this page is public (can be called outside logged session)

// For MultiCompany module.
// Do not use GETPOST here, function is not defined and define must be done before including main.inc.php
// Because 2 entities can have the same ref.
$entity = (!empty($_GET['entity']) ? (int) $_GET['entity'] : (!empty($_POST['entity']) ? (int) $_POST['entity'] : 1));
if (is_numeric($entity)) {
	define("DOLENTITY", $entity);
}

// Load Dolibarr environment
require '../../main.inc.php';
require_once DOL_DOCUMENT_ROOT.'/ticket/class/actions_ticket.class.php';
require_once DOL_DOCUMENT_ROOT.'/core/class/html.formticket.class.php';
require_once DOL_DOCUMENT_ROOT.'/core/class/CMailFile.class.php';
require_once DOL_DOCUMENT_ROOT.'/core/lib/ticket.lib.php';
require_once DOL_DOCUMENT_ROOT.'/core/lib/security.lib.php';
require_once DOL_DOCUMENT_ROOT.'/core/lib/company.lib.php';
require_once DOL_DOCUMENT_ROOT.'/core/lib/payments.lib.php';

// Load translation files required by the page
$langs->loadLangs(array("companies", "other", "ticket"));

// Get parameters
$action   = GETPOST('action', 'aZ09');
$cancel = GETPOST('cancel', 'aZ09');

$track_id = GETPOST('track_id', 'alpha');
$email    = GETPOST('email', 'email');
$suffix = "";

if (GETPOST('btn_view_ticket')) {
	unset($_SESSION['email_customer']);
}
if (isset($_SESSION['email_customer'])) {
	$email = $_SESSION['email_customer'];
}

$object = new ActionsTicket($db);

if (!isModEnabled('ticket')) {
	httponly_accessforbidden('Module Ticket not enabled');
}


/*
 * Actions
 */

if ($cancel) {
	$backtopage = getDolGlobalString('TICKET_URL_PUBLIC_INTERFACE', DOL_URL_ROOT.'/public/ticket/');

	if (!empty($backtopage)) {
		header("Location: ".$backtopage);
		exit;
	}
	$action = 'view_ticket';
}

<<<<<<< HEAD
if ($action == "view_ticket" || $action == "presend" || $action == "close" || $action == "confirm_public_close" || $action == "add_message" || $action == "add_contact") {
=======
if (in_array($action, array("view_ticket", "presend", "close", "confirm_public_close", "add_message", "add_contact"))) {	// Test on permission not required here. Done later by using the $track_id + check email in session
>>>>>>> cc80841a
	$error = 0;
	$display_ticket = false;
	if (!strlen($track_id)) {
		$error++;
		array_push($object->errors, $langs->trans("ErrorFieldRequired", $langs->transnoentities("TicketTrackId")));
		$action = '';
	}
	if (!strlen($email)) {
		$error++;
		array_push($object->errors, $langs->trans("ErrorFieldRequired", $langs->transnoentities("Email")));
		$action = '';
	} else {
		if (!isValidEmail($email)) {
			$error++;
			array_push($object->errors, $langs->trans("ErrorEmailInvalid"));
			$action = '';
		}
	}

	if (!$error) {
		$ret = $object->fetch('', '', $track_id);
		if ($ret && $object->dao->id > 0) {
			// Check if emails provided is the one of author
			$emailofticket = CMailFile::getValidAddress($object->dao->origin_email, 2);
			if (strtolower($emailofticket) == strtolower($email)) {
				$display_ticket = true;
				$_SESSION['email_customer'] = $email;
			} else {
				// Check if emails provided is inside list of contacts
				$contacts = $object->dao->liste_contact(-1, 'external');
				foreach ($contacts as $contact) {
					if (strtolower($contact['email']) == strtolower($email)) {
						$display_ticket = true;
						$_SESSION['email_customer'] = $email;
						break;
					} else {
						$display_ticket = false;
					}
				}
			}
			// Check email of thirdparty of ticket
			if ($object->dao->fk_soc > 0 || $object->dao->socid > 0) {
				$object->dao->fetch_thirdparty();
				if ($email == $object->dao->thirdparty->email) {
					$display_ticket = true;
					$_SESSION['email_customer'] = $email;
				}
			}
			// Check if email is email of creator
			if ($object->dao->fk_user_create > 0) {
				$tmpuser = new User($db);
				$tmpuser->fetch($object->dao->fk_user_create);
				if (strtolower($email) == strtolower($tmpuser->email)) {
					$display_ticket = true;
					$_SESSION['email_customer'] = $email;
				}
			}
			// Check if email is email of creator
			if ($object->dao->fk_user_assign > 0 && $object->dao->fk_user_assign != $object->dao->fk_user_create) {
				$tmpuser = new User($db);
				$tmpuser->fetch($object->dao->fk_user_assign);
				if (strtolower($email) == strtolower($tmpuser->email)) {
					$display_ticket = true;
					$_SESSION['email_customer'] = $email;
				}
			}
		} else {
			$error++;
			array_push($object->errors, $langs->trans("ErrorTicketNotFound", $track_id));
			$action = '';
		}
	}

	if (!$error && $action == 'confirm_public_close' && $display_ticket) {	// Test on permission already done
		if ($object->dao->close($user)) {
			setEventMessages($langs->trans('TicketMarkedAsClosed'), null, 'mesgs');

			$url = 'view.php?action=view_ticket&track_id='.GETPOST('track_id', 'alpha').(!empty($entity) && isModEnabled('multicompany') ? '&entity='.$entity : '').'&token='.newToken();
			header("Location: ".$url);
			exit;
		} else {
			$action = '';
			setEventMessages($object->error, $object->errors, 'errors');
		}
	}

<<<<<<< HEAD
	if (!$error && $action == "add_message" && $display_ticket && GETPOSTISSET('btn_add_message')) {
=======
	if (!$error && $action == "add_message" && $display_ticket && GETPOSTISSET('btn_add_message')) {	// Test on permission already done
>>>>>>> cc80841a
		$ret = $object->dao->newMessage($user, $action, 0, 1);

		if (!$error) {
			$action = 'view_ticket';
		}
	}

	// Add a new external contributor to a ticket
<<<<<<< HEAD
	if (!$error && $action == "add_contact" && $display_ticket && GETPOSTISSET('btn_add_contact')) {
=======
	if (!$error && $action == "add_contact" && $display_ticket && GETPOSTISSET('btn_add_contact')) {	// Test on permission already done
>>>>>>> cc80841a
		$ret = $object->dao->add_contact(GETPOSTINT('contactid'), 'CONTRIBUTOR');

		if (!$error) {
			$action = 'view_ticket';
		}
	}

	if ($error || !empty($object->errors)) {
		setEventMessages($object->error, $object->errors, 'errors');
		if ($action == "add_message") {		// Test on permission not required here
			$action = 'presend';
		} else {
			$action = '';
		}
	}
}

// Actions to send emails (for ticket, we need to manage the addfile and removefile only)
$triggersendname = 'TICKET_SENTBYMAIL';
$paramname = 'id';
$autocopy = 'MAIN_MAIL_AUTOCOPY_TICKET_TO'; // used to know the automatic BCC to add
if (!empty($object->dao->id)) {
	$trackid = 'tic'.$object->dao->id;
}
include DOL_DOCUMENT_ROOT.'/core/actions_sendmails.inc.php';



/*
 * View
 */

$form = new Form($db);
$formticket = new FormTicket($db);

<<<<<<< HEAD
// Initialize technical object to manage hooks of page. Note that conf->hooks_modules contains array of hook context
=======
// Initialize a technical object to manage hooks of page. Note that conf->hooks_modules contains an array of hook context
>>>>>>> cc80841a
$hookmanager->initHooks(array('ticketpublicview', 'globalcard'));

if (!getDolGlobalString('TICKET_ENABLE_PUBLIC_INTERFACE')) {
	print '<div class="error">'.$langs->trans('TicketPublicInterfaceForbidden').'</div>';
	$db->close();
	exit();
}

$arrayofjs = array();
<<<<<<< HEAD
$arrayofcss = array(getDolGlobalString('TICKET_URL_PUBLIC_INTERFACE', '/ticket/').'css/styles.css.php');
=======
$arrayofcss = array(getDolGlobalString('TICKET_URL_PUBLIC_INTERFACE', '/public/ticket/').'css/styles.css.php');
>>>>>>> cc80841a

llxHeaderTicket($langs->trans("Tickets"), "", 0, 0, $arrayofjs, $arrayofcss);


if ($action == "view_ticket" || $action == "presend" || $action == "close" || $action == "confirm_public_close") {
	if ($display_ticket) {
		print '<!-- public view ticket -->';
		print '<div class="ticketpublicarea ticketlargemargin centpercent">';

		// Confirmation close
		if ($action == 'close') {
			print $form->formconfirm($_SERVER["PHP_SELF"]."?track_id=".$track_id.(!empty($entity) && isModEnabled('multicompany') ? '&entity='.$entity : ''), $langs->trans("CloseATicket"), $langs->trans("ConfirmCloseAticket"), "confirm_public_close", '', '', 1);
		}

		print '<div id="form_view_ticket" class="margintoponly">';

		print '<table class="ticketpublictable centpercent tableforfield">';

		// Ref
		print '<tr><td class="titlefield">'.$langs->trans("Ref").'</td><td>';
		print img_picto('', 'ticket', 'class="pictofixedwidth"');
		print dol_escape_htmltag($object->dao->ref);
		print '</td></tr>';

		// Tracking ID
		print '<tr><td>'.$langs->trans("TicketTrackId").'</td><td>';
		print dol_escape_htmltag($object->dao->track_id);
		print '</td></tr>';

		// Subject
		print '<tr><td>'.$langs->trans("Subject").'</td><td>';
		print '<span class="bold">';
		print dol_escape_htmltag($object->dao->subject);
		print '</span>';
		print '</td></tr>';

		// Statut
		print '<tr><td>'.$langs->trans("Status").'</td><td>';
		print $object->dao->getLibStatut(2);
		print '</td></tr>';

		// Type
		print '<tr><td>'.$langs->trans("Type").'</td><td>';
		print dol_escape_htmltag($object->dao->type_label);
		print '</td></tr>';

		// Category
		print '<tr><td>'.$langs->trans("Category").'</td><td>';
		if ($object->dao->category_label) {
			print img_picto('', 'category', 'class="pictofixedwidth"');
			print dol_escape_htmltag($object->dao->category_label);
		}
		print '</td></tr>';

		// Severity
		print '<tr><td>'.$langs->trans("Severity").'</td><td>';
		print dol_escape_htmltag($object->dao->severity_label);
		print '</td></tr>';

		// Creation date
		print '<tr><td>'.$langs->trans("DateCreation").'</td><td>';
		print dol_print_date($object->dao->datec, 'dayhour');
		print '</td></tr>';

		// Author
		print '<tr><td>'.$langs->trans("Author").'</td><td>';
		if ($object->dao->fk_user_create > 0) {
			$langs->load("users");
			$fuser = new User($db);
			$fuser->fetch($object->dao->fk_user_create);
			print img_picto('', 'user', 'class="pictofixedwidth"');
			print $fuser->getFullName($langs);
		} else {
			print img_picto('', 'email', 'class="pictofixedwidth"');
			print dol_escape_htmltag($object->dao->origin_email);
		}

		print '</td></tr>';

		// Read date
		if (!empty($object->dao->date_read)) {
			print '<tr><td>'.$langs->trans("TicketReadOn").'</td><td>';
			print dol_print_date($object->dao->date_read, 'dayhour');
			print '</td></tr>';
		}

		// Close date
		if (!empty($object->dao->date_close)) {
			print '<tr><td>'.$langs->trans("TicketCloseOn").'</td><td>';
			print dol_print_date($object->dao->date_close, 'dayhour');
			print '</td></tr>';
		}

		// User assigned
		print '<tr><td>'.$langs->trans("AssignedTo").'</td><td>';
		if ($object->dao->fk_user_assign > 0) {
			$fuser = new User($db);
			$fuser->fetch($object->dao->fk_user_assign);
			print img_picto('', 'user', 'class="pictofixedwidth"');
			print $fuser->getFullName($langs, 0);
		}
		print '</td></tr>';

		// External contributors
		if (getDolGlobalInt('TICKET_PUBLIC_DISPLAY_EXTERNAL_CONTRIBUTORS')) {
			print '<tr><td>'.$langs->trans("ExternalContributors").'</td><td>';
			if ($object->dao->id > 0) {
				$contactlist = $object->dao->liste_contact(-1, 'external');
				foreach ($contactlist as $externalContributor) {
					print img_picto('', 'contact', 'class="pictofixedwidth"');
					print $externalContributor["lastname"]." ".$externalContributor["firstname"]."<br>";
				}
			}
			print '</td></tr>';
		}

		// Add new external contributor
		if (getDolGlobalInt('TICKET_PUBLIC_SELECT_EXTERNAL_CONTRIBUTORS') && !empty($object->dao->fk_soc)) {
			print '<form method="post" id="form_view_add_contact" name="form_view_add_contact" action="'.$_SERVER['PHP_SELF'].'?track_id='.$object->dao->track_id.'">';
			print '<input type="hidden" name="token" value="'.newToken().'">';
			print '<input type="hidden" name="action" value="add_contact">';
			print '<input type="hidden" name="email" value="'.$_SESSION['email_customer'].'">';
			print '<tr><td>'.$langs->trans("AddContributor").'</td><td>';
			//print $form->selectcontacts($object->dao->fk_soc, '', 'contactid', 3, '', '', 1, 'minwidth100imp widthcentpercentminusxx maxwidth400');
			print $form->select_contact($object->dao->fk_soc, '', 'contactid', 3, '', '', 1, 'minwidth100imp widthcentpercentminusxx maxwidth400', true);
			print '<input type="submit" class="button smallpaddingimp reposition" name="btn_add_contact" value="'.$langs->trans('Add').'" />';
			print '</td></tr></form>';
		}

		// Progression
		if (getDolGlobalString('TICKET_SHOW_PROGRESSION')) {
			print '<tr><td>'.$langs->trans("Progression").'</td><td>';
<<<<<<< HEAD
			print($object->dao->progress > 0 ? dol_escape_htmltag($object->dao->progress) : '0').'%';
=======
			print($object->dao->progress > 0 ? dol_escape_htmltag((string) $object->dao->progress) : '0').'%';
>>>>>>> cc80841a
			print '</td></tr>';
		}

		// Other attributes
		include DOL_DOCUMENT_ROOT.'/core/tpl/extrafields_view.tpl.php';

		print '</table>';

		print '</div>';

		print '<div style="clear: both; margin-top: 1.5em;"></div>';

		if ($action == 'presend') {
			print '<br>';
			print load_fiche_titre($langs->trans('TicketAddMessage'), '', 'conversation');

			$formticket = new FormTicket($db);

			$formticket->action = "add_message";
			$formticket->track_id = $object->dao->track_id;
			$formticket->trackid = 'tic'.$object->dao->id;

			$baseurl = getDolGlobalString('TICKET_URL_PUBLIC_INTERFACE', DOL_URL_ROOT.'/public/ticket/');

			$formticket->param = array('track_id' => $object->dao->track_id, 'fk_user_create' => '-1',
									   'returnurl' => $baseurl.'view.php'.(!empty($entity) && isModEnabled('multicompany')?'?entity='.$entity:''));

			$formticket->withfile = 2;
			$formticket->withcancel = 1;

			$formticket->showMessageForm('100%');
		}

		if ($action != 'presend') {
			$baseurl = getDolGlobalString('TICKET_URL_PUBLIC_INTERFACE', DOL_URL_ROOT.'/public/ticket/');

			print '<form method="POST" id="form_view_ticket_list" name="form_view_ticket_list" action="'.$baseurl.'list.php'.(!empty($entity) && isModEnabled('multicompany')?'?entity='.$entity:'').'">';
			print '<input type="hidden" name="token" value="'.newToken().'">';
			print '<input type="hidden" name="action" value="view_ticketlist">';
			print '<input type="hidden" name="track_id" value="'.$object->dao->track_id.'">';
			print '<input type="hidden" name="email" value="'.$_SESSION['email_customer'].'">';
			//print '<input type="hidden" name="search_fk_status" value="non_closed">';
			print "</form>\n";

			print '<div class="tabsAction">';

			// List ticket
			print '<div class="inline-block divButAction"><a class="left" style="padding-right: 50px" href="javascript:$(\'#form_view_ticket_list\').submit();">'.$langs->trans('ViewMyTicketList').'</a></div>';

			if ($object->dao->fk_statut < Ticket::STATUS_CLOSED) {
				// New message
				print '<div class="inline-block divButAction"><a class="butAction" href="'.$_SERVER['PHP_SELF'].'?action=presend&mode=init&track_id='.$object->dao->track_id.(!empty($entity) && isModEnabled('multicompany') ? '&entity='.$entity : '').'&token='.newToken().'">'.$langs->trans('TicketAddMessage').'</a></div>';

				// Close ticket
				if ($object->dao->fk_statut >= Ticket::STATUS_NOT_READ && $object->dao->fk_statut < Ticket::STATUS_CLOSED) {
					print '<div class="inline-block divButAction"><a class="butAction" href="'.$_SERVER['PHP_SELF'].'?action=close&track_id='.$object->dao->track_id.(!empty($entity) && isModEnabled('multicompany') ? '&entity='.$entity : '').'&token='.newToken().'">'.$langs->trans('CloseTicket').'</a></div>';
				}
			}

			print '</div>';
		}

		print '</div>';

		// Message list
		print '<div class="ticketpublicarea ticketlargemargin centpercent">';
		print load_fiche_titre($langs->trans('TicketMessagesList'), '', 'conversation');
		print '</div>';

		$object->viewTicketMessages(false, true, $object->dao);
	} else {
		print '<!-- public view ticket -->';
		print '<div class="ticketpublicarea ticketlargemargin centpercent">';

		print '<div class="error">Not Allowed<br><a href="'.$_SERVER['PHP_SELF'].'?track_id='.$object->dao->track_id.(!empty($entity) && isModEnabled('multicompany') ? '?entity='.$entity : '').'" rel="nofollow noopener">'.$langs->trans('Back').'</a></div>';

		print '</div>';
	}
} else {
	print '<!-- public view ticket -->';
	print '<div class="ticketpublicarea ticketlargemargin centpercent">';

	print '<div class="center opacitymedium margintoponly marginbottomonly ticketlargemargin">'.$langs->trans("TicketPublicMsgViewLogIn").'</div>';

	print '<div id="form_view_ticket">';
	print '<form method="POST" class="maxwidth1000 center" name="form_view_ticket" action="'.$_SERVER['PHP_SELF'].(!empty($entity) && isModEnabled('multicompany') ? '?entity='.$entity : '').'">';

	print '<input type="hidden" name="token" value="'.newToken().'">';
	print '<input type="hidden" name="action" value="view_ticket">';

	print '<p><label for="track_id" style="display: inline-block;" class="titlefieldcreate left"><span class="fieldrequired">';
	print img_picto($langs->trans("TicketTrackId"), 'generic', 'class="pictofixedwidth"');
	print $langs->trans("TicketTrackId").'</span></label>';
	print '<br class="showonsmartphone hidden">';
	print '<input class="minwidth100" id="track_id" name="track_id" value="'.(GETPOST('track_id', 'alpha') ? GETPOST('track_id', 'alpha') : '').'" />';
	print '</p>';

	print '<p><label for="email" style="display: inline-block;" class="titlefieldcreate left"><span class="fieldrequired">';
	print img_picto($langs->trans("Email"), 'email', 'class="pictofixedwidth"');
	print $langs->trans('Email').'</span></label>';
	print '<br class="showonsmartphone hidden">';
	print '<input class="minwidth100" id="email" name="email" value="'.(GETPOST('email', 'alpha') ? GETPOST('email', 'alpha') : (!empty($_SESSION['customer_email']) ? $_SESSION['customer_email'] : "")).'" />';
	print '</p>';

	print '<p style="text-align: center; margin-top: 1.5em;">';
	print '<input type="submit" class="button" name="btn_view_ticket" value="'.$langs->trans('ViewTicket').'" />';
	print ' &nbsp; ';
	print '<input type="submit" class="button button-cancel" name="cancel" value="'.$langs->trans("Cancel").'">';
	print "</p>\n";

	print "</form>\n";
	print "</div>\n";

	print '</div>';
}

if (getDolGlobalInt('TICKET_SHOW_COMPANY_FOOTER')) {
	// End of page
	htmlPrintOnlineFooter($mysoc, $langs, 0, $suffix, $object);
}

llxFooter('', 'public');

$db->close();<|MERGE_RESOLUTION|>--- conflicted
+++ resolved
@@ -1,10 +1,6 @@
 <?php
 /* Copyright (C) 2013-2016  Jean-François FERRY     <hello@librethic.io>
-<<<<<<< HEAD
- * Copyright (C) 2018       Frédéric France         <frederic.france@netlogic.fr>
-=======
  * Copyright (C) 2018-2024	Frédéric France         <frederic.france@free.fr>
->>>>>>> cc80841a
  * Copyright (C) 2023		Benjamin Falière		<benjamin.faliere@altairis.fr>
  *
  * This program is free software; you can redistribute it and/or modify
@@ -99,11 +95,7 @@
 	$action = 'view_ticket';
 }
 
-<<<<<<< HEAD
-if ($action == "view_ticket" || $action == "presend" || $action == "close" || $action == "confirm_public_close" || $action == "add_message" || $action == "add_contact") {
-=======
 if (in_array($action, array("view_ticket", "presend", "close", "confirm_public_close", "add_message", "add_contact"))) {	// Test on permission not required here. Done later by using the $track_id + check email in session
->>>>>>> cc80841a
 	$error = 0;
 	$display_ticket = false;
 	if (!strlen($track_id)) {
@@ -190,11 +182,7 @@
 		}
 	}
 
-<<<<<<< HEAD
-	if (!$error && $action == "add_message" && $display_ticket && GETPOSTISSET('btn_add_message')) {
-=======
 	if (!$error && $action == "add_message" && $display_ticket && GETPOSTISSET('btn_add_message')) {	// Test on permission already done
->>>>>>> cc80841a
 		$ret = $object->dao->newMessage($user, $action, 0, 1);
 
 		if (!$error) {
@@ -203,11 +191,7 @@
 	}
 
 	// Add a new external contributor to a ticket
-<<<<<<< HEAD
-	if (!$error && $action == "add_contact" && $display_ticket && GETPOSTISSET('btn_add_contact')) {
-=======
 	if (!$error && $action == "add_contact" && $display_ticket && GETPOSTISSET('btn_add_contact')) {	// Test on permission already done
->>>>>>> cc80841a
 		$ret = $object->dao->add_contact(GETPOSTINT('contactid'), 'CONTRIBUTOR');
 
 		if (!$error) {
@@ -243,11 +227,7 @@
 $form = new Form($db);
 $formticket = new FormTicket($db);
 
-<<<<<<< HEAD
-// Initialize technical object to manage hooks of page. Note that conf->hooks_modules contains array of hook context
-=======
 // Initialize a technical object to manage hooks of page. Note that conf->hooks_modules contains an array of hook context
->>>>>>> cc80841a
 $hookmanager->initHooks(array('ticketpublicview', 'globalcard'));
 
 if (!getDolGlobalString('TICKET_ENABLE_PUBLIC_INTERFACE')) {
@@ -257,11 +237,7 @@
 }
 
 $arrayofjs = array();
-<<<<<<< HEAD
-$arrayofcss = array(getDolGlobalString('TICKET_URL_PUBLIC_INTERFACE', '/ticket/').'css/styles.css.php');
-=======
 $arrayofcss = array(getDolGlobalString('TICKET_URL_PUBLIC_INTERFACE', '/public/ticket/').'css/styles.css.php');
->>>>>>> cc80841a
 
 llxHeaderTicket($langs->trans("Tickets"), "", 0, 0, $arrayofjs, $arrayofcss);
 
@@ -394,11 +370,7 @@
 		// Progression
 		if (getDolGlobalString('TICKET_SHOW_PROGRESSION')) {
 			print '<tr><td>'.$langs->trans("Progression").'</td><td>';
-<<<<<<< HEAD
-			print($object->dao->progress > 0 ? dol_escape_htmltag($object->dao->progress) : '0').'%';
-=======
 			print($object->dao->progress > 0 ? dol_escape_htmltag((string) $object->dao->progress) : '0').'%';
->>>>>>> cc80841a
 			print '</td></tr>';
 		}
 
