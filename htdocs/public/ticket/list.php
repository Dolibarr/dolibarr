<?php
/*  Copyright (C) 2013-2016    Jean-François FERRY    <jfefe@aternatik.fr>
 *
 * This program is free software; you can redistribute it and/or modify
 * it under the terms of the GNU General Public License as published by
 * the Free Software Foundation; either version 3 of the License, or
 * (at your option) any later version.
 *
 * This program is distributed in the hope that it will be useful,
 * but WITHOUT ANY WARRANTY; without even the implied warranty of
 * MERCHANTABILITY or FITNESS FOR A PARTICULAR PURPOSE.  See the
 * GNU General Public License for more details.
 *
 * You should have received a copy of the GNU General Public License
 * along with this program. If not, see <https://www.gnu.org/licenses/>.
 */

/**
 *       \file       htdocs/public/ticket/list.php
 *       \ingroup    ticket
 *       \brief      Public file to list tickets
 */

if (!defined('NOREQUIREMENU')) {
	define('NOREQUIREMENU', '1');
}
// If there is no need to load and show top and left menu
if (!defined("NOLOGIN")) {
	define("NOLOGIN", '1');
}
if (!defined('NOIPCHECK')) {
	define('NOIPCHECK', '1'); // Do not check IP defined into conf $dolibarr_main_restrict_ip
}
if (!defined('NOBROWSERNOTIF')) {
	define('NOBROWSERNOTIF', '1');
}
// If this page is public (can be called outside logged session)

// For MultiCompany module.
// Do not use GETPOST here, function is not defined and define must be done before including main.inc.php
$entity = (!empty($_GET['entity']) ? (int) $_GET['entity'] : (!empty($_POST['entity']) ? (int) $_POST['entity'] : 1));
if (is_numeric($entity)) {
	define("DOLENTITY", $entity);
}

require '../../main.inc.php';
require_once DOL_DOCUMENT_ROOT.'/ticket/class/actions_ticket.class.php';
require_once DOL_DOCUMENT_ROOT.'/core/class/html.formticket.class.php';
require_once DOL_DOCUMENT_ROOT.'/core/class/CMailFile.class.php';
require_once DOL_DOCUMENT_ROOT.'/core/lib/ticket.lib.php';
require_once DOL_DOCUMENT_ROOT.'/core/lib/security.lib.php';
require_once DOL_DOCUMENT_ROOT.'/core/lib/company.lib.php';
require_once DOL_DOCUMENT_ROOT.'/core/lib/payments.lib.php';

// Load translation files required by the page
$langs->loadLangs(array("companies", "other", "ticket"));

// Get parameters
$action = GETPOST('action', 'aZ09');
$cancel = GETPOST('cancel', 'aZ09');

$track_id = GETPOST('track_id', 'alpha');
$email = strtolower(GETPOST('email', 'alpha'));

if (GETPOST('btn_view_ticket_list')) {
	unset($_SESSION['track_id_customer']);
	unset($_SESSION['email_customer']);
}
if (isset($_SESSION['track_id_customer'])) {
	$track_id = $_SESSION['track_id_customer'];
}
if (isset($_SESSION['email_customer'])) {
	$email = strtolower($_SESSION['email_customer']);
}

$object = new Ticket($db);

// Initialize technical object to manage hooks of page. Note that conf->hooks_modules contains array of hook context
$hookmanager->initHooks(array('ticketpubliclist', 'globalcard'));

if (empty($conf->ticket->enabled)) {
	accessforbidden('', 0, 0, 1);
}



/*
 * Actions
 */

if ($cancel) {
	$backtopage = DOL_URL_ROOT.'/public/ticket/index.php';

	header("Location: ".$backtopage);
	exit;
}

if ($action == "view_ticketlist") {
	$error = 0;
	$display_ticket_list = false;
	if (!strlen($track_id)) {
		$error++;
		array_push($object->errors, $langs->trans("ErrorFieldRequired", $langs->transnoentities("TicketTrackId")));
		$action = '';
	}

	if (!strlen($email)) {
		$error++;
		array_push($object->errors, $langs->trans("ErrorFieldRequired", $langs->transnoentities("Email")));
		$action = '';
	} else {
		if (!isValidEmail($email)) {
			$error++;
			array_push($object->errors, $langs->trans("ErrorEmailOrTrackingInvalid"));
			$action = '';
		}
	}

	if (!$error) {
		$ret = $object->fetch('', '', $track_id);

		if ($ret && $object->id > 0) {
			// vérifie si l'adresse email est bien dans les contacts du ticket
			$contacts = $object->liste_contact(-1, 'external');
			foreach ($contacts as $contact) {
				if (strtolower($contact['email']) == $email) {
					$display_ticket_list = true;
					$_SESSION['email_customer'] = $email;
					$_SESSION['track_id_customer'] = $track_id;
					break;
				} else {
					$display_ticket_list = false;
				}
			}
			if ($object->fk_soc > 0) {
				$object->fetch_thirdparty();
				if ($email == strtolower($object->thirdparty->email)) {
					$display_ticket_list = true;
					$_SESSION['email_customer'] = $email;
					$_SESSION['track_id_customer'] = $track_id;
				}
			}
			if ($object->fk_user_create > 0) {
				$tmpuser = new User($db);
				$tmpuser->fetch($object->fk_user_create);
				if ($email == strtolower($tmpuser->email)) {
					$display_ticket_list = true;
					$_SESSION['email_customer'] = $email;
					$_SESSION['track_id_customer'] = $track_id;
				}
			}

			$emailorigin = strtolower(CMailFile::getValidAddress($object->origin_email, 2));
			if ($email == $emailorigin) {
				$display_ticket_list = true;
				$_SESSION['email_customer'] = $email;
				$_SESSION['track_id_customer'] = $track_id;
			}
		} else {
			$error++;
			array_push($object->errors, $langs->trans("ErrorTicketNotFound", $track_id));
			$action = '';
		}
	}

	if ($error || $errors) {
		setEventMessages($object->error, $object->errors, 'errors');
		$action = '';
	}
}

/*
 * View
 */

$form = new Form($db);
$user_assign = new User($db);
$user_create = new User($db);
$formTicket = new FormTicket($db);

if (!$conf->global->TICKET_ENABLE_PUBLIC_INTERFACE) {
	print '<div class="error">'.$langs->trans('TicketPublicInterfaceForbidden').'</div>';
	$db->close();
	exit();
}

$arrayofjs = array();
$arrayofcss = array('/ticket/css/styles.css.php');

llxHeaderTicket($langs->trans("Tickets"), "", 0, 0, $arrayofjs, $arrayofcss);



if ($action == "view_ticketlist") {
	print '<div class="ticketpublicarealist">';

	print '<br>';
	if ($display_ticket_list) {
		// Filters
		$search_fk_status = GETPOST("search_fk_status", 'alpha');
		$search_subject = GETPOST("search_subject", 'alpha');
		$search_type = GETPOST("search_type", 'alpha');
		$search_category = GETPOST("search_category", 'alpha');
		$search_severity = GETPOST("search_severity", 'alpha');
		$search_fk_user_create = GETPOST("search_fk_user_create", 'int');
		$search_fk_user_assign = GETPOST("search_fk_user_assign", 'int');

		// Store current page url
		$url_page_current = dol_buildpath('/public/ticket/list.php', 1);

		// Do we click on purge search criteria ?
		if (GETPOST("button_removefilter_x")) {
			$search_fk_status = '';
			$search_subject = '';
			$search_type = '';
			$search_category = '';
			$search_severity = '';
			$search_fk_user_create = '';
			$search_fk_user_assign = '';
		}

		// fetch optionals attributes and labels
		$extrafields = new ExtraFields($db);
		$extrafields->fetch_name_optionals_label($object->table_element);

		$search_array_options = $extrafields->getOptionalsFromPost($object->table_element, '', 'search_');

		$filter = array();
<<<<<<< HEAD
=======

>>>>>>> 3c9ba083
		$param = '&action=view_ticketlist';
		if (!empty($entity) && !empty($conf->multicompany->enabled)) {
			$param .= '&entity='.((int) $entity);
		}

		// Definition of fields for list
		$arrayfields = array(
			't.datec' => array('label' => $langs->trans("Date"), 'checked' => 1),
			't.date_read' => array('label' => $langs->trans("TicketReadOn"), 'checked' => 0),
			't.date_close' => array('label' => $langs->trans("TicketCloseOn"), 'checked' => 0),
			't.ref' => array('label' => $langs->trans("Ref"), 'checked' => 1),
			//'t.track_id' => array('label' => $langs->trans("IDTracking"), 'checked' => 0),
			't.fk_statut' => array('label' => $langs->trans("Status"), 'checked' => 1),
			't.subject' => array('label' => $langs->trans("Subject"), 'checked' => 1),
			'type.code' => array('label' => $langs->trans("Type"), 'checked' => 1),
			'category.code' => array('label' => $langs->trans("Category"), 'checked' => 1),
			'severity.code' => array('label' => $langs->trans("Severity"), 'checked' => 1),
			't.progress' => array('label' => $langs->trans("Progression"), 'checked' => 0),
			//'t.fk_contract' => array('label' => $langs->trans("Contract"), 'checked' => 0),
			't.fk_user_create' => array('label' => $langs->trans("Author"), 'checked' => 1),
			't.fk_user_assign' => array('label' => $langs->trans("AssignedTo"), 'checked' => 0),

			//'t.entity'=>array('label'=>$langs->trans("Entity"), 'checked'=>1, 'enabled'=>(! empty($conf->multicompany->enabled) && empty($conf->multicompany->transverse_mode))),
			//'t.datec' => array('label' => $langs->trans("DateCreation"), 'checked' => 0, 'position' => 500),
			//'t.tms' => array('label' => $langs->trans("DateModificationShort"), 'checked' => 0, 'position' => 2)
			//'t.statut'=>array('label'=>$langs->trans("Status"), 'checked'=>1, 'position'=>1000),
		);

		// Extra fields
		if (isset($extrafields->attributes[$object->table_element]['label']) && is_array($extrafields->attributes[$object->table_element]['label']) && count($extrafields->attributes[$object->table_element]['label'])) {
			foreach ($extrafields->attributes[$object->table_element]['label'] as $key => $val) {
				if ($extrafields->attributes[$object->table_element]['type'][$key] != 'separate') {
					$arrayfields["ef.".$key] = array('label' => $extrafields->attributes[$object->table_element]['label'][$key], 'checked' => ($extrafields->attributes[$object->table_element]['list'][$key] < 0) ? 0 : 1, 'position' => $extrafields->attributes[$object->table_element]['pos'][$key], 'enabled' =>(abs($extrafields->attributes[$object->table_element]['list'][$key]) != 3) && $extrafields->attributes[$object->table_element]['perms'][$key]);
				}
			}
		}
		if (!empty($search_subject)) {
			$filter['t.subject'] = $search_subject;
			$param .= '&search_subject='.urlencode($search_subject);
		}
		if (!empty($search_type)) {
			$filter['t.type_code'] = $search_type;
			$param .= '&search_type='.urlencode($search_type);
		}
		if (!empty($search_category)) {
			$filter['t.category_code'] = $search_category;
			$param .= '&search_category='.urlencode($search_category);
		}
		if (!empty($search_severity)) {
			$filter['t.severity_code'] = $search_severity;
			$param .= '&search_severity='.urlencode($search_severity);
		}
		if (!empty($search_fk_user_assign)) {
			// -1 value = all so no filter
			if ($search_fk_user_assign > 0) {
				$filter['t.fk_user_assign'] = $search_fk_user_assign;
				$param .= '&search_fk_user_assign='.urlencode($search_fk_user_assign);
			}
		}
		if (!empty($search_fk_user_create)) {
			// -1 value = all so no filter
			if ($search_fk_user_create > 0) {
				$filter['t.fk_user_create'] = $search_fk_user_create;
				$param .= '&search_fk_user_create='.urlencode($search_fk_user_create);
			}
		}
		if ((isset($search_fk_status) && $search_fk_status != '') && $search_fk_status != '-1' && $search_fk_status != 'non_closed') {
			$filter['t.fk_statut'] = $search_fk_status;
			$param .= '&search_fk_status='.urlencode($search_fk_status);
		}
		if (isset($search_fk_status) && $search_fk_status == 'non_closed') {
			$filter['t.fk_statut'] = array(0, 1, 3, 4, 5, 6);
			$param .= '&search_fk_status=non_closed';
		}

		require DOL_DOCUMENT_ROOT.'/core/actions_changeselectedfields.inc.php';

		$sortfield = GETPOST('sortfield', 'aZ09comma');
		$sortorder = GETPOST('sortorder', 'aZ09comma');

		if (!$sortfield) {
			$sortfield = 't.datec';
		}
		if (!$sortorder) {
			$sortorder = 'DESC';
		}

		$limit = $conf->liste_limit;

		$page = GETPOSTISSET('pageplusone') ? (GETPOST('pageplusone') - 1) : GETPOST("page", 'int');
		if (empty($page) || $page == -1) {
			$page = 0;
		}     // If $page is not defined, or '' or -1
		$offset = $limit * $page;
		$pageprev = $page - 1;
		$pagenext = $page + 1;

		// Request SQL
		$sql = "SELECT DISTINCT";
		$sql .= " t.rowid,";
		$sql .= " t.ref,";
		$sql .= " t.track_id,";
		$sql .= " t.fk_soc,";
		$sql .= " t.fk_project,";
		$sql .= " t.origin_email,";
		$sql .= " t.fk_user_create, uc.lastname as user_create_lastname, uc.firstname as user_create_firstname,";
		$sql .= " t.fk_user_assign, ua.lastname as user_assign_lastname, ua.firstname as user_assign_firstname,";
		$sql .= " t.subject,";
		$sql .= " t.message,";
		$sql .= " t.fk_statut,";
		$sql .= " t.resolution,";
		$sql .= " t.progress,";
		$sql .= " t.timing,";
		$sql .= " t.type_code,";
		$sql .= " t.category_code,";
		$sql .= " t.severity_code,";
		$sql .= " t.datec,";
		$sql .= " t.date_read,";
		$sql .= " t.date_close,";
		$sql .= " t.tms,";
		$sql .= " type.label as type_label, category.label as category_label, severity.label as severity_label";
		// Add fields for extrafields
		if (isset($extrafields->attributes[$object->table_element]['label']) && is_array($extrafields->attributes[$object->table_element]['label']) && count($extrafields->attributes[$object->table_element]['label'])) {
			foreach ($extrafields->attributes[$object->table_element]['label'] as $key => $val) {
				$sql .= ($extrafields->attributes[$object->table_element]['type'][$key] != 'separate' ? ", ef.".$key." as options_".$key : '');
			}
		}
		$sql .= " FROM ".MAIN_DB_PREFIX."ticket as t";
		$sql .= " LEFT JOIN ".MAIN_DB_PREFIX."c_ticket_type as type ON type.code = t.type_code";
		$sql .= " LEFT JOIN ".MAIN_DB_PREFIX."c_ticket_category as category ON category.code = t.category_code";
		$sql .= " LEFT JOIN ".MAIN_DB_PREFIX."c_ticket_severity as severity ON severity.code = t.severity_code";
		$sql .= " LEFT JOIN ".MAIN_DB_PREFIX."societe as s ON s.rowid = t.fk_soc";
		$sql .= " LEFT JOIN ".MAIN_DB_PREFIX."user as uc ON uc.rowid = t.fk_user_create";
		$sql .= " LEFT JOIN ".MAIN_DB_PREFIX."user as ua ON ua.rowid = t.fk_user_assign";
		$sql .= " LEFT JOIN ".MAIN_DB_PREFIX."element_contact as ec ON ec.element_id = t.rowid";
		$sql .= " LEFT JOIN ".MAIN_DB_PREFIX."c_type_contact as tc ON ec.fk_c_type_contact = tc.rowid";
		$sql .= " LEFT JOIN ".MAIN_DB_PREFIX."socpeople sp ON ec.fk_socpeople = sp.rowid";
		if (is_array($extrafields->attributes[$object->table_element]['label']) && count($extrafields->attributes[$object->table_element]['label'])) {
			$sql .= " LEFT JOIN ".MAIN_DB_PREFIX."ticket_extrafields as ef on (t.rowid = ef.fk_object)";
		}
		$sql .= " WHERE t.entity IN (".getEntity('ticket').")";
		$sql .= " AND ((tc.source = 'external'";
		$sql .= " AND tc.element='".$db->escape($object->element)."'";
		$sql .= " AND tc.active=1";
		$sql .= " AND sp.email='".$db->escape($_SESSION['email_customer'])."')";		// email found into an external contact
		$sql .= " OR s.email='".$db->escape($_SESSION['email_customer'])."'";			// or email of the linked company
		$sql .= " OR t.origin_email='".$db->escape($_SESSION['email_customer'])."')";	// or email of the requester
		// Manage filter
		if (!empty($filter)) {
			foreach ($filter as $key => $value) {
				if (strpos($key, 'date')) { // To allow $filter['YEAR(s.dated)']=>$year
					$sql .= " AND ".$key." = '".$db->escape($value)."'";
				} elseif (($key == 't.fk_user_assign') || ($key == 't.type_code') || ($key == 't.category_code') || ($key == 't.severity_code')) {
					$sql .= " AND ".$key." = '".$db->escape($value)."'";
				} elseif ($key == 't.fk_statut') {
					if (is_array($value) && count($value) > 0) {
						$sql .= " AND ".$key." IN (".$db->sanitize(implode(',', $value)).")";
					} else {
						$sql .= " AND ".$key." = ".((int) $value);
					}
				} else {
					$sql .= " AND ".$key." LIKE '%".$db->escape($value)."%'";
				}
			}
		}
		//$sql .= " GROUP BY t.track_id";
		$sql .= $db->order($sortfield, $sortorder);

		$resql = $db->query($sql);
		if ($resql) {
			$num_total = $db->num_rows($resql);
			if (!empty($limit)) {
				$sql .= $db->plimit($limit + 1, $offset);
			}

			$resql = $db->query($sql);
			if ($resql) {
				$num = $db->num_rows($resql);
<<<<<<< HEAD
				print_barre_liste($langs->trans('TicketList'), $page, '/public/ticket/list.php', $param, $sortfield, $sortorder, '', $num, $num_total, 'ticket');
=======
				print_barre_liste($langs->trans('TicketList'), $page, 'list.php', $param, $sortfield, $sortorder, '', $num, $num_total, 'ticket');
>>>>>>> 3c9ba083

				// Search bar
				print '<form method="POST" action="'.$_SERVER['PHP_SELF'].(!empty($entity) && !empty($conf->multicompany->enabled)?'?entity='.$entity:'').'" id="searchFormList" >'."\n";
				print '<input type="hidden" name="formfilteraction" id="formfilteraction" value="list">';
				print '<input type="hidden" name="action" value="view_ticketlist">';
				print '<input type="hidden" name="sortfield" value="'.$sortfield.'">';
				print '<input type="hidden" name="sortorder" value="'.$sortorder.'">';

				$varpage = empty($contextpage) ? $url_page_current : $contextpage;
				$selectedfields = $form->multiSelectArrayWithCheckbox('selectedfields', $arrayfields, $varpage); // This also change content of $arrayfields

				// allow to display information before list
				$parameters=array('arrayfields'=>$arrayfields);
				$reshook=$hookmanager->executeHooks('printFieldListHeader', $parameters, $object, $action);    // Note that $action and $object may have been modified by hook
				print $hookmanager->resPrint;

				print '<table class="liste '.($moreforfilter ? "listwithfilterbefore" : "").'">';

				// Filter bar
				print '<tr class="liste_titre">';

				if (!empty($arrayfields['t.datec']['checked'])) {
					print '<td class="liste_titre"></td>';
				}

				if (!empty($arrayfields['t.date_read']['checked'])) {
					print '<td class="liste_titre"></td>';
				}
				if (!empty($arrayfields['t.date_close']['checked'])) {
					print '<td class="liste_titre"></td>';
				}

				if (!empty($arrayfields['t.ref']['checked'])) {
					print '<td class="liste_titre"></td>';
				}

				if (!empty($arrayfields['t.subject']['checked'])) {
					print '<td class="liste_titre">';
					print '<input type="text" class="flat maxwidth100" name="search_subject" value="'.$search_subject.'">';
					print '</td>';
				}

				if (!empty($arrayfields['type.code']['checked'])) {
					print '<td class="liste_titre">';
					$formTicket->selectTypesTickets($search_type, 'search_type', '', 2, 1, 1, 0, 'maxwidth150');
					print '</td>';
				}

				if (!empty($arrayfields['category.code']['checked'])) {
					print '<td class="liste_titre">';
					$formTicket->selectGroupTickets($search_category, 'search_category', 'public=1', 2, 1, 1);
					print '</td>';
				}

				if (!empty($arrayfields['severity.code']['checked'])) {
					print '<td class="liste_titre">';
					$formTicket->selectSeveritiesTickets($search_severity, 'search_severity', '', 2, 1, 1);
					print '</td>';
				}

				if (!empty($arrayfields['t.progress']['checked'])) {
					print '<td class="liste_titre"></td>';
				}

				if (!empty($arrayfields['t.fk_user_create']['checked'])) {
					print '<td class="liste_titre"></td>';
				}

				if (!empty($arrayfields['t.fk_user_assign']['checked'])) {
					print '<td class="liste_titre"></td>';
				}

				if (!empty($arrayfields['t.tms']['checked'])) {
					print '<td class="liste_titre"></td>';
				}

				// Extra fields
				include DOL_DOCUMENT_ROOT.'/core/tpl/extrafields_list_search_input.tpl.php';

				// Fields from hook
				$parameters = array('arrayfields'=>$arrayfields);
				$reshook = $hookmanager->executeHooks('printFieldListOption', $parameters, $object); // Note that $action and $object may have been modified by hook
				print $hookmanager->resPrint;

				// Status
				if (!empty($arrayfields['t.fk_statut']['checked'])) {
					print '<td class="liste_titre">';
					$selected = ($search_fk_status != "non_closed" ? $search_fk_status : '');
					//$object->printSelectStatus($selected);
					print '</td>';
				}

				// Action column
				print '<td class="liste_titre maxwidthsearch">';
				$searchpicto = $form->showFilterButtons();
				print $searchpicto;
				print '</td>';
				print '</tr>';

				// Field title
				print '<tr class="liste_titre">';
				if (!empty($arrayfields['t.datec']['checked'])) {
					print_liste_field_titre($arrayfields['t.datec']['label'], $url_page_current, 't.datec', '', $param, '', $sortfield, $sortorder);
				}
				if (!empty($arrayfields['t.date_read']['checked'])) {
					print_liste_field_titre($arrayfields['t.date_read']['label'], $url_page_current, 't.date_read', '', $param, '', $sortfield, $sortorder);
				}
				if (!empty($arrayfields['t.date_close']['checked'])) {
					print_liste_field_titre($arrayfields['t.date_close']['label'], $url_page_current, 't.date_close', '', $param, '', $sortfield, $sortorder);
				}
				if (!empty($arrayfields['t.ref']['checked'])) {
					print_liste_field_titre($arrayfields['t.ref']['label'], $url_page_current, 't.ref', '', $param, '', $sortfield, $sortorder);
				}
				if (!empty($arrayfields['t.subject']['checked'])) {
					print_liste_field_titre($arrayfields['t.subject']['label']);
				}
				if (!empty($arrayfields['type.code']['checked'])) {
					print_liste_field_titre($arrayfields['type.code']['label'], $url_page_current, 'type.code', '', $param, '', $sortfield, $sortorder);
				}
				if (!empty($arrayfields['category.code']['checked'])) {
					print_liste_field_titre($arrayfields['category.code']['label'], $url_page_current, 'category.code', '', $param, '', $sortfield, $sortorder);
				}
				if (!empty($arrayfields['severity.code']['checked'])) {
					print_liste_field_titre($arrayfields['severity.code']['label'], $url_page_current, 'severity.code', '', $param, '', $sortfield, $sortorder);
				}
				if (!empty($arrayfields['t.progress']['checked'])) {
					print_liste_field_titre($arrayfields['t.progress']['label'], $url_page_current, 't.progress', '', $param, '', $sortfield, $sortorder);
				}
				if (!empty($arrayfields['t.fk_user_create']['checked'])) {
					print_liste_field_titre($arrayfields['t.fk_user_create']['label'], $url_page_current, 't.fk_user_create', '', $param, '', $sortfield, $sortorder);
				}
				if (!empty($arrayfields['t.fk_user_assign']['checked'])) {
					print_liste_field_titre($arrayfields['t.fk_user_assign']['label'], $url_page_current, 't.fk_user_assign', '', $param, '', $sortfield, $sortorder);
				}
				if (!empty($arrayfields['t.tms']['checked'])) {
					print_liste_field_titre($arrayfields['t.tms']['label'], $url_page_current, 't.tms', '', $param, '', $sortfield, $sortorder);
				}

				// Extra fields
				include DOL_DOCUMENT_ROOT.'/core/tpl/extrafields_list_search_title.tpl.php';

				// Hook fields
				$parameters = array('arrayfields'=>$arrayfields, 'param'=>$param, 'sortfield'=>$sortfield, 'sortorder'=>$sortorder);
				$reshook = $hookmanager->executeHooks('printFieldListTitle', $parameters, $object); // Note that $action and $object may have been modified by hook
				print $hookmanager->resPrint;

				if (!empty($arrayfields['t.fk_statut']['checked'])) {
					print_liste_field_titre($arrayfields['t.fk_statut']['label'], $url_page_current, 't.fk_statut', '', $param, '', $sortfield, $sortorder);
				}
				print_liste_field_titre($selectedfields, $url_page_current, "", '', '', 'align="right"', $sortfield, $sortorder, 'center maxwidthsearch ');
				print '</tr>';

				while ($obj = $db->fetch_object($resql)) {
					print '<tr class="oddeven">';

					// Date ticket
					if (!empty($arrayfields['t.datec']['checked'])) {
						print '<td>';
						print dol_print_date($db->jdate($obj->datec), 'dayhour');
						print '</td>';
					}

					// Date read
					if (!empty($arrayfields['t.date_read']['checked'])) {
						print '<td>';
						print dol_print_date($db->jdate($obj->date_read), 'dayhour');
						print '</td>';
					}

					// Date close
					if (!empty($arrayfields['t.date_close']['checked'])) {
						print '<td>';
						print dol_print_date($db->jdate($obj->date_close), 'dayhour');
						print '</td>';
					}

					// Ref
					if (!empty($arrayfields['t.ref']['checked'])) {
						print '<td class="nowraponall">';
						print '<a rel="nofollow" href="javascript:viewticket(\''.dol_escape_js($obj->track_id).'\',\''.dol_escape_js($_SESSION['email_customer']).'\');">';
						print img_picto('', 'ticket', 'class="paddingrightonly"');
						print $obj->ref;
						print '</a>';
						print '</td>';
					}

					// Subject
					if (!empty($arrayfields['t.subject']['checked'])) {
						print '<td>';
						print '<a rel="nofollow" href="javascript:viewticket(\''.dol_escape_js($obj->track_id).'\',\''.dol_escape_js($_SESSION['email_customer']).'\');">';
						print $obj->subject;
						print '</a>';
						print '</td>';
					}

					// Type
					if (!empty($arrayfields['type.code']['checked'])) {
						print '<td>';
						print $obj->type_label;
						print '</td>';
					}

					// Category
					if (!empty($arrayfields['category.code']['checked'])) {
						print '<td>';
						print $obj->category_label;
						print '</td>';
					}

					// Severity
					if (!empty($arrayfields['severity.code']['checked'])) {
						print '<td>';
						print $obj->severity_label;
						print '</td>';
					}

					// Progression
					if (!empty($arrayfields['t.progress']['checked'])) {
						print '<td>';
						print $obj->progress;
						print '</td>';
					}

					// Message author
					if (!empty($arrayfields['t.fk_user_create']['checked'])) {
						print '<td title="'.dol_escape_htmltag($obj->origin_email).'">';
						if ($obj->fk_user_create > 0) {
							$user_create->firstname = (!empty($obj->user_create_firstname) ? $obj->user_create_firstname : '');
							$user_create->name = (!empty($obj->user_create_lastname) ? $obj->user_create_lastname : '');
							$user_create->id = (!empty($obj->fk_user_create) ? $obj->fk_user_create : '');
							print $user_create->getFullName($langs);
						} else {
							print img_picto('', 'email', 'class="paddingrightonly"');
							print $langs->trans('Email');
						}
						print '</td>';
					}

					// Assigned author
					if (!empty($arrayfields['t.fk_user_assign']['checked'])) {
						print '<td>';
						if ($obj->fk_user_assign > 0) {
							$user_assign->firstname = (!empty($obj->user_assign_firstname) ? $obj->user_assign_firstname : '');
							$user_assign->lastname = (!empty($obj->user_assign_lastname) ? $obj->user_assign_lastname : '');
							$user_assign->id = (!empty($obj->fk_user_assign) ? $obj->fk_user_assign : '');
							print img_picto('', 'user', 'class="paddingrightonly"');
							print $user_assign->getFullName($langs);
						}
						print '</td>';
					}

					if (!empty($arrayfields['t.tms']['checked'])) {
						print '<td>'.dol_print_date($db->jdate($obj->tms), 'dayhour').'</td>';
					}

					// Extra fields
					if (isset($extrafields->attributes[$object->table_element]['label']) && is_array($extrafields->attributes[$object->table_element]['label']) && count($extrafields->attributes[$object->table_element]['label'])) {
						foreach ($extrafields->attributes[$object->table_element]['label'] as $key => $val) {
							if (!empty($arrayfields["ef.".$key]['checked'])) {
								print '<td';
								$cssstring = $extrafields->getAlignFlag($key, $object->table_element);
								if ($cssstring) {
									print ' class="'.$cssstring.'"';
								}
								print '>';
								$tmpkey = 'options_'.$key;
								print $extrafields->showOutputField($key, $obj->$tmpkey, '', $object->table_element);
								print '</td>';
							}
						}
					}

					// Statut
					if (!empty($arrayfields['t.fk_statut']['checked'])) {
						print '<td class="nowraponall">';
						$object->fk_statut = $obj->fk_statut;
						print $object->getLibStatut(2);
						print '</td>';
					}

					print '<td></td>';

					$i++;
					print '</tr>';
				}

				print '</table>';
				print '</form>';

				print '<form method="post" id="form_view_ticket" name="form_view_ticket" action="'.dol_buildpath('/public/ticket/view.php', 1).(!empty($entity) && !empty($conf->multicompany->enabled)?'?entity='.$entity:'').'" style="display:none;">';
				print '<input type="hidden" name="token" value="'.newToken().'">';
				print '<input type="hidden" name="action" value="view_ticket">';
				print '<input type="hidden" name="btn_view_ticket_list" value="1">';
				print '<input type="hidden" name="track_id" value="">';
				print '<input type="hidden" name="email" value="">';
				print "</form>";
				print '<script type="text/javascript">
                    function viewticket(ticket_id, email) {
                        var form = $("#form_view_ticket");
                        form.find("input[name=\\"track_id\\"]").val(ticket_id);
                        form.find("input[name=\\"email\\"]").val(email);
                        form.submit();
                    }
                </script>';
			}
		} else {
			dol_print_error($db);
		}
	} else {
		print '<div class="error">Not Allowed<br><a href="'.$_SERVER['PHP_SELF'].'?track_id='.$object->track_id.'">'.$langs->trans('Back').'</a></div>';
	}

	print '</div>';
} else {
	print '<div class="ticketpublicarea">';

	print '<p class="center opacitymedium">'.$langs->trans("TicketPublicMsgViewLogIn").'</p>';
	print '<br>';

	print '<div id="form_view_ticket">';
	print '<form method="post" name="form_view_ticketlist" action="'.$_SERVER['PHP_SELF'].(!empty($entity) && !empty($conf->multicompany->enabled)?'?entity='.$entity:'').'">';
	print '<input type="hidden" name="token" value="'.newToken().'">';
	print '<input type="hidden" name="action" value="view_ticketlist">';
	//print '<input type="hidden" name="search_fk_status" value="non_closed">';

	print '<p><label for="track_id" style="display: inline-block; width: 30%; "><span class="fieldrequired">'.$langs->trans("OneOfTicketTrackId").'</span></label>';
	print '<input size="30" id="track_id" name="track_id" value="'.(GETPOST('track_id', 'alpha') ? GETPOST('track_id', 'alpha') : '').'" />';
	print '</p>';

	print '<p><label for="email" style="display: inline-block; width: 30%; "><span class="fieldrequired">'.$langs->trans('Email').'</span></label>';
	print '<input size="30" id="email" name="email" value="'.(GETPOST('email', 'alpha') ? GETPOST('email', 'alpha') : $_SESSION['customer_email']).'" />';
	print '</p>';

	print '<p style="text-align: center; margin-top: 1.5em;">';
	print '<input type="submit" class="button" name="btn_view_ticket_list" value="'.$langs->trans('ViewMyTicketList').'" />';
	print ' &nbsp; ';
	print '<input type="submit" class="button button-cancel" name="cancel" value="'.$langs->trans("Cancel").'">';
	print "</p>\n";

	print "</form>\n";
	print "</div>\n";

	print "</div>";
}

// End of page
htmlPrintOnlinePaymentFooter($mysoc, $langs, 0, $suffix, $object);

llxFooter('', 'public');

$db->close();<|MERGE_RESOLUTION|>--- conflicted
+++ resolved
@@ -226,10 +226,7 @@
 		$search_array_options = $extrafields->getOptionalsFromPost($object->table_element, '', 'search_');
 
 		$filter = array();
-<<<<<<< HEAD
-=======
-
->>>>>>> 3c9ba083
+
 		$param = '&action=view_ticketlist';
 		if (!empty($entity) && !empty($conf->multicompany->enabled)) {
 			$param .= '&entity='.((int) $entity);
@@ -408,11 +405,8 @@
 			$resql = $db->query($sql);
 			if ($resql) {
 				$num = $db->num_rows($resql);
-<<<<<<< HEAD
-				print_barre_liste($langs->trans('TicketList'), $page, '/public/ticket/list.php', $param, $sortfield, $sortorder, '', $num, $num_total, 'ticket');
-=======
+
 				print_barre_liste($langs->trans('TicketList'), $page, 'list.php', $param, $sortfield, $sortorder, '', $num, $num_total, 'ticket');
->>>>>>> 3c9ba083
 
 				// Search bar
 				print '<form method="POST" action="'.$_SERVER['PHP_SELF'].(!empty($entity) && !empty($conf->multicompany->enabled)?'?entity='.$entity:'').'" id="searchFormList" >'."\n";
