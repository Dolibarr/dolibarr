<?php
/*  Copyright (C) 2013-2016    Jean-François FERRY    <jfefe@aternatik.fr>
 *
 * This program is free software; you can redistribute it and/or modify
 * it under the terms of the GNU General Public License as published by
 * the Free Software Foundation; either version 3 of the License, or
 * (at your option) any later version.
 *
 * This program is distributed in the hope that it will be useful,
 * but WITHOUT ANY WARRANTY; without even the implied warranty of
 * MERCHANTABILITY or FITNESS FOR A PARTICULAR PURPOSE.  See the
 * GNU General Public License for more details.
 *
 * You should have received a copy of the GNU General Public License
 * along with this program. If not, see <https://www.gnu.org/licenses/>.
 */

/**
 *       \file       htdocs/public/ticket/list.php
 *       \ingroup    ticket
 *       \brief      Public file to list tickets
 */

if (!defined('NOCSRFCHECK')) {
	define('NOCSRFCHECK', '1');
}
// Do not check anti CSRF attack test
if (!defined('NOREQUIREMENU')) {
	define('NOREQUIREMENU', '1');
}
// If there is no need to load and show top and left menu
if (!defined("NOLOGIN")) {
	define("NOLOGIN", '1');
}
if (!defined('NOIPCHECK')) {
	define('NOIPCHECK', '1'); // Do not check IP defined into conf $dolibarr_main_restrict_ip
}
if (!defined('NOBROWSERNOTIF')) {
	define('NOBROWSERNOTIF', '1');
}
// If this page is public (can be called outside logged session)

// For MultiCompany module.
// Do not use GETPOST here, function is not defined and define must be done before including main.inc.php
$entity = (!empty($_GET['entity']) ? (int) $_GET['entity'] : (!empty($_POST['entity']) ? (int) $_POST['entity'] : 1));
if (is_numeric($entity)) {
	define("DOLENTITY", $entity);
}

require '../../main.inc.php';
require_once DOL_DOCUMENT_ROOT.'/ticket/class/actions_ticket.class.php';
require_once DOL_DOCUMENT_ROOT.'/core/class/html.formticket.class.php';
require_once DOL_DOCUMENT_ROOT.'/core/class/CMailFile.class.php';
require_once DOL_DOCUMENT_ROOT.'/core/lib/ticket.lib.php';
require_once DOL_DOCUMENT_ROOT.'/core/lib/security.lib.php';
require_once DOL_DOCUMENT_ROOT.'/core/lib/company.lib.php';
require_once DOL_DOCUMENT_ROOT.'/core/lib/payments.lib.php';

// Load translation files required by the page
$langs->loadLangs(array("companies", "other", "ticket"));

// Get parameters
$track_id = GETPOST('track_id', 'alpha');
$action = GETPOST('action', 'aZ09');
$email = strtolower(GETPOST('email', 'alpha'));

if (GETPOST('btn_view_ticket_list')) {
	unset($_SESSION['track_id_customer']);
	unset($_SESSION['email_customer']);
}
if (isset($_SESSION['track_id_customer'])) {
	$track_id = $_SESSION['track_id_customer'];
}
if (isset($_SESSION['email_customer'])) {
	$email = strtolower($_SESSION['email_customer']);
}

$object = new Ticket($db);

if (empty($conf->ticket->enabled)) {
	accessforbidden('', 0, 0, 1);
}



/*
 * Actions
 */

if ($action == "view_ticketlist") {
	$error = 0;
	$display_ticket_list = false;
	if (!strlen($track_id)) {
		$error++;
		array_push($object->errors, $langs->trans("ErrorFieldRequired", $langs->transnoentities("TicketTrackId")));
		$action = '';
	}

	if (!strlen($email)) {
		$error++;
		array_push($object->errors, $langs->trans("ErrorFieldRequired", $langs->transnoentities("Email")));
		$action = '';
	} else {
		if (!isValidEmail($email)) {
			$error++;
			array_push($object->errors, $langs->trans("ErrorEmailOrTrackingInvalid"));
			$action = '';
		}
	}

	if (!$error) {
		$ret = $object->fetch('', '', $track_id);

		if ($ret && $object->id > 0) {
			// vérifie si l'adresse email est bien dans les contacts du ticket
			$contacts = $object->liste_contact(-1, 'external');
			foreach ($contacts as $contact) {
				if (strtolower($contact['email']) == $email) {
					$display_ticket_list = true;
					$_SESSION['email_customer'] = $email;
					$_SESSION['track_id_customer'] = $track_id;
					break;
				} else {
					$display_ticket_list = false;
				}
			}
			if ($object->fk_soc > 0) {
				$object->fetch_thirdparty();
				if ($email == strtolower($object->thirdparty->email)) {
					$display_ticket_list = true;
					$_SESSION['email_customer'] = $email;
					$_SESSION['track_id_customer'] = $track_id;
				}
			}
			if ($object->fk_user_create > 0) {
				$tmpuser = new User($db);
				$tmpuser->fetch($object->fk_user_create);
				if ($email == strtolower($tmpuser->email)) {
					$display_ticket_list = true;
					$_SESSION['email_customer'] = $email;
					$_SESSION['track_id_customer'] = $track_id;
				}
			}

			$emailorigin = strtolower(CMailFile::getValidAddress($object->origin_email, 2));
			if ($email == $emailorigin) {
				$display_ticket_list = true;
				$_SESSION['email_customer'] = $email;
				$_SESSION['track_id_customer'] = $track_id;
			}
		} else {
			$error++;
			array_push($object->errors, $langs->trans("ErrorTicketNotFound", $track_id));
			$action = '';
		}
	}

	if ($error || $errors) {
		setEventMessages($object->error, $object->errors, 'errors');
		$action = '';
	}
}

/*
 * View
 */

$form = new Form($db);
$user_assign = new User($db);
$user_create = new User($db);
$formTicket = new FormTicket($db);

if (!$conf->global->TICKET_ENABLE_PUBLIC_INTERFACE) {
	print '<div class="error">'.$langs->trans('TicketPublicInterfaceForbidden').'</div>';
	$db->close();
	exit();
}

$arrayofjs = array();
$arrayofcss = array('/ticket/css/styles.css.php');

llxHeaderTicket($langs->trans("Tickets"), "", 0, 0, $arrayofjs, $arrayofcss);


print '<div class="ticketpublicarealist">';

if ($action == "view_ticketlist") {
	print '<br>';
	if ($display_ticket_list) {
		// Filters
		$search_fk_status = GETPOST("search_fk_status", 'alpha');
		$search_subject = GETPOST("search_subject", 'alpha');
		$search_type = GETPOST("search_type", 'alpha');
		$search_category = GETPOST("search_category", 'alpha');
		$search_severity = GETPOST("search_severity", 'alpha');
		$search_fk_user_create = GETPOST("search_fk_user_create", 'int');
		$search_fk_user_assign = GETPOST("search_fk_user_assign", 'int');

		// Store current page url
		$url_page_current = dol_buildpath('/public/ticket/list.php', 1);

		// Do we click on purge search criteria ?
		if (GETPOST("button_removefilter_x")) {
			$search_fk_status = '';
			$search_subject = '';
			$search_type = '';
			$search_category = '';
			$search_severity = '';
			$search_fk_user_create = '';
			$search_fk_user_assign = '';
		}

		// fetch optionals attributes and labels
		$extrafields = new ExtraFields($db);
		$extrafields->fetch_name_optionals_label($object->table_element);

		$search_array_options = $extrafields->getOptionalsFromPost($object->table_element, '', 'search_');

		$filter = array();
<<<<<<< HEAD
		$param = 'action=view_ticketlist';
		if (!empty($entity) && !empty($conf->multicompany->enabled)) {
			$param .= '&entity='.$entity;
		}
=======
		$param = '&action=view_ticketlist';
>>>>>>> 98e94b99

		// Definition of fields for list
		$arrayfields = array(
			't.datec' => array('label' => $langs->trans("Date"), 'checked' => 1),
			't.date_read' => array('label' => $langs->trans("TicketReadOn"), 'checked' => 0),
			't.date_close' => array('label' => $langs->trans("TicketCloseOn"), 'checked' => 0),
			't.ref' => array('label' => $langs->trans("Ref"), 'checked' => 1),
			//'t.track_id' => array('label' => $langs->trans("IDTracking"), 'checked' => 0),
			't.fk_statut' => array('label' => $langs->trans("Status"), 'checked' => 1),
			't.subject' => array('label' => $langs->trans("Subject"), 'checked' => 1),
			'type.code' => array('label' => $langs->trans("Type"), 'checked' => 1),
			'category.code' => array('label' => $langs->trans("Category"), 'checked' => 1),
			'severity.code' => array('label' => $langs->trans("Severity"), 'checked' => 1),
			't.progress' => array('label' => $langs->trans("Progression"), 'checked' => 0),
			//'t.fk_contract' => array('label' => $langs->trans("Contract"), 'checked' => 0),
			't.fk_user_create' => array('label' => $langs->trans("Author"), 'checked' => 1),
			't.fk_user_assign' => array('label' => $langs->trans("AssignedTo"), 'checked' => 0),

			//'t.entity'=>array('label'=>$langs->trans("Entity"), 'checked'=>1, 'enabled'=>(! empty($conf->multicompany->enabled) && empty($conf->multicompany->transverse_mode))),
			//'t.datec' => array('label' => $langs->trans("DateCreation"), 'checked' => 0, 'position' => 500),
			//'t.tms' => array('label' => $langs->trans("DateModificationShort"), 'checked' => 0, 'position' => 2)
			//'t.statut'=>array('label'=>$langs->trans("Status"), 'checked'=>1, 'position'=>1000),
		);

		// Extra fields
		if (is_array($extrafields->attributes[$object->table_element]['label']) && count($extrafields->attributes[$object->table_element]['label'])) {
			foreach ($extrafields->attributes[$object->table_element]['label'] as $key => $val) {
				if ($extrafields->attributes[$object->table_element]['type'][$key] != 'separate') {
					$arrayfields["ef.".$key] = array('label' => $extrafields->attributes[$object->table_element]['label'][$key], 'checked' => ($extrafields->attributes[$object->table_element]['list'][$key] < 0) ? 0 : 1, 'position' => $extrafields->attributes[$object->table_element]['pos'][$key], 'enabled' =>(abs($extrafields->attributes[$object->table_element]['list'][$key]) != 3) && $extrafields->attributes[$object->table_element]['perms'][$key]);
				}
			}
		}
		if (!empty($search_subject)) {
			$filter['t.subject'] = $search_subject;
			$param .= '&search_subject='.urlencode($search_subject);
		}
		if (!empty($search_type)) {
			$filter['t.type_code'] = $search_type;
			$param .= '&search_type='.urlencode($search_type);
		}
		if (!empty($search_category)) {
			$filter['t.category_code'] = $search_category;
			$param .= '&search_category='.urlencode($search_category);
		}
		if (!empty($search_severity)) {
			$filter['t.severity_code'] = $search_severity;
			$param .= '&search_severity='.urlencode($search_severity);
		}
		if (!empty($search_fk_user_assign)) {
			// -1 value = all so no filter
			if ($search_fk_user_assign > 0) {
				$filter['t.fk_user_assign'] = $search_fk_user_assign;
				$param .= '&search_fk_user_assign='.urlencode($search_fk_user_assign);
			}
		}
		if (!empty($search_fk_user_create)) {
			// -1 value = all so no filter
			if ($search_fk_user_create > 0) {
				$filter['t.fk_user_create'] = $search_fk_user_create;
				$param .= '&search_fk_user_create='.urlencode($search_fk_user_create);
			}
		}
		if ((isset($search_fk_status) && $search_fk_status != '') && $search_fk_status != '-1' && $search_fk_status != 'non_closed') {
			$filter['t.fk_statut'] = $search_fk_status;
			$param .= '&search_fk_status='.urlencode($search_fk_status);
		}
		if (isset($search_fk_status) && $search_fk_status == 'non_closed') {
			$filter['t.fk_statut'] = array(0, 1, 3, 4, 5, 6);
			$param .= '&search_fk_status=non_closed';
		}

		require DOL_DOCUMENT_ROOT.'/core/actions_changeselectedfields.inc.php';

		$sortfield = GETPOST('sortfield', 'aZ09comma');
		$sortorder = GETPOST('sortorder', 'aZ09comma');

		if (!$sortfield) {
			$sortfield = 't.datec';
		}
		if (!$sortorder) {
			$sortorder = 'DESC';
		}

		$limit = $conf->liste_limit;

		$page = GETPOSTISSET('pageplusone') ? (GETPOST('pageplusone') - 1) : GETPOST("page", 'int');
		if (empty($page) || $page == -1) {
			$page = 0;
		}     // If $page is not defined, or '' or -1
		$offset = $limit * $page;
		$pageprev = $page - 1;
		$pagenext = $page + 1;

		// Request SQL
		$sql = "SELECT DISTINCT";
		$sql .= " t.rowid,";
		$sql .= " t.ref,";
		$sql .= " t.track_id,";
		$sql .= " t.fk_soc,";
		$sql .= " t.fk_project,";
		$sql .= " t.origin_email,";
		$sql .= " t.fk_user_create, uc.lastname as user_create_lastname, uc.firstname as user_create_firstname,";
		$sql .= " t.fk_user_assign, ua.lastname as user_assign_lastname, ua.firstname as user_assign_firstname,";
		$sql .= " t.subject,";
		$sql .= " t.message,";
		$sql .= " t.fk_statut,";
		$sql .= " t.resolution,";
		$sql .= " t.progress,";
		$sql .= " t.timing,";
		$sql .= " t.type_code,";
		$sql .= " t.category_code,";
		$sql .= " t.severity_code,";
		$sql .= " t.datec,";
		$sql .= " t.date_read,";
		$sql .= " t.date_close,";
		$sql .= " t.tms,";
		$sql .= " type.label as type_label, category.label as category_label, severity.label as severity_label";
		// Add fields for extrafields
		if (is_array($extrafields->attributes[$object->table_element]['label']) && count($extrafields->attributes[$object->table_element]['label'])) {
			foreach ($extrafields->attributes[$object->table_element]['label'] as $key => $val) {
				$sql .= ($extrafields->attributes[$object->table_element]['type'][$key] != 'separate' ? ", ef.".$key." as options_".$key : '');
			}
		}
		$sql .= " FROM ".MAIN_DB_PREFIX."ticket as t";
		$sql .= " LEFT JOIN ".MAIN_DB_PREFIX."c_ticket_type as type ON type.code = t.type_code";
		$sql .= " LEFT JOIN ".MAIN_DB_PREFIX."c_ticket_category as category ON category.code = t.category_code";
		$sql .= " LEFT JOIN ".MAIN_DB_PREFIX."c_ticket_severity as severity ON severity.code = t.severity_code";
		$sql .= " LEFT JOIN ".MAIN_DB_PREFIX."societe as s ON s.rowid = t.fk_soc";
		$sql .= " LEFT JOIN ".MAIN_DB_PREFIX."user as uc ON uc.rowid = t.fk_user_create";
		$sql .= " LEFT JOIN ".MAIN_DB_PREFIX."user as ua ON ua.rowid = t.fk_user_assign";
		$sql .= " LEFT JOIN ".MAIN_DB_PREFIX."element_contact as ec ON ec.element_id = t.rowid";
		$sql .= " LEFT JOIN ".MAIN_DB_PREFIX."c_type_contact as tc ON ec.fk_c_type_contact = tc.rowid";
		$sql .= " LEFT JOIN ".MAIN_DB_PREFIX."socpeople sp ON ec.fk_socpeople = sp.rowid";
		if (is_array($extrafields->attributes[$object->table_element]['label']) && count($extrafields->attributes[$object->table_element]['label'])) {
			$sql .= " LEFT JOIN ".MAIN_DB_PREFIX."ticket_extrafields as ef on (t.rowid = ef.fk_object)";
		}
		$sql .= " WHERE t.entity IN (".getEntity('ticket').")";
		$sql .= " AND ((tc.source = 'external'";
		$sql .= " AND tc.element='".$db->escape($object->element)."'";
		$sql .= " AND tc.active=1";
		$sql .= " AND sp.email='".$db->escape($_SESSION['email_customer'])."')";		// email found into an external contact
		$sql .= " OR s.email='".$db->escape($_SESSION['email_customer'])."'";			// or email of the linked company
		$sql .= " OR t.origin_email='".$db->escape($_SESSION['email_customer'])."')";	// or email of the requester
		// Manage filter
		if (!empty($filter)) {
			foreach ($filter as $key => $value) {
				if (strpos($key, 'date')) { // To allow $filter['YEAR(s.dated)']=>$year
					$sql .= " AND ".$key." = '".$db->escape($value)."'";
				} elseif (($key == 't.fk_user_assign') || ($key == 't.type_code') || ($key == 't.category_code') || ($key == 't.severity_code')) {
					$sql .= " AND ".$key." = '".$db->escape($value)."'";
				} elseif ($key == 't.fk_statut') {
					if (is_array($value) && count($value) > 0) {
						$sql .= " AND ".$key." IN (".$db->sanitize(implode(',', $value)).")";
					} else {
						$sql .= " AND ".$key." = ".((int) $value);
					}
				} else {
					$sql .= " AND ".$key." LIKE '%".$db->escape($value)."%'";
				}
			}
		}
		//$sql .= " GROUP BY t.track_id";
		$sql .= $db->order($sortfield, $sortorder);

		$resql = $db->query($sql);
		if ($resql) {
			$num_total = $db->num_rows($resql);
			if (!empty($limit)) {
				$sql .= $db->plimit($limit + 1, $offset);
			}

			$resql = $db->query($sql);
			if ($resql) {
				$num = $db->num_rows($resql);
				print_barre_liste($langs->trans('TicketList'), $page, 'list.php', $param, $sortfield, $sortorder, '', $num, $num_total, 'ticket');

				// Search bar
				print '<form method="POST" action="'.$_SERVER['PHP_SELF'].(!empty($entity) && !empty($conf->multicompany->enabled)?'?entity='.$entity:'').'" id="searchFormList" >'."\n";
				print '<input type="hidden" name="formfilteraction" id="formfilteraction" value="list">';
				print '<input type="hidden" name="action" value="view_ticketlist">';
				print '<input type="hidden" name="sortfield" value="'.$sortfield.'">';
				print '<input type="hidden" name="sortorder" value="'.$sortorder.'">';

				$varpage = empty($contextpage) ? $url_page_current : $contextpage;
				$selectedfields = $form->multiSelectArrayWithCheckbox('selectedfields', $arrayfields, $varpage); // This also change content of $arrayfields

				print '<table class="liste '.($moreforfilter ? "listwithfilterbefore" : "").'">';

				// Filter bar
				print '<tr class="liste_titre">';

				if (!empty($arrayfields['t.datec']['checked'])) {
					print '<td class="liste_titre"></td>';
				}

				if (!empty($arrayfields['t.date_read']['checked'])) {
					print '<td class="liste_titre"></td>';
				}
				if (!empty($arrayfields['t.date_close']['checked'])) {
					print '<td class="liste_titre"></td>';
				}

				if (!empty($arrayfields['t.ref']['checked'])) {
					print '<td class="liste_titre"></td>';
				}

				if (!empty($arrayfields['t.subject']['checked'])) {
					print '<td class="liste_titre">';
					print '<input type="text" class="flat maxwidth100" name="search_subject" value="'.$search_subject.'">';
					print '</td>';
				}

				if (!empty($arrayfields['type.code']['checked'])) {
					print '<td class="liste_titre">';
					$formTicket->selectTypesTickets($search_type, 'search_type', '', 2, 1, 1, 0, 'maxwidth150');
					print '</td>';
				}

				if (!empty($arrayfields['category.code']['checked'])) {
					print '<td class="liste_titre">';
					$formTicket->selectGroupTickets($search_category, 'search_category', 'public=1', 2, 1, 1);
					print '</td>';
				}

				if (!empty($arrayfields['severity.code']['checked'])) {
					print '<td class="liste_titre">';
					$formTicket->selectSeveritiesTickets($search_severity, 'search_severity', '', 2, 1, 1);
					print '</td>';
				}

				if (!empty($arrayfields['t.progress']['checked'])) {
					print '<td class="liste_titre"></td>';
				}

				if (!empty($arrayfields['t.fk_user_create']['checked'])) {
					print '<td class="liste_titre"></td>';
				}

				if (!empty($arrayfields['t.fk_user_assign']['checked'])) {
					print '<td class="liste_titre"></td>';
				}

				if (!empty($arrayfields['t.tms']['checked'])) {
					print '<td class="liste_titre"></td>';
				}

				// Extra fields
				include DOL_DOCUMENT_ROOT.'/core/tpl/extrafields_list_search_input.tpl.php';

				// Fields from hook
				$parameters = array('arrayfields'=>$arrayfields);
				$reshook = $hookmanager->executeHooks('printFieldListOption', $parameters, $object); // Note that $action and $object may have been modified by hook
				print $hookmanager->resPrint;

				// Status
				if (!empty($arrayfields['t.fk_statut']['checked'])) {
					print '<td class="liste_titre">';
					$selected = ($search_fk_status != "non_closed" ? $search_fk_status : '');
					//$object->printSelectStatus($selected);
					print '</td>';
				}

				// Action column
				print '<td class="liste_titre maxwidthsearch">';
				$searchpicto = $form->showFilterButtons();
				print $searchpicto;
				print '</td>';
				print '</tr>';

				// Field title
				print '<tr class="liste_titre">';
				if (!empty($arrayfields['t.datec']['checked'])) {
					print_liste_field_titre($arrayfields['t.datec']['label'], $url_page_current, 't.datec', '', $param, '', $sortfield, $sortorder);
				}
				if (!empty($arrayfields['t.date_read']['checked'])) {
					print_liste_field_titre($arrayfields['t.date_read']['label'], $url_page_current, 't.date_read', '', $param, '', $sortfield, $sortorder);
				}
				if (!empty($arrayfields['t.date_close']['checked'])) {
					print_liste_field_titre($arrayfields['t.date_close']['label'], $url_page_current, 't.date_close', '', $param, '', $sortfield, $sortorder);
				}
				if (!empty($arrayfields['t.ref']['checked'])) {
					print_liste_field_titre($arrayfields['t.ref']['label'], $url_page_current, 't.ref', '', $param, '', $sortfield, $sortorder);
				}
				if (!empty($arrayfields['t.subject']['checked'])) {
					print_liste_field_titre($arrayfields['t.subject']['label']);
				}
				if (!empty($arrayfields['type.code']['checked'])) {
					print_liste_field_titre($arrayfields['type.code']['label'], $url_page_current, 'type.code', '', $param, '', $sortfield, $sortorder);
				}
				if (!empty($arrayfields['category.code']['checked'])) {
					print_liste_field_titre($arrayfields['category.code']['label'], $url_page_current, 'category.code', '', $param, '', $sortfield, $sortorder);
				}
				if (!empty($arrayfields['severity.code']['checked'])) {
					print_liste_field_titre($arrayfields['severity.code']['label'], $url_page_current, 'severity.code', '', $param, '', $sortfield, $sortorder);
				}
				if (!empty($arrayfields['t.progress']['checked'])) {
					print_liste_field_titre($arrayfields['t.progress']['label'], $url_page_current, 't.progress', '', $param, '', $sortfield, $sortorder);
				}
				if (!empty($arrayfields['t.fk_user_create']['checked'])) {
					print_liste_field_titre($arrayfields['t.fk_user_create']['label'], $url_page_current, 't.fk_user_create', '', $param, '', $sortfield, $sortorder);
				}
				if (!empty($arrayfields['t.fk_user_assign']['checked'])) {
					print_liste_field_titre($arrayfields['t.fk_user_assign']['label'], $url_page_current, 't.fk_user_assign', '', $param, '', $sortfield, $sortorder);
				}
				if (!empty($arrayfields['t.tms']['checked'])) {
					print_liste_field_titre($arrayfields['t.tms']['label'], $url_page_current, 't.tms', '', $param, '', $sortfield, $sortorder);
				}

				// Extra fields
				include DOL_DOCUMENT_ROOT.'/core/tpl/extrafields_list_search_title.tpl.php';

				// Hook fields
				$parameters = array('arrayfields'=>$arrayfields, 'param'=>$param, 'sortfield'=>$sortfield, 'sortorder'=>$sortorder);
				$reshook = $hookmanager->executeHooks('printFieldListTitle', $parameters, $object); // Note that $action and $object may have been modified by hook
				print $hookmanager->resPrint;

				if (!empty($arrayfields['t.fk_statut']['checked'])) {
					print_liste_field_titre($arrayfields['t.fk_statut']['label'], $url_page_current, 't.fk_statut', '', $param, '', $sortfield, $sortorder);
				}
				print_liste_field_titre($selectedfields, $url_page_current, "", '', '', 'align="right"', $sortfield, $sortorder, 'center maxwidthsearch ');
				print '</tr>';

				while ($obj = $db->fetch_object($resql)) {
					print '<tr class="oddeven">';

					// Date ticket
					if (!empty($arrayfields['t.datec']['checked'])) {
						print '<td>';
						print dol_print_date($db->jdate($obj->datec), 'dayhour');
						print '</td>';
					}

					// Date read
					if (!empty($arrayfields['t.date_read']['checked'])) {
						print '<td>';
						print dol_print_date($db->jdate($obj->date_read), 'dayhour');
						print '</td>';
					}

					// Date close
					if (!empty($arrayfields['t.date_close']['checked'])) {
						print '<td>';
						print dol_print_date($db->jdate($obj->date_close), 'dayhour');
						print '</td>';
					}

					// Ref
					if (!empty($arrayfields['t.ref']['checked'])) {
						print '<td class="nowraponall">';
						print '<a rel="nofollow" href="javascript:viewticket(\''.dol_escape_js($obj->track_id).'\',\''.dol_escape_js($_SESSION['email_customer']).'\');">';
						print img_picto('', 'ticket', 'class="paddingrightonly"');
						print $obj->ref;
						print '</a>';
						print '</td>';
					}

					// Subject
					if (!empty($arrayfields['t.subject']['checked'])) {
						print '<td>';
						print '<a rel="nofollow" href="javascript:viewticket(\''.dol_escape_js($obj->track_id).'\',\''.dol_escape_js($_SESSION['email_customer']).'\');">';
						print $obj->subject;
						print '</a>';
						print '</td>';
					}

					// Type
					if (!empty($arrayfields['type.code']['checked'])) {
						print '<td>';
						print $obj->type_label;
						print '</td>';
					}

					// Category
					if (!empty($arrayfields['category.code']['checked'])) {
						print '<td>';
						print $obj->category_label;
						print '</td>';
					}

					// Severity
					if (!empty($arrayfields['severity.code']['checked'])) {
						print '<td>';
						print $obj->severity_label;
						print '</td>';
					}

					// Progression
					if (!empty($arrayfields['t.progress']['checked'])) {
						print '<td>';
						print $obj->progress;
						print '</td>';
					}

					// Message author
					if (!empty($arrayfields['t.fk_user_create']['checked'])) {
						print '<td title="'.dol_escape_htmltag($obj->origin_email).'">';
						if ($obj->fk_user_create > 0) {
							$user_create->firstname = (!empty($obj->user_create_firstname) ? $obj->user_create_firstname : '');
							$user_create->name = (!empty($obj->user_create_lastname) ? $obj->user_create_lastname : '');
							$user_create->id = (!empty($obj->fk_user_create) ? $obj->fk_user_create : '');
							print $user_create->getFullName($langs);
						} else {
							print img_picto('', 'email', 'class="paddingrightonly"');
							print $langs->trans('Email');
						}
						print '</td>';
					}

					// Assigned author
					if (!empty($arrayfields['t.fk_user_assign']['checked'])) {
						print '<td>';
						if ($obj->fk_user_assign > 0) {
							$user_assign->firstname = (!empty($obj->user_assign_firstname) ? $obj->user_assign_firstname : '');
							$user_assign->lastname = (!empty($obj->user_assign_lastname) ? $obj->user_assign_lastname : '');
							$user_assign->id = (!empty($obj->fk_user_assign) ? $obj->fk_user_assign : '');
							print img_picto('', 'user', 'class="paddingrightonly"');
							print $user_assign->getFullName($langs);
						}
						print '</td>';
					}

					if (!empty($arrayfields['t.tms']['checked'])) {
						print '<td>'.dol_print_date($db->jdate($obj->tms), 'dayhour').'</td>';
					}

					// Extra fields
					if (is_array($extrafields->attributes[$object->table_element]['label']) && count($extrafields->attributes[$object->table_element]['label'])) {
						foreach ($extrafields->attributes[$object->table_element]['label'] as $key => $val) {
							if (!empty($arrayfields["ef.".$key]['checked'])) {
								print '<td';
								$align = $extrafields->getAlignFlag($key);
								if ($align) {
									print ' align="'.$align.'"';
								}
								print '>';
								$tmpkey = 'options_'.$key;
								print $extrafields->showOutputField($key, $obj->$tmpkey, '', $object->table_element);
								print '</td>';
							}
						}
					}

					// Statut
					if (!empty($arrayfields['t.fk_statut']['checked'])) {
						print '<td class="nowraponall">';
						$object->fk_statut = $obj->fk_statut;
						print $object->getLibStatut(2);
						print '</td>';
					}

					print '<td></td>';

					$i++;
					print '</tr>';
				}

				print '</table>';
				print '</form>';

				print '<form method="post" id="form_view_ticket" name="form_view_ticket" action="'.dol_buildpath('/public/ticket/view.php', 1).(!empty($entity) && !empty($conf->multicompany->enabled)?'?entity='.$entity:'').'" style="display:none;">';
				print '<input type="hidden" name="token" value="'.newToken().'">';
				print '<input type="hidden" name="action" value="view_ticket">';
				print '<input type="hidden" name="btn_view_ticket_list" value="1">';
				print '<input type="hidden" name="track_id" value="">';
				print '<input type="hidden" name="email" value="">';
				print "</form>";
				print '<script type="text/javascript">
                    function viewticket(ticket_id, email) {
                        var form = $("#form_view_ticket");
                        form.find("input[name=\\"track_id\\"]").val(ticket_id);
                        form.find("input[name=\\"email\\"]").val(email);
                        form.submit();
                    }
                </script>';
			}
		} else {
			dol_print_error($db);
		}
	} else {
		print '<div class="error">Not Allowed<br><a href="'.$_SERVER['PHP_SELF'].'?track_id='.$object->dao->track_id.'">'.$langs->trans('Back').'</a></div>';
	}
} else {
	print '<p class="center">'.$langs->trans("TicketPublicMsgViewLogIn").'</p>';
	print '<br>';

	print '<div id="form_view_ticket">';
	print '<form method="post" name="form_view_ticketlist" action="'.$_SERVER['PHP_SELF'].(!empty($entity) && !empty($conf->multicompany->enabled)?'?entity='.$entity:'').'">';
	print '<input type="hidden" name="token" value="'.newToken().'">';
	print '<input type="hidden" name="action" value="view_ticketlist">';
	//print '<input type="hidden" name="search_fk_status" value="non_closed">';

	print '<p><label for="track_id" style="display: inline-block; width: 30%; "><span class="fieldrequired">'.$langs->trans("OneOfTicketTrackId").'</span></label>';
	print '<input size="30" id="track_id" name="track_id" value="'.(GETPOST('track_id', 'alpha') ? GETPOST('track_id', 'alpha') : '').'" />';
	print '</p>';

	print '<p><label for="email" style="display: inline-block; width: 30%; "><span class="fieldrequired">'.$langs->trans('Email').'</span></label>';
	print '<input size="30" id="email" name="email" value="'.(GETPOST('email', 'alpha') ? GETPOST('email', 'alpha') : $_SESSION['customer_email']).'" />';
	print '</p>';

	print '<p style="text-align: center; margin-top: 1.5em;">';
	print '<input type="submit" class="button" name="btn_view_ticket_list" value="'.$langs->trans('ViewMyTicketList').'" />';
	print "</p>\n";

	print "</form>\n";
	print "</div>\n";
}

print "</div>";

// End of page
htmlPrintOnlinePaymentFooter($mysoc, $langs, 0, $suffix, $object);

llxFooter('', 'public');

$db->close();<|MERGE_RESOLUTION|>--- conflicted
+++ resolved
@@ -217,14 +217,11 @@
 		$search_array_options = $extrafields->getOptionalsFromPost($object->table_element, '', 'search_');
 
 		$filter = array();
-<<<<<<< HEAD
-		$param = 'action=view_ticketlist';
+
+		$param = '&action=view_ticketlist';
 		if (!empty($entity) && !empty($conf->multicompany->enabled)) {
-			$param .= '&entity='.$entity;
-		}
-=======
-		$param = '&action=view_ticketlist';
->>>>>>> 98e94b99
+			$param .= '&entity='.((int) $entity);
+		}
 
 		// Definition of fields for list
 		$arrayfields = array(
