<?php
/*  Copyright (C) 2013-2016    Jean-François FERRY    <jfefe@aternatik.fr>
 *
 * This program is free software; you can redistribute it and/or modify
 * it under the terms of the GNU General Public License as published by
 * the Free Software Foundation; either version 3 of the License, or
 * (at your option) any later version.
 *
 * This program is distributed in the hope that it will be useful,
 * but WITHOUT ANY WARRANTY; without even the implied warranty of
 * MERCHANTABILITY or FITNESS FOR A PARTICULAR PURPOSE.  See the
 * GNU General Public License for more details.
 *
 * You should have received a copy of the GNU General Public License
 * along with this program. If not, see <https://www.gnu.org/licenses/>.
 */

/**
 *       \file       htdocs/public/ticket/list.php
 *       \ingroup    ticket
 *       \brief      Public file to list tickets
 */

if (!defined('NOREQUIREMENU')) {
	define('NOREQUIREMENU', '1');
}
// If there is no need to load and show top and left menu
if (!defined("NOLOGIN")) {
	define("NOLOGIN", '1');
}
if (!defined('NOIPCHECK')) {
	define('NOIPCHECK', '1'); // Do not check IP defined into conf $dolibarr_main_restrict_ip
}
if (!defined('NOBROWSERNOTIF')) {
	define('NOBROWSERNOTIF', '1');
}
// If this page is public (can be called outside logged session)

// For MultiCompany module.
// Do not use GETPOST here, function is not defined and define must be done before including main.inc.php
$entity = (!empty($_GET['entity']) ? (int) $_GET['entity'] : (!empty($_POST['entity']) ? (int) $_POST['entity'] : 1));
if (is_numeric($entity)) {
	define("DOLENTITY", $entity);
}

// Load Dolibarr environment
require '../../main.inc.php';
require_once DOL_DOCUMENT_ROOT.'/ticket/class/actions_ticket.class.php';
require_once DOL_DOCUMENT_ROOT.'/core/class/html.formticket.class.php';
require_once DOL_DOCUMENT_ROOT.'/core/class/CMailFile.class.php';
require_once DOL_DOCUMENT_ROOT.'/core/lib/ticket.lib.php';
require_once DOL_DOCUMENT_ROOT.'/core/lib/security.lib.php';
require_once DOL_DOCUMENT_ROOT.'/core/lib/company.lib.php';
require_once DOL_DOCUMENT_ROOT.'/core/lib/payments.lib.php';

// Load translation files required by the page
$langs->loadLangs(array("companies", "other", "ticket"));

// Get parameters
$action = GETPOST('action', 'aZ09');
$cancel = GETPOST('cancel', 'aZ09');

$track_id = GETPOST('track_id', 'alpha');
$email = strtolower(GETPOST('email', 'alpha'));
$suffix = "";
$moreforfilter = "";

if (GETPOST('btn_view_ticket_list')) {
	unset($_SESSION['track_id_customer']);
	unset($_SESSION['email_customer']);
}
if (isset($_SESSION['track_id_customer'])) {
	$track_id = $_SESSION['track_id_customer'];
}
if (isset($_SESSION['email_customer'])) {
	$email = strtolower($_SESSION['email_customer']);
}

$object = new Ticket($db);

// Initialize technical object to manage hooks of page. Note that conf->hooks_modules contains array of hook context
$hookmanager->initHooks(array('ticketpubliclist', 'globalcard'));

if (!isModEnabled('ticket')) {
	httponly_accessforbidden('Module Ticket not enabled');
}



/*
 * Actions
 */

if ($cancel) {
	$backtopage = DOL_URL_ROOT.'/public/ticket/index.php';

	header("Location: ".$backtopage);
	exit;
}

if ($action == "view_ticketlist") {
	$error = 0;
	$display_ticket_list = false;
	if (!strlen($track_id)) {
		$error++;
		array_push($object->errors, $langs->trans("ErrorFieldRequired", $langs->transnoentities("TicketTrackId")));
		$action = '';
	}

	if (!strlen($email)) {
		$error++;
		array_push($object->errors, $langs->trans("ErrorFieldRequired", $langs->transnoentities("Email")));
		$action = '';
	} else {
		if (!isValidEmail($email)) {
			$error++;
			array_push($object->errors, $langs->trans("ErrorEmailOrTrackingInvalid"));
			$action = '';
		}
	}

	if (!$error) {
		$ret = $object->fetch('', '', $track_id);

		if ($ret && $object->id > 0) {
			// vérifie si l'adresse email est bien dans les contacts du ticket
			$contacts = $object->liste_contact(-1, 'external');
			foreach ($contacts as $contact) {
				if (strtolower($contact['email']) == $email) {
					$display_ticket_list = true;
					$_SESSION['email_customer'] = $email;
					$_SESSION['track_id_customer'] = $track_id;
					break;
				} else {
					$display_ticket_list = false;
				}
			}
			if ($object->fk_soc > 0) {
				$object->fetch_thirdparty();
				if ($email == strtolower($object->thirdparty->email)) {
					$display_ticket_list = true;
					$_SESSION['email_customer'] = $email;
					$_SESSION['track_id_customer'] = $track_id;
				}
			}
			if ($object->fk_user_create > 0) {
				$tmpuser = new User($db);
				$tmpuser->fetch($object->fk_user_create);
				if ($email == strtolower($tmpuser->email)) {
					$display_ticket_list = true;
					$_SESSION['email_customer'] = $email;
					$_SESSION['track_id_customer'] = $track_id;
				}
			}

			$emailorigin = strtolower(CMailFile::getValidAddress($object->origin_email, 2));
			if ($email == $emailorigin) {
				$display_ticket_list = true;
				$_SESSION['email_customer'] = $email;
				$_SESSION['track_id_customer'] = $track_id;
			}
		} else {
			$error++;
			array_push($object->errors, $langs->trans("ErrorTicketNotFound", $track_id));
			$action = '';
		}
	}

	if ($error || $errors) {
		setEventMessages($object->error, $object->errors, 'errors');
		$action = '';
	}
}

/*
 * View
 */

$form = new Form($db);
$user_assign = new User($db);
$user_create = new User($db);
$formTicket = new FormTicket($db);

if (!$conf->global->TICKET_ENABLE_PUBLIC_INTERFACE) {
	print '<div class="error">'.$langs->trans('TicketPublicInterfaceForbidden').'</div>';
	$db->close();
	exit();
}

$arrayofjs = array();
$arrayofcss = array('/ticket/css/styles.css.php');

llxHeaderTicket($langs->trans("Tickets"), "", 0, 0, $arrayofjs, $arrayofcss);



if ($action == "view_ticketlist") {
	print '<div class="ticketpublicarealist">';

	print '<br>';
	if ($display_ticket_list) {
		// Filters
		$search_fk_status = GETPOST("search_fk_status", 'alpha');
		$search_subject = GETPOST("search_subject", 'alpha');
		$search_type = GETPOST("search_type", 'alpha');
		$search_category = GETPOST("search_category", 'alpha');
		$search_severity = GETPOST("search_severity", 'alpha');
		$search_fk_user_create = GETPOST("search_fk_user_create", 'int');
		$search_fk_user_assign = GETPOST("search_fk_user_assign", 'int');

		// Store current page url
		$url_page_current = dol_buildpath('/public/ticket/list.php', 1);

		// Do we click on purge search criteria ?
		if (GETPOST("button_removefilter_x")) {
			$search_fk_status = '';
			$search_subject = '';
			$search_type = '';
			$search_category = '';
			$search_severity = '';
			$search_fk_user_create = '';
			$search_fk_user_assign = '';
		}

		// fetch optionals attributes and labels
		$extrafields = new ExtraFields($db);
		$extrafields->fetch_name_optionals_label($object->table_element);

		$search_array_options = $extrafields->getOptionalsFromPost($object->table_element, '', 'search_');

		$filter = array();

		$param = '&action=view_ticketlist';
<<<<<<< HEAD
		if (!empty($entity) && isModEnabled('multicompany')) {
			$param .= '&entity='.$entity;
=======
		if (!empty($entity) && !empty($conf->multicompany->enabled)) {
			$param .= '&entity='.((int) $entity);
>>>>>>> ba21d9ff
		}

		// Definition of fields for list
		$arrayfields = array(
			't.datec' => array('label' => $langs->trans("Date"), 'checked' => 1),
			't.date_read' => array('label' => $langs->trans("TicketReadOn"), 'checked' => 0),
			't.date_close' => array('label' => $langs->trans("TicketCloseOn"), 'checked' => 0),
			't.ref' => array('label' => $langs->trans("Ref"), 'checked' => 1),
			//'t.track_id' => array('label' => $langs->trans("IDTracking"), 'checked' => 0),
			't.fk_statut' => array('label' => $langs->trans("Status"), 'checked' => 1),
			't.subject' => array('label' => $langs->trans("Subject"), 'checked' => 1),
			'type.code' => array('label' => $langs->trans("Type"), 'checked' => 1),
			'category.code' => array('label' => $langs->trans("Category"), 'checked' => 1),
			'severity.code' => array('label' => $langs->trans("Severity"), 'checked' => 1),
			't.progress' => array('label' => $langs->trans("Progression"), 'checked' => 0),
			//'t.fk_contract' => array('label' => $langs->trans("Contract"), 'checked' => 0),
			't.fk_user_create' => array('label' => $langs->trans("Author"), 'checked' => 1),
			't.fk_user_assign' => array('label' => $langs->trans("AssignedTo"), 'checked' => 0),

			//'t.entity'=>array('label'=>$langs->trans("Entity"), 'checked'=>1, 'enabled'=>(isModEnabled('multicompany') && empty($conf->multicompany->transverse_mode))),
			//'t.datec' => array('label' => $langs->trans("DateCreation"), 'checked' => 0, 'position' => 500),
			//'t.tms' => array('label' => $langs->trans("DateModificationShort"), 'checked' => 0, 'position' => 2)
			//'t.statut'=>array('label'=>$langs->trans("Status"), 'checked'=>1, 'position'=>1000),
		);

		// Extra fields
		if (isset($extrafields->attributes[$object->table_element]['label']) && is_array($extrafields->attributes[$object->table_element]['label']) && count($extrafields->attributes[$object->table_element]['label'])) {
			foreach ($extrafields->attributes[$object->table_element]['label'] as $key => $val) {
				if ($extrafields->attributes[$object->table_element]['type'][$key] != 'separate') {
					$arrayfields["ef.".$key] = array('label' => $extrafields->attributes[$object->table_element]['label'][$key], 'checked' => ($extrafields->attributes[$object->table_element]['list'][$key] < 0) ? 0 : 1, 'position' => $extrafields->attributes[$object->table_element]['pos'][$key], 'enabled' =>(abs($extrafields->attributes[$object->table_element]['list'][$key]) != 3) && $extrafields->attributes[$object->table_element]['perms'][$key]);
				}
			}
		}
		if (!empty($search_subject)) {
			$filter['t.subject'] = $search_subject;
			$param .= '&search_subject='.urlencode($search_subject);
		}
		if (!empty($search_type)) {
			$filter['t.type_code'] = $search_type;
			$param .= '&search_type='.urlencode($search_type);
		}
		if (!empty($search_category)) {
			$filter['t.category_code'] = $search_category;
			$param .= '&search_category='.urlencode($search_category);
		}
		if (!empty($search_severity)) {
			$filter['t.severity_code'] = $search_severity;
			$param .= '&search_severity='.urlencode($search_severity);
		}
		if (!empty($search_fk_user_assign)) {
			// -1 value = all so no filter
			if ($search_fk_user_assign > 0) {
				$filter['t.fk_user_assign'] = $search_fk_user_assign;
				$param .= '&search_fk_user_assign='.urlencode($search_fk_user_assign);
			}
		}
		if (!empty($search_fk_user_create)) {
			// -1 value = all so no filter
			if ($search_fk_user_create > 0) {
				$filter['t.fk_user_create'] = $search_fk_user_create;
				$param .= '&search_fk_user_create='.urlencode($search_fk_user_create);
			}
		}
		if ((isset($search_fk_status) && $search_fk_status != '') && $search_fk_status != '-1' && $search_fk_status != 'non_closed') {
			$filter['t.fk_statut'] = $search_fk_status;
			$param .= '&search_fk_status='.urlencode($search_fk_status);
		}
		if (isset($search_fk_status) && $search_fk_status == 'non_closed') {
			$filter['t.fk_statut'] = array(0, 1, 3, 4, 5, 6);
			$param .= '&search_fk_status=non_closed';
		}

		require DOL_DOCUMENT_ROOT.'/core/actions_changeselectedfields.inc.php';

		$sortfield = GETPOST('sortfield', 'aZ09comma');
		$sortorder = GETPOST('sortorder', 'aZ09comma');

		if (!$sortfield) {
			$sortfield = 't.datec';
		}
		if (!$sortorder) {
			$sortorder = 'DESC';
		}

		$limit = $conf->liste_limit;

		$page = GETPOSTISSET('pageplusone') ? (GETPOST('pageplusone') - 1) : GETPOST("page", 'int');
		if (empty($page) || $page == -1) {
			$page = 0;
		}     // If $page is not defined, or '' or -1
		$offset = $limit * $page;
		$pageprev = $page - 1;
		$pagenext = $page + 1;

		// Request SQL
		$sql = "SELECT DISTINCT";
		$sql .= " t.rowid,";
		$sql .= " t.ref,";
		$sql .= " t.track_id,";
		$sql .= " t.fk_soc,";
		$sql .= " t.fk_project,";
		$sql .= " t.origin_email,";
		$sql .= " t.fk_user_create, uc.lastname as user_create_lastname, uc.firstname as user_create_firstname,";
		$sql .= " t.fk_user_assign, ua.lastname as user_assign_lastname, ua.firstname as user_assign_firstname,";
		$sql .= " t.subject,";
		$sql .= " t.message,";
		$sql .= " t.fk_statut,";
		$sql .= " t.resolution,";
		$sql .= " t.progress,";
		$sql .= " t.timing,";
		$sql .= " t.type_code,";
		$sql .= " t.category_code,";
		$sql .= " t.severity_code,";
		$sql .= " t.datec,";
		$sql .= " t.date_read,";
		$sql .= " t.date_close,";
		$sql .= " t.tms,";
		$sql .= " type.label as type_label, category.label as category_label, severity.label as severity_label";
		// Add fields for extrafields
		if (isset($extrafields->attributes[$object->table_element]['label']) && is_array($extrafields->attributes[$object->table_element]['label']) && count($extrafields->attributes[$object->table_element]['label'])) {
			foreach ($extrafields->attributes[$object->table_element]['label'] as $key => $val) {
				$sql .= ($extrafields->attributes[$object->table_element]['type'][$key] != 'separate' ? ", ef.".$key." as options_".$key : '');
			}
		}
		$sql .= " FROM ".MAIN_DB_PREFIX."ticket as t";
		$sql .= " LEFT JOIN ".MAIN_DB_PREFIX."c_ticket_type as type ON type.code = t.type_code";
		$sql .= " LEFT JOIN ".MAIN_DB_PREFIX."c_ticket_category as category ON category.code = t.category_code";
		$sql .= " LEFT JOIN ".MAIN_DB_PREFIX."c_ticket_severity as severity ON severity.code = t.severity_code";
		$sql .= " LEFT JOIN ".MAIN_DB_PREFIX."societe as s ON s.rowid = t.fk_soc";
		$sql .= " LEFT JOIN ".MAIN_DB_PREFIX."user as uc ON uc.rowid = t.fk_user_create";
		$sql .= " LEFT JOIN ".MAIN_DB_PREFIX."user as ua ON ua.rowid = t.fk_user_assign";
		$sql .= " LEFT JOIN ".MAIN_DB_PREFIX."element_contact as ec ON ec.element_id = t.rowid";
		$sql .= " LEFT JOIN ".MAIN_DB_PREFIX."c_type_contact as tc ON ec.fk_c_type_contact = tc.rowid";
		$sql .= " LEFT JOIN ".MAIN_DB_PREFIX."socpeople sp ON ec.fk_socpeople = sp.rowid";
		if (isset($extrafields->attributes[$object->table_element]['label']) && is_array($extrafields->attributes[$object->table_element]['label']) && count($extrafields->attributes[$object->table_element]['label'])) {
			$sql .= " LEFT JOIN ".MAIN_DB_PREFIX."ticket_extrafields as ef on (t.rowid = ef.fk_object)";
		}
		$sql .= " WHERE t.entity IN (".getEntity('ticket').")";
		$sql .= " AND ((tc.source = 'external'";
		$sql .= " AND tc.element='".$db->escape($object->element)."'";
		$sql .= " AND tc.active=1";
		$sql .= " AND sp.email='".$db->escape($_SESSION['email_customer'])."')";		// email found into an external contact
		$sql .= " OR s.email='".$db->escape($_SESSION['email_customer'])."'";			// or email of the linked company
		$sql .= " OR t.origin_email='".$db->escape($_SESSION['email_customer'])."')";	// or email of the requester
		// Manage filter
		if (!empty($filter)) {
			foreach ($filter as $key => $value) {
				if (strpos($key, 'date')) { // To allow $filter['YEAR(s.dated)']=>$year
					$sql .= " AND ".$key." = '".$db->escape($value)."'";
				} elseif (($key == 't.fk_user_assign') || ($key == 't.type_code') || ($key == 't.category_code') || ($key == 't.severity_code')) {
					$sql .= " AND ".$key." = '".$db->escape($value)."'";
				} elseif ($key == 't.fk_statut') {
					if (is_array($value) && count($value) > 0) {
						$sql .= " AND ".$key." IN (".$db->sanitize(implode(',', $value)).")";
					} else {
						$sql .= " AND ".$key." = ".((int) $value);
					}
				} else {
					$sql .= " AND ".$key." LIKE '%".$db->escape($value)."%'";
				}
			}
		}
		//$sql .= " GROUP BY t.track_id";
		$sql .= $db->order($sortfield, $sortorder);

		$resql = $db->query($sql);
		if ($resql) {
			$num_total = $db->num_rows($resql);
			if (!empty($limit)) {
				$sql .= $db->plimit($limit + 1, $offset);
			}

			$resql = $db->query($sql);
			if ($resql) {
				$num = $db->num_rows($resql);

				print_barre_liste($langs->trans('TicketList'), $page, 'list.php', $param, $sortfield, $sortorder, '', $num, $num_total, 'ticket');

				// Search bar
				print '<form method="POST" action="'.$_SERVER['PHP_SELF'].(!empty($entity) && isModEnabled('multicompany')?'?entity='.$entity:'').'" id="searchFormList" >'."\n";
				print '<input type="hidden" name="formfilteraction" id="formfilteraction" value="list">';
				print '<input type="hidden" name="action" value="view_ticketlist">';
				print '<input type="hidden" name="sortfield" value="'.$sortfield.'">';
				print '<input type="hidden" name="sortorder" value="'.$sortorder.'">';

				$varpage = empty($contextpage) ? $url_page_current : $contextpage;
				$selectedfields = $form->multiSelectArrayWithCheckbox('selectedfields', $arrayfields, $varpage); // This also change content of $arrayfields

				// allow to display information before list
				$parameters=array('arrayfields'=>$arrayfields);
				$reshook=$hookmanager->executeHooks('printFieldListHeader', $parameters, $object, $action);    // Note that $action and $object may have been modified by hook
				print $hookmanager->resPrint;

				print '<table class="liste '.($moreforfilter ? "listwithfilterbefore" : "").'">';

				// Filter bar
				print '<tr class="liste_titre">';

				if (!empty($arrayfields['t.datec']['checked'])) {
					print '<td class="liste_titre"></td>';
				}

				if (!empty($arrayfields['t.date_read']['checked'])) {
					print '<td class="liste_titre"></td>';
				}
				if (!empty($arrayfields['t.date_close']['checked'])) {
					print '<td class="liste_titre"></td>';
				}

				if (!empty($arrayfields['t.ref']['checked'])) {
					print '<td class="liste_titre"></td>';
				}

				if (!empty($arrayfields['t.subject']['checked'])) {
					print '<td class="liste_titre">';
					print '<input type="text" class="flat maxwidth100" name="search_subject" value="'.$search_subject.'">';
					print '</td>';
				}

				if (!empty($arrayfields['type.code']['checked'])) {
					print '<td class="liste_titre">';
					$formTicket->selectTypesTickets($search_type, 'search_type', '', 2, 1, 1, 0, 'maxwidth150');
					print '</td>';
				}

				if (!empty($arrayfields['category.code']['checked'])) {
					print '<td class="liste_titre">';
					$formTicket->selectGroupTickets($search_category, 'search_category', 'public=1', 2, 1, 1);
					print '</td>';
				}

				if (!empty($arrayfields['severity.code']['checked'])) {
					print '<td class="liste_titre">';
					$formTicket->selectSeveritiesTickets($search_severity, 'search_severity', '', 2, 1, 1);
					print '</td>';
				}

				if (!empty($arrayfields['t.progress']['checked'])) {
					print '<td class="liste_titre"></td>';
				}

				if (!empty($arrayfields['t.fk_user_create']['checked'])) {
					print '<td class="liste_titre"></td>';
				}

				if (!empty($arrayfields['t.fk_user_assign']['checked'])) {
					print '<td class="liste_titre"></td>';
				}

				if (!empty($arrayfields['t.tms']['checked'])) {
					print '<td class="liste_titre"></td>';
				}

				// Extra fields
				include DOL_DOCUMENT_ROOT.'/core/tpl/extrafields_list_search_input.tpl.php';

				// Fields from hook
				$parameters = array('arrayfields'=>$arrayfields);
				$reshook = $hookmanager->executeHooks('printFieldListOption', $parameters, $object); // Note that $action and $object may have been modified by hook
				print $hookmanager->resPrint;

				// Status
				if (!empty($arrayfields['t.fk_statut']['checked'])) {
					print '<td class="liste_titre">';
					$selected = ($search_fk_status != "non_closed" ? $search_fk_status : '');
					//$object->printSelectStatus($selected);
					print '</td>';
				}

				// Action column
				print '<td class="liste_titre maxwidthsearch">';
				$searchpicto = $form->showFilterButtons();
				print $searchpicto;
				print '</td>';
				print '</tr>';

				// Field title
				print '<tr class="liste_titre">';
				if (!empty($arrayfields['t.datec']['checked'])) {
					print_liste_field_titre($arrayfields['t.datec']['label'], $url_page_current, 't.datec', '', $param, '', $sortfield, $sortorder);
				}
				if (!empty($arrayfields['t.date_read']['checked'])) {
					print_liste_field_titre($arrayfields['t.date_read']['label'], $url_page_current, 't.date_read', '', $param, '', $sortfield, $sortorder);
				}
				if (!empty($arrayfields['t.date_close']['checked'])) {
					print_liste_field_titre($arrayfields['t.date_close']['label'], $url_page_current, 't.date_close', '', $param, '', $sortfield, $sortorder);
				}
				if (!empty($arrayfields['t.ref']['checked'])) {
					print_liste_field_titre($arrayfields['t.ref']['label'], $url_page_current, 't.ref', '', $param, '', $sortfield, $sortorder);
				}
				if (!empty($arrayfields['t.subject']['checked'])) {
					print_liste_field_titre($arrayfields['t.subject']['label']);
				}
				if (!empty($arrayfields['type.code']['checked'])) {
					print_liste_field_titre($arrayfields['type.code']['label'], $url_page_current, 'type.code', '', $param, '', $sortfield, $sortorder);
				}
				if (!empty($arrayfields['category.code']['checked'])) {
					print_liste_field_titre($arrayfields['category.code']['label'], $url_page_current, 'category.code', '', $param, '', $sortfield, $sortorder);
				}
				if (!empty($arrayfields['severity.code']['checked'])) {
					print_liste_field_titre($arrayfields['severity.code']['label'], $url_page_current, 'severity.code', '', $param, '', $sortfield, $sortorder);
				}
				if (!empty($arrayfields['t.progress']['checked'])) {
					print_liste_field_titre($arrayfields['t.progress']['label'], $url_page_current, 't.progress', '', $param, '', $sortfield, $sortorder);
				}
				if (!empty($arrayfields['t.fk_user_create']['checked'])) {
					print_liste_field_titre($arrayfields['t.fk_user_create']['label'], $url_page_current, 't.fk_user_create', '', $param, '', $sortfield, $sortorder);
				}
				if (!empty($arrayfields['t.fk_user_assign']['checked'])) {
					print_liste_field_titre($arrayfields['t.fk_user_assign']['label'], $url_page_current, 't.fk_user_assign', '', $param, '', $sortfield, $sortorder);
				}
				if (!empty($arrayfields['t.tms']['checked'])) {
					print_liste_field_titre($arrayfields['t.tms']['label'], $url_page_current, 't.tms', '', $param, '', $sortfield, $sortorder);
				}

				// Extra fields
				include DOL_DOCUMENT_ROOT.'/core/tpl/extrafields_list_search_title.tpl.php';

				// Hook fields
				$parameters = array('arrayfields'=>$arrayfields, 'param'=>$param, 'sortfield'=>$sortfield, 'sortorder'=>$sortorder);
				$reshook = $hookmanager->executeHooks('printFieldListTitle', $parameters, $object); // Note that $action and $object may have been modified by hook
				print $hookmanager->resPrint;

				if (!empty($arrayfields['t.fk_statut']['checked'])) {
					print_liste_field_titre($arrayfields['t.fk_statut']['label'], $url_page_current, 't.fk_statut', '', $param, '', $sortfield, $sortorder);
				}
				print_liste_field_titre($selectedfields, $url_page_current, "", '', '', 'align="right"', $sortfield, $sortorder, 'center maxwidthsearch ');
				print '</tr>';

				while ($obj = $db->fetch_object($resql)) {
					print '<tr class="oddeven">';

					// Date ticket
					if (!empty($arrayfields['t.datec']['checked'])) {
						print '<td>';
						print dol_print_date($db->jdate($obj->datec), 'dayhour');
						print '</td>';
					}

					// Date read
					if (!empty($arrayfields['t.date_read']['checked'])) {
						print '<td>';
						print dol_print_date($db->jdate($obj->date_read), 'dayhour');
						print '</td>';
					}

					// Date close
					if (!empty($arrayfields['t.date_close']['checked'])) {
						print '<td>';
						print dol_print_date($db->jdate($obj->date_close), 'dayhour');
						print '</td>';
					}

					// Ref
					if (!empty($arrayfields['t.ref']['checked'])) {
						print '<td class="nowraponall">';
						print '<a rel="nofollow" href="javascript:viewticket(\''.dol_escape_js($obj->track_id).'\',\''.dol_escape_js($_SESSION['email_customer']).'\');">';
						print img_picto('', 'ticket', 'class="paddingrightonly"');
						print $obj->ref;
						print '</a>';
						print '</td>';
					}

					// Subject
					if (!empty($arrayfields['t.subject']['checked'])) {
						print '<td>';
						print '<a rel="nofollow" href="javascript:viewticket(\''.dol_escape_js($obj->track_id).'\',\''.dol_escape_js($_SESSION['email_customer']).'\');">';
						print $obj->subject;
						print '</a>';
						print '</td>';
					}

					// Type
					if (!empty($arrayfields['type.code']['checked'])) {
						print '<td>';
						print $obj->type_label;
						print '</td>';
					}

					// Category
					if (!empty($arrayfields['category.code']['checked'])) {
						print '<td>';
						print $obj->category_label;
						print '</td>';
					}

					// Severity
					if (!empty($arrayfields['severity.code']['checked'])) {
						print '<td>';
						print $obj->severity_label;
						print '</td>';
					}

					// Progression
					if (!empty($arrayfields['t.progress']['checked'])) {
						print '<td>';
						print $obj->progress;
						print '</td>';
					}

					// Message author
					if (!empty($arrayfields['t.fk_user_create']['checked'])) {
						print '<td title="'.dol_escape_htmltag($obj->origin_email).'">';
						if ($obj->fk_user_create > 0) {
							$user_create->firstname = (!empty($obj->user_create_firstname) ? $obj->user_create_firstname : '');
							$user_create->name = (!empty($obj->user_create_lastname) ? $obj->user_create_lastname : '');
							$user_create->id = (!empty($obj->fk_user_create) ? $obj->fk_user_create : '');
							print $user_create->getFullName($langs);
						} else {
							print img_picto('', 'email', 'class="paddingrightonly"');
							print $langs->trans('Email');
						}
						print '</td>';
					}

					// Assigned author
					if (!empty($arrayfields['t.fk_user_assign']['checked'])) {
						print '<td>';
						if ($obj->fk_user_assign > 0) {
							$user_assign->firstname = (!empty($obj->user_assign_firstname) ? $obj->user_assign_firstname : '');
							$user_assign->lastname = (!empty($obj->user_assign_lastname) ? $obj->user_assign_lastname : '');
							$user_assign->id = (!empty($obj->fk_user_assign) ? $obj->fk_user_assign : '');
							print img_picto('', 'user', 'class="paddingrightonly"');
							print $user_assign->getFullName($langs);
						}
						print '</td>';
					}

					if (!empty($arrayfields['t.tms']['checked'])) {
						print '<td>'.dol_print_date($db->jdate($obj->tms), 'dayhour').'</td>';
					}

					// Extra fields
					if (isset($extrafields->attributes[$object->table_element]['label']) && is_array($extrafields->attributes[$object->table_element]['label']) && count($extrafields->attributes[$object->table_element]['label'])) {
						foreach ($extrafields->attributes[$object->table_element]['label'] as $key => $val) {
							if (!empty($arrayfields["ef.".$key]['checked'])) {
								print '<td';
								$cssstring = $extrafields->getAlignFlag($key, $object->table_element);
								if ($cssstring) {
									print ' class="'.$cssstring.'"';
								}
								print '>';
								$tmpkey = 'options_'.$key;
								print $extrafields->showOutputField($key, $obj->$tmpkey, '', $object->table_element);
								print '</td>';
							}
						}
					}

					// Statut
					if (!empty($arrayfields['t.fk_statut']['checked'])) {
						print '<td class="nowraponall">';
						$object->fk_statut = $obj->fk_statut;
						print $object->getLibStatut(2);
						print '</td>';
					}

					print '<td></td>';

					$i++;
					print '</tr>';
				}

				print '</table>';
				print '</form>';

				print '<form method="post" id="form_view_ticket" name="form_view_ticket" action="'.dol_buildpath('/public/ticket/view.php', 1).(!empty($entity) && isModEnabled('multicompany')?'?entity='.$entity:'').'" style="display:none;">';
				print '<input type="hidden" name="token" value="'.newToken().'">';
				print '<input type="hidden" name="action" value="view_ticket">';
				print '<input type="hidden" name="btn_view_ticket_list" value="1">';
				print '<input type="hidden" name="track_id" value="">';
				print '<input type="hidden" name="email" value="">';
				print "</form>";
				print '<script type="text/javascript">
                    function viewticket(ticket_id, email) {
                        var form = $("#form_view_ticket");
                        form.find("input[name=\\"track_id\\"]").val(ticket_id);
                        form.find("input[name=\\"email\\"]").val(email);
                        form.submit();
                    }
                </script>';
			}
		} else {
			dol_print_error($db);
		}
	} else {
		print '<div class="error">Not Allowed<br><a href="'.$_SERVER['PHP_SELF'].'?track_id='.$object->track_id.'">'.$langs->trans('Back').'</a></div>';
	}

	print '</div>';
} else {
	print '<div class="ticketpublicarea">';

	print '<p class="center opacitymedium">'.$langs->trans("TicketPublicMsgViewLogIn").'</p>';
	print '<br>';

	print '<div id="form_view_ticket">';
	print '<form method="post" name="form_view_ticketlist" action="'.$_SERVER['PHP_SELF'].(!empty($entity) && isModEnabled('multicompany')?'?entity='.$entity:'').'">';
	print '<input type="hidden" name="token" value="'.newToken().'">';
	print '<input type="hidden" name="action" value="view_ticketlist">';
	//print '<input type="hidden" name="search_fk_status" value="non_closed">';

	print '<p><label for="track_id" style="display: inline-block; width: 30%; "><span class="fieldrequired">'.$langs->trans("OneOfTicketTrackId").'</span></label>';
	print '<input size="30" id="track_id" name="track_id" value="'.(GETPOST('track_id', 'alpha') ? GETPOST('track_id', 'alpha') : '').'" />';
	print '</p>';

	print '<p><label for="email" style="display: inline-block; width: 30%; "><span class="fieldrequired">'.$langs->trans('Email').'</span></label>';
	print '<input size="30" id="email" name="email" value="'.(GETPOST('email', 'alpha') ? GETPOST('email', 'alpha') : (!empty($_SESSION['customer_email']) ? $_SESSION['customer_email'] : "")).'" />';
	print '</p>';

	print '<p style="text-align: center; margin-top: 1.5em;">';
	print '<input type="submit" class="button" name="btn_view_ticket_list" value="'.$langs->trans('ViewMyTicketList').'" />';
	print ' &nbsp; ';
	print '<input type="submit" class="button button-cancel" name="cancel" value="'.$langs->trans("Cancel").'">';
	print "</p>\n";

	print "</form>\n";
	print "</div>\n";

	print "</div>";
}

// End of page
htmlPrintOnlinePaymentFooter($mysoc, $langs, 0, $suffix, $object);

llxFooter('', 'public');

$db->close();<|MERGE_RESOLUTION|>--- conflicted
+++ resolved
@@ -231,13 +231,8 @@
 		$filter = array();
 
 		$param = '&action=view_ticketlist';
-<<<<<<< HEAD
 		if (!empty($entity) && isModEnabled('multicompany')) {
-			$param .= '&entity='.$entity;
-=======
-		if (!empty($entity) && !empty($conf->multicompany->enabled)) {
 			$param .= '&entity='.((int) $entity);
->>>>>>> ba21d9ff
 		}
 
 		// Definition of fields for list
