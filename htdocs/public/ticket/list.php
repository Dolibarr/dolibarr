<?php
/*  Copyright (C) 2013-2016    Jean-François FERRY    <jfefe@aternatik.fr>
 *
 * This program is free software; you can redistribute it and/or modify
 * it under the terms of the GNU General Public License as published by
 * the Free Software Foundation; either version 3 of the License, or
 * (at your option) any later version.
 *
 * This program is distributed in the hope that it will be useful,
 * but WITHOUT ANY WARRANTY; without even the implied warranty of
 * MERCHANTABILITY or FITNESS FOR A PARTICULAR PURPOSE.  See the
 * GNU General Public License for more details.
 *
 * You should have received a copy of the GNU General Public License
 * along with this program. If not, see <https://www.gnu.org/licenses/>.
 */

/**
 *       \file       htdocs/public/ticket/list.php
 *       \ingroup    ticket
 *       \brief      Public file to list tickets
 */

if (!defined('NOREQUIREMENU')) {
	define('NOREQUIREMENU', '1');
}
// If there is no need to load and show top and left menu
if (!defined("NOLOGIN")) {
	define("NOLOGIN", '1');
}
if (!defined('NOIPCHECK')) {
	define('NOIPCHECK', '1'); // Do not check IP defined into conf $dolibarr_main_restrict_ip
}
if (!defined('NOBROWSERNOTIF')) {
	define('NOBROWSERNOTIF', '1');
}
// If this page is public (can be called outside logged session)

// For MultiCompany module.
// Do not use GETPOST here, function is not defined and define must be done before including main.inc.php
$entity = (!empty($_GET['entity']) ? (int) $_GET['entity'] : (!empty($_POST['entity']) ? (int) $_POST['entity'] : 1));
if (is_numeric($entity)) {
	define("DOLENTITY", $entity);
}

// Load Dolibarr environment
require '../../main.inc.php';
require_once DOL_DOCUMENT_ROOT.'/ticket/class/actions_ticket.class.php';
require_once DOL_DOCUMENT_ROOT.'/core/class/html.formticket.class.php';
require_once DOL_DOCUMENT_ROOT.'/core/class/CMailFile.class.php';
require_once DOL_DOCUMENT_ROOT.'/core/lib/ticket.lib.php';
require_once DOL_DOCUMENT_ROOT.'/core/lib/security.lib.php';
require_once DOL_DOCUMENT_ROOT.'/core/lib/company.lib.php';
require_once DOL_DOCUMENT_ROOT.'/core/lib/payments.lib.php';

// Load translation files required by the page
$langs->loadLangs(array("companies", "other", "ticket"));

// Get parameters
$action = GETPOST('action', 'aZ09');
$cancel = GETPOST('cancel', 'aZ09');

$track_id = GETPOST('track_id', 'alpha');
$email = strtolower(GETPOST('email', 'alpha'));
$suffix = "";
$moreforfilter = "";

if (GETPOST('btn_view_ticket_list')) {
	unset($_SESSION['track_id_customer']);
	unset($_SESSION['email_customer']);
}
if (isset($_SESSION['track_id_customer'])) {
	$track_id = $_SESSION['track_id_customer'];
}
if (isset($_SESSION['email_customer'])) {
	$email = strtolower($_SESSION['email_customer']);
}

$object = new Ticket($db);

// Initialize technical object to manage hooks of page. Note that conf->hooks_modules contains array of hook context
$hookmanager->initHooks(array('ticketpubliclist', 'globalcard'));

if (!isModEnabled('ticket')) {
	httponly_accessforbidden('Module Ticket not enabled');
}



/*
 * Actions
 */

if ($cancel) {
	$backtopage = DOL_URL_ROOT.'/public/ticket/index.php';

	header("Location: ".$backtopage);
	exit;
}

if ($action == "view_ticketlist") {
	$error = 0;
	$display_ticket_list = false;
	if (!strlen($track_id)) {
		$error++;
		array_push($object->errors, $langs->trans("ErrorFieldRequired", $langs->transnoentities("TicketTrackId")));
		$action = '';
	}

	if (!strlen($email)) {
		$error++;
		array_push($object->errors, $langs->trans("ErrorFieldRequired", $langs->transnoentities("Email")));
		$action = '';
	} else {
		if (!isValidEmail($email)) {
			$error++;
			array_push($object->errors, $langs->trans("ErrorEmailOrTrackingInvalid"));
			$action = '';
		}
	}

	if (!$error) {
		$ret = $object->fetch('', '', $track_id);

		if ($ret && $object->id > 0) {
			// vérifie si l'adresse email est bien dans les contacts du ticket
			$contacts = $object->liste_contact(-1, 'external');
			foreach ($contacts as $contact) {
				if (strtolower($contact['email']) == $email) {
					$display_ticket_list = true;
					$_SESSION['email_customer'] = $email;
					$_SESSION['track_id_customer'] = $track_id;
					break;
				} else {
					$display_ticket_list = false;
				}
			}
			if ($object->fk_soc > 0) {
				$object->fetch_thirdparty();
				if ($email == strtolower($object->thirdparty->email)) {
					$display_ticket_list = true;
					$_SESSION['email_customer'] = $email;
					$_SESSION['track_id_customer'] = $track_id;
				}
			}
			if ($object->fk_user_create > 0) {
				$tmpuser = new User($db);
				$tmpuser->fetch($object->fk_user_create);
				if ($email == strtolower($tmpuser->email)) {
					$display_ticket_list = true;
					$_SESSION['email_customer'] = $email;
					$_SESSION['track_id_customer'] = $track_id;
				}
			}

			$emailorigin = strtolower(CMailFile::getValidAddress($object->origin_email, 2));
			if ($email == $emailorigin) {
				$display_ticket_list = true;
				$_SESSION['email_customer'] = $email;
				$_SESSION['track_id_customer'] = $track_id;
			}
		} else {
			$error++;
			array_push($object->errors, $langs->trans("ErrorTicketNotFound", $track_id));
			$action = '';
		}
	}

	if ($error || $errors) {
		setEventMessages($object->error, $object->errors, 'errors');
		$action = '';
	}
}

/*
 * View
 */

$form = new Form($db);
$user_assign = new User($db);
$user_create = new User($db);
$formTicket = new FormTicket($db);

if (!$conf->global->TICKET_ENABLE_PUBLIC_INTERFACE) {
	print '<div class="error">'.$langs->trans('TicketPublicInterfaceForbidden').'</div>';
	$db->close();
	exit();
}

$arrayofjs = array();
$arrayofcss = array('/ticket/css/styles.css.php');

llxHeaderTicket($langs->trans("Tickets"), "", 0, 0, $arrayofjs, $arrayofcss);


if ($action == "view_ticketlist") {
<<<<<<< HEAD
	print '<div class="ticketpublicarealist ticketlargemargin centpercent">';
=======
	print '<div class="ticketpublicarealist">';
>>>>>>> 77b97616

	print '<br>';
	if ($display_ticket_list) {
		// Filters
		$search_fk_status = GETPOST("search_fk_status", 'alpha');
		$search_subject = GETPOST("search_subject", 'alpha');
		$search_type = GETPOST("search_type", 'alpha');
		$search_category = GETPOST("search_category", 'alpha');
		$search_severity = GETPOST("search_severity", 'alpha');
		$search_fk_user_create = GETPOST("search_fk_user_create", 'int');
		$search_fk_user_assign = GETPOST("search_fk_user_assign", 'int');

		// Store current page url
		$url_page_current = dol_buildpath('/public/ticket/list.php', 1);

		// Do we click on purge search criteria ?
		if (GETPOST("button_removefilter_x")) {
			$search_fk_status = '';
			$search_subject = '';
			$search_type = '';
			$search_category = '';
			$search_severity = '';
			$search_fk_user_create = '';
			$search_fk_user_assign = '';
		}

		// fetch optionals attributes and labels
		$extrafields = new ExtraFields($db);
		$extrafields->fetch_name_optionals_label($object->table_element);

		$search_array_options = $extrafields->getOptionalsFromPost($object->table_element, '', 'search_');

		$filter = array();

		$param = '&action=view_ticketlist';
		if (!empty($entity) && isModEnabled('multicompany')) {
			$param .= '&entity='.((int) $entity);
		}

		$param .= '&token='.newToken();

		// Definition of fields for list
		$arrayfields = array(
			't.datec' => array('label' => $langs->trans("Date"), 'checked' => 1),
			't.date_read' => array('label' => $langs->trans("TicketReadOn"), 'checked' => 0),
			't.date_close' => array('label' => $langs->trans("TicketCloseOn"), 'checked' => 0),
			't.ref' => array('label' => $langs->trans("Ref"), 'checked' => 1),
			//'t.track_id' => array('label' => $langs->trans("IDTracking"), 'checked' => 0),
			't.fk_statut' => array('label' => $langs->trans("Status"), 'checked' => 1),
			't.subject' => array('label' => $langs->trans("Subject"), 'checked' => 1),
			'type.code' => array('label' => $langs->trans("Type"), 'checked' => 1),
			'category.code' => array('label' => $langs->trans("Category"), 'checked' => 1),
			'severity.code' => array('label' => $langs->trans("Severity"), 'checked' => 1),
			't.progress' => array('label' => $langs->trans("Progression"), 'checked' => 0),
			//'t.fk_contract' => array('label' => $langs->trans("Contract"), 'checked' => 0),
			't.fk_user_create' => array('label' => $langs->trans("Author"), 'checked' => 1),
			't.fk_user_assign' => array('label' => $langs->trans("AssignedTo"), 'checked' => 0),

			//'t.entity'=>array('label'=>$langs->trans("Entity"), 'checked'=>1, 'enabled'=>(isModEnabled('multicompany') && empty($conf->multicompany->transverse_mode))),
			//'t.datec' => array('label' => $langs->trans("DateCreation"), 'checked' => 0, 'position' => 500),
			//'t.tms' => array('label' => $langs->trans("DateModificationShort"), 'checked' => 0, 'position' => 2)
			//'t.statut'=>array('label'=>$langs->trans("Status"), 'checked'=>1, 'position'=>1000),
		);

		if (empty($conf->global->TICKET_SHOW_PROGRESSION))
			unset($arrayfields['t.progress']);

		// Extra fields
		if (isset($extrafields->attributes[$object->table_element]['label']) && is_array($extrafields->attributes[$object->table_element]['label']) && count($extrafields->attributes[$object->table_element]['label'])) {
			foreach ($extrafields->attributes[$object->table_element]['label'] as $key => $val) {
				if ($extrafields->attributes[$object->table_element]['type'][$key] != 'separate') {
					$enabled = abs(dol_eval($extrafields->attributes[$object->table_element]['list'][$key], 1, 1, 0));
					$enabled = (($enabled == 0 || $enabled == 3) ? 0 : $enabled);
					$arrayfields["ef.".$key] = array('label' => $extrafields->attributes[$object->table_element]['label'][$key], 'checked' => ($extrafields->attributes[$object->table_element]['list'][$key] < 0) ? 0 : 1, 'position' => $extrafields->attributes[$object->table_element]['pos'][$key], 'enabled' => $enabled && $extrafields->attributes[$object->table_element]['perms'][$key]);
				}
			}
		}
		if (!empty($search_subject)) {
			$filter['t.subject'] = $search_subject;
			$param .= '&search_subject='.urlencode($search_subject);
		}
		if (!empty($search_type)) {
			$filter['t.type_code'] = $search_type;
			$param .= '&search_type='.urlencode($search_type);
		}
		if (!empty($search_category)) {
			$filter['t.category_code'] = $search_category;
			$param .= '&search_category='.urlencode($search_category);
		}
		if (!empty($search_severity)) {
			$filter['t.severity_code'] = $search_severity;
			$param .= '&search_severity='.urlencode($search_severity);
		}
		if (!empty($search_fk_user_assign)) {
			// -1 value = all so no filter
			if ($search_fk_user_assign > 0) {
				$filter['t.fk_user_assign'] = $search_fk_user_assign;
				$param .= '&search_fk_user_assign='.urlencode($search_fk_user_assign);
			}
		}
		if (!empty($search_fk_user_create)) {
			// -1 value = all so no filter
			if ($search_fk_user_create > 0) {
				$filter['t.fk_user_create'] = $search_fk_user_create;
				$param .= '&search_fk_user_create='.urlencode($search_fk_user_create);
			}
		}
		if ((isset($search_fk_status) && $search_fk_status != '') && $search_fk_status != '-1' && $search_fk_status != 'non_closed') {
			$filter['t.fk_statut'] = $search_fk_status;
			$param .= '&search_fk_status='.urlencode($search_fk_status);
		}
		if (isset($search_fk_status) && $search_fk_status == 'non_closed') {
			$filter['t.fk_statut'] = array(0, 1, 3, 4, 5, 6);
			$param .= '&search_fk_status=non_closed';
		}

		require DOL_DOCUMENT_ROOT.'/core/actions_changeselectedfields.inc.php';

		$sortfield = GETPOST('sortfield', 'aZ09comma');
		$sortorder = GETPOST('sortorder', 'aZ09comma');

		if (!$sortfield) {
			$sortfield = 't.datec';
		}
		if (!$sortorder) {
			$sortorder = 'DESC';
		}

		$limit = $conf->liste_limit;

		$page = GETPOSTISSET('pageplusone') ? (GETPOST('pageplusone') - 1) : GETPOST("page", 'int');
		if (empty($page) || $page == -1) {
			$page = 0;
		}     // If $page is not defined, or '' or -1
		$offset = $limit * $page;
		$pageprev = $page - 1;
		$pagenext = $page + 1;

		// Request SQL
		$sql = "SELECT DISTINCT";
		$sql .= " t.rowid,";
		$sql .= " t.ref,";
		$sql .= " t.track_id,";
		$sql .= " t.fk_soc,";
		$sql .= " t.fk_project,";
		$sql .= " t.origin_email,";
		$sql .= " t.fk_user_create, uc.lastname as user_create_lastname, uc.firstname as user_create_firstname,";
		$sql .= " t.fk_user_assign, ua.lastname as user_assign_lastname, ua.firstname as user_assign_firstname,";
		$sql .= " t.subject,";
		$sql .= " t.message,";
		$sql .= " t.fk_statut,";
		$sql .= " t.resolution,";
		if (!empty($conf->global->TICKET_SHOW_PROGRESSION))
			$sql .= " t.progress,";
		$sql .= " t.timing,";
		$sql .= " t.type_code,";
		$sql .= " t.category_code,";
		$sql .= " t.severity_code,";
		$sql .= " t.datec,";
		$sql .= " t.date_read,";
		$sql .= " t.date_close,";
		$sql .= " t.tms,";
		$sql .= " type.label as type_label, category.label as category_label, severity.label as severity_label";
		// Add fields for extrafields
		if (isset($extrafields->attributes[$object->table_element]['label']) && is_array($extrafields->attributes[$object->table_element]['label']) && count($extrafields->attributes[$object->table_element]['label'])) {
			foreach ($extrafields->attributes[$object->table_element]['label'] as $key => $val) {
				$sql .= ($extrafields->attributes[$object->table_element]['type'][$key] != 'separate' ? ", ef.".$key." as options_".$key : '');
			}
		}
		$sql .= " FROM ".MAIN_DB_PREFIX."ticket as t";
		$sql .= " LEFT JOIN ".MAIN_DB_PREFIX."c_ticket_type as type ON type.code = t.type_code";
		$sql .= " LEFT JOIN ".MAIN_DB_PREFIX."c_ticket_category as category ON category.code = t.category_code";
		$sql .= " LEFT JOIN ".MAIN_DB_PREFIX."c_ticket_severity as severity ON severity.code = t.severity_code";
		$sql .= " LEFT JOIN ".MAIN_DB_PREFIX."societe as s ON s.rowid = t.fk_soc";
		$sql .= " LEFT JOIN ".MAIN_DB_PREFIX."user as uc ON uc.rowid = t.fk_user_create";
		$sql .= " LEFT JOIN ".MAIN_DB_PREFIX."user as ua ON ua.rowid = t.fk_user_assign";
		$sql .= " LEFT JOIN ".MAIN_DB_PREFIX."element_contact as ec ON ec.element_id = t.rowid";
		$sql .= " LEFT JOIN ".MAIN_DB_PREFIX."c_type_contact as tc ON ec.fk_c_type_contact = tc.rowid";
		$sql .= " LEFT JOIN ".MAIN_DB_PREFIX."socpeople sp ON ec.fk_socpeople = sp.rowid";
		if (isset($extrafields->attributes[$object->table_element]['label']) && is_array($extrafields->attributes[$object->table_element]['label']) && count($extrafields->attributes[$object->table_element]['label'])) {
			$sql .= " LEFT JOIN ".MAIN_DB_PREFIX."ticket_extrafields as ef on (t.rowid = ef.fk_object)";
		}
		$sql .= " WHERE t.entity IN (".getEntity('ticket').")";
		$sql .= " AND ((tc.source = 'external'";
		$sql .= " AND tc.element='".$db->escape($object->element)."'";
		$sql .= " AND tc.active=1";
		$sql .= " AND sp.email='".$db->escape($_SESSION['email_customer'])."')";		// email found into an external contact
		$sql .= " OR s.email='".$db->escape($_SESSION['email_customer'])."'";			// or email of the linked company
		$sql .= " OR t.origin_email='".$db->escape($_SESSION['email_customer'])."')";	// or email of the requester
		// Manage filter
		if (!empty($filter)) {
			foreach ($filter as $key => $value) {
				if (strpos($key, 'date')) { // To allow $filter['YEAR(s.dated)']=>$year
					$sql .= " AND ".$key." = '".$db->escape($value)."'";
				} elseif (($key == 't.fk_user_assign') || ($key == 't.type_code') || ($key == 't.category_code') || ($key == 't.severity_code')) {
					$sql .= " AND ".$key." = '".$db->escape($value)."'";
				} elseif ($key == 't.fk_statut') {
					if (is_array($value) && count($value) > 0) {
						$sql .= " AND ".$key." IN (".$db->sanitize(implode(',', $value)).")";
					} else {
						$sql .= " AND ".$key." = ".((int) $value);
					}
				} else {
					$sql .= " AND ".$key." LIKE '%".$db->escape($value)."%'";
				}
			}
		}
		//$sql .= " GROUP BY t.track_id";
		$sql .= $db->order($sortfield, $sortorder);

		$resql = $db->query($sql);
		if ($resql) {
			$num_total = $db->num_rows($resql);
			if (!empty($limit)) {
				$sql .= $db->plimit($limit + 1, $offset);
			}

			$resql = $db->query($sql);
			if ($resql) {
				$num = $db->num_rows($resql);

				print_barre_liste($langs->trans('TicketList'), $page, 'list.php', $param, $sortfield, $sortorder, '', $num, $num_total, 'ticket');

				// Search bar
				print '<form method="POST" action="'.$_SERVER['PHP_SELF'].(!empty($entity) && isModEnabled('multicompany')?'?entity='.$entity:'').'" id="searchFormList" >'."\n";
				print '<input type="hidden" name="formfilteraction" id="formfilteraction" value="list">';
				print '<input type="hidden" name="token" value="'.newToken().'">';
				print '<input type="hidden" name="action" value="view_ticketlist">';
				print '<input type="hidden" name="sortfield" value="'.$sortfield.'">';
				print '<input type="hidden" name="sortorder" value="'.$sortorder.'">';

				$varpage = empty($contextpage) ? $url_page_current : $contextpage;
				$selectedfields = $form->multiSelectArrayWithCheckbox('selectedfields', $arrayfields, $varpage); // This also change content of $arrayfields

				// allow to display information before list
				$parameters=array('arrayfields'=>$arrayfields);
				$reshook=$hookmanager->executeHooks('printFieldListHeader', $parameters, $object, $action);    // Note that $action and $object may have been modified by hook
				print $hookmanager->resPrint;

				print '<div class="div-table-responsive">';
				print '<table class="liste '.($moreforfilter ? "listwithfilterbefore" : "").'">';

				// Filter bar
				print '<tr class="liste_titre">';

				if (!empty($arrayfields['t.datec']['checked'])) {
					print '<td class="liste_titre"></td>';
				}

				if (!empty($arrayfields['t.date_read']['checked'])) {
					print '<td class="liste_titre"></td>';
				}
				if (!empty($arrayfields['t.date_close']['checked'])) {
					print '<td class="liste_titre"></td>';
				}

				if (!empty($arrayfields['t.ref']['checked'])) {
					print '<td class="liste_titre"></td>';
				}

				if (!empty($arrayfields['t.subject']['checked'])) {
					print '<td class="liste_titre">';
					print '<input type="text" class="flat maxwidth100" name="search_subject" value="'.$search_subject.'">';
					print '</td>';
				}

				if (!empty($arrayfields['type.code']['checked'])) {
					print '<td class="liste_titre">';
					$formTicket->selectTypesTickets($search_type, 'search_type', '', 2, 1, 1, 0, 'maxwidth150');
					print '</td>';
				}

				if (!empty($arrayfields['category.code']['checked'])) {
					print '<td class="liste_titre">';
					$formTicket->selectGroupTickets($search_category, 'search_category', 'public=1', 2, 1, 1);
					print '</td>';
				}

				if (!empty($arrayfields['severity.code']['checked'])) {
					print '<td class="liste_titre">';
					$formTicket->selectSeveritiesTickets($search_severity, 'search_severity', '', 2, 1, 1);
					print '</td>';
				}

				if ((!empty($conf->global->TICKET_SHOW_PROGRESSION)) && !empty($arrayfields['t.progress']['checked'])) {
					print '<td class="liste_titre"></td>';
				}

				if (!empty($arrayfields['t.fk_user_create']['checked'])) {
					print '<td class="liste_titre"></td>';
				}

				if (!empty($arrayfields['t.fk_user_assign']['checked'])) {
					print '<td class="liste_titre"></td>';
				}

				if (!empty($arrayfields['t.tms']['checked'])) {
					print '<td class="liste_titre"></td>';
				}

				// Extra fields
				include DOL_DOCUMENT_ROOT.'/core/tpl/extrafields_list_search_input.tpl.php';

				// Fields from hook
				$parameters = array('arrayfields'=>$arrayfields);
				$reshook = $hookmanager->executeHooks('printFieldListOption', $parameters, $object); // Note that $action and $object may have been modified by hook
				print $hookmanager->resPrint;

				// Status ticket
				if (!empty($arrayfields['t.fk_statut']['checked'])) {
					print '<td class="liste_titre">';
					$selected = ($search_fk_status != "non_closed" ? $search_fk_status : '');
					//$object->printSelectStatus($selected);
					print '</td>';
				}

				// Action column
				print '<td class="liste_titre maxwidthsearch">';
				$searchpicto = $form->showFilterButtons();
				print $searchpicto;
				print '</td>';
				print '</tr>';

				// Field title
				print '<tr class="liste_titre">';
				if (!empty($arrayfields['t.datec']['checked'])) {
					print_liste_field_titre($arrayfields['t.datec']['label'], $url_page_current, 't.datec', '', $param, '', $sortfield, $sortorder);
				}
				if (!empty($arrayfields['t.date_read']['checked'])) {
					print_liste_field_titre($arrayfields['t.date_read']['label'], $url_page_current, 't.date_read', '', $param, '', $sortfield, $sortorder);
				}
				if (!empty($arrayfields['t.date_close']['checked'])) {
					print_liste_field_titre($arrayfields['t.date_close']['label'], $url_page_current, 't.date_close', '', $param, '', $sortfield, $sortorder);
				}
				if (!empty($arrayfields['t.ref']['checked'])) {
					print_liste_field_titre($arrayfields['t.ref']['label'], $url_page_current, 't.ref', '', $param, '', $sortfield, $sortorder);
				}
				if (!empty($arrayfields['t.subject']['checked'])) {
					print_liste_field_titre($arrayfields['t.subject']['label']);
				}
				if (!empty($arrayfields['type.code']['checked'])) {
					print_liste_field_titre($arrayfields['type.code']['label'], $url_page_current, 'type.code', '', $param, '', $sortfield, $sortorder);
				}
				if (!empty($arrayfields['category.code']['checked'])) {
					print_liste_field_titre($arrayfields['category.code']['label'], $url_page_current, 'category.code', '', $param, '', $sortfield, $sortorder);
				}
				if (!empty($arrayfields['severity.code']['checked'])) {
					print_liste_field_titre($arrayfields['severity.code']['label'], $url_page_current, 'severity.code', '', $param, '', $sortfield, $sortorder);
				}
				if ((!empty($conf->global->TICKET_SHOW_PROGRESSION)) && !empty($arrayfields['t.progress']['checked'])) {
					print_liste_field_titre($arrayfields['t.progress']['label'], $url_page_current, 't.progress', '', $param, '', $sortfield, $sortorder);
				}
				if (!empty($arrayfields['t.fk_user_create']['checked'])) {
					print_liste_field_titre($arrayfields['t.fk_user_create']['label'], $url_page_current, 't.fk_user_create', '', $param, '', $sortfield, $sortorder);
				}
				if (!empty($arrayfields['t.fk_user_assign']['checked'])) {
					print_liste_field_titre($arrayfields['t.fk_user_assign']['label'], $url_page_current, 't.fk_user_assign', '', $param, '', $sortfield, $sortorder);
				}
				if (!empty($arrayfields['t.tms']['checked'])) {
					print_liste_field_titre($arrayfields['t.tms']['label'], $url_page_current, 't.tms', '', $param, '', $sortfield, $sortorder);
				}

				// Extra fields
				include DOL_DOCUMENT_ROOT.'/core/tpl/extrafields_list_search_title.tpl.php';

				// Hook fields
				$parameters = array('arrayfields'=>$arrayfields, 'param'=>$param, 'sortfield'=>$sortfield, 'sortorder'=>$sortorder);
				$reshook = $hookmanager->executeHooks('printFieldListTitle', $parameters, $object); // Note that $action and $object may have been modified by hook
				print $hookmanager->resPrint;

				if (!empty($arrayfields['t.fk_statut']['checked'])) {
					print_liste_field_titre($arrayfields['t.fk_statut']['label'], $url_page_current, 't.fk_statut', '', $param, '', $sortfield, $sortorder);
				}
				print_liste_field_titre($selectedfields, $url_page_current, "", '', '', 'align="right"', $sortfield, $sortorder, 'center maxwidthsearch ');
				print '</tr>';

				while ($obj = $db->fetch_object($resql)) {
					print '<tr class="oddeven">';

					// Date ticket
					if (!empty($arrayfields['t.datec']['checked'])) {
						print '<td>';
						print dol_print_date($db->jdate($obj->datec), 'dayhour');
						print '</td>';
					}

					// Date read
					if (!empty($arrayfields['t.date_read']['checked'])) {
						print '<td>';
						print dol_print_date($db->jdate($obj->date_read), 'dayhour');
						print '</td>';
					}

					// Date close
					if (!empty($arrayfields['t.date_close']['checked'])) {
						print '<td>';
						print dol_print_date($db->jdate($obj->date_close), 'dayhour');
						print '</td>';
					}

					// Ref
					if (!empty($arrayfields['t.ref']['checked'])) {
						print '<td class="nowraponall">';
						print '<a rel="nofollow" href="javascript:viewticket(\''.dol_escape_js($obj->track_id).'\',\''.dol_escape_js($_SESSION['email_customer']).'\');">';
						print img_picto('', 'ticket', 'class="paddingrightonly"');
						print $obj->ref;
						print '</a>';
						print '</td>';
					}

					// Subject
					if (!empty($arrayfields['t.subject']['checked'])) {
						print '<td>';
						print '<a rel="nofollow" href="javascript:viewticket(\''.dol_escape_js($obj->track_id).'\',\''.dol_escape_js($_SESSION['email_customer']).'\');">';
						print $obj->subject;
						print '</a>';
						print '</td>';
					}

					// Type
					if (!empty($arrayfields['type.code']['checked'])) {
						print '<td>';
						print $obj->type_label;
						print '</td>';
					}

					// Category
					if (!empty($arrayfields['category.code']['checked'])) {
						print '<td>';
						print $obj->category_label;
						print '</td>';
					}

					// Severity
					if (!empty($arrayfields['severity.code']['checked'])) {
						print '<td>';
						print $obj->severity_label;
						print '</td>';
					}

					// Progression
					if ((!empty($conf->global->TICKET_SHOW_PROGRESSION)) && !empty($arrayfields['t.progress']['checked'])) {
						print '<td>';
						print $obj->progress;
						print '</td>';
					}

					// Message author
					if (!empty($arrayfields['t.fk_user_create']['checked'])) {
						print '<td title="'.dol_escape_htmltag($obj->origin_email).'">';
						if ($obj->fk_user_create > 0) {
							$user_create->firstname = (!empty($obj->user_create_firstname) ? $obj->user_create_firstname : '');
							$user_create->name = (!empty($obj->user_create_lastname) ? $obj->user_create_lastname : '');
							$user_create->id = (!empty($obj->fk_user_create) ? $obj->fk_user_create : '');
							print $user_create->getFullName($langs);
						} else {
							print img_picto('', 'email', 'class="paddingrightonly"');
							print $langs->trans('Email');
						}
						print '</td>';
					}

					// Assigned author
					if (!empty($arrayfields['t.fk_user_assign']['checked'])) {
						print '<td>';
						if ($obj->fk_user_assign > 0) {
							$user_assign->firstname = (!empty($obj->user_assign_firstname) ? $obj->user_assign_firstname : '');
							$user_assign->lastname = (!empty($obj->user_assign_lastname) ? $obj->user_assign_lastname : '');
							$user_assign->id = (!empty($obj->fk_user_assign) ? $obj->fk_user_assign : '');
							print img_picto('', 'user', 'class="paddingrightonly"');
							print $user_assign->getFullName($langs);
						}
						print '</td>';
					}

					if (!empty($arrayfields['t.tms']['checked'])) {
						print '<td>'.dol_print_date($db->jdate($obj->tms), 'dayhour').'</td>';
					}

					// Extra fields
					if (isset($extrafields->attributes[$object->table_element]['label']) && is_array($extrafields->attributes[$object->table_element]['label']) && count($extrafields->attributes[$object->table_element]['label'])) {
						foreach ($extrafields->attributes[$object->table_element]['label'] as $key => $val) {
							if (!empty($arrayfields["ef.".$key]['checked'])) {
								print '<td';
								$cssstring = $extrafields->getAlignFlag($key, $object->table_element);
								if ($cssstring) {
									print ' class="'.$cssstring.'"';
								}
								print '>';
								$tmpkey = 'options_'.$key;
								print $extrafields->showOutputField($key, $obj->$tmpkey, '', $object->table_element);
								print '</td>';
							}
						}
					}

					// Statut
					if (!empty($arrayfields['t.fk_statut']['checked'])) {
						print '<td class="nowraponall">';
						$object->fk_statut = $obj->fk_statut;
						print $object->getLibStatut(2);
						print '</td>';
					}

					print '<td></td>';

					$i++;
					print '</tr>';
				}

				print '</table>';
				print '</div>';

				print '</form>';

				print '<form method="post" id="form_view_ticket" name="form_view_ticket" action="'.dol_buildpath('/public/ticket/view.php', 1).(!empty($entity) && isModEnabled('multicompany')?'?entity='.$entity:'').'" style="display:none;">';
				print '<input type="hidden" name="token" value="'.newToken().'">';
				print '<input type="hidden" name="action" value="view_ticket">';
				print '<input type="hidden" name="btn_view_ticket_list" value="1">';
				print '<input type="hidden" name="track_id" value="">';
				print '<input type="hidden" name="email" value="">';
				print "</form>";
				print '<script type="text/javascript">
                    function viewticket(ticket_id, email) {
                        var form = $("#form_view_ticket");
                        form.find("input[name=\\"track_id\\"]").val(ticket_id);
                        form.find("input[name=\\"email\\"]").val(email);
                        form.submit();
                    }
                </script>';
			}
		} else {
			dol_print_error($db);
		}
	} else {
		print '<div class="error">Not Allowed<br><a href="'.$_SERVER['PHP_SELF'].'?track_id='.$object->track_id.'">'.$langs->trans('Back').'</a></div>';
	}

	print '</div>';
} else {
	print '<div class="ticketpublicarea ticketlargemargin centpercent">';

	print '<p class="center opacitymedium">'.$langs->trans("TicketPublicMsgViewLogIn").'</p>';
	print '<br>';

	print '<div id="form_view_ticket">';
	print '<form method="post" name="form_view_ticketlist" action="'.$_SERVER['PHP_SELF'].(!empty($entity) && isModEnabled('multicompany')?'?entity='.$entity:'').'">';
	print '<input type="hidden" name="token" value="'.newToken().'">';
	print '<input type="hidden" name="action" value="view_ticketlist">';
	//print '<input type="hidden" name="search_fk_status" value="non_closed">';

	print '<p><label for="track_id" style="display: inline-block; width: 30%; "><span class="fieldrequired">'.$langs->trans("OneOfTicketTrackId").'</span></label>';
	print '<input size="30" id="track_id" name="track_id" value="'.(GETPOST('track_id', 'alpha') ? GETPOST('track_id', 'alpha') : '').'" />';
	print '</p>';

	print '<p><label for="email" style="display: inline-block; width: 30%; "><span class="fieldrequired">'.$langs->trans('Email').'</span></label>';
	print '<input size="30" id="email" name="email" value="'.(GETPOST('email', 'alpha') ? GETPOST('email', 'alpha') : (!empty($_SESSION['customer_email']) ? $_SESSION['customer_email'] : "")).'" />';
	print '</p>';

	print '<p style="text-align: center; margin-top: 1.5em;">';
	print '<input type="submit" class="button" name="btn_view_ticket_list" value="'.$langs->trans('ViewMyTicketList').'" />';
	print ' &nbsp; ';
	print '<input type="submit" class="button button-cancel" name="cancel" value="'.$langs->trans("Cancel").'">';
	print "</p>\n";

	print "</form>\n";
	print "</div>\n";

	print "</div>";
}

// End of page
htmlPrintOnlineFooter($mysoc, $langs, 0, $suffix, $object);

llxFooter('', 'public');

$db->close();<|MERGE_RESOLUTION|>--- conflicted
+++ resolved
@@ -194,11 +194,7 @@
 
 
 if ($action == "view_ticketlist") {
-<<<<<<< HEAD
 	print '<div class="ticketpublicarealist ticketlargemargin centpercent">';
-=======
-	print '<div class="ticketpublicarealist">';
->>>>>>> 77b97616
 
 	print '<br>';
 	if ($display_ticket_list) {
