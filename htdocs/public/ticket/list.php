<?php
/*  Copyright (C) 2013-2016    Jean-François FERRY    <jfefe@aternatik.fr>
 *
 * This program is free software; you can redistribute it and/or modify
 * it under the terms of the GNU General Public License as published by
 * the Free Software Foundation; either version 3 of the License, or
 * (at your option) any later version.
 *
 * This program is distributed in the hope that it will be useful,
 * but WITHOUT ANY WARRANTY; without even the implied warranty of
 * MERCHANTABILITY or FITNESS FOR A PARTICULAR PURPOSE.  See the
 * GNU General Public License for more details.
 *
 * You should have received a copy of the GNU General Public License
 * along with this program. If not, see <https://www.gnu.org/licenses/>.
 */

/**
 *       \file       htdocs/public/ticket/list.php
 *       \ingroup    ticket
 *       \brief      Public file to list tickets
 */

if (!defined('NOCSRFCHECK')) {
	define('NOCSRFCHECK', '1');
}
// Do not check anti CSRF attack test
if (!defined('NOREQUIREMENU')) {
	define('NOREQUIREMENU', '1');
}
// If there is no need to load and show top and left menu
if (!defined("NOLOGIN")) {
	define("NOLOGIN", '1');
}
if (!defined('NOIPCHECK')) {
	define('NOIPCHECK', '1'); // Do not check IP defined into conf $dolibarr_main_restrict_ip
}
if (!defined('NOBROWSERNOTIF')) {
	define('NOBROWSERNOTIF', '1');
}
// If this page is public (can be called outside logged session)

// For MultiCompany module.
// Do not use GETPOST here, function is not defined and define must be done before including main.inc.php
$entity = (!empty($_GET['entity']) ? (int) $_GET['entity'] : (!empty($_POST['entity']) ? (int) $_POST['entity'] : 1));
if (is_numeric($entity)) {
	define("DOLENTITY", $entity);
}

require '../../main.inc.php';
require_once DOL_DOCUMENT_ROOT.'/ticket/class/actions_ticket.class.php';
require_once DOL_DOCUMENT_ROOT.'/core/class/html.formticket.class.php';
require_once DOL_DOCUMENT_ROOT.'/core/class/CMailFile.class.php';
require_once DOL_DOCUMENT_ROOT.'/core/lib/ticket.lib.php';
require_once DOL_DOCUMENT_ROOT.'/core/lib/security.lib.php';
require_once DOL_DOCUMENT_ROOT.'/core/lib/company.lib.php';
require_once DOL_DOCUMENT_ROOT.'/core/lib/payments.lib.php';

// Load translation files required by the page
$langs->loadLangs(array("companies", "other", "ticket"));

// Get parameters
$track_id = GETPOST('track_id', 'alpha');
$action = GETPOST('action', 'aZ09');
$email = strtolower(GETPOST('email', 'alpha'));

if (GETPOST('btn_view_ticket_list')) {
	unset($_SESSION['track_id_customer']);
	unset($_SESSION['email_customer']);
}
if (isset($_SESSION['track_id_customer'])) {
	$track_id = $_SESSION['track_id_customer'];
}
if (isset($_SESSION['email_customer'])) {
	$email = strtolower($_SESSION['email_customer']);
}

$object = new Ticket($db);

// Initialize technical object to manage hooks of page. Note that conf->hooks_modules contains array of hook context
$hookmanager->initHooks(array('ticketpubliclist', 'globalcard'));

if (empty($conf->ticket->enabled)) {
	accessforbidden('', 0, 0, 1);
}



/*
 * Actions
 */

if ($action == "view_ticketlist") {
	$error = 0;
	$display_ticket_list = false;
	if (!strlen($track_id)) {
		$error++;
		array_push($object->errors, $langs->trans("ErrorFieldRequired", $langs->transnoentities("TicketTrackId")));
		$action = '';
	}

	if (!strlen($email)) {
		$error++;
		array_push($object->errors, $langs->trans("ErrorFieldRequired", $langs->transnoentities("Email")));
		$action = '';
	} else {
		if (!isValidEmail($email)) {
			$error++;
			array_push($object->errors, $langs->trans("ErrorEmailOrTrackingInvalid"));
			$action = '';
		}
	}

	if (!$error) {
		$ret = $object->fetch('', '', $track_id);

		if ($ret && $object->id > 0) {
			// vérifie si l'adresse email est bien dans les contacts du ticket
			$contacts = $object->liste_contact(-1, 'external');
			foreach ($contacts as $contact) {
				if (strtolower($contact['email']) == $email) {
					$display_ticket_list = true;
					$_SESSION['email_customer'] = $email;
					$_SESSION['track_id_customer'] = $track_id;
					break;
				} else {
					$display_ticket_list = false;
				}
			}
			if ($object->fk_soc > 0) {
				$object->fetch_thirdparty();
				if ($email == strtolower($object->thirdparty->email)) {
					$display_ticket_list = true;
					$_SESSION['email_customer'] = $email;
					$_SESSION['track_id_customer'] = $track_id;
				}
			}
			if ($object->fk_user_create > 0) {
				$tmpuser = new User($db);
				$tmpuser->fetch($object->fk_user_create);
				if ($email == strtolower($tmpuser->email)) {
					$display_ticket_list = true;
					$_SESSION['email_customer'] = $email;
					$_SESSION['track_id_customer'] = $track_id;
				}
			}

			$emailorigin = strtolower(CMailFile::getValidAddress($object->origin_email, 2));
			if ($email == $emailorigin) {
				$display_ticket_list = true;
				$_SESSION['email_customer'] = $email;
				$_SESSION['track_id_customer'] = $track_id;
			}
		} else {
			$error++;
			array_push($object->errors, $langs->trans("ErrorTicketNotFound", $track_id));
			$action = '';
		}
	}

	if ($error || $errors) {
		setEventMessages($object->error, $object->errors, 'errors');
		$action = '';
	}
}

/*
 * View
 */

$form = new Form($db);
$user_assign = new User($db);
$user_create = new User($db);
$formTicket = new FormTicket($db);

if (!$conf->global->TICKET_ENABLE_PUBLIC_INTERFACE) {
	print '<div class="error">'.$langs->trans('TicketPublicInterfaceForbidden').'</div>';
	$db->close();
	exit();
}

$arrayofjs = array();
$arrayofcss = array('/ticket/css/styles.css.php');

llxHeaderTicket($langs->trans("Tickets"), "", 0, 0, $arrayofjs, $arrayofcss);


print '<div class="ticketpublicarealist">';

if ($action == "view_ticketlist") {
	print '<br>';
	if ($display_ticket_list) {
		// Filters
		$search_fk_status = GETPOST("search_fk_status", 'alpha');
		$search_subject = GETPOST("search_subject", 'alpha');
		$search_type = GETPOST("search_type", 'alpha');
		$search_category = GETPOST("search_category", 'alpha');
		$search_severity = GETPOST("search_severity", 'alpha');
		$search_fk_user_create = GETPOST("search_fk_user_create", 'int');
		$search_fk_user_assign = GETPOST("search_fk_user_assign", 'int');

		// Store current page url
		$url_page_current = dol_buildpath('/public/ticket/list.php', 1);

		// Do we click on purge search criteria ?
		if (GETPOST("button_removefilter_x")) {
			$search_fk_status = '';
			$search_subject = '';
			$search_type = '';
			$search_category = '';
			$search_severity = '';
			$search_fk_user_create = '';
			$search_fk_user_assign = '';
		}

		// fetch optionals attributes and labels
		$extrafields = new ExtraFields($db);
		$extrafields->fetch_name_optionals_label($object->table_element);

		$search_array_options = $extrafields->getOptionalsFromPost($object->table_element, '', 'search_');

		$filter = array();
		$param = 'action=view_ticketlist';
		if (!empty($entity) && !empty($conf->multicompany->enabled)) {
			$param .= '&entity='.$entity;
		}

		// Definition of fields for list
		$arrayfields = array(
			't.datec' => array('label' => $langs->trans("Date"), 'checked' => 1),
			't.date_read' => array('label' => $langs->trans("TicketReadOn"), 'checked' => 0),
			't.date_close' => array('label' => $langs->trans("TicketCloseOn"), 'checked' => 0),
			't.ref' => array('label' => $langs->trans("Ref"), 'checked' => 1),
			//'t.track_id' => array('label' => $langs->trans("IDTracking"), 'checked' => 0),
			't.fk_statut' => array('label' => $langs->trans("Status"), 'checked' => 1),
			't.subject' => array('label' => $langs->trans("Subject"), 'checked' => 1),
			'type.code' => array('label' => $langs->trans("Type"), 'checked' => 1),
			'category.code' => array('label' => $langs->trans("Category"), 'checked' => 1),
			'severity.code' => array('label' => $langs->trans("Severity"), 'checked' => 1),
			't.progress' => array('label' => $langs->trans("Progression"), 'checked' => 0),
			//'t.fk_contract' => array('label' => $langs->trans("Contract"), 'checked' => 0),
			't.fk_user_create' => array('label' => $langs->trans("Author"), 'checked' => 1),
			't.fk_user_assign' => array('label' => $langs->trans("AssignedTo"), 'checked' => 0),

			//'t.entity'=>array('label'=>$langs->trans("Entity"), 'checked'=>1, 'enabled'=>(! empty($conf->multicompany->enabled) && empty($conf->multicompany->transverse_mode))),
			//'t.datec' => array('label' => $langs->trans("DateCreation"), 'checked' => 0, 'position' => 500),
			//'t.tms' => array('label' => $langs->trans("DateModificationShort"), 'checked' => 0, 'position' => 2)
			//'t.statut'=>array('label'=>$langs->trans("Status"), 'checked'=>1, 'position'=>1000),
		);

		// Extra fields
		if (is_array($extrafields->attributes[$object->table_element]['label']) && count($extrafields->attributes[$object->table_element]['label'])) {
			foreach ($extrafields->attributes[$object->table_element]['label'] as $key => $val) {
				if ($extrafields->attributes[$object->table_element]['type'][$key] != 'separate') {
					$arrayfields["ef.".$key] = array('label' => $extrafields->attributes[$object->table_element]['label'][$key], 'checked' => ($extrafields->attributes[$object->table_element]['list'][$key] < 0) ? 0 : 1, 'position' => $extrafields->attributes[$object->table_element]['pos'][$key], 'enabled' =>(abs($extrafields->attributes[$object->table_element]['list'][$key]) != 3) && $extrafields->attributes[$object->table_element]['perms'][$key]);
				}
			}
		}
		if (!empty($search_subject)) {
			$filter['t.subject'] = $search_subject;
			$param .= '&search_subject='.urlencode($search_subject);
		}
		if (!empty($search_type)) {
			$filter['t.type_code'] = $search_type;
			$param .= '&search_type='.urlencode($search_type);
		}
		if (!empty($search_category)) {
			$filter['t.category_code'] = $search_category;
			$param .= '&search_category='.urlencode($search_category);
		}
		if (!empty($search_severity)) {
			$filter['t.severity_code'] = $search_severity;
			$param .= '&search_severity='.urlencode($search_severity);
		}
		if (!empty($search_fk_user_assign)) {
			// -1 value = all so no filter
			if ($search_fk_user_assign > 0) {
				$filter['t.fk_user_assign'] = $search_fk_user_assign;
				$param .= '&search_fk_user_assign='.urlencode($search_fk_user_assign);
			}
		}
		if (!empty($search_fk_user_create)) {
			// -1 value = all so no filter
			if ($search_fk_user_create > 0) {
				$filter['t.fk_user_create'] = $search_fk_user_create;
				$param .= '&search_fk_user_create='.urlencode($search_fk_user_create);
			}
		}
		if ((isset($search_fk_status) && $search_fk_status != '') && $search_fk_status != '-1' && $search_fk_status != 'non_closed') {
			$filter['t.fk_statut'] = $search_fk_status;
			$param .= '&search_fk_status='.urlencode($search_fk_status);
		}
		if (isset($search_fk_status) && $search_fk_status == 'non_closed') {
			$filter['t.fk_statut'] = array(0, 1, 3, 4, 5, 6);
			$param .= '&search_fk_status=non_closed';
		}

		require DOL_DOCUMENT_ROOT.'/core/actions_changeselectedfields.inc.php';

		$sortfield = GETPOST('sortfield', 'aZ09comma');
		$sortorder = GETPOST('sortorder', 'aZ09comma');

		if (!$sortfield) {
			$sortfield = 't.datec';
		}
		if (!$sortorder) {
			$sortorder = 'DESC';
		}

		$limit = $conf->liste_limit;

		$page = GETPOSTISSET('pageplusone') ? (GETPOST('pageplusone') - 1) : GETPOST("page", 'int');
		if (empty($page) || $page == -1) {
			$page = 0;
		}     // If $page is not defined, or '' or -1
		$offset = $limit * $page;
		$pageprev = $page - 1;
		$pagenext = $page + 1;

		// Request SQL
		$sql = "SELECT DISTINCT";
		$sql .= " t.rowid,";
		$sql .= " t.ref,";
		$sql .= " t.track_id,";
		$sql .= " t.fk_soc,";
		$sql .= " t.fk_project,";
		$sql .= " t.origin_email,";
		$sql .= " t.fk_user_create, uc.lastname as user_create_lastname, uc.firstname as user_create_firstname,";
		$sql .= " t.fk_user_assign, ua.lastname as user_assign_lastname, ua.firstname as user_assign_firstname,";
		$sql .= " t.subject,";
		$sql .= " t.message,";
		$sql .= " t.fk_statut,";
		$sql .= " t.resolution,";
		$sql .= " t.progress,";
		$sql .= " t.timing,";
		$sql .= " t.type_code,";
		$sql .= " t.category_code,";
		$sql .= " t.severity_code,";
		$sql .= " t.datec,";
		$sql .= " t.date_read,";
		$sql .= " t.date_close,";
		$sql .= " t.tms,";
		$sql .= " type.label as type_label, category.label as category_label, severity.label as severity_label";
		// Add fields for extrafields
		if (is_array($extrafields->attributes[$object->table_element]['label']) && count($extrafields->attributes[$object->table_element]['label'])) {
			foreach ($extrafields->attributes[$object->table_element]['label'] as $key => $val) {
				$sql .= ($extrafields->attributes[$object->table_element]['type'][$key] != 'separate' ? ", ef.".$key." as options_".$key : '');
			}
		}
		$sql .= " FROM ".MAIN_DB_PREFIX."ticket as t";
		$sql .= " LEFT JOIN ".MAIN_DB_PREFIX."c_ticket_type as type ON type.code=t.type_code";
		$sql .= " LEFT JOIN ".MAIN_DB_PREFIX."c_ticket_category as category ON category.code=t.category_code";
		$sql .= " LEFT JOIN ".MAIN_DB_PREFIX."c_ticket_severity as severity ON severity.code=t.severity_code";
		$sql .= " LEFT JOIN ".MAIN_DB_PREFIX."societe as s ON s.rowid=t.fk_soc";
		$sql .= " LEFT JOIN ".MAIN_DB_PREFIX."user as uc ON uc.rowid=t.fk_user_create";
		$sql .= " LEFT JOIN ".MAIN_DB_PREFIX."user as ua ON ua.rowid=t.fk_user_assign";
		$sql .= " LEFT JOIN ".MAIN_DB_PREFIX."element_contact as ec ON ec.element_id=t.rowid";
		$sql .= " LEFT JOIN ".MAIN_DB_PREFIX."c_type_contact as tc ON ec.fk_c_type_contact=tc.rowid";
		$sql .= " LEFT JOIN ".MAIN_DB_PREFIX."socpeople sp ON ec.fk_socpeople=sp.rowid";
		if (is_array($extrafields->attributes[$object->table_element]['label']) && count($extrafields->attributes[$object->table_element]['label'])) {
			$sql .= " LEFT JOIN ".MAIN_DB_PREFIX."ticket_extrafields as ef on (t.rowid = ef.fk_object)";
		}
		$sql .= " WHERE t.entity IN (".getEntity('ticket').")";
		$sql .= " AND ((tc.source = 'external'";
		$sql .= " AND tc.element='".$db->escape($object->dao->element)."'";
		$sql .= " AND tc.active=1)";
		$sql .= " OR (sp.email='".$db->escape($_SESSION['email_customer'])."'";
		$sql .= " OR s.email='".$db->escape($_SESSION['email_customer'])."'";
		$sql .= " OR t.origin_email='".$db->escape($_SESSION['email_customer'])."'))";
		// Manage filter
		if (!empty($filter)) {
			foreach ($filter as $key => $value) {
				if (strpos($key, 'date')) { // To allow $filter['YEAR(s.dated)']=>$year
					$sql .= " AND ".$key." = '".$db->escape($value)."'";
				} elseif (($key == 't.fk_user_assign') || ($key == 't.type_code') || ($key == 't.category_code') || ($key == 't.severity_code')) {
					$sql .= " AND ".$key." = '".$db->escape($value)."'";
				} elseif ($key == 't.fk_statut') {
					if (is_array($value) && count($value) > 0) {
<<<<<<< HEAD
						$sql .= 'AND '.$key.' IN ('.$db->sanitize(implode(',', $value)).')';
=======
						$sql .= " AND ".$key." IN (".$db->sanitize(implode(',', $value)).")";
>>>>>>> 95dc2558
					} else {
						$sql .= " AND ".$key." = ".((int) $value);
					}
				} else {
					$sql .= " AND ".$key." LIKE '%".$db->escape($value)."%'";
				}
			}
		}
		//$sql .= " GROUP BY t.track_id";
		$sql .= $db->order($sortfield, $sortorder);

		$resql = $db->query($sql);
		if ($resql) {
			$num_total = $db->num_rows($resql);
			if (!empty($limit)) {
				$sql .= $db->plimit($limit + 1, $offset);
			}

			$resql = $db->query($sql);
			if ($resql) {
				$num = $db->num_rows($resql);
				print_barre_liste($langs->trans('TicketList'), $page, 'public/list.php', $param, $sortfield, $sortorder, '', $num, $num_total, 'ticket');

				// Search bar
				print '<form method="POST" action="'.$_SERVER['PHP_SELF'].(!empty($entity) && !empty($conf->multicompany->enabled)?'?entity='.$entity:'').'" id="searchFormList" >'."\n";
				print '<input type="hidden" name="formfilteraction" id="formfilteraction" value="list">';
				print '<input type="hidden" name="action" value="view_ticketlist">';
				print '<input type="hidden" name="sortfield" value="'.$sortfield.'">';
				print '<input type="hidden" name="sortorder" value="'.$sortorder.'">';

				$varpage = empty($contextpage) ? $url_page_current : $contextpage;
				$selectedfields = $form->multiSelectArrayWithCheckbox('selectedfields', $arrayfields, $varpage); // This also change content of $arrayfields

				// allow to display information before list
				$parameters=array('arrayfields'=>$arrayfields);
				$reshook=$hookmanager->executeHooks('printFieldListHeader', $parameters, $object, $action);    // Note that $action and $object may have been modified by hook
				print $hookmanager->resPrint;

				print '<table class="liste '.($moreforfilter ? "listwithfilterbefore" : "").'">';

				// Filter bar
				print '<tr class="liste_titre">';

				if (!empty($arrayfields['t.datec']['checked'])) {
					print '<td class="liste_titre"></td>';
				}

				if (!empty($arrayfields['t.date_read']['checked'])) {
					print '<td class="liste_titre"></td>';
				}
				if (!empty($arrayfields['t.date_close']['checked'])) {
					print '<td class="liste_titre"></td>';
				}

				if (!empty($arrayfields['t.ref']['checked'])) {
					print '<td class="liste_titre"></td>';
				}

				if (!empty($arrayfields['t.subject']['checked'])) {
					print '<td class="liste_titre">';
					print '<input type="text" class="flat maxwidth100" name="search_subject" value="'.$search_subject.'">';
					print '</td>';
				}

				if (!empty($arrayfields['type.code']['checked'])) {
					print '<td class="liste_titre">';
					$formTicket->selectTypesTickets($search_type, 'search_type', '', 2, 1, 1, 0, 'maxwidth150');
					print '</td>';
				}

				if (!empty($arrayfields['category.code']['checked'])) {
					print '<td class="liste_titre">';
					$formTicket->selectGroupTickets($search_category, 'search_category', 'public=1', 2, 1, 1);
					print '</td>';
				}

				if (!empty($arrayfields['severity.code']['checked'])) {
					print '<td class="liste_titre">';
					$formTicket->selectSeveritiesTickets($search_severity, 'search_severity', '', 2, 1, 1);
					print '</td>';
				}

				if (!empty($arrayfields['t.progress']['checked'])) {
					print '<td class="liste_titre"></td>';
				}

				if (!empty($arrayfields['t.fk_user_create']['checked'])) {
					print '<td class="liste_titre"></td>';
				}

				if (!empty($arrayfields['t.fk_user_assign']['checked'])) {
					print '<td class="liste_titre"></td>';
				}

				if (!empty($arrayfields['t.tms']['checked'])) {
					print '<td class="liste_titre"></td>';
				}

				// Extra fields
				include DOL_DOCUMENT_ROOT.'/core/tpl/extrafields_list_search_input.tpl.php';

				// Fields from hook
				$parameters = array('arrayfields'=>$arrayfields);
				$reshook = $hookmanager->executeHooks('printFieldListOption', $parameters, $object); // Note that $action and $object may have been modified by hook
				print $hookmanager->resPrint;

				// Status
				if (!empty($arrayfields['t.fk_statut']['checked'])) {
					print '<td class="liste_titre">';
					$selected = ($search_fk_status != "non_closed" ? $search_fk_status : '');
					//$object->printSelectStatus($selected);
					print '</td>';
				}

				// Action column
				print '<td class="liste_titre maxwidthsearch">';
				$searchpicto = $form->showFilterButtons();
				print $searchpicto;
				print '</td>';
				print '</tr>';

				// Field title
				print '<tr class="liste_titre">';
				if (!empty($arrayfields['t.datec']['checked'])) {
					print_liste_field_titre($arrayfields['t.datec']['label'], $url_page_current, 't.datec', '', $param, '', $sortfield, $sortorder);
				}
				if (!empty($arrayfields['t.date_read']['checked'])) {
					print_liste_field_titre($arrayfields['t.date_read']['label'], $url_page_current, 't.date_read', '', $param, '', $sortfield, $sortorder);
				}
				if (!empty($arrayfields['t.date_close']['checked'])) {
					print_liste_field_titre($arrayfields['t.date_close']['label'], $url_page_current, 't.date_close', '', $param, '', $sortfield, $sortorder);
				}
				if (!empty($arrayfields['t.ref']['checked'])) {
					print_liste_field_titre($arrayfields['t.ref']['label'], $url_page_current, 't.ref', '', $param, '', $sortfield, $sortorder);
				}
				if (!empty($arrayfields['t.subject']['checked'])) {
					print_liste_field_titre($arrayfields['t.subject']['label']);
				}
				if (!empty($arrayfields['type.code']['checked'])) {
					print_liste_field_titre($arrayfields['type.code']['label'], $url_page_current, 'type.code', '', $param, '', $sortfield, $sortorder);
				}
				if (!empty($arrayfields['category.code']['checked'])) {
					print_liste_field_titre($arrayfields['category.code']['label'], $url_page_current, 'category.code', '', $param, '', $sortfield, $sortorder);
				}
				if (!empty($arrayfields['severity.code']['checked'])) {
					print_liste_field_titre($arrayfields['severity.code']['label'], $url_page_current, 'severity.code', '', $param, '', $sortfield, $sortorder);
				}
				if (!empty($arrayfields['t.progress']['checked'])) {
					print_liste_field_titre($arrayfields['t.progress']['label'], $url_page_current, 't.progress', '', $param, '', $sortfield, $sortorder);
				}
				if (!empty($arrayfields['t.fk_user_create']['checked'])) {
					print_liste_field_titre($arrayfields['t.fk_user_create']['label'], $url_page_current, 't.fk_user_create', '', $param, '', $sortfield, $sortorder);
				}
				if (!empty($arrayfields['t.fk_user_assign']['checked'])) {
					print_liste_field_titre($arrayfields['t.fk_user_assign']['label'], $url_page_current, 't.fk_user_assign', '', $param, '', $sortfield, $sortorder);
				}
				if (!empty($arrayfields['t.tms']['checked'])) {
					print_liste_field_titre($arrayfields['t.tms']['label'], $url_page_current, 't.tms', '', $param, '', $sortfield, $sortorder);
				}

				// Extra fields
				include DOL_DOCUMENT_ROOT.'/core/tpl/extrafields_list_search_title.tpl.php';

				// Hook fields
				$parameters = array('arrayfields'=>$arrayfields, 'param'=>$param, 'sortfield'=>$sortfield, 'sortorder'=>$sortorder);
				$reshook = $hookmanager->executeHooks('printFieldListTitle', $parameters, $object); // Note that $action and $object may have been modified by hook
				print $hookmanager->resPrint;

				if (!empty($arrayfields['t.fk_statut']['checked'])) {
					print_liste_field_titre($arrayfields['t.fk_statut']['label'], $url_page_current, 't.fk_statut', '', $param, '', $sortfield, $sortorder);
				}
				print_liste_field_titre($selectedfields, $url_page_current, "", '', '', 'align="right"', $sortfield, $sortorder, 'center maxwidthsearch ');
				print '</tr>';

				while ($obj = $db->fetch_object($resql)) {
					print '<tr class="oddeven">';

					// Date ticket
					if (!empty($arrayfields['t.datec']['checked'])) {
						print '<td>';
						print dol_print_date($db->jdate($obj->datec), 'dayhour');
						print '</td>';
					}

					// Date read
					if (!empty($arrayfields['t.date_read']['checked'])) {
						print '<td>';
						print dol_print_date($db->jdate($obj->date_read), 'dayhour');
						print '</td>';
					}

					// Date close
					if (!empty($arrayfields['t.date_close']['checked'])) {
						print '<td>';
						print dol_print_date($db->jdate($obj->date_close), 'dayhour');
						print '</td>';
					}

					// Ref
					if (!empty($arrayfields['t.ref']['checked'])) {
						print '<td class="nowraponall">';
						print '<a rel="nofollow" href="javascript:viewticket(\''.dol_escape_js($obj->track_id).'\',\''.dol_escape_js($_SESSION['email_customer']).'\');">';
						print img_picto('', 'ticket', 'class="paddingrightonly"');
						print $obj->ref;
						print '</a>';
						print '</td>';
					}

					// Subject
					if (!empty($arrayfields['t.subject']['checked'])) {
						print '<td>';
						print '<a rel="nofollow" href="javascript:viewticket(\''.dol_escape_js($obj->track_id).'\',\''.dol_escape_js($_SESSION['email_customer']).'\');">';
						print $obj->subject;
						print '</a>';
						print '</td>';
					}

					// Type
					if (!empty($arrayfields['type.code']['checked'])) {
						print '<td>';
						print $obj->type_label;
						print '</td>';
					}

					// Category
					if (!empty($arrayfields['category.code']['checked'])) {
						print '<td>';
						print $obj->category_label;
						print '</td>';
					}

					// Severity
					if (!empty($arrayfields['severity.code']['checked'])) {
						print '<td>';
						print $obj->severity_label;
						print '</td>';
					}

					// Progression
					if (!empty($arrayfields['t.progress']['checked'])) {
						print '<td>';
						print $obj->progress;
						print '</td>';
					}

					// Message author
					if (!empty($arrayfields['t.fk_user_create']['checked'])) {
						print '<td title="'.dol_escape_htmltag($obj->origin_email).'">';
						if ($obj->fk_user_create > 0) {
							$user_create->firstname = (!empty($obj->user_create_firstname) ? $obj->user_create_firstname : '');
							$user_create->name = (!empty($obj->user_create_lastname) ? $obj->user_create_lastname : '');
							$user_create->id = (!empty($obj->fk_user_create) ? $obj->fk_user_create : '');
							print $user_create->getFullName($langs);
						} else {
							print img_picto('', 'email', 'class="paddingrightonly"');
							print $langs->trans('Email');
						}
						print '</td>';
					}

					// Assigned author
					if (!empty($arrayfields['t.fk_user_assign']['checked'])) {
						print '<td>';
						if ($obj->fk_user_assign > 0) {
							$user_assign->firstname = (!empty($obj->user_assign_firstname) ? $obj->user_assign_firstname : '');
							$user_assign->lastname = (!empty($obj->user_assign_lastname) ? $obj->user_assign_lastname : '');
							$user_assign->id = (!empty($obj->fk_user_assign) ? $obj->fk_user_assign : '');
							print img_picto('', 'user', 'class="paddingrightonly"');
							print $user_assign->getFullName($langs);
						}
						print '</td>';
					}

					if (!empty($arrayfields['t.tms']['checked'])) {
						print '<td>'.dol_print_date($db->jdate($obj->tms), 'dayhour').'</td>';
					}

					// Extra fields
					if (is_array($extrafields->attributes[$object->table_element]['label']) && count($extrafields->attributes[$object->table_element]['label'])) {
						foreach ($extrafields->attributes[$object->table_element]['label'] as $key => $val) {
							if (!empty($arrayfields["ef.".$key]['checked'])) {
								print '<td';
								$align = $extrafields->getAlignFlag($key);
								if ($align) {
									print ' align="'.$align.'"';
								}
								print '>';
								$tmpkey = 'options_'.$key;
								print $extrafields->showOutputField($key, $obj->$tmpkey, '', $object->table_element);
								print '</td>';
							}
						}
					}

					// Statut
					if (!empty($arrayfields['t.fk_statut']['checked'])) {
						print '<td class="nowraponall">';
						$object->fk_statut = $obj->fk_statut;
						print $object->getLibStatut(2);
						print '</td>';
					}

					print '<td></td>';

					$i++;
					print '</tr>';
				}

				print '</table>';
				print '</form>';

				print '<form method="post" id="form_view_ticket" name="form_view_ticket" action="'.dol_buildpath('/public/ticket/view.php', 1).(!empty($entity) && !empty($conf->multicompany->enabled)?'?entity='.$entity:'').'" style="display:none;">';
				print '<input type="hidden" name="token" value="'.newToken().'">';
				print '<input type="hidden" name="action" value="view_ticket">';
				print '<input type="hidden" name="btn_view_ticket_list" value="1">';
				print '<input type="hidden" name="track_id" value="">';
				print '<input type="hidden" name="email" value="">';
				print "</form>";
				print '<script type="text/javascript">
                    function viewticket(ticket_id, email) {
                        var form = $("#form_view_ticket");
                        form.find("input[name=\\"track_id\\"]").val(ticket_id);
                        form.find("input[name=\\"email\\"]").val(email);
                        form.submit();
                    }
                </script>';
			}
		}
	} else {
		print '<div class="error">Not Allowed<br><a href="'.$_SERVER['PHP_SELF'].'?track_id='.$object->dao->track_id.'">'.$langs->trans('Back').'</a></div>';
	}
} else {
	print '<p class="center">'.$langs->trans("TicketPublicMsgViewLogIn").'</p>';
	print '<br>';

	print '<div id="form_view_ticket">';
	print '<form method="post" name="form_view_ticketlist" action="'.$_SERVER['PHP_SELF'].(!empty($entity) && !empty($conf->multicompany->enabled)?'?entity='.$entity:'').'">';
	print '<input type="hidden" name="token" value="'.newToken().'">';
	print '<input type="hidden" name="action" value="view_ticketlist">';
	//print '<input type="hidden" name="search_fk_status" value="non_closed">';

	print '<p><label for="track_id" style="display: inline-block; width: 30%; "><span class="fieldrequired">'.$langs->trans("OneOfTicketTrackId").'</span></label>';
	print '<input size="30" id="track_id" name="track_id" value="'.(GETPOST('track_id', 'alpha') ? GETPOST('track_id', 'alpha') : '').'" />';
	print '</p>';

	print '<p><label for="email" style="display: inline-block; width: 30%; "><span class="fieldrequired">'.$langs->trans('Email').'</span></label>';
	print '<input size="30" id="email" name="email" value="'.(GETPOST('email', 'alpha') ? GETPOST('email', 'alpha') : $_SESSION['customer_email']).'" />';
	print '</p>';

	print '<p style="text-align: center; margin-top: 1.5em;">';
	print '<input type="submit" class="button" name="btn_view_ticket_list" value="'.$langs->trans('ViewMyTicketList').'" />';
	print "</p>\n";

	print "</form>\n";
	print "</div>\n";
}

print "</div>";

// End of page
htmlPrintOnlinePaymentFooter($mysoc, $langs, 0, $suffix, $object);

llxFooter('', 'public');

$db->close();<|MERGE_RESOLUTION|>--- conflicted
+++ resolved
@@ -376,11 +376,7 @@
 					$sql .= " AND ".$key." = '".$db->escape($value)."'";
 				} elseif ($key == 't.fk_statut') {
 					if (is_array($value) && count($value) > 0) {
-<<<<<<< HEAD
-						$sql .= 'AND '.$key.' IN ('.$db->sanitize(implode(',', $value)).')';
-=======
 						$sql .= " AND ".$key." IN (".$db->sanitize(implode(',', $value)).")";
->>>>>>> 95dc2558
 					} else {
 						$sql .= " AND ".$key." = ".((int) $value);
 					}
