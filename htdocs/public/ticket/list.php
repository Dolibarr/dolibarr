--- conflicted
+++ resolved
@@ -766,15 +766,10 @@
 	print "</div>";
 }
 
-<<<<<<< HEAD
-// End of page
-htmlPrintOnlineFooter($mysoc, $langs, 0, $suffix, $object);
-=======
 if (getDolGlobalInt('TICKET_SHOW_COMPANY_FOOTER')) {
 	// End of page
 	htmlPrintOnlineFooter($mysoc, $langs, 0, $suffix, $object);
 }
->>>>>>> 723c731a
 
 llxFooter('', 'public');
 
