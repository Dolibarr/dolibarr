<?php
/*  Copyright (C) 2013-2016    Jean-François FERRY    <jfefe@aternatik.fr>
 *
 * This program is free software; you can redistribute it and/or modify
 * it under the terms of the GNU General Public License as published by
 * the Free Software Foundation; either version 3 of the License, or
 * (at your option) any later version.
 *
 * This program is distributed in the hope that it will be useful,
 * but WITHOUT ANY WARRANTY; without even the implied warranty of
 * MERCHANTABILITY or FITNESS FOR A PARTICULAR PURPOSE.  See the
 * GNU General Public License for more details.
 *
 * You should have received a copy of the GNU General Public License
 * along with this program. If not, see <https://www.gnu.org/licenses/>.
 */

/**
 *       \file       htdocs/public/ticket/list.php
 *       \ingroup    ticket
 *       \brief      Public file to list tickets
 */

if (!defined('NOREQUIREMENU')) {
	define('NOREQUIREMENU', '1');
}
// If there is no need to load and show top and left menu
if (!defined("NOLOGIN")) {
	define("NOLOGIN", '1');
}
if (!defined('NOIPCHECK')) {
	define('NOIPCHECK', '1'); // Do not check IP defined into conf $dolibarr_main_restrict_ip
}
if (!defined('NOBROWSERNOTIF')) {
	define('NOBROWSERNOTIF', '1');
}
// If this page is public (can be called outside logged session)

// For MultiCompany module.
// Do not use GETPOST here, function is not defined and define must be done before including main.inc.php
$entity = (!empty($_GET['entity']) ? (int) $_GET['entity'] : (!empty($_POST['entity']) ? (int) $_POST['entity'] : 1));
if (is_numeric($entity)) {
	define("DOLENTITY", $entity);
}

// Load Dolibarr environment
require '../../main.inc.php';
require_once DOL_DOCUMENT_ROOT.'/ticket/class/actions_ticket.class.php';
require_once DOL_DOCUMENT_ROOT.'/core/class/html.formticket.class.php';
require_once DOL_DOCUMENT_ROOT.'/core/class/CMailFile.class.php';
require_once DOL_DOCUMENT_ROOT.'/core/lib/ticket.lib.php';
require_once DOL_DOCUMENT_ROOT.'/core/lib/security.lib.php';
require_once DOL_DOCUMENT_ROOT.'/core/lib/company.lib.php';
require_once DOL_DOCUMENT_ROOT.'/core/lib/payments.lib.php';

// Load translation files required by the page
$langs->loadLangs(array("companies", "other", "ticket"));

// Get parameters
$action = GETPOST('action', 'aZ09');
$cancel = GETPOST('cancel', 'aZ09');

$track_id = GETPOST('track_id', 'alpha');
$email = strtolower(GETPOST('email', 'alpha'));
$suffix = "";
$moreforfilter = "";

if (GETPOST('btn_view_ticket_list')) {
	unset($_SESSION['track_id_customer']);
	unset($_SESSION['email_customer']);
}
if (isset($_SESSION['track_id_customer'])) {
	$track_id = $_SESSION['track_id_customer'];
}
if (isset($_SESSION['email_customer'])) {
	$email = strtolower($_SESSION['email_customer']);
}

$object = new Ticket($db);

// Initialize technical object to manage hooks of page. Note that conf->hooks_modules contains array of hook context
$hookmanager->initHooks(array('ticketpubliclist', 'globalcard'));

if (!isModEnabled('ticket')) {
	httponly_accessforbidden('Module Ticket not enabled');
}



/*
 * Actions
 */

if ($cancel) {
	$backtopage = getDolGlobalString('TICKET_URL_PUBLIC_INTERFACE', DOL_URL_ROOT.'/public/ticket/');

	header("Location: ".$backtopage);
	exit;
}

if ($action == "view_ticketlist") {
	$error = 0;
	$display_ticket_list = false;
	if (!strlen($track_id)) {
		$error++;
		array_push($object->errors, $langs->trans("ErrorFieldRequired", $langs->transnoentities("TicketTrackId")));
		$action = '';
	}

	if (!strlen($email)) {
		$error++;
		array_push($object->errors, $langs->trans("ErrorFieldRequired", $langs->transnoentities("Email")));
		$action = '';
	} else {
		if (!isValidEmail($email)) {
			$error++;
			array_push($object->errors, $langs->trans("ErrorEmailOrTrackingInvalid"));
			$action = '';
		}
	}

	if (!$error) {
		$ret = $object->fetch('', '', $track_id);

		if ($ret && $object->id > 0) {
			// vérifie si l'adresse email est bien dans les contacts du ticket
			$contacts = $object->liste_contact(-1, 'external');
			foreach ($contacts as $contact) {
				if (strtolower($contact['email']) == $email) {
					$display_ticket_list = true;
					$_SESSION['email_customer'] = $email;
					$_SESSION['track_id_customer'] = $track_id;
					break;
				} else {
					$display_ticket_list = false;
				}
			}
			if ($object->fk_soc > 0) {
				$object->fetch_thirdparty();
				if ($email == strtolower($object->thirdparty->email)) {
					$display_ticket_list = true;
					$_SESSION['email_customer'] = $email;
					$_SESSION['track_id_customer'] = $track_id;
				}
			}
			if ($object->fk_user_create > 0) {
				$tmpuser = new User($db);
				$tmpuser->fetch($object->fk_user_create);
				if ($email == strtolower($tmpuser->email)) {
					$display_ticket_list = true;
					$_SESSION['email_customer'] = $email;
					$_SESSION['track_id_customer'] = $track_id;
				}
			}

			$emailorigin = strtolower(CMailFile::getValidAddress($object->origin_email, 2));
			if ($email == $emailorigin) {
				$display_ticket_list = true;
				$_SESSION['email_customer'] = $email;
				$_SESSION['track_id_customer'] = $track_id;
			}
		} else {
			$error++;
			array_push($object->errors, $langs->trans("ErrorTicketNotFound", $track_id));
			$action = '';
		}
	}

	if ($error || $errors) {
		setEventMessages($object->error, $object->errors, 'errors');
		$action = '';
	}
}

/*
 * View
 */

$form = new Form($db);
$user_assign = new User($db);
$user_create = new User($db);
$formTicket = new FormTicket($db);

if (!getDolGlobalString('TICKET_ENABLE_PUBLIC_INTERFACE')) {
	print '<div class="error">'.$langs->trans('TicketPublicInterfaceForbidden').'</div>';
	$db->close();
	exit();
}

$arrayofjs = array();
$arrayofcss = array(getDolGlobalString('TICKET_URL_PUBLIC_INTERFACE', '/ticket/').'css/styles.css.php');

llxHeaderTicket($langs->trans("Tickets"), "", 0, 0, $arrayofjs, $arrayofcss);


if ($action == "view_ticketlist") {
	print '<div class="ticketpublicarealist ticketlargemargin centpercent">';

	print '<br>';
	if ($display_ticket_list) {
		// Filters
		$search_fk_status = GETPOST("search_fk_status", 'alpha');
		$search_subject = GETPOST("search_subject", 'alpha');
		$search_type = GETPOST("search_type", 'alpha');
		$search_category = GETPOST("search_category", 'alpha');
		$search_severity = GETPOST("search_severity", 'alpha');
		$search_fk_user_create = GETPOST("search_fk_user_create", 'int');
		$search_fk_user_assign = GETPOST("search_fk_user_assign", 'int');

		// Store current page url
		$url_page_current = dol_buildpath('/public/ticket/list.php', 1);

		// Do we click on purge search criteria ?
		if (GETPOST("button_removefilter_x")) {
			$search_fk_status = '';
			$search_subject = '';
			$search_type = '';
			$search_category = '';
			$search_severity = '';
			$search_fk_user_create = '';
			$search_fk_user_assign = '';
		}

		// fetch optionals attributes and labels
		$extrafields = new ExtraFields($db);
		$extrafields->fetch_name_optionals_label($object->table_element);

		$search_array_options = $extrafields->getOptionalsFromPost($object->table_element, '', 'search_');

		$filter = array();

		$param = '&action=view_ticketlist';
		if (!empty($entity) && isModEnabled('multicompany')) {
			$param .= '&entity='.((int) $entity);
		}

		$param .= '&token='.newToken();

		// Definition of fields for list
		$arrayfields = array(
			't.datec' => array('label' => $langs->trans("Date"), 'checked' => 1),
			't.date_read' => array('label' => $langs->trans("TicketReadOn"), 'checked' => 0),
			't.date_close' => array('label' => $langs->trans("TicketCloseOn"), 'checked' => 0),
			't.ref' => array('label' => $langs->trans("Ref"), 'checked' => 1),
			//'t.track_id' => array('label' => $langs->trans("IDTracking"), 'checked' => 0),
			't.fk_statut' => array('label' => $langs->trans("Status"), 'checked' => 1),
			't.subject' => array('label' => $langs->trans("Subject"), 'checked' => 1),
			'type.code' => array('label' => $langs->trans("Type"), 'checked' => 1),
			'category.code' => array('label' => $langs->trans("Category"), 'checked' => 1),
			'severity.code' => array('label' => $langs->trans("Severity"), 'checked' => 1),
			't.progress' => array('label' => $langs->trans("Progression"), 'checked' => 0),
			//'t.fk_contract' => array('label' => $langs->trans("Contract"), 'checked' => 0),
			't.fk_user_create' => array('label' => $langs->trans("Author"), 'checked' => 1),
			't.fk_user_assign' => array('label' => $langs->trans("AssignedTo"), 'checked' => 0),

			//'t.entity'=>array('label'=>$langs->trans("Entity"), 'checked'=>1, 'enabled'=>(isModEnabled('multicompany') && empty($conf->multicompany->transverse_mode))),
			//'t.datec' => array('label' => $langs->trans("DateCreation"), 'checked' => 0, 'position' => 500),
			//'t.tms' => array('label' => $langs->trans("DateModificationShort"), 'checked' => 0, 'position' => 2)
			//'t.statut'=>array('label'=>$langs->trans("Status"), 'checked'=>1, 'position'=>1000),
		);

<<<<<<< HEAD
		if (!getDolGlobalString('TICKET_SHOW_PROGRESSION')) {
=======
		if (!getDolGlobalString('TICKET_SHOW_PROGRESSION'))
>>>>>>> a7223719
			unset($arrayfields['t.progress']);
		}

		// Extra fields
		if (isset($extrafields->attributes[$object->table_element]['label']) && is_array($extrafields->attributes[$object->table_element]['label']) && count($extrafields->attributes[$object->table_element]['label'])) {
			foreach ($extrafields->attributes[$object->table_element]['label'] as $key => $val) {
				if ($extrafields->attributes[$object->table_element]['type'][$key] != 'separate') {
					$enabled = abs(dol_eval($extrafields->attributes[$object->table_element]['list'][$key], 1, 1, '2'));
					$enabled = (($enabled == 0 || $enabled == 3) ? 0 : $enabled);
					$arrayfields["ef.".$key] = array('label' => $extrafields->attributes[$object->table_element]['label'][$key], 'checked' => ($extrafields->attributes[$object->table_element]['list'][$key] < 0) ? 0 : 1, 'position' => $extrafields->attributes[$object->table_element]['pos'][$key], 'enabled' => $enabled && $extrafields->attributes[$object->table_element]['perms'][$key]);
				}
			}
		}
		if (!empty($search_subject)) {
			$filter['t.subject'] = $search_subject;
			$param .= '&search_subject='.urlencode($search_subject);
		}
		if (!empty($search_type)) {
			$filter['t.type_code'] = $search_type;
			$param .= '&search_type='.urlencode($search_type);
		}
		if (!empty($search_category)) {
			$filter['t.category_code'] = $search_category;
			$param .= '&search_category='.urlencode($search_category);
		}
		if (!empty($search_severity)) {
			$filter['t.severity_code'] = $search_severity;
			$param .= '&search_severity='.urlencode($search_severity);
		}
		if (!empty($search_fk_user_assign)) {
			// -1 value = all so no filter
			if ($search_fk_user_assign > 0) {
				$filter['t.fk_user_assign'] = $search_fk_user_assign;
				$param .= '&search_fk_user_assign='.urlencode($search_fk_user_assign);
			}
		}
		if (!empty($search_fk_user_create)) {
			// -1 value = all so no filter
			if ($search_fk_user_create > 0) {
				$filter['t.fk_user_create'] = $search_fk_user_create;
				$param .= '&search_fk_user_create='.urlencode($search_fk_user_create);
			}
		}
		if ((isset($search_fk_status) && $search_fk_status != '') && $search_fk_status != '-1' && $search_fk_status != 'non_closed') {
			$filter['t.fk_statut'] = $search_fk_status;
			$param .= '&search_fk_status='.urlencode($search_fk_status);
		}
		if (isset($search_fk_status) && $search_fk_status == 'non_closed') {
			$filter['t.fk_statut'] = array(0, 1, 3, 4, 5, 6);
			$param .= '&search_fk_status=non_closed';
		}

		require DOL_DOCUMENT_ROOT.'/core/actions_changeselectedfields.inc.php';

		$sortfield = GETPOST('sortfield', 'aZ09comma');
		$sortorder = GETPOST('sortorder', 'aZ09comma');

		if (!$sortfield) {
			$sortfield = 't.datec';
		}
		if (!$sortorder) {
			$sortorder = 'DESC';
		}

		$limit = $conf->liste_limit;

		$page = GETPOSTISSET('pageplusone') ? (GETPOST('pageplusone') - 1) : GETPOST("page", 'int');
		if (empty($page) || $page == -1) {
			$page = 0;
		}     // If $page is not defined, or '' or -1
		$offset = $limit * $page;
		$pageprev = $page - 1;
		$pagenext = $page + 1;

		// Request SQL
		$sql = "SELECT DISTINCT";
		$sql .= " t.rowid,";
		$sql .= " t.ref,";
		$sql .= " t.track_id,";
		$sql .= " t.fk_soc,";
		$sql .= " t.fk_project,";
		$sql .= " t.origin_email,";
		$sql .= " t.fk_user_create, uc.lastname as user_create_lastname, uc.firstname as user_create_firstname,";
		$sql .= " t.fk_user_assign, ua.lastname as user_assign_lastname, ua.firstname as user_assign_firstname,";
		$sql .= " t.subject,";
		$sql .= " t.message,";
		$sql .= " t.fk_statut,";
		$sql .= " t.resolution,";
<<<<<<< HEAD
		if (getDolGlobalString('TICKET_SHOW_PROGRESSION')) {
=======
		if (getDolGlobalString('TICKET_SHOW_PROGRESSION'))
>>>>>>> a7223719
			$sql .= " t.progress,";
		}
		$sql .= " t.timing,";
		$sql .= " t.type_code,";
		$sql .= " t.category_code,";
		$sql .= " t.severity_code,";
		$sql .= " t.datec,";
		$sql .= " t.date_read,";
		$sql .= " t.date_close,";
		$sql .= " t.tms,";
		$sql .= " type.label as type_label, category.label as category_label, severity.label as severity_label";
		// Add fields for extrafields
		if (isset($extrafields->attributes[$object->table_element]['label']) && is_array($extrafields->attributes[$object->table_element]['label']) && count($extrafields->attributes[$object->table_element]['label'])) {
			foreach ($extrafields->attributes[$object->table_element]['label'] as $key => $val) {
				$sql .= ($extrafields->attributes[$object->table_element]['type'][$key] != 'separate' ? ", ef.".$key." as options_".$key : '');
			}
		}
		$sql .= " FROM ".MAIN_DB_PREFIX."ticket as t";
		$sql .= " LEFT JOIN ".MAIN_DB_PREFIX."c_ticket_type as type ON type.code = t.type_code";
		$sql .= " LEFT JOIN ".MAIN_DB_PREFIX."c_ticket_category as category ON category.code = t.category_code";
		$sql .= " LEFT JOIN ".MAIN_DB_PREFIX."c_ticket_severity as severity ON severity.code = t.severity_code";
		$sql .= " LEFT JOIN ".MAIN_DB_PREFIX."societe as s ON s.rowid = t.fk_soc";
		$sql .= " LEFT JOIN ".MAIN_DB_PREFIX."user as uc ON uc.rowid = t.fk_user_create";
		$sql .= " LEFT JOIN ".MAIN_DB_PREFIX."user as ua ON ua.rowid = t.fk_user_assign";
		$sql .= " LEFT JOIN ".MAIN_DB_PREFIX."element_contact as ec ON ec.element_id = t.rowid";
		$sql .= " LEFT JOIN ".MAIN_DB_PREFIX."c_type_contact as tc ON ec.fk_c_type_contact = tc.rowid";
		$sql .= " LEFT JOIN ".MAIN_DB_PREFIX."socpeople sp ON ec.fk_socpeople = sp.rowid";
		if (isset($extrafields->attributes[$object->table_element]['label']) && is_array($extrafields->attributes[$object->table_element]['label']) && count($extrafields->attributes[$object->table_element]['label'])) {
			$sql .= " LEFT JOIN ".MAIN_DB_PREFIX."ticket_extrafields as ef on (t.rowid = ef.fk_object)";
		}
		$sql .= " WHERE t.entity IN (".getEntity('ticket').")";
		$sql .= " AND ((tc.source = 'external'";
		$sql .= " AND tc.element='".$db->escape($object->element)."'";
		$sql .= " AND tc.active=1";
		$sql .= " AND sp.email='".$db->escape($_SESSION['email_customer'])."')";		// email found into an external contact
		$sql .= " OR s.email='".$db->escape($_SESSION['email_customer'])."'";			// or email of the linked company
		$sql .= " OR t.origin_email='".$db->escape($_SESSION['email_customer'])."')";	// or email of the requester
		// Manage filter
		if (!empty($filter)) {
			foreach ($filter as $key => $value) {
				if (strpos($key, 'date')) { // To allow $filter['YEAR(s.dated)']=>$year
					$sql .= " AND ".$key." = '".$db->escape($value)."'";
				} elseif (($key == 't.fk_user_assign') || ($key == 't.type_code') || ($key == 't.category_code') || ($key == 't.severity_code')) {
					$sql .= " AND ".$key." = '".$db->escape($value)."'";
				} elseif ($key == 't.fk_statut') {
					if (is_array($value) && count($value) > 0) {
						$sql .= " AND ".$key." IN (".$db->sanitize(implode(',', $value)).")";
					} else {
						$sql .= " AND ".$key." = ".((int) $value);
					}
				} else {
					$sql .= " AND ".$key." LIKE '%".$db->escape($value)."%'";
				}
			}
		}
		//$sql .= " GROUP BY t.track_id";
		$sql .= $db->order($sortfield, $sortorder);

		$resql = $db->query($sql);
		if ($resql) {
			$num_total = $db->num_rows($resql);
			if (!empty($limit)) {
				$sql .= $db->plimit($limit + 1, $offset);
			}

			$resql = $db->query($sql);
			if ($resql) {
				$num = $db->num_rows($resql);

				print_barre_liste($langs->trans('TicketList'), $page, 'list.php', $param, $sortfield, $sortorder, '', $num, $num_total, 'ticket');

				// Search bar
				print '<form method="POST" action="'.$_SERVER['PHP_SELF'].(!empty($entity) && isModEnabled('multicompany') ? '?entity='.$entity : '').'" id="searchFormList" >'."\n";
				print '<input type="hidden" name="formfilteraction" id="formfilteraction" value="list">';
				print '<input type="hidden" name="token" value="'.newToken().'">';
				print '<input type="hidden" name="action" value="view_ticketlist">';
				print '<input type="hidden" name="sortfield" value="'.$sortfield.'">';
				print '<input type="hidden" name="sortorder" value="'.$sortorder.'">';

				$varpage = empty($contextpage) ? $url_page_current : $contextpage;
				$selectedfields = $form->multiSelectArrayWithCheckbox('selectedfields', $arrayfields, $varpage); // This also change content of $arrayfields

				// allow to display information before list
				$parameters=array('arrayfields'=>$arrayfields);
				$reshook=$hookmanager->executeHooks('printFieldListHeader', $parameters, $object, $action);    // Note that $action and $object may have been modified by hook
				print $hookmanager->resPrint;

				print '<div class="div-table-responsive">';
				print '<table class="liste '.($moreforfilter ? "listwithfilterbefore" : "").'">';

				// Filter bar
				print '<tr class="liste_titre">';

				if (!empty($arrayfields['t.datec']['checked'])) {
					print '<td class="liste_titre"></td>';
				}

				if (!empty($arrayfields['t.date_read']['checked'])) {
					print '<td class="liste_titre"></td>';
				}
				if (!empty($arrayfields['t.date_close']['checked'])) {
					print '<td class="liste_titre"></td>';
				}

				if (!empty($arrayfields['t.ref']['checked'])) {
					print '<td class="liste_titre"></td>';
				}

				if (!empty($arrayfields['t.subject']['checked'])) {
					print '<td class="liste_titre">';
					print '<input type="text" class="flat maxwidth100" name="search_subject" value="'.$search_subject.'">';
					print '</td>';
				}

				if (!empty($arrayfields['type.code']['checked'])) {
					print '<td class="liste_titre">';
					$formTicket->selectTypesTickets($search_type, 'search_type', '', 2, 1, 1, 0, 'maxwidth150');
					print '</td>';
				}

				if (!empty($arrayfields['category.code']['checked'])) {
					print '<td class="liste_titre">';
					$formTicket->selectGroupTickets($search_category, 'search_category', 'public=1', 2, 1, 1);
					print '</td>';
				}

				if (!empty($arrayfields['severity.code']['checked'])) {
					print '<td class="liste_titre">';
					$formTicket->selectSeveritiesTickets($search_severity, 'search_severity', '', 2, 1, 1);
					print '</td>';
				}

<<<<<<< HEAD
				if ((getDolGlobalString('TICKET_SHOW_PROGRESSION')) && !empty($arrayfields['t.progress']['checked'])) {
=======
				if (getDolGlobalString('TICKET_SHOW_PROGRESSION') && !empty($arrayfields['t.progress']['checked'])) {
>>>>>>> a7223719
					print '<td class="liste_titre"></td>';
				}

				if (!empty($arrayfields['t.fk_user_create']['checked'])) {
					print '<td class="liste_titre"></td>';
				}

				if (!empty($arrayfields['t.fk_user_assign']['checked'])) {
					print '<td class="liste_titre"></td>';
				}

				if (!empty($arrayfields['t.tms']['checked'])) {
					print '<td class="liste_titre"></td>';
				}

				// Extra fields
				include DOL_DOCUMENT_ROOT.'/core/tpl/extrafields_list_search_input.tpl.php';

				// Fields from hook
				$parameters = array('arrayfields'=>$arrayfields);
				$reshook = $hookmanager->executeHooks('printFieldListOption', $parameters, $object); // Note that $action and $object may have been modified by hook
				print $hookmanager->resPrint;

				// Status ticket
				if (!empty($arrayfields['t.fk_statut']['checked'])) {
					print '<td class="liste_titre">';
					$selected = ($search_fk_status != "non_closed" ? $search_fk_status : '');
					//$object->printSelectStatus($selected);
					print '</td>';
				}

				// Action column
				print '<td class="liste_titre maxwidthsearch">';
				$searchpicto = $form->showFilterButtons();
				print $searchpicto;
				print '</td>';
				print '</tr>';

				// Field title
				print '<tr class="liste_titre">';
				if (!empty($arrayfields['t.datec']['checked'])) {
					print_liste_field_titre($arrayfields['t.datec']['label'], $url_page_current, 't.datec', '', $param, '', $sortfield, $sortorder);
				}
				if (!empty($arrayfields['t.date_read']['checked'])) {
					print_liste_field_titre($arrayfields['t.date_read']['label'], $url_page_current, 't.date_read', '', $param, '', $sortfield, $sortorder);
				}
				if (!empty($arrayfields['t.date_close']['checked'])) {
					print_liste_field_titre($arrayfields['t.date_close']['label'], $url_page_current, 't.date_close', '', $param, '', $sortfield, $sortorder);
				}
				if (!empty($arrayfields['t.ref']['checked'])) {
					print_liste_field_titre($arrayfields['t.ref']['label'], $url_page_current, 't.ref', '', $param, '', $sortfield, $sortorder);
				}
				if (!empty($arrayfields['t.subject']['checked'])) {
					print_liste_field_titre($arrayfields['t.subject']['label']);
				}
				if (!empty($arrayfields['type.code']['checked'])) {
					print_liste_field_titre($arrayfields['type.code']['label'], $url_page_current, 'type.code', '', $param, '', $sortfield, $sortorder);
				}
				if (!empty($arrayfields['category.code']['checked'])) {
					print_liste_field_titre($arrayfields['category.code']['label'], $url_page_current, 'category.code', '', $param, '', $sortfield, $sortorder);
				}
				if (!empty($arrayfields['severity.code']['checked'])) {
					print_liste_field_titre($arrayfields['severity.code']['label'], $url_page_current, 'severity.code', '', $param, '', $sortfield, $sortorder);
				}
<<<<<<< HEAD
				if ((getDolGlobalString('TICKET_SHOW_PROGRESSION')) && !empty($arrayfields['t.progress']['checked'])) {
=======
				if (getDolGlobalString('TICKET_SHOW_PROGRESSION') && !empty($arrayfields['t.progress']['checked'])) {
>>>>>>> a7223719
					print_liste_field_titre($arrayfields['t.progress']['label'], $url_page_current, 't.progress', '', $param, '', $sortfield, $sortorder);
				}
				if (!empty($arrayfields['t.fk_user_create']['checked'])) {
					print_liste_field_titre($arrayfields['t.fk_user_create']['label'], $url_page_current, 't.fk_user_create', '', $param, '', $sortfield, $sortorder);
				}
				if (!empty($arrayfields['t.fk_user_assign']['checked'])) {
					print_liste_field_titre($arrayfields['t.fk_user_assign']['label'], $url_page_current, 't.fk_user_assign', '', $param, '', $sortfield, $sortorder);
				}
				if (!empty($arrayfields['t.tms']['checked'])) {
					print_liste_field_titre($arrayfields['t.tms']['label'], $url_page_current, 't.tms', '', $param, '', $sortfield, $sortorder);
				}

				// Extra fields
				include DOL_DOCUMENT_ROOT.'/core/tpl/extrafields_list_search_title.tpl.php';

				// Hook fields
				$parameters = array('arrayfields'=>$arrayfields, 'param'=>$param, 'sortfield'=>$sortfield, 'sortorder'=>$sortorder);
				$reshook = $hookmanager->executeHooks('printFieldListTitle', $parameters, $object); // Note that $action and $object may have been modified by hook
				print $hookmanager->resPrint;

				if (!empty($arrayfields['t.fk_statut']['checked'])) {
					print_liste_field_titre($arrayfields['t.fk_statut']['label'], $url_page_current, 't.fk_statut', '', $param, '', $sortfield, $sortorder);
				}
				print_liste_field_titre($selectedfields, $url_page_current, "", '', '', 'align="right"', $sortfield, $sortorder, 'center maxwidthsearch ');
				print '</tr>';

				while ($obj = $db->fetch_object($resql)) {
					print '<tr class="oddeven">';

					// Date ticket
					if (!empty($arrayfields['t.datec']['checked'])) {
						print '<td>';
						print dol_print_date($db->jdate($obj->datec), 'dayhour');
						print '</td>';
					}

					// Date read
					if (!empty($arrayfields['t.date_read']['checked'])) {
						print '<td>';
						print dol_print_date($db->jdate($obj->date_read), 'dayhour');
						print '</td>';
					}

					// Date close
					if (!empty($arrayfields['t.date_close']['checked'])) {
						print '<td>';
						print dol_print_date($db->jdate($obj->date_close), 'dayhour');
						print '</td>';
					}

					// Ref
					if (!empty($arrayfields['t.ref']['checked'])) {
						print '<td class="nowraponall">';
						print '<a rel="nofollow" href="javascript:viewticket(\''.dol_escape_js($obj->track_id).'\',\''.dol_escape_js($_SESSION['email_customer']).'\');">';
						print img_picto('', 'ticket', 'class="paddingrightonly"');
						print $obj->ref;
						print '</a>';
						print '</td>';
					}

					// Subject
					if (!empty($arrayfields['t.subject']['checked'])) {
						print '<td>';
						print '<a rel="nofollow" href="javascript:viewticket(\''.dol_escape_js($obj->track_id).'\',\''.dol_escape_js($_SESSION['email_customer']).'\');">';
						print $obj->subject;
						print '</a>';
						print '</td>';
					}

					// Type
					if (!empty($arrayfields['type.code']['checked'])) {
						print '<td>';
						print $obj->type_label;
						print '</td>';
					}

					// Category
					if (!empty($arrayfields['category.code']['checked'])) {
						print '<td>';
						print $obj->category_label;
						print '</td>';
					}

					// Severity
					if (!empty($arrayfields['severity.code']['checked'])) {
						print '<td>';
						print $obj->severity_label;
						print '</td>';
					}

					// Progression
<<<<<<< HEAD
					if ((getDolGlobalString('TICKET_SHOW_PROGRESSION')) && !empty($arrayfields['t.progress']['checked'])) {
=======
					if (getDolGlobalString('TICKET_SHOW_PROGRESSION') && !empty($arrayfields['t.progress']['checked'])) {
>>>>>>> a7223719
						print '<td>';
						print $obj->progress;
						print '</td>';
					}

					// Message author
					if (!empty($arrayfields['t.fk_user_create']['checked'])) {
						print '<td title="'.dol_escape_htmltag($obj->origin_email).'">';
						if ($obj->fk_user_create > 0) {
							$user_create->firstname = (!empty($obj->user_create_firstname) ? $obj->user_create_firstname : '');
							$user_create->name = (!empty($obj->user_create_lastname) ? $obj->user_create_lastname : '');
							$user_create->id = (!empty($obj->fk_user_create) ? $obj->fk_user_create : '');
							print $user_create->getFullName($langs);
						} else {
							print img_picto('', 'email', 'class="paddingrightonly"');
							print $langs->trans('Email');
						}
						print '</td>';
					}

					// Assigned author
					if (!empty($arrayfields['t.fk_user_assign']['checked'])) {
						print '<td>';
						if ($obj->fk_user_assign > 0) {
							$user_assign->firstname = (!empty($obj->user_assign_firstname) ? $obj->user_assign_firstname : '');
							$user_assign->lastname = (!empty($obj->user_assign_lastname) ? $obj->user_assign_lastname : '');
							$user_assign->id = (!empty($obj->fk_user_assign) ? $obj->fk_user_assign : '');
							print img_picto('', 'user', 'class="paddingrightonly"');
							print $user_assign->getFullName($langs);
						}
						print '</td>';
					}

					if (!empty($arrayfields['t.tms']['checked'])) {
						print '<td>'.dol_print_date($db->jdate($obj->tms), 'dayhour').'</td>';
					}

					// Extra fields
					if (isset($extrafields->attributes[$object->table_element]['label']) && is_array($extrafields->attributes[$object->table_element]['label']) && count($extrafields->attributes[$object->table_element]['label'])) {
						foreach ($extrafields->attributes[$object->table_element]['label'] as $key => $val) {
							if (!empty($arrayfields["ef.".$key]['checked'])) {
								print '<td';
								$cssstring = $extrafields->getAlignFlag($key, $object->table_element);
								if ($cssstring) {
									print ' class="'.$cssstring.'"';
								}
								print '>';
								$tmpkey = 'options_'.$key;
								print $extrafields->showOutputField($key, $obj->$tmpkey, '', $object->table_element);
								print '</td>';
							}
						}
					}

					// Statut
					if (!empty($arrayfields['t.fk_statut']['checked'])) {
						print '<td class="nowraponall">';
						$object->fk_statut = $obj->fk_statut;
						print $object->getLibStatut(2);
						print '</td>';
					}

					print '<td></td>';

					$i++;
					print '</tr>';
				}

				print '</table>';
				print '</div>';

				print '</form>';

<<<<<<< HEAD
				print '<form method="post" id="form_view_ticket" name="form_view_ticket" action="'.dol_buildpath('/public/ticket/view.php', 1).(!empty($entity) && isModEnabled('multicompany') ? '?entity='.$entity : '').'" style="display:none;">';
=======
				$url_public_ticket = getDolGlobalString('TICKET_URL_PUBLIC_INTERFACE', dol_buildpath('/public/ticket/', 1));

				print '<form method="post" id="form_view_ticket" name="form_view_ticket" action="'.$url_public_ticket.'view.php'.(!empty($entity) && isModEnabled('multicompany')?'?entity='.$entity:'').'" style="display:none;">';
>>>>>>> a7223719
				print '<input type="hidden" name="token" value="'.newToken().'">';
				print '<input type="hidden" name="action" value="view_ticket">';
				print '<input type="hidden" name="btn_view_ticket_list" value="1">';
				print '<input type="hidden" name="track_id" value="">';
				print '<input type="hidden" name="email" value="">';
				print "</form>";
				print '<script type="text/javascript">
                    function viewticket(ticket_id, email) {
                        var form = $("#form_view_ticket");
                        form.find("input[name=\\"track_id\\"]").val(ticket_id);
                        form.find("input[name=\\"email\\"]").val(email);
                        form.submit();
                    }
                </script>';
			}
		} else {
			dol_print_error($db);
		}
	} else {
		print '<div class="error">Not Allowed<br><a href="'.$_SERVER['PHP_SELF'].'?track_id='.$object->track_id.'">'.$langs->trans('Back').'</a></div>';
	}

	print '</div>';
} else {
	print '<div class="ticketpublicarea ticketlargemargin centpercent">';

	print '<p class="center opacitymedium">'.$langs->trans("TicketPublicMsgViewLogIn").'</p>';
	print '<br>';

	print '<div id="form_view_ticket">';
	print '<form method="post" name="form_view_ticketlist" action="'.$_SERVER['PHP_SELF'].(!empty($entity) && isModEnabled('multicompany') ? '?entity='.$entity : '').'">';
	print '<input type="hidden" name="token" value="'.newToken().'">';
	print '<input type="hidden" name="action" value="view_ticketlist">';
	//print '<input type="hidden" name="search_fk_status" value="non_closed">';

	print '<p><label for="track_id" style="display: inline-block; width: 30%; "><span class="fieldrequired">'.$langs->trans("OneOfTicketTrackId").'</span></label>';
	print '<input size="30" id="track_id" name="track_id" value="'.(GETPOST('track_id', 'alpha') ? GETPOST('track_id', 'alpha') : '').'" />';
	print '</p>';

	print '<p><label for="email" style="display: inline-block; width: 30%; "><span class="fieldrequired">'.$langs->trans('Email').'</span></label>';
	print '<input size="30" id="email" name="email" value="'.(GETPOST('email', 'alpha') ? GETPOST('email', 'alpha') : (!empty($_SESSION['customer_email']) ? $_SESSION['customer_email'] : "")).'" />';
	print '</p>';

	print '<p style="text-align: center; margin-top: 1.5em;">';
	print '<input type="submit" class="button" name="btn_view_ticket_list" value="'.$langs->trans('ViewMyTicketList').'" />';
	print ' &nbsp; ';
	print '<input type="submit" class="button button-cancel" name="cancel" value="'.$langs->trans("Cancel").'">';
	print "</p>\n";

	print "</form>\n";
	print "</div>\n";

	print "</div>";
}

if (getDolGlobalInt('TICKET_SHOW_COMPANY_FOOTER')) {
	// End of page
	htmlPrintOnlineFooter($mysoc, $langs, 0, $suffix, $object);
}

llxFooter('', 'public');

$db->close();<|MERGE_RESOLUTION|>--- conflicted
+++ resolved
@@ -259,11 +259,7 @@
 			//'t.statut'=>array('label'=>$langs->trans("Status"), 'checked'=>1, 'position'=>1000),
 		);
 
-<<<<<<< HEAD
 		if (!getDolGlobalString('TICKET_SHOW_PROGRESSION')) {
-=======
-		if (!getDolGlobalString('TICKET_SHOW_PROGRESSION'))
->>>>>>> a7223719
 			unset($arrayfields['t.progress']);
 		}
 
@@ -352,11 +348,7 @@
 		$sql .= " t.message,";
 		$sql .= " t.fk_statut,";
 		$sql .= " t.resolution,";
-<<<<<<< HEAD
 		if (getDolGlobalString('TICKET_SHOW_PROGRESSION')) {
-=======
-		if (getDolGlobalString('TICKET_SHOW_PROGRESSION'))
->>>>>>> a7223719
 			$sql .= " t.progress,";
 		}
 		$sql .= " t.timing,";
@@ -489,11 +481,7 @@
 					print '</td>';
 				}
 
-<<<<<<< HEAD
-				if ((getDolGlobalString('TICKET_SHOW_PROGRESSION')) && !empty($arrayfields['t.progress']['checked'])) {
-=======
 				if (getDolGlobalString('TICKET_SHOW_PROGRESSION') && !empty($arrayfields['t.progress']['checked'])) {
->>>>>>> a7223719
 					print '<td class="liste_titre"></td>';
 				}
 
@@ -558,11 +546,7 @@
 				if (!empty($arrayfields['severity.code']['checked'])) {
 					print_liste_field_titre($arrayfields['severity.code']['label'], $url_page_current, 'severity.code', '', $param, '', $sortfield, $sortorder);
 				}
-<<<<<<< HEAD
-				if ((getDolGlobalString('TICKET_SHOW_PROGRESSION')) && !empty($arrayfields['t.progress']['checked'])) {
-=======
 				if (getDolGlobalString('TICKET_SHOW_PROGRESSION') && !empty($arrayfields['t.progress']['checked'])) {
->>>>>>> a7223719
 					print_liste_field_titre($arrayfields['t.progress']['label'], $url_page_current, 't.progress', '', $param, '', $sortfield, $sortorder);
 				}
 				if (!empty($arrayfields['t.fk_user_create']['checked'])) {
@@ -654,11 +638,7 @@
 					}
 
 					// Progression
-<<<<<<< HEAD
-					if ((getDolGlobalString('TICKET_SHOW_PROGRESSION')) && !empty($arrayfields['t.progress']['checked'])) {
-=======
 					if (getDolGlobalString('TICKET_SHOW_PROGRESSION') && !empty($arrayfields['t.progress']['checked'])) {
->>>>>>> a7223719
 						print '<td>';
 						print $obj->progress;
 						print '</td>';
@@ -732,13 +712,9 @@
 
 				print '</form>';
 
-<<<<<<< HEAD
-				print '<form method="post" id="form_view_ticket" name="form_view_ticket" action="'.dol_buildpath('/public/ticket/view.php', 1).(!empty($entity) && isModEnabled('multicompany') ? '?entity='.$entity : '').'" style="display:none;">';
-=======
 				$url_public_ticket = getDolGlobalString('TICKET_URL_PUBLIC_INTERFACE', dol_buildpath('/public/ticket/', 1));
 
 				print '<form method="post" id="form_view_ticket" name="form_view_ticket" action="'.$url_public_ticket.'view.php'.(!empty($entity) && isModEnabled('multicompany')?'?entity='.$entity:'').'" style="display:none;">';
->>>>>>> a7223719
 				print '<input type="hidden" name="token" value="'.newToken().'">';
 				print '<input type="hidden" name="action" value="view_ticket">';
 				print '<input type="hidden" name="btn_view_ticket_list" value="1">';
