--- conflicted
+++ resolved
@@ -194,12 +194,7 @@
 
 
 if ($action == "view_ticketlist") {
-<<<<<<< HEAD
 	print '<div class="ticketpublicarealist ticketlargemargin centpercent">';
-=======
-	print '<div class="div-table-responsive">';
-	print '<div class="ticketpublicarealist">';
->>>>>>> 843411ef
 
 	print '<br>';
 	if ($display_ticket_list) {
@@ -430,6 +425,7 @@
 				$reshook=$hookmanager->executeHooks('printFieldListHeader', $parameters, $object, $action);    // Note that $action and $object may have been modified by hook
 				print $hookmanager->resPrint;
 
+				print '<div class="div-table-responsive">';
 				print '<table class="liste '.($moreforfilter ? "listwithfilterbefore" : "").'">';
 
 				// Filter bar
@@ -701,6 +697,8 @@
 				}
 
 				print '</table>';
+				print '</div>';
+
 				print '</form>';
 
 				print '<form method="post" id="form_view_ticket" name="form_view_ticket" action="'.dol_buildpath('/public/ticket/view.php', 1).(!empty($entity) && isModEnabled('multicompany')?'?entity='.$entity:'').'" style="display:none;">';
@@ -727,7 +725,6 @@
 	}
 
 	print '</div>';
-	print '</div>';
 } else {
 	print '<div class="ticketpublicarea ticketlargemargin centpercent">';
 
