--- conflicted
+++ resolved
@@ -55,12 +55,7 @@
 
 $action = GETPOST('action', 'aZ09');
 $id = GETPOST('id', 'int');
-<<<<<<< HEAD
-$email = str_replace('%', '', GETPOST('email', 'alphanohtml'));
-$token = GETPOST('token', 'alpha', 1);
-=======
 $email = GETPOST('email', 'custom', 0, 'FILTER_VALIDATE_EMAIL');
->>>>>>> 34ff43f2
 
 if (!isModEnabled('ticket')) {
 	httponly_accessforbidden('Module Ticket not enabled');
