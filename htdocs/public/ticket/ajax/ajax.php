<?php
/**
 * Copyright (C) 2020 Laurent Destailleur <eldy@users.sourceforge.net>
 *
 * This program is free software; you can redistribute it and/or modify
 * it under the terms of the GNU General Public License as published by
 * the Free Software Foundation; either version 3 of the License, or
 * (at your option) any later version.
 *
 * This program is distributed in the hope that it will be useful,
 * but WITHOUT ANY WARRANTY; without even the implied warranty of
 * MERCHANTABILITY or FITNESS FOR A PARTICULAR PURPOSE.  See the
 * GNU General Public License for more details.
 *
 * You should have received a copy of the GNU General Public License
 * along with this program. If not, see <https://www.gnu.org/licenses/>.
 */

/**
 *	\file       htdocs/public/ticket/ajax/ajax.php
 *	\brief      Ajax component for Ticket.
 *
 *  This ajax component is called only by the create ticket public page. And only if TICKET_CREATE_THIRD_PARTY_WITH_CONTACT_IF_NOT_EXIST is set.
 *  This option TICKET_CREATE_THIRD_PARTY_WITH_CONTACT_IF_NOT_EXIST has been removed because it is a security hole.
 */

if (!defined('NOTOKENRENEWAL')) {
	define('NOTOKENRENEWAL', '1'); // Disables token renewal
}
if (!defined('NOREQUIREHTML')) {
	define('NOREQUIREHTML', '1');
}
if (!defined('NOREQUIREAJAX')) {
	define('NOREQUIREAJAX', '1');
}
if (!defined('NOREQUIRESOC')) {
	define('NOREQUIRESOC', '1');
}
// You can get information if module "Agenda" has been enabled by reading the
if (!defined('NOREQUIREMENU')) {
	define('NOREQUIREMENU', '1');
}
if (!defined("NOLOGIN")) {
	define("NOLOGIN", '1');
}
if (!defined('NOIPCHECK')) {
	define('NOIPCHECK', '1'); // Do not check IP defined into conf $dolibarr_main_restrict_ip
}
if (!defined('NOBROWSERNOTIF')) {
	define('NOBROWSERNOTIF', '1');
}

include_once '../../../main.inc.php'; // Load $user and permissions

$action = GETPOST('action', 'aZ09');
$id = GETPOST('id', 'int');
$email = GETPOST('email', 'custom', 0, FILTER_VALIDATE_EMAIL);
<<<<<<< HEAD
=======

>>>>>>> 0d090e90

if (!isModEnabled('ticket')) {
	httponly_accessforbidden('Module Ticket not enabled');
}

if (empty($conf->global->TICKET_CREATE_THIRD_PARTY_WITH_CONTACT_IF_NOT_EXIST)) {
	httponly_accessforbidden('Option TICKET_CREATE_THIRD_PARTY_WITH_CONTACT_IF_NOT_EXIST of module ticket is not enabled');
}


/*
 * View
 */

top_httphead();

if ($action == 'getContacts') {
	$return = array(
		'contacts' => array(),
		'error' => '',
	);

	if (!empty($email)) {
		require_once DOL_DOCUMENT_ROOT.'/ticket/class/ticket.class.php';

		$ticket = new Ticket($db);
		$arrayofcontacts = $ticket->searchContactByEmail($email);
		if (is_array($arrayofcontacts)) {
			$arrayofminimalcontacts = array();
			foreach ($arrayofcontacts as $tmpval) {
				$tmpresult = new stdClass();
				$tmpresult->id = $tmpval->id;
				$tmpresult->firstname = $tmpval->firstname;
				$tmpresult->lastname = $tmpval->lastname;
				$arrayofminimalcontacts[] = $tmpresult;
			}

			$return['contacts'] = $arrayofminimalcontacts;
		} else {
			$return['error'] = $ticket->errorsToString();
		}
	}

	echo json_encode($return);
	exit();
}<|MERGE_RESOLUTION|>--- conflicted
+++ resolved
@@ -55,10 +55,7 @@
 $action = GETPOST('action', 'aZ09');
 $id = GETPOST('id', 'int');
 $email = GETPOST('email', 'custom', 0, FILTER_VALIDATE_EMAIL);
-<<<<<<< HEAD
-=======
 
->>>>>>> 0d090e90
 
 if (!isModEnabled('ticket')) {
 	httponly_accessforbidden('Module Ticket not enabled');
