--- conflicted
+++ resolved
@@ -51,7 +51,6 @@
 require_once DOL_DOCUMENT_ROOT.'/core/lib/files.lib.php';
 require_once DOL_DOCUMENT_ROOT.'/core/lib/functions2.lib.php';
 require_once DOL_DOCUMENT_ROOT.'/product/class/product.class.php';
-require_once DOL_DOCUMENT_ROOT.'/comm/propal/class/propal.class.php';
 
 // Load translation files
 $langs->loadLangs(array("main", "other", "dict", "bills", "companies", "errors", "members", "paybox", "propal"));
@@ -125,8 +124,9 @@
 
 $type = $source;
 if ($source == 'proposal') {
+	require_once DOL_DOCUMENT_ROOT.'/comm/propal/class/propal.class.php';
 	$object = new Propal($db);
-	$object->fetch(0, $ref);
+	$result= $object->fetch(0, $ref);
 } else {
 	accessforbidden('Bad value for source');
 	exit;
@@ -290,16 +290,7 @@
 	$found = true;
 	$langs->load("proposal");
 
-	require_once DOL_DOCUMENT_ROOT.'/comm/propal/class/propal.class.php';
-
-	$proposal = new Propal($db);
-	$result = $proposal->fetch('', $ref);
-	if ($result <= 0) {
-		$mesg = $proposal->error;
-		$error++;
-	} else {
-		$result = $proposal->fetch_thirdparty($proposal->socid);
-	}
+	$result = $object->fetch_thirdparty($object->socid);
 
 	// Creditor
 
@@ -315,51 +306,47 @@
 	print '<tr class="CTableRow2"><td class="CTableRow2">'.$langs->trans("ThirdParty");
 	print '</td><td class="CTableRow2">';
 	print img_picto('', 'company', 'class="pictofixedwidth"');
-	print '<b>'.$proposal->thirdparty->name.'</b>';
+	print '<b>'.$object->thirdparty->name.'</b>';
 	print '</td></tr>'."\n";
 
 	// Amount
 
 	print '<tr class="CTableRow2"><td class="CTableRow2">'.$langs->trans("Amount");
 	print '</td><td class="CTableRow2">';
-	print '<b>'.price($proposal->total_ttc, 0, $langs, 1, -1, -1, $conf->currency).'</b>';
+	print '<b>'.price($object->total_ttc, 0, $langs, 1, -1, -1, $conf->currency).'</b>';
 	print '</td></tr>'."\n";
 
 	// Object
 
-	$text = '<b>'.$langs->trans("SignatureProposalRef", $proposal->ref).'</b>';
+	$text = '<b>'.$langs->trans("SignatureProposalRef", $object->ref).'</b>';
 	print '<tr class="CTableRow2"><td class="CTableRow2">'.$langs->trans("Designation");
 	print '</td><td class="CTableRow2">'.$text;
-<<<<<<< HEAD
-	if ($proposal->status == $proposal::STATUS_VALIDATED) {
-		$directdownloadlink = $proposal->getLastMainDocLink('proposal');
-=======
+
+	$last_main_doc_file = $object->last_main_doc;
+
 	if ($object->status == $object::STATUS_VALIDATED) {
-		if (empty($object->last_main_doc) || !dol_is_file(DOL_DATA_ROOT.'/'.$object->last_main_doc)) {
-			// It seems document has never been generated, or was generated and the deleted.
+		if (empty($last_main_doc_file) || !dol_is_file(DOL_DATA_ROOT.'/'.$object->last_main_doc)) {
+			// It seems document has never been generated, or was generated and then deleted.
 			// So we try to regenerate it with its default template.
 			$defaulttemplate = '';		// We force the use an empty string instead of $object->model_pdf to be sure to use a "main" default template and not the last one used.
 			$object->generateDocument($defaulttemplate, $langs);
 		}
 
 		$directdownloadlink = $object->getLastMainDocLink('proposal');
->>>>>>> 61739cc3
 		if ($directdownloadlink) {
 			print '<br><a href="'.$directdownloadlink.'">';
-			print img_mime($proposal->last_main_doc, '');
+			print img_mime($object->last_main_doc, '');
 			print $langs->trans("DownloadDocument").'</a>';
 		}
 	} else {
-		$last_main_doc_file = $proposal->last_main_doc;
-
-		if ($proposal->status == $proposal::STATUS_NOTSIGNED) {
-			$directdownloadlink = $proposal->getLastMainDocLink('proposal');
+		if ($object->status == $object::STATUS_NOTSIGNED) {
+			$directdownloadlink = $object->getLastMainDocLink('proposal');
 			if ($directdownloadlink) {
 				print '<br><a href="'.$directdownloadlink.'">';
-				print img_mime($proposal->last_main_doc, '');
+				print img_mime($last_main_doc_file, '');
 				print $langs->trans("DownloadDocument").'</a>';
 			}
-		} elseif ($proposal->status == $proposal::STATUS_SIGNED || $proposal->status == $proposal::STATUS_BILLED) {
+		} elseif ($object->status == $object::STATUS_SIGNED || $object->status == $object::STATUS_BILLED) {
 			if (preg_match('/_signed-(\d+)/', $last_main_doc_file)) {	// If the last main doc has been signed
 				$last_main_doc_file_not_signed = preg_replace('/_signed-(\d+)/', '', $last_main_doc_file);
 
@@ -367,10 +354,10 @@
 				$datefilenotsigned = dol_filemtime($last_main_doc_file_not_signed);
 
 				if (empty($datefilenotsigned) || $datefilesigned > $datefilenotsigned) {
-					$directdownloadlink = $proposal->getLastMainDocLink('proposal');
+					$directdownloadlink = $object->getLastMainDocLink('proposal');
 					if ($directdownloadlink) {
 						print '<br><a href="'.$directdownloadlink.'">';
-						print img_mime($proposal->last_main_doc, '');
+						print img_mime($object->last_main_doc, '');
 						print $langs->trans("DownloadDocument").'</a>';
 					}
 				}
@@ -379,10 +366,8 @@
 	}
 
 	print '<input type="hidden" name="source" value="'.GETPOST("source", 'alpha').'">';
-	print '<input type="hidden" name="ref" value="'.$proposal->ref.'">';
+	print '<input type="hidden" name="ref" value="'.$object->ref.'">';
 	print '</td></tr>'."\n";
-
-	// TODO Add link to download PDF (similar code than for invoice)
 }
 
 
