--- conflicted
+++ resolved
@@ -140,10 +140,7 @@
 {
     $langs->load("errors");
     dol_print_error_email('BADREFINONLINESIGNFORM', $langs->trans("ErrorBadLinkSourceSetButBadValueForRef", $source, $ref));
-<<<<<<< HEAD
-=======
     // End of page
->>>>>>> d9b8a8c8
     llxFooter();
     $db->close();
     exit;
@@ -258,11 +255,6 @@
 	print '<input type="hidden" name="source" value="'.GETPOST("source",'alpha').'">';
 	print '<input type="hidden" name="ref" value="'.$proposal->ref.'">';
 	print '</td></tr>'."\n";
-<<<<<<< HEAD
-
-
-=======
->>>>>>> d9b8a8c8
 }
 
 
