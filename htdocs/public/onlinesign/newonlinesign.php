<?php
/* Copyright (C) 2001-2002	Rodolphe Quiedeville	<rodolphe@quiedeville.org>
 * Copyright (C) 2006-2017	Laurent Destailleur		<eldy@users.sourceforge.net>
 * Copyright (C) 2009-2012	Regis Houssin			<regis.houssin@inodbox.com>
 * Copyright (C) 2023		anthony Berton			<anthony.berton@bb2a.fr>
 * Copyright (C) 2024       Frédéric France             <frederic.france@free.fr>
 *
 * This program is free software; you can redistribute it and/or modify
 * it under the terms of the GNU General Public License as published by
 * the Free Software Foundation; either version 3 of the License, or
 * (at your option) any later version.
 *
 * This program is distributed in the hope that it will be useful,
 * but WITHOUT ANY WARRANTY; without even the implied warranty of
 * MERCHANTABILITY or FITNESS FOR A PARTICULAR PURPOSE.  See the
 * GNU General Public License for more details.
 *
 * You should have received a copy of the GNU General Public License
 * along with this program. If not, see <https://www.gnu.org/licenses/>.
 */

/**
 *     	\file       htdocs/public/onlinesign/newonlinesign.php
 *		\ingroup    core
 *		\brief      File to offer a way to make an online signature for a particular Dolibarr entity
 *					Example of URL: https://localhost/public/onlinesign/newonlinesign.php?ref=PR...
 */

if (!defined('NOLOGIN')) {
	define("NOLOGIN", 1); // This means this output page does not require to be logged.
}
if (!defined('NOCSRFCHECK')) {
	define("NOCSRFCHECK", 1); // We accept to go on this page from external web site.
}
if (!defined('NOIPCHECK')) {
	define('NOIPCHECK', '1'); // Do not check IP defined into conf $dolibarr_main_restrict_ip
}
if (!defined('NOBROWSERNOTIF')) {
	define('NOBROWSERNOTIF', '1');
}

// For MultiCompany module.
// Do not use GETPOST here, function is not defined and define must be done before including main.inc.php
// Because 2 entities can have the same ref.
$entity = (!empty($_GET['entity']) ? (int) $_GET['entity'] : (!empty($_POST['entity']) ? (int) $_POST['entity'] : 1));
if (is_numeric($entity)) {
	define("DOLENTITY", $entity);
}

// Load Dolibarr environment
require '../../main.inc.php';
require_once DOL_DOCUMENT_ROOT.'/core/lib/company.lib.php';
require_once DOL_DOCUMENT_ROOT.'/core/lib/payments.lib.php';
require_once DOL_DOCUMENT_ROOT.'/core/lib/files.lib.php';
require_once DOL_DOCUMENT_ROOT.'/core/lib/functions2.lib.php';
require_once DOL_DOCUMENT_ROOT.'/product/class/product.class.php';
require_once DOL_DOCUMENT_ROOT.'/expedition/class/expedition.class.php';

// Load translation files
$langs->loadLangs(array("main", "other", "dict", "bills", "companies", "errors", "members", "paybox", "stripe", "propal", "commercial"));

// Security check
// No check on module enabled. Done later according to $validpaymentmethod

// Get parameters
$action = GETPOST('action', 'aZ09');
$cancel = GETPOST('cancel', 'alpha');
$confirm = GETPOST('confirm', 'alpha');


$refusepropal = GETPOST('refusepropal', 'alpha');
$message = GETPOST('message', 'aZ09');

// Input are:
// type ('invoice','order','contractline'),
// id (object id),
// amount (required if id is empty),
// tag (a free text, required if type is empty)
// currency (iso code)

$suffix = GETPOST("suffix", 'aZ09');
$source = GETPOST("source", 'alpha');
$ref = $REF = GETPOST("ref", 'alpha');
$urlok = '';
$urlko = '';


if (empty($source)) {
	$source = 'proposal';
}
if (!empty($refusepropal)) {
	$action = "refusepropal";
}

// Define $urlwithroot
//$urlwithouturlroot=preg_replace('/'.preg_quote(DOL_URL_ROOT,'/').'$/i','',trim($dolibarr_main_url_root));
//$urlwithroot=$urlwithouturlroot.DOL_URL_ROOT;		// This is to use external domain name found into config file
$urlwithroot = DOL_MAIN_URL_ROOT; // This is to use same domain name than current. For Paypal payment, we can use internal URL like localhost.


// Complete urls for post treatment
$SECUREKEY = GETPOST("securekey"); // Secure key

if (!empty($source)) {
	$urlok .= 'source='.urlencode($source).'&';
	$urlko .= 'source='.urlencode($source).'&';
}
if (!empty($REF)) {
	$urlok .= 'ref='.urlencode($REF).'&';
	$urlko .= 'ref='.urlencode($REF).'&';
}
if (!empty($SECUREKEY)) {
	$urlok .= 'securekey='.urlencode($SECUREKEY).'&';
	$urlko .= 'securekey='.urlencode($SECUREKEY).'&';
}
if (!empty($entity)) {
	$urlok .= 'entity='.urlencode((string) ($entity)).'&';
	$urlko .= 'entity='.urlencode((string) ($entity)).'&';
}
$urlok = preg_replace('/&$/', '', $urlok); // Remove last &
$urlko = preg_replace('/&$/', '', $urlko); // Remove last &

$creditor = $mysoc->name;

$type = $source;
if (!$action) {
	if ($source && !$ref) {
		httponly_accessforbidden($langs->trans('ErrorBadParameters')." - ref missing", 400, 1);
	}
}

// Check securitykey
$securekeyseed = '';
if ($source == 'proposal') {
	$securekeyseed = getDolGlobalString('PROPOSAL_ONLINE_SIGNATURE_SECURITY_TOKEN');
} elseif ($source == 'contract') {
	$securekeyseed = getDolGlobalString('CONTRACT_ONLINE_SIGNATURE_SECURITY_TOKEN');
} elseif ($source == 'fichinter') {
	$securekeyseed = getDolGlobalString('FICHINTER_ONLINE_SIGNATURE_SECURITY_TOKEN');
} elseif ($source == 'societe_rib') {
	$securekeyseed = getDolGlobalString('SOCIETE_RIB_ONLINE_SIGNATURE_SECURITY_TOKEN');
}
if (!dol_verifyHash($securekeyseed.$type.$ref.(isModEnabled('multicompany') ? $entity : ''), $SECUREKEY, '0')) {
	httponly_accessforbidden('Bad value for securitykey. Value provided '.dol_escape_htmltag($SECUREKEY).' does not match expected value for ref='.dol_escape_htmltag($ref), 403, 1);
}

if ($source == 'proposal') {
	require_once DOL_DOCUMENT_ROOT.'/comm/propal/class/propal.class.php';
	$object = new Propal($db);
	$result = $object->fetch(0, $ref, '', $entity);
} elseif ($source == 'contract') {
	require_once DOL_DOCUMENT_ROOT.'/contrat/class/contrat.class.php';
	$object = new Contrat($db);
	$result = $object->fetch(0, $ref);
} elseif ($source == 'fichinter') {
	require_once DOL_DOCUMENT_ROOT.'/fichinter/class/fichinter.class.php';
	$object = new Fichinter($db);
	$result = $object->fetch(0, $ref);
} elseif ($source == 'societe_rib') {
	require_once DOL_DOCUMENT_ROOT.'/societe/class/companybankaccount.class.php';
	$object = new CompanyBankAccount($db);
	$result = $object->fetch(0, $ref);
} elseif ($source == 'expedition') {
	require_once DOL_DOCUMENT_ROOT.'/expedition/class/expedition.class.php';
	$object = new Expedition($db);
	$result = $object->fetch(0, $ref);
} else {
	httponly_accessforbidden($langs->trans('ErrorBadParameters')." - Bad value for source. Value not supported.", 400, 1);
}

<<<<<<< HEAD
// Initialize technical object to manage hooks of page. Note that conf->hooks_modules contains array of hook context
=======
// Initialize a technical object to manage hooks of page. Note that conf->hooks_modules contains an array of hook context
>>>>>>> cc80841a
$hookmanager->initHooks(array('onlinesign'));

$error = 0;


/*
 * Actions
 */

<<<<<<< HEAD
if ($action == 'confirm_refusepropal' && $confirm == 'yes') {
=======
if ($action == 'confirm_refusepropal' && $confirm == 'yes') {	// Test on pemrission not required here. Public form. Security checked on the securekey and on mitigation
>>>>>>> cc80841a
	$db->begin();

	$sql  = "UPDATE ".MAIN_DB_PREFIX."propal";
	$sql .= " SET fk_statut = ".((int) $object::STATUS_NOTSIGNED).", note_private = '".$db->escape($object->note_private)."', date_signature='".$db->idate(dol_now())."'";
	$sql .= " WHERE rowid = ".((int) $object->id);

	dol_syslog(__FILE__, LOG_DEBUG);
	$resql = $db->query($sql);
	if (!$resql) {
		$error++;
	}

	if (!$error) {
		$db->commit();

		$message = 'refused';
		setEventMessages("PropalRefused", null, 'warnings');
		if (method_exists($object, 'call_trigger')) {
			// Online customer is not a user, so we use the use that validates the documents
			$user = new User($db);
			$user->fetch($object->user_validation_id);
			$object->context = array('closedfromonlinesignature' => 'closedfromonlinesignature');
			$result = $object->call_trigger('PROPAL_CLOSE_REFUSED', $user);
			if ($result < 0) {
				$error++;
			}
		}
	} else {
		$db->rollback();
	}

	$object->fetch(0, $ref);
}

// $action == "dosign" is handled later...


/*
 * View
 */

$form = new Form($db);
$head = '';
if (getDolGlobalString('MAIN_SIGN_CSS_URL')) {
	$head = '<link rel="stylesheet" type="text/css" href="' . getDolGlobalString('MAIN_SIGN_CSS_URL').'?lang='.$langs->defaultlang.'">'."\n";
}

$conf->dol_hide_topmenu = 1;
$conf->dol_hide_leftmenu = 1;

$replacemainarea = (empty($conf->dol_hide_leftmenu) ? '<div>' : '').'<div>';
llxHeader($head, $langs->trans("OnlineSignature"), '', '', 0, 0, '', '', '', 'onlinepaymentbody', $replacemainarea, 1);

if ($action == 'refusepropal') {
	print $form->formconfirm($_SERVER["PHP_SELF"].'?ref='.urlencode($ref).'&securekey='.urlencode($SECUREKEY).(isModEnabled('multicompany') ? '&entity='.$entity : ''), $langs->trans('RefusePropal'), $langs->trans('ConfirmRefusePropal', $object->ref), 'confirm_refusepropal', '', '', 1);
}

// Check link validity for param 'source' to avoid use of the examples as value
if (!empty($source) && in_array($ref, array('member_ref', 'contractline_ref', 'invoice_ref', 'order_ref', 'proposal_ref', ''))) {
	$langs->load("errors");
	dol_print_error_email('BADREFINONLINESIGNFORM', $langs->trans("ErrorBadLinkSourceSetButBadValueForRef", $source, $ref));
	// End of page
	llxFooter();
	$db->close();
	exit;
}

print '<span id="dolpaymentspan"></span>'."\n";
print '<div class="center">'."\n";
print '<form id="dolpaymentform" class="center" name="paymentform" action="'.$_SERVER["PHP_SELF"].'" method="POST">'."\n";
print '<input type="hidden" name="token" value="'.newToken().'">'."\n";
print '<input type="hidden" name="action" value="dosign">'."\n";
print '<input type="hidden" name="tag" value="'.GETPOST("tag", 'alpha').'">'."\n";
print '<input type="hidden" name="suffix" value="'.GETPOST("suffix", 'alpha').'">'."\n";
print '<input type="hidden" name="securekey" value="'.$SECUREKEY.'">'."\n";
print '<input type="hidden" name="entity" value="'.$entity.'" />';
print '<input type="hidden" name="page_y" value="" />';
print '<input type="hidden" name="source" value="'.$source.'" />';
print '<input type="hidden" name="ref" value="'.$ref.'" />';
print "\n";
print '<!-- Form to sign -->'."\n";

print '<table id="dolpublictable" summary="Payment form" class="center">'."\n";

// Show logo (search order: logo defined by ONLINE_SIGN_LOGO_suffix, then ONLINE_SIGN_LOGO_, then small company logo, large company logo, theme logo, common logo)
// Define logo and logosmall
$logosmall = $mysoc->logo_small;
$logo = $mysoc->logo;
$paramlogo = 'ONLINE_SIGN_LOGO_'.$suffix;
<<<<<<< HEAD
if (!empty($conf->global->$paramlogo)) {
=======
if (getDolGlobalString($paramlogo)) {
>>>>>>> cc80841a
	$logosmall = getDolGlobalString($paramlogo);
} elseif (getDolGlobalString('ONLINE_SIGN_LOGO')) {
	$logosmall = getDolGlobalString('ONLINE_SIGN_LOGO');
}
//print '<!-- Show logo (logosmall='.$logosmall.' logo='.$logo.') -->'."\n";
// Define urllogo
$urllogo = '';
$urllogofull = '';
if (!empty($logosmall) && is_readable($conf->mycompany->dir_output.'/logos/thumbs/'.$logosmall)) {
	$urllogo = DOL_URL_ROOT.'/viewimage.php?modulepart=mycompany&amp;entity='.$conf->entity.'&amp;file='.urlencode('logos/thumbs/'.$logosmall);
	$urllogofull = $dolibarr_main_url_root.'/viewimage.php?modulepart=mycompany&entity='.$conf->entity.'&file='.urlencode('logos/thumbs/'.$logosmall);
} elseif (!empty($logo) && is_readable($conf->mycompany->dir_output.'/logos/'.$logo)) {
	$urllogo = DOL_URL_ROOT.'/viewimage.php?modulepart=mycompany&amp;entity='.$conf->entity.'&amp;file='.urlencode('logos/'.$logo);
	$urllogofull = $dolibarr_main_url_root.'/viewimage.php?modulepart=mycompany&entity='.$conf->entity.'&file='.urlencode('logos/'.$logo);
}
// Output html code for logo
if ($urllogo) {
	print '<div class="backgreypublicpayment">';
	print '<div class="logopublicpayment">';
	print '<img id="dolpaymentlogo" src="'.$urllogo.'"';
	print '>';
	print '</div>';
	if (!getDolGlobalString('MAIN_HIDE_POWERED_BY')) {
		print '<div class="poweredbypublicpayment opacitymedium right"><a class="poweredbyhref" href="https://www.dolibarr.org?utm_medium=website&utm_source=poweredby" target="dolibarr" rel="noopener">'.$langs->trans("PoweredBy").'<br><img class="poweredbyimg" src="'.DOL_URL_ROOT.'/theme/dolibarr_logo.svg" width="80px"></a></div>';
	}
	print '</div>';
}
if ($source == 'proposal' && getDolGlobalString('PROPOSAL_IMAGE_PUBLIC_SIGN')) {
	print '<div class="backimagepublicproposalsign">';
	print '<img id="idPROPOSAL_IMAGE_PUBLIC_INTERFACE" src="' . getDolGlobalString('PROPOSAL_IMAGE_PUBLIC_SIGN').'">';
	print '</div>';
}

// Output introduction text
$text = '';
if (getDolGlobalString('ONLINE_SIGN_NEWFORM_TEXT')) {
	$reg = array();
	if (preg_match('/^\((.*)\)$/', $conf->global->ONLINE_SIGN_NEWFORM_TEXT, $reg)) {
		$text .= $langs->trans($reg[1])."<br>\n";
	} else {
		$text .= getDolGlobalString('ONLINE_SIGN_NEWFORM_TEXT') . "<br>\n";
	}
	$text = '<tr><td align="center"><br>'.$text.'<br></td></tr>'."\n";
}
if (empty($text)) {
	if ($source == 'proposal') {
		$text .= '<tr><td class="textpublicpayment"><br><strong>'.$langs->trans("WelcomeOnOnlineSignaturePageProposal", $mysoc->name).'</strong></td></tr>'."\n";
		$text .= '<tr><td class="textpublicpayment opacitymedium">'.$langs->trans("ThisScreenAllowsYouToSignDocFromProposal", $creditor).'<br><br></td></tr>'."\n";
	} elseif ($source == 'contract') {
		$text .= '<tr><td class="textpublicpayment"><br><strong>'.$langs->trans("WelcomeOnOnlineSignaturePageContract", $mysoc->name).'</strong></td></tr>'."\n";
		$text .= '<tr><td class="textpublicpayment opacitymedium">'.$langs->trans("ThisScreenAllowsYouToSignDocFromContract", $creditor).'<br><br></td></tr>'."\n";
	} elseif ($source == 'fichinter') {
		$text .= '<tr><td class="textpublicpayment"><br><strong>'.$langs->trans("WelcomeOnOnlineSignaturePageFichinter", $mysoc->name).'</strong></td></tr>'."\n";
		$text .= '<tr><td class="textpublicpayment opacitymedium">'.$langs->trans("ThisScreenAllowsYouToSignDocFromFichinter", $creditor).'<br><br></td></tr>'."\n";
	} elseif ($source == 'expedition') {
		$text .= '<tr><td class="textpublicpayment"><br><strong>'.$langs->trans("WelcomeOnOnlineSignaturePageExpedition", $mysoc->name).'</strong></td></tr>'."\n";
		$text .= '<tr><td class="textpublicpayment opacitymedium">'.$langs->trans("ThisScreenAllowsYouToSignDocFromExpedition", $creditor).'<br><br></td></tr>'."\n";
	} else {
		$text .= '<tr><td class="textpublicpayment"><br><strong>'.$langs->trans("WelcomeOnOnlineSignaturePage".dol_ucfirst($source), $mysoc->name).'</strong></td></tr>'."\n";
		$text .= '<tr><td class="textpublicpayment opacitymedium">'.$langs->trans("ThisScreenAllowsYouToSignDocFrom".dol_ucfirst($source), $creditor).'<br><br></td></tr>'."\n";
	}
}
print $text;

// Output payment summary form
print '<tr><td align="center">';
print '<table with="100%" id="tablepublicpayment">';
if ($source == 'proposal') {
	print '<tr><td align="left" colspan="2" class="opacitymedium">'.$langs->trans("ThisIsInformationOnDocumentToSignProposal").' :</td></tr>'."\n";
} elseif ($source == 'contract') {
	print '<tr><td align="left" colspan="2" class="opacitymedium">'.$langs->trans("ThisIsInformationOnDocumentToSignContract").' :</td></tr>'."\n";
} elseif ($source == 'fichinter') {
	print '<tr><td align="left" colspan="2" class="opacitymedium">'.$langs->trans("ThisIsInformationOnDocumentToSignFichinter").' :</td></tr>'."\n";
} elseif ($source == 'expedition') {
	print '<tr><td align="left" colspan="2" class="opacitymedium">'.$langs->trans("ThisIsInformationOnDocumentToSignExpedition").' :</td></tr>'."\n";
} else {
	print '<tr><td align="left" colspan="2" class="opacitymedium">'.$langs->trans("ThisIsInformationOnDocumentToSign".dol_ucfirst($source)).' :</td></tr>'."\n";
}
$found = false;
$error = 0;

// Signature on commercial proposal
if ($source == 'proposal') {
	$found = true;
	$langs->load("proposal");

	$result = $object->fetch_thirdparty($object->socid);

	// Creditor
	print '<tr class="CTableRow2"><td class="CTableRow2">'.$langs->trans("Creditor");
	print '</td><td class="CTableRow2">';
	print img_picto('', 'company', 'class="pictofixedwidth"');
	print '<b>'.$creditor.'</b>';
	print '<input type="hidden" name="creditor" value="'.$creditor.'">';
	print '</td></tr>'."\n";

	// Debitor
	print '<tr class="CTableRow2"><td class="CTableRow2">'.$langs->trans("ThirdParty");
	print '</td><td class="CTableRow2">';
	print img_picto('', 'company', 'class="pictofixedwidth"');
	print '<b>'.$object->thirdparty->name.'</b>';
	print '</td></tr>'."\n";

	// Amount

	$amount = '<tr class="CTableRow2"><td class="CTableRow2">'.$langs->trans("Amount");
	$amount .= '</td><td class="CTableRow2">';
	$amount .= '<b>'.price($object->total_ttc, 0, $langs, 1, -1, -1, $conf->currency).'</b>';
	if ($object->multicurrency_code != $conf->currency) {
		$amount .= ' ('.price($object->multicurrency_total_ttc, 0, $langs, 1, -1, -1, $object->multicurrency_code).')';
	}
	$amount .= '</td></tr>'."\n";

	// Call Hook amountPropalSign
	$parameters = array('source' => $source);
	$reshook = $hookmanager->executeHooks('amountPropalSign', $parameters, $object, $action); // Note that $action and $object may have been modified by hook
	if (empty($reshook)) {
		$amount .= $hookmanager->resPrint;
	} elseif ($reshook > 0) {
		$amount = $hookmanager->resPrint;
	}

	print $amount;

	// Object
	$text = '<b>'.$langs->trans("SignatureProposalRef", $object->ref).'</b>';
	print '<tr class="CTableRow2"><td class="CTableRow2">'.$langs->trans("Designation");
	print '</td><td class="CTableRow2">'.$text;

	$last_main_doc_file = $object->last_main_doc;

	if ($object->status == $object::STATUS_VALIDATED) {
		if (empty($last_main_doc_file) || !dol_is_file(DOL_DATA_ROOT.'/'.$object->last_main_doc)) {
			// It seems document has never been generated, or was generated and then deleted.
			// So we try to regenerate it with its default template.
			$defaulttemplate = '';		// We force the use an empty string instead of $object->model_pdf to be sure to use a "main" default template and not the last one used.
			$object->generateDocument($defaulttemplate, $langs);
		}

		$directdownloadlink = $object->getLastMainDocLink('proposal');
		if ($directdownloadlink) {
			print '<br><a href="'.$directdownloadlink.'">';
			print img_mime($object->last_main_doc, '');
			print $langs->trans("DownloadDocument").'</a>';
		}
	} else {
		if ($object->status == $object::STATUS_NOTSIGNED) {
			$directdownloadlink = $object->getLastMainDocLink('proposal');
			if ($directdownloadlink) {
				print '<br><a href="'.$directdownloadlink.'">';
				print img_mime($last_main_doc_file, '');
				print $langs->trans("DownloadDocument").'</a>';
			}
		} elseif ($object->status == $object::STATUS_SIGNED || $object->status == $object::STATUS_BILLED) {
			if (preg_match('/_signed-(\d+)/', $last_main_doc_file)) {	// If the last main doc has been signed
				$last_main_doc_file_not_signed = preg_replace('/_signed-(\d+)/', '', $last_main_doc_file);

				$datefilesigned = dol_filemtime($last_main_doc_file);
				$datefilenotsigned = dol_filemtime($last_main_doc_file_not_signed);

				if (empty($datefilenotsigned) || $datefilesigned > $datefilenotsigned) {
					$directdownloadlink = $object->getLastMainDocLink('proposal');
					if ($directdownloadlink) {
						print '<br><a href="'.$directdownloadlink.'">';
						print img_mime($object->last_main_doc, '');
						print $langs->trans("DownloadDocument").'</a>';
					}
				}
			}
		}
	}

	print '<input type="hidden" name="source" value="'.GETPOST("source", 'alpha').'">';
	print '<input type="hidden" name="ref" value="'.$object->ref.'">';
	print '</td></tr>'."\n";
} elseif ($source == 'contract') { // Signature on contract
	$found = true;
	$langs->load("contract");

	$result = $object->fetch_thirdparty($object->socid);

	// Proposer
	print '<tr class="CTableRow2"><td class="CTableRow2">'.$langs->trans("Proposer");
	print '</td><td class="CTableRow2">';
	print img_picto('', 'company', 'class="pictofixedwidth"');
	print '<b>'.$creditor.'</b>';
	print '<input type="hidden" name="creditor" value="'.$creditor.'">';
	print '</td></tr>'."\n";

	// Target
	print '<tr class="CTableRow2"><td class="CTableRow2">'.$langs->trans("ThirdParty");
	print '</td><td class="CTableRow2">';
	print img_picto('', 'company', 'class="pictofixedwidth"');
	print '<b>'.$object->thirdparty->name.'</b>';
	print '</td></tr>'."\n";

	// Object
	$text = '<b>'.$langs->trans("SignatureContractRef", $object->ref).'</b>';
	print '<tr class="CTableRow2"><td class="CTableRow2">'.$langs->trans("Designation");
	print '</td><td class="CTableRow2">'.$text;

	$last_main_doc_file = $object->last_main_doc;

	if (empty($last_main_doc_file) || !dol_is_file(DOL_DATA_ROOT.'/'.$object->last_main_doc)) {
		// It seems document has never been generated, or was generated and then deleted.
		// So we try to regenerate it with its default template.
		$defaulttemplate = '';		// We force the use an empty string instead of $object->model_pdf to be sure to use a "main" default template and not the last one used.
		$object->generateDocument($defaulttemplate, $langs);
	}

	$directdownloadlink = $object->getLastMainDocLink('contract');
	if ($directdownloadlink) {
		print '<br><a href="'.$directdownloadlink.'">';
		print img_mime($object->last_main_doc, '');
		if ($message == "signed") {
			print $langs->trans("DownloadSignedDocument").'</a>';
		} else {
			print $langs->trans("DownloadDocument").'</a>';
		}
	}


	print '<input type="hidden" name="source" value="'.GETPOST("source", 'alpha').'">';
	print '<input type="hidden" name="ref" value="'.$object->ref.'">';
	print '</td></tr>'."\n";
} elseif ($source == 'fichinter') {
	// Signature on fichinter
	$found = true;
<<<<<<< HEAD
	$langs->load("fichinter");
=======
	$langs->load("interventions");
>>>>>>> cc80841a

	$result = $object->fetch_thirdparty($object->socid);

	// Proposer
	print '<tr class="CTableRow2"><td class="CTableRow2">'.$langs->trans("Proposer");
	print '</td><td class="CTableRow2">';
	print img_picto('', 'company', 'class="pictofixedwidth"');
	print '<b>'.$creditor.'</b>';
	print '<input type="hidden" name="creditor" value="'.$creditor.'">';
	print '</td></tr>'."\n";

	// Target
	print '<tr class="CTableRow2"><td class="CTableRow2">'.$langs->trans("ThirdParty");
	print '</td><td class="CTableRow2">';
	print img_picto('', 'company', 'class="pictofixedwidth"');
	print '<b>'.$object->thirdparty->name.'</b>';
	print '</td></tr>'."\n";

	// Object
	$text = '<b>'.$langs->trans("SignatureFichinterRef", $object->ref).'</b>';
	print '<tr class="CTableRow2"><td class="CTableRow2">'.$langs->trans("Designation");
	print '</td><td class="CTableRow2">'.$text;

	$last_main_doc_file = $object->last_main_doc;

	if (empty($last_main_doc_file) || !dol_is_file(DOL_DATA_ROOT.'/'.$object->last_main_doc)) {
		// It seems document has never been generated, or was generated and then deleted.
		// So we try to regenerate it with its default template.
		$defaulttemplate = '';		// We force the use an empty string instead of $object->model_pdf to be sure to use a "main" default template and not the last one used.
		$object->generateDocument($defaulttemplate, $langs);
	}

	$directdownloadlink = $object->getLastMainDocLink('fichinter');
	if ($directdownloadlink) {
		print '<br><a href="'.$directdownloadlink.'">';
		print img_mime($object->last_main_doc, '');
		if ($message == "signed") {
			print $langs->trans("DownloadSignedDocument").'</a>';
		} else {
			print $langs->trans("DownloadDocument").'</a>';
		}
	}
	print '<input type="hidden" name="source" value="'.GETPOST("source", 'alpha').'">';
	print '<input type="hidden" name="ref" value="'.$object->ref.'">';
	print '</td></tr>'."\n";
} elseif ($source == 'societe_rib') {
	$found = true;
	$langs->loadLangs(array("companies", "commercial", "withdrawals"));

	$result = $object->fetch_thirdparty();

	// Proposer
	print '<tr class="CTableRow2"><td class="CTableRow2">' . $langs->trans("Proposer");
	print '</td><td class="CTableRow2">';
	print img_picto('', 'company', 'class="pictofixedwidth"');
	print '<b>' . $creditor . '</b>';
	print '<input type="hidden" name="creditor" value="' . $creditor . '">';
	print '</td></tr>' . "\n";

	// Target
	print '<tr class="CTableRow2"><td class="CTableRow2">' . $langs->trans("ThirdParty");
	print '</td><td class="CTableRow2">';
	print img_picto('', 'company', 'class="pictofixedwidth"');
	print '<b>' . $object->thirdparty->name . '</b>';
	print '</td></tr>' . "\n";

	// Object
	$text = '<b>' . $langs->trans("Signature" . dol_ucfirst($source) . "Ref", $object->ref) . '</b>';
	print '<tr class="CTableRow2"><td class="CTableRow2">' . $langs->trans("Designation");
	print '</td><td class="CTableRow2">' . $text;

	$last_main_doc_file = $object->last_main_doc;
	$diroutput = $conf->societe->multidir_output[$object->thirdparty->entity].'/'
			.dol_sanitizeFileName($object->thirdparty->id).'/';
	if ((empty($last_main_doc_file) ||
		!dol_is_file($diroutput
			.$langs->transnoentitiesnoconv("SepaMandateShort").' '.$object->id."-".dol_sanitizeFileName($object->rum).".pdf"))
		&& 	$message != "signed") {
		// It seems document has never been generated, or was generated and then deleted.
		// So we try to regenerate it with its default template.
		//$defaulttemplate = 'sepamandate';
		$defaulttemplate = getDolGlobalString("BANKADDON_PDF");

		$object->setDocModel($user, $defaulttemplate);
		$moreparams = array(
			'use_companybankid' => $object->id,
			'force_dir_output' => $diroutput
		);
		$result = $object->thirdparty->generateDocument($defaulttemplate, $langs, 0, 0, 0, $moreparams);
		$object->last_main_doc = $object->thirdparty->last_main_doc;
	}
	$directdownloadlink = $object->getLastMainDocLink('company');
	if ($directdownloadlink) {
		print '<br><a href="'.$directdownloadlink.'">';
		print img_mime($object->last_main_doc, '');
		if ($message == "signed") {
			print $langs->trans("DownloadSignedDocument").'</a>';
		} else {
			print $langs->trans("DownloadDocument").'</a>';
		}
	}
} elseif ($source == 'expedition') {
	// Signature on expedition
	$found = true;
<<<<<<< HEAD
	$langs->load("fichinter");
=======
	$langs->load("interventions");
>>>>>>> cc80841a

	$result = $object->fetch_thirdparty($object->socid);

	// Proposer
	print '<tr class="CTableRow2"><td class="CTableRow2">'.$langs->trans("Proposer");
	print '</td><td class="CTableRow2">';
	print img_picto('', 'company', 'class="pictofixedwidth"');
	print '<b>'.$creditor.'</b>';
	print '<input type="hidden" name="creditor" value="'.$creditor.'">';
	print '</td></tr>'."\n";

	// Target
	print '<tr class="CTableRow2"><td class="CTableRow2">'.$langs->trans("ThirdParty");
	print '</td><td class="CTableRow2">';
	print img_picto('', 'company', 'class="pictofixedwidth"');
	print '<b>'.$object->thirdparty->name.'</b>';
	print '</td></tr>'."\n";

	// Object
	$text = '<b>'.$langs->trans("SignatureFichinterRef", $object->ref).'</b>';
	print '<tr class="CTableRow2"><td class="CTableRow2">'.$langs->trans("Designation");
	print '</td><td class="CTableRow2">'.$text;

	$last_main_doc_file = $object->last_main_doc;
	if (empty($last_main_doc_file) || !dol_is_file(DOL_DATA_ROOT.'/'.$object->last_main_doc)) {
		// It seems document has never been generated, or was generated and then deleted.
		// So we try to regenerate it with its default template.
		$defaulttemplate = '';		// We force the use an empty string instead of $object->model_pdf to be sure to use a "main" default template and not the last one used.
		$object->generateDocument($defaulttemplate, $langs);
	}
	$directdownloadlink = $object->getLastMainDocLink('', 0, 0);
	if ($directdownloadlink) {
		print '<br><a href="'.$directdownloadlink.'">';
		print img_mime($object->last_main_doc, '');
		if ($message == "signed") {
			print $langs->trans("DownloadSignedDocument").'</a>';
		} else {
			print $langs->trans("DownloadDocument").'</a>';
		}
	}
	print '<input type="hidden" name="source" value="'.GETPOST("source", 'alpha').'">';
	print '<input type="hidden" name="ref" value="'.$object->ref.'">';
	print '</td></tr>'."\n";
} else {
	$found = true;
	$langs->load('companies');

	if (!empty($object->socid) || !empty($object->fk_soc)) {
		$result = $object->fetch_thirdparty();
	}

	// Proposer
	print '<tr class="CTableRow2"><td class="CTableRow2">'.$langs->trans("Proposer");
	print '</td><td class="CTableRow2">';
	print img_picto('', 'company', 'class="pictofixedwidth"');
	print '<b>'.$creditor.'</b>';
	print '<input type="hidden" name="creditor" value="'.$creditor.'">';
	print '</td></tr>'."\n";

	// Target
	print '<tr class="CTableRow2"><td class="CTableRow2">'.$langs->trans("ThirdParty");
	print '</td><td class="CTableRow2">';
	print img_picto('', 'company', 'class="pictofixedwidth"');
	print '<b>'.$object->thirdparty->name.'</b>';
	print '</td></tr>'."\n";

	// Object
	$text = '<b>'.$langs->trans("Signature".dol_ucfirst($source)."Ref", $object->ref).'</b>';
	print '<tr class="CTableRow2"><td class="CTableRow2">'.$langs->trans("Designation");
	print '</td><td class="CTableRow2">'.$text;

	$last_main_doc_file = $object->last_main_doc;

	if (empty($last_main_doc_file) || !dol_is_file(DOL_DATA_ROOT.'/'.$object->last_main_doc)) {
		// It seems document has never been generated, or was generated and then deleted.
		// So we try to regenerate it with its default template.
		$defaulttemplate = '';		// We force the use an empty string instead of $object->model_pdf to be sure to use a "main" default template and not the last one used.
		$object->generateDocument($defaulttemplate, $langs);
	}

	$directdownloadlink = $object->getLastMainDocLink($source);
	if ($directdownloadlink) {
		print '<br><a href="'.$directdownloadlink.'">';
		print img_mime($object->last_main_doc, '');
		if ($message == "signed") {
			print $langs->trans("DownloadSignedDocument").'</a>';
		} else {
			print $langs->trans("DownloadDocument").'</a>';
		}
	}
}

// Call Hook addFormSign
$parameters = array('source' => $source);
$reshook = $hookmanager->executeHooks('addFormSign', $parameters, $object, $action); // Note that $action and $object may have been modified by hook

if (!$found && !$mesg) {
	$mesg = $langs->transnoentitiesnoconv("ErrorBadParameters");
}

if ($mesg) {
	print '<tr><td class="center" colspan="2"><br><div class="warning">'.dol_escape_htmltag($mesg).'</div></td></tr>'."\n";
}

print '</table>'."\n";
print "\n";

if ($action != 'dosign') {
	if ($found && !$error) {
		// We are in a management option and no error
	} else {
		dol_print_error_email('ERRORNEWONLINESIGN');
	}
} else {
	// Print
}

print '</td></tr>'."\n";
print '<tr><td class="center">';


if ($action == "dosign" && empty($cancel)) {
	// Show the field to sign
	print '<div class="tablepublicpayment">';
	print '<input type="text" class="paddingleftonly marginleftonly paddingrightonly marginrightonly marginbottomonly borderbottom" id="name"  placeholder="'.$langs->trans("Lastname").'" autofocus>';
	print '<div id="signature" style="border:solid;"></div>';
	print '</div>';
	print '<input type="button" class="small noborderbottom cursorpointer buttonreset" id="clearsignature" value="'.$langs->trans("ClearSignature").'">';

	// Do not use class="reposition" here: It breaks the submit and there is a message on top to say it's ok, so going back top is better.
	print '<div>';
	print '<input type="button" class="button marginleftonly marginrightonly" id="signbutton" value="'.$langs->trans("Sign").'">';
	print '<input type="submit" class="button butActionDelete marginleftonly marginrightonly" name="cancel" value="'.$langs->trans("Cancel").'">';
	print '</div>';

	// Add js code managed into the div #signature
<<<<<<< HEAD
=======
	$urltogo = $_SERVER["PHP_SELF"].'?ref='.urlencode($ref).'&source='.urlencode($source).'&message=signed&securekey='.urlencode($SECUREKEY).(isModEnabled('multicompany') ? '&entity='.(int) $entity : '');
>>>>>>> cc80841a
	print '<script language="JavaScript" type="text/javascript" src="'.DOL_URL_ROOT.'/includes/jquery/plugins/jSignature/jSignature.js"></script>
	<script type="text/javascript">
	$(document).ready(function() {
	  $("#signature").jSignature({ color:"#000", lineWidth:0, '.(empty($conf->dol_optimize_smallscreen) ? '' : 'width: 280, ').'height: 180});

	  $("#signature").on("change",function(){
		$("#clearsignature").css("display","");
		$("#signbutton").attr("disabled",false);
		if(!$._data($("#signbutton")[0], "events")){
			$("#signbutton").on("click",function(){
				console.log("We click on button sign");
				document.body.style.cursor = \'wait\';
				/* $("#signbutton").val(\''.dol_escape_js($langs->transnoentities('PleaseBePatient')).'\'); */
				var signature = $("#signature").jSignature("getData", "image");
				var name = document.getElementById("name").value;
				$.ajax({
					type: "POST",
<<<<<<< HEAD
					url: "'.DOL_URL_ROOT.'/core/ajax/onlineSign.php",
					dataType: "text",
					data: {
						"action" : "importSignature",
=======
					url: \''.DOL_URL_ROOT.'/core/ajax/onlineSign.php\',
					dataType: "text",
					data: {
						"action" : \'importSignature\',
>>>>>>> cc80841a
						"token" : \''.newToken().'\',
						"signaturebase64" : signature,
						"onlinesignname" : name,
						"ref" : \''.dol_escape_js($REF).'\',
						"securekey" : \''.dol_escape_js($SECUREKEY).'\',
<<<<<<< HEAD
						"mode" : \''.dol_escape_htmltag($source).'\',
						"entity" : \''.dol_escape_htmltag($entity).'\',
=======
						"mode" : \''.dol_escape_js($source).'\',
						"entity" : \''.dol_escape_js((string) $entity).'\',
>>>>>>> cc80841a
					},
					success: function(response) {
						if (response.trim() === "success") {
							console.log("Success on saving signature");
<<<<<<< HEAD
							window.location.replace("'.$_SERVER["PHP_SELF"].'?ref='.urlencode($ref).'&source='.urlencode($source).'&message=signed&securekey='.urlencode($SECUREKEY).(isModEnabled('multicompany') ? '&entity='.(int) $entity : '').'");
=======
							window.location.replace(\''.dol_escape_js($urltogo).'\');
>>>>>>> cc80841a
						} else {
							document.body.style.cursor = \'auto\';
							console.error(response);
							alert("Error on calling the core/ajax/onlineSign.php. See console log.");
						}
					},
					error: function(response) {
						document.body.style.cursor = \'auto\';
						console.error(response);
						alert("Error on calling the core/ajax/onlineSign.php. "+response.responseText);
					}
				});
			});
		}
	  });

	  $("#clearsignature").on("click",function(){
		$("#signature").jSignature("clear");
		$("#signbutton").attr("disabled",true);
		// document.getElementById("onlinesignname").value = "";
	  });

	  $("#signbutton").attr("disabled",true);
	});
	</script>';
} else {
	if ($source == 'proposal') {
		if ($object->status == $object::STATUS_SIGNED) {
			print '<br>';
			if ($message == 'signed') {
<<<<<<< HEAD
				print img_picto('', 'check', '', false, 0, 0, '', 'size2x').'<br>';
				print '<span class="ok">'.$langs->trans("PropalSigned").'</span>';
			} else {
				print img_picto('', 'check', '', false, 0, 0, '', 'size2x').'<br>';
=======
				print img_picto('', 'check', '', 0, 0, 0, '', 'size2x').'<br>';
				print '<span class="ok">'.$langs->trans("PropalSigned").'</span>';
			} else {
				print img_picto('', 'check', '', 0, 0, 0, '', 'size2x').'<br>';
>>>>>>> cc80841a
				print '<span class="ok">'.$langs->trans("PropalAlreadySigned").'</span>';
			}
		} elseif ($object->status == $object::STATUS_NOTSIGNED) {
			print '<br>';
			if ($message == 'refused') {
<<<<<<< HEAD
				print img_picto('', 'cross', '', false, 0, 0, '', 'size2x').'<br>';
				print '<span class="ok">'.$langs->trans("PropalRefused").'</span>';
			} else {
				print img_picto('', 'cross', '', false, 0, 0, '', 'size2x').'<br>';
=======
				print img_picto('', 'cross', '', 0, 0, 0, '', 'size2x').'<br>';
				print '<span class="ok">'.$langs->trans("PropalRefused").'</span>';
			} else {
				print img_picto('', 'cross', '', 0, 0, 0, '', 'size2x').'<br>';
>>>>>>> cc80841a
				print '<span class="warning">'.$langs->trans("PropalAlreadyRefused").'</span>';
			}
		} else {
			print '<input type="submit" class="butAction small wraponsmartphone marginbottomonly marginleftonly marginrightonly reposition" value="'.$langs->trans("SignPropal").'">';
			print '<input name="refusepropal" type="submit" class="butActionDelete small wraponsmartphone marginbottomonly marginleftonly marginrightonly reposition" value="'.$langs->trans("RefusePropal").'">';
		}
	} elseif ($source == 'contract') {
		if ($message == 'signed') {
			print '<span class="ok">'.$langs->trans("ContractSigned").'</span>';
		} else {
			print '<input type="submit" class="butAction small wraponsmartphone marginbottomonly marginleftonly marginrightonly reposition" value="'.$langs->trans("SignContract").'">';
		}
	} elseif ($source == 'fichinter') {
		if ($message == 'signed') {
			print '<span class="ok">'.$langs->trans("FichinterSigned").'</span>';
		} else {
			print '<input type="submit" class="butAction small wraponsmartphone marginbottomonly marginleftonly marginrightonly reposition" value="'.$langs->trans("SignFichinter").'">';
		}
	} elseif ($source == 'expedition') {
<<<<<<< HEAD
		if ($message == 'signed' || $object->signed_status == Expedition::STATUS_SIGNED) {
=======
		if ($message == 'signed' || $object->signed_status == Expedition::$SIGNED_STATUSES['STATUS_SIGNED_SENDER']) {
>>>>>>> cc80841a
			print '<span class="ok">'.$langs->trans("ExpeditionSigned").'</span>';
		} else {
			print '<input type="submit" class="butAction small wraponsmartphone marginbottomonly marginleftonly marginrightonly reposition" value="'.$langs->trans("SignExpedition").'">';
		}
	} else {
		if ($message == 'signed') {
			print '<span class="ok">'.$langs->trans(dol_ucfirst($source)."Signed").'</span>';
		} else {
			print '<input type="submit" class="butAction small wraponsmartphone marginbottomonly marginleftonly marginrightonly reposition" value="'.$langs->trans("Sign".dol_ucfirst($source)).'">';
		}
	}
}
print '</td></tr>'."\n";
print '</table>'."\n";
print '</form>'."\n";
print '</div>'."\n";
print '<br>';


htmlPrintOnlineFooter($mysoc, $langs);

llxFooter('', 'public');

$db->close();<|MERGE_RESOLUTION|>--- conflicted
+++ resolved
@@ -168,11 +168,7 @@
 	httponly_accessforbidden($langs->trans('ErrorBadParameters')." - Bad value for source. Value not supported.", 400, 1);
 }
 
-<<<<<<< HEAD
-// Initialize technical object to manage hooks of page. Note that conf->hooks_modules contains array of hook context
-=======
 // Initialize a technical object to manage hooks of page. Note that conf->hooks_modules contains an array of hook context
->>>>>>> cc80841a
 $hookmanager->initHooks(array('onlinesign'));
 
 $error = 0;
@@ -182,11 +178,7 @@
  * Actions
  */
 
-<<<<<<< HEAD
-if ($action == 'confirm_refusepropal' && $confirm == 'yes') {
-=======
 if ($action == 'confirm_refusepropal' && $confirm == 'yes') {	// Test on pemrission not required here. Public form. Security checked on the securekey and on mitigation
->>>>>>> cc80841a
 	$db->begin();
 
 	$sql  = "UPDATE ".MAIN_DB_PREFIX."propal";
@@ -276,11 +268,7 @@
 $logosmall = $mysoc->logo_small;
 $logo = $mysoc->logo;
 $paramlogo = 'ONLINE_SIGN_LOGO_'.$suffix;
-<<<<<<< HEAD
-if (!empty($conf->global->$paramlogo)) {
-=======
 if (getDolGlobalString($paramlogo)) {
->>>>>>> cc80841a
 	$logosmall = getDolGlobalString($paramlogo);
 } elseif (getDolGlobalString('ONLINE_SIGN_LOGO')) {
 	$logosmall = getDolGlobalString('ONLINE_SIGN_LOGO');
@@ -509,11 +497,7 @@
 } elseif ($source == 'fichinter') {
 	// Signature on fichinter
 	$found = true;
-<<<<<<< HEAD
-	$langs->load("fichinter");
-=======
 	$langs->load("interventions");
->>>>>>> cc80841a
 
 	$result = $object->fetch_thirdparty($object->socid);
 
@@ -618,11 +602,7 @@
 } elseif ($source == 'expedition') {
 	// Signature on expedition
 	$found = true;
-<<<<<<< HEAD
-	$langs->load("fichinter");
-=======
 	$langs->load("interventions");
->>>>>>> cc80841a
 
 	$result = $object->fetch_thirdparty($object->socid);
 
@@ -759,10 +739,7 @@
 	print '</div>';
 
 	// Add js code managed into the div #signature
-<<<<<<< HEAD
-=======
 	$urltogo = $_SERVER["PHP_SELF"].'?ref='.urlencode($ref).'&source='.urlencode($source).'&message=signed&securekey='.urlencode($SECUREKEY).(isModEnabled('multicompany') ? '&entity='.(int) $entity : '');
->>>>>>> cc80841a
 	print '<script language="JavaScript" type="text/javascript" src="'.DOL_URL_ROOT.'/includes/jquery/plugins/jSignature/jSignature.js"></script>
 	<script type="text/javascript">
 	$(document).ready(function() {
@@ -780,38 +757,22 @@
 				var name = document.getElementById("name").value;
 				$.ajax({
 					type: "POST",
-<<<<<<< HEAD
-					url: "'.DOL_URL_ROOT.'/core/ajax/onlineSign.php",
-					dataType: "text",
-					data: {
-						"action" : "importSignature",
-=======
 					url: \''.DOL_URL_ROOT.'/core/ajax/onlineSign.php\',
 					dataType: "text",
 					data: {
 						"action" : \'importSignature\',
->>>>>>> cc80841a
 						"token" : \''.newToken().'\',
 						"signaturebase64" : signature,
 						"onlinesignname" : name,
 						"ref" : \''.dol_escape_js($REF).'\',
 						"securekey" : \''.dol_escape_js($SECUREKEY).'\',
-<<<<<<< HEAD
-						"mode" : \''.dol_escape_htmltag($source).'\',
-						"entity" : \''.dol_escape_htmltag($entity).'\',
-=======
 						"mode" : \''.dol_escape_js($source).'\',
 						"entity" : \''.dol_escape_js((string) $entity).'\',
->>>>>>> cc80841a
 					},
 					success: function(response) {
 						if (response.trim() === "success") {
 							console.log("Success on saving signature");
-<<<<<<< HEAD
-							window.location.replace("'.$_SERVER["PHP_SELF"].'?ref='.urlencode($ref).'&source='.urlencode($source).'&message=signed&securekey='.urlencode($SECUREKEY).(isModEnabled('multicompany') ? '&entity='.(int) $entity : '').'");
-=======
 							window.location.replace(\''.dol_escape_js($urltogo).'\');
->>>>>>> cc80841a
 						} else {
 							document.body.style.cursor = \'auto\';
 							console.error(response);
@@ -842,33 +803,19 @@
 		if ($object->status == $object::STATUS_SIGNED) {
 			print '<br>';
 			if ($message == 'signed') {
-<<<<<<< HEAD
-				print img_picto('', 'check', '', false, 0, 0, '', 'size2x').'<br>';
-				print '<span class="ok">'.$langs->trans("PropalSigned").'</span>';
-			} else {
-				print img_picto('', 'check', '', false, 0, 0, '', 'size2x').'<br>';
-=======
 				print img_picto('', 'check', '', 0, 0, 0, '', 'size2x').'<br>';
 				print '<span class="ok">'.$langs->trans("PropalSigned").'</span>';
 			} else {
 				print img_picto('', 'check', '', 0, 0, 0, '', 'size2x').'<br>';
->>>>>>> cc80841a
 				print '<span class="ok">'.$langs->trans("PropalAlreadySigned").'</span>';
 			}
 		} elseif ($object->status == $object::STATUS_NOTSIGNED) {
 			print '<br>';
 			if ($message == 'refused') {
-<<<<<<< HEAD
-				print img_picto('', 'cross', '', false, 0, 0, '', 'size2x').'<br>';
-				print '<span class="ok">'.$langs->trans("PropalRefused").'</span>';
-			} else {
-				print img_picto('', 'cross', '', false, 0, 0, '', 'size2x').'<br>';
-=======
 				print img_picto('', 'cross', '', 0, 0, 0, '', 'size2x').'<br>';
 				print '<span class="ok">'.$langs->trans("PropalRefused").'</span>';
 			} else {
 				print img_picto('', 'cross', '', 0, 0, 0, '', 'size2x').'<br>';
->>>>>>> cc80841a
 				print '<span class="warning">'.$langs->trans("PropalAlreadyRefused").'</span>';
 			}
 		} else {
@@ -888,11 +835,7 @@
 			print '<input type="submit" class="butAction small wraponsmartphone marginbottomonly marginleftonly marginrightonly reposition" value="'.$langs->trans("SignFichinter").'">';
 		}
 	} elseif ($source == 'expedition') {
-<<<<<<< HEAD
-		if ($message == 'signed' || $object->signed_status == Expedition::STATUS_SIGNED) {
-=======
 		if ($message == 'signed' || $object->signed_status == Expedition::$SIGNED_STATUSES['STATUS_SIGNED_SENDER']) {
->>>>>>> cc80841a
 			print '<span class="ok">'.$langs->trans("ExpeditionSigned").'</span>';
 		} else {
 			print '<input type="submit" class="butAction small wraponsmartphone marginbottomonly marginleftonly marginrightonly reposition" value="'.$langs->trans("SignExpedition").'">';
