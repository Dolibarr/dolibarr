<?php
/* Copyright (C) 2020       Laurent Destailleur     <eldy@users.sourceforge.net>
 *
 * This program is free software; you can redistribute it and/or modify
 * it under the terms of the GNU General Public License as published by
 * the Free Software Foundation; either version 3 of the License, or
 * (at your option) any later version.
 *
 * This program is distributed in the hope that it will be useful,
 * but WITHOUT ANY WARRANTY; without even the implied warranty of
 * MERCHANTABILITY or FITNESS FOR A PARTICULAR PURPOSE.  See the
 * GNU General Public License for more details.
 *
 * You should have received a copy of the GNU General Public License
 * along with this program. If not, see <https://www.gnu.org/licenses/>.
 */

/**
 *       \file       htdocs/public/recruitment/view.php
 *       \ingroup    recruitment
 *       \brief      Public file to show on job
 */

if (!defined('NOLOGIN')) {
	define("NOLOGIN", 1); // This means this output page does not require to be logged.
}
if (!defined('NOCSRFCHECK')) {
	define("NOCSRFCHECK", 1); // We accept to go on this page from external web site.
}
if (!defined('NOIPCHECK')) {
	define('NOIPCHECK', '1'); // Do not check IP defined into conf $dolibarr_main_restrict_ip
}
if (!defined('NOBROWSERNOTIF')) {
	define('NOBROWSERNOTIF', '1');
}

require '../../main.inc.php';
require_once DOL_DOCUMENT_ROOT.'/recruitment/class/recruitmentjobposition.class.php';
require_once DOL_DOCUMENT_ROOT.'/core/class/CMailFile.class.php';
require_once DOL_DOCUMENT_ROOT.'/core/lib/security.lib.php';
require_once DOL_DOCUMENT_ROOT.'/core/lib/company.lib.php';
require_once DOL_DOCUMENT_ROOT.'/core/lib/payments.lib.php';

// Load translation files required by the page
$langs->loadLangs(array("companies", "other", "recruitment"));

// Get parameters
$action   = GETPOST('action', 'aZ09');
$cancel   = GETPOST('cancel', 'alpha');
$email    = GETPOST('email', 'alpha');
$backtopage = '';

$ref = GETPOST('ref', 'alpha');

if (GETPOST('btn_view')) {
	unset($_SESSION['email_customer']);
}
if (isset($_SESSION['email_customer'])) {
	$email = $_SESSION['email_customer'];
}

$object = new RecruitmentJobPosition($db);

if (!$action) {
	if (!$ref) {
		print $langs->trans('ErrorBadParameters')." - ref missing";
		exit;
	} else {
		$object->fetch('', $ref);
	}
}

// Define $urlwithroot
//$urlwithouturlroot=preg_replace('/'.preg_quote(DOL_URL_ROOT,'/').'$/i','',trim($dolibarr_main_url_root));
//$urlwithroot=$urlwithouturlroot.DOL_URL_ROOT;		// This is to use external domain name found into config file
$urlwithroot = DOL_MAIN_URL_ROOT; // This is to use same domain name than current. For Paypal payment, we can use internal URL like localhost.

// Security check
if (empty($conf->recruitment->enabled)) {
	accessforbidden('', 0, 0, 1);
}


/*
 * Actions
 */

if ($cancel) {
	if (!empty($backtopage)) {
		header("Location: ".$backtopage);
		exit;
	}
	$action = 'view';
}

if ($action == "view" || $action == "presend" || $action == "close" || $action == "confirm_public_close" || $action == "add_message") {
	$error = 0;
	$display_ticket = false;
	if (!strlen($ref)) {
		$error++;
		array_push($object->errors, $langs->trans("ErrorFieldRequired", $langs->transnoentities("Ref")));
		$action = '';
	}
	if (!strlen($email)) {
		$error++;
		array_push($object->errors, $langs->trans("ErrorFieldRequired", $langs->transnoentities("Email")));
		$action = '';
	} else {
		if (!isValidEmail($email)) {
			$error++;
			array_push($object->errors, $langs->trans("ErrorEmailInvalid"));
			$action = '';
		}
	}

	if (!$error) {
		$ret = $object->fetch('', $ref);
	}

	/*
	if (!$error && $action == "add_message" && $display_ticket && GETPOSTISSET('btn_add_message'))
	{
		// TODO Add message...
		$ret = $object->newMessage($user, $action, 0, 1);




		if (!$error)
		{
			$action = 'view';
		}
	}
	*/

	if ($error || $errors) {
		setEventMessages($object->error, $object->errors, 'errors');
		if ($action == "add_message") {
			$action = 'presend';
		} else {
			$action = '';
		}
	}
}
//var_dump($action);
//$object->doActions($action);

// Actions to send emails (for ticket, we need to manage the addfile and removefile only)
$triggersendname = 'CANDIDATURE_SENTBYMAIL';
$paramname = 'id';
$autocopy = 'MAIN_MAIL_AUTOCOPY_CANDIDATURE_TO'; // used to know the automatic BCC to add
$trackid = 'recruitmentcandidature'.$object->id;
include DOL_DOCUMENT_ROOT.'/core/actions_sendmails.inc.php';



/*
 * View
 */

$head = '';
if (!empty($conf->global->MAIN_RECRUITMENT_CSS_URL)) {
	$head = '<link rel="stylesheet" type="text/css" href="'.$conf->global->MAIN_RECRUITMENT_CSS_URL.'?lang='.$langs->defaultlang.'">'."\n";
}

$conf->dol_hide_topmenu = 1;
$conf->dol_hide_leftmenu = 1;

if (!$conf->global->RECRUITMENT_ENABLE_PUBLIC_INTERFACE) {
	$langs->load("errors");
	print '<div class="error">'.$langs->trans('ErrorPublicInterfaceNotEnabled').'</div>';
	$db->close();
	exit();
}

$arrayofjs = array();
$arrayofcss = array();

$replacemainarea = (empty($conf->dol_hide_leftmenu) ? '<div>' : '').'<div>';
llxHeader($head, $langs->trans("PositionToBeFilled"), '', '', 0, 0, '', '', '', 'onlinepaymentbody', $replacemainarea, 1, 1);


print '<span id="dolpaymentspan"></span>'."\n";
print '<div class="center">'."\n";
print '<form id="dolpaymentform" class="center" name="paymentform" action="'.$_SERVER["PHP_SELF"].'" method="POST">'."\n";
print '<input type="hidden" name="token" value="'.newToken().'">'."\n";
print '<input type="hidden" name="action" value="dosign">'."\n";
print '<input type="hidden" name="tag" value="'.GETPOST("tag", 'alpha').'">'."\n";
print '<input type="hidden" name="suffix" value="'.GETPOST("suffix", 'alpha').'">'."\n";
print '<input type="hidden" name="securekey" value="'.$SECUREKEY.'">'."\n";
print '<input type="hidden" name="entity" value="'.$entity.'" />';
print "\n";
print '<!-- Form to view job -->'."\n";

// Show logo (search order: logo defined by ONLINE_SIGN_LOGO_suffix, then ONLINE_SIGN_LOGO_, then small company logo, large company logo, theme logo, common logo)
// Define logo and logosmall
$logosmall = $mysoc->logo_small;
$logo = $mysoc->logo;
$paramlogo = 'ONLINE_RECRUITMENT_LOGO_'.$suffix;
if (!empty($conf->global->$paramlogo)) {
	$logosmall = $conf->global->$paramlogo;
} elseif (!empty($conf->global->ONLINE_RECRUITMENT_LOGO)) {
	$logosmall = $conf->global->ONLINE_RECRUITMENT_LOGO_;
}
//print '<!-- Show logo (logosmall='.$logosmall.' logo='.$logo.') -->'."\n";
// Define urllogo
$urllogo = '';
$urllogofull = '';
if (!empty($logosmall) && is_readable($conf->mycompany->dir_output.'/logos/thumbs/'.$logosmall)) {
	$urllogo = DOL_URL_ROOT.'/viewimage.php?modulepart=mycompany&amp;entity='.$conf->entity.'&amp;file='.urlencode('logos/thumbs/'.$logosmall);
	$urllogofull = $dolibarr_main_url_root.'/viewimage.php?modulepart=mycompany&entity='.$conf->entity.'&file='.urlencode('logos/thumbs/'.$logosmall);
} elseif (!empty($logo) && is_readable($conf->mycompany->dir_output.'/logos/'.$logo)) {
	$urllogo = DOL_URL_ROOT.'/viewimage.php?modulepart=mycompany&amp;entity='.$conf->entity.'&amp;file='.urlencode('logos/'.$logo);
	$urllogofull = $dolibarr_main_url_root.'/viewimage.php?modulepart=mycompany&entity='.$conf->entity.'&file='.urlencode('logos/'.$logo);
}
// Output html code for logo
if ($urllogo) {
	print '<div class="backgreypublicpayment">';
	print '<div class="logopublicpayment">';
	print '<img id="dolpaymentlogo" src="'.$urllogo.'">';
	print '</div>';
	if (empty($conf->global->MAIN_HIDE_POWERED_BY)) {
		print '<div class="poweredbypublicpayment opacitymedium right"><a class="poweredbyhref" href="https://www.dolibarr.org?utm_medium=website&utm_source=poweredby" target="dolibarr" rel="noopener">'.$langs->trans("PoweredBy").'<br><img class="poweredbyimg" src="'.DOL_URL_ROOT.'/theme/dolibarr_logo.svg" width="80px"></a></div>';
	}
	print '</div>';
}

if (!empty($conf->global->RECRUITMENT_IMAGE_PUBLIC_INTERFACE)) {
	print '<div class="backimagepublicrecruitment">';
	print '<img id="idPROJECT_IMAGE_PUBLIC_SUGGEST_BOOTH" src="'.$conf->global->RECRUITMENT_IMAGE_PUBLIC_INTERFACE.'">';
	print '</div>';
}


<<<<<<< HEAD
print '<table id="dolpaymenttable" summary="Payment form" class="center">'."\n";
=======
print '<table id="dolpaymenttable" summary="Job position offer" class="center">'."\n";
>>>>>>> 503d1a04

// Output introduction text
$text = '';
if (!empty($conf->global->RECRUITMENT_NEWFORM_TEXT)) {
	$reg = array();
	if (preg_match('/^\((.*)\)$/', $conf->global->RECRUITMENT_NEWFORM_TEXT, $reg)) {
		$text .= $langs->trans($reg[1])."<br>\n";
	} else {
		$text .= $conf->global->RECRUITMENT_NEWFORM_TEXT."<br>\n";
	}
	$text = '<tr><td align="center"><br>'.$text.'<br></td></tr>'."\n";
}
if (empty($text)) {
	$text .= '<tr><td class="textpublicpayment"><br>'.$langs->trans("JobOfferToBeFilled", $mysoc->name);
	$text .= ' &nbsp; - &nbsp; <strong>'.$mysoc->name.'</strong>';
	$text .= ' &nbsp; - &nbsp; <span class="nowraponall"><span class="fa fa-calendar secondary"></span> '.dol_print_date($object->date_creation).'</span>';
	$text .= '</td></tr>'."\n";
	$text .= '<tr><td class="textpublicpayment"><h1 class="paddingleft paddingright">'.$object->label.'</h1><br></td></tr>'."\n";
}
print $text;

// Output payment summary form
print '<tr><td class="left">';

print '<div with="100%" id="tablepublicpayment">';
print '<div class="opacitymedium">'.$langs->trans("ThisIsInformationOnJobPosition").' :</div>'."\n";

$error = 0;
$found = true;

print '<br>';

// Label
print $langs->trans("Label").' : ';
print '<b>'.dol_escape_htmltag($object->label).'</b><br>';

// Date
print  $langs->trans("DateExpected").' : ';
print '<b>';
if ($object->date_planned > $now) {
	print dol_print_date($object->date_planned, 'day');
} else {
	print $langs->trans("ASAP");
}
print '</b><br>';

// Remuneration
print  $langs->trans("Remuneration").' : ';
print '<b>';
print dol_escape_htmltag($object->remuneration_suggested);
print '</b><br>';

// Contact
$tmpuser = new User($db);
$tmpuser->fetch($object->fk_user_recruiter);

print  $langs->trans("ContactForRecruitment").' : ';
$emailforcontact = $object->email_recruiter;
if (empty($emailforcontact)) {
	$emailforcontact = $tmpuser->email;
	if (empty($emailforcontact)) {
		$emailforcontact = $mysoc->email;
	}
}
print '<b class="wordbreak">';
print $tmpuser->getFullName(-1);
print ' &nbsp; '.dol_print_email($emailforcontact, 0, 0, 1, 0, 0, 'envelope');
print '</b>';
print '</b><br>';

if ($object->status == RecruitmentJobPosition::STATUS_RECRUITED) {
	print info_admin($langs->trans("JobClosedTextCandidateFound"), 0, 0, 0, 'warning');
}
if ($object->status == RecruitmentJobPosition::STATUS_CANCELED) {
	print info_admin($langs->trans("JobClosedTextCanceled"), 0, 0, 0, 'warning');
}

print '<br>';

// Description

$text = $object->description;
print $text;
print '<input type="hidden" name="ref" value="'.$object->ref.'">';

print '</div>'."\n";
print "\n";


if ($action != 'dosubmit') {
	if ($found && !$error) {	// We are in a management option and no error
	} else {
		dol_print_error_email('ERRORNEWONLINESIGN');
	}
} else {
	// Print
}

print '</td></tr>'."\n";

print '</table>'."\n";

print '</form>'."\n";
print '</div>'."\n";
print '<br>';


htmlPrintOnlinePaymentFooter($mysoc, $langs);

llxFooter('', 'public');

$db->close();<|MERGE_RESOLUTION|>--- conflicted
+++ resolved
@@ -232,11 +232,7 @@
 }
 
 
-<<<<<<< HEAD
-print '<table id="dolpaymenttable" summary="Payment form" class="center">'."\n";
-=======
 print '<table id="dolpaymenttable" summary="Job position offer" class="center">'."\n";
->>>>>>> 503d1a04
 
 // Output introduction text
 $text = '';
