<?php
/* Copyright (C) 2020       Laurent Destailleur     <eldy@users.sourceforge.net>
 * Copyright (C) 2024		MDW							<mdeweerd@users.noreply.github.com>
<<<<<<< HEAD
=======
 * Copyright (C) 2024		Frédéric France			<frederic.france@free.fr>
>>>>>>> cc80841a
 *
 * This program is free software; you can redistribute it and/or modify
 * it under the terms of the GNU General Public License as published by
 * the Free Software Foundation; either version 3 of the License, or
 * (at your option) any later version.
 *
 * This program is distributed in the hope that it will be useful,
 * but WITHOUT ANY WARRANTY; without even the implied warranty of
 * MERCHANTABILITY or FITNESS FOR A PARTICULAR PURPOSE.  See the
 * GNU General Public License for more details.
 *
 * You should have received a copy of the GNU General Public License
 * along with this program. If not, see <https://www.gnu.org/licenses/>.
 */

/**
 *       \file       htdocs/public/recruitment/index.php
 *       \ingroup    recruitment
 *       \brief      Public file to show on job
 */

if (!defined('NOLOGIN')) {
	define("NOLOGIN", 1); // This means this output page does not require to be logged.
}
if (!defined('NOCSRFCHECK')) {
	define("NOCSRFCHECK", 1); // We accept to go on this page from external web site.
}
if (!defined('NOIPCHECK')) {
	define('NOIPCHECK', '1'); // Do not check IP defined into conf $dolibarr_main_restrict_ip
}
if (!defined('NOBROWSERNOTIF')) {
	define('NOBROWSERNOTIF', '1');
}

// Load Dolibarr environment
require '../../main.inc.php';
require_once DOL_DOCUMENT_ROOT.'/recruitment/class/recruitmentjobposition.class.php';
require_once DOL_DOCUMENT_ROOT.'/core/class/CMailFile.class.php';
require_once DOL_DOCUMENT_ROOT.'/core/lib/security.lib.php';
require_once DOL_DOCUMENT_ROOT.'/core/lib/company.lib.php';
require_once DOL_DOCUMENT_ROOT.'/core/lib/payments.lib.php';

// Load translation files required by the page
$langs->loadLangs(array("companies", "other", "recruitment"));

// Get parameters
$action   = GETPOST('action', 'aZ09');
$cancel   = GETPOST('cancel', 'alpha');
$SECUREKEY = GETPOST("securekey");
$entity = GETPOSTINT('entity') ? GETPOSTINT('entity') : $conf->entity;
$backtopage = '';
$suffix = "";

// Load variable for pagination
$limit = GETPOSTINT('limit') ? GETPOSTINT('limit') : $conf->liste_limit;
$sortfield = GETPOST('sortfield', 'aZ09comma');
$sortorder = GETPOST('sortorder', 'aZ09comma');
$page = GETPOSTISSET('pageplusone') ? (GETPOSTINT('pageplusone') - 1) : GETPOSTINT("page");
if (empty($page) || $page < 0 || GETPOST('button_search', 'alpha') || GETPOST('button_removefilter', 'alpha')) {
	$page = 0;
}     // If $page is not defined, or '' or -1 or if we click on clear filters
$offset = $limit * $page;
$pageprev = $page - 1;
$pagenext = $page + 1;

if (GETPOST('btn_view')) {
	unset($_SESSION['email_customer']);
}
if (isset($_SESSION['email_customer'])) {
	$email = $_SESSION['email_customer'];
}

$object = new RecruitmentJobPosition($db);

// Define $urlwithroot
//$urlwithouturlroot=preg_replace('/'.preg_quote(DOL_URL_ROOT,'/').'$/i','',trim($dolibarr_main_url_root));
//$urlwithroot=$urlwithouturlroot.DOL_URL_ROOT;		// This is to use external domain name found into config file
$urlwithroot = DOL_MAIN_URL_ROOT; // This is to use same domain name than current. For Paypal payment, we can use internal URL like localhost.

// Security check
if (empty($conf->recruitment->enabled)) {
	httponly_accessforbidden('Module Recruitment not enabled');
}


/*
 * Actions
 */

// None


/*
 * View
 */

$head = '';
if (getDolGlobalString('MAIN_RECRUITMENT_CSS_URL')) {
	$head = '<link rel="stylesheet" type="text/css" href="' . getDolGlobalString('MAIN_RECRUITMENT_CSS_URL').'?lang='.$langs->defaultlang.'">'."\n";
}

$conf->dol_hide_topmenu = 1;
$conf->dol_hide_leftmenu = 1;

if (!getDolGlobalString('RECRUITMENT_ENABLE_PUBLIC_INTERFACE')) {
	$langs->load("errors");
	print '<div class="error">'.$langs->trans('ErrorPublicInterfaceNotEnabled').'</div>';
	$db->close();
	exit();
}

$arrayofjs = array();
$arrayofcss = array();

$replacemainarea = (empty($conf->dol_hide_leftmenu) ? '<div>' : '').'<div>';
llxHeader($head, $langs->trans("PositionToBeFilled"), '', '', 0, 0, '', '', '', 'onlinepaymentbody', $replacemainarea, 1, 1);


print '<span id="dolpaymentspan"></span>'."\n";
print '<div class="center">'."\n";
print '<form id="dolpaymentform" class="center" name="paymentform" action="'.$_SERVER["PHP_SELF"].'" method="POST">'."\n";
print '<input type="hidden" name="token" value="'.newToken().'">'."\n";
print '<input type="hidden" name="action" value="dosign">'."\n";
print '<input type="hidden" name="tag" value="'.GETPOST("tag", 'alpha').'">'."\n";
print '<input type="hidden" name="suffix" value="'.GETPOST("suffix", 'alpha').'">'."\n";
print '<input type="hidden" name="securekey" value="'.$SECUREKEY.'">'."\n";
print '<input type="hidden" name="entity" value="'.$entity.'" />';
print "\n";
print '<!-- Form to view jobs -->'."\n";

// Show logo (search order: logo defined by ONLINE_SIGN_LOGO_suffix, then ONLINE_SIGN_LOGO_, then small company logo, large company logo, theme logo, common logo)
// Define logo and logosmall
$logosmall = $mysoc->logo_small;
$logo = $mysoc->logo;
$paramlogo = 'ONLINE_RECRUITMENT_LOGO_'.$suffix;
<<<<<<< HEAD
if (!empty($conf->global->$paramlogo)) {
=======
if (getDolGlobalString($paramlogo)) {
>>>>>>> cc80841a
	$logosmall = getDolGlobalString($paramlogo);
} elseif (getDolGlobalString('ONLINE_RECRUITMENT_LOGO')) {
	$logosmall = getDolGlobalString('ONLINE_RECRUITMENT_LOGO_');
}
//print '<!-- Show logo (logosmall='.$logosmall.' logo='.$logo.') -->'."\n";
// Define urllogo
$urllogo = '';
$urllogofull = '';
if (!empty($logosmall) && is_readable($conf->mycompany->dir_output.'/logos/thumbs/'.$logosmall)) {
	$urllogo = DOL_URL_ROOT.'/viewimage.php?modulepart=mycompany&amp;entity='.$conf->entity.'&amp;file='.urlencode('logos/thumbs/'.$logosmall);
	$urllogofull = $dolibarr_main_url_root.'/viewimage.php?modulepart=mycompany&entity='.$conf->entity.'&file='.urlencode('logos/thumbs/'.$logosmall);
} elseif (!empty($logo) && is_readable($conf->mycompany->dir_output.'/logos/'.$logo)) {
	$urllogo = DOL_URL_ROOT.'/viewimage.php?modulepart=mycompany&amp;entity='.$conf->entity.'&amp;file='.urlencode('logos/'.$logo);
	$urllogofull = $dolibarr_main_url_root.'/viewimage.php?modulepart=mycompany&entity='.$conf->entity.'&file='.urlencode('logos/'.$logo);
}
// Output html code for logo
if ($urllogo) {
	print '<div class="backgreypublicpayment">';
	print '<div class="logopublicpayment">';
	print '<img id="dolpaymentlogo" src="'.$urllogo.'">';
	print '</div>';
	if (!getDolGlobalString('MAIN_HIDE_POWERED_BY')) {
		print '<div class="poweredbypublicpayment opacitymedium right"><a class="poweredbyhref" href="https://www.dolibarr.org?utm_medium=website&utm_source=poweredby" target="dolibarr" rel="noopener">'.$langs->trans("PoweredBy").'<br><img class="poweredbyimg" src="'.DOL_URL_ROOT.'/theme/dolibarr_logo.svg" width="80px"></a></div>';
	}
	print '</div>';
}

if (getDolGlobalString('RECRUITMENT_IMAGE_PUBLIC_INTERFACE')) {
	print '<div class="backimagepublicrecruitment">';
	print '<img id="idPROJECT_IMAGE_PUBLIC_SUGGEST_BOOTH" src="' . getDolGlobalString('RECRUITMENT_IMAGE_PUBLIC_INTERFACE').'">';
	print '</div>';
}


$results = $object->fetchAll($sortorder, $sortfield, 0, 0, '(status:=:1)');
$now = dol_now();

if (is_array($results)) {
	if (empty($results)) {
		print '<br>';
		print $langs->trans("NoPositionOpen");
	} else {
		print '<br><br><br>';
		print '<span class="opacitymedium">'.$langs->trans("WeAreRecruiting").'</span>';
		print '<br><br><br>';
		print '<br class="hideonsmartphone">';

		foreach ($results as $job) {
			$object = $job;

			print '<table id="dolpaymenttable" summary="Job position offer" class="center">'."\n";

			// Output introduction text
			$text = '';
			if (getDolGlobalString('RECRUITMENT_NEWFORM_TEXT')) {
				$reg = array();
				if (preg_match('/^\((.*)\)$/', $conf->global->RECRUITMENT_NEWFORM_TEXT, $reg)) {
					$text .= $langs->trans($reg[1])."<br>\n";
				} else {
					$text .= getDolGlobalString('RECRUITMENT_NEWFORM_TEXT') . "<br>\n";
				}
				$text = '<tr><td align="center"><br>'.$text.'<br></td></tr>'."\n";
			}
			if (empty($text)) {
				$text .= '<tr><td class="textpublicpayment"><br>'.$langs->trans("JobOfferToBeFilled", $mysoc->name);
				$text .= ' &nbsp; - &nbsp; <strong>'.$mysoc->name.'</strong>';
				$text .= ' &nbsp; - &nbsp; <span class="nowraponall"><span class="fa fa-calendar secondary"></span> '.dol_print_date($object->date_creation).'</span>';
				$text .= '</td></tr>'."\n";
				$text .= '<tr><td class="textpublicpayment"><h1 class="paddingleft paddingright">'.$object->label.'</h1></td></tr>'."\n";
			}
			print $text;

			// Output payment summary form
			print '<tr><td class="left">';

			print '<div class="centpercent" id="tablepublicpayment">';
			print '<div class="opacitymedium">'.$langs->trans("ThisIsInformationOnJobPosition").' :</div>'."\n";

			$error = 0;
			$found = true;

			print '<br>';

			// Label
			print $langs->trans("Label").' : ';
			print '<b>'.dol_escape_htmltag($object->label).'</b><br>';

			// Date
			print  $langs->trans("DateExpected").' : ';
			print '<b>';
			if ($object->date_planned > $now) {
				print dol_print_date($object->date_planned, 'day');
			} else {
				print $langs->trans("ASAP");
			}
			print '</b><br>';

			// Remuneration
			print  $langs->trans("Remuneration").' : ';
			print '<b>';
			print dol_escape_htmltag($object->remuneration_suggested);
			print '</b><br>';

			// Contact
			$tmpuser = new User($db);
			$tmpuser->fetch($object->fk_user_recruiter);

			print  $langs->trans("ContactForRecruitment").' : ';
			$emailforcontact = $object->email_recruiter;
			if (empty($emailforcontact)) {
				$emailforcontact = $tmpuser->email;
				if (empty($emailforcontact)) {
					$emailforcontact = $mysoc->email;
				}
			}
			print '<b class="wordbreak">';
			print $tmpuser->getFullName($langs);
			print ' &nbsp; '.dol_print_email($emailforcontact, 0, 0, 1, 0, 0, 'envelope');
			print '</b>';
			print '</b><br>';

			if ($object->status == RecruitmentJobPosition::STATUS_RECRUITED) {
<<<<<<< HEAD
				print info_admin($langs->trans("JobClosedTextCandidateFound"), 0, 0, 0, 'warning');
			}
			if ($object->status == RecruitmentJobPosition::STATUS_CANCELED) {
				print info_admin($langs->trans("JobClosedTextCanceled"), 0, 0, 0, 'warning');
=======
				print info_admin($langs->trans("JobClosedTextCandidateFound"), 0, 0, '0', 'warning');
			}
			if ($object->status == RecruitmentJobPosition::STATUS_CANCELED) {
				print info_admin($langs->trans("JobClosedTextCanceled"), 0, 0, '0', 'warning');
>>>>>>> cc80841a
			}

			print '<br>';

			// Description

			$text = $object->description;
			print $text;
			print '<input type="hidden" name="ref" value="'.$object->ref.'">';

			print '</div>'."\n";
			print "\n";


			if ($action != 'dosubmit') {
				if ($found && !$error) {
					// We are in a management option and no error
				} else {
					dol_print_error_email('ERRORSUBMITAPPLICATION');
				}
			} else {
				// Print
			}

			print '</td></tr>'."\n";

			print '</table>'."\n";

			print '<br><br class="hideonsmartphone"><br class="hideonsmartphone"><br class="hideonsmartphone">'."\n";
		}
	}
} else {
	dol_print_error($db, $object->error, $object->errors);
}

print '</form>'."\n";
print '</div>'."\n";
print '<br>';


htmlPrintOnlineFooter($mysoc, $langs);

llxFooter('', 'public');

$db->close();<|MERGE_RESOLUTION|>--- conflicted
+++ resolved
@@ -1,10 +1,7 @@
 <?php
 /* Copyright (C) 2020       Laurent Destailleur     <eldy@users.sourceforge.net>
  * Copyright (C) 2024		MDW							<mdeweerd@users.noreply.github.com>
-<<<<<<< HEAD
-=======
  * Copyright (C) 2024		Frédéric France			<frederic.france@free.fr>
->>>>>>> cc80841a
  *
  * This program is free software; you can redistribute it and/or modify
  * it under the terms of the GNU General Public License as published by
@@ -140,11 +137,7 @@
 $logosmall = $mysoc->logo_small;
 $logo = $mysoc->logo;
 $paramlogo = 'ONLINE_RECRUITMENT_LOGO_'.$suffix;
-<<<<<<< HEAD
-if (!empty($conf->global->$paramlogo)) {
-=======
 if (getDolGlobalString($paramlogo)) {
->>>>>>> cc80841a
 	$logosmall = getDolGlobalString($paramlogo);
 } elseif (getDolGlobalString('ONLINE_RECRUITMENT_LOGO')) {
 	$logosmall = getDolGlobalString('ONLINE_RECRUITMENT_LOGO_');
@@ -267,17 +260,10 @@
 			print '</b><br>';
 
 			if ($object->status == RecruitmentJobPosition::STATUS_RECRUITED) {
-<<<<<<< HEAD
-				print info_admin($langs->trans("JobClosedTextCandidateFound"), 0, 0, 0, 'warning');
-			}
-			if ($object->status == RecruitmentJobPosition::STATUS_CANCELED) {
-				print info_admin($langs->trans("JobClosedTextCanceled"), 0, 0, 0, 'warning');
-=======
 				print info_admin($langs->trans("JobClosedTextCandidateFound"), 0, 0, '0', 'warning');
 			}
 			if ($object->status == RecruitmentJobPosition::STATUS_CANCELED) {
 				print info_admin($langs->trans("JobClosedTextCanceled"), 0, 0, '0', 'warning');
->>>>>>> cc80841a
 			}
 
 			print '<br>';
