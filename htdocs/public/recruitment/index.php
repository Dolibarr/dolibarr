<?php
/* Copyright (C) 2020       Laurent Destailleur     <eldy@users.sourceforge.net>
 *
 * This program is free software; you can redistribute it and/or modify
 * it under the terms of the GNU General Public License as published by
 * the Free Software Foundation; either version 3 of the License, or
 * (at your option) any later version.
 *
 * This program is distributed in the hope that it will be useful,
 * but WITHOUT ANY WARRANTY; without even the implied warranty of
 * MERCHANTABILITY or FITNESS FOR A PARTICULAR PURPOSE.  See the
 * GNU General Public License for more details.
 *
 * You should have received a copy of the GNU General Public License
 * along with this program. If not, see <https://www.gnu.org/licenses/>.
 */

/**
 *       \file       htdocs/public/recruitment/view.php
 *       \ingroup    recruitment
 *       \brief      Public file to show on job
 */

if (!defined('NOLOGIN')) {
	define("NOLOGIN", 1); // This means this output page does not require to be logged.
}
if (!defined('NOCSRFCHECK')) {
	define("NOCSRFCHECK", 1); // We accept to go on this page from external web site.
}
if (!defined('NOIPCHECK')) {
	define('NOIPCHECK', '1'); // Do not check IP defined into conf $dolibarr_main_restrict_ip
}
if (!defined('NOBROWSERNOTIF')) {
	define('NOBROWSERNOTIF', '1');
}

require '../../main.inc.php';
require_once DOL_DOCUMENT_ROOT.'/recruitment/class/recruitmentjobposition.class.php';
require_once DOL_DOCUMENT_ROOT.'/core/class/CMailFile.class.php';
require_once DOL_DOCUMENT_ROOT.'/core/lib/security.lib.php';
require_once DOL_DOCUMENT_ROOT.'/core/lib/company.lib.php';
require_once DOL_DOCUMENT_ROOT.'/core/lib/payments.lib.php';

// Load translation files required by the page
$langs->loadLangs(array("companies", "other", "recruitment"));

// Get parameters
$action   = GETPOST('action', 'aZ09');
$cancel   = GETPOST('cancel', 'alpha');
<<<<<<< HEAD
$email    = GETPOST('email', 'alpha');
$backtopage = '';

$ref = GETPOST('ref', 'alpha');
=======
$backtopage = '';

// Load variable for pagination
$limit = GETPOST('limit', 'int') ? GETPOST('limit', 'int') : $conf->liste_limit;
$sortfield = GETPOST('sortfield', 'aZ09comma');
$sortorder = GETPOST('sortorder', 'aZ09comma');
$page = GETPOSTISSET('pageplusone') ? (GETPOST('pageplusone') - 1) : GETPOST("page", 'int');
if (empty($page) || $page < 0 || GETPOST('button_search', 'alpha') || GETPOST('button_removefilter', 'alpha')) {
	$page = 0;
}     // If $page is not defined, or '' or -1 or if we click on clear filters
$offset = $limit * $page;
$pageprev = $page - 1;
$pagenext = $page + 1;
>>>>>>> 503d1a04

if (GETPOST('btn_view')) {
	unset($_SESSION['email_customer']);
}
if (isset($_SESSION['email_customer'])) {
	$email = $_SESSION['email_customer'];
}

$object = new RecruitmentJobPosition($db);

<<<<<<< HEAD
if (!$action) {
	if (!$ref) {
		print $langs->trans('ErrorBadParameters')." - ref missing";
		exit;
	} else {
		$object->fetch('', $ref);
	}
}

=======
>>>>>>> 503d1a04
// Define $urlwithroot
//$urlwithouturlroot=preg_replace('/'.preg_quote(DOL_URL_ROOT,'/').'$/i','',trim($dolibarr_main_url_root));
//$urlwithroot=$urlwithouturlroot.DOL_URL_ROOT;		// This is to use external domain name found into config file
$urlwithroot = DOL_MAIN_URL_ROOT; // This is to use same domain name than current. For Paypal payment, we can use internal URL like localhost.

// Security check
if (empty($conf->recruitment->enabled)) {
	accessforbidden('', 0, 0, 1);
}


/*
 * Actions
 */

// None


/*
 * View
 */

$head = '';
if (!empty($conf->global->MAIN_RECRUITMENT_CSS_URL)) {
	$head = '<link rel="stylesheet" type="text/css" href="'.$conf->global->MAIN_RECRUITMENT_CSS_URL.'?lang='.$langs->defaultlang.'">'."\n";
}

$conf->dol_hide_topmenu = 1;
$conf->dol_hide_leftmenu = 1;

if (!$conf->global->RECRUITMENT_ENABLE_PUBLIC_INTERFACE) {
	$langs->load("errors");
	print '<div class="error">'.$langs->trans('ErrorPublicInterfaceNotEnabled').'</div>';
	$db->close();
	exit();
}

$arrayofjs = array();
$arrayofcss = array();

$replacemainarea = (empty($conf->dol_hide_leftmenu) ? '<div>' : '').'<div>';
<<<<<<< HEAD
llxHeader($head, $langs->trans("PositionToBeFilled"), '', '', 0, 0, '', '', '', 'onlinepaymentbody', $replacemainarea, 1);
=======
llxHeader($head, $langs->trans("PositionToBeFilled"), '', '', 0, 0, '', '', '', 'onlinepaymentbody', $replacemainarea, 1, 1);
>>>>>>> 503d1a04


print '<span id="dolpaymentspan"></span>'."\n";
print '<div class="center">'."\n";
print '<form id="dolpaymentform" class="center" name="paymentform" action="'.$_SERVER["PHP_SELF"].'" method="POST">'."\n";
print '<input type="hidden" name="token" value="'.newToken().'">'."\n";
print '<input type="hidden" name="action" value="dosign">'."\n";
print '<input type="hidden" name="tag" value="'.GETPOST("tag", 'alpha').'">'."\n";
print '<input type="hidden" name="suffix" value="'.GETPOST("suffix", 'alpha').'">'."\n";
print '<input type="hidden" name="securekey" value="'.$SECUREKEY.'">'."\n";
print '<input type="hidden" name="entity" value="'.$entity.'" />';
print "\n";
print '<!-- Form to view jobs -->'."\n";

// Show logo (search order: logo defined by ONLINE_SIGN_LOGO_suffix, then ONLINE_SIGN_LOGO_, then small company logo, large company logo, theme logo, common logo)
// Define logo and logosmall
$logosmall = $mysoc->logo_small;
$logo = $mysoc->logo;
$paramlogo = 'ONLINE_RECRUITMENT_LOGO_'.$suffix;
if (!empty($conf->global->$paramlogo)) {
	$logosmall = $conf->global->$paramlogo;
} elseif (!empty($conf->global->ONLINE_RECRUITMENT_LOGO)) {
	$logosmall = $conf->global->ONLINE_RECRUITMENT_LOGO_;
}
//print '<!-- Show logo (logosmall='.$logosmall.' logo='.$logo.') -->'."\n";
// Define urllogo
$urllogo = '';
$urllogofull = '';
if (!empty($logosmall) && is_readable($conf->mycompany->dir_output.'/logos/thumbs/'.$logosmall)) {
	$urllogo = DOL_URL_ROOT.'/viewimage.php?modulepart=mycompany&amp;entity='.$conf->entity.'&amp;file='.urlencode('logos/thumbs/'.$logosmall);
	$urllogofull = $dolibarr_main_url_root.'/viewimage.php?modulepart=mycompany&entity='.$conf->entity.'&file='.urlencode('logos/thumbs/'.$logosmall);
} elseif (!empty($logo) && is_readable($conf->mycompany->dir_output.'/logos/'.$logo)) {
	$urllogo = DOL_URL_ROOT.'/viewimage.php?modulepart=mycompany&amp;entity='.$conf->entity.'&amp;file='.urlencode('logos/'.$logo);
	$urllogofull = $dolibarr_main_url_root.'/viewimage.php?modulepart=mycompany&entity='.$conf->entity.'&file='.urlencode('logos/'.$logo);
}
// Output html code for logo
if ($urllogo) {
	print '<div class="backgreypublicpayment">';
	print '<div class="logopublicpayment">';
<<<<<<< HEAD
	print '<img id="dolpaymentlogo" src="'.$urllogo.'"';
	print '>';
=======
	print '<img id="dolpaymentlogo" src="'.$urllogo.'">';
>>>>>>> 503d1a04
	print '</div>';
	if (empty($conf->global->MAIN_HIDE_POWERED_BY)) {
		print '<div class="poweredbypublicpayment opacitymedium right"><a class="poweredbyhref" href="https://www.dolibarr.org?utm_medium=website&utm_source=poweredby" target="dolibarr" rel="noopener">'.$langs->trans("PoweredBy").'<br><img class="poweredbyimg" src="'.DOL_URL_ROOT.'/theme/dolibarr_logo.svg" width="80px"></a></div>';
	}
	print '</div>';
}
<<<<<<< HEAD

if (!empty($conf->global->RECRUITMENT_IMAGE_PUBLIC_INTERFACE)) {
	print '<div class="backimagepublicrecruitment">';
	print '<img id="idPROJECT_IMAGE_PUBLIC_SUGGEST_BOOTH" src="'.$conf->global->RECRUITMENT_IMAGE_PUBLIC_INTERFACE.'">';
	print '</div>';
}


// TODO List of jobs
print '<br>';
print $langs->trans("FeatureNotYetAvailable");

=======

if (!empty($conf->global->RECRUITMENT_IMAGE_PUBLIC_INTERFACE)) {
	print '<div class="backimagepublicrecruitment">';
	print '<img id="idPROJECT_IMAGE_PUBLIC_SUGGEST_BOOTH" src="'.$conf->global->RECRUITMENT_IMAGE_PUBLIC_INTERFACE.'">';
	print '</div>';
}


$results = $object->fetchAll($sortfield, $sortorder, 0, 0, array('status' => 1));

if (is_array($results)) {
	if (empty($results)) {
		print '<br>';
		print $langs->trans("NoPositionOpen");
	} else {
		print '<br><br><br>';
		print '<span class="opacitymedium">'.$langs->trans("WeAreRecruiting").'</span>';
		print '<br><br><br>';
		print '<br class="hideonsmartphone">';

		foreach ($results as $job) {
			$object = $job;

			print '<table id="dolpaymenttable" summary="Job position offer" class="center">'."\n";

			// Output introduction text
			$text = '';
			if (!empty($conf->global->RECRUITMENT_NEWFORM_TEXT)) {
				$reg = array();
				if (preg_match('/^\((.*)\)$/', $conf->global->RECRUITMENT_NEWFORM_TEXT, $reg)) {
					$text .= $langs->trans($reg[1])."<br>\n";
				} else {
					$text .= $conf->global->RECRUITMENT_NEWFORM_TEXT."<br>\n";
				}
				$text = '<tr><td align="center"><br>'.$text.'<br></td></tr>'."\n";
			}
			if (empty($text)) {
				$text .= '<tr><td class="textpublicpayment"><br>'.$langs->trans("JobOfferToBeFilled", $mysoc->name);
				$text .= ' &nbsp; - &nbsp; <strong>'.$mysoc->name.'</strong>';
				$text .= ' &nbsp; - &nbsp; <span class="nowraponall"><span class="fa fa-calendar secondary"></span> '.dol_print_date($object->date_creation).'</span>';
				$text .= '</td></tr>'."\n";
				$text .= '<tr><td class="textpublicpayment"><h1 class="paddingleft paddingright">'.$object->label.'</h1></td></tr>'."\n";
			}
			print $text;

			// Output payment summary form
			print '<tr><td class="left">';

			print '<div with="100%" id="tablepublicpayment">';
			print '<div class="opacitymedium">'.$langs->trans("ThisIsInformationOnJobPosition").' :</div>'."\n";

			$error = 0;
			$found = true;

			print '<br>';

			// Label
			print $langs->trans("Label").' : ';
			print '<b>'.dol_escape_htmltag($object->label).'</b><br>';

			// Date
			print  $langs->trans("DateExpected").' : ';
			print '<b>';
			if ($object->date_planned > $now) {
				print dol_print_date($object->date_planned, 'day');
			} else {
				print $langs->trans("ASAP");
			}
			print '</b><br>';

			// Remuneration
			print  $langs->trans("Remuneration").' : ';
			print '<b>';
			print dol_escape_htmltag($object->remuneration_suggested);
			print '</b><br>';

			// Contact
			$tmpuser = new User($db);
			$tmpuser->fetch($object->fk_user_recruiter);

			print  $langs->trans("ContactForRecruitment").' : ';
			$emailforcontact = $object->email_recruiter;
			if (empty($emailforcontact)) {
				$emailforcontact = $tmpuser->email;
				if (empty($emailforcontact)) {
					$emailforcontact = $mysoc->email;
				}
			}
			print '<b class="wordbreak">';
			print $tmpuser->getFullName(-1);
			print ' &nbsp; '.dol_print_email($emailforcontact, 0, 0, 1, 0, 0, 'envelope');
			print '</b>';
			print '</b><br>';

			if ($object->status == RecruitmentJobPosition::STATUS_RECRUITED) {
				print info_admin($langs->trans("JobClosedTextCandidateFound"), 0, 0, 0, 'warning');
			}
			if ($object->status == RecruitmentJobPosition::STATUS_CANCELED) {
				print info_admin($langs->trans("JobClosedTextCanceled"), 0, 0, 0, 'warning');
			}

			print '<br>';

			// Description

			$text = $object->description;
			print $text;
			print '<input type="hidden" name="ref" value="'.$object->ref.'">';

			print '</div>'."\n";
			print "\n";


			if ($action != 'dosubmit') {
				if ($found && !$error) {	// We are in a management option and no error
				} else {
					dol_print_error_email('ERRORNEWONLINESIGN');
				}
			} else {
				// Print
			}

			print '</td></tr>'."\n";

			print '</table>'."\n";

			print '<br><br class="hideonsmartphone"><br class="hideonsmartphone"><br class="hideonsmartphone">'."\n";
		}
	}
} else {
	dol_print_error($db, $object->error, $object->errors);
}
>>>>>>> 503d1a04

print '</form>'."\n";
print '</div>'."\n";
print '<br>';


htmlPrintOnlinePaymentFooter($mysoc, $langs);

llxFooter('', 'public');

$db->close();<|MERGE_RESOLUTION|>--- conflicted
+++ resolved
@@ -47,12 +47,6 @@
 // Get parameters
 $action   = GETPOST('action', 'aZ09');
 $cancel   = GETPOST('cancel', 'alpha');
-<<<<<<< HEAD
-$email    = GETPOST('email', 'alpha');
-$backtopage = '';
-
-$ref = GETPOST('ref', 'alpha');
-=======
 $backtopage = '';
 
 // Load variable for pagination
@@ -66,7 +60,6 @@
 $offset = $limit * $page;
 $pageprev = $page - 1;
 $pagenext = $page + 1;
->>>>>>> 503d1a04
 
 if (GETPOST('btn_view')) {
 	unset($_SESSION['email_customer']);
@@ -77,18 +70,6 @@
 
 $object = new RecruitmentJobPosition($db);
 
-<<<<<<< HEAD
-if (!$action) {
-	if (!$ref) {
-		print $langs->trans('ErrorBadParameters')." - ref missing";
-		exit;
-	} else {
-		$object->fetch('', $ref);
-	}
-}
-
-=======
->>>>>>> 503d1a04
 // Define $urlwithroot
 //$urlwithouturlroot=preg_replace('/'.preg_quote(DOL_URL_ROOT,'/').'$/i','',trim($dolibarr_main_url_root));
 //$urlwithroot=$urlwithouturlroot.DOL_URL_ROOT;		// This is to use external domain name found into config file
@@ -130,11 +111,7 @@
 $arrayofcss = array();
 
 $replacemainarea = (empty($conf->dol_hide_leftmenu) ? '<div>' : '').'<div>';
-<<<<<<< HEAD
-llxHeader($head, $langs->trans("PositionToBeFilled"), '', '', 0, 0, '', '', '', 'onlinepaymentbody', $replacemainarea, 1);
-=======
 llxHeader($head, $langs->trans("PositionToBeFilled"), '', '', 0, 0, '', '', '', 'onlinepaymentbody', $replacemainarea, 1, 1);
->>>>>>> 503d1a04
 
 
 print '<span id="dolpaymentspan"></span>'."\n";
@@ -174,32 +151,13 @@
 if ($urllogo) {
 	print '<div class="backgreypublicpayment">';
 	print '<div class="logopublicpayment">';
-<<<<<<< HEAD
-	print '<img id="dolpaymentlogo" src="'.$urllogo.'"';
-	print '>';
-=======
 	print '<img id="dolpaymentlogo" src="'.$urllogo.'">';
->>>>>>> 503d1a04
 	print '</div>';
 	if (empty($conf->global->MAIN_HIDE_POWERED_BY)) {
 		print '<div class="poweredbypublicpayment opacitymedium right"><a class="poweredbyhref" href="https://www.dolibarr.org?utm_medium=website&utm_source=poweredby" target="dolibarr" rel="noopener">'.$langs->trans("PoweredBy").'<br><img class="poweredbyimg" src="'.DOL_URL_ROOT.'/theme/dolibarr_logo.svg" width="80px"></a></div>';
 	}
 	print '</div>';
 }
-<<<<<<< HEAD
-
-if (!empty($conf->global->RECRUITMENT_IMAGE_PUBLIC_INTERFACE)) {
-	print '<div class="backimagepublicrecruitment">';
-	print '<img id="idPROJECT_IMAGE_PUBLIC_SUGGEST_BOOTH" src="'.$conf->global->RECRUITMENT_IMAGE_PUBLIC_INTERFACE.'">';
-	print '</div>';
-}
-
-
-// TODO List of jobs
-print '<br>';
-print $langs->trans("FeatureNotYetAvailable");
-
-=======
 
 if (!empty($conf->global->RECRUITMENT_IMAGE_PUBLIC_INTERFACE)) {
 	print '<div class="backimagepublicrecruitment">';
@@ -332,7 +290,6 @@
 } else {
 	dol_print_error($db, $object->error, $object->errors);
 }
->>>>>>> 503d1a04
 
 print '</form>'."\n";
 print '</div>'."\n";
