<?php
/* Copyright (C) 2001-2002  Rodolphe Quiedeville    <rodolphe@quiedeville.org>
 * Copyright (C) 2001-2002  Jean-Louis Bergamo      <jlb@j1b.org>
 * Copyright (C) 2006-2013  Laurent Destailleur     <eldy@users.sourceforge.net>
 * Copyright (C) 2012       Regis Houssin           <regis.houssin@inodbox.com>
 * Copyright (C) 2012       J. Fernando Lagrange    <fernando@demo-tic.org>
 * Copyright (C) 2018-2019  Frédéric France         <frederic.france@netlogic.fr>
 * Copyright (C) 2018       Alexandre Spangaro      <aspangaro@open-dsi.fr>
 * Copyright (C) 2021       Waël Almoman            <info@almoman.com>
 *
 * This program is free software; you can redistribute it and/or modify
 * it under the terms of the GNU General Public License as published by
 * the Free Software Foundation; either version 3 of the License, or
 * (at your option) any later version.
 *
 * This program is distributed in the hope that it will be useful,
 * but WITHOUT ANY WARRANTY; without even the implied warranty of
 * MERCHANTABILITY or FITNESS FOR A PARTICULAR PURPOSE.  See the
 * GNU General Public License for more details.
 *
 * You should have received a copy of the GNU General Public License
 * along with this program. If not, see <https://www.gnu.org/licenses/>.
 */

/**
 *	\file       htdocs/public/partnership/new.php
 *	\ingroup    member
 *	\brief      Example of form to add a new member
 */

if (!defined('NOLOGIN')) {
	define("NOLOGIN", 1); // This means this output page does not require to be logged.
}
if (!defined('NOCSRFCHECK')) {
	define("NOCSRFCHECK", 1); // We accept to go on this page from external web site.
}
if (!defined('NOIPCHECK')) {
	define('NOIPCHECK', '1'); // Do not check IP defined into conf $dolibarr_main_restrict_ip
}
if (!defined('NOBROWSERNOTIF')) {
	define('NOBROWSERNOTIF', '1');
}


// For MultiCompany module.
// Do not use GETPOST here, function is not defined and define must be done before including main.inc.php
// TODO This should be useless. Because entity must be retrieve from object ref and not from url.
$entity = (!empty($_GET['entity']) ? (int) $_GET['entity'] : (!empty($_POST['entity']) ? (int) $_POST['entity'] : 1));
if (is_numeric($entity)) {
	define("DOLENTITY", $entity);
}

// Load Dolibarr environment
require '../../main.inc.php';
require_once DOL_DOCUMENT_ROOT.'/core/lib/company.lib.php';
require_once DOL_DOCUMENT_ROOT.'/partnership/class/partnership.class.php';
require_once DOL_DOCUMENT_ROOT.'/partnership/class/partnership_type.class.php';
require_once DOL_DOCUMENT_ROOT.'/core/class/extrafields.class.php';
require_once DOL_DOCUMENT_ROOT.'/core/class/html.formcompany.class.php';
require_once DOL_DOCUMENT_ROOT.'/core/lib/date.lib.php';

// Init vars
$errmsg = '';
$num = 0;
$error = 0;
$backtopage = GETPOST('backtopage', 'alpha');
$action = GETPOST('action', 'aZ09');

// Load translation files
$langs->loadLangs(array("main", "members", "partnership", "companies", "install", "other"));

// Security check
if (empty($conf->partnership->enabled)) {
	httponly_accessforbidden('Module Partnership not enabled');
}

if (empty($conf->global->PARTNERSHIP_ENABLE_PUBLIC)) {
	httponly_accessforbidden("Auto subscription form for public visitors has not been enabled");
}

// Initialize technical object to manage hooks of page. Note that conf->hooks_modules contains array of hook context
$hookmanager->initHooks(array('publicnewpartnershipcard', 'globalcard'));

$extrafields = new ExtraFields($db);

$object = new Partnership($db);

$user->loadDefaultValues();


/**
 * Show header for new partnership
 *
 * @param 	string		$title				Title
 * @param 	string		$head				Head array
 * @param 	int    		$disablejs			More content into html header
 * @param 	int    		$disablehead		More content into html header
 * @param 	array  		$arrayofjs			Array of complementary js files
 * @param 	array  		$arrayofcss			Array of complementary css files
 * @return	void
 */
function llxHeaderVierge($title, $head = "", $disablejs = 0, $disablehead = 0, $arrayofjs = '', $arrayofcss = '')
{
	global $user, $conf, $langs, $mysoc;

	top_htmlhead($head, $title, $disablejs, $disablehead, $arrayofjs, $arrayofcss); // Show html headers

	print '<body id="mainbody" class="publicnewmemberform">';

	// Define urllogo
	$urllogo = DOL_URL_ROOT.'/theme/common/login_logo.png';

	if (!empty($mysoc->logo_small) && is_readable($conf->mycompany->dir_output.'/logos/thumbs/'.$mysoc->logo_small)) {
		$urllogo = DOL_URL_ROOT.'/viewimage.php?cache=1&amp;modulepart=mycompany&amp;file='.urlencode('logos/thumbs/'.$mysoc->logo_small);
	} elseif (!empty($mysoc->logo) && is_readable($conf->mycompany->dir_output.'/logos/'.$mysoc->logo)) {
		$urllogo = DOL_URL_ROOT.'/viewimage.php?cache=1&amp;modulepart=mycompany&amp;file='.urlencode('logos/'.$mysoc->logo);
	} elseif (is_readable(DOL_DOCUMENT_ROOT.'/theme/dolibarr_logo.svg')) {
		$urllogo = DOL_URL_ROOT.'/theme/dolibarr_logo.svg';
	}

	print '<div class="center">';

	// Output html code for logo
	if ($urllogo) {
		print '<div class="backgreypublicpayment">';
		print '<div class="logopublicpayment">';
		print '<img id="dolpaymentlogo" src="'.$urllogo.'">';
		print '</div>';
		if (empty($conf->global->MAIN_HIDE_POWERED_BY)) {
			print '<div class="poweredbypublicpayment opacitymedium right"><a class="poweredbyhref" href="https://www.dolibarr.org?utm_medium=website&utm_source=poweredby" target="dolibarr" rel="noopener">'.$langs->trans("PoweredBy").'<br><img class="poweredbyimg" src="'.DOL_URL_ROOT.'/theme/dolibarr_logo.svg" width="80px"></a></div>';
		}
		print '</div>';
	}

	if (!empty($conf->global->PARTNERSHIP_IMAGE_PUBLIC_REGISTRATION)) {
		print '<div class="backimagepublicregistration">';
		print '<img id="idPARTNERSHIP_IMAGE_PUBLIC_INTERFACE" src="'.$conf->global->PARTNERSHIP_IMAGE_PUBLIC_REGISTRATION.'">';
		print '</div>';
	}

	print '</div>';

	print '<div class="divmainbodylarge">';
}

/**
 * Show footer for new member
 *
 * @return	void
 */
function llxFooterVierge()
{
	print '</div>';

	printCommonFooter('public');

	print "</body>\n";
	print "</html>\n";
}



/*
 * Actions
 */
$parameters = array();
// Note that $action and $object may have been modified by some hooks
$reshook = $hookmanager->executeHooks('doActions', $parameters, $object, $action);
if ($reshook < 0) {
	setEventMessages($hookmanager->error, $hookmanager->errors, 'errors');
}

// Action called when page is submitted
if (empty($reshook) && $action == 'add') {
	$error = 0;
	$urlback = '';

	$db->begin();

	if (GETPOST('partnershiptype', 'int') <= 0) {
		$error++;
		$errmsg .= $langs->trans("ErrorFieldRequired", $langs->transnoentitiesnoconv("Type"))."<br>\n";
	}
	if (!GETPOST('societe')) {
		$error++;
		$errmsg .= $langs->trans("ErrorFieldRequired", $langs->transnoentitiesnoconv("societe"))."<br>\n";
	}
	if (!GETPOST('lastname')) {
		$error++;
		$errmsg .= $langs->trans("ErrorFieldRequired", $langs->transnoentitiesnoconv("Lastname"))."<br>\n";
	}
	if (!GETPOST('firstname')) {
		$error++;
		$errmsg .= $langs->trans("ErrorFieldRequired", $langs->transnoentitiesnoconv("Firstname"))."<br>\n";
	}

	if (empty(GETPOST('email'))) {
		$error++;
		$errmsg .= $langs->trans('ErrorFieldRequired', $langs->transnoentitiesnoconv('Email'))."<br>\n";
	} elseif (GETPOST("email") && !isValidEmail(GETPOST("email"))) {
		$langs->load('errors');
		$error++;
		$errmsg .= $langs->trans("ErrorBadEMail", GETPOST("email"))."<br>\n";
	}

	$public = GETPOSTISSET('public') ? 1 : 0;

	if (!$error) {
		$partnership = new Partnership($db);

		// We try to find the thirdparty or the member
		if (getDolGlobalString('PARTNERSHIP_IS_MANAGED_FOR', 'thirdparty') == 'thirdparty') {
			$partnership->fk_member = 0;
		} elseif (getDolGlobalString('PARTNERSHIP_IS_MANAGED_FOR', 'thirdparty') == 'member') {
			$partnership->fk_soc = 0;
		}

		$partnership->status                 = 0;
		$partnership->note_private           = GETPOST('note_private');
		$partnership->date_creation 		 = dol_now();
		$partnership->date_partnership_start = dol_now();
		$partnership->fk_user_creat          = 0;
		$partnership->fk_type                = GETPOST('partnershiptype', 'int');
		//$partnership->typeid               = $conf->global->PARTNERSHIP_NEWFORM_FORCETYPE ? $conf->global->PARTNERSHIP_NEWFORM_FORCETYPE : GETPOST('typeid', 'int');
		$partnership->ip = getUserRemoteIP();

		$nb_post_max = getDolGlobalInt("MAIN_SECURITY_MAX_POST_ON_PUBLIC_PAGES_BY_IP_ADDRESS", 200);
		$now = dol_now();
		$minmonthpost = dol_time_plus_duree($now, -1, "m");
		// Calculate nb of post for IP
		$nb_post_ip = 0;
		if ($nb_post_max > 0) {	// Calculate only if there is a limit to check
			$sql = "SELECT COUNT(ref) as nb_partnerships";
			$sql .= " FROM ".MAIN_DB_PREFIX."partnership";
			$sql .= " WHERE ip = '".$db->escape($partnership->ip)."'";
			$sql .= " AND date_creation > '".$db->idate($minmonthpost)."'";
			$resql = $db->query($sql);
			if ($resql) {
				$num = $db->num_rows($resql);
				$i = 0;
				while ($i < $num) {
					$i++;
					$obj = $db->fetch_object($resql);
					$nb_post_ip = $obj->nb_partnerships;
				}
			}
		}
		// test if societe already exist
		$company = new Societe($db);
		$result = $company->fetch(0, GETPOST('societe'));
		if ($result == 0) { // si il ya pas d'entree sur le nom  on teste l'email
			$result1 = $company->fetch(0, 0, 0, 0, 0, 0, 0, 0, 0, 0, GETPOST('email'));
			if ($result1 > 0) {
				$error++;
				$errmsg = $langs->trans("EmailAlreadyExistsPleaseRewriteYourCompanyName");
			} else {
				//create thirdparty
				$company = new Societe($db);

				$company->name        = GETPOST('societe');
				$company->address     = GETPOST('address');
				$company->zip         = GETPOST('zipcode');
				$company->town        = GETPOST('town');
				$company->email       = GETPOST('email');
				$company->country_id  = GETPOST('country_id', 'int');
				$company->state_id    = GETPOST('state_id', 'int');
				$company->name_alias  = dolGetFirstLastname(GETPOST('firstname'), GETPOST('lastname'));

				$resultat=$company->create($user);
				if ($resultat < 0) {
					$error++;
					$errmsg .= join('<br>', $company->errors);
				}

				$partnership->fk_soc = $company->id;
			}
		} elseif ($result == -2) {
			$error++;
			$errmsg = $langs->trans("TwoRecordsOfCompanyName");
		} else {
			$partnership->fk_soc = $company->id;
			// update thirdparty fields
			if (empty($company->address)) {
				$company->address = GETPOST('address');
			}
			if (empty($company->zip)) {
				$company->zip = GETPOST('zipcode');
			}
			if (empty($company->town)) {
				$company->town = GETPOST('town');
			}
			if (empty($company->country_id)) {
				$company->country_id = GETPOST('country_id', 'int');
			}
			if (empty($company->email)) {
				$company->email = GETPOST('email');
			}
			if (empty($company->state_id)) {
				$company->state_id = GETPOST('state_id', 'int');
			}
			if (empty($company->name_alias)) {
				$company->name_alias = dolGetFirstLastname(GETPOST('firstname'), GETPOST('lastname'));
			}
			$company->update(0);
		}

		// Fill array 'array_options' with data from add form
		$extrafields->fetch_name_optionals_label($partnership->table_element);
		$ret = $extrafields->setOptionalsFromPost(null, $partnership);
		if ($ret < 0) {
			$error++;
		}

		if ($nb_post_max > 0 && $nb_post_ip >= $nb_post_max) {
			$error++;
			$errmsg = $langs->trans("AlreadyTooMuchPostOnThisIPAdress");
			array_push($partnership->errors, $langs->trans("AlreadyTooMuchPostOnThisIPAdress"));
		}
		if (!$error) {
			$result = $partnership->create($user);
			if ($result > 0) {
				/*
				require_once DOL_DOCUMENT_ROOT.'/core/class/CMailFile.class.php';
				$object = $partnership;


				$partnershipt = new PartnershipType($db);
				$partnershipt->fetch($object->typeid);

				if ($object->email) {
					$subject = '';
					$msg = '';

					// Send subscription email
					include_once DOL_DOCUMENT_ROOT.'/core/class/html.formmail.class.php';
					$formmail = new FormMail($db);
					// Set output language
					$outputlangs = new Translate('', $conf);
					$outputlangs->setDefaultLang(empty($object->thirdparty->default_lang) ? $mysoc->default_lang : $object->thirdparty->default_lang);
					// Load traductions files required by page
					$outputlangs->loadLangs(array("main", "members"));
					// Get email content from template
					$arraydefaultmessage = null;
					$labeltouse = $conf->global->PARTNERSHIP_EMAIL_TEMPLATE_AUTOREGISTER;

					if (!empty($labeltouse)) {
						$arraydefaultmessage = $formmail->getEMailTemplate($db, 'member', $user, $outputlangs, 0, 1, $labeltouse);
					}

					if (!empty($labeltouse) && is_object($arraydefaultmessage) && $arraydefaultmessage->id > 0) {
						$subject = $arraydefaultmessage->topic;
						$msg     = $arraydefaultmessage->content;
					}

					$substitutionarray = getCommonSubstitutionArray($outputlangs, 0, null, $object);
					complete_substitutions_array($substitutionarray, $outputlangs, $object);
					$subjecttosend = make_substitutions($subject, $substitutionarray, $outputlangs);
					$texttosend = make_substitutions(dol_concatdesc($msg, $partnershipt->getMailOnValid()), $substitutionarray, $outputlangs);

					if ($subjecttosend && $texttosend) {
						$moreinheader = 'X-Dolibarr-Info: send_an_email by public/members/new.php'."\r\n";

<<<<<<< HEAD
						$result = $object->sendEmail($texttosend, $subjecttosend, array(), array(), array(), "", "", 0, -1, '', $moreinheader);
=======
						$result = $object->send_an_email($texttosend, $subjecttosend, array(), array(), array(), "", "", 0, -1, '', $moreinheader);
>>>>>>> 18733716
					}
				}


				// Send email to the foundation to say a new member subscribed with autosubscribe form
				/*
				if (getDolGlobalString('MAIN_INFO_SOCIETE_MAIL') && !empty($conf->global->PARTNERSHIP_AUTOREGISTER_NOTIF_MAIL_SUBJECT) &&
					  !empty($conf->global->PARTNERSHIP_AUTOREGISTER_NOTIF_MAIL)) {
					// Define link to login card
					$appli = constant('DOL_APPLICATION_TITLE');
					if (!empty($conf->global->MAIN_APPLICATION_TITLE)) {
						$appli = $conf->global->MAIN_APPLICATION_TITLE;
						if (preg_match('/\d\.\d/', $appli)) {
							if (!preg_match('/'.preg_quote(DOL_VERSION).'/', $appli)) {
								$appli .= " (".DOL_VERSION.")"; // If new title contains a version that is different than core
							}
						} else {
							$appli .= " ".DOL_VERSION;
						}
					} else {
						$appli .= " ".DOL_VERSION;
					}

					$to = $partnership->makeSubstitution(getDolGlobalString('MAIN_INFO_SOCIETE_MAIL'));
					$from = getDolGlobalString('PARTNERSHIP_MAIL_FROM');
					$mailfile = new CMailFile(
						'['.$appli.'] '.getDolGlobalString('PARTNERSHIP_AUTOREGISTER_NOTIF_MAIL_SUBJECT', 'Partnership request'),
						$to,
						$from,
						$partnership->makeSubstitution(getDolGlobalString('PARTNERSHIP_AUTOREGISTER_NOTIF_MAIL')),
						array(),
						array(),
						array(),
						"",
						"",
						0,
						-1
					);

					if (!$mailfile->sendfile()) {
						dol_syslog($langs->trans("ErrorFailedToSendMail", $from, $to), LOG_ERR);
					}
				}*/

				if (!empty($backtopage)) {
					$urlback = $backtopage;
				} elseif (!empty($conf->global->PARTNERSHIP_URL_REDIRECT_SUBSCRIPTION)) {
					$urlback = $conf->global->PARTNERSHIP_URL_REDIRECT_SUBSCRIPTION;
					// TODO Make replacement of __AMOUNT__, etc...
				} else {
					$urlback = $_SERVER["PHP_SELF"]."?action=added&token=".newToken();
				}

				/*
				if (!empty($conf->global->PARTNERSHIP_NEWFORM_PAYONLINE) && $conf->global->PARTNERSHIP_NEWFORM_PAYONLINE != '-1') {
					if ($conf->global->PARTNERSHIP_NEWFORM_PAYONLINE == 'all') {
						$urlback = DOL_MAIN_URL_ROOT.'/public/payment/newpayment.php?from=partnershipnewform&source=membersubscription&ref='.urlencode($partnership->ref);
						if (price2num(GETPOST('amount', 'alpha'))) {
							$urlback .= '&amount='.price2num(GETPOST('amount', 'alpha'));
						}
						if (GETPOST('email')) {
							$urlback .= '&email='.urlencode(GETPOST('email'));
						}
						if (!empty($conf->global->PAYMENT_SECURITY_TOKEN)) {
							if (!empty($conf->global->PAYMENT_SECURITY_TOKEN_UNIQUE)) {
								$urlback .= '&securekey='.urlencode(dol_hash($conf->global->PAYMENT_SECURITY_TOKEN.'membersubscription'.$partnership->ref, 2));
							} else {
								$urlback .= '&securekey='.urlencode($conf->global->PAYMENT_SECURITY_TOKEN);
							}
						}
					} elseif ($conf->global->PARTNERSHIP_NEWFORM_PAYONLINE == 'paybox') {
						$urlback = DOL_MAIN_URL_ROOT.'/public/paybox/newpayment.php?from=partnershipnewform&source=membersubscription&ref='.urlencode($partnership->ref);
						if (price2num(GETPOST('amount', 'alpha'))) {
							$urlback .= '&amount='.price2num(GETPOST('amount', 'alpha'));
						}
						if (GETPOST('email')) {
							$urlback .= '&email='.urlencode(GETPOST('email'));
						}
						if (!empty($conf->global->PAYMENT_SECURITY_TOKEN)) {
							if (!empty($conf->global->PAYMENT_SECURITY_TOKEN_UNIQUE)) {
								$urlback .= '&securekey='.urlencode(dol_hash($conf->global->PAYMENT_SECURITY_TOKEN.'membersubscription'.$partnership->ref, 2));
							} else {
								$urlback .= '&securekey='.urlencode($conf->global->PAYMENT_SECURITY_TOKEN);
							}
						}
					} elseif ($conf->global->PARTNERSHIP_NEWFORM_PAYONLINE == 'paypal') {
						$urlback = DOL_MAIN_URL_ROOT.'/public/paypal/newpayment.php?from=partnershipnewform&source=membersubscription&ref='.urlencode($partnership->ref);
						if (price2num(GETPOST('amount', 'alpha'))) {
							$urlback .= '&amount='.price2num(GETPOST('amount', 'alpha'));
						}
						if (GETPOST('email')) {
							$urlback .= '&email='.urlencode(GETPOST('email'));
						}
						if (!empty($conf->global->PAYMENT_SECURITY_TOKEN)) {
							if (!empty($conf->global->PAYMENT_SECURITY_TOKEN_UNIQUE)) {
								$urlback .= '&securekey='.urlencode(dol_hash($conf->global->PAYMENT_SECURITY_TOKEN.'membersubscription'.$partnership->ref, 2));
							} else {
								$urlback .= '&securekey='.urlencode($conf->global->PAYMENT_SECURITY_TOKEN);
							}
						}
					} elseif ($conf->global->PARTNERSHIP_NEWFORM_PAYONLINE == 'stripe') {
						$urlback = DOL_MAIN_URL_ROOT.'/public/stripe/newpayment.php?from=partnershipnewform&source=membersubscription&ref='.$partnership->ref;
						if (price2num(GETPOST('amount', 'alpha'))) {
							$urlback .= '&amount='.price2num(GETPOST('amount', 'alpha'));
						}
						if (GETPOST('email')) {
							$urlback .= '&email='.urlencode(GETPOST('email'));
						}
						if (!empty($conf->global->PAYMENT_SECURITY_TOKEN)) {
							if (!empty($conf->global->PAYMENT_SECURITY_TOKEN_UNIQUE)) {
								$urlback .= '&securekey='.urlencode(dol_hash($conf->global->PAYMENT_SECURITY_TOKEN.'membersubscription'.$partnership->ref, 2));
							} else {
								$urlback .= '&securekey='.urlencode($conf->global->PAYMENT_SECURITY_TOKEN);
							}
						}
					} else {
						dol_print_error('', "Autosubscribe form is setup to ask an online payment for a not managed online payment");
						exit;
					}
				}*/

				if (!empty($entity)) {
					$urlback .= '&entity='.$entity;
				}
				dol_syslog("partnership ".$partnership->ref." was created, we redirect to ".$urlback);
			} else {
				$error++;
				$errmsg .= join('<br>', $partnership->errors);
			}
		} else {
			setEventMessage($errmsg, 'errors');
		}
	}

	if (!$error) {
		$db->commit();

		Header("Location: ".$urlback);
		exit;
	} else {
		$db->rollback();
	}
}

// Action called after a submitted was send and member created successfully
// If PARTNERSHIP_URL_REDIRECT_SUBSCRIPTION is set to url we never go here because a redirect was done to this url.
// backtopage parameter with an url was set on member submit page, we never go here because a redirect was done to this url.
if (empty($reshook) && $action == 'added') {
	llxHeaderVierge($langs->trans("NewPartnershipForm"));

	// Si on a pas ete redirige
	print '<br><br>';
	print '<div class="center">';
	print $langs->trans("NewPartnershipbyWeb");
	print '</div>';

	llxFooterVierge();
	exit;
}



/*
 * View
 */

$form = new Form($db);
$formcompany = new FormCompany($db);

$extrafields->fetch_name_optionals_label($object->table_element); // fetch optionals attributes and labels


llxHeaderVierge($langs->trans("NewPartnershipRequest"));


print load_fiche_titre($langs->trans("NewPartnershipRequest"), '', '', 0, 0, 'center');


print '<div align="center">';
print '<div id="divsubscribe">';

print '<div class="center subscriptionformhelptext opacitymedium justify">';
if (!empty($conf->global->PARTNERSHIP_NEWFORM_TEXT)) {
	print $langs->trans($conf->global->PARTNERSHIP_NEWFORM_TEXT)."<br>\n";
} else {
	print $langs->trans("NewPartnershipRequestDesc", getDolGlobalString("MAIN_INFO_SOCIETE_MAIL"))."<br>\n";
}
print '</div>';

dol_htmloutput_errors($errmsg);

// Print form
print '<form action="'.$_SERVER["PHP_SELF"].'" method="POST" name="newmember">'."\n";
print '<input type="hidden" name="token" value="'.newToken().'" / >';
print '<input type="hidden" name="entity" value="'.$entity.'" />';
print '<input type="hidden" name="action" value="add" />';

print '<br>';

print '<br><span class="opacitymedium">'.$langs->trans("FieldsWithAreMandatory", '*').'</span><br>';
//print $langs->trans("FieldsWithIsForPublic",'**').'<br>';

print dol_get_fiche_head('');

print '<script type="text/javascript">
jQuery(document).ready(function () {
    jQuery(document).ready(function () {
        jQuery("#selectcountry_id").change(function() {
           document.newmember.action.value="create";
           document.newmember.submit();
        });
    });
});
</script>';


print '<table class="border" summary="form to subscribe" id="tablesubscribe">'."\n";

// Type
/*
if (empty($conf->global->PARTNERSHIP_NEWFORM_FORCETYPE)) {
	$listoftype = $partnershipt->liste_array();
	$tmp = array_keys($listoftype);
	$defaulttype = '';
	$isempty = 1;
	if (count($listoftype) == 1) {
		$defaulttype = $tmp[0];
		$isempty = 0;
	}
	print '<tr><td class="titlefield">'.$langs->trans("Type").' <span style="color: red">*</span></td><td>';
	print $form->selectarray("typeid", $partnershipt->liste_array(1), GETPOST('typeid') ? GETPOST('typeid') : $defaulttype, $isempty);
	print '</td></tr>'."\n";
} else {
	$partnershipt->fetch($conf->global->PARTNERSHIP_NEWFORM_FORCETYPE);
	print '<input type="hidden" id="typeid" name="typeid" value="'.$conf->global->PARTNERSHIP_NEWFORM_FORCETYPE.'">';
}
*/

$partnershiptype = new PartnershipType($db);
$listofpartnershipobj = $partnershiptype->fetchAll('', '', 1000);
$listofpartnership = array();
foreach ($listofpartnershipobj as $partnershipobj) {
	$listofpartnership[$partnershipobj->id] = $partnershipobj->label;
}

if (empty($conf->global->PARTNERSHIP_NEWFORM_FORCETYPE)) {
	print '<tr class="morphy"><td class="titlefield">'.$langs->trans('PartnershipType').' <span style="color: red">*</span></td><td>'."\n";
	print $form->selectarray("partnershiptype", $listofpartnership, GETPOSTISSET('partnershiptype') ? GETPOST('partnershiptype', 'int') : 'ifone', 1);
	print '</td></tr>'."\n";
} else {
	print $listofpartnership[$conf->global->PARTNERSHIP_NEWFORM_FORCETYPE];
	print '<input type="hidden" id="partnershiptype" name="partnershiptype" value="'.$conf->global->PARTNERSHIP_NEWFORM_FORCETYPE.'">';
}

// Company
print '<tr id="trcompany" class="trcompany"><td>'.$langs->trans("Company").' <span style="color:red;">*</span></td><td>';
print img_picto('', 'company', 'class="pictofixedwidth"');
print '<input type="text" name="societe" class="minwidth150" value="'.dol_escape_htmltag(GETPOST('societe')).'"></td></tr>'."\n";
// Lastname
print '<tr><td>'.$langs->trans("Lastname").' <span style="color: red">*</span></td><td><input type="text" name="lastname" class="minwidth150" value="'.dol_escape_htmltag(GETPOST('lastname')).'"></td></tr>'."\n";
// Firstname
print '<tr><td>'.$langs->trans("Firstname").' <span style="color: red">*</span></td><td><input type="text" name="firstname" class="minwidth150" value="'.dol_escape_htmltag(GETPOST('firstname')).'"></td></tr>'."\n";
// EMail
print '<tr><td>'.$langs->trans("Email").' <span style="color:red;">*</span></td><td>';
//print img_picto('', 'email', 'class="pictofixedwidth"');
print '<input type="text" name="email" maxlength="255" class="minwidth200" value="'.dol_escape_htmltag(GETPOST('email')).'"></td></tr>'."\n";
// Address
print '<tr><td>'.$langs->trans("Address").'</td><td>'."\n";
print '<textarea name="address" id="address" wrap="soft" class="quatrevingtpercent" rows="'.ROWS_3.'">'.dol_escape_htmltag(GETPOST('address', 'restricthtml'), 0, 1).'</textarea></td></tr>'."\n";
// Zip / Town
print '<tr><td>'.$langs->trans('Zip').' / '.$langs->trans('Town').'</td><td>';
print $formcompany->select_ziptown(GETPOST('zipcode'), 'zipcode', array('town', 'selectcountry_id', 'state_id'), 6, 1);
print ' / ';
print $formcompany->select_ziptown(GETPOST('town'), 'town', array('zipcode', 'selectcountry_id', 'state_id'), 0, 1);
print '</td></tr>';
// Country
print '<tr><td>'.$langs->trans('Country').'</td><td>';
print img_picto('', 'country', 'class="pictofixedwidth"');
$country_id = GETPOST('country_id', 'int');
if (!$country_id && !empty($conf->global->PARTNERSHIP_NEWFORM_FORCECOUNTRYCODE)) {
	$country_id = getCountry($conf->global->PARTNERSHIP_NEWFORM_FORCECOUNTRYCODE, 2, $db, $langs);
}
if (!$country_id && !empty($conf->geoipmaxmind->enabled)) {
	$country_code = dol_user_country();
	//print $country_code;
	if ($country_code) {
		$new_country_id = getCountry($country_code, 3, $db, $langs);
		//print 'xxx'.$country_code.' - '.$new_country_id;
		if ($new_country_id) {
			$country_id = $new_country_id;
		}
	}
}
$country_code = getCountry($country_id, 2, $db, $langs);
print $form->select_country($country_id, 'country_id');
print '</td></tr>';
// State
if (empty($conf->global->SOCIETE_DISABLE_STATE)) {
	print '<tr><td>'.$langs->trans('State').'</td><td>';
	if ($country_code) {
		print $formcompany->select_state(GETPOST("state_id"), $country_code);
	}
	print '</td></tr>';
}
// Logo
//print '<tr><td>'.$langs->trans("URLPhoto").'</td><td><input type="text" name="photo" class="minwidth150" value="'.dol_escape_htmltag(GETPOST('photo')).'"></td></tr>'."\n";
// Other attributes
$tpl_context = 'public'; // define template context to public
include DOL_DOCUMENT_ROOT.'/core/tpl/extrafields_add.tpl.php';
// Comments
print '<tr>';
print '<td class="tdtop">'.$langs->trans("Comments").'</td>';
print '<td class="tdtop"><textarea name="note_private" id="note_private" wrap="soft" class="quatrevingtpercent" rows="'.ROWS_3.'">'.dol_escape_htmltag(GETPOST('note_private', 'restricthtml'), 0, 1).'</textarea></td>';
print '</tr>'."\n";

print "</table>\n";

print dol_get_fiche_end();

// Save
print '<div class="center">';
print '<input type="submit" value="'.$langs->trans("Submit").'" id="submitsave" class="button">';
if (!empty($backtopage)) {
	print ' &nbsp; &nbsp; <input type="submit" value="'.$langs->trans("Cancel").'" id="submitcancel" class="button button-cancel">';
}
print '</div>';


print "</form>\n";
print "<br>";
print '</div></div>';


llxFooterVierge();

$db->close();<|MERGE_RESOLUTION|>--- conflicted
+++ resolved
@@ -360,11 +360,7 @@
 					if ($subjecttosend && $texttosend) {
 						$moreinheader = 'X-Dolibarr-Info: send_an_email by public/members/new.php'."\r\n";
 
-<<<<<<< HEAD
 						$result = $object->sendEmail($texttosend, $subjecttosend, array(), array(), array(), "", "", 0, -1, '', $moreinheader);
-=======
-						$result = $object->send_an_email($texttosend, $subjecttosend, array(), array(), array(), "", "", 0, -1, '', $moreinheader);
->>>>>>> 18733716
 					}
 				}
 
