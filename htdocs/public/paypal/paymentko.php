<?php
/* Copyright (C) 2001-2002	Rodolphe Quiedeville	<rodolphe@quiedeville.org>
 * Copyright (C) 2006-2013	Laurent Destailleur		<eldy@users.sourceforge.net>
 * Copyright (C) 2012		Regis Houssin			<regis.houssin@capnetworks.com>
 *
 * This program is free software; you can redistribute it and/or modify
 * it under the terms of the GNU General Public License as published by
 * the Free Software Foundation; either version 3 of the License, or
 * (at your option) any later version.
 *
 * This program is distributed in the hope that it will be useful,
 * but WITHOUT ANY WARRANTY; without even the implied warranty of
 * MERCHANTABILITY or FITNESS FOR A PARTICULAR PURPOSE.  See the
 * GNU General Public License for more details.
 *
 * You should have received a copy of the GNU General Public License
 * along with this program. If not, see <http://www.gnu.org/licenses/>.
 */

/**
 *     	\file       htdocs/public/paypal/paymentko.php
 *		\ingroup    paypal
 *		\brief      File to show page after a failed payment.
 *                  This page is called by paypal with url provided to payal competed with parameter TOKEN=xxx
 *                  This token can be used to get more informations.
 */

define("NOLOGIN",1);		// This means this output page does not require to be logged.
define("NOCSRFCHECK",1);	// We accept to go on this page from external web site.

// For MultiCompany module.
// Do not use GETPOST here, function is not defined and define must be done before including main.inc.php
// TODO This should be useless. Because entity must be retreive from object ref and not from url.
$entity=(! empty($_GET['entity']) ? (int) $_GET['entity'] : (! empty($_POST['entity']) ? (int) $_POST['entity'] : 1));
if (is_numeric($entity)) define("DOLENTITY", $entity);

require '../../main.inc.php';
require_once DOL_DOCUMENT_ROOT.'/paypal/lib/paypal.lib.php';
require_once DOL_DOCUMENT_ROOT.'/paypal/lib/paypalfunctions.lib.php';
require_once DOL_DOCUMENT_ROOT.'/core/lib/company.lib.php';
require_once DOL_DOCUMENT_ROOT.'/core/lib/payments.lib.php';

// Security check
if (empty($conf->paypal->enabled)) accessforbidden('',0,0,1);

$langs->load("main");
$langs->load("other");
$langs->load("dict");
$langs->load("bills");
$langs->load("companies");
$langs->load("paybox");
$langs->load("paypal");
$langs->load("stripe");

$PAYPALTOKEN=GETPOST('TOKEN');
if (empty($PAYPALTOKEN)) $PAYPALTOKEN=GETPOST('token');
$PAYPALPAYERID=GETPOST('PAYERID');
if (empty($PAYPALPAYERID)) $PAYPALPAYERID=GETPOST('PayerID');
$FULLTAG=GETPOST('FULLTAG');
if (empty($FULLTAG)) $FULLTAG=GETPOST('fulltag');


$object = new stdClass();   // For triggers

$paymentmethod='paypal';


/*
 * Actions
 */




/*
 * View
 */

dol_syslog("Callback url when a PayPal payment was canceled. query_string=".(dol_escape_htmltag($_SERVER["QUERY_STRING"])?dol_escape_htmltag($_SERVER["QUERY_STRING"]):'')." script_uri=".(dol_escape_htmltag($_SERVER["SCRIPT_URI"])?dol_escape_htmltag($_SERVER["SCRIPT_URI"]):''), LOG_DEBUG, 0, '_paypal');

$tracepost = "";
foreach($_POST as $k => $v) $tracepost .= "{$k} - {$v}\n";
dol_syslog("POST=".$tracepost, LOG_DEBUG, 0, '_paypal');

if (! empty($_SESSION['ipaddress']))      // To avoid to make action twice
{
    // Get on url call
    $fulltag            = $FULLTAG;
    $onlinetoken        = empty($PAYPALTOKEN)?$_SESSION['onlinetoken']:$PAYPALTOKEN;
    $payerID            = empty($PAYPALPAYERID)?$_SESSION['payerID']:$PAYPALPAYERID;
    // Set by newpayment.php
    $paymentType        = $_SESSION['PaymentType'];
    $currencyCodeType   = $_SESSION['currencyCodeType'];
    $FinalPaymentAmt    = $_SESSION["Payment_Amount"];
    // From env
    $ipaddress          = $_SESSION['ipaddress'];
<<<<<<< HEAD
        
    // Appel des triggers
    include_once DOL_DOCUMENT_ROOT . '/core/class/interfaces.class.php';
    $interface=new Interfaces($db);
    $result=$interface->run_triggers('PAYPAL_PAYMENT_KO',$object,$user,$langs,$conf);
    if ($result < 0) { $error++; $errors=$interface->errors; }
    // Fin appel triggers
    
    // Send an email
    $sendemail = '';
    if (! empty($conf->global->PAYPAL_PAYONLINE_SENDEMAIL))  $sendemail=$conf->global->PAYPAL_PAYONLINE_SENDEMAIL;
    
    if ($sendemail)
    {
    	$sendto=$sendemail;
    	$from=$conf->global->MAILING_EMAIL_FROM;
    
    	// Define link to login card
    	$appli=constant('DOL_APPLICATION_TITLE');
    	if (! empty($conf->global->MAIN_APPLICATION_TITLE))
    	{
    	    $appli=$conf->global->MAIN_APPLICATION_TITLE;
    	    if (preg_match('/\d\.\d/', $appli))
    	    {
    	        if (! preg_match('/'.preg_quote(DOL_VERSION).'/', $appli)) $appli.=" (".DOL_VERSION.")";	// If new title contains a version that is different than core
    	    }
    	    else $appli.=" ".DOL_VERSION;
    	}
    	else $appli.=" ".DOL_VERSION;
    	
    	$urlback=$_SERVER["REQUEST_URI"];
    	$topic='['.$appli.'] '.$langs->transnoentitiesnoconv("NewOnlinePaymentFailed");
    	$content="";
    	$content.=$langs->transnoentitiesnoconv("ValidationOfOnlinePaymentFailed")."\n";
    	$content.="\n";
    	$content.=$langs->transnoentitiesnoconv("TechnicalInformation").":\n";
    	$content.=$langs->transnoentitiesnoconv("OnlinePaymentSystem").': '.$paymentmethod."<br>\n";
    	$content.=$langs->transnoentitiesnoconv("ReturnURLAfterPayment").': '.$urlback."\n";
    	$content.="tag=".$fulltag."\ntoken=".$onlinetoken." paymentType=".$paymentType." currencycodeType=".$currencyCodeType." payerId=".$payerID." ipaddress=".$ipaddress." FinalPaymentAmt=".$FinalPaymentAmt;
    
    	require_once DOL_DOCUMENT_ROOT.'/core/class/CMailFile.class.php';
    	$mailfile = new CMailFile($topic, $sendto, $from, $content);
    
    	$result=$mailfile->sendfile();
    	if ($result)
    	{
    		dol_syslog("EMail sent to ".$sendto, LOG_DEBUG, 0, '_paypal');
    	}
    	else
    	{
    		dol_syslog("Failed to send EMail to ".$sendto, LOG_ERR, 0, '_paypal');
    	}
    }
    
    unset($_SESSION['ipaddress']);
=======


	$sendto=$conf->global->PAYPAL_PAYONLINE_SENDEMAIL;
	$from=$conf->global->MAILING_EMAIL_FROM;

	$urlback=$_SERVER["REQUEST_URI"];
	$topic='['.$conf->global->MAIN_APPLICATION_TITLE.'] '.$langs->transnoentitiesnoconv("NewPaypalPaymentFailed");
	$content=$langs->transnoentitiesnoconv("NewPaypalPaymentFailed")."\ntag=".$fulltag."\ntoken=".$token." paymentType=".$paymentType." currencycodeType=".$currencyCodeType." payerId=".$payerID." ipaddress=".$ipaddress." FinalPaymentAmt=".$FinalPaymentAmt;
	require_once DOL_DOCUMENT_ROOT.'/core/class/CMailFile.class.php';
	$mailfile = new CMailFile($topic, $sendto, $from, $content);

	$result=$mailfile->sendfile();
	if ($result)
	{
		dol_syslog("EMail sent to ".$sendto, LOG_DEBUG, 0, '_paypal');
	}
	else
	{
		dol_syslog("Failed to send EMail to ".$sendto, LOG_ERR, 0, '_paypal');
	}
>>>>>>> abe736c6
}


$head='';
if (! empty($conf->global->PAYPAL_CSS_URL)) $head='<link rel="stylesheet" type="text/css" href="'.$conf->global->PAYPAL_CSS_URL.'?lang='.$langs->defaultlang.'">'."\n";

$conf->dol_hide_topmenu=1;
$conf->dol_hide_leftmenu=1;

llxHeader($head, $langs->trans("PaymentForm"), '', '', 0, 0, '', '', '', 'onlinepaymentbody');


// Show ko message
print '<span id="dolpaymentspan"></span>'."\n";
print '<div id="dolpaymentdiv" align="center">'."\n";
print $langs->trans("YourPaymentHasNotBeenRecorded")."<br><br>";

if (! empty($conf->global->PAYPAL_MESSAGE_KO)) print $conf->global->PAYPAL_MESSAGE_KO;
print "\n</div>\n";


htmlPrintOnlinePaymentFooter($mysoc,$langs);


llxFooter('', 'public');

$db->close();<|MERGE_RESOLUTION|>--- conflicted
+++ resolved
@@ -94,24 +94,23 @@
     $FinalPaymentAmt    = $_SESSION["Payment_Amount"];
     // From env
     $ipaddress          = $_SESSION['ipaddress'];
-<<<<<<< HEAD
-        
+
     // Appel des triggers
     include_once DOL_DOCUMENT_ROOT . '/core/class/interfaces.class.php';
     $interface=new Interfaces($db);
     $result=$interface->run_triggers('PAYPAL_PAYMENT_KO',$object,$user,$langs,$conf);
     if ($result < 0) { $error++; $errors=$interface->errors; }
     // Fin appel triggers
-    
+
     // Send an email
     $sendemail = '';
     if (! empty($conf->global->PAYPAL_PAYONLINE_SENDEMAIL))  $sendemail=$conf->global->PAYPAL_PAYONLINE_SENDEMAIL;
-    
+
     if ($sendemail)
     {
     	$sendto=$sendemail;
     	$from=$conf->global->MAILING_EMAIL_FROM;
-    
+
     	// Define link to login card
     	$appli=constant('DOL_APPLICATION_TITLE');
     	if (! empty($conf->global->MAIN_APPLICATION_TITLE))
@@ -124,7 +123,7 @@
     	    else $appli.=" ".DOL_VERSION;
     	}
     	else $appli.=" ".DOL_VERSION;
-    	
+
     	$urlback=$_SERVER["REQUEST_URI"];
     	$topic='['.$appli.'] '.$langs->transnoentitiesnoconv("NewOnlinePaymentFailed");
     	$content="";
@@ -134,10 +133,10 @@
     	$content.=$langs->transnoentitiesnoconv("OnlinePaymentSystem").': '.$paymentmethod."<br>\n";
     	$content.=$langs->transnoentitiesnoconv("ReturnURLAfterPayment").': '.$urlback."\n";
     	$content.="tag=".$fulltag."\ntoken=".$onlinetoken." paymentType=".$paymentType." currencycodeType=".$currencyCodeType." payerId=".$payerID." ipaddress=".$ipaddress." FinalPaymentAmt=".$FinalPaymentAmt;
-    
+
     	require_once DOL_DOCUMENT_ROOT.'/core/class/CMailFile.class.php';
     	$mailfile = new CMailFile($topic, $sendto, $from, $content);
-    
+
     	$result=$mailfile->sendfile();
     	if ($result)
     	{
@@ -148,30 +147,8 @@
     		dol_syslog("Failed to send EMail to ".$sendto, LOG_ERR, 0, '_paypal');
     	}
     }
-    
+
     unset($_SESSION['ipaddress']);
-=======
-
-
-	$sendto=$conf->global->PAYPAL_PAYONLINE_SENDEMAIL;
-	$from=$conf->global->MAILING_EMAIL_FROM;
-
-	$urlback=$_SERVER["REQUEST_URI"];
-	$topic='['.$conf->global->MAIN_APPLICATION_TITLE.'] '.$langs->transnoentitiesnoconv("NewPaypalPaymentFailed");
-	$content=$langs->transnoentitiesnoconv("NewPaypalPaymentFailed")."\ntag=".$fulltag."\ntoken=".$token." paymentType=".$paymentType." currencycodeType=".$currencyCodeType." payerId=".$payerID." ipaddress=".$ipaddress." FinalPaymentAmt=".$FinalPaymentAmt;
-	require_once DOL_DOCUMENT_ROOT.'/core/class/CMailFile.class.php';
-	$mailfile = new CMailFile($topic, $sendto, $from, $content);
-
-	$result=$mailfile->sendfile();
-	if ($result)
-	{
-		dol_syslog("EMail sent to ".$sendto, LOG_DEBUG, 0, '_paypal');
-	}
-	else
-	{
-		dol_syslog("Failed to send EMail to ".$sendto, LOG_ERR, 0, '_paypal');
-	}
->>>>>>> abe736c6
 }
 
 
