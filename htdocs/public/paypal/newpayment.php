--- conflicted
+++ resolved
@@ -22,11 +22,7 @@
  *		\ingroup    paypal
  *		\brief      File to offer a way to make a payment for a particular Dolibarr entity
  *		\author	    Laurent Destailleur
-<<<<<<< HEAD
- *		\version    $Id: newpayment.php,v 1.26 2011/07/31 23:23:20 eldy Exp $
-=======
  *		\version    $Id: newpayment.php,v 1.27 2011/08/20 15:11:33 eldy Exp $
->>>>>>> 19bde3ab
  */
 
 define("NOLOGIN",1);		// This means this output page does not require to be logged.
@@ -950,9 +946,5 @@
 
 $db->close();
 
-<<<<<<< HEAD
-llxFooterPaypal('$Date: 2011/07/31 23:23:20 $ - $Revision: 1.26 $');
-=======
 llxFooterPaypal('$Date: 2011/08/20 15:11:33 $ - $Revision: 1.27 $');
->>>>>>> 19bde3ab
 ?>