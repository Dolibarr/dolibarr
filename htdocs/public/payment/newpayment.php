--- conflicted
+++ resolved
@@ -1851,11 +1851,7 @@
 	print '<tr class="CTableRow2"><td class="CTableRow2">'.$langs->trans("Attendee");
 	print '</td><td class="CTableRow2"><b>';
 	print $attendee->email;
-<<<<<<< HEAD
 	print ($thirdparty->name ? ' ('.$thirdparty->name.')' : '');
-=======
-	print ($thirdparty->name ? ' ('.$langs->trans("Company").' '.$thirdparty->name.')' : '');
->>>>>>> 9b828532
 	print '</b>';
 	print '</td></tr>'."\n";
 
