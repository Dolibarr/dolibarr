--- conflicted
+++ resolved
@@ -2133,15 +2133,9 @@
 				}
 				else
 				{
-<<<<<<< HEAD
-				  /* Disable button to pay and show hourglass cursor */
-				  jQuery('#hourglasstopay').show();
-				  jQuery('#buttontopay').hide();
-=======
 					/* Disable button to pay and show hourglass cursor */
 					jQuery('#hourglasstopay').show();
 					jQuery('#buttontopay').hide();
->>>>>>> 07aa533a
 
 					stripe.handleCardPayment(
 					clientSecret, cardElement, {
@@ -2166,11 +2160,11 @@
 								<?php } ?>
 							}
 							},
-							save_payment_method: <?php if ($stripecu) {
+							save_payment_method:<?php if ($stripecu) {
 													print 'true';
 												} else {
-												   print 'false';
-							} ?>	/* true when a customer was provided when creating payment intent. true ask to save the card */
+													print 'false';
+												} ?>	/* true when a customer was provided when creating payment intent. true ask to save the card */
 					}
 					).then(function(result) {
 						console.log(result);
