<?php
/* Copyright (C) 2001-2002	Rodolphe Quiedeville	<rodolphe@quiedeville.org>
 * Copyright (C) 2006-2017	Laurent Destailleur		<eldy@users.sourceforge.net>
 * Copyright (C) 2009-2012	Regis Houssin			<regis.houssin@inodbox.com>
 * Copyright (C) 2018	    Juanjo Menent			<jmenent@2byte.es>
 * Copyright (C) 2018-2019	Thibault FOUCART	    <support@ptibogxiv.net>
 *
 * This program is free software; you can redistribute it and/or modify
 * it under the terms of the GNU General Public License as published by
 * the Free Software Foundation; either version 3 of the License, or
 * (at your option) any later version.
 *
 * This program is distributed in the hope that it will be useful,
 * but WITHOUT ANY WARRANTY; without even the implied warranty of
 * MERCHANTABILITY or FITNESS FOR A PARTICULAR PURPOSE.  See the
 * GNU General Public License for more details.
 *
 * You should have received a copy of the GNU General Public License
 * along with this program. If not, see <https://www.gnu.org/licenses/>.
 *
 * For Paypal test: https://developer.paypal.com/
 * For Paybox test: ???
 * For Stripe test: Use credit card 4242424242424242 .More example on https://stripe.com/docs/testing
 *
 * Variants:
 * - When option STRIPE_USE_INTENT_WITH_AUTOMATIC_CONFIRMATION is on, we use the new PaymentIntent API
 * - When option STRIPE_USE_NEW_CHECKOUT is on, we use the new checkout API
 * - If no option set, we use old APIS (charge)
 */

/**
 *     	\file       htdocs/public/payment/newpayment.php
 *		\ingroup    core
 *		\brief      File to offer a way to make a payment for a particular Dolibarr object
 */

if (!defined('NOLOGIN'))		define("NOLOGIN", 1); // This means this output page does not require to be logged.
if (!defined('NOCSRFCHECK'))	define("NOCSRFCHECK", 1); // We accept to go on this page from external web site.
if (!defined('NOIPCHECK'))		define('NOIPCHECK', '1'); // Do not check IP defined into conf $dolibarr_main_restrict_ip
if (!defined('NOBROWSERNOTIF')) define('NOBROWSERNOTIF', '1');

// For MultiCompany module.
// Do not use GETPOST here, function is not defined and get of entity must be done before including main.inc.php
$entity = (!empty($_GET['entity']) ? (int) $_GET['entity'] : (!empty($_POST['entity']) ? (int) $_POST['entity'] : (!empty($_GET['e']) ? (int) $_GET['e'] : (!empty($_POST['e']) ? (int) $_POST['e'] : 1))));
if (is_numeric($entity)) define("DOLENTITY", $entity);

require '../../main.inc.php';
require_once DOL_DOCUMENT_ROOT.'/core/lib/company.lib.php';
require_once DOL_DOCUMENT_ROOT.'/core/lib/payments.lib.php';
require_once DOL_DOCUMENT_ROOT.'/core/lib/functions2.lib.php';
require_once DOL_DOCUMENT_ROOT.'/product/class/product.class.php';
require_once DOL_DOCUMENT_ROOT.'/societe/class/societeaccount.class.php';
// Hook to be used by external payment modules (ie Payzen, ...)
include_once DOL_DOCUMENT_ROOT.'/core/class/hookmanager.class.php';
$hookmanager = new HookManager($db);
$hookmanager->initHooks(array('newpayment'));

// Load translation files
$langs->loadLangs(array("main", "other", "dict", "bills", "companies", "errors", "paybox", "paypal", "stripe")); // File with generic data

// Security check
// No check on module enabled. Done later according to $validpaymentmethod

$action = GETPOST('action', 'aZ09');

// Input are:
// type ('invoice','order','contractline'),
// id (object id),
// amount (required if id is empty),
// tag (a free text, required if type is empty)
// currency (iso code)

$suffix = GETPOST("suffix", 'aZ09');
$amount = price2num(GETPOST("amount", 'alpha'));
if (!GETPOST("currency", 'alpha')) $currency = $conf->currency;
else $currency = GETPOST("currency", 'aZ09');
$source = GETPOST("s", 'aZ09') ?GETPOST("s", 'aZ09') : GETPOST("source", 'aZ09');
$download = GETPOST('d', 'int') ?GETPOST('d', 'int') : GETPOST('download', 'int');

if (!$action)
{
	if (!GETPOST("amount", 'alpha') && !$source)
	{
		print $langs->trans('ErrorBadParameters')." - amount or source";
		exit;
	}
	if (is_numeric($amount) && !GETPOST("tag", 'alpha') && !$source)
	{
		print $langs->trans('ErrorBadParameters')." - tag or source";
		exit;
	}
	if ($source && !GETPOST("ref", 'alpha'))
	{
		print $langs->trans('ErrorBadParameters')." - ref";
		exit;
	}
}


$paymentmethod = GETPOST('paymentmethod', 'alphanohtml') ?GETPOST('paymentmethod', 'alphanohtml') : ''; // Empty in most cases. Defined when a payment mode is forced
$validpaymentmethod = array();

// Detect $paymentmethod
foreach ($_POST as $key => $val)
{
	if (preg_match('/^dopayment_(.*)$/', $key, $reg))
	{
		$paymentmethod = $reg[1];
		break;
	}
}


// Define $urlwithroot
//$urlwithouturlroot=preg_replace('/'.preg_quote(DOL_URL_ROOT,'/').'$/i','',trim($dolibarr_main_url_root));
//$urlwithroot=$urlwithouturlroot.DOL_URL_ROOT;		// This is to use external domain name found into config file
$urlwithroot = DOL_MAIN_URL_ROOT; // This is to use same domain name than current. For Paypal payment, we can use internal URL like localhost.

$urlok = $urlwithroot.'/public/payment/paymentok.php?';
$urlko = $urlwithroot.'/public/payment/paymentko.php?';

// Complete urls for post treatment
$ref = $REF = GETPOST('ref', 'alpha');
$TAG = GETPOST("tag", 'alpha');
$FULLTAG = GETPOST("fulltag", 'alpha'); // fulltag is tag with more informations
$SECUREKEY = GETPOST("securekey"); // Secure key
if ($paymentmethod && !preg_match('/'.preg_quote('PM='.$paymentmethod, '/').'/', $FULLTAG)) $FULLTAG .= ($FULLTAG ? '.' : '').'PM='.$paymentmethod;

if (!empty($suffix))
{
	$urlok .= 'suffix='.urlencode($suffix).'&';
	$urlko .= 'suffix='.urlencode($suffix).'&';
}
if ($source)
{
	$urlok .= 's='.urlencode($source).'&';
	$urlko .= 's='.urlencode($source).'&';
}
if (!empty($REF))
{
	$urlok .= 'ref='.urlencode($REF).'&';
	$urlko .= 'ref='.urlencode($REF).'&';
}
if (!empty($TAG))
{
	$urlok .= 'tag='.urlencode($TAG).'&';
	$urlko .= 'tag='.urlencode($TAG).'&';
}
if (!empty($FULLTAG))
{
	$urlok .= 'fulltag='.urlencode($FULLTAG).'&';
	$urlko .= 'fulltag='.urlencode($FULLTAG).'&';
}
if (!empty($SECUREKEY))
{
	$urlok .= 'securekey='.urlencode($SECUREKEY).'&';
	$urlko .= 'securekey='.urlencode($SECUREKEY).'&';
}
if (!empty($entity))
{
	$urlok .= 'e='.urlencode($entity).'&';
	$urlko .= 'e='.urlencode($entity).'&';
}
$urlok = preg_replace('/&$/', '', $urlok); // Remove last &
$urlko = preg_replace('/&$/', '', $urlko); // Remove last &



// Make special controls

if ((empty($paymentmethod) || $paymentmethod == 'paypal') && !empty($conf->paypal->enabled))
{
	require_once DOL_DOCUMENT_ROOT.'/paypal/lib/paypal.lib.php';
	require_once DOL_DOCUMENT_ROOT.'/paypal/lib/paypalfunctions.lib.php';

	// Check parameters
	$PAYPAL_API_OK = "";
	if ($urlok) $PAYPAL_API_OK = $urlok;
	$PAYPAL_API_KO = "";
	if ($urlko) $PAYPAL_API_KO = $urlko;
	if (empty($PAYPAL_API_USER))
	{
		dol_print_error('', "Paypal setup param PAYPAL_API_USER not defined");
		return -1;
	}
	if (empty($PAYPAL_API_PASSWORD))
	{
		dol_print_error('', "Paypal setup param PAYPAL_API_PASSWORD not defined");
		return -1;
	}
	if (empty($PAYPAL_API_SIGNATURE))
	{
		dol_print_error('', "Paypal setup param PAYPAL_API_SIGNATURE not defined");
		return -1;
	}
}
if ((empty($paymentmethod) || $paymentmethod == 'paybox') && !empty($conf->paybox->enabled))
{
	// No specific test for the moment
}
if ((empty($paymentmethod) || $paymentmethod == 'stripe') && !empty($conf->stripe->enabled))
{
	require_once DOL_DOCUMENT_ROOT.'/stripe/config.php'; // This include also /stripe/lib/stripe.lib.php, /includes/stripe/stripe-php/init.php, ...
}

// Initialize $validpaymentmethod
$validpaymentmethod = getValidOnlinePaymentMethods($paymentmethod);

// This hook is used to push to $validpaymentmethod by external payment modules (ie Payzen, ...)
$parameters = [
	'paymentmethod' => $paymentmethod,
	'validpaymentmethod' => &$validpaymentmethod
];
$reshook = $hookmanager->executeHooks('doValidatePayment', $parameters, $object, $action);
<<<<<<< HEAD
=======
if ($reshook < 0) {
    setEventMessages($hookmanager->error, $hookmanager->errors, 'errors');
} elseif ($reshook > 0) {
	print $hookmanager->resPrint;
}
>>>>>>> 8e2d2ac7

// Check security token
$valid = true;
if (!empty($conf->global->PAYMENT_SECURITY_TOKEN))
{
	if (!empty($conf->global->PAYMENT_SECURITY_TOKEN_UNIQUE))
	{
		if ($source && $REF) $token = dol_hash($conf->global->PAYMENT_SECURITY_TOKEN.$source.$REF, 2); // Use the source in the hash to avoid duplicates if the references are identical
		else $token = dol_hash($conf->global->PAYMENT_SECURITY_TOKEN, 2);
	} else {
		$token = $conf->global->PAYMENT_SECURITY_TOKEN;
	}
	if ($SECUREKEY != $token)
	{
		if (empty($conf->global->PAYMENT_SECURITY_ACCEPT_ANY_TOKEN)) $valid = false; // PAYMENT_SECURITY_ACCEPT_ANY_TOKEN is for backward compatibility
		else dol_syslog("Warning: PAYMENT_SECURITY_ACCEPT_ANY_TOKEN is on", LOG_WARNING);
	}

	if (!$valid)
	{
		print '<div class="error">Bad value for key.</div>';
		//print 'SECUREKEY='.$SECUREKEY.' token='.$token.' valid='.$valid;
		exit;
	}
}

if (!empty($paymentmethod) && empty($validpaymentmethod[$paymentmethod]))
{
	print 'Payment module for payment method '.$paymentmethod.' is not active';
	exit;
}
if (empty($validpaymentmethod))
{
	print 'No active payment module (Paypal, Stripe, Paybox, ...)';
	exit;
}

// Common variables
$creditor = $mysoc->name;
$paramcreditor = 'ONLINE_PAYMENT_CREDITOR';
$paramcreditorlong = 'ONLINE_PAYMENT_CREDITOR_'.$suffix;
if (!empty($conf->global->$paramcreditorlong)) $creditor = $conf->global->$paramcreditorlong;
elseif (!empty($conf->global->$paramcreditor)) $creditor = $conf->global->$paramcreditor;



/*
 * Actions
 */

// Action dopayment is called after clicking/choosing the payment mode
if ($action == 'dopayment')
{
	if ($paymentmethod == 'paypal')
	{
		$PAYPAL_API_PRICE = price2num(GETPOST("newamount", 'alpha'), 'MT');
		$PAYPAL_PAYMENT_TYPE = 'Sale';

		// Vars that are used as global var later in print_paypal_redirect()
		$origfulltag = GETPOST("fulltag", 'alpha');
		$shipToName = GETPOST("shipToName", 'alpha');
		$shipToStreet = GETPOST("shipToStreet", 'alpha');
		$shipToCity = GETPOST("shipToCity", 'alpha');
		$shipToState = GETPOST("shipToState", 'alpha');
		$shipToCountryCode = GETPOST("shipToCountryCode", 'alpha');
		$shipToZip = GETPOST("shipToZip", 'alpha');
		$shipToStreet2 = GETPOST("shipToStreet2", 'alpha');
		$phoneNum = GETPOST("phoneNum", 'alpha');
		$email = GETPOST("email", 'alpha');
		$desc = GETPOST("desc", 'alpha');
		$thirdparty_id = GETPOST('thirdparty_id', 'int');

		// Special case for Paypal-Indonesia
		if ($shipToCountryCode == 'ID' && !preg_match('/\-/', $shipToState))
		{
			$shipToState = 'ID-'.$shipToState;
		}

		$mesg = '';
		if (empty($PAYPAL_API_PRICE) || !is_numeric($PAYPAL_API_PRICE))
		{
			$mesg = $langs->trans("ErrorFieldRequired", $langs->transnoentitiesnoconv("Amount"));
			$action = '';
		}
		//elseif (empty($EMAIL))          $mesg=$langs->trans("ErrorFieldRequired",$langs->transnoentitiesnoconv("YourEMail"));
		//elseif (! isValidEMail($EMAIL)) $mesg=$langs->trans("ErrorBadEMail",$EMAIL);
		elseif (!$origfulltag)
		{
			$mesg = $langs->trans("ErrorFieldRequired", $langs->transnoentitiesnoconv("PaymentCode"));
			$action = '';
		}

		//var_dump($_POST);
		if (empty($mesg))
		{
			dol_syslog("newpayment.php call paypal api and do redirect", LOG_DEBUG);

			// Other
			$PAYPAL_API_DEVISE = "USD";
			if (!empty($currency)) $PAYPAL_API_DEVISE = $currency;

			// Show var initialized by include fo paypal lib at begin of this file
			dol_syslog("Submit Paypal form", LOG_DEBUG);
			dol_syslog("PAYPAL_API_USER: $PAYPAL_API_USER", LOG_DEBUG);
			dol_syslog("PAYPAL_API_PASSWORD: ".preg_replace('/./', '*', $PAYPAL_API_PASSWORD), LOG_DEBUG); // No password into log files
			dol_syslog("PAYPAL_API_SIGNATURE: $PAYPAL_API_SIGNATURE", LOG_DEBUG);
			dol_syslog("PAYPAL_API_SANDBOX: $PAYPAL_API_SANDBOX", LOG_DEBUG);
			dol_syslog("PAYPAL_API_OK: $PAYPAL_API_OK", LOG_DEBUG);
			dol_syslog("PAYPAL_API_KO: $PAYPAL_API_KO", LOG_DEBUG);
			dol_syslog("PAYPAL_API_PRICE: $PAYPAL_API_PRICE", LOG_DEBUG);
			dol_syslog("PAYPAL_API_DEVISE: $PAYPAL_API_DEVISE", LOG_DEBUG);
			// All those fields may be empty when making a payment for a free amount for example
			dol_syslog("shipToName: $shipToName", LOG_DEBUG);
			dol_syslog("shipToStreet: $shipToStreet", LOG_DEBUG);
			dol_syslog("shipToCity: $shipToCity", LOG_DEBUG);
			dol_syslog("shipToState: $shipToState", LOG_DEBUG);
			dol_syslog("shipToCountryCode: $shipToCountryCode", LOG_DEBUG);
			dol_syslog("shipToZip: $shipToZip", LOG_DEBUG);
			dol_syslog("shipToStreet2: $shipToStreet2", LOG_DEBUG);
			dol_syslog("phoneNum: $phoneNum", LOG_DEBUG);
			dol_syslog("email: $email", LOG_DEBUG);
			dol_syslog("desc: $desc", LOG_DEBUG);

			dol_syslog("SCRIPT_URI: ".(empty($_SERVER["SCRIPT_URI"]) ? '' : $_SERVER["SCRIPT_URI"]), LOG_DEBUG); // If defined script uri must match domain of PAYPAL_API_OK and PAYPAL_API_KO

			// A redirect is added if API call successfull
			$mesg = print_paypal_redirect($PAYPAL_API_PRICE, $PAYPAL_API_DEVISE, $PAYPAL_PAYMENT_TYPE, $PAYPAL_API_OK, $PAYPAL_API_KO, $FULLTAG);

			// If we are here, it means the Paypal redirect was not done, so we show error message
			$action = '';
		}
	}

	if ($paymentmethod == 'paybox')
	{
		$PRICE = price2num(GETPOST("newamount"), 'MT');
		$email = $conf->global->ONLINE_PAYMENT_SENDEMAIL;
		$thirdparty_id = GETPOST('thirdparty_id', 'int');

		$origfulltag = GETPOST("fulltag", 'alpha');

		// Securekey into back url useless for back url and we need an url lower than 150.
		$urlok = preg_replace('/securekey=[^&]+/', '', $urlok);
		$urlko = preg_replace('/securekey=[^&]+/', '', $urlko);

		$mesg = '';
		if (empty($PRICE) || !is_numeric($PRICE)) $mesg = $langs->trans("ErrorFieldRequired", $langs->transnoentitiesnoconv("Amount"));
		elseif (empty($email))            $mesg = $langs->trans("ErrorFieldRequired", $langs->transnoentitiesnoconv("YourEMail"));
		elseif (!isValidEMail($email))   $mesg = $langs->trans("ErrorBadEMail", $email);
		elseif (!$origfulltag)           $mesg = $langs->trans("ErrorFieldRequired", $langs->transnoentitiesnoconv("PaymentCode"));
		elseif (dol_strlen($urlok) > 150) $mesg = 'Error urlok too long '.$urlok.'( Paybox requires 150, found '.strlen($urlok).')';
		elseif (dol_strlen($urlko) > 150) $mesg = 'Error urlko too long '.$urlko.'( Paybox requires 150, found '.strlen($urlok).')';

		if (empty($mesg))
		{
			dol_syslog("newpayment.php call paybox api and do redirect", LOG_DEBUG);

			include_once DOL_DOCUMENT_ROOT.'/paybox/lib/paybox.lib.php';
			print_paybox_redirect($PRICE, $conf->currency, $email, $urlok, $urlko, $FULLTAG);

			session_destroy();
			exit;
		}
	}

	if ($paymentmethod == 'stripe')
	{
		if (GETPOST('newamount', 'alpha')) $amount = price2num(GETPOST('newamount', 'alpha'), 'MT');
		else {
			setEventMessages($langs->trans("ErrorFieldRequired", $langs->transnoentitiesnoconv("Amount")), null, 'errors');
			$action = '';
		}
	}
}


// Called when choosing Stripe mode.
// When using the Charge API architecture, this code is called after clicking the 'dopayment' with the Charge API architecture.
// When using the PaymentIntent API architecture, the Stripe customer is already created when creating PaymentIntent when showing payment page and the payment is already ok.
if ($action == 'charge' && !empty($conf->stripe->enabled))
{
	$amountstripe = $amount;

	// Correct the amount according to unit of currency
	// See https://support.stripe.com/questions/which-zero-decimal-currencies-does-stripe-support
	$arrayzerounitcurrency = array('BIF', 'CLP', 'DJF', 'GNF', 'JPY', 'KMF', 'KRW', 'MGA', 'PYG', 'RWF', 'VND', 'VUV', 'XAF', 'XOF', 'XPF');
	if (!in_array($currency, $arrayzerounitcurrency)) $amountstripe = $amountstripe * 100;

	dol_syslog("--- newpayment.php Execute action = ".$action, LOG_DEBUG, 0, '_stripe');
	dol_syslog("POST keys  : ".join(',', array_keys($_POST)), LOG_DEBUG, 0, '_stripe');
	dol_syslog("POST values: ".join(',', $_POST), LOG_DEBUG, 0, '_stripe');

	$stripeToken = GETPOST("stripeToken", 'alpha');
	$email = GETPOST("email", 'alpha');
	$thirdparty_id = GETPOST('thirdparty_id', 'int'); // Note that for payment following online registration for members, this is empty because thirdparty is created once payment is confirmed by paymentok.php
	$dol_type = (GETPOST('s', 'alpha') ? GETPOST('s', 'alpha') : GETPOST('source', 'alpha'));
  	$dol_id = GETPOST('dol_id', 'int');
  	$vatnumber = GETPOST('vatnumber', 'alpha');
	$savesource = GETPOSTISSET('savesource') ?GETPOST('savesource', 'int') : 1;

	dol_syslog("POST stripeToken = ".$stripeToken, LOG_DEBUG, 0, '_stripe');
	dol_syslog("POST email = ".$email, LOG_DEBUG, 0, '_stripe');
	dol_syslog("POST thirdparty_id = ".$thirdparty_id, LOG_DEBUG, 0, '_stripe');
	dol_syslog("POST vatnumber = ".$vatnumber, LOG_DEBUG, 0, '_stripe');

	$error = 0;
	$errormessage = '';
<<<<<<< HEAD

	// When using the old Charge API architecture
	if (empty($conf->global->STRIPE_USE_INTENT_WITH_AUTOMATIC_CONFIRMATION))
	{
		try {
			$metadata = array(
				'dol_version' => DOL_VERSION,
				'dol_entity'  => $conf->entity,
				'dol_company' => $mysoc->name, // Usefull when using multicompany
				'dol_tax_num' => $vatnumber,
				'ipaddress'=> getUserRemoteIP()
			);

			if (!empty($thirdparty_id)) $metadata["dol_thirdparty_id"] = $thirdparty_id;

			if ($thirdparty_id > 0)
			{
				dol_syslog("Search existing Stripe customer profile for thirdparty_id=".$thirdparty_id, LOG_DEBUG, 0, '_stripe');

				$service = 'StripeTest';
				$servicestatus = 0;
				if (!empty($conf->global->STRIPE_LIVE) && !GETPOST('forcesandbox', 'int'))
				{
					$service = 'StripeLive';
					$servicestatus = 1;
				}

				$thirdparty = new Societe($db);
				$thirdparty->fetch($thirdparty_id);

=======

	// When using the old Charge API architecture
	if (empty($conf->global->STRIPE_USE_INTENT_WITH_AUTOMATIC_CONFIRMATION))
	{
		try {
			$metadata = array(
				'dol_version' => DOL_VERSION,
				'dol_entity'  => $conf->entity,
				'dol_company' => $mysoc->name, // Usefull when using multicompany
				'dol_tax_num' => $vatnumber,
				'ipaddress'=> getUserRemoteIP()
			);

			if (!empty($thirdparty_id)) $metadata["dol_thirdparty_id"] = $thirdparty_id;

			if ($thirdparty_id > 0)
			{
				dol_syslog("Search existing Stripe customer profile for thirdparty_id=".$thirdparty_id, LOG_DEBUG, 0, '_stripe');

				$service = 'StripeTest';
				$servicestatus = 0;
				if (!empty($conf->global->STRIPE_LIVE) && !GETPOST('forcesandbox', 'int'))
				{
					$service = 'StripeLive';
					$servicestatus = 1;
				}

				$thirdparty = new Societe($db);
				$thirdparty->fetch($thirdparty_id);

>>>>>>> 8e2d2ac7
				// Create Stripe customer
				include_once DOL_DOCUMENT_ROOT.'/stripe/class/stripe.class.php';
				$stripe = new Stripe($db);
				$stripeacc = $stripe->getStripeAccount($service);
				$customer = $stripe->customerStripe($thirdparty, $stripeacc, $servicestatus, 1);
				if (empty($customer))
				{
					$error++;
					dol_syslog('Failed to get/create stripe customer for thirdparty id = '.$thirdparty_id.' and servicestatus = '.$servicestatus.': '.$stripe->error, LOG_ERR, 0, '_stripe');
					setEventMessages('Failed to get/create stripe customer for thirdparty id = '.$thirdparty_id.' and servicestatus = '.$servicestatus.': '.$stripe->error, null, 'errors');
					$action = '';
				}

				// Create Stripe card from Token
				if (!$error)
				{
					if ($savesource) {
						$card = $customer->sources->create(array("source" => $stripeToken, "metadata" => $metadata));
					} else {
						$card = $stripeToken;
					}

					if (empty($card))
					{
						$error++;
						dol_syslog('Failed to create card record', LOG_WARNING, 0, '_stripe');
						setEventMessages('Failed to create card record', null, 'errors');
						$action = '';
					} else {
						if (!empty($FULLTAG))       $metadata["FULLTAG"] = $FULLTAG;
						if (!empty($dol_id))        $metadata["dol_id"] = $dol_id;
						if (!empty($dol_type))      $metadata["dol_type"] = $dol_type;

						dol_syslog("Create charge on card ".$card->id, LOG_DEBUG, 0, '_stripe');
						$charge = \Stripe\Charge::create(array(
							'amount'   => price2num($amountstripe, 'MU'),
							'currency' => $currency,
							'capture'  => true, // Charge immediatly
							'description' => 'Stripe payment: '.$FULLTAG.' ref='.$ref,
							'metadata' => $metadata,
							'customer' => $customer->id,
							'source' => $card,
						  'statement_descriptor_suffix' => dol_trunc($FULLTAG, 10, 'right', 'UTF-8', 1), // 22 chars that appears on bank receipt (company + description)
						), array("idempotency_key" => "$FULLTAG", "stripe_account" => "$stripeacc"));
						// Return $charge = array('id'=>'ch_XXXX', 'status'=>'succeeded|pending|failed', 'failure_code'=>, 'failure_message'=>...)
						if (empty($charge))
						{
							$error++;
							dol_syslog('Failed to charge card', LOG_WARNING, 0, '_stripe');
							setEventMessages('Failed to charge card', null, 'errors');
							$action = '';
						}
					}
				}
			} else {
				$vatcleaned = $vatnumber ? $vatnumber : null;

				/*$taxinfo = array('type'=>'vat');
    			if ($vatcleaned)
    			{
    				$taxinfo["tax_id"] = $vatcleaned;
    			}
    			// We force data to "null" if not defined as expected by Stripe
    			if (empty($vatcleaned)) $taxinfo=null;
    			*/

				dol_syslog("Create anonymous customer card profile", LOG_DEBUG, 0, '_stripe');

				$customer = \Stripe\Customer::create(array(
					'email' => $email,
					'description' => ($email ? 'Anonymous customer for '.$email : 'Anonymous customer'),
					'metadata' => $metadata,
					'source'  => $stripeToken           // source can be a token OR array('object'=>'card', 'exp_month'=>xx, 'exp_year'=>xxxx, 'number'=>xxxxxxx, 'cvc'=>xxx, 'name'=>'Cardholder's full name', zip ?)
				));
				// Return $customer = array('id'=>'cus_XXXX', ...)

				// Create the VAT record in Stripe
				/* We don't know country of customer, so we can't create tax
                if (! empty($conf->global->STRIPE_SAVE_TAX_IDS))	// We setup to save Tax info on Stripe side. Warning: This may result in error when saving customer
                {
                	if (! empty($vatcleaned))
                	{
                		$isineec=isInEEC($object);
                		if ($object->country_code && $isineec)
                		{
                			//$taxids = $customer->allTaxIds($customer->id);
                			$customer->createTaxId($customer->id, array('type'=>'eu_vat', 'value'=>$vatcleaned));
                		}
                	}
                }*/

				if (!empty($FULLTAG))       $metadata["FULLTAG"] = $FULLTAG;
				if (!empty($dol_id))        $metadata["dol_id"] = $dol_id;
				if (!empty($dol_type))      $metadata["dol_type"] = $dol_type;

				// The customer was just created with a source, so we can make a charge
				// with no card defined, the source just used for customer creation will be used.
				dol_syslog("Create charge", LOG_DEBUG, 0, '_stripe');
				$charge = \Stripe\Charge::create(array(
					'customer' => $customer->id,
					'amount'   => price2num($amountstripe, 'MU'),
					'currency' => $currency,
					'capture'  => true, // Charge immediatly
					'description' => 'Stripe payment: '.$FULLTAG.' ref='.$ref,
					'metadata' => $metadata,
					'statement_descriptor' => dol_trunc($FULLTAG, 10, 'right', 'UTF-8', 1), // 22 chars that appears on bank receipt (company + description)
				), array("idempotency_key" => "$FULLTAG", "stripe_account" => "$stripeacc"));
				// Return $charge = array('id'=>'ch_XXXX', 'status'=>'succeeded|pending|failed', 'failure_code'=>, 'failure_message'=>...)
				if (empty($charge))
				{
					$error++;
					dol_syslog('Failed to charge card', LOG_WARNING, 0, '_stripe');
					setEventMessages('Failed to charge card', null, 'errors');
					$action = '';
				}
			}
		} catch (\Stripe\Error\Card $e) {
			// Since it's a decline, \Stripe\Error\Card will be caught
			$body = $e->getJsonBody();
			$err  = $body['error'];

			print('Status is:'.$e->getHttpStatus()."\n");
			print('Type is:'.$err['type']."\n");
			print('Code is:'.$err['code']."\n");
			// param is '' in this case
			print('Param is:'.$err['param']."\n");
			print('Message is:'.$err['message']."\n");

			$error++;
			$errormessage = "ErrorCard ".$e->getMessage()." err=".var_export($err, true);
			dol_syslog($errormessage, LOG_WARNING, 0, '_stripe');
			setEventMessages($e->getMessage(), null, 'errors');
			$action = '';
		} catch (\Stripe\Error\RateLimit $e) {
			// Too many requests made to the API too quickly
			$error++;
			$errormessage = "ErrorRateLimit ".$e->getMessage();
			dol_syslog($errormessage, LOG_WARNING, 0, '_stripe');
			setEventMessages($e->getMessage(), null, 'errors');
			$action = '';
		} catch (\Stripe\Error\InvalidRequest $e) {
			// Invalid parameters were supplied to Stripe's API
			$error++;
			$errormessage = "ErrorInvalidRequest ".$e->getMessage();
			dol_syslog($errormessage, LOG_WARNING, 0, '_stripe');
			setEventMessages($e->getMessage(), null, 'errors');
			$action = '';
		} catch (\Stripe\Error\Authentication $e) {
			// Authentication with Stripe's API failed
			// (maybe you changed API keys recently)
			$error++;
			$errormessage = "ErrorAuthentication ".$e->getMessage();
			dol_syslog($errormessage, LOG_WARNING, 0, '_stripe');
			setEventMessages($e->getMessage(), null, 'errors');
			$action = '';
		} catch (\Stripe\Error\ApiConnection $e) {
			// Network communication with Stripe failed
			$error++;
			$errormessage = "ErrorApiConnection ".$e->getMessage();
			dol_syslog($errormessage, LOG_WARNING, 0, '_stripe');
			setEventMessages($e->getMessage(), null, 'errors');
			$action = '';
		} catch (\Stripe\Error\Base $e) {
			// Display a very generic error to the user, and maybe send
			// yourself an email
			$error++;
			$errormessage = "ErrorBase ".$e->getMessage();
			dol_syslog($errormessage, LOG_WARNING, 0, '_stripe');
			setEventMessages($e->getMessage(), null, 'errors');
			$action = '';
		} catch (Exception $e) {
			// Something else happened, completely unrelated to Stripe
			$error++;
			$errormessage = "ErrorException ".$e->getMessage();
			dol_syslog($errormessage, LOG_WARNING, 0, '_stripe');
			setEventMessages($e->getMessage(), null, 'errors');
			$action = '';
		}
	}

	// When using the PaymentIntent API architecture
	if (!empty($conf->global->STRIPE_USE_INTENT_WITH_AUTOMATIC_CONFIRMATION))
	{
		$service = 'StripeTest';
		$servicestatus = 0;
		if (!empty($conf->global->STRIPE_LIVE) && !GETPOST('forcesandbox', 'int'))
		{
			$service = 'StripeLive';
			$servicestatus = 1;
		}
		include_once DOL_DOCUMENT_ROOT.'/stripe/class/stripe.class.php';
		$stripe = new Stripe($db);
		$stripeacc = $stripe->getStripeAccount($service);

		// We go here if $conf->global->STRIPE_USE_INTENT_WITH_AUTOMATIC_CONFIRMATION is set.
		// In such a case, payment is always ok when we call the "charge" action.
		$paymentintent_id = GETPOST("paymentintent_id", "alpha");

		// Force to use the correct API key
		global $stripearrayofkeysbyenv;
		\Stripe\Stripe::setApiKey($stripearrayofkeysbyenv[$servicestatus]['secret_key']);

		try {
			if (empty($stripeacc)) {				// If the Stripe connect account not set, we use common API usage
				$paymentintent = \Stripe\PaymentIntent::retrieve($paymentintent_id);
			} else {
				$paymentintent = \Stripe\PaymentIntent::retrieve($paymentintent_id, array("stripe_account" => $stripeacc));
			}
		} catch (Exception $e)
		{
			$error++;
			$errormessage = "CantRetrievePaymentIntent ".$e->getMessage();
			dol_syslog($errormessage, LOG_WARNING, 0, '_stripe');
			setEventMessages($e->getMessage(), null, 'errors');
			$action = '';
		}

		if ($paymentintent->status != 'succeeded')
		{
			$error++;
			$errormessage = "StatusOfRetrievedIntent is not succeeded: ".$paymentintent->status;
			dol_syslog($errormessage, LOG_WARNING, 0, '_stripe');
			setEventMessages($paymentintent->status, null, 'errors');
			$action = '';
		} else {
			// TODO We can alse record the payment mode into llx_societe_rib with stripe $paymentintent->payment_method
			// Note that with other old Stripe architecture (using Charge API), the payment mode was not recorded, so it is not mandatory to do it here.
			//dol_syslog("Create payment_method for ".$paymentintent->payment_method, LOG_DEBUG, 0, '_stripe');
		}
	}


	$remoteip = getUserRemoteIP();

	$_SESSION["onlinetoken"] = $stripeToken;
	$_SESSION["FinalPaymentAmt"] = $amount;
	$_SESSION["currencyCodeType"] = $currency;
	$_SESSION["paymentType"] = '';
	$_SESSION['ipaddress'] = ($remoteip ? $remoteip : 'unknown'); // Payer ip
	$_SESSION['payerID'] = is_object($customer) ? $customer->id : '';
	$_SESSION['TRANSACTIONID'] = (is_object($charge) ? $charge->id : (is_object($paymentintent) ? $paymentintent->id : ''));
	$_SESSION['errormessage'] = $errormessage;

	dol_syslog("Action charge stripe ip=".$remoteip, LOG_DEBUG, 0, '_stripe');
	dol_syslog("onlinetoken=".$_SESSION["onlinetoken"]." FinalPaymentAmt=".$_SESSION["FinalPaymentAmt"]." currencyCodeType=".$_SESSION["currencyCodeType"]." payerID=".$_SESSION['payerID']." TRANSACTIONID=".$_SESSION['TRANSACTIONID'], LOG_DEBUG, 0, '_stripe');
	dol_syslog("FULLTAG=".$FULLTAG, LOG_DEBUG, 0, '_stripe');
	dol_syslog("error=".$error." errormessage=".$errormessage, LOG_DEBUG, 0, '_stripe');
	dol_syslog("Now call the redirect to paymentok or paymentko, URL = ".($error ? $urlko : $urlok), LOG_DEBUG, 0, '_stripe');

	if ($error)
	{
		header("Location: ".$urlko);
		exit;
	} else {
		header("Location: ".$urlok);
		exit;
	}
}


/*
 * View
 */

$head = '';
if (!empty($conf->global->ONLINE_PAYMENT_CSS_URL)) $head = '<link rel="stylesheet" type="text/css" href="'.$conf->global->ONLINE_PAYMENT_CSS_URL.'?lang='.$langs->defaultlang.'">'."\n";

$conf->dol_hide_topmenu = 1;
$conf->dol_hide_leftmenu = 1;

$replacemainarea = (empty($conf->dol_hide_leftmenu) ? '<div>' : '').'<div>';
llxHeader($head, $langs->trans("PaymentForm"), '', '', 0, 0, '', '', '', 'onlinepaymentbody', $replacemainarea);

// Check link validity
if ($source && in_array($ref, array('member_ref', 'contractline_ref', 'invoice_ref', 'order_ref', '')))
{
	$langs->load("errors");
	dol_print_error_email('BADREFINPAYMENTFORM', $langs->trans("ErrorBadLinkSourceSetButBadValueForRef", $source, $ref));
	// End of page
	llxFooter();
	$db->close();
	exit;
}


// Show sandbox warning
if ((empty($paymentmethod) || $paymentmethod == 'paypal') && !empty($conf->paypal->enabled) && (!empty($conf->global->PAYPAL_API_SANDBOX) || GETPOST('forcesandbox', 'int')))		// We can force sand box with param 'forcesandbox'
{
	dol_htmloutput_mesg($langs->trans('YouAreCurrentlyInSandboxMode', 'Paypal'), '', 'warning');
}
if ((empty($paymentmethod) || $paymentmethod == 'stripe') && !empty($conf->stripe->enabled) && (empty($conf->global->STRIPE_LIVE) || GETPOST('forcesandbox', 'int')))
{
	dol_htmloutput_mesg($langs->trans('YouAreCurrentlyInSandboxMode', 'Stripe'), '', 'warning');
}


print '<span id="dolpaymentspan"></span>'."\n";
print '<div class="center">'."\n";
print '<form id="dolpaymentform" class="center" name="paymentform" action="'.$_SERVER["PHP_SELF"].'" method="POST">'."\n";
print '<input type="hidden" name="token" value="'.newToken().'">'."\n";
print '<input type="hidden" name="action" value="dopayment">'."\n";
print '<input type="hidden" name="tag" value="'.GETPOST("tag", 'alpha').'">'."\n";
print '<input type="hidden" name="suffix" value="'.dol_escape_htmltag($suffix).'">'."\n";
print '<input type="hidden" name="securekey" value="'.dol_escape_htmltag($SECUREKEY).'">'."\n";
print '<input type="hidden" name="e" value="'.$entity.'" />';
print '<input type="hidden" name="forcesandbox" value="'.GETPOST('forcesandbox', 'int').'" />';
print "\n";


// Show logo (search order: logo defined by PAYMENT_LOGO_suffix, then PAYMENT_LOGO, then small company logo, large company logo, theme logo, common logo)
// Define logo and logosmall
$logosmall = $mysoc->logo_small;
$logo = $mysoc->logo;
$paramlogo = 'ONLINE_PAYMENT_LOGO_'.$suffix;
if (!empty($conf->global->$paramlogo)) $logosmall = $conf->global->$paramlogo;
elseif (!empty($conf->global->ONLINE_PAYMENT_LOGO)) $logosmall = $conf->global->ONLINE_PAYMENT_LOGO;
//print '<!-- Show logo (logosmall='.$logosmall.' logo='.$logo.') -->'."\n";
// Define urllogo
$urllogo = '';
$urllogofull = '';
if (!empty($logosmall) && is_readable($conf->mycompany->dir_output.'/logos/thumbs/'.$logosmall))
{
	$urllogo = DOL_URL_ROOT.'/viewimage.php?modulepart=mycompany&amp;entity='.$conf->entity.'&amp;file='.urlencode('logos/thumbs/'.$logosmall);
	$urllogofull = $dolibarr_main_url_root.'/viewimage.php?modulepart=mycompany&entity='.$conf->entity.'&file='.urlencode('logos/thumbs/'.$logosmall);
} elseif (!empty($logo) && is_readable($conf->mycompany->dir_output.'/logos/'.$logo))
{
	$urllogo = DOL_URL_ROOT.'/viewimage.php?modulepart=mycompany&amp;entity='.$conf->entity.'&amp;file='.urlencode('logos/'.$logo);
	$urllogofull = $dolibarr_main_url_root.'/viewimage.php?modulepart=mycompany&entity='.$conf->entity.'&file='.urlencode('logos/'.$logo);
}

// Output html code for logo
if ($urllogo)
{
	print '<div class="backgreypublicpayment">';
	print '<div class="logopublicpayment">';
	print '<img id="dolpaymentlogo" src="'.$urllogo.'"';
	print '>';
	print '</div>';
	if (empty($conf->global->MAIN_HIDE_POWERED_BY)) {
		print '<div class="poweredbypublicpayment opacitymedium right"><a class="poweredbyhref" href="https://www.dolibarr.org?utm_medium=website&utm_source=poweredby" target="dolibarr" rel="noopener">'.$langs->trans("PoweredBy").'<br><img class="poweredbyimg" src="'.DOL_URL_ROOT.'/theme/dolibarr_logo.svg" width="80px"></a></div>';
	}
	print '</div>';
}
if (!empty($conf->global->MAIN_IMAGE_PUBLIC_PAYMENT)) {
	print '<div class="backimagepublicpayment">';
	print '<img id="dolpaymentlogo" src="'.$conf->global->MAIN_IMAGE_PUBLIC_PAYMENT.'">';
	print '</div>';
}




print '<!-- Form to send a payment -->'."\n";
print '<!-- creditor = '.$creditor.' -->'."\n";
// Additionnal information for each payment system
if (!empty($conf->paypal->enabled))
{
	print '<!-- PAYPAL_API_SANDBOX = '.$conf->global->PAYPAL_API_SANDBOX.' -->'."\n";
	print '<!-- PAYPAL_API_INTEGRAL_OR_PAYPALONLY = '.$conf->global->PAYPAL_API_INTEGRAL_OR_PAYPALONLY.' -->'."\n";
}
if (!empty($conf->paybox->enabled))
{
	print '<!-- PAYBOX_CGI_URL = '.$conf->global->PAYBOX_CGI_URL_V2.' -->'."\n";
}
if (!empty($conf->stripe->enabled))
{
	print '<!-- STRIPE_LIVE = '.$conf->global->STRIPE_LIVE.' -->'."\n";
}
print '<!-- urlok = '.$urlok.' -->'."\n";
print '<!-- urlko = '.$urlko.' -->'."\n";
print "\n";

print '<table id="dolpaymenttable" summary="Payment form" class="center">'."\n";

// Output introduction text
$text = '';
if (!empty($conf->global->PAYMENT_NEWFORM_TEXT))
{
	$langs->load("members");
	if (preg_match('/^\((.*)\)$/', $conf->global->PAYMENT_NEWFORM_TEXT, $reg)) $text .= $langs->trans($reg[1])."<br>\n";
	else $text .= $conf->global->PAYMENT_NEWFORM_TEXT."<br>\n";
	$text = '<tr><td align="center"><br>'.$text.'<br></td></tr>'."\n";
}
if (empty($text))
{
	$text .= '<tr><td class="textpublicpayment"><br><strong>'.$langs->trans("WelcomeOnPaymentPage").'</strong></td></tr>'."\n";
	$text .= '<tr><td class="textpublicpayment">'.$langs->trans("ThisScreenAllowsYouToPay", $creditor).'<br><br></td></tr>'."\n";
}
print $text;

// Output payment summary form
print '<tr><td align="center">';
print '<table with="100%" id="tablepublicpayment">';
print '<tr><td align="left" colspan="2" class="opacitymedium">'.$langs->trans("ThisIsInformationOnPayment").' :</td></tr>'."\n";

$found = false;
$error = 0;
$var = false;

$object = null;


// Free payment
if (!$source)
{
	$found = true;
	$tag = GETPOST("tag", 'alpha');
	if (GETPOST('fulltag', 'alpha')) {
		$fulltag = GETPOST('fulltag', 'alpha');
	} else {
		$fulltag = "TAG=".$tag;
	}

	// Creditor
	print '<tr class="CTableRow'.($var ? '1' : '2').'"><td class="CTableRow'.($var ? '1' : '2').'">'.$langs->trans("Creditor");
	print '</td><td class="CTableRow'.($var ? '1' : '2').'"><b>'.$creditor.'</b>';
	print '<input type="hidden" name="creditor" value="'.$creditor.'">';
	print '</td></tr>'."\n";

	// Amount
	print '<tr class="CTableRow'.($var ? '1' : '2').'"><td class="CTableRow'.($var ? '1' : '2').'">'.$langs->trans("Amount");
	if (empty($amount)) print ' ('.$langs->trans("ToComplete").')';
	print '</td><td class="CTableRow'.($var ? '1' : '2').'">';
	if (empty($amount) || !is_numeric($amount))
	{
		print '<input type="hidden" name="amount" value="'.price2num(GETPOST("amount", 'alpha'), 'MT').'">';
		print '<input class="flat maxwidth75" type="text" name="newamount" value="'.price2num(GETPOST("newamount", "alpha"), 'MT').'">';
	} else {
		print '<b>'.price($amount).'</b>';
		print '<input type="hidden" name="amount" value="'.$amount.'">';
		print '<input type="hidden" name="newamount" value="'.$amount.'">';
	}
	// Currency
	print ' <b>'.$langs->trans("Currency".$currency).'</b>';
	print '<input type="hidden" name="currency" value="'.$currency.'">';
	print '</td></tr>'."\n";

	// Tag
	print '<tr class="CTableRow'.($var ? '1' : '2').'"><td class="CTableRow'.($var ? '1' : '2').'">'.$langs->trans("PaymentCode");
	print '</td><td class="CTableRow'.($var ? '1' : '2').'"><b style="word-break: break-all;">'.$fulltag.'</b>';
	print '<input type="hidden" name="tag" value="'.$tag.'">';
	print '<input type="hidden" name="fulltag" value="'.$fulltag.'">';
	print '</td></tr>'."\n";

	// We do not add fields shipToName, shipToStreet, shipToCity, shipToState, shipToCountryCode, shipToZip, shipToStreet2, phoneNum
	// as they don't exists (buyer is unknown, tag is free).
}


// Payment on customer order
if ($source == 'order')
{
	$found = true;
	$langs->load("orders");

	require_once DOL_DOCUMENT_ROOT.'/commande/class/commande.class.php';

	$order = new Commande($db);
	$result = $order->fetch('', $ref);
	if ($result <= 0)
	{
		$mesg = $order->error;
		$error++;
	} else {
		$result = $order->fetch_thirdparty($order->socid);
	}
	$object = $order;

	if ($action != 'dopayment') // Do not change amount if we just click on first dopayment
	{
		$amount = $order->total_ttc;
		if (GETPOST("amount", 'alpha')) $amount = GETPOST("amount", 'alpha');
		$amount = price2num($amount);
	}

	if (GETPOST('fulltag', 'alpha')) {
		$fulltag = GETPOST('fulltag', 'alpha');
	} else {
		$fulltag = 'ORD='.$order->id.'.CUS='.$order->thirdparty->id;
		if (!empty($TAG)) { $tag = $TAG; $fulltag .= '.TAG='.$TAG; }
	}
	$fulltag = dol_string_unaccent($fulltag);

	// Creditor
	print '<tr class="CTableRow'.($var ? '1' : '2').'"><td class="CTableRow'.($var ? '1' : '2').'">'.$langs->trans("Creditor");
	print '</td><td class="CTableRow'.($var ? '1' : '2').'"><b>'.$creditor.'</b>';
	print '<input type="hidden" name="creditor" value="'.$creditor.'">';
	print '</td></tr>'."\n";

	// Debitor
	print '<tr class="CTableRow'.($var ? '1' : '2').'"><td class="CTableRow'.($var ? '1' : '2').'">'.$langs->trans("ThirdParty");
	print '</td><td class="CTableRow'.($var ? '1' : '2').'"><b>'.$order->thirdparty->name.'</b>';
	print '</td></tr>'."\n";

	// Object
	$text = '<b>'.$langs->trans("PaymentOrderRef", $order->ref).'</b>';
	if (GETPOST('desc', 'alpha')) $text = '<b>'.$langs->trans(GETPOST('desc', 'alpha')).'</b>';
	print '<tr class="CTableRow'.($var ? '1' : '2').'"><td class="CTableRow'.($var ? '1' : '2').'">'.$langs->trans("Designation");
	print '</td><td class="CTableRow'.($var ? '1' : '2').'">'.$text;
	print '<input type="hidden" name="s" value="'.dol_escape_htmltag($source).'">';
	print '<input type="hidden" name="ref" value="'.dol_escape_htmltag($order->ref).'">';
  	print '<input type="hidden" name="dol_id" value="'.dol_escape_htmltag($order->id).'">';
	$directdownloadlink = $order->getLastMainDocLink('commande');
	if ($directdownloadlink)
	{
		print '<br><a href="'.$directdownloadlink.'" rel="nofollow noopener">';
		print img_mime($order->last_main_doc, '');
		print $langs->trans("DownloadDocument").'</a>';
	}
	print '</td></tr>'."\n";

	// Amount
	print '<tr class="CTableRow'.($var ? '1' : '2').'"><td class="CTableRow'.($var ? '1' : '2').'">'.$langs->trans("Amount");
	if (empty($amount)) print ' ('.$langs->trans("ToComplete").')';
	print '</td><td class="CTableRow'.($var ? '1' : '2').'">';
	if (empty($amount) || !is_numeric($amount))
	{
		print '<input type="hidden" name="amount" value="'.price2num(GETPOST("amount", 'alpha'), 'MT').'">';
		print '<input class="flat maxwidth75" type="text" name="newamount" value="'.price2num(GETPOST("newamount", "alpha"), 'MT').'">';
	} else {
		print '<b>'.price($amount).'</b>';
		print '<input type="hidden" name="amount" value="'.$amount.'">';
		print '<input type="hidden" name="newamount" value="'.$amount.'">';
	}
	// Currency
	print ' <b>'.$langs->trans("Currency".$currency).'</b>';
	print '<input type="hidden" name="currency" value="'.$currency.'">';
	print '</td></tr>'."\n";

	// Tag
	print '<tr class="CTableRow'.($var ? '1' : '2').'"><td class="CTableRow'.($var ? '1' : '2').'">'.$langs->trans("PaymentCode");
	print '</td><td class="CTableRow'.($var ? '1' : '2').'"><b style="word-break: break-all;">'.$fulltag.'</b>';
	print '<input type="hidden" name="tag" value="'.dol_escape_htmltag($tag).'">';
	print '<input type="hidden" name="fulltag" value="'.dol_escape_htmltag($fulltag).'">';
	print '</td></tr>'."\n";

	// Shipping address
	$shipToName = $order->thirdparty->name;
	$shipToStreet = $order->thirdparty->address;
	$shipToCity = $order->thirdparty->town;
	$shipToState = $order->thirdparty->state_code;
	$shipToCountryCode = $order->thirdparty->country_code;
	$shipToZip = $order->thirdparty->zip;
	$shipToStreet2 = '';
	$phoneNum = $order->thirdparty->phone;
	if ($shipToName && $shipToStreet && $shipToCity && $shipToCountryCode && $shipToZip)
	{
		print '<input type="hidden" name="shipToName" value="'.dol_escape_htmltag($shipToName).'">'."\n";
		print '<input type="hidden" name="shipToStreet" value="'.dol_escape_htmltag($shipToStreet).'">'."\n";
		print '<input type="hidden" name="shipToCity" value="'.dol_escape_htmltag($shipToCity).'">'."\n";
		print '<input type="hidden" name="shipToState" value="'.dol_escape_htmltag($shipToState).'">'."\n";
		print '<input type="hidden" name="shipToCountryCode" value="'.dol_escape_htmltag($shipToCountryCode).'">'."\n";
		print '<input type="hidden" name="shipToZip" value="'.dol_escape_htmltag($shipToZip).'">'."\n";
		print '<input type="hidden" name="shipToStreet2" value="'.dol_escape_htmltag($shipToStreet2).'">'."\n";
		print '<input type="hidden" name="phoneNum" value="'.dol_escape_htmltag($phoneNum).'">'."\n";
	} else {
		print '<!-- Shipping address not complete, so we don t use it -->'."\n";
	}
	if (is_object($order->thirdparty)) print '<input type="hidden" name="thirdparty_id" value="'.$order->thirdparty->id.'">'."\n";
	print '<input type="hidden" name="email" value="'.$order->thirdparty->email.'">'."\n";
	print '<input type="hidden" name="vatnumber" value="'.dol_escape_htmltag($order->thirdparty->tva_intra).'">'."\n";
	$labeldesc = $langs->trans("Order").' '.$order->ref;
	if (GETPOST('desc', 'alpha')) $labeldesc = GETPOST('desc', 'alpha');
	print '<input type="hidden" name="desc" value="'.dol_escape_htmltag($labeldesc).'">'."\n";
}


// Payment on customer invoice
if ($source == 'invoice')
{
	$found = true;
	$langs->load("bills");

	require_once DOL_DOCUMENT_ROOT.'/compta/facture/class/facture.class.php';

	$invoice = new Facture($db);
	$result = $invoice->fetch('', $ref);
	if ($result <= 0)
	{
		$mesg = $invoice->error;
		$error++;
	} else {
		$result = $invoice->fetch_thirdparty($invoice->socid);
	}
	$object = $invoice;

	if ($action != 'dopayment') // Do not change amount if we just click on first dopayment
	{
		$amount = price2num($invoice->total_ttc - ($invoice->getSommePaiement() + $invoice->getSumCreditNotesUsed() + $invoice->getSumDepositsUsed()));
		if (GETPOST("amount", 'int')) $amount = GETPOST("amount", 'alpha');
		$amount = price2num($amount);
	}

	if (GETPOST('fulltag', 'alpha')) {
		$fulltag = GETPOST('fulltag', 'alpha');
	} else {
		$fulltag = 'INV='.$invoice->id.'.CUS='.$invoice->thirdparty->id;
		if (!empty($TAG)) { $tag = $TAG; $fulltag .= '.TAG='.$TAG; }
	}
	$fulltag = dol_string_unaccent($fulltag);

	// Creditor
	print '<tr class="CTableRow'.($var ? '1' : '2').'"><td class="CTableRow'.($var ? '1' : '2').'">'.$langs->trans("Creditor");
	print '</td><td class="CTableRow'.($var ? '1' : '2').'"><b>'.$creditor.'</b>';
	print '<input type="hidden" name="creditor" value="'.dol_escape_htmltag($creditor).'">';
	print '</td></tr>'."\n";

	// Debitor
	print '<tr class="CTableRow'.($var ? '1' : '2').'"><td class="CTableRow'.($var ? '1' : '2').'">'.$langs->trans("ThirdParty");
	print '</td><td class="CTableRow'.($var ? '1' : '2').'"><b>'.$invoice->thirdparty->name.'</b>';
	print '</td></tr>'."\n";

	// Object
	$text = '<b>'.$langs->trans("PaymentInvoiceRef", $invoice->ref).'</b>';
	if (GETPOST('desc', 'alpha')) $text = '<b>'.$langs->trans(GETPOST('desc', 'alpha')).'</b>';
	print '<tr class="CTableRow'.($var ? '1' : '2').'"><td class="CTableRow'.($var ? '1' : '2').'">'.$langs->trans("Designation");
	print '</td><td class="CTableRow'.($var ? '1' : '2').'">'.$text;
	print '<input type="hidden" name="s" value="'.dol_escape_htmltag($source).'">';
	print '<input type="hidden" name="ref" value="'.dol_escape_htmltag($invoice->ref).'">';
 	print '<input type="hidden" name="dol_id" value="'.dol_escape_htmltag($invoice->id).'">';
	$directdownloadlink = $invoice->getLastMainDocLink('facture');
	if ($directdownloadlink)
	{
		print '<br><a href="'.$directdownloadlink.'">';
		print img_mime($invoice->last_main_doc, '');
		print $langs->trans("DownloadDocument").'</a>';
	}
	print '</td></tr>'."\n";

	// Amount
	print '<tr class="CTableRow'.($var ? '1' : '2').'"><td class="CTableRow'.($var ? '1' : '2').'">'.$langs->trans("PaymentAmount");
	if (empty($amount) && empty($object->paye)) print ' ('.$langs->trans("ToComplete").')';
	print '</td><td class="CTableRow'.($var ? '1' : '2').'">';
	if ($object->type == $object::TYPE_CREDIT_NOTE) {
		print '<b>'.$langs->trans("CreditNote").'</b>';
	} elseif (empty($object->paye)) {
		if (empty($amount) || !is_numeric($amount))
		{
			print '<input type="hidden" name="amount" value="'.price2num(GETPOST("amount", 'alpha'), 'MT').'">';
			print '<input class="flat maxwidth75" type="text" name="newamount" value="'.price2num(GETPOST("newamount", "alpha"), 'MT').'">';
		} else {
			print '<b>'.price($amount).'</b>';
			print '<input type="hidden" name="amount" value="'.$amount.'">';
			print '<input type="hidden" name="newamount" value="'.$amount.'">';
		}
		print ' <b>'.$langs->trans("Currency".$currency).'</b>';
		print '<input type="hidden" name="currency" value="'.$currency.'">';
	} else {
		print '<b>'.price($object->total_ttc, 1, $langs).'</b>';
		print ' <b>'.$langs->trans("Currency".$currency).'</b>';
		print '<input type="hidden" name="currency" value="'.$currency.'">';
	}
	print '</td></tr>'."\n";

	// Tag
	print '<tr class="CTableRow'.($var ? '1' : '2').'"><td class="CTableRow'.($var ? '1' : '2').'">'.$langs->trans("PaymentCode");
	print '</td><td class="CTableRow'.($var ? '1' : '2').'"><b style="word-break: break-all;">'.$fulltag.'</b>';
	print '<input type="hidden" name="tag" value="'.$tag.'">';
	print '<input type="hidden" name="fulltag" value="'.$fulltag.'">';
	print '</td></tr>'."\n";

	// Shipping address
	$shipToName = $invoice->thirdparty->name;
	$shipToStreet = $invoice->thirdparty->address;
	$shipToCity = $invoice->thirdparty->town;
	$shipToState = $invoice->thirdparty->state_code;
	$shipToCountryCode = $invoice->thirdparty->country_code;
	$shipToZip = $invoice->thirdparty->zip;
	$shipToStreet2 = '';
	$phoneNum = $invoice->thirdparty->phone;
	if ($shipToName && $shipToStreet && $shipToCity && $shipToCountryCode && $shipToZip)
	{
		print '<input type="hidden" name="shipToName" value="'.$shipToName.'">'."\n";
		print '<input type="hidden" name="shipToStreet" value="'.$shipToStreet.'">'."\n";
		print '<input type="hidden" name="shipToCity" value="'.$shipToCity.'">'."\n";
		print '<input type="hidden" name="shipToState" value="'.$shipToState.'">'."\n";
		print '<input type="hidden" name="shipToCountryCode" value="'.$shipToCountryCode.'">'."\n";
		print '<input type="hidden" name="shipToZip" value="'.$shipToZip.'">'."\n";
		print '<input type="hidden" name="shipToStreet2" value="'.$shipToStreet2.'">'."\n";
		print '<input type="hidden" name="phoneNum" value="'.$phoneNum.'">'."\n";
	} else {
		print '<!-- Shipping address not complete, so we don t use it -->'."\n";
	}
	if (is_object($invoice->thirdparty)) print '<input type="hidden" name="thirdparty_id" value="'.$invoice->thirdparty->id.'">'."\n";
	print '<input type="hidden" name="email" value="'.$invoice->thirdparty->email.'">'."\n";
	print '<input type="hidden" name="vatnumber" value="'.$invoice->thirdparty->tva_intra.'">'."\n";
	$labeldesc = $langs->trans("Invoice").' '.$invoice->ref;
	if (GETPOST('desc', 'alpha')) $labeldesc = GETPOST('desc', 'alpha');
	print '<input type="hidden" name="desc" value="'.dol_escape_htmltag($labeldesc).'">'."\n";
}

// Payment on contract line
if ($source == 'contractline')
{
	$found = true;
	$langs->load("contracts");

	require_once DOL_DOCUMENT_ROOT.'/contrat/class/contrat.class.php';

	$contract = new Contrat($db);
	$contractline = new ContratLigne($db);

	$result = $contractline->fetch('', $ref);
	if ($result <= 0)
	{
		$mesg = $contractline->error;
		$error++;
	} else {
		if ($contractline->fk_contrat > 0)
		{
			$result = $contract->fetch($contractline->fk_contrat);
			if ($result > 0)
			{
				$result = $contract->fetch_thirdparty($contract->socid);
			} else {
				$mesg = $contract->error;
				$error++;
			}
		} else {
			$mesg = 'ErrorRecordNotFound';
			$error++;
		}
	}
	$object = $contractline;

	if ($action != 'dopayment') // Do not change amount if we just click on first dopayment
	{
		$amount = $contractline->total_ttc;

		if ($contractline->fk_product && !empty($conf->global->PAYMENT_USE_NEW_PRICE_FOR_CONTRACTLINES))
		{
			$product = new Product($db);
			$result = $product->fetch($contractline->fk_product);

			// We define price for product (TODO Put this in a method in product class)
			if (!empty($conf->global->PRODUIT_MULTIPRICES))
			{
				$pu_ht = $product->multiprices[$contract->thirdparty->price_level];
				$pu_ttc = $product->multiprices_ttc[$contract->thirdparty->price_level];
				$price_base_type = $product->multiprices_base_type[$contract->thirdparty->price_level];
			} else {
				$pu_ht = $product->price;
				$pu_ttc = $product->price_ttc;
				$price_base_type = $product->price_base_type;
			}

			$amount = $pu_ttc;
			if (empty($amount))
			{
				dol_print_error('', 'ErrorNoPriceDefinedForThisProduct');
				exit;
			}
		}

		if (GETPOST("amount", 'alpha')) $amount = GETPOST("amount", 'alpha');
		$amount = price2num($amount);
	}

	if (GETPOST('fulltag', 'alpha')) {
		$fulltag = GETPOST('fulltag', 'alpha');
	} else {
		$fulltag = 'COL='.$contractline->id.'.CON='.$contract->id.'.CUS='.$contract->thirdparty->id.'.DAT='.dol_print_date(dol_now(), '%Y%m%d%H%M%S');
		if (!empty($TAG)) { $tag = $TAG; $fulltag .= '.TAG='.$TAG; }
	}
	$fulltag = dol_string_unaccent($fulltag);

	$qty = 1;
	if (GETPOST('qty')) $qty = GETPOST('qty');

	// Creditor
	print '<tr class="CTableRow'.($var ? '1' : '2').'"><td class="CTableRow'.($var ? '1' : '2').'">'.$langs->trans("Creditor");
	print '</td><td class="CTableRow'.($var ? '1' : '2').'"><b>'.$creditor.'</b>';
	print '<input type="hidden" name="creditor" value="'.$creditor.'">';
	print '</td></tr>'."\n";

	// Debitor
	print '<tr class="CTableRow'.($var ? '1' : '2').'"><td class="CTableRow'.($var ? '1' : '2').'">'.$langs->trans("ThirdParty");
	print '</td><td class="CTableRow'.($var ? '1' : '2').'"><b>'.$contract->thirdparty->name.'</b>';
	print '</td></tr>'."\n";

	// Object
	$text = '<b>'.$langs->trans("PaymentRenewContractId", $contract->ref, $contractline->ref).'</b>';
	if ($contractline->fk_product)
	{
		$contractline->fetch_product();
		$text .= '<br>'.$contractline->product->ref.($contractline->product->label ? ' - '.$contractline->product->label : '');
	}
	if ($contractline->description) $text .= '<br>'.dol_htmlentitiesbr($contractline->description);
	//if ($contractline->date_fin_validite) {
	//	$text.='<br>'.$langs->trans("DateEndPlanned").': ';
	//	$text.=dol_print_date($contractline->date_fin_validite);
	//}
	if ($contractline->date_fin_validite)
	{
		$text .= '<br>'.$langs->trans("ExpiredSince").': '.dol_print_date($contractline->date_fin_validite);
	}
	if (GETPOST('desc', 'alpha')) $text = '<b>'.$langs->trans(GETPOST('desc', 'alpha')).'</b>';
	print '<tr class="CTableRow'.($var ? '1' : '2').'"><td class="CTableRow'.($var ? '1' : '2').'">'.$langs->trans("Designation");
	print '</td><td class="CTableRow'.($var ? '1' : '2').'">'.$text;
	print '<input type="hidden" name="source" value="'.dol_escape_htmltag($source).'">';
	print '<input type="hidden" name="ref" value="'.dol_escape_htmltag($contractline->ref).'">';
	print '<input type="hidden" name="dol_id" value="'.dol_escape_htmltag($contractline->id).'">';
	$directdownloadlink = $contract->getLastMainDocLink('contract');
	if ($directdownloadlink)
	{
		print '<br><a href="'.$directdownloadlink.'">';
		print img_mime($contract->last_main_doc, '');
		print $langs->trans("DownloadDocument").'</a>';
	}
	print '</td></tr>'."\n";

	// Quantity
	$label = $langs->trans("Quantity");
	$qty = 1;
	$duration = '';
	if ($contractline->fk_product)
	{
		if ($contractline->product->isService() && $contractline->product->duration_value > 0)
		{
			$label = $langs->trans("Duration");

			// TODO Put this in a global method
			if ($contractline->product->duration_value > 1)
			{
				$dur = array("h"=>$langs->trans("Hours"), "d"=>$langs->trans("DurationDays"), "w"=>$langs->trans("DurationWeeks"), "m"=>$langs->trans("DurationMonths"), "y"=>$langs->trans("DurationYears"));
			} else {
				$dur = array("h"=>$langs->trans("Hour"), "d"=>$langs->trans("DurationDay"), "w"=>$langs->trans("DurationWeek"), "m"=>$langs->trans("DurationMonth"), "y"=>$langs->trans("DurationYear"));
			}
			$duration = $contractline->product->duration_value.' '.$dur[$contractline->product->duration_unit];
		}
	}
	print '<tr class="CTableRow'.($var ? '1' : '2').'"><td class="CTableRow'.($var ? '1' : '2').'">'.$label.'</td>';
	print '<td class="CTableRow'.($var ? '1' : '2').'"><b>'.($duration ? $duration : $qty).'</b>';
	print '<input type="hidden" name="newqty" value="'.dol_escape_htmltag($qty).'">';
	print '</b></td></tr>'."\n";

	// Amount
	print '<tr class="CTableRow'.($var ? '1' : '2').'"><td class="CTableRow'.($var ? '1' : '2').'">'.$langs->trans("Amount");
	if (empty($amount)) print ' ('.$langs->trans("ToComplete").')';
	print '</td><td class="CTableRow'.($var ? '1' : '2').'">';
	if (empty($amount) || !is_numeric($amount))
	{
		print '<input type="hidden" name="amount" value="'.price2num(GETPOST("amount", 'alpha'), 'MT').'">';
		print '<input class="flat maxwidth75" type="text" name="newamount" value="'.price2num(GETPOST("newamount", "alpha"), 'MT').'">';
	} else {
		print '<b>'.price($amount).'</b>';
		print '<input type="hidden" name="amount" value="'.$amount.'">';
		print '<input type="hidden" name="newamount" value="'.$amount.'">';
	}
	// Currency
	print ' <b>'.$langs->trans("Currency".$currency).'</b>';
	print '<input type="hidden" name="currency" value="'.$currency.'">';
	print '</td></tr>'."\n";

	// Tag
	print '<tr class="CTableRow'.($var ? '1' : '2').'"><td class="CTableRow'.($var ? '1' : '2').'">'.$langs->trans("PaymentCode");
	print '</td><td class="CTableRow'.($var ? '1' : '2').'"><b style="word-break: break-all;">'.$fulltag.'</b>';
	print '<input type="hidden" name="tag" value="'.$tag.'">';
	print '<input type="hidden" name="fulltag" value="'.$fulltag.'">';
	print '</td></tr>'."\n";

	// Shipping address
	$shipToName = $contract->thirdparty->name;
	$shipToStreet = $contract->thirdparty->address;
	$shipToCity = $contract->thirdparty->town;
	$shipToState = $contract->thirdparty->state_code;
	$shipToCountryCode = $contract->thirdparty->country_code;
	$shipToZip = $contract->thirdparty->zip;
	$shipToStreet2 = '';
	$phoneNum = $contract->thirdparty->phone;
	if ($shipToName && $shipToStreet && $shipToCity && $shipToCountryCode && $shipToZip)
	{
		print '<input type="hidden" name="shipToName" value="'.$shipToName.'">'."\n";
		print '<input type="hidden" name="shipToStreet" value="'.$shipToStreet.'">'."\n";
		print '<input type="hidden" name="shipToCity" value="'.$shipToCity.'">'."\n";
		print '<input type="hidden" name="shipToState" value="'.$shipToState.'">'."\n";
		print '<input type="hidden" name="shipToCountryCode" value="'.$shipToCountryCode.'">'."\n";
		print '<input type="hidden" name="shipToZip" value="'.$shipToZip.'">'."\n";
		print '<input type="hidden" name="shipToStreet2" value="'.$shipToStreet2.'">'."\n";
		print '<input type="hidden" name="phoneNum" value="'.$phoneNum.'">'."\n";
	} else {
		print '<!-- Shipping address not complete, so we don t use it -->'."\n";
	}
	if (is_object($contract->thirdparty)) print '<input type="hidden" name="thirdparty_id" value="'.$contract->thirdparty->id.'">'."\n";
	print '<input type="hidden" name="email" value="'.$contract->thirdparty->email.'">'."\n";
	print '<input type="hidden" name="vatnumber" value="'.$contract->thirdparty->tva_intra.'">'."\n";
	$labeldesc = $langs->trans("Contract").' '.$contract->ref;
	if (GETPOST('desc', 'alpha')) $labeldesc = GETPOST('desc', 'alpha');
	print '<input type="hidden" name="desc" value="'.dol_escape_htmltag($labeldesc).'">'."\n";
}

// Payment on member subscription
if ($source == 'member' || $source == 'membersubscription')
{
	$found = true;
	$langs->load("members");

	require_once DOL_DOCUMENT_ROOT.'/adherents/class/adherent.class.php';
	require_once DOL_DOCUMENT_ROOT.'/adherents/class/subscription.class.php';

	$member = new Adherent($db);
	$result = $member->fetch('', $ref);
	if ($result <= 0)
	{
		$mesg = $member->error;
		$error++;
	} else {
		$member->fetch_thirdparty();
		$subscription = new Subscription($db);
	}
	$object = $member;

	if ($action != 'dopayment') // Do not change amount if we just click on first dopayment
	{
		$amount = $subscription->total_ttc;
		if (GETPOST("amount", 'alpha')) $amount = GETPOST("amount", 'alpha');
		$amount = price2num($amount, 'MT');
	}

	if (GETPOST('fulltag', 'alpha')) {
		$fulltag = GETPOST('fulltag', 'alpha');
	} else {
		$fulltag = 'MEM='.$member->id.'.DAT='.dol_print_date(dol_now(), '%Y%m%d%H%M%S');
		if (!empty($TAG)) { $tag = $TAG; $fulltag .= '.TAG='.$TAG; }
	}
	$fulltag = dol_string_unaccent($fulltag);

	// Creditor
	print '<tr class="CTableRow'.($var ? '1' : '2').'"><td class="CTableRow'.($var ? '1' : '2').'">'.$langs->trans("Creditor");
	print '</td><td class="CTableRow'.($var ? '1' : '2').'"><b>'.$creditor.'</b>';
	print '<input type="hidden" name="creditor" value="'.$creditor.'">';
	print '</td></tr>'."\n";

	// Debitor
	print '<tr class="CTableRow'.($var ? '1' : '2').'"><td class="CTableRow'.($var ? '1' : '2').'">'.$langs->trans("Member");
	print '</td><td class="CTableRow'.($var ? '1' : '2').'"><b>';
	if ($member->morphy == 'mor' && !empty($member->societe)) print $member->societe;
	else print $member->getFullName($langs);
	print '</b>';
	print '</td></tr>'."\n";

	// Object
	$text = '<b>'.$langs->trans("PaymentSubscription").'</b>';
	if (GETPOST('desc', 'alpha')) $text = '<b>'.$langs->trans(GETPOST('desc', 'alpha')).'</b>';
	print '<tr class="CTableRow'.($var ? '1' : '2').'"><td class="CTableRow'.($var ? '1' : '2').'">'.$langs->trans("Designation");
	print '</td><td class="CTableRow'.($var ? '1' : '2').'">'.$text;
	print '<input type="hidden" name="source" value="'.dol_escape_htmltag($source).'">';
	print '<input type="hidden" name="ref" value="'.dol_escape_htmltag($member->ref).'">';
	print '</td></tr>'."\n";

	if ($object->datefin > 0) {
		print '<tr class="CTableRow'.($var ? '1' : '2').'"><td class="CTableRow'.($var ? '1' : '2').'">'.$langs->trans("DateEndSubscription");
		print '</td><td class="CTableRow'.($var ? '1' : '2').'">'.dol_print_date($member->datefin, 'day');
		print '</td></tr>'."\n";
	}

	if ($member->last_subscription_date || $member->last_subscription_amount)
	{
		// Last subscription date

		print '<tr class="CTableRow'.($var ? '1' : '2').'"><td class="CTableRow'.($var ? '1' : '2').'">'.$langs->trans("LastSubscriptionDate");
		print '</td><td class="CTableRow'.($var ? '1' : '2').'">'.dol_print_date($member->last_subscription_date, 'day');
		print '</td></tr>'."\n";

		// Last subscription amount

		print '<tr class="CTableRow'.($var ? '1' : '2').'"><td class="CTableRow'.($var ? '1' : '2').'">'.$langs->trans("LastSubscriptionAmount");
		print '</td><td class="CTableRow'.($var ? '1' : '2').'">'.price($member->last_subscription_amount);
		print '</td></tr>'."\n";

		if (empty($amount) && !GETPOST('newamount', 'alpha')) $_GET['newamount'] = $member->last_subscription_amount;
	}

	// Amount
	print '<tr class="CTableRow'.($var ? '1' : '2').'"><td class="CTableRow'.($var ? '1' : '2').'">'.$langs->trans("Amount");
	if (empty($amount))
	{
		if (empty($conf->global->MEMBER_NEWFORM_AMOUNT)) print ' ('.$langs->trans("ToComplete");
		if (!empty($conf->global->MEMBER_EXT_URL_SUBSCRIPTION_INFO)) print ' - <a href="'.$conf->global->MEMBER_EXT_URL_SUBSCRIPTION_INFO.'" rel="external" target="_blank">'.$langs->trans("SeeHere").'</a>';
		if (empty($conf->global->MEMBER_NEWFORM_AMOUNT)) print ')';
	}
	print '</td><td class="CTableRow'.($var ? '1' : '2').'">';
	$valtoshow = '';
	if (empty($amount) || !is_numeric($amount))
	{
		$valtoshow = price2num(GETPOST("newamount", 'alpha'), 'MT');
		// force default subscription amount to value defined into constant...
		if (empty($valtoshow))
		{
			if (!empty($conf->global->MEMBER_NEWFORM_EDITAMOUNT)) {
				if (!empty($conf->global->MEMBER_NEWFORM_AMOUNT)) {
					$valtoshow = $conf->global->MEMBER_NEWFORM_AMOUNT;
				}
			} else {
				if (!empty($conf->global->MEMBER_NEWFORM_AMOUNT)) {
					$amount = $conf->global->MEMBER_NEWFORM_AMOUNT;
				}
			}
		}
	}
	if (empty($amount) || !is_numeric($amount))
	{
		//$valtoshow=price2num(GETPOST("newamount",'alpha'),'MT');
		if (!empty($conf->global->MEMBER_MIN_AMOUNT) && $valtoshow) $valtoshow = max($conf->global->MEMBER_MIN_AMOUNT, $valtoshow);
		print '<input type="hidden" name="amount" value="'.price2num(GETPOST("amount", 'alpha'), 'MT').'">';
		if (empty($conf->global->MEMBER_NEWFORM_EDITAMOUNT)) {
			print '<input class="flat maxwidth75" type="text" name="newamountbis" value="'.$valtoshow.'" disabled>';
			print '<input type="hidden" name="newamount" value="'.$valtoshow.'">';
		} else {
			print '<input class="flat maxwidth75" type="text" name="newamount" value="'.$valtoshow.'">';
		}
	} else {
		$valtoshow = $amount;
		if (!empty($conf->global->MEMBER_MIN_AMOUNT) && $valtoshow) {
			$valtoshow = max($conf->global->MEMBER_MIN_AMOUNT, $valtoshow);
			$amount = $valtoshow;
		}
		print '<b>'.price($valtoshow).'</b>';
		print '<input type="hidden" name="amount" value="'.$valtoshow.'">';
		print '<input type="hidden" name="newamount" value="'.$valtoshow.'">';
	}
	// Currency
	print ' <b>'.$langs->trans("Currency".$currency).'</b>';
	print '<input type="hidden" name="currency" value="'.$currency.'">';
	print '</td></tr>'."\n";

	// Tag
	print '<tr class="CTableRow'.($var ? '1' : '2').'"><td class="CTableRow'.($var ? '1' : '2').'">'.$langs->trans("PaymentCode");
	print '</td><td class="CTableRow'.($var ? '1' : '2').'"><b style="word-break: break-all;">'.$fulltag.'</b>';
	print '<input type="hidden" name="tag" value="'.$tag.'">';
	print '<input type="hidden" name="fulltag" value="'.$fulltag.'">';
	print '</td></tr>'."\n";

	// Shipping address
	$shipToName = $member->getFullName($langs);
	$shipToStreet = $member->address;
	$shipToCity = $member->town;
	$shipToState = $member->state_code;
	$shipToCountryCode = $member->country_code;
	$shipToZip = $member->zip;
	$shipToStreet2 = '';
	$phoneNum = $member->phone;
	if ($shipToName && $shipToStreet && $shipToCity && $shipToCountryCode && $shipToZip)
	{
		print '<!-- Shipping address information -->';
		print '<input type="hidden" name="shipToName" value="'.$shipToName.'">'."\n";
		print '<input type="hidden" name="shipToStreet" value="'.$shipToStreet.'">'."\n";
		print '<input type="hidden" name="shipToCity" value="'.$shipToCity.'">'."\n";
		print '<input type="hidden" name="shipToState" value="'.$shipToState.'">'."\n";
		print '<input type="hidden" name="shipToCountryCode" value="'.$shipToCountryCode.'">'."\n";
		print '<input type="hidden" name="shipToZip" value="'.$shipToZip.'">'."\n";
		print '<input type="hidden" name="shipToStreet2" value="'.$shipToStreet2.'">'."\n";
		print '<input type="hidden" name="phoneNum" value="'.$phoneNum.'">'."\n";
	} else {
		print '<!-- Shipping address not complete, so we don t use it -->'."\n";
	}
	if (is_object($member->thirdparty)) print '<input type="hidden" name="thirdparty_id" value="'.$member->thirdparty->id.'">'."\n";
	print '<input type="hidden" name="email" value="'.$member->email.'">'."\n";
	$labeldesc = $langs->trans("PaymentSubscription");
	if (GETPOST('desc', 'alpha')) $labeldesc = GETPOST('desc', 'alpha');
	print '<input type="hidden" name="desc" value="'.dol_escape_htmltag($labeldesc).'">'."\n";
}

// Payment on donation
if ($source == 'donation')
{
	$found = true;
	$langs->load("don");

	require_once DOL_DOCUMENT_ROOT.'/don/class/don.class.php';

	$don = new Don($db);
	$result = $don->fetch($ref);
	if ($result <= 0)
	{
		$mesg = $don->error;
		$error++;
	} else {
		$don->fetch_thirdparty();
	}
	$object = $don;

	if ($action != 'dopayment') // Do not change amount if we just click on first dopayment
	{
		$amount = $subscription->total_ttc;
		if (GETPOST("amount", 'alpha')) $amount = GETPOST("amount", 'alpha');
		$amount = price2num($amount);
	}

	if (GETPOST('fulltag', 'alpha')) {
		$fulltag = GETPOST('fulltag', 'alpha');
	} else {
		$fulltag = 'DON='.$don->ref.'.DAT='.dol_print_date(dol_now(), '%Y%m%d%H%M%S');
		if (!empty($TAG)) { $tag = $TAG; $fulltag .= '.TAG='.$TAG; }
	}
	$fulltag = dol_string_unaccent($fulltag);

	// Creditor
	print '<tr class="CTableRow'.($var ? '1' : '2').'"><td class="CTableRow'.($var ? '1' : '2').'">'.$langs->trans("Creditor");
	print '</td><td class="CTableRow'.($var ? '1' : '2').'"><b>'.$creditor.'</b>';
	print '<input type="hidden" name="creditor" value="'.$creditor.'">';
	print '</td></tr>'."\n";

	// Debitor
	print '<tr class="CTableRow'.($var ? '1' : '2').'"><td class="CTableRow'.($var ? '1' : '2').'">'.$langs->trans("ThirdParty");
	print '</td><td class="CTableRow'.($var ? '1' : '2').'"><b>';
	if ($don->morphy == 'mor' && !empty($don->societe)) print $don->societe;
	else print $don->getFullName($langs);
	print '</b>';
	print '</td></tr>'."\n";

	// Object
	$text = '<b>'.$langs->trans("PaymentDonation").'</b>';
	if (GETPOST('desc', 'alpha')) $text = '<b>'.$langs->trans(GETPOST('desc', 'alpha')).'</b>';
	print '<tr class="CTableRow'.($var ? '1' : '2').'"><td class="CTableRow'.($var ? '1' : '2').'">'.$langs->trans("Designation");
	print '</td><td class="CTableRow'.($var ? '1' : '2').'">'.$text;
	print '<input type="hidden" name="source" value="'.dol_escape_htmltag($source).'">';
	print '<input type="hidden" name="ref" value="'.dol_escape_htmltag($don->ref).'">';
	print '</td></tr>'."\n";

	// Amount
	print '<tr class="CTableRow'.($var ? '1' : '2').'"><td class="CTableRow'.($var ? '1' : '2').'">'.$langs->trans("Amount");
	if (empty($amount))
	{
		if (empty($conf->global->MEMBER_NEWFORM_AMOUNT)) print ' ('.$langs->trans("ToComplete");
		if (!empty($conf->global->MEMBER_EXT_URL_SUBSCRIPTION_INFO)) print ' - <a href="'.$conf->global->MEMBER_EXT_URL_SUBSCRIPTION_INFO.'" rel="external" target="_blank">'.$langs->trans("SeeHere").'</a>';
		if (empty($conf->global->MEMBER_NEWFORM_AMOUNT)) print ')';
	}
	print '</td><td class="CTableRow'.($var ? '1' : '2').'">';
	$valtoshow = '';
	if (empty($amount) || !is_numeric($amount))
	{
		$valtoshow = price2num(GETPOST("newamount", 'alpha'), 'MT');
		// force default subscription amount to value defined into constant...
		if (empty($valtoshow))
		{
			if (!empty($conf->global->MEMBER_NEWFORM_EDITAMOUNT)) {
				if (!empty($conf->global->MEMBER_NEWFORM_AMOUNT)) {
					$valtoshow = $conf->global->MEMBER_NEWFORM_AMOUNT;
				}
			} else {
				if (!empty($conf->global->MEMBER_NEWFORM_AMOUNT)) {
					$amount = $conf->global->MEMBER_NEWFORM_AMOUNT;
				}
			}
		}
	}
	if (empty($amount) || !is_numeric($amount))
	{
		//$valtoshow=price2num(GETPOST("newamount",'alpha'),'MT');
		if (!empty($conf->global->MEMBER_MIN_AMOUNT) && $valtoshow) $valtoshow = max($conf->global->MEMBER_MIN_AMOUNT, $valtoshow);
		print '<input type="hidden" name="amount" value="'.price2num(GETPOST("amount", 'alpha'), 'MT').'">';
		print '<input class="flat maxwidth75" type="text" name="newamount" value="'.$valtoshow.'">';
	} else {
		$valtoshow = $amount;
		if (!empty($conf->global->MEMBER_MIN_AMOUNT) && $valtoshow) {
			$valtoshow = max($conf->global->MEMBER_MIN_AMOUNT, $valtoshow);
			$amount = $valtoshow;
		}
		print '<b>'.price($valtoshow).'</b>';
		print '<input type="hidden" name="amount" value="'.$valtoshow.'">';
		print '<input type="hidden" name="newamount" value="'.$valtoshow.'">';
	}
	// Currency
	print ' <b>'.$langs->trans("Currency".$currency).'</b>';
	print '<input type="hidden" name="currency" value="'.$currency.'">';
	print '</td></tr>'."\n";

	// Tag
	print '<tr class="CTableRow'.($var ? '1' : '2').'"><td class="CTableRow'.($var ? '1' : '2').'">'.$langs->trans("PaymentCode");
	print '</td><td class="CTableRow'.($var ? '1' : '2').'"><b style="word-break: break-all;">'.$fulltag.'</b>';
	print '<input type="hidden" name="tag" value="'.$tag.'">';
	print '<input type="hidden" name="fulltag" value="'.$fulltag.'">';
	print '</td></tr>'."\n";

	// Shipping address
	$shipToName = $don->getFullName($langs);
	$shipToStreet = $don->address;
	$shipToCity = $don->town;
	$shipToState = $don->state_code;
	$shipToCountryCode = $don->country_code;
	$shipToZip = $don->zip;
	$shipToStreet2 = '';
	$phoneNum = $don->phone;
	if ($shipToName && $shipToStreet && $shipToCity && $shipToCountryCode && $shipToZip)
	{
		print '<!-- Shipping address information -->';
		print '<input type="hidden" name="shipToName" value="'.$shipToName.'">'."\n";
		print '<input type="hidden" name="shipToStreet" value="'.$shipToStreet.'">'."\n";
		print '<input type="hidden" name="shipToCity" value="'.$shipToCity.'">'."\n";
		print '<input type="hidden" name="shipToState" value="'.$shipToState.'">'."\n";
		print '<input type="hidden" name="shipToCountryCode" value="'.$shipToCountryCode.'">'."\n";
		print '<input type="hidden" name="shipToZip" value="'.$shipToZip.'">'."\n";
		print '<input type="hidden" name="shipToStreet2" value="'.$shipToStreet2.'">'."\n";
		print '<input type="hidden" name="phoneNum" value="'.$phoneNum.'">'."\n";
	} else {
		print '<!-- Shipping address not complete, so we don t use it -->'."\n";
	}
	if (is_object($don->thirdparty)) print '<input type="hidden" name="thirdparty_id" value="'.$don->thirdparty->id.'">'."\n";
	print '<input type="hidden" name="email" value="'.$don->email.'">'."\n";
	$labeldesc = $langs->trans("PaymentSubscription");
	if (GETPOST('desc', 'alpha')) $labeldesc = GETPOST('desc', 'alpha');
	print '<input type="hidden" name="desc" value="'.dol_escape_htmltag($labeldesc).'">'."\n";
}


if (!$found && !$mesg) $mesg = $langs->trans("ErrorBadParameters");

if ($mesg) print '<tr><td align="center" colspan="2"><br><div class="warning">'.dol_escape_htmltag($mesg).'</div></td></tr>'."\n";

print '</table>'."\n";
print "\n";


// Show all payment mode buttons (Stripe, Paypal, ...)
if ($action != 'dopayment')
{
	if ($found && !$error)	// We are in a management option and no error
	{
		// Check status of the object (Invoice) to verify if it is paid by external payment modules (ie Payzen, ...)
		$parameters = [
			'source' => $source,
			'object' => $object
		];
		$reshook = $hookmanager->executeHooks('doCheckStatus', $parameters, $object, $action);
<<<<<<< HEAD
=======
		if ($reshook < 0) {
			setEventMessages($hookmanager->error, $hookmanager->errors, 'errors');
		} elseif ($reshook > 0) {
			print $hookmanager->resPrint;
		}

>>>>>>> 8e2d2ac7
		if ($source == 'order' && $object->billed)
		{
			print '<br><br><span class="amountpaymentcomplete size15x">'.$langs->trans("OrderBilled").'</span>';
		} elseif ($source == 'invoice' && $object->paye)
		{
			print '<br><br><span class="amountpaymentcomplete size15x">'.$langs->trans("InvoicePaid").'</span>';
		} elseif ($source == 'donation' && $object->paid)
		{
			print '<br><br><span class="amountpaymentcomplete size15x">'.$langs->trans("DonationPaid").'</span>';
		} else {
			// Membership can be paid and we still allow to make renewal
			if ($source == 'membersubscription' && $object->datefin > dol_now())
			{
				$langs->load("members");
				print '<br><span class="amountpaymentcomplete size15x">'.$langs->trans("MembershipPaid", dol_print_date($object->datefin, 'day')).'</span><br>';
				print '<div class="opacitymedium margintoponly">'.$langs->trans("PaymentWillBeRecordedForNextPeriod").'</div>';
			}

			// Buttons for all payments registration methods

			// This hook is used to add Button to newpayment.php for external payment modules (ie Payzen, ...)
			$parameters = [
				'paymentmethod' => $paymentmethod
			];
			$reshook = $hookmanager->executeHooks('doAddButton', $parameters, $object, $action);
<<<<<<< HEAD
=======
			if ($reshook < 0) {
				setEventMessages($hookmanager->error, $hookmanager->errors, 'errors');
			} elseif ($reshook > 0) {
				print $hookmanager->resPrint;
			}

>>>>>>> 8e2d2ac7
			if ((empty($paymentmethod) || $paymentmethod == 'paybox') && !empty($conf->paybox->enabled))
			{
				print '<div class="button buttonpayment" id="div_dopayment_paybox"><span class="fa fa-credit-card"></span> <input class="" type="submit" id="dopayment_paybox" name="dopayment_paybox" value="'.$langs->trans("PayBoxDoPayment").'">';
				print '<br>';
				print '<span class="buttonpaymentsmall">'.$langs->trans("CreditOrDebitCard").'</span>';
				print '</div>';
				print '<script>
						$( document ).ready(function() {
							$("#div_dopayment_paybox").click(function(){
								$("#dopayment_paybox").click();
							});
							$("#dopayment_paybox").click(function(e){
								$("#div_dopayment_paybox").css( \'cursor\', \'wait\' );
							    e.stopPropagation();
							});
						});
					  </script>
				';
			}

			if ((empty($paymentmethod) || $paymentmethod == 'stripe') && !empty($conf->stripe->enabled))
			{
				print '<div class="button buttonpayment" id="div_dopayment_stripe"><span class="fa fa-credit-card"></span> <input class="" type="submit" id="dopayment_stripe" name="dopayment_stripe" value="'.$langs->trans("StripeDoPayment").'">';
				print '<input type="hidden" name="noidempotency" value="'.GETPOST('noidempotency', 'int').'">';
				print '<br>';
				print '<span class="buttonpaymentsmall">'.$langs->trans("CreditOrDebitCard").'</span>';
				print '</div>';
				print '<script>
						$( document ).ready(function() {
							$("#div_dopayment_stripe").click(function(){
								$("#dopayment_stripe").click();
							});
							$("#dopayment_stripe").click(function(e){
								$("#div_dopayment_stripe").css( \'cursor\', \'wait\' );
							    e.stopPropagation();
								return true;
							});
						});
					  </script>
				';
			}

			if ((empty($paymentmethod) || $paymentmethod == 'paypal') && !empty($conf->paypal->enabled))
			{
				if (empty($conf->global->PAYPAL_API_INTEGRAL_OR_PAYPALONLY)) $conf->global->PAYPAL_API_INTEGRAL_OR_PAYPALONLY = 'integral';

				print '<div class="button buttonpayment" id="div_dopayment_paypal">';
				if ($conf->global->PAYPAL_API_INTEGRAL_OR_PAYPALONLY != 'integral') {
					print '<div style="line-height: 1em">&nbsp;</div>';
				}
				print '<span class="fa fa-paypal"></span> <input class="" type="submit" id="dopayment_paypal" name="dopayment_paypal" value="'.$langs->trans("PaypalDoPayment").'">';
				if ($conf->global->PAYPAL_API_INTEGRAL_OR_PAYPALONLY == 'integral')
				{
					print '<br>';
					print '<span class="buttonpaymentsmall">'.$langs->trans("CreditOrDebitCard").'</span><span class="buttonpaymentsmall"> - </span>';
					print '<span class="buttonpaymentsmall">'.$langs->trans("PayPalBalance").'</span>';
				}
				if ($conf->global->PAYPAL_API_INTEGRAL_OR_PAYPALONLY == 'paypalonly')
				{
					//print '<br>';
					//print '<span class="buttonpaymentsmall">'.$langs->trans("PayPalBalance").'"></span>';
				}
				print '</div>';
				print '<script>
						$( document ).ready(function() {
							$("#div_dopayment_paypal").click(function(){
								$("#dopayment_paypal").click();
							});
							$("#dopayment_paypal").click(function(e){
								$("#div_dopayment_paypal").css( \'cursor\', \'wait\' );
							    e.stopPropagation();
								return true;
							});
						});
					  </script>
				';
			}
		}
	} else {
		dol_print_error_email('ERRORNEWPAYMENT');
	}
} else {
	// Print
}

print '</td></tr>'."\n";

print '</table>'."\n";

print '</form>'."\n";
print '</div>'."\n";
print '<br>';



// Add more content on page for some services
if (preg_match('/^dopayment/', $action))			// If we choosed/click on the payment mode
{
	// Stripe
	if (GETPOST('dopayment_stripe', 'alpha'))
	{
		// Personalized checkout
		print '<style>
	    /**
	     * The CSS shown here will not be introduced in the Quickstart guide, but shows
	     * how you can use CSS to style your Element s container.
	     */
	    .StripeElement {
	        background-color: white;
	        padding: 8px 12px;
	        border-radius: 4px;
	        border: 1px solid transparent;
	        box-shadow: 0 1px 3px 0 #e6ebf1;
	        -webkit-transition: box-shadow 150ms ease;
	        transition: box-shadow 150ms ease;
	    }

	    .StripeElement--focus {
	        box-shadow: 0 1px 3px 0 #cfd7df;
	    }

	    .StripeElement--invalid {
	        border-color: #fa755a;
	    }

	    .StripeElement--webkit-autofill {
	        background-color: #fefde5 !important;
	    }
	    </style>';

		print '<br>';

		print '<!-- Form payment-form STRIPE_USE_INTENT_WITH_AUTOMATIC_CONFIRMATION = '.$conf->global->STRIPE_USE_INTENT_WITH_AUTOMATIC_CONFIRMATION.' STRIPE_USE_NEW_CHECKOUT = '.$conf->global->STRIPE_USE_NEW_CHECKOUT.' -->'."\n";
		print '<form action="'.$_SERVER['REQUEST_URI'].'" method="POST" id="payment-form">'."\n";

		print '<input type="hidden" name="token" value="'.newToken().'">'."\n";
		print '<input type="hidden" name="dopayment_stripe" value="1">'."\n";
		print '<input type="hidden" name="action" value="charge">'."\n";
		print '<input type="hidden" name="tag" value="'.$TAG.'">'."\n";
		print '<input type="hidden" name="s" value="'.$source.'">'."\n";
		print '<input type="hidden" name="ref" value="'.$REF.'">'."\n";
		print '<input type="hidden" name="fulltag" value="'.$FULLTAG.'">'."\n";
		print '<input type="hidden" name="suffix" value="'.$suffix.'">'."\n";
		print '<input type="hidden" name="securekey" value="'.$SECUREKEY.'">'."\n";
		print '<input type="hidden" name="e" value="'.$entity.'" />';
		print '<input type="hidden" name="amount" value="'.$amount.'">'."\n";
		print '<input type="hidden" name="currency" value="'.$currency.'">'."\n";
		print '<input type="hidden" name="forcesandbox" value="'.GETPOST('forcesandbox', 'int').'" />';
		print '<input type="hidden" name="email" value="'.GETPOST('email', 'alpha').'" />';
		print '<input type="hidden" name="thirdparty_id" value="'.GETPOST('thirdparty_id', 'int').'" />';

		if (!empty($conf->global->STRIPE_USE_INTENT_WITH_AUTOMATIC_CONFIRMATION) || !empty($conf->global->STRIPE_USE_NEW_CHECKOUT))	// Use a SCA ready method
		{
			require_once DOL_DOCUMENT_ROOT.'/stripe/class/stripe.class.php';

			$service = 'StripeLive';
			$servicestatus = 1;
			if (empty($conf->global->STRIPE_LIVE) || GETPOST('forcesandbox', 'alpha'))
			{
				$service = 'StripeTest';
				$servicestatus = 0;
			}

			$stripe = new Stripe($db);
			$stripeacc = $stripe->getStripeAccount($service);
			$stripecu = null;
			if (is_object($object) && is_object($object->thirdparty)) $stripecu = $stripe->customerStripe($object->thirdparty, $stripeacc, $servicestatus, 1);

			if (!empty($conf->global->STRIPE_USE_INTENT_WITH_AUTOMATIC_CONFIRMATION))
			{
				$noidempotency_key = (GETPOSTISSET('noidempotency') ? GETPOST('noidempotency', 'int') : 0); // By default noidempotency is unset, so we must use a different tag/ref for each payment. If set, we can pay several times the same tag/ref.
				$paymentintent = $stripe->getPaymentIntent($amount, $currency, $tag, 'Stripe payment: '.$fulltag.(is_object($object) ? ' ref='.$object->ref : ''), $object, $stripecu, $stripeacc, $servicestatus, 0, 'automatic', false, null, 0, $noidempotency_key);
				// The paymentintnent has status 'requires_payment_method' (even if paymentintent was already paid)
				//var_dump($paymentintent);
				if ($stripe->error) setEventMessages($stripe->error, null, 'errors');
			}
		}

		//if (empty($conf->global->STRIPE_USE_INTENT_WITH_AUTOMATIC_CONFIRMATION) || ! empty($paymentintent))
		//{
		print '
        <table id="dolpaymenttable" summary="Payment form" class="center">
        <tbody><tr><td class="textpublicpayment">';

		if (!empty($conf->global->STRIPE_USE_INTENT_WITH_AUTOMATIC_CONFIRMATION))
		{
			print '<div id="payment-request-button"><!-- A Stripe Element will be inserted here. --></div>';
		}

		print '<div class="form-row left">';
		print '<label for="card-element">'.$langs->trans("CreditOrDebitCard").'</label>';

		if (!empty($conf->global->STRIPE_USE_INTENT_WITH_AUTOMATIC_CONFIRMATION))
		{
			print '<br><input id="cardholder-name" class="marginbottomonly" name="cardholder-name" value="" type="text" placeholder="'.$langs->trans("CardOwner").'" autocomplete="off" autofocus required>';
		}

		print '<div id="card-element">
        <!-- a Stripe Element will be inserted here. -->
        </div>';

		print '<!-- Used to display form errors -->
        <div id="card-errors" role="alert"></div>
        </div>';

		print '<br>';
		print '<button class="button buttonpayment" style="text-align: center; padding-left: 0; padding-right: 0;" id="buttontopay" data-secret="'.(is_object($paymentintent) ? $paymentintent->client_secret : '').'">'.$langs->trans("ValidatePayment").'</button>';
		print '<img id="hourglasstopay" class="hidden" src="'.DOL_URL_ROOT.'/theme/'.$conf->theme.'/img/working.gif">';

		print '</td></tr></tbody>';
		print '</table>';
		//}

		if (!empty($conf->global->STRIPE_USE_INTENT_WITH_AUTOMATIC_CONFIRMATION))
		{
			if (empty($paymentintent))
			{
				print '<center>'.$langs->trans("Error").'</center>';
			} else {
				print '<input type="hidden" name="paymentintent_id" value="'.$paymentintent->id.'">';
				//$_SESSION["paymentintent_id"] = $paymentintent->id;
			}
		}

		print '</form>'."\n";


		// JS Code for Stripe
		if (empty($stripearrayofkeys['publishable_key']))
		{
			$langs->load("errors");
			print info_admin($langs->trans("ErrorModuleSetupNotComplete", $langs->transnoentitiesnoconv("Stripe")), 0, 0, 'error');
		} else {
			print '<!-- JS Code for Stripe components -->';
			print '<script src="https://js.stripe.com/v3/"></script>'."\n";
			print '<!-- urllogofull = '.$urllogofull.' -->'."\n";

			// Code to ask the credit card. This use the default "API version". No way to force API version when using JS code.
			print '<script type="text/javascript" language="javascript">'."\n";

			if (!empty($conf->global->STRIPE_USE_NEW_CHECKOUT))
			{
				$amountstripe = $amount;

				// Correct the amount according to unit of currency
				// See https://support.stripe.com/questions/which-zero-decimal-currencies-does-stripe-support
				$arrayzerounitcurrency = array('BIF', 'CLP', 'DJF', 'GNF', 'JPY', 'KMF', 'KRW', 'MGA', 'PYG', 'RWF', 'VND', 'VUV', 'XAF', 'XOF', 'XPF');
				if (!in_array($currency, $arrayzerounitcurrency)) $amountstripe = $amountstripe * 100;

				$ipaddress = getUserRemoteIP();
				$metadata = array('dol_version'=>DOL_VERSION, 'dol_entity'=>$conf->entity, 'ipaddress'=>$ipaddress);
				if (is_object($object))
				{
					$metadata['dol_type'] = $object->element;
					$metadata['dol_id'] = $object->id;

					$ref = $object->ref;
				}

				try {
					$arrayforpaymentintent = array(
						'description'=>'Stripe payment: '.$FULLTAG.($ref ? ' ref='.$ref : ''),
						"metadata" => $metadata
					);
					if ($TAG) $arrayforpaymentintent["statement_descriptor"] = dol_trunc($TAG, 10, 'right', 'UTF-8', 1); // 22 chars that appears on bank receipt (company + description)

					$arrayforcheckout = array(
						'payment_method_types' => array('card'),
						'line_items' => array(array(
							'name' => $langs->transnoentitiesnoconv("Payment").' '.$TAG, // Label of product line
							'description' => 'Stripe payment: '.$FULLTAG.($ref ? ' ref='.$ref : ''),
							'amount' => $amountstripe,
							'currency' => $currency,
							//'images' => array($urllogofull),
							'quantity' => 1,
						)),
						'client_reference_id' => $FULLTAG,
						'success_url' => $urlok,
						'cancel_url' => $urlko,
						'payment_intent_data' => $arrayforpaymentintent
					);
					if ($stripecu) $arrayforcheckout['customer'] = $stripecu;
					elseif (GETPOST('email', 'alpha') && isValidEmail(GETPOST('email', 'alpha'))) $arrayforcheckout['customer_email'] = GETPOST('email', 'alpha');
					$sessionstripe = \Stripe\Checkout\Session::create($arrayforcheckout);

					$remoteip = getUserRemoteIP();

					// Save some data for the paymentok
					$_SESSION["currencyCodeType"] = $currency;
					$_SESSION["paymentType"] = '';
					$_SESSION["FinalPaymentAmt"] = $amount;
					$_SESSION['ipaddress'] = ($remoteip ? $remoteip : 'unknown'); // Payer ip
					$_SESSION['payerID'] = is_object($stripecu) ? $stripecu->id : '';
					$_SESSION['TRANSACTIONID'] = $sessionstripe->id;
				} catch (Exception $e)
				{
					print $e->getMessage();
				}
				?>
   			// Code for payment with option STRIPE_USE_NEW_CHECKOUT set

    	    // Create a Stripe client.
    	    var stripe = Stripe('<?php echo $stripearrayofkeys['publishable_key']; // Defined into config.php ?>');

    	    // Create an instance of Elements
    	    var elements = stripe.elements();

    	    // Custom styling can be passed to options when creating an Element.
    	    // (Note that this demo uses a wider set of styles than the guide below.)
    	    var style = {
    	      base: {
    	        color: '#32325d',
    	        lineHeight: '24px',
    	        fontFamily: '"Helvetica Neue", Helvetica, sans-serif',
    	        fontSmoothing: 'antialiased',
    	        fontSize: '16px',
    	        '::placeholder': {
    	          color: '#aab7c4'
    	        }
    	      },
    	      invalid: {
    	        color: '#fa755a',
    	        iconColor: '#fa755a'
    	      }
    	    };

    		var cardElement = elements.create('card', {style: style});

			// Comment this to avoid the redirect
			stripe.redirectToCheckout({
			  // Make the id field from the Checkout Session creation API response
			  // available to this file, so you can provide it as parameter here
			  // instead of the {{CHECKOUT_SESSION_ID}} placeholder.
			  sessionId: '<?php print $sessionstripe->id; ?>'
			}).then(function (result) {
			  // If `redirectToCheckout` fails due to a browser or network
			  // error, display the localized error message to your customer
			  // using `result.error.message`.
			});


    			<?php
			} elseif (!empty($conf->global->STRIPE_USE_INTENT_WITH_AUTOMATIC_CONFIRMATION))
			{
				?>
    		// Code for payment with option STRIPE_USE_INTENT_WITH_AUTOMATIC_CONFIRMATION set

    	    // Create a Stripe client.
    	    var stripe = Stripe('<?php echo $stripearrayofkeys['publishable_key']; // Defined into config.php ?>');

    	    // Create an instance of Elements
    	    var elements = stripe.elements();

    	    // Custom styling can be passed to options when creating an Element.
    	    // (Note that this demo uses a wider set of styles than the guide below.)
    	    var style = {
    	      base: {
    	        color: '#32325d',
    	        lineHeight: '24px',
    	        fontFamily: '"Helvetica Neue", Helvetica, sans-serif',
    	        fontSmoothing: 'antialiased',
    	        fontSize: '16px',
    	        '::placeholder': {
    	          color: '#aab7c4'
    	        }
    	      },
    	      invalid: {
    	        color: '#fa755a',
    	        iconColor: '#fa755a'
    	      }
    	    };

    		var cardElement = elements.create('card', {style: style});

    		// Add an instance of the card Element into the `card-element` <div>
    		cardElement.mount('#card-element');

    		// Handle real-time validation errors from the card Element.
    		cardElement.addEventListener('change', function(event) {
        		var displayError = document.getElementById('card-errors');
        	      if (event.error) {
        	      	console.log("Show event error (like 'Incorrect card number', ...)");
        	        displayError.textContent = event.error.message;
        	      } else {
        	      	console.log("Reset error message");
        	        displayError.textContent = '';
        	      }
    	    });

    		// Handle form submission
            var cardholderName = document.getElementById('cardholder-name');
            var cardButton = document.getElementById('buttontopay');
            var clientSecret = cardButton.dataset.secret;

            cardButton.addEventListener('click', function(event) {
            	console.log("We click on buttontopay");
            	event.preventDefault();

            	if (cardholderName.value == '')
            	{
    				console.log("Field Card holder is empty");
    				var displayError = document.getElementById('card-errors');
    				displayError.textContent = '<?php print dol_escape_js($langs->trans("ErrorFieldRequired", $langs->transnoentitiesnoconv("CardOwner"))); ?>';
            	}
            	else
            	{
            	  /* Disable button to pay and show hourglass cursor */
    	      	  jQuery('#hourglasstopay').show();
            	  jQuery('#buttontopay').hide();

                  stripe.handleCardPayment(
                    clientSecret, cardElement, {
                    	payment_method_data: {
        			        billing_details: {
        			        	name: cardholderName.value
        			        	<?php if (GETPOST('email', 'alpha') || (is_object($object) && is_object($object->thirdparty) && !empty($object->thirdparty->email))) { ?>, email: '<?php echo dol_escape_js(GETPOST('email', 'alpha') ? GETPOST('email', 'alpha') : $object->thirdparty->email); ?>'<?php } ?>
        			        	<?php if (is_object($object) && is_object($object->thirdparty) && !empty($object->thirdparty->phone)) { ?>, phone: '<?php echo dol_escape_js($object->thirdparty->phone); ?>'<?php } ?>
        			        	<?php if (is_object($object) && is_object($object->thirdparty)) { ?>, address: {
        			        	    city: '<?php echo dol_escape_js($object->thirdparty->town); ?>',
        			        	    <?php if ($object->thirdparty->country_code) { ?>country: '<?php echo dol_escape_js($object->thirdparty->country_code); ?>',<?php } ?>
        			        	    line1: '<?php echo dol_escape_js(preg_replace('/\s\s+/', ' ', $object->thirdparty->address)); ?>',
        			        	    postal_code: '<?php echo dol_escape_js($object->thirdparty->zip); ?>'
        			        	    }
        			        	<?php } ?>
        			        }
              			},
              			save_payment_method: <?php if ($stripecu) { print 'true'; } else { print 'false'; } ?>	/* true when a customer was provided when creating payment intent. true ask to save the card */
                    }
                  ).then(function(result) {
                  	  console.log(result);
        	          if (result.error) {
        	    	      console.log("Error on result of handleCardPayment");
                	      jQuery('#buttontopay').show();
                	      jQuery('#hourglasstopay').hide();
        		          // Inform the user if there was an error
        		          var errorElement = document.getElementById('card-errors');
        		          errorElement.textContent = result.error.message;
        		      } else {
        		      	  // The payment has succeeded. Display a success message.
        	    	      console.log("No error on result of handleCardPayment, so we submit the form");
            			  // Submit the form
            		      jQuery('#buttontopay').hide();
            		      jQuery('#hourglasstopay').show();
            		      // Send form (action=charge that will do nothing)
            		      jQuery('#payment-form').submit();
        		      }
                  });
                }
            });

    			<?php
			} else // Old method (not SCA ready)
			{
				?>
    		// Old code for payment with option STRIPE_USE_INTENT_WITH_AUTOMATIC_CONFIRMATION off and STRIPE_USE_NEW_CHECKOUT off

    	    // Create a Stripe client.
    	    var stripe = Stripe('<?php echo $stripearrayofkeys['publishable_key']; // Defined into config.php ?>');

    	    // Create an instance of Elements
    	    var elements = stripe.elements();

    	    // Custom styling can be passed to options when creating an Element.
    	    // (Note that this demo uses a wider set of styles than the guide below.)
    	    var style = {
    	      base: {
    	        color: '#32325d',
    	        lineHeight: '24px',
    	        fontFamily: '"Helvetica Neue", Helvetica, sans-serif',
    	        fontSmoothing: 'antialiased',
    	        fontSize: '16px',
    	        '::placeholder': {
    	          color: '#aab7c4'
    	        }
    	      },
    	      invalid: {
    	        color: '#fa755a',
    	        iconColor: '#fa755a'
    	      }
    	    };

    	    // Create an instance of the card Element
    	    var card = elements.create('card', {style: style});

    	    // Add an instance of the card Element into the `card-element` <div>
    	    card.mount('#card-element');

    	    // Handle real-time validation errors from the card Element.
    	    card.addEventListener('change', function(event) {
    	      var displayError = document.getElementById('card-errors');
    	      if (event.error) {
    	        displayError.textContent = event.error.message;
    	      } else {
    	        displayError.textContent = '';
    	      }
    	    });

    	    // Handle form submission
    	    var form = document.getElementById('payment-form');
    	    console.log(form);
    	    form.addEventListener('submit', function(event) {
    	      event.preventDefault();
    			<?php
				if (empty($conf->global->STRIPE_USE_3DSECURE))	// Ask credit card directly, no 3DS test
				{
					?>
    				/* Use token */
    				stripe.createToken(card).then(function(result) {
    			        if (result.error) {
    			          // Inform the user if there was an error
    			          var errorElement = document.getElementById('card-errors');
    			          errorElement.textContent = result.error.message;
    			        } else {
    			          // Send the token to your server
    			          stripeTokenHandler(result.token);
    			        }
    				});
    				<?php
				} else // Ask credit card with 3DS test
				{
					?>
    				/* Use 3DS source */
    				stripe.createSource(card).then(function(result) {
    				    if (result.error) {
    				      // Inform the user if there was an error
    				      var errorElement = document.getElementById('card-errors');
    				      errorElement.textContent = result.error.message;
    				    } else {
    				      // Send the source to your server
    				      stripeSourceHandler(result.source);
    				    }
    				});
    				<?php
				}
				?>
    	    });


    		/* Insert the Token into the form so it gets submitted to the server */
    	    function stripeTokenHandler(token) {
    	      // Insert the token ID into the form so it gets submitted to the server
    	      var form = document.getElementById('payment-form');

    	      var hiddenInput = document.createElement('input');
    	      hiddenInput.setAttribute('type', 'hidden');
    	      hiddenInput.setAttribute('name', 'stripeToken');
    	      hiddenInput.setAttribute('value', token.id);
    	      form.appendChild(hiddenInput);

			  var hiddenInput2 = document.createElement('input');
			  hiddenInput2.setAttribute('type', 'hidden');
			  hiddenInput2.setAttribute('name', 'token');
              hiddenInput2.setAttribute('value', '<?php echo newToken(); ?>');
			  form.appendChild(hiddenInput2);

    	      // Submit the form
    	      jQuery('#buttontopay').hide();
    	      jQuery('#hourglasstopay').show();
    	      console.log("submit token");
    	      form.submit();
    	    }

    		/* Insert the Source into the form so it gets submitted to the server */
    		function stripeSourceHandler(source) {
    		  // Insert the source ID into the form so it gets submitted to the server
    		  var form = document.getElementById('payment-form');

    		  var hiddenInput = document.createElement('input');
    		  hiddenInput.setAttribute('type', 'hidden');
    		  hiddenInput.setAttribute('name', 'stripeSource');
    		  hiddenInput.setAttribute('value', source.id);
    		  form.appendChild(hiddenInput);

			  var hiddenInput2 = document.createElement('input');
			  hiddenInput2.setAttribute('type', 'hidden');
			  hiddenInput2.setAttribute('name', 'token');
              hiddenInput2.setAttribute('value', '<?php echo newToken(); ?>');
			  form.appendChild(hiddenInput2);

    		  // Submit the form
    	      jQuery('#buttontopay').hide();
    	      jQuery('#hourglasstopay').show();
    	      console.log("submit source");
    		  form.submit();
    		}

    	    	<?php
			}

			print '</script>';
		}
	}
	// This hook is used to show the embedded form to make payments with external payment modules (ie Payzen, ...)
	$parameters = [
		'paymentmethod' => $paymentmethod,
		'amount' => price2num(GETPOST("newamount"), 'MT'),
		'tag' => GETPOST("tag", 'alpha'),
		'dopayment' => GETPOST('dopayment', 'alpha')
	];
	$reshook = $hookmanager->executeHooks('doPayment', $parameters, $object, $action);
<<<<<<< HEAD
=======
	if ($reshook < 0) {
		setEventMessages($hookmanager->error, $hookmanager->errors, 'errors');
	} elseif ($reshook > 0) {
		print $hookmanager->resPrint;
	}
>>>>>>> 8e2d2ac7
}

htmlPrintOnlinePaymentFooter($mysoc, $langs, 1, $suffix, $object);

llxFooter('', 'public');

$db->close();<|MERGE_RESOLUTION|>--- conflicted
+++ resolved
@@ -212,14 +212,11 @@
 	'validpaymentmethod' => &$validpaymentmethod
 ];
 $reshook = $hookmanager->executeHooks('doValidatePayment', $parameters, $object, $action);
-<<<<<<< HEAD
-=======
 if ($reshook < 0) {
     setEventMessages($hookmanager->error, $hookmanager->errors, 'errors');
 } elseif ($reshook > 0) {
 	print $hookmanager->resPrint;
 }
->>>>>>> 8e2d2ac7
 
 // Check security token
 $valid = true;
@@ -427,7 +424,6 @@
 
 	$error = 0;
 	$errormessage = '';
-<<<<<<< HEAD
 
 	// When using the old Charge API architecture
 	if (empty($conf->global->STRIPE_USE_INTENT_WITH_AUTOMATIC_CONFIRMATION))
@@ -458,38 +454,6 @@
 				$thirdparty = new Societe($db);
 				$thirdparty->fetch($thirdparty_id);
 
-=======
-
-	// When using the old Charge API architecture
-	if (empty($conf->global->STRIPE_USE_INTENT_WITH_AUTOMATIC_CONFIRMATION))
-	{
-		try {
-			$metadata = array(
-				'dol_version' => DOL_VERSION,
-				'dol_entity'  => $conf->entity,
-				'dol_company' => $mysoc->name, // Usefull when using multicompany
-				'dol_tax_num' => $vatnumber,
-				'ipaddress'=> getUserRemoteIP()
-			);
-
-			if (!empty($thirdparty_id)) $metadata["dol_thirdparty_id"] = $thirdparty_id;
-
-			if ($thirdparty_id > 0)
-			{
-				dol_syslog("Search existing Stripe customer profile for thirdparty_id=".$thirdparty_id, LOG_DEBUG, 0, '_stripe');
-
-				$service = 'StripeTest';
-				$servicestatus = 0;
-				if (!empty($conf->global->STRIPE_LIVE) && !GETPOST('forcesandbox', 'int'))
-				{
-					$service = 'StripeLive';
-					$servicestatus = 1;
-				}
-
-				$thirdparty = new Societe($db);
-				$thirdparty->fetch($thirdparty_id);
-
->>>>>>> 8e2d2ac7
 				// Create Stripe customer
 				include_once DOL_DOCUMENT_ROOT.'/stripe/class/stripe.class.php';
 				$stripe = new Stripe($db);
@@ -1715,15 +1679,12 @@
 			'object' => $object
 		];
 		$reshook = $hookmanager->executeHooks('doCheckStatus', $parameters, $object, $action);
-<<<<<<< HEAD
-=======
 		if ($reshook < 0) {
 			setEventMessages($hookmanager->error, $hookmanager->errors, 'errors');
 		} elseif ($reshook > 0) {
 			print $hookmanager->resPrint;
 		}
 
->>>>>>> 8e2d2ac7
 		if ($source == 'order' && $object->billed)
 		{
 			print '<br><br><span class="amountpaymentcomplete size15x">'.$langs->trans("OrderBilled").'</span>';
@@ -1749,15 +1710,12 @@
 				'paymentmethod' => $paymentmethod
 			];
 			$reshook = $hookmanager->executeHooks('doAddButton', $parameters, $object, $action);
-<<<<<<< HEAD
-=======
 			if ($reshook < 0) {
 				setEventMessages($hookmanager->error, $hookmanager->errors, 'errors');
 			} elseif ($reshook > 0) {
 				print $hookmanager->resPrint;
 			}
 
->>>>>>> 8e2d2ac7
 			if ((empty($paymentmethod) || $paymentmethod == 'paybox') && !empty($conf->paybox->enabled))
 			{
 				print '<div class="button buttonpayment" id="div_dopayment_paybox"><span class="fa fa-credit-card"></span> <input class="" type="submit" id="dopayment_paybox" name="dopayment_paybox" value="'.$langs->trans("PayBoxDoPayment").'">';
@@ -2358,14 +2316,11 @@
 		'dopayment' => GETPOST('dopayment', 'alpha')
 	];
 	$reshook = $hookmanager->executeHooks('doPayment', $parameters, $object, $action);
-<<<<<<< HEAD
-=======
 	if ($reshook < 0) {
 		setEventMessages($hookmanager->error, $hookmanager->errors, 'errors');
 	} elseif ($reshook > 0) {
 		print $hookmanager->resPrint;
 	}
->>>>>>> 8e2d2ac7
 }
 
 htmlPrintOnlinePaymentFooter($mysoc, $langs, 1, $suffix, $object);
