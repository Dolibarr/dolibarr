--- conflicted
+++ resolved
@@ -75,10 +75,7 @@
 
 // Load translation files
 // Use browser-defined language
-<<<<<<< HEAD
-=======
 $langs = new Translate('', $conf);
->>>>>>> 4806e44b
 $langs->setDefaultLang('auto');
 $langs->loadLangs(array("main", "other", "dict", "bills", "companies", "errors", "paybox", "paypal", "stripe")); // File with generic data
 
