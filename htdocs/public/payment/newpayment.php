<?php
/* Copyright (C) 2001-2002	Rodolphe Quiedeville	<rodolphe@quiedeville.org>
 * Copyright (C) 2006-2017	Laurent Destailleur		<eldy@users.sourceforge.net>
 * Copyright (C) 2009-2012	Regis Houssin			<regis.houssin@inodbox.com>
 * Copyright (C) 2018	    Juanjo Menent			<jmenent@2byte.es>
 * Copyright (C) 2018-2021	Thibault FOUCART	    <support@ptibogxiv.net>
 * Copyright (C) 2021		Waël Almoman	    	<info@almoman.com>
 * Copyright (C) 2021		Dorian Vabre			<dorian.vabre@gmail.com>
 *
 * This program is free software; you can redistribute it and/or modify
 * it under the terms of the GNU General Public License as published by
 * the Free Software Foundation; either version 3 of the License, or
 * (at your option) any later version.
 *
 * This program is distributed in the hope that it will be useful,
 * but WITHOUT ANY WARRANTY; without even the implied warranty of
 * MERCHANTABILITY or FITNESS FOR A PARTICULAR PURPOSE.  See the
 * GNU General Public License for more details.
 *
 * You should have received a copy of the GNU General Public License
 * along with this program. If not, see <https://www.gnu.org/licenses/>.
 *
 * For Paypal test: https://developer.paypal.com/
 * For Paybox test: ???
 * For Stripe test: Use credit card 4242424242424242 .More example on https://stripe.com/docs/testing
 *
 * Variants:
 * - When option STRIPE_USE_INTENT_WITH_AUTOMATIC_CONFIRMATION is on, we use the new PaymentIntent API
 * - When option STRIPE_USE_NEW_CHECKOUT is on, we use the new checkout API
 * - If no option set, we use old APIS (charge)
 */

/**
 *     	\file       htdocs/public/payment/newpayment.php
 *		\ingroup    core
 *		\brief      File to offer a way to make a payment for a particular Dolibarr object
 */

if (!defined('NOLOGIN')) {
	define("NOLOGIN", 1); // This means this output page does not require to be logged.
}
if (!defined('NOCSRFCHECK')) {
	define("NOCSRFCHECK", 1); // We accept to go on this page from external web site.
}
if (!defined('NOIPCHECK')) {
	define('NOIPCHECK', '1'); // Do not check IP defined into conf $dolibarr_main_restrict_ip
}
if (!defined('NOBROWSERNOTIF')) {
	define('NOBROWSERNOTIF', '1');
}

// For MultiCompany module.
// Do not use GETPOST here, function is not defined and get of entity must be done before including main.inc.php
$entity = (!empty($_GET['entity']) ? (int) $_GET['entity'] : (!empty($_POST['entity']) ? (int) $_POST['entity'] : (!empty($_GET['e']) ? (int) $_GET['e'] : (!empty($_POST['e']) ? (int) $_POST['e'] : 1))));
if (is_numeric($entity)) {
	define("DOLENTITY", $entity);
}

require '../../main.inc.php';
require_once DOL_DOCUMENT_ROOT.'/core/lib/company.lib.php';
require_once DOL_DOCUMENT_ROOT.'/core/lib/payments.lib.php';
require_once DOL_DOCUMENT_ROOT.'/core/lib/functions2.lib.php';
require_once DOL_DOCUMENT_ROOT.'/eventorganization/class/conferenceorboothattendee.class.php';
require_once DOL_DOCUMENT_ROOT.'/product/class/product.class.php';
require_once DOL_DOCUMENT_ROOT.'/societe/class/societeaccount.class.php';
require_once DOL_DOCUMENT_ROOT.'/compta/facture/class/facture.class.php';
require_once DOL_DOCUMENT_ROOT.'/projet/class/project.class.php';
// Hook to be used by external payment modules (ie Payzen, ...)
include_once DOL_DOCUMENT_ROOT.'/core/class/hookmanager.class.php';
$hookmanager = new HookManager($db);
$hookmanager->initHooks(array('newpayment'));

// Load translation files
$langs->loadLangs(array("main", "other", "dict", "bills", "companies", "errors", "paybox", "paypal", "stripe")); // File with generic data

// Security check
// No check on module enabled. Done later according to $validpaymentmethod

$action = GETPOST('action', 'aZ09');

// Input are:
// type ('invoice','order','contractline'),
// id (object id),
// amount (required if id is empty),
// tag (a free text, required if type is empty)
// currency (iso code)

$suffix = GETPOST("suffix", 'aZ09');
$amount = price2num(GETPOST("amount", 'alpha'));
if (!GETPOST("currency", 'alpha')) {
	$currency = $conf->currency;
} else {
	$currency = GETPOST("currency", 'aZ09');
}
$source = GETPOST("s", 'aZ09') ?GETPOST("s", 'aZ09') : GETPOST("source", 'aZ09');
//$download = GETPOST('d', 'int') ?GETPOST('d', 'int') : GETPOST('download', 'int');

if (!$action) {
	if (!GETPOST("amount", 'alpha') && !$source) {
		print $langs->trans('ErrorBadParameters')." - amount or source";
		exit;
	}
	if (is_numeric($amount) && !GETPOST("tag", 'alpha') && !$source) {
		print $langs->trans('ErrorBadParameters')." - tag or source";
		exit;
	}
	if ($source && !GETPOST("ref", 'alpha')) {
		print $langs->trans('ErrorBadParameters')." - ref";
		exit;
	}
}

if ($source == 'organizedeventregistration') {
	// Finding the Attendee
	$attendee = new ConferenceOrBoothAttendee($db);

	$invoiceid = GETPOST('ref', 'int');
	$invoice = new Facture($db);

	$resultinvoice = $invoice->fetch($invoiceid);

	if ($resultinvoice <= 0) {
		setEventMessages(null, $invoice->errors, "errors");
	} else {
		/*
		$attendeeid = 0;

		$invoice->fetchObjectLinked();
		$linkedAttendees = $invoice->linkedObjectsIds['conferenceorboothattendee'];

		if (is_array($linkedAttendees)) {
			$linkedAttendees = array_values($linkedAttendees);
			$attendeeid = $linkedAttendees[0];
		}*/
		$sql = "SELECT rowid FROM ".MAIN_DB_PREFIX."eventorganization_conferenceorboothattendee";
		$sql .= " WHERE fk_invoice = ".((int) $invoiceid);
		$resql = $db->query($sql);
		if ($resql) {
			$obj = $db->fetch_object($resql);
			if ($obj) {
				$attendeeid = $obj->rowid;
			}
		}

		if ($attendeeid > 0) {
			$resultattendee = $attendee->fetch($attendeeid);

			if ($resultattendee <= 0) {
				setEventMessages(null, $attendee->errors, "errors");
			} else {
				$attendee->fetch_projet();

				$amount = price2num($invoice->total_ttc);
				// Finding the associated thirdparty
				$thirdparty = new Societe($db);
				$resultthirdparty = $thirdparty->fetch($invoice->socid);
				if ($resultthirdparty <= 0) {
					setEventMessages(null, $thirdparty->errors, "errors");
				}
				$object = $thirdparty;
			}
		}
	}
} elseif ($source == 'boothlocation') {
	// Getting the amount to pay, the invoice, finding the thirdparty
	$invoiceid = GETPOST('ref');
	$invoice = new Facture($db);
	$resultinvoice = $invoice->fetch($invoiceid);
	if ($resultinvoice <= 0) {
		setEventMessages(null, $invoice->errors, "errors");
	} else {
		$amount = price2num($invoice->total_ttc);
		// Finding the associated thirdparty
		$thirdparty = new Societe($db);
		$resultthirdparty = $thirdparty->fetch($invoice->socid);
		if ($resultthirdparty <= 0) {
			setEventMessages(null, $thirdparty->errors, "errors");
		}
		$object = $thirdparty;
	}
}


$paymentmethod = GETPOST('paymentmethod', 'alphanohtml') ? GETPOST('paymentmethod', 'alphanohtml') : ''; // Empty in most cases. Defined when a payment mode is forced
$validpaymentmethod = array();

// Detect $paymentmethod
foreach ($_POST as $key => $val) {
	$reg = array();
	if (preg_match('/^dopayment_(.*)$/', $key, $reg)) {
		$paymentmethod = $reg[1];
		break;
	}
}


// Define $urlwithroot
//$urlwithouturlroot=preg_replace('/'.preg_quote(DOL_URL_ROOT,'/').'$/i','',trim($dolibarr_main_url_root));
//$urlwithroot=$urlwithouturlroot.DOL_URL_ROOT;		// This is to use external domain name found into config file
$urlwithroot = DOL_MAIN_URL_ROOT; // This is to use same domain name than current. For Paypal payment, we can use internal URL like localhost.

$urlok = $urlwithroot.'/public/payment/paymentok.php?';
$urlko = $urlwithroot.'/public/payment/paymentko.php?';

// Complete urls for post treatment
$ref = $REF = GETPOST('ref', 'alpha');
$TAG = GETPOST("tag", 'alpha');
$FULLTAG = GETPOST("fulltag", 'alpha'); // fulltag is tag with more informations
$SECUREKEY = GETPOST("securekey"); // Secure key

if ($paymentmethod && !preg_match('/'.preg_quote('PM='.$paymentmethod, '/').'/', $FULLTAG)) {
	$FULLTAG .= ($FULLTAG ? '.' : '').'PM='.$paymentmethod;
}

if (!empty($suffix)) {
	$urlok .= 'suffix='.urlencode($suffix).'&';
	$urlko .= 'suffix='.urlencode($suffix).'&';
}
if ($source) {
	$urlok .= 's='.urlencode($source).'&';
	$urlko .= 's='.urlencode($source).'&';
}
if (!empty($REF)) {
	$urlok .= 'ref='.urlencode($REF).'&';
	$urlko .= 'ref='.urlencode($REF).'&';
}
if (!empty($TAG)) {
	$urlok .= 'tag='.urlencode($TAG).'&';
	$urlko .= 'tag='.urlencode($TAG).'&';
}
if (!empty($FULLTAG)) {
	$urlok .= 'fulltag='.urlencode($FULLTAG).'&';
	$urlko .= 'fulltag='.urlencode($FULLTAG).'&';
}
if (!empty($SECUREKEY)) {
	$urlok .= 'securekey='.urlencode($SECUREKEY).'&';
	$urlko .= 'securekey='.urlencode($SECUREKEY).'&';
}
if (!empty($entity)) {
	$urlok .= 'e='.urlencode($entity).'&';
	$urlko .= 'e='.urlencode($entity).'&';
}
$urlok = preg_replace('/&$/', '', $urlok); // Remove last &
$urlko = preg_replace('/&$/', '', $urlko); // Remove last &


// Make special controls

if ((empty($paymentmethod) || $paymentmethod == 'paypal') && !empty($conf->paypal->enabled)) {
	require_once DOL_DOCUMENT_ROOT.'/paypal/lib/paypal.lib.php';
	require_once DOL_DOCUMENT_ROOT.'/paypal/lib/paypalfunctions.lib.php';

	// Check parameters
	$PAYPAL_API_OK = "";
	if ($urlok) {
		$PAYPAL_API_OK = $urlok;
	}
	$PAYPAL_API_KO = "";
	if ($urlko) {
		$PAYPAL_API_KO = $urlko;
	}
	if (empty($PAYPAL_API_USER)) {
		dol_print_error('', "Paypal setup param PAYPAL_API_USER not defined");
		return -1;
	}
	if (empty($PAYPAL_API_PASSWORD)) {
		dol_print_error('', "Paypal setup param PAYPAL_API_PASSWORD not defined");
		return -1;
	}
	if (empty($PAYPAL_API_SIGNATURE)) {
		dol_print_error('', "Paypal setup param PAYPAL_API_SIGNATURE not defined");
		return -1;
	}
}
if ((empty($paymentmethod) || $paymentmethod == 'paybox') && !empty($conf->paybox->enabled)) {
	// No specific test for the moment
}
if ((empty($paymentmethod) || $paymentmethod == 'stripe') && !empty($conf->stripe->enabled)) {
	require_once DOL_DOCUMENT_ROOT.'/stripe/config.php'; // This include also /stripe/lib/stripe.lib.php, /includes/stripe/stripe-php/init.php, ...
}

// Initialize $validpaymentmethod
$validpaymentmethod = getValidOnlinePaymentMethods($paymentmethod);

// This hook is used to push to $validpaymentmethod by external payment modules (ie Payzen, ...)
$parameters = [
	'paymentmethod' => $paymentmethod,
	'validpaymentmethod' => &$validpaymentmethod
];
$reshook = $hookmanager->executeHooks('doValidatePayment', $parameters, $object, $action);

// Check security token
$tmpsource = $source;
if ($tmpsource == 'membersubscription') {
	$tmpsource = 'member';
}
$valid = true;
if (!empty($conf->global->PAYMENT_SECURITY_TOKEN)) {
	$tokenisok = false;
	if (!empty($conf->global->PAYMENT_SECURITY_TOKEN_UNIQUE)) {
		if ($tmpsource && $REF) {
			// Use the source in the hash to avoid duplicates if the references are identical
			$tokenisok = dol_verifyHash($conf->global->PAYMENT_SECURITY_TOKEN.$tmpsource.$REF, $SECUREKEY, '2');
			// Do a second test for retro-compatibility (token may have been hashed with membersubscription in external module)
			if ($tmpsource != $source) {
				$tokenisok = dol_verifyHash($conf->global->PAYMENT_SECURITY_TOKEN.$source.$REF, $SECUREKEY, '2');
			}
		} else {
			$tokenisok = dol_verifyHash($conf->global->PAYMENT_SECURITY_TOKEN, $SECUREKEY, '2');
		}
	} else {
		$tokenisok = ($conf->global->PAYMENT_SECURITY_TOKEN == $SECUREKEY);
	}

	if (! $tokenisok) {
		if (empty($conf->global->PAYMENT_SECURITY_ACCEPT_ANY_TOKEN)) {
			$valid = false; // PAYMENT_SECURITY_ACCEPT_ANY_TOKEN is for backward compatibility
		} else {
			dol_syslog("Warning: PAYMENT_SECURITY_ACCEPT_ANY_TOKEN is on", LOG_WARNING);
		}
	}

	if (!$valid) {
		print '<div class="error">Bad value for key.</div>';
		//print 'SECUREKEY='.$SECUREKEY.' valid='.$valid;
		exit;
	}
}

if (!empty($paymentmethod) && empty($validpaymentmethod[$paymentmethod])) {
	print 'Payment module for payment method '.$paymentmethod.' is not active';
	exit;
}
if (empty($validpaymentmethod)) {
	print 'No active payment module (Paypal, Stripe, Paybox, ...)';
	exit;
}

// Common variables
$creditor = $mysoc->name;
$paramcreditor = 'ONLINE_PAYMENT_CREDITOR';
$paramcreditorlong = 'ONLINE_PAYMENT_CREDITOR_'.$suffix;
if (!empty($conf->global->$paramcreditorlong)) {
	$creditor = $conf->global->$paramcreditorlong;
} elseif (!empty($conf->global->$paramcreditor)) {
	$creditor = $conf->global->$paramcreditor;
}

$mesg = '';


/*
 * Actions
 */

// Action dopayment is called after clicking/choosing the payment mode
if ($action == 'dopayment') {
	if ($paymentmethod == 'paypal') {
		$PAYPAL_API_PRICE = price2num(GETPOST("newamount", 'alpha'), 'MT');
		$PAYPAL_PAYMENT_TYPE = 'Sale';

		// Vars that are used as global var later in print_paypal_redirect()
		$origfulltag = GETPOST("fulltag", 'alpha');
		$shipToName = GETPOST("shipToName", 'alpha');
		$shipToStreet = GETPOST("shipToStreet", 'alpha');
		$shipToCity = GETPOST("shipToCity", 'alpha');
		$shipToState = GETPOST("shipToState", 'alpha');
		$shipToCountryCode = GETPOST("shipToCountryCode", 'alpha');
		$shipToZip = GETPOST("shipToZip", 'alpha');
		$shipToStreet2 = GETPOST("shipToStreet2", 'alpha');
		$phoneNum = GETPOST("phoneNum", 'alpha');
		$email = GETPOST("email", 'alpha');
		$desc = GETPOST("desc", 'alpha');
		$thirdparty_id = GETPOST('thirdparty_id', 'int');

		// Special case for Paypal-Indonesia
		if ($shipToCountryCode == 'ID' && !preg_match('/\-/', $shipToState)) {
			$shipToState = 'ID-'.$shipToState;
		}

		if (empty($PAYPAL_API_PRICE) || !is_numeric($PAYPAL_API_PRICE)) {
			$mesg = $langs->trans("ErrorFieldRequired", $langs->transnoentitiesnoconv("Amount"));
			$action = '';
			// } elseif (empty($EMAIL)) { $mesg=$langs->trans("ErrorFieldRequired",$langs->transnoentitiesnoconv("YourEMail"));
			// } elseif (! isValidEMail($EMAIL)) { $mesg=$langs->trans("ErrorBadEMail",$EMAIL);
		} elseif (!$origfulltag) {
			$mesg = $langs->trans("ErrorFieldRequired", $langs->transnoentitiesnoconv("PaymentCode"));
			$action = '';
		}

		//var_dump($_POST);
		if (empty($mesg)) {
			dol_syslog("newpayment.php call paypal api and do redirect", LOG_DEBUG);

			// Other
			$PAYPAL_API_DEVISE = "USD";
			if (!empty($currency)) {
				$PAYPAL_API_DEVISE = $currency;
			}

			// Show var initialized by include fo paypal lib at begin of this file
			dol_syslog("Submit Paypal form", LOG_DEBUG);
			dol_syslog("PAYPAL_API_USER: $PAYPAL_API_USER", LOG_DEBUG);
			dol_syslog("PAYPAL_API_PASSWORD: ".preg_replace('/./', '*', $PAYPAL_API_PASSWORD), LOG_DEBUG); // No password into log files
			dol_syslog("PAYPAL_API_SIGNATURE: $PAYPAL_API_SIGNATURE", LOG_DEBUG);
			dol_syslog("PAYPAL_API_SANDBOX: $PAYPAL_API_SANDBOX", LOG_DEBUG);
			dol_syslog("PAYPAL_API_OK: $PAYPAL_API_OK", LOG_DEBUG);
			dol_syslog("PAYPAL_API_KO: $PAYPAL_API_KO", LOG_DEBUG);
			dol_syslog("PAYPAL_API_PRICE: $PAYPAL_API_PRICE", LOG_DEBUG);
			dol_syslog("PAYPAL_API_DEVISE: $PAYPAL_API_DEVISE", LOG_DEBUG);
			// All those fields may be empty when making a payment for a free amount for example
			dol_syslog("shipToName: $shipToName", LOG_DEBUG);
			dol_syslog("shipToStreet: $shipToStreet", LOG_DEBUG);
			dol_syslog("shipToCity: $shipToCity", LOG_DEBUG);
			dol_syslog("shipToState: $shipToState", LOG_DEBUG);
			dol_syslog("shipToCountryCode: $shipToCountryCode", LOG_DEBUG);
			dol_syslog("shipToZip: $shipToZip", LOG_DEBUG);
			dol_syslog("shipToStreet2: $shipToStreet2", LOG_DEBUG);
			dol_syslog("phoneNum: $phoneNum", LOG_DEBUG);
			dol_syslog("email: $email", LOG_DEBUG);
			dol_syslog("desc: $desc", LOG_DEBUG);

			dol_syslog("SCRIPT_URI: ".(empty($_SERVER["SCRIPT_URI"]) ? '' : $_SERVER["SCRIPT_URI"]), LOG_DEBUG); // If defined script uri must match domain of PAYPAL_API_OK and PAYPAL_API_KO

			// A redirect is added if API call successfull
			$mesg = print_paypal_redirect($PAYPAL_API_PRICE, $PAYPAL_API_DEVISE, $PAYPAL_PAYMENT_TYPE, $PAYPAL_API_OK, $PAYPAL_API_KO, $FULLTAG);

			// If we are here, it means the Paypal redirect was not done, so we show error message
			$action = '';
		}
	}

	if ($paymentmethod == 'paybox') {
		$PRICE = price2num(GETPOST("newamount"), 'MT');
		$email = $conf->global->ONLINE_PAYMENT_SENDEMAIL;
		$thirdparty_id = GETPOST('thirdparty_id', 'int');

		$origfulltag = GETPOST("fulltag", 'alpha');

		// Securekey into back url useless for back url and we need an url lower than 150.
		$urlok = preg_replace('/securekey=[^&]+&?/', '', $urlok);
		$urlko = preg_replace('/securekey=[^&]+&?/', '', $urlko);

		if (empty($PRICE) || !is_numeric($PRICE)) {
			$mesg = $langs->trans("ErrorFieldRequired", $langs->transnoentitiesnoconv("Amount"));
		} elseif (empty($email)) {
			$mesg = $langs->trans("ErrorFieldRequired", $langs->transnoentitiesnoconv("ONLINE_PAYMENT_SENDEMAIL"));
		} elseif (!isValidEMail($email)) {
			$mesg = $langs->trans("ErrorBadEMail", $email);
		} elseif (!$origfulltag) {
			$mesg = $langs->trans("ErrorFieldRequired", $langs->transnoentitiesnoconv("PaymentCode"));
		} elseif (dol_strlen($urlok) > 150) {
			$mesg = 'Error urlok too long '.$urlok.' (Paybox requires 150, found '.strlen($urlok).')';
		} elseif (dol_strlen($urlko) > 150) {
			$mesg = 'Error urlko too long '.$urlko.' (Paybox requires 150, found '.strlen($urlok).')';
		}

		if (empty($mesg)) {
			dol_syslog("newpayment.php call paybox api and do redirect", LOG_DEBUG);

			include_once DOL_DOCUMENT_ROOT.'/paybox/lib/paybox.lib.php';
			print_paybox_redirect($PRICE, $conf->currency, $email, $urlok, $urlko, $FULLTAG);

			session_destroy();
			exit;
		}
	}

	if ($paymentmethod == 'stripe') {
		if (GETPOST('newamount', 'alpha')) {
			$amount = price2num(GETPOST('newamount', 'alpha'), 'MT');
		} else {
			setEventMessages($langs->trans("ErrorFieldRequired", $langs->transnoentitiesnoconv("Amount")), null, 'errors');
			$action = '';
		}
	}
}


// Called when choosing Stripe mode.
// When using the old Charge API architecture, this code is called after clicking the 'dopayment' with the Charge API architecture.
// When using the PaymentIntent API architecture, the Stripe customer was already created when creating PaymentIntent when showing payment page, and the payment is already ok when action=charge.
if ($action == 'charge' && !empty($conf->stripe->enabled)) {
	$amountstripe = $amount;

	// Correct the amount according to unit of currency
	// See https://support.stripe.com/questions/which-zero-decimal-currencies-does-stripe-support
	$arrayzerounitcurrency = array('BIF', 'CLP', 'DJF', 'GNF', 'JPY', 'KMF', 'KRW', 'MGA', 'PYG', 'RWF', 'VND', 'VUV', 'XAF', 'XOF', 'XPF');
	if (!in_array($currency, $arrayzerounitcurrency)) {
		$amountstripe = $amountstripe * 100;
	}

	dol_syslog("--- newpayment.php Execute action = ".$action." STRIPE_USE_INTENT_WITH_AUTOMATIC_CONFIRMATION=".getDolGlobalInt('STRIPE_USE_INTENT_WITH_AUTOMATIC_CONFIRMATION'), LOG_DEBUG, 0, '_stripe');
	dol_syslog("GET=".var_export($_GET, true), LOG_DEBUG, 0, '_stripe');
	dol_syslog("POST=".var_export($_POST, true), LOG_DEBUG, 0, '_stripe');

	$stripeToken = GETPOST("stripeToken", 'alpha');
	$email = GETPOST("email", 'alpha');
	$thirdparty_id = GETPOST('thirdparty_id', 'int'); // Note that for payment following online registration for members, this is empty because thirdparty is created once payment is confirmed by paymentok.php
	$dol_type = (GETPOST('s', 'alpha') ? GETPOST('s', 'alpha') : GETPOST('source', 'alpha'));
	$dol_id = GETPOST('dol_id', 'int');
	$vatnumber = GETPOST('vatnumber', 'alpha');
	$savesource = GETPOSTISSET('savesource') ? GETPOST('savesource', 'int') : 1;

	dol_syslog("POST stripeToken = ".$stripeToken, LOG_DEBUG, 0, '_stripe');
	dol_syslog("POST email = ".$email, LOG_DEBUG, 0, '_stripe');
	dol_syslog("POST thirdparty_id = ".$thirdparty_id, LOG_DEBUG, 0, '_stripe');
	dol_syslog("POST vatnumber = ".$vatnumber, LOG_DEBUG, 0, '_stripe');

	$error = 0;
	$errormessage = '';

	// When using the old Charge API architecture
	if (!getDolGlobalInt('STRIPE_USE_INTENT_WITH_AUTOMATIC_CONFIRMATION')) {
		try {
			$metadata = array(
				'dol_version' => DOL_VERSION,
				'dol_entity'  => $conf->entity,
				'dol_company' => $mysoc->name, // Usefull when using multicompany
				'dol_tax_num' => $vatnumber,
				'ipaddress'=> getUserRemoteIP()
			);

			if (!empty($thirdparty_id)) {
				$metadata["dol_thirdparty_id"] = $thirdparty_id;
			}

			if ($thirdparty_id > 0) {
				dol_syslog("Search existing Stripe customer profile for thirdparty_id=".$thirdparty_id, LOG_DEBUG, 0, '_stripe');

				$service = 'StripeTest';
				$servicestatus = 0;
				if (!empty($conf->global->STRIPE_LIVE) && !GETPOST('forcesandbox', 'int')) {
					$service = 'StripeLive';
					$servicestatus = 1;
				}

				$thirdparty = new Societe($db);
				$thirdparty->fetch($thirdparty_id);

				// Create Stripe customer
				include_once DOL_DOCUMENT_ROOT.'/stripe/class/stripe.class.php';
				$stripe = new Stripe($db);
				$stripeacc = $stripe->getStripeAccount($service);
				$customer = $stripe->customerStripe($thirdparty, $stripeacc, $servicestatus, 1);
				if (empty($customer)) {
					$error++;
					dol_syslog('Failed to get/create stripe customer for thirdparty id = '.$thirdparty_id.' and servicestatus = '.$servicestatus.': '.$stripe->error, LOG_ERR, 0, '_stripe');
					setEventMessages('Failed to get/create stripe customer for thirdparty id = '.$thirdparty_id.' and servicestatus = '.$servicestatus.': '.$stripe->error, null, 'errors');
					$action = '';
				}

				// Create Stripe card from Token
				if (!$error) {
					if ($savesource) {
						$card = $customer->sources->create(array("source" => $stripeToken, "metadata" => $metadata));
					} else {
						$card = $stripeToken;
					}

					if (empty($card)) {
						$error++;
						dol_syslog('Failed to create card record', LOG_WARNING, 0, '_stripe');
						setEventMessages('Failed to create card record', null, 'errors');
						$action = '';
					} else {
						if (!empty($FULLTAG)) {
							$metadata["FULLTAG"] = $FULLTAG;
						}
						if (!empty($dol_id)) {
							$metadata["dol_id"] = $dol_id;
						}
						if (!empty($dol_type)) {
							$metadata["dol_type"] = $dol_type;
						}

						dol_syslog("Create charge on card ".$card->id, LOG_DEBUG, 0, '_stripe');
						$charge = \Stripe\Charge::create(array(
							'amount'   => price2num($amountstripe, 'MU'),
							'currency' => $currency,
							'capture'  => true, // Charge immediatly
							'description' => 'Stripe payment: '.$FULLTAG.' ref='.$ref,
							'metadata' => $metadata,
							'customer' => $customer->id,
							'source' => $card,
						  'statement_descriptor_suffix' => dol_trunc($FULLTAG, 10, 'right', 'UTF-8', 1), // 22 chars that appears on bank receipt (company + description)
						), array("idempotency_key" => "$FULLTAG", "stripe_account" => "$stripeacc"));
						// Return $charge = array('id'=>'ch_XXXX', 'status'=>'succeeded|pending|failed', 'failure_code'=>, 'failure_message'=>...)
						if (empty($charge)) {
							$error++;
							dol_syslog('Failed to charge card', LOG_WARNING, 0, '_stripe');
							setEventMessages('Failed to charge card', null, 'errors');
							$action = '';
						}
					}
				}
			} else {
				$vatcleaned = $vatnumber ? $vatnumber : null;

				/*$taxinfo = array('type'=>'vat');
				if ($vatcleaned)
				{
					$taxinfo["tax_id"] = $vatcleaned;
				}
				// We force data to "null" if not defined as expected by Stripe
				if (empty($vatcleaned)) $taxinfo=null;
				*/

				dol_syslog("Create anonymous customer card profile", LOG_DEBUG, 0, '_stripe');

				$customer = \Stripe\Customer::create(array(
					'email' => $email,
					'description' => ($email ? 'Anonymous customer for '.$email : 'Anonymous customer'),
					'metadata' => $metadata,
					'source'  => $stripeToken           // source can be a token OR array('object'=>'card', 'exp_month'=>xx, 'exp_year'=>xxxx, 'number'=>xxxxxxx, 'cvc'=>xxx, 'name'=>'Cardholder's full name', zip ?)
				));
				// Return $customer = array('id'=>'cus_XXXX', ...)

				// Create the VAT record in Stripe
				/* We don't know country of customer, so we can't create tax
				if (! empty($conf->global->STRIPE_SAVE_TAX_IDS))	// We setup to save Tax info on Stripe side. Warning: This may result in error when saving customer
				{
					if (! empty($vatcleaned))
					{
						$isineec=isInEEC($object);
						if ($object->country_code && $isineec)
						{
							//$taxids = $customer->allTaxIds($customer->id);
							$customer->createTaxId($customer->id, array('type'=>'eu_vat', 'value'=>$vatcleaned));
						}
					}
				}*/

				if (!empty($FULLTAG)) {
					$metadata["FULLTAG"] = $FULLTAG;
				}
				if (!empty($dol_id)) {
					$metadata["dol_id"] = $dol_id;
				}
				if (!empty($dol_type)) {
					$metadata["dol_type"] = $dol_type;
				}

				// The customer was just created with a source, so we can make a charge
				// with no card defined, the source just used for customer creation will be used.
				dol_syslog("Create charge", LOG_DEBUG, 0, '_stripe');
				$charge = \Stripe\Charge::create(array(
					'customer' => $customer->id,
					'amount'   => price2num($amountstripe, 'MU'),
					'currency' => $currency,
					'capture'  => true, // Charge immediatly
					'description' => 'Stripe payment: '.$FULLTAG.' ref='.$ref,
					'metadata' => $metadata,
					'statement_descriptor' => dol_trunc($FULLTAG, 10, 'right', 'UTF-8', 1), // 22 chars that appears on bank receipt (company + description)
				), array("idempotency_key" => "$FULLTAG", "stripe_account" => "$stripeacc"));
				// Return $charge = array('id'=>'ch_XXXX', 'status'=>'succeeded|pending|failed', 'failure_code'=>, 'failure_message'=>...)
				if (empty($charge)) {
					$error++;
					dol_syslog('Failed to charge card', LOG_WARNING, 0, '_stripe');
					setEventMessages('Failed to charge card', null, 'errors');
					$action = '';
				}
			}
		} catch (\Stripe\Error\Card $e) {
			// Since it's a decline, \Stripe\Error\Card will be caught
			$body = $e->getJsonBody();
			$err  = $body['error'];

			print('Status is:'.$e->getHttpStatus()."\n");
			print('Type is:'.$err['type']."\n");
			print('Code is:'.$err['code']."\n");
			// param is '' in this case
			print('Param is:'.$err['param']."\n");
			print('Message is:'.$err['message']."\n");

			$error++;
			$errormessage = "ErrorCard ".$e->getMessage()." err=".var_export($err, true);
			dol_syslog($errormessage, LOG_WARNING, 0, '_stripe');
			setEventMessages($e->getMessage(), null, 'errors');
			$action = '';
		} catch (\Stripe\Error\RateLimit $e) {
			// Too many requests made to the API too quickly
			$error++;
			$errormessage = "ErrorRateLimit ".$e->getMessage();
			dol_syslog($errormessage, LOG_WARNING, 0, '_stripe');
			setEventMessages($e->getMessage(), null, 'errors');
			$action = '';
		} catch (\Stripe\Error\InvalidRequest $e) {
			// Invalid parameters were supplied to Stripe's API
			$error++;
			$errormessage = "ErrorInvalidRequest ".$e->getMessage();
			dol_syslog($errormessage, LOG_WARNING, 0, '_stripe');
			setEventMessages($e->getMessage(), null, 'errors');
			$action = '';
		} catch (\Stripe\Error\Authentication $e) {
			// Authentication with Stripe's API failed
			// (maybe you changed API keys recently)
			$error++;
			$errormessage = "ErrorAuthentication ".$e->getMessage();
			dol_syslog($errormessage, LOG_WARNING, 0, '_stripe');
			setEventMessages($e->getMessage(), null, 'errors');
			$action = '';
		} catch (\Stripe\Error\ApiConnection $e) {
			// Network communication with Stripe failed
			$error++;
			$errormessage = "ErrorApiConnection ".$e->getMessage();
			dol_syslog($errormessage, LOG_WARNING, 0, '_stripe');
			setEventMessages($e->getMessage(), null, 'errors');
			$action = '';
		} catch (\Stripe\Error\Base $e) {
			// Display a very generic error to the user, and maybe send
			// yourself an email
			$error++;
			$errormessage = "ErrorBase ".$e->getMessage();
			dol_syslog($errormessage, LOG_WARNING, 0, '_stripe');
			setEventMessages($e->getMessage(), null, 'errors');
			$action = '';
		} catch (Exception $e) {
			// Something else happened, completely unrelated to Stripe
			$error++;
			$errormessage = "ErrorException ".$e->getMessage();
			dol_syslog($errormessage, LOG_WARNING, 0, '_stripe');
			setEventMessages($e->getMessage(), null, 'errors');
			$action = '';
		}
	}

	// When using the PaymentIntent API architecture (mode set on by default into conf.class.php)
<<<<<<< HEAD
	if (!empty($conf->global->STRIPE_USE_INTENT_WITH_AUTOMATIC_CONFIRMATION)) {
=======
	if (getDolGlobalInt('STRIPE_USE_INTENT_WITH_AUTOMATIC_CONFIRMATION')) {
>>>>>>> 503d1a04
		$service = 'StripeTest';
		$servicestatus = 0;
		if (!empty($conf->global->STRIPE_LIVE) && !GETPOST('forcesandbox', 'int')) {
			$service = 'StripeLive';
			$servicestatus = 1;
		}
		include_once DOL_DOCUMENT_ROOT.'/stripe/class/stripe.class.php';
		$stripe = new Stripe($db);
		$stripeacc = $stripe->getStripeAccount($service);

		// We go here if $conf->global->STRIPE_USE_INTENT_WITH_AUTOMATIC_CONFIRMATION is set.
		// In such a case, payment is always ok when we call the "charge" action.
		$paymentintent_id = GETPOST("paymentintent_id", "alpha");

		// Force to use the correct API key
		global $stripearrayofkeysbyenv;
		\Stripe\Stripe::setApiKey($stripearrayofkeysbyenv[$servicestatus]['secret_key']);

		try {
			if (empty($stripeacc)) {				// If the Stripe connect account not set, we use common API usage
				$paymentintent = \Stripe\PaymentIntent::retrieve($paymentintent_id);
			} else {
				$paymentintent = \Stripe\PaymentIntent::retrieve($paymentintent_id, array("stripe_account" => $stripeacc));
			}
		} catch (Exception $e) {
			$error++;
			$errormessage = "CantRetrievePaymentIntent ".$e->getMessage();
			dol_syslog($errormessage, LOG_WARNING, 0, '_stripe');
			setEventMessages($e->getMessage(), null, 'errors');
			$action = '';
		}

		if ($paymentintent->status != 'succeeded') {
			$error++;
			$errormessage = "StatusOfRetrievedIntent is not succeeded: ".$paymentintent->status;
			dol_syslog($errormessage, LOG_WARNING, 0, '_stripe');
			setEventMessages($paymentintent->status, null, 'errors');
			$action = '';
		} else {
			// TODO We can also record the payment mode into llx_societe_rib with stripe $paymentintent->payment_method
			// Note that with other old Stripe architecture (using Charge API), the payment mode was not recorded, so it is not mandatory to do it here.
			//dol_syslog("Create payment_method for ".$paymentintent->payment_method, LOG_DEBUG, 0, '_stripe');

			// Get here amount and currency used for payment and force value into $amount and $currency so the real amount is saved into session instead
			// of the amount and currency retreived from the POST.
			if (!empty($paymentintent->currency) && !empty($paymentintent->amount)) {
				$currency = strtoupper($paymentintent->currency);
				$amount = $paymentintent->amount;

				// Correct the amount according to unit of currency
				// See https://support.stripe.com/questions/which-zero-decimal-currencies-does-stripe-support
				$arrayzerounitcurrency = array('BIF', 'CLP', 'DJF', 'GNF', 'JPY', 'KMF', 'KRW', 'MGA', 'PYG', 'RWF', 'VND', 'VUV', 'XAF', 'XOF', 'XPF');
				if (!in_array($currency, $arrayzerounitcurrency)) {
					$amount = $amount / 100;
				}
			}
		}
	}


	$remoteip = getUserRemoteIP();

	$_SESSION["onlinetoken"] = $stripeToken;
	$_SESSION["FinalPaymentAmt"] = $amount;			// amount really paid (coming from Stripe). Will be used for check in paymentok.php.
	$_SESSION["currencyCodeType"] = $currency;		// currency really used for payment (coming from Stripe). Will be used for check in paymentok.php.
	$_SESSION["paymentType"] = '';
	$_SESSION['ipaddress'] = ($remoteip ? $remoteip : 'unknown'); // Payer ip
	$_SESSION['payerID'] = is_object($customer) ? $customer->id : '';
	$_SESSION['TRANSACTIONID'] = (is_object($charge) ? $charge->id : (is_object($paymentintent) ? $paymentintent->id : ''));
	$_SESSION['errormessage'] = $errormessage;

	dol_syslog("Action charge stripe STRIPE_USE_INTENT_WITH_AUTOMATIC_CONFIRMATION=".getDolGlobalInt('STRIPE_USE_INTENT_WITH_AUTOMATIC_CONFIRMATION')." ip=".$remoteip, LOG_DEBUG, 0, '_stripe');
	dol_syslog("onlinetoken=".$_SESSION["onlinetoken"]." FinalPaymentAmt=".$_SESSION["FinalPaymentAmt"]." currencyCodeType=".$_SESSION["currencyCodeType"]." payerID=".$_SESSION['payerID']." TRANSACTIONID=".$_SESSION['TRANSACTIONID'], LOG_DEBUG, 0, '_stripe');
	dol_syslog("FULLTAG=".$FULLTAG, LOG_DEBUG, 0, '_stripe');
	dol_syslog("error=".$error." errormessage=".$errormessage, LOG_DEBUG, 0, '_stripe');
	dol_syslog("Now call the redirect to paymentok or paymentko, URL = ".($error ? $urlko : $urlok), LOG_DEBUG, 0, '_stripe');

	if ($error) {
		header("Location: ".$urlko);
		exit;
	} else {
		header("Location: ".$urlok);
		exit;
	}
}


/*
 * View
 */

$form = new Form($db);

$head = '';
if (!empty($conf->global->ONLINE_PAYMENT_CSS_URL)) {
	$head = '<link rel="stylesheet" type="text/css" href="'.$conf->global->ONLINE_PAYMENT_CSS_URL.'?lang='.$langs->defaultlang.'">'."\n";
}

$conf->dol_hide_topmenu = 1;
$conf->dol_hide_leftmenu = 1;

$replacemainarea = (empty($conf->dol_hide_leftmenu) ? '<div>' : '').'<div>';
llxHeader($head, $langs->trans("PaymentForm"), '', '', 0, 0, '', '', '', 'onlinepaymentbody', $replacemainarea);

// Check link validity
if ($source && in_array($ref, array('member_ref', 'contractline_ref', 'invoice_ref', 'order_ref', 'donation_ref', ''))) {
	$langs->load("errors");
	dol_print_error_email('BADREFINPAYMENTFORM', $langs->trans("ErrorBadLinkSourceSetButBadValueForRef", $source, $ref));
	// End of page
	llxFooter();
	$db->close();
	exit;
}


// Show sandbox warning
if ((empty($paymentmethod) || $paymentmethod == 'paypal') && !empty($conf->paypal->enabled) && (!empty($conf->global->PAYPAL_API_SANDBOX) || GETPOST('forcesandbox', 'int'))) {		// We can force sand box with param 'forcesandbox'
	dol_htmloutput_mesg($langs->trans('YouAreCurrentlyInSandboxMode', 'Paypal'), '', 'warning');
}
if ((empty($paymentmethod) || $paymentmethod == 'stripe') && !empty($conf->stripe->enabled) && (empty($conf->global->STRIPE_LIVE) || GETPOST('forcesandbox', 'int'))) {
	dol_htmloutput_mesg($langs->trans('YouAreCurrentlyInSandboxMode', 'Stripe'), '', 'warning');
}


print '<span id="dolpaymentspan"></span>'."\n";
print '<div class="center">'."\n";
print '<form id="dolpaymentform" class="center" name="paymentform" action="'.$_SERVER["PHP_SELF"].'" method="POST">'."\n";
print '<input type="hidden" name="token" value="'.newToken().'">'."\n";
print '<input type="hidden" name="action" value="dopayment">'."\n";
print '<input type="hidden" name="tag" value="'.GETPOST("tag", 'alpha').'">'."\n";
print '<input type="hidden" name="suffix" value="'.dol_escape_htmltag($suffix).'">'."\n";
print '<input type="hidden" name="securekey" value="'.dol_escape_htmltag($SECUREKEY).'">'."\n";
print '<input type="hidden" name="e" value="'.$entity.'" />';
print '<input type="hidden" name="forcesandbox" value="'.GETPOST('forcesandbox', 'int').'" />';
print "\n";


// Show logo (search order: logo defined by PAYMENT_LOGO_suffix, then PAYMENT_LOGO, then small company logo, large company logo, theme logo, common logo)
// Define logo and logosmall
$logosmall = $mysoc->logo_small;
$logo = $mysoc->logo;
$paramlogo = 'ONLINE_PAYMENT_LOGO_'.$suffix;
if (!empty($conf->global->$paramlogo)) {
	$logosmall = $conf->global->$paramlogo;
} elseif (!empty($conf->global->ONLINE_PAYMENT_LOGO)) {
	$logosmall = $conf->global->ONLINE_PAYMENT_LOGO;
}
//print '<!-- Show logo (logosmall='.$logosmall.' logo='.$logo.') -->'."\n";
// Define urllogo
$urllogo = '';
$urllogofull = '';
if (!empty($logosmall) && is_readable($conf->mycompany->dir_output.'/logos/thumbs/'.$logosmall)) {
	$urllogo = DOL_URL_ROOT.'/viewimage.php?modulepart=mycompany&amp;entity='.$conf->entity.'&amp;file='.urlencode('logos/thumbs/'.$logosmall);
	$urllogofull = $dolibarr_main_url_root.'/viewimage.php?modulepart=mycompany&entity='.$conf->entity.'&file='.urlencode('logos/thumbs/'.$logosmall);
} elseif (!empty($logo) && is_readable($conf->mycompany->dir_output.'/logos/'.$logo)) {
	$urllogo = DOL_URL_ROOT.'/viewimage.php?modulepart=mycompany&amp;entity='.$conf->entity.'&amp;file='.urlencode('logos/'.$logo);
	$urllogofull = $dolibarr_main_url_root.'/viewimage.php?modulepart=mycompany&entity='.$conf->entity.'&file='.urlencode('logos/'.$logo);
}

// Output html code for logo
if ($urllogo) {
	print '<div class="backgreypublicpayment">';
	print '<div class="logopublicpayment">';
	print '<img id="dolpaymentlogo" src="'.$urllogo.'"';
	print '>';
	print '</div>';
	if (empty($conf->global->MAIN_HIDE_POWERED_BY)) {
		print '<div class="poweredbypublicpayment opacitymedium right"><a class="poweredbyhref" href="https://www.dolibarr.org?utm_medium=website&utm_source=poweredby" target="dolibarr" rel="noopener">'.$langs->trans("PoweredBy").'<br><img class="poweredbyimg" src="'.DOL_URL_ROOT.'/theme/dolibarr_logo.svg" width="80px"></a></div>';
	}
	print '</div>';
}
if (!empty($conf->global->MAIN_IMAGE_PUBLIC_PAYMENT)) {
	print '<div class="backimagepublicpayment">';
	print '<img id="idMAIN_IMAGE_PUBLIC_PAYMENT" src="'.$conf->global->MAIN_IMAGE_PUBLIC_PAYMENT.'">';
	print '</div>';
}




print '<!-- Form to send a payment -->'."\n";
print '<!-- creditor = '.dol_escape_htmltag($creditor).' -->'."\n";
// Additionnal information for each payment system
if (!empty($conf->paypal->enabled)) {
	print '<!-- PAYPAL_API_SANDBOX = '.$conf->global->PAYPAL_API_SANDBOX.' -->'."\n";
	print '<!-- PAYPAL_API_INTEGRAL_OR_PAYPALONLY = '.$conf->global->PAYPAL_API_INTEGRAL_OR_PAYPALONLY.' -->'."\n";
}
if (!empty($conf->paybox->enabled)) {
	print '<!-- PAYBOX_CGI_URL = '.$conf->global->PAYBOX_CGI_URL_V2.' -->'."\n";
}
if (!empty($conf->stripe->enabled)) {
	print '<!-- STRIPE_LIVE = '.$conf->global->STRIPE_LIVE.' -->'."\n";
}
print '<!-- urlok = '.$urlok.' -->'."\n";
print '<!-- urlko = '.$urlko.' -->'."\n";
print "\n";

// Section with payment informationsummary
print '<table id="dolpublictable" summary="Payment form" class="center">'."\n";

// Output introduction text
$text = '';
if (!empty($conf->global->PAYMENT_NEWFORM_TEXT)) {
	$langs->load("members");
	if (preg_match('/^\((.*)\)$/', $conf->global->PAYMENT_NEWFORM_TEXT, $reg)) {
		$text .= $langs->trans($reg[1])."<br>\n";
	} else {
		$text .= $conf->global->PAYMENT_NEWFORM_TEXT."<br>\n";
	}
	$text = '<tr><td align="center"><br>'.$text.'<br></td></tr>'."\n";
}
if (empty($text)) {
	$text .= '<tr><td class="textpublicpayment"><br><strong>'.$langs->trans("WelcomeOnPaymentPage").'</strong></td></tr>'."\n";
	$text .= '<tr><td class="textpublicpayment">'.$langs->trans("ThisScreenAllowsYouToPay", $creditor).'<br><br></td></tr>'."\n";
}
print $text;

// Output payment summary form
print '<tr><td align="center">';
print '<table with="100%" id="tablepublicpayment">';
print '<tr><td align="left" colspan="2" class="opacitymedium">'.$langs->trans("ThisIsInformationOnPayment").' :</td></tr>'."\n";

$found = false;
$error = 0;

$object = null;


// Free payment
if (!$source) {
	$found = true;
	$tag = GETPOST("tag", 'alpha');
	if (GETPOST('fulltag', 'alpha')) {
		$fulltag = GETPOST('fulltag', 'alpha');
	} else {
		$fulltag = "TAG=".$tag;
	}

	// Creditor
	print '<tr class="CTableRow2"><td class="CTableRow2">'.$langs->trans("Creditor");
	print '</td><td class="CTableRow2">';
	print img_picto('', 'company', 'class="pictofixedwidth"');
	print '<b>'.$creditor.'</b>';
	print '<input type="hidden" name="creditor" value="'.$creditor.'">';
	print '</td></tr>'."\n";

	// Amount
	print '<tr class="CTableRow2"><td class="CTableRow2">'.$langs->trans("Amount");
	if (empty($amount)) {
		print ' ('.$langs->trans("ToComplete").')';
	}
	print '</td><td class="CTableRow2">';
	if (empty($amount) || !is_numeric($amount)) {
		print '<input type="hidden" name="amount" value="'.price2num(GETPOST("amount", 'alpha'), 'MT').'">';
		print '<input class="flat maxwidth75" type="text" name="newamount" value="'.price2num(GETPOST("newamount", "alpha"), 'MT').'">';
		// Currency
		print ' <b>'.$langs->trans("Currency".$currency).'</b>';
	} else {
		print '<b class="amount">'.price($amount, 1, $langs, 1, -1, -1, $currency).'</b>';	// Price with currency
		print '<input type="hidden" name="amount" value="'.$amount.'">';
		print '<input type="hidden" name="newamount" value="'.$amount.'">';
	}
	print '<input type="hidden" name="currency" value="'.$currency.'">';
	print '</td></tr>'."\n";

	// Tag
	print '<tr class="CTableRow2"><td class="CTableRow2">'.$langs->trans("PaymentCode");
	print '</td><td class="CTableRow2"><b style="word-break: break-all;">'.$fulltag.'</b>';
	print '<input type="hidden" name="tag" value="'.$tag.'">';
	print '<input type="hidden" name="fulltag" value="'.$fulltag.'">';
	print '</td></tr>'."\n";

	// We do not add fields shipToName, shipToStreet, shipToCity, shipToState, shipToCountryCode, shipToZip, shipToStreet2, phoneNum
	// as they don't exists (buyer is unknown, tag is free).
}


// Payment on customer order
if ($source == 'order') {
	$found = true;
	$langs->load("orders");

	require_once DOL_DOCUMENT_ROOT.'/commande/class/commande.class.php';

	$order = new Commande($db);
	$result = $order->fetch('', $ref);
	if ($result <= 0) {
		$mesg = $order->error;
		$error++;
	} else {
		$result = $order->fetch_thirdparty($order->socid);
	}
	$object = $order;

	if ($action != 'dopayment') { // Do not change amount if we just click on first dopayment
		$amount = $order->total_ttc;
		if (GETPOST("amount", 'alpha')) {
			$amount = GETPOST("amount", 'alpha');
		}
		$amount = price2num($amount);
	}

	if (GETPOST('fulltag', 'alpha')) {
		$fulltag = GETPOST('fulltag', 'alpha');
	} else {
		$fulltag = 'ORD='.$order->id.'.CUS='.$order->thirdparty->id;
		if (!empty($TAG)) {
			$tag = $TAG; $fulltag .= '.TAG='.$TAG;
		}
	}
	$fulltag = dol_string_unaccent($fulltag);

	// Creditor
	print '<tr class="CTableRow2"><td class="CTableRow2">'.$langs->trans("Creditor");
	print '</td><td class="CTableRow2">';
	print img_picto('', 'company', 'class="pictofixedwidth"');
	print '<b>'.$creditor.'</b>';
	print '<input type="hidden" name="creditor" value="'.$creditor.'">';
	print '</td></tr>'."\n";

	// Debitor
	print '<tr class="CTableRow2"><td class="CTableRow2">'.$langs->trans("ThirdParty");
	print '</td><td class="CTableRow2">';
	print img_picto('', 'company', 'class="pictofixedwidth"');
	print '<b>'.$order->thirdparty->name.'</b>';
	print '</td></tr>'."\n";

	// Object
	$text = '<b>'.$langs->trans("PaymentOrderRef", $order->ref).'</b>';
	if (GETPOST('desc', 'alpha')) {
		$text = '<b>'.$langs->trans(GETPOST('desc', 'alpha')).'</b>';
	}
	print '<tr class="CTableRow2"><td class="CTableRow2">'.$langs->trans("Designation");
	print '</td><td class="CTableRow2">'.$text;
	print '<input type="hidden" name="s" value="'.dol_escape_htmltag($source).'">';
	print '<input type="hidden" name="ref" value="'.dol_escape_htmltag($order->ref).'">';
	print '<input type="hidden" name="dol_id" value="'.dol_escape_htmltag($order->id).'">';
	$directdownloadlink = $order->getLastMainDocLink('commande');
	if ($directdownloadlink) {
		print '<br><a href="'.$directdownloadlink.'" rel="nofollow noopener">';
		print img_mime($order->last_main_doc, '');
		print $langs->trans("DownloadDocument").'</a>';
	}
	print '</td></tr>'."\n";

	// Amount
	print '<tr class="CTableRow2"><td class="CTableRow2">'.$langs->trans("Amount");
	if (empty($amount)) {
		print ' ('.$langs->trans("ToComplete").')';
	}
	print '</td><td class="CTableRow2">';
	if (empty($amount) || !is_numeric($amount)) {
		print '<input type="hidden" name="amount" value="'.price2num(GETPOST("amount", 'alpha'), 'MT').'">';
		print '<input class="flat maxwidth75" type="text" name="newamount" value="'.price2num(GETPOST("newamount", "alpha"), 'MT').'">';
		// Currency
		print ' <b>'.$langs->trans("Currency".$currency).'</b>';
	} else {
		print '<b class="amount">'.price($amount, 1, $langs, 1, -1, -1, $currency).'</b>';	// Price with currency
		print '<input type="hidden" name="amount" value="'.$amount.'">';
		print '<input type="hidden" name="newamount" value="'.$amount.'">';
	}
	print '<input type="hidden" name="currency" value="'.$currency.'">';
	print '</td></tr>'."\n";

	// Tag
	print '<tr class="CTableRow2"><td class="CTableRow2">'.$langs->trans("PaymentCode");
	print '</td><td class="CTableRow2"><b style="word-break: break-all;">'.$fulltag.'</b>';
	print '<input type="hidden" name="tag" value="'.dol_escape_htmltag($tag).'">';
	print '<input type="hidden" name="fulltag" value="'.dol_escape_htmltag($fulltag).'">';
	print '</td></tr>'."\n";

	// Shipping address
	$shipToName = $order->thirdparty->name;
	$shipToStreet = $order->thirdparty->address;
	$shipToCity = $order->thirdparty->town;
	$shipToState = $order->thirdparty->state_code;
	$shipToCountryCode = $order->thirdparty->country_code;
	$shipToZip = $order->thirdparty->zip;
	$shipToStreet2 = '';
	$phoneNum = $order->thirdparty->phone;
	if ($shipToName && $shipToStreet && $shipToCity && $shipToCountryCode && $shipToZip) {
		print '<input type="hidden" name="shipToName" value="'.dol_escape_htmltag($shipToName).'">'."\n";
		print '<input type="hidden" name="shipToStreet" value="'.dol_escape_htmltag($shipToStreet).'">'."\n";
		print '<input type="hidden" name="shipToCity" value="'.dol_escape_htmltag($shipToCity).'">'."\n";
		print '<input type="hidden" name="shipToState" value="'.dol_escape_htmltag($shipToState).'">'."\n";
		print '<input type="hidden" name="shipToCountryCode" value="'.dol_escape_htmltag($shipToCountryCode).'">'."\n";
		print '<input type="hidden" name="shipToZip" value="'.dol_escape_htmltag($shipToZip).'">'."\n";
		print '<input type="hidden" name="shipToStreet2" value="'.dol_escape_htmltag($shipToStreet2).'">'."\n";
		print '<input type="hidden" name="phoneNum" value="'.dol_escape_htmltag($phoneNum).'">'."\n";
	} else {
		print '<!-- Shipping address not complete, so we don t use it -->'."\n";
	}
	if (is_object($order->thirdparty)) {
		print '<input type="hidden" name="thirdparty_id" value="'.$order->thirdparty->id.'">'."\n";
	}
	print '<input type="hidden" name="email" value="'.$order->thirdparty->email.'">'."\n";
	print '<input type="hidden" name="vatnumber" value="'.dol_escape_htmltag($order->thirdparty->tva_intra).'">'."\n";
	$labeldesc = $langs->trans("Order").' '.$order->ref;
	if (GETPOST('desc', 'alpha')) {
		$labeldesc = GETPOST('desc', 'alpha');
	}
	print '<input type="hidden" name="desc" value="'.dol_escape_htmltag($labeldesc).'">'."\n";
}


// Payment on customer invoice
if ($source == 'invoice') {
	$found = true;
	$langs->load("bills");

	require_once DOL_DOCUMENT_ROOT.'/compta/facture/class/facture.class.php';

	$invoice = new Facture($db);
	$result = $invoice->fetch('', $ref);
	if ($result <= 0) {
		$mesg = $invoice->error;
		$error++;
	} else {
		$result = $invoice->fetch_thirdparty($invoice->socid);
	}
	$object = $invoice;

	if ($action != 'dopayment') { // Do not change amount if we just click on first dopayment
		$amount = price2num($invoice->total_ttc - ($invoice->getSommePaiement() + $invoice->getSumCreditNotesUsed() + $invoice->getSumDepositsUsed()));
		if (GETPOST("amount", 'alpha')) {
			$amount = GETPOST("amount", 'alpha');
		}
		$amount = price2num($amount);
	}

	if (GETPOST('fulltag', 'alpha')) {
		$fulltag = GETPOST('fulltag', 'alpha');
	} else {
		$fulltag = 'INV='.$invoice->id.'.CUS='.$invoice->thirdparty->id;
		if (!empty($TAG)) {
			$tag = $TAG; $fulltag .= '.TAG='.$TAG;
		}
	}
	$fulltag = dol_string_unaccent($fulltag);

	// Creditor
	print '<tr class="CTableRow2"><td class="CTableRow2">'.$langs->trans("Creditor");
	print '</td><td class="CTableRow2">';
	print img_picto('', 'company', 'class="pictofixedwidth"');
	print '<b>'.$creditor.'</b>';
	print '<input type="hidden" name="creditor" value="'.dol_escape_htmltag($creditor).'">';
	print '</td></tr>'."\n";

	// Debitor
	print '<tr class="CTableRow2"><td class="CTableRow2">'.$langs->trans("ThirdParty");
	print '</td><td class="CTableRow2">';
	print img_picto('', 'company', 'class="pictofixedwidth"');
	print '<b>'.$invoice->thirdparty->name.'</b>';
	print '</td></tr>'."\n";

	// Object
	$text = '<b>'.$langs->trans("PaymentInvoiceRef", $invoice->ref).'</b>';
	if (GETPOST('desc', 'alpha')) {
		$text = '<b>'.$langs->trans(GETPOST('desc', 'alpha')).'</b>';
	}
	print '<tr class="CTableRow2"><td class="CTableRow2">'.$langs->trans("Designation");
	print '</td><td class="CTableRow2">'.$text;
	print '<input type="hidden" name="s" value="'.dol_escape_htmltag($source).'">';
	print '<input type="hidden" name="ref" value="'.dol_escape_htmltag($invoice->ref).'">';
	print '<input type="hidden" name="dol_id" value="'.dol_escape_htmltag($invoice->id).'">';
	$directdownloadlink = $invoice->getLastMainDocLink('facture');
	if ($directdownloadlink) {
		print '<br><a href="'.$directdownloadlink.'">';
		print img_mime($invoice->last_main_doc, '');
		print $langs->trans("DownloadDocument").'</a>';
	}
	print '</td></tr>'."\n";

	// Amount
	print '<tr class="CTableRow2"><td class="CTableRow2">'.$langs->trans("PaymentAmount");
	if (empty($amount) && empty($object->paye)) {
		print ' ('.$langs->trans("ToComplete").')';
	}
	print '</td><td class="CTableRow2">';
	if ($object->type == $object::TYPE_CREDIT_NOTE) {
		print '<b>'.$langs->trans("CreditNote").'</b>';
	} elseif (empty($object->paye)) {
		if (empty($amount) || !is_numeric($amount)) {
			print '<input type="hidden" name="amount" value="'.price2num(GETPOST("amount", 'alpha'), 'MT').'">';
			print '<input class="flat maxwidth75" type="text" name="newamount" value="'.price2num(GETPOST("newamount", "alpha"), 'MT').'">';
			print ' <b>'.$langs->trans("Currency".$currency).'</b>';
		} else {
			print '<b class="amount">'.price($amount, 1, $langs, 1, -1, -1, $currency).'</b>';	// Price with currency
			print '<input type="hidden" name="amount" value="'.$amount.'">';
			print '<input type="hidden" name="newamount" value="'.$amount.'">';
		}
	} else {
		print '<b class="amount">'.price($object->total_ttc, 1, $langs, 1, -1, -1, $currency).'</b>';	// Price with currency
	}
	print '<input type="hidden" name="currency" value="'.$currency.'">';
	print '</td></tr>'."\n";

	// Tag
	print '<tr class="CTableRow2"><td class="CTableRow2">'.$langs->trans("PaymentCode");
	print '</td><td class="CTableRow2"><b style="word-break: break-all;">'.$fulltag.'</b>';
	print '<input type="hidden" name="tag" value="'.$tag.'">';
	print '<input type="hidden" name="fulltag" value="'.$fulltag.'">';
	print '</td></tr>'."\n";

	// Shipping address
	$shipToName = $invoice->thirdparty->name;
	$shipToStreet = $invoice->thirdparty->address;
	$shipToCity = $invoice->thirdparty->town;
	$shipToState = $invoice->thirdparty->state_code;
	$shipToCountryCode = $invoice->thirdparty->country_code;
	$shipToZip = $invoice->thirdparty->zip;
	$shipToStreet2 = '';
	$phoneNum = $invoice->thirdparty->phone;
	if ($shipToName && $shipToStreet && $shipToCity && $shipToCountryCode && $shipToZip) {
		print '<input type="hidden" name="shipToName" value="'.$shipToName.'">'."\n";
		print '<input type="hidden" name="shipToStreet" value="'.$shipToStreet.'">'."\n";
		print '<input type="hidden" name="shipToCity" value="'.$shipToCity.'">'."\n";
		print '<input type="hidden" name="shipToState" value="'.$shipToState.'">'."\n";
		print '<input type="hidden" name="shipToCountryCode" value="'.$shipToCountryCode.'">'."\n";
		print '<input type="hidden" name="shipToZip" value="'.$shipToZip.'">'."\n";
		print '<input type="hidden" name="shipToStreet2" value="'.$shipToStreet2.'">'."\n";
		print '<input type="hidden" name="phoneNum" value="'.$phoneNum.'">'."\n";
	} else {
		print '<!-- Shipping address not complete, so we don t use it -->'."\n";
	}
	if (is_object($invoice->thirdparty)) {
		print '<input type="hidden" name="thirdparty_id" value="'.$invoice->thirdparty->id.'">'."\n";
	}
	print '<input type="hidden" name="email" value="'.$invoice->thirdparty->email.'">'."\n";
	print '<input type="hidden" name="vatnumber" value="'.$invoice->thirdparty->tva_intra.'">'."\n";
	$labeldesc = $langs->trans("Invoice").' '.$invoice->ref;
	if (GETPOST('desc', 'alpha')) {
		$labeldesc = GETPOST('desc', 'alpha');
	}
	print '<input type="hidden" name="desc" value="'.dol_escape_htmltag($labeldesc).'">'."\n";
}

// Payment on contract line
if ($source == 'contractline') {
	$found = true;
	$langs->load("contracts");

	require_once DOL_DOCUMENT_ROOT.'/contrat/class/contrat.class.php';

	$contract = new Contrat($db);
	$contractline = new ContratLigne($db);

	$result = $contractline->fetch('', $ref);
	if ($result <= 0) {
		$mesg = $contractline->error;
		$error++;
	} else {
		if ($contractline->fk_contrat > 0) {
			$result = $contract->fetch($contractline->fk_contrat);
			if ($result > 0) {
				$result = $contract->fetch_thirdparty($contract->socid);
			} else {
				$mesg = $contract->error;
				$error++;
			}
		} else {
			$mesg = 'ErrorRecordNotFound';
			$error++;
		}
	}
	$object = $contractline;

	if ($action != 'dopayment') { // Do not change amount if we just click on first dopayment
		$amount = $contractline->total_ttc;

		if ($contractline->fk_product && !empty($conf->global->PAYMENT_USE_NEW_PRICE_FOR_CONTRACTLINES)) {
			$product = new Product($db);
			$result = $product->fetch($contractline->fk_product);

			// We define price for product (TODO Put this in a method in product class)
			if (!empty($conf->global->PRODUIT_MULTIPRICES)) {
				$pu_ht = $product->multiprices[$contract->thirdparty->price_level];
				$pu_ttc = $product->multiprices_ttc[$contract->thirdparty->price_level];
				$price_base_type = $product->multiprices_base_type[$contract->thirdparty->price_level];
			} else {
				$pu_ht = $product->price;
				$pu_ttc = $product->price_ttc;
				$price_base_type = $product->price_base_type;
			}

			$amount = $pu_ttc;
			if (empty($amount)) {
				dol_print_error('', 'ErrorNoPriceDefinedForThisProduct');
				exit;
			}
		}

		if (GETPOST("amount", 'alpha')) {
			$amount = GETPOST("amount", 'alpha');
		}
		$amount = price2num($amount);
	}

	if (GETPOST('fulltag', 'alpha')) {
		$fulltag = GETPOST('fulltag', 'alpha');
	} else {
		$fulltag = 'COL='.$contractline->id.'.CON='.$contract->id.'.CUS='.$contract->thirdparty->id.'.DAT='.dol_print_date(dol_now(), '%Y%m%d%H%M%S');
		if (!empty($TAG)) {
			$tag = $TAG; $fulltag .= '.TAG='.$TAG;
		}
	}
	$fulltag = dol_string_unaccent($fulltag);

	$qty = 1;
	if (GETPOST('qty')) {
		$qty = price2num(GETPOST('qty', 'alpha'), 'MS');
	}

	// Creditor
	print '<tr class="CTableRow2"><td class="CTableRow2">'.$langs->trans("Creditor");
	print '</td><td class="CTableRow2"><b>'.$creditor.'</b>';
	print '<input type="hidden" name="creditor" value="'.$creditor.'">';
	print '</td></tr>'."\n";

	// Debitor
	print '<tr class="CTableRow2"><td class="CTableRow2">'.$langs->trans("ThirdParty");
	print '</td><td class="CTableRow2"><b>'.$contract->thirdparty->name.'</b>';
	print '</td></tr>'."\n";

	// Object
	$text = '<b>'.$langs->trans("PaymentRenewContractId", $contract->ref, $contractline->ref).'</b>';
	if ($contractline->fk_product) {
		$contractline->fetch_product();
		$text .= '<br>'.$contractline->product->ref.($contractline->product->label ? ' - '.$contractline->product->label : '');
	}
	if ($contractline->description) {
		$text .= '<br>'.dol_htmlentitiesbr($contractline->description);
	}
	//if ($contractline->date_fin_validite) {
	//	$text.='<br>'.$langs->trans("DateEndPlanned").': ';
	//	$text.=dol_print_date($contractline->date_fin_validite);
	//}
	if ($contractline->date_fin_validite) {
		$text .= '<br>'.$langs->trans("ExpiredSince").': '.dol_print_date($contractline->date_fin_validite);
	}
	if (GETPOST('desc', 'alpha')) {
		$text = '<b>'.$langs->trans(GETPOST('desc', 'alpha')).'</b>';
	}
	print '<tr class="CTableRow2"><td class="CTableRow2">'.$langs->trans("Designation");
	print '</td><td class="CTableRow2">'.$text;
	print '<input type="hidden" name="source" value="'.dol_escape_htmltag($source).'">';
	print '<input type="hidden" name="ref" value="'.dol_escape_htmltag($contractline->ref).'">';
	print '<input type="hidden" name="dol_id" value="'.dol_escape_htmltag($contractline->id).'">';
	$directdownloadlink = $contract->getLastMainDocLink('contract');
	if ($directdownloadlink) {
		print '<br><a href="'.$directdownloadlink.'">';
		print img_mime($contract->last_main_doc, '');
		print $langs->trans("DownloadDocument").'</a>';
	}
	print '</td></tr>'."\n";

	// Quantity
	$label = $langs->trans("Quantity");
	$qty = 1;
	$duration = '';
	if ($contractline->fk_product) {
		if ($contractline->product->isService() && $contractline->product->duration_value > 0) {
			$label = $langs->trans("Duration");

			// TODO Put this in a global method
			if ($contractline->product->duration_value > 1) {
				$dur = array("h"=>$langs->trans("Hours"), "d"=>$langs->trans("DurationDays"), "w"=>$langs->trans("DurationWeeks"), "m"=>$langs->trans("DurationMonths"), "y"=>$langs->trans("DurationYears"));
			} else {
				$dur = array("h"=>$langs->trans("Hour"), "d"=>$langs->trans("DurationDay"), "w"=>$langs->trans("DurationWeek"), "m"=>$langs->trans("DurationMonth"), "y"=>$langs->trans("DurationYear"));
			}
			$duration = $contractline->product->duration_value.' '.$dur[$contractline->product->duration_unit];
		}
	}
	print '<tr class="CTableRow2"><td class="CTableRow2">'.$label.'</td>';
	print '<td class="CTableRow2"><b>'.($duration ? $duration : $qty).'</b>';
	print '<input type="hidden" name="newqty" value="'.dol_escape_htmltag($qty).'">';
	print '</b></td></tr>'."\n";

	// Amount
	print '<tr class="CTableRow2"><td class="CTableRow2">'.$langs->trans("Amount");
	if (empty($amount)) {
		print ' ('.$langs->trans("ToComplete").')';
	}
	print '</td><td class="CTableRow2">';
	if (empty($amount) || !is_numeric($amount)) {
		print '<input type="hidden" name="amount" value="'.price2num(GETPOST("amount", 'alpha'), 'MT').'">';
		print '<input class="flat maxwidth75" type="text" name="newamount" value="'.price2num(GETPOST("newamount", "alpha"), 'MT').'">';
		// Currency
		print ' <b>'.$langs->trans("Currency".$currency).'</b>';
	} else {
		print '<b class="amount">'.price($amount, 1, $langs, 1, -1, -1, $currency).'</b>';	// Price with currency
		print '<input type="hidden" name="amount" value="'.$amount.'">';
		print '<input type="hidden" name="newamount" value="'.$amount.'">';
	}
	print '<input type="hidden" name="currency" value="'.$currency.'">';
	print '</td></tr>'."\n";

	// Tag
	print '<tr class="CTableRow2"><td class="CTableRow2">'.$langs->trans("PaymentCode");
	print '</td><td class="CTableRow2"><b style="word-break: break-all;">'.$fulltag.'</b>';
	print '<input type="hidden" name="tag" value="'.$tag.'">';
	print '<input type="hidden" name="fulltag" value="'.$fulltag.'">';
	print '</td></tr>'."\n";

	// Shipping address
	$shipToName = $contract->thirdparty->name;
	$shipToStreet = $contract->thirdparty->address;
	$shipToCity = $contract->thirdparty->town;
	$shipToState = $contract->thirdparty->state_code;
	$shipToCountryCode = $contract->thirdparty->country_code;
	$shipToZip = $contract->thirdparty->zip;
	$shipToStreet2 = '';
	$phoneNum = $contract->thirdparty->phone;
	if ($shipToName && $shipToStreet && $shipToCity && $shipToCountryCode && $shipToZip) {
		print '<input type="hidden" name="shipToName" value="'.$shipToName.'">'."\n";
		print '<input type="hidden" name="shipToStreet" value="'.$shipToStreet.'">'."\n";
		print '<input type="hidden" name="shipToCity" value="'.$shipToCity.'">'."\n";
		print '<input type="hidden" name="shipToState" value="'.$shipToState.'">'."\n";
		print '<input type="hidden" name="shipToCountryCode" value="'.$shipToCountryCode.'">'."\n";
		print '<input type="hidden" name="shipToZip" value="'.$shipToZip.'">'."\n";
		print '<input type="hidden" name="shipToStreet2" value="'.$shipToStreet2.'">'."\n";
		print '<input type="hidden" name="phoneNum" value="'.$phoneNum.'">'."\n";
	} else {
		print '<!-- Shipping address not complete, so we don t use it -->'."\n";
	}
	if (is_object($contract->thirdparty)) {
		print '<input type="hidden" name="thirdparty_id" value="'.$contract->thirdparty->id.'">'."\n";
	}
	print '<input type="hidden" name="email" value="'.$contract->thirdparty->email.'">'."\n";
	print '<input type="hidden" name="vatnumber" value="'.$contract->thirdparty->tva_intra.'">'."\n";
	$labeldesc = $langs->trans("Contract").' '.$contract->ref;
	if (GETPOST('desc', 'alpha')) {
		$labeldesc = GETPOST('desc', 'alpha');
	}
	print '<input type="hidden" name="desc" value="'.dol_escape_htmltag($labeldesc).'">'."\n";
}

// Payment on member subscription
if ($source == 'member' || $source == 'membersubscription') {
	$newsource = 'member';

	$found = true;
	$langs->load("members");

	require_once DOL_DOCUMENT_ROOT.'/adherents/class/adherent.class.php';
	require_once DOL_DOCUMENT_ROOT.'/adherents/class/adherent_type.class.php';
	require_once DOL_DOCUMENT_ROOT.'/adherents/class/subscription.class.php';

	$member = new Adherent($db);
	$adht = new AdherentType($db);

	$result = $member->fetch('', $ref);
	if ($result <= 0) {
		$mesg = $member->error;
		$error++;
	} else {
		$member->fetch_thirdparty();
		$subscription = new Subscription($db);

		$adht->fetch($member->typeid);
	}
	$object = $member;

	if ($action != 'dopayment') { // Do not change amount if we just click on first dopayment
		$amount = $subscription->total_ttc;
		if (GETPOST("amount", 'alpha')) {
			$amount = GETPOST("amount", 'alpha');
		}
		// If amount still not defined, we take amount of the type of member
		if (empty($amount)) {
			$amount = $adht->amount;
		}

		$amount = price2num($amount, 'MT');
	}

	if (GETPOST('fulltag', 'alpha')) {
		$fulltag = GETPOST('fulltag', 'alpha');
	} else {
		$fulltag = 'MEM='.$member->id.'.DAT='.dol_print_date(dol_now(), '%Y%m%d%H%M%S');
		if (!empty($TAG)) {
			$tag = $TAG; $fulltag .= '.TAG='.$TAG;
		}
	}
	$fulltag = dol_string_unaccent($fulltag);

	// Creditor
	print '<tr class="CTableRow2"><td class="CTableRow2">'.$langs->trans("Creditor");
	print '</td><td class="CTableRow2"><b>'.$creditor.'</b>';
	print '<input type="hidden" name="creditor" value="'.$creditor.'">';
	print '</td></tr>'."\n";

	// Debitor
	print '<tr class="CTableRow2"><td class="CTableRow2">'.$langs->trans("Member");
	print '</td><td class="CTableRow2">';
	print '<b>';
	if ($member->morphy == 'mor' && !empty($member->company)) {
		print img_picto('', 'company', 'class="pictofixedwidth"');
		print $member->company;
	} else {
		print img_picto('', 'member', 'class="pictofixedwidth"');
		print $member->getFullName($langs);
	}
	print '</b>';
	print '</td></tr>'."\n";

	// Object
	$text = '<b>'.$langs->trans("PaymentSubscription").'</b>';
	if (GETPOST('desc', 'alpha')) {
		$text = '<b>'.$langs->trans(GETPOST('desc', 'alpha')).'</b>';
	}
	print '<tr class="CTableRow2"><td class="CTableRow2">'.$langs->trans("Designation");
	print '</td><td class="CTableRow2">'.$text;
	print '<input type="hidden" name="source" value="'.dol_escape_htmltag($newsource).'">';
	print '<input type="hidden" name="ref" value="'.dol_escape_htmltag($member->ref).'">';
	print '</td></tr>'."\n";

	if ($object->datefin > 0) {
		print '<tr class="CTableRow2"><td class="CTableRow2">'.$langs->trans("DateEndSubscription");
		print '</td><td class="CTableRow2">'.dol_print_date($member->datefin, 'day');
		print '</td></tr>'."\n";
	}

	if ($member->last_subscription_date || $member->last_subscription_amount) {
		// Last subscription date

		print '<tr class="CTableRow2"><td class="CTableRow2">'.$langs->trans("LastSubscriptionDate");
		print '</td><td class="CTableRow2">'.dol_print_date($member->last_subscription_date, 'day');
		print '</td></tr>'."\n";

		// Last subscription amount

		print '<tr class="CTableRow2"><td class="CTableRow2">'.$langs->trans("LastSubscriptionAmount");
		print '</td><td class="CTableRow2">'.price($member->last_subscription_amount);
		print '</td></tr>'."\n";

		if (empty($amount) && !GETPOST('newamount', 'alpha')) {
			$_GET['newamount'] = $member->last_subscription_amount;
		}
	}

	if ($member->type) {
		$oldtypeid = $member->typeid;
		$newtypeid = (int) (GETPOSTISSET("typeid") ? GETPOST("typeid", 'int') : $member->typeid);

		if (!empty($conf->global->MEMBER_ALLOW_CHANGE_OF_TYPE)) {
			require_once DOL_DOCUMENT_ROOT.'/adherents/class/adherent_type.class.php';
			$adht = new AdherentType($db);
			// Amount by member type
			$amountbytype = $adht->amountByType(1);

			// Last member type
			print '<tr class="CTableRow2"><td class="CTableRow2">'.$langs->trans("LastMemberType");
			print '</td><td class="CTableRow2">'.dol_escape_htmltag($member->type);
			print "</td></tr>\n";

			// Set the new member type
			$member->typeid = $newtypeid;
			$member->type = dol_getIdFromCode($db, $newtypeid, 'adherent_type', 'rowid', 'libelle');

			// list member type
			if (!$action) {
				// Set amount for the subscription
				$amount = (!empty($amountbytype[$member->typeid])) ? $amountbytype[$member->typeid]  : $member->last_subscription_amount;

				print '<tr class="CTableRow2"><td class="CTableRow2">'.$langs->trans("NewSubscription");
				print '</td><td class="CTableRow2">';
				print $form->selectarray("typeid", $adht->liste_array(1), $member->typeid, 0, 0, 0, 'onchange="window.location.replace(\''.$urlwithroot.'/public/payment/newpayment.php?source='.urlencode($source).'&ref='.urlencode($ref).'&amount='.urlencode($amount).'&typeid=\' + this.value + \'&securekey='.urlencode($SECUREKEY).'\');"', 0, 0, 0, '', '', 1);
				print "</td></tr>\n";
			} elseif ($action == dopayment) {
				print '<tr class="CTableRow2"><td class="CTableRow2">'.$langs->trans("NewMemberType");
				print '</td><td class="CTableRow2">'.dol_escape_htmltag($member->type);
				print '<input type="hidden" name="membertypeid" value="'.$member->typeid.'">';
				print "</td></tr>\n";
			}
		} else {
			print '<tr class="CTableRow2"><td class="CTableRow2">'.$langs->trans("MemberType");
			print '</td><td class="CTableRow2">'.dol_escape_htmltag($member->type);
			print "</td></tr>\n";
		}
	}

	// Amount
	print '<tr class="CTableRow2"><td class="CTableRow2">'.$langs->trans("Amount");
	if (empty($amount)) {
		if (empty($conf->global->MEMBER_NEWFORM_AMOUNT)) {
			print ' ('.$langs->trans("ToComplete");
		}
		if (!empty($conf->global->MEMBER_EXT_URL_SUBSCRIPTION_INFO)) {
			print ' - <a href="'.$conf->global->MEMBER_EXT_URL_SUBSCRIPTION_INFO.'" rel="external" target="_blank" rel="noopener noreferrer">'.$langs->trans("SeeHere").'</a>';
		}
		if (empty($conf->global->MEMBER_NEWFORM_AMOUNT)) {
			print ')';
		}
	}
	print '</td><td class="CTableRow2">';
	$valtoshow = '';
	if (empty($amount) || !is_numeric($amount)) {
		$valtoshow = price2num(GETPOST("newamount", 'alpha'), 'MT');
		// force default subscription amount to value defined into constant...
		if (empty($valtoshow)) {
			if (!empty($conf->global->MEMBER_NEWFORM_EDITAMOUNT)) {
				if (!empty($conf->global->MEMBER_NEWFORM_AMOUNT)) {
					$valtoshow = $conf->global->MEMBER_NEWFORM_AMOUNT;
				}
			} else {
				if (!empty($conf->global->MEMBER_NEWFORM_AMOUNT)) {
					$amount = $conf->global->MEMBER_NEWFORM_AMOUNT;
				}
			}
		}
	}
	if (empty($amount) || !is_numeric($amount)) {
		//$valtoshow=price2num(GETPOST("newamount",'alpha'),'MT');
		if (!empty($conf->global->MEMBER_MIN_AMOUNT) && $valtoshow) {
			$valtoshow = max($conf->global->MEMBER_MIN_AMOUNT, $valtoshow);
		}
		print '<input type="hidden" name="amount" value="'.price2num(GETPOST("amount", 'alpha'), 'MT').'">';
		if (empty($conf->global->MEMBER_NEWFORM_EDITAMOUNT)) {
			print '<input class="flat maxwidth75" type="text" name="newamountbis" value="'.$valtoshow.'" disabled="disabled">';
			print '<input type="hidden" name="newamount" value="'.$valtoshow.'">';
		} else {
			print '<input class="flat maxwidth75" type="text" name="newamount" value="'.$valtoshow.'">';
		}
		print ' <b>'.$langs->trans("Currency".$currency).'</b>';
	} else {
		$valtoshow = $amount;
		if (!empty($conf->global->MEMBER_MIN_AMOUNT) && $valtoshow) {
			$valtoshow = max($conf->global->MEMBER_MIN_AMOUNT, $valtoshow);
			$amount = $valtoshow;
		}
		print '<b class="amount">'.price($valtoshow, 1, $langs, 1, -1, -1, $currency).'</b>';	// Price with currency
		print '<input type="hidden" name="amount" value="'.$valtoshow.'">';
		print '<input type="hidden" name="newamount" value="'.$valtoshow.'">';
	}
	print '<input type="hidden" name="currency" value="'.$currency.'">';
	print '</td></tr>'."\n";

	// Tag
	print '<tr class="CTableRow2"><td class="CTableRow2">'.$langs->trans("PaymentCode");
	print '</td><td class="CTableRow2"><b style="word-break: break-all;">'.$fulltag.'</b>';
	print '<input type="hidden" name="tag" value="'.$tag.'">';
	print '<input type="hidden" name="fulltag" value="'.$fulltag.'">';
	print '</td></tr>'."\n";

	// Shipping address
	$shipToName = $member->getFullName($langs);
	$shipToStreet = $member->address;
	$shipToCity = $member->town;
	$shipToState = $member->state_code;
	$shipToCountryCode = $member->country_code;
	$shipToZip = $member->zip;
	$shipToStreet2 = '';
	$phoneNum = $member->phone;
	if ($shipToName && $shipToStreet && $shipToCity && $shipToCountryCode && $shipToZip) {
		print '<!-- Shipping address information -->';
		print '<input type="hidden" name="shipToName" value="'.$shipToName.'">'."\n";
		print '<input type="hidden" name="shipToStreet" value="'.$shipToStreet.'">'."\n";
		print '<input type="hidden" name="shipToCity" value="'.$shipToCity.'">'."\n";
		print '<input type="hidden" name="shipToState" value="'.$shipToState.'">'."\n";
		print '<input type="hidden" name="shipToCountryCode" value="'.$shipToCountryCode.'">'."\n";
		print '<input type="hidden" name="shipToZip" value="'.$shipToZip.'">'."\n";
		print '<input type="hidden" name="shipToStreet2" value="'.$shipToStreet2.'">'."\n";
		print '<input type="hidden" name="phoneNum" value="'.$phoneNum.'">'."\n";
	} else {
		print '<!-- Shipping address not complete, so we don t use it -->'."\n";
	}
	if (is_object($member->thirdparty)) {
		print '<input type="hidden" name="thirdparty_id" value="'.$member->thirdparty->id.'">'."\n";
	}
	print '<input type="hidden" name="email" value="'.$member->email.'">'."\n";
	$labeldesc = $langs->trans("PaymentSubscription");
	if (GETPOST('desc', 'alpha')) {
		$labeldesc = GETPOST('desc', 'alpha');
	}
	print '<input type="hidden" name="desc" value="'.dol_escape_htmltag($labeldesc).'">'."\n";
}

// Payment on donation
if ($source == 'donation') {
	$found = true;
	$langs->load("don");

	require_once DOL_DOCUMENT_ROOT.'/don/class/don.class.php';

	$don = new Don($db);
	$result = $don->fetch($ref);
	if ($result <= 0) {
		$mesg = $don->error;
		$error++;
	} else {
		$don->fetch_thirdparty();
	}
	$object = $don;

	if ($action != 'dopayment') { // Do not change amount if we just click on first dopayment
		if (GETPOST("amount", 'alpha')) {
			$amount = GETPOST("amount", 'alpha');
		} else {
			$amount = $don->getRemainToPay();
		}
		$amount = price2num($amount);
	}

	if (GETPOST('fulltag', 'alpha')) {
		$fulltag = GETPOST('fulltag', 'alpha');
	} else {
		$fulltag = 'DON='.$don->ref.'.DAT='.dol_print_date(dol_now(), '%Y%m%d%H%M%S');
		if (!empty($TAG)) {
			$tag = $TAG; $fulltag .= '.TAG='.$TAG;
		}
	}
	$fulltag = dol_string_unaccent($fulltag);

	// Creditor
	print '<tr class="CTableRow2"><td class="CTableRow2">'.$langs->trans("Creditor");
	print '</td><td class="CTableRow2"><b>'.$creditor.'</b>';
	print '<input type="hidden" name="creditor" value="'.$creditor.'">';
	print '</td></tr>'."\n";

	// Debitor
	print '<tr class="CTableRow2"><td class="CTableRow2">'.$langs->trans("ThirdParty");
	print '</td><td class="CTableRow2"><b>';
	if ($don->morphy == 'mor' && !empty($don->societe)) {
		print $don->societe;
	} else {
		print $don->getFullName($langs);
	}
	print '</b>';
	print '</td></tr>'."\n";

	// Object
	$text = '<b>'.$langs->trans("PaymentDonation").'</b>';
	if (GETPOST('desc', 'alpha')) {
		$text = '<b>'.$langs->trans(GETPOST('desc', 'alpha')).'</b>';
	}
	print '<tr class="CTableRow2"><td class="CTableRow2">'.$langs->trans("Designation");
	print '</td><td class="CTableRow2">'.$text;
	print '<input type="hidden" name="source" value="'.dol_escape_htmltag($source).'">';
	print '<input type="hidden" name="ref" value="'.dol_escape_htmltag($don->ref).'">';
	print '</td></tr>'."\n";

	// Amount
	print '<tr class="CTableRow2"><td class="CTableRow2">'.$langs->trans("Amount");
	if (empty($amount)) {
		if (empty($conf->global->MEMBER_NEWFORM_AMOUNT)) {
			print ' ('.$langs->trans("ToComplete");
		}
		if (!empty($conf->global->MEMBER_EXT_URL_SUBSCRIPTION_INFO)) {
			print ' - <a href="'.$conf->global->MEMBER_EXT_URL_SUBSCRIPTION_INFO.'" rel="external" target="_blank" rel="noopener noreferrer">'.$langs->trans("SeeHere").'</a>';
		}
		if (empty($conf->global->MEMBER_NEWFORM_AMOUNT)) {
			print ')';
		}
	}
	print '</td><td class="CTableRow2">';
	$valtoshow = '';
	if (empty($amount) || !is_numeric($amount)) {
		$valtoshow = price2num(GETPOST("newamount", 'alpha'), 'MT');
		// force default subscription amount to value defined into constant...
		if (empty($valtoshow)) {
			if (!empty($conf->global->MEMBER_NEWFORM_EDITAMOUNT)) {
				if (!empty($conf->global->MEMBER_NEWFORM_AMOUNT)) {
					$valtoshow = $conf->global->MEMBER_NEWFORM_AMOUNT;
				}
			} else {
				if (!empty($conf->global->MEMBER_NEWFORM_AMOUNT)) {
					$amount = $conf->global->MEMBER_NEWFORM_AMOUNT;
				}
			}
		}
	}
	if (empty($amount) || !is_numeric($amount)) {
		//$valtoshow=price2num(GETPOST("newamount",'alpha'),'MT');
		if (!empty($conf->global->MEMBER_MIN_AMOUNT) && $valtoshow) {
			$valtoshow = max($conf->global->MEMBER_MIN_AMOUNT, $valtoshow);
		}
		print '<input type="hidden" name="amount" value="'.price2num(GETPOST("amount", 'alpha'), 'MT').'">';
		print '<input class="flat maxwidth75" type="text" name="newamount" value="'.$valtoshow.'">';
		// Currency
		print ' <b>'.$langs->trans("Currency".$currency).'</b>';
	} else {
		$valtoshow = $amount;
		if (!empty($conf->global->MEMBER_MIN_AMOUNT) && $valtoshow) {
			$valtoshow = max($conf->global->MEMBER_MIN_AMOUNT, $valtoshow);
			$amount = $valtoshow;
		}
		print '<b class="amount">'.price($valtoshow, 1, $langs, 1, -1, -1, $currency).'</b>';	// Price with currency
		print '<input type="hidden" name="amount" value="'.$valtoshow.'">';
		print '<input type="hidden" name="newamount" value="'.$valtoshow.'">';
	}
	print '<input type="hidden" name="currency" value="'.$currency.'">';
	print '</td></tr>'."\n";

	// Tag
	print '<tr class="CTableRow2"><td class="CTableRow2">'.$langs->trans("PaymentCode");
	print '</td><td class="CTableRow2"><b style="word-break: break-all;">'.$fulltag.'</b>';
	print '<input type="hidden" name="tag" value="'.$tag.'">';
	print '<input type="hidden" name="fulltag" value="'.$fulltag.'">';
	print '</td></tr>'."\n";

	// Shipping address
	$shipToName = $don->getFullName($langs);
	$shipToStreet = $don->address;
	$shipToCity = $don->town;
	$shipToState = $don->state_code;
	$shipToCountryCode = $don->country_code;
	$shipToZip = $don->zip;
	$shipToStreet2 = '';
	$phoneNum = $don->phone;
	if ($shipToName && $shipToStreet && $shipToCity && $shipToCountryCode && $shipToZip) {
		print '<!-- Shipping address information -->';
		print '<input type="hidden" name="shipToName" value="'.$shipToName.'">'."\n";
		print '<input type="hidden" name="shipToStreet" value="'.$shipToStreet.'">'."\n";
		print '<input type="hidden" name="shipToCity" value="'.$shipToCity.'">'."\n";
		print '<input type="hidden" name="shipToState" value="'.$shipToState.'">'."\n";
		print '<input type="hidden" name="shipToCountryCode" value="'.$shipToCountryCode.'">'."\n";
		print '<input type="hidden" name="shipToZip" value="'.$shipToZip.'">'."\n";
		print '<input type="hidden" name="shipToStreet2" value="'.$shipToStreet2.'">'."\n";
		print '<input type="hidden" name="phoneNum" value="'.$phoneNum.'">'."\n";
	} else {
		print '<!-- Shipping address not complete, so we don t use it -->'."\n";
	}
	if (is_object($don->thirdparty)) {
		print '<input type="hidden" name="thirdparty_id" value="'.$don->thirdparty->id.'">'."\n";
	}
	print '<input type="hidden" name="email" value="'.$don->email.'">'."\n";
	$labeldesc = $langs->trans("PaymentSubscription");
	if (GETPOST('desc', 'alpha')) {
		$labeldesc = GETPOST('desc', 'alpha');
	}
	print '<input type="hidden" name="desc" value="'.dol_escape_htmltag($labeldesc).'">'."\n";
}

if ($source == 'organizedeventregistration') {
	$found = true;
	$langs->loadLangs(array("members", "eventorganization"));

	if (GETPOST('fulltag', 'alpha')) {
		$fulltag = GETPOST('fulltag', 'alpha');
	} else {
		$fulltag = 'ATT='.$attendee->id.'.DAT='.dol_print_date(dol_now(), '%Y%m%d%H%M%S');
		if (!empty($TAG)) {
			$tag = $TAG; $fulltag .= '.TAG='.$TAG;
		}
	}
	$fulltag = dol_string_unaccent($fulltag);

	// Creditor
	print '<tr class="CTableRow2"><td class="CTableRow2">'.$langs->trans("Creditor");
	print '</td><td class="CTableRow2"><b>'.$creditor.'</b>';
	print '<input type="hidden" name="creditor" value="'.$creditor.'">';
	print '</td></tr>'."\n";

	// Debitor
	print '<tr class="CTableRow2"><td class="CTableRow2">'.$langs->trans("Attendee");
	print '</td><td class="CTableRow2"><b>';
	print $attendee->email;
	print ($thirdparty->name ? ' ('.$thirdparty->name.')' : '');
	print '</b>';
	print '</td></tr>'."\n";

	if (! is_object($attendee->project)) {
		$text = 'ErrorProjectNotFound';
	} else {
		$text = $langs->trans("PaymentEvent").' - '.$attendee->project->title;
	}

	// Object
	print '<tr class="CTableRow2"><td class="CTableRow2">'.$langs->trans("Designation");
	print '</td><td class="CTableRow2"><b>'.$text.'</b>';
	print '<input type="hidden" name="source" value="'.dol_escape_htmltag($source).'">';
	print '<input type="hidden" name="ref" value="'.dol_escape_htmltag($invoice->id).'">';
	print '</td></tr>'."\n";

	// Amount
	print '<tr class="CTableRow2"><td class="CTableRow2">'.$langs->trans("Amount");
	print '</td><td class="CTableRow2">';
	$valtoshow = $amount;
	print '<b class="amount">'.price($valtoshow, 1, $langs, 1, -1, -1, $currency).'</b>';	// Price with currency
	print '<input type="hidden" name="amount" value="'.$valtoshow.'">';
	print '<input type="hidden" name="newamount" value="'.$valtoshow.'">';
	print '<input type="hidden" name="currency" value="'.$currency.'">';
	print '</td></tr>'."\n";

	// Tag
	print '<tr class="CTableRow2"><td class="CTableRow2">'.$langs->trans("PaymentCode");
	print '</td><td class="CTableRow2"><b style="word-break: break-all;">'.$fulltag.'</b>';
	print '<input type="hidden" name="tag" value="'.$tag.'">';
	print '<input type="hidden" name="fulltag" value="'.$fulltag.'">';
	print '</td></tr>'."\n";

	// Shipping address
	$shipToName = $thirdparty->getFullName($langs);
	$shipToStreet = $thirdparty->address;
	$shipToCity = $thirdparty->town;
	$shipToState = $thirdparty->state_code;
	$shipToCountryCode = $thirdparty->country_code;
	$shipToZip = $thirdparty->zip;
	$shipToStreet2 = '';
	$phoneNum = $thirdparty->phone;
	if ($shipToName && $shipToStreet && $shipToCity && $shipToCountryCode && $shipToZip) {
		print '<!-- Shipping address information -->';
		print '<input type="hidden" name="shipToName" value="'.$shipToName.'">'."\n";
		print '<input type="hidden" name="shipToStreet" value="'.$shipToStreet.'">'."\n";
		print '<input type="hidden" name="shipToCity" value="'.$shipToCity.'">'."\n";
		print '<input type="hidden" name="shipToState" value="'.$shipToState.'">'."\n";
		print '<input type="hidden" name="shipToCountryCode" value="'.$shipToCountryCode.'">'."\n";
		print '<input type="hidden" name="shipToZip" value="'.$shipToZip.'">'."\n";
		print '<input type="hidden" name="shipToStreet2" value="'.$shipToStreet2.'">'."\n";
		print '<input type="hidden" name="phoneNum" value="'.$phoneNum.'">'."\n";
	} else {
		print '<!-- Shipping address not complete, so we don t use it -->'."\n";
	}
	print '<input type="hidden" name="thirdparty_id" value="'.$thirdparty->id.'">'."\n";
	print '<input type="hidden" name="email" value="'.$thirdparty->email.'">'."\n";
	$labeldesc = $langs->trans("PaymentSubscription");
	if (GETPOST('desc', 'alpha')) {
		$labeldesc = GETPOST('desc', 'alpha');
	}
	print '<input type="hidden" name="desc" value="'.dol_escape_htmltag($labeldesc).'">'."\n";
}

if ($source == 'boothlocation') {
	$found = true;
	$langs->load("members");

	if (GETPOST('fulltag', 'alpha')) {
		$fulltag = GETPOST('fulltag', 'alpha');
	} else {
		$fulltag = 'BOO='.GETPOST("booth").'.DAT='.dol_print_date(dol_now(), '%Y%m%d%H%M%S');
		if (!empty($TAG)) {
			$tag = $TAG; $fulltag .= '.TAG='.$TAG;
		}
	}
	$fulltag = dol_string_unaccent($fulltag);

	// Creditor
	print '<tr class="CTableRow2"><td class="CTableRow2">'.$langs->trans("Creditor");
	print '</td><td class="CTableRow2"><b>'.$creditor.'</b>';
	print '<input type="hidden" name="creditor" value="'.$creditor.'">';
	print '</td></tr>'."\n";

	// Debitor
	print '<tr class="CTableRow2"><td class="CTableRow2">'.$langs->trans("Attendee");
	print '</td><td class="CTableRow2"><b>';
	print $thirdparty->name;
	print '</b>';
	print '</td></tr>'."\n";

	// Object
	$text = '<b>'.$langs->trans("PaymentBoothLocation").'</b>';
	print '<tr class="CTableRow2"><td class="CTableRow2">'.$langs->trans("Designation");
	print '</td><td class="CTableRow2">'.$text;
	print '<input type="hidden" name="source" value="'.dol_escape_htmltag($source).'">';
	print '<input type="hidden" name="ref" value="'.dol_escape_htmltag($invoice->id).'">';
	print '</td></tr>'."\n";

	// Amount
	print '<tr class="CTableRow2"><td class="CTableRow2">'.$langs->trans("Amount");
	print '</td><td class="CTableRow2">';
	$valtoshow = $amount;
	print '<b class="amount">'.price($valtoshow, 1, $langs, 1, -1, -1, $currency).'</b>';	// Price with currency
	print '<input type="hidden" name="amount" value="'.$valtoshow.'">';
	print '<input type="hidden" name="newamount" value="'.$valtoshow.'">';
	print '<input type="hidden" name="currency" value="'.$currency.'">';
	print '</td></tr>'."\n";

	// Tag
	print '<tr class="CTableRow2"><td class="CTableRow2">'.$langs->trans("PaymentCode");
	print '</td><td class="CTableRow2"><b style="word-break: break-all;">'.$fulltag.'</b>';
	print '<input type="hidden" name="tag" value="'.$tag.'">';
	print '<input type="hidden" name="fulltag" value="'.$fulltag.'">';
	print '</td></tr>'."\n";

	// Shipping address
	$shipToName = $thirdparty->getFullName($langs);
	$shipToStreet = $thirdparty->address;
	$shipToCity = $thirdparty->town;
	$shipToState = $thirdparty->state_code;
	$shipToCountryCode = $thirdparty->country_code;
	$shipToZip = $thirdparty->zip;
	$shipToStreet2 = '';
	$phoneNum = $thirdparty->phone;
	if ($shipToName && $shipToStreet && $shipToCity && $shipToCountryCode && $shipToZip) {
		print '<!-- Shipping address information -->';
		print '<input type="hidden" name="shipToName" value="'.$shipToName.'">'."\n";
		print '<input type="hidden" name="shipToStreet" value="'.$shipToStreet.'">'."\n";
		print '<input type="hidden" name="shipToCity" value="'.$shipToCity.'">'."\n";
		print '<input type="hidden" name="shipToState" value="'.$shipToState.'">'."\n";
		print '<input type="hidden" name="shipToCountryCode" value="'.$shipToCountryCode.'">'."\n";
		print '<input type="hidden" name="shipToZip" value="'.$shipToZip.'">'."\n";
		print '<input type="hidden" name="shipToStreet2" value="'.$shipToStreet2.'">'."\n";
		print '<input type="hidden" name="phoneNum" value="'.$phoneNum.'">'."\n";
	} else {
		print '<!-- Shipping address not complete, so we don t use it -->'."\n";
	}
	print '<input type="hidden" name="thirdparty_id" value="'.$thirdparty->id.'">'."\n";
	print '<input type="hidden" name="email" value="'.$thirdparty->email.'">'."\n";
	$labeldesc = $langs->trans("PaymentSubscription");
	if (GETPOST('desc', 'alpha')) {
		$labeldesc = GETPOST('desc', 'alpha');
	}
	print '<input type="hidden" name="desc" value="'.dol_escape_htmltag($labeldesc).'">'."\n";
}

if (!$found && !$mesg) {
	$mesg = $langs->trans("ErrorBadParameters");
}

if ($mesg) {
	print '<tr><td align="center" colspan="2"><br><div class="warning">'.dol_escape_htmltag($mesg, 1, 1, 'br').'</div></td></tr>'."\n";
}

print '</table>'."\n";
print "\n";


// Show all payment mode buttons (Stripe, Paypal, ...)
if ($action != 'dopayment') {
	if ($found && !$error) {	// We are in a management option and no error
		// Check status of the object (Invoice) to verify if it is paid by external payment modules (ie Payzen, ...)
		$parameters = [
			'source' => $source,
			'object' => $object
		];
		$reshook = $hookmanager->executeHooks('doCheckStatus', $parameters, $object, $action);
		if ($source == 'order' && $object->billed) {
			print '<br><br><span class="amountpaymentcomplete size15x">'.$langs->trans("OrderBilled").'</span>';
		} elseif ($source == 'invoice' && $object->paye) {
			print '<br><br><span class="amountpaymentcomplete size15x">'.$langs->trans("InvoicePaid").'</span>';
		} elseif ($source == 'donation' && $object->paid) {
			print '<br><br><span class="amountpaymentcomplete size15x">'.$langs->trans("DonationPaid").'</span>';
		} else {
			// Membership can be paid and we still allow to make renewal
			if (($source == 'member' || $source == 'membersubscription') && $object->datefin > dol_now()) {
				$langs->load("members");
				print '<br><span class="amountpaymentcomplete size15x">'.$langs->trans("MembershipPaid", dol_print_date($object->datefin, 'day')).'</span><br>';
				print '<div class="opacitymedium margintoponly">'.$langs->trans("PaymentWillBeRecordedForNextPeriod").'</div>';
			}

			// Buttons for all payments registration methods

			// This hook is used to add Button to newpayment.php for external payment modules (ie Payzen, ...)
			$parameters = [
				'paymentmethod' => $paymentmethod
			];
			$reshook = $hookmanager->executeHooks('doAddButton', $parameters, $object, $action);
			if ((empty($paymentmethod) || $paymentmethod == 'paybox') && !empty($conf->paybox->enabled)) {
				print '<div class="button buttonpayment" id="div_dopayment_paybox"><span class="fa fa-credit-card"></span> <input class="" type="submit" id="dopayment_paybox" name="dopayment_paybox" value="'.$langs->trans("PayBoxDoPayment").'">';
				print '<br>';
				print '<span class="buttonpaymentsmall">'.$langs->trans("CreditOrDebitCard").'</span>';
				print '</div>';
				print '<script>
						$( document ).ready(function() {
							$("#div_dopayment_paybox").click(function(){
								$("#dopayment_paybox").click();
							});
							$("#dopayment_paybox").click(function(e){
								$("#div_dopayment_paybox").css( \'cursor\', \'wait\' );
							    e.stopPropagation();
							});
						});
					  </script>
				';
			}

			if ((empty($paymentmethod) || $paymentmethod == 'stripe') && !empty($conf->stripe->enabled)) {
				print '<div class="button buttonpayment" id="div_dopayment_stripe"><span class="fa fa-credit-card"></span> <input class="" type="submit" id="dopayment_stripe" name="dopayment_stripe" value="'.$langs->trans("StripeDoPayment").'">';
				print '<input type="hidden" name="noidempotency" value="'.GETPOST('noidempotency', 'int').'">';
				print '<br>';
				print '<span class="buttonpaymentsmall">'.$langs->trans("CreditOrDebitCard").'</span>';
				print '</div>';
				print '<script>
						$( document ).ready(function() {
							$("#div_dopayment_stripe").click(function(){
								$("#dopayment_stripe").click();
							});
							$("#dopayment_stripe").click(function(e){
								$("#div_dopayment_stripe").css( \'cursor\', \'wait\' );
							    e.stopPropagation();
								return true;
							});
						});
					  </script>
				';
			}

			if ((empty($paymentmethod) || $paymentmethod == 'paypal') && !empty($conf->paypal->enabled)) {
				if (empty($conf->global->PAYPAL_API_INTEGRAL_OR_PAYPALONLY)) {
					$conf->global->PAYPAL_API_INTEGRAL_OR_PAYPALONLY = 'integral';
				}

				print '<div class="button buttonpayment" id="div_dopayment_paypal">';
				if ($conf->global->PAYPAL_API_INTEGRAL_OR_PAYPALONLY != 'integral') {
					print '<div style="line-height: 1em">&nbsp;</div>';
				}
				print '<span class="fa fa-paypal"></span> <input class="" type="submit" id="dopayment_paypal" name="dopayment_paypal" value="'.$langs->trans("PaypalDoPayment").'">';
				if ($conf->global->PAYPAL_API_INTEGRAL_OR_PAYPALONLY == 'integral') {
					print '<br>';
					print '<span class="buttonpaymentsmall">'.$langs->trans("CreditOrDebitCard").'</span><span class="buttonpaymentsmall"> - </span>';
					print '<span class="buttonpaymentsmall">'.$langs->trans("PayPalBalance").'</span>';
				}
				if ($conf->global->PAYPAL_API_INTEGRAL_OR_PAYPALONLY == 'paypalonly') {
					//print '<br>';
					//print '<span class="buttonpaymentsmall">'.$langs->trans("PayPalBalance").'"></span>';
				}
				print '</div>';
				print '<script>
						$( document ).ready(function() {
							$("#div_dopayment_paypal").click(function(){
								$("#dopayment_paypal").click();
							});
							$("#dopayment_paypal").click(function(e){
								$("#div_dopayment_paypal").css( \'cursor\', \'wait\' );
							    e.stopPropagation();
								return true;
							});
						});
					  </script>
				';
			}
		}
	} else {
		dol_print_error_email('ERRORNEWPAYMENT');
	}
} else {
	// Print
}

print '</td></tr>'."\n";

print '</table>'."\n";

print '</form>'."\n";
print '</div>'."\n";

print '<br>';



// Add more content on page for some services
if (preg_match('/^dopayment/', $action)) {			// If we choosed/click on the payment mode
	// Save some data for the paymentok
	$remoteip = getUserRemoteIP();
	$_SESSION["currencyCodeType"] = $currency;
	$_SESSION["FinalPaymentAmt"] = $amount;
	$_SESSION['ipaddress'] = ($remoteip ? $remoteip : 'unknown'); // Payer ip
	$_SESSION["paymentType"] = '';

	// For Stripe
	if (GETPOST('dopayment_stripe', 'alpha')) {
		// Personalized checkout
		print '<style>
	    /**
	     * The CSS shown here will not be introduced in the Quickstart guide, but shows
	     * how you can use CSS to style your Element s container.
	     */
	    .StripeElement {
	        background-color: white;
	        padding: 8px 12px;
	        border-radius: 4px;
	        border: 1px solid transparent;
	        box-shadow: 0 1px 3px 0 #e6ebf1;
	        -webkit-transition: box-shadow 150ms ease;
	        transition: box-shadow 150ms ease;
	    }

	    .StripeElement--focus {
	        box-shadow: 0 1px 3px 0 #cfd7df;
	    }

	    .StripeElement--invalid {
	        border-color: #fa755a;
	    }

	    .StripeElement--webkit-autofill {
	        background-color: #fefde5 !important;
	    }
	    </style>';

		//print '<br>';

		print '<!-- Form payment-form STRIPE_USE_INTENT_WITH_AUTOMATIC_CONFIRMATION = '.$conf->global->STRIPE_USE_INTENT_WITH_AUTOMATIC_CONFIRMATION.' STRIPE_USE_NEW_CHECKOUT = '.$conf->global->STRIPE_USE_NEW_CHECKOUT.' -->'."\n";
		print '<form action="'.$_SERVER['REQUEST_URI'].'" method="POST" id="payment-form">'."\n";

		print '<input type="hidden" name="token" value="'.newToken().'">'."\n";
		print '<input type="hidden" name="dopayment_stripe" value="1">'."\n";
		print '<input type="hidden" name="action" value="charge">'."\n";
		print '<input type="hidden" name="tag" value="'.$TAG.'">'."\n";
		print '<input type="hidden" name="s" value="'.$source.'">'."\n";
		print '<input type="hidden" name="ref" value="'.$REF.'">'."\n";
		print '<input type="hidden" name="fulltag" value="'.$FULLTAG.'">'."\n";
		print '<input type="hidden" name="suffix" value="'.$suffix.'">'."\n";
		print '<input type="hidden" name="securekey" value="'.$SECUREKEY.'">'."\n";
		print '<input type="hidden" name="e" value="'.$entity.'" />';
		print '<input type="hidden" name="amount" value="'.$amount.'">'."\n";
		print '<input type="hidden" name="currency" value="'.$currency.'">'."\n";
		print '<input type="hidden" name="forcesandbox" value="'.GETPOST('forcesandbox', 'int').'" />';
		print '<input type="hidden" name="email" value="'.GETPOST('email', 'alpha').'" />';
		print '<input type="hidden" name="thirdparty_id" value="'.GETPOST('thirdparty_id', 'int').'" />';

		if (!empty($conf->global->STRIPE_USE_INTENT_WITH_AUTOMATIC_CONFIRMATION) || !empty($conf->global->STRIPE_USE_NEW_CHECKOUT)) {	// Use a SCA ready method
			require_once DOL_DOCUMENT_ROOT.'/stripe/class/stripe.class.php';

			$service = 'StripeLive';
			$servicestatus = 1;
			if (empty($conf->global->STRIPE_LIVE) || GETPOST('forcesandbox', 'alpha')) {
				$service = 'StripeTest';
				$servicestatus = 0;
			}

			$stripe = new Stripe($db);
			$stripeacc = $stripe->getStripeAccount($service);
			$stripecu = null;
			if (is_object($object) && is_object($object->thirdparty)) {
				$stripecu = $stripe->customerStripe($object->thirdparty, $stripeacc, $servicestatus, 1);
			}

			if (!empty($conf->global->STRIPE_USE_INTENT_WITH_AUTOMATIC_CONFIRMATION)) {
				$noidempotency_key = (GETPOSTISSET('noidempotency') ? GETPOST('noidempotency', 'int') : 0); // By default noidempotency is unset, so we must use a different tag/ref for each payment. If set, we can pay several times the same tag/ref.
				$paymentintent = $stripe->getPaymentIntent($amount, $currency, $tag, 'Stripe payment: '.$fulltag.(is_object($object) ? ' ref='.$object->ref : ''), $object, $stripecu, $stripeacc, $servicestatus, 0, 'automatic', false, null, 0, $noidempotency_key);
				// The paymentintnent has status 'requires_payment_method' (even if paymentintent was already paid)
				//var_dump($paymentintent);
				if ($stripe->error) {
					setEventMessages($stripe->error, null, 'errors');
				}
			}
		}

		// Note:
		// $conf->global->STRIPE_USE_INTENT_WITH_AUTOMATIC_CONFIRMATION = 1 = use intent (default value)
		// $conf->global->STRIPE_USE_INTENT_WITH_AUTOMATIC_CONFIRMATION = 2 = use payment

		//if (empty($conf->global->STRIPE_USE_INTENT_WITH_AUTOMATIC_CONFIRMATION) || ! empty($paymentintent))
		//{
		print '
        <table id="dolpaymenttable" summary="Payment form" class="center centpercent">
        <tbody><tr><td class="textpublicpayment">';

		if (!empty($conf->global->STRIPE_USE_INTENT_WITH_AUTOMATIC_CONFIRMATION)) {
			print '<div id="payment-request-button"><!-- A Stripe Element will be inserted here. --></div>';
		}

		print '<div class="form-row '.(getDolGlobalInt('STRIPE_USE_INTENT_WITH_AUTOMATIC_CONFIRMATION') == 2 ? 'center' : 'left').'">';
		if (getDolGlobalInt('STRIPE_USE_INTENT_WITH_AUTOMATIC_CONFIRMATION') == 1) {
			print '<label for="card-element">'.$langs->trans("CreditOrDebitCard").'</label>';
			print '<br><input id="cardholder-name" class="marginbottomonly" name="cardholder-name" value="" type="text" placeholder="'.$langs->trans("CardOwner").'" autocomplete="off" autofocus required>';
		}

		if (getDolGlobalInt('STRIPE_USE_INTENT_WITH_AUTOMATIC_CONFIRMATION') == 1) {
			print '<div id="card-element">
	        <!-- a Stripe Element will be inserted here. -->
    	    </div>';
		}
		if (getDolGlobalInt('STRIPE_USE_INTENT_WITH_AUTOMATIC_CONFIRMATION') == 2) {
			print '<div id="payment-element">
			<!-- a Stripe Element will be inserted here. -->
			</div>';
		}

		print '<!-- Used to display form errors -->
        <div id="card-errors" role="alert"></div>
        </div>';

		print '<br>';
		print '<button class="button buttonpayment" style="text-align: center; padding-left: 0; padding-right: 0;" id="buttontopay" data-secret="'.(is_object($paymentintent) ? $paymentintent->client_secret : '').'">'.$langs->trans("ValidatePayment").'</button>';
		print '<img id="hourglasstopay" class="hidden" src="'.DOL_URL_ROOT.'/theme/'.$conf->theme.'/img/working.gif">';

		print '</td></tr></tbody>';
		print '</table>';
		//}

		if (!empty($conf->global->STRIPE_USE_INTENT_WITH_AUTOMATIC_CONFIRMATION)) {
			if (empty($paymentintent)) {
				print '<center>'.$langs->trans("Error").'</center>';
			} else {
				print '<input type="hidden" name="paymentintent_id" value="'.$paymentintent->id.'">';
				//$_SESSION["paymentintent_id"] = $paymentintent->id;
			}
		}

		print '</form>'."\n";


		// JS Code for Stripe
		if (empty($stripearrayofkeys['publishable_key'])) {
			$langs->load("errors");
			print info_admin($langs->trans("ErrorModuleSetupNotComplete", $langs->transnoentitiesnoconv("Stripe")), 0, 0, 'error');
		} else {
			print '<!-- JS Code for Stripe components -->';
			print '<script src="https://js.stripe.com/v3/"></script>'."\n";
			print '<!-- urllogofull = '.$urllogofull.' -->'."\n";

			// Code to ask the credit card. This use the default "API version". No way to force API version when using JS code.
			print '<script type="text/javascript">'."\n";

			if (!empty($conf->global->STRIPE_USE_NEW_CHECKOUT)) {
				$amountstripe = $amount;

				// Correct the amount according to unit of currency
				// See https://support.stripe.com/questions/which-zero-decimal-currencies-does-stripe-support
				$arrayzerounitcurrency = array('BIF', 'CLP', 'DJF', 'GNF', 'JPY', 'KMF', 'KRW', 'MGA', 'PYG', 'RWF', 'VND', 'VUV', 'XAF', 'XOF', 'XPF');
				if (!in_array($currency, $arrayzerounitcurrency)) {
					$amountstripe = $amountstripe * 100;
				}

				$ipaddress = getUserRemoteIP();
				$metadata = array('dol_version'=>DOL_VERSION, 'dol_entity'=>$conf->entity, 'ipaddress'=>$ipaddress);
				if (is_object($object)) {
					$metadata['dol_type'] = $object->element;
					$metadata['dol_id'] = $object->id;

					$ref = $object->ref;
				}

				try {
					$arrayforpaymentintent = array(
						'description'=>'Stripe payment: '.$FULLTAG.($ref ? ' ref='.$ref : ''),
						"metadata" => $metadata
					);
					if ($TAG) {
						$arrayforpaymentintent["statement_descriptor"] = dol_trunc($TAG, 10, 'right', 'UTF-8', 1); // 22 chars that appears on bank receipt (company + description)
					}

					$arrayforcheckout = array(
						'payment_method_types' => array('card'),
						'line_items' => array(array(
							'name' => $langs->transnoentitiesnoconv("Payment").' '.$TAG, // Label of product line
							'description' => 'Stripe payment: '.$FULLTAG.($ref ? ' ref='.$ref : ''),
							'amount' => $amountstripe,
							'currency' => $currency,
							//'images' => array($urllogofull),
							'quantity' => 1,
						)),
						'client_reference_id' => $FULLTAG,
						'success_url' => $urlok,
						'cancel_url' => $urlko,
						'payment_intent_data' => $arrayforpaymentintent
					);
					if ($stripecu) {
						$arrayforcheckout['customer'] = $stripecu;
					} elseif (GETPOST('email', 'alpha') && isValidEmail(GETPOST('email', 'alpha'))) {
						$arrayforcheckout['customer_email'] = GETPOST('email', 'alpha');
					}
					$sessionstripe = \Stripe\Checkout\Session::create($arrayforcheckout);

					$remoteip = getUserRemoteIP();

					// Save some data for the paymentok
					$_SESSION["currencyCodeType"] = $currency;
					$_SESSION["paymentType"] = '';
					$_SESSION["FinalPaymentAmt"] = $amount;
					$_SESSION['ipaddress'] = ($remoteip ? $remoteip : 'unknown'); // Payer ip
					$_SESSION['payerID'] = is_object($stripecu) ? $stripecu->id : '';
					$_SESSION['TRANSACTIONID'] = $sessionstripe->id;
				} catch (Exception $e) {
					print $e->getMessage();
				}
				?>
			   // Code for payment with option STRIPE_USE_NEW_CHECKOUT set

			// Create a Stripe client.
			var stripe = Stripe('<?php echo $stripearrayofkeys['publishable_key']; // Defined into config.php ?>');

			// Create an instance of Elements
			var elements = stripe.elements();

			// Custom styling can be passed to options when creating an Element.
			// (Note that this demo uses a wider set of styles than the guide below.)
			var style = {
			  base: {
				color: '#32325d',
				lineHeight: '24px',
				fontFamily: '"Helvetica Neue", Helvetica, sans-serif',
				fontSmoothing: 'antialiased',
				fontSize: '16px',
				'::placeholder': {
				  color: '#aab7c4'
				}
			  },
			  invalid: {
				color: '#fa755a',
				iconColor: '#fa755a'
			  }
			};

			var cardElement = elements.create('card', {style: style});

			// Comment this to avoid the redirect
			stripe.redirectToCheckout({
			  // Make the id field from the Checkout Session creation API response
			  // available to this file, so you can provide it as parameter here
			  // instead of the {{CHECKOUT_SESSION_ID}} placeholder.
			  sessionId: '<?php print $sessionstripe->id; ?>'
			}).then(function (result) {
			  // If `redirectToCheckout` fails due to a browser or network
			  // error, display the localized error message to your customer
			  // using `result.error.message`.
			});


				<?php
			} elseif (!empty($conf->global->STRIPE_USE_INTENT_WITH_AUTOMATIC_CONFIRMATION)) {
				?>
			// Code for payment with option STRIPE_USE_INTENT_WITH_AUTOMATIC_CONFIRMATION set to 1 or 2

			// Create a Stripe client.
			var stripe = Stripe('<?php echo $stripearrayofkeys['publishable_key']; // Defined into config.php ?>');

				<?php
				if (getDolGlobalInt('STRIPE_USE_INTENT_WITH_AUTOMATIC_CONFIRMATION') == 2) {
					?>
			var cardButton = document.getElementById('buttontopay');
			var clientSecret = cardButton.dataset.secret;
			var options = { clientSecret: clientSecret,};

			// Create an instance of Elements
			var elements = stripe.elements(options);
					<?php
				} else {
					?>
			// Create an instance of Elements
			var elements = stripe.elements();
					<?php
				}
				?>

			// Custom styling can be passed to options when creating an Element.
			// (Note that this demo uses a wider set of styles than the guide below.)
			var style = {
			  base: {
				color: '#32325d',
				lineHeight: '24px',
				fontFamily: '"Helvetica Neue", Helvetica, sans-serif',
				fontSmoothing: 'antialiased',
				fontSize: '16px',
				'::placeholder': {
				  color: '#aab7c4'
				}
			  },
			  invalid: {
				color: '#fa755a',
				iconColor: '#fa755a'
			  }
			};

				<?php
				if (getDolGlobalInt('STRIPE_USE_INTENT_WITH_AUTOMATIC_CONFIRMATION') == 2) {
					?>
			var paymentElement = elements.create("payment");

			// Add an instance of the card Element into the `card-element` <div>
			paymentElement.mount("#payment-element");

			// Handle form submission
			var cardButton = document.getElementById('buttontopay');

			cardButton.addEventListener('click', function(event) {
				console.log("We click on buttontopay");
				event.preventDefault();

					/* Disable button to pay and show hourglass cursor */
					jQuery('#hourglasstopay').show();
					jQuery('#buttontopay').hide();

					stripe.confirmPayment({
						elements,confirmParams: {
						return_url: '<?php echo $urlok; ?>',
						payment_method_data: {
							billing_details: {
								name: 'test'
								<?php if (GETPOST('email', 'alpha') || (is_object($object) && is_object($object->thirdparty) && !empty($object->thirdparty->email))) {
									?>, email: '<?php echo dol_escape_js(GETPOST('email', 'alpha') ? GETPOST('email', 'alpha') : $object->thirdparty->email); ?>'<?php
								} ?>
								<?php if (is_object($object) && is_object($object->thirdparty) && !empty($object->thirdparty->phone)) {
									?>, phone: '<?php echo dol_escape_js($object->thirdparty->phone); ?>'<?php
								} ?>
								<?php if (is_object($object) && is_object($object->thirdparty)) {
									?>, address: {
									city: '<?php echo dol_escape_js($object->thirdparty->town); ?>',
									<?php if ($object->thirdparty->country_code) {
										?>country: '<?php echo dol_escape_js($object->thirdparty->country_code); ?>',<?php
									} ?>
									line1: '<?php echo dol_escape_js(preg_replace('/\s\s+/', ' ', $object->thirdparty->address)); ?>',
									postal_code: '<?php echo dol_escape_js($object->thirdparty->zip); ?>'
									}
								<?php } ?>
							}
							},
							save_payment_method:<?php if ($stripecu) {
													print 'true';
												} else {
													print 'false';
												} ?>	/* true when a customer was provided when creating payment intent. true ask to save the card */
						},
					}
					).then(function(result) {
						console.log(result);
						if (result.error) {
							console.log("Error on result of handleCardPayment");
							jQuery('#buttontopay').show();
							jQuery('#hourglasstopay').hide();
							// Inform the user if there was an error
							var errorElement = document.getElementById('card-errors');
							console.log(result);
							errorElement.textContent = result.error.message;
						} else {
							// The payment has succeeded. Display a success message.
							console.log("No error on result of handleCardPayment, so we submit the form");
							// Submit the form
							jQuery('#buttontopay').hide();
							jQuery('#hourglasstopay').show();
							// Send form (action=charge that will do nothing)
							jQuery('#payment-form').submit();
						}
					});

			});
					<?php
				} else {
					?>
			var cardElement = elements.create('card', {style: style});

			// Add an instance of the card Element into the `card-element` <div>
			cardElement.mount('#card-element');

			// Handle real-time validation errors from the card Element.
			cardElement.addEventListener('change', function(event) {
				var displayError = document.getElementById('card-errors');
				  if (event.error) {
					  console.log("Show event error (like 'Incorrect card number', ...)");
					displayError.textContent = event.error.message;
				  } else {
					  console.log("Reset error message");
					displayError.textContent = '';
				  }
			});

			// Handle form submission
			var cardholderName = document.getElementById('cardholder-name');
			var cardButton = document.getElementById('buttontopay');
			var clientSecret = cardButton.dataset.secret;

			cardButton.addEventListener('click', function(event) {
				console.log("We click on buttontopay");
				event.preventDefault();

				if (cardholderName.value == '')
				{
					console.log("Field Card holder is empty");
					var displayError = document.getElementById('card-errors');
					displayError.textContent = '<?php print dol_escape_js($langs->trans("ErrorFieldRequired", $langs->transnoentitiesnoconv("CardOwner"))); ?>';
				}
				else
				{
					/* Disable button to pay and show hourglass cursor */
					jQuery('#hourglasstopay').show();
					jQuery('#buttontopay').hide();

					stripe.handleCardPayment(
					clientSecret, cardElement, {
						payment_method_data: {
							billing_details: {
								name: cardholderName.value
								<?php if (GETPOST('email', 'alpha') || (is_object($object) && is_object($object->thirdparty) && !empty($object->thirdparty->email))) {
									?>, email: '<?php echo dol_escape_js(GETPOST('email', 'alpha') ? GETPOST('email', 'alpha') : $object->thirdparty->email); ?>'<?php
								} ?>
								<?php if (is_object($object) && is_object($object->thirdparty) && !empty($object->thirdparty->phone)) {
									?>, phone: '<?php echo dol_escape_js($object->thirdparty->phone); ?>'<?php
								} ?>
								<?php if (is_object($object) && is_object($object->thirdparty)) {
									?>, address: {
									city: '<?php echo dol_escape_js($object->thirdparty->town); ?>',
									<?php if ($object->thirdparty->country_code) {
										?>country: '<?php echo dol_escape_js($object->thirdparty->country_code); ?>',<?php
									} ?>
									line1: '<?php echo dol_escape_js(preg_replace('/\s\s+/', ' ', $object->thirdparty->address)); ?>',
									postal_code: '<?php echo dol_escape_js($object->thirdparty->zip); ?>'
									}
								<?php } ?>
							}
							},
							save_payment_method:<?php if ($stripecu) {
													print 'true';
												} else {
													print 'false';
												} ?>	/* true when a customer was provided when creating payment intent. true ask to save the card */
					}
					).then(function(result) {
						console.log(result);
						if (result.error) {
							console.log("Error on result of handleCardPayment");
							jQuery('#buttontopay').show();
							jQuery('#hourglasstopay').hide();
							// Inform the user if there was an error
							var errorElement = document.getElementById('card-errors');
							errorElement.textContent = result.error.message;
						} else {
							// The payment has succeeded. Display a success message.
							console.log("No error on result of handleCardPayment, so we submit the form");
							// Submit the form
							jQuery('#buttontopay').hide();
							jQuery('#hourglasstopay').show();
							// Send form (action=charge that will do nothing)
							jQuery('#payment-form').submit();
						}
					});
				}
			});
					<?php
				}
				?>

				<?php
			}

			print '</script>';
		}
	}

	// For any other payment services
	// This hook can be used to show the embedded form to make payments with external payment modules (ie Payzen, ...)
	$parameters = [
		'paymentmethod' => $paymentmethod,
		'amount' => $amount,
		'currency' => $currency,
		'tag' => GETPOST("tag", 'alpha'),
		'dopayment' => GETPOST('dopayment', 'alpha')
	];
	$reshook = $hookmanager->executeHooks('doPayment', $parameters, $object, $action);
}


htmlPrintOnlinePaymentFooter($mysoc, $langs, 1, $suffix, $object);

llxFooter('', 'public');

$db->close();<|MERGE_RESOLUTION|>--- conflicted
+++ resolved
@@ -726,11 +726,7 @@
 	}
 
 	// When using the PaymentIntent API architecture (mode set on by default into conf.class.php)
-<<<<<<< HEAD
-	if (!empty($conf->global->STRIPE_USE_INTENT_WITH_AUTOMATIC_CONFIRMATION)) {
-=======
 	if (getDolGlobalInt('STRIPE_USE_INTENT_WITH_AUTOMATIC_CONFIRMATION')) {
->>>>>>> 503d1a04
 		$service = 'StripeTest';
 		$servicestatus = 0;
 		if (!empty($conf->global->STRIPE_LIVE) && !GETPOST('forcesandbox', 'int')) {
