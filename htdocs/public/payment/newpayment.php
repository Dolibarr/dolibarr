<?php
/* Copyright (C) 2001-2002	Rodolphe Quiedeville	<rodolphe@quiedeville.org>
 * Copyright (C) 2006-2017	Laurent Destailleur		<eldy@users.sourceforge.net>
 * Copyright (C) 2009-2012	Regis Houssin			<regis.houssin@inodbox.com>
 * Copyright (C) 2018	    Juanjo Menent			<jmenent@2byte.es>
 * Copyright (C) 2018-2021	Thibault FOUCART	    <support@ptibogxiv.net>
 * Copyright (C) 2021		Waël Almoman	    	<info@almoman.com>
 * Copyright (C) 2021		Dorian Vabre			<dorian.vabre@gmail.com>
 * Copyright (C) 2024       Frédéric France             <frederic.france@free.fr>
 * Copyright (C) 2024		MDW							<mdeweerd@users.noreply.github.com>
 *
 * This program is free software; you can redistribute it and/or modify
 * it under the terms of the GNU General Public License as published by
 * the Free Software Foundation; either version 3 of the License, or
 * (at your option) any later version.
 *
 * This program is distributed in the hope that it will be useful,
 * but WITHOUT ANY WARRANTY; without even the implied warranty of
 * MERCHANTABILITY or FITNESS FOR A PARTICULAR PURPOSE.  See the
 * GNU General Public License for more details.
 *
 * You should have received a copy of the GNU General Public License
 * along with this program. If not, see <https://www.gnu.org/licenses/>.
 *
 * For Paypal test: https://developer.paypal.com/
 * For Paybox test: ???
 * For Stripe test: Use credit card 4242424242424242 .More example on https://stripe.com/docs/testing
 *
 * Variants:
 * - When option STRIPE_USE_INTENT_WITH_AUTOMATIC_CONFIRMATION is on, we use the new PaymentIntent API
 * - When option STRIPE_USE_NEW_CHECKOUT is on, we use the new checkout API
 * - If no option set, we use old APIS (charge)
 */

/**
 *     	\file       htdocs/public/payment/newpayment.php
 *		\ingroup    core
 *		\brief      File to offer a way to make a payment for a particular Dolibarr object
 */

if (!defined('NOLOGIN')) {
	define("NOLOGIN", 1); // This means this output page does not require to be logged.
}
if (!defined('NOCSRFCHECK')) {
	define("NOCSRFCHECK", 1); // We accept to go on this page from external web site.
}
if (!defined('NOIPCHECK')) {
	define('NOIPCHECK', '1'); // Do not check IP defined into conf $dolibarr_main_restrict_ip
}
if (!defined('NOBROWSERNOTIF')) {
	define('NOBROWSERNOTIF', '1');
}

// For MultiCompany module.
// Do not use GETPOST here, function is not defined and get of entity must be done before including main.inc.php
// Because 2 entities can have the same ref.
$entity = (!empty($_GET['entity']) ? (int) $_GET['entity'] : (!empty($_POST['entity']) ? (int) $_POST['entity'] : (!empty($_GET['e']) ? (int) $_GET['e'] : (!empty($_POST['e']) ? (int) $_POST['e'] : 1))));
if (is_numeric($entity)) {
	define("DOLENTITY", $entity);
}

// Load Dolibarr environment
require '../../main.inc.php';
require_once DOL_DOCUMENT_ROOT.'/core/lib/company.lib.php';
require_once DOL_DOCUMENT_ROOT.'/core/lib/payments.lib.php';
require_once DOL_DOCUMENT_ROOT.'/core/lib/functions2.lib.php';
require_once DOL_DOCUMENT_ROOT.'/eventorganization/class/conferenceorboothattendee.class.php';
require_once DOL_DOCUMENT_ROOT.'/product/class/product.class.php';
require_once DOL_DOCUMENT_ROOT.'/societe/class/societeaccount.class.php';
require_once DOL_DOCUMENT_ROOT.'/compta/facture/class/facture.class.php';
require_once DOL_DOCUMENT_ROOT.'/projet/class/project.class.php';

// Hook to be used by external payment modules (ie Payzen, ...)
$hookmanager = new HookManager($db);
$hookmanager->initHooks(array('newpayment'));

// Load translation files
$langs->loadLangs(array("main", "other", "dict", "bills", "companies", "errors", "paybox", "paypal", "stripe")); // File with generic data

// Security check
// No check on module enabled. Done later according to $validpaymentmethod

$action = GETPOST('action', 'aZ09');

// Input are:
// type ('invoice','order','contractline'),
// id (object id),
// amount (required if id is empty),
// tag (a free text, required if type is empty)
// currency (iso code)

$suffix = GETPOST("suffix", 'aZ09');
$amount = price2num(GETPOST("amount", 'alpha'));
if (!GETPOST("currency", 'alpha')) {
	$currency = $conf->currency;
} else {
	$currency = GETPOST("currency", 'aZ09');
}
$source = GETPOST("s", 'aZ09') ? GETPOST("s", 'aZ09') : GETPOST("source", 'aZ09');
$getpostlang = GETPOST('lang', 'aZ09');
<<<<<<< HEAD
$ws = GETPOSTINT("ws"); // Website reference where the newpayment page is embedded
=======
$ws = GETPOST("ws"); // Website reference where the newpayment page is embedded

>>>>>>> cc80841a

if (!$action) {
	if (!GETPOST("amount", 'alpha') && !$source) {
		print $langs->trans('ErrorBadParameters')." - amount or source";
		exit;
	}
	if (is_numeric($amount) && !GETPOST("tag", 'alpha') && !$source) {
		print $langs->trans('ErrorBadParameters')." - tag or source";
		exit;
	}
	if ($source && !GETPOST("ref", 'alpha')) {
		print $langs->trans('ErrorBadParameters')." - ref";
		exit;
	}
}


$thirdparty = null; // Init for static analysis
$istrpecu = null; // Init for static analysis
$paymentintent = null; // Init for static analysis

// Load data required later for actions and view

if ($source == 'organizedeventregistration') {		// Test on permission not required here (anonymous action protected by mitigation of /public/... urls)
	// Finding the Attendee
	$attendee = new ConferenceOrBoothAttendee($db);

	$invoiceid = GETPOSTINT('ref');
	$invoice = new Facture($db);

	$resultinvoice = $invoice->fetch($invoiceid);

	if ($resultinvoice <= 0) {
		setEventMessages(null, $invoice->errors, "errors");
	} else {
		/*
		$attendeeid = 0;

		$invoice->fetchObjectLinked();
		$linkedAttendees = $invoice->linkedObjectsIds['conferenceorboothattendee'];

		if (is_array($linkedAttendees)) {
			$linkedAttendees = array_values($linkedAttendees);
			$attendeeid = $linkedAttendees[0];
		}*/
		$sql = "SELECT rowid FROM ".MAIN_DB_PREFIX."eventorganization_conferenceorboothattendee";
		$sql .= " WHERE fk_invoice = ".((int) $invoiceid);
		$attendeeid = 0;
		$resql = $db->query($sql);
		if ($resql) {
			$obj = $db->fetch_object($resql);
			if ($obj) {
				$attendeeid = $obj->rowid;
			}
		}

		if ($attendeeid > 0) {
			$resultattendee = $attendee->fetch($attendeeid);

			if ($resultattendee <= 0) {
				setEventMessages(null, $attendee->errors, "errors");
			} else {
				$attendee->fetch_projet();

				$amount = price2num($invoice->total_ttc);
				// Finding the associated thirdparty
				$thirdparty = new Societe($db);
				$resultthirdparty = $thirdparty->fetch($invoice->socid);
				if ($resultthirdparty <= 0) {
					setEventMessages(null, $thirdparty->errors, "errors");
				}
				$object = $thirdparty;
			}
		}
	}
} elseif ($source == 'boothlocation') {			// Test on permission not required here (anonymous action protected by mitigation of /public/... urls)
	// Getting the amount to pay, the invoice, finding the thirdparty
	$invoiceid = GETPOST('ref');
	$invoice = new Facture($db);
	$resultinvoice = $invoice->fetch($invoiceid);
	if ($resultinvoice <= 0) {
		setEventMessages(null, $invoice->errors, "errors");
	} else {
		$amount = price2num($invoice->total_ttc);
		// Finding the associated thirdparty
		$thirdparty = new Societe($db);
		$resultthirdparty = $thirdparty->fetch($invoice->socid);
		if ($resultthirdparty <= 0) {
			setEventMessages(null, $thirdparty->errors, "errors");
		}
		$object = $thirdparty;
	}
}


$paymentmethod = GETPOST('paymentmethod', 'alphanohtml') ? GETPOST('paymentmethod', 'alphanohtml') : ''; // Empty in most cases. Defined when a payment mode is forced
$validpaymentmethod = array();

// Detect $paymentmethod
foreach ($_POST as $key => $val) {
	$reg = array();
	if (preg_match('/^dopayment_(.*)$/', $key, $reg)) {
		$paymentmethod = $reg[1];
		break;
	}
}


// Define $urlwithroot
//$urlwithouturlroot=preg_replace('/'.preg_quote(DOL_URL_ROOT,'/').'$/i','',trim($dolibarr_main_url_root));
//$urlwithroot=$urlwithouturlroot.DOL_URL_ROOT;		// This is to use external domain name found into config file
$urlwithroot = DOL_MAIN_URL_ROOT; // This is to use same domain name than current. For Paypal payment, we can use internal URL like localhost.

$urlok = $urlwithroot.'/public/payment/paymentok.php?';
$urlko = $urlwithroot.'/public/payment/paymentko.php?';

// Complete urls for post treatment
$ref = $REF = GETPOST('ref', 'alpha');
$TAG = GETPOST("tag", 'alpha');
$FULLTAG = GETPOST("fulltag", 'alpha'); // fulltag is tag with more information
$SECUREKEY = GETPOST("securekey"); // Secure key

if ($paymentmethod && !preg_match('/'.preg_quote('PM='.$paymentmethod, '/').'/', $FULLTAG)) {
	$FULLTAG .= ($FULLTAG ? '.' : '').'PM='.$paymentmethod;
}

if ($ws) {
	$FULLTAG .= ($FULLTAG ? '.' : '').'WS='.$ws;
}

if (!empty($suffix)) {
	$urlok .= 'suffix='.urlencode($suffix).'&';
	$urlko .= 'suffix='.urlencode($suffix).'&';
}
if ($source) {
	$urlok .= 's='.urlencode($source).'&';
	$urlko .= 's='.urlencode($source).'&';
}
if (!empty($REF)) {
	$urlok .= 'ref='.urlencode($REF).'&';
	$urlko .= 'ref='.urlencode($REF).'&';
}
if (!empty($TAG)) {
	$urlok .= 'tag='.urlencode($TAG).'&';
	$urlko .= 'tag='.urlencode($TAG).'&';
}
if (!empty($FULLTAG)) {
	$urlok .= 'fulltag='.urlencode($FULLTAG).'&';
	$urlko .= 'fulltag='.urlencode($FULLTAG).'&';
}
if (!empty($SECUREKEY)) {
	$urlok .= 'securekey='.urlencode($SECUREKEY).'&';
	$urlko .= 'securekey='.urlencode($SECUREKEY).'&';
}
if (!empty($entity)) {
	$urlok .= 'e='.urlencode((string) ($entity)).'&';
	$urlko .= 'e='.urlencode((string) ($entity)).'&';
}
if (!empty($getpostlang)) {
	$urlok .= 'lang='.urlencode($getpostlang).'&';
	$urlko .= 'lang='.urlencode($getpostlang).'&';
}
$urlok = preg_replace('/&$/', '', $urlok); // Remove last &
$urlko = preg_replace('/&$/', '', $urlko); // Remove last &


// Make special controls

<<<<<<< HEAD
=======
// From paypal.lib - reused across 'if' bodies
'
@phan-var-force string $PAYPAL_API_SANDBOX
@phan-var-force string $PAYPAL_API_OK
@phan-var-force string $PAYPAL_API_KO
';

>>>>>>> cc80841a
if ((empty($paymentmethod) || $paymentmethod == 'paypal') && isModEnabled('paypal')) {
	require_once DOL_DOCUMENT_ROOT.'/paypal/lib/paypal.lib.php';
	require_once DOL_DOCUMENT_ROOT.'/paypal/lib/paypalfunctions.lib.php';


	// Check parameters
	$PAYPAL_API_OK = "";
	if ($urlok) {
		$PAYPAL_API_OK = $urlok;
	}
	$PAYPAL_API_KO = "";
	if ($urlko) {
		$PAYPAL_API_KO = $urlko;
	}
	if (empty($PAYPAL_API_USER)) {
		print 'Paypal parameter PAYPAL_API_USER is not defined. Please <a href="'.DOL_URL_ROOT.'/paypal/admin/paypal.php">complete the setup of module PayPal first</a>.';
		exit;
	}
	if (empty($PAYPAL_API_PASSWORD)) {
		print 'Paypal parameter PAYPAL_API_PASSWORD is not defined. Please <a href="'.DOL_URL_ROOT.'/paypal/admin/paypal.php">complete the setup of module PayPal first</a>.';
		exit;
	}
	if (empty($PAYPAL_API_SIGNATURE)) {
		print 'Paypal parameter PAYPAL_API_SIGNATURE is not defined. Please <a href="'.DOL_URL_ROOT.'/paypal/admin/paypal.php">complete the setup of module PayPal first</a>.';
		exit;
	}
}
<<<<<<< HEAD
if ((empty($paymentmethod) || $paymentmethod == 'paybox') && isModEnabled('paybox')) {
	// No specific test for the moment
}
=======
//if ((empty($paymentmethod) || $paymentmethod == 'paybox') && isModEnabled('paybox')) {
// No specific test for the moment
//}
>>>>>>> cc80841a
if ((empty($paymentmethod) || $paymentmethod == 'stripe') && isModEnabled('stripe')) {
	require_once DOL_DOCUMENT_ROOT.'/stripe/config.php'; // This include also /stripe/lib/stripe.lib.php, /includes/stripe/stripe-php/init.php, ...
}

// Initialize $validpaymentmethod
// The list can be complete by the hook 'doValidatePayment' executed inside getValidOnlinePaymentMethods()
$validpaymentmethod = getValidOnlinePaymentMethods($paymentmethod);

// Check security token
$tmpsource = $source;
if ($tmpsource == 'membersubscription') {
	$tmpsource = 'member';
}
$valid = true;
if (getDolGlobalString('PAYMENT_SECURITY_TOKEN')) {
	$tokenisok = false;
	if (getDolGlobalString('PAYMENT_SECURITY_TOKEN_UNIQUE')) {
		if ($tmpsource && $REF) {
			// Use the source in the hash to avoid duplicates if the references are identical
			$tokenisok = dol_verifyHash(getDolGlobalString('PAYMENT_SECURITY_TOKEN') . $tmpsource.$REF, $SECUREKEY, '2');
			// Do a second test for retro-compatibility (token may have been hashed with membersubscription in external module)
			if ($tmpsource != $source) {
				$tokenisok = dol_verifyHash(getDolGlobalString('PAYMENT_SECURITY_TOKEN') . $source.$REF, $SECUREKEY, '2');
			}
		} else {
			$tokenisok = dol_verifyHash($conf->global->PAYMENT_SECURITY_TOKEN, $SECUREKEY, '2');
		}
	} else {
		$tokenisok = ($conf->global->PAYMENT_SECURITY_TOKEN == $SECUREKEY);
	}

	if (! $tokenisok) {
		if (!getDolGlobalString('PAYMENT_SECURITY_ACCEPT_ANY_TOKEN')) {
			$valid = false; // PAYMENT_SECURITY_ACCEPT_ANY_TOKEN is for backward compatibility
		} else {
			dol_syslog("Warning: PAYMENT_SECURITY_ACCEPT_ANY_TOKEN is on", LOG_WARNING);
		}
	}

	if (!$valid) {
		print '<div class="error">Bad value for key.</div>';
		//print 'SECUREKEY='.$SECUREKEY.' valid='.$valid;
		exit;
	}
}

if (!empty($paymentmethod) && empty($validpaymentmethod[$paymentmethod])) {
	print 'Payment module for payment method '.$paymentmethod.' is not active';
	exit;
}
if (empty($validpaymentmethod)) {
	print 'No active payment module (Paypal, Stripe, Paybox, ...)';
	exit;
}

// Common variables
$creditor = $mysoc->name;
$paramcreditor = 'ONLINE_PAYMENT_CREDITOR';
$paramcreditorlong = 'ONLINE_PAYMENT_CREDITOR_'.$suffix;
<<<<<<< HEAD
if (!empty($conf->global->$paramcreditorlong)) {
	$creditor = getDolGlobalString($paramcreditorlong);	// use label long of the seller to show
} elseif (!empty($conf->global->$paramcreditor)) {
=======
if (getDolGlobalString($paramcreditorlong)) {
	$creditor = getDolGlobalString($paramcreditorlong);	// use label long of the seller to show
} elseif (getDolGlobalString($paramcreditor)) {
>>>>>>> cc80841a
	$creditor = getDolGlobalString($paramcreditor);		// use label short of the seller to show
}

$mesg = '';


/*
 * Actions
 */

// Action dopayment is called after clicking/choosing the payment mode
<<<<<<< HEAD
if ($action == 'dopayment') {
=======
if ($action == 'dopayment') {	// Test on permission not required here (anonymous action protected by mitigation of /public/... urls)
>>>>>>> cc80841a
	dol_syslog("--- newpayment.php Execute action = ".$action." paymentmethod=".$paymentmethod.' amount='.$amount.' newamount='.GETPOST("newamount", 'alpha'), LOG_DEBUG, 0, '_payment');

	if ($paymentmethod == 'paypal') {
		$PAYPAL_API_PRICE = price2num(GETPOST("newamount", 'alpha'), 'MT');
		$PAYPAL_PAYMENT_TYPE = 'Sale';

		// Vars that are used as global var later in print_paypal_redirect()
		$origfulltag = GETPOST("fulltag", 'alpha');
		$shipToName = GETPOST("shipToName", 'alpha');
		$shipToStreet = GETPOST("shipToStreet", 'alpha');
		$shipToCity = GETPOST("shipToCity", 'alpha');
		$shipToState = GETPOST("shipToState", 'alpha');
		$shipToCountryCode = GETPOST("shipToCountryCode", 'alpha');
		$shipToZip = GETPOST("shipToZip", 'alpha');
		$shipToStreet2 = GETPOST("shipToStreet2", 'alpha');
		$phoneNum = GETPOST("phoneNum", 'alpha');
		$email = GETPOST("email", 'alpha');
		$desc = GETPOST("desc", 'alpha');
		$thirdparty_id = GETPOSTINT('thirdparty_id');

		// Special case for Paypal-Indonesia
		if ($shipToCountryCode == 'ID' && !preg_match('/\-/', $shipToState)) {
			$shipToState = 'ID-'.$shipToState;
		}

		if (empty($PAYPAL_API_PRICE) || !is_numeric($PAYPAL_API_PRICE)) {
			$mesg = $langs->trans("ErrorFieldRequired", $langs->transnoentitiesnoconv("Amount"));
			$action = '';
			// } elseif (empty($EMAIL)) { $mesg=$langs->trans("ErrorFieldRequired",$langs->transnoentitiesnoconv("YourEMail"));
			// } elseif (! isValidEmail($EMAIL)) { $mesg=$langs->trans("ErrorBadEMail",$EMAIL);
		} elseif (!$origfulltag) {
			$mesg = $langs->trans("ErrorFieldRequired", $langs->transnoentitiesnoconv("PaymentCode"));
			$action = '';
		}

		if (empty($mesg)) {
			dol_syslog("newpayment.php call paypal api and do redirect", LOG_DEBUG);

			// Other
			$PAYPAL_API_DEVISE = "USD";
			if (!empty($currency)) {
				$PAYPAL_API_DEVISE = $currency;
			}

			// Show var initialized by inclusion of paypal lib at start of this file
			dol_syslog("Submit Paypal form", LOG_DEBUG);
			dol_syslog("PAYPAL_API_USER: $PAYPAL_API_USER", LOG_DEBUG);
			dol_syslog("PAYPAL_API_PASSWORD: ".preg_replace('/./', '*', $PAYPAL_API_PASSWORD), LOG_DEBUG); // No password into log files
			dol_syslog("PAYPAL_API_SIGNATURE: $PAYPAL_API_SIGNATURE", LOG_DEBUG);
			dol_syslog("PAYPAL_API_SANDBOX: $PAYPAL_API_SANDBOX", LOG_DEBUG);
			dol_syslog("PAYPAL_API_OK: $PAYPAL_API_OK", LOG_DEBUG);
			dol_syslog("PAYPAL_API_KO: $PAYPAL_API_KO", LOG_DEBUG);
			dol_syslog("PAYPAL_API_PRICE: $PAYPAL_API_PRICE", LOG_DEBUG);
			dol_syslog("PAYPAL_API_DEVISE: $PAYPAL_API_DEVISE", LOG_DEBUG);
			// All those fields may be empty when making a payment for a free amount for example
			dol_syslog("shipToName: $shipToName", LOG_DEBUG);
			dol_syslog("shipToStreet: $shipToStreet", LOG_DEBUG);
			dol_syslog("shipToCity: $shipToCity", LOG_DEBUG);
			dol_syslog("shipToState: $shipToState", LOG_DEBUG);
			dol_syslog("shipToCountryCode: $shipToCountryCode", LOG_DEBUG);
			dol_syslog("shipToZip: $shipToZip", LOG_DEBUG);
			dol_syslog("shipToStreet2: $shipToStreet2", LOG_DEBUG);
			dol_syslog("phoneNum: $phoneNum", LOG_DEBUG);
			dol_syslog("email: $email", LOG_DEBUG);
			dol_syslog("desc: $desc", LOG_DEBUG);

			dol_syslog("SCRIPT_URI: ".(empty($_SERVER["SCRIPT_URI"]) ? '' : $_SERVER["SCRIPT_URI"]), LOG_DEBUG); // If defined script uri must match domain of PAYPAL_API_OK and PAYPAL_API_KO

			// A redirect is added if API call successful
			$mesg = print_paypal_redirect($PAYPAL_API_PRICE, $PAYPAL_API_DEVISE, $PAYPAL_PAYMENT_TYPE, $PAYPAL_API_OK, $PAYPAL_API_KO, $FULLTAG);

			// If we are here, it means the Paypal redirect was not done, so we show error message
			$action = '';
		}
	}

	if ($paymentmethod == 'paybox') {
		$PRICE = price2num(GETPOST("newamount"), 'MT');
		$email = getDolGlobalString('ONLINE_PAYMENT_SENDEMAIL');
		$thirdparty_id = GETPOSTINT('thirdparty_id');

		$origfulltag = GETPOST("fulltag", 'alpha');

		// Securekey into back url useless for back url and we need an url lower than 150.
		$urlok = preg_replace('/securekey=[^&]+&?/', '', $urlok);
		$urlko = preg_replace('/securekey=[^&]+&?/', '', $urlko);

		if (empty($PRICE) || !is_numeric($PRICE)) {
			$mesg = $langs->trans("ErrorFieldRequired", $langs->transnoentitiesnoconv("Amount"));
		} elseif (empty($email)) {
			$mesg = $langs->trans("ErrorFieldRequired", $langs->transnoentitiesnoconv("ONLINE_PAYMENT_SENDEMAIL"));
		} elseif (!isValidEmail($email)) {
			$mesg = $langs->trans("ErrorBadEMail", $email);
		} elseif (!$origfulltag) {
			$mesg = $langs->trans("ErrorFieldRequired", $langs->transnoentitiesnoconv("PaymentCode"));
		} elseif (dol_strlen($urlok) > 150) {
			$mesg = 'Error urlok too long '.$urlok.' (Paybox requires 150, found '.strlen($urlok).')';
		} elseif (dol_strlen($urlko) > 150) {
			$mesg = 'Error urlko too long '.$urlko.' (Paybox requires 150, found '.strlen($urlok).')';
		}

		if (empty($mesg)) {
			dol_syslog("newpayment.php call paybox api and do redirect", LOG_DEBUG);

			include_once DOL_DOCUMENT_ROOT.'/paybox/lib/paybox.lib.php';
			print_paybox_redirect((float) $PRICE, $conf->currency, $email, $urlok, $urlko, $FULLTAG);

			session_destroy();
			exit;
		}
	}

	if ($paymentmethod == 'stripe') {
		if (GETPOST('newamount', 'alpha')) {
			$amount = price2num(GETPOST('newamount', 'alpha'), 'MT');
		} else {
			setEventMessages($langs->trans("ErrorFieldRequired", $langs->transnoentitiesnoconv("Amount")), null, 'errors');
			$action = '';
		}
	}
}


// Called when choosing Stripe mode.
// When using the old Charge API architecture, this code is called after clicking the 'dopayment' with the Charge API architecture.
// When using the PaymentIntent API architecture, the Stripe customer was already created when creating PaymentIntent when showing payment page, and the payment is already ok when action=charge.
<<<<<<< HEAD
if ($action == 'charge' && isModEnabled('stripe')) {
	$amountstripe = $amount;
=======
if ($action == 'charge' && isModEnabled('stripe')) {	// Test on permission not required here (anonymous action protected by mitigation of /public/... urls)
	$amountstripe = (float) $amount;
>>>>>>> cc80841a

	// Correct the amount according to unit of currency
	// See https://support.stripe.com/questions/which-zero-decimal-currencies-does-stripe-support
	$arrayzerounitcurrency = array('BIF', 'CLP', 'DJF', 'GNF', 'JPY', 'KMF', 'KRW', 'MGA', 'PYG', 'RWF', 'VND', 'VUV', 'XAF', 'XOF', 'XPF');
	if (!in_array($currency, $arrayzerounitcurrency)) {
		$amountstripe *= 100;
	}

	dol_syslog("--- newpayment.php Execute action = ".$action." STRIPE_USE_INTENT_WITH_AUTOMATIC_CONFIRMATION=".getDolGlobalInt('STRIPE_USE_INTENT_WITH_AUTOMATIC_CONFIRMATION'), LOG_DEBUG, 0, '_payment');
	dol_syslog("GET=".var_export($_GET, true), LOG_DEBUG, 0, '_payment');
	dol_syslog("POST=".var_export($_POST, true), LOG_DEBUG, 0, '_payment');

	$stripeToken = GETPOST("stripeToken", 'alpha');
	$email = GETPOST("email", 'alpha');
	$thirdparty_id = GETPOSTINT('thirdparty_id'); // Note that for payment following online registration for members, this is empty because thirdparty is created once payment is confirmed by paymentok.php
	$dol_type = (GETPOST('s', 'alpha') ? GETPOST('s', 'alpha') : GETPOST('source', 'alpha'));
	$dol_id = GETPOSTINT('dol_id');
	$vatnumber = GETPOST('vatnumber', 'alpha');
	$savesource = GETPOSTISSET('savesource') ? GETPOSTINT('savesource') : 1;

	dol_syslog("POST stripeToken = ".$stripeToken, LOG_DEBUG, 0, '_payment');
	dol_syslog("POST email = ".$email, LOG_DEBUG, 0, '_payment');
	dol_syslog("POST thirdparty_id = ".$thirdparty_id, LOG_DEBUG, 0, '_payment');
	dol_syslog("POST vatnumber = ".$vatnumber, LOG_DEBUG, 0, '_payment');

	$error = 0;
	$errormessage = '';
	$stripeacc = null;

	// When using the old Charge API architecture
	if (!getDolGlobalInt('STRIPE_USE_INTENT_WITH_AUTOMATIC_CONFIRMATION')) {
		try {
			$metadata = array(
				'dol_version' => DOL_VERSION,
				'dol_entity'  => $conf->entity,
				'dol_company' => $mysoc->name, // Useful when using multicompany
				'dol_tax_num' => $vatnumber,
				'ipaddress' => getUserRemoteIP()
			);

			if (!empty($thirdparty_id)) {
				$metadata["dol_thirdparty_id"] = $thirdparty_id;
			}

			if ($thirdparty_id > 0) {
				dol_syslog("Search existing Stripe customer profile for thirdparty_id=".$thirdparty_id, LOG_DEBUG, 0, '_payment');

				$service = 'StripeTest';
				$servicestatus = 0;
				if (getDolGlobalString('STRIPE_LIVE') && !GETPOSTINT('forcesandbox')) {
					$service = 'StripeLive';
					$servicestatus = 1;
				}

				$thirdparty = new Societe($db);
				$thirdparty->fetch($thirdparty_id);

				// Create Stripe customer
				include_once DOL_DOCUMENT_ROOT.'/stripe/class/stripe.class.php';
				$stripe = new Stripe($db);
				$stripeacc = $stripe->getStripeAccount($service);
				$customer = $stripe->customerStripe($thirdparty, $stripeacc, $servicestatus, 1);
				if (empty($customer)) {
					$error++;
					dol_syslog('Failed to get/create stripe customer for thirdparty id = '.$thirdparty_id.' and servicestatus = '.$servicestatus.': '.$stripe->error, LOG_ERR, 0, '_payment');
					setEventMessages('Failed to get/create stripe customer for thirdparty id = '.$thirdparty_id.' and servicestatus = '.$servicestatus.': '.$stripe->error, null, 'errors');
					$action = '';
				}

				// Create Stripe card from Token
				if (!$error) {
					if ($savesource) {
						$card = $customer->sources->create(array("source" => $stripeToken, "metadata" => $metadata));
					} else {
						$card = $stripeToken;
					}

					if (empty($card)) {
						$error++;
						dol_syslog('Failed to create card record', LOG_WARNING, 0, '_payment');
						setEventMessages('Failed to create card record', null, 'errors');
						$action = '';
					} else {
						if (!empty($FULLTAG)) {
							$metadata["FULLTAG"] = $FULLTAG;
						}
						if (!empty($dol_id)) {
							$metadata["dol_id"] = $dol_id;
						}
						if (!empty($dol_type)) {
							$metadata["dol_type"] = $dol_type;
						}

						dol_syslog("Create charge on card ".$card->id, LOG_DEBUG, 0, '_payment');
						$charge = \Stripe\Charge::create(array(
							'amount'   => price2num($amountstripe, 'MU'),
							'currency' => $currency,
							'capture'  => true, // Charge immediately
							'description' => 'Stripe payment: '.$FULLTAG.' ref='.$ref,
							'metadata' => $metadata,
							'customer' => $customer->id,
							'source' => $card,
						  'statement_descriptor_suffix' => dol_trunc($FULLTAG, 10, 'right', 'UTF-8', 1), // 22 chars that appears on bank receipt (company + description)
						), array("idempotency_key" => "$FULLTAG", "stripe_account" => "$stripeacc"));
						// Return $charge = array('id'=>'ch_XXXX', 'status'=>'succeeded|pending|failed', 'failure_code'=>, 'failure_message'=>...)
						if (empty($charge)) {
							$error++;
							dol_syslog('Failed to charge card', LOG_WARNING, 0, '_payment');
							setEventMessages('Failed to charge card', null, 'errors');
							$action = '';
						}
					}
				}
			} else {
				$vatcleaned = $vatnumber ? $vatnumber : null;

				/*$taxinfo = array('type'=>'vat');
				if ($vatcleaned)
				{
					$taxinfo["tax_id"] = $vatcleaned;
				}
				// We force data to "null" if not defined as expected by Stripe
				if (empty($vatcleaned)) $taxinfo=null;
				*/

				dol_syslog("Create anonymous customer card profile", LOG_DEBUG, 0, '_payment');

				$customer = \Stripe\Customer::create(array(
					'email' => $email,
					'description' => ($email ? 'Anonymous customer for '.$email : 'Anonymous customer'),
					'metadata' => $metadata,
					'source'  => $stripeToken           // source can be a token OR array('object'=>'card', 'exp_month'=>xx, 'exp_year'=>xxxx, 'number'=>xxxxxxx, 'cvc'=>xxx, 'name'=>'Cardholder's full name', zip ?)
				));
				// Return $customer = array('id'=>'cus_XXXX', ...)

				// Create the VAT record in Stripe
				/* We don't know country of customer, so we can't create tax
				if (!empty($conf->global->STRIPE_SAVE_TAX_IDS))	// We setup to save Tax info on Stripe side. Warning: This may result in error when saving customer
				{
					if (!empty($vatcleaned))
					{
						$isineec=isInEEC($object);
						if ($object->country_code && $isineec)
						{
							//$taxids = $customer->allTaxIds($customer->id);
							$customer->createTaxId($customer->id, array('type'=>'eu_vat', 'value'=>$vatcleaned));
						}
					}
				}*/

				if (!empty($FULLTAG)) {
					$metadata["FULLTAG"] = $FULLTAG;
				}
				if (!empty($dol_id)) {
					$metadata["dol_id"] = $dol_id;
				}
				if (!empty($dol_type)) {
					$metadata["dol_type"] = $dol_type;
				}

				// The customer was just created with a source, so we can make a charge
				// with no card defined, the source just used for customer creation will be used.
				dol_syslog("Create charge", LOG_DEBUG, 0, '_payment');
				$charge = \Stripe\Charge::create(array(
					'customer' => $customer->id,
					'amount'   => price2num($amountstripe, 'MU'),
					'currency' => $currency,
					'capture'  => true, // Charge immediately
					'description' => 'Stripe payment: '.$FULLTAG.' ref='.$ref,
					'metadata' => $metadata,
					'statement_descriptor' => dol_trunc($FULLTAG, 10, 'right', 'UTF-8', 1), // 22 chars that appears on bank receipt (company + description)
				), array("idempotency_key" => (string) $FULLTAG, "stripe_account" => (string) $stripeacc));
				// Return $charge = array('id'=>'ch_XXXX', 'status'=>'succeeded|pending|failed', 'failure_code'=>, 'failure_message'=>...)
				if (empty($charge)) {
					$error++;
					dol_syslog('Failed to charge card', LOG_WARNING, 0, '_payment');
					setEventMessages('Failed to charge card', null, 'errors');
					$action = '';
				}
			}
		} catch (\Stripe\Exception\CardException $e) {
			// Since it's a decline, \Stripe\Exception\Card will be caught
			$body = $e->getJsonBody();
			$err  = $body['error'];

			print('Status is:'.$e->getHttpStatus()."\n");
			print('Type is:'.$err['type']."\n");
			print('Code is:'.$err['code']."\n");
			// param is '' in this case
			print('Param is:'.$err['param']."\n");
			print('Message is:'.$err['message']."\n");

			$error++;
			$errormessage = "ErrorCard ".$e->getMessage()." err=".var_export($err, true);
			dol_syslog($errormessage, LOG_WARNING, 0, '_payment');
			setEventMessages($e->getMessage(), null, 'errors');
			$action = '';
		} catch (\Stripe\Exception\RateLimitException $e) {
			// Too many requests made to the API too quickly
			$error++;
			$errormessage = "ErrorRateLimit ".$e->getMessage();
			dol_syslog($errormessage, LOG_WARNING, 0, '_payment');
			setEventMessages($e->getMessage(), null, 'errors');
			$action = '';
		} catch (\Stripe\Exception\InvalidRequestException $e) {
			// Invalid parameters were supplied to Stripe's API
			$error++;
			$errormessage = "ErrorInvalidRequest ".$e->getMessage();
			dol_syslog($errormessage, LOG_WARNING, 0, '_payment');
			setEventMessages($e->getMessage(), null, 'errors');
			$action = '';
		} catch (\Stripe\Exception\AuthenticationException $e) {
			// Authentication with Stripe's API failed
			// (maybe you changed API keys recently)
			$error++;
			$errormessage = "ErrorAuthentication ".$e->getMessage();
			dol_syslog($errormessage, LOG_WARNING, 0, '_payment');
			setEventMessages($e->getMessage(), null, 'errors');
			$action = '';
		} catch (\Stripe\Exception\ApiConnectionException $e) {
			// Network communication with Stripe failed
			$error++;
			$errormessage = "ErrorApiConnection ".$e->getMessage();
			dol_syslog($errormessage, LOG_WARNING, 0, '_payment');
			setEventMessages($e->getMessage(), null, 'errors');
			$action = '';
		} catch (\Stripe\Exception\ExceptionInterface $e) {
			// Display a very generic error to the user, and maybe send
			// yourself an email
			$error++;
			$errormessage = "ErrorBase ".$e->getMessage();
			dol_syslog($errormessage, LOG_WARNING, 0, '_payment');
			setEventMessages($e->getMessage(), null, 'errors');
			$action = '';
		} catch (Exception $e) {
			// Something else happened, completely unrelated to Stripe
			$error++;
			$errormessage = "ErrorException ".$e->getMessage();
			dol_syslog($errormessage, LOG_WARNING, 0, '_payment');
			setEventMessages($e->getMessage(), null, 'errors');
			$action = '';
		}
	}

	// When using the PaymentIntent API architecture (mode set on by default into conf.class.php)
	if (getDolGlobalInt('STRIPE_USE_INTENT_WITH_AUTOMATIC_CONFIRMATION')) {
		$service = 'StripeTest';
		$servicestatus = 0;
		if (getDolGlobalString('STRIPE_LIVE') && !GETPOSTINT('forcesandbox')) {
			$service = 'StripeLive';
			$servicestatus = 1;
		}
		include_once DOL_DOCUMENT_ROOT.'/stripe/class/stripe.class.php';
		$stripe = new Stripe($db);
		$stripeacc = $stripe->getStripeAccount($service);

		// We go here if $conf->global->STRIPE_USE_INTENT_WITH_AUTOMATIC_CONFIRMATION is set.
		// In such a case, payment is always ok when we call the "charge" action.
		$paymentintent_id = GETPOST("paymentintent_id", "alpha");

		// Force to use the correct API key
		global $stripearrayofkeysbyenv;
		\Stripe\Stripe::setApiKey($stripearrayofkeysbyenv[$servicestatus]['secret_key']);

		try {
			if (empty($stripeacc)) {				// If the Stripe connect account not set, we use common API usage
				$paymentintent = \Stripe\PaymentIntent::retrieve($paymentintent_id);
			} else {
				$paymentintent = \Stripe\PaymentIntent::retrieve($paymentintent_id, array("stripe_account" => $stripeacc));
			}
		} catch (Exception $e) {
			$error++;
			$errormessage = "CantRetrievePaymentIntent ".$e->getMessage();
			dol_syslog($errormessage, LOG_WARNING, 0, '_payment');
			setEventMessages($e->getMessage(), null, 'errors');
			$action = '';
		}

		if ($paymentintent->status != 'succeeded') {
			$error++;
			$errormessage = "StatusOfRetrievedIntent is not succeeded: ".$paymentintent->status;
			dol_syslog($errormessage, LOG_WARNING, 0, '_payment');
			setEventMessages($paymentintent->status, null, 'errors');
			$action = '';
		} else {
			// TODO We can also record the payment mode into llx_societe_rib with stripe $paymentintent->payment_method
			// Note that with other old Stripe architecture (using Charge API), the payment mode was not recorded, so it is not mandatory to do it here.
			//dol_syslog("Create payment_method for ".$paymentintent->payment_method, LOG_DEBUG, 0, '_payment');

			// Get here amount and currency used for payment and force value into $amount and $currency so the real amount is saved into session instead
			// of the amount and currency retrieved from the POST.
			if (!empty($paymentintent->currency) && !empty($paymentintent->amount)) {
				$currency = strtoupper($paymentintent->currency);
				$amount = $paymentintent->amount;

				// Correct the amount according to unit of currency
				// See https://support.stripe.com/questions/which-zero-decimal-currencies-does-stripe-support
				$arrayzerounitcurrency = array('BIF', 'CLP', 'DJF', 'GNF', 'JPY', 'KMF', 'KRW', 'MGA', 'PYG', 'RWF', 'VND', 'VUV', 'XAF', 'XOF', 'XPF');
				if (!in_array($currency, $arrayzerounitcurrency)) {
<<<<<<< HEAD
					$amount = $amount / 100;
=======
					$amount /= 100;
>>>>>>> cc80841a
				}
			}
		}
	}


	$remoteip = getUserRemoteIP();

	$_SESSION["onlinetoken"] = $stripeToken;
	$_SESSION["FinalPaymentAmt"] = $amount;			// amount really paid (coming from Stripe). Will be used for check in paymentok.php.
	$_SESSION["currencyCodeType"] = $currency;		// currency really used for payment (coming from Stripe). Will be used for check in paymentok.php.
	$_SESSION["paymentType"] = '';
	$_SESSION['ipaddress'] = ($remoteip ? $remoteip : 'unknown'); // Payer ip
	$_SESSION['payerID'] = is_object($customer) ? $customer->id : '';
	$_SESSION['TRANSACTIONID'] = (is_object($charge) ? $charge->id : (is_object($paymentintent) ? $paymentintent->id : ''));
	$_SESSION['errormessage'] = $errormessage;

	dol_syslog("Action charge stripe STRIPE_USE_INTENT_WITH_AUTOMATIC_CONFIRMATION=".getDolGlobalInt('STRIPE_USE_INTENT_WITH_AUTOMATIC_CONFIRMATION')." ip=".$remoteip, LOG_DEBUG, 0, '_payment');
	dol_syslog("onlinetoken=".$_SESSION["onlinetoken"]." FinalPaymentAmt=".$_SESSION["FinalPaymentAmt"]." currencyCodeType=".$_SESSION["currencyCodeType"]." payerID=".$_SESSION['payerID']." TRANSACTIONID=".$_SESSION['TRANSACTIONID'], LOG_DEBUG, 0, '_payment');
	dol_syslog("FULLTAG=".$FULLTAG, LOG_DEBUG, 0, '_payment');
	dol_syslog("error=".$error." errormessage=".$errormessage, LOG_DEBUG, 0, '_payment');
	dol_syslog("_SERVER[SERVER_NAME] = ".(empty($_SERVER["SERVER_NAME"]) ? '' : dol_escape_htmltag($_SERVER["SERVER_NAME"])), LOG_DEBUG, 0, '_payment');
	dol_syslog("_SERVER[SERVER_ADDR] = ".(empty($_SERVER["SERVER_ADDR"]) ? '' : dol_escape_htmltag($_SERVER["SERVER_ADDR"])), LOG_DEBUG, 0, '_payment');
	dol_syslog("Now call the redirect to paymentok or paymentko, URL = ".($error ? $urlko : $urlok), LOG_DEBUG, 0, '_payment');

	if ($error) {
		header("Location: ".$urlko);
		exit;
	} else {
		header("Location: ".$urlok);
		exit;
	}
}

// This hook is used to push to $validpaymentmethod by external payment modules (ie Payzen, ...)
$parameters = array(
	'paymentmethod' => $paymentmethod,
	'validpaymentmethod' => &$validpaymentmethod
);
$reshook = $hookmanager->executeHooks('doPayment', $parameters, $object, $action);
if ($reshook < 0) {
	setEventMessages($hookmanager->error, $hookmanager->errors, 'errors');
} elseif ($reshook > 0) {
	print $hookmanager->resPrint;
}



/*
 * View
 */

$form = new Form($db);

$head = '';
if (getDolGlobalString('ONLINE_PAYMENT_CSS_URL')) {
	$head = '<link rel="stylesheet" type="text/css" href="' . getDolGlobalString('ONLINE_PAYMENT_CSS_URL').'?lang='.(!empty($getpostlang) ? $getpostlang : $langs->defaultlang).'">'."\n";
}

$conf->dol_hide_topmenu = 1;
$conf->dol_hide_leftmenu = 1;

$replacemainarea = (empty($conf->dol_hide_leftmenu) ? '<div>' : '').'<div>';
llxHeader($head, $langs->trans("PaymentForm"), '', '', 0, 0, '', '', '', 'onlinepaymentbody', $replacemainarea);

dol_syslog("--- newpayment.php action = ".$action, LOG_DEBUG, 0, '_payment');
dol_syslog("newpayment.php show page source=".$source." paymentmethod=".$paymentmethod.' amount='.$amount.' newamount='.GETPOST("newamount", 'alpha')." ref=".$ref, LOG_DEBUG, 0, '_payment');
dol_syslog("_SERVER[SERVER_NAME] = ".(empty($_SERVER["SERVER_NAME"]) ? '' : dol_escape_htmltag($_SERVER["SERVER_NAME"])), LOG_DEBUG, 0, '_payment');
dol_syslog("_SERVER[SERVER_ADDR] = ".(empty($_SERVER["SERVER_ADDR"]) ? '' : dol_escape_htmltag($_SERVER["SERVER_ADDR"])), LOG_DEBUG, 0, '_payment');

// Check link validity
if ($source && in_array($ref, array('member_ref', 'contractline_ref', 'invoice_ref', 'order_ref', 'donation_ref', ''))) {
	$langs->load("errors");
	dol_print_error_email('BADREFINPAYMENTFORM', $langs->trans("ErrorBadLinkSourceSetButBadValueForRef", $source, $ref));
	// End of page
	llxFooter();
	$db->close();
	exit;
}


// Show sandbox warning
if ((empty($paymentmethod) || $paymentmethod == 'paypal') && isModEnabled('paypal') && (getDolGlobalString('PAYPAL_API_SANDBOX') || GETPOSTINT('forcesandbox'))) {		// We can force sand box with param 'forcesandbox'
<<<<<<< HEAD
	dol_htmloutput_mesg($langs->trans('YouAreCurrentlyInSandboxMode', 'Paypal'), '', 'warning');
}
if ((empty($paymentmethod) || $paymentmethod == 'stripe') && isModEnabled('stripe') && (!getDolGlobalString('STRIPE_LIVE') || GETPOSTINT('forcesandbox'))) {
	dol_htmloutput_mesg($langs->trans('YouAreCurrentlyInSandboxMode', 'Stripe'), '', 'warning');
=======
	dol_htmloutput_mesg($langs->trans('YouAreCurrentlyInSandboxMode', 'Paypal'), array(), 'warning');
}
if ((empty($paymentmethod) || $paymentmethod == 'stripe') && isModEnabled('stripe') && (!getDolGlobalString('STRIPE_LIVE') || GETPOSTINT('forcesandbox'))) {
	dol_htmloutput_mesg($langs->trans('YouAreCurrentlyInSandboxMode', 'Stripe'), array(), 'warning');
>>>>>>> cc80841a
}


print '<span id="dolpaymentspan"></span>'."\n";
print '<div class="center">'."\n";
print '<form id="dolpaymentform" class="center" name="paymentform" action="'.$_SERVER["PHP_SELF"].'" method="POST">'."\n";
print '<input type="hidden" name="token" value="'.newToken().'">'."\n";
print '<input type="hidden" name="action" value="dopayment">'."\n";
print '<input type="hidden" name="tag" value="'.GETPOST("tag", 'alpha').'">'."\n";
print '<input type="hidden" name="suffix" value="'.dol_escape_htmltag($suffix).'">'."\n";
print '<input type="hidden" name="securekey" value="'.dol_escape_htmltag($SECUREKEY).'">'."\n";
print '<input type="hidden" name="e" value="'.$entity.'" />';
print '<input type="hidden" name="forcesandbox" value="'.GETPOSTINT('forcesandbox').'" />';
print '<input type="hidden" name="lang" value="'.$getpostlang.'">';
print '<input type="hidden" name="ws" value="'.$ws.'">';
print "\n";


// Show logo (search order: logo defined by PAYMENT_LOGO_suffix, then PAYMENT_LOGO, then small company logo, large company logo, theme logo, common logo)
// Define logo and logosmall
$logosmall = $mysoc->logo_small;
$logo = $mysoc->logo;
$paramlogo = 'ONLINE_PAYMENT_LOGO_'.$suffix;
<<<<<<< HEAD
if (!empty($conf->global->$paramlogo)) {
=======
if (getDolGlobalString($paramlogo)) {
>>>>>>> cc80841a
	$logosmall = getDolGlobalString($paramlogo);
} elseif (getDolGlobalString('ONLINE_PAYMENT_LOGO')) {
	$logosmall = getDolGlobalString('ONLINE_PAYMENT_LOGO');
}
//print '<!-- Show logo (logosmall='.$logosmall.' logo='.$logo.') -->'."\n";
// Define urllogo
$urllogo = '';
$urllogofull = '';
if (!empty($logosmall) && is_readable($conf->mycompany->dir_output.'/logos/thumbs/'.$logosmall)) {
	$urllogo = DOL_URL_ROOT.'/viewimage.php?modulepart=mycompany&amp;entity='.$conf->entity.'&amp;file='.urlencode('logos/thumbs/'.$logosmall);
	$urllogofull = $dolibarr_main_url_root.'/viewimage.php?modulepart=mycompany&entity='.$conf->entity.'&file='.urlencode('logos/thumbs/'.$logosmall);
} elseif (!empty($logo) && is_readable($conf->mycompany->dir_output.'/logos/'.$logo)) {
	$urllogo = DOL_URL_ROOT.'/viewimage.php?modulepart=mycompany&amp;entity='.$conf->entity.'&amp;file='.urlencode('logos/'.$logo);
	$urllogofull = $dolibarr_main_url_root.'/viewimage.php?modulepart=mycompany&entity='.$conf->entity.'&file='.urlencode('logos/'.$logo);
}

// Output html code for logo
if ($urllogo && !$ws) {
	print '<div class="backgreypublicpayment">';
	print '<div class="logopublicpayment">';
	print '<img id="dolpaymentlogo" src="'.$urllogo.'"';
	print '>';
	print '</div>';
	if (!getDolGlobalString('MAIN_HIDE_POWERED_BY')) {
		print '<div class="poweredbypublicpayment opacitymedium right"><a class="poweredbyhref" href="https://www.dolibarr.org?utm_medium=website&utm_source=poweredby" target="dolibarr" rel="noopener">'.$langs->trans("PoweredBy").'<br><img class="poweredbyimg" src="'.DOL_URL_ROOT.'/theme/dolibarr_logo.svg" width="80px"></a></div>';
	}
	print '</div>';
} elseif ($creditor && !$ws) {
	print '<div class="backgreypublicpayment">';
	print '<div class="logopublicpayment">';
	print $creditor;
	print '</div>';
	print '</div>';
}
if (getDolGlobalString('MAIN_IMAGE_PUBLIC_PAYMENT')) {
	print '<div class="backimagepublicpayment">';
	print '<img id="idMAIN_IMAGE_PUBLIC_PAYMENT" src="'.getDolGlobalString('MAIN_IMAGE_PUBLIC_PAYMENT').'">';
	print '</div>';
}




print '<!-- Form to send a payment -->'."\n";
print '<!-- creditor = '.dol_escape_htmltag($creditor).' -->'."\n";
// Additional information for each payment system
if (isModEnabled('paypal')) {
	print '<!-- PAYPAL_API_SANDBOX = '.getDolGlobalString('PAYPAL_API_SANDBOX').' -->'."\n";
	print '<!-- PAYPAL_API_INTEGRAL_OR_PAYPALONLY = '.getDolGlobalString('PAYPAL_API_INTEGRAL_OR_PAYPALONLY').' -->'."\n";
}
if (isModEnabled('paybox')) {
	print '<!-- PAYBOX_CGI_URL = '.getDolGlobalString('PAYBOX_CGI_URL_V2').' -->'."\n";
}
if (isModEnabled('stripe')) {
	print '<!-- STRIPE_LIVE = '.getDolGlobalString('STRIPE_LIVE').' -->'."\n";
}
print '<!-- urlok = '.$urlok.' -->'."\n";
print '<!-- urlko = '.$urlko.' -->'."\n";
print "\n";

// Section with payment informationsummary
print '<table id="dolpublictable" summary="Payment form" class="center">'."\n";

// Output introduction text
$text = '';
if (getDolGlobalString('PAYMENT_NEWFORM_TEXT')) {
	$langs->load("members");
	if (preg_match('/^\((.*)\)$/', $conf->global->PAYMENT_NEWFORM_TEXT, $reg)) {
		$text .= $langs->trans($reg[1])."<br>\n";
	} else {
		$text .= getDolGlobalString('PAYMENT_NEWFORM_TEXT') . "<br>\n";
	}
	$text = '<tr><td align="center"><br>'.$text.'<br></td></tr>'."\n";
}
if (empty($text)) {
	$text .= '<tr><td class="textpublicpayment"><br><strong>'.$langs->trans("WelcomeOnPaymentPage").'</strong></td></tr>'."\n";
	$text .= '<tr><td class="textpublicpayment"><span class="opacitymedium">'.$langs->trans("ThisScreenAllowsYouToPay", $creditor).'</span><br><br></td></tr>'."\n";
}
print $text;

// Output payment summary form
print '<tr><td align="center">';	// class=center does not have the payment button centered so we keep align here.
print '<table class="centpercent left" id="tablepublicpayment">';
print '<tr class="hideonsmartphone"><td colspan="2" align="left" class="opacitymedium">'.$langs->trans("ThisIsInformationOnPayment").' :</td></tr>'."\n";

$found = false;
$error = 0;

$object = null;
$tag = null;
$fulltag = null;


// Free payment
if (!$source) {
	$found = true;
	$tag = GETPOST("tag", 'alpha');
	if (GETPOST('fulltag', 'alpha')) {
		$fulltag = GETPOST('fulltag', 'alpha');
	} else {
		$fulltag = "TAG=".$tag;
	}

	// Creditor
	print '<tr class="CTableRow2"><td class="CTableRow2">'.$langs->trans("Creditor");
	print '</td><td class="CTableRow2">';
	print img_picto('', 'company', 'class="pictofixedwidth"');
	print '<b>'.$creditor.'</b>';
	print '<input type="hidden" name="creditor" value="'.$creditor.'">';
	print '</td></tr>'."\n";

	// Amount
	print '<tr class="CTableRow2"><td class="CTableRow2">'.$langs->trans("Amount");
	if (empty($amount)) {
		print ' ('.$langs->trans("ToComplete").')';
	}
	print '</td><td class="CTableRow2">';
	if (empty($amount) || !is_numeric($amount)) {
		print '<input type="hidden" name="amount" value="'.price2num(GETPOST("amount", 'alpha'), 'MT').'">';
		print '<input class="flat maxwidth75" type="text" name="newamount" value="'.price2num(GETPOST("newamount", "alpha"), 'MT').'">';
		// Currency
		print ' <b>'.$langs->trans("Currency".$currency).'</b>';
	} else {
		print '<b class="amount">'.price($amount, 1, $langs, 1, -1, -1, $currency).'</b>';	// Price with currency
		print '<input type="hidden" name="amount" value="'.$amount.'">';
		print '<input type="hidden" name="newamount" value="'.$amount.'">';
	}
	print '<input type="hidden" name="currency" value="'.$currency.'">';
	print '</td></tr>'."\n";

	// Tag
	print '<tr class="CTableRow2"><td class="CTableRow2">'.$langs->trans("PaymentCode");
	print '</td><td class="CTableRow2"><b style="word-break: break-all;">'.$fulltag.'</b>';
	print '<input type="hidden" name="tag" value="'.$tag.'">';
	print '<input type="hidden" name="fulltag" value="'.$fulltag.'">';
	print '</td></tr>'."\n";

	// We do not add fields shipToName, shipToStreet, shipToCity, shipToState, shipToCountryCode, shipToZip, shipToStreet2, phoneNum
	// as they don't exists (buyer is unknown, tag is free).
}


// Payment on a Sale Order
if ($source == 'order') {
	$found = true;
	$langs->load("orders");

	require_once DOL_DOCUMENT_ROOT.'/commande/class/commande.class.php';

	$order = new Commande($db);
	$result = $order->fetch(0, $ref);
	if ($result <= 0) {
		$mesg = $order->error;
		$error++;
	} else {
		$result = $order->fetch_thirdparty($order->socid);
	}
	$object = $order;

	if ($action != 'dopayment') { // Do not change amount if we just click on first dopayment
		$amount = $order->total_ttc;
		if (GETPOST("amount", 'alpha')) {
			$amount = GETPOST("amount", 'alpha');
		}
		$amount = price2num($amount);
	}

	$tag = '';
	if (GETPOST('fulltag', 'alpha')) {
		$fulltag = GETPOST('fulltag', 'alpha');
	} else {
		$fulltag = 'ORD='.$order->id.'.CUS='.$order->thirdparty->id;
		if (!empty($TAG)) {
			$tag = $TAG;
			$fulltag .= '.TAG='.$TAG;
		}
	}
	$fulltag = dol_string_unaccent($fulltag);

	// Creditor
	print '<tr class="CTableRow2"><td class="CTableRow2">'.$langs->trans("Creditor");
	print '</td><td class="CTableRow2">';
	print img_picto('', 'company', 'class="pictofixedwidth"');
	print '<b>'.$creditor.'</b>';
	print '<input type="hidden" name="creditor" value="'.$creditor.'">';
	print '</td></tr>'."\n";

	// Debitor
	print '<tr class="CTableRow2"><td class="CTableRow2">'.$langs->trans("ThirdParty");
	print '</td><td class="CTableRow2">';
	print img_picto('', 'company', 'class="pictofixedwidth"');
	print '<b>'.$order->thirdparty->name.'</b>';
	print '</td></tr>'."\n";

	// Object
	$text = '<b>'.$langs->trans("PaymentOrderRef", $order->ref).'</b>';
	if (GETPOST('desc', 'alpha')) {
		$text = '<b>'.$langs->trans(GETPOST('desc', 'alpha')).'</b>';
	}
	print '<tr class="CTableRow2"><td class="CTableRow2">'.$langs->trans("Designation");
	print '</td><td class="CTableRow2">'.$text;
	print '<input type="hidden" name="s" value="'.dol_escape_htmltag($source).'">';
	print '<input type="hidden" name="ref" value="'.dol_escape_htmltag($order->ref).'">';
	print '<input type="hidden" name="dol_id" value="'.dol_escape_htmltag((string) $order->id).'">';
	$directdownloadlink = $order->getLastMainDocLink('commande');
	if ($directdownloadlink) {
		print '<br><a href="'.$directdownloadlink.'" rel="nofollow noopener">';
		print img_mime($order->last_main_doc, '');
		print $langs->trans("DownloadDocument").'</a>';
	}
	print '</td></tr>'."\n";

	// Amount
	print '<tr class="CTableRow2"><td class="CTableRow2">'.$langs->trans("Amount");
	if (empty($amount)) {
		print ' ('.$langs->trans("ToComplete").')';
	}
	print '</td><td class="CTableRow2">';
	if (empty($amount) || !is_numeric($amount)) {
		print '<input type="hidden" name="amount" value="'.price2num(GETPOST("amount", 'alpha'), 'MT').'">';
		print '<input class="flat maxwidth75" type="text" name="newamount" value="'.price2num(GETPOST("newamount", "alpha"), 'MT').'">';
		// Currency
		print ' <b>'.$langs->trans("Currency".$currency).'</b>';
	} else {
		print '<b class="amount">'.price($amount, 1, $langs, 1, -1, -1, $currency).'</b>';	// Price with currency
		print '<input type="hidden" name="amount" value="'.$amount.'">';
		print '<input type="hidden" name="newamount" value="'.$amount.'">';
	}
	print '<input type="hidden" name="currency" value="'.$currency.'">';
	print '</td></tr>'."\n";

	// Tag
	print '<tr class="CTableRow2"><td class="CTableRow2">'.$langs->trans("PaymentCode");
	print '</td><td class="CTableRow2"><b style="word-break: break-all;">'.$fulltag.'</b>';
	print '<input type="hidden" name="tag" value="'.dol_escape_htmltag($tag).'">';
	print '<input type="hidden" name="fulltag" value="'.dol_escape_htmltag($fulltag).'">';
	print '</td></tr>'."\n";

	// Shipping address
	$shipToName = $order->thirdparty->name;
	$shipToStreet = $order->thirdparty->address;
	$shipToCity = $order->thirdparty->town;
	$shipToState = $order->thirdparty->state_code;
	$shipToCountryCode = $order->thirdparty->country_code;
	$shipToZip = $order->thirdparty->zip;
	$shipToStreet2 = '';
	$phoneNum = $order->thirdparty->phone;
	if ($shipToName && $shipToStreet && $shipToCity && $shipToCountryCode && $shipToZip) {
		print '<input type="hidden" name="shipToName" value="'.dol_escape_htmltag($shipToName).'">'."\n";
		print '<input type="hidden" name="shipToStreet" value="'.dol_escape_htmltag($shipToStreet).'">'."\n";
		print '<input type="hidden" name="shipToCity" value="'.dol_escape_htmltag($shipToCity).'">'."\n";
		print '<input type="hidden" name="shipToState" value="'.dol_escape_htmltag($shipToState).'">'."\n";
		print '<input type="hidden" name="shipToCountryCode" value="'.dol_escape_htmltag($shipToCountryCode).'">'."\n";
		print '<input type="hidden" name="shipToZip" value="'.dol_escape_htmltag($shipToZip).'">'."\n";
		print '<input type="hidden" name="shipToStreet2" value="'.dol_escape_htmltag($shipToStreet2).'">'."\n";
		print '<input type="hidden" name="phoneNum" value="'.dol_escape_htmltag($phoneNum).'">'."\n";
	} else {
		print '<!-- Shipping address not complete, so we don t use it -->'."\n";
	}
	if (is_object($order->thirdparty)) {
		print '<input type="hidden" name="thirdparty_id" value="'.$order->thirdparty->id.'">'."\n";
	}
	print '<input type="hidden" name="email" value="'.$order->thirdparty->email.'">'."\n";
	print '<input type="hidden" name="vatnumber" value="'.dol_escape_htmltag($order->thirdparty->tva_intra).'">'."\n";
	$labeldesc = $langs->trans("Order").' '.$order->ref;
	if (GETPOST('desc', 'alpha')) {
		$labeldesc = GETPOST('desc', 'alpha');
	}
	print '<input type="hidden" name="desc" value="'.dol_escape_htmltag($labeldesc).'">'."\n";
}


// Payment on a Customer Invoice
if ($source == 'invoice') {
	$found = true;
	$langs->load("bills");
	$form->load_cache_types_paiements();

	require_once DOL_DOCUMENT_ROOT.'/compta/facture/class/facture.class.php';

	$invoice = new Facture($db);
	$result = $invoice->fetch(0, $ref);
	if ($result <= 0) {
		$mesg = $invoice->error;
		$error++;
	} else {
		$result = $invoice->fetch_thirdparty($invoice->socid);
	}
	$object = $invoice;

	if ($action != 'dopayment') { // Do not change amount if we just click on first dopayment
		$amount = price2num($invoice->total_ttc - ($invoice->getSommePaiement() + $invoice->getSumCreditNotesUsed() + $invoice->getSumDepositsUsed()));
		if (GETPOST("amount", 'alpha')) {
			$amount = GETPOST("amount", 'alpha');
		}
		$amount = price2num($amount);
	}

	if (GETPOST('fulltag', 'alpha')) {
		$fulltag = GETPOST('fulltag', 'alpha');
	} else {
		$fulltag = 'INV='.$invoice->id.'.CUS='.$invoice->thirdparty->id;
		if (!empty($TAG)) {
			$tag = $TAG;
			$fulltag .= '.TAG='.$TAG;
		}
	}
	$fulltag = dol_string_unaccent($fulltag);

	// Creditor
	print '<tr class="CTableRow2"><td class="CTableRow2">'.$langs->trans("Creditor");
	print '</td><td class="CTableRow2">';
	print img_picto('', 'company', 'class="pictofixedwidth"');
	print '<b>'.$creditor.'</b>';
	print '<input type="hidden" name="creditor" value="'.dol_escape_htmltag($creditor).'">';
	print '</td></tr>'."\n";

	// Debitor
	print '<tr class="CTableRow2"><td class="CTableRow2">'.$langs->trans("ThirdParty");
	print '</td><td class="CTableRow2">';
	print img_picto('', 'company', 'class="pictofixedwidth"');
	print '<b>'.$invoice->thirdparty->name.'</b>';
	print '</td></tr>'."\n";

	// Object
	$text = '<b>'.$langs->trans("PaymentInvoiceRef", $invoice->ref).'</b>';
	if (GETPOST('desc', 'alpha')) {
		$text = '<b>'.$langs->trans(GETPOST('desc', 'alpha')).'</b>';
	}
	print '<tr class="CTableRow2"><td class="CTableRow2">'.$langs->trans("Designation");
	print '</td><td class="CTableRow2">'.$text;
	print '<input type="hidden" name="s" value="'.dol_escape_htmltag($source).'">';
	print '<input type="hidden" name="ref" value="'.dol_escape_htmltag($invoice->ref).'">';
	print '<input type="hidden" name="dol_id" value="'.dol_escape_htmltag((string) $invoice->id).'">';
	$directdownloadlink = $invoice->getLastMainDocLink('facture');
	if ($directdownloadlink) {
		print '<br><a href="'.$directdownloadlink.'">';
		print img_mime($invoice->last_main_doc, '');
		print $langs->trans("DownloadDocument").'</a>';
	}
	print '</td></tr>'."\n";

	// Amount
	print '<tr class="CTableRow2"><td class="CTableRow2">'.$langs->trans("PaymentAmount");
	if (empty($amount) && empty($object->paye)) {
		print ' ('.$langs->trans("ToComplete").')';
	}
	print '</td><td class="CTableRow2">';
	if ($object->type == $object::TYPE_CREDIT_NOTE) {
		print '<b>'.$langs->trans("CreditNote").'</b>';
	} elseif (empty($object->paye)) {
		if (empty($amount) || !is_numeric($amount)) {
			print '<input type="hidden" name="amount" value="'.price2num(GETPOST("amount", 'alpha'), 'MT').'">';
			print '<input class="flat maxwidth75" type="text" name="newamount" value="'.price2num(GETPOST("newamount", "alpha"), 'MT').'">';
			print ' <b>'.$langs->trans("Currency".$currency).'</b>';
		} else {
			print '<b class="amount">'.price($amount, 1, $langs, 1, -1, -1, $currency).'</b>';	// Price with currency
			print '<input type="hidden" name="amount" value="'.$amount.'">';
			print '<input type="hidden" name="newamount" value="'.$amount.'">';
		}
	} else {
		print '<b class="amount">'.price($object->total_ttc, 1, $langs, 1, -1, -1, $currency).'</b>';	// Price with currency
	}
	print '<input type="hidden" name="currency" value="'.$currency.'">';
	print '</td></tr>'."\n";

	// Tag
	print '<tr class="CTableRow2"><td class="CTableRow2">'.$langs->trans("PaymentCode");
	print '</td><td class="CTableRow2"><b style="word-break: break-all;">'.$fulltag.'</b>';
	print '<input type="hidden" name="tag" value="'.(empty($tag) ? '' : $tag).'">';
	print '<input type="hidden" name="fulltag" value="'.$fulltag.'">';
	print '</td></tr>'."\n";

	// Add a warning if we try to pay an invoice set to be paid in credit transfer
	if ($invoice->status == $invoice::STATUS_VALIDATED && $invoice->mode_reglement_id > 0 && $form->cache_types_paiements[$invoice->mode_reglement_id]["code"] == "VIR") {
		print '<tr class="CTableRow2 center"><td class="CTableRow2" colspan="2">';
		print '<div class="warning maxwidth1000">';
		print $langs->trans("PayOfBankTransferInvoice");
		print '</div>';
		print '</td></tr>'."\n";
	}

	// Shipping address
	$shipToName = $invoice->thirdparty->name;
	$shipToStreet = $invoice->thirdparty->address;
	$shipToCity = $invoice->thirdparty->town;
	$shipToState = $invoice->thirdparty->state_code;
	$shipToCountryCode = $invoice->thirdparty->country_code;
	$shipToZip = $invoice->thirdparty->zip;
	$shipToStreet2 = '';
	$phoneNum = $invoice->thirdparty->phone;
	if ($shipToName && $shipToStreet && $shipToCity && $shipToCountryCode && $shipToZip) {
		print '<input type="hidden" name="shipToName" value="'.$shipToName.'">'."\n";
		print '<input type="hidden" name="shipToStreet" value="'.$shipToStreet.'">'."\n";
		print '<input type="hidden" name="shipToCity" value="'.$shipToCity.'">'."\n";
		print '<input type="hidden" name="shipToState" value="'.$shipToState.'">'."\n";
		print '<input type="hidden" name="shipToCountryCode" value="'.$shipToCountryCode.'">'."\n";
		print '<input type="hidden" name="shipToZip" value="'.$shipToZip.'">'."\n";
		print '<input type="hidden" name="shipToStreet2" value="'.$shipToStreet2.'">'."\n";
		print '<input type="hidden" name="phoneNum" value="'.$phoneNum.'">'."\n";
	} else {
		print '<!-- Shipping address not complete, so we don t use it -->'."\n";
	}
	if (is_object($invoice->thirdparty)) {
		print '<input type="hidden" name="thirdparty_id" value="'.$invoice->thirdparty->id.'">'."\n";
	}
	print '<input type="hidden" name="email" value="'.$invoice->thirdparty->email.'">'."\n";
	print '<input type="hidden" name="vatnumber" value="'.$invoice->thirdparty->tva_intra.'">'."\n";
	$labeldesc = $langs->trans("Invoice").' '.$invoice->ref;
	if (GETPOST('desc', 'alpha')) {
		$labeldesc = GETPOST('desc', 'alpha');
	}
	print '<input type="hidden" name="desc" value="'.dol_escape_htmltag($labeldesc).'">'."\n";
}

// Payment on a Contract line
if ($source == 'contractline') {
	$found = true;
	$langs->load("contracts");

	require_once DOL_DOCUMENT_ROOT.'/contrat/class/contrat.class.php';

	$contract = new Contrat($db);
	$contractline = new ContratLigne($db);

	$result = $contractline->fetch(0, $ref);
	if ($result <= 0) {
		$mesg = $contractline->error;
		$error++;
	} else {
		if ($contractline->fk_contrat > 0) {
			$result = $contract->fetch($contractline->fk_contrat);
			if ($result > 0) {
				$result = $contract->fetch_thirdparty($contract->socid);
			} else {
				$mesg = $contract->error;
				$error++;
			}
		} else {
			$mesg = 'ErrorRecordNotFound';
			$error++;
		}
	}
	$object = $contractline;

	if ($action != 'dopayment') { // Do not change amount if we just click on first dopayment
		$amount = $contractline->total_ttc;

		if ($contractline->fk_product && getDolGlobalString('PAYMENT_USE_NEW_PRICE_FOR_CONTRACTLINES')) {
			$product = new Product($db);
			$result = $product->fetch($contractline->fk_product);

			// We define price for product (TODO Put this in a method in product class)
			if (getDolGlobalString('PRODUIT_MULTIPRICES')) {
				$pu_ht = $product->multiprices[$contract->thirdparty->price_level];
				$pu_ttc = $product->multiprices_ttc[$contract->thirdparty->price_level];
				$price_base_type = $product->multiprices_base_type[$contract->thirdparty->price_level];
			} else {
				$pu_ht = $product->price;
				$pu_ttc = $product->price_ttc;
				$price_base_type = $product->price_base_type;
			}

			$amount = $pu_ttc;
			if (empty($amount)) {
				dol_print_error(null, 'ErrorNoPriceDefinedForThisProduct');
				exit;
			}
		}

		if (GETPOST("amount", 'alpha')) {
			$amount = GETPOST("amount", 'alpha');
		}
		$amount = price2num($amount);
	}

	if (GETPOST('fulltag', 'alpha')) {
		$fulltag = GETPOST('fulltag', 'alpha');
	} else {
		$fulltag = 'COL='.$contractline->id.'.CON='.$contract->id.'.CUS='.$contract->thirdparty->id.'.DAT='.dol_print_date(dol_now(), '%Y%m%d%H%M%S');
		if (!empty($TAG)) {
			$tag = $TAG;
			$fulltag .= '.TAG='.$TAG;
		}
	}
	$fulltag = dol_string_unaccent($fulltag);

	$qty = 1;
	if (GETPOST('qty')) {
		$qty = price2num(GETPOST('qty', 'alpha'), 'MS');
	}

	// Creditor
	print '<tr class="CTableRow2"><td class="CTableRow2">'.$langs->trans("Creditor");
	print '</td><td class="CTableRow2"><b>'.$creditor.'</b>';
	print '<input type="hidden" name="creditor" value="'.$creditor.'">';
	print '</td></tr>'."\n";

	// Debitor
	print '<tr class="CTableRow2"><td class="CTableRow2">'.$langs->trans("ThirdParty");
	print '</td><td class="CTableRow2"><b>'.$contract->thirdparty->name.'</b>';
	print '</td></tr>'."\n";

	// Object
	$text = '<b>'.$langs->trans("PaymentRenewContractId", $contract->ref, $contractline->ref).'</b>';
	if ($contractline->fk_product > 0) {
		$contractline->fetch_product();
		$text .= '<br>'.$contractline->product->ref.($contractline->product->label ? ' - '.$contractline->product->label : '');
	}
	if ($contractline->description) {
		$text .= '<br>'.dol_htmlentitiesbr($contractline->description);
	}
	if ($contractline->date_end) {
		$text .= '<br>'.$langs->trans("ExpiredSince").': '.dol_print_date($contractline->date_end);
	}
	if (GETPOST('desc', 'alpha')) {
		$text = '<b>'.$langs->trans(GETPOST('desc', 'alpha')).'</b>';
	}
	print '<tr class="CTableRow2"><td class="CTableRow2">'.$langs->trans("Designation");
	print '</td><td class="CTableRow2">'.$text;
	print '<input type="hidden" name="source" value="'.dol_escape_htmltag($source).'">';
	print '<input type="hidden" name="ref" value="'.dol_escape_htmltag($contractline->ref).'">';
	print '<input type="hidden" name="dol_id" value="'.dol_escape_htmltag((string) $contractline->id).'">';
	$directdownloadlink = $contract->getLastMainDocLink('contract');
	if ($directdownloadlink) {
		print '<br><a href="'.$directdownloadlink.'">';
		print img_mime($contract->last_main_doc, '');
		print $langs->trans("DownloadDocument").'</a>';
	}
	print '</td></tr>'."\n";

	// Quantity
	$label = $langs->trans("Quantity");
	$qty = 1;
	$duration = '';
	if ($contractline->fk_product) {
		if ($contractline->product->isService() && $contractline->product->duration_value > 0) {
			$label = $langs->trans("Duration");

			// TODO Put this in a global method
			if ($contractline->product->duration_value > 1) {
				$dur = array("h" => $langs->trans("Hours"), "d" => $langs->trans("DurationDays"), "w" => $langs->trans("DurationWeeks"), "m" => $langs->trans("DurationMonths"), "y" => $langs->trans("DurationYears"));
			} else {
				$dur = array("h" => $langs->trans("Hour"), "d" => $langs->trans("DurationDay"), "w" => $langs->trans("DurationWeek"), "m" => $langs->trans("DurationMonth"), "y" => $langs->trans("DurationYear"));
			}
			$duration = $contractline->product->duration_value.' '.$dur[$contractline->product->duration_unit];
		}
	}
	print '<tr class="CTableRow2"><td class="CTableRow2">'.$label.'</td>';
	print '<td class="CTableRow2"><b>'.($duration ? $duration : $qty).'</b>';
	print '<input type="hidden" name="newqty" value="'.dol_escape_htmltag((string) $qty).'">';
	print '</b></td></tr>'."\n";

	// Amount
	print '<tr class="CTableRow2"><td class="CTableRow2">'.$langs->trans("Amount");
	if (empty($amount)) {
		print ' ('.$langs->trans("ToComplete").')';
	}
	print '</td><td class="CTableRow2">';
	if (empty($amount) || !is_numeric($amount)) {
		print '<input type="hidden" name="amount" value="'.price2num(GETPOST("amount", 'alpha'), 'MT').'">';
		print '<input class="flat maxwidth75" type="text" name="newamount" value="'.price2num(GETPOST("newamount", "alpha"), 'MT').'">';
		// Currency
		print ' <b>'.$langs->trans("Currency".$currency).'</b>';
	} else {
		print '<b class="amount">'.price($amount, 1, $langs, 1, -1, -1, $currency).'</b>';	// Price with currency
		print '<input type="hidden" name="amount" value="'.$amount.'">';
		print '<input type="hidden" name="newamount" value="'.$amount.'">';
	}
	print '<input type="hidden" name="currency" value="'.$currency.'">';
	print '</td></tr>'."\n";

	// Tag
	print '<tr class="CTableRow2"><td class="CTableRow2">'.$langs->trans("PaymentCode");
	print '</td><td class="CTableRow2"><b style="word-break: break-all;">'.$fulltag.'</b>';
	print '<input type="hidden" name="tag" value="'.$tag.'">';
	print '<input type="hidden" name="fulltag" value="'.$fulltag.'">';
	print '</td></tr>'."\n";

	// Shipping address
	$shipToName = $contract->thirdparty->name;
	$shipToStreet = $contract->thirdparty->address;
	$shipToCity = $contract->thirdparty->town;
	$shipToState = $contract->thirdparty->state_code;
	$shipToCountryCode = $contract->thirdparty->country_code;
	$shipToZip = $contract->thirdparty->zip;
	$shipToStreet2 = '';
	$phoneNum = $contract->thirdparty->phone;
	if ($shipToName && $shipToStreet && $shipToCity && $shipToCountryCode && $shipToZip) {
		print '<input type="hidden" name="shipToName" value="'.$shipToName.'">'."\n";
		print '<input type="hidden" name="shipToStreet" value="'.$shipToStreet.'">'."\n";
		print '<input type="hidden" name="shipToCity" value="'.$shipToCity.'">'."\n";
		print '<input type="hidden" name="shipToState" value="'.$shipToState.'">'."\n";
		print '<input type="hidden" name="shipToCountryCode" value="'.$shipToCountryCode.'">'."\n";
		print '<input type="hidden" name="shipToZip" value="'.$shipToZip.'">'."\n";
		print '<input type="hidden" name="shipToStreet2" value="'.$shipToStreet2.'">'."\n";
		print '<input type="hidden" name="phoneNum" value="'.$phoneNum.'">'."\n";
	} else {
		print '<!-- Shipping address not complete, so we don t use it -->'."\n";
	}
	if (is_object($contract->thirdparty)) {
		print '<input type="hidden" name="thirdparty_id" value="'.$contract->thirdparty->id.'">'."\n";
	}
	print '<input type="hidden" name="email" value="'.$contract->thirdparty->email.'">'."\n";
	print '<input type="hidden" name="vatnumber" value="'.$contract->thirdparty->tva_intra.'">'."\n";
	$labeldesc = $langs->trans("Contract").' '.$contract->ref;
	if (GETPOST('desc', 'alpha')) {
		$labeldesc = GETPOST('desc', 'alpha');
	}
	print '<input type="hidden" name="desc" value="'.dol_escape_htmltag($labeldesc).'">'."\n";
}

// Payment on a Member subscription
if ($source == 'member' || $source == 'membersubscription') {
	$newsource = 'member';

	$tag = "";
	$found = true;
	$langs->load("members");

	require_once DOL_DOCUMENT_ROOT.'/adherents/class/adherent.class.php';
	require_once DOL_DOCUMENT_ROOT.'/adherents/class/adherent_type.class.php';
	require_once DOL_DOCUMENT_ROOT.'/adherents/class/subscription.class.php';

	$member = new Adherent($db);
	$adht = new AdherentType($db);
	$subscription = new Subscription($db);

<<<<<<< HEAD
	$result = $member->fetch('', $ref);
=======
	$result = $member->fetch(0, $ref);
>>>>>>> cc80841a
	if ($result <= 0) {
		$mesg = $member->error;
		$error++;
	} else {
		$member->fetch_thirdparty();

		$adht->fetch($member->typeid);
	}
	$object = $member;

	if ($action != 'dopayment') { // Do not change amount if we just click on first dopayment
		$amount = $subscription->total_ttc;
		if (GETPOST("amount", 'alpha')) {
			$amount = price2num(GETPOST("amount", 'alpha'), 'MT', 2);
<<<<<<< HEAD
		}
		// If amount still not defined, we take amount of the type of member
		if (empty($amount)) {
			$amount = $adht->amount;
		}
=======
		}
		// If amount still not defined, we take amount of the type of member
		if (empty($amount)) {
			$amount = $adht->amount;
		}
>>>>>>> cc80841a

		$amount = max(0, price2num($amount, 'MT'));
	}

	if (GETPOST('fulltag', 'alpha')) {
		$fulltag = GETPOST('fulltag', 'alpha');
	} else {
		$fulltag = 'MEM='.$member->id.'.DAT='.dol_print_date(dol_now(), '%Y%m%d%H%M%S');
		if (!empty($TAG)) {
			$tag = $TAG;
			$fulltag .= '.TAG='.$TAG;
		}
	}
	$fulltag = dol_string_unaccent($fulltag);

	// Creditor
	print '<tr class="CTableRow2"><td class="CTableRow2">'.$langs->trans("Creditor");
	print '</td><td class="CTableRow2"><b>'.$creditor.'</b>';
	print '<input type="hidden" name="creditor" value="'.$creditor.'">';
	print '</td></tr>'."\n";

	// Debitor
	print '<tr class="CTableRow2"><td class="CTableRow2">'.$langs->trans("Member");
	print '</td><td class="CTableRow2">';
	print '<b>';
	if ($member->morphy == 'mor' && !empty($member->company)) {
		print img_picto('', 'company', 'class="pictofixedwidth"');
		print $member->company;
	} else {
		print img_picto('', 'member', 'class="pictofixedwidth"');
		print $member->getFullName($langs);
	}
	print '</b>';
	print '</td></tr>'."\n";

	// Object
	$text = '<b>'.$langs->trans("PaymentSubscription").'</b>';
	if (GETPOST('desc', 'alpha')) {
		$text = '<b>'.$langs->trans(GETPOST('desc', 'alpha')).'</b>';
	}
	print '<tr class="CTableRow2"><td class="CTableRow2">'.$langs->trans("Designation");
	print '</td><td class="CTableRow2">'.$text;
	print '<input type="hidden" name="source" value="'.dol_escape_htmltag($newsource).'">';
	print '<input type="hidden" name="ref" value="'.dol_escape_htmltag($member->ref).'">';
	print '</td></tr>'."\n";

	if ($object->datefin > 0) {
		print '<tr class="CTableRow2"><td class="CTableRow2">'.$langs->trans("DateEndSubscription");
		print '</td><td class="CTableRow2">'.dol_print_date($member->datefin, 'day');
		print '</td></tr>'."\n";
	}

	if ($member->last_subscription_date || $member->last_subscription_amount) {
		// Last subscription date

		print '<tr class="CTableRow2"><td class="CTableRow2">'.$langs->trans("LastSubscriptionDate");
		print '</td><td class="CTableRow2">'.dol_print_date($member->last_subscription_date, 'day');
		print '</td></tr>'."\n";

		// Last subscription amount

		print '<tr class="CTableRow2"><td class="CTableRow2">'.$langs->trans("LastSubscriptionAmount");
		print '</td><td class="CTableRow2">'.price($member->last_subscription_amount);
		print '</td></tr>'."\n";

		if (empty($amount) && !GETPOST('newamount', 'alpha')) {
			$_GET['newamount'] = $member->last_subscription_amount;
			$_GET['amount'] = $member->last_subscription_amount;
		}
		if (!empty($member->last_subscription_amount) && !GETPOSTISSET('newamount') && is_numeric($amount)) {
			$amount = max($member->last_subscription_amount, $amount);
		}
	}

	$amountbytype = $adht->amountByType(1);

	$typeid = $adht->id;
	$caneditamount = $adht->caneditamount;

	if ($member->type) {
		$oldtypeid = $member->typeid;
		$newtypeid = (int) (GETPOSTISSET("typeid") ? GETPOSTINT("typeid") : $member->typeid);
		if (getDolGlobalString('MEMBER_ALLOW_CHANGE_OF_TYPE')) {
			$typeid = $newtypeid;
			$adht->fetch($typeid);	// Reload with the new type id
		}

		$caneditamount = $adht->caneditamount;

		if (getDolGlobalString('MEMBER_ALLOW_CHANGE_OF_TYPE')) {
			// Last member type
			print '<tr class="CTableRow2"><td class="CTableRow2">'.$langs->trans("LastMemberType");
			print '</td><td class="CTableRow2">'.dol_escape_htmltag($member->type);
			print "</td></tr>\n";

			// Set the new member type
			$member->typeid = $newtypeid;
			$member->type = (string) dol_getIdFromCode($db, $newtypeid, 'adherent_type', 'rowid', 'libelle');

			// list member type
			if (!$action) {
				// Set amount for the subscription.
				// If we change the type, we use the amount of the new type and not the amount of last subscription.
				$amount = (!empty($amountbytype[$member->typeid])) ? $amountbytype[$member->typeid] : $member->last_subscription_amount;

				print '<tr class="CTableRow2"><td class="CTableRow2">'.$langs->trans("NewSubscription");
				print '</td><td class="CTableRow2">';
				print $form->selectarray("typeid", $adht->liste_array(1), $member->typeid, 0, 0, 0, 'onchange="window.location.replace(\''.$urlwithroot.'/public/payment/newpayment.php?source='.urlencode($source).'&ref='.urlencode($ref).'&amount='.urlencode($amount).'&typeid=\' + this.value + \'&securekey='.urlencode($SECUREKEY).'\');"', 0, 0, 0, '', '', 1);
				print "</td></tr>\n";
			} elseif ($action == 'dopayment') {
				print '<tr class="CTableRow2"><td class="CTableRow2">'.$langs->trans("NewMemberType");
				print '</td><td class="CTableRow2">'.dol_escape_htmltag($member->type);
				print '<input type="hidden" name="membertypeid" value="'.$member->typeid.'">';
				print "</td></tr>\n";
			}
		} else {
			print '<tr class="CTableRow2"><td class="CTableRow2">'.$langs->trans("MemberType");
			print '</td><td class="CTableRow2">'.dol_escape_htmltag($member->type);
			print "</td></tr>\n";
		}
	}

	// Set amount for the subscription from the the type and options:
	// - First check the amount of the member type if not previous payment.
	$amount = ($member->last_subscription_amount ? $member->last_subscription_amount : (empty($amountbytype[$typeid]) ? 0 : $amountbytype[$typeid]));
	// - If not found, take the default amount
	if (empty($amount) && getDolGlobalString('MEMBER_NEWFORM_AMOUNT')) {
		$amount = getDolGlobalString('MEMBER_NEWFORM_AMOUNT');
	}
	// - If not set, we accept to have amount defined as parameter (for backward compatibility).
	//if (empty($amount)) {
	//	$amount = (GETPOST('amount') ? price2num(GETPOST('amount', 'alpha'), 'MT', 2) : '');
	//}
	// - If a min is set, we take it into account
	$amount = max(0, (float) $amount, (float) getDolGlobalInt("MEMBER_MIN_AMOUNT"));

	// Amount
	print '<tr class="CTableRow2"><td class="CTableRow2">'.$langs->trans("Amount");
	// This place no longer allows amount edition
	if (getDolGlobalString('MEMBER_EXT_URL_SUBSCRIPTION_INFO')) {
		print ' - <a href="' . getDolGlobalString('MEMBER_EXT_URL_SUBSCRIPTION_INFO').'" rel="external" target="_blank" rel="noopener noreferrer">'.$langs->trans("SeeHere").'</a>';
	}
	print '</td><td class="CTableRow2">';

	$caneditamount = $adht->caneditamount;
	$minimumamount = !getDolGlobalString('MEMBER_MIN_AMOUNT') ? $adht->amount : max(getDolGlobalString('MEMBER_MIN_AMOUNT'), $adht->amount, $amount);

	if ($caneditamount && $action != 'dopayment') {
		if (GETPOSTISSET('newamount')) {
			print '<input type="text" class="width75" name="newamount" value="'.price(price2num(GETPOST('newamount'), '', 2), 1, $langs, 1, -1, -1).'">';
		} else {
			print '<input type="text" class="width75" name="newamount" value="'.price($amount, 1, $langs, 1, -1, -1).'">';
		}
	} else {
		print '<b class="amount">'.price($amount, 1, $langs, 1, -1, -1, $currency).'</b>';	// Price with currency
		if ($minimumamount > $amount) {
			print ' &nbsp; <span class="opacitymedium small">'. $langs->trans("AmountIsLowerToMinimumNotice", price($minimumamount, 1, $langs, 1, -1, -1, $currency)).'</span>';
		}
		print '<input type="hidden" name="newamount" value="'.$amount.'">';
	}
	print '<input type="hidden" name="amount" value="'.$amount.'">';
	print '<input type="hidden" name="currency" value="'.$currency.'">';
	print '</td></tr>'."\n";

	// Tag
	print '<tr class="CTableRow2"><td class="CTableRow2">'.$langs->trans("PaymentCode");
	print '</td><td class="CTableRow2"><b style="word-break: break-all;">'.$fulltag.'</b>';
	print '<input type="hidden" name="tag" value="'.$tag.'">';
	print '<input type="hidden" name="fulltag" value="'.$fulltag.'">';
	print '</td></tr>'."\n";

	// Shipping address
	$shipToName = $member->getFullName($langs);
	$shipToStreet = $member->address;
	$shipToCity = $member->town;
	$shipToState = $member->state_code;
	$shipToCountryCode = $member->country_code;
	$shipToZip = $member->zip;
	$shipToStreet2 = '';
	$phoneNum = $member->phone;
	if ($shipToName && $shipToStreet && $shipToCity && $shipToCountryCode && $shipToZip) {
		print '<!-- Shipping address information -->';
		print '<input type="hidden" name="shipToName" value="'.$shipToName.'">'."\n";
		print '<input type="hidden" name="shipToStreet" value="'.$shipToStreet.'">'."\n";
		print '<input type="hidden" name="shipToCity" value="'.$shipToCity.'">'."\n";
		print '<input type="hidden" name="shipToState" value="'.$shipToState.'">'."\n";
		print '<input type="hidden" name="shipToCountryCode" value="'.$shipToCountryCode.'">'."\n";
		print '<input type="hidden" name="shipToZip" value="'.$shipToZip.'">'."\n";
		print '<input type="hidden" name="shipToStreet2" value="'.$shipToStreet2.'">'."\n";
		print '<input type="hidden" name="phoneNum" value="'.$phoneNum.'">'."\n";
	} else {
		print '<!-- Shipping address not complete, so we don t use it -->'."\n";
	}
	if (is_object($member->thirdparty)) {
		print '<input type="hidden" name="thirdparty_id" value="'.$member->thirdparty->id.'">'."\n";
	}
	print '<input type="hidden" name="email" value="'.$member->email.'">'."\n";
	$labeldesc = $langs->trans("PaymentSubscription");
	if (GETPOST('desc', 'alpha')) {
		$labeldesc = GETPOST('desc', 'alpha');
	}
	print '<input type="hidden" name="desc" value="'.dol_escape_htmltag($labeldesc).'">'."\n";
}

// Payment on donation
if ($source == 'donation') {
	$found = true;
	$langs->load("don");

	require_once DOL_DOCUMENT_ROOT.'/don/class/don.class.php';

	$don = new Don($db);
	// @phan-suppress-next-line PhanPluginSuspiciousParamPosition
	$result = $don->fetch($ref);
	if ($result <= 0) {
		$mesg = $don->error;
		$error++;
	} else {
		$don->fetch_thirdparty();
	}
	$object = $don;

	if ($action != 'dopayment') { // Do not change amount if we just click on first dopayment
		if (GETPOST("amount", 'alpha')) {
			$amount = GETPOST("amount", 'alpha');
		} else {
			$amount = $don->getRemainToPay();
		}
		$amount = price2num($amount);
	}

	if (GETPOST('fulltag', 'alpha')) {
		$fulltag = GETPOST('fulltag', 'alpha');
	} else {
		$fulltag = 'DON='.$don->ref.'.DAT='.dol_print_date(dol_now(), '%Y%m%d%H%M%S');
		if (!empty($TAG)) {
			$tag = $TAG;
			$fulltag .= '.TAG='.$TAG;
		}
	}
	$fulltag = dol_string_unaccent($fulltag);

	// Creditor
	print '<tr class="CTableRow2"><td class="CTableRow2">'.$langs->trans("Creditor");
	print '</td><td class="CTableRow2"><b>'.$creditor.'</b>';
	print '<input type="hidden" name="creditor" value="'.$creditor.'">';
	print '</td></tr>'."\n";

	// Debitor
	print '<tr class="CTableRow2"><td class="CTableRow2">'.$langs->trans("ThirdParty");
	print '</td><td class="CTableRow2"><b>';
	if ($don->morphy == 'mor' && !empty($don->societe)) {
		print $don->societe;
	} else {
		print $don->getFullName($langs);
	}
	print '</b>';
	print '</td></tr>'."\n";

	// Object
	$text = '<b>'.$langs->trans("PaymentDonation").'</b>';
	if (GETPOST('desc', 'alpha')) {
		$text = '<b>'.$langs->trans(GETPOST('desc', 'alpha')).'</b>';
	}
	print '<tr class="CTableRow2"><td class="CTableRow2">'.$langs->trans("Designation");
	print '</td><td class="CTableRow2">'.$text;
	print '<input type="hidden" name="source" value="'.dol_escape_htmltag($source).'">';
	print '<input type="hidden" name="ref" value="'.dol_escape_htmltag($don->ref).'">';
	print '</td></tr>'."\n";

	// Amount
	print '<tr class="CTableRow2"><td class="CTableRow2">'.$langs->trans("Amount");
	if (empty($amount)) {
		if (!getDolGlobalString('DONATION_NEWFORM_AMOUNT')) {
			print ' ('.$langs->trans("ToComplete");
		}
		if (getDolGlobalString('DONATION_EXT_URL_SUBSCRIPTION_INFO')) {
			print ' - <a href="' . getDolGlobalString('DONATION_EXT_URL_SUBSCRIPTION_INFO').'" rel="external" target="_blank" rel="noopener noreferrer">'.$langs->trans("SeeHere").'</a>';
		}
		if (!getDolGlobalString('DONATION_NEWFORM_AMOUNT')) {
			print ')';
		}
	}
	print '</td><td class="CTableRow2">';
	$valtoshow = '';
	if (empty($amount) || !is_numeric($amount)) {
		$valtoshow = price2num(GETPOST("newamount", 'alpha'), 'MT');
		// force default subscription amount to value defined into constant...
		if (empty($valtoshow)) {
			if (getDolGlobalString('DONATION_NEWFORM_EDITAMOUNT')) {
				if (getDolGlobalString('DONATION_NEWFORM_AMOUNT')) {
					$valtoshow = getDolGlobalString('DONATION_NEWFORM_AMOUNT');
				}
			} else {
				if (getDolGlobalString('DONATION_NEWFORM_AMOUNT')) {
					$amount = getDolGlobalString('DONATION_NEWFORM_AMOUNT');
				}
			}
		}
	}
	if (empty($amount) || !is_numeric($amount)) {
		//$valtoshow=price2num(GETPOST("newamount",'alpha'),'MT');
		if (getDolGlobalString('DONATION_MIN_AMOUNT') && $valtoshow) {
			$valtoshow = max(getDolGlobalString('DONATION_MIN_AMOUNT'), $valtoshow);
		}
		print '<input type="hidden" name="amount" value="'.price2num(GETPOST("amount", 'alpha'), 'MT').'">';
		print '<input class="flat maxwidth75" type="text" name="newamount" value="'.$valtoshow.'">';
		// Currency
		print ' <b>'.$langs->trans("Currency".$currency).'</b>';
	} else {
		$valtoshow = $amount;
		if (getDolGlobalString('DONATION_MIN_AMOUNT') && $valtoshow) {
			$valtoshow = max(getDolGlobalString('DONATION_MIN_AMOUNT'), $valtoshow);
			$amount = $valtoshow;
		}
		print '<b class="amount">'.price($valtoshow, 1, $langs, 1, -1, -1, $currency).'</b>';	// Price with currency
		print '<input type="hidden" name="amount" value="'.$valtoshow.'">';
		print '<input type="hidden" name="newamount" value="'.$valtoshow.'">';
	}
	print '<input type="hidden" name="currency" value="'.$currency.'">';
	print '</td></tr>'."\n";

	// Tag
	print '<tr class="CTableRow2"><td class="CTableRow2">'.$langs->trans("PaymentCode");
	print '</td><td class="CTableRow2"><b style="word-break: break-all;">'.$fulltag.'</b>';
	print '<input type="hidden" name="tag" value="'.$tag.'">';
	print '<input type="hidden" name="fulltag" value="'.$fulltag.'">';
	print '</td></tr>'."\n";

	// Shipping address
	$shipToName = $don->getFullName($langs);
	$shipToStreet = $don->address;
	$shipToCity = $don->town;
	$shipToState = $don->state_code;
	$shipToCountryCode = $don->country_code;
	$shipToZip = $don->zip;
	$shipToStreet2 = '';
	$phoneNum = $don->phone;
	if ($shipToName && $shipToStreet && $shipToCity && $shipToCountryCode && $shipToZip) {
		print '<!-- Shipping address information -->';
		print '<input type="hidden" name="shipToName" value="'.$shipToName.'">'."\n";
		print '<input type="hidden" name="shipToStreet" value="'.$shipToStreet.'">'."\n";
		print '<input type="hidden" name="shipToCity" value="'.$shipToCity.'">'."\n";
		print '<input type="hidden" name="shipToState" value="'.$shipToState.'">'."\n";
		print '<input type="hidden" name="shipToCountryCode" value="'.$shipToCountryCode.'">'."\n";
		print '<input type="hidden" name="shipToZip" value="'.$shipToZip.'">'."\n";
		print '<input type="hidden" name="shipToStreet2" value="'.$shipToStreet2.'">'."\n";
		print '<input type="hidden" name="phoneNum" value="'.$phoneNum.'">'."\n";
	} else {
		print '<!-- Shipping address not complete, so we don t use it -->'."\n";
	}
	if (is_object($don->thirdparty)) {
		print '<input type="hidden" name="thirdparty_id" value="'.$don->thirdparty->id.'">'."\n";
	}
	print '<input type="hidden" name="email" value="'.$don->email.'">'."\n";
	$labeldesc = $langs->trans("PaymentSubscription");
	if (GETPOST('desc', 'alpha')) {
		$labeldesc = GETPOST('desc', 'alpha');
	}
	print '<input type="hidden" name="desc" value="'.dol_escape_htmltag($labeldesc).'">'."\n";
}

if ($source == 'organizedeventregistration' && is_object($thirdparty)) {
	$found = true;
	$langs->loadLangs(array("members", "eventorganization"));

	if (GETPOST('fulltag', 'alpha')) {
		$fulltag = GETPOST('fulltag', 'alpha');
	} else {
		$fulltag = 'ATT='.$attendee->id.'.DAT='.dol_print_date(dol_now(), '%Y%m%d%H%M%S');
		if (!empty($TAG)) {
			$tag = $TAG;
			$fulltag .= '.TAG='.$TAG;
		}
	}
	$fulltag = dol_string_unaccent($fulltag);

	// Creditor
	print '<tr class="CTableRow2"><td class="CTableRow2">'.$langs->trans("Creditor");
	print '</td><td class="CTableRow2"><b>'.$creditor.'</b>';
	print '<input type="hidden" name="creditor" value="'.$creditor.'">';
	print '</td></tr>'."\n";

	// Debitor
	print '<tr class="CTableRow2"><td class="CTableRow2">'.$langs->trans("Attendee");
	print '</td><td class="CTableRow2"><b>';
	print $attendee->email;
	print($thirdparty->name ? ' ('.$thirdparty->name.')' : '');
	print '</b>';
	print '</td></tr>'."\n";

	if (! is_object($attendee->project)) {
		$text = 'ErrorProjectNotFound';
	} else {
		$text = $langs->trans("PaymentEvent").' - '.$attendee->project->title;
	}

	// Object
	print '<tr class="CTableRow2"><td class="CTableRow2">'.$langs->trans("Designation");
	print '</td><td class="CTableRow2"><b>'.$text.'</b>';
	print '<input type="hidden" name="source" value="'.dol_escape_htmltag($source).'">';
	print '<input type="hidden" name="ref" value="'.dol_escape_htmltag($invoice->id).'">';
	print '</td></tr>'."\n";

	// Amount
	print '<tr class="CTableRow2"><td class="CTableRow2">'.$langs->trans("Amount");
	print '</td><td class="CTableRow2">';
	$valtoshow = $amount;
	print '<b class="amount">'.price($valtoshow, 1, $langs, 1, -1, -1, $currency).'</b>';	// Price with currency
	print '<input type="hidden" name="amount" value="'.$valtoshow.'">';
	print '<input type="hidden" name="newamount" value="'.$valtoshow.'">';
	print '<input type="hidden" name="currency" value="'.$currency.'">';
	print '</td></tr>'."\n";

	// Tag
	print '<tr class="CTableRow2"><td class="CTableRow2">'.$langs->trans("PaymentCode");
	print '</td><td class="CTableRow2"><b style="word-break: break-all;">'.$fulltag.'</b>';
	print '<input type="hidden" name="tag" value="'.$tag.'">';
	print '<input type="hidden" name="fulltag" value="'.$fulltag.'">';
	print '</td></tr>'."\n";

	// Shipping address
	$shipToName = $thirdparty->getFullName($langs);
	$shipToStreet = $thirdparty->address;
	$shipToCity = $thirdparty->town;
	$shipToState = $thirdparty->state_code;
	$shipToCountryCode = $thirdparty->country_code;
	$shipToZip = $thirdparty->zip;
	$shipToStreet2 = '';
	$phoneNum = $thirdparty->phone;
	if ($shipToName && $shipToStreet && $shipToCity && $shipToCountryCode && $shipToZip) {
		print '<!-- Shipping address information -->';
		print '<input type="hidden" name="shipToName" value="'.$shipToName.'">'."\n";
		print '<input type="hidden" name="shipToStreet" value="'.$shipToStreet.'">'."\n";
		print '<input type="hidden" name="shipToCity" value="'.$shipToCity.'">'."\n";
		print '<input type="hidden" name="shipToState" value="'.$shipToState.'">'."\n";
		print '<input type="hidden" name="shipToCountryCode" value="'.$shipToCountryCode.'">'."\n";
		print '<input type="hidden" name="shipToZip" value="'.$shipToZip.'">'."\n";
		print '<input type="hidden" name="shipToStreet2" value="'.$shipToStreet2.'">'."\n";
		print '<input type="hidden" name="phoneNum" value="'.$phoneNum.'">'."\n";
	} else {
		print '<!-- Shipping address not complete, so we don t use it -->'."\n";
	}
	print '<input type="hidden" name="thirdparty_id" value="'.$thirdparty->id.'">'."\n";
	print '<input type="hidden" name="email" value="'.$thirdparty->email.'">'."\n";
	$labeldesc = $langs->trans("PaymentSubscription");
	if (GETPOST('desc', 'alpha')) {
		$labeldesc = GETPOST('desc', 'alpha');
	}
	print '<input type="hidden" name="desc" value="'.dol_escape_htmltag($labeldesc).'">'."\n";
}

if ($source == 'boothlocation') {
	$found = true;
	$langs->load("members");

	if (GETPOST('fulltag', 'alpha')) {
		$fulltag = GETPOST('fulltag', 'alpha');
	} else {
		$fulltag = 'BOO='.GETPOST("booth").'.DAT='.dol_print_date(dol_now(), '%Y%m%d%H%M%S');
		if (!empty($TAG)) {
			$tag = $TAG;
			$fulltag .= '.TAG='.$TAG;
		}
	}
	$fulltag = dol_string_unaccent($fulltag);

	// Creditor
	print '<tr class="CTableRow2"><td class="CTableRow2">'.$langs->trans("Creditor");
	print '</td><td class="CTableRow2"><b>'.$creditor.'</b>';
	print '<input type="hidden" name="creditor" value="'.$creditor.'">';
	print '</td></tr>'."\n";

	// Debitor
	print '<tr class="CTableRow2"><td class="CTableRow2">'.$langs->trans("Attendee");
	print '</td><td class="CTableRow2"><b>';
	print $thirdparty->name;
	print '</b>';
	print '</td></tr>'."\n";

	// Object
	$text = '<b>'.$langs->trans("PaymentBoothLocation").'</b>';
	print '<tr class="CTableRow2"><td class="CTableRow2">'.$langs->trans("Designation");
	print '</td><td class="CTableRow2">'.$text;
	print '<input type="hidden" name="source" value="'.dol_escape_htmltag($source).'">';
	print '<input type="hidden" name="ref" value="'.dol_escape_htmltag($invoice->id).'">';
	print '</td></tr>'."\n";

	// Amount
	print '<tr class="CTableRow2"><td class="CTableRow2">'.$langs->trans("Amount");
	print '</td><td class="CTableRow2">';
	$valtoshow = $amount;
	print '<b class="amount">'.price($valtoshow, 1, $langs, 1, -1, -1, $currency).'</b>';	// Price with currency
	print '<input type="hidden" name="amount" value="'.$valtoshow.'">';
	print '<input type="hidden" name="newamount" value="'.$valtoshow.'">';
	print '<input type="hidden" name="currency" value="'.$currency.'">';
	print '</td></tr>'."\n";

	// Tag
	print '<tr class="CTableRow2"><td class="CTableRow2">'.$langs->trans("PaymentCode");
	print '</td><td class="CTableRow2"><b style="word-break: break-all;">'.$fulltag.'</b>';
	print '<input type="hidden" name="tag" value="'.$tag.'">';
	print '<input type="hidden" name="fulltag" value="'.$fulltag.'">';
	print '</td></tr>'."\n";

	// Shipping address
	$shipToName = $thirdparty->getFullName($langs);
	$shipToStreet = $thirdparty->address;
	$shipToCity = $thirdparty->town;
	$shipToState = $thirdparty->state_code;
	$shipToCountryCode = $thirdparty->country_code;
	$shipToZip = $thirdparty->zip;
	$shipToStreet2 = '';
	$phoneNum = $thirdparty->phone;
	if ($shipToName && $shipToStreet && $shipToCity && $shipToCountryCode && $shipToZip) {
		print '<!-- Shipping address information -->';
		print '<input type="hidden" name="shipToName" value="'.$shipToName.'">'."\n";
		print '<input type="hidden" name="shipToStreet" value="'.$shipToStreet.'">'."\n";
		print '<input type="hidden" name="shipToCity" value="'.$shipToCity.'">'."\n";
		print '<input type="hidden" name="shipToState" value="'.$shipToState.'">'."\n";
		print '<input type="hidden" name="shipToCountryCode" value="'.$shipToCountryCode.'">'."\n";
		print '<input type="hidden" name="shipToZip" value="'.$shipToZip.'">'."\n";
		print '<input type="hidden" name="shipToStreet2" value="'.$shipToStreet2.'">'."\n";
		print '<input type="hidden" name="phoneNum" value="'.$phoneNum.'">'."\n";
	} else {
		print '<!-- Shipping address not complete, so we don t use it -->'."\n";
	}
	print '<input type="hidden" name="thirdparty_id" value="'.$thirdparty->id.'">'."\n";
	print '<input type="hidden" name="email" value="'.$thirdparty->email.'">'."\n";
	$labeldesc = $langs->trans("PaymentSubscription");
	if (GETPOST('desc', 'alpha')) {
		$labeldesc = GETPOST('desc', 'alpha');
	}
	print '<input type="hidden" name="desc" value="'.dol_escape_htmltag($labeldesc).'">'."\n";
}

if (!$found && !$mesg) {
	$mesg = $langs->trans("ErrorBadParameters");
}

if ($mesg) {
	print '<tr><td align="center" colspan="2"><br><div class="warning">'.dol_escape_htmltag($mesg, 1, 1, 'br').'</div></td></tr>'."\n";
}

print '</table>'."\n";
print "\n";


// Show all payment mode buttons (Stripe, Paypal, ...)
if ($action != 'dopayment') {
	if ($found && !$error) {	// We are in a management option and no error
		// Check status of the object (Invoice) to verify if it is paid by external payment modules (ie Payzen, ...)
		$parameters = [
			'source' => $source,
			'object' => $object
		];
		$reshook = $hookmanager->executeHooks('doCheckStatus', $parameters, $object, $action);
		if ($reshook < 0) {
			setEventMessages($hookmanager->error, $hookmanager->errors, 'errors');
		} elseif ($reshook > 0) {
			print $hookmanager->resPrint;
		}

		if ($source == 'order' && $object->billed) {
			print '<br><br><span class="amountpaymentcomplete size12x">'.$langs->trans("OrderBilled").'</span>';
		} elseif ($source == 'invoice' && $object->paye) {
			print '<br><br><span class="amountpaymentcomplete size12x">'.$langs->trans("InvoicePaid").'</span>';
		} elseif ($source == 'donation' && $object->paid) {
			print '<br><br><span class="amountpaymentcomplete size12x">'.$langs->trans("DonationPaid").'</span>';
		} else {
			// Membership can be paid and we still allow to make renewal
			if (($source == 'member' || $source == 'membersubscription') && $object->datefin > dol_now()) {
				$langs->load("members");
				print '<br><span class="amountpaymentcomplete size12x">';
				$s = $langs->trans("MembershipPaid", '{s1}');
				print str_replace('{s1}', '<span class="nobold">'.dol_print_date($object->datefin, 'day').'</span>', $s);
				print '</span><br>';
				print '<div class="opacitymedium margintoponly">'.$langs->trans("PaymentWillBeRecordedForNextPeriod").'</div>';
				print '<br>';
			}

			// Buttons for all payments registration methods

			// This hook is used to add Button to newpayment.php for external payment modules (ie Payzen, ...)
			$parameters = [
				'paymentmethod' => $paymentmethod
			];
			$reshook = $hookmanager->executeHooks('doAddButton', $parameters, $object, $action);
			if ($reshook < 0) {
				setEventMessages($hookmanager->error, $hookmanager->errors, 'errors');
			} elseif ($reshook > 0) {
				print $hookmanager->resPrint;
			}

			if ((empty($paymentmethod) || $paymentmethod == 'paybox') && isModEnabled('paybox')) {
				print '<div class="button buttonpayment" id="div_dopayment_paybox"><span class="fa fa-credit-card"></span> <input class="" type="submit" id="dopayment_paybox" name="dopayment_paybox" value="'.$langs->trans("PayBoxDoPayment").'">';
				print '<br>';
				print '<span class="buttonpaymentsmall">'.$langs->trans("CreditOrDebitCard").'</span>';
				print '</div>';
				print '<script>
						$( document ).ready(function() {
							$("#div_dopayment_paybox").click(function(){
								$("#dopayment_paybox").click();
							});
							$("#dopayment_paybox").click(function(e){
								$("#div_dopayment_paybox").css( \'cursor\', \'wait\' );
							    e.stopPropagation();
							});
						});
					  </script>
				';
			}

			if ((empty($paymentmethod) || $paymentmethod == 'stripe') && isModEnabled('stripe')) {
				$showbutton = 1;
				if (getDolGlobalString(strtoupper($source).'_FORCE_DISABLE_STRIPE')) {	// Example: MEMBER_FORCE_DISABLE_STRIPE
					$showbutton = 0;
				}

				if ($showbutton) {
					// By default noidempotency is set to 1, to avoid the error "Keys for idempotant requests...". It means we can pay several times the same tag/ref.
					// If STRIPE_USE_IDEMPOTENCY_BY_DEFAULT is set or param noidempotency=0 is added, then with add an idempotent key, so we must use a different tag/ref for each payment (if not we will get an error).
					$noidempotency_key = (GETPOSTISSET('noidempotency') ? GETPOSTINT('noidempotency') : (getDolGlobalInt('STRIPE_USE_IDEMPOTENCY_BY_DEFAULT') ? 0 : 1));

					print '<div class="button buttonpayment" id="div_dopayment_stripe"><span class="fa fa-credit-card"></span> <input class="" type="submit" id="dopayment_stripe" name="dopayment_stripe" value="'.$langs->trans("StripeDoPayment").'">';
					print '<input type="hidden" name="noidempotency" value="'.$noidempotency_key.'">';
					print '<br>';
					print '<span class="buttonpaymentsmall">'.$langs->trans("CreditOrDebitCard").'</span>';
					print '</div>';
					print '<script>
							$( document ).ready(function() {
								$("#div_dopayment_stripe").click(function(){
									$("#dopayment_stripe").click();
								});
								$("#dopayment_stripe").click(function(e){
									$("#div_dopayment_stripe").css( \'cursor\', \'wait\' );
								    e.stopPropagation();
									return true;
								});
							});
						  </script>
					';
				}
			}

			if ((empty($paymentmethod) || $paymentmethod == 'paypal') && isModEnabled('paypal')) {
				if (!getDolGlobalString('PAYPAL_API_INTEGRAL_OR_PAYPALONLY')) {
					$conf->global->PAYPAL_API_INTEGRAL_OR_PAYPALONLY = 'integral';
				}

				$showbutton = 1;
				if (getDolGlobalString(strtoupper($source).'_FORCE_DISABLE_PAYPAL')) {	// Example: MEMBER_FORCE_DISABLE_PAYPAL
					$showbutton = 0;
				}

				if ($showbutton) {
					print '<div class="button buttonpayment" id="div_dopayment_paypal">';
					if (getDolGlobalString('PAYPAL_API_INTEGRAL_OR_PAYPALONLY') != 'integral') {
						print '<div style="line-height: 1em">&nbsp;</div>';
					}
					print '<span class="fab fa-paypal"></span> <input class="" type="submit" id="dopayment_paypal" name="dopayment_paypal" value="'.$langs->trans("PaypalDoPayment").'">';
					if (getDolGlobalString('PAYPAL_API_INTEGRAL_OR_PAYPALONLY') == 'integral') {
						print '<br>';
						print '<span class="buttonpaymentsmall">'.$langs->trans("CreditOrDebitCard").'</span><span class="buttonpaymentsmall"> - </span>';
						print '<span class="buttonpaymentsmall">'.$langs->trans("PayPalBalance").'</span>';
					}
<<<<<<< HEAD
					if (getDolGlobalString('PAYPAL_API_INTEGRAL_OR_PAYPALONLY') == 'paypalonly') {
						//print '<br>';
						//print '<span class="buttonpaymentsmall">'.$langs->trans("PayPalBalance").'"></span>';
					}
=======
					//if (getDolGlobalString('PAYPAL_API_INTEGRAL_OR_PAYPALONLY') == 'paypalonly') {
					//print '<br>';
					//print '<span class="buttonpaymentsmall">'.$langs->trans("PayPalBalance").'"></span>';
					//}
>>>>>>> cc80841a
					print '</div>';
					print '<script>
							$( document ).ready(function() {
								$("#div_dopayment_paypal").click(function(){
									$("#dopayment_paypal").click();
								});
								$("#dopayment_paypal").click(function(e){
									$("#div_dopayment_paypal").css( \'cursor\', \'wait\' );
								    e.stopPropagation();
									return true;
								});
							});
						  </script>
					';
				}
			}
		}
	} else {
		dol_print_error_email('ERRORNEWPAYMENT');
	}
} else {
	// Print
}

print '</td></tr>'."\n";

print '</table>'."\n";

print '</form>'."\n";
print '</div>'."\n";

print '<br>';



// Add more content on page for some services
if (preg_match('/^dopayment/', $action)) {			// If we chose/clicked on the payment mode
	// Save some data for the paymentok
	$remoteip = getUserRemoteIP();
	$_SESSION["currencyCodeType"] = $currency;
	$_SESSION["FinalPaymentAmt"] = $amount;
	$_SESSION['ipaddress'] = ($remoteip ? $remoteip : 'unknown'); // Payer ip
	$_SESSION["paymentType"] = '';

<<<<<<< HEAD
=======
	$stripecu = null;

>>>>>>> cc80841a
	// For Stripe
	if (GETPOST('dopayment_stripe', 'alpha')) {
		// Personalized checkout
		print '<style>
	    /**
	     * The CSS shown here will not be introduced in the Quickstart guide, but shows
	     * how you can use CSS to style your Element s container.
	     */
	    .StripeElement {
	        background-color: white;
	        padding: 8px 12px;
	        border-radius: 4px;
	        border: 1px solid transparent;
	        box-shadow: 0 1px 3px 0 #e6ebf1;
	        -webkit-transition: box-shadow 150ms ease;
	        transition: box-shadow 150ms ease;
	    }

	    .StripeElement--focus {
	        box-shadow: 0 1px 3px 0 #cfd7df;
	    }

	    .StripeElement--invalid {
	        border-color: #fa755a;
	    }

	    .StripeElement--webkit-autofill {
	        background-color: #fefde5 !important;
	    }
	    </style>';

		//print '<br>';

		print '<!-- Show Stripe form payment-form STRIPE_USE_INTENT_WITH_AUTOMATIC_CONFIRMATION = ' . getDolGlobalString('STRIPE_USE_INTENT_WITH_AUTOMATIC_CONFIRMATION').' STRIPE_USE_NEW_CHECKOUT = ' . getDolGlobalString('STRIPE_USE_NEW_CHECKOUT').' -->'."\n";
		print '<form action="'.$_SERVER['REQUEST_URI'].'" method="POST" id="payment-form">'."\n";

		print '<input type="hidden" name="token" value="'.newToken().'">'."\n";
		print '<input type="hidden" name="dopayment_stripe" value="1">'."\n";
		print '<input type="hidden" name="action" value="charge">'."\n";
		print '<input type="hidden" name="tag" value="'.$TAG.'">'."\n";
		print '<input type="hidden" name="s" value="'.$source.'">'."\n";
		print '<input type="hidden" name="ref" value="'.$REF.'">'."\n";
		print '<input type="hidden" name="fulltag" value="'.$FULLTAG.'">'."\n";
		print '<input type="hidden" name="suffix" value="'.$suffix.'">'."\n";
		print '<input type="hidden" name="securekey" value="'.$SECUREKEY.'">'."\n";
		print '<input type="hidden" name="e" value="'.$entity.'" />';
		print '<input type="hidden" name="amount" value="'.$amount.'">'."\n";
		print '<input type="hidden" name="currency" value="'.$currency.'">'."\n";
		print '<input type="hidden" name="forcesandbox" value="'.GETPOSTINT('forcesandbox').'" />';
		print '<input type="hidden" name="email" value="'.GETPOST('email', 'alpha').'" />';
		print '<input type="hidden" name="thirdparty_id" value="'.GETPOSTINT('thirdparty_id').'" />';
		print '<input type="hidden" name="lang" value="'.$getpostlang.'">';

		if (getDolGlobalString('STRIPE_USE_INTENT_WITH_AUTOMATIC_CONFIRMATION') || getDolGlobalString('STRIPE_USE_NEW_CHECKOUT')) {	// Use a SCA ready method
			require_once DOL_DOCUMENT_ROOT.'/stripe/class/stripe.class.php';

			$service = 'StripeLive';
			$servicestatus = 1;
			if (!getDolGlobalString('STRIPE_LIVE') || GETPOST('forcesandbox', 'alpha')) {
				$service = 'StripeTest';
				$servicestatus = 0;
			}

			$stripe = new Stripe($db);
			$stripeacc = $stripe->getStripeAccount($service);
			if (is_object($object) && is_object($object->thirdparty)) {
				$stripecu = $stripe->customerStripe($object->thirdparty, $stripeacc, $servicestatus, 1);
			}

			if (getDolGlobalString('STRIPE_USE_INTENT_WITH_AUTOMATIC_CONFIRMATION')) {
				// By default noidempotency is set to 1, to avoid the error "Keys for idempotant requests...". It means we can pay several times the same tag/ref.
				// If STRIPE_USE_IDEMPOTENCY_BY_DEFAULT is set or param noidempotency=0 is added, then with add an idempotent key, so we must use a different tag/ref for each payment (if not we will get an error).
				$noidempotency_key = (GETPOSTISSET('noidempotency') ? GETPOSTINT('noidempotency') : (getDolGlobalInt('STRIPE_USE_IDEMPOTENCY_BY_DEFAULT') ? 0 : 1));

				$paymentintent = $stripe->getPaymentIntent($amount, $currency, ($tag ? $tag : $fulltag), 'Stripe payment: '.$fulltag.(is_object($object) ? ' ref='.$object->ref : ''), $object, $stripecu, $stripeacc, $servicestatus, 0, 'automatic', false, null, 0, $noidempotency_key);
				// The paymentintnent has status 'requires_payment_method' (even if paymentintent was already paid)
				//var_dump($paymentintent);
				if ($stripe->error) {
					setEventMessages($stripe->error, null, 'errors');
				}
			}
		}

		// Note:
		// $conf->global->STRIPE_USE_INTENT_WITH_AUTOMATIC_CONFIRMATION = 1 = use intent object (default value, suggest card payment mode only)
		// $conf->global->STRIPE_USE_INTENT_WITH_AUTOMATIC_CONFIRMATION = 2 = use payment object (suggest both card payment mode but also sepa, ...)

		print '
        <table id="dolpaymenttable" summary="Payment form" class="center centpercent">
        <tbody><tr><td class="textpublicpayment">';

		if (getDolGlobalString('STRIPE_USE_INTENT_WITH_AUTOMATIC_CONFIRMATION')) {
			print '<div id="payment-request-button"><!-- A Stripe Element will be inserted here. --></div>';
		}

		print '<div class="form-row '.(getDolGlobalInt('STRIPE_USE_INTENT_WITH_AUTOMATIC_CONFIRMATION') == 2 ? 'center' : 'left').'">';
		if (getDolGlobalInt('STRIPE_USE_INTENT_WITH_AUTOMATIC_CONFIRMATION') == 1) {
			print '<label for="card-element">'.$langs->trans("CreditOrDebitCard").'</label>';
			print '<br><input id="cardholder-name" class="marginbottomonly" name="cardholder-name" value="" type="text" placeholder="'.$langs->trans("CardOwner").'" autocomplete="off" autofocus required>';
		}

		if (getDolGlobalInt('STRIPE_USE_INTENT_WITH_AUTOMATIC_CONFIRMATION') == 1) {
			print '<div id="card-element">
	        <!-- a Stripe Element will be inserted here. -->
    	    </div>';
		}
		if (getDolGlobalInt('STRIPE_USE_INTENT_WITH_AUTOMATIC_CONFIRMATION') == 2) {
			print '<div id="payment-element">
			<!-- a Stripe Element will be inserted here. -->
			</div>';
		}

		print '<!-- Used to display form errors -->
        <div id="card-errors" role="alert"></div>
        </div>';

		print '<br>';
		print '<button class="button buttonpayment" style="text-align: center; padding-left: 0; padding-right: 0;" id="buttontopay" data-secret="'.(is_object($paymentintent) ? $paymentintent->client_secret : '').'">'.$langs->trans("ValidatePayment").'</button>';
		print '<img id="hourglasstopay" class="hidden" src="'.DOL_URL_ROOT.'/theme/'.$conf->theme.'/img/working.gif">';

		print '</td></tr></tbody>';
		print '</table>';
		//}

		if (getDolGlobalString('STRIPE_USE_INTENT_WITH_AUTOMATIC_CONFIRMATION')) {
			if (empty($paymentintent)) {
				print '<center>'.$langs->trans("Error").'</center>';
			} else {
				print '<input type="hidden" name="paymentintent_id" value="'.$paymentintent->id.'">';
				//$_SESSION["paymentintent_id"] = $paymentintent->id;
			}
		}

		print '</form>'."\n";


		// JS Code for Stripe
		if (empty($stripearrayofkeys['publishable_key'])) {
			$langs->load("errors");
			print info_admin($langs->trans("ErrorModuleSetupNotComplete", $langs->transnoentitiesnoconv("Stripe")), 0, 0, 'error');
		} else {
			print '<!-- JS Code for Stripe components -->';
			print '<script src="https://js.stripe.com/v3/"></script>'."\n";
			print '<!-- urllogofull = '.$urllogofull.' -->'."\n";

			// Code to ask the credit card. This use the default "API version". No way to force API version when using JS code.
			print '<script type="text/javascript">'."\n";

			if (getDolGlobalString('STRIPE_USE_NEW_CHECKOUT')) {
				$amountstripe = $amount;

				// Correct the amount according to unit of currency
				// See https://support.stripe.com/questions/which-zero-decimal-currencies-does-stripe-support
				$arrayzerounitcurrency = array('BIF', 'CLP', 'DJF', 'GNF', 'JPY', 'KMF', 'KRW', 'MGA', 'PYG', 'RWF', 'VND', 'VUV', 'XAF', 'XOF', 'XPF');
				if (!in_array($currency, $arrayzerounitcurrency)) {
					$amountstripe *= 100;
				}

				$ipaddress = getUserRemoteIP();
				$metadata = array('dol_version' => DOL_VERSION, 'dol_entity' => $conf->entity, 'ipaddress' => $ipaddress);
				if (is_object($object)) {
					$metadata['dol_type'] = $object->element;
					$metadata['dol_id'] = $object->id;

					$ref = $object->ref;
				}

				try {
					$arrayforpaymentintent = array(
						'description' => 'Stripe payment: '.$FULLTAG.($ref ? ' ref='.$ref : ''),
						"metadata" => $metadata
					);
					if ($TAG) {
						$arrayforpaymentintent["statement_descriptor"] = dol_trunc($TAG, 10, 'right', 'UTF-8', 1); // 22 chars that appears on bank receipt (company + description)
					}

					$arrayforcheckout = array(
						'payment_method_types' => array('card'),
						'line_items' => array(array(
							'price_data' => array(
								'currency' => $currency,
								'unit_amount' => $amountstripe,
								'product_data' => array(
									'name' => $langs->transnoentitiesnoconv("Payment").' '.$TAG, // Label of product line
									'description' => 'Stripe payment: '.$FULLTAG.($ref ? ' ref='.$ref : ''),
									//'images' => array($urllogofull),
								),
							),
							'quantity' => 1,
						)),
						'mode' => 'payment',
						'client_reference_id' => $FULLTAG,
						'success_url' => $urlok,
						'cancel_url' => $urlko,
						'payment_intent_data' => $arrayforpaymentintent
					);
					if ($stripecu) {
						$arrayforcheckout['customer'] = $stripecu;
					} elseif (GETPOST('email', 'alpha') && isValidEmail(GETPOST('email', 'alpha'))) {
						$arrayforcheckout['customer_email'] = GETPOST('email', 'alpha');
					}
					$sessionstripe = \Stripe\Checkout\Session::create($arrayforcheckout);

					$remoteip = getUserRemoteIP();

					// Save some data for the paymentok
					$_SESSION["currencyCodeType"] = $currency;
					$_SESSION["paymentType"] = '';
					$_SESSION["FinalPaymentAmt"] = $amount;
					$_SESSION['ipaddress'] = ($remoteip ? $remoteip : 'unknown'); // Payer ip
					$_SESSION['payerID'] = is_object($stripecu) ? $stripecu->id : '';
					$_SESSION['TRANSACTIONID'] = $sessionstripe->id;
				} catch (Exception $e) {
					print $e->getMessage();
				} ?>
			   // Code for payment with option STRIPE_USE_NEW_CHECKOUT set

			// Create a Stripe client.
				<?php
				if (empty($stripeacc)) {
					?>
			var stripe = Stripe('<?php echo $stripearrayofkeys['publishable_key']; // Defined into config.php?>');
					<?php
				} else {
					?>
			var stripe = Stripe('<?php echo $stripearrayofkeys['publishable_key']; // Defined into config.php?>', { stripeAccount: '<?php echo $stripeacc; ?>' });
					<?php
				} ?>

			// Create an instance of Elements
			var elements = stripe.elements();

			// Custom styling can be passed to options when creating an Element.
			// (Note that this demo uses a wider set of styles than the guide below.)
			var style = {
			  base: {
				color: '#32325d',
				lineHeight: '24px',
				fontFamily: '"Helvetica Neue", Helvetica, sans-serif',
				fontSmoothing: 'antialiased',
				fontSize: '16px',
				'::placeholder': {
				  color: '#aab7c4'
				}
			  },
			  invalid: {
				color: '#fa755a',
				iconColor: '#fa755a'
			  }
			}

			var cardElement = elements.create('card', {style: style});

			// Comment this to avoid the redirect
			stripe.redirectToCheckout({
			  // Make the id field from the Checkout Session creation API response
			  // available to this file, so you can provide it as parameter here
			  // instead of the {{CHECKOUT_SESSION_ID}} placeholder.
			  sessionId: '<?php print $sessionstripe->id; ?>'
			}).then(function (result) {
			  // If `redirectToCheckout` fails due to a browser or network
			  // error, display the localized error message to your customer
			  // using `result.error.message`.
			});


				<?php
			} elseif (getDolGlobalString('STRIPE_USE_INTENT_WITH_AUTOMATIC_CONFIRMATION')) {
				?>
			// Code for payment with option STRIPE_USE_INTENT_WITH_AUTOMATIC_CONFIRMATION set to 1 or 2

			// Create a Stripe client.
				<?php
				if (empty($stripeacc)) {
					?>
			var stripe = Stripe('<?php echo $stripearrayofkeys['publishable_key']; // Defined into config.php?>');
					<?php
				} else {
					?>
			var stripe = Stripe('<?php echo $stripearrayofkeys['publishable_key']; // Defined into config.php?>', { stripeAccount: '<?php echo $stripeacc; ?>' });
					<?php
				} ?>

				<?php
				if (getDolGlobalInt('STRIPE_USE_INTENT_WITH_AUTOMATIC_CONFIRMATION') == 2) {
					?>
			var cardButton = document.getElementById('buttontopay');
			var clientSecret = cardButton.dataset.secret;
			var options = { clientSecret: clientSecret };

			// Create an instance of Elements
			var elements = stripe.elements(options);
					<?php
				} else {
					?>
			// Create an instance of Elements
			var elements = stripe.elements();
					<?php
				} ?>

			// Custom styling can be passed to options when creating an Element.
			// (Note that this demo uses a wider set of styles than the guide below.)
			var style = {
			  base: {
				color: '#32325d',
				lineHeight: '24px',
				fontFamily: '"Helvetica Neue", Helvetica, sans-serif',
				fontSmoothing: 'antialiased',
				fontSize: '16px',
				'::placeholder': {
				  color: '#aab7c4'
				}
			  },
			  invalid: {
				color: '#fa755a',
				iconColor: '#fa755a'
			  }
			}

				<?php
				if (getDolGlobalInt('STRIPE_USE_INTENT_WITH_AUTOMATIC_CONFIRMATION') == 2) {
					?>
			var paymentElement = elements.create("payment");

			// Add an instance of the card Element into the `card-element` <div>
			paymentElement.mount("#payment-element");

			// Handle form submission
			var cardButton = document.getElementById('buttontopay');
<<<<<<< HEAD

			cardButton.addEventListener('click', function(event) {
				console.log("We click on buttontopay");
				event.preventDefault();

					/* Disable button to pay and show hourglass cursor */
					jQuery('#hourglasstopay').show();
					jQuery('#buttontopay').hide();

=======

			cardButton.addEventListener('click', function(event) {
				console.log("We click on buttontopay");
				event.preventDefault();

					/* Disable button to pay and show hourglass cursor */
					jQuery('#hourglasstopay').show();
					jQuery('#buttontopay').hide();

>>>>>>> cc80841a
					stripe.confirmPayment({
						elements,confirmParams: {
						return_url: '<?php echo $urlok; ?>',
						payment_method_data: {
							billing_details: {
								name: 'test'
								<?php if (GETPOST('email', 'alpha') || (is_object($object) && is_object($object->thirdparty) && !empty($object->thirdparty->email))) {
									?>, email: '<?php echo dol_escape_js(GETPOST('email', 'alpha') ? GETPOST('email', 'alpha') : $object->thirdparty->email); ?>'<?php
								} ?>
								<?php if (is_object($object) && is_object($object->thirdparty) && !empty($object->thirdparty->phone)) {
									?>, phone: '<?php echo dol_escape_js($object->thirdparty->phone); ?>'<?php
								} ?>
								<?php if (is_object($object) && is_object($object->thirdparty)) {
									?>, address: {
									city: '<?php echo dol_escape_js($object->thirdparty->town); ?>',
									<?php if ($object->thirdparty->country_code) {
										?>country: '<?php echo dol_escape_js($object->thirdparty->country_code); ?>',<?php
									} ?>
									line1: '<?php echo dol_escape_js(preg_replace('/\s\s+/', ' ', $object->thirdparty->address)); ?>',
									postal_code: '<?php echo dol_escape_js($object->thirdparty->zip); ?>'
									}
									<?php
								} ?>
							}
							},
							save_payment_method:<?php if ($stripecu) {
								print 'true';
												} else {
													print 'false';
												} ?>	/* true when a customer was provided when creating payment intent. true ask to save the card */
						},
					}
					).then(function(result) {
						console.log(result);
						if (result.error) {
							console.log("Error on result of handleCardPayment");
							jQuery('#buttontopay').show();
							jQuery('#hourglasstopay').hide();
							// Inform the user if there was an error
							var errorElement = document.getElementById('card-errors');
							console.log(result);
							errorElement.textContent = result.error.message;
						} else {
							// The payment has succeeded. Display a success message.
							console.log("No error on result of handleCardPayment, so we submit the form");
							// Submit the form
							jQuery('#buttontopay').hide();
							jQuery('#hourglasstopay').show();
							// Send form (action=charge that will do nothing)
							jQuery('#payment-form').submit();
						}
					});

			});
					<?php
				} else {
					?>
			var cardElement = elements.create('card', {style: style});

			// Add an instance of the card Element into the `card-element` <div>
			cardElement.mount('#card-element');

			// Handle real-time validation errors from the card Element.
			cardElement.addEventListener('change', function(event) {
				var displayError = document.getElementById('card-errors');
				  if (event.error) {
					  console.log("Show event error (like 'Incorrect card number', ...)");
					displayError.textContent = event.error.message;
				  } else {
					  console.log("Reset error message");
					displayError.textContent = '';
				  }
			});

			// Handle form submission
			var cardholderName = document.getElementById('cardholder-name');
			var cardButton = document.getElementById('buttontopay');
			var clientSecret = cardButton.dataset.secret;

			cardButton.addEventListener('click', function(event) {
				console.log("We click on buttontopay");
				event.preventDefault();

				if (cardholderName.value == '')
				{
					console.log("Field Card holder is empty");
					var displayError = document.getElementById('card-errors');
					displayError.textContent = '<?php print dol_escape_js($langs->trans("ErrorFieldRequired", $langs->transnoentitiesnoconv("CardOwner"))); ?>';
				}
				else
				{
					/* Disable button to pay and show hourglass cursor */
					jQuery('#hourglasstopay').show();
					jQuery('#buttontopay').hide();

					stripe.handleCardPayment(
					clientSecret, cardElement, {
						payment_method_data: {
							billing_details: {
								name: cardholderName.value
								<?php if (GETPOST('email', 'alpha') || (is_object($object) && is_object($object->thirdparty) && !empty($object->thirdparty->email))) {
									?>, email: '<?php echo dol_escape_js(GETPOST('email', 'alpha') ? GETPOST('email', 'alpha') : $object->thirdparty->email); ?>'<?php
								} ?>
								<?php if (is_object($object) && is_object($object->thirdparty) && !empty($object->thirdparty->phone)) {
									?>, phone: '<?php echo dol_escape_js($object->thirdparty->phone); ?>'<?php
								} ?>
								<?php if (is_object($object) && is_object($object->thirdparty)) {
									?>, address: {
									city: '<?php echo dol_escape_js($object->thirdparty->town); ?>',
									<?php if ($object->thirdparty->country_code) {
										?>country: '<?php echo dol_escape_js($object->thirdparty->country_code); ?>',<?php
									} ?>
									line1: '<?php echo dol_escape_js(preg_replace('/\s\s+/', ' ', $object->thirdparty->address)); ?>',
									postal_code: '<?php echo dol_escape_js($object->thirdparty->zip); ?>'
									}
									<?php
								} ?>
							}
							},
							save_payment_method:<?php if ($stripecu) {
								print 'true';
												} else {
													print 'false';
												} ?>	/* true when a customer was provided when creating payment intent. true ask to save the card */
					}
					).then(function(result) {
						console.log(result);
						if (result.error) {
							console.log("Error on result of handleCardPayment");
							jQuery('#buttontopay').show();
							jQuery('#hourglasstopay').hide();
							// Inform the user if there was an error
							var errorElement = document.getElementById('card-errors');
							errorElement.textContent = result.error.message;
						} else {
							// The payment has succeeded. Display a success message.
							console.log("No error on result of handleCardPayment, so we submit the form");
							// Submit the form
							jQuery('#buttontopay').hide();
							jQuery('#hourglasstopay').show();
							// Send form (action=charge that will do nothing)
							jQuery('#payment-form').submit();
						}
					});
				}
			});
					<?php
				} ?>

				<?php
			}

			print '</script>';
		}
	}

	// For any other payment services
	// This hook can be used to show the embedded form to make payments with external payment modules (ie Payzen, ...)
	$parameters = [
		'paymentmethod' => $paymentmethod,
		'amount' => $amount,
		'currency' => $currency,
		'tag' => GETPOST("tag", 'alpha'),
		'dopayment' => GETPOST('dopayment', 'alpha')
	];
	$reshook = $hookmanager->executeHooks('doPayment', $parameters, $object, $action);
	if ($reshook < 0) {
		setEventMessages($hookmanager->error, $hookmanager->errors, 'errors');
	} elseif ($reshook > 0) {
		print $hookmanager->resPrint;
	}
}

if (!$ws) {
	htmlPrintOnlineFooter($mysoc, $langs, 1, $suffix, $object);
}

llxFooter('', 'public');

$db->close();<|MERGE_RESOLUTION|>--- conflicted
+++ resolved
@@ -98,12 +98,8 @@
 }
 $source = GETPOST("s", 'aZ09') ? GETPOST("s", 'aZ09') : GETPOST("source", 'aZ09');
 $getpostlang = GETPOST('lang', 'aZ09');
-<<<<<<< HEAD
-$ws = GETPOSTINT("ws"); // Website reference where the newpayment page is embedded
-=======
 $ws = GETPOST("ws"); // Website reference where the newpayment page is embedded
 
->>>>>>> cc80841a
 
 if (!$action) {
 	if (!GETPOST("amount", 'alpha') && !$source) {
@@ -272,8 +268,6 @@
 
 // Make special controls
 
-<<<<<<< HEAD
-=======
 // From paypal.lib - reused across 'if' bodies
 '
 @phan-var-force string $PAYPAL_API_SANDBOX
@@ -281,7 +275,6 @@
 @phan-var-force string $PAYPAL_API_KO
 ';
 
->>>>>>> cc80841a
 if ((empty($paymentmethod) || $paymentmethod == 'paypal') && isModEnabled('paypal')) {
 	require_once DOL_DOCUMENT_ROOT.'/paypal/lib/paypal.lib.php';
 	require_once DOL_DOCUMENT_ROOT.'/paypal/lib/paypalfunctions.lib.php';
@@ -309,15 +302,9 @@
 		exit;
 	}
 }
-<<<<<<< HEAD
-if ((empty($paymentmethod) || $paymentmethod == 'paybox') && isModEnabled('paybox')) {
-	// No specific test for the moment
-}
-=======
 //if ((empty($paymentmethod) || $paymentmethod == 'paybox') && isModEnabled('paybox')) {
 // No specific test for the moment
 //}
->>>>>>> cc80841a
 if ((empty($paymentmethod) || $paymentmethod == 'stripe') && isModEnabled('stripe')) {
 	require_once DOL_DOCUMENT_ROOT.'/stripe/config.php'; // This include also /stripe/lib/stripe.lib.php, /includes/stripe/stripe-php/init.php, ...
 }
@@ -377,15 +364,9 @@
 $creditor = $mysoc->name;
 $paramcreditor = 'ONLINE_PAYMENT_CREDITOR';
 $paramcreditorlong = 'ONLINE_PAYMENT_CREDITOR_'.$suffix;
-<<<<<<< HEAD
-if (!empty($conf->global->$paramcreditorlong)) {
-	$creditor = getDolGlobalString($paramcreditorlong);	// use label long of the seller to show
-} elseif (!empty($conf->global->$paramcreditor)) {
-=======
 if (getDolGlobalString($paramcreditorlong)) {
 	$creditor = getDolGlobalString($paramcreditorlong);	// use label long of the seller to show
 } elseif (getDolGlobalString($paramcreditor)) {
->>>>>>> cc80841a
 	$creditor = getDolGlobalString($paramcreditor);		// use label short of the seller to show
 }
 
@@ -397,11 +378,7 @@
  */
 
 // Action dopayment is called after clicking/choosing the payment mode
-<<<<<<< HEAD
-if ($action == 'dopayment') {
-=======
 if ($action == 'dopayment') {	// Test on permission not required here (anonymous action protected by mitigation of /public/... urls)
->>>>>>> cc80841a
 	dol_syslog("--- newpayment.php Execute action = ".$action." paymentmethod=".$paymentmethod.' amount='.$amount.' newamount='.GETPOST("newamount", 'alpha'), LOG_DEBUG, 0, '_payment');
 
 	if ($paymentmethod == 'paypal') {
@@ -528,13 +505,8 @@
 // Called when choosing Stripe mode.
 // When using the old Charge API architecture, this code is called after clicking the 'dopayment' with the Charge API architecture.
 // When using the PaymentIntent API architecture, the Stripe customer was already created when creating PaymentIntent when showing payment page, and the payment is already ok when action=charge.
-<<<<<<< HEAD
-if ($action == 'charge' && isModEnabled('stripe')) {
-	$amountstripe = $amount;
-=======
 if ($action == 'charge' && isModEnabled('stripe')) {	// Test on permission not required here (anonymous action protected by mitigation of /public/... urls)
 	$amountstripe = (float) $amount;
->>>>>>> cc80841a
 
 	// Correct the amount according to unit of currency
 	// See https://support.stripe.com/questions/which-zero-decimal-currencies-does-stripe-support
@@ -834,11 +806,7 @@
 				// See https://support.stripe.com/questions/which-zero-decimal-currencies-does-stripe-support
 				$arrayzerounitcurrency = array('BIF', 'CLP', 'DJF', 'GNF', 'JPY', 'KMF', 'KRW', 'MGA', 'PYG', 'RWF', 'VND', 'VUV', 'XAF', 'XOF', 'XPF');
 				if (!in_array($currency, $arrayzerounitcurrency)) {
-<<<<<<< HEAD
-					$amount = $amount / 100;
-=======
 					$amount /= 100;
->>>>>>> cc80841a
 				}
 			}
 		}
@@ -922,17 +890,10 @@
 
 // Show sandbox warning
 if ((empty($paymentmethod) || $paymentmethod == 'paypal') && isModEnabled('paypal') && (getDolGlobalString('PAYPAL_API_SANDBOX') || GETPOSTINT('forcesandbox'))) {		// We can force sand box with param 'forcesandbox'
-<<<<<<< HEAD
-	dol_htmloutput_mesg($langs->trans('YouAreCurrentlyInSandboxMode', 'Paypal'), '', 'warning');
-}
-if ((empty($paymentmethod) || $paymentmethod == 'stripe') && isModEnabled('stripe') && (!getDolGlobalString('STRIPE_LIVE') || GETPOSTINT('forcesandbox'))) {
-	dol_htmloutput_mesg($langs->trans('YouAreCurrentlyInSandboxMode', 'Stripe'), '', 'warning');
-=======
 	dol_htmloutput_mesg($langs->trans('YouAreCurrentlyInSandboxMode', 'Paypal'), array(), 'warning');
 }
 if ((empty($paymentmethod) || $paymentmethod == 'stripe') && isModEnabled('stripe') && (!getDolGlobalString('STRIPE_LIVE') || GETPOSTINT('forcesandbox'))) {
 	dol_htmloutput_mesg($langs->trans('YouAreCurrentlyInSandboxMode', 'Stripe'), array(), 'warning');
->>>>>>> cc80841a
 }
 
 
@@ -956,11 +917,7 @@
 $logosmall = $mysoc->logo_small;
 $logo = $mysoc->logo;
 $paramlogo = 'ONLINE_PAYMENT_LOGO_'.$suffix;
-<<<<<<< HEAD
-if (!empty($conf->global->$paramlogo)) {
-=======
 if (getDolGlobalString($paramlogo)) {
->>>>>>> cc80841a
 	$logosmall = getDolGlobalString($paramlogo);
 } elseif (getDolGlobalString('ONLINE_PAYMENT_LOGO')) {
 	$logosmall = getDolGlobalString('ONLINE_PAYMENT_LOGO');
@@ -1589,11 +1546,7 @@
 	$adht = new AdherentType($db);
 	$subscription = new Subscription($db);
 
-<<<<<<< HEAD
-	$result = $member->fetch('', $ref);
-=======
 	$result = $member->fetch(0, $ref);
->>>>>>> cc80841a
 	if ($result <= 0) {
 		$mesg = $member->error;
 		$error++;
@@ -1608,19 +1561,11 @@
 		$amount = $subscription->total_ttc;
 		if (GETPOST("amount", 'alpha')) {
 			$amount = price2num(GETPOST("amount", 'alpha'), 'MT', 2);
-<<<<<<< HEAD
 		}
 		// If amount still not defined, we take amount of the type of member
 		if (empty($amount)) {
 			$amount = $adht->amount;
 		}
-=======
-		}
-		// If amount still not defined, we take amount of the type of member
-		if (empty($amount)) {
-			$amount = $adht->amount;
-		}
->>>>>>> cc80841a
 
 		$amount = max(0, price2num($amount, 'MT'));
 	}
@@ -2287,17 +2232,10 @@
 						print '<span class="buttonpaymentsmall">'.$langs->trans("CreditOrDebitCard").'</span><span class="buttonpaymentsmall"> - </span>';
 						print '<span class="buttonpaymentsmall">'.$langs->trans("PayPalBalance").'</span>';
 					}
-<<<<<<< HEAD
-					if (getDolGlobalString('PAYPAL_API_INTEGRAL_OR_PAYPALONLY') == 'paypalonly') {
-						//print '<br>';
-						//print '<span class="buttonpaymentsmall">'.$langs->trans("PayPalBalance").'"></span>';
-					}
-=======
 					//if (getDolGlobalString('PAYPAL_API_INTEGRAL_OR_PAYPALONLY') == 'paypalonly') {
 					//print '<br>';
 					//print '<span class="buttonpaymentsmall">'.$langs->trans("PayPalBalance").'"></span>';
 					//}
->>>>>>> cc80841a
 					print '</div>';
 					print '<script>
 							$( document ).ready(function() {
@@ -2342,11 +2280,8 @@
 	$_SESSION['ipaddress'] = ($remoteip ? $remoteip : 'unknown'); // Payer ip
 	$_SESSION["paymentType"] = '';
 
-<<<<<<< HEAD
-=======
 	$stripecu = null;
 
->>>>>>> cc80841a
 	// For Stripe
 	if (GETPOST('dopayment_stripe', 'alpha')) {
 		// Personalized checkout
@@ -2676,7 +2611,6 @@
 
 			// Handle form submission
 			var cardButton = document.getElementById('buttontopay');
-<<<<<<< HEAD
 
 			cardButton.addEventListener('click', function(event) {
 				console.log("We click on buttontopay");
@@ -2686,17 +2620,6 @@
 					jQuery('#hourglasstopay').show();
 					jQuery('#buttontopay').hide();
 
-=======
-
-			cardButton.addEventListener('click', function(event) {
-				console.log("We click on buttontopay");
-				event.preventDefault();
-
-					/* Disable button to pay and show hourglass cursor */
-					jQuery('#hourglasstopay').show();
-					jQuery('#buttontopay').hide();
-
->>>>>>> cc80841a
 					stripe.confirmPayment({
 						elements,confirmParams: {
 						return_url: '<?php echo $urlok; ?>',
