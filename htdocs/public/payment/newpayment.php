<?php
/* Copyright (C) 2001-2002	Rodolphe Quiedeville	<rodolphe@quiedeville.org>
 * Copyright (C) 2006-2017	Laurent Destailleur		<eldy@users.sourceforge.net>
<<<<<<< HEAD
 * Copyright (C) 2009-2012	Regis Houssin			<regis.houssin@inodbox.com>
=======
 * Copyright (C) 2009-2012	Regis Houssin			<regis.houssin@capnetworks.com>
 * Copyright (C) 2018	    Juanjo Menent			<jmenent@2byte.e>
>>>>>>> cb9ada21
 *
 * This program is free software; you can redistribute it and/or modify
 * it under the terms of the GNU General Public License as published by
 * the Free Software Foundation; either version 3 of the License, or
 * (at your option) any later version.
 *
 * This program is distributed in the hope that it will be useful,
 * but WITHOUT ANY WARRANTY; without even the implied warranty of
 * MERCHANTABILITY or FITNESS FOR A PARTICULAR PURPOSE.  See the
 * GNU General Public License for more details.
 *
 * You should have received a copy of the GNU General Public License
 * along with this program. If not, see <http://www.gnu.org/licenses/>.
 *
 * For Paypal test: https://developer.paypal.com/
 * For Paybox test: ???
 * For Stripe test: Use credit card 4242424242424242 .More example on https://stripe.com/docs/testing
 */

/**
 *     	\file       htdocs/public/payment/newpayment.php
 *		\ingroup    core
 *		\brief      File to offer a way to make a payment for a particular Dolibarr object
 */

define("NOLOGIN",1);		// This means this output page does not require to be logged.
define("NOCSRFCHECK",1);	// We accept to go on this page from external web site.

// For MultiCompany module.
// Do not use GETPOST here, function is not defined and get of entity must be done before including main.inc.php
$entity=(! empty($_GET['entity']) ? (int) $_GET['entity'] : (! empty($_POST['entity']) ? (int) $_POST['entity'] : (! empty($_GET['e']) ? (int) $_GET['e'] : (! empty($_POST['e']) ? (int) $_POST['e'] : 1))));
if (is_numeric($entity)) define("DOLENTITY", $entity);

require '../../main.inc.php';
require_once DOL_DOCUMENT_ROOT.'/core/lib/company.lib.php';
require_once DOL_DOCUMENT_ROOT.'/core/lib/payments.lib.php';
require_once DOL_DOCUMENT_ROOT.'/core/lib/functions2.lib.php';
require_once DOL_DOCUMENT_ROOT.'/product/class/product.class.php';
require_once DOL_DOCUMENT_ROOT.'/societe/class/societeaccount.class.php';

// Security check
// No check on module enabled. Done later according to $validpaymentmethod

$langs->loadLangs(array("main","other","dict","bills","companies","errors","paybox","paypal","stripe"));     // File with generic data

$action=GETPOST('action','aZ09');

// Input are:
// type ('invoice','order','contractline'),
// id (object id),
// amount (required if id is empty),
// tag (a free text, required if type is empty)
// currency (iso code)

$suffix=GETPOST("suffix",'aZ09');
$amount=price2num(GETPOST("amount",'alpha'));
if (! GETPOST("currency",'alpha')) $currency=$conf->currency;
else $currency=GETPOST("currency",'alpha');
$source = GETPOST("s",'alpha')?GETPOST("s",'alpha'):GETPOST("source",'alpha');
$download = GETPOST('d','int')?GETPOST('d','int'):GETPOST('download','int');

if (! $action)
{
	if (! GETPOST("amount",'alpha') && ! $source)
	{
		print $langs->trans('ErrorBadParameters')." - amount or source";
		exit;
	}
	if (is_numeric($amount) && ! GETPOST("tag",'alpha') && ! $source)
	{
		print $langs->trans('ErrorBadParameters')." - tag or source";
		exit;
	}
	if ($source && ! GETPOST("ref",'alpha'))
	{
		print $langs->trans('ErrorBadParameters')." - ref";
		exit;
	}
}


$paymentmethod=GETPOST('paymentmethod','alphanohtml')?GETPOST('paymentmethod','alphanohtml'):'';	// Empty in most cases. Defined when a payment mode is forced
$validpaymentmethod=array();

// Detect $paymentmethod
foreach($_POST as $key => $val)
{
	if (preg_match('/^dopayment_(.*)$/', $key, $reg))
	{
		$paymentmethod=$reg[1];
		break;
	}
}


// Define $urlwithroot
//$urlwithouturlroot=preg_replace('/'.preg_quote(DOL_URL_ROOT,'/').'$/i','',trim($dolibarr_main_url_root));
//$urlwithroot=$urlwithouturlroot.DOL_URL_ROOT;		// This is to use external domain name found into config file
$urlwithroot=DOL_MAIN_URL_ROOT;						// This is to use same domain name than current. For Paypal payment, we can use internal URL like localhost.

$urlok=$urlwithroot.'/public/payment/paymentok.php?';
$urlko=$urlwithroot.'/public/payment/paymentko.php?';

// Complete urls for post treatment
$ref=$REF=GETPOST('ref','alpha');
$TAG=GETPOST("tag",'alpha');
$FULLTAG=GETPOST("fulltag",'alpha');		// fulltag is tag with more informations
$SECUREKEY=GETPOST("securekey");	        // Secure key
if ($paymentmethod && ! preg_match('/'.preg_quote('PM='.$paymentmethod,'/').'/', $FULLTAG)) $FULLTAG.=($FULLTAG?'.':'').'PM='.$paymentmethod;

if (! empty($suffix))
{
	$urlok.='suffix='.urlencode($suffix).'&';
	$urlko.='suffix='.urlencode($suffix).'&';
}
if ($source)
{
	$urlok.='s='.urlencode($source).'&';
	$urlko.='s='.urlencode($source).'&';
}
if (! empty($REF))
{
	$urlok.='ref='.urlencode($REF).'&';
	$urlko.='ref='.urlencode($REF).'&';
}
if (! empty($TAG))
{
	$urlok.='tag='.urlencode($TAG).'&';
	$urlko.='tag='.urlencode($TAG).'&';
}
if (! empty($FULLTAG))
{
	$urlok.='fulltag='.urlencode($FULLTAG).'&';
	$urlko.='fulltag='.urlencode($FULLTAG).'&';
}
if (! empty($SECUREKEY))
{
	$urlok.='securekey='.urlencode($SECUREKEY).'&';
	$urlko.='securekey='.urlencode($SECUREKEY).'&';
}
if (! empty($entity))
{
	$urlok.='e='.urlencode($entity).'&';
	$urlko.='e='.urlencode($entity).'&';
}
$urlok=preg_replace('/&$/','',$urlok);  // Remove last &
$urlko=preg_replace('/&$/','',$urlko);  // Remove last &



// Find valid payment methods

if ((empty($paymentmethod) || $paymentmethod == 'paypal') && ! empty($conf->paypal->enabled))
{
	require_once DOL_DOCUMENT_ROOT.'/paypal/lib/paypal.lib.php';
	require_once DOL_DOCUMENT_ROOT.'/paypal/lib/paypalfunctions.lib.php';

	// Check parameters
	$PAYPAL_API_OK="";
	if ($urlok) $PAYPAL_API_OK=$urlok;
	$PAYPAL_API_KO="";
	if ($urlko) $PAYPAL_API_KO=$urlko;
	if (empty($PAYPAL_API_USER))
	{
		dol_print_error('',"Paypal setup param PAYPAL_API_USER not defined");
		return -1;
	}
	if (empty($PAYPAL_API_PASSWORD))
	{
		dol_print_error('',"Paypal setup param PAYPAL_API_PASSWORD not defined");
		return -1;
	}
	if (empty($PAYPAL_API_SIGNATURE))
	{
		dol_print_error('',"Paypal setup param PAYPAL_API_SIGNATURE not defined");
		return -1;
	}

	$validpaymentmethod['paypal']='valid';
}

if ((empty($paymentmethod) || $paymentmethod == 'paybox') && ! empty($conf->paybox->enabled))
{
	$langs->load("paybox");

	// TODO

	$validpaymentmethod['paybox']='valid';
}

if ((empty($paymentmethod) || $paymentmethod == 'stripe') && ! empty($conf->stripe->enabled))
{
	$langs->load("stripe");

	require_once DOL_DOCUMENT_ROOT.'/stripe/config.php';
	/* already included into /stripe/config.php
	require_once DOL_DOCUMENT_ROOT.'/core/lib/company.lib.php';
	require_once DOL_DOCUMENT_ROOT.'/core/lib/payments.lib.php';
	require_once DOL_DOCUMENT_ROOT.'/stripe/lib/stripe.lib.php';
	require_once DOL_DOCUMENT_ROOT.'/includes/stripe/init.php';
	*/

	$validpaymentmethod['stripe']='valid';
}

// TODO Replace previous set of $validpaymentmethod with this line:
//$validpaymentmethod = getValidOnlinePaymentMethods($paymentmethod);


// Check security token
$valid=true;
if (! empty($conf->global->PAYMENT_SECURITY_TOKEN))
{
	if (! empty($conf->global->PAYMENT_SECURITY_TOKEN_UNIQUE))
	{
		if ($source && $REF) $token = dol_hash($conf->global->PAYMENT_SECURITY_TOKEN . $source . $REF, 2);    // Use the source in the hash to avoid duplicates if the references are identical
		else $token = dol_hash($conf->global->PAYMENT_SECURITY_TOKEN, 2);
	}
	else
	{
		$token = $conf->global->PAYMENT_SECURITY_TOKEN;
	}
	if ($SECUREKEY != $token)
	{
		if (empty($conf->global->PAYMENT_SECURITY_ACCEPT_ANY_TOKEN)) $valid=false;	// PAYMENT_SECURITY_ACCEPT_ANY_TOKEN is for backward compatibility
		else dol_syslog("Warning: PAYMENT_SECURITY_ACCEPT_ANY_TOKEN is on", LOG_WARNING);
	}

	if (! $valid)
	{
		print '<div class="error">Bad value for key.</div>';
		//print 'SECUREKEY='.$SECUREKEY.' token='.$token.' valid='.$valid;
		exit;
	}
}

if (! empty($paymentmethod) && empty($validpaymentmethod[$paymentmethod]))
{
	print 'Payment module for payment method '.$paymentmethod.' is not active';
	exit;
}
if (empty($validpaymentmethod))
{
	print 'No active payment module (Paypal, Stripe, Paybox, ...)';
	exit;
}

// Common variables
$creditor=$mysoc->name;
$paramcreditor='ONLINE_PAYMENT_CREDITOR';
$paramcreditorlong='ONLINE_PAYMENT_CREDITOR_'.$suffix;
if (! empty($conf->global->$paramcreditorlong)) $creditor=$conf->global->$paramcreditorlong;
else if (! empty($conf->global->$paramcreditor)) $creditor=$conf->global->$paramcreditor;



/*
 * Actions
 */

// Action dopayment is called after choosing the payment mode
if ($action == 'dopayment')
{
	if ($paymentmethod == 'paypal')
	{
		$PAYPAL_API_PRICE=price2num(GETPOST("newamount",'alpha'),'MT');
		$PAYPAL_PAYMENT_TYPE='Sale';

		// Vars that are used as global var later in print_paypal_redirect()
		$origfulltag=GETPOST("fulltag",'alpha');
		$shipToName=GETPOST("shipToName",'alpha');
		$shipToStreet=GETPOST("shipToStreet",'alpha');
		$shipToCity=GETPOST("shipToCity",'alpha');
		$shipToState=GETPOST("shipToState",'alpha');
		$shipToCountryCode=GETPOST("shipToCountryCode",'alpha');
		$shipToZip=GETPOST("shipToZip",'alpha');
		$shipToStreet2=GETPOST("shipToStreet2",'alpha');
		$phoneNum=GETPOST("phoneNum",'alpha');
		$email=GETPOST("email",'alpha');
		$desc=GETPOST("desc",'alpha');
		$thirdparty_id=GETPOST('thirdparty_id', 'int');

		// Special case for Paypal-Indonesia
		if ($shipToCountryCode == 'ID' && ! preg_match('/\-/', $shipToState))
		{
			$shipToState = 'ID-'.$shipToState;
		}

		$mesg='';
		if (empty($PAYPAL_API_PRICE) || ! is_numeric($PAYPAL_API_PRICE))
		{
			$mesg=$langs->trans("ErrorFieldRequired",$langs->transnoentitiesnoconv("Amount"));
			$action = '';
		}
		//elseif (empty($EMAIL))          $mesg=$langs->trans("ErrorFieldRequired",$langs->transnoentitiesnoconv("YourEMail"));
		//elseif (! isValidEMail($EMAIL)) $mesg=$langs->trans("ErrorBadEMail",$EMAIL);
		elseif (! $origfulltag)
		{
			$mesg=$langs->trans("ErrorFieldRequired",$langs->transnoentitiesnoconv("PaymentCode"));
			$action = '';
		}

		//var_dump($_POST);
		if (empty($mesg))
		{
			dol_syslog("newpayment.php call paypal api and do redirect", LOG_DEBUG);

			// Other
			$PAYPAL_API_DEVISE="USD";
			//if ($currency == 'EUR') $PAYPAL_API_DEVISE="EUR";
			//if ($currency == 'USD') $PAYPAL_API_DEVISE="USD";
			if (! empty($currency)) $PAYPAL_API_DEVISE=$currency;

			// Show var initialized by include fo paypal lib at begin of this file
			dol_syslog("Submit Paypal form", LOG_DEBUG);
			dol_syslog("PAYPAL_API_USER: $PAYPAL_API_USER", LOG_DEBUG);
			dol_syslog("PAYPAL_API_PASSWORD: ".preg_replace('/./', '*', $PAYPAL_API_PASSWORD), LOG_DEBUG);  // No password into log files
			dol_syslog("PAYPAL_API_SIGNATURE: $PAYPAL_API_SIGNATURE", LOG_DEBUG);
			dol_syslog("PAYPAL_API_SANDBOX: $PAYPAL_API_SANDBOX", LOG_DEBUG);
			dol_syslog("PAYPAL_API_OK: $PAYPAL_API_OK", LOG_DEBUG);
			dol_syslog("PAYPAL_API_KO: $PAYPAL_API_KO", LOG_DEBUG);
			dol_syslog("PAYPAL_API_PRICE: $PAYPAL_API_PRICE", LOG_DEBUG);
			dol_syslog("PAYPAL_API_DEVISE: $PAYPAL_API_DEVISE", LOG_DEBUG);
			// All those fields may be empty when making a payment for a free amount for example
			dol_syslog("shipToName: $shipToName", LOG_DEBUG);
			dol_syslog("shipToStreet: $shipToStreet", LOG_DEBUG);
			dol_syslog("shipToCity: $shipToCity", LOG_DEBUG);
			dol_syslog("shipToState: $shipToState", LOG_DEBUG);
			dol_syslog("shipToCountryCode: $shipToCountryCode", LOG_DEBUG);
			dol_syslog("shipToZip: $shipToZip", LOG_DEBUG);
			dol_syslog("shipToStreet2: $shipToStreet2", LOG_DEBUG);
			dol_syslog("phoneNum: $phoneNum", LOG_DEBUG);
			dol_syslog("email: $email", LOG_DEBUG);
			dol_syslog("desc: $desc", LOG_DEBUG);

			dol_syslog("SCRIPT_URI: ".(empty($_SERVER["SCRIPT_URI"])?'':$_SERVER["SCRIPT_URI"]), LOG_DEBUG);	// If defined script uri must match domain of PAYPAL_API_OK and PAYPAL_API_KO
			//$_SESSION["PaymentType"]=$PAYPAL_PAYMENT_TYPE;
			//$_SESSION["currencyCodeType"]=$PAYPAL_API_DEVISE;
			//$_SESSION["FinalPaymentAmt"]=$PAYPAL_API_PRICE;

			// A redirect is added if API call successfull
			$mesg = print_paypal_redirect($PAYPAL_API_PRICE,$PAYPAL_API_DEVISE,$PAYPAL_PAYMENT_TYPE,$PAYPAL_API_OK,$PAYPAL_API_KO, $FULLTAG);

			// If we are here, it means the Paypal redirect was not done, so we show error message
			$action = '';
		}
	}

	if ($paymentmethod == 'paybox')
	{
		$PRICE=price2num(GETPOST("newamount"),'MT');
		$email=GETPOST("email",'alpha');
		$thirdparty_id=GETPOST('thirdparty_id', 'int');

		$origfulltag=GETPOST("fulltag",'alpha');

		// Securekey into back url useless for back url and we need an url lower than 150.
		$urlok = preg_replace('/securekey=[^&]+/', '', $urlok);
		$urlko = preg_replace('/securekey=[^&]+/', '', $urlko);

		$mesg='';
		if (empty($PRICE) || ! is_numeric($PRICE)) $mesg=$langs->trans("ErrorFieldRequired",$langs->transnoentitiesnoconv("Amount"));
		elseif (empty($email))            $mesg=$langs->trans("ErrorFieldRequired",$langs->transnoentitiesnoconv("YourEMail"));
		elseif (! isValidEMail($email))   $mesg=$langs->trans("ErrorBadEMail",$email);
		elseif (! $origfulltag)           $mesg=$langs->trans("ErrorFieldRequired",$langs->transnoentitiesnoconv("PaymentCode"));
		elseif (dol_strlen($urlok) > 150) $mesg='Error urlok too long '.$urlok.'( Paybox requires 150, found '.strlen($urlok).')';
		elseif (dol_strlen($urlko) > 150) $mesg='Error urlko too long '.$urlko.'( Paybox requires 150, found '.strlen($urlok).')';

		if (empty($mesg))
		{
			dol_syslog("newpayment.php call paybox api and do redirect", LOG_DEBUG);

			include_once DOL_DOCUMENT_ROOT.'/paybox/lib/paybox.lib.php';
			print_paybox_redirect($PRICE, $conf->currency, $email, $urlok, $urlko, $FULLTAG);

			session_destroy();
			exit;
		}
	}

	if ($paymentmethod == 'stripe')
	{
		if (GETPOST('newamount','alpha')) $amount = price2num(GETPOST('newamount','alpha'),'MT');
		else
		{
			setEventMessages($langs->trans("ErrorFieldRequired", $langs->transnoentitiesnoconv("Amount")), null, 'errors');
			$action = '';
		}
	}
}


// Called when choosing Stripe mode, after the 'dopayment'
if ($action == 'charge' && ! empty($conf->stripe->enabled))
{
	$amountstripe = $amount;

	// Correct the amount according to unit of currency
	// See https://support.stripe.com/questions/which-zero-decimal-currencies-does-stripe-support
	$arrayzerounitcurrency=array('BIF', 'CLP', 'DJF', 'GNF', 'JPY', 'KMF', 'KRW', 'MGA', 'PYG', 'RWF', 'VND', 'VUV', 'XAF', 'XOF', 'XPF');
	if (! in_array($currency, $arrayzerounitcurrency)) $amountstripe=$amountstripe * 100;

	dol_syslog("POST keys  : ".join(',', array_keys($_POST)), LOG_DEBUG, 0, '_stripe');
	dol_syslog("POST values: ".join(',', $_POST), LOG_DEBUG, 0, '_stripe');

	$stripeToken = GETPOST("stripeToken",'alpha');
	$email = GETPOST("email",'alpha');
	$thirdparty_id=GETPOST('thirdparty_id', 'int');		// Note that for payment following online registration for members, this is empty because thirdparty is created once payment is confirmed by paymentok.php
	$dol_type=(GETPOST('s', 'alpha') ? GETPOST('s', 'alpha') : GETPOST('source', 'alpha'));
  	$dol_id=GETPOST('dol_id', 'int');
  	$vatnumber = GETPOST('vatnumber','alpha');
	$savesource=GETPOSTISSET('savesource')?GETPOST('savesource', 'int'):1;

	dol_syslog("POST stripeToken = ".$stripeToken, LOG_DEBUG, 0, '_stripe');
	dol_syslog("POST email = ".$email, LOG_DEBUG, 0, '_stripe');
	dol_syslog("POST thirdparty_id = ".$thirdparty_id, LOG_DEBUG, 0, '_stripe');
	dol_syslog("POST vatnumber = ".$vatnumber, LOG_DEBUG, 0, '_stripe');

	$error = 0;

	try {
		$metadata = array(
			'dol_version' => DOL_VERSION,
			'dol_entity'  => $conf->entity,
			'dol_company' => $mysoc->name,		// Usefull when using multicompany
			'ipaddress'=>(empty($_SERVER['REMOTE_ADDR'])?'':$_SERVER['REMOTE_ADDR'])
		);

		if (! empty($thirdparty_id)) $metadata["dol_thirdparty_id"] = $thirdparty_id;

		if ($thirdparty_id > 0)
		{
			dol_syslog("Search existing Stripe customer profile for thirdparty_id=".$thirdparty_id, LOG_DEBUG, 0, '_stripe');

			$service = 'StripeTest';
			$servicestatus = 0;
			if (! empty($conf->global->STRIPE_LIVE) && ! GETPOST('forcesandbox','alpha'))
			{
				$service = 'StripeLive';
				$servicestatus = 1;
			}

			$thirdparty = new Societe($db);
			$thirdparty->fetch($thirdparty_id);

			// Create Stripe customer
			include_once DOL_DOCUMENT_ROOT.'/stripe/class/stripe.class.php';
			$stripe = new Stripe($db);
            $stripeacc = $stripe->getStripeAccount($service);
			$customer = $stripe->customerStripe($thirdparty, $stripeacc, $servicestatus, 1);

			// Create Stripe card from Token
			if ($savesource) {
				$card = $customer->sources->create(array("source" => $stripeToken, "metadata" => $metadata));
			} else {
				$card = $stripeToken;
			}

			if (empty($card))
			{
				$error++;
				dol_syslog('Failed to create card record', LOG_WARNING, 0, '_stripe');
				setEventMessages('Failed to create card record', null, 'errors');
				$action='';
			}
			else
			{
				if (! empty($FULLTAG))       $metadata["FULLTAG"] = $FULLTAG;
				if (! empty($dol_id))        $metadata["dol_id"] = $dol_id;
				if (! empty($dol_type))      $metadata["dol_type"] = $dol_type;

				dol_syslog("Create charge on card ".$card->id, LOG_DEBUG, 0, '_stripe');
				$charge = \Stripe\Charge::create(array(
					'amount'   => price2num($amountstripe, 'MU'),
					'currency' => $currency,
					'capture'  => true,							// Charge immediatly
					'description' => 'Stripe payment: '.$FULLTAG.' ref='.$ref,
					'metadata' => $metadata,
					'customer' => $customer->id,
					'source' => $card,
					'statement_descriptor' => dol_trunc(dol_trunc(dol_string_unaccent($mysoc->name), 6, 'right', 'UTF-8', 1).' '.$FULLTAG, 22, 'right', 'UTF-8', 1)     // 22 chars that appears on bank receipt
				),array("idempotency_key" => "$ref", "stripe_account" => "$stripeacc"));
				// Return $charge = array('id'=>'ch_XXXX', 'status'=>'succeeded|pending|failed', 'failure_code'=>, 'failure_message'=>...)
				if (empty($charge))
				{
					$error++;
					dol_syslog('Failed to charge card', LOG_WARNING, 0, '_stripe');
					setEventMessages('Failed to charge card', null, 'errors');
					$action='';
				}
			}
		}
		else
		{
			$vatcleaned = $vatnumber ? $vatnumber : null;

			$taxinfo = array('type'=>'vat');
			if ($vatcleaned)
			{
				$taxinfo["tax_id"] = $vatcleaned;
			}
			// We force data to "null" if not defined as expected by Stripe
			if (empty($vatcleaned)) $taxinfo=null;

			dol_syslog("Create anonymous customer card profile", LOG_DEBUG, 0, '_stripe');
			$customer = \Stripe\Customer::create(array(
				'email' => $email,
				'description' => ($email?'Anonymous customer for '.$email:'Anonymous customer'),
				'metadata' => $metadata,
				'tax_info' => $taxinfo,
				'source'  => $stripeToken           // source can be a token OR array('object'=>'card', 'exp_month'=>xx, 'exp_year'=>xxxx, 'number'=>xxxxxxx, 'cvc'=>xxx, 'name'=>'Cardholder's full name', zip ?)
			));
			// Return $customer = array('id'=>'cus_XXXX', ...)

			if (! empty($FULLTAG))       $metadata["FULLTAG"] = $FULLTAG;
			if (! empty($dol_id))        $metadata["dol_id"] = $dol_id;
			if (! empty($dol_type))      $metadata["dol_type"] = $dol_type;

			// The customer was just created with a source, so we can make a charge
			// with no card defined, the source just used for customer creation will be used.
			dol_syslog("Create charge", LOG_DEBUG, 0, '_stripe');
			$charge = \Stripe\Charge::create(array(
				'customer' => $customer->id,
				'amount'   => price2num($amountstripe, 'MU'),
				'currency' => $currency,
				'capture'  => true,							// Charge immediatly
				'description' => 'Stripe payment: '.$FULLTAG.' ref='.$ref,
				'metadata' => $metadata,
				'statement_descriptor' => dol_trunc(dol_trunc(dol_string_unaccent($mysoc->name), 6, 'right', 'UTF-8', 1).' '.$FULLTAG, 22, 'right', 'UTF-8', 1)     // 22 chars that appears on bank receipt
			),array("idempotency_key" => "$ref", "stripe_account" => "$stripeacc"));
			// Return $charge = array('id'=>'ch_XXXX', 'status'=>'succeeded|pending|failed', 'failure_code'=>, 'failure_message'=>...)
			if (empty($charge))
			{
				$error++;
				dol_syslog('Failed to charge card', LOG_WARNING, 0, '_stripe');
				setEventMessages('Failed to charge card', null, 'errors');
				$action='';
			}
		}
	} catch(\Stripe\Error\Card $e) {
		// Since it's a decline, \Stripe\Error\Card will be caught
		$body = $e->getJsonBody();
		$err  = $body['error'];

		print('Status is:' . $e->getHttpStatus() . "\n");
		print('Type is:' . $err['type'] . "\n");
		print('Code is:' . $err['code'] . "\n");
		// param is '' in this case
		print('Param is:' . $err['param'] . "\n");
		print('Message is:' . $err['message'] . "\n");

		$error++;
		dol_syslog($e->getMessage(), LOG_WARNING, 0, '_stripe');
		setEventMessages($e->getMessage(), null, 'errors');
		$action='';
	} catch (\Stripe\Error\RateLimit $e) {
		// Too many requests made to the API too quickly
		$error++;
		dol_syslog($e->getMessage(), LOG_WARNING, 0, '_stripe');
		setEventMessages($e->getMessage(), null, 'errors');
		$action='';
	} catch (\Stripe\Error\InvalidRequest $e) {
		// Invalid parameters were supplied to Stripe's API
		$error++;
		dol_syslog($e->getMessage(), LOG_WARNING, 0, '_stripe');
		setEventMessages($e->getMessage(), null, 'errors');
		$action='';
	} catch (\Stripe\Error\Authentication $e) {
		// Authentication with Stripe's API failed
		// (maybe you changed API keys recently)
		$error++;
		dol_syslog($e->getMessage(), LOG_WARNING, 0, '_stripe');
		setEventMessages($e->getMessage(), null, 'errors');
		$action='';
	} catch (\Stripe\Error\ApiConnection $e) {
		// Network communication with Stripe failed
		$error++;
		dol_syslog($e->getMessage(), LOG_WARNING, 0, '_stripe');
		setEventMessages($e->getMessage(), null, 'errors');
		$action='';
	} catch (\Stripe\Error\Base $e) {
		// Display a very generic error to the user, and maybe send
		// yourself an email
		$error++;
		dol_syslog($e->getMessage(), LOG_WARNING, 0, '_stripe');
		setEventMessages($e->getMessage(), null, 'errors');
		$action='';
	} catch (Exception $e) {
		// Something else happened, completely unrelated to Stripe
		$error++;
		dol_syslog($e->getMessage(), LOG_WARNING, 0, '_stripe');
		setEventMessages($e->getMessage(), null, 'errors');
		$action='';
	}

	$_SESSION["onlinetoken"] = $stripeToken;
	$_SESSION["FinalPaymentAmt"] = $amount;
	$_SESSION["currencyCodeType"] = $currency;
	$_SESSION["paymentType"] = '';
	$_SESSION['ipaddress'] = $_SERVER['REMOTE_ADDR'];  // Payer ip
	$_SESSION['payerID'] = is_object($customer)?$customer->id:'';
	$_SESSION['TRANSACTIONID'] = is_object($charge)?$charge->id:'';

	dol_syslog("Action charge stripe result=".$error." ip=".$_SESSION['ipaddress'], LOG_DEBUG, 0, '_stripe');
	dol_syslog("onlinetoken=".$_SESSION["onlinetoken"]." FinalPaymentAmt=".$_SESSION["FinalPaymentAmt"]." currencyCodeType=".$_SESSION["currencyCodeType"]." payerID=".$_SESSION['payerID']." TRANSACTIONID=".$_SESSION['TRANSACTIONID'], LOG_DEBUG, 0, '_stripe');
	dol_syslog("FULLTAG=".$FULLTAG, LOG_DEBUG, 0, '_stripe');
	dol_syslog("Now call the redirect to paymentok or paymentko", LOG_DEBUG, 0, '_stripe');

	if ($error)
	{
		header("Location: ".$urlko);
		exit;
	}
	else
	{
		header("Location: ".$urlok);
		exit;
	}
}


/*
 * View
 */

$head='';
if (! empty($conf->global->ONLINE_PAYMENT_CSS_URL)) $head='<link rel="stylesheet" type="text/css" href="'.$conf->global->ONLINE_PAYMENT_CSS_URL.'?lang='.$langs->defaultlang.'">'."\n";

$conf->dol_hide_topmenu=1;
$conf->dol_hide_leftmenu=1;

llxHeader($head, $langs->trans("PaymentForm"), '', '', 0, 0, '', '', '', 'onlinepaymentbody');

// Check link validity
if ($source && in_array($ref, array('member_ref', 'contractline_ref', 'invoice_ref', 'order_ref', '')))
{
	$langs->load("errors");
	dol_print_error_email('BADREFINPAYMENTFORM', $langs->trans("ErrorBadLinkSourceSetButBadValueForRef", $source, $ref));
	// End of page
    llxFooter();
    $db->close();
	exit;
}


// Show sandbox warning
if ((empty($paymentmethod) || $paymentmethod == 'paypal') && ! empty($conf->paypal->enabled) && (! empty($conf->global->PAYPAL_API_SANDBOX) || GETPOST('forcesandbox','alpha')))		// We can force sand box with param 'forcesandbox'
{
	dol_htmloutput_mesg($langs->trans('YouAreCurrentlyInSandboxMode','Paypal'),'','warning');
}
if ((empty($paymentmethod) || $paymentmethod == 'stripe') && ! empty($conf->stripe->enabled) && (empty($conf->global->STRIPE_LIVE) || GETPOST('forcesandbox','alpha')))
{
	dol_htmloutput_mesg($langs->trans('YouAreCurrentlyInSandboxMode','Stripe'),'','warning');
}


print '<span id="dolpaymentspan"></span>'."\n";
print '<div class="center">'."\n";
print '<form id="dolpaymentform" class="center" name="paymentform" action="'.$_SERVER["PHP_SELF"].'" method="POST">'."\n";
print '<input type="hidden" name="token" value="'.$_SESSION['newtoken'].'">'."\n";
print '<input type="hidden" name="action" value="dopayment">'."\n";
print '<input type="hidden" name="tag" value="'.GETPOST("tag",'alpha').'">'."\n";
print '<input type="hidden" name="suffix" value="'.GETPOST("suffix",'alpha').'">'."\n";
print '<input type="hidden" name="securekey" value="'.$SECUREKEY.'">'."\n";
print '<input type="hidden" name="e" value="'.$entity.'" />';
print '<input type="hidden" name="forcesandbox" value="'.GETPOST('forcesandbox','alpha').'" />';
print "\n";
print '<!-- Form to send a payment -->'."\n";
print '<!-- creditor = '.$creditor.' -->'."\n";
// Additionnal information for each payment system
if (! empty($conf->paypal->enabled))
{
	print '<!-- PAYPAL_API_SANDBOX = '.$conf->global->PAYPAL_API_SANDBOX.' -->'."\n";
	print '<!-- PAYPAL_API_INTEGRAL_OR_PAYPALONLY = '.$conf->global->PAYPAL_API_INTEGRAL_OR_PAYPALONLY.' -->'."\n";
}
if (! empty($conf->paybox->enabled))
{

}
if (! empty($conf->stripe->enabled))
{
	print '<!-- STRIPE_LIVE = '.$conf->global->STRIPE_LIVE.' -->'."\n";
}
print '<!-- urlok = '.$urlok.' -->'."\n";
print '<!-- urlko = '.$urlko.' -->'."\n";
print "\n";

print '<table id="dolpaymenttable" summary="Payment form" class="center">'."\n";

// Show logo (search order: logo defined by PAYMENT_LOGO_suffix, then PAYMENT_LOGO, then small company logo, large company logo, theme logo, common logo)
$width=0;
// Define logo and logosmall
$logosmall=$mysoc->logo_small;
$logo=$mysoc->logo;
$paramlogo='ONLINE_PAYMENT_LOGO_'.$suffix;
if (! empty($conf->global->$paramlogo)) $logosmall=$conf->global->$paramlogo;
else if (! empty($conf->global->ONLINE_PAYMENT_LOGO)) $logosmall=$conf->global->ONLINE_PAYMENT_LOGO;
//print '<!-- Show logo (logosmall='.$logosmall.' logo='.$logo.') -->'."\n";
// Define urllogo
$urllogo='';
if (! empty($logosmall) && is_readable($conf->mycompany->dir_output.'/logos/thumbs/'.$logosmall))
{
	$urllogo=DOL_URL_ROOT.'/viewimage.php?modulepart=mycompany&amp;entity='.$conf->entity.'&amp;file='.urlencode('logos/thumbs/'.$logosmall);
	$width=150;
}
elseif (! empty($logo) && is_readable($conf->mycompany->dir_output.'/logos/'.$logo))
{
	$urllogo=DOL_URL_ROOT.'/viewimage.php?modulepart=mycompany&amp;entity='.$conf->entity.'&amp;file='.urlencode('logos/'.$logo);
	$width=150;
}
// Output html code for logo
if ($urllogo)
{
	print '<tr>';
	print '<td align="center"><img id="dolpaymentlogo" title="'.$title.'" src="'.$urllogo.'"';
	if ($width) print ' width="'.$width.'"';
	print '></td>';
	print '</tr>'."\n";
}

// Output introduction text
$text='';
if (! empty($conf->global->PAYMENT_NEWFORM_TEXT))
{
	$langs->load("members");
	if (preg_match('/^\((.*)\)$/',$conf->global->PAYMENT_NEWFORM_TEXT,$reg)) $text.=$langs->trans($reg[1])."<br>\n";
	else $text.=$conf->global->PAYMENT_NEWFORM_TEXT."<br>\n";
	$text='<tr><td align="center"><br>'.$text.'<br></td></tr>'."\n";
}
if (empty($text))
{
	$text.='<tr><td class="textpublicpayment"><br><strong>'.$langs->trans("WelcomeOnPaymentPage").'</strong></td></tr>'."\n";
	$text.='<tr><td class="textpublicpayment">'.$langs->trans("ThisScreenAllowsYouToPay",$creditor).'<br><br></td></tr>'."\n";
}
print $text;

// Output payment summary form
print '<tr><td align="center">';
print '<table with="100%" id="tablepublicpayment">';
print '<tr><td align="left" colspan="2" class="opacitymedium">'.$langs->trans("ThisIsInformationOnPayment").' :</td></tr>'."\n";

$found=false;
$error=0;
$var=false;

$object = null;


// Free payment
if (! $source)
{
	$found=true;
	$tag=GETPOST("tag");
	$fulltag=$tag;

	// Creditor
	print '<tr class="CTableRow'.($var?'1':'2').'"><td class="CTableRow'.($var?'1':'2').'">'.$langs->trans("Creditor");
	print '</td><td class="CTableRow'.($var?'1':'2').'"><b>'.$creditor.'</b>';
	print '<input type="hidden" name="creditor" value="'.$creditor.'">';
	print '</td></tr>'."\n";

	// Amount
	print '<tr class="CTableRow'.($var?'1':'2').'"><td class="CTableRow'.($var?'1':'2').'">'.$langs->trans("Amount");
	if (empty($amount)) print ' ('.$langs->trans("ToComplete").')';
	print '</td><td class="CTableRow'.($var?'1':'2').'">';
	if (empty($amount) || ! is_numeric($amount))
	{
		print '<input type="hidden" name="amount" value="'.GETPOST("amount",'int').'">';
		print '<input class="flat maxwidth75" type="text" name="newamount" value="'.price2num(GETPOST("newamount","alpha"),'MT').'">';
	}
	else {
		print '<b>'.price($amount).'</b>';
		print '<input type="hidden" name="amount" value="'.$amount.'">';
		print '<input type="hidden" name="newamount" value="'.$amount.'">';
	}
	// Currency
	print ' <b>'.$langs->trans("Currency".$currency).'</b>';
	print '<input type="hidden" name="currency" value="'.$currency.'">';
	print '</td></tr>'."\n";

	// Tag
	print '<tr class="CTableRow'.($var?'1':'2').'"><td class="CTableRow'.($var?'1':'2').'">'.$langs->trans("PaymentCode");
	print '</td><td class="CTableRow'.($var?'1':'2').'"><b style="word-break: break-all;">'.$fulltag.'</b>';
	print '<input type="hidden" name="tag" value="'.$tag.'">';
	print '<input type="hidden" name="fulltag" value="'.$fulltag.'">';
	print '</td></tr>'."\n";

	// We do not add fields shipToName, shipToStreet, shipToCity, shipToState, shipToCountryCode, shipToZip, shipToStreet2, phoneNum
	// as they don't exists (buyer is unknown, tag is free).
}


// Payment on customer order
if ($source == 'order')
{
	$found=true;
	$langs->load("orders");

	require_once DOL_DOCUMENT_ROOT.'/commande/class/commande.class.php';

	$order=new Commande($db);
	$result=$order->fetch('',$ref);
	if ($result <= 0)
	{
		$mesg=$order->error;
		$error++;
	}
	else
	{
		$result=$order->fetch_thirdparty($order->socid);

		$object = $order;
	}

	if ($action != 'dopayment') // Do not change amount if we just click on first dopayment
	{
		$amount=$order->total_ttc;
		if (GETPOST("amount",'int')) $amount=GETPOST("amount",'int');
		$amount=price2num($amount);
	}

	$fulltag='ORD='.$order->id.'.CUS='.$order->thirdparty->id;
	//$fulltag.='.NAM='.strtr($order->thirdparty->name,"-"," ");
	if (! empty($TAG)) { $tag=$TAG; $fulltag.='.TAG='.$TAG; }
	$fulltag=dol_string_unaccent($fulltag);

	// Creditor
	print '<tr class="CTableRow'.($var?'1':'2').'"><td class="CTableRow'.($var?'1':'2').'">'.$langs->trans("Creditor");
	print '</td><td class="CTableRow'.($var?'1':'2').'"><b>'.$creditor.'</b>';
	print '<input type="hidden" name="creditor" value="'.$creditor.'">';
	print '</td></tr>'."\n";

	// Debitor
	print '<tr class="CTableRow'.($var?'1':'2').'"><td class="CTableRow'.($var?'1':'2').'">'.$langs->trans("ThirdParty");
	print '</td><td class="CTableRow'.($var?'1':'2').'"><b>'.$order->thirdparty->name.'</b>';

	// Object
	$text='<b>'.$langs->trans("PaymentOrderRef",$order->ref).'</b>';
	if (GETPOST('desc','alpha')) $text='<b>'.$langs->trans(GETPOST('desc','alpha')).'</b>';
	print '<tr class="CTableRow'.($var?'1':'2').'"><td class="CTableRow'.($var?'1':'2').'">'.$langs->trans("Designation");
	print '</td><td class="CTableRow'.($var?'1':'2').'">'.$text;
	print '<input type="hidden" name="s" value="'.dol_escape_htmltag($source).'">';
	print '<input type="hidden" name="ref" value="'.dol_escape_htmltag($order->ref).'">';
  	print '<input type="hidden" name="dol_id" value="'.dol_escape_htmltag($order->id).'">';
	$directdownloadlink = $order->getLastMainDocLink('commande');
	if ($directdownloadlink)
	{
		print '<br><a href="'.$directdownloadlink.'">';
		print img_mime($order->last_main_doc,'');
		print $langs->trans("DownloadDocument").'</a>';
	}
	print '</td></tr>'."\n";

	// Amount
	print '<tr class="CTableRow'.($var?'1':'2').'"><td class="CTableRow'.($var?'1':'2').'">'.$langs->trans("Amount");
	if (empty($amount)) print ' ('.$langs->trans("ToComplete").')';
	print '</td><td class="CTableRow'.($var?'1':'2').'">';
	if (empty($amount) || ! is_numeric($amount))
	{
		print '<input type="hidden" name="amount" value="'.GETPOST("amount",'int').'">';
		print '<input class="flat maxwidth75" type="text" name="newamount" value="'.price2num(GETPOST("newamount","alpha"),'MT').'">';
	}
	else {
		print '<b>'.price($amount).'</b>';
		print '<input type="hidden" name="amount" value="'.$amount.'">';
		print '<input type="hidden" name="newamount" value="'.$amount.'">';
	}
	// Currency
	print ' <b>'.$langs->trans("Currency".$currency).'</b>';
	print '<input type="hidden" name="currency" value="'.$currency.'">';
	print '</td></tr>'."\n";

	// Tag
	print '<tr class="CTableRow'.($var?'1':'2').'"><td class="CTableRow'.($var?'1':'2').'">'.$langs->trans("PaymentCode");
	print '</td><td class="CTableRow'.($var?'1':'2').'"><b style="word-break: break-all;">'.$fulltag.'</b>';
	print '<input type="hidden" name="tag" value="'.$tag.'">';
	print '<input type="hidden" name="fulltag" value="'.$fulltag.'">';
	print '</td></tr>'."\n";

	// Shipping address
	$shipToName=$order->thirdparty->name;
	$shipToStreet=$order->thirdparty->address;
	$shipToCity=$order->thirdparty->town;
	$shipToState=$order->thirdparty->state_code;
	$shipToCountryCode=$order->thirdparty->country_code;
	$shipToZip=$order->thirdparty->zip;
	$shipToStreet2='';
	$phoneNum=$order->thirdparty->phone;
	if ($shipToName && $shipToStreet && $shipToCity && $shipToCountryCode && $shipToZip)
	{
		print '<input type="hidden" name="shipToName" value="'.$shipToName.'">'."\n";
		print '<input type="hidden" name="shipToStreet" value="'.$shipToStreet.'">'."\n";
		print '<input type="hidden" name="shipToCity" value="'.$shipToCity.'">'."\n";
		print '<input type="hidden" name="shipToState" value="'.$shipToState.'">'."\n";
		print '<input type="hidden" name="shipToCountryCode" value="'.$shipToCountryCode.'">'."\n";
		print '<input type="hidden" name="shipToZip" value="'.$shipToZip.'">'."\n";
		print '<input type="hidden" name="shipToStreet2" value="'.$shipToStreet2.'">'."\n";
		print '<input type="hidden" name="phoneNum" value="'.$phoneNum.'">'."\n";
	}
	else
	{
		print '<!-- Shipping address not complete, so we don t use it -->'."\n";
	}
	if (is_object($order->thirdparty)) print '<input type="hidden" name="thirdparty_id" value="'.$order->thirdparty->id.'">'."\n";
	print '<input type="hidden" name="email" value="'.$order->thirdparty->email.'">'."\n";
	print '<input type="hidden" name="vatnumber" value="'.$order->thirdparty->tva_intra.'">'."\n";
	$labeldesc=$langs->trans("Order").' '.$order->ref;
	if (GETPOST('desc','alpha')) $labeldesc=GETPOST('desc','alpha');
	print '<input type="hidden" name="desc" value="'.dol_escape_htmltag($labeldesc).'">'."\n";
}


// Payment on customer invoice
if ($source == 'invoice')
{
	$found=true;
	$langs->load("bills");

	require_once DOL_DOCUMENT_ROOT.'/compta/facture/class/facture.class.php';

	$invoice=new Facture($db);
	$result=$invoice->fetch('',$ref);
	if ($result <= 0)
	{
		$mesg=$invoice->error;
		$error++;
	}
	else
	{
		$result=$invoice->fetch_thirdparty($invoice->socid);

		$object = $invoice;
	}

	if ($action != 'dopayment') // Do not change amount if we just click on first dopayment
	{
		$amount=price2num($invoice->total_ttc - ($invoice->getSommePaiement() + $invoice->getSumCreditNotesUsed()));
		if (GETPOST("amount",'int')) $amount=GETPOST("amount",'int');
		$amount=price2num($amount);
	}

	$fulltag='INV='.$invoice->id.'.CUS='.$invoice->thirdparty->id;
	//$fulltag.='.NAM='.strtr($invoice->thirdparty->name,"-"," ");
	if (! empty($TAG)) { $tag=$TAG; $fulltag.='.TAG='.$TAG; }
	$fulltag=dol_string_unaccent($fulltag);

	// Creditor
	print '<tr class="CTableRow'.($var?'1':'2').'"><td class="CTableRow'.($var?'1':'2').'">'.$langs->trans("Creditor");
	print '</td><td class="CTableRow'.($var?'1':'2').'"><b>'.$creditor.'</b>';
	print '<input type="hidden" name="creditor" value="'.dol_escape_htmltag($creditor).'">';
	print '</td></tr>'."\n";

	// Debitor
	print '<tr class="CTableRow'.($var?'1':'2').'"><td class="CTableRow'.($var?'1':'2').'">'.$langs->trans("ThirdParty");
	print '</td><td class="CTableRow'.($var?'1':'2').'"><b>'.$invoice->thirdparty->name.'</b>';

	// Object
	$text='<b>'.$langs->trans("PaymentInvoiceRef",$invoice->ref).'</b>';
	if (GETPOST('desc','alpha')) $text='<b>'.$langs->trans(GETPOST('desc','alpha')).'</b>';
	print '<tr class="CTableRow'.($var?'1':'2').'"><td class="CTableRow'.($var?'1':'2').'">'.$langs->trans("Designation");
	print '</td><td class="CTableRow'.($var?'1':'2').'">'.$text;
	print '<input type="hidden" name="s" value="'.dol_escape_htmltag($source).'">';
	print '<input type="hidden" name="ref" value="'.dol_escape_htmltag($invoice->ref).'">';
 	print '<input type="hidden" name="dol_id" value="'.dol_escape_htmltag($invoice->id).'">';
	$directdownloadlink = $invoice->getLastMainDocLink('facture');
	if ($directdownloadlink)
	{
		print '<br><a href="'.$directdownloadlink.'">';
		print img_mime($invoice->last_main_doc,'');
		print $langs->trans("DownloadDocument").'</a>';
	}
	print '</td></tr>'."\n";

	// Amount
	print '<tr class="CTableRow'.($var?'1':'2').'"><td class="CTableRow'.($var?'1':'2').'">'.$langs->trans("PaymentAmount");
	if (empty($amount) && empty($object->paye)) print ' ('.$langs->trans("ToComplete").')';
	print '</td><td class="CTableRow'.($var?'1':'2').'">';
	if (empty($object->paye))
	{
		if (empty($amount) || ! is_numeric($amount))
		{
			print '<input type="hidden" name="amount" value="'.GETPOST("amount",'int').'">';
			print '<input class="flat maxwidth75" type="text" name="newamount" value="'.price2num(GETPOST("newamount","alpha"), 'MT').'">';
		}
		else {
			print '<b>'.price($amount).'</b>';
			print '<input type="hidden" name="amount" value="'.$amount.'">';
			print '<input type="hidden" name="newamount" value="'.$amount.'">';
		}
		// Currency
		print ' <b>'.$langs->trans("Currency".$currency).'</b>';
		print '<input type="hidden" name="currency" value="'.$currency.'">';
	}
	else
	{
		print price($object->total_ttc, 1, $langs);
	}
	print '</td></tr>'."\n";

	// Tag
	print '<tr class="CTableRow'.($var?'1':'2').'"><td class="CTableRow'.($var?'1':'2').'">'.$langs->trans("PaymentCode");
	print '</td><td class="CTableRow'.($var?'1':'2').'"><b style="word-break: break-all;">'.$fulltag.'</b>';
	print '<input type="hidden" name="tag" value="'.$tag.'">';
	print '<input type="hidden" name="fulltag" value="'.$fulltag.'">';
	print '</td></tr>'."\n";

	// Add download link
	if ($download > 0)
	{
		print '<tr class="CTableRow'.($var?'1':'2').'"><td class="CTableRow'.($var?'1':'2').'">'.$langs->trans("Document");
		print '</td><td class="CTableRow'.($var?'1':'2').'">';
		print $invoice->getDirectExternalLink(1);
		print '</td></tr>'."\n";
	}

	// Shipping address
	$shipToName=$invoice->thirdparty->name;
	$shipToStreet=$invoice->thirdparty->address;
	$shipToCity=$invoice->thirdparty->town;
	$shipToState=$invoice->thirdparty->state_code;
	$shipToCountryCode=$invoice->thirdparty->country_code;
	$shipToZip=$invoice->thirdparty->zip;
	$shipToStreet2='';
	$phoneNum=$invoice->thirdparty->phone;
	if ($shipToName && $shipToStreet && $shipToCity && $shipToCountryCode && $shipToZip)
	{
		print '<input type="hidden" name="shipToName" value="'.$shipToName.'">'."\n";
		print '<input type="hidden" name="shipToStreet" value="'.$shipToStreet.'">'."\n";
		print '<input type="hidden" name="shipToCity" value="'.$shipToCity.'">'."\n";
		print '<input type="hidden" name="shipToState" value="'.$shipToState.'">'."\n";
		print '<input type="hidden" name="shipToCountryCode" value="'.$shipToCountryCode.'">'."\n";
		print '<input type="hidden" name="shipToZip" value="'.$shipToZip.'">'."\n";
		print '<input type="hidden" name="shipToStreet2" value="'.$shipToStreet2.'">'."\n";
		print '<input type="hidden" name="phoneNum" value="'.$phoneNum.'">'."\n";
	}
	else
	{
		print '<!-- Shipping address not complete, so we don t use it -->'."\n";
	}
	if (is_object($invoice->thirdparty)) print '<input type="hidden" name="thirdparty_id" value="'.$invoice->thirdparty->id.'">'."\n";
	print '<input type="hidden" name="email" value="'.$invoice->thirdparty->email.'">'."\n";
	print '<input type="hidden" name="vatnumber" value="'.$invoice->thirdparty->tva_intra.'">'."\n";
	$labeldesc=$langs->trans("Invoice").' '.$invoice->ref;
	if (GETPOST('desc','alpha')) $labeldesc=GETPOST('desc','alpha');
	print '<input type="hidden" name="desc" value="'.dol_escape_htmltag($labeldesc).'">'."\n";
}

// Payment on contract line
if ($source == 'contractline')
{
	$found=true;
	$langs->load("contracts");

	require_once DOL_DOCUMENT_ROOT.'/contrat/class/contrat.class.php';

	$contract=new Contrat($db);
	$contractline=new ContratLigne($db);

	$result=$contractline->fetch('',$ref);
	if ($result <= 0)
	{
		$mesg=$contractline->error;
		$error++;
	}
	else
	{
		if ($contractline->fk_contrat > 0)
		{
			$object = $contractline;

			$result=$contract->fetch($contractline->fk_contrat);
			if ($result > 0)
			{
				$result=$contract->fetch_thirdparty($contract->socid);
			}
			else
			{
				$mesg=$contract->error;
				$error++;
			}
		}
		else
		{
			$mesg='ErrorRecordNotFound';
			$error++;
		}
	}

	if ($action != 'dopayment') // Do not change amount if we just click on first dopayment
	{
		$amount=$contractline->total_ttc;

		if ($contractline->fk_product && ! empty($conf->global->PAYMENT_USE_NEW_PRICE_FOR_CONTRACTLINES))
		{
			$product=new Product($db);
			$result=$product->fetch($contractline->fk_product);

			// We define price for product (TODO Put this in a method in product class)
			if (! empty($conf->global->PRODUIT_MULTIPRICES))
			{
				$pu_ht = $product->multiprices[$contract->thirdparty->price_level];
				$pu_ttc = $product->multiprices_ttc[$contract->thirdparty->price_level];
				$price_base_type = $product->multiprices_base_type[$contract->thirdparty->price_level];
			}
			else
			{
				$pu_ht = $product->price;
				$pu_ttc = $product->price_ttc;
				$price_base_type = $product->price_base_type;
			}

			$amount=$pu_ttc;
			if (empty($amount))
			{
				dol_print_error('','ErrorNoPriceDefinedForThisProduct');
				exit;
			}
		}

		if (GETPOST("amount",'int')) $amount=GETPOST("amount",'int');
		$amount=price2num($amount);
	}

	$fulltag='COL='.$contractline->id.'.CON='.$contract->id.'.CUS='.$contract->thirdparty->id.'.DAT='.dol_print_date(dol_now(),'%Y%m%d%H%M');
	//$fulltag.='.NAM='.strtr($contract->thirdparty->name,"-"," ");
	if (! empty($TAG)) { $tag=$TAG; $fulltag.='.TAG='.$TAG; }
	$fulltag=dol_string_unaccent($fulltag);

	$qty=1;
	if (GETPOST('qty')) $qty=GETPOST('qty');

	// Creditor
	print '<tr class="CTableRow'.($var?'1':'2').'"><td class="CTableRow'.($var?'1':'2').'">'.$langs->trans("Creditor");
	print '</td><td class="CTableRow'.($var?'1':'2').'"><b>'.$creditor.'</b>';
	print '<input type="hidden" name="creditor" value="'.$creditor.'">';
	print '</td></tr>'."\n";

	// Debitor
	print '<tr class="CTableRow'.($var?'1':'2').'"><td class="CTableRow'.($var?'1':'2').'">'.$langs->trans("ThirdParty");
	print '</td><td class="CTableRow'.($var?'1':'2').'"><b>'.$contract->thirdparty->name.'</b>';

	// Object
	$text='<b>'.$langs->trans("PaymentRenewContractId",$contract->ref,$contractline->ref).'</b>';
	if ($contractline->fk_product)
	{
		$contractline->fetch_product();
		$text.='<br>'.$contractline->product->ref.($contractline->product->label?' - '.$contractline->product->label:'');
	}
	if ($contractline->description) $text.='<br>'.dol_htmlentitiesbr($contractline->description);
	//if ($contractline->date_fin_validite) {
	//	$text.='<br>'.$langs->trans("DateEndPlanned").': ';
	//	$text.=dol_print_date($contractline->date_fin_validite);
	//}
	if ($contractline->date_fin_validite)
	{
		$text.='<br>'.$langs->trans("ExpiredSince").': '.dol_print_date($contractline->date_fin_validite);
	}
	if (GETPOST('desc','alpha')) $text='<b>'.$langs->trans(GETPOST('desc','alpha')).'</b>';
	print '<tr class="CTableRow'.($var?'1':'2').'"><td class="CTableRow'.($var?'1':'2').'">'.$langs->trans("Designation");
	print '</td><td class="CTableRow'.($var?'1':'2').'">'.$text;
	print '<input type="hidden" name="source" value="'.dol_escape_htmltag($source).'">';
	print '<input type="hidden" name="ref" value="'.dol_escape_htmltag($contractline->ref).'">';
	print '<input type="hidden" name="dol_id" value="'.dol_escape_htmltag($contractline->id).'">';
	$directdownloadlink = $contract->getLastMainDocLink('contract');
	if ($directdownloadlink)
	{
		print '<br><a href="'.$directdownloadlink.'">';
		print img_mime($contract->last_main_doc,'');
		print $langs->trans("DownloadDocument").'</a>';
	}
	print '</td></tr>'."\n";

	// Quantity
	$label=$langs->trans("Quantity");
	$qty=1;
	$duration='';
	if ($contractline->fk_product)
	{
		if ($contractline->product->isService() && $contractline->product->duration_value > 0)
		{
			$label=$langs->trans("Duration");

			// TODO Put this in a global method
			if ($contractline->product->duration_value > 1)
			{
				$dur=array("h"=>$langs->trans("Hours"),"d"=>$langs->trans("DurationDays"),"w"=>$langs->trans("DurationWeeks"),"m"=>$langs->trans("DurationMonths"),"y"=>$langs->trans("DurationYears"));
			}
			else
			{
				$dur=array("h"=>$langs->trans("Hour"),"d"=>$langs->trans("DurationDay"),"w"=>$langs->trans("DurationWeek"),"m"=>$langs->trans("DurationMonth"),"y"=>$langs->trans("DurationYear"));
			}
			$duration=$contractline->product->duration_value.' '.$dur[$contractline->product->duration_unit];
		}
	}
	print '<tr class="CTableRow'.($var?'1':'2').'"><td class="CTableRow'.($var?'1':'2').'">'.$label.'</td>';
	print '<td class="CTableRow'.($var?'1':'2').'"><b>'.($duration?$duration:$qty).'</b>';
	print '<input type="hidden" name="newqty" value="'.dol_escape_htmltag($qty).'">';
	print '</b></td></tr>'."\n";

	// Amount
	print '<tr class="CTableRow'.($var?'1':'2').'"><td class="CTableRow'.($var?'1':'2').'">'.$langs->trans("Amount");
	if (empty($amount)) print ' ('.$langs->trans("ToComplete").')';
	print '</td><td class="CTableRow'.($var?'1':'2').'">';
	if (empty($amount) || ! is_numeric($amount))
	{
		print '<input type="hidden" name="amount" value="'.GETPOST("amount",'int').'">';
		print '<input class="flat maxwidth75" type="text" name="newamount" value="'.price2num(GETPOST("newamount","alpha"),'MT').'">';
	}
	else {
		print '<b>'.price($amount).'</b>';
		print '<input type="hidden" name="amount" value="'.$amount.'">';
		print '<input type="hidden" name="newamount" value="'.$amount.'">';
	}
	// Currency
	print ' <b>'.$langs->trans("Currency".$currency).'</b>';
	print '<input type="hidden" name="currency" value="'.$currency.'">';
	print '</td></tr>'."\n";

	// Tag
	print '<tr class="CTableRow'.($var?'1':'2').'"><td class="CTableRow'.($var?'1':'2').'">'.$langs->trans("PaymentCode");
	print '</td><td class="CTableRow'.($var?'1':'2').'"><b style="word-break: break-all;">'.$fulltag.'</b>';
	print '<input type="hidden" name="tag" value="'.$tag.'">';
	print '<input type="hidden" name="fulltag" value="'.$fulltag.'">';
	print '</td></tr>'."\n";

	// Shipping address
	$shipToName=$contract->thirdparty->name;
	$shipToStreet=$contract->thirdparty->address;
	$shipToCity=$contract->thirdparty->town;
	$shipToState=$contract->thirdparty->state_code;
	$shipToCountryCode=$contract->thirdparty->country_code;
	$shipToZip=$contract->thirdparty->zip;
	$shipToStreet2='';
	$phoneNum=$contract->thirdparty->phone;
	if ($shipToName && $shipToStreet && $shipToCity && $shipToCountryCode && $shipToZip)
	{
		print '<input type="hidden" name="shipToName" value="'.$shipToName.'">'."\n";
		print '<input type="hidden" name="shipToStreet" value="'.$shipToStreet.'">'."\n";
		print '<input type="hidden" name="shipToCity" value="'.$shipToCity.'">'."\n";
		print '<input type="hidden" name="shipToState" value="'.$shipToState.'">'."\n";
		print '<input type="hidden" name="shipToCountryCode" value="'.$shipToCountryCode.'">'."\n";
		print '<input type="hidden" name="shipToZip" value="'.$shipToZip.'">'."\n";
		print '<input type="hidden" name="shipToStreet2" value="'.$shipToStreet2.'">'."\n";
		print '<input type="hidden" name="phoneNum" value="'.$phoneNum.'">'."\n";
	}
	else
	{
		print '<!-- Shipping address not complete, so we don t use it -->'."\n";
	}
	if (is_object($contract->thirdparty)) print '<input type="hidden" name="thirdparty_id" value="'.$contract->thirdparty->id.'">'."\n";
	print '<input type="hidden" name="email" value="'.$contract->thirdparty->email.'">'."\n";
	print '<input type="hidden" name="vatnumber" value="'.$contract->thirdparty->tva_intra.'">'."\n";
	$labeldesc=$langs->trans("Contract").' '.$contract->ref;
	if (GETPOST('desc','alpha')) $labeldesc=GETPOST('desc','alpha');
	print '<input type="hidden" name="desc" value="'.dol_escape_htmltag($labeldesc).'">'."\n";
}

// Payment on member subscription
if ($source == 'membersubscription')
{
	$found=true;
	$langs->load("members");

	require_once DOL_DOCUMENT_ROOT.'/adherents/class/adherent.class.php';
	require_once DOL_DOCUMENT_ROOT.'/adherents/class/subscription.class.php';

	$member=new Adherent($db);
	$result=$member->fetch('',$ref);
	if ($result <= 0)
	{
		$mesg=$member->error;
		$error++;
	}
	else
	{
		$member->fetch_thirdparty();
		$object = $member;
		$subscription=new Subscription($db);
	}

	if ($action != 'dopayment') // Do not change amount if we just click on first dopayment
	{
		$amount=$subscription->total_ttc;
		if (GETPOST("amount",'int')) $amount=GETPOST("amount",'int');
		$amount=price2num($amount);
	}

	$fulltag='MEM='.$member->id.'.DAT='.dol_print_date(dol_now(),'%Y%m%d%H%M');
	if (! empty($TAG)) { $tag=$TAG; $fulltag.='.TAG='.$TAG; }
	$fulltag=dol_string_unaccent($fulltag);

	// Creditor

	print '<tr class="CTableRow'.($var?'1':'2').'"><td class="CTableRow'.($var?'1':'2').'">'.$langs->trans("Creditor");
	print '</td><td class="CTableRow'.($var?'1':'2').'"><b>'.$creditor.'</b>';
	print '<input type="hidden" name="creditor" value="'.$creditor.'">';
	print '</td></tr>'."\n";

	// Debitor

	print '<tr class="CTableRow'.($var?'1':'2').'"><td class="CTableRow'.($var?'1':'2').'">'.$langs->trans("Member");
	print '</td><td class="CTableRow'.($var?'1':'2').'"><b>';
	if ($member->morphy == 'mor' && ! empty($member->societe)) print $member->societe;
	else print $member->getFullName($langs);
	print '</b>';

	// Object

	$text='<b>'.$langs->trans("PaymentSubscription").'</b>';
	if (GETPOST('desc','alpha')) $text='<b>'.$langs->trans(GETPOST('desc','alpha')).'</b>';
	print '<tr class="CTableRow'.($var?'1':'2').'"><td class="CTableRow'.($var?'1':'2').'">'.$langs->trans("Designation");
	print '</td><td class="CTableRow'.($var?'1':'2').'">'.$text;
	print '<input type="hidden" name="source" value="'.dol_escape_htmltag($source).'">';
	print '<input type="hidden" name="ref" value="'.dol_escape_htmltag($member->ref).'">';
	print '</td></tr>'."\n";

	if ($member->last_subscription_date || $member->last_subscription_amount)
	{
		// Last subscription date

		print '<tr class="CTableRow'.($var?'1':'2').'"><td class="CTableRow'.($var?'1':'2').'">'.$langs->trans("LastSubscriptionDate");
		print '</td><td class="CTableRow'.($var?'1':'2').'">'.dol_print_date($member->last_subscription_date,'day');
		print '</td></tr>'."\n";

		// Last subscription amount

		print '<tr class="CTableRow'.($var?'1':'2').'"><td class="CTableRow'.($var?'1':'2').'">'.$langs->trans("LastSubscriptionAmount");
		print '</td><td class="CTableRow'.($var?'1':'2').'">'.price($member->last_subscription_amount);
		print '</td></tr>'."\n";

		if (empty($amount) && ! GETPOST('newamount','alpha')) $_GET['newamount']=$member->last_subscription_amount;
	}

	// Amount

	print '<tr class="CTableRow'.($var?'1':'2').'"><td class="CTableRow'.($var?'1':'2').'">'.$langs->trans("Amount");
	if (empty($amount))
	{
		if (empty($conf->global->MEMBER_NEWFORM_AMOUNT)) print ' ('.$langs->trans("ToComplete");
		if (! empty($conf->global->MEMBER_EXT_URL_SUBSCRIPTION_INFO)) print ' - <a href="'.$conf->global->MEMBER_EXT_URL_SUBSCRIPTION_INFO.'" rel="external" target="_blank">'.$langs->trans("SeeHere").'</a>';
		if (empty($conf->global->MEMBER_NEWFORM_AMOUNT)) print ')';
	}
	print '</td><td class="CTableRow'.($var?'1':'2').'">';
	$valtoshow='';
	if (empty($amount) || ! is_numeric($amount))
	{
		$valtoshow=price2num(GETPOST("newamount",'alpha'),'MT');
		// force default subscription amount to value defined into constant...
		if (empty($valtoshow))
		{
			if (! empty($conf->global->MEMBER_NEWFORM_EDITAMOUNT)) {
				if (! empty($conf->global->MEMBER_NEWFORM_AMOUNT)) {
					$valtoshow = $conf->global->MEMBER_NEWFORM_AMOUNT;
				}
			}
			else {
				if (! empty($conf->global->MEMBER_NEWFORM_AMOUNT)) {
					$amount = $conf->global->MEMBER_NEWFORM_AMOUNT;
				}
			}
		}
	}
	if (empty($amount) || ! is_numeric($amount))
	{
		//$valtoshow=price2num(GETPOST("newamount",'alpha'),'MT');
		if (! empty($conf->global->MEMBER_MIN_AMOUNT) && $valtoshow) $valtoshow=max($conf->global->MEMBER_MIN_AMOUNT,$valtoshow);
		print '<input type="hidden" name="amount" value="'.GETPOST("amount",'int').'">';
		print '<input class="flat maxwidth75" type="text" name="newamount" value="'.$valtoshow.'">';
	}
	else {
		$valtoshow=$amount;
		if (! empty($conf->global->MEMBER_MIN_AMOUNT) && $valtoshow) $valtoshow=max($conf->global->MEMBER_MIN_AMOUNT,$valtoshow);
		print '<b>'.price($valtoshow).'</b>';
		print '<input type="hidden" name="amount" value="'.$valtoshow.'">';
		print '<input type="hidden" name="newamount" value="'.$valtoshow.'">';
	}
	// Currency
	print ' <b>'.$langs->trans("Currency".$currency).'</b>';
	print '<input type="hidden" name="currency" value="'.$currency.'">';
	print '</td></tr>'."\n";

	// Tag

	print '<tr class="CTableRow'.($var?'1':'2').'"><td class="CTableRow'.($var?'1':'2').'">'.$langs->trans("PaymentCode");
	print '</td><td class="CTableRow'.($var?'1':'2').'"><b style="word-break: break-all;">'.$fulltag.'</b>';
	print '<input type="hidden" name="tag" value="'.$tag.'">';
	print '<input type="hidden" name="fulltag" value="'.$fulltag.'">';
	print '</td></tr>'."\n";

	// Shipping address
	$shipToName=$member->getFullName($langs);
	$shipToStreet=$member->address;
	$shipToCity=$member->town;
	$shipToState=$member->state_code;
	$shipToCountryCode=$member->country_code;
	$shipToZip=$member->zip;
	$shipToStreet2='';
	$phoneNum=$member->phone;
	if ($shipToName && $shipToStreet && $shipToCity && $shipToCountryCode && $shipToZip)
	{
		print '<!-- Shipping address information -->';
		print '<input type="hidden" name="shipToName" value="'.$shipToName.'">'."\n";
		print '<input type="hidden" name="shipToStreet" value="'.$shipToStreet.'">'."\n";
		print '<input type="hidden" name="shipToCity" value="'.$shipToCity.'">'."\n";
		print '<input type="hidden" name="shipToState" value="'.$shipToState.'">'."\n";
		print '<input type="hidden" name="shipToCountryCode" value="'.$shipToCountryCode.'">'."\n";
		print '<input type="hidden" name="shipToZip" value="'.$shipToZip.'">'."\n";
		print '<input type="hidden" name="shipToStreet2" value="'.$shipToStreet2.'">'."\n";
		print '<input type="hidden" name="phoneNum" value="'.$phoneNum.'">'."\n";
	}
	else
	{
		print '<!-- Shipping address not complete, so we don t use it -->'."\n";
	}
	if (is_object($member->thirdparty)) print '<input type="hidden" name="thirdparty_id" value="'.$member->thirdparty->id.'">'."\n";
	print '<input type="hidden" name="email" value="'.$member->email.'">'."\n";
	$labeldesc = $langs->trans("PaymentSubscription");
	if (GETPOST('desc','alpha')) $labeldesc=GETPOST('desc','alpha');
	print '<input type="hidden" name="desc" value="'.dol_escape_htmltag($labeldesc).'">'."\n";
}

// Payment on donation
if ($source == 'donation')
{
	$found=true;
	$langs->load("don");

	require_once DOL_DOCUMENT_ROOT.'/don/class/don.class.php';

	$don=new Don($db);
	$result=$don->fetch($ref);
	if ($result <= 0)
	{
		$mesg=$don->error;
		$error++;
	}
	else
	{
		$don->fetch_thirdparty();
		$object = $don;
	}

	if ($action != 'dopayment') // Do not change amount if we just click on first dopayment
	{
		$amount=$subscription->total_ttc;
		if (GETPOST("amount",'int')) $amount=GETPOST("amount",'int');
		$amount=price2num($amount);
	}

	$fulltag='DON='.$don->ref.'.DAT='.dol_print_date(dol_now(),'%Y%m%d%H%M');
	if (! empty($TAG)) { $tag=$TAG; $fulltag.='.TAG='.$TAG; }
	$fulltag=dol_string_unaccent($fulltag);

	// Creditor

	print '<tr class="CTableRow'.($var?'1':'2').'"><td class="CTableRow'.($var?'1':'2').'">'.$langs->trans("Creditor");
	print '</td><td class="CTableRow'.($var?'1':'2').'"><b>'.$creditor.'</b>';
	print '<input type="hidden" name="creditor" value="'.$creditor.'">';
	print '</td></tr>'."\n";

	// Debitor

	print '<tr class="CTableRow'.($var?'1':'2').'"><td class="CTableRow'.($var?'1':'2').'">'.$langs->trans("ThirdParty");
	print '</td><td class="CTableRow'.($var?'1':'2').'"><b>';
	if ($don->morphy == 'mor' && ! empty($don->societe)) print $don->societe;
	else print $don->getFullName($langs);
	print '</b>';

	// Object

	$text='<b>'.$langs->trans("PaymentDonation").'</b>';
	if (GETPOST('desc','alpha')) $text='<b>'.$langs->trans(GETPOST('desc','alpha')).'</b>';
	print '<tr class="CTableRow'.($var?'1':'2').'"><td class="CTableRow'.($var?'1':'2').'">'.$langs->trans("Designation");
	print '</td><td class="CTableRow'.($var?'1':'2').'">'.$text;
	print '<input type="hidden" name="source" value="'.dol_escape_htmltag($source).'">';
	print '<input type="hidden" name="ref" value="'.dol_escape_htmltag($don->ref).'">';
	print '</td></tr>'."\n";

	// Amount

	print '<tr class="CTableRow'.($var?'1':'2').'"><td class="CTableRow'.($var?'1':'2').'">'.$langs->trans("Amount");
	if (empty($amount))
	{
		if (empty($conf->global->MEMBER_NEWFORM_AMOUNT)) print ' ('.$langs->trans("ToComplete");
		if (! empty($conf->global->MEMBER_EXT_URL_SUBSCRIPTION_INFO)) print ' - <a href="'.$conf->global->MEMBER_EXT_URL_SUBSCRIPTION_INFO.'" rel="external" target="_blank">'.$langs->trans("SeeHere").'</a>';
		if (empty($conf->global->MEMBER_NEWFORM_AMOUNT)) print ')';
	}
	print '</td><td class="CTableRow'.($var?'1':'2').'">';
	$valtoshow='';
	if (empty($amount) || ! is_numeric($amount))
	{
		$valtoshow=price2num(GETPOST("newamount",'alpha'),'MT');
		// force default subscription amount to value defined into constant...
		if (empty($valtoshow))
		{
			if (! empty($conf->global->MEMBER_NEWFORM_EDITAMOUNT)) {
				if (! empty($conf->global->MEMBER_NEWFORM_AMOUNT)) {
					$valtoshow = $conf->global->MEMBER_NEWFORM_AMOUNT;
				}
			}
			else {
				if (! empty($conf->global->MEMBER_NEWFORM_AMOUNT)) {
					$amount = $conf->global->MEMBER_NEWFORM_AMOUNT;
				}
			}
		}
	}
	if (empty($amount) || ! is_numeric($amount))
	{
		//$valtoshow=price2num(GETPOST("newamount",'alpha'),'MT');
		if (! empty($conf->global->MEMBER_MIN_AMOUNT) && $valtoshow) $valtoshow=max($conf->global->MEMBER_MIN_AMOUNT,$valtoshow);
		print '<input type="hidden" name="amount" value="'.GETPOST("amount",'int').'">';
		print '<input class="flat maxwidth75" type="text" name="newamount" value="'.$valtoshow.'">';
	}
	else {
		$valtoshow=$amount;
		if (! empty($conf->global->MEMBER_MIN_AMOUNT) && $valtoshow) $valtoshow=max($conf->global->MEMBER_MIN_AMOUNT,$valtoshow);
		print '<b>'.price($valtoshow).'</b>';
		print '<input type="hidden" name="amount" value="'.$valtoshow.'">';
		print '<input type="hidden" name="newamount" value="'.$valtoshow.'">';
	}
	// Currency
	print ' <b>'.$langs->trans("Currency".$currency).'</b>';
	print '<input type="hidden" name="currency" value="'.$currency.'">';
	print '</td></tr>'."\n";

	// Tag

	print '<tr class="CTableRow'.($var?'1':'2').'"><td class="CTableRow'.($var?'1':'2').'">'.$langs->trans("PaymentCode");
	print '</td><td class="CTableRow'.($var?'1':'2').'"><b style="word-break: break-all;">'.$fulltag.'</b>';
	print '<input type="hidden" name="tag" value="'.$tag.'">';
	print '<input type="hidden" name="fulltag" value="'.$fulltag.'">';
	print '</td></tr>'."\n";

	// Shipping address
	$shipToName=$don->getFullName($langs);
	$shipToStreet=$don->address;
	$shipToCity=$don->town;
	$shipToState=$don->state_code;
	$shipToCountryCode=$don->country_code;
	$shipToZip=$don->zip;
	$shipToStreet2='';
	$phoneNum=$don->phone;
	if ($shipToName && $shipToStreet && $shipToCity && $shipToCountryCode && $shipToZip)
	{
		print '<!-- Shipping address information -->';
		print '<input type="hidden" name="shipToName" value="'.$shipToName.'">'."\n";
		print '<input type="hidden" name="shipToStreet" value="'.$shipToStreet.'">'."\n";
		print '<input type="hidden" name="shipToCity" value="'.$shipToCity.'">'."\n";
		print '<input type="hidden" name="shipToState" value="'.$shipToState.'">'."\n";
		print '<input type="hidden" name="shipToCountryCode" value="'.$shipToCountryCode.'">'."\n";
		print '<input type="hidden" name="shipToZip" value="'.$shipToZip.'">'."\n";
		print '<input type="hidden" name="shipToStreet2" value="'.$shipToStreet2.'">'."\n";
		print '<input type="hidden" name="phoneNum" value="'.$phoneNum.'">'."\n";
	}
	else
	{
		print '<!-- Shipping address not complete, so we don t use it -->'."\n";
	}
	if (is_object($don->thirdparty)) print '<input type="hidden" name="thirdparty_id" value="'.$don->thirdparty->id.'">'."\n";
	print '<input type="hidden" name="email" value="'.$don->email.'">'."\n";
	$labeldesc = $langs->trans("PaymentSubscription");
	if (GETPOST('desc','alpha')) $labeldesc=GETPOST('desc','alpha');
	print '<input type="hidden" name="desc" value="'.dol_escape_htmltag($labeldesc).'">'."\n";
}


if (! $found && ! $mesg) $mesg=$langs->trans("ErrorBadParameters");

if ($mesg) print '<tr><td align="center" colspan="2"><br><div class="warning">'.$mesg.'</div></td></tr>'."\n";

print '</table>'."\n";
print "\n";

if ($action != 'dopayment')
{
	if ($found && ! $error)	// We are in a management option and no error
	{
		if ($source == 'order' && $object->billed)
		{
			print '<br><br><span class="amountpaymentcomplete">'.$langs->trans("OrderBilled").'</span>';
		}
		elseif ($source == 'invoice' && $object->paye)
		{
			print '<br><br><span class="amountpaymentcomplete">'.$langs->trans("InvoicePaid").'</span>';
		}
		elseif ($source == 'membersubscription' && $object->datefin > dol_now())
		{
			print '<br><br><span class="amountpaymentcomplete">'.$langs->trans("MembershipPaid").'</span>';
		}
		elseif ($source == 'donation' && $object->paid)
		{
			print '<br><br><span class="amountpaymentcomplete">'.$langs->trans("DonationPaid").'</span>';
		}
		else
		{
			// Buttons for all payments registration methods

			if ((empty($paymentmethod) || $paymentmethod == 'paybox') && ! empty($conf->paybox->enabled))
			{
				// If STRIPE_PICTO_FOR_PAYMENT is 'cb' we show a picto of a crdit card instead of paybox
				print '<br><input class="button buttonpayment buttonpayment'.(empty($conf->global->PAYBOX_PICTO_FOR_PAYMENT)?'paybox':$conf->global->PAYBOX_PICTO_FOR_PAYMENT).'" type="submit" name="dopayment_paybox" value="'.$langs->trans("PayBoxDoPayment").'">';
			}

			if ((empty($paymentmethod) || $paymentmethod == 'stripe') && ! empty($conf->stripe->enabled))
			{
				// If STRIPE_PICTO_FOR_PAYMENT is 'cb' we show a picto of a crdit card instead of stripe
				print '<br><input class="button buttonpayment buttonpayment'.(empty($conf->global->STRIPE_PICTO_FOR_PAYMENT)?'stripe':$conf->global->STRIPE_PICTO_FOR_PAYMENT).'" type="submit" name="dopayment_stripe" value="'.$langs->trans("StripeDoPayment").'">';
			}

			if ((empty($paymentmethod) || $paymentmethod == 'paypal') && ! empty($conf->paypal->enabled))
			{
				if (empty($conf->global->PAYPAL_API_INTEGRAL_OR_PAYPALONLY)) $conf->global->PAYPAL_API_INTEGRAL_OR_PAYPALONLY='integral';

				if ($conf->global->PAYPAL_API_INTEGRAL_OR_PAYPALONLY == 'integral')
				{
					print '<br><input class="button buttonpayment buttonpaymentpaypal" type="submit" name="dopayment_paypal" value="'.$langs->trans("PaypalOrCBDoPayment").'">';
				}
				if ($conf->global->PAYPAL_API_INTEGRAL_OR_PAYPALONLY == 'paypalonly')
				{
					print '<br><input class="button buttonpayment buttonpaymentpaypal" type="submit" name="dopayment_paypal" value="'.$langs->trans("PaypalDoPayment").'">';
				}
			}
		}
	}
	else
	{
		dol_print_error_email('ERRORNEWPAYMENT');
	}
}
else
{
	// Print
}

print '</td></tr>'."\n";

print '</table>'."\n";

print '</form>'."\n";
print '</div>'."\n";
print '<br>';



// Add more content on page for some services
if (preg_match('/^dopayment/',$action))
{

	// Strip
	if (GETPOST('dopayment_stripe','alpha'))
	{
		// Simple checkout
		/*
		print '<script src="https://checkout.stripe.com/checkout.js"
		class="stripe-button"
		data-key="'.$stripearrayofkeys['publishable_key'].'"
		data-amount="'.$ttc.'"
		data-currency="'.$conf->currency.'"
		data-description="'.$ref.'">
		</script>';
		*/

		// Personalized checkout
		print '<style>
	    /**
	     * The CSS shown here will not be introduced in the Quickstart guide, but shows
	     * how you can use CSS to style your Element s container.
	     */
	    .StripeElement {
	        background-color: white;
	        padding: 8px 12px;
	        border-radius: 4px;
	        border: 1px solid transparent;
	        box-shadow: 0 1px 3px 0 #e6ebf1;
	        -webkit-transition: box-shadow 150ms ease;
	        transition: box-shadow 150ms ease;
	    }

	    .StripeElement--focus {
	        box-shadow: 0 1px 3px 0 #cfd7df;
	    }

	    .StripeElement--invalid {
	        border-color: #fa755a;
	    }

	    .StripeElement--webkit-autofill {
	        background-color: #fefde5 !important;
	    }
	    </style>';

		print '

	    <br>
	    <form action="'.$_SERVER['REQUEST_URI'].'" method="POST" id="payment-form">';

		print '<input type="hidden" name="token" value="'.$_SESSION['newtoken'].'">'."\n";
		print '<input type="hidden" name="dopayment_stripe" value="1">'."\n";
		print '<input type="hidden" name="action" value="charge">'."\n";
		print '<input type="hidden" name="tag" value="'.$TAG.'">'."\n";
		print '<input type="hidden" name="s" value="'.$source.'">'."\n";
		print '<input type="hidden" name="ref" value="'.$REF.'">'."\n";
		print '<input type="hidden" name="fulltag" value="'.$FULLTAG.'">'."\n";
		print '<input type="hidden" name="suffix" value="'.$suffix.'">'."\n";
		print '<input type="hidden" name="securekey" value="'.$SECUREKEY.'">'."\n";
		print '<input type="hidden" name="e" value="'.$entity.'" />';
		print '<input type="hidden" name="amount" value="'.$amount.'">'."\n";
		print '<input type="hidden" name="currency" value="'.$currency.'">'."\n";
		print '<input type="hidden" name="forcesandbox" value="'.GETPOST('forcesandbox','alpha').'" />';
		print '<input type="hidden" name="email" value="'.GETPOST('email','alpha').'" />';
		print '<input type="hidden" name="thirdparty_id" value="'.GETPOST('thirdparty_id','int').'" />';

		print '
	    <table id="dolpaymenttable" summary="Payment form" class="center">
	    <tbody><tr><td class="textpublicpayment">

	    <div class="form-row left">
	    <label for="card-element">
	    '.$langs->trans("CreditOrDebitCard").'
	    </label>
	    <div id="card-element">
	    <!-- a Stripe Element will be inserted here. -->
	    </div>
	    <!-- Used to display form errors -->
	    <div id="card-errors" role="alert"></div>
	    </div>
	    <br>
	    <button class="butAction" id="buttontopay">'.$langs->trans("ValidatePayment").'</button>
	    <img id="hourglasstopay" class="hidden" src="'.DOL_URL_ROOT.'/theme/'.$conf->theme.'/img/working.gif'.'">
	    </td></tr></tbody></table>

	    </form>

	    <script src="https://js.stripe.com/v3/"></script>

	    <script type="text/javascript" language="javascript">';

		?>

	    // Create a Stripe client.
	    var stripe = Stripe('<?php echo $stripearrayofkeys['publishable_key']; // Defined into config.php ?>');

	    // Create an instance of Elements
	    var elements = stripe.elements();

	    // Custom styling can be passed to options when creating an Element.
	    // (Note that this demo uses a wider set of styles than the guide below.)
	    var style = {
	      base: {
	        color: '#32325d',
	        lineHeight: '24px',
	        fontFamily: '"Helvetica Neue", Helvetica, sans-serif',
	        fontSmoothing: 'antialiased',
	        fontSize: '16px',
	        '::placeholder': {
	          color: '#aab7c4'
	        }
	      },
	      invalid: {
	        color: '#fa755a',
	        iconColor: '#fa755a'
	      }
	    };

	    // Create an instance of the card Element
	    var card = elements.create('card', {style: style});

	    // Add an instance of the card Element into the `card-element` <div>
	    card.mount('#card-element');

	    // Handle real-time validation errors from the card Element.
	    card.addEventListener('change', function(event) {
	      var displayError = document.getElementById('card-errors');
	      if (event.error) {
	        displayError.textContent = event.error.message;
	      } else {
	        displayError.textContent = '';
	      }
	    });

	    // Handle form submission
	    var form = document.getElementById('payment-form');
	    console.log(form);
	    form.addEventListener('submit', function(event) {
	      event.preventDefault();
			<?php
			if (empty($conf->global->STRIPE_USE_3DSECURE))	// Ask credit card directly, no 3DS test
			{
			?>
				/* Use token */
				stripe.createToken(card).then(function(result) {
			        if (result.error) {
			          // Inform the user if there was an error
			          var errorElement = document.getElementById('card-errors');
			          errorElement.textContent = result.error.message;
			        } else {
			          // Send the token to your server
			          stripeTokenHandler(result.token);
			        }
				});
			<?php
			}
			else											// Ask credit card with 3DS test
			{
			?>
				/* Use 3DS source */
				stripe.createSource(card).then(function(result) {
				    if (result.error) {
				      // Inform the user if there was an error
				      var errorElement = document.getElementById('card-errors');
				      errorElement.textContent = result.error.message;
				    } else {
				      // Send the source to your server
				      stripeSourceHandler(result.source);
				    }
				});
			<?php
			}
			?>
	    });


		/* Insert the Token into the form so it gets submitted to the server */
	    function stripeTokenHandler(token) {
	      // Insert the token ID into the form so it gets submitted to the server
	      var form = document.getElementById('payment-form');
	      var hiddenInput = document.createElement('input');
	      hiddenInput.setAttribute('type', 'hidden');
	      hiddenInput.setAttribute('name', 'stripeToken');
	      hiddenInput.setAttribute('value', token.id);
	      form.appendChild(hiddenInput);

	      // Submit the form
	      jQuery('#buttontopay').hide();
	      jQuery('#hourglasstopay').show();
	      console.log("submit token");
	      form.submit();
	    }

		/* Insert the Source into the form so it gets submitted to the server */
		function stripeSourceHandler(source) {
		  // Insert the source ID into the form so it gets submitted to the server
		  var form = document.getElementById('payment-form');
		  var hiddenInput = document.createElement('input');
		  hiddenInput.setAttribute('type', 'hidden');
		  hiddenInput.setAttribute('name', 'stripeSource');
		  hiddenInput.setAttribute('value', source.id);
		  form.appendChild(hiddenInput);

		  // Submit the form
	      jQuery('#buttontopay').hide();
	      jQuery('#hourglasstopay').show();
	      console.log("submit source");
		  form.submit();
		}


	    <?php
		print '</script>';
	}
}


htmlPrintOnlinePaymentFooter($mysoc,$langs,1,$suffix,$object);

llxFooter('', 'public');

$db->close();<|MERGE_RESOLUTION|>--- conflicted
+++ resolved
@@ -1,12 +1,8 @@
 <?php
 /* Copyright (C) 2001-2002	Rodolphe Quiedeville	<rodolphe@quiedeville.org>
  * Copyright (C) 2006-2017	Laurent Destailleur		<eldy@users.sourceforge.net>
-<<<<<<< HEAD
  * Copyright (C) 2009-2012	Regis Houssin			<regis.houssin@inodbox.com>
-=======
- * Copyright (C) 2009-2012	Regis Houssin			<regis.houssin@capnetworks.com>
  * Copyright (C) 2018	    Juanjo Menent			<jmenent@2byte.e>
->>>>>>> cb9ada21
  *
  * This program is free software; you can redistribute it and/or modify
  * it under the terms of the GNU General Public License as published by
