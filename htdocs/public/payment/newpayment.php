<?php
/* Copyright (C) 2001-2002	Rodolphe Quiedeville	<rodolphe@quiedeville.org>
 * Copyright (C) 2006-2017	Laurent Destailleur		<eldy@users.sourceforge.net>
 * Copyright (C) 2009-2012	Regis Houssin			<regis.houssin@inodbox.com>
 * Copyright (C) 2018	    Juanjo Menent			<jmenent@2byte.es>
 * Copyright (C) 2018-2021	Thibault FOUCART	    <support@ptibogxiv.net>
 * Copyright (C) 2021		Waël Almoman	    	<info@almoman.com>
 * Copyright (C) 2021		Dorian Vabre			<dorian.vabre@gmail.com>
 *
 * This program is free software; you can redistribute it and/or modify
 * it under the terms of the GNU General Public License as published by
 * the Free Software Foundation; either version 3 of the License, or
 * (at your option) any later version.
 *
 * This program is distributed in the hope that it will be useful,
 * but WITHOUT ANY WARRANTY; without even the implied warranty of
 * MERCHANTABILITY or FITNESS FOR A PARTICULAR PURPOSE.  See the
 * GNU General Public License for more details.
 *
 * You should have received a copy of the GNU General Public License
 * along with this program. If not, see <https://www.gnu.org/licenses/>.
 *
 * For Paypal test: https://developer.paypal.com/
 * For Paybox test: ???
 * For Stripe test: Use credit card 4242424242424242 .More example on https://stripe.com/docs/testing
 *
 * Variants:
 * - When option STRIPE_USE_INTENT_WITH_AUTOMATIC_CONFIRMATION is on, we use the new PaymentIntent API
 * - When option STRIPE_USE_NEW_CHECKOUT is on, we use the new checkout API
 * - If no option set, we use old APIS (charge)
 */

/**
 *     	\file       htdocs/public/payment/newpayment.php
 *		\ingroup    core
 *		\brief      File to offer a way to make a payment for a particular Dolibarr object
 */

if (!defined('NOLOGIN')) {
	define("NOLOGIN", 1); // This means this output page does not require to be logged.
}
if (!defined('NOCSRFCHECK')) {
	define("NOCSRFCHECK", 1); // We accept to go on this page from external web site.
}
if (!defined('NOIPCHECK')) {
	define('NOIPCHECK', '1'); // Do not check IP defined into conf $dolibarr_main_restrict_ip
}
if (!defined('NOBROWSERNOTIF')) {
	define('NOBROWSERNOTIF', '1');
}

// For MultiCompany module.
// Do not use GETPOST here, function is not defined and get of entity must be done before including main.inc.php
$entity = (!empty($_GET['entity']) ? (int) $_GET['entity'] : (!empty($_POST['entity']) ? (int) $_POST['entity'] : (!empty($_GET['e']) ? (int) $_GET['e'] : (!empty($_POST['e']) ? (int) $_POST['e'] : 1))));
if (is_numeric($entity)) {
	define("DOLENTITY", $entity);
}

// Load Dolibarr environment
require '../../main.inc.php';
require_once DOL_DOCUMENT_ROOT.'/core/lib/company.lib.php';
require_once DOL_DOCUMENT_ROOT.'/core/lib/payments.lib.php';
require_once DOL_DOCUMENT_ROOT.'/core/lib/functions2.lib.php';
require_once DOL_DOCUMENT_ROOT.'/eventorganization/class/conferenceorboothattendee.class.php';
require_once DOL_DOCUMENT_ROOT.'/product/class/product.class.php';
require_once DOL_DOCUMENT_ROOT.'/societe/class/societeaccount.class.php';
require_once DOL_DOCUMENT_ROOT.'/compta/facture/class/facture.class.php';
require_once DOL_DOCUMENT_ROOT.'/projet/class/project.class.php';
// Hook to be used by external payment modules (ie Payzen, ...)
include_once DOL_DOCUMENT_ROOT.'/core/class/hookmanager.class.php';
$hookmanager = new HookManager($db);
$hookmanager->initHooks(array('newpayment'));

// Load translation files
$langs->loadLangs(array("main", "other", "dict", "bills", "companies", "errors", "paybox", "paypal", "stripe")); // File with generic data

// Security check
// No check on module enabled. Done later according to $validpaymentmethod

$action = GETPOST('action', 'aZ09');

// Input are:
// type ('invoice','order','contractline'),
// id (object id),
// amount (required if id is empty),
// tag (a free text, required if type is empty)
// currency (iso code)

$suffix = GETPOST("suffix", 'aZ09');
$amount = price2num(GETPOST("amount", 'alpha'));
if (!GETPOST("currency", 'alpha')) {
	$currency = $conf->currency;
} else {
	$currency = GETPOST("currency", 'aZ09');
}
$source = GETPOST("s", 'aZ09') ?GETPOST("s", 'aZ09') : GETPOST("source", 'aZ09');
//$download = GETPOST('d', 'int') ?GETPOST('d', 'int') : GETPOST('download', 'int');

if (!$action) {
	if (!GETPOST("amount", 'alpha') && !$source) {
		print $langs->trans('ErrorBadParameters')." - amount or source";
		exit;
	}
	if (is_numeric($amount) && !GETPOST("tag", 'alpha') && !$source) {
		print $langs->trans('ErrorBadParameters')." - tag or source";
		exit;
	}
	if ($source && !GETPOST("ref", 'alpha')) {
		print $langs->trans('ErrorBadParameters')." - ref";
		exit;
	}
}

if ($source == 'organizedeventregistration') {
	// Finding the Attendee
	$attendee = new ConferenceOrBoothAttendee($db);

	$invoiceid = GETPOST('ref', 'int');
	$invoice = new Facture($db);

	$resultinvoice = $invoice->fetch($invoiceid);

	if ($resultinvoice <= 0) {
		setEventMessages(null, $invoice->errors, "errors");
	} else {
		/*
		$attendeeid = 0;

		$invoice->fetchObjectLinked();
		$linkedAttendees = $invoice->linkedObjectsIds['conferenceorboothattendee'];

		if (is_array($linkedAttendees)) {
			$linkedAttendees = array_values($linkedAttendees);
			$attendeeid = $linkedAttendees[0];
		}*/
		$sql = "SELECT rowid FROM ".MAIN_DB_PREFIX."eventorganization_conferenceorboothattendee";
		$sql .= " WHERE fk_invoice = ".((int) $invoiceid);
		$resql = $db->query($sql);
		if ($resql) {
			$obj = $db->fetch_object($resql);
			if ($obj) {
				$attendeeid = $obj->rowid;
			}
		}

		if ($attendeeid > 0) {
			$resultattendee = $attendee->fetch($attendeeid);

			if ($resultattendee <= 0) {
				setEventMessages(null, $attendee->errors, "errors");
			} else {
				$attendee->fetch_projet();

				$amount = price2num($invoice->total_ttc);
				// Finding the associated thirdparty
				$thirdparty = new Societe($db);
				$resultthirdparty = $thirdparty->fetch($invoice->socid);
				if ($resultthirdparty <= 0) {
					setEventMessages(null, $thirdparty->errors, "errors");
				}
				$object = $thirdparty;
			}
		}
	}
} elseif ($source == 'boothlocation') {
	// Getting the amount to pay, the invoice, finding the thirdparty
	$invoiceid = GETPOST('ref');
	$invoice = new Facture($db);
	$resultinvoice = $invoice->fetch($invoiceid);
	if ($resultinvoice <= 0) {
		setEventMessages(null, $invoice->errors, "errors");
	} else {
		$amount = price2num($invoice->total_ttc);
		// Finding the associated thirdparty
		$thirdparty = new Societe($db);
		$resultthirdparty = $thirdparty->fetch($invoice->socid);
		if ($resultthirdparty <= 0) {
			setEventMessages(null, $thirdparty->errors, "errors");
		}
		$object = $thirdparty;
	}
}


$paymentmethod = GETPOST('paymentmethod', 'alphanohtml') ? GETPOST('paymentmethod', 'alphanohtml') : ''; // Empty in most cases. Defined when a payment mode is forced
$validpaymentmethod = array();

// Detect $paymentmethod
foreach ($_POST as $key => $val) {
	$reg = array();
	if (preg_match('/^dopayment_(.*)$/', $key, $reg)) {
		$paymentmethod = $reg[1];
		break;
	}
}


// Define $urlwithroot
//$urlwithouturlroot=preg_replace('/'.preg_quote(DOL_URL_ROOT,'/').'$/i','',trim($dolibarr_main_url_root));
//$urlwithroot=$urlwithouturlroot.DOL_URL_ROOT;		// This is to use external domain name found into config file
$urlwithroot = DOL_MAIN_URL_ROOT; // This is to use same domain name than current. For Paypal payment, we can use internal URL like localhost.

$urlok = $urlwithroot.'/public/payment/paymentok.php?';
$urlko = $urlwithroot.'/public/payment/paymentko.php?';

// Complete urls for post treatment
$ref = $REF = GETPOST('ref', 'alpha');
$TAG = GETPOST("tag", 'alpha');
$FULLTAG = GETPOST("fulltag", 'alpha'); // fulltag is tag with more informations
$SECUREKEY = GETPOST("securekey"); // Secure key

if ($paymentmethod && !preg_match('/'.preg_quote('PM='.$paymentmethod, '/').'/', $FULLTAG)) {
	$FULLTAG .= ($FULLTAG ? '.' : '').'PM='.$paymentmethod;
}

if (!empty($suffix)) {
	$urlok .= 'suffix='.urlencode($suffix).'&';
	$urlko .= 'suffix='.urlencode($suffix).'&';
}
if ($source) {
	$urlok .= 's='.urlencode($source).'&';
	$urlko .= 's='.urlencode($source).'&';
}
if (!empty($REF)) {
	$urlok .= 'ref='.urlencode($REF).'&';
	$urlko .= 'ref='.urlencode($REF).'&';
}
if (!empty($TAG)) {
	$urlok .= 'tag='.urlencode($TAG).'&';
	$urlko .= 'tag='.urlencode($TAG).'&';
}
if (!empty($FULLTAG)) {
	$urlok .= 'fulltag='.urlencode($FULLTAG).'&';
	$urlko .= 'fulltag='.urlencode($FULLTAG).'&';
}
if (!empty($SECUREKEY)) {
	$urlok .= 'securekey='.urlencode($SECUREKEY).'&';
	$urlko .= 'securekey='.urlencode($SECUREKEY).'&';
}
if (!empty($entity)) {
	$urlok .= 'e='.urlencode($entity).'&';
	$urlko .= 'e='.urlencode($entity).'&';
}
$urlok = preg_replace('/&$/', '', $urlok); // Remove last &
$urlko = preg_replace('/&$/', '', $urlko); // Remove last &


// Make special controls

if ((empty($paymentmethod) || $paymentmethod == 'paypal') && isModEnabled('paypal')) {
	require_once DOL_DOCUMENT_ROOT.'/paypal/lib/paypal.lib.php';
	require_once DOL_DOCUMENT_ROOT.'/paypal/lib/paypalfunctions.lib.php';

	// Check parameters
	$PAYPAL_API_OK = "";
	if ($urlok) {
		$PAYPAL_API_OK = $urlok;
	}
	$PAYPAL_API_KO = "";
	if ($urlko) {
		$PAYPAL_API_KO = $urlko;
	}
	if (empty($PAYPAL_API_USER)) {
		dol_print_error('', "Paypal setup param PAYPAL_API_USER not defined");
		return -1;
	}
	if (empty($PAYPAL_API_PASSWORD)) {
		dol_print_error('', "Paypal setup param PAYPAL_API_PASSWORD not defined");
		return -1;
	}
	if (empty($PAYPAL_API_SIGNATURE)) {
		dol_print_error('', "Paypal setup param PAYPAL_API_SIGNATURE not defined");
		return -1;
	}
}
if ((empty($paymentmethod) || $paymentmethod == 'paybox') && isModEnabled('paybox')) {
	// No specific test for the moment
}
if ((empty($paymentmethod) || $paymentmethod == 'stripe') && isModEnabled('stripe')) {
	require_once DOL_DOCUMENT_ROOT.'/stripe/config.php'; // This include also /stripe/lib/stripe.lib.php, /includes/stripe/stripe-php/init.php, ...
}

// Initialize $validpaymentmethod
// The list can be complete by the hook 'doValidatePayment' executed inside getValidOnlinePaymentMethods()
$validpaymentmethod = getValidOnlinePaymentMethods($paymentmethod);

<<<<<<< HEAD
=======
// This hook is used to push to $validpaymentmethod by external payment modules (ie Payzen, ...)
$parameters = [
	'paymentmethod' => $paymentmethod,
	'validpaymentmethod' => &$validpaymentmethod
];
$reshook = $hookmanager->executeHooks('doValidatePayment', $parameters, $object, $action);
if ($reshook < 0) {
	setEventMessages($hookmanager->error, $hookmanager->errors, 'errors');
} elseif ($reshook > 0) {
	print $hookmanager->resPrint;
}

>>>>>>> 3fdc3233
// Check security token
$tmpsource = $source;
if ($tmpsource == 'membersubscription') {
	$tmpsource = 'member';
}
$valid = true;
if (!empty($conf->global->PAYMENT_SECURITY_TOKEN)) {
	$tokenisok = false;
	if (!empty($conf->global->PAYMENT_SECURITY_TOKEN_UNIQUE)) {
		if ($tmpsource && $REF) {
			// Use the source in the hash to avoid duplicates if the references are identical
			$tokenisok = dol_verifyHash($conf->global->PAYMENT_SECURITY_TOKEN.$tmpsource.$REF, $SECUREKEY, '2');
			// Do a second test for retro-compatibility (token may have been hashed with membersubscription in external module)
			if ($tmpsource != $source) {
				$tokenisok = dol_verifyHash($conf->global->PAYMENT_SECURITY_TOKEN.$source.$REF, $SECUREKEY, '2');
			}
		} else {
			$tokenisok = dol_verifyHash($conf->global->PAYMENT_SECURITY_TOKEN, $SECUREKEY, '2');
		}
	} else {
		$tokenisok = ($conf->global->PAYMENT_SECURITY_TOKEN == $SECUREKEY);
	}

	if (! $tokenisok) {
		if (empty($conf->global->PAYMENT_SECURITY_ACCEPT_ANY_TOKEN)) {
			$valid = false; // PAYMENT_SECURITY_ACCEPT_ANY_TOKEN is for backward compatibility
		} else {
			dol_syslog("Warning: PAYMENT_SECURITY_ACCEPT_ANY_TOKEN is on", LOG_WARNING);
		}
	}

	if (!$valid) {
		print '<div class="error">Bad value for key.</div>';
		//print 'SECUREKEY='.$SECUREKEY.' valid='.$valid;
		exit;
	}
}

if (!empty($paymentmethod) && empty($validpaymentmethod[$paymentmethod])) {
	print 'Payment module for payment method '.$paymentmethod.' is not active';
	exit;
}
if (empty($validpaymentmethod)) {
	print 'No active payment module (Paypal, Stripe, Paybox, ...)';
	exit;
}

// Common variables
$creditor = $mysoc->name;
$paramcreditor = 'ONLINE_PAYMENT_CREDITOR';
$paramcreditorlong = 'ONLINE_PAYMENT_CREDITOR_'.$suffix;
if (!empty($conf->global->$paramcreditorlong)) {
	$creditor = $conf->global->$paramcreditorlong;	// use label long of the seller to show
} elseif (!empty($conf->global->$paramcreditor)) {
	$creditor = $conf->global->$paramcreditor;		// use label short of the seller to show
}

$mesg = '';


/*
 * Actions
 */

// Action dopayment is called after clicking/choosing the payment mode
if ($action == 'dopayment') {
	dol_syslog("--- newpayment.php Execute action = ".$action." paymentmethod=".$paymentmethod.' amount='.$amount.' newamount='.GETPOST("newamount", 'alpha'), LOG_DEBUG, 0, '_payment');

	if ($paymentmethod == 'paypal') {
		$PAYPAL_API_PRICE = price2num(GETPOST("newamount", 'alpha'), 'MT');
		$PAYPAL_PAYMENT_TYPE = 'Sale';

		// Vars that are used as global var later in print_paypal_redirect()
		$origfulltag = GETPOST("fulltag", 'alpha');
		$shipToName = GETPOST("shipToName", 'alpha');
		$shipToStreet = GETPOST("shipToStreet", 'alpha');
		$shipToCity = GETPOST("shipToCity", 'alpha');
		$shipToState = GETPOST("shipToState", 'alpha');
		$shipToCountryCode = GETPOST("shipToCountryCode", 'alpha');
		$shipToZip = GETPOST("shipToZip", 'alpha');
		$shipToStreet2 = GETPOST("shipToStreet2", 'alpha');
		$phoneNum = GETPOST("phoneNum", 'alpha');
		$email = GETPOST("email", 'alpha');
		$desc = GETPOST("desc", 'alpha');
		$thirdparty_id = GETPOST('thirdparty_id', 'int');

		// Special case for Paypal-Indonesia
		if ($shipToCountryCode == 'ID' && !preg_match('/\-/', $shipToState)) {
			$shipToState = 'ID-'.$shipToState;
		}

		if (empty($PAYPAL_API_PRICE) || !is_numeric($PAYPAL_API_PRICE)) {
			$mesg = $langs->trans("ErrorFieldRequired", $langs->transnoentitiesnoconv("Amount"));
			$action = '';
			// } elseif (empty($EMAIL)) { $mesg=$langs->trans("ErrorFieldRequired",$langs->transnoentitiesnoconv("YourEMail"));
			// } elseif (! isValidEMail($EMAIL)) { $mesg=$langs->trans("ErrorBadEMail",$EMAIL);
		} elseif (!$origfulltag) {
			$mesg = $langs->trans("ErrorFieldRequired", $langs->transnoentitiesnoconv("PaymentCode"));
			$action = '';
		}

		//var_dump($_POST);
		if (empty($mesg)) {
			dol_syslog("newpayment.php call paypal api and do redirect", LOG_DEBUG);

			// Other
			$PAYPAL_API_DEVISE = "USD";
			if (!empty($currency)) {
				$PAYPAL_API_DEVISE = $currency;
			}

			// Show var initialized by include fo paypal lib at begin of this file
			dol_syslog("Submit Paypal form", LOG_DEBUG);
			dol_syslog("PAYPAL_API_USER: $PAYPAL_API_USER", LOG_DEBUG);
			dol_syslog("PAYPAL_API_PASSWORD: ".preg_replace('/./', '*', $PAYPAL_API_PASSWORD), LOG_DEBUG); // No password into log files
			dol_syslog("PAYPAL_API_SIGNATURE: $PAYPAL_API_SIGNATURE", LOG_DEBUG);
			dol_syslog("PAYPAL_API_SANDBOX: $PAYPAL_API_SANDBOX", LOG_DEBUG);
			dol_syslog("PAYPAL_API_OK: $PAYPAL_API_OK", LOG_DEBUG);
			dol_syslog("PAYPAL_API_KO: $PAYPAL_API_KO", LOG_DEBUG);
			dol_syslog("PAYPAL_API_PRICE: $PAYPAL_API_PRICE", LOG_DEBUG);
			dol_syslog("PAYPAL_API_DEVISE: $PAYPAL_API_DEVISE", LOG_DEBUG);
			// All those fields may be empty when making a payment for a free amount for example
			dol_syslog("shipToName: $shipToName", LOG_DEBUG);
			dol_syslog("shipToStreet: $shipToStreet", LOG_DEBUG);
			dol_syslog("shipToCity: $shipToCity", LOG_DEBUG);
			dol_syslog("shipToState: $shipToState", LOG_DEBUG);
			dol_syslog("shipToCountryCode: $shipToCountryCode", LOG_DEBUG);
			dol_syslog("shipToZip: $shipToZip", LOG_DEBUG);
			dol_syslog("shipToStreet2: $shipToStreet2", LOG_DEBUG);
			dol_syslog("phoneNum: $phoneNum", LOG_DEBUG);
			dol_syslog("email: $email", LOG_DEBUG);
			dol_syslog("desc: $desc", LOG_DEBUG);

			dol_syslog("SCRIPT_URI: ".(empty($_SERVER["SCRIPT_URI"]) ? '' : $_SERVER["SCRIPT_URI"]), LOG_DEBUG); // If defined script uri must match domain of PAYPAL_API_OK and PAYPAL_API_KO

			// A redirect is added if API call successfull
			$mesg = print_paypal_redirect($PAYPAL_API_PRICE, $PAYPAL_API_DEVISE, $PAYPAL_PAYMENT_TYPE, $PAYPAL_API_OK, $PAYPAL_API_KO, $FULLTAG);

			// If we are here, it means the Paypal redirect was not done, so we show error message
			$action = '';
		}
	}

	if ($paymentmethod == 'paybox') {
		$PRICE = price2num(GETPOST("newamount"), 'MT');
		$email = $conf->global->ONLINE_PAYMENT_SENDEMAIL;
		$thirdparty_id = GETPOST('thirdparty_id', 'int');

		$origfulltag = GETPOST("fulltag", 'alpha');

		// Securekey into back url useless for back url and we need an url lower than 150.
		$urlok = preg_replace('/securekey=[^&]+&?/', '', $urlok);
		$urlko = preg_replace('/securekey=[^&]+&?/', '', $urlko);

		if (empty($PRICE) || !is_numeric($PRICE)) {
			$mesg = $langs->trans("ErrorFieldRequired", $langs->transnoentitiesnoconv("Amount"));
		} elseif (empty($email)) {
			$mesg = $langs->trans("ErrorFieldRequired", $langs->transnoentitiesnoconv("ONLINE_PAYMENT_SENDEMAIL"));
		} elseif (!isValidEMail($email)) {
			$mesg = $langs->trans("ErrorBadEMail", $email);
		} elseif (!$origfulltag) {
			$mesg = $langs->trans("ErrorFieldRequired", $langs->transnoentitiesnoconv("PaymentCode"));
		} elseif (dol_strlen($urlok) > 150) {
			$mesg = 'Error urlok too long '.$urlok.' (Paybox requires 150, found '.strlen($urlok).')';
		} elseif (dol_strlen($urlko) > 150) {
			$mesg = 'Error urlko too long '.$urlko.' (Paybox requires 150, found '.strlen($urlok).')';
		}

		if (empty($mesg)) {
			dol_syslog("newpayment.php call paybox api and do redirect", LOG_DEBUG);

			include_once DOL_DOCUMENT_ROOT.'/paybox/lib/paybox.lib.php';
			print_paybox_redirect($PRICE, $conf->currency, $email, $urlok, $urlko, $FULLTAG);

			session_destroy();
			exit;
		}
	}

	if ($paymentmethod == 'stripe') {
		if (GETPOST('newamount', 'alpha')) {
			$amount = price2num(GETPOST('newamount', 'alpha'), 'MT');
		} else {
			setEventMessages($langs->trans("ErrorFieldRequired", $langs->transnoentitiesnoconv("Amount")), null, 'errors');
			$action = '';
		}
	}
}


// Called when choosing Stripe mode.
// When using the old Charge API architecture, this code is called after clicking the 'dopayment' with the Charge API architecture.
// When using the PaymentIntent API architecture, the Stripe customer was already created when creating PaymentIntent when showing payment page, and the payment is already ok when action=charge.
if ($action == 'charge' && isModEnabled('stripe')) {
	$amountstripe = $amount;

	// Correct the amount according to unit of currency
	// See https://support.stripe.com/questions/which-zero-decimal-currencies-does-stripe-support
	$arrayzerounitcurrency = array('BIF', 'CLP', 'DJF', 'GNF', 'JPY', 'KMF', 'KRW', 'MGA', 'PYG', 'RWF', 'VND', 'VUV', 'XAF', 'XOF', 'XPF');
	if (!in_array($currency, $arrayzerounitcurrency)) {
		$amountstripe = $amountstripe * 100;
	}

	dol_syslog("--- newpayment.php Execute action = ".$action." STRIPE_USE_INTENT_WITH_AUTOMATIC_CONFIRMATION=".getDolGlobalInt('STRIPE_USE_INTENT_WITH_AUTOMATIC_CONFIRMATION'), LOG_DEBUG, 0, '_payment');
	dol_syslog("GET=".var_export($_GET, true), LOG_DEBUG, 0, '_payment');
	dol_syslog("POST=".var_export($_POST, true), LOG_DEBUG, 0, '_payment');

	$stripeToken = GETPOST("stripeToken", 'alpha');
	$email = GETPOST("email", 'alpha');
	$thirdparty_id = GETPOST('thirdparty_id', 'int'); // Note that for payment following online registration for members, this is empty because thirdparty is created once payment is confirmed by paymentok.php
	$dol_type = (GETPOST('s', 'alpha') ? GETPOST('s', 'alpha') : GETPOST('source', 'alpha'));
	$dol_id = GETPOST('dol_id', 'int');
	$vatnumber = GETPOST('vatnumber', 'alpha');
	$savesource = GETPOSTISSET('savesource') ? GETPOST('savesource', 'int') : 1;

	dol_syslog("POST stripeToken = ".$stripeToken, LOG_DEBUG, 0, '_payment');
	dol_syslog("POST email = ".$email, LOG_DEBUG, 0, '_payment');
	dol_syslog("POST thirdparty_id = ".$thirdparty_id, LOG_DEBUG, 0, '_payment');
	dol_syslog("POST vatnumber = ".$vatnumber, LOG_DEBUG, 0, '_payment');

	$error = 0;
	$errormessage = '';

	// When using the old Charge API architecture
	if (!getDolGlobalInt('STRIPE_USE_INTENT_WITH_AUTOMATIC_CONFIRMATION')) {
		try {
			$metadata = array(
				'dol_version' => DOL_VERSION,
				'dol_entity'  => $conf->entity,
				'dol_company' => $mysoc->name, // Usefull when using multicompany
				'dol_tax_num' => $vatnumber,
				'ipaddress'=> getUserRemoteIP()
			);

			if (!empty($thirdparty_id)) {
				$metadata["dol_thirdparty_id"] = $thirdparty_id;
			}

			if ($thirdparty_id > 0) {
				dol_syslog("Search existing Stripe customer profile for thirdparty_id=".$thirdparty_id, LOG_DEBUG, 0, '_payment');

				$service = 'StripeTest';
				$servicestatus = 0;
				if (!empty($conf->global->STRIPE_LIVE) && !GETPOST('forcesandbox', 'int')) {
					$service = 'StripeLive';
					$servicestatus = 1;
				}

				$thirdparty = new Societe($db);
				$thirdparty->fetch($thirdparty_id);

				// Create Stripe customer
				include_once DOL_DOCUMENT_ROOT.'/stripe/class/stripe.class.php';
				$stripe = new Stripe($db);
				$stripeacc = $stripe->getStripeAccount($service);
				$customer = $stripe->customerStripe($thirdparty, $stripeacc, $servicestatus, 1);
				if (empty($customer)) {
					$error++;
					dol_syslog('Failed to get/create stripe customer for thirdparty id = '.$thirdparty_id.' and servicestatus = '.$servicestatus.': '.$stripe->error, LOG_ERR, 0, '_payment');
					setEventMessages('Failed to get/create stripe customer for thirdparty id = '.$thirdparty_id.' and servicestatus = '.$servicestatus.': '.$stripe->error, null, 'errors');
					$action = '';
				}

				// Create Stripe card from Token
				if (!$error) {
					if ($savesource) {
						$card = $customer->sources->create(array("source" => $stripeToken, "metadata" => $metadata));
					} else {
						$card = $stripeToken;
					}

					if (empty($card)) {
						$error++;
						dol_syslog('Failed to create card record', LOG_WARNING, 0, '_payment');
						setEventMessages('Failed to create card record', null, 'errors');
						$action = '';
					} else {
						if (!empty($FULLTAG)) {
							$metadata["FULLTAG"] = $FULLTAG;
						}
						if (!empty($dol_id)) {
							$metadata["dol_id"] = $dol_id;
						}
						if (!empty($dol_type)) {
							$metadata["dol_type"] = $dol_type;
						}

						dol_syslog("Create charge on card ".$card->id, LOG_DEBUG, 0, '_payment');
						$charge = \Stripe\Charge::create(array(
							'amount'   => price2num($amountstripe, 'MU'),
							'currency' => $currency,
							'capture'  => true, // Charge immediatly
							'description' => 'Stripe payment: '.$FULLTAG.' ref='.$ref,
							'metadata' => $metadata,
							'customer' => $customer->id,
							'source' => $card,
						  'statement_descriptor_suffix' => dol_trunc($FULLTAG, 10, 'right', 'UTF-8', 1), // 22 chars that appears on bank receipt (company + description)
						), array("idempotency_key" => "$FULLTAG", "stripe_account" => "$stripeacc"));
						// Return $charge = array('id'=>'ch_XXXX', 'status'=>'succeeded|pending|failed', 'failure_code'=>, 'failure_message'=>...)
						if (empty($charge)) {
							$error++;
							dol_syslog('Failed to charge card', LOG_WARNING, 0, '_payment');
							setEventMessages('Failed to charge card', null, 'errors');
							$action = '';
						}
					}
				}
			} else {
				$vatcleaned = $vatnumber ? $vatnumber : null;

				/*$taxinfo = array('type'=>'vat');
				if ($vatcleaned)
				{
					$taxinfo["tax_id"] = $vatcleaned;
				}
				// We force data to "null" if not defined as expected by Stripe
				if (empty($vatcleaned)) $taxinfo=null;
				*/

				dol_syslog("Create anonymous customer card profile", LOG_DEBUG, 0, '_payment');

				$customer = \Stripe\Customer::create(array(
					'email' => $email,
					'description' => ($email ? 'Anonymous customer for '.$email : 'Anonymous customer'),
					'metadata' => $metadata,
					'source'  => $stripeToken           // source can be a token OR array('object'=>'card', 'exp_month'=>xx, 'exp_year'=>xxxx, 'number'=>xxxxxxx, 'cvc'=>xxx, 'name'=>'Cardholder's full name', zip ?)
				));
				// Return $customer = array('id'=>'cus_XXXX', ...)

				// Create the VAT record in Stripe
				/* We don't know country of customer, so we can't create tax
				if (!empty($conf->global->STRIPE_SAVE_TAX_IDS))	// We setup to save Tax info on Stripe side. Warning: This may result in error when saving customer
				{
					if (!empty($vatcleaned))
					{
						$isineec=isInEEC($object);
						if ($object->country_code && $isineec)
						{
							//$taxids = $customer->allTaxIds($customer->id);
							$customer->createTaxId($customer->id, array('type'=>'eu_vat', 'value'=>$vatcleaned));
						}
					}
				}*/

				if (!empty($FULLTAG)) {
					$metadata["FULLTAG"] = $FULLTAG;
				}
				if (!empty($dol_id)) {
					$metadata["dol_id"] = $dol_id;
				}
				if (!empty($dol_type)) {
					$metadata["dol_type"] = $dol_type;
				}

				// The customer was just created with a source, so we can make a charge
				// with no card defined, the source just used for customer creation will be used.
				dol_syslog("Create charge", LOG_DEBUG, 0, '_payment');
				$charge = \Stripe\Charge::create(array(
					'customer' => $customer->id,
					'amount'   => price2num($amountstripe, 'MU'),
					'currency' => $currency,
					'capture'  => true, // Charge immediatly
					'description' => 'Stripe payment: '.$FULLTAG.' ref='.$ref,
					'metadata' => $metadata,
					'statement_descriptor' => dol_trunc($FULLTAG, 10, 'right', 'UTF-8', 1), // 22 chars that appears on bank receipt (company + description)
				), array("idempotency_key" => "$FULLTAG", "stripe_account" => "$stripeacc"));
				// Return $charge = array('id'=>'ch_XXXX', 'status'=>'succeeded|pending|failed', 'failure_code'=>, 'failure_message'=>...)
				if (empty($charge)) {
					$error++;
					dol_syslog('Failed to charge card', LOG_WARNING, 0, '_payment');
					setEventMessages('Failed to charge card', null, 'errors');
					$action = '';
				}
			}
		} catch (\Stripe\Error\Card $e) {
			// Since it's a decline, \Stripe\Error\Card will be caught
			$body = $e->getJsonBody();
			$err  = $body['error'];

			print('Status is:'.$e->getHttpStatus()."\n");
			print('Type is:'.$err['type']."\n");
			print('Code is:'.$err['code']."\n");
			// param is '' in this case
			print('Param is:'.$err['param']."\n");
			print('Message is:'.$err['message']."\n");

			$error++;
			$errormessage = "ErrorCard ".$e->getMessage()." err=".var_export($err, true);
			dol_syslog($errormessage, LOG_WARNING, 0, '_payment');
			setEventMessages($e->getMessage(), null, 'errors');
			$action = '';
		} catch (\Stripe\Error\RateLimit $e) {
			// Too many requests made to the API too quickly
			$error++;
			$errormessage = "ErrorRateLimit ".$e->getMessage();
			dol_syslog($errormessage, LOG_WARNING, 0, '_payment');
			setEventMessages($e->getMessage(), null, 'errors');
			$action = '';
		} catch (\Stripe\Error\InvalidRequest $e) {
			// Invalid parameters were supplied to Stripe's API
			$error++;
			$errormessage = "ErrorInvalidRequest ".$e->getMessage();
			dol_syslog($errormessage, LOG_WARNING, 0, '_payment');
			setEventMessages($e->getMessage(), null, 'errors');
			$action = '';
		} catch (\Stripe\Error\Authentication $e) {
			// Authentication with Stripe's API failed
			// (maybe you changed API keys recently)
			$error++;
			$errormessage = "ErrorAuthentication ".$e->getMessage();
			dol_syslog($errormessage, LOG_WARNING, 0, '_payment');
			setEventMessages($e->getMessage(), null, 'errors');
			$action = '';
		} catch (\Stripe\Error\ApiConnection $e) {
			// Network communication with Stripe failed
			$error++;
			$errormessage = "ErrorApiConnection ".$e->getMessage();
			dol_syslog($errormessage, LOG_WARNING, 0, '_payment');
			setEventMessages($e->getMessage(), null, 'errors');
			$action = '';
		} catch (\Stripe\Error\Base $e) {
			// Display a very generic error to the user, and maybe send
			// yourself an email
			$error++;
			$errormessage = "ErrorBase ".$e->getMessage();
			dol_syslog($errormessage, LOG_WARNING, 0, '_payment');
			setEventMessages($e->getMessage(), null, 'errors');
			$action = '';
		} catch (Exception $e) {
			// Something else happened, completely unrelated to Stripe
			$error++;
			$errormessage = "ErrorException ".$e->getMessage();
			dol_syslog($errormessage, LOG_WARNING, 0, '_payment');
			setEventMessages($e->getMessage(), null, 'errors');
			$action = '';
		}
	}

	// When using the PaymentIntent API architecture (mode set on by default into conf.class.php)
	if (getDolGlobalInt('STRIPE_USE_INTENT_WITH_AUTOMATIC_CONFIRMATION')) {
		$service = 'StripeTest';
		$servicestatus = 0;
		if (!empty($conf->global->STRIPE_LIVE) && !GETPOST('forcesandbox', 'int')) {
			$service = 'StripeLive';
			$servicestatus = 1;
		}
		include_once DOL_DOCUMENT_ROOT.'/stripe/class/stripe.class.php';
		$stripe = new Stripe($db);
		$stripeacc = $stripe->getStripeAccount($service);

		// We go here if $conf->global->STRIPE_USE_INTENT_WITH_AUTOMATIC_CONFIRMATION is set.
		// In such a case, payment is always ok when we call the "charge" action.
		$paymentintent_id = GETPOST("paymentintent_id", "alpha");

		// Force to use the correct API key
		global $stripearrayofkeysbyenv;
		\Stripe\Stripe::setApiKey($stripearrayofkeysbyenv[$servicestatus]['secret_key']);

		try {
			if (empty($stripeacc)) {				// If the Stripe connect account not set, we use common API usage
				$paymentintent = \Stripe\PaymentIntent::retrieve($paymentintent_id);
			} else {
				$paymentintent = \Stripe\PaymentIntent::retrieve($paymentintent_id, array("stripe_account" => $stripeacc));
			}
		} catch (Exception $e) {
			$error++;
			$errormessage = "CantRetrievePaymentIntent ".$e->getMessage();
			dol_syslog($errormessage, LOG_WARNING, 0, '_payment');
			setEventMessages($e->getMessage(), null, 'errors');
			$action = '';
		}

		if ($paymentintent->status != 'succeeded') {
			$error++;
			$errormessage = "StatusOfRetrievedIntent is not succeeded: ".$paymentintent->status;
			dol_syslog($errormessage, LOG_WARNING, 0, '_payment');
			setEventMessages($paymentintent->status, null, 'errors');
			$action = '';
		} else {
			// TODO We can also record the payment mode into llx_societe_rib with stripe $paymentintent->payment_method
			// Note that with other old Stripe architecture (using Charge API), the payment mode was not recorded, so it is not mandatory to do it here.
			//dol_syslog("Create payment_method for ".$paymentintent->payment_method, LOG_DEBUG, 0, '_payment');

			// Get here amount and currency used for payment and force value into $amount and $currency so the real amount is saved into session instead
			// of the amount and currency retreived from the POST.
			if (!empty($paymentintent->currency) && !empty($paymentintent->amount)) {
				$currency = strtoupper($paymentintent->currency);
				$amount = $paymentintent->amount;

				// Correct the amount according to unit of currency
				// See https://support.stripe.com/questions/which-zero-decimal-currencies-does-stripe-support
				$arrayzerounitcurrency = array('BIF', 'CLP', 'DJF', 'GNF', 'JPY', 'KMF', 'KRW', 'MGA', 'PYG', 'RWF', 'VND', 'VUV', 'XAF', 'XOF', 'XPF');
				if (!in_array($currency, $arrayzerounitcurrency)) {
					$amount = $amount / 100;
				}
			}
		}
	}


	$remoteip = getUserRemoteIP();

	$_SESSION["onlinetoken"] = $stripeToken;
	$_SESSION["FinalPaymentAmt"] = $amount;			// amount really paid (coming from Stripe). Will be used for check in paymentok.php.
	$_SESSION["currencyCodeType"] = $currency;		// currency really used for payment (coming from Stripe). Will be used for check in paymentok.php.
	$_SESSION["paymentType"] = '';
	$_SESSION['ipaddress'] = ($remoteip ? $remoteip : 'unknown'); // Payer ip
	$_SESSION['payerID'] = is_object($customer) ? $customer->id : '';
	$_SESSION['TRANSACTIONID'] = (is_object($charge) ? $charge->id : (is_object($paymentintent) ? $paymentintent->id : ''));
	$_SESSION['errormessage'] = $errormessage;

	dol_syslog("Action charge stripe STRIPE_USE_INTENT_WITH_AUTOMATIC_CONFIRMATION=".getDolGlobalInt('STRIPE_USE_INTENT_WITH_AUTOMATIC_CONFIRMATION')." ip=".$remoteip, LOG_DEBUG, 0, '_payment');
	dol_syslog("onlinetoken=".$_SESSION["onlinetoken"]." FinalPaymentAmt=".$_SESSION["FinalPaymentAmt"]." currencyCodeType=".$_SESSION["currencyCodeType"]." payerID=".$_SESSION['payerID']." TRANSACTIONID=".$_SESSION['TRANSACTIONID'], LOG_DEBUG, 0, '_payment');
	dol_syslog("FULLTAG=".$FULLTAG, LOG_DEBUG, 0, '_payment');
	dol_syslog("error=".$error." errormessage=".$errormessage, LOG_DEBUG, 0, '_payment');
	dol_syslog("_SERVER[SERVER_NAME] = ".(empty($_SERVER["SERVER_NAME"]) ? '' : dol_escape_htmltag($_SERVER["SERVER_NAME"])), LOG_DEBUG, 0, '_payment');
	dol_syslog("_SERVER[SERVER_ADDR] = ".(empty($_SERVER["SERVER_ADDR"]) ? '' : dol_escape_htmltag($_SERVER["SERVER_ADDR"])), LOG_DEBUG, 0, '_payment');
	dol_syslog("Now call the redirect to paymentok or paymentko, URL = ".($error ? $urlko : $urlok), LOG_DEBUG, 0, '_payment');

	if ($error) {
		header("Location: ".$urlko);
		exit;
	} else {
		header("Location: ".$urlok);
		exit;
	}
}


/*
 * View
 */

$form = new Form($db);

$head = '';
if (!empty($conf->global->ONLINE_PAYMENT_CSS_URL)) {
	$head = '<link rel="stylesheet" type="text/css" href="'.$conf->global->ONLINE_PAYMENT_CSS_URL.'?lang='.$langs->defaultlang.'">'."\n";
}

$conf->dol_hide_topmenu = 1;
$conf->dol_hide_leftmenu = 1;

$replacemainarea = (empty($conf->dol_hide_leftmenu) ? '<div>' : '').'<div>';
llxHeader($head, $langs->trans("PaymentForm"), '', '', 0, 0, '', '', '', 'onlinepaymentbody', $replacemainarea);

dol_syslog("--- newpayment.php action = ".$action, LOG_DEBUG, 0, '_payment');
dol_syslog("newpayment.php show page source=".$source." paymentmethod=".$paymentmethod.' amount='.$amount.' newamount='.GETPOST("newamount", 'alpha')." ref=".$ref, LOG_DEBUG, 0, '_payment');
dol_syslog("_SERVER[SERVER_NAME] = ".(empty($_SERVER["SERVER_NAME"]) ? '' : dol_escape_htmltag($_SERVER["SERVER_NAME"])), LOG_DEBUG, 0, '_payment');
dol_syslog("_SERVER[SERVER_ADDR] = ".(empty($_SERVER["SERVER_ADDR"]) ? '' : dol_escape_htmltag($_SERVER["SERVER_ADDR"])), LOG_DEBUG, 0, '_payment');

// Check link validity
if ($source && in_array($ref, array('member_ref', 'contractline_ref', 'invoice_ref', 'order_ref', 'donation_ref', ''))) {
	$langs->load("errors");
	dol_print_error_email('BADREFINPAYMENTFORM', $langs->trans("ErrorBadLinkSourceSetButBadValueForRef", $source, $ref));
	// End of page
	llxFooter();
	$db->close();
	exit;
}


// Show sandbox warning
if ((empty($paymentmethod) || $paymentmethod == 'paypal') && isModEnabled('paypal') && (!empty($conf->global->PAYPAL_API_SANDBOX) || GETPOST('forcesandbox', 'int'))) {		// We can force sand box with param 'forcesandbox'
	dol_htmloutput_mesg($langs->trans('YouAreCurrentlyInSandboxMode', 'Paypal'), '', 'warning');
}
if ((empty($paymentmethod) || $paymentmethod == 'stripe') && isModEnabled('stripe') && (empty($conf->global->STRIPE_LIVE) || GETPOST('forcesandbox', 'int'))) {
	dol_htmloutput_mesg($langs->trans('YouAreCurrentlyInSandboxMode', 'Stripe'), '', 'warning');
}


print '<span id="dolpaymentspan"></span>'."\n";
print '<div class="center">'."\n";
print '<form id="dolpaymentform" class="center" name="paymentform" action="'.$_SERVER["PHP_SELF"].'" method="POST">'."\n";
print '<input type="hidden" name="token" value="'.newToken().'">'."\n";
print '<input type="hidden" name="action" value="dopayment">'."\n";
print '<input type="hidden" name="tag" value="'.GETPOST("tag", 'alpha').'">'."\n";
print '<input type="hidden" name="suffix" value="'.dol_escape_htmltag($suffix).'">'."\n";
print '<input type="hidden" name="securekey" value="'.dol_escape_htmltag($SECUREKEY).'">'."\n";
print '<input type="hidden" name="e" value="'.$entity.'" />';
print '<input type="hidden" name="forcesandbox" value="'.GETPOST('forcesandbox', 'int').'" />';
print "\n";


// Show logo (search order: logo defined by PAYMENT_LOGO_suffix, then PAYMENT_LOGO, then small company logo, large company logo, theme logo, common logo)
// Define logo and logosmall
$logosmall = $mysoc->logo_small;
$logo = $mysoc->logo;
$paramlogo = 'ONLINE_PAYMENT_LOGO_'.$suffix;
if (!empty($conf->global->$paramlogo)) {
	$logosmall = $conf->global->$paramlogo;
} elseif (!empty($conf->global->ONLINE_PAYMENT_LOGO)) {
	$logosmall = $conf->global->ONLINE_PAYMENT_LOGO;
}
//print '<!-- Show logo (logosmall='.$logosmall.' logo='.$logo.') -->'."\n";
// Define urllogo
$urllogo = '';
$urllogofull = '';
if (!empty($logosmall) && is_readable($conf->mycompany->dir_output.'/logos/thumbs/'.$logosmall)) {
	$urllogo = DOL_URL_ROOT.'/viewimage.php?modulepart=mycompany&amp;entity='.$conf->entity.'&amp;file='.urlencode('logos/thumbs/'.$logosmall);
	$urllogofull = $dolibarr_main_url_root.'/viewimage.php?modulepart=mycompany&entity='.$conf->entity.'&file='.urlencode('logos/thumbs/'.$logosmall);
} elseif (!empty($logo) && is_readable($conf->mycompany->dir_output.'/logos/'.$logo)) {
	$urllogo = DOL_URL_ROOT.'/viewimage.php?modulepart=mycompany&amp;entity='.$conf->entity.'&amp;file='.urlencode('logos/'.$logo);
	$urllogofull = $dolibarr_main_url_root.'/viewimage.php?modulepart=mycompany&entity='.$conf->entity.'&file='.urlencode('logos/'.$logo);
}

// Output html code for logo
if ($urllogo) {
	print '<div class="backgreypublicpayment">';
	print '<div class="logopublicpayment">';
	print '<img id="dolpaymentlogo" src="'.$urllogo.'"';
	print '>';
	print '</div>';
	if (empty($conf->global->MAIN_HIDE_POWERED_BY)) {
		print '<div class="poweredbypublicpayment opacitymedium right"><a class="poweredbyhref" href="https://www.dolibarr.org?utm_medium=website&utm_source=poweredby" target="dolibarr" rel="noopener">'.$langs->trans("PoweredBy").'<br><img class="poweredbyimg" src="'.DOL_URL_ROOT.'/theme/dolibarr_logo.svg" width="80px"></a></div>';
	}
	print '</div>';
}
if (!empty($conf->global->MAIN_IMAGE_PUBLIC_PAYMENT)) {
	print '<div class="backimagepublicpayment">';
	print '<img id="idMAIN_IMAGE_PUBLIC_PAYMENT" src="'.$conf->global->MAIN_IMAGE_PUBLIC_PAYMENT.'">';
	print '</div>';
}




print '<!-- Form to send a payment -->'."\n";
print '<!-- creditor = '.dol_escape_htmltag($creditor).' -->'."\n";
// Additionnal information for each payment system
if (isModEnabled('paypal')) {
	print '<!-- PAYPAL_API_SANDBOX = '.getDolGlobalString('PAYPAL_API_SANDBOX').' -->'."\n";
	print '<!-- PAYPAL_API_INTEGRAL_OR_PAYPALONLY = '.getDolGlobalString('PAYPAL_API_INTEGRAL_OR_PAYPALONLY').' -->'."\n";
}
if (isModEnabled('paybox')) {
	print '<!-- PAYBOX_CGI_URL = '.getDolGlobalString('PAYBOX_CGI_URL_V2').' -->'."\n";
}
if (isModEnabled('stripe')) {
	print '<!-- STRIPE_LIVE = '.getDolGlobalString('STRIPE_LIVE').' -->'."\n";
}
print '<!-- urlok = '.$urlok.' -->'."\n";
print '<!-- urlko = '.$urlko.' -->'."\n";
print "\n";

// Section with payment informationsummary
print '<table id="dolpublictable" summary="Payment form" class="center">'."\n";

// Output introduction text
$text = '';
if (!empty($conf->global->PAYMENT_NEWFORM_TEXT)) {
	$langs->load("members");
	if (preg_match('/^\((.*)\)$/', $conf->global->PAYMENT_NEWFORM_TEXT, $reg)) {
		$text .= $langs->trans($reg[1])."<br>\n";
	} else {
		$text .= $conf->global->PAYMENT_NEWFORM_TEXT."<br>\n";
	}
	$text = '<tr><td align="center"><br>'.$text.'<br></td></tr>'."\n";
}
if (empty($text)) {
	$text .= '<tr><td class="textpublicpayment"><br><strong>'.$langs->trans("WelcomeOnPaymentPage").'</strong></td></tr>'."\n";
	$text .= '<tr><td class="textpublicpayment">'.$langs->trans("ThisScreenAllowsYouToPay", $creditor).'<br><br></td></tr>'."\n";
}
print $text;

// Output payment summary form
print '<tr><td align="center">';
print '<table with="100%" id="tablepublicpayment">';
print '<tr><td align="left" colspan="2" class="opacitymedium">'.$langs->trans("ThisIsInformationOnPayment").' :</td></tr>'."\n";

$found = false;
$error = 0;

$object = null;


// Free payment
if (!$source) {
	$found = true;
	$tag = GETPOST("tag", 'alpha');
	if (GETPOST('fulltag', 'alpha')) {
		$fulltag = GETPOST('fulltag', 'alpha');
	} else {
		$fulltag = "TAG=".$tag;
	}

	// Creditor
	print '<tr class="CTableRow2"><td class="CTableRow2">'.$langs->trans("Creditor");
	print '</td><td class="CTableRow2">';
	print img_picto('', 'company', 'class="pictofixedwidth"');
	print '<b>'.$creditor.'</b>';
	print '<input type="hidden" name="creditor" value="'.$creditor.'">';
	print '</td></tr>'."\n";

	// Amount
	print '<tr class="CTableRow2"><td class="CTableRow2">'.$langs->trans("Amount");
	if (empty($amount)) {
		print ' ('.$langs->trans("ToComplete").')';
	}
	print '</td><td class="CTableRow2">';
	if (empty($amount) || !is_numeric($amount)) {
		print '<input type="hidden" name="amount" value="'.price2num(GETPOST("amount", 'alpha'), 'MT').'">';
		print '<input class="flat maxwidth75" type="text" name="newamount" value="'.price2num(GETPOST("newamount", "alpha"), 'MT').'">';
		// Currency
		print ' <b>'.$langs->trans("Currency".$currency).'</b>';
	} else {
		print '<b class="amount">'.price($amount, 1, $langs, 1, -1, -1, $currency).'</b>';	// Price with currency
		print '<input type="hidden" name="amount" value="'.$amount.'">';
		print '<input type="hidden" name="newamount" value="'.$amount.'">';
	}
	print '<input type="hidden" name="currency" value="'.$currency.'">';
	print '</td></tr>'."\n";

	// Tag
	print '<tr class="CTableRow2"><td class="CTableRow2">'.$langs->trans("PaymentCode");
	print '</td><td class="CTableRow2"><b style="word-break: break-all;">'.$fulltag.'</b>';
	print '<input type="hidden" name="tag" value="'.$tag.'">';
	print '<input type="hidden" name="fulltag" value="'.$fulltag.'">';
	print '</td></tr>'."\n";

	// We do not add fields shipToName, shipToStreet, shipToCity, shipToState, shipToCountryCode, shipToZip, shipToStreet2, phoneNum
	// as they don't exists (buyer is unknown, tag is free).
}


// Payment on sales order
if ($source == 'order') {
	$found = true;
	$langs->load("orders");

	require_once DOL_DOCUMENT_ROOT.'/commande/class/commande.class.php';

	$order = new Commande($db);
	$result = $order->fetch('', $ref);
	if ($result <= 0) {
		$mesg = $order->error;
		$error++;
	} else {
		$result = $order->fetch_thirdparty($order->socid);
	}
	$object = $order;

	if ($action != 'dopayment') { // Do not change amount if we just click on first dopayment
		$amount = $order->total_ttc;
		if (GETPOST("amount", 'alpha')) {
			$amount = GETPOST("amount", 'alpha');
		}
		$amount = price2num($amount);
	}

	$tag = '';
	if (GETPOST('fulltag', 'alpha')) {
		$fulltag = GETPOST('fulltag', 'alpha');
	} else {
		$fulltag = 'ORD='.$order->id.'.CUS='.$order->thirdparty->id;
		if (!empty($TAG)) {
			$tag = $TAG; $fulltag .= '.TAG='.$TAG;
		}
	}
	$fulltag = dol_string_unaccent($fulltag);

	// Creditor
	print '<tr class="CTableRow2"><td class="CTableRow2">'.$langs->trans("Creditor");
	print '</td><td class="CTableRow2">';
	print img_picto('', 'company', 'class="pictofixedwidth"');
	print '<b>'.$creditor.'</b>';
	print '<input type="hidden" name="creditor" value="'.$creditor.'">';
	print '</td></tr>'."\n";

	// Debitor
	print '<tr class="CTableRow2"><td class="CTableRow2">'.$langs->trans("ThirdParty");
	print '</td><td class="CTableRow2">';
	print img_picto('', 'company', 'class="pictofixedwidth"');
	print '<b>'.$order->thirdparty->name.'</b>';
	print '</td></tr>'."\n";

	// Object
	$text = '<b>'.$langs->trans("PaymentOrderRef", $order->ref).'</b>';
	if (GETPOST('desc', 'alpha')) {
		$text = '<b>'.$langs->trans(GETPOST('desc', 'alpha')).'</b>';
	}
	print '<tr class="CTableRow2"><td class="CTableRow2">'.$langs->trans("Designation");
	print '</td><td class="CTableRow2">'.$text;
	print '<input type="hidden" name="s" value="'.dol_escape_htmltag($source).'">';
	print '<input type="hidden" name="ref" value="'.dol_escape_htmltag($order->ref).'">';
	print '<input type="hidden" name="dol_id" value="'.dol_escape_htmltag($order->id).'">';
	$directdownloadlink = $order->getLastMainDocLink('commande');
	if ($directdownloadlink) {
		print '<br><a href="'.$directdownloadlink.'" rel="nofollow noopener">';
		print img_mime($order->last_main_doc, '');
		print $langs->trans("DownloadDocument").'</a>';
	}
	print '</td></tr>'."\n";

	// Amount
	print '<tr class="CTableRow2"><td class="CTableRow2">'.$langs->trans("Amount");
	if (empty($amount)) {
		print ' ('.$langs->trans("ToComplete").')';
	}
	print '</td><td class="CTableRow2">';
	if (empty($amount) || !is_numeric($amount)) {
		print '<input type="hidden" name="amount" value="'.price2num(GETPOST("amount", 'alpha'), 'MT').'">';
		print '<input class="flat maxwidth75" type="text" name="newamount" value="'.price2num(GETPOST("newamount", "alpha"), 'MT').'">';
		// Currency
		print ' <b>'.$langs->trans("Currency".$currency).'</b>';
	} else {
		print '<b class="amount">'.price($amount, 1, $langs, 1, -1, -1, $currency).'</b>';	// Price with currency
		print '<input type="hidden" name="amount" value="'.$amount.'">';
		print '<input type="hidden" name="newamount" value="'.$amount.'">';
	}
	print '<input type="hidden" name="currency" value="'.$currency.'">';
	print '</td></tr>'."\n";

	// Tag
	print '<tr class="CTableRow2"><td class="CTableRow2">'.$langs->trans("PaymentCode");
	print '</td><td class="CTableRow2"><b style="word-break: break-all;">'.$fulltag.'</b>';
	print '<input type="hidden" name="tag" value="'.dol_escape_htmltag($tag).'">';
	print '<input type="hidden" name="fulltag" value="'.dol_escape_htmltag($fulltag).'">';
	print '</td></tr>'."\n";

	// Shipping address
	$shipToName = $order->thirdparty->name;
	$shipToStreet = $order->thirdparty->address;
	$shipToCity = $order->thirdparty->town;
	$shipToState = $order->thirdparty->state_code;
	$shipToCountryCode = $order->thirdparty->country_code;
	$shipToZip = $order->thirdparty->zip;
	$shipToStreet2 = '';
	$phoneNum = $order->thirdparty->phone;
	if ($shipToName && $shipToStreet && $shipToCity && $shipToCountryCode && $shipToZip) {
		print '<input type="hidden" name="shipToName" value="'.dol_escape_htmltag($shipToName).'">'."\n";
		print '<input type="hidden" name="shipToStreet" value="'.dol_escape_htmltag($shipToStreet).'">'."\n";
		print '<input type="hidden" name="shipToCity" value="'.dol_escape_htmltag($shipToCity).'">'."\n";
		print '<input type="hidden" name="shipToState" value="'.dol_escape_htmltag($shipToState).'">'."\n";
		print '<input type="hidden" name="shipToCountryCode" value="'.dol_escape_htmltag($shipToCountryCode).'">'."\n";
		print '<input type="hidden" name="shipToZip" value="'.dol_escape_htmltag($shipToZip).'">'."\n";
		print '<input type="hidden" name="shipToStreet2" value="'.dol_escape_htmltag($shipToStreet2).'">'."\n";
		print '<input type="hidden" name="phoneNum" value="'.dol_escape_htmltag($phoneNum).'">'."\n";
	} else {
		print '<!-- Shipping address not complete, so we don t use it -->'."\n";
	}
	if (is_object($order->thirdparty)) {
		print '<input type="hidden" name="thirdparty_id" value="'.$order->thirdparty->id.'">'."\n";
	}
	print '<input type="hidden" name="email" value="'.$order->thirdparty->email.'">'."\n";
	print '<input type="hidden" name="vatnumber" value="'.dol_escape_htmltag($order->thirdparty->tva_intra).'">'."\n";
	$labeldesc = $langs->trans("Order").' '.$order->ref;
	if (GETPOST('desc', 'alpha')) {
		$labeldesc = GETPOST('desc', 'alpha');
	}
	print '<input type="hidden" name="desc" value="'.dol_escape_htmltag($labeldesc).'">'."\n";
}


// Payment on customer invoice
if ($source == 'invoice') {
	$found = true;
	$langs->load("bills");

	require_once DOL_DOCUMENT_ROOT.'/compta/facture/class/facture.class.php';

	$invoice = new Facture($db);
	$result = $invoice->fetch('', $ref);
	if ($result <= 0) {
		$mesg = $invoice->error;
		$error++;
	} else {
		$result = $invoice->fetch_thirdparty($invoice->socid);
	}
	$object = $invoice;

	if ($action != 'dopayment') { // Do not change amount if we just click on first dopayment
		$amount = price2num($invoice->total_ttc - ($invoice->getSommePaiement() + $invoice->getSumCreditNotesUsed() + $invoice->getSumDepositsUsed()));
		if (GETPOST("amount", 'alpha')) {
			$amount = GETPOST("amount", 'alpha');
		}
		$amount = price2num($amount);
	}

	if (GETPOST('fulltag', 'alpha')) {
		$fulltag = GETPOST('fulltag', 'alpha');
	} else {
		$fulltag = 'INV='.$invoice->id.'.CUS='.$invoice->thirdparty->id;
		if (!empty($TAG)) {
			$tag = $TAG; $fulltag .= '.TAG='.$TAG;
		}
	}
	$fulltag = dol_string_unaccent($fulltag);

	// Creditor
	print '<tr class="CTableRow2"><td class="CTableRow2">'.$langs->trans("Creditor");
	print '</td><td class="CTableRow2">';
	print img_picto('', 'company', 'class="pictofixedwidth"');
	print '<b>'.$creditor.'</b>';
	print '<input type="hidden" name="creditor" value="'.dol_escape_htmltag($creditor).'">';
	print '</td></tr>'."\n";

	// Debitor
	print '<tr class="CTableRow2"><td class="CTableRow2">'.$langs->trans("ThirdParty");
	print '</td><td class="CTableRow2">';
	print img_picto('', 'company', 'class="pictofixedwidth"');
	print '<b>'.$invoice->thirdparty->name.'</b>';
	print '</td></tr>'."\n";

	// Object
	$text = '<b>'.$langs->trans("PaymentInvoiceRef", $invoice->ref).'</b>';
	if (GETPOST('desc', 'alpha')) {
		$text = '<b>'.$langs->trans(GETPOST('desc', 'alpha')).'</b>';
	}
	print '<tr class="CTableRow2"><td class="CTableRow2">'.$langs->trans("Designation");
	print '</td><td class="CTableRow2">'.$text;
	print '<input type="hidden" name="s" value="'.dol_escape_htmltag($source).'">';
	print '<input type="hidden" name="ref" value="'.dol_escape_htmltag($invoice->ref).'">';
	print '<input type="hidden" name="dol_id" value="'.dol_escape_htmltag($invoice->id).'">';
	$directdownloadlink = $invoice->getLastMainDocLink('facture');
	if ($directdownloadlink) {
		print '<br><a href="'.$directdownloadlink.'">';
		print img_mime($invoice->last_main_doc, '');
		print $langs->trans("DownloadDocument").'</a>';
	}
	print '</td></tr>'."\n";

	// Amount
	print '<tr class="CTableRow2"><td class="CTableRow2">'.$langs->trans("PaymentAmount");
	if (empty($amount) && empty($object->paye)) {
		print ' ('.$langs->trans("ToComplete").')';
	}
	print '</td><td class="CTableRow2">';
	if ($object->type == $object::TYPE_CREDIT_NOTE) {
		print '<b>'.$langs->trans("CreditNote").'</b>';
	} elseif (empty($object->paye)) {
		if (empty($amount) || !is_numeric($amount)) {
			print '<input type="hidden" name="amount" value="'.price2num(GETPOST("amount", 'alpha'), 'MT').'">';
			print '<input class="flat maxwidth75" type="text" name="newamount" value="'.price2num(GETPOST("newamount", "alpha"), 'MT').'">';
			print ' <b>'.$langs->trans("Currency".$currency).'</b>';
		} else {
			print '<b class="amount">'.price($amount, 1, $langs, 1, -1, -1, $currency).'</b>';	// Price with currency
			print '<input type="hidden" name="amount" value="'.$amount.'">';
			print '<input type="hidden" name="newamount" value="'.$amount.'">';
		}
	} else {
		print '<b class="amount">'.price($object->total_ttc, 1, $langs, 1, -1, -1, $currency).'</b>';	// Price with currency
	}
	print '<input type="hidden" name="currency" value="'.$currency.'">';
	print '</td></tr>'."\n";

	// Tag
	print '<tr class="CTableRow2"><td class="CTableRow2">'.$langs->trans("PaymentCode");
	print '</td><td class="CTableRow2"><b style="word-break: break-all;">'.$fulltag.'</b>';
	print '<input type="hidden" name="tag" value="'.$tag.'">';
	print '<input type="hidden" name="fulltag" value="'.$fulltag.'">';
	print '</td></tr>'."\n";

	// Shipping address
	$shipToName = $invoice->thirdparty->name;
	$shipToStreet = $invoice->thirdparty->address;
	$shipToCity = $invoice->thirdparty->town;
	$shipToState = $invoice->thirdparty->state_code;
	$shipToCountryCode = $invoice->thirdparty->country_code;
	$shipToZip = $invoice->thirdparty->zip;
	$shipToStreet2 = '';
	$phoneNum = $invoice->thirdparty->phone;
	if ($shipToName && $shipToStreet && $shipToCity && $shipToCountryCode && $shipToZip) {
		print '<input type="hidden" name="shipToName" value="'.$shipToName.'">'."\n";
		print '<input type="hidden" name="shipToStreet" value="'.$shipToStreet.'">'."\n";
		print '<input type="hidden" name="shipToCity" value="'.$shipToCity.'">'."\n";
		print '<input type="hidden" name="shipToState" value="'.$shipToState.'">'."\n";
		print '<input type="hidden" name="shipToCountryCode" value="'.$shipToCountryCode.'">'."\n";
		print '<input type="hidden" name="shipToZip" value="'.$shipToZip.'">'."\n";
		print '<input type="hidden" name="shipToStreet2" value="'.$shipToStreet2.'">'."\n";
		print '<input type="hidden" name="phoneNum" value="'.$phoneNum.'">'."\n";
	} else {
		print '<!-- Shipping address not complete, so we don t use it -->'."\n";
	}
	if (is_object($invoice->thirdparty)) {
		print '<input type="hidden" name="thirdparty_id" value="'.$invoice->thirdparty->id.'">'."\n";
	}
	print '<input type="hidden" name="email" value="'.$invoice->thirdparty->email.'">'."\n";
	print '<input type="hidden" name="vatnumber" value="'.$invoice->thirdparty->tva_intra.'">'."\n";
	$labeldesc = $langs->trans("Invoice").' '.$invoice->ref;
	if (GETPOST('desc', 'alpha')) {
		$labeldesc = GETPOST('desc', 'alpha');
	}
	print '<input type="hidden" name="desc" value="'.dol_escape_htmltag($labeldesc).'">'."\n";
}

// Payment on contract line
if ($source == 'contractline') {
	$found = true;
	$langs->load("contracts");

	require_once DOL_DOCUMENT_ROOT.'/contrat/class/contrat.class.php';

	$contract = new Contrat($db);
	$contractline = new ContratLigne($db);

	$result = $contractline->fetch('', $ref);
	if ($result <= 0) {
		$mesg = $contractline->error;
		$error++;
	} else {
		if ($contractline->fk_contrat > 0) {
			$result = $contract->fetch($contractline->fk_contrat);
			if ($result > 0) {
				$result = $contract->fetch_thirdparty($contract->socid);
			} else {
				$mesg = $contract->error;
				$error++;
			}
		} else {
			$mesg = 'ErrorRecordNotFound';
			$error++;
		}
	}
	$object = $contractline;

	if ($action != 'dopayment') { // Do not change amount if we just click on first dopayment
		$amount = $contractline->total_ttc;

		if ($contractline->fk_product && !empty($conf->global->PAYMENT_USE_NEW_PRICE_FOR_CONTRACTLINES)) {
			$product = new Product($db);
			$result = $product->fetch($contractline->fk_product);

			// We define price for product (TODO Put this in a method in product class)
			if (!empty($conf->global->PRODUIT_MULTIPRICES)) {
				$pu_ht = $product->multiprices[$contract->thirdparty->price_level];
				$pu_ttc = $product->multiprices_ttc[$contract->thirdparty->price_level];
				$price_base_type = $product->multiprices_base_type[$contract->thirdparty->price_level];
			} else {
				$pu_ht = $product->price;
				$pu_ttc = $product->price_ttc;
				$price_base_type = $product->price_base_type;
			}

			$amount = $pu_ttc;
			if (empty($amount)) {
				dol_print_error('', 'ErrorNoPriceDefinedForThisProduct');
				exit;
			}
		}

		if (GETPOST("amount", 'alpha')) {
			$amount = GETPOST("amount", 'alpha');
		}
		$amount = price2num($amount);
	}

	if (GETPOST('fulltag', 'alpha')) {
		$fulltag = GETPOST('fulltag', 'alpha');
	} else {
		$fulltag = 'COL='.$contractline->id.'.CON='.$contract->id.'.CUS='.$contract->thirdparty->id.'.DAT='.dol_print_date(dol_now(), '%Y%m%d%H%M%S');
		if (!empty($TAG)) {
			$tag = $TAG; $fulltag .= '.TAG='.$TAG;
		}
	}
	$fulltag = dol_string_unaccent($fulltag);

	$qty = 1;
	if (GETPOST('qty')) {
		$qty = price2num(GETPOST('qty', 'alpha'), 'MS');
	}

	// Creditor
	print '<tr class="CTableRow2"><td class="CTableRow2">'.$langs->trans("Creditor");
	print '</td><td class="CTableRow2"><b>'.$creditor.'</b>';
	print '<input type="hidden" name="creditor" value="'.$creditor.'">';
	print '</td></tr>'."\n";

	// Debitor
	print '<tr class="CTableRow2"><td class="CTableRow2">'.$langs->trans("ThirdParty");
	print '</td><td class="CTableRow2"><b>'.$contract->thirdparty->name.'</b>';
	print '</td></tr>'."\n";

	// Object
	$text = '<b>'.$langs->trans("PaymentRenewContractId", $contract->ref, $contractline->ref).'</b>';
	if ($contractline->fk_product > 0) {
		$contractline->fetch_product();
		$text .= '<br>'.$contractline->product->ref.($contractline->product->label ? ' - '.$contractline->product->label : '');
	}
	if ($contractline->description) {
		$text .= '<br>'.dol_htmlentitiesbr($contractline->description);
	}
	if ($contractline->date_end) {
		$text .= '<br>'.$langs->trans("ExpiredSince").': '.dol_print_date($contractline->date_end);
	}
	if (GETPOST('desc', 'alpha')) {
		$text = '<b>'.$langs->trans(GETPOST('desc', 'alpha')).'</b>';
	}
	print '<tr class="CTableRow2"><td class="CTableRow2">'.$langs->trans("Designation");
	print '</td><td class="CTableRow2">'.$text;
	print '<input type="hidden" name="source" value="'.dol_escape_htmltag($source).'">';
	print '<input type="hidden" name="ref" value="'.dol_escape_htmltag($contractline->ref).'">';
	print '<input type="hidden" name="dol_id" value="'.dol_escape_htmltag($contractline->id).'">';
	$directdownloadlink = $contract->getLastMainDocLink('contract');
	if ($directdownloadlink) {
		print '<br><a href="'.$directdownloadlink.'">';
		print img_mime($contract->last_main_doc, '');
		print $langs->trans("DownloadDocument").'</a>';
	}
	print '</td></tr>'."\n";

	// Quantity
	$label = $langs->trans("Quantity");
	$qty = 1;
	$duration = '';
	if ($contractline->fk_product) {
		if ($contractline->product->isService() && $contractline->product->duration_value > 0) {
			$label = $langs->trans("Duration");

			// TODO Put this in a global method
			if ($contractline->product->duration_value > 1) {
				$dur = array("h"=>$langs->trans("Hours"), "d"=>$langs->trans("DurationDays"), "w"=>$langs->trans("DurationWeeks"), "m"=>$langs->trans("DurationMonths"), "y"=>$langs->trans("DurationYears"));
			} else {
				$dur = array("h"=>$langs->trans("Hour"), "d"=>$langs->trans("DurationDay"), "w"=>$langs->trans("DurationWeek"), "m"=>$langs->trans("DurationMonth"), "y"=>$langs->trans("DurationYear"));
			}
			$duration = $contractline->product->duration_value.' '.$dur[$contractline->product->duration_unit];
		}
	}
	print '<tr class="CTableRow2"><td class="CTableRow2">'.$label.'</td>';
	print '<td class="CTableRow2"><b>'.($duration ? $duration : $qty).'</b>';
	print '<input type="hidden" name="newqty" value="'.dol_escape_htmltag($qty).'">';
	print '</b></td></tr>'."\n";

	// Amount
	print '<tr class="CTableRow2"><td class="CTableRow2">'.$langs->trans("Amount");
	if (empty($amount)) {
		print ' ('.$langs->trans("ToComplete").')';
	}
	print '</td><td class="CTableRow2">';
	if (empty($amount) || !is_numeric($amount)) {
		print '<input type="hidden" name="amount" value="'.price2num(GETPOST("amount", 'alpha'), 'MT').'">';
		print '<input class="flat maxwidth75" type="text" name="newamount" value="'.price2num(GETPOST("newamount", "alpha"), 'MT').'">';
		// Currency
		print ' <b>'.$langs->trans("Currency".$currency).'</b>';
	} else {
		print '<b class="amount">'.price($amount, 1, $langs, 1, -1, -1, $currency).'</b>';	// Price with currency
		print '<input type="hidden" name="amount" value="'.$amount.'">';
		print '<input type="hidden" name="newamount" value="'.$amount.'">';
	}
	print '<input type="hidden" name="currency" value="'.$currency.'">';
	print '</td></tr>'."\n";

	// Tag
	print '<tr class="CTableRow2"><td class="CTableRow2">'.$langs->trans("PaymentCode");
	print '</td><td class="CTableRow2"><b style="word-break: break-all;">'.$fulltag.'</b>';
	print '<input type="hidden" name="tag" value="'.$tag.'">';
	print '<input type="hidden" name="fulltag" value="'.$fulltag.'">';
	print '</td></tr>'."\n";

	// Shipping address
	$shipToName = $contract->thirdparty->name;
	$shipToStreet = $contract->thirdparty->address;
	$shipToCity = $contract->thirdparty->town;
	$shipToState = $contract->thirdparty->state_code;
	$shipToCountryCode = $contract->thirdparty->country_code;
	$shipToZip = $contract->thirdparty->zip;
	$shipToStreet2 = '';
	$phoneNum = $contract->thirdparty->phone;
	if ($shipToName && $shipToStreet && $shipToCity && $shipToCountryCode && $shipToZip) {
		print '<input type="hidden" name="shipToName" value="'.$shipToName.'">'."\n";
		print '<input type="hidden" name="shipToStreet" value="'.$shipToStreet.'">'."\n";
		print '<input type="hidden" name="shipToCity" value="'.$shipToCity.'">'."\n";
		print '<input type="hidden" name="shipToState" value="'.$shipToState.'">'."\n";
		print '<input type="hidden" name="shipToCountryCode" value="'.$shipToCountryCode.'">'."\n";
		print '<input type="hidden" name="shipToZip" value="'.$shipToZip.'">'."\n";
		print '<input type="hidden" name="shipToStreet2" value="'.$shipToStreet2.'">'."\n";
		print '<input type="hidden" name="phoneNum" value="'.$phoneNum.'">'."\n";
	} else {
		print '<!-- Shipping address not complete, so we don t use it -->'."\n";
	}
	if (is_object($contract->thirdparty)) {
		print '<input type="hidden" name="thirdparty_id" value="'.$contract->thirdparty->id.'">'."\n";
	}
	print '<input type="hidden" name="email" value="'.$contract->thirdparty->email.'">'."\n";
	print '<input type="hidden" name="vatnumber" value="'.$contract->thirdparty->tva_intra.'">'."\n";
	$labeldesc = $langs->trans("Contract").' '.$contract->ref;
	if (GETPOST('desc', 'alpha')) {
		$labeldesc = GETPOST('desc', 'alpha');
	}
	print '<input type="hidden" name="desc" value="'.dol_escape_htmltag($labeldesc).'">'."\n";
}

// Payment on member subscription
if ($source == 'member' || $source == 'membersubscription') {
	$newsource = 'member';

	$tag="";
	$found = true;
	$langs->load("members");

	require_once DOL_DOCUMENT_ROOT.'/adherents/class/adherent.class.php';
	require_once DOL_DOCUMENT_ROOT.'/adherents/class/adherent_type.class.php';
	require_once DOL_DOCUMENT_ROOT.'/adherents/class/subscription.class.php';

	$member = new Adherent($db);
	$adht = new AdherentType($db);

	$result = $member->fetch('', $ref);
	if ($result <= 0) {
		$mesg = $member->error;
		$error++;
	} else {
		$member->fetch_thirdparty();
		$subscription = new Subscription($db);

		$adht->fetch($member->typeid);
	}
	$object = $member;

	if ($action != 'dopayment') { // Do not change amount if we just click on first dopayment
		$amount = $subscription->total_ttc;
		if (GETPOST("amount", 'alpha')) {
			$amount = GETPOST("amount", 'alpha');
		}
		// If amount still not defined, we take amount of the type of member
		if (empty($amount)) {
			$amount = $adht->amount;
		}

		$amount = max(0, price2num($amount, 'MT'));
	}

	if (GETPOST('fulltag', 'alpha')) {
		$fulltag = GETPOST('fulltag', 'alpha');
	} else {
		$fulltag = 'MEM='.$member->id.'.DAT='.dol_print_date(dol_now(), '%Y%m%d%H%M%S');
		if (!empty($TAG)) {
			$tag = $TAG; $fulltag .= '.TAG='.$TAG;
		}
	}
	$fulltag = dol_string_unaccent($fulltag);

	// Creditor
	print '<tr class="CTableRow2"><td class="CTableRow2">'.$langs->trans("Creditor");
	print '</td><td class="CTableRow2"><b>'.$creditor.'</b>';
	print '<input type="hidden" name="creditor" value="'.$creditor.'">';
	print '</td></tr>'."\n";

	// Debitor
	print '<tr class="CTableRow2"><td class="CTableRow2">'.$langs->trans("Member");
	print '</td><td class="CTableRow2">';
	print '<b>';
	if ($member->morphy == 'mor' && !empty($member->company)) {
		print img_picto('', 'company', 'class="pictofixedwidth"');
		print $member->company;
	} else {
		print img_picto('', 'member', 'class="pictofixedwidth"');
		print $member->getFullName($langs);
	}
	print '</b>';
	print '</td></tr>'."\n";

	// Object
	$text = '<b>'.$langs->trans("PaymentSubscription").'</b>';
	if (GETPOST('desc', 'alpha')) {
		$text = '<b>'.$langs->trans(GETPOST('desc', 'alpha')).'</b>';
	}
	print '<tr class="CTableRow2"><td class="CTableRow2">'.$langs->trans("Designation");
	print '</td><td class="CTableRow2">'.$text;
	print '<input type="hidden" name="source" value="'.dol_escape_htmltag($newsource).'">';
	print '<input type="hidden" name="ref" value="'.dol_escape_htmltag($member->ref).'">';
	print '</td></tr>'."\n";

	if ($object->datefin > 0) {
		print '<tr class="CTableRow2"><td class="CTableRow2">'.$langs->trans("DateEndSubscription");
		print '</td><td class="CTableRow2">'.dol_print_date($member->datefin, 'day');
		print '</td></tr>'."\n";
	}

	if ($member->last_subscription_date || $member->last_subscription_amount) {
		// Last subscription date

		print '<tr class="CTableRow2"><td class="CTableRow2">'.$langs->trans("LastSubscriptionDate");
		print '</td><td class="CTableRow2">'.dol_print_date($member->last_subscription_date, 'day');
		print '</td></tr>'."\n";

		// Last subscription amount

		print '<tr class="CTableRow2"><td class="CTableRow2">'.$langs->trans("LastSubscriptionAmount");
		print '</td><td class="CTableRow2">'.price($member->last_subscription_amount);
		print '</td></tr>'."\n";

		if (empty($amount) && !GETPOST('newamount', 'alpha')) {
			$_GET['newamount'] = $member->last_subscription_amount;
		}
	}

	if ($member->type) {
		$oldtypeid = $member->typeid;
		$newtypeid = (int) (GETPOSTISSET("typeid") ? GETPOST("typeid", 'int') : $member->typeid);

		if (!empty($conf->global->MEMBER_ALLOW_CHANGE_OF_TYPE)) {
			require_once DOL_DOCUMENT_ROOT.'/adherents/class/adherent_type.class.php';
			$adht = new AdherentType($db);
			// Amount by member type
			$amountbytype = $adht->amountByType(1);

			// Last member type
			print '<tr class="CTableRow2"><td class="CTableRow2">'.$langs->trans("LastMemberType");
			print '</td><td class="CTableRow2">'.dol_escape_htmltag($member->type);
			print "</td></tr>\n";

			// Set the new member type
			$member->typeid = $newtypeid;
			$member->type = dol_getIdFromCode($db, $newtypeid, 'adherent_type', 'rowid', 'libelle');

			// list member type
			if (!$action) {
				// Set amount for the subscription
				$amount = (!empty($amountbytype[$member->typeid])) ? $amountbytype[$member->typeid]  : $member->last_subscription_amount;

				print '<tr class="CTableRow2"><td class="CTableRow2">'.$langs->trans("NewSubscription");
				print '</td><td class="CTableRow2">';
				print $form->selectarray("typeid", $adht->liste_array(1), $member->typeid, 0, 0, 0, 'onchange="window.location.replace(\''.$urlwithroot.'/public/payment/newpayment.php?source='.urlencode($source).'&ref='.urlencode($ref).'&amount='.urlencode($amount).'&typeid=\' + this.value + \'&securekey='.urlencode($SECUREKEY).'\');"', 0, 0, 0, '', '', 1);
				print "</td></tr>\n";
			} elseif ($action == 'dopayment') {
				print '<tr class="CTableRow2"><td class="CTableRow2">'.$langs->trans("NewMemberType");
				print '</td><td class="CTableRow2">'.dol_escape_htmltag($member->type);
				print '<input type="hidden" name="membertypeid" value="'.$member->typeid.'">';
				print "</td></tr>\n";
			}
		} else {
			print '<tr class="CTableRow2"><td class="CTableRow2">'.$langs->trans("MemberType");
			print '</td><td class="CTableRow2">'.dol_escape_htmltag($member->type);
			print "</td></tr>\n";
		}
	}

	// Amount
	print '<tr class="CTableRow2"><td class="CTableRow2">'.$langs->trans("Amount");
	// This place no longer allows amount edition
	if (!empty($conf->global->MEMBER_EXT_URL_SUBSCRIPTION_INFO)) {
		print ' - <a href="'.$conf->global->MEMBER_EXT_URL_SUBSCRIPTION_INFO.'" rel="external" target="_blank" rel="noopener noreferrer">'.$langs->trans("SeeHere").'</a>';
	}
	print '</td><td class="CTableRow2">';
	if (!empty($conf->global->MEMBER_MIN_AMOUNT) && $amount) {
		$amount = max(0, $conf->global->MEMBER_MIN_AMOUNT, $amount);
	}
	print '<b class="amount">'.price($amount, 1, $langs, 1, -1, -1, $currency).'</b>';	// Price with currency
	$caneditamount = !empty($conf->global->MEMBER_NEWFORM_EDITAMOUNT) || $adht->caneditamount;
	$minimumamount = empty($conf->global->MEMBER_MIN_AMOUNT)? $adht->amount : max($conf->global->MEMBER_MIN_AMOUNT, $adht->amount > $amount);
	if (!$caneditamount && $minimumamount > $amount) {
		print ' '. $langs->trans("AmountIsLowerToMinimumNotice", price($adht->amount, 1, $langs, 1, -1, -1, $currency));
	}

	print '<input type="hidden" name="amount" value="'.$amount.'">';
	print '<input type="hidden" name="newamount" value="'.$amount.'">';
	print '<input type="hidden" name="currency" value="'.$currency.'">';
	print '</td></tr>'."\n";

	// Tag
	print '<tr class="CTableRow2"><td class="CTableRow2">'.$langs->trans("PaymentCode");
	print '</td><td class="CTableRow2"><b style="word-break: break-all;">'.$fulltag.'</b>';
	print '<input type="hidden" name="tag" value="'.$tag.'">';
	print '<input type="hidden" name="fulltag" value="'.$fulltag.'">';
	print '</td></tr>'."\n";

	// Shipping address
	$shipToName = $member->getFullName($langs);
	$shipToStreet = $member->address;
	$shipToCity = $member->town;
	$shipToState = $member->state_code;
	$shipToCountryCode = $member->country_code;
	$shipToZip = $member->zip;
	$shipToStreet2 = '';
	$phoneNum = $member->phone;
	if ($shipToName && $shipToStreet && $shipToCity && $shipToCountryCode && $shipToZip) {
		print '<!-- Shipping address information -->';
		print '<input type="hidden" name="shipToName" value="'.$shipToName.'">'."\n";
		print '<input type="hidden" name="shipToStreet" value="'.$shipToStreet.'">'."\n";
		print '<input type="hidden" name="shipToCity" value="'.$shipToCity.'">'."\n";
		print '<input type="hidden" name="shipToState" value="'.$shipToState.'">'."\n";
		print '<input type="hidden" name="shipToCountryCode" value="'.$shipToCountryCode.'">'."\n";
		print '<input type="hidden" name="shipToZip" value="'.$shipToZip.'">'."\n";
		print '<input type="hidden" name="shipToStreet2" value="'.$shipToStreet2.'">'."\n";
		print '<input type="hidden" name="phoneNum" value="'.$phoneNum.'">'."\n";
	} else {
		print '<!-- Shipping address not complete, so we don t use it -->'."\n";
	}
	if (is_object($member->thirdparty)) {
		print '<input type="hidden" name="thirdparty_id" value="'.$member->thirdparty->id.'">'."\n";
	}
	print '<input type="hidden" name="email" value="'.$member->email.'">'."\n";
	$labeldesc = $langs->trans("PaymentSubscription");
	if (GETPOST('desc', 'alpha')) {
		$labeldesc = GETPOST('desc', 'alpha');
	}
	print '<input type="hidden" name="desc" value="'.dol_escape_htmltag($labeldesc).'">'."\n";
}

// Payment on donation
if ($source == 'donation') {
	$found = true;
	$langs->load("don");

	require_once DOL_DOCUMENT_ROOT.'/don/class/don.class.php';

	$don = new Don($db);
	$result = $don->fetch($ref);
	if ($result <= 0) {
		$mesg = $don->error;
		$error++;
	} else {
		$don->fetch_thirdparty();
	}
	$object = $don;

	if ($action != 'dopayment') { // Do not change amount if we just click on first dopayment
		if (GETPOST("amount", 'alpha')) {
			$amount = GETPOST("amount", 'alpha');
		} else {
			$amount = $don->getRemainToPay();
		}
		$amount = price2num($amount);
	}

	if (GETPOST('fulltag', 'alpha')) {
		$fulltag = GETPOST('fulltag', 'alpha');
	} else {
		$fulltag = 'DON='.$don->ref.'.DAT='.dol_print_date(dol_now(), '%Y%m%d%H%M%S');
		if (!empty($TAG)) {
			$tag = $TAG; $fulltag .= '.TAG='.$TAG;
		}
	}
	$fulltag = dol_string_unaccent($fulltag);

	// Creditor
	print '<tr class="CTableRow2"><td class="CTableRow2">'.$langs->trans("Creditor");
	print '</td><td class="CTableRow2"><b>'.$creditor.'</b>';
	print '<input type="hidden" name="creditor" value="'.$creditor.'">';
	print '</td></tr>'."\n";

	// Debitor
	print '<tr class="CTableRow2"><td class="CTableRow2">'.$langs->trans("ThirdParty");
	print '</td><td class="CTableRow2"><b>';
	if ($don->morphy == 'mor' && !empty($don->societe)) {
		print $don->societe;
	} else {
		print $don->getFullName($langs);
	}
	print '</b>';
	print '</td></tr>'."\n";

	// Object
	$text = '<b>'.$langs->trans("PaymentDonation").'</b>';
	if (GETPOST('desc', 'alpha')) {
		$text = '<b>'.$langs->trans(GETPOST('desc', 'alpha')).'</b>';
	}
	print '<tr class="CTableRow2"><td class="CTableRow2">'.$langs->trans("Designation");
	print '</td><td class="CTableRow2">'.$text;
	print '<input type="hidden" name="source" value="'.dol_escape_htmltag($source).'">';
	print '<input type="hidden" name="ref" value="'.dol_escape_htmltag($don->ref).'">';
	print '</td></tr>'."\n";

	// Amount
	print '<tr class="CTableRow2"><td class="CTableRow2">'.$langs->trans("Amount");
	if (empty($amount)) {
		if (empty($conf->global->MEMBER_NEWFORM_AMOUNT)) {
			print ' ('.$langs->trans("ToComplete");
		}
		if (!empty($conf->global->MEMBER_EXT_URL_SUBSCRIPTION_INFO)) {
			print ' - <a href="'.$conf->global->MEMBER_EXT_URL_SUBSCRIPTION_INFO.'" rel="external" target="_blank" rel="noopener noreferrer">'.$langs->trans("SeeHere").'</a>';
		}
		if (empty($conf->global->MEMBER_NEWFORM_AMOUNT)) {
			print ')';
		}
	}
	print '</td><td class="CTableRow2">';
	$valtoshow = '';
	if (empty($amount) || !is_numeric($amount)) {
		$valtoshow = price2num(GETPOST("newamount", 'alpha'), 'MT');
		// force default subscription amount to value defined into constant...
		if (empty($valtoshow)) {
			if (!empty($conf->global->MEMBER_NEWFORM_EDITAMOUNT)) {
				if (!empty($conf->global->MEMBER_NEWFORM_AMOUNT)) {
					$valtoshow = $conf->global->MEMBER_NEWFORM_AMOUNT;
				}
			} else {
				if (!empty($conf->global->MEMBER_NEWFORM_AMOUNT)) {
					$amount = $conf->global->MEMBER_NEWFORM_AMOUNT;
				}
			}
		}
	}
	if (empty($amount) || !is_numeric($amount)) {
		//$valtoshow=price2num(GETPOST("newamount",'alpha'),'MT');
		if (!empty($conf->global->MEMBER_MIN_AMOUNT) && $valtoshow) {
			$valtoshow = max($conf->global->MEMBER_MIN_AMOUNT, $valtoshow);
		}
		print '<input type="hidden" name="amount" value="'.price2num(GETPOST("amount", 'alpha'), 'MT').'">';
		print '<input class="flat maxwidth75" type="text" name="newamount" value="'.$valtoshow.'">';
		// Currency
		print ' <b>'.$langs->trans("Currency".$currency).'</b>';
	} else {
		$valtoshow = $amount;
		if (!empty($conf->global->MEMBER_MIN_AMOUNT) && $valtoshow) {
			$valtoshow = max($conf->global->MEMBER_MIN_AMOUNT, $valtoshow);
			$amount = $valtoshow;
		}
		print '<b class="amount">'.price($valtoshow, 1, $langs, 1, -1, -1, $currency).'</b>';	// Price with currency
		print '<input type="hidden" name="amount" value="'.$valtoshow.'">';
		print '<input type="hidden" name="newamount" value="'.$valtoshow.'">';
	}
	print '<input type="hidden" name="currency" value="'.$currency.'">';
	print '</td></tr>'."\n";

	// Tag
	print '<tr class="CTableRow2"><td class="CTableRow2">'.$langs->trans("PaymentCode");
	print '</td><td class="CTableRow2"><b style="word-break: break-all;">'.$fulltag.'</b>';
	print '<input type="hidden" name="tag" value="'.$tag.'">';
	print '<input type="hidden" name="fulltag" value="'.$fulltag.'">';
	print '</td></tr>'."\n";

	// Shipping address
	$shipToName = $don->getFullName($langs);
	$shipToStreet = $don->address;
	$shipToCity = $don->town;
	$shipToState = $don->state_code;
	$shipToCountryCode = $don->country_code;
	$shipToZip = $don->zip;
	$shipToStreet2 = '';
	$phoneNum = $don->phone;
	if ($shipToName && $shipToStreet && $shipToCity && $shipToCountryCode && $shipToZip) {
		print '<!-- Shipping address information -->';
		print '<input type="hidden" name="shipToName" value="'.$shipToName.'">'."\n";
		print '<input type="hidden" name="shipToStreet" value="'.$shipToStreet.'">'."\n";
		print '<input type="hidden" name="shipToCity" value="'.$shipToCity.'">'."\n";
		print '<input type="hidden" name="shipToState" value="'.$shipToState.'">'."\n";
		print '<input type="hidden" name="shipToCountryCode" value="'.$shipToCountryCode.'">'."\n";
		print '<input type="hidden" name="shipToZip" value="'.$shipToZip.'">'."\n";
		print '<input type="hidden" name="shipToStreet2" value="'.$shipToStreet2.'">'."\n";
		print '<input type="hidden" name="phoneNum" value="'.$phoneNum.'">'."\n";
	} else {
		print '<!-- Shipping address not complete, so we don t use it -->'."\n";
	}
	if (is_object($don->thirdparty)) {
		print '<input type="hidden" name="thirdparty_id" value="'.$don->thirdparty->id.'">'."\n";
	}
	print '<input type="hidden" name="email" value="'.$don->email.'">'."\n";
	$labeldesc = $langs->trans("PaymentSubscription");
	if (GETPOST('desc', 'alpha')) {
		$labeldesc = GETPOST('desc', 'alpha');
	}
	print '<input type="hidden" name="desc" value="'.dol_escape_htmltag($labeldesc).'">'."\n";
}

if ($source == 'organizedeventregistration') {
	$found = true;
	$langs->loadLangs(array("members", "eventorganization"));

	if (GETPOST('fulltag', 'alpha')) {
		$fulltag = GETPOST('fulltag', 'alpha');
	} else {
		$fulltag = 'ATT='.$attendee->id.'.DAT='.dol_print_date(dol_now(), '%Y%m%d%H%M%S');
		if (!empty($TAG)) {
			$tag = $TAG; $fulltag .= '.TAG='.$TAG;
		}
	}
	$fulltag = dol_string_unaccent($fulltag);

	// Creditor
	print '<tr class="CTableRow2"><td class="CTableRow2">'.$langs->trans("Creditor");
	print '</td><td class="CTableRow2"><b>'.$creditor.'</b>';
	print '<input type="hidden" name="creditor" value="'.$creditor.'">';
	print '</td></tr>'."\n";

	// Debitor
	print '<tr class="CTableRow2"><td class="CTableRow2">'.$langs->trans("Attendee");
	print '</td><td class="CTableRow2"><b>';
	print $attendee->email;
	print ($thirdparty->name ? ' ('.$thirdparty->name.')' : '');
	print '</b>';
	print '</td></tr>'."\n";

	if (! is_object($attendee->project)) {
		$text = 'ErrorProjectNotFound';
	} else {
		$text = $langs->trans("PaymentEvent").' - '.$attendee->project->title;
	}

	// Object
	print '<tr class="CTableRow2"><td class="CTableRow2">'.$langs->trans("Designation");
	print '</td><td class="CTableRow2"><b>'.$text.'</b>';
	print '<input type="hidden" name="source" value="'.dol_escape_htmltag($source).'">';
	print '<input type="hidden" name="ref" value="'.dol_escape_htmltag($invoice->id).'">';
	print '</td></tr>'."\n";

	// Amount
	print '<tr class="CTableRow2"><td class="CTableRow2">'.$langs->trans("Amount");
	print '</td><td class="CTableRow2">';
	$valtoshow = $amount;
	print '<b class="amount">'.price($valtoshow, 1, $langs, 1, -1, -1, $currency).'</b>';	// Price with currency
	print '<input type="hidden" name="amount" value="'.$valtoshow.'">';
	print '<input type="hidden" name="newamount" value="'.$valtoshow.'">';
	print '<input type="hidden" name="currency" value="'.$currency.'">';
	print '</td></tr>'."\n";

	// Tag
	print '<tr class="CTableRow2"><td class="CTableRow2">'.$langs->trans("PaymentCode");
	print '</td><td class="CTableRow2"><b style="word-break: break-all;">'.$fulltag.'</b>';
	print '<input type="hidden" name="tag" value="'.$tag.'">';
	print '<input type="hidden" name="fulltag" value="'.$fulltag.'">';
	print '</td></tr>'."\n";

	// Shipping address
	$shipToName = $thirdparty->getFullName($langs);
	$shipToStreet = $thirdparty->address;
	$shipToCity = $thirdparty->town;
	$shipToState = $thirdparty->state_code;
	$shipToCountryCode = $thirdparty->country_code;
	$shipToZip = $thirdparty->zip;
	$shipToStreet2 = '';
	$phoneNum = $thirdparty->phone;
	if ($shipToName && $shipToStreet && $shipToCity && $shipToCountryCode && $shipToZip) {
		print '<!-- Shipping address information -->';
		print '<input type="hidden" name="shipToName" value="'.$shipToName.'">'."\n";
		print '<input type="hidden" name="shipToStreet" value="'.$shipToStreet.'">'."\n";
		print '<input type="hidden" name="shipToCity" value="'.$shipToCity.'">'."\n";
		print '<input type="hidden" name="shipToState" value="'.$shipToState.'">'."\n";
		print '<input type="hidden" name="shipToCountryCode" value="'.$shipToCountryCode.'">'."\n";
		print '<input type="hidden" name="shipToZip" value="'.$shipToZip.'">'."\n";
		print '<input type="hidden" name="shipToStreet2" value="'.$shipToStreet2.'">'."\n";
		print '<input type="hidden" name="phoneNum" value="'.$phoneNum.'">'."\n";
	} else {
		print '<!-- Shipping address not complete, so we don t use it -->'."\n";
	}
	print '<input type="hidden" name="thirdparty_id" value="'.$thirdparty->id.'">'."\n";
	print '<input type="hidden" name="email" value="'.$thirdparty->email.'">'."\n";
	$labeldesc = $langs->trans("PaymentSubscription");
	if (GETPOST('desc', 'alpha')) {
		$labeldesc = GETPOST('desc', 'alpha');
	}
	print '<input type="hidden" name="desc" value="'.dol_escape_htmltag($labeldesc).'">'."\n";
}

if ($source == 'boothlocation') {
	$found = true;
	$langs->load("members");

	if (GETPOST('fulltag', 'alpha')) {
		$fulltag = GETPOST('fulltag', 'alpha');
	} else {
		$fulltag = 'BOO='.GETPOST("booth").'.DAT='.dol_print_date(dol_now(), '%Y%m%d%H%M%S');
		if (!empty($TAG)) {
			$tag = $TAG; $fulltag .= '.TAG='.$TAG;
		}
	}
	$fulltag = dol_string_unaccent($fulltag);

	// Creditor
	print '<tr class="CTableRow2"><td class="CTableRow2">'.$langs->trans("Creditor");
	print '</td><td class="CTableRow2"><b>'.$creditor.'</b>';
	print '<input type="hidden" name="creditor" value="'.$creditor.'">';
	print '</td></tr>'."\n";

	// Debitor
	print '<tr class="CTableRow2"><td class="CTableRow2">'.$langs->trans("Attendee");
	print '</td><td class="CTableRow2"><b>';
	print $thirdparty->name;
	print '</b>';
	print '</td></tr>'."\n";

	// Object
	$text = '<b>'.$langs->trans("PaymentBoothLocation").'</b>';
	print '<tr class="CTableRow2"><td class="CTableRow2">'.$langs->trans("Designation");
	print '</td><td class="CTableRow2">'.$text;
	print '<input type="hidden" name="source" value="'.dol_escape_htmltag($source).'">';
	print '<input type="hidden" name="ref" value="'.dol_escape_htmltag($invoice->id).'">';
	print '</td></tr>'."\n";

	// Amount
	print '<tr class="CTableRow2"><td class="CTableRow2">'.$langs->trans("Amount");
	print '</td><td class="CTableRow2">';
	$valtoshow = $amount;
	print '<b class="amount">'.price($valtoshow, 1, $langs, 1, -1, -1, $currency).'</b>';	// Price with currency
	print '<input type="hidden" name="amount" value="'.$valtoshow.'">';
	print '<input type="hidden" name="newamount" value="'.$valtoshow.'">';
	print '<input type="hidden" name="currency" value="'.$currency.'">';
	print '</td></tr>'."\n";

	// Tag
	print '<tr class="CTableRow2"><td class="CTableRow2">'.$langs->trans("PaymentCode");
	print '</td><td class="CTableRow2"><b style="word-break: break-all;">'.$fulltag.'</b>';
	print '<input type="hidden" name="tag" value="'.$tag.'">';
	print '<input type="hidden" name="fulltag" value="'.$fulltag.'">';
	print '</td></tr>'."\n";

	// Shipping address
	$shipToName = $thirdparty->getFullName($langs);
	$shipToStreet = $thirdparty->address;
	$shipToCity = $thirdparty->town;
	$shipToState = $thirdparty->state_code;
	$shipToCountryCode = $thirdparty->country_code;
	$shipToZip = $thirdparty->zip;
	$shipToStreet2 = '';
	$phoneNum = $thirdparty->phone;
	if ($shipToName && $shipToStreet && $shipToCity && $shipToCountryCode && $shipToZip) {
		print '<!-- Shipping address information -->';
		print '<input type="hidden" name="shipToName" value="'.$shipToName.'">'."\n";
		print '<input type="hidden" name="shipToStreet" value="'.$shipToStreet.'">'."\n";
		print '<input type="hidden" name="shipToCity" value="'.$shipToCity.'">'."\n";
		print '<input type="hidden" name="shipToState" value="'.$shipToState.'">'."\n";
		print '<input type="hidden" name="shipToCountryCode" value="'.$shipToCountryCode.'">'."\n";
		print '<input type="hidden" name="shipToZip" value="'.$shipToZip.'">'."\n";
		print '<input type="hidden" name="shipToStreet2" value="'.$shipToStreet2.'">'."\n";
		print '<input type="hidden" name="phoneNum" value="'.$phoneNum.'">'."\n";
	} else {
		print '<!-- Shipping address not complete, so we don t use it -->'."\n";
	}
	print '<input type="hidden" name="thirdparty_id" value="'.$thirdparty->id.'">'."\n";
	print '<input type="hidden" name="email" value="'.$thirdparty->email.'">'."\n";
	$labeldesc = $langs->trans("PaymentSubscription");
	if (GETPOST('desc', 'alpha')) {
		$labeldesc = GETPOST('desc', 'alpha');
	}
	print '<input type="hidden" name="desc" value="'.dol_escape_htmltag($labeldesc).'">'."\n";
}

if (!$found && !$mesg) {
	$mesg = $langs->trans("ErrorBadParameters");
}

if ($mesg) {
	print '<tr><td align="center" colspan="2"><br><div class="warning">'.dol_escape_htmltag($mesg, 1, 1, 'br').'</div></td></tr>'."\n";
}

print '</table>'."\n";
print "\n";


// Show all payment mode buttons (Stripe, Paypal, ...)
if ($action != 'dopayment') {
	if ($found && !$error) {	// We are in a management option and no error
		// Check status of the object (Invoice) to verify if it is paid by external payment modules (ie Payzen, ...)
		$parameters = [
			'source' => $source,
			'object' => $object
		];
		$reshook = $hookmanager->executeHooks('doCheckStatus', $parameters, $object, $action);
		if ($reshook < 0) {
			setEventMessages($hookmanager->error, $hookmanager->errors, 'errors');
		} elseif ($reshook > 0) {
			print $hookmanager->resPrint;
		}

		if ($source == 'order' && $object->billed) {
			print '<br><br><span class="amountpaymentcomplete size15x">'.$langs->trans("OrderBilled").'</span>';
		} elseif ($source == 'invoice' && $object->paye) {
			print '<br><br><span class="amountpaymentcomplete size15x">'.$langs->trans("InvoicePaid").'</span>';
		} elseif ($source == 'donation' && $object->paid) {
			print '<br><br><span class="amountpaymentcomplete size15x">'.$langs->trans("DonationPaid").'</span>';
		} else {
			// Membership can be paid and we still allow to make renewal
			if (($source == 'member' || $source == 'membersubscription') && $object->datefin > dol_now()) {
				$langs->load("members");
				print '<br><span class="amountpaymentcomplete size15x">'.$langs->trans("MembershipPaid", dol_print_date($object->datefin, 'day')).'</span><br>';
				print '<div class="opacitymedium margintoponly">'.$langs->trans("PaymentWillBeRecordedForNextPeriod").'</div>';
			}

			// Buttons for all payments registration methods

			// This hook is used to add Button to newpayment.php for external payment modules (ie Payzen, ...)
			$parameters = [
				'paymentmethod' => $paymentmethod
			];
			$reshook = $hookmanager->executeHooks('doAddButton', $parameters, $object, $action);
			if ($reshook < 0) {
				setEventMessages($hookmanager->error, $hookmanager->errors, 'errors');
			} elseif ($reshook > 0) {
				print $hookmanager->resPrint;
			}

			if ((empty($paymentmethod) || $paymentmethod == 'paybox') && isModEnabled('paybox')) {
				print '<div class="button buttonpayment" id="div_dopayment_paybox"><span class="fa fa-credit-card"></span> <input class="" type="submit" id="dopayment_paybox" name="dopayment_paybox" value="'.$langs->trans("PayBoxDoPayment").'">';
				print '<br>';
				print '<span class="buttonpaymentsmall">'.$langs->trans("CreditOrDebitCard").'</span>';
				print '</div>';
				print '<script>
						$( document ).ready(function() {
							$("#div_dopayment_paybox").click(function(){
								$("#dopayment_paybox").click();
							});
							$("#dopayment_paybox").click(function(e){
								$("#div_dopayment_paybox").css( \'cursor\', \'wait\' );
							    e.stopPropagation();
							});
						});
					  </script>
				';
			}

			if ((empty($paymentmethod) || $paymentmethod == 'stripe') && isModEnabled('stripe')) {
				print '<div class="button buttonpayment" id="div_dopayment_stripe"><span class="fa fa-credit-card"></span> <input class="" type="submit" id="dopayment_stripe" name="dopayment_stripe" value="'.$langs->trans("StripeDoPayment").'">';
				print '<input type="hidden" name="noidempotency" value="'.GETPOST('noidempotency', 'int').'">';
				print '<br>';
				print '<span class="buttonpaymentsmall">'.$langs->trans("CreditOrDebitCard").'</span>';
				print '</div>';
				print '<script>
						$( document ).ready(function() {
							$("#div_dopayment_stripe").click(function(){
								$("#dopayment_stripe").click();
							});
							$("#dopayment_stripe").click(function(e){
								$("#div_dopayment_stripe").css( \'cursor\', \'wait\' );
							    e.stopPropagation();
								return true;
							});
						});
					  </script>
				';
			}

			if ((empty($paymentmethod) || $paymentmethod == 'paypal') && isModEnabled('paypal')) {
				if (empty($conf->global->PAYPAL_API_INTEGRAL_OR_PAYPALONLY)) {
					$conf->global->PAYPAL_API_INTEGRAL_OR_PAYPALONLY = 'integral';
				}

				print '<div class="button buttonpayment" id="div_dopayment_paypal">';
				if ($conf->global->PAYPAL_API_INTEGRAL_OR_PAYPALONLY != 'integral') {
					print '<div style="line-height: 1em">&nbsp;</div>';
				}
				print '<span class="fa fa-paypal"></span> <input class="" type="submit" id="dopayment_paypal" name="dopayment_paypal" value="'.$langs->trans("PaypalDoPayment").'">';
				if ($conf->global->PAYPAL_API_INTEGRAL_OR_PAYPALONLY == 'integral') {
					print '<br>';
					print '<span class="buttonpaymentsmall">'.$langs->trans("CreditOrDebitCard").'</span><span class="buttonpaymentsmall"> - </span>';
					print '<span class="buttonpaymentsmall">'.$langs->trans("PayPalBalance").'</span>';
				}
				if ($conf->global->PAYPAL_API_INTEGRAL_OR_PAYPALONLY == 'paypalonly') {
					//print '<br>';
					//print '<span class="buttonpaymentsmall">'.$langs->trans("PayPalBalance").'"></span>';
				}
				print '</div>';
				print '<script>
						$( document ).ready(function() {
							$("#div_dopayment_paypal").click(function(){
								$("#dopayment_paypal").click();
							});
							$("#dopayment_paypal").click(function(e){
								$("#div_dopayment_paypal").css( \'cursor\', \'wait\' );
							    e.stopPropagation();
								return true;
							});
						});
					  </script>
				';
			}
		}
	} else {
		dol_print_error_email('ERRORNEWPAYMENT');
	}
} else {
	// Print
}

print '</td></tr>'."\n";

print '</table>'."\n";

print '</form>'."\n";
print '</div>'."\n";

print '<br>';



// Add more content on page for some services
if (preg_match('/^dopayment/', $action)) {			// If we choosed/click on the payment mode
	// Save some data for the paymentok
	$remoteip = getUserRemoteIP();
	$_SESSION["currencyCodeType"] = $currency;
	$_SESSION["FinalPaymentAmt"] = $amount;
	$_SESSION['ipaddress'] = ($remoteip ? $remoteip : 'unknown'); // Payer ip
	$_SESSION["paymentType"] = '';

	// For Stripe
	if (GETPOST('dopayment_stripe', 'alpha')) {
		// Personalized checkout
		print '<style>
	    /**
	     * The CSS shown here will not be introduced in the Quickstart guide, but shows
	     * how you can use CSS to style your Element s container.
	     */
	    .StripeElement {
	        background-color: white;
	        padding: 8px 12px;
	        border-radius: 4px;
	        border: 1px solid transparent;
	        box-shadow: 0 1px 3px 0 #e6ebf1;
	        -webkit-transition: box-shadow 150ms ease;
	        transition: box-shadow 150ms ease;
	    }

	    .StripeElement--focus {
	        box-shadow: 0 1px 3px 0 #cfd7df;
	    }

	    .StripeElement--invalid {
	        border-color: #fa755a;
	    }

	    .StripeElement--webkit-autofill {
	        background-color: #fefde5 !important;
	    }
	    </style>';

		//print '<br>';

		print '<!-- Form payment-form STRIPE_USE_INTENT_WITH_AUTOMATIC_CONFIRMATION = '.$conf->global->STRIPE_USE_INTENT_WITH_AUTOMATIC_CONFIRMATION.' STRIPE_USE_NEW_CHECKOUT = '.$conf->global->STRIPE_USE_NEW_CHECKOUT.' -->'."\n";
		print '<form action="'.$_SERVER['REQUEST_URI'].'" method="POST" id="payment-form">'."\n";

		print '<input type="hidden" name="token" value="'.newToken().'">'."\n";
		print '<input type="hidden" name="dopayment_stripe" value="1">'."\n";
		print '<input type="hidden" name="action" value="charge">'."\n";
		print '<input type="hidden" name="tag" value="'.$TAG.'">'."\n";
		print '<input type="hidden" name="s" value="'.$source.'">'."\n";
		print '<input type="hidden" name="ref" value="'.$REF.'">'."\n";
		print '<input type="hidden" name="fulltag" value="'.$FULLTAG.'">'."\n";
		print '<input type="hidden" name="suffix" value="'.$suffix.'">'."\n";
		print '<input type="hidden" name="securekey" value="'.$SECUREKEY.'">'."\n";
		print '<input type="hidden" name="e" value="'.$entity.'" />';
		print '<input type="hidden" name="amount" value="'.$amount.'">'."\n";
		print '<input type="hidden" name="currency" value="'.$currency.'">'."\n";
		print '<input type="hidden" name="forcesandbox" value="'.GETPOST('forcesandbox', 'int').'" />';
		print '<input type="hidden" name="email" value="'.GETPOST('email', 'alpha').'" />';
		print '<input type="hidden" name="thirdparty_id" value="'.GETPOST('thirdparty_id', 'int').'" />';

		if (!empty($conf->global->STRIPE_USE_INTENT_WITH_AUTOMATIC_CONFIRMATION) || !empty($conf->global->STRIPE_USE_NEW_CHECKOUT)) {	// Use a SCA ready method
			require_once DOL_DOCUMENT_ROOT.'/stripe/class/stripe.class.php';

			$service = 'StripeLive';
			$servicestatus = 1;
			if (empty($conf->global->STRIPE_LIVE) || GETPOST('forcesandbox', 'alpha')) {
				$service = 'StripeTest';
				$servicestatus = 0;
			}

			$stripe = new Stripe($db);
			$stripeacc = $stripe->getStripeAccount($service);
			$stripecu = null;
			if (is_object($object) && is_object($object->thirdparty)) {
				$stripecu = $stripe->customerStripe($object->thirdparty, $stripeacc, $servicestatus, 1);
			}

			if (!empty($conf->global->STRIPE_USE_INTENT_WITH_AUTOMATIC_CONFIRMATION)) {
				$noidempotency_key = (GETPOSTISSET('noidempotency') ? GETPOST('noidempotency', 'int') : 0); // By default noidempotency is unset, so we must use a different tag/ref for each payment. If set, we can pay several times the same tag/ref.
				$paymentintent = $stripe->getPaymentIntent($amount, $currency, $tag, 'Stripe payment: '.$fulltag.(is_object($object) ? ' ref='.$object->ref : ''), $object, $stripecu, $stripeacc, $servicestatus, 0, 'automatic', false, null, 0, $noidempotency_key);
				// The paymentintnent has status 'requires_payment_method' (even if paymentintent was already paid)
				//var_dump($paymentintent);
				if ($stripe->error) {
					setEventMessages($stripe->error, null, 'errors');
				}
			}
		}

		// Note:
		// $conf->global->STRIPE_USE_INTENT_WITH_AUTOMATIC_CONFIRMATION = 1 = use intent (default value)
		// $conf->global->STRIPE_USE_INTENT_WITH_AUTOMATIC_CONFIRMATION = 2 = use payment

		//if (empty($conf->global->STRIPE_USE_INTENT_WITH_AUTOMATIC_CONFIRMATION) || !empty($paymentintent))
		//{
		print '
        <table id="dolpaymenttable" summary="Payment form" class="center centpercent">
        <tbody><tr><td class="textpublicpayment">';

		if (!empty($conf->global->STRIPE_USE_INTENT_WITH_AUTOMATIC_CONFIRMATION)) {
			print '<div id="payment-request-button"><!-- A Stripe Element will be inserted here. --></div>';
		}

		print '<div class="form-row '.(getDolGlobalInt('STRIPE_USE_INTENT_WITH_AUTOMATIC_CONFIRMATION') == 2 ? 'center' : 'left').'">';
		if (getDolGlobalInt('STRIPE_USE_INTENT_WITH_AUTOMATIC_CONFIRMATION') == 1) {
			print '<label for="card-element">'.$langs->trans("CreditOrDebitCard").'</label>';
			print '<br><input id="cardholder-name" class="marginbottomonly" name="cardholder-name" value="" type="text" placeholder="'.$langs->trans("CardOwner").'" autocomplete="off" autofocus required>';
		}

		if (getDolGlobalInt('STRIPE_USE_INTENT_WITH_AUTOMATIC_CONFIRMATION') == 1) {
			print '<div id="card-element">
	        <!-- a Stripe Element will be inserted here. -->
    	    </div>';
		}
		if (getDolGlobalInt('STRIPE_USE_INTENT_WITH_AUTOMATIC_CONFIRMATION') == 2) {
			print '<div id="payment-element">
			<!-- a Stripe Element will be inserted here. -->
			</div>';
		}

		print '<!-- Used to display form errors -->
        <div id="card-errors" role="alert"></div>
        </div>';

		print '<br>';
		print '<button class="button buttonpayment" style="text-align: center; padding-left: 0; padding-right: 0;" id="buttontopay" data-secret="'.(is_object($paymentintent) ? $paymentintent->client_secret : '').'">'.$langs->trans("ValidatePayment").'</button>';
		print '<img id="hourglasstopay" class="hidden" src="'.DOL_URL_ROOT.'/theme/'.$conf->theme.'/img/working.gif">';

		print '</td></tr></tbody>';
		print '</table>';
		//}

		if (!empty($conf->global->STRIPE_USE_INTENT_WITH_AUTOMATIC_CONFIRMATION)) {
			if (empty($paymentintent)) {
				print '<center>'.$langs->trans("Error").'</center>';
			} else {
				print '<input type="hidden" name="paymentintent_id" value="'.$paymentintent->id.'">';
				//$_SESSION["paymentintent_id"] = $paymentintent->id;
			}
		}

		print '</form>'."\n";


		// JS Code for Stripe
		if (empty($stripearrayofkeys['publishable_key'])) {
			$langs->load("errors");
			print info_admin($langs->trans("ErrorModuleSetupNotComplete", $langs->transnoentitiesnoconv("Stripe")), 0, 0, 'error');
		} else {
			print '<!-- JS Code for Stripe components -->';
			print '<script src="https://js.stripe.com/v3/"></script>'."\n";
			print '<!-- urllogofull = '.$urllogofull.' -->'."\n";

			// Code to ask the credit card. This use the default "API version". No way to force API version when using JS code.
			print '<script type="text/javascript">'."\n";

			if (!empty($conf->global->STRIPE_USE_NEW_CHECKOUT)) {
				$amountstripe = $amount;

				// Correct the amount according to unit of currency
				// See https://support.stripe.com/questions/which-zero-decimal-currencies-does-stripe-support
				$arrayzerounitcurrency = array('BIF', 'CLP', 'DJF', 'GNF', 'JPY', 'KMF', 'KRW', 'MGA', 'PYG', 'RWF', 'VND', 'VUV', 'XAF', 'XOF', 'XPF');
				if (!in_array($currency, $arrayzerounitcurrency)) {
					$amountstripe = $amountstripe * 100;
				}

				$ipaddress = getUserRemoteIP();
				$metadata = array('dol_version'=>DOL_VERSION, 'dol_entity'=>$conf->entity, 'ipaddress'=>$ipaddress);
				if (is_object($object)) {
					$metadata['dol_type'] = $object->element;
					$metadata['dol_id'] = $object->id;

					$ref = $object->ref;
				}

				try {
					$arrayforpaymentintent = array(
						'description'=>'Stripe payment: '.$FULLTAG.($ref ? ' ref='.$ref : ''),
						"metadata" => $metadata
					);
					if ($TAG) {
						$arrayforpaymentintent["statement_descriptor"] = dol_trunc($TAG, 10, 'right', 'UTF-8', 1); // 22 chars that appears on bank receipt (company + description)
					}

					$arrayforcheckout = array(
						'payment_method_types' => array('card'),
						'line_items' => array(array(
							'name' => $langs->transnoentitiesnoconv("Payment").' '.$TAG, // Label of product line
							'description' => 'Stripe payment: '.$FULLTAG.($ref ? ' ref='.$ref : ''),
							'amount' => $amountstripe,
							'currency' => $currency,
							//'images' => array($urllogofull),
							'quantity' => 1,
						)),
						'client_reference_id' => $FULLTAG,
						'success_url' => $urlok,
						'cancel_url' => $urlko,
						'payment_intent_data' => $arrayforpaymentintent
					);
					if ($stripecu) {
						$arrayforcheckout['customer'] = $stripecu;
					} elseif (GETPOST('email', 'alpha') && isValidEmail(GETPOST('email', 'alpha'))) {
						$arrayforcheckout['customer_email'] = GETPOST('email', 'alpha');
					}
					$sessionstripe = \Stripe\Checkout\Session::create($arrayforcheckout);

					$remoteip = getUserRemoteIP();

					// Save some data for the paymentok
					$_SESSION["currencyCodeType"] = $currency;
					$_SESSION["paymentType"] = '';
					$_SESSION["FinalPaymentAmt"] = $amount;
					$_SESSION['ipaddress'] = ($remoteip ? $remoteip : 'unknown'); // Payer ip
					$_SESSION['payerID'] = is_object($stripecu) ? $stripecu->id : '';
					$_SESSION['TRANSACTIONID'] = $sessionstripe->id;
				} catch (Exception $e) {
					print $e->getMessage();
				}
				?>
			   // Code for payment with option STRIPE_USE_NEW_CHECKOUT set

			// Create a Stripe client.
				<?php
				if (empty($stripeacc)) {
					?>
			var stripe = Stripe('<?php echo $stripearrayofkeys['publishable_key']; // Defined into config.php ?>');
					<?php
				} else {
					?>
			var stripe = Stripe('<?php echo $stripearrayofkeys['publishable_key']; // Defined into config.php ?>', { stripeAccount: '<?php echo $stripeacc; ?>' });
					<?php
				}
				?>

			// Create an instance of Elements
			var elements = stripe.elements();

			// Custom styling can be passed to options when creating an Element.
			// (Note that this demo uses a wider set of styles than the guide below.)
			var style = {
			  base: {
				color: '#32325d',
				lineHeight: '24px',
				fontFamily: '"Helvetica Neue", Helvetica, sans-serif',
				fontSmoothing: 'antialiased',
				fontSize: '16px',
				'::placeholder': {
				  color: '#aab7c4'
				}
			  },
			  invalid: {
				color: '#fa755a',
				iconColor: '#fa755a'
			  }
			}

			var cardElement = elements.create('card', {style: style});

			// Comment this to avoid the redirect
			stripe.redirectToCheckout({
			  // Make the id field from the Checkout Session creation API response
			  // available to this file, so you can provide it as parameter here
			  // instead of the {{CHECKOUT_SESSION_ID}} placeholder.
			  sessionId: '<?php print $sessionstripe->id; ?>'
			}).then(function (result) {
			  // If `redirectToCheckout` fails due to a browser or network
			  // error, display the localized error message to your customer
			  // using `result.error.message`.
			});


				<?php
			} elseif (!empty($conf->global->STRIPE_USE_INTENT_WITH_AUTOMATIC_CONFIRMATION)) {
				?>
			// Code for payment with option STRIPE_USE_INTENT_WITH_AUTOMATIC_CONFIRMATION set to 1 or 2

			// Create a Stripe client.
				<?php
				if (empty($stripeacc)) {
					?>
			var stripe = Stripe('<?php echo $stripearrayofkeys['publishable_key']; // Defined into config.php ?>');
					<?php
				} else {
					?>
			var stripe = Stripe('<?php echo $stripearrayofkeys['publishable_key']; // Defined into config.php ?>', { stripeAccount: '<?php echo $stripeacc; ?>' });
					<?php
				}
				?>

				<?php
				if (getDolGlobalInt('STRIPE_USE_INTENT_WITH_AUTOMATIC_CONFIRMATION') == 2) {
					?>
			var cardButton = document.getElementById('buttontopay');
			var clientSecret = cardButton.dataset.secret;
			var options = { clientSecret: clientSecret };

			// Create an instance of Elements
			var elements = stripe.elements(options);
					<?php
				} else {
					?>
			// Create an instance of Elements
			var elements = stripe.elements();
					<?php
				}
				?>

			// Custom styling can be passed to options when creating an Element.
			// (Note that this demo uses a wider set of styles than the guide below.)
			var style = {
			  base: {
				color: '#32325d',
				lineHeight: '24px',
				fontFamily: '"Helvetica Neue", Helvetica, sans-serif',
				fontSmoothing: 'antialiased',
				fontSize: '16px',
				'::placeholder': {
				  color: '#aab7c4'
				}
			  },
			  invalid: {
				color: '#fa755a',
				iconColor: '#fa755a'
			  }
			}

				<?php
				if (getDolGlobalInt('STRIPE_USE_INTENT_WITH_AUTOMATIC_CONFIRMATION') == 2) {
					?>
			var paymentElement = elements.create("payment");

			// Add an instance of the card Element into the `card-element` <div>
			paymentElement.mount("#payment-element");

			// Handle form submission
			var cardButton = document.getElementById('buttontopay');

			cardButton.addEventListener('click', function(event) {
				console.log("We click on buttontopay");
				event.preventDefault();

					/* Disable button to pay and show hourglass cursor */
					jQuery('#hourglasstopay').show();
					jQuery('#buttontopay').hide();

					stripe.confirmPayment({
						elements,confirmParams: {
						return_url: '<?php echo $urlok; ?>',
						payment_method_data: {
							billing_details: {
								name: 'test'
								<?php if (GETPOST('email', 'alpha') || (is_object($object) && is_object($object->thirdparty) && !empty($object->thirdparty->email))) {
									?>, email: '<?php echo dol_escape_js(GETPOST('email', 'alpha') ? GETPOST('email', 'alpha') : $object->thirdparty->email); ?>'<?php
								} ?>
								<?php if (is_object($object) && is_object($object->thirdparty) && !empty($object->thirdparty->phone)) {
									?>, phone: '<?php echo dol_escape_js($object->thirdparty->phone); ?>'<?php
								} ?>
								<?php if (is_object($object) && is_object($object->thirdparty)) {
									?>, address: {
									city: '<?php echo dol_escape_js($object->thirdparty->town); ?>',
									<?php if ($object->thirdparty->country_code) {
										?>country: '<?php echo dol_escape_js($object->thirdparty->country_code); ?>',<?php
									} ?>
									line1: '<?php echo dol_escape_js(preg_replace('/\s\s+/', ' ', $object->thirdparty->address)); ?>',
									postal_code: '<?php echo dol_escape_js($object->thirdparty->zip); ?>'
									}
								<?php } ?>
							}
							},
							save_payment_method:<?php if ($stripecu) {
													print 'true';
												} else {
													print 'false';
												} ?>	/* true when a customer was provided when creating payment intent. true ask to save the card */
						},
					}
					).then(function(result) {
						console.log(result);
						if (result.error) {
							console.log("Error on result of handleCardPayment");
							jQuery('#buttontopay').show();
							jQuery('#hourglasstopay').hide();
							// Inform the user if there was an error
							var errorElement = document.getElementById('card-errors');
							console.log(result);
							errorElement.textContent = result.error.message;
						} else {
							// The payment has succeeded. Display a success message.
							console.log("No error on result of handleCardPayment, so we submit the form");
							// Submit the form
							jQuery('#buttontopay').hide();
							jQuery('#hourglasstopay').show();
							// Send form (action=charge that will do nothing)
							jQuery('#payment-form').submit();
						}
					});

			});
					<?php
				} else {
					?>
			var cardElement = elements.create('card', {style: style});

			// Add an instance of the card Element into the `card-element` <div>
			cardElement.mount('#card-element');

			// Handle real-time validation errors from the card Element.
			cardElement.addEventListener('change', function(event) {
				var displayError = document.getElementById('card-errors');
				  if (event.error) {
					  console.log("Show event error (like 'Incorrect card number', ...)");
					displayError.textContent = event.error.message;
				  } else {
					  console.log("Reset error message");
					displayError.textContent = '';
				  }
			});

			// Handle form submission
			var cardholderName = document.getElementById('cardholder-name');
			var cardButton = document.getElementById('buttontopay');
			var clientSecret = cardButton.dataset.secret;

			cardButton.addEventListener('click', function(event) {
				console.log("We click on buttontopay");
				event.preventDefault();

				if (cardholderName.value == '')
				{
					console.log("Field Card holder is empty");
					var displayError = document.getElementById('card-errors');
					displayError.textContent = '<?php print dol_escape_js($langs->trans("ErrorFieldRequired", $langs->transnoentitiesnoconv("CardOwner"))); ?>';
				}
				else
				{
					/* Disable button to pay and show hourglass cursor */
					jQuery('#hourglasstopay').show();
					jQuery('#buttontopay').hide();

					stripe.handleCardPayment(
					clientSecret, cardElement, {
						payment_method_data: {
							billing_details: {
								name: cardholderName.value
								<?php if (GETPOST('email', 'alpha') || (is_object($object) && is_object($object->thirdparty) && !empty($object->thirdparty->email))) {
									?>, email: '<?php echo dol_escape_js(GETPOST('email', 'alpha') ? GETPOST('email', 'alpha') : $object->thirdparty->email); ?>'<?php
								} ?>
								<?php if (is_object($object) && is_object($object->thirdparty) && !empty($object->thirdparty->phone)) {
									?>, phone: '<?php echo dol_escape_js($object->thirdparty->phone); ?>'<?php
								} ?>
								<?php if (is_object($object) && is_object($object->thirdparty)) {
									?>, address: {
									city: '<?php echo dol_escape_js($object->thirdparty->town); ?>',
									<?php if ($object->thirdparty->country_code) {
										?>country: '<?php echo dol_escape_js($object->thirdparty->country_code); ?>',<?php
									} ?>
									line1: '<?php echo dol_escape_js(preg_replace('/\s\s+/', ' ', $object->thirdparty->address)); ?>',
									postal_code: '<?php echo dol_escape_js($object->thirdparty->zip); ?>'
									}
								<?php } ?>
							}
							},
							save_payment_method:<?php if ($stripecu) {
													print 'true';
												} else {
													print 'false';
												} ?>	/* true when a customer was provided when creating payment intent. true ask to save the card */
					}
					).then(function(result) {
						console.log(result);
						if (result.error) {
							console.log("Error on result of handleCardPayment");
							jQuery('#buttontopay').show();
							jQuery('#hourglasstopay').hide();
							// Inform the user if there was an error
							var errorElement = document.getElementById('card-errors');
							errorElement.textContent = result.error.message;
						} else {
							// The payment has succeeded. Display a success message.
							console.log("No error on result of handleCardPayment, so we submit the form");
							// Submit the form
							jQuery('#buttontopay').hide();
							jQuery('#hourglasstopay').show();
							// Send form (action=charge that will do nothing)
							jQuery('#payment-form').submit();
						}
					});
				}
			});
					<?php
				}
				?>

				<?php
			}

			print '</script>';
		}
	}

	// For any other payment services
	// This hook can be used to show the embedded form to make payments with external payment modules (ie Payzen, ...)
	$parameters = [
		'paymentmethod' => $paymentmethod,
		'amount' => $amount,
		'currency' => $currency,
		'tag' => GETPOST("tag", 'alpha'),
		'dopayment' => GETPOST('dopayment', 'alpha')
	];
	$reshook = $hookmanager->executeHooks('doPayment', $parameters, $object, $action);
	if ($reshook < 0) {
		setEventMessages($hookmanager->error, $hookmanager->errors, 'errors');
	} elseif ($reshook > 0) {
		print $hookmanager->resPrint;
	}
}

htmlPrintOnlinePaymentFooter($mysoc, $langs, 1, $suffix, $object);

llxFooter('', 'public');

$db->close();<|MERGE_RESOLUTION|>--- conflicted
+++ resolved
@@ -284,21 +284,6 @@
 // The list can be complete by the hook 'doValidatePayment' executed inside getValidOnlinePaymentMethods()
 $validpaymentmethod = getValidOnlinePaymentMethods($paymentmethod);
 
-<<<<<<< HEAD
-=======
-// This hook is used to push to $validpaymentmethod by external payment modules (ie Payzen, ...)
-$parameters = [
-	'paymentmethod' => $paymentmethod,
-	'validpaymentmethod' => &$validpaymentmethod
-];
-$reshook = $hookmanager->executeHooks('doValidatePayment', $parameters, $object, $action);
-if ($reshook < 0) {
-	setEventMessages($hookmanager->error, $hookmanager->errors, 'errors');
-} elseif ($reshook > 0) {
-	print $hookmanager->resPrint;
-}
-
->>>>>>> 3fdc3233
 // Check security token
 $tmpsource = $source;
 if ($tmpsource == 'membersubscription') {
@@ -826,6 +811,19 @@
 		exit;
 	}
 }
+
+// This hook is used to push to $validpaymentmethod by external payment modules (ie Payzen, ...)
+$parameters = array(
+	'paymentmethod' => $paymentmethod,
+	'validpaymentmethod' => &$validpaymentmethod
+);
+$reshook = $hookmanager->executeHooks('doPayment', $parameters, $object, $action);
+if ($reshook < 0) {
+	setEventMessages($hookmanager->error, $hookmanager->errors, 'errors');
+} elseif ($reshook > 0) {
+	print $hookmanager->resPrint;
+}
+
 
 
 /*
