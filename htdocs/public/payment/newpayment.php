<?php
/* Copyright (C) 2001-2002	Rodolphe Quiedeville	<rodolphe@quiedeville.org>
 * Copyright (C) 2006-2017	Laurent Destailleur		<eldy@users.sourceforge.net>
 * Copyright (C) 2009-2012	Regis Houssin			<regis.houssin@inodbox.com>
 * Copyright (C) 2018	    Juanjo Menent			<jmenent@2byte.es>
 * Copyright (C) 2018-2019	Thibault FOUCART	    <support@ptibogxiv.net>
 *
 * This program is free software; you can redistribute it and/or modify
 * it under the terms of the GNU General Public License as published by
 * the Free Software Foundation; either version 3 of the License, or
 * (at your option) any later version.
 *
 * This program is distributed in the hope that it will be useful,
 * but WITHOUT ANY WARRANTY; without even the implied warranty of
 * MERCHANTABILITY or FITNESS FOR A PARTICULAR PURPOSE.  See the
 * GNU General Public License for more details.
 *
 * You should have received a copy of the GNU General Public License
 * along with this program. If not, see <https://www.gnu.org/licenses/>.
 *
 * For Paypal test: https://developer.paypal.com/
 * For Paybox test: ???
 * For Stripe test: Use credit card 4242424242424242 .More example on https://stripe.com/docs/testing
 *
 * Variants:
 * - When option STRIPE_USE_INTENT_WITH_AUTOMATIC_CONFIRMATION is on, we use the new PaymentIntent API
 * - When option STRIPE_USE_NEW_CHECKOUT is on, we use the new checkout API
 * - If no option set, we use old APIS (charge)
 */

/**
 *     	\file       htdocs/public/payment/newpayment.php
 *		\ingroup    core
 *		\brief      File to offer a way to make a payment for a particular Dolibarr object
 */

if (!defined('NOLOGIN')) {
	define("NOLOGIN", 1); // This means this output page does not require to be logged.
}
if (!defined('NOCSRFCHECK')) {
	define("NOCSRFCHECK", 1); // We accept to go on this page from external web site.
}
if (!defined('NOIPCHECK')) {
	define('NOIPCHECK', '1'); // Do not check IP defined into conf $dolibarr_main_restrict_ip
}
if (!defined('NOBROWSERNOTIF')) {
	define('NOBROWSERNOTIF', '1');
}

// For MultiCompany module.
// Do not use GETPOST here, function is not defined and get of entity must be done before including main.inc.php
$entity = (!empty($_GET['entity']) ? (int) $_GET['entity'] : (!empty($_POST['entity']) ? (int) $_POST['entity'] : (!empty($_GET['e']) ? (int) $_GET['e'] : (!empty($_POST['e']) ? (int) $_POST['e'] : 1))));
if (is_numeric($entity)) {
	define("DOLENTITY", $entity);
}

require '../../main.inc.php';
require_once DOL_DOCUMENT_ROOT.'/core/lib/company.lib.php';
require_once DOL_DOCUMENT_ROOT.'/core/lib/payments.lib.php';
require_once DOL_DOCUMENT_ROOT.'/core/lib/functions2.lib.php';
require_once DOL_DOCUMENT_ROOT.'/product/class/product.class.php';
require_once DOL_DOCUMENT_ROOT.'/societe/class/societeaccount.class.php';
// Hook to be used by external payment modules (ie Payzen, ...)
include_once DOL_DOCUMENT_ROOT.'/core/class/hookmanager.class.php';
$hookmanager = new HookManager($db);
$hookmanager->initHooks(array('newpayment'));

// Load translation files
$langs->loadLangs(array("main", "other", "dict", "bills", "companies", "errors", "paybox", "paypal", "stripe")); // File with generic data

// Security check
// No check on module enabled. Done later according to $validpaymentmethod

$action = GETPOST('action', 'aZ09');

// Input are:
// type ('invoice','order','contractline'),
// id (object id),
// amount (required if id is empty),
// tag (a free text, required if type is empty)
// currency (iso code)

$suffix = GETPOST("suffix", 'aZ09');
$amount = price2num(GETPOST("amount", 'alpha'));
if (!GETPOST("currency", 'alpha')) {
	$currency = $conf->currency;
} else {
	$currency = GETPOST("currency", 'aZ09');
}
$source = GETPOST("s", 'aZ09') ?GETPOST("s", 'aZ09') : GETPOST("source", 'aZ09');
$download = GETPOST('d', 'int') ?GETPOST('d', 'int') : GETPOST('download', 'int');

if (!$action) {
	if (!GETPOST("amount", 'alpha') && !$source) {
		print $langs->trans('ErrorBadParameters')." - amount or source";
		exit;
	}
	if (is_numeric($amount) && !GETPOST("tag", 'alpha') && !$source) {
		print $langs->trans('ErrorBadParameters')." - tag or source";
		exit;
	}
	if ($source && !GETPOST("ref", 'alpha')) {
		print $langs->trans('ErrorBadParameters')." - ref";
		exit;
	}
}


$paymentmethod = GETPOST('paymentmethod', 'alphanohtml') ?GETPOST('paymentmethod', 'alphanohtml') : ''; // Empty in most cases. Defined when a payment mode is forced
$validpaymentmethod = array();

// Detect $paymentmethod
foreach ($_POST as $key => $val) {
	if (preg_match('/^dopayment_(.*)$/', $key, $reg)) {
		$paymentmethod = $reg[1];
		break;
	}
}


// Define $urlwithroot
//$urlwithouturlroot=preg_replace('/'.preg_quote(DOL_URL_ROOT,'/').'$/i','',trim($dolibarr_main_url_root));
//$urlwithroot=$urlwithouturlroot.DOL_URL_ROOT;		// This is to use external domain name found into config file
$urlwithroot = DOL_MAIN_URL_ROOT; // This is to use same domain name than current. For Paypal payment, we can use internal URL like localhost.

$urlok = $urlwithroot.'/public/payment/paymentok.php?';
$urlko = $urlwithroot.'/public/payment/paymentko.php?';

// Complete urls for post treatment
$ref = $REF = GETPOST('ref', 'alpha');
$TAG = GETPOST("tag", 'alpha');
$FULLTAG = GETPOST("fulltag", 'alpha'); // fulltag is tag with more informations
$SECUREKEY = GETPOST("securekey"); // Secure key
if ($paymentmethod && !preg_match('/'.preg_quote('PM='.$paymentmethod, '/').'/', $FULLTAG)) {
	$FULLTAG .= ($FULLTAG ? '.' : '').'PM='.$paymentmethod;
}

if (!empty($suffix)) {
	$urlok .= 'suffix='.urlencode($suffix).'&';
	$urlko .= 'suffix='.urlencode($suffix).'&';
}
if ($source) {
	$urlok .= 's='.urlencode($source).'&';
	$urlko .= 's='.urlencode($source).'&';
}
if (!empty($REF)) {
	$urlok .= 'ref='.urlencode($REF).'&';
	$urlko .= 'ref='.urlencode($REF).'&';
}
if (!empty($TAG)) {
	$urlok .= 'tag='.urlencode($TAG).'&';
	$urlko .= 'tag='.urlencode($TAG).'&';
}
if (!empty($FULLTAG)) {
	$urlok .= 'fulltag='.urlencode($FULLTAG).'&';
	$urlko .= 'fulltag='.urlencode($FULLTAG).'&';
}
if (!empty($SECUREKEY)) {
	$urlok .= 'securekey='.urlencode($SECUREKEY).'&';
	$urlko .= 'securekey='.urlencode($SECUREKEY).'&';
}
if (!empty($entity)) {
	$urlok .= 'e='.urlencode($entity).'&';
	$urlko .= 'e='.urlencode($entity).'&';
}
$urlok = preg_replace('/&$/', '', $urlok); // Remove last &
$urlko = preg_replace('/&$/', '', $urlko); // Remove last &



// Make special controls

if ((empty($paymentmethod) || $paymentmethod == 'paypal') && !empty($conf->paypal->enabled)) {
	require_once DOL_DOCUMENT_ROOT.'/paypal/lib/paypal.lib.php';
	require_once DOL_DOCUMENT_ROOT.'/paypal/lib/paypalfunctions.lib.php';

	// Check parameters
	$PAYPAL_API_OK = "";
	if ($urlok) {
		$PAYPAL_API_OK = $urlok;
	}
	$PAYPAL_API_KO = "";
	if ($urlko) {
		$PAYPAL_API_KO = $urlko;
	}
	if (empty($PAYPAL_API_USER)) {
		dol_print_error('', "Paypal setup param PAYPAL_API_USER not defined");
		return -1;
	}
	if (empty($PAYPAL_API_PASSWORD)) {
		dol_print_error('', "Paypal setup param PAYPAL_API_PASSWORD not defined");
		return -1;
	}
	if (empty($PAYPAL_API_SIGNATURE)) {
		dol_print_error('', "Paypal setup param PAYPAL_API_SIGNATURE not defined");
		return -1;
	}
}
if ((empty($paymentmethod) || $paymentmethod == 'paybox') && !empty($conf->paybox->enabled)) {
	// No specific test for the moment
}
if ((empty($paymentmethod) || $paymentmethod == 'stripe') && !empty($conf->stripe->enabled)) {
	require_once DOL_DOCUMENT_ROOT.'/stripe/config.php'; // This include also /stripe/lib/stripe.lib.php, /includes/stripe/stripe-php/init.php, ...
}

// Initialize $validpaymentmethod
$validpaymentmethod = getValidOnlinePaymentMethods($paymentmethod);

// This hook is used to push to $validpaymentmethod by external payment modules (ie Payzen, ...)
$parameters = [
	'paymentmethod' => $paymentmethod,
	'validpaymentmethod' => &$validpaymentmethod
];
$reshook = $hookmanager->executeHooks('doValidatePayment', $parameters, $object, $action);

// Check security token
$valid = true;
if (!empty($conf->global->PAYMENT_SECURITY_TOKEN)) {
	if (!empty($conf->global->PAYMENT_SECURITY_TOKEN_UNIQUE)) {
		if ($source && $REF) {
			$token = dol_hash($conf->global->PAYMENT_SECURITY_TOKEN.$source.$REF, 2); // Use the source in the hash to avoid duplicates if the references are identical
		} else {
			$token = dol_hash($conf->global->PAYMENT_SECURITY_TOKEN, 2);
		}
	} else {
		$token = $conf->global->PAYMENT_SECURITY_TOKEN;
	}
	if ($SECUREKEY != $token) {
		if (empty($conf->global->PAYMENT_SECURITY_ACCEPT_ANY_TOKEN)) {
			$valid = false; // PAYMENT_SECURITY_ACCEPT_ANY_TOKEN is for backward compatibility
		} else {
			dol_syslog("Warning: PAYMENT_SECURITY_ACCEPT_ANY_TOKEN is on", LOG_WARNING);
		}
	}

	if (!$valid) {
		print '<div class="error">Bad value for key.</div>';
		//print 'SECUREKEY='.$SECUREKEY.' token='.$token.' valid='.$valid;
		exit;
	}
}

if (!empty($paymentmethod) && empty($validpaymentmethod[$paymentmethod])) {
	print 'Payment module for payment method '.$paymentmethod.' is not active';
	exit;
}
if (empty($validpaymentmethod)) {
	print 'No active payment module (Paypal, Stripe, Paybox, ...)';
	exit;
}

// Common variables
$creditor = $mysoc->name;
$paramcreditor = 'ONLINE_PAYMENT_CREDITOR';
$paramcreditorlong = 'ONLINE_PAYMENT_CREDITOR_'.$suffix;
if (!empty($conf->global->$paramcreditorlong)) {
	$creditor = $conf->global->$paramcreditorlong;
} elseif (!empty($conf->global->$paramcreditor)) {
	$creditor = $conf->global->$paramcreditor;
}



/*
 * Actions
 */

// Action dopayment is called after clicking/choosing the payment mode
if ($action == 'dopayment') {
	if ($paymentmethod == 'paypal') {
		$PAYPAL_API_PRICE = price2num(GETPOST("newamount", 'alpha'), 'MT');
		$PAYPAL_PAYMENT_TYPE = 'Sale';

		// Vars that are used as global var later in print_paypal_redirect()
		$origfulltag = GETPOST("fulltag", 'alpha');
		$shipToName = GETPOST("shipToName", 'alpha');
		$shipToStreet = GETPOST("shipToStreet", 'alpha');
		$shipToCity = GETPOST("shipToCity", 'alpha');
		$shipToState = GETPOST("shipToState", 'alpha');
		$shipToCountryCode = GETPOST("shipToCountryCode", 'alpha');
		$shipToZip = GETPOST("shipToZip", 'alpha');
		$shipToStreet2 = GETPOST("shipToStreet2", 'alpha');
		$phoneNum = GETPOST("phoneNum", 'alpha');
		$email = GETPOST("email", 'alpha');
		$desc = GETPOST("desc", 'alpha');
		$thirdparty_id = GETPOST('thirdparty_id', 'int');

		// Special case for Paypal-Indonesia
		if ($shipToCountryCode == 'ID' && !preg_match('/\-/', $shipToState)) {
			$shipToState = 'ID-'.$shipToState;
		}

		$mesg = '';
		if (empty($PAYPAL_API_PRICE) || !is_numeric($PAYPAL_API_PRICE)) {
			$mesg = $langs->trans("ErrorFieldRequired", $langs->transnoentitiesnoconv("Amount"));
			$action = '';
			// } elseif (empty($EMAIL)) { $mesg=$langs->trans("ErrorFieldRequired",$langs->transnoentitiesnoconv("YourEMail"));
			// } elseif (! isValidEMail($EMAIL)) { $mesg=$langs->trans("ErrorBadEMail",$EMAIL);
		} elseif (!$origfulltag) {
			$mesg = $langs->trans("ErrorFieldRequired", $langs->transnoentitiesnoconv("PaymentCode"));
			$action = '';
		}

		//var_dump($_POST);
		if (empty($mesg)) {
			dol_syslog("newpayment.php call paypal api and do redirect", LOG_DEBUG);

			// Other
			$PAYPAL_API_DEVISE = "USD";
			if (!empty($currency)) {
				$PAYPAL_API_DEVISE = $currency;
			}

			// Show var initialized by include fo paypal lib at begin of this file
			dol_syslog("Submit Paypal form", LOG_DEBUG);
			dol_syslog("PAYPAL_API_USER: $PAYPAL_API_USER", LOG_DEBUG);
			dol_syslog("PAYPAL_API_PASSWORD: ".preg_replace('/./', '*', $PAYPAL_API_PASSWORD), LOG_DEBUG); // No password into log files
			dol_syslog("PAYPAL_API_SIGNATURE: $PAYPAL_API_SIGNATURE", LOG_DEBUG);
			dol_syslog("PAYPAL_API_SANDBOX: $PAYPAL_API_SANDBOX", LOG_DEBUG);
			dol_syslog("PAYPAL_API_OK: $PAYPAL_API_OK", LOG_DEBUG);
			dol_syslog("PAYPAL_API_KO: $PAYPAL_API_KO", LOG_DEBUG);
			dol_syslog("PAYPAL_API_PRICE: $PAYPAL_API_PRICE", LOG_DEBUG);
			dol_syslog("PAYPAL_API_DEVISE: $PAYPAL_API_DEVISE", LOG_DEBUG);
			// All those fields may be empty when making a payment for a free amount for example
			dol_syslog("shipToName: $shipToName", LOG_DEBUG);
			dol_syslog("shipToStreet: $shipToStreet", LOG_DEBUG);
			dol_syslog("shipToCity: $shipToCity", LOG_DEBUG);
			dol_syslog("shipToState: $shipToState", LOG_DEBUG);
			dol_syslog("shipToCountryCode: $shipToCountryCode", LOG_DEBUG);
			dol_syslog("shipToZip: $shipToZip", LOG_DEBUG);
			dol_syslog("shipToStreet2: $shipToStreet2", LOG_DEBUG);
			dol_syslog("phoneNum: $phoneNum", LOG_DEBUG);
			dol_syslog("email: $email", LOG_DEBUG);
			dol_syslog("desc: $desc", LOG_DEBUG);

			dol_syslog("SCRIPT_URI: ".(empty($_SERVER["SCRIPT_URI"]) ? '' : $_SERVER["SCRIPT_URI"]), LOG_DEBUG); // If defined script uri must match domain of PAYPAL_API_OK and PAYPAL_API_KO

			// A redirect is added if API call successfull
			$mesg = print_paypal_redirect($PAYPAL_API_PRICE, $PAYPAL_API_DEVISE, $PAYPAL_PAYMENT_TYPE, $PAYPAL_API_OK, $PAYPAL_API_KO, $FULLTAG);

			// If we are here, it means the Paypal redirect was not done, so we show error message
			$action = '';
		}
	}

	if ($paymentmethod == 'paybox') {
		$PRICE = price2num(GETPOST("newamount"), 'MT');
		$email = $conf->global->ONLINE_PAYMENT_SENDEMAIL;
		$thirdparty_id = GETPOST('thirdparty_id', 'int');

		$origfulltag = GETPOST("fulltag", 'alpha');

		// Securekey into back url useless for back url and we need an url lower than 150.
		$urlok = preg_replace('/securekey=[^&]+/', '', $urlok);
		$urlko = preg_replace('/securekey=[^&]+/', '', $urlko);

		$mesg = '';
		if (empty($PRICE) || !is_numeric($PRICE)) {
			$mesg = $langs->trans("ErrorFieldRequired", $langs->transnoentitiesnoconv("Amount"));
		} elseif (empty($email)) {
			$mesg = $langs->trans("ErrorFieldRequired", $langs->transnoentitiesnoconv("YourEMail"));
		} elseif (!isValidEMail($email)) {
			$mesg = $langs->trans("ErrorBadEMail", $email);
		} elseif (!$origfulltag) {
			$mesg = $langs->trans("ErrorFieldRequired", $langs->transnoentitiesnoconv("PaymentCode"));
		} elseif (dol_strlen($urlok) > 150) {
			$mesg = 'Error urlok too long '.$urlok.'( Paybox requires 150, found '.strlen($urlok).')';
		} elseif (dol_strlen($urlko) > 150) {
			$mesg = 'Error urlko too long '.$urlko.'( Paybox requires 150, found '.strlen($urlok).')';
		}

		if (empty($mesg)) {
			dol_syslog("newpayment.php call paybox api and do redirect", LOG_DEBUG);

			include_once DOL_DOCUMENT_ROOT.'/paybox/lib/paybox.lib.php';
			print_paybox_redirect($PRICE, $conf->currency, $email, $urlok, $urlko, $FULLTAG);

			session_destroy();
			exit;
		}
	}

	if ($paymentmethod == 'stripe') {
		if (GETPOST('newamount', 'alpha')) {
			$amount = price2num(GETPOST('newamount', 'alpha'), 'MT');
		} else {
			setEventMessages($langs->trans("ErrorFieldRequired", $langs->transnoentitiesnoconv("Amount")), null, 'errors');
			$action = '';
		}
	}
}


// Called when choosing Stripe mode.
// When using the Charge API architecture, this code is called after clicking the 'dopayment' with the Charge API architecture.
// When using the PaymentIntent API architecture, the Stripe customer is already created when creating PaymentIntent when showing payment page and the payment is already ok.
if ($action == 'charge' && !empty($conf->stripe->enabled)) {
	$amountstripe = $amount;

	// Correct the amount according to unit of currency
	// See https://support.stripe.com/questions/which-zero-decimal-currencies-does-stripe-support
	$arrayzerounitcurrency = array('BIF', 'CLP', 'DJF', 'GNF', 'JPY', 'KMF', 'KRW', 'MGA', 'PYG', 'RWF', 'VND', 'VUV', 'XAF', 'XOF', 'XPF');
	if (!in_array($currency, $arrayzerounitcurrency)) {
		$amountstripe = $amountstripe * 100;
	}

	dol_syslog("--- newpayment.php Execute action = ".$action, LOG_DEBUG, 0, '_stripe');
	dol_syslog("POST keys  : ".join(',', array_keys($_POST)), LOG_DEBUG, 0, '_stripe');
	dol_syslog("POST values: ".join(',', $_POST), LOG_DEBUG, 0, '_stripe');

	$stripeToken = GETPOST("stripeToken", 'alpha');
	$email = GETPOST("email", 'alpha');
	$thirdparty_id = GETPOST('thirdparty_id', 'int'); // Note that for payment following online registration for members, this is empty because thirdparty is created once payment is confirmed by paymentok.php
	$dol_type = (GETPOST('s', 'alpha') ? GETPOST('s', 'alpha') : GETPOST('source', 'alpha'));
	$dol_id = GETPOST('dol_id', 'int');
	$vatnumber = GETPOST('vatnumber', 'alpha');
	$savesource = GETPOSTISSET('savesource') ?GETPOST('savesource', 'int') : 1;

	dol_syslog("POST stripeToken = ".$stripeToken, LOG_DEBUG, 0, '_stripe');
	dol_syslog("POST email = ".$email, LOG_DEBUG, 0, '_stripe');
	dol_syslog("POST thirdparty_id = ".$thirdparty_id, LOG_DEBUG, 0, '_stripe');
	dol_syslog("POST vatnumber = ".$vatnumber, LOG_DEBUG, 0, '_stripe');

	$error = 0;
	$errormessage = '';

	// When using the old Charge API architecture
	if (empty($conf->global->STRIPE_USE_INTENT_WITH_AUTOMATIC_CONFIRMATION)) {
		try {
			$metadata = array(
				'dol_version' => DOL_VERSION,
				'dol_entity'  => $conf->entity,
				'dol_company' => $mysoc->name, // Usefull when using multicompany
				'dol_tax_num' => $vatnumber,
				'ipaddress'=> getUserRemoteIP()
			);

			if (!empty($thirdparty_id)) {
				$metadata["dol_thirdparty_id"] = $thirdparty_id;
			}

			if ($thirdparty_id > 0) {
				dol_syslog("Search existing Stripe customer profile for thirdparty_id=".$thirdparty_id, LOG_DEBUG, 0, '_stripe');

				$service = 'StripeTest';
				$servicestatus = 0;
				if (!empty($conf->global->STRIPE_LIVE) && !GETPOST('forcesandbox', 'int')) {
					$service = 'StripeLive';
					$servicestatus = 1;
				}

				$thirdparty = new Societe($db);
				$thirdparty->fetch($thirdparty_id);

				// Create Stripe customer
				include_once DOL_DOCUMENT_ROOT.'/stripe/class/stripe.class.php';
				$stripe = new Stripe($db);
				$stripeacc = $stripe->getStripeAccount($service);
				$customer = $stripe->customerStripe($thirdparty, $stripeacc, $servicestatus, 1);
				if (empty($customer)) {
					$error++;
					dol_syslog('Failed to get/create stripe customer for thirdparty id = '.$thirdparty_id.' and servicestatus = '.$servicestatus.': '.$stripe->error, LOG_ERR, 0, '_stripe');
					setEventMessages('Failed to get/create stripe customer for thirdparty id = '.$thirdparty_id.' and servicestatus = '.$servicestatus.': '.$stripe->error, null, 'errors');
					$action = '';
				}

				// Create Stripe card from Token
				if (!$error) {
					if ($savesource) {
						$card = $customer->sources->create(array("source" => $stripeToken, "metadata" => $metadata));
					} else {
						$card = $stripeToken;
					}

					if (empty($card)) {
						$error++;
						dol_syslog('Failed to create card record', LOG_WARNING, 0, '_stripe');
						setEventMessages('Failed to create card record', null, 'errors');
						$action = '';
					} else {
						if (!empty($FULLTAG)) {
							$metadata["FULLTAG"] = $FULLTAG;
						}
						if (!empty($dol_id)) {
							$metadata["dol_id"] = $dol_id;
						}
						if (!empty($dol_type)) {
							$metadata["dol_type"] = $dol_type;
						}

						dol_syslog("Create charge on card ".$card->id, LOG_DEBUG, 0, '_stripe');
						$charge = \Stripe\Charge::create(array(
							'amount'   => price2num($amountstripe, 'MU'),
							'currency' => $currency,
							'capture'  => true, // Charge immediatly
							'description' => 'Stripe payment: '.$FULLTAG.' ref='.$ref,
							'metadata' => $metadata,
							'customer' => $customer->id,
							'source' => $card,
						  'statement_descriptor_suffix' => dol_trunc($FULLTAG, 10, 'right', 'UTF-8', 1), // 22 chars that appears on bank receipt (company + description)
						), array("idempotency_key" => "$FULLTAG", "stripe_account" => "$stripeacc"));
						// Return $charge = array('id'=>'ch_XXXX', 'status'=>'succeeded|pending|failed', 'failure_code'=>, 'failure_message'=>...)
						if (empty($charge)) {
							$error++;
							dol_syslog('Failed to charge card', LOG_WARNING, 0, '_stripe');
							setEventMessages('Failed to charge card', null, 'errors');
							$action = '';
						}
					}
				}
			} else {
				$vatcleaned = $vatnumber ? $vatnumber : null;

				/*$taxinfo = array('type'=>'vat');
				if ($vatcleaned)
				{
					$taxinfo["tax_id"] = $vatcleaned;
				}
				// We force data to "null" if not defined as expected by Stripe
				if (empty($vatcleaned)) $taxinfo=null;
				*/

				dol_syslog("Create anonymous customer card profile", LOG_DEBUG, 0, '_stripe');

				$customer = \Stripe\Customer::create(array(
					'email' => $email,
					'description' => ($email ? 'Anonymous customer for '.$email : 'Anonymous customer'),
					'metadata' => $metadata,
					'source'  => $stripeToken           // source can be a token OR array('object'=>'card', 'exp_month'=>xx, 'exp_year'=>xxxx, 'number'=>xxxxxxx, 'cvc'=>xxx, 'name'=>'Cardholder's full name', zip ?)
				));
				// Return $customer = array('id'=>'cus_XXXX', ...)

				// Create the VAT record in Stripe
				/* We don't know country of customer, so we can't create tax
				if (! empty($conf->global->STRIPE_SAVE_TAX_IDS))	// We setup to save Tax info on Stripe side. Warning: This may result in error when saving customer
				{
					if (! empty($vatcleaned))
					{
						$isineec=isInEEC($object);
						if ($object->country_code && $isineec)
						{
							//$taxids = $customer->allTaxIds($customer->id);
							$customer->createTaxId($customer->id, array('type'=>'eu_vat', 'value'=>$vatcleaned));
						}
					}
				}*/

				if (!empty($FULLTAG)) {
					$metadata["FULLTAG"] = $FULLTAG;
				}
				if (!empty($dol_id)) {
					$metadata["dol_id"] = $dol_id;
				}
				if (!empty($dol_type)) {
					$metadata["dol_type"] = $dol_type;
				}

				// The customer was just created with a source, so we can make a charge
				// with no card defined, the source just used for customer creation will be used.
				dol_syslog("Create charge", LOG_DEBUG, 0, '_stripe');
				$charge = \Stripe\Charge::create(array(
					'customer' => $customer->id,
					'amount'   => price2num($amountstripe, 'MU'),
					'currency' => $currency,
					'capture'  => true, // Charge immediatly
					'description' => 'Stripe payment: '.$FULLTAG.' ref='.$ref,
					'metadata' => $metadata,
					'statement_descriptor' => dol_trunc($FULLTAG, 10, 'right', 'UTF-8', 1), // 22 chars that appears on bank receipt (company + description)
				), array("idempotency_key" => "$FULLTAG", "stripe_account" => "$stripeacc"));
				// Return $charge = array('id'=>'ch_XXXX', 'status'=>'succeeded|pending|failed', 'failure_code'=>, 'failure_message'=>...)
				if (empty($charge)) {
					$error++;
					dol_syslog('Failed to charge card', LOG_WARNING, 0, '_stripe');
					setEventMessages('Failed to charge card', null, 'errors');
					$action = '';
				}
			}
		} catch (\Stripe\Error\Card $e) {
			// Since it's a decline, \Stripe\Error\Card will be caught
			$body = $e->getJsonBody();
			$err  = $body['error'];

			print('Status is:'.$e->getHttpStatus()."\n");
			print('Type is:'.$err['type']."\n");
			print('Code is:'.$err['code']."\n");
			// param is '' in this case
			print('Param is:'.$err['param']."\n");
			print('Message is:'.$err['message']."\n");

			$error++;
			$errormessage = "ErrorCard ".$e->getMessage()." err=".var_export($err, true);
			dol_syslog($errormessage, LOG_WARNING, 0, '_stripe');
			setEventMessages($e->getMessage(), null, 'errors');
			$action = '';
		} catch (\Stripe\Error\RateLimit $e) {
			// Too many requests made to the API too quickly
			$error++;
			$errormessage = "ErrorRateLimit ".$e->getMessage();
			dol_syslog($errormessage, LOG_WARNING, 0, '_stripe');
			setEventMessages($e->getMessage(), null, 'errors');
			$action = '';
		} catch (\Stripe\Error\InvalidRequest $e) {
			// Invalid parameters were supplied to Stripe's API
			$error++;
			$errormessage = "ErrorInvalidRequest ".$e->getMessage();
			dol_syslog($errormessage, LOG_WARNING, 0, '_stripe');
			setEventMessages($e->getMessage(), null, 'errors');
			$action = '';
		} catch (\Stripe\Error\Authentication $e) {
			// Authentication with Stripe's API failed
			// (maybe you changed API keys recently)
			$error++;
			$errormessage = "ErrorAuthentication ".$e->getMessage();
			dol_syslog($errormessage, LOG_WARNING, 0, '_stripe');
			setEventMessages($e->getMessage(), null, 'errors');
			$action = '';
		} catch (\Stripe\Error\ApiConnection $e) {
			// Network communication with Stripe failed
			$error++;
			$errormessage = "ErrorApiConnection ".$e->getMessage();
			dol_syslog($errormessage, LOG_WARNING, 0, '_stripe');
			setEventMessages($e->getMessage(), null, 'errors');
			$action = '';
		} catch (\Stripe\Error\Base $e) {
			// Display a very generic error to the user, and maybe send
			// yourself an email
			$error++;
			$errormessage = "ErrorBase ".$e->getMessage();
			dol_syslog($errormessage, LOG_WARNING, 0, '_stripe');
			setEventMessages($e->getMessage(), null, 'errors');
			$action = '';
		} catch (Exception $e) {
			// Something else happened, completely unrelated to Stripe
			$error++;
			$errormessage = "ErrorException ".$e->getMessage();
			dol_syslog($errormessage, LOG_WARNING, 0, '_stripe');
			setEventMessages($e->getMessage(), null, 'errors');
			$action = '';
		}
	}

	// When using the PaymentIntent API architecture
	if (!empty($conf->global->STRIPE_USE_INTENT_WITH_AUTOMATIC_CONFIRMATION)) {
		$service = 'StripeTest';
		$servicestatus = 0;
		if (!empty($conf->global->STRIPE_LIVE) && !GETPOST('forcesandbox', 'int')) {
			$service = 'StripeLive';
			$servicestatus = 1;
		}
		include_once DOL_DOCUMENT_ROOT.'/stripe/class/stripe.class.php';
		$stripe = new Stripe($db);
		$stripeacc = $stripe->getStripeAccount($service);

		// We go here if $conf->global->STRIPE_USE_INTENT_WITH_AUTOMATIC_CONFIRMATION is set.
		// In such a case, payment is always ok when we call the "charge" action.
		$paymentintent_id = GETPOST("paymentintent_id", "alpha");

		// Force to use the correct API key
		global $stripearrayofkeysbyenv;
		\Stripe\Stripe::setApiKey($stripearrayofkeysbyenv[$servicestatus]['secret_key']);

		try {
			if (empty($stripeacc)) {				// If the Stripe connect account not set, we use common API usage
				$paymentintent = \Stripe\PaymentIntent::retrieve($paymentintent_id);
			} else {
				$paymentintent = \Stripe\PaymentIntent::retrieve($paymentintent_id, array("stripe_account" => $stripeacc));
			}
		} catch (Exception $e) {
			$error++;
			$errormessage = "CantRetrievePaymentIntent ".$e->getMessage();
			dol_syslog($errormessage, LOG_WARNING, 0, '_stripe');
			setEventMessages($e->getMessage(), null, 'errors');
			$action = '';
		}

		if ($paymentintent->status != 'succeeded') {
			$error++;
			$errormessage = "StatusOfRetrievedIntent is not succeeded: ".$paymentintent->status;
			dol_syslog($errormessage, LOG_WARNING, 0, '_stripe');
			setEventMessages($paymentintent->status, null, 'errors');
			$action = '';
		} else {
			// TODO We can alse record the payment mode into llx_societe_rib with stripe $paymentintent->payment_method
			// Note that with other old Stripe architecture (using Charge API), the payment mode was not recorded, so it is not mandatory to do it here.
			//dol_syslog("Create payment_method for ".$paymentintent->payment_method, LOG_DEBUG, 0, '_stripe');
		}
	}


	$remoteip = getUserRemoteIP();

	$_SESSION["onlinetoken"] = $stripeToken;
	$_SESSION["FinalPaymentAmt"] = $amount;
	$_SESSION["currencyCodeType"] = $currency;
	$_SESSION["paymentType"] = '';
	$_SESSION['ipaddress'] = ($remoteip ? $remoteip : 'unknown'); // Payer ip
	$_SESSION['payerID'] = is_object($customer) ? $customer->id : '';
	$_SESSION['TRANSACTIONID'] = (is_object($charge) ? $charge->id : (is_object($paymentintent) ? $paymentintent->id : ''));
	$_SESSION['errormessage'] = $errormessage;

	dol_syslog("Action charge stripe ip=".$remoteip, LOG_DEBUG, 0, '_stripe');
	dol_syslog("onlinetoken=".$_SESSION["onlinetoken"]." FinalPaymentAmt=".$_SESSION["FinalPaymentAmt"]." currencyCodeType=".$_SESSION["currencyCodeType"]." payerID=".$_SESSION['payerID']." TRANSACTIONID=".$_SESSION['TRANSACTIONID'], LOG_DEBUG, 0, '_stripe');
	dol_syslog("FULLTAG=".$FULLTAG, LOG_DEBUG, 0, '_stripe');
	dol_syslog("error=".$error." errormessage=".$errormessage, LOG_DEBUG, 0, '_stripe');
	dol_syslog("Now call the redirect to paymentok or paymentko, URL = ".($error ? $urlko : $urlok), LOG_DEBUG, 0, '_stripe');

	if ($error) {
		header("Location: ".$urlko);
		exit;
	} else {
		header("Location: ".$urlok);
		exit;
	}
}


/*
 * View
 */

$head = '';
if (!empty($conf->global->ONLINE_PAYMENT_CSS_URL)) {
	$head = '<link rel="stylesheet" type="text/css" href="'.$conf->global->ONLINE_PAYMENT_CSS_URL.'?lang='.$langs->defaultlang.'">'."\n";
}

$conf->dol_hide_topmenu = 1;
$conf->dol_hide_leftmenu = 1;

$replacemainarea = (empty($conf->dol_hide_leftmenu) ? '<div>' : '').'<div>';
llxHeader($head, $langs->trans("PaymentForm"), '', '', 0, 0, '', '', '', 'onlinepaymentbody', $replacemainarea);

// Check link validity
if ($source && in_array($ref, array('member_ref', 'contractline_ref', 'invoice_ref', 'order_ref', ''))) {
	$langs->load("errors");
	dol_print_error_email('BADREFINPAYMENTFORM', $langs->trans("ErrorBadLinkSourceSetButBadValueForRef", $source, $ref));
	// End of page
	llxFooter();
	$db->close();
	exit;
}


// Show sandbox warning
if ((empty($paymentmethod) || $paymentmethod == 'paypal') && !empty($conf->paypal->enabled) && (!empty($conf->global->PAYPAL_API_SANDBOX) || GETPOST('forcesandbox', 'int'))) {		// We can force sand box with param 'forcesandbox'
	dol_htmloutput_mesg($langs->trans('YouAreCurrentlyInSandboxMode', 'Paypal'), '', 'warning');
}
if ((empty($paymentmethod) || $paymentmethod == 'stripe') && !empty($conf->stripe->enabled) && (empty($conf->global->STRIPE_LIVE) || GETPOST('forcesandbox', 'int'))) {
	dol_htmloutput_mesg($langs->trans('YouAreCurrentlyInSandboxMode', 'Stripe'), '', 'warning');
}


print '<span id="dolpaymentspan"></span>'."\n";
print '<div class="center">'."\n";
print '<form id="dolpaymentform" class="center" name="paymentform" action="'.$_SERVER["PHP_SELF"].'" method="POST">'."\n";
print '<input type="hidden" name="token" value="'.newToken().'">'."\n";
print '<input type="hidden" name="action" value="dopayment">'."\n";
print '<input type="hidden" name="tag" value="'.GETPOST("tag", 'alpha').'">'."\n";
print '<input type="hidden" name="suffix" value="'.dol_escape_htmltag($suffix).'">'."\n";
print '<input type="hidden" name="securekey" value="'.dol_escape_htmltag($SECUREKEY).'">'."\n";
print '<input type="hidden" name="e" value="'.$entity.'" />';
print '<input type="hidden" name="forcesandbox" value="'.GETPOST('forcesandbox', 'int').'" />';
print "\n";


// Show logo (search order: logo defined by PAYMENT_LOGO_suffix, then PAYMENT_LOGO, then small company logo, large company logo, theme logo, common logo)
// Define logo and logosmall
$logosmall = $mysoc->logo_small;
$logo = $mysoc->logo;
$paramlogo = 'ONLINE_PAYMENT_LOGO_'.$suffix;
if (!empty($conf->global->$paramlogo)) {
	$logosmall = $conf->global->$paramlogo;
} elseif (!empty($conf->global->ONLINE_PAYMENT_LOGO)) {
	$logosmall = $conf->global->ONLINE_PAYMENT_LOGO;
}
//print '<!-- Show logo (logosmall='.$logosmall.' logo='.$logo.') -->'."\n";
// Define urllogo
$urllogo = '';
$urllogofull = '';
if (!empty($logosmall) && is_readable($conf->mycompany->dir_output.'/logos/thumbs/'.$logosmall)) {
	$urllogo = DOL_URL_ROOT.'/viewimage.php?modulepart=mycompany&amp;entity='.$conf->entity.'&amp;file='.urlencode('logos/thumbs/'.$logosmall);
	$urllogofull = $dolibarr_main_url_root.'/viewimage.php?modulepart=mycompany&entity='.$conf->entity.'&file='.urlencode('logos/thumbs/'.$logosmall);
} elseif (!empty($logo) && is_readable($conf->mycompany->dir_output.'/logos/'.$logo)) {
	$urllogo = DOL_URL_ROOT.'/viewimage.php?modulepart=mycompany&amp;entity='.$conf->entity.'&amp;file='.urlencode('logos/'.$logo);
	$urllogofull = $dolibarr_main_url_root.'/viewimage.php?modulepart=mycompany&entity='.$conf->entity.'&file='.urlencode('logos/'.$logo);
}

// Output html code for logo
if ($urllogo) {
	print '<div class="backgreypublicpayment">';
	print '<div class="logopublicpayment">';
	print '<img id="dolpaymentlogo" src="'.$urllogo.'"';
	print '>';
	print '</div>';
	if (empty($conf->global->MAIN_HIDE_POWERED_BY)) {
		print '<div class="poweredbypublicpayment opacitymedium right"><a class="poweredbyhref" href="https://www.dolibarr.org?utm_medium=website&utm_source=poweredby" target="dolibarr" rel="noopener">'.$langs->trans("PoweredBy").'<br><img class="poweredbyimg" src="'.DOL_URL_ROOT.'/theme/dolibarr_logo.svg" width="80px"></a></div>';
	}
	print '</div>';
}




print '<!-- Form to send a payment -->'."\n";
print '<!-- creditor = '.$creditor.' -->'."\n";
// Additionnal information for each payment system
if (!empty($conf->paypal->enabled)) {
	print '<!-- PAYPAL_API_SANDBOX = '.$conf->global->PAYPAL_API_SANDBOX.' -->'."\n";
	print '<!-- PAYPAL_API_INTEGRAL_OR_PAYPALONLY = '.$conf->global->PAYPAL_API_INTEGRAL_OR_PAYPALONLY.' -->'."\n";
}
if (!empty($conf->paybox->enabled)) {
	print '<!-- PAYBOX_CGI_URL = '.$conf->global->PAYBOX_CGI_URL_V2.' -->'."\n";
}
if (!empty($conf->stripe->enabled)) {
	print '<!-- STRIPE_LIVE = '.$conf->global->STRIPE_LIVE.' -->'."\n";
}
print '<!-- urlok = '.$urlok.' -->'."\n";
print '<!-- urlko = '.$urlko.' -->'."\n";
print "\n";

print '<table id="dolpaymenttable" summary="Payment form" class="center">'."\n";

// Output introduction text
$text = '';
if (!empty($conf->global->PAYMENT_NEWFORM_TEXT)) {
	$langs->load("members");
	if (preg_match('/^\((.*)\)$/', $conf->global->PAYMENT_NEWFORM_TEXT, $reg)) {
		$text .= $langs->trans($reg[1])."<br>\n";
	} else {
		$text .= $conf->global->PAYMENT_NEWFORM_TEXT."<br>\n";
	}
	$text = '<tr><td align="center"><br>'.$text.'<br></td></tr>'."\n";
}
if (empty($text)) {
	$text .= '<tr><td class="textpublicpayment"><br><strong>'.$langs->trans("WelcomeOnPaymentPage").'</strong></td></tr>'."\n";
	$text .= '<tr><td class="textpublicpayment">'.$langs->trans("ThisScreenAllowsYouToPay", $creditor).'<br><br></td></tr>'."\n";
}
print $text;

// Output payment summary form
print '<tr><td align="center">';
print '<table with="100%" id="tablepublicpayment">';
print '<tr><td align="left" colspan="2" class="opacitymedium">'.$langs->trans("ThisIsInformationOnPayment").' :</td></tr>'."\n";

$found = false;
$error = 0;
$var = false;

$object = null;


// Free payment
if (!$source) {
	$found = true;
	$tag = GETPOST("tag", 'alpha');
	if (GETPOST('fulltag', 'alpha')) {
		$fulltag = GETPOST('fulltag', 'alpha');
	} else {
		$fulltag = "TAG=".$tag;
	}

	// Creditor
	print '<tr class="CTableRow'.($var ? '1' : '2').'"><td class="CTableRow'.($var ? '1' : '2').'">'.$langs->trans("Creditor");
	print '</td><td class="CTableRow'.($var ? '1' : '2').'"><b>'.$creditor.'</b>';
	print '<input type="hidden" name="creditor" value="'.$creditor.'">';
	print '</td></tr>'."\n";

	// Amount
	print '<tr class="CTableRow'.($var ? '1' : '2').'"><td class="CTableRow'.($var ? '1' : '2').'">'.$langs->trans("Amount");
	if (empty($amount)) {
		print ' ('.$langs->trans("ToComplete").')';
	}
	print '</td><td class="CTableRow'.($var ? '1' : '2').'">';
	if (empty($amount) || !is_numeric($amount)) {
		print '<input type="hidden" name="amount" value="'.price2num(GETPOST("amount", 'alpha'), 'MT').'">';
		print '<input class="flat maxwidth75" type="text" name="newamount" value="'.price2num(GETPOST("newamount", "alpha"), 'MT').'">';
	} else {
		print '<b>'.price($amount).'</b>';
		print '<input type="hidden" name="amount" value="'.$amount.'">';
		print '<input type="hidden" name="newamount" value="'.$amount.'">';
	}
	// Currency
	print ' <b>'.$langs->trans("Currency".$currency).'</b>';
	print '<input type="hidden" name="currency" value="'.$currency.'">';
	print '</td></tr>'."\n";

	// Tag
	print '<tr class="CTableRow'.($var ? '1' : '2').'"><td class="CTableRow'.($var ? '1' : '2').'">'.$langs->trans("PaymentCode");
	print '</td><td class="CTableRow'.($var ? '1' : '2').'"><b style="word-break: break-all;">'.$fulltag.'</b>';
	print '<input type="hidden" name="tag" value="'.$tag.'">';
	print '<input type="hidden" name="fulltag" value="'.$fulltag.'">';
	print '</td></tr>'."\n";

	// We do not add fields shipToName, shipToStreet, shipToCity, shipToState, shipToCountryCode, shipToZip, shipToStreet2, phoneNum
	// as they don't exists (buyer is unknown, tag is free).
}


// Payment on customer order
if ($source == 'order') {
	$found = true;
	$langs->load("orders");

	require_once DOL_DOCUMENT_ROOT.'/commande/class/commande.class.php';

	$order = new Commande($db);
	$result = $order->fetch('', $ref);
	if ($result <= 0) {
		$mesg = $order->error;
		$error++;
	} else {
		$result = $order->fetch_thirdparty($order->socid);
	}
	$object = $order;

	if ($action != 'dopayment') { // Do not change amount if we just click on first dopayment
		$amount = $order->total_ttc;
		if (GETPOST("amount", 'alpha')) {
			$amount = GETPOST("amount", 'alpha');
		}
		$amount = price2num($amount);
	}

	if (GETPOST('fulltag', 'alpha')) {
		$fulltag = GETPOST('fulltag', 'alpha');
	} else {
		$fulltag = 'ORD='.$order->id.'.CUS='.$order->thirdparty->id;
		if (!empty($TAG)) {
			$tag = $TAG; $fulltag .= '.TAG='.$TAG;
		}
	}
	$fulltag = dol_string_unaccent($fulltag);

	// Creditor
	print '<tr class="CTableRow'.($var ? '1' : '2').'"><td class="CTableRow'.($var ? '1' : '2').'">'.$langs->trans("Creditor");
	print '</td><td class="CTableRow'.($var ? '1' : '2').'"><b>'.$creditor.'</b>';
	print '<input type="hidden" name="creditor" value="'.$creditor.'">';
	print '</td></tr>'."\n";

	// Debitor
	print '<tr class="CTableRow'.($var ? '1' : '2').'"><td class="CTableRow'.($var ? '1' : '2').'">'.$langs->trans("ThirdParty");
	print '</td><td class="CTableRow'.($var ? '1' : '2').'"><b>'.$order->thirdparty->name.'</b>';
	print '</td></tr>'."\n";

	// Object
	$text = '<b>'.$langs->trans("PaymentOrderRef", $order->ref).'</b>';
	if (GETPOST('desc', 'alpha')) {
		$text = '<b>'.$langs->trans(GETPOST('desc', 'alpha')).'</b>';
	}
	print '<tr class="CTableRow'.($var ? '1' : '2').'"><td class="CTableRow'.($var ? '1' : '2').'">'.$langs->trans("Designation");
	print '</td><td class="CTableRow'.($var ? '1' : '2').'">'.$text;
	print '<input type="hidden" name="s" value="'.dol_escape_htmltag($source).'">';
	print '<input type="hidden" name="ref" value="'.dol_escape_htmltag($order->ref).'">';
	print '<input type="hidden" name="dol_id" value="'.dol_escape_htmltag($order->id).'">';
	$directdownloadlink = $order->getLastMainDocLink('commande');
	if ($directdownloadlink) {
		print '<br><a href="'.$directdownloadlink.'" rel="nofollow noopener">';
		print img_mime($order->last_main_doc, '');
		print $langs->trans("DownloadDocument").'</a>';
	}
	print '</td></tr>'."\n";

	// Amount
	print '<tr class="CTableRow'.($var ? '1' : '2').'"><td class="CTableRow'.($var ? '1' : '2').'">'.$langs->trans("Amount");
	if (empty($amount)) {
		print ' ('.$langs->trans("ToComplete").')';
	}
	print '</td><td class="CTableRow'.($var ? '1' : '2').'">';
	if (empty($amount) || !is_numeric($amount)) {
		print '<input type="hidden" name="amount" value="'.price2num(GETPOST("amount", 'alpha'), 'MT').'">';
		print '<input class="flat maxwidth75" type="text" name="newamount" value="'.price2num(GETPOST("newamount", "alpha"), 'MT').'">';
	} else {
		print '<b>'.price($amount).'</b>';
		print '<input type="hidden" name="amount" value="'.$amount.'">';
		print '<input type="hidden" name="newamount" value="'.$amount.'">';
	}
	// Currency
	print ' <b>'.$langs->trans("Currency".$currency).'</b>';
	print '<input type="hidden" name="currency" value="'.$currency.'">';
	print '</td></tr>'."\n";

	// Tag
	print '<tr class="CTableRow'.($var ? '1' : '2').'"><td class="CTableRow'.($var ? '1' : '2').'">'.$langs->trans("PaymentCode");
	print '</td><td class="CTableRow'.($var ? '1' : '2').'"><b style="word-break: break-all;">'.$fulltag.'</b>';
	print '<input type="hidden" name="tag" value="'.dol_escape_htmltag($tag).'">';
	print '<input type="hidden" name="fulltag" value="'.dol_escape_htmltag($fulltag).'">';
	print '</td></tr>'."\n";

	// Shipping address
	$shipToName = $order->thirdparty->name;
	$shipToStreet = $order->thirdparty->address;
	$shipToCity = $order->thirdparty->town;
	$shipToState = $order->thirdparty->state_code;
	$shipToCountryCode = $order->thirdparty->country_code;
	$shipToZip = $order->thirdparty->zip;
	$shipToStreet2 = '';
	$phoneNum = $order->thirdparty->phone;
	if ($shipToName && $shipToStreet && $shipToCity && $shipToCountryCode && $shipToZip) {
		print '<input type="hidden" name="shipToName" value="'.dol_escape_htmltag($shipToName).'">'."\n";
		print '<input type="hidden" name="shipToStreet" value="'.dol_escape_htmltag($shipToStreet).'">'."\n";
		print '<input type="hidden" name="shipToCity" value="'.dol_escape_htmltag($shipToCity).'">'."\n";
		print '<input type="hidden" name="shipToState" value="'.dol_escape_htmltag($shipToState).'">'."\n";
		print '<input type="hidden" name="shipToCountryCode" value="'.dol_escape_htmltag($shipToCountryCode).'">'."\n";
		print '<input type="hidden" name="shipToZip" value="'.dol_escape_htmltag($shipToZip).'">'."\n";
		print '<input type="hidden" name="shipToStreet2" value="'.dol_escape_htmltag($shipToStreet2).'">'."\n";
		print '<input type="hidden" name="phoneNum" value="'.dol_escape_htmltag($phoneNum).'">'."\n";
	} else {
		print '<!-- Shipping address not complete, so we don t use it -->'."\n";
	}
	if (is_object($order->thirdparty)) {
		print '<input type="hidden" name="thirdparty_id" value="'.$order->thirdparty->id.'">'."\n";
	}
	print '<input type="hidden" name="email" value="'.$order->thirdparty->email.'">'."\n";
	print '<input type="hidden" name="vatnumber" value="'.dol_escape_htmltag($order->thirdparty->tva_intra).'">'."\n";
	$labeldesc = $langs->trans("Order").' '.$order->ref;
	if (GETPOST('desc', 'alpha')) {
		$labeldesc = GETPOST('desc', 'alpha');
	}
	print '<input type="hidden" name="desc" value="'.dol_escape_htmltag($labeldesc).'">'."\n";
}


// Payment on customer invoice
if ($source == 'invoice') {
	$found = true;
	$langs->load("bills");

	require_once DOL_DOCUMENT_ROOT.'/compta/facture/class/facture.class.php';

	$invoice = new Facture($db);
	$result = $invoice->fetch('', $ref);
	if ($result <= 0) {
		$mesg = $invoice->error;
		$error++;
	} else {
		$result = $invoice->fetch_thirdparty($invoice->socid);
	}
	$object = $invoice;

	if ($action != 'dopayment') { // Do not change amount if we just click on first dopayment
		$amount = price2num($invoice->total_ttc - ($invoice->getSommePaiement() + $invoice->getSumCreditNotesUsed() + $invoice->getSumDepositsUsed()));
<<<<<<< HEAD
		if (GETPOST("amount", 'int')) {
=======
		if (GETPOST("amount", 'alpha')) {
>>>>>>> d4512c48
			$amount = GETPOST("amount", 'alpha');
		}
		$amount = price2num($amount);
	}

	if (GETPOST('fulltag', 'alpha')) {
		$fulltag = GETPOST('fulltag', 'alpha');
	} else {
		$fulltag = 'INV='.$invoice->id.'.CUS='.$invoice->thirdparty->id;
		if (!empty($TAG)) {
			$tag = $TAG; $fulltag .= '.TAG='.$TAG;
		}
	}
	$fulltag = dol_string_unaccent($fulltag);

	// Creditor
	print '<tr class="CTableRow'.($var ? '1' : '2').'"><td class="CTableRow'.($var ? '1' : '2').'">'.$langs->trans("Creditor");
	print '</td><td class="CTableRow'.($var ? '1' : '2').'"><b>'.$creditor.'</b>';
	print '<input type="hidden" name="creditor" value="'.dol_escape_htmltag($creditor).'">';
	print '</td></tr>'."\n";

	// Debitor
	print '<tr class="CTableRow'.($var ? '1' : '2').'"><td class="CTableRow'.($var ? '1' : '2').'">'.$langs->trans("ThirdParty");
	print '</td><td class="CTableRow'.($var ? '1' : '2').'"><b>'.$invoice->thirdparty->name.'</b>';
	print '</td></tr>'."\n";

	// Object
	$text = '<b>'.$langs->trans("PaymentInvoiceRef", $invoice->ref).'</b>';
	if (GETPOST('desc', 'alpha')) {
		$text = '<b>'.$langs->trans(GETPOST('desc', 'alpha')).'</b>';
	}
	print '<tr class="CTableRow'.($var ? '1' : '2').'"><td class="CTableRow'.($var ? '1' : '2').'">'.$langs->trans("Designation");
	print '</td><td class="CTableRow'.($var ? '1' : '2').'">'.$text;
	print '<input type="hidden" name="s" value="'.dol_escape_htmltag($source).'">';
	print '<input type="hidden" name="ref" value="'.dol_escape_htmltag($invoice->ref).'">';
	print '<input type="hidden" name="dol_id" value="'.dol_escape_htmltag($invoice->id).'">';
	$directdownloadlink = $invoice->getLastMainDocLink('facture');
	if ($directdownloadlink) {
		print '<br><a href="'.$directdownloadlink.'">';
		print img_mime($invoice->last_main_doc, '');
		print $langs->trans("DownloadDocument").'</a>';
	}
	print '</td></tr>'."\n";

	// Amount
	print '<tr class="CTableRow'.($var ? '1' : '2').'"><td class="CTableRow'.($var ? '1' : '2').'">'.$langs->trans("PaymentAmount");
	if (empty($amount) && empty($object->paye)) {
		print ' ('.$langs->trans("ToComplete").')';
	}
	print '</td><td class="CTableRow'.($var ? '1' : '2').'">';
	if ($object->type == $object::TYPE_CREDIT_NOTE) {
		print '<b>'.$langs->trans("CreditNote").'</b>';
	} elseif (empty($object->paye)) {
		if (empty($amount) || !is_numeric($amount)) {
			print '<input type="hidden" name="amount" value="'.price2num(GETPOST("amount", 'alpha'), 'MT').'">';
			print '<input class="flat maxwidth75" type="text" name="newamount" value="'.price2num(GETPOST("newamount", "alpha"), 'MT').'">';
		} else {
			print '<b>'.price($amount).'</b>';
			print '<input type="hidden" name="amount" value="'.$amount.'">';
			print '<input type="hidden" name="newamount" value="'.$amount.'">';
		}
		print ' <b>'.$langs->trans("Currency".$currency).'</b>';
		print '<input type="hidden" name="currency" value="'.$currency.'">';
	} else {
		print '<b>'.price($object->total_ttc, 1, $langs).'</b>';
		print ' <b>'.$langs->trans("Currency".$currency).'</b>';
		print '<input type="hidden" name="currency" value="'.$currency.'">';
	}
	print '</td></tr>'."\n";

	// Tag
	print '<tr class="CTableRow'.($var ? '1' : '2').'"><td class="CTableRow'.($var ? '1' : '2').'">'.$langs->trans("PaymentCode");
	print '</td><td class="CTableRow'.($var ? '1' : '2').'"><b style="word-break: break-all;">'.$fulltag.'</b>';
	print '<input type="hidden" name="tag" value="'.$tag.'">';
	print '<input type="hidden" name="fulltag" value="'.$fulltag.'">';
	print '</td></tr>'."\n";

	// Shipping address
	$shipToName = $invoice->thirdparty->name;
	$shipToStreet = $invoice->thirdparty->address;
	$shipToCity = $invoice->thirdparty->town;
	$shipToState = $invoice->thirdparty->state_code;
	$shipToCountryCode = $invoice->thirdparty->country_code;
	$shipToZip = $invoice->thirdparty->zip;
	$shipToStreet2 = '';
	$phoneNum = $invoice->thirdparty->phone;
	if ($shipToName && $shipToStreet && $shipToCity && $shipToCountryCode && $shipToZip) {
		print '<input type="hidden" name="shipToName" value="'.$shipToName.'">'."\n";
		print '<input type="hidden" name="shipToStreet" value="'.$shipToStreet.'">'."\n";
		print '<input type="hidden" name="shipToCity" value="'.$shipToCity.'">'."\n";
		print '<input type="hidden" name="shipToState" value="'.$shipToState.'">'."\n";
		print '<input type="hidden" name="shipToCountryCode" value="'.$shipToCountryCode.'">'."\n";
		print '<input type="hidden" name="shipToZip" value="'.$shipToZip.'">'."\n";
		print '<input type="hidden" name="shipToStreet2" value="'.$shipToStreet2.'">'."\n";
		print '<input type="hidden" name="phoneNum" value="'.$phoneNum.'">'."\n";
	} else {
		print '<!-- Shipping address not complete, so we don t use it -->'."\n";
	}
	if (is_object($invoice->thirdparty)) {
		print '<input type="hidden" name="thirdparty_id" value="'.$invoice->thirdparty->id.'">'."\n";
	}
	print '<input type="hidden" name="email" value="'.$invoice->thirdparty->email.'">'."\n";
	print '<input type="hidden" name="vatnumber" value="'.$invoice->thirdparty->tva_intra.'">'."\n";
	$labeldesc = $langs->trans("Invoice").' '.$invoice->ref;
	if (GETPOST('desc', 'alpha')) {
		$labeldesc = GETPOST('desc', 'alpha');
	}
	print '<input type="hidden" name="desc" value="'.dol_escape_htmltag($labeldesc).'">'."\n";
}

// Payment on contract line
if ($source == 'contractline') {
	$found = true;
	$langs->load("contracts");

	require_once DOL_DOCUMENT_ROOT.'/contrat/class/contrat.class.php';

	$contract = new Contrat($db);
	$contractline = new ContratLigne($db);

	$result = $contractline->fetch('', $ref);
	if ($result <= 0) {
		$mesg = $contractline->error;
		$error++;
	} else {
		if ($contractline->fk_contrat > 0) {
			$result = $contract->fetch($contractline->fk_contrat);
			if ($result > 0) {
				$result = $contract->fetch_thirdparty($contract->socid);
			} else {
				$mesg = $contract->error;
				$error++;
			}
		} else {
			$mesg = 'ErrorRecordNotFound';
			$error++;
		}
	}
	$object = $contractline;

	if ($action != 'dopayment') { // Do not change amount if we just click on first dopayment
		$amount = $contractline->total_ttc;

		if ($contractline->fk_product && !empty($conf->global->PAYMENT_USE_NEW_PRICE_FOR_CONTRACTLINES)) {
			$product = new Product($db);
			$result = $product->fetch($contractline->fk_product);

			// We define price for product (TODO Put this in a method in product class)
			if (!empty($conf->global->PRODUIT_MULTIPRICES)) {
				$pu_ht = $product->multiprices[$contract->thirdparty->price_level];
				$pu_ttc = $product->multiprices_ttc[$contract->thirdparty->price_level];
				$price_base_type = $product->multiprices_base_type[$contract->thirdparty->price_level];
			} else {
				$pu_ht = $product->price;
				$pu_ttc = $product->price_ttc;
				$price_base_type = $product->price_base_type;
			}

			$amount = $pu_ttc;
			if (empty($amount)) {
				dol_print_error('', 'ErrorNoPriceDefinedForThisProduct');
				exit;
			}
		}

		if (GETPOST("amount", 'alpha')) {
			$amount = GETPOST("amount", 'alpha');
		}
		$amount = price2num($amount);
	}

	if (GETPOST('fulltag', 'alpha')) {
		$fulltag = GETPOST('fulltag', 'alpha');
	} else {
		$fulltag = 'COL='.$contractline->id.'.CON='.$contract->id.'.CUS='.$contract->thirdparty->id.'.DAT='.dol_print_date(dol_now(), '%Y%m%d%H%M%S');
		if (!empty($TAG)) {
			$tag = $TAG; $fulltag .= '.TAG='.$TAG;
		}
	}
	$fulltag = dol_string_unaccent($fulltag);

	$qty = 1;
	if (GETPOST('qty')) {
		$qty = GETPOST('qty');
	}

	// Creditor
	print '<tr class="CTableRow'.($var ? '1' : '2').'"><td class="CTableRow'.($var ? '1' : '2').'">'.$langs->trans("Creditor");
	print '</td><td class="CTableRow'.($var ? '1' : '2').'"><b>'.$creditor.'</b>';
	print '<input type="hidden" name="creditor" value="'.$creditor.'">';
	print '</td></tr>'."\n";

	// Debitor
	print '<tr class="CTableRow'.($var ? '1' : '2').'"><td class="CTableRow'.($var ? '1' : '2').'">'.$langs->trans("ThirdParty");
	print '</td><td class="CTableRow'.($var ? '1' : '2').'"><b>'.$contract->thirdparty->name.'</b>';
	print '</td></tr>'."\n";

	// Object
	$text = '<b>'.$langs->trans("PaymentRenewContractId", $contract->ref, $contractline->ref).'</b>';
	if ($contractline->fk_product) {
		$contractline->fetch_product();
		$text .= '<br>'.$contractline->product->ref.($contractline->product->label ? ' - '.$contractline->product->label : '');
	}
	if ($contractline->description) {
		$text .= '<br>'.dol_htmlentitiesbr($contractline->description);
	}
	//if ($contractline->date_fin_validite) {
	//	$text.='<br>'.$langs->trans("DateEndPlanned").': ';
	//	$text.=dol_print_date($contractline->date_fin_validite);
	//}
	if ($contractline->date_fin_validite) {
		$text .= '<br>'.$langs->trans("ExpiredSince").': '.dol_print_date($contractline->date_fin_validite);
	}
	if (GETPOST('desc', 'alpha')) {
		$text = '<b>'.$langs->trans(GETPOST('desc', 'alpha')).'</b>';
	}
	print '<tr class="CTableRow'.($var ? '1' : '2').'"><td class="CTableRow'.($var ? '1' : '2').'">'.$langs->trans("Designation");
	print '</td><td class="CTableRow'.($var ? '1' : '2').'">'.$text;
	print '<input type="hidden" name="source" value="'.dol_escape_htmltag($source).'">';
	print '<input type="hidden" name="ref" value="'.dol_escape_htmltag($contractline->ref).'">';
	print '<input type="hidden" name="dol_id" value="'.dol_escape_htmltag($contractline->id).'">';
	$directdownloadlink = $contract->getLastMainDocLink('contract');
	if ($directdownloadlink) {
		print '<br><a href="'.$directdownloadlink.'">';
		print img_mime($contract->last_main_doc, '');
		print $langs->trans("DownloadDocument").'</a>';
	}
	print '</td></tr>'."\n";

	// Quantity
	$label = $langs->trans("Quantity");
	$qty = 1;
	$duration = '';
	if ($contractline->fk_product) {
		if ($contractline->product->isService() && $contractline->product->duration_value > 0) {
			$label = $langs->trans("Duration");

			// TODO Put this in a global method
			if ($contractline->product->duration_value > 1) {
				$dur = array("h"=>$langs->trans("Hours"), "d"=>$langs->trans("DurationDays"), "w"=>$langs->trans("DurationWeeks"), "m"=>$langs->trans("DurationMonths"), "y"=>$langs->trans("DurationYears"));
			} else {
				$dur = array("h"=>$langs->trans("Hour"), "d"=>$langs->trans("DurationDay"), "w"=>$langs->trans("DurationWeek"), "m"=>$langs->trans("DurationMonth"), "y"=>$langs->trans("DurationYear"));
			}
			$duration = $contractline->product->duration_value.' '.$dur[$contractline->product->duration_unit];
		}
	}
	print '<tr class="CTableRow'.($var ? '1' : '2').'"><td class="CTableRow'.($var ? '1' : '2').'">'.$label.'</td>';
	print '<td class="CTableRow'.($var ? '1' : '2').'"><b>'.($duration ? $duration : $qty).'</b>';
	print '<input type="hidden" name="newqty" value="'.dol_escape_htmltag($qty).'">';
	print '</b></td></tr>'."\n";

	// Amount
	print '<tr class="CTableRow'.($var ? '1' : '2').'"><td class="CTableRow'.($var ? '1' : '2').'">'.$langs->trans("Amount");
	if (empty($amount)) {
		print ' ('.$langs->trans("ToComplete").')';
	}
	print '</td><td class="CTableRow'.($var ? '1' : '2').'">';
	if (empty($amount) || !is_numeric($amount)) {
		print '<input type="hidden" name="amount" value="'.price2num(GETPOST("amount", 'alpha'), 'MT').'">';
		print '<input class="flat maxwidth75" type="text" name="newamount" value="'.price2num(GETPOST("newamount", "alpha"), 'MT').'">';
	} else {
		print '<b>'.price($amount).'</b>';
		print '<input type="hidden" name="amount" value="'.$amount.'">';
		print '<input type="hidden" name="newamount" value="'.$amount.'">';
	}
	// Currency
	print ' <b>'.$langs->trans("Currency".$currency).'</b>';
	print '<input type="hidden" name="currency" value="'.$currency.'">';
	print '</td></tr>'."\n";

	// Tag
	print '<tr class="CTableRow'.($var ? '1' : '2').'"><td class="CTableRow'.($var ? '1' : '2').'">'.$langs->trans("PaymentCode");
	print '</td><td class="CTableRow'.($var ? '1' : '2').'"><b style="word-break: break-all;">'.$fulltag.'</b>';
	print '<input type="hidden" name="tag" value="'.$tag.'">';
	print '<input type="hidden" name="fulltag" value="'.$fulltag.'">';
	print '</td></tr>'."\n";

	// Shipping address
	$shipToName = $contract->thirdparty->name;
	$shipToStreet = $contract->thirdparty->address;
	$shipToCity = $contract->thirdparty->town;
	$shipToState = $contract->thirdparty->state_code;
	$shipToCountryCode = $contract->thirdparty->country_code;
	$shipToZip = $contract->thirdparty->zip;
	$shipToStreet2 = '';
	$phoneNum = $contract->thirdparty->phone;
	if ($shipToName && $shipToStreet && $shipToCity && $shipToCountryCode && $shipToZip) {
		print '<input type="hidden" name="shipToName" value="'.$shipToName.'">'."\n";
		print '<input type="hidden" name="shipToStreet" value="'.$shipToStreet.'">'."\n";
		print '<input type="hidden" name="shipToCity" value="'.$shipToCity.'">'."\n";
		print '<input type="hidden" name="shipToState" value="'.$shipToState.'">'."\n";
		print '<input type="hidden" name="shipToCountryCode" value="'.$shipToCountryCode.'">'."\n";
		print '<input type="hidden" name="shipToZip" value="'.$shipToZip.'">'."\n";
		print '<input type="hidden" name="shipToStreet2" value="'.$shipToStreet2.'">'."\n";
		print '<input type="hidden" name="phoneNum" value="'.$phoneNum.'">'."\n";
	} else {
		print '<!-- Shipping address not complete, so we don t use it -->'."\n";
	}
	if (is_object($contract->thirdparty)) {
		print '<input type="hidden" name="thirdparty_id" value="'.$contract->thirdparty->id.'">'."\n";
	}
	print '<input type="hidden" name="email" value="'.$contract->thirdparty->email.'">'."\n";
	print '<input type="hidden" name="vatnumber" value="'.$contract->thirdparty->tva_intra.'">'."\n";
	$labeldesc = $langs->trans("Contract").' '.$contract->ref;
	if (GETPOST('desc', 'alpha')) {
		$labeldesc = GETPOST('desc', 'alpha');
	}
	print '<input type="hidden" name="desc" value="'.dol_escape_htmltag($labeldesc).'">'."\n";
}

// Payment on member subscription
if ($source == 'membersubscription') {
	$found = true;
	$langs->load("members");

	require_once DOL_DOCUMENT_ROOT.'/adherents/class/adherent.class.php';
	require_once DOL_DOCUMENT_ROOT.'/adherents/class/subscription.class.php';

	$member = new Adherent($db);
	$result = $member->fetch('', $ref);
	if ($result <= 0) {
		$mesg = $member->error;
		$error++;
	} else {
		$member->fetch_thirdparty();
		$subscription = new Subscription($db);
	}
	$object = $member;

	if ($action != 'dopayment') { // Do not change amount if we just click on first dopayment
		$amount = $subscription->total_ttc;
		if (GETPOST("amount", 'alpha')) {
			$amount = GETPOST("amount", 'alpha');
		}
		$amount = price2num($amount, 'MT');
	}

	if (GETPOST('fulltag', 'alpha')) {
		$fulltag = GETPOST('fulltag', 'alpha');
	} else {
		$fulltag = 'MEM='.$member->id.'.DAT='.dol_print_date(dol_now(), '%Y%m%d%H%M%S');
		if (!empty($TAG)) {
			$tag = $TAG; $fulltag .= '.TAG='.$TAG;
		}
	}
	$fulltag = dol_string_unaccent($fulltag);

	// Creditor
	print '<tr class="CTableRow'.($var ? '1' : '2').'"><td class="CTableRow'.($var ? '1' : '2').'">'.$langs->trans("Creditor");
	print '</td><td class="CTableRow'.($var ? '1' : '2').'"><b>'.$creditor.'</b>';
	print '<input type="hidden" name="creditor" value="'.$creditor.'">';
	print '</td></tr>'."\n";

	// Debitor
	print '<tr class="CTableRow'.($var ? '1' : '2').'"><td class="CTableRow'.($var ? '1' : '2').'">'.$langs->trans("Member");
	print '</td><td class="CTableRow'.($var ? '1' : '2').'"><b>';
	if ($member->morphy == 'mor' && !empty($member->societe)) {
		print $member->societe;
	} else {
		print $member->getFullName($langs);
	}
	print '</b>';
	print '</td></tr>'."\n";

	// Object
	$text = '<b>'.$langs->trans("PaymentSubscription").'</b>';
	if (GETPOST('desc', 'alpha')) {
		$text = '<b>'.$langs->trans(GETPOST('desc', 'alpha')).'</b>';
	}
	print '<tr class="CTableRow'.($var ? '1' : '2').'"><td class="CTableRow'.($var ? '1' : '2').'">'.$langs->trans("Designation");
	print '</td><td class="CTableRow'.($var ? '1' : '2').'">'.$text;
	print '<input type="hidden" name="source" value="'.dol_escape_htmltag($source).'">';
	print '<input type="hidden" name="ref" value="'.dol_escape_htmltag($member->ref).'">';
	print '</td></tr>'."\n";

	if ($object->datefin > 0) {
		print '<tr class="CTableRow'.($var ? '1' : '2').'"><td class="CTableRow'.($var ? '1' : '2').'">'.$langs->trans("DateEndSubscription");
		print '</td><td class="CTableRow'.($var ? '1' : '2').'">'.dol_print_date($member->datefin, 'day');
		print '</td></tr>'."\n";
	}

	if ($member->last_subscription_date || $member->last_subscription_amount) {
		// Last subscription date

		print '<tr class="CTableRow'.($var ? '1' : '2').'"><td class="CTableRow'.($var ? '1' : '2').'">'.$langs->trans("LastSubscriptionDate");
		print '</td><td class="CTableRow'.($var ? '1' : '2').'">'.dol_print_date($member->last_subscription_date, 'day');
		print '</td></tr>'."\n";

		// Last subscription amount

		print '<tr class="CTableRow'.($var ? '1' : '2').'"><td class="CTableRow'.($var ? '1' : '2').'">'.$langs->trans("LastSubscriptionAmount");
		print '</td><td class="CTableRow'.($var ? '1' : '2').'">'.price($member->last_subscription_amount);
		print '</td></tr>'."\n";

		if (empty($amount) && !GETPOST('newamount', 'alpha')) {
			$_GET['newamount'] = $member->last_subscription_amount;
		}
	}

	// Amount
	print '<tr class="CTableRow'.($var ? '1' : '2').'"><td class="CTableRow'.($var ? '1' : '2').'">'.$langs->trans("Amount");
	if (empty($amount)) {
		if (empty($conf->global->MEMBER_NEWFORM_AMOUNT)) {
			print ' ('.$langs->trans("ToComplete");
		}
		if (!empty($conf->global->MEMBER_EXT_URL_SUBSCRIPTION_INFO)) {
			print ' - <a href="'.$conf->global->MEMBER_EXT_URL_SUBSCRIPTION_INFO.'" rel="external" target="_blank">'.$langs->trans("SeeHere").'</a>';
		}
		if (empty($conf->global->MEMBER_NEWFORM_AMOUNT)) {
			print ')';
		}
	}
	print '</td><td class="CTableRow'.($var ? '1' : '2').'">';
	$valtoshow = '';
	if (empty($amount) || !is_numeric($amount)) {
		$valtoshow = price2num(GETPOST("newamount", 'alpha'), 'MT');
		// force default subscription amount to value defined into constant...
		if (empty($valtoshow)) {
			if (!empty($conf->global->MEMBER_NEWFORM_EDITAMOUNT)) {
				if (!empty($conf->global->MEMBER_NEWFORM_AMOUNT)) {
					$valtoshow = $conf->global->MEMBER_NEWFORM_AMOUNT;
				}
			} else {
				if (!empty($conf->global->MEMBER_NEWFORM_AMOUNT)) {
					$amount = $conf->global->MEMBER_NEWFORM_AMOUNT;
				}
			}
		}
	}
	if (empty($amount) || !is_numeric($amount)) {
		//$valtoshow=price2num(GETPOST("newamount",'alpha'),'MT');
		if (!empty($conf->global->MEMBER_MIN_AMOUNT) && $valtoshow) {
			$valtoshow = max($conf->global->MEMBER_MIN_AMOUNT, $valtoshow);
		}
		print '<input type="hidden" name="amount" value="'.price2num(GETPOST("amount", 'alpha'), 'MT').'">';
		if (empty($conf->global->MEMBER_NEWFORM_EDITAMOUNT)) {
			print '<input class="flat maxwidth75" type="text" name="newamountbis" value="'.$valtoshow.'" disabled>';
			print '<input type="hidden" name="newamount" value="'.$valtoshow.'">';
		} else {
			print '<input class="flat maxwidth75" type="text" name="newamount" value="'.$valtoshow.'">';
		}
	} else {
		$valtoshow = $amount;
		if (!empty($conf->global->MEMBER_MIN_AMOUNT) && $valtoshow) {
			$valtoshow = max($conf->global->MEMBER_MIN_AMOUNT, $valtoshow);
			$amount = $valtoshow;
		}
		print '<b>'.price($valtoshow).'</b>';
		print '<input type="hidden" name="amount" value="'.$valtoshow.'">';
		print '<input type="hidden" name="newamount" value="'.$valtoshow.'">';
	}
	// Currency
	print ' <b>'.$langs->trans("Currency".$currency).'</b>';
	print '<input type="hidden" name="currency" value="'.$currency.'">';
	print '</td></tr>'."\n";

	// Tag
	print '<tr class="CTableRow'.($var ? '1' : '2').'"><td class="CTableRow'.($var ? '1' : '2').'">'.$langs->trans("PaymentCode");
	print '</td><td class="CTableRow'.($var ? '1' : '2').'"><b style="word-break: break-all;">'.$fulltag.'</b>';
	print '<input type="hidden" name="tag" value="'.$tag.'">';
	print '<input type="hidden" name="fulltag" value="'.$fulltag.'">';
	print '</td></tr>'."\n";

	// Shipping address
	$shipToName = $member->getFullName($langs);
	$shipToStreet = $member->address;
	$shipToCity = $member->town;
	$shipToState = $member->state_code;
	$shipToCountryCode = $member->country_code;
	$shipToZip = $member->zip;
	$shipToStreet2 = '';
	$phoneNum = $member->phone;
	if ($shipToName && $shipToStreet && $shipToCity && $shipToCountryCode && $shipToZip) {
		print '<!-- Shipping address information -->';
		print '<input type="hidden" name="shipToName" value="'.$shipToName.'">'."\n";
		print '<input type="hidden" name="shipToStreet" value="'.$shipToStreet.'">'."\n";
		print '<input type="hidden" name="shipToCity" value="'.$shipToCity.'">'."\n";
		print '<input type="hidden" name="shipToState" value="'.$shipToState.'">'."\n";
		print '<input type="hidden" name="shipToCountryCode" value="'.$shipToCountryCode.'">'."\n";
		print '<input type="hidden" name="shipToZip" value="'.$shipToZip.'">'."\n";
		print '<input type="hidden" name="shipToStreet2" value="'.$shipToStreet2.'">'."\n";
		print '<input type="hidden" name="phoneNum" value="'.$phoneNum.'">'."\n";
	} else {
		print '<!-- Shipping address not complete, so we don t use it -->'."\n";
	}
	if (is_object($member->thirdparty)) {
		print '<input type="hidden" name="thirdparty_id" value="'.$member->thirdparty->id.'">'."\n";
	}
	print '<input type="hidden" name="email" value="'.$member->email.'">'."\n";
	$labeldesc = $langs->trans("PaymentSubscription");
	if (GETPOST('desc', 'alpha')) {
		$labeldesc = GETPOST('desc', 'alpha');
	}
	print '<input type="hidden" name="desc" value="'.dol_escape_htmltag($labeldesc).'">'."\n";
}

// Payment on donation
if ($source == 'donation') {
	$found = true;
	$langs->load("don");

	require_once DOL_DOCUMENT_ROOT.'/don/class/don.class.php';

	$don = new Don($db);
	$result = $don->fetch($ref);
	if ($result <= 0) {
		$mesg = $don->error;
		$error++;
	} else {
		$don->fetch_thirdparty();
	}
	$object = $don;

	if ($action != 'dopayment') { // Do not change amount if we just click on first dopayment
		$amount = $subscription->total_ttc;
		if (GETPOST("amount", 'alpha')) {
			$amount = GETPOST("amount", 'alpha');
		}
		$amount = price2num($amount);
	}

	if (GETPOST('fulltag', 'alpha')) {
		$fulltag = GETPOST('fulltag', 'alpha');
	} else {
		$fulltag = 'DON='.$don->ref.'.DAT='.dol_print_date(dol_now(), '%Y%m%d%H%M%S');
		if (!empty($TAG)) {
			$tag = $TAG; $fulltag .= '.TAG='.$TAG;
		}
	}
	$fulltag = dol_string_unaccent($fulltag);

	// Creditor
	print '<tr class="CTableRow'.($var ? '1' : '2').'"><td class="CTableRow'.($var ? '1' : '2').'">'.$langs->trans("Creditor");
	print '</td><td class="CTableRow'.($var ? '1' : '2').'"><b>'.$creditor.'</b>';
	print '<input type="hidden" name="creditor" value="'.$creditor.'">';
	print '</td></tr>'."\n";

	// Debitor
	print '<tr class="CTableRow'.($var ? '1' : '2').'"><td class="CTableRow'.($var ? '1' : '2').'">'.$langs->trans("ThirdParty");
	print '</td><td class="CTableRow'.($var ? '1' : '2').'"><b>';
	if ($don->morphy == 'mor' && !empty($don->societe)) {
		print $don->societe;
	} else {
		print $don->getFullName($langs);
	}
	print '</b>';
	print '</td></tr>'."\n";

	// Object
	$text = '<b>'.$langs->trans("PaymentDonation").'</b>';
	if (GETPOST('desc', 'alpha')) {
		$text = '<b>'.$langs->trans(GETPOST('desc', 'alpha')).'</b>';
	}
	print '<tr class="CTableRow'.($var ? '1' : '2').'"><td class="CTableRow'.($var ? '1' : '2').'">'.$langs->trans("Designation");
	print '</td><td class="CTableRow'.($var ? '1' : '2').'">'.$text;
	print '<input type="hidden" name="source" value="'.dol_escape_htmltag($source).'">';
	print '<input type="hidden" name="ref" value="'.dol_escape_htmltag($don->ref).'">';
	print '</td></tr>'."\n";

	// Amount
	print '<tr class="CTableRow'.($var ? '1' : '2').'"><td class="CTableRow'.($var ? '1' : '2').'">'.$langs->trans("Amount");
	if (empty($amount)) {
		if (empty($conf->global->MEMBER_NEWFORM_AMOUNT)) {
			print ' ('.$langs->trans("ToComplete");
		}
		if (!empty($conf->global->MEMBER_EXT_URL_SUBSCRIPTION_INFO)) {
			print ' - <a href="'.$conf->global->MEMBER_EXT_URL_SUBSCRIPTION_INFO.'" rel="external" target="_blank">'.$langs->trans("SeeHere").'</a>';
		}
		if (empty($conf->global->MEMBER_NEWFORM_AMOUNT)) {
			print ')';
		}
	}
	print '</td><td class="CTableRow'.($var ? '1' : '2').'">';
	$valtoshow = '';
	if (empty($amount) || !is_numeric($amount)) {
		$valtoshow = price2num(GETPOST("newamount", 'alpha'), 'MT');
		// force default subscription amount to value defined into constant...
		if (empty($valtoshow)) {
			if (!empty($conf->global->MEMBER_NEWFORM_EDITAMOUNT)) {
				if (!empty($conf->global->MEMBER_NEWFORM_AMOUNT)) {
					$valtoshow = $conf->global->MEMBER_NEWFORM_AMOUNT;
				}
			} else {
				if (!empty($conf->global->MEMBER_NEWFORM_AMOUNT)) {
					$amount = $conf->global->MEMBER_NEWFORM_AMOUNT;
				}
			}
		}
	}
	if (empty($amount) || !is_numeric($amount)) {
		//$valtoshow=price2num(GETPOST("newamount",'alpha'),'MT');
		if (!empty($conf->global->MEMBER_MIN_AMOUNT) && $valtoshow) {
			$valtoshow = max($conf->global->MEMBER_MIN_AMOUNT, $valtoshow);
		}
		print '<input type="hidden" name="amount" value="'.price2num(GETPOST("amount", 'alpha'), 'MT').'">';
		print '<input class="flat maxwidth75" type="text" name="newamount" value="'.$valtoshow.'">';
	} else {
		$valtoshow = $amount;
		if (!empty($conf->global->MEMBER_MIN_AMOUNT) && $valtoshow) {
			$valtoshow = max($conf->global->MEMBER_MIN_AMOUNT, $valtoshow);
			$amount = $valtoshow;
		}
		print '<b>'.price($valtoshow).'</b>';
		print '<input type="hidden" name="amount" value="'.$valtoshow.'">';
		print '<input type="hidden" name="newamount" value="'.$valtoshow.'">';
	}
	// Currency
	print ' <b>'.$langs->trans("Currency".$currency).'</b>';
	print '<input type="hidden" name="currency" value="'.$currency.'">';
	print '</td></tr>'."\n";

	// Tag
	print '<tr class="CTableRow'.($var ? '1' : '2').'"><td class="CTableRow'.($var ? '1' : '2').'">'.$langs->trans("PaymentCode");
	print '</td><td class="CTableRow'.($var ? '1' : '2').'"><b style="word-break: break-all;">'.$fulltag.'</b>';
	print '<input type="hidden" name="tag" value="'.$tag.'">';
	print '<input type="hidden" name="fulltag" value="'.$fulltag.'">';
	print '</td></tr>'."\n";

	// Shipping address
	$shipToName = $don->getFullName($langs);
	$shipToStreet = $don->address;
	$shipToCity = $don->town;
	$shipToState = $don->state_code;
	$shipToCountryCode = $don->country_code;
	$shipToZip = $don->zip;
	$shipToStreet2 = '';
	$phoneNum = $don->phone;
	if ($shipToName && $shipToStreet && $shipToCity && $shipToCountryCode && $shipToZip) {
		print '<!-- Shipping address information -->';
		print '<input type="hidden" name="shipToName" value="'.$shipToName.'">'."\n";
		print '<input type="hidden" name="shipToStreet" value="'.$shipToStreet.'">'."\n";
		print '<input type="hidden" name="shipToCity" value="'.$shipToCity.'">'."\n";
		print '<input type="hidden" name="shipToState" value="'.$shipToState.'">'."\n";
		print '<input type="hidden" name="shipToCountryCode" value="'.$shipToCountryCode.'">'."\n";
		print '<input type="hidden" name="shipToZip" value="'.$shipToZip.'">'."\n";
		print '<input type="hidden" name="shipToStreet2" value="'.$shipToStreet2.'">'."\n";
		print '<input type="hidden" name="phoneNum" value="'.$phoneNum.'">'."\n";
	} else {
		print '<!-- Shipping address not complete, so we don t use it -->'."\n";
	}
	if (is_object($don->thirdparty)) {
		print '<input type="hidden" name="thirdparty_id" value="'.$don->thirdparty->id.'">'."\n";
	}
	print '<input type="hidden" name="email" value="'.$don->email.'">'."\n";
	$labeldesc = $langs->trans("PaymentSubscription");
	if (GETPOST('desc', 'alpha')) {
		$labeldesc = GETPOST('desc', 'alpha');
	}
	print '<input type="hidden" name="desc" value="'.dol_escape_htmltag($labeldesc).'">'."\n";
}


if (!$found && !$mesg) {
	$mesg = $langs->trans("ErrorBadParameters");
}

if ($mesg) {
	print '<tr><td align="center" colspan="2"><br><div class="warning">'.dol_escape_htmltag($mesg).'</div></td></tr>'."\n";
}

print '</table>'."\n";
print "\n";


// Show all payment mode buttons (Stripe, Paypal, ...)
if ($action != 'dopayment') {
	if ($found && !$error) {	// We are in a management option and no error
		// Check status of the object (Invoice) to verify if it is paid by external payment modules (ie Payzen, ...)
		$parameters = [
			'source' => $source,
			'object' => $object
		];
		$reshook = $hookmanager->executeHooks('doCheckStatus', $parameters, $object, $action);
		if ($source == 'order' && $object->billed) {
			print '<br><br><span class="amountpaymentcomplete size15x">'.$langs->trans("OrderBilled").'</span>';
		} elseif ($source == 'invoice' && $object->paye) {
			print '<br><br><span class="amountpaymentcomplete size15x">'.$langs->trans("InvoicePaid").'</span>';
		} elseif ($source == 'donation' && $object->paid) {
			print '<br><br><span class="amountpaymentcomplete size15x">'.$langs->trans("DonationPaid").'</span>';
		} else {
			// Membership can be paid and we still allow to make renewal
			if ($source == 'membersubscription' && $object->datefin > dol_now()) {
				$langs->load("members");
				print '<br><span class="amountpaymentcomplete size15x">'.$langs->trans("MembershipPaid", dol_print_date($object->datefin, 'day')).'</span><br>';
				print '<div class="opacitymedium margintoponly">'.$langs->trans("PaymentWillBeRecordedForNextPeriod").'</div>';
			}

			// Buttons for all payments registration methods

			// This hook is used to add Button to newpayment.php for external payment modules (ie Payzen, ...)
			$parameters = [
				'paymentmethod' => $paymentmethod
			];
			$reshook = $hookmanager->executeHooks('doAddButton', $parameters, $object, $action);
			if ((empty($paymentmethod) || $paymentmethod == 'paybox') && !empty($conf->paybox->enabled)) {
				print '<div class="button buttonpayment" id="div_dopayment_paybox"><span class="fa fa-credit-card"></span> <input class="" type="submit" id="dopayment_paybox" name="dopayment_paybox" value="'.$langs->trans("PayBoxDoPayment").'">';
				print '<br>';
				print '<span class="buttonpaymentsmall">'.$langs->trans("CreditOrDebitCard").'</span>';
				print '</div>';
				print '<script>
						$( document ).ready(function() {
							$("#div_dopayment_paybox").click(function(){
								$("#dopayment_paybox").click();
							});
							$("#dopayment_paybox").click(function(e){
								$("#div_dopayment_paybox").css( \'cursor\', \'wait\' );
							    e.stopPropagation();
							});
						});
					  </script>
				';
			}

			if ((empty($paymentmethod) || $paymentmethod == 'stripe') && !empty($conf->stripe->enabled)) {
				print '<div class="button buttonpayment" id="div_dopayment_stripe"><span class="fa fa-credit-card"></span> <input class="" type="submit" id="dopayment_stripe" name="dopayment_stripe" value="'.$langs->trans("StripeDoPayment").'">';
				print '<input type="hidden" name="noidempotency" value="'.GETPOST('noidempotency', 'int').'">';
				print '<br>';
				print '<span class="buttonpaymentsmall">'.$langs->trans("CreditOrDebitCard").'</span>';
				print '</div>';
				print '<script>
						$( document ).ready(function() {
							$("#div_dopayment_stripe").click(function(){
								$("#dopayment_stripe").click();
							});
							$("#dopayment_stripe").click(function(e){
								$("#div_dopayment_stripe").css( \'cursor\', \'wait\' );
							    e.stopPropagation();
								return true;
							});
						});
					  </script>
				';
			}

			if ((empty($paymentmethod) || $paymentmethod == 'paypal') && !empty($conf->paypal->enabled)) {
				if (empty($conf->global->PAYPAL_API_INTEGRAL_OR_PAYPALONLY)) {
					$conf->global->PAYPAL_API_INTEGRAL_OR_PAYPALONLY = 'integral';
				}

				print '<div class="button buttonpayment" id="div_dopayment_paypal">';
				if ($conf->global->PAYPAL_API_INTEGRAL_OR_PAYPALONLY != 'integral') {
					print '<div style="line-height: 1em">&nbsp;</div>';
				}
				print '<span class="fa fa-paypal"></span> <input class="" type="submit" id="dopayment_paypal" name="dopayment_paypal" value="'.$langs->trans("PaypalDoPayment").'">';
				if ($conf->global->PAYPAL_API_INTEGRAL_OR_PAYPALONLY == 'integral') {
					print '<br>';
					print '<span class="buttonpaymentsmall">'.$langs->trans("CreditOrDebitCard").'</span><span class="buttonpaymentsmall"> - </span>';
					print '<span class="buttonpaymentsmall">'.$langs->trans("PayPalBalance").'</span>';
				}
				if ($conf->global->PAYPAL_API_INTEGRAL_OR_PAYPALONLY == 'paypalonly') {
					//print '<br>';
					//print '<span class="buttonpaymentsmall">'.$langs->trans("PayPalBalance").'"></span>';
				}
				print '</div>';
				print '<script>
						$( document ).ready(function() {
							$("#div_dopayment_paypal").click(function(){
								$("#dopayment_paypal").click();
							});
							$("#dopayment_paypal").click(function(e){
								$("#div_dopayment_paypal").css( \'cursor\', \'wait\' );
							    e.stopPropagation();
								return true;
							});
						});
					  </script>
				';
			}
		}
	} else {
		dol_print_error_email('ERRORNEWPAYMENT');
	}
} else {
	// Print
}

print '</td></tr>'."\n";

print '</table>'."\n";

print '</form>'."\n";
print '</div>'."\n";
print '<br>';



// Add more content on page for some services
if (preg_match('/^dopayment/', $action)) {			// If we choosed/click on the payment mode
	// Stripe
	if (GETPOST('dopayment_stripe', 'alpha')) {
		// Personalized checkout
		print '<style>
	    /**
	     * The CSS shown here will not be introduced in the Quickstart guide, but shows
	     * how you can use CSS to style your Element s container.
	     */
	    .StripeElement {
	        background-color: white;
	        padding: 8px 12px;
	        border-radius: 4px;
	        border: 1px solid transparent;
	        box-shadow: 0 1px 3px 0 #e6ebf1;
	        -webkit-transition: box-shadow 150ms ease;
	        transition: box-shadow 150ms ease;
	    }

	    .StripeElement--focus {
	        box-shadow: 0 1px 3px 0 #cfd7df;
	    }

	    .StripeElement--invalid {
	        border-color: #fa755a;
	    }

	    .StripeElement--webkit-autofill {
	        background-color: #fefde5 !important;
	    }
	    </style>';

		print '<br>';

		print '<!-- Form payment-form STRIPE_USE_INTENT_WITH_AUTOMATIC_CONFIRMATION = '.$conf->global->STRIPE_USE_INTENT_WITH_AUTOMATIC_CONFIRMATION.' STRIPE_USE_NEW_CHECKOUT = '.$conf->global->STRIPE_USE_NEW_CHECKOUT.' -->'."\n";
		print '<form action="'.$_SERVER['REQUEST_URI'].'" method="POST" id="payment-form">'."\n";

		print '<input type="hidden" name="token" value="'.newToken().'">'."\n";
		print '<input type="hidden" name="dopayment_stripe" value="1">'."\n";
		print '<input type="hidden" name="action" value="charge">'."\n";
		print '<input type="hidden" name="tag" value="'.$TAG.'">'."\n";
		print '<input type="hidden" name="s" value="'.$source.'">'."\n";
		print '<input type="hidden" name="ref" value="'.$REF.'">'."\n";
		print '<input type="hidden" name="fulltag" value="'.$FULLTAG.'">'."\n";
		print '<input type="hidden" name="suffix" value="'.$suffix.'">'."\n";
		print '<input type="hidden" name="securekey" value="'.$SECUREKEY.'">'."\n";
		print '<input type="hidden" name="e" value="'.$entity.'" />';
		print '<input type="hidden" name="amount" value="'.$amount.'">'."\n";
		print '<input type="hidden" name="currency" value="'.$currency.'">'."\n";
		print '<input type="hidden" name="forcesandbox" value="'.GETPOST('forcesandbox', 'int').'" />';
		print '<input type="hidden" name="email" value="'.GETPOST('email', 'alpha').'" />';
		print '<input type="hidden" name="thirdparty_id" value="'.GETPOST('thirdparty_id', 'int').'" />';

		if (!empty($conf->global->STRIPE_USE_INTENT_WITH_AUTOMATIC_CONFIRMATION) || !empty($conf->global->STRIPE_USE_NEW_CHECKOUT)) {	// Use a SCA ready method
			require_once DOL_DOCUMENT_ROOT.'/stripe/class/stripe.class.php';

			$service = 'StripeLive';
			$servicestatus = 1;
			if (empty($conf->global->STRIPE_LIVE) || GETPOST('forcesandbox', 'alpha')) {
				$service = 'StripeTest';
				$servicestatus = 0;
			}

			$stripe = new Stripe($db);
			$stripeacc = $stripe->getStripeAccount($service);
			$stripecu = null;
			if (is_object($object) && is_object($object->thirdparty)) {
				$stripecu = $stripe->customerStripe($object->thirdparty, $stripeacc, $servicestatus, 1);
			}

			if (!empty($conf->global->STRIPE_USE_INTENT_WITH_AUTOMATIC_CONFIRMATION)) {
				$noidempotency_key = (GETPOSTISSET('noidempotency') ? GETPOST('noidempotency', 'int') : 0); // By default noidempotency is unset, so we must use a different tag/ref for each payment. If set, we can pay several times the same tag/ref.
				$paymentintent = $stripe->getPaymentIntent($amount, $currency, $tag, 'Stripe payment: '.$fulltag.(is_object($object) ? ' ref='.$object->ref : ''), $object, $stripecu, $stripeacc, $servicestatus, 0, 'automatic', false, null, 0, $noidempotency_key);
				// The paymentintnent has status 'requires_payment_method' (even if paymentintent was already paid)
				//var_dump($paymentintent);
				if ($stripe->error) {
					setEventMessages($stripe->error, null, 'errors');
				}
			}
		}

		//if (empty($conf->global->STRIPE_USE_INTENT_WITH_AUTOMATIC_CONFIRMATION) || ! empty($paymentintent))
		//{
		print '
        <table id="dolpaymenttable" summary="Payment form" class="center">
        <tbody><tr><td class="textpublicpayment">';

		if (!empty($conf->global->STRIPE_USE_INTENT_WITH_AUTOMATIC_CONFIRMATION)) {
			print '<div id="payment-request-button"><!-- A Stripe Element will be inserted here. --></div>';
		}

		print '<div class="form-row left">';
		print '<label for="card-element">'.$langs->trans("CreditOrDebitCard").'</label>';

		if (!empty($conf->global->STRIPE_USE_INTENT_WITH_AUTOMATIC_CONFIRMATION)) {
			print '<br><input id="cardholder-name" class="marginbottomonly" name="cardholder-name" value="" type="text" placeholder="'.$langs->trans("CardOwner").'" autocomplete="off" autofocus required>';
		}

		print '<div id="card-element">
        <!-- a Stripe Element will be inserted here. -->
        </div>';

		print '<!-- Used to display form errors -->
        <div id="card-errors" role="alert"></div>
        </div>';

		print '<br>';
		print '<button class="button buttonpayment" style="text-align: center; padding-left: 0; padding-right: 0;" id="buttontopay" data-secret="'.(is_object($paymentintent) ? $paymentintent->client_secret : '').'">'.$langs->trans("ValidatePayment").'</button>';
		print '<img id="hourglasstopay" class="hidden" src="'.DOL_URL_ROOT.'/theme/'.$conf->theme.'/img/working.gif">';

		print '</td></tr></tbody>';
		print '</table>';
		//}

		if (!empty($conf->global->STRIPE_USE_INTENT_WITH_AUTOMATIC_CONFIRMATION)) {
			if (empty($paymentintent)) {
				print '<center>'.$langs->trans("Error").'</center>';
			} else {
				print '<input type="hidden" name="paymentintent_id" value="'.$paymentintent->id.'">';
				//$_SESSION["paymentintent_id"] = $paymentintent->id;
			}
		}

		print '</form>'."\n";


		// JS Code for Stripe
		if (empty($stripearrayofkeys['publishable_key'])) {
			$langs->load("errors");
			print info_admin($langs->trans("ErrorModuleSetupNotComplete", $langs->transnoentitiesnoconv("Stripe")), 0, 0, 'error');
		} else {
			print '<!-- JS Code for Stripe components -->';
			print '<script src="https://js.stripe.com/v3/"></script>'."\n";
			print '<!-- urllogofull = '.$urllogofull.' -->'."\n";

			// Code to ask the credit card. This use the default "API version". No way to force API version when using JS code.
			print '<script type="text/javascript" language="javascript">'."\n";

			if (!empty($conf->global->STRIPE_USE_NEW_CHECKOUT)) {
				$amountstripe = $amount;

				// Correct the amount according to unit of currency
				// See https://support.stripe.com/questions/which-zero-decimal-currencies-does-stripe-support
				$arrayzerounitcurrency = array('BIF', 'CLP', 'DJF', 'GNF', 'JPY', 'KMF', 'KRW', 'MGA', 'PYG', 'RWF', 'VND', 'VUV', 'XAF', 'XOF', 'XPF');
				if (!in_array($currency, $arrayzerounitcurrency)) {
					$amountstripe = $amountstripe * 100;
				}

				$ipaddress = getUserRemoteIP();
				$metadata = array('dol_version'=>DOL_VERSION, 'dol_entity'=>$conf->entity, 'ipaddress'=>$ipaddress);
				if (is_object($object)) {
					$metadata['dol_type'] = $object->element;
					$metadata['dol_id'] = $object->id;

					$ref = $object->ref;
				}

				try {
					$arrayforpaymentintent = array(
						'description'=>'Stripe payment: '.$FULLTAG.($ref ? ' ref='.$ref : ''),
						"metadata" => $metadata
					);
					if ($TAG) {
						$arrayforpaymentintent["statement_descriptor"] = dol_trunc($TAG, 10, 'right', 'UTF-8', 1); // 22 chars that appears on bank receipt (company + description)
					}

					$arrayforcheckout = array(
						'payment_method_types' => array('card'),
						'line_items' => array(array(
							'name' => $langs->transnoentitiesnoconv("Payment").' '.$TAG, // Label of product line
							'description' => 'Stripe payment: '.$FULLTAG.($ref ? ' ref='.$ref : ''),
							'amount' => $amountstripe,
							'currency' => $currency,
							//'images' => array($urllogofull),
							'quantity' => 1,
						)),
						'client_reference_id' => $FULLTAG,
						'success_url' => $urlok,
						'cancel_url' => $urlko,
						'payment_intent_data' => $arrayforpaymentintent
					);
					if ($stripecu) {
						$arrayforcheckout['customer'] = $stripecu;
					} elseif (GETPOST('email', 'alpha') && isValidEmail(GETPOST('email', 'alpha'))) {
						$arrayforcheckout['customer_email'] = GETPOST('email', 'alpha');
					}
					$sessionstripe = \Stripe\Checkout\Session::create($arrayforcheckout);

					$remoteip = getUserRemoteIP();

					// Save some data for the paymentok
					$_SESSION["currencyCodeType"] = $currency;
					$_SESSION["paymentType"] = '';
					$_SESSION["FinalPaymentAmt"] = $amount;
					$_SESSION['ipaddress'] = ($remoteip ? $remoteip : 'unknown'); // Payer ip
					$_SESSION['payerID'] = is_object($stripecu) ? $stripecu->id : '';
					$_SESSION['TRANSACTIONID'] = $sessionstripe->id;
				} catch (Exception $e) {
					print $e->getMessage();
				}
				?>
			   // Code for payment with option STRIPE_USE_NEW_CHECKOUT set

			// Create a Stripe client.
			var stripe = Stripe('<?php echo $stripearrayofkeys['publishable_key']; // Defined into config.php ?>');

			// Create an instance of Elements
			var elements = stripe.elements();

			// Custom styling can be passed to options when creating an Element.
			// (Note that this demo uses a wider set of styles than the guide below.)
			var style = {
			  base: {
				color: '#32325d',
				lineHeight: '24px',
				fontFamily: '"Helvetica Neue", Helvetica, sans-serif',
				fontSmoothing: 'antialiased',
				fontSize: '16px',
				'::placeholder': {
				  color: '#aab7c4'
				}
			  },
			  invalid: {
				color: '#fa755a',
				iconColor: '#fa755a'
			  }
			};

			var cardElement = elements.create('card', {style: style});

			// Comment this to avoid the redirect
			stripe.redirectToCheckout({
			  // Make the id field from the Checkout Session creation API response
			  // available to this file, so you can provide it as parameter here
			  // instead of the {{CHECKOUT_SESSION_ID}} placeholder.
			  sessionId: '<?php print $sessionstripe->id; ?>'
			}).then(function (result) {
			  // If `redirectToCheckout` fails due to a browser or network
			  // error, display the localized error message to your customer
			  // using `result.error.message`.
			});


				<?php
			} elseif (!empty($conf->global->STRIPE_USE_INTENT_WITH_AUTOMATIC_CONFIRMATION)) {
				?>
			// Code for payment with option STRIPE_USE_INTENT_WITH_AUTOMATIC_CONFIRMATION set

			// Create a Stripe client.
			var stripe = Stripe('<?php echo $stripearrayofkeys['publishable_key']; // Defined into config.php ?>');

			// Create an instance of Elements
			var elements = stripe.elements();

			// Custom styling can be passed to options when creating an Element.
			// (Note that this demo uses a wider set of styles than the guide below.)
			var style = {
			  base: {
				color: '#32325d',
				lineHeight: '24px',
				fontFamily: '"Helvetica Neue", Helvetica, sans-serif',
				fontSmoothing: 'antialiased',
				fontSize: '16px',
				'::placeholder': {
				  color: '#aab7c4'
				}
			  },
			  invalid: {
				color: '#fa755a',
				iconColor: '#fa755a'
			  }
			};

			var cardElement = elements.create('card', {style: style});

			// Add an instance of the card Element into the `card-element` <div>
			cardElement.mount('#card-element');

			// Handle real-time validation errors from the card Element.
			cardElement.addEventListener('change', function(event) {
				var displayError = document.getElementById('card-errors');
				  if (event.error) {
					  console.log("Show event error (like 'Incorrect card number', ...)");
					displayError.textContent = event.error.message;
				  } else {
					  console.log("Reset error message");
					displayError.textContent = '';
				  }
			});

			// Handle form submission
			var cardholderName = document.getElementById('cardholder-name');
			var cardButton = document.getElementById('buttontopay');
			var clientSecret = cardButton.dataset.secret;

			cardButton.addEventListener('click', function(event) {
				console.log("We click on buttontopay");
				event.preventDefault();

				if (cardholderName.value == '')
				{
					console.log("Field Card holder is empty");
					var displayError = document.getElementById('card-errors');
					displayError.textContent = '<?php print dol_escape_js($langs->trans("ErrorFieldRequired", $langs->transnoentitiesnoconv("CardOwner"))); ?>';
				}
				else
				{
				  /* Disable button to pay and show hourglass cursor */
<<<<<<< HEAD
				  jQuery('#hourglasstopay').show();
				  jQuery('#buttontopay').hide();
=======
    	      	  jQuery('#hourglasstopay').show();
            	  jQuery('#buttontopay').hide();
>>>>>>> d4512c48

				  stripe.handleCardPayment(
					clientSecret, cardElement, {
						payment_method_data: {
							billing_details: {
								name: cardholderName.value
								<?php if (GETPOST('email', 'alpha') || (is_object($object) && is_object($object->thirdparty) && !empty($object->thirdparty->email))) {
									?>, email: '<?php echo dol_escape_js(GETPOST('email', 'alpha') ? GETPOST('email', 'alpha') : $object->thirdparty->email); ?>'<?php
								} ?>
								<?php if (is_object($object) && is_object($object->thirdparty) && !empty($object->thirdparty->phone)) {
									?>, phone: '<?php echo dol_escape_js($object->thirdparty->phone); ?>'<?php
								} ?>
								<?php if (is_object($object) && is_object($object->thirdparty)) {
									?>, address: {
									city: '<?php echo dol_escape_js($object->thirdparty->town); ?>',
									<?php if ($object->thirdparty->country_code) {
										?>country: '<?php echo dol_escape_js($object->thirdparty->country_code); ?>',<?php
									} ?>
									line1: '<?php echo dol_escape_js(preg_replace('/\s\s+/', ' ', $object->thirdparty->address)); ?>',
									postal_code: '<?php echo dol_escape_js($object->thirdparty->zip); ?>'
									}
								<?php } ?>
							}
						  },
						  save_payment_method: <?php if ($stripecu) {
								print 'true';
											   } else {
												   print 'false';
											   } ?>	/* true when a customer was provided when creating payment intent. true ask to save the card */
					}
				  ).then(function(result) {
						console.log(result);
					  if (result.error) {
						  console.log("Error on result of handleCardPayment");
						  jQuery('#buttontopay').show();
						  jQuery('#hourglasstopay').hide();
						  // Inform the user if there was an error
						  var errorElement = document.getElementById('card-errors');
						  errorElement.textContent = result.error.message;
					  } else {
							// The payment has succeeded. Display a success message.
						  console.log("No error on result of handleCardPayment, so we submit the form");
						  // Submit the form
						  jQuery('#buttontopay').hide();
						  jQuery('#hourglasstopay').show();
						  // Send form (action=charge that will do nothing)
						  jQuery('#payment-form').submit();
					  }
				  });
				}
			});

				<?php
			} else {
				// Old method (not SCA ready)
				?>
			// Old code for payment with option STRIPE_USE_INTENT_WITH_AUTOMATIC_CONFIRMATION off and STRIPE_USE_NEW_CHECKOUT off

			// Create a Stripe client.
			var stripe = Stripe('<?php echo $stripearrayofkeys['publishable_key']; // Defined into config.php ?>');

			// Create an instance of Elements
			var elements = stripe.elements();

			// Custom styling can be passed to options when creating an Element.
			// (Note that this demo uses a wider set of styles than the guide below.)
			var style = {
			  base: {
				color: '#32325d',
				lineHeight: '24px',
				fontFamily: '"Helvetica Neue", Helvetica, sans-serif',
				fontSmoothing: 'antialiased',
				fontSize: '16px',
				'::placeholder': {
				  color: '#aab7c4'
				}
			  },
			  invalid: {
				color: '#fa755a',
				iconColor: '#fa755a'
			  }
			};

			// Create an instance of the card Element
			var card = elements.create('card', {style: style});

			// Add an instance of the card Element into the `card-element` <div>
			card.mount('#card-element');

			// Handle real-time validation errors from the card Element.
			card.addEventListener('change', function(event) {
			  var displayError = document.getElementById('card-errors');
			  if (event.error) {
				displayError.textContent = event.error.message;
			  } else {
				displayError.textContent = '';
			  }
			});

			// Handle form submission
			var form = document.getElementById('payment-form');
			console.log(form);
			form.addEventListener('submit', function(event) {
			  event.preventDefault();
				<?php
				if (empty($conf->global->STRIPE_USE_3DSECURE)) {	// Ask credit card directly, no 3DS test
					?>
					/* Use token */
					stripe.createToken(card).then(function(result) {
						if (result.error) {
						  // Inform the user if there was an error
						  var errorElement = document.getElementById('card-errors');
						  errorElement.textContent = result.error.message;
						} else {
						  // Send the token to your server
						  stripeTokenHandler(result.token);
						}
					});
					<?php
				} else // Ask credit card with 3DS test
				{
					?>
					/* Use 3DS source */
					stripe.createSource(card).then(function(result) {
						if (result.error) {
						  // Inform the user if there was an error
						  var errorElement = document.getElementById('card-errors');
						  errorElement.textContent = result.error.message;
						} else {
						  // Send the source to your server
						  stripeSourceHandler(result.source);
						}
					});
					<?php
				}
				?>
			});


			/* Insert the Token into the form so it gets submitted to the server */
			function stripeTokenHandler(token) {
			  // Insert the token ID into the form so it gets submitted to the server
			  var form = document.getElementById('payment-form');

			  var hiddenInput = document.createElement('input');
			  hiddenInput.setAttribute('type', 'hidden');
			  hiddenInput.setAttribute('name', 'stripeToken');
			  hiddenInput.setAttribute('value', token.id);
			  form.appendChild(hiddenInput);

			  var hiddenInput2 = document.createElement('input');
			  hiddenInput2.setAttribute('type', 'hidden');
			  hiddenInput2.setAttribute('name', 'token');
			  hiddenInput2.setAttribute('value', '<?php echo newToken(); ?>');
			  form.appendChild(hiddenInput2);

			  // Submit the form
			  jQuery('#buttontopay').hide();
			  jQuery('#hourglasstopay').show();
			  console.log("submit token");
			  form.submit();
			}

			/* Insert the Source into the form so it gets submitted to the server */
			function stripeSourceHandler(source) {
			  // Insert the source ID into the form so it gets submitted to the server
			  var form = document.getElementById('payment-form');

			  var hiddenInput = document.createElement('input');
			  hiddenInput.setAttribute('type', 'hidden');
			  hiddenInput.setAttribute('name', 'stripeSource');
			  hiddenInput.setAttribute('value', source.id);
			  form.appendChild(hiddenInput);

			  var hiddenInput2 = document.createElement('input');
			  hiddenInput2.setAttribute('type', 'hidden');
			  hiddenInput2.setAttribute('name', 'token');
			  hiddenInput2.setAttribute('value', '<?php echo newToken(); ?>');
			  form.appendChild(hiddenInput2);

			  // Submit the form
			  jQuery('#buttontopay').hide();
			  jQuery('#hourglasstopay').show();
			  console.log("submit source");
			  form.submit();
			}

				<?php
			}

			print '</script>';
		}
	}
	// This hook is used to show the embedded form to make payments with external payment modules (ie Payzen, ...)
	$parameters = [
		'paymentmethod' => $paymentmethod,
		'amount' => price2num(GETPOST("newamount"), 'MT'),
		'tag' => GETPOST("tag", 'alpha'),
		'dopayment' => GETPOST('dopayment', 'alpha')
	];
	$reshook = $hookmanager->executeHooks('doPayment', $parameters, $object, $action);
}


htmlPrintOnlinePaymentFooter($mysoc, $langs, 1, $suffix, $object);

llxFooter('', 'public');

$db->close();<|MERGE_RESOLUTION|>--- conflicted
+++ resolved
@@ -1038,11 +1038,7 @@
 
 	if ($action != 'dopayment') { // Do not change amount if we just click on first dopayment
 		$amount = price2num($invoice->total_ttc - ($invoice->getSommePaiement() + $invoice->getSumCreditNotesUsed() + $invoice->getSumDepositsUsed()));
-<<<<<<< HEAD
-		if (GETPOST("amount", 'int')) {
-=======
 		if (GETPOST("amount", 'alpha')) {
->>>>>>> d4512c48
 			$amount = GETPOST("amount", 'alpha');
 		}
 		$amount = price2num($amount);
@@ -2138,13 +2134,8 @@
 				else
 				{
 				  /* Disable button to pay and show hourglass cursor */
-<<<<<<< HEAD
 				  jQuery('#hourglasstopay').show();
 				  jQuery('#buttontopay').hide();
-=======
-    	      	  jQuery('#hourglasstopay').show();
-            	  jQuery('#buttontopay').hide();
->>>>>>> d4512c48
 
 				  stripe.handleCardPayment(
 					clientSecret, cardElement, {
