--- conflicted
+++ resolved
@@ -482,11 +482,7 @@
 	    					'metadata' => $metadata,
 	    					'customer' => $customer->id,
 	    					'source' => $card,
-<<<<<<< HEAD
-	    				    'statement_descriptor_suffix' => dol_trunc($FULLTAG, 10, 'right', 'UTF-8', 1),     // 22 chars that appears on bank receipt (company + description)
-=======
-	    				    'statement_descriptor' => dol_trunc($FULLTAG, 10, 'right', 'UTF-8', 1), // 22 chars that appears on bank receipt (company + description)
->>>>>>> 6388370e
+	    				  'statement_descriptor_suffix' => dol_trunc($FULLTAG, 10, 'right', 'UTF-8', 1),     // 22 chars that appears on bank receipt (company + description)
 	    				), array("idempotency_key" => "$FULLTAG", "stripe_account" => "$stripeacc"));
 	    				// Return $charge = array('id'=>'ch_XXXX', 'status'=>'succeeded|pending|failed', 'failure_code'=>, 'failure_message'=>...)
 	    				if (empty($charge))
