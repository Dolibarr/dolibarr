--- conflicted
+++ resolved
@@ -1635,11 +1635,7 @@
 		$amount = max(0, $conf->global->MEMBER_MIN_AMOUNT, $amount);
 	}
 	print '<b class="amount">'.price($amount, 1, $langs, 1, -1, -1, $currency).'</b>';	// Price with currency
-<<<<<<< HEAD
-	$caneditamount = !empty($conf->global->MEMBER_NEWFORM_EDITAMOUNT) || $adht->caneditamount;
-=======
 	$caneditamount = $adht->caneditamount;
->>>>>>> 18733716
 	$minimumamount = empty($conf->global->MEMBER_MIN_AMOUNT)? $adht->amount : max($conf->global->MEMBER_MIN_AMOUNT, $adht->amount > $amount);
 	if (!$caneditamount && $minimumamount > $amount) {
 		print ' '. $langs->trans("AmountIsLowerToMinimumNotice", price($adht->amount, 1, $langs, 1, -1, -1, $currency));
