--- conflicted
+++ resolved
@@ -157,20 +157,12 @@
 $urllogo='';
 if (! empty($logosmall) && is_readable($conf->mycompany->dir_output.'/logos/thumbs/'.$logosmall))
 {
-<<<<<<< HEAD
-	$urllogo=DOL_URL_ROOT.'/viewimage.php?modulepart=mycompany&amp;file='.urlencode('thumbs/'.$logosmall);
-=======
 	$urllogo=DOL_URL_ROOT.'/viewimage.php?modulepart=mycompany&amp;file='.urlencode('logos/thumbs/'.$logosmall);
->>>>>>> d9b8a8c8
 	$width=150;
 }
 elseif (! empty($logo) && is_readable($conf->mycompany->dir_output.'/logos/'.$logo))
 {
-<<<<<<< HEAD
-	$urllogo=DOL_URL_ROOT.'/viewimage.php?modulepart=mycompany&amp;file='.urlencode($logo);
-=======
 	$urllogo=DOL_URL_ROOT.'/viewimage.php?modulepart=mycompany&amp;file='.urlencode('logos/'.$logo);
->>>>>>> d9b8a8c8
 	$width=150;
 }
 // Output html code for logo
@@ -200,11 +192,7 @@
 		    // From env
 		    $ipaddress          = $_SESSION['ipaddress'];
 
-<<<<<<< HEAD
-			dol_syslog("Call paymentok with token=".$onlinetoken." paymentType=".$paymentType." currencyCodeType=".$currencyCodeType." payerID=".$payerID." ipaddress=".$ipaddress." FinalPaymentAmt=".$FinalPaymentAmt." fulltag=".$fulltag, LOG_DEBUG, 0, '_paypal');
-=======
 			dol_syslog("Call paymentok with token=".$onlinetoken." paymentType=".$paymentType." currencyCodeType=".$currencyCodeType." payerID=".$payerID." ipaddress=".$ipaddress." FinalPaymentAmt=".$FinalPaymentAmt." fulltag=".$fulltag, LOG_DEBUG, 0, '_payment');
->>>>>>> d9b8a8c8
 
 			// Validate record
 		    if (! empty($paymentType))
@@ -213,14 +201,6 @@
 		        $resArray=getDetails($onlinetoken);
 		        //var_dump($resarray);
 
-<<<<<<< HEAD
-		        dol_syslog("We call DoExpressCheckoutPayment token=".$onlinetoken." paymentType=".$paymentType." currencyCodeType=".$currencyCodeType." payerID=".$payerID." ipaddress=".$ipaddress." FinalPaymentAmt=".$FinalPaymentAmt." fulltag=".$fulltag, LOG_DEBUG, 0, '_payment');
-		        $resArray=confirmPayment($onlinetoken, $paymentType, $currencyCodeType, $payerID, $ipaddress, $FinalPaymentAmt, $fulltag);
-
-		        $ack = strtoupper($resArray["ACK"]);
-		        if ($ack=="SUCCESS" || $ack=="SUCCESSWITHWARNING")
-		        {
-=======
 		        $ack = strtoupper($resArray["ACK"]);
 		        if ($ack=="SUCCESS" || $ack=="SUCCESSWITHWARNING")
 		        {
@@ -241,21 +221,10 @@
 		        {
 		        	dol_syslog("Call to GetExpressCheckoutDetails return ".$ack);
 
->>>>>>> d9b8a8c8
 		        	$object->source		= $source;
 		        	$object->ref		= $ref;
 		        	$object->payerID	= $payerID;
 		        	$object->fulltag	= $fulltag;
-<<<<<<< HEAD
-		        	$object->resArray	= $resArray;
-
-		            // resArray was built from a string like that
-		            // TOKEN=EC%2d1NJ057703V9359028&TIMESTAMP=2010%2d11%2d01T11%3a40%3a13Z&CORRELATIONID=1efa8c6a36bd8&ACK=Success&VERSION=56&BUILD=1553277&TRANSACTIONID=9B994597K9921420R&TRANSACTIONTYPE=expresscheckout&PAYMENTTYPE=instant&ORDERTIME=2010%2d11%2d01T11%3a40%3a12Z&AMT=155%2e57&FEEAMT=5%2e54&TAXAMT=0%2e00&CURRENCYCODE=EUR&PAYMENTSTATUS=Completed&PENDINGREASON=None&REASONCODE=None
-		            $PAYMENTSTATUS=urldecode($resArray["PAYMENTSTATUS"]);   // Should contains 'Completed'
-		            $TRANSACTIONID=urldecode($resArray["TRANSACTIONID"]);
-		            $TAXAMT=urldecode($resArray["TAXAMT"]);
-		            $NOTE=urldecode($resArray["NOTE"]);
-=======
 		        	$object->resArray	= $resArray2;
 
 		            // resArray was built from a string like that
@@ -264,19 +233,11 @@
 		            $TRANSACTIONID=urldecode($resArray2["TRANSACTIONID"]);
 		            $TAXAMT=urldecode($resArray2["TAXAMT"]);
 		            $NOTE=urldecode($resArray2["NOTE"]);
->>>>>>> d9b8a8c8
 
 		            $ispaymentok=true;
 		        }
 		        else
 		        {
-<<<<<<< HEAD
-		            //Display a user friendly Error on the page using any of the following error information returned by PayPal
-		            $ErrorCode = urldecode($resArray["L_ERRORCODE0"]);
-		            $ErrorShortMsg = urldecode($resArray["L_SHORTMESSAGE0"]);
-		            $ErrorLongMsg = urldecode($resArray["L_LONGMESSAGE0"]);
-		            $ErrorSeverityCode = urldecode($resArray["L_SEVERITYCODE0"]);
-=======
 		        	dol_syslog("Call to DoExpressCheckoutPayment return error: ".json_encode($resArray2), LOG_WARNING);
 
 		            //Display a user friendly Error on the page using any of the following error information returned by PayPal
@@ -284,7 +245,6 @@
 		            $ErrorShortMsg = urldecode($resArray2["L_SHORTMESSAGE0"]);
 		            $ErrorLongMsg = urldecode($resArray2["L_LONGMESSAGE0"]);
 		            $ErrorSeverityCode = urldecode($resArray2["L_SEVERITYCODE0"]);
->>>>>>> d9b8a8c8
 		        }
 		    }
 		    else
@@ -320,7 +280,9 @@
 $tmptag=dolExplodeIntoArray($fulltag,'.','=');
 
 
-<<<<<<< HEAD
+dol_syslog("ispaymentok=".$ispaymentok, LOG_DEBUG, 0, '_payment');
+
+
 // Make complementary actions
 $ispostactionok = 0;
 $postactionmessages = array();
@@ -351,11 +313,8 @@
 		$adht = new AdherentType($db);
 		$object = new Adherent($db);
 
-		$result1 = $object->fetch(0, $tmptag['MEM']);
+		$result1 = $object->fetch($tmptag['MEM']);
 		$result2 = $adht->fetch($object->typeid);
-=======
-dol_syslog("ispaymentok=".$ispaymentok, LOG_DEBUG, 0, '_payment');
->>>>>>> d9b8a8c8
 
 		if ($result1 > 0 && $result2 > 0)
 		{
@@ -430,6 +389,8 @@
 				// Create subscription
 				if (! $error)
 				{
+					dol_syslog("Call ->subscription to create subscription", LOG_DEBUG, 0, '_payment');
+
 					$crowid=$object->subscription($datesubscription, $amount, $accountid, $operation, $label, $num_chq, $emetteur_nom, $emetteur_banque, $datesubend);
 					if ($crowid <= 0)
 					{
@@ -447,11 +408,15 @@
 
 				if (! $error)
 				{
-					$autocreatethirdparty = 1;
+					dol_syslog("Call ->subscriptionComplementaryActions option=".$option, LOG_DEBUG, 0, '_payment');
+
+					$autocreatethirdparty = 1;	// will create thirdparty if member not yet linked to a thirdparty
 
 					$result = $object->subscriptionComplementaryActions($crowid, $option, $accountid, $datesubscription, $paymentdate, $operation, $label, $amount, $num_chq, $emetteur_nom, $emetteur_banque, $autocreatethirdparty);
 					if ($result < 0)
 					{
+						dol_syslog("Error ".$object->error." ".join(',', $object->errors), LOG_DEBUG, 0, '_payment');
+
 						$error++;
 						$postactionmessages[] = $object->error;
 						$postactionmessages = array_merge($postactionmessages, $object->errors);
@@ -459,9 +424,21 @@
 					}
 					else
 					{
-						if ($option == 'bankviainvoice') $postactionmessages[] = 'Invoice, payment and bank record created';
-						if ($option == 'bankdirect')     $postactionmessages[] = 'Bank record created';
-						if ($option == 'invoiceonly')    $postactionmessages[] = 'Invoice recorded';
+						if ($option == 'bankviainvoice')
+						{
+							$postactionmessages[] = 'Invoice, payment and bank record created';
+							dol_syslog("Invoice, payment and bank record created", LOG_DEBUG, 0, '_payment');
+						}
+						if ($option == 'bankdirect')
+						{
+							$postactionmessages[] = 'Bank record created';
+							dol_syslog("Bank record created", LOG_DEBUG, 0, '_payment');
+						}
+						if ($option == 'invoiceonly')
+						{
+							$postactionmessages[] = 'Invoice recorded';
+							dol_syslog("Invoice recorded", LOG_DEBUG, 0, '_payment');
+						}
 						$ispostactionok = 1;
 
 						// If an invoice was created, it is into $object->invoice
@@ -474,7 +451,7 @@
 					{
 						$thirdparty_id = $object->fk_soc;
 
-						dol_syslog("Search existing Stripe customer profile for thirdparty_id=".$thirdparty_id, LOG_DEBUG, 0, '_stripe');
+						dol_syslog("Search existing Stripe customer profile for thirdparty_id=".$thirdparty_id, LOG_DEBUG, 0, '_payment');
 
 						$service = 'StripeTest';
 						$servicestatus = 0;
@@ -494,6 +471,8 @@
 
 						if (! $customer && $TRANSACTIONID)	// Not linked to a stripe customer, we make the link
 						{
+							dol_syslog("No stripe profile found, so we add it", LOG_DEBUG, 0, '_payment');
+
 							$ch = \Stripe\Charge::retrieve($TRANSACTIONID);		// contains the charge id
 							$stripecu = $ch->customer;							// value 'cus_....'
 
@@ -520,9 +499,11 @@
 					$db->rollback();
 				}
 
-				// Send email
+				// Send email to member
 				if (! $error)
 				{
+					dol_syslog("Send email to customer to ".$object->email." if we have to (sendalsoemail = ".$sendalsoemail.")", LOG_DEBUG, 0, '_payment');
+
 					// Send confirmation Email
 					if ($object->email && $sendalsoemail)
 					{
@@ -535,8 +516,9 @@
 						// Set output language
 						$outputlangs = new Translate('', $conf);
 						$outputlangs->setDefaultLang(empty($object->thirdparty->default_lang) ? $mysoc->default_lang : $object->thirdparty->default_lang);
+						// Load traductions files requiredby by page
 						$outputlangs->loadLangs(array("main", "members"));
-						// Get email content from templae
+						// Get email content from template
 						$arraydefaultmessage=null;
 						$labeltouse = $conf->global->ADHERENT_EMAIL_TEMPLATE_SUBSCRIPTION;
 
@@ -569,7 +551,9 @@
 							$listofmimes=array(dol_mimetype($file));
 						}
 
-						$result=$object->send_an_email($texttosend, $subjecttosend, $listofpaths, $listofnames, $listofmimes, "", "", 0, -1);
+						$moreinheader='X-Dolibarr-Info: send_an_email by public/payment/paymentok.php'."\r\n";
+
+						$result=$object->send_an_email($texttosend, $subjecttosend, $listofpaths, $listofmimes, $listofnames, "", "", 0, -1, "", $moreinheader);
 
 						if ($result < 0)
 						{
@@ -581,6 +565,8 @@
 						{
 							if ($file) $postactionmessages[] = 'Email sent to member (with invoice document attached)';
 							else $postactionmessages[] = 'Email sent to member (without any attached document)';
+
+							// TODO Add actioncomm event
 						}
 					}
 				}
@@ -602,7 +588,7 @@
 		// Record payment
 		include_once DOL_DOCUMENT_ROOT.'/compta/facture/class/facture.class.php';
 		$invoice = new Facture($db);
-		$result = $invoice->fetch(0, $tmptag['INV']);
+		$result = $invoice->fetch($tmptag['INV']);
 		if ($result)
 		{
 			$FinalPaymentAmt    = $_SESSION["FinalPaymentAmt"];
@@ -643,7 +629,9 @@
 				}
 				$paiement->paiementid   = $paymentTypeId;
 				$paiement->num_paiement = '';
-				$paiement->note_public  = 'Online payment '.dol_print_date($now, 'standard').' using '.$paymentmethod.' from '.$ipaddress.' - Transaction ID = '.$TRANSACTIONID;
+				$paiement->note_public  = 'Online payment '.dol_print_date($now, 'standard').' from '.$ipaddress;
+				$paiement->ext_payment_id = $TRANSACTIONID;
+				$paiement->ext_payment_site = $service;
 
 				if (! $error)
 				{
@@ -665,431 +653,6 @@
 				{
 					$bankaccountid = 0;
 					if ($paymentmethod == 'paybox') $bankaccountid = $conf->global->PAYBOX_BANK_ACCOUNT_FOR_PAYMENTS;
-					if ($paymentmethod == 'paypal') $bankaccountid = $conf->global->PAYPAL_BANK_ACCOUNT_FOR_PAYMENTS;
-					if ($paymentmethod == 'stripe') $bankaccountid = $conf->global->STRIPE_BANK_ACCOUNT_FOR_PAYMENTS;
-
-					if ($bankaccountid > 0)
-					{
-						$label='(CustomerInvoicePayment)';
-						if ($invoice->type == Facture::TYPE_CREDIT_NOTE) $label='(CustomerInvoicePaymentBack)';  // Refund of a credit note
-						$result=$paiement->addPaymentToBank($user,'payment',$label, $bankaccountid, '', '');
-						if ($result < 0)
-						{
-							$postactionmessages[] = $paiement->error.' '.joint("<br>\n", $paiement->errors);
-							$ispostactionok = -1;
-							$error++;
-						}
-						else
-						{
-							$postactionmessages[] = 'Bank entry of payment created';
-							$ispostactionok=1;
-						}
-					}
-					else
-					{
-						$postactionmessages[] = 'Setup of bank account to use in module '.$paymentmethod.' was not set. Not way to record the payment.';
-						$ispostactionok = -1;
-						$error++;
-					}
-				}
-
-				if (! $error)
-				{
-					$db->commit();
-				}
-				else
-				{
-					$db->rollback();
-				}
-			}
-			else
-			{
-				$postactionmessages[] = 'Failed to get a valid value for "amount paid" ('.$FinalPaymentAmt.') or "payment type" ('.$paymentType.') to record the payment of invoice '.$tmptag['INV'].'. May be payment was already recorded.';
-				$ispostactionok = -1;
-			}
-		}
-		else
-		{
-			$postactionmessages[] = 'Invoice payed '.$tmptag['INV'].' was not found';
-			$ispostactionok = -1;
-		}
-	}
-	else
-	{
-		// Nothing done
-	}
-}
-
-// Make complementary actions
-$ispostactionok = 0;
-$postactionmessages = array();
-if ($ispaymentok)
-{
-	// Set permission for the anonymous user
-	if (empty($user->rights->societe))  $user->rights->societe=new stdClass();
-	if (empty($user->rights->facture))  $user->rights->facture=new stdClass();
-	if (empty($user->rights->adherent)) { $user->rights->adherent=new stdClass(); $user->rights->adherent->cotisation=new stdClass(); }
-	$user->rights->societe->creer = 1;
-	$user->rights->facture->creer = 1;
-	$user->rights->adherent->cotisation->creer = 1;
-
-	if (in_array('MEM', array_keys($tmptag)))
-	{
-		// Validate member
-		// Create subscription
-		// Create complementary actions (this include creation of thirdparty)
-		// Send confirmation email
-
-		$defaultdelay=1;
-		$defaultdelayunit='y';
-
-		// Record subscription
-		include_once DOL_DOCUMENT_ROOT.'/adherents/class/adherent.class.php';
-		include_once DOL_DOCUMENT_ROOT.'/adherents/class/adherent_type.class.php';
-		include_once DOL_DOCUMENT_ROOT.'/adherents/class/subscription.class.php';
-		$adht = new AdherentType($db);
-		$object = new Adherent($db);
-
-		$result1 = $object->fetch($tmptag['MEM']);
-		$result2 = $adht->fetch($object->typeid);
-
-		if ($result1 > 0 && $result2 > 0)
-		{
-			$paymentTypeId = 0;
-			if ($paymentmethod == 'paybox') $paymentTypeId = $conf->global->PAYBOX_PAYMENT_MODE_FOR_PAYMENTS;
-			if ($paymentmethod == 'paypal') $paymentTypeId = $conf->global->PAYPAL_PAYMENT_MODE_FOR_PAYMENTS;
-			if ($paymentmethod == 'stripe') $paymentTypeId = $conf->global->STRIPE_PAYMENT_MODE_FOR_PAYMENTS;
-			if (empty($paymentTypeId))
-			{
-				$paymentType = $_SESSION["paymentType"];
-				if (empty($paymentType)) $paymentType = 'CB';
-				$paymentTypeId = dol_getIdFromCode($db, $paymentType, 'c_paiement', 'code', 'id', 1);
-			}
-
-			$currencyCodeType   = $_SESSION['currencyCodeType'];
-
-			// Do action only if $FinalPaymentAmt is set (session variable is cleaned after this page to avoid duplicate actions when page is POST a second time)
-			if (! empty($FinalPaymentAmt) && $paymentTypeId > 0)
-			{
-				$result = $object->validate($user);
-				if ($result < 0 || empty($object->datevalid))
-				{
-					$error++;
-					$errmsg=$object->error;
-					$postactionmessages[] = $errmsg;
-					$postactionmessages = array_merge($postactionmessages, $object->errors);
-					$ispostactionok = -1;
-				}
-
-				// Subscription informations
-				$datesubscription=$object->datevalid;
-				if ($object->datefin > 0)
-				{
-					$datesubscription=dol_time_plus_duree($object->datefin,1,'d');
-				}
-
-				$datesubend = null;
-				if ($datesubscription && $defaultdelay && $defaultdelayunit) $datesubend=dol_time_plus_duree(dol_time_plus_duree($datesubscription, $defaultdelay, $defaultdelayunit),-1,'d');
-
-				$paymentdate=$now;
-				$amount = $FinalPaymentAmt;
-				$label='Online subscription '.dol_print_date($now, 'standard').' using '.$paymentmethod.' from '.$ipaddress.' - Transaction ID = '.$TRANSACTIONID;
-
-				// Payment informations
-				$accountid = 0;
-				if ($paymentmethod == 'paybox') $accountid = $conf->global->PAYBOX_BANK_ACCOUNT_FOR_PAYMENTS;
-				if ($paymentmethod == 'paypal') $accountid = $conf->global->PAYPAL_BANK_ACCOUNT_FOR_PAYMENTS;
-				if ($paymentmethod == 'stripe') $accountid = $conf->global->STRIPE_BANK_ACCOUNT_FOR_PAYMENTS;
-				if ($accountid < 0)
-				{
-					$error++;
-					$errmsg='Setup of bank accout to use for payment is not correctly done for payment method '.$paymentmethod;
-					$postactionmessages[] = $errmsg;
-					$ispostactionok = -1;
-				}
-
-				$operation=$paymentType; // Payment mode code
-				$num_chq='';
-				$emetteur_nom='';
-				$emetteur_banque='';
-				// Define default choice for complementary actions
-				$option='';
-				if (! empty($conf->global->ADHERENT_BANK_USE) && $conf->global->ADHERENT_BANK_USE == 'bankviainvoice' && ! empty($conf->banque->enabled) && ! empty($conf->societe->enabled) && ! empty($conf->facture->enabled)) $option='bankviainvoice';
-				else if (! empty($conf->global->ADHERENT_BANK_USE) && $conf->global->ADHERENT_BANK_USE == 'bankdirect' && ! empty($conf->banque->enabled)) $option='bankdirect';
-				else if (! empty($conf->global->ADHERENT_BANK_USE) && $conf->global->ADHERENT_BANK_USE == 'invoiceonly' && ! empty($conf->banque->enabled) && ! empty($conf->societe->enabled) && ! empty($conf->facture->enabled)) $option='invoiceonly';
-				if (empty($option)) $option='none';
-				$sendalsoemail = 1;
-
-				// Record the subscription then complementary actions
-				$db->begin();
-
-				// Create subscription
-				if (! $error)
-				{
-					dol_syslog("Call ->subscription to create subscription", LOG_DEBUG, 0, '_payment');
-
-					$crowid=$object->subscription($datesubscription, $amount, $accountid, $operation, $label, $num_chq, $emetteur_nom, $emetteur_banque, $datesubend);
-					if ($crowid <= 0)
-					{
-						$error++;
-						$errmsg=$object->error;
-						$postactionmessages[] = $errmsg;
-						$ispostactionok = -1;
-					}
-					else
-					{
-						$postactionmessages[]='Subscription created';
-						$ispostactionok=1;
-					}
-				}
-
-				if (! $error)
-				{
-					dol_syslog("Call ->subscriptionComplementaryActions option=".$option, LOG_DEBUG, 0, '_payment');
-
-					$autocreatethirdparty = 1;	// will create thirdparty if member not yet linked to a thirdparty
-
-					$result = $object->subscriptionComplementaryActions($crowid, $option, $accountid, $datesubscription, $paymentdate, $operation, $label, $amount, $num_chq, $emetteur_nom, $emetteur_banque, $autocreatethirdparty);
-					if ($result < 0)
-					{
-						dol_syslog("Error ".$object->error." ".join(',', $object->errors), LOG_DEBUG, 0, '_payment');
-
-						$error++;
-						$postactionmessages[] = $object->error;
-						$postactionmessages = array_merge($postactionmessages, $object->errors);
-						$ispostactionok = -1;
-					}
-					else
-					{
-						if ($option == 'bankviainvoice')
-						{
-							$postactionmessages[] = 'Invoice, payment and bank record created';
-							dol_syslog("Invoice, payment and bank record created", LOG_DEBUG, 0, '_payment');
-						}
-						if ($option == 'bankdirect')
-						{
-							$postactionmessages[] = 'Bank record created';
-							dol_syslog("Bank record created", LOG_DEBUG, 0, '_payment');
-						}
-						if ($option == 'invoiceonly')
-						{
-							$postactionmessages[] = 'Invoice recorded';
-							dol_syslog("Invoice recorded", LOG_DEBUG, 0, '_payment');
-						}
-						$ispostactionok = 1;
-
-						// If an invoice was created, it is into $object->invoice
-					}
-				}
-
-				if (! $error)
-				{
-					if ($paymentmethod == 'stripe' && $autocreatethirdparty && $option == 'bankviainvoice')
-					{
-						$thirdparty_id = $object->fk_soc;
-
-						dol_syslog("Search existing Stripe customer profile for thirdparty_id=".$thirdparty_id, LOG_DEBUG, 0, '_payment');
-
-						$service = 'StripeTest';
-						$servicestatus = 0;
-						if (! empty($conf->global->STRIPE_LIVE) && ! GETPOST('forcesandbox','alpha'))
-						{
-							$service = 'StripeLive';
-							$servicestatus = 1;
-						}
-						$stripeacc = null;	// No Oauth/connect use for public pages
-
-						$thirdparty = new Societe($db);
-						$thirdparty->fetch($thirdparty_id);
-
-						include_once DOL_DOCUMENT_ROOT.'/stripe/class/stripe.class.php';
-						$stripe = new Stripe($db);
-						$customer = $stripe->customerStripe($thirdparty, $stripeacc, $servicestatus, 0);
-
-						if (! $customer && $TRANSACTIONID)	// Not linked to a stripe customer, we make the link
-						{
-							dol_syslog("No stripe profile found, so we add it", LOG_DEBUG, 0, '_payment');
-
-							$ch = \Stripe\Charge::retrieve($TRANSACTIONID);		// contains the charge id
-							$stripecu = $ch->customer;							// value 'cus_....'
-
-							$sql = "INSERT INTO " . MAIN_DB_PREFIX . "societe_account (fk_soc, login, key_account, site, status, entity, date_creation, fk_user_creat)";
-							$sql .= " VALUES (".$object->fk_soc.", '', '".$db->escape($stripecu)."', 'stripe', " . $servicestatus . ", " . $conf->entity . ", '".$db->idate(dol_now())."', 0)";
-							$resql = $db->query($sql);
-							if (! $resql)
-							{
-								$error++;
-								$errmsg='Failed to save customer stripe id in database ; '.$db->lasterror();
-								$postactionmessages[] = $errmsg;
-								$ispostactionok = -1;
-							}
-						}
-					}
-				}
-
-				if (! $error)
-				{
-					$db->commit();
-				}
-				else
-				{
-					$db->rollback();
-				}
-
-				// Send email to member
-				if (! $error)
-				{
-					dol_syslog("Send email to customer to ".$object->email." if we have to (sendalsoemail = ".$sendalsoemail.")", LOG_DEBUG, 0, '_payment');
-
-					// Send confirmation Email
-					if ($object->email && $sendalsoemail)
-					{
-						$subject = '';
-						$msg= '';
-
-						// Send subscription email
-						include_once DOL_DOCUMENT_ROOT.'/core/class/html.formmail.class.php';
-						$formmail=new FormMail($db);
-						// Set output language
-						$outputlangs = new Translate('', $conf);
-						$outputlangs->setDefaultLang(empty($object->thirdparty->default_lang) ? $mysoc->default_lang : $object->thirdparty->default_lang);
-						// Load traductions files requiredby by page
-						$outputlangs->loadLangs(array("main", "members"));
-						// Get email content from template
-						$arraydefaultmessage=null;
-						$labeltouse = $conf->global->ADHERENT_EMAIL_TEMPLATE_SUBSCRIPTION;
-
-						if (! empty($labeltouse)) $arraydefaultmessage=$formmail->getEMailTemplate($db, 'member', $user, $outputlangs, 0, 1, $labeltouse);
-
-						if (! empty($labeltouse) && is_object($arraydefaultmessage) && $arraydefaultmessage->id > 0)
-						{
-							$subject = $arraydefaultmessage->topic;
-							$msg     = $arraydefaultmessage->content;
-						}
-
-						$substitutionarray=getCommonSubstitutionArray($outputlangs, 0, null, $object);
-						complete_substitutions_array($substitutionarray, $outputlangs, $object);
-						$subjecttosend = make_substitutions($subject, $substitutionarray, $outputlangs);
-						$texttosend = make_substitutions(dol_concatdesc($msg, $adht->getMailOnSubscription()), $substitutionarray, $outputlangs);
-
-						// Attach a file ?
-						$file='';
-						$listofpaths=array();
-						$listofnames=array();
-						$listofmimes=array();
-						if (is_object($object->invoice))
-						{
-							$invoicediroutput = $conf->facture->dir_output;
-							$fileparams = dol_most_recent_file($invoicediroutput . '/' . $object->invoice->ref, preg_quote($object->invoice->ref, '/').'[^\-]+');
-							$file = $fileparams['fullname'];
-
-							$listofpaths=array($file);
-							$listofnames=array(basename($file));
-							$listofmimes=array(dol_mimetype($file));
-						}
-
-						$moreinheader='X-Dolibarr-Info: send_an_email by public/payment/paymentok.php'."\r\n";
-
-						$result=$object->send_an_email($texttosend, $subjecttosend, $listofpaths, $listofmimes, $listofnames, "", "", 0, -1, "", $moreinheader);
-
-						if ($result < 0)
-						{
-							$errmsg=$object->error;
-							$postactionmessages[] = $errmsg;
-							$ispostactionok = -1;
-						}
-						else
-						{
-							if ($file) $postactionmessages[] = 'Email sent to member (with invoice document attached)';
-							else $postactionmessages[] = 'Email sent to member (without any attached document)';
-
-							// TODO Add actioncomm event
-						}
-					}
-				}
-			}
-			else
-			{
-				$postactionmessages[] = 'Failed to get a valid value for "amount paid" or "payment type" to record the payment of subscription for member '.$tmptag['MEM'].'. May be payment was already recorded.';
-				$ispostactionok = -1;
-			}
-		}
-		else
-		{
-			$postactionmessages[] = 'Member '.$tmptag['MEM'].' for subscription payed was not found';
-			$ispostactionok = -1;
-		}
-	}
-	elseif (in_array('INV', array_keys($tmptag)))
-	{
-		// Record payment
-		include_once DOL_DOCUMENT_ROOT.'/compta/facture/class/facture.class.php';
-		$invoice = new Facture($db);
-		$result = $invoice->fetch($tmptag['INV']);
-		if ($result)
-		{
-			$FinalPaymentAmt    = $_SESSION["FinalPaymentAmt"];
-
-			$paymentTypeId = 0;
-			if ($paymentmethod == 'paybox') $paymentTypeId = $conf->global->PAYBOX_PAYMENT_MODE_FOR_PAYMENTS;
-			if ($paymentmethod == 'paypal') $paymentTypeId = $conf->global->PAYPAL_PAYMENT_MODE_FOR_PAYMENTS;
-			if ($paymentmethod == 'stripe') $paymentTypeId = $conf->global->STRIPE_PAYMENT_MODE_FOR_PAYMENTS;
-			if (empty($paymentTypeId))
-			{
-				$paymentType = $_SESSION["paymentType"];
-				if (empty($paymentType)) $paymentType = 'CB';
-				$paymentTypeId = dol_getIdFromCode($db, $paymentType, 'c_paiement', 'code', 'id', 1);
-			}
-
-			$currencyCodeType   = $_SESSION['currencyCodeType'];
-
-			// Do action only if $FinalPaymentAmt is set (session variable is cleaned after this page to avoid duplicate actions when page is POST a second time)
-			if (! empty($FinalPaymentAmt) && $paymentTypeId > 0)
-			{
-				$db->begin();
-
-				// Creation of payment line
-				include_once DOL_DOCUMENT_ROOT.'/compta/paiement/class/paiement.class.php';
-				$paiement = new Paiement($db);
-				$paiement->datepaye     = $now;
-				if ($currencyCodeType == $conf->currency)
-				{
-					$paiement->amounts      = array($invoice->id => $FinalPaymentAmt);   // Array with all payments dispatching with invoice id
-				}
-				else
-				{
-					$paiement->multicurrency_amounts = array($invoice->id => $FinalPaymentAmt);   // Array with all payments dispatching
-
-					$postactionmessages[] = 'Payment was done in a different currency that currency expected of company';
-					$ispostactionok = -1;
-					$error++;	// Not yet supported
-				}
-				$paiement->paiementid   = $paymentTypeId;
-				$paiement->num_paiement = '';
-				$paiement->note_public  = 'Online payment '.dol_print_date($now, 'standard').' from '.$ipaddress;
-				$paiement->ext_payment_id = $TRANSACTIONID;
-				$paiement->ext_payment_site = $service;
-
-				if (! $error)
-				{
-					$paiement_id = $paiement->create($user, 1);    // This include closing invoices and regenerating documents
-					if ($paiement_id < 0)
-					{
-						$postactionmessages[] = $paiement->error.' '.join("<br>\n", $paiement->errors);
-						$ispostactionok = -1;
-						$error++;
-					}
-					else
-					{
-						$postactionmessages[] = 'Payment created';
-						$ispostactionok=1;
-					}
-				}
-
-				if (! $error && ! empty($conf->banque->enabled))
-				{
-					$bankaccountid = 0;
-					if ($paymentmethod == 'paybox') $bankaccountid = $conf->global->PAYBOX_BANK_ACCOUNT_FOR_PAYMENTS;
 					elseif ($paymentmethod == 'paypal') $bankaccountid = $conf->global->PAYPAL_BANK_ACCOUNT_FOR_PAYMENTS;
 					elseif ($paymentmethod == 'stripe') $bankaccountid = $conf->global->STRIPE_BANK_ACCOUNT_FOR_PAYMENTS;
 
@@ -1174,13 +737,9 @@
 
     $tmptag=dolExplodeIntoArray($fulltag,'.','=');
 
-<<<<<<< HEAD
-	// Send an email
-=======
     dol_syslog("Send email to admins if we have to (sendemail = ".$sendemail.")", LOG_DEBUG, 0, '_payment');
 
 	// Send an email to admins
->>>>>>> d9b8a8c8
     if ($sendemail)
 	{
 		$companylangs = new Translate('', $conf);
@@ -1218,39 +777,6 @@
 			$content.=$companylangs->trans("Link").': <a href="'.$url.'">'.$url.'</a>'."<br>\n";
 		}
 		elseif (in_array('INV', array_keys($tmptag)))
-<<<<<<< HEAD
-		{
-			$url=$urlwithroot."/compta/facture/card.php?ref=".$tmptag['INV'];
-			$content.='<strong>'.$companylangs->trans("Payment")."</strong><br><br>\n";
-			$content.=$companylangs->trans("Invoice").': <strong>'.$tmptag['INV']."</strong><br>\n";
-			//$content.=$companylangs->trans("ThirdPartyId").': '.$tmptag['CUS']."<br>\n";
-			$content.=$companylangs->trans("Link").': <a href="'.$url.'">'.$url.'</a>'."<br>\n";
-		}
-		else
-		{
-			$content.=$companylangs->transnoentitiesnoconv("NewOnlinePaymentReceived")."<br>\n";
-		}
-		$content.=$companylangs->transnoentities("PostActionAfterPayment").' : ';
-		if ($ispostactionok > 0)
-		{
-			//$topic.=' ('.$companylangs->transnoentitiesnoconv("Status").' '.$companylangs->transnoentitiesnoconv("OK").')';
-			$content.='<font color="green">'.$companylangs->transnoentitiesnoconv("OK").'</font>';
-		}
-		elseif ($ispostactionok == 0)
-		{
-			$content.=$companylangs->transnoentitiesnoconv("None");
-		}
-		else
-		{
-			$topic.=($ispostactionok ? '' : ' ('.$companylangs->trans("WarningPostActionErrorAfterPayment").')');
-			$content.='<font color="red">'.$companylangs->transnoentitiesnoconv("Error").'</font>';
-		}
-		$content.='<br>'."\n";
-		foreach($postactionmessages as $postactionmessage)
-		{
-			$content.=' * '.$postactionmessage.'<br>'."\n";
-		}
-=======
 		{
 			$url=$urlwithroot."/compta/facture/card.php?id=".$tmptag['INV'];
 			$content.='<strong>'.$companylangs->trans("Payment")."</strong><br><br>\n";
@@ -1282,7 +808,6 @@
 		{
 			$content.=' * '.$postactionmessage.'<br>'."\n";
 		}
->>>>>>> d9b8a8c8
 		if ($ispostactionok < 0)
 		{
 			$content.= $langs->transnoentities("ARollbackWasPerformedOnPostActions");
@@ -1296,14 +821,11 @@
 		$content.=$companylangs->transnoentitiesnoconv("ReturnURLAfterPayment").': '.$urlback."<br>\n";
 		$content.="<br>\n";
 		$content.="tag=".$fulltag."<br>\ntoken=".$onlinetoken."<br>\npaymentType=".$paymentType."<br>\ncurrencycodeType=".$currencyCodeType."<br>\npayerId=".$payerID."<br>\nipaddress=".$ipaddress."<br>\nFinalPaymentAmt=".$FinalPaymentAmt."<br>\n";
-<<<<<<< HEAD
-=======
 
 		if (! empty($ErrorCode))         $content.="ErrorCode = ".$ErrorCode."<br>\n";
 		if (! empty($ErrorShortMsg))     $content.="ErrorShortMsg = ".$ErrorShortMsg."<br>\n";
 		if (! empty($ErrorLongMsg))      $content.="ErrorLongMsg = ".$ErrorLongMsg."<br>\n";
 		if (! empty($ErrorSeverityCode)) $content.="ErrorSeverityCode = ".$ErrorSeverityCode."<br>\n";
->>>>>>> d9b8a8c8
 
 		$ishtml=dol_textishtml($content);	// May contain urls
 
@@ -1351,17 +873,10 @@
     if (! empty($conf->global->PAYMENTONLINE_SENDEMAIL)) $sendemail=$conf->global->PAYMENTONLINE_SENDEMAIL;
     // TODO Remove local option to keep only the generic one ?
     if ($paymentmethod == 'paypal' && ! empty($conf->global->PAYPAL_PAYONLINE_SENDEMAIL)) $sendemail=$conf->global->PAYPAL_PAYONLINE_SENDEMAIL;
-<<<<<<< HEAD
-    if ($paymentmethod == 'paybox' && ! empty($conf->global->PAYBOX_PAYONLINE_SENDEMAIL)) $sendemail=$conf->global->PAYBOX_PAYONLINE_SENDEMAIL;
-    if ($paymentmethod == 'stripe' && ! empty($conf->global->STRIPE_PAYONLINE_SENDEMAIL)) $sendemail=$conf->global->STRIPE_PAYONLINE_SENDEMAIL;
-
-    // Send an email
-=======
     elseif ($paymentmethod == 'paybox' && ! empty($conf->global->PAYBOX_PAYONLINE_SENDEMAIL)) $sendemail=$conf->global->PAYBOX_PAYONLINE_SENDEMAIL;
     elseif ($paymentmethod == 'stripe' && ! empty($conf->global->STRIPE_PAYONLINE_SENDEMAIL)) $sendemail=$conf->global->STRIPE_PAYONLINE_SENDEMAIL;
 
     // Send warning of error to administrator
->>>>>>> d9b8a8c8
     if ($sendemail)
     {
     	$companylangs = new Translate('', $conf);
@@ -1393,11 +908,7 @@
         $content="";
         $content.='<font color="orange">'.$companylangs->transnoentitiesnoconv("PaymentSystemConfirmPaymentPageWasCalledButFailed")."</font>\n";
 
-<<<<<<< HEAD
-        $content.="<br>\n";
-=======
         $content.="<br><br>\n";
->>>>>>> d9b8a8c8
         $content.='<u>'.$companylangs->transnoentitiesnoconv("TechnicalInformation").":</u><br>\n";
         $content.=$companylangs->transnoentitiesnoconv("OnlinePaymentSystem").': <strong>'.$paymentmethod."</strong><br>\n";
         $content.=$companylangs->transnoentitiesnoconv("ReturnURLAfterPayment").': '.$urlback."<br>\n";
