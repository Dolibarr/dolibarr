--- conflicted
+++ resolved
@@ -1307,7 +1307,6 @@
 							$texttosend = make_substitutions($msg, $substitutionarray, $outputlangs);
 
 							$sendto = $attendeetovalidate->email;
-<<<<<<< HEAD
 							$cc = '';
 							if ($thirdparty->email) {
 								$cc = $thirdparty->email;
@@ -1315,10 +1314,9 @@
 							if ($attendeetovalidate->email_company && $attendeetovalidate->email_company != $thirdparty->email) {
 								$cc = ($cc ? ', ' : '').$attendeetovalidate->email_company;
 							}
-							$from = $conf->global->MAILING_EMAIL_FROM;
-=======
+
 							$from = !empty($conf->global->MAILING_EMAIL_FROM) ? $conf->global->MAILING_EMAIL_FROM : getDolGlobalString("MAIN_MAIL_EMAIL_FROM");
->>>>>>> a0e723a0
+
 							$urlback = $_SERVER["REQUEST_URI"];
 
 							$ishtml = dol_textishtml($texttosend); // May contain urls
