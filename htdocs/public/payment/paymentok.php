--- conflicted
+++ resolved
@@ -623,17 +623,9 @@
 				$paiement->datepaye = $now;
 				if ($currencyCodeType == $conf->currency)
 				{
-<<<<<<< HEAD
-					$paiement->amounts = array($invoice->id => $FinalPaymentAmt); // Array with all payments dispatching with invoice id
+					$paiement->amounts = array($object->id => $FinalPaymentAmt); // Array with all payments dispatching with invoice id
 				} else {
-					$paiement->multicurrency_amounts = array($invoice->id => $FinalPaymentAmt); // Array with all payments dispatching
-=======
-					$paiement->amounts = array($object->id => $FinalPaymentAmt); // Array with all payments dispatching with invoice id
-				}
-				else
-				{
 					$paiement->multicurrency_amounts = array($object->id => $FinalPaymentAmt); // Array with all payments dispatching
->>>>>>> 5d20f474
 
 					$postactionmessages[] = 'Payment was done in a different currency that currency expected of company';
 					$ispostactionok = -1;
