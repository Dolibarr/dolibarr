--- conflicted
+++ resolved
@@ -3,11 +3,8 @@
  * Copyright (C) 2006-2013	Laurent Destailleur		<eldy@users.sourceforge.net>
  * Copyright (C) 2012		Regis Houssin			<regis.houssin@inodbox.com>
  * Copyright (C) 2021		Waël Almoman			<info@almoman.com>
-<<<<<<< HEAD
-=======
  * Copyright (C) 2021		Maxime Demarest			<maxime@indelog.fr>
  * Copyright (C) 2021		Dorian Vabre			<dorian.vabre@gmail.com>
->>>>>>> 95dc2558
  *
  * This program is free software; you can redistribute it and/or modify
  * it under the terms of the GNU General Public License as published by
