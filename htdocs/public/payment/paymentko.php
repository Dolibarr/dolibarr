--- conflicted
+++ resolved
@@ -235,11 +235,7 @@
 	$logosmall = $mysoc->logo_small;
 	$logo = $mysoc->logo;
 	$paramlogo = 'ONLINE_PAYMENT_LOGO_'.$suffix;
-<<<<<<< HEAD
-	if (!empty($conf->global->$paramlogo)) {
-=======
 	if (getDolGlobalString($paramlogo)) {
->>>>>>> cc80841a
 		$logosmall = getDolGlobalString($paramlogo);
 	} elseif (getDolGlobalString('ONLINE_PAYMENT_LOGO')) {
 		$logosmall = getDolGlobalString('ONLINE_PAYMENT_LOGO');
@@ -281,11 +277,7 @@
 	print $langs->trans("YourPaymentHasNotBeenRecorded")."<br><br>";
 
 	$key = 'ONLINE_PAYMENT_MESSAGE_KO';
-<<<<<<< HEAD
-	if (!empty($conf->global->$key)) {
-=======
 	if (getDolGlobalString($key)) {
->>>>>>> cc80841a
 		print $conf->global->$key;
 	}
 
