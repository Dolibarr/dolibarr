<?php
/* Copyright (C) 2001-2002	Rodolphe Quiedeville	<rodolphe@quiedeville.org>
 * Copyright (C) 2006-2013	Laurent Destailleur		<eldy@users.sourceforge.net>
 * Copyright (C) 2012		Regis Houssin			<regis.houssin@inodbox.com>
 *
 * This program is free software; you can redistribute it and/or modify
 * it under the terms of the GNU General Public License as published by
 * the Free Software Foundation; either version 3 of the License, or
 * (at your option) any later version.
 *
 * This program is distributed in the hope that it will be useful,
 * but WITHOUT ANY WARRANTY; without even the implied warranty of
 * MERCHANTABILITY or FITNESS FOR A PARTICULAR PURPOSE.  See the
 * GNU General Public License for more details.
 *
 * You should have received a copy of the GNU General Public License
 * along with this program. If not, see <https://www.gnu.org/licenses/>.
 */

/**
 *     	\file       htdocs/public/payment/paymentko.php
 *		\ingroup    core
 *		\brief      File to show page after a failed payment.
 *                  This page is called by payment system with url provided to it competed with parameter TOKEN=xxx
 *                  This token can be used to get more informations.
 */

if (!defined('NOLOGIN')) {
	define("NOLOGIN", 1); // This means this output page does not require to be logged.
}
if (!defined('NOCSRFCHECK')) {
	define("NOCSRFCHECK", 1); // We accept to go on this page from external web site.
}
if (!defined('NOIPCHECK')) {
	define('NOIPCHECK', '1'); // Do not check IP defined into conf $dolibarr_main_restrict_ip
}
if (!defined('NOBROWSERNOTIF')) {
	define('NOBROWSERNOTIF', '1');
}

// For MultiCompany module.
// Do not use GETPOST here, function is not defined and this test must be done before including main.inc.php
// TODO This should be useless. Because entity must be retrieve from object ref and not from url.
$entity = (!empty($_GET['e']) ? (int) $_GET['e'] : (!empty($_POST['e']) ? (int) $_POST['e'] : 1));
if (is_numeric($entity)) {
	define("DOLENTITY", $entity);
}

require '../../main.inc.php';
require_once DOL_DOCUMENT_ROOT.'/core/lib/company.lib.php';
require_once DOL_DOCUMENT_ROOT.'/core/lib/payments.lib.php';

if (!empty($conf->paypal->enabled)) {
	require_once DOL_DOCUMENT_ROOT.'/paypal/lib/paypal.lib.php';
	require_once DOL_DOCUMENT_ROOT.'/paypal/lib/paypalfunctions.lib.php';
}

// Use browser-defined language
<<<<<<< HEAD
=======
$langs = new Translate('', $conf);
>>>>>>> 4806e44b
$langs->setDefaultLang('auto');
$langs->loadLangs(array("main", "other", "dict", "bills", "companies", "paybox", "paypal", "stripe"));

if (!empty($conf->paypal->enabled)) {
	$PAYPALTOKEN = GETPOST('TOKEN');
	if (empty($PAYPALTOKEN)) {
		$PAYPALTOKEN = GETPOST('token');
	}
	$PAYPALPAYERID = GETPOST('PAYERID');
	if (empty($PAYPALPAYERID)) {
		$PAYPALPAYERID = GETPOST('PayerID');
	}
}
if (!empty($conf->paybox->enabled)) {
}
if (!empty($conf->stripe->enabled)) {
}

$FULLTAG = GETPOST('FULLTAG');
if (empty($FULLTAG)) {
	$FULLTAG = GETPOST('fulltag');
}

$suffix = GETPOST("suffix", 'aZ09');


// Detect $paymentmethod
$paymentmethod = '';
$reg = array();
if (preg_match('/PM=([^\.]+)/', $FULLTAG, $reg)) {
	$paymentmethod = $reg[1];
}
if (empty($paymentmethod)) {
	dol_print_error(null, 'The back url does not contains a parameter fulltag that should help us to find the payment method used');
	exit;
} else {
	dol_syslog("paymentmethod=".$paymentmethod);
}


$validpaymentmethod = array();
if (!empty($conf->paypal->enabled)) {
	$validpaymentmethod['paypal'] = 'paypal';
}
if (!empty($conf->paybox->enabled)) {
	$validpaymentmethod['paybox'] = 'paybox';
}
if (!empty($conf->stripe->enabled)) {
	$validpaymentmethod['stripe'] = 'stripe';
}


// Security check
if (empty($validpaymentmethod)) {
	accessforbidden('', 0, 0, 1);
}


$object = new stdClass(); // For triggers


/*
 * Actions
 */




/*
 * View
 */

dol_syslog("Callback url when an online payment is refused or canceled. query_string=".(empty($_SERVER["QUERY_STRING"]) ? '' : $_SERVER["QUERY_STRING"])." script_uri=".(empty($_SERVER["SCRIPT_URI"]) ? '' : $_SERVER["SCRIPT_URI"]), LOG_DEBUG, 0, '_payment');

$tracepost = "";
foreach ($_POST as $k => $v) {
	$tracepost .= "{$k} - {$v}\n";
}
dol_syslog("POST=".$tracepost, LOG_DEBUG, 0, '_payment');


if (!empty($_SESSION['ipaddress'])) {      // To avoid to make action twice
	// Get on url call
	$fulltag            = $FULLTAG;
	$onlinetoken        = empty($PAYPALTOKEN) ? $_SESSION['onlinetoken'] : $PAYPALTOKEN;
	$payerID            = empty($PAYPALPAYERID) ? $_SESSION['payerID'] : $PAYPALPAYERID;
	// Set by newpayment.php
	$paymentType        = $_SESSION['PaymentType'];
	$currencyCodeType   = $_SESSION['currencyCodeType'];
	$FinalPaymentAmt    = $_SESSION['FinalPaymentAmt'];
	// From env
	$ipaddress          = $_SESSION['ipaddress'];
	$errormessage       = $_SESSION['errormessage'];

	if (is_object($object) && method_exists($object, 'call_trigger')) {
		// Call trigger
		$result = $object->call_trigger('PAYMENTONLINE_PAYMENT_KO', $user);
		if ($result < 0) {
			$error++;
		}
		// End call triggers
	}

	// Send an email
	$sendemail = '';
	if (!empty($conf->global->ONLINE_PAYMENT_SENDEMAIL)) {
		$sendemail = $conf->global->ONLINE_PAYMENT_SENDEMAIL;
	}

	// Send warning of error to administrator
	if ($sendemail) {
		$companylangs = new Translate('', $conf);
		$companylangs->setDefaultLang($mysoc->default_lang);
		$companylangs->loadLangs(array('main', 'members', 'bills', 'paypal', 'paybox'));

		$from = $conf->global->MAILING_EMAIL_FROM;
		$sendto = $sendemail;

		// Define link to login card
		$appli = constant('DOL_APPLICATION_TITLE');
		if (!empty($conf->global->MAIN_APPLICATION_TITLE)) {
			$appli = $conf->global->MAIN_APPLICATION_TITLE;
			if (preg_match('/\d\.\d/', $appli)) {
				if (!preg_match('/'.preg_quote(DOL_VERSION).'/', $appli)) {
					$appli .= " (".DOL_VERSION.")"; // If new title contains a version that is different than core
				}
			} else {
				$appli .= " ".DOL_VERSION;
			}
		} else {
			$appli .= " ".DOL_VERSION;
		}

		$urlback = $_SERVER["REQUEST_URI"];
		$topic = '['.$appli.'] '.$companylangs->transnoentitiesnoconv("NewOnlinePaymentFailed");
		$content = "";
		$content .= '<font color="orange">'.$companylangs->transnoentitiesnoconv("ValidationOfOnlinePaymentFailed")."</font>\n";

		$content .= "<br><br>\n";
		$content .= '<u>'.$companylangs->transnoentitiesnoconv("TechnicalInformation").":</u><br>\n";
		$content .= $companylangs->transnoentitiesnoconv("OnlinePaymentSystem").': <strong>'.$paymentmethod."</strong><br>\n";
		$content .= $companylangs->transnoentitiesnoconv("ReturnURLAfterPayment").': '.$urlback."<br>\n";
		$content .= $companylangs->transnoentitiesnoconv("Error").': '.$errormessage."<br>\n";
		$content .= "<br>\n";
		$content .= "tag=".$fulltag." token=".$onlinetoken." paymentType=".$paymentType." currencycodeType=".$currencyCodeType." payerId=".$payerID." ipaddress=".$ipaddress." FinalPaymentAmt=".$FinalPaymentAmt;

		$ishtml = dol_textishtml($content); // May contain urls

		require_once DOL_DOCUMENT_ROOT.'/core/class/CMailFile.class.php';
		$mailfile = new CMailFile($topic, $sendto, $from, $content, array(), array(), array(), '', '', 0, $ishtml);

		$result = $mailfile->sendfile();
		if ($result) {
			dol_syslog("EMail sent to ".$sendto, LOG_DEBUG, 0, '_payment');
		} else {
			dol_syslog("Failed to send EMail to ".$sendto, LOG_ERR, 0, '_payment');
		}
	}

	unset($_SESSION['ipaddress']);
}

$head = '';
if (!empty($conf->global->ONLINE_PAYMENT_CSS_URL)) {
	$head = '<link rel="stylesheet" type="text/css" href="'.$conf->global->ONLINE_PAYMENT_CSS_URL.'?lang='.$langs->defaultlang.'">'."\n";
}

$conf->dol_hide_topmenu = 1;
$conf->dol_hide_leftmenu = 1;

$replacemainarea = (empty($conf->dol_hide_leftmenu) ? '<div>' : '').'<div>';
llxHeader($head, $langs->trans("PaymentForm"), '', '', 0, 0, '', '', '', 'onlinepaymentbody', $replacemainarea);


// Show ko message
print '<span id="dolpaymentspan"></span>'."\n";
print '<div id="dolpaymentdiv" align="center">'."\n";

// Show logo (search order: logo defined by PAYMENT_LOGO_suffix, then PAYMENT_LOGO, then small company logo, large company logo, theme logo, common logo)
// Define logo and logosmall
$logosmall = $mysoc->logo_small;
$logo = $mysoc->logo;
$paramlogo = 'ONLINE_PAYMENT_LOGO_'.$suffix;
if (!empty($conf->global->$paramlogo)) {
	$logosmall = $conf->global->$paramlogo;
} elseif (!empty($conf->global->ONLINE_PAYMENT_LOGO)) {
	$logosmall = $conf->global->ONLINE_PAYMENT_LOGO;
}
//print '<!-- Show logo (logosmall='.$logosmall.' logo='.$logo.') -->'."\n";
// Define urllogo
$urllogo = '';
$urllogofull = '';
$width = 1080;
if (!empty($logosmall) && is_readable($conf->mycompany->dir_output.'/logos/thumbs/'.$logosmall)) {
	$urllogo = DOL_URL_ROOT.'/viewimage.php?modulepart=mycompany&amp;entity='.$conf->entity.'&amp;file='.urlencode('logos/thumbs/'.$logosmall);
	$urllogofull = $dolibarr_main_url_root.'/viewimage.php?modulepart=mycompany&entity='.$conf->entity.'&file='.urlencode('logos/thumbs/'.$logosmall);
} elseif (!empty($logo) && is_readable($conf->mycompany->dir_output.'/logos/'.$logo)) {
	$urllogo = DOL_URL_ROOT.'/viewimage.php?modulepart=mycompany&amp;entity='.$conf->entity.'&amp;file='.urlencode('logos/'.$logo);
	$urllogofull = $dolibarr_main_url_root.'/viewimage.php?modulepart=mycompany&entity='.$conf->entity.'&file='.urlencode('logos/'.$logo);
}

// Output html code for logo
if ($urllogo) {
	print '<div class="backgreypublicpayment">';
	print '<div class="logopublicpayment">';
	print '<img id="dolpaymentlogo" src="'.$urllogo.'"';
	if ($width) print ' style="max-width: '.$width.'px; max-height: 250px;"';
	print '>';
	print '</div>';
	if (empty($conf->global->MAIN_HIDE_POWERED_BY)) {
		print '<div class="poweredbypublicpayment opacitymedium right"><a class="poweredbyhref" href="https://www.dolibarr.org?utm_medium=website&utm_source=poweredby" target="dolibarr" rel="noopener">'.$langs->trans("PoweredBy").'<br><img class="poweredbyimg" src="'.DOL_URL_ROOT.'/theme/dolibarr_logo.svg" width="160px"></a></div>';
	}
	print '</div>';
}
if (!empty($conf->global->MAIN_IMAGE_PUBLIC_PAYMENT)) {
	print '<div class="backimagepublicpayment">';
	print '<img id="idMAIN_IMAGE_PUBLIC_PAYMENT" src="'.$conf->global->MAIN_IMAGE_PUBLIC_PAYMENT.'">';
	print '</div>';
}


print '<br><br>';

print '<span style="font-size: 20px;">'.$langs->trans("YourPaymentHasNotBeenRecorded")."</span><br><br><br>\n";

$key = 'ONLINE_PAYMENT_MESSAGE_KO';
if (!empty($conf->global->$key)) {
	print '<span class="titlepublicpayment"><strong>'.$conf->global->$key."</strong></span><br><br>\n";
}

$type = GETPOST('s', 'alpha');
$ref = GETPOST('ref', 'alphanohtml');
$tag = GETPOST('tag', 'alpha');
require_once DOL_DOCUMENT_ROOT.'/core/lib/payments.lib.php';
if ($type || $tag) {
	$urlsubscription = getOnlinePaymentUrl(0, ($type ? $type : 'free'), $ref, $FinalPaymentAmt, $tag);

	print $langs->trans("ClickHereToTryAgain", $urlsubscription);
}

print "\n</div>\n";


htmlPrintOnlinePaymentFooter($mysoc, $langs, 0, $suffix);


llxFooter('', 'public');

$db->close();<|MERGE_RESOLUTION|>--- conflicted
+++ resolved
@@ -56,10 +56,7 @@
 }
 
 // Use browser-defined language
-<<<<<<< HEAD
-=======
 $langs = new Translate('', $conf);
->>>>>>> 4806e44b
 $langs->setDefaultLang('auto');
 $langs->loadLangs(array("main", "other", "dict", "bills", "companies", "paybox", "paypal", "stripe"));
 
