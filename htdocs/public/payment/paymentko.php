--- conflicted
+++ resolved
@@ -44,18 +44,7 @@
 	require_once DOL_DOCUMENT_ROOT.'/paypal/lib/paypalfunctions.lib.php';
 }
 
-<<<<<<< HEAD
-$langs->load("main");
-$langs->load("other");
-$langs->load("dict");
-$langs->load("bills");
-$langs->load("companies");
-$langs->load("paybox");
-$langs->load("paypal");
-$langs->load("stripe");
-=======
 $langs->loadLangs(array("main", "other", "dict", "bills", "companies", "paybox", "paypal", "stripe"));
->>>>>>> d9b8a8c8
 
 if (! empty($conf->paypal->enabled))
 {
@@ -152,10 +141,7 @@
         $sendemail = $conf->global->ONLINE_PAYMENT_SENDEMAIL;
     }
 
-<<<<<<< HEAD
-=======
     // Send warning of error to administrator
->>>>>>> d9b8a8c8
     if ($sendemail)
     {
     	$companylangs = new Translate('', $conf);
@@ -193,11 +179,7 @@
     	$ishtml=dol_textishtml($content);	// May contain urls
 
     	require_once DOL_DOCUMENT_ROOT.'/core/class/CMailFile.class.php';
-<<<<<<< HEAD
-    	$mailfile = new CMailFile($topic, $sendto, $from, $content);
-=======
     	$mailfile = new CMailFile($topic, $sendto, $from, $content, array(), array(), array(), '', '', 0, $ishtml);
->>>>>>> d9b8a8c8
 
     	$result=$mailfile->sendfile();
     	if ($result)
@@ -240,20 +222,12 @@
 $urllogo='';
 if (! empty($logosmall) && is_readable($conf->mycompany->dir_output.'/logos/thumbs/'.$logosmall))
 {
-<<<<<<< HEAD
-	$urllogo=DOL_URL_ROOT.'/viewimage.php?modulepart=mycompany&amp;file='.urlencode('thumbs/'.$logosmall);
-=======
 	$urllogo=DOL_URL_ROOT.'/viewimage.php?modulepart=mycompany&amp;file='.urlencode('logos/thumbs/'.$logosmall);
->>>>>>> d9b8a8c8
 	$width=150;
 }
 elseif (! empty($logo) && is_readable($conf->mycompany->dir_output.'/logos/'.$logo))
 {
-<<<<<<< HEAD
-	$urllogo=DOL_URL_ROOT.'/viewimage.php?modulepart=mycompany&amp;file='.urlencode($logo);
-=======
 	$urllogo=DOL_URL_ROOT.'/viewimage.php?modulepart=mycompany&amp;file='.urlencode('logos/'.$logo);
->>>>>>> d9b8a8c8
 	$width=150;
 }
 // Output html code for logo
