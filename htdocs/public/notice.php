<?php
/* Copyright (C) 2016-2018	Laurent Destailleur		<eldy@users.sourceforge.net>
 *
 * This program is free software; you can redistribute it and/or modify
 * it under the terms of the GNU General Public License as published by
 * the Free Software Foundation; either version 3 of the License, or
 * (at your option) any later version.
 *
 * This program is distributed in the hope that it will be useful,
 * but WITHOUT ANY WARRANTY; without even the implied warranty of
 * MERCHANTABILITY or FITNESS FOR A PARTICULAR PURPOSE.  See the
 * GNU General Public License for more details.
 *
 * You should have received a copy of the GNU General Public License
 * along with this program. If not, see <http://www.gnu.org/licenses/>.
 */

/**
 *	\file       htdocs/public/notice.php
 *	\brief      Dolibarr page to show a notice.
 *              Default notice is a message to say network connection is off.
 *              You can also call this page with URL:
 *                /public/notice.php?lang=xx_XX&transkey=translation_key  (key must be inside file main.lang, error.lang or other.lang)
 *                /public/notice.php?transphrase=url_encoded_sentence_to_show
 */

define('NOCSRFCHECK', 1);
define('NOLOGIN', 1);

require '../main.inc.php';


/**
 * View
 */

if (! GETPOST('transkey', 'alphanohtml') && ! GETPOST('transphrase', 'alphanohtml'))
{
    print 'Sorry, it seems your internet connexion is off.<br>';
    print 'You need to be connected to network to use this software.<br>';
}
else
{
    $langs->load("error");
    $langs->load("other");

<<<<<<< HEAD
    if (GETPOST('transphrase', 'alphanohtml')) print GETPOST('transphrase', 'alphanohtml');
    if (GETPOST('transkey', 'alphanohtml')) print $langs->trans(GETPOST('transkey', 'alphanohtml'));
}
=======
    if (GETPOST('transphrase','alphanohtml')) print GETPOST('transphrase','alphanohtml');
    if (GETPOST('transkey','alphanohtml')) print $langs->trans(GETPOST('transkey','alphanohtml'));
}
>>>>>>> 408609e0
<|MERGE_RESOLUTION|>--- conflicted
+++ resolved
@@ -44,12 +44,6 @@
     $langs->load("error");
     $langs->load("other");
 
-<<<<<<< HEAD
     if (GETPOST('transphrase', 'alphanohtml')) print GETPOST('transphrase', 'alphanohtml');
     if (GETPOST('transkey', 'alphanohtml')) print $langs->trans(GETPOST('transkey', 'alphanohtml'));
-}
-=======
-    if (GETPOST('transphrase','alphanohtml')) print GETPOST('transphrase','alphanohtml');
-    if (GETPOST('transkey','alphanohtml')) print $langs->trans(GETPOST('transkey','alphanohtml'));
-}
->>>>>>> 408609e0
+}