--- conflicted
+++ resolved
@@ -44,11 +44,6 @@
     $langs->load("error");
     $langs->load("other");
 
-<<<<<<< HEAD
-    if (GETPOST('transphrase')) print GETPOST('transphrase');
-    if (GETPOST('transkey')) print $langs->trans(GETPOST('transkey'));
-=======
     if (GETPOST('transphrase','alphanohtml')) print GETPOST('transphrase','alphanohtml');
     if (GETPOST('transkey','alphanohtml')) print $langs->trans(GETPOST('transkey','alphanohtml'));
->>>>>>> 94ee18a2
 }
