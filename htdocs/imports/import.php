--- conflicted
+++ resolved
@@ -1478,12 +1478,8 @@
             while (($sourcelinenb < $nboflines) && ! $endoffile)
             {
                 $sourcelinenb++;
-<<<<<<< HEAD
                 // Read line and store it into $arrayrecord
-=======
-                // Read line and stor it into $arrayrecord
                 //dol_syslog("line ".$sourcelinenb.' - '.$nboflines.' - '.$excludefirstline.' - '.$endatlinenb);
->>>>>>> 2d252e85
                 $arrayrecord=$obj->import_read_record();
                 if ($arrayrecord === false)
                 {
@@ -1492,11 +1488,7 @@
                 	continue;
                 }
                 if ($excludefirstline && ($sourcelinenb < $excludefirstline)) continue;
-<<<<<<< HEAD
-                if ($endatlinenb && ($sourcelinenb > $endatlinenb)) continue;
-=======
                 if ($endatlinenb && ($sourcelinenb > $endatlinenb)) break;
->>>>>>> 2d252e85
 
                 // Run import
                 $result=$obj->import_insert($arrayrecord,$array_match_file_to_database,$objimport,count($fieldssource),$importid,$updatekeys);
@@ -1701,7 +1693,6 @@
 	print '</td></tr>';
 
 	print '</table>';
-<<<<<<< HEAD
 	print '</div>';
 
 	print '<br>';
@@ -1709,12 +1700,6 @@
 	print '<b>'.$langs->trans("InformationOnSourceFile").'</b>';
 	print '<div class="underbanner clearboth"></div>';
 	print '<div class="fichecenter">';
-=======
-
-	print '<br>';
-
-	print '<b>'.$langs->trans("InformationOnSourceFile").'</b><hr>';
->>>>>>> 2d252e85
 	print '<table width="100%" class="border">';
 	//print '<tr><td colspan="2"><b>'.$langs->trans("InformationOnSourceFile").'</b></td></tr>';
 
