<?php
/* Copyright (C) 2005-2016 Laurent Destailleur  <eldy@users.sourceforge.net>
 * Copyright (C) 2005-2009 Regis Houssin        <regis.houssin@inodbox.com>
 * Copyright (C) 2012      Christophe Battarel	<christophe.battarel@altairis.fr>
 *
 * This program is free software; you can redistribute it and/or modify
 * it under the terms of the GNU General Public License as published by
 * the Free Software Foundation; either version 3 of the License, or
 * (at your option) any later version.
 *
 * This program is distributed in the hope that it will be useful,
 * but WITHOUT ANY WARRANTY; without even the implied warranty of
 * MERCHANTABILITY or FITNESS FOR A PARTICULAR PURPOSE.  See the
 * GNU General Public License for more details.
 *
 * You should have received a copy of the GNU General Public License
 * along with this program. If not, see <https://www.gnu.org/licenses/>.
 */

/**
 *      \file       htdocs/imports/import.php
 *      \ingroup    import
 *      \brief      Pages of import Wizard
 */

require_once '../main.inc.php';
require_once DOL_DOCUMENT_ROOT.'/core/class/html.formfile.class.php';
require_once DOL_DOCUMENT_ROOT.'/core/class/html.formother.class.php';
require_once DOL_DOCUMENT_ROOT.'/imports/class/import.class.php';
require_once DOL_DOCUMENT_ROOT.'/core/modules/import/modules_import.php';
require_once DOL_DOCUMENT_ROOT.'/core/lib/files.lib.php';
require_once DOL_DOCUMENT_ROOT.'/core/lib/images.lib.php';
require_once DOL_DOCUMENT_ROOT.'/core/lib/import.lib.php';

// Load translation files required by the page
$langs->loadLangs(array('exports', 'compta', 'errors'));

// Security check
$result = restrictedArea($user, 'import');

// Map icons, array duplicated in export.php, was not synchronized, TODO put it somewhere only once
$entitytoicon = array(
	'invoice'      => 'bill',
	'invoice_line' => 'bill',
	'order'        => 'order',
	'order_line'   => 'order',
	'propal'       => 'propal',
	'propal_line'  => 'propal',
	'intervention' => 'intervention',
	'inter_line'   => 'intervention',
	'member'       => 'user',
	'member_type'  => 'group',
	'subscription' => 'payment',
	'payment'      => 'payment',
	'tax'          => 'bill',
	'tax_type'     => 'generic',
	'other'        => 'generic',
	'account'      => 'account',
	'product'      => 'product',
	'virtualproduct'=>'product',
	'subproduct'   => 'product',
	'product_supplier_ref'      => 'product',
	'stock'        => 'stock',
	'warehouse'    => 'stock',
	'batch'        => 'stock',
	'stockbatch'   => 'stock',
	'category'     => 'category',
	'shipment'     => 'sending',
	'shipment_line'=> 'sending',
	'reception'=> 'sending',
	'reception_line'=> 'sending',
	'expensereport'=> 'trip',
	'expensereport_line'=> 'trip',
	'holiday'      => 'holiday',
	'contract_line' => 'contract',
	'translation'  => 'generic',
	'bomm'         => 'bom',
	'bomline'      => 'bom'
);

// Translation code, array duplicated in export.php, was not synchronized, TODO put it somewhere only once
$entitytolang = array(
	'user'         => 'User',
	'company'      => 'Company',
	'contact'      => 'Contact',
	'invoice'      => 'Bill',
	'invoice_line' => 'InvoiceLine',
	'order'        => 'Order',
	'order_line'   => 'OrderLine',
	'propal'       => 'Proposal',
	'propal_line'  => 'ProposalLine',
	'intervention' => 'Intervention',
	'inter_line'   => 'InterLine',
	'member'       => 'Member',
	'member_type'  => 'MemberType',
	'subscription' => 'Subscription',
	'tax'          => 'SocialContribution',
	'tax_type'     => 'DictionarySocialContributions',
	'account'      => 'BankTransactions',
	'payment'      => 'Payment',
	'product'      => 'Product',
	'virtualproduct'  => 'AssociatedProducts',
	'subproduct'      => 'SubProduct',
	'product_supplier_ref'      => 'SupplierPrices',
	'service'      => 'Service',
	'stock'        => 'Stock',
	'movement'	   => 'StockMovement',
	'batch'        => 'Batch',
	'stockbatch'   => 'StockDetailPerBatch',
	'warehouse'    => 'Warehouse',
	'category'     => 'Category',
	'other'        => 'Other',
	'trip'         => 'TripsAndExpenses',
	'shipment'     => 'Shipments',
	'shipment_line'=> 'ShipmentLine',
	'project'      => 'Projects',
	'projecttask'  => 'Tasks',
	'task_time'    => 'TaskTimeSpent',
	'action'       => 'Event',
	'expensereport'=> 'ExpenseReport',
	'expensereport_line'=> 'ExpenseReportLine',
	'holiday'      => 'TitreRequestCP',
	'contract'     => 'Contract',
	'contract_line'=> 'ContractLine',
	'translation'  => 'Translation',
	'bom'          => 'BOM',
	'bomline'      => 'BOMLine'
);

$datatoimport		= GETPOST('datatoimport');
$format				= GETPOST('format');
$filetoimport		= GETPOST('filetoimport');
$action				= GETPOST('action', 'alpha');
$confirm			= GETPOST('confirm', 'alpha');
$step				= (GETPOST('step') ? GETPOST('step') : 1);
$import_name = GETPOST('import_name');
$hexa				= GETPOST('hexa');
$importmodelid = GETPOST('importmodelid');
$excludefirstline = (GETPOST('excludefirstline') ? GETPOST('excludefirstline') : 2);
$endatlinenb		= (GETPOST('endatlinenb') ? GETPOST('endatlinenb') : '');
$updatekeys			= (GETPOST('updatekeys', 'array') ? GETPOST('updatekeys', 'array') : array());
$separator			= (GETPOST('separator', 'nohtml') ? GETPOST('separator', 'nohtml') : (!empty($conf->global->IMPORT_CSV_SEPARATOR_TO_USE) ? $conf->global->IMPORT_CSV_SEPARATOR_TO_USE : ','));
$enclosure			= (GETPOST('enclosure', 'nohtml') ? GETPOST('enclosure', 'nohtml') : '"');

$import_wip = 0;

$objimport = new Import($db);
$objimport->load_arrays($user, ($step == 1 ? '' : $datatoimport));

$objmodelimport = new ModeleImports();

$form = new Form($db);
$htmlother = new FormOther($db);
$formfile = new FormFile($db);

// Init $array_match_file_to_database from _SESSION
$serialized_array_match_file_to_database = isset($_SESSION["dol_array_match_file_to_database"]) ? $_SESSION["dol_array_match_file_to_database"] : '';
$array_match_file_to_database = array();
$fieldsarray = explode(',', $serialized_array_match_file_to_database);
foreach ($fieldsarray as $elem) {
	$tabelem = explode('=', $elem, 2);
	$key = $tabelem[0];
	$val = (isset($tabelem[1]) ? $tabelem[1] : '');
	if ($key && $val) {
		$array_match_file_to_database[$key] = $val;
	}
}


/*
 * Actions
 */

/*
if ($action=='downfield' || $action=='upfield')
{
	$pos=$array_match_file_to_database[$_GET["field"]];
	if ($action=='downfield') $newpos=$pos+1;
	if ($action=='upfield') $newpos=$pos-1;
	// Recherche code avec qui switcher
	$newcode="";
	foreach($array_match_file_to_database as $code=>$value)
	{
		if ($value == $newpos)
		{
			$newcode=$code;
			break;
		}
	}
	//print("Switch pos=$pos (code=".$_GET["field"].") and newpos=$newpos (code=$newcode)");
	if ($newcode)   // Si newcode trouve (protection contre resoumission de page)
	{
		$array_match_file_to_database[$_GET["field"]]=$newpos;
		$array_match_file_to_database[$newcode]=$pos;
		$_SESSION["dol_array_match_file_to_database"]=$serialized_array_match_file_to_database;
	}
}
*/
if ($action == 'builddoc') {
	// Build import file
	$result = $objimport->build_file($user, GETPOST('model', 'alpha'), $datatoimport, $array_match_file_to_database);
	if ($result < 0) {
		setEventMessages($objimport->error, $objimport->errors, 'errors');
	} else {
		setEventMessages($langs->trans("FileSuccessfullyBuilt"), null, 'mesgs');
	}
}

if ($action == 'deleteprof') {
	if (GETPOST("id", 'int')) {
		$objimport->fetch(GETPOST("id", 'int'));
		$result = $objimport->delete($user);
	}
}

// Save import config to database
if ($action == 'add_import_model') {
	if ($import_name) {
		// Set save string
		$hexa = '';
		foreach ($array_match_file_to_database as $key => $val) {
			if ($hexa) {
				$hexa .= ',';
			}
			$hexa .= $key.'='.$val;
		}

		$objimport->model_name = $import_name;
		$objimport->datatoimport = $datatoimport;
		$objimport->hexa = $hexa;
		$objimport->fk_user = (GETPOST('visibility', 'aZ09') == 'all' ? 0 : $user->id);

		$result = $objimport->create($user);
		if ($result >= 0) {
			setEventMessages($langs->trans("ImportModelSaved", $objimport->model_name), null, 'mesgs');
		} else {
			$langs->load("errors");
			if ($objimport->errno == 'DB_ERROR_RECORD_ALREADY_EXISTS') {
				setEventMessages($langs->trans("ErrorImportDuplicateProfil"), null, 'errors');
			} else {
				setEventMessages($objimport->error, null, 'errors');
			}
		}
	} else {
		setEventMessages($langs->trans("ErrorFieldRequired", $langs->transnoentities("ImportModelName")), null, 'errors');
	}
}

if ($step == 3 && $datatoimport) {
	if (GETPOST('sendit') && !empty($conf->global->MAIN_UPLOAD_DOC)) {
		dol_mkdir($conf->import->dir_temp);
		$nowyearmonth = dol_print_date(dol_now(), '%Y%m%d%H%M%S');

		$fullpath = $conf->import->dir_temp."/".$nowyearmonth.'-'.$_FILES['userfile']['name'];
		if (dol_move_uploaded_file($_FILES['userfile']['tmp_name'], $fullpath, 1) > 0) {
			dol_syslog("File ".$fullpath." was added for import");
		} else {
			$langs->load("errors");
			setEventMessages($langs->trans("ErrorFailedToSaveFile"), null, 'errors');
		}
	}

	// Delete file
	if ($action == 'confirm_deletefile' && $confirm == 'yes') {
		$langs->load("other");

		$param = '&datatoimport='.urlencode($datatoimport).'&format='.urlencode($format);
		if ($excludefirstline) {
			$param .= '&excludefirstline='.urlencode($excludefirstline);
		}
		if ($endatlinenb) {
			$param .= '&endatlinenb='.urlencode($endatlinenb);
		}

		$file = $conf->import->dir_temp.'/'.GETPOST('urlfile'); // Do not use urldecode here ($_GET and $_REQUEST are already decoded by PHP).
		$ret = dol_delete_file($file);
		if ($ret) {
			setEventMessages($langs->trans("FileWasRemoved", GETPOST('urlfile')), null, 'mesgs');
		} else {
			setEventMessages($langs->trans("ErrorFailToDeleteFile", GETPOST('urlfile')), null, 'errors');
		}
		Header('Location: '.$_SERVER["PHP_SELF"].'?step='.$step.$param);
		exit;
	}
}

if ($step == 4 && $action == 'select_model') {
	// Reinit match arrays
	$_SESSION["dol_array_match_file_to_database"] = '';
	$serialized_array_match_file_to_database = '';
	$array_match_file_to_database = array();

	// Load model from $importmodelid and set $array_match_file_to_database
	// and $_SESSION["dol_array_match_file_to_database"]
	$result = $objimport->fetch($importmodelid);
	if ($result > 0) {
		$serialized_array_match_file_to_database = $objimport->hexa;
		$fieldsarray = explode(',', $serialized_array_match_file_to_database);
		foreach ($fieldsarray as $elem) {
			$tabelem = explode('=', $elem);
			$key = $tabelem[0];
			$val = $tabelem[1];
			if ($key && $val) {
				$array_match_file_to_database[$key] = $val;
			}
		}
		$_SESSION["dol_array_match_file_to_database"] = $serialized_array_match_file_to_database;
	}
}

if ($action == 'saveorder') {
	// Enregistrement de la position des champs
	dol_syslog("boxorder=".GETPOST('boxorder')." datatoimport=".GETPOST("datatoimport"), LOG_DEBUG);
	$part = explode(':', GETPOST('boxorder'));
	$colonne = $part[0];
	$list = $part[1];
	dol_syslog('column='.$colonne.' list='.$list);

	// Init targets fields array
	$fieldstarget = $objimport->array_import_fields[0];

	// Reinit match arrays. We redefine array_match_file_to_database
	$serialized_array_match_file_to_database = '';
	$array_match_file_to_database = array();
	$fieldsarray = explode(',', $list);
	if (empty($import_wip)) {
		$pos = 0;
	}
	foreach ($fieldsarray as $fieldnb) {	// For each elem in list. fieldnb start from 1 to ...
		// Get name of database fields at position $pos and put it into $namefield
		if (empty($import_wip)) {
			$posbis = 0;
		} else {
			$pos = 1;
		}

		$namefield = '';
		foreach ($fieldstarget as $key => $val) {	// key:   val:
			//dol_syslog('AjaxImport key='.$key.' val='.$val);
			if (empty($import_wip)) {
				if ($posbis < $pos) {
					$posbis++;
					continue;
				}
			} else {
				if ($pos < $fieldnb) {
					$pos++;
					continue;
				}
			}
			// We found the key of targets that is at position pos
			$namefield = $key;
			//dol_syslog('AjaxImport Field name found for file field nb '.$fieldnb.'='.$namefield);

			break;
		}

		if ($fieldnb && $namefield) {
			$array_match_file_to_database[$fieldnb] = $namefield;
			if ($serialized_array_match_file_to_database) {
				$serialized_array_match_file_to_database .= ',';
			}
			$serialized_array_match_file_to_database .= ($fieldnb.'='.$namefield);
		}

		$pos++;
	}

	// We save new matching in session
	$_SESSION["dol_array_match_file_to_database"] = $serialized_array_match_file_to_database;
	dol_syslog('dol_array_match_file_to_database='.$serialized_array_match_file_to_database);
}




/*
 * View
 */


$help_url = 'EN:Module_Imports_En|FR:Module_Imports|ES:M&oacute;dulo_Importaciones';


// STEP 1: Page to select dataset to import
if ($step == 1 || !$datatoimport) {
	// Clean saved file-database matching
	$serialized_array_match_file_to_database = '';
	$array_match_file_to_database = array();
	$_SESSION["dol_array_match_file_to_database"] = '';

	$param = '';
	if ($excludefirstline) {
		$param .= '&excludefirstline='.urlencode($excludefirstline);
	}
	if ($endatlinenb) {
		$param .= '&endatlinenb='.urlencode($endatlinenb);
	}
	if ($separator) {
		$param .= '&separator='.urlencode($separator);
	}
	if ($enclosure) {
		$param .= '&enclosure='.urlencode($enclosure);
	}

	llxHeader('', $langs->trans("NewImport"), $help_url);

	$head = import_prepare_head($param, 1);

	print dol_get_fiche_head($head, 'step1', '', -1);

	print '<div class="opacitymedium">'.$langs->trans("SelectImportDataSet").'</div><br>';

	// Affiche les modules d'imports
	print '<div class="div-table-responsive-no-min">'; // You can use div-table-responsive-no-min if you dont need reserved height for your table
	print '<table class="noborder centpercent">';
	print '<tr class="liste_titre">';
	print '<td>'.$langs->trans("Module").'</td>';
	print '<td>'.$langs->trans("ImportableDatas").'</td>';
	print '<td>&nbsp;</td>';
	print '</tr>';

	if (count($objimport->array_import_module)) {
		$sortedarrayofmodules = dol_sort_array($objimport->array_import_module, 'position_of_profile', 'asc', 0, 0, 1);
		foreach ($sortedarrayofmodules as $key => $value) {
			//var_dump($key.' '.$value['position_of_profile'].' '.$value['import_code'].' '.$objimport->array_import_module[$key]['module']->getName().' '.$objimport->array_import_code[$key]);
			print '<tr class="oddeven"><td>';
			$titleofmodule = $objimport->array_import_module[$key]['module']->getName();
			// Special cas for import common to module/services
			if (in_array($objimport->array_import_code[$key], array('produit_supplierprices', 'produit_multiprice', 'produit_languages'))) {
				$titleofmodule = $langs->trans("ProductOrService");
			}
			print $titleofmodule;
			print '</td><td>';
			$entity = preg_replace('/:.*$/', '', $objimport->array_import_icon[$key]);
			$entityicon = strtolower(!empty($entitytoicon[$entity]) ? $entitytoicon[$entity] : $entity);
			print img_object($objimport->array_import_module[$key]['module']->getName(), $entityicon).' ';
			print $objimport->array_import_label[$key];
			print '</td><td style="text-align: right">';
			if ($objimport->array_import_perms[$key]) {
				print '<a href="'.DOL_URL_ROOT.'/imports/import.php?step=2&datatoimport='.$objimport->array_import_code[$key].$param.'">'.img_picto($langs->trans("NewImport"), 'next', 'class="fa-15x"').'</a>';
			} else {
				print $langs->trans("NotEnoughPermissions");
			}
			print '</td></tr>';
		}
	} else {
		print '<tr><td class="oddeven" colspan="3">'.$langs->trans("NoImportableData").'</td></tr>';
	}
	print '</table>';
	print '</div>';

	print dol_get_fiche_end();
}


// STEP 2: Page to select input format file
if ($step == 2 && $datatoimport) {
	$param = '&datatoimport='.urlencode($datatoimport);
	if ($excludefirstline) {
		$param .= '&excludefirstline='.urlencode($excludefirstline);
	}
	if ($endatlinenb) {
		$param .= '&endatlinenb='.urlencode($endatlinenb);
	}
	if ($separator) {
		$param .= '&separator='.urlencode($separator);
	}
	if ($enclosure) {
		$param .= '&enclosure='.urlencode($enclosure);
	}

	llxHeader('', $langs->trans("NewImport"), $help_url);

	$head = import_prepare_head($param, 2);

	print dol_get_fiche_head($head, 'step2', '', -2);

	print '<div class="underbanner clearboth"></div>';
	print '<div class="fichecenter">';

	print '<table class="border tableforfield centpercent">';

	// Module
	print '<tr><td class="titlefieldcreate">'.$langs->trans("Module").'</td>';
	print '<td>';
	$titleofmodule = $objimport->array_import_module[0]['module']->getName();
	// Special cas for import common to module/services
	if (in_array($objimport->array_import_code[0], array('produit_supplierprices', 'produit_multiprice', 'produit_languages'))) {
		$titleofmodule = $langs->trans("ProductOrService");
	}
	print $titleofmodule;
	print '</td></tr>';

	// Dataset to import
	print '<tr><td>'.$langs->trans("DatasetToImport").'</td>';
	print '<td>';
	$entity = preg_replace('/:.*$/', '', $objimport->array_import_icon[0]);
	$entityicon = strtolower(!empty($entitytoicon[$entity]) ? $entitytoicon[$entity] : $entity);
	print img_object($objimport->array_import_module[0]['module']->getName(), $entityicon).' ';
	print $objimport->array_import_label[0];
	print '</td></tr>';

	print '</table>';
	print '</div>';

	print dol_get_fiche_end();

	print '<form name="userfile" action="'.$_SERVER["PHP_SELF"].'" enctype="multipart/form-data" METHOD="POST">';
	print '<input type="hidden" name="token" value="'.newToken().'">';
	print '<input type="hidden" name="max_file_size" value="'.$conf->maxfilesize.'">';

	print '<br>';

	print '<span class="opacitymedium">';
	$s = $langs->trans("ChooseFormatOfFileToImport", '{s1}');
	$s = str_replace('{s1}', img_picto('', 'next'), $s);
	print $s;
	print '</span><br><br>';

	print '<br>';

	print '<div class="div-table-responsive-no-min">'; // You can use div-table-responsive-no-min if you dont need reserved height for your table
	print '<table class="noborder centpercent" cellpadding="4">';

	$filetoimport = '';

	// Add format informations and link to download example
	print '<tr class="liste_titre"><td colspan="6">';
	print $langs->trans("FileMustHaveOneOfFollowingFormat");
	print '</td></tr>';
	$list = $objmodelimport->liste_modeles($db);
	foreach ($list as $key) {
		print '<tr class="oddeven">';
		print '<td width="16">'.img_picto_common($key, $objmodelimport->getPictoForKey($key)).'</td>';
		$text = $objmodelimport->getDriverDescForKey($key);
		print '<td>'.$form->textwithpicto($objmodelimport->getDriverLabelForKey($key), $text).'</td>';
		print '<td style="text-align:center">';
		print img_picto('', 'download', 'class="paddingright opacitymedium"').'<a href="'.DOL_URL_ROOT.'/imports/emptyexample.php?format='.$key.$param.'" target="_blank" rel="noopener noreferrer">'.$langs->trans("DownloadEmptyExample");
		print '</a>';
		print ' <span class="opacitymedium hideonsmartphone">('.$langs->trans("StarAreMandatory").')</span>';
		print '</td>';
		// Action button
		print '<td style="text-align:right">';
		print '<a href="'.DOL_URL_ROOT.'/imports/import.php?step=3&format='.$key.$param.'">'.img_picto($langs->trans("SelectFormat"), 'next', 'class="fa-15x"').'</a>';
		print '</td>';
		print '</tr>';
	}

	print '</table>';
	print '</div>';

	print '</form>';
}


// STEP 3: Page to select file
if ($step == 3 && $datatoimport) {
	$param = '&datatoimport='.urlencode($datatoimport).'&format='.urlencode($format);
	if ($excludefirstline) {
		$param .= '&excludefirstline='.urlencode($excludefirstline);
	}
	if ($endatlinenb) {
		$param .= '&endatlinenb='.urlencode($endatlinenb);
	}
	if ($separator) {
		$param .= '&separator='.urlencode($separator);
	}
	if ($enclosure) {
		$param .= '&enclosure='.urlencode($enclosure);
	}

	$list = $objmodelimport->liste_modeles($db);

	llxHeader('', $langs->trans("NewImport"), $help_url);

	$head = import_prepare_head($param, 3);

	print dol_get_fiche_head($head, 'step3', '', -2);

	/*
	 * Confirm delete file
	 */
	if ($action == 'delete') {
		print $form->formconfirm($_SERVER["PHP_SELF"].'?urlfile='.urlencode(GETPOST('urlfile')).'&step=3'.$param, $langs->trans('DeleteFile'), $langs->trans('ConfirmDeleteFile'), 'confirm_deletefile', '', 0, 1);
	}

	print '<div class="underbanner clearboth"></div>';
	print '<div class="fichecenter">';

	print '<table class="border tableforfield centpercent">';

	// Module
	print '<tr><td class="titlefieldcreate">'.$langs->trans("Module").'</td>';
	print '<td>';
	$titleofmodule = $objimport->array_import_module[0]['module']->getName();
	// Special cas for import common to module/services
	if (in_array($objimport->array_import_code[0], array('produit_supplierprices', 'produit_multiprice', 'produit_languages'))) {
		$titleofmodule = $langs->trans("ProductOrService");
	}
	print $titleofmodule;
	print '</td></tr>';

	// Lot de donnees a importer
	print '<tr><td>'.$langs->trans("DatasetToImport").'</td>';
	print '<td>';
	$entity = preg_replace('/:.*$/', '', $objimport->array_import_icon[0]);
	$entityicon = strtolower(!empty($entitytoicon[$entity]) ? $entitytoicon[$entity] : $entity);
	print img_object($objimport->array_import_module[0]['module']->getName(), $entityicon).' ';
	print $objimport->array_import_label[0];
	print '</td></tr>';

	print '</table>';
	print '</div>';

	print load_fiche_titre($langs->trans("InformationOnSourceFile"), '', 'file-export');

	print '<div class="underbanner clearboth"></div>';
	print '<div class="fichecenter">';
	print '<table width="100%" class="border tableforfield">';

	// Source file format
	print '<tr><td class="titlefieldcreate">'.$langs->trans("SourceFileFormat").'</td>';
	print '<td class="nowraponall">';
	$text = $objmodelimport->getDriverDescForKey($format);
	print $form->textwithpicto($objmodelimport->getDriverLabelForKey($format), $text);
	print '</td><td style="text-align:right" class="nowrap">';
	print img_picto('', 'download', 'class="paddingright opacitymedium"').'<a href="'.DOL_URL_ROOT.'/imports/emptyexample.php?format='.$format.$param.'" target="_blank" rel="noopener noreferrer">'.$langs->trans("DownloadEmptyExample");
	print '</a>';
	print ' <span class="opacitymedium hideonsmartphone">('.$langs->trans("StarAreMandatory").')</span>';
	print '</td></tr>';

	print '</table>';
	print '</div>';

	print dol_get_fiche_end();


	if ($format == 'xlsx' && !class_exists('XMLWriter')) {
		$langs->load("install");
		print info_admin($langs->trans("ErrorPHPDoesNotSupport", 'php-xml'), 0, 0, 1, 'error');
	}


	print '<br>';

	print '<form name="userfile" action="'.$_SERVER["PHP_SELF"].'" enctype="multipart/form-data" METHOD="POST">';
	print '<input type="hidden" name="token" value="'.newToken().'">';
	print '<input type="hidden" name="max_file_size" value="'.$conf->maxfilesize.'">';

	print '<input type="hidden" value="'.$step.'" name="step">';
	print '<input type="hidden" value="'.dol_escape_htmltag($format).'" name="format">';
	print '<input type="hidden" value="'.$excludefirstline.'" name="excludefirstline">';
	print '<input type="hidden" value="'.$endatlinenb.'" name="endatlinenb">';
	print '<input type="hidden" value="'.dol_escape_htmltag($separator).'" name="separator">';
	print '<input type="hidden" value="'.dol_escape_htmltag($enclosure).'" name="enclosure">';
	print '<input type="hidden" value="'.dol_escape_htmltag($datatoimport).'" name="datatoimport">';

	print '<span class="opacitymedium">';
	$s = $langs->trans("ChooseFileToImport", '{s1}');
	$s = str_replace('{s1}', img_picto('', 'next'), $s);
	print $s;
	print '</span><br><br>';

	$filetoimport = '';

	// Input file name box
	print '<div class="marginbottomonly">';
	print '<input type="file" name="userfile" size="20" maxlength="80"> &nbsp; &nbsp; ';
	$out = (empty($conf->global->MAIN_UPLOAD_DOC) ? ' disabled' : '');
	print '<input type="submit" class="button small" value="'.$langs->trans("AddFile").'"'.$out.' name="sendit">';
	$out = '';
	if (!empty($conf->global->MAIN_UPLOAD_DOC)) {
		$max = $conf->global->MAIN_UPLOAD_DOC; // In Kb
		$maxphp = @ini_get('upload_max_filesize'); // In unknown
		if (preg_match('/k$/i', $maxphp)) {
			$maxphp = $maxphp * 1;
		}
		if (preg_match('/m$/i', $maxphp)) {
			$maxphp = $maxphp * 1024;
		}
		if (preg_match('/g$/i', $maxphp)) {
			$maxphp = $maxphp * 1024 * 1024;
		}
		if (preg_match('/t$/i', $maxphp)) {
			$maxphp = $maxphp * 1024 * 1024 * 1024;
		}
		$maxphp2 = @ini_get('post_max_size'); // In unknown
		if (preg_match('/k$/i', $maxphp2)) {
			$maxphp2 = $maxphp2 * 1;
		}
		if (preg_match('/m$/i', $maxphp2)) {
			$maxphp2 = $maxphp2 * 1024;
		}
		if (preg_match('/g$/i', $maxphp2)) {
			$maxphp2 = $maxphp2 * 1024 * 1024;
		}
		if (preg_match('/t$/i', $maxphp2)) {
			$maxphp2 = $maxphp2 * 1024 * 1024 * 1024;
		}
		// Now $max and $maxphp and $maxphp2 are in Kb
		$maxmin = $max;
		$maxphptoshow = $maxphptoshowparam = '';
		if ($maxphp > 0) {
			$maxmin = min($max, $maxphp);
			$maxphptoshow = $maxphp;
			$maxphptoshowparam = 'upload_max_filesize';
		}
		if ($maxphp2 > 0) {
			$maxmin = min($max, $maxphp2);
			if ($maxphp2 < $maxphp) {
				$maxphptoshow = $maxphp2;
				$maxphptoshowparam = 'post_max_size';
			}
		}

		$langs->load('other');
		$out .= ' ';
		$out .= info_admin($langs->trans("ThisLimitIsDefinedInSetup", $max, $maxphptoshow), 1);
	} else {
		$out .= ' ('.$langs->trans("UploadDisabled").')';
	}
	print $out;
	print '</div>';

	// Search available imports
	$filearray = dol_dir_list($conf->import->dir_temp, 'files', 0, '', '', 'name', SORT_DESC);
	if (count($filearray) > 0) {
		print '<div class="div-table-responsive-no-min">'; // You can use div-table-responsive-no-min if you dont need reserved height for your table
		print '<table class="noborder centpercent" width="100%" cellpadding="4">';

		$dir = $conf->import->dir_temp;

		// Search available files to import
		$i = 0;
		foreach ($filearray as $key => $val) {
			$file = $val['name'];

			// readdir return value in ISO and we want UTF8 in memory
			if (!utf8_check($file)) {
				$file = utf8_encode($file);
			}

			if (preg_match('/^\./', $file)) {
				continue;
			}

			$modulepart = 'import';
			$urlsource = $_SERVER["PHP_SELF"].'?step='.$step.$param.'&filetoimport='.urlencode($filetoimport);
			$relativepath = $file;

			print '<tr class="oddeven">';
			print '<td>';
			print img_mime($file, '', 'pictofixedwidth');
			print '<a data-ajax="false" href="'.DOL_URL_ROOT.'/document.php?modulepart='.$modulepart.'&file='.urlencode($relativepath).'&step=3'.$param.'" target="_blank" rel="noopener noreferrer">';
			print $file;
			print '</a>';
			print '</td>';
			// Affiche taille fichier
			print '<td style="text-align:right">'.dol_print_size(dol_filesize($dir.'/'.$file)).'</td>';
			// Affiche date fichier
			print '<td style="text-align:right">'.dol_print_date(dol_filemtime($dir.'/'.$file), 'dayhour').'</td>';
			// Del button
			print '<td style="text-align:right"><a href="'.$_SERVER['PHP_SELF'].'?action=delete&token='.newToken().'&step=3'.$param.'&urlfile='.urlencode($relativepath);
			print '">'.img_delete().'</a></td>';
			// Action button
			print '<td style="text-align:right">';
			print '<a href="'.$_SERVER['PHP_SELF'].'?step=4'.$param.'&filetoimport='.urlencode($relativepath).'">'.img_picto($langs->trans("NewImport"), 'next', 'class="fa-15x"').'</a>';
			print '</td>';
			print '</tr>';
		}

		print '</table>';
		print '</div>';
	}

	print '</form>';
}


// STEP 4: Page to make matching between source file and database fields
if ($step == 4 && $datatoimport) {
	$model = $format;
	$list = $objmodelimport->liste_modeles($db);

	// Create classe to use for import
	$dir = DOL_DOCUMENT_ROOT."/core/modules/import/";
	$file = "import_".$model.".modules.php";
	$classname = "Import".ucfirst($model);
	require_once $dir.$file;
	$obj = new $classname($db, $datatoimport);
	if ($model == 'csv') {
		$obj->separator = $separator;
		$obj->enclosure = $enclosure;
	}
	if ($model == 'xlsx') {
		if (!preg_match('/\.xlsx$/i', $filetoimport)) {
			$langs->load("errors");
			$param = '&datatoimport='.$datatoimport.'&format='.$format;
			setEventMessages($langs->trans("ErrorFileMustHaveFormat", $model), null, 'errors');
			header("Location: ".$_SERVER["PHP_SELF"].'?step=3'.$param.'&filetoimport='.urlencode($relativepath));
			exit;
		}
	}

	if (GETPOST('update')) {
		$array_match_file_to_database = array();
	}

	// Load source fields in input file
	$fieldssource = array();
	$result = $obj->import_open_file($conf->import->dir_temp.'/'.$filetoimport, $langs);
	if ($result >= 0) {
		// Read first line
		$arrayrecord = $obj->import_read_record();
		// Put into array fieldssource starting with 1.
		$i = 1;
		foreach ($arrayrecord as $key => $val) {
			$fieldssource[$i]['example1'] = dol_trunc($val['val'], 24);
			$i++;
		}
		$obj->import_close_file();
	}

	// Load targets fields in database
	$fieldstarget = $objimport->array_import_fields[0];

	$maxpos = max(count($fieldssource), count($fieldstarget));

	//var_dump($array_match_file_to_database);

	// Is it a first time in page (if yes, we must initialize array_match_file_to_database)
	if (count($array_match_file_to_database) == 0) {
		// This is first input in screen, we need to define
		// $array_match_file_to_database
		// $serialized_array_match_file_to_database
		// $_SESSION["dol_array_match_file_to_database"]
		$pos = 1;
		$num = count($fieldssource);
		while ($pos <= $num) {
			if ($num >= 1 && $pos <= $num) {
				$posbis = 1;
				foreach ($fieldstarget as $key => $val) {
					if ($posbis < $pos) {
						$posbis++;
						continue;
					}
					// We found the key of targets that is at position pos
					$array_match_file_to_database[$pos] = $key;
					if ($serialized_array_match_file_to_database) {
						$serialized_array_match_file_to_database .= ',';
					}
					$serialized_array_match_file_to_database .= ($pos.'='.$key);
					break;
				}
			}
			$pos++;
		}
		// Save the match array in session. We now will use the array in session.
		$_SESSION["dol_array_match_file_to_database"] = $serialized_array_match_file_to_database;
	}
	$array_match_database_to_file = array_flip($array_match_file_to_database);

	//print $serialized_array_match_file_to_database;
	//print $_SESSION["dol_array_match_file_to_database"];
	//var_dump($array_match_file_to_database);exit;

	// Now $array_match_file_to_database contains  fieldnb(1,2,3...)=>fielddatabase(key in $array_match_file_to_database)

	$param = '&format='.$format.'&datatoimport='.urlencode($datatoimport).'&filetoimport='.urlencode($filetoimport);
	if ($excludefirstline) {
		$param .= '&excludefirstline='.urlencode($excludefirstline);
	}
	if ($endatlinenb) {
		$param .= '&endatlinenb='.urlencode($endatlinenb);
	}
	if ($separator) {
		$param .= '&separator='.urlencode($separator);
	}
	if ($enclosure) {
		$param .= '&enclosure='.urlencode($enclosure);
	}

	llxHeader('', $langs->trans("NewImport"), $help_url);

	$head = import_prepare_head($param, 4);

	print dol_get_fiche_head($head, 'step4', '', -2);

	print '<div class="underbanner clearboth"></div>';
	print '<div class="fichecenter">';

	print '<table width="100%" class="border tableforfield">';

	// Module
	print '<tr><td class="titlefieldcreate">'.$langs->trans("Module").'</td>';
	print '<td>';
	$titleofmodule = $objimport->array_import_module[0]['module']->getName();
	// Special cas for import common to module/services
	if (in_array($objimport->array_import_code[0], array('produit_supplierprices', 'produit_multiprice', 'produit_languages'))) {
		$titleofmodule = $langs->trans("ProductOrService");
	}
	print $titleofmodule;
	print '</td></tr>';

	// Lot de donnees a importer
	print '<tr><td>'.$langs->trans("DatasetToImport").'</td>';
	print '<td>';
	$entity = preg_replace('/:.*$/', '', $objimport->array_import_icon[0]);
	$entityicon = strtolower(!empty($entitytoicon[$entity]) ? $entitytoicon[$entity] : $entity);
	print img_object($objimport->array_import_module[0]['module']->getName(), $entityicon).' ';
	print $objimport->array_import_label[0];
	print '</td></tr>';

	print '</table>';
	print '</div>';

	print load_fiche_titre($langs->trans("InformationOnSourceFile"), '', 'file-export');

	print '<div class="underbanner clearboth"></div>';
	print '<div class="fichecenter">';
	print '<table width="100%" class="border tableforfield">';

	// Source file format
	print '<tr><td class="titlefieldcreate">'.$langs->trans("SourceFileFormat").'</td>';
	print '<td>';
	$text = $objmodelimport->getDriverDescForKey($format);
	print $form->textwithpicto($objmodelimport->getDriverLabelForKey($format), $text);
	print '</td></tr>';

	// Separator and enclosure
	if ($model == 'csv') {
		print '<tr><td>'.$langs->trans("CsvOptions").'</td>';
		print '<td>';
		print '<form>';
		print '<input type="hidden" name="token" value="'.newToken().'">';
		print '<input type="hidden" value="'.$step.'" name="step">';
		print '<input type="hidden" value="'.$format.'" name="format">';
		print '<input type="hidden" value="'.$excludefirstline.'" name="excludefirstline">';
		print '<input type="hidden" value="'.$endatlinenb.'" name="endatlinenb">';
		print '<input type="hidden" value="'.$datatoimport.'" name="datatoimport">';
		print '<input type="hidden" value="'.$filetoimport.'" name="filetoimport">';
		print $langs->trans("Separator").' : ';
		print '<input type="text" size="1" name="separator" value="'.dol_escape_htmltag($separator).'"/>';
		print '&nbsp;&nbsp;&nbsp;&nbsp;'.$langs->trans("Enclosure").' : ';
		print '<input type="text" size="1" name="enclosure" value="'.dol_escape_htmltag($enclosure).'"/> ';
		print '<input name="update" type="submit" value="'.$langs->trans('Update').'" class="button small" />';
		print '</form>';
		print '</td></tr>';
	}

	// File to import
	print '<tr><td>'.$langs->trans("FileToImport").'</td>';
	print '<td>';
	$modulepart = 'import';
	$relativepath = GETPOST('filetoimport');
	print '<a data-ajax="false" href="'.DOL_URL_ROOT.'/document.php?modulepart='.$modulepart.'&file='.urlencode($relativepath).'&step=4'.$param.'" target="_blank" rel="noopener noreferrer">';
	print img_mime($file, '', 'pictofixedwidth');
	print $filetoimport;
	print '</a>';
	print '</td></tr>';

	print '</table>';
	print '</div>';

	print dol_get_fiche_end();

	print '<br>'."\n";


	// List of source fields
	print '<!-- List of source fields -->'."\n";
	print '<form action="'.$_SERVER["PHP_SELF"].'" method="post">';
	print '<input type="hidden" name="token" value="'.newToken().'">';
	print '<input type="hidden" name="action" value="select_model">';
	print '<input type="hidden" name="step" value="4">';
	print '<input type="hidden" name="format" value="'.$format.'">';
	print '<input type="hidden" name="datatoimport" value="'.$datatoimport.'">';
	print '<input type="hidden" name="filetoimport" value="'.$filetoimport.'">';
	print '<input type="hidden" name="excludefirstline" value="'.$excludefirstline.'">';
	print '<input type="hidden" name="endatlinenb" value="'.$endatlinenb.'">';
	print '<input type="hidden" name="separator" value="'.dol_escape_htmltag($separator).'">';
	print '<input type="hidden" name="enclosure" value="'.dol_escape_htmltag($enclosure).'">';

	print '<div class="marginbottomonly">';
	print '<span class="opacitymedium">';
	$s = $langs->trans("SelectImportFields", '{s1}');
	$s = str_replace('{s1}', img_picto('', 'grip_title', '', false, 0, 0, '', '', 0), $s);
	print $s;
	print '</span> ';
	$htmlother->select_import_model($importmodelid, 'importmodelid', $datatoimport, 1, $user->id);
	print '<input type="submit" class="button" value="'.$langs->trans("Select").'">';
	print '</div>';
	print '</form>';

	// Title of array with fields
	print '<div class="div-table-responsive-no-min">'; // You can use div-table-responsive-no-min if you dont need reserved height for your table
	print '<table class="noborder centpercent">';
	print '<tr class="liste_titre">';
	print '<td>'.$langs->trans("FieldsInSourceFile").'</td>';
	print '<td>'.$langs->trans("FieldsInTargetDatabase").'</td>';
	print '</tr>';

	//var_dump($array_match_file_to_database);

	print '<tr valign="top"><td width="50%">';

	$fieldsplaced = array();
	$valforsourcefieldnb = array();
	$listofkeys = array();
	foreach ($array_match_file_to_database as $key => $val) {
		$listofkeys[$key] = 1;
	}

	print "\n<!-- Box left container -->\n";
	print '<div id="left" class="connectedSortable">'."\n";

	// List of source fields
	$var = true;
	$lefti = 1;
	foreach ($import_wip?$fieldssource:$array_match_file_to_database as $key => $val) {
		$var = !$var;
		show_elem($fieldssource, $key, $val, $var, '', $import_wip); // key is field number in source file
		//print '> '.$lefti.'-'.$key.'-'.$val;
		$listofkeys[$key] = 1;
		$fieldsplaced[$key] = 1;
		$valforsourcefieldnb[$lefti] = $key;
		$lefti++;

		if ($lefti > count($fieldstarget)) {
			break; // Other fields are in the not imported area
		}
	}
	//var_dump($valforsourcefieldnb);

	// Complete source fields from count($fieldssource)+1 to count($fieldstarget)
	$more = 1;
	$num = count($fieldssource);
	while ($lefti <= $num) {
		$var = !$var;
		$newkey = getnewkey($fieldssource, $listofkeys);
		show_elem($fieldssource, $newkey, '', $var, '', $import_wip); // key start after field number in source file
		//print '> '.$lefti.'-'.$newkey;
		$listofkeys[$key] = 1;
		$lefti++;
		$more++;
	}

	print "</div>\n";
	print "<!-- End box left container -->\n";


	print '</td><td width="50%">';

	// List of target fields
	if (empty($import_wip)) {
		$height = '24px'; //needs px for css height attribute below
	} else {
		$height = '29px';
	}
	$i = 0;
	$mandatoryfieldshavesource = true;
	if (!empty($import_wip)) {
		$fieldselect = 1;
	}
	print '<table width="100%" class="nobordernopadding">';
	if (!empty($import_wip)) {
		$pos = 1;
	}
	foreach ($fieldstarget as $code => $label) {
		print '<tr class="oddeven" style="height:'.$height.'">';

		$i++;
		$entity = (!empty($objimport->array_import_entities[0][$code]) ? $objimport->array_import_entities[0][$code] : $objimport->array_import_icon[0]);

		$tablealias = preg_replace('/(\..*)$/i', '', $code);
		$tablename = $objimport->array_import_tables[0][$tablealias];

		$entityicon = $entitytoicon[$entity] ? $entitytoicon[$entity] : $entity; // $entityicon must string name of picto of the field like 'project', 'company', 'contact', 'modulename', ...
		$entitylang = $entitytolang[$entity] ? $entitytolang[$entity] : $objimport->array_import_label[0]; // $entitylang must be a translation key to describe object the field is related to, like 'Company', 'Contact', 'MyModyle', ...

		print '<td class="nowraponall" style="font-weight: normal">=>'.img_object('', $entityicon).' '.$langs->trans($entitylang).'</td>';
		print '<td class="nowraponall" style="font-weight: normal">';
		if (empty($import_wip)) {
			$newlabel = preg_replace('/\*$/', '', $label);
			$text = $langs->trans($newlabel);
			$more = '';
			if (preg_match('/\*$/', $label)) {
				$text = '<span class="fieldrequired">'.$text.'</span>';
				$more = ((!empty($valforsourcefieldnb[$i]) && $valforsourcefieldnb[$i] <= count($fieldssource)) ? '' : img_warning($langs->trans("FieldNeedSource")));
				if ($mandatoryfieldshavesource) {
					$mandatoryfieldshavesource = (!empty($valforsourcefieldnb[$i]) && ($valforsourcefieldnb[$i] <= count($fieldssource)));
				}
				//print 'xx'.($i).'-'.$valforsourcefieldnb[$i].'-'.$mandatoryfieldshavesource;
<<<<<<< HEAD
			}
			print $text;
		} else {
			print '<select  class="flat minwidth200" autocomplete="off" name="selectfield_'.$fieldselect.'">';
			print '<option value="-1">&nbsp;</option>';
			$pos2=1;
			foreach ($array_match_file_to_database as $idselect => $codeselect) {
				$labelselect = $fieldstarget[$codeselect];
				$newlabel = preg_replace('/\*$/', '', $labelselect);
				$text = $langs->trans($newlabel);
				if (preg_match('/\*$/', $label)) {
					$text = '<span class="fieldrequired">'.$text.'</span>';
					$more = ((!empty($valforsourcefieldnb[$i]) && $valforsourcefieldnb[$i] <= count($fieldssource)) ? '' : img_warning($langs->trans("FieldNeedSource")));
					if ($mandatoryfieldshavesource) {
						$mandatoryfieldshavesource = (!empty($valforsourcefieldnb[$i]) && ($valforsourcefieldnb[$i] <= count($fieldssource)));
					}
					//print 'xx'.($i).'-'.$valforsourcefieldnb[$i].'-'.$mandatoryfieldshavesource;
				}
				print '<option value="'.$codeselect.'" ';
				if ($pos == $pos2) {
					print 'selected';
				}
				print '>'.$text.'</option>';
				$pos2++;
			}
=======
			}
			print $text;
		} else {
			print '<select  class="flat minwidth200" autocomplete="off" name="selectfield_'.$fieldselect.'">';
			print '<option value="-1">&nbsp;</option>';
			$pos2=1;
			foreach ($array_match_file_to_database as $idselect => $codeselect) {
				$labelselect = $fieldstarget[$codeselect];
				$newlabel = preg_replace('/\*$/', '', $labelselect);
				$text = $langs->trans($newlabel);
				if (preg_match('/\*$/', $label)) {
					$text = '<span class="fieldrequired">'.$text.'</span>';
					$more = ((!empty($valforsourcefieldnb[$i]) && $valforsourcefieldnb[$i] <= count($fieldssource)) ? '' : img_warning($langs->trans("FieldNeedSource")));
					if ($mandatoryfieldshavesource) {
						$mandatoryfieldshavesource = (!empty($valforsourcefieldnb[$i]) && ($valforsourcefieldnb[$i] <= count($fieldssource)));
					}
					//print 'xx'.($i).'-'.$valforsourcefieldnb[$i].'-'.$mandatoryfieldshavesource;
				}
				print '<option value="'.$codeselect.'" ';
				if ($pos == $pos2) {
					print 'selected';
				}
				print '>'.$text.'</option>';
				$pos2++;
			}
>>>>>>> 5dfb496b
			$pos++;
			print '</select>';
		}
		print '</td>';
		// Info field
		print '<td class="nowraponall" style="font-weight:normal; text-align:right">';
		$filecolumn = $array_match_database_to_file[$code];
		// Source field info
		$htmltext = '<b><u>'.$langs->trans("FieldSource").'</u></b><br>';
		if ($filecolumn > count($fieldssource)) {
			$htmltext .= $langs->trans("DataComeFromNoWhere").'<br>';
		} else {
			if (empty($objimport->array_import_convertvalue[0][$code])) {	// If source file does not need convertion
				$filecolumntoshow = $filecolumn;
				$htmltext .= $langs->trans("DataComeFromFileFieldNb", $filecolumntoshow).'<br>';
			} else {
				if ($objimport->array_import_convertvalue[0][$code]['rule'] == 'fetchidfromref') {
					$htmltext .= $langs->trans("DataComeFromIdFoundFromRef", $filecolumn, $langs->transnoentitiesnoconv($entitylang)).'<br>';
				}
				if ($objimport->array_import_convertvalue[0][$code]['rule'] == 'fetchidfromcodeid') {
					$htmltext .= $langs->trans("DataComeFromIdFoundFromCodeId", $filecolumn, $langs->transnoentitiesnoconv($objimport->array_import_convertvalue[0][$code]['dict'])).'<br>';
				}
			}
		}
		// Source required
		$htmltext .= $langs->trans("SourceRequired").': <b>'.yn(preg_match('/\*$/', $label)).'</b><br>';
		$example = $objimport->array_import_examplevalues[0][$code];
		// Example
		if (empty($objimport->array_import_convertvalue[0][$code])) {	// If source file does not need convertion
			if ($example) {
				$htmltext .= $langs->trans("SourceExample").': <b>'.$example.'</b><br>';
			}
		} else {
			if ($objimport->array_import_convertvalue[0][$code]['rule'] == 'fetchidfromref') {
				$htmltext .= $langs->trans("SourceExample").': <b>'.$langs->transnoentitiesnoconv("ExampleAnyRefFoundIntoElement", $entitylang).($example ? ' ('.$langs->transnoentitiesnoconv("Example").': '.$example.')' : '').'</b><br>';
			} elseif ($objimport->array_import_convertvalue[0][$code]['rule'] == 'fetchidfromcodeid') {
				$htmltext .= $langs->trans("SourceExample").': <b>'.$langs->trans("ExampleAnyCodeOrIdFoundIntoDictionary", $langs->transnoentitiesnoconv($objimport->array_import_convertvalue[0][$code]['dict'])).($example ? ' ('.$langs->transnoentitiesnoconv("Example").': '.$example.')' : '').'</b><br>';
			} elseif ($example) {
				$htmltext .= $langs->trans("SourceExample").': <b>'.$example.'</b><br>';
			}
		}
		// Format control rule
		if (!empty($objimport->array_import_regex[0][$code])) {
			$htmltext .= $langs->trans("FormatControlRule").': <b>'.$objimport->array_import_regex[0][$code].'</b><br>';
		}
		$htmltext .= '<br>';
		// Target field info
		$htmltext .= '<b><u>'.$langs->trans("FieldTarget").'</u></b><br>';
		if (empty($objimport->array_import_convertvalue[0][$code])) {	// If source file does not need convertion
			$htmltext .= $langs->trans("DataIsInsertedInto").'<br>';
		} else {
			if ($objimport->array_import_convertvalue[0][$code]['rule'] == 'fetchidfromref') {
				$htmltext .= $langs->trans("DataIDSourceIsInsertedInto").'<br>';
			}
			if ($objimport->array_import_convertvalue[0][$code]['rule'] == 'fetchidfromcodeid') {
				$htmltext .= $langs->trans("DataCodeIDSourceIsInsertedInto").'<br>';
			}
		}
		$htmltext .= $langs->trans("FieldTitle").": <b>".$langs->trans($newlabel)."</b><br>";
		$htmltext .= $langs->trans("Table")." -> ".$langs->trans("Field").': <b>'.$tablename." -> ".preg_replace('/^.*\./', '', $code)."</b><br>";
		print $form->textwithpicto($more, $htmltext);
		print '</td>';

		print '</tr>';
		if (!empty($import_wip)) {
			$fieldselect++;
		}
	}
	print '</table>';

	print '</td></tr>';

	// List of not imported fields
	print '<tr class="liste_titre"><td colspan="2">'.$langs->trans("NotImportedFields").'</td></tr>';

	print '<tr valign="top"><td width="50%">';

	print "\n<!-- Box ignore container -->\n";
	print '<div id="right" class="connectedSortable">'."\n";

	$nbofnotimportedfields = 0;
	foreach ($fieldssource as $key => $val) {
		if (empty($fieldsplaced[$key])) {
			//
			$nbofnotimportedfields++;
			show_elem($fieldssource, $key, '', $var, 'nostyle', $import_wip);
			//print '> '.$lefti.'-'.$key;
			$listofkeys[$key] = 1;
			$lefti++;
		}
	}

	// Print one more empty field
	$newkey = getnewkey($fieldssource, $listofkeys);
	show_elem($fieldssource, $newkey, '', $var, 'nostyle', $import_wip);
	//print '> '.$lefti.'-'.$newkey;
	$listofkeys[$newkey] = 1;
	$nbofnotimportedfields++;

	print "</div>\n";
	print "<!-- End box ignore container -->\n";

	print '</td>';
	print '<td width="50%">';
	$i = 0;
	while ($i < $nbofnotimportedfields) {
		// Print empty cells
		show_elem('', '', 'none', $var, 'nostyle', $import_wip);
		$i++;
	}
	print '</td></tr>';

	print '</table>';
	print '</div>';


	if ($conf->use_javascript_ajax) {
		print '<script type="text/javascript">';
		print 'jQuery(function() {
                    jQuery("#left, #right").sortable({
                        /* placeholder: \'ui-state-highlight\', */
                        handle: \'.boxhandle\',
                        revert: \'invalid\',
                        items: \'.box\',
                        containment: \'.fiche\',
                        connectWith: \'.connectedSortable\',
                        stop: function(event, ui) {
                            updateOrder();
                        }
                    });
                });
        ';
		print "\n";
		print 'function updateOrder(){'."\n";
		print 'var left_list = cleanSerialize(jQuery("#left").sortable("serialize" ));'."\n";
		//print 'var right_list = cleanSerialize(jQuery("#right").sortable("serialize" ));'."\n";
		print 'var boxorder = \'A:\' + left_list;'."\n";
		//print 'var boxorder = \'A:\' + left_list + \'-B:\' + right_list;'."\n";
		//print 'alert(\'boxorder=\' + boxorder);';
		//print 'var userid = \''.$user->id.'\';'."\n";
		//print 'var datatoimport = "'.$datatoimport.'";'."\n";
		// print 'jQuery.ajax({ url: "ajaximport.php?step=4&boxorder=" + boxorder + "&userid=" + userid + "&datatoimport=" + datatoimport,
		//                    async: false
		//        });'."\n";
		// Now reload page
		print 'var newlocation= \''.$_SERVER["PHP_SELF"].'?step=4'.$param.'&action=saveorder&token='.newToken().'&boxorder=\' + boxorder;'."\n";
		//print 'alert(newlocation);';
		print 'window.location.href=newlocation;'."\n";
		print '}'."\n";
		print '</script>'."\n";
	}

	/*
	 * Action bar
	 */
	print '<div class="tabsAction">';

	if (count($array_match_file_to_database)) {
		if ($mandatoryfieldshavesource) {
			print '<a class="butAction" href="import.php?step=5'.$param.'&filetoimport='.urlencode($filetoimport).'">'.$langs->trans("NextStep").'</a>';
		} else {
			print '<a class="butActionRefused classfortooltip" href="#" title="'.dol_escape_htmltag($langs->transnoentitiesnoconv("SomeMandatoryFieldHaveNoSource")).'">'.$langs->trans("NextStep").'</a>';
		}
	}

	print '</div>';


	// Area for profils import
	if (count($array_match_file_to_database)) {
		print '<br>'."\n";
		print '<!-- Area to add new import profile -->'."\n";
		print '<div class="marginbottomonly"><span class="opacitymedium">'.$langs->trans("SaveImportModel").'</span></div>';

		print '<form class="nocellnopadd" action="'.$_SERVER["PHP_SELF"].'" method="post">';
		print '<input type="hidden" name="token" value="'.newToken().'">';
		print '<input type="hidden" name="action" value="add_import_model">';
		print '<input type="hidden" name="step" value="'.$step.'">';
		print '<input type="hidden" name="format" value="'.$format.'">';
		print '<input type="hidden" name="datatoimport" value="'.$datatoimport.'">';
		print '<input type="hidden" name="filetoimport" value="'.$filetoimport.'">';
		print '<input type="hidden" name="hexa" value="'.$hexa.'">';
		print '<input type="hidden" name="excludefirstline" value="'.$excludefirstline.'">';
		print '<input type="hidden" name="endatlinenb" value="'.$endatlinenb.'">';
		print '<input type="hidden" value="'.dol_escape_htmltag($separator).'" name="separator">';
		print '<input type="hidden" value="'.dol_escape_htmltag($enclosure).'" name="enclosure">';

		print '<div class="div-table-responsive-no-min">'; // You can use div-table-responsive-no-min if you dont need reserved height for your table
		print '<table summary="selectofimportprofil" class="noborder centpercent">';
		print '<tr class="liste_titre">';
		print '<td>'.$langs->trans("ImportModelName").'</td>';
		print '<td>'.$langs->trans("Visibility").'</td>';
		print '<td></td>';
		print '</tr>';

		print '<tr class="oddeven">';
		print '<td><input name="import_name" value=""></td>';
		print '<td>';
		$arrayvisibility = array('private'=>$langs->trans("Private"), 'all'=>$langs->trans("Everybody"));
		print $form->selectarray('visibility', $arrayvisibility, 'private');
		print '</td>';
		print '<td class="right">';
		print '<input type="submit" class="button" value="'.$langs->trans("SaveImportProfile").'">';
		print '</td></tr>';

		// List of existing import profils
		$sql = "SELECT rowid, label, fk_user, entity";
		$sql .= " FROM ".MAIN_DB_PREFIX."import_model";
		$sql .= " WHERE type = '".$db->escape($datatoimport)."'";
		if (empty($conf->global->EXPORTS_SHARE_MODELS)) {	// EXPORTS_SHARE_MODELS means all templates are visible, whatever is owner.
			$sql .= " AND fk_user IN (0, ".((int) $user->id).")";
		}
		$sql .= " ORDER BY rowid";

		$resql = $db->query($sql);
		if ($resql) {
			$num = $db->num_rows($resql);

			$tmpuser = new user($db);

			$i = 0;
			while ($i < $num) {
				$obj = $db->fetch_object($resql);

				print '<tr class="oddeven"><td>';
				print $obj->label;
				print '</td>';
				print '<td>';
				if (empty($obj->fk_user)) {
					print $langs->trans("Everybody");
				} else {
					$tmpuser->fetch($obj->fk_user);
					print $tmpuser->getNomUrl(1);
				}
				print '</td>';
				print '<td class="right">';
				print '<a class="reposition" href="'.$_SERVER["PHP_SELF"].'?step='.$step.$param.'&action=deleteprof&token='.newToken().'&id='.$obj->rowid.'&filetoimport='.urlencode($filetoimport).'">';
				print img_delete();
				print '</a>';
				print '</tr>';
				$i++;
			}
		} else {
			dol_print_error($db);
		}

		print '</table>';
		print '</div>';

		print '</form>';
	}
}


// STEP 5: Summary of choices and launch simulation
if ($step == 5 && $datatoimport) {
	$max_execution_time_for_importexport = (empty($conf->global->IMPORT_MAX_EXECUTION_TIME) ? 300 : $conf->global->IMPORT_MAX_EXECUTION_TIME); // 5mn if not defined
	$max_time = @ini_get("max_execution_time");
	if ($max_time && $max_time < $max_execution_time_for_importexport) {
		dol_syslog("max_execution_time=".$max_time." is lower than max_execution_time_for_importexport=".$max_execution_time_for_importexport.". We try to increase it dynamically.");
		@ini_set("max_execution_time", $max_execution_time_for_importexport); // This work only if safe mode is off. also web servers has timeout of 300
	}

	$model = $format;
	$list = $objmodelimport->liste_modeles($db);

	// Create classe to use for import
	$dir = DOL_DOCUMENT_ROOT."/core/modules/import/";
	$file = "import_".$model.".modules.php";
	$classname = "Import".ucfirst($model);
	require_once $dir.$file;
	$obj = new $classname($db, $datatoimport);
	if ($model == 'csv') {
		$obj->separator = $separator;
		$obj->enclosure = $enclosure;
	}

	// Load source fields in input file
	$fieldssource = array();
	$result = $obj->import_open_file($conf->import->dir_temp.'/'.$filetoimport, $langs);

	if ($result >= 0) {
		// Read first line
		$arrayrecord = $obj->import_read_record();
		// Put into array fieldssource starting with 1.
		$i = 1;
		foreach ($arrayrecord as $key => $val) {
			$fieldssource[$i]['example1'] = dol_trunc($val['val'], 24);
			$i++;
		}
		$obj->import_close_file();
	}

	$nboflines = $obj->import_get_nb_of_lines($conf->import->dir_temp.'/'.$filetoimport);

	$param = '&leftmenu=import&format='.urlencode($format).'&datatoimport='.urlencode($datatoimport).'&filetoimport='.urlencode($filetoimport).'&nboflines='.urlencode($nboflines).'&separator='.urlencode($separator).'&enclosure='.urlencode($enclosure);
	$param2 = $param; // $param2 = $param without excludefirstline and endatlinenb
	if ($excludefirstline) {
		$param .= '&excludefirstline='.urlencode($excludefirstline);
	}
	if ($endatlinenb) {
		$param .= '&endatlinenb='.urlencode($endatlinenb);
	}
	if (!empty($updatekeys)) {
		$param .= '&updatekeys[]='.implode('&updatekeys[]=', $updatekeys);
	}

	llxHeader('', $langs->trans("NewImport"), 'EN:Module_Imports_En|FR:Module_Imports|ES:M&oacute;dulo_Importaciones');

	$head = import_prepare_head($param, 5);


	print '<form action="'.$_SERVER["PHP_SELF"].'?'.$param2.'" method="POST">';
	print '<input type="hidden" name="token" value="'.newToken().'">';
	print '<input type="hidden" name="step" value="5">'; // step 5
	print '<input type="hidden" name="action" value="launchsimu">'; // step 5

	print dol_get_fiche_head($head, 'step5', '', -2);

	print '<div class="underbanner clearboth"></div>';
	print '<div class="fichecenter">';

	print '<table width="100%" class="border tableforfield">';

	// Module
	print '<tr><td class="titlefieldcreate">'.$langs->trans("Module").'</td>';
	print '<td>';
	$titleofmodule = $objimport->array_import_module[0]['module']->getName();
	// Special cas for import common to module/services
	if (in_array($objimport->array_import_code[0], array('produit_supplierprices', 'produit_multiprice', 'produit_languages'))) {
		$titleofmodule = $langs->trans("ProductOrService");
	}
	print $titleofmodule;
	print '</td></tr>';

	// Lot de donnees a importer
	print '<tr><td>'.$langs->trans("DatasetToImport").'</td>';
	print '<td>';
	$entity = preg_replace('/:.*$/', '', $objimport->array_import_icon[0]);
	$entityicon = strtolower(!empty($entitytoicon[$entity]) ? $entitytoicon[$entity] : $entity);
	print img_object($objimport->array_import_module[0]['module']->getName(), $entityicon).' ';
	print $objimport->array_import_label[0];
	print '</td></tr>';

	print '</table>';
	print '</div>';

	print load_fiche_titre($langs->trans("InformationOnSourceFile"), '', 'file-export');

	print '<div class="underbanner clearboth"></div>';
	print '<div class="fichecenter">';
	print '<table width="100%" class="border tableforfield">';

	// Source file format
	print '<tr><td class="titlefieldcreate">'.$langs->trans("SourceFileFormat").'</td>';
	print '<td>';
	$text = $objmodelimport->getDriverDescForKey($format);
	print $form->textwithpicto($objmodelimport->getDriverLabelForKey($format), $text);
	print '</td></tr>';

	// Separator and enclosure
	if ($model == 'csv') {
		print '<tr><td>'.$langs->trans("CsvOptions").'</td>';
		print '<td>';
		print $langs->trans("Separator").' : '.dol_escape_htmltag($separator);
		print '&nbsp;&nbsp;&nbsp;&nbsp;'.$langs->trans("Enclosure").' : '.dol_escape_htmltag($enclosure);
		print '</td></tr>';
	}

	// File to import
	print '<tr><td>'.$langs->trans("FileToImport").'</td>';
	print '<td>';
	$modulepart = 'import';
	$relativepath = GETPOST('filetoimport');
	print '<a data-ajax="false" href="'.DOL_URL_ROOT.'/document.php?modulepart='.$modulepart.'&file='.urlencode($relativepath).'&step=4'.$param.'" target="_blank" rel="noopener noreferrer">';
	print img_mime($file, '', 'pictofixedwidth');
	print $filetoimport;
	print '</a>';
	print '</td></tr>';

	// Total lines in source file
	print '<tr><td>';
	print $langs->trans("NbOfSourceLines");
	print '</td><td>';
	print $nboflines;
	print '</td></tr>';

	// Range of lines to import
	print '<tr><td>';
	print $langs->trans("ImportFromToLine");
	print '</td><td>';
	if ($action == 'launchsimu') {
		print '<input type="number" class="maxwidth50 right" name="excludefirstlinebis" disabled="disabled" value="'.$excludefirstline.'">';
		print '<input type="hidden" name="excludefirstline" value="'.$excludefirstline.'">';
	} else {
		print '<input type="number" class="maxwidth50 right" name="excludefirstline" value="'.$excludefirstline.'">';
		print $form->textwithpicto("", $langs->trans("SetThisValueTo2ToExcludeFirstLine"));
	}
	print ' - ';
	if ($action == 'launchsimu') {
		print '<input type="text" class="maxwidth50" name="endatlinenbbis" disabled="disabled" value="'.$endatlinenb.'">';
		print '<input type="hidden" name="endatlinenb" value="'.$endatlinenb.'">';
	} else {
		print '<input type="text" class="maxwidth50" name="endatlinenb" value="'.$endatlinenb.'">';
		print $form->textwithpicto("", $langs->trans("KeepEmptyToGoToEndOfFile"));
	}
	if ($action == 'launchsimu') {
		print ' &nbsp; <a href="'.$_SERVER["PHP_SELF"].'?step=5'.$param.'">'.$langs->trans("Modify").'</a>';
	}
	if ($excludefirstline == 2) {
		print $form->textwithpicto("", $langs->trans("WarningFirstImportedLine", $excludefirstline), 1, 'warning', "warningexcludefirstline");
		print '<script>
			$( document ).ready(function() {
				$("input[name=\'excludefirstline\']").on("change",function(){
					if($(this).val() <= 1){
						$(".warningexcludefirstline").hide();
					}else{
						$(".warningexcludefirstline").show();
					}
				})
			});
		</script>';
	}
	print '</td></tr>';

	// Keys for data UPDATE (not INSERT of new data)
	print '<tr><td>';
	print $langs->trans("KeysToUseForUpdates");
	print '</td><td>';
	if ($action == 'launchsimu') {
		if (count($updatekeys)) {
			print $form->multiselectarray('updatekeysbis', $objimport->array_import_updatekeys[0], $updatekeys, 0, 0, '', 1, '80%', 'disabled');
		} else {
			print '<span class="opacitymedium">'.$langs->trans("NoUpdateAttempt").'</span> &nbsp; -';
		}
		foreach ($updatekeys as $val) {
			print '<input type="hidden" name="updatekeys[]" value="'.$val.'">';
		}
		print ' &nbsp; <a href="'.$_SERVER["PHP_SELF"].'?step=5'.$param.'">'.$langs->trans("Modify").'</a>';
	} else {
		if (is_array($objimport->array_import_updatekeys[0]) && count($objimport->array_import_updatekeys[0])) {   //TODO dropdown UL is created inside nested SPANS
			print $form->multiselectarray('updatekeys', $objimport->array_import_updatekeys[0], $updatekeys, 0, 0, '', 1, '80%');
			print $form->textwithpicto("", $langs->trans("SelectPrimaryColumnsForUpdateAttempt"));
		} else {
			print '<span class="opacitymedium">'.$langs->trans("UpdateNotYetSupportedForThisImport").'</span>';
		}
	}
	/*echo '<pre>';
	print_r($objimport->array_import_updatekeys);
	echo '</pre>';*/
	print '</td></tr>';

	print '</table>';
	print '</div>';


	print load_fiche_titre($langs->trans("InformationOnTargetTables"), '', 'file-import');

	print '<div class="underbanner clearboth"></div>';
	print '<div class="fichecenter">';

	print '<table width="100%" class="border tableforfield">';

	// Tables imported
	print '<tr><td class="titlefieldcreate">';
	print $langs->trans("TablesTarget");
	print '</td><td>';
	$listtables = array();
	$sort_array_match_file_to_database = $array_match_file_to_database;
	foreach ($array_match_file_to_database as $code => $label) {
		//var_dump($fieldssource);
		if ($code > count($fieldssource)) {
			continue;
		}
		//print $code.'-'.$label;
		$alias = preg_replace('/(\..*)$/i', '', $label);
		$listtables[$alias] = $objimport->array_import_tables[0][$alias];
	}
	if (count($listtables)) {
		$newval = '';
		//ksort($listtables);
		foreach ($listtables as $val) {
			if ($newval) {
				print ', ';
			}
			$newval = $val;
			// Link to Dolibarr wiki pages
			/*$helppagename='EN:Table_'.$newval;
			if ($helppagename && empty($conf->global->MAIN_HELP_DISABLELINK))
			{
				// Get helpbaseurl, helppage and mode from helppagename and langs
				$arrayres=getHelpParamFor($helppagename,$langs);
				$helpbaseurl=$arrayres['helpbaseurl'];
				$helppage=$arrayres['helppage'];
				$mode=$arrayres['mode'];
				$newval.=' <a href="'.sprintf($helpbaseurl,$helppage).'">'.img_picto($langs->trans($mode == 'wiki' ? 'GoToWikiHelpPage': 'GoToHelpPage'),DOL_URL_ROOT.'/theme/common/helpdoc.png','',1).'</a>';
			}*/
			print $newval;
		}
	} else {
		print $langs->trans("Error");
	}
	print '</td></tr>';

	// Fields imported
	print '<tr><td>';
	print $langs->trans("FieldsTarget").'</td><td>';
	$listfields = array();
	$i = 0;
	//print 'fieldsource='.$fieldssource;
	$sort_array_match_file_to_database = $array_match_file_to_database;
	ksort($sort_array_match_file_to_database);
	//var_dump($sort_array_match_file_to_database);
	foreach ($sort_array_match_file_to_database as $code => $label) {
		$i++;
		//var_dump($fieldssource);
		if ($code > count($fieldssource)) {
			continue;
		}
		//print $code.'-'.$label;
		$alias = preg_replace('/(\..*)$/i', '', $label);
		$listfields[$i] = $langs->trans("Field").' '.$code.'->'.$label;
	}
	print count($listfields) ? (join(', ', $listfields)) : $langs->trans("Error");
	print '</td></tr>';

	print '</table>';
	print '</div>';

	print dol_get_fiche_end();


	if ($action != 'launchsimu') {
		// Show import id
		print '<br><span class="opacitymedium">';
		print $langs->trans("NowClickToTestTheImport", $langs->transnoentitiesnoconv("RunSimulateImportFile")).'</span><br>';
		print '<br>';

		// Actions
		print '<div class="center">';
		if ($user->rights->import->run) {
			print '<input type="submit" class="butAction" value="'.$langs->trans("RunSimulateImportFile").'">';
		} else {
			print '<a class="butActionRefused classfortooltip" href="#" title="'.dol_escape_htmltag($langs->transnoentitiesnoconv("NotEnoughPermissions")).'">'.$langs->trans("RunSimulateImportFile").'</a>';
		}
		print '</div>';
	} else {
		// Launch import
		$arrayoferrors = array();
		$arrayofwarnings = array();
		$maxnboferrors = empty($conf->global->IMPORT_MAX_NB_OF_ERRORS) ? 50 : $conf->global->IMPORT_MAX_NB_OF_ERRORS;
		$maxnbofwarnings = empty($conf->global->IMPORT_MAX_NB_OF_WARNINGS) ? 50 : $conf->global->IMPORT_MAX_NB_OF_WARNINGS;
		$nboferrors = 0;
		$nbofwarnings = 0;

		$importid = dol_print_date(dol_now(), '%Y%m%d%H%M%S');

		//var_dump($array_match_file_to_database);

		$db->begin();

		// Open input file
		$nbok = 0;
		$pathfile = $conf->import->dir_temp.'/'.$filetoimport;
		$result = $obj->import_open_file($pathfile, $langs);
		if ($result > 0) {
			global $tablewithentity_cache;
			$tablewithentity_cache = array();
			$sourcelinenb = 0; $endoffile = 0;

			// Loop on each input file record
			while (($sourcelinenb < $nboflines) && !$endoffile) {
				$sourcelinenb++;
				// Read line and store it into $arrayrecord
				//dol_syslog("line ".$sourcelinenb.' - '.$nboflines.' - '.$excludefirstline.' - '.$endatlinenb);
				$arrayrecord = $obj->import_read_record();
				if ($arrayrecord === false) {
					$arrayofwarnings[$sourcelinenb][0] = array('lib'=>'File has '.$nboflines.' lines. However we reach end of file after record '.$sourcelinenb.'. This may occurs when some records are split onto several lines. Ensure the complete string is delimited correctly when there is a separator character in the text string.', 'type'=>'EOF_RECORD_ON_SEVERAL_LINES');
					$endoffile++;
					continue;
				}
				if ($excludefirstline && ($sourcelinenb < $excludefirstline)) {
					continue;
				}
				if ($endatlinenb && ($sourcelinenb > $endatlinenb)) {
					break;
				}

				// Run import
				$result = $obj->import_insert($arrayrecord, $array_match_file_to_database, $objimport, count($fieldssource), $importid, $updatekeys);

				if (count($obj->errors)) {
					$arrayoferrors[$sourcelinenb] = $obj->errors;
				}
				if (count($obj->warnings)) {
					$arrayofwarnings[$sourcelinenb] = $obj->warnings;
				}
				if (!count($obj->errors) && !count($obj->warnings)) {
					$nbok++;
				}
			}
			// Close file
			$obj->import_close_file();
		} else {
			print $langs->trans("ErrorFailedToOpenFile", $pathfile);
		}

		$error = 0;

		// Run the sql after import if defined
		//var_dump($objimport->array_import_run_sql_after[0]);
		if (!empty($objimport->array_import_run_sql_after[0]) && is_array($objimport->array_import_run_sql_after[0])) {
			$i = 0;
			foreach ($objimport->array_import_run_sql_after[0] as $sqlafterimport) {
				$i++;
				$resqlafterimport = $db->query($sqlafterimport);
				if (!$resqlafterimport) {
					$arrayoferrors['none'][] = array('lib'=>$langs->trans("Error running final request: ".$sqlafterimport));
					$error++;
				}
			}
		}

		$db->rollback(); // We force rollback because this was just a simulation.

		// Show OK
		if (!count($arrayoferrors) && !count($arrayofwarnings)) {
			print '<div class="center">'.img_picto($langs->trans("OK"), 'tick').' <b>'.$langs->trans("NoError").'</b></div><br><br>';
			print '<div class="ok">';
			print $langs->trans("NbInsert", empty($obj->nbinsert) ? 0 : $obj->nbinsert).'<br>';
			print $langs->trans("NbUpdate", empty($obj->nbupdate) ? 0 : $obj->nbupdate).'<br>';
			print '</div>';
			print '<br>';
		} else {
			print '<br>';
			print '<div class="info">';
			print $langs->trans("NbOfLinesOK", $nbok).'<br>';
			print '</div>';
			print '<br>';
		}

		// Show Errors
		//var_dump($arrayoferrors);
		if (count($arrayoferrors)) {
			print img_error().' <b>'.$langs->trans("ErrorsOnXLines", count($arrayoferrors)).'</b><br>';
			print '<table width="100%" class="border"><tr><td>';
			foreach ($arrayoferrors as $key => $val) {
				$nboferrors++;
				if ($nboferrors > $maxnboferrors) {
					print $langs->trans("TooMuchErrors", (count($arrayoferrors) - $nboferrors))."<br>";
					break;
				}
				print '* '.$langs->trans("Line").' '.$key.'<br>';
				foreach ($val as $i => $err) {
					print ' &nbsp; &nbsp; > '.$err['lib'].'<br>';
				}
			}
			print '</td></tr></table>';
			print '<br>';
		}

		// Show Warnings
		//var_dump($arrayoferrors);
		if (count($arrayofwarnings)) {
			print img_warning().' <b>'.$langs->trans("WarningsOnXLines", count($arrayofwarnings)).'</b><br>';
			print '<table width="100%" class="border"><tr><td>';
			foreach ($arrayofwarnings as $key => $val) {
				$nbofwarnings++;
				if ($nbofwarnings > $maxnbofwarnings) {
					print $langs->trans("TooMuchWarnings", (count($arrayofwarnings) - $nbofwarnings))."<br>";
					break;
				}
				print ' * '.$langs->trans("Line").' '.$key.'<br>';
				foreach ($val as $i => $err) {
					print ' &nbsp; &nbsp; > '.$err['lib'].'<br>';
				}
			}
			print '</td></tr></table>';
			print '<br>';
		}

		// Show import id
		$importid = dol_print_date(dol_now(), '%Y%m%d%H%M%S');

		print '<div class="center">';
		print '<span class="opacitymedium">'.$langs->trans("NowClickToRunTheImport", $langs->transnoentitiesnoconv("RunImportFile")).'</span><br>';
		if (empty($nboferrors)) {
			print $langs->trans("DataLoadedWithId", $importid).'<br>';
		}
		print '</div>';

		print '<br>';

		// Actions
		print '<div class="center">';
		if ($user->rights->import->run) {
			if (empty($nboferrors)) {
				print '<a class="butAction" href="'.DOL_URL_ROOT.'/imports/import.php?leftmenu=import&step=6&importid='.$importid.$param.'">'.$langs->trans("RunImportFile").'</a>';
			} else {
				//print '<input type="submit" class="butAction" value="'.dol_escape_htmltag($langs->trans("RunSimulateImportFile")).'">';

				print '<a class="butActionRefused classfortooltip" href="#" title="'.dol_escape_htmltag($langs->transnoentitiesnoconv("CorrectErrorBeforeRunningImport")).'">'.$langs->trans("RunImportFile").'</a>';
			}
		} else {
			print '<a class="butActionRefused classfortooltip" href="#" title="'.dol_escape_htmltag($langs->transnoentitiesnoconv("NotEnoughPermissions")).'">'.$langs->trans("RunSimulateImportFile").'</a>';

			print '<a class="butActionRefused classfortooltip" href="#" title="'.dol_escape_htmltag($langs->transnoentitiesnoconv("NotEnoughPermissions")).'">'.$langs->trans("RunImportFile").'</a>';
		}
		print '</div>';
	}

	print '</form>';
}


// STEP 6: Real import
if ($step == 6 && $datatoimport) {
	$max_execution_time_for_importexport = (empty($conf->global->IMPORT_MAX_EXECUTION_TIME) ? 300 : $conf->global->IMPORT_MAX_EXECUTION_TIME); // 5mn if not defined
	$max_time = @ini_get("max_execution_time");
	if ($max_time && $max_time < $max_execution_time_for_importexport) {
		dol_syslog("max_execution_time=".$max_time." is lower than max_execution_time_for_importexport=".$max_execution_time_for_importexport.". We try to increase it dynamically.");
		@ini_set("max_execution_time", $max_execution_time_for_importexport); // This work only if safe mode is off. also web servers has timeout of 300
	}

	$model = $format;
	$list = $objmodelimport->liste_modeles($db);
	$importid = GETPOST("importid", 'alphanohtml');


	// Create classe to use for import
	$dir = DOL_DOCUMENT_ROOT."/core/modules/import/";
	$file = "import_".$model.".modules.php";
	$classname = "Import".ucfirst($model);
	require_once $dir.$file;
	$obj = new $classname($db, $datatoimport);
	if ($model == 'csv') {
		$obj->separator = $separator;
		$obj->enclosure = $enclosure;
	}

	// Load source fields in input file
	$fieldssource = array();
	$result = $obj->import_open_file($conf->import->dir_temp.'/'.$filetoimport, $langs);
	if ($result >= 0) {
		// Read first line
		$arrayrecord = $obj->import_read_record();
		// Put into array fieldssource starting with 1.
		$i = 1;
		foreach ($arrayrecord as $key => $val) {
			$fieldssource[$i]['example1'] = dol_trunc($val['val'], 24);
			$i++;
		}
		$obj->import_close_file();
	}

	$nboflines = (!empty($_GET["nboflines"]) ? $_GET["nboflines"] : dol_count_nb_of_line($conf->import->dir_temp.'/'.$filetoimport));

	$param = '&format='.$format.'&datatoimport='.urlencode($datatoimport).'&filetoimport='.urlencode($filetoimport).'&nboflines='.urlencode($nboflines);
	if ($excludefirstline) {
		$param .= '&excludefirstline='.urlencode($excludefirstline);
	}
	if ($endatlinenb) {
		$param .= '&endatlinenb='.urlencode($endatlinenb);
	}
	if ($separator) {
		$param .= '&separator='.urlencode($separator);
	}
	if ($enclosure) {
		$param .= '&enclosure='.urlencode($enclosure);
	}

	llxHeader('', $langs->trans("NewImport"), 'EN:Module_Imports_En|FR:Module_Imports|ES:M&oacute;dulo_Importaciones');

	$head = import_prepare_head($param, 6);

	print dol_get_fiche_head($head, 'step6', '', -1);

	print '<div class="underbanner clearboth"></div>';
	print '<div class="fichecenter">';

	print '<table width="100%" class="border">';

	// Module
	print '<tr><td class="titlefieldcreate">'.$langs->trans("Module").'</td>';
	print '<td>';
	$titleofmodule = $objimport->array_import_module[0]['module']->getName();
	// Special cas for import common to module/services
	if (in_array($objimport->array_import_code[0], array('produit_supplierprices', 'produit_multiprice', 'produit_languages'))) {
		$titleofmodule = $langs->trans("ProductOrService");
	}
	print $titleofmodule;
	print '</td></tr>';

	// Lot de donnees a importer
	print '<tr><td>'.$langs->trans("DatasetToImport").'</td>';
	print '<td>';
	$entity = preg_replace('/:.*$/', '', $objimport->array_import_icon[0]);
	$entityicon = strtolower(!empty($entitytoicon[$entity]) ? $entitytoicon[$entity] : $entity);
	print img_object($objimport->array_import_module[0]['module']->getName(), $entityicon).' ';
	print $objimport->array_import_label[0];
	print '</td></tr>';

	print '</table>';
	print '</div>';

	print load_fiche_titre($langs->trans("InformationOnSourceFile"), '', 'file-export');

	print '<div class="underbanner clearboth"></div>';
	print '<div class="fichecenter">';
	print '<table width="100%" class="border">';

	// Source file format
	print '<tr><td class="titlefieldcreate">'.$langs->trans("SourceFileFormat").'</td>';
	print '<td>';
	$text = $objmodelimport->getDriverDescForKey($format);
	print $form->textwithpicto($objmodelimport->getDriverLabelForKey($format), $text);
	print '</td></tr>';

	// Separator and enclosure
	if ($model == 'csv') {
		print '<tr><td>'.$langs->trans("CsvOptions").'</td>';
		print '<td>';
		print $langs->trans("Separator").' : ';
		print htmlentities($separator);
		print '&nbsp;&nbsp;&nbsp;&nbsp;'.$langs->trans("Enclosure").' : ';
		print htmlentities($enclosure);
		print '</td></tr>';
	}

	// File to import
	print '<tr><td>'.$langs->trans("FileToImport").'</td>';
	print '<td>';
	$modulepart = 'import';
	$relativepath = GETPOST('filetoimport');
	print '<a data-ajax="false" href="'.DOL_URL_ROOT.'/document.php?modulepart='.$modulepart.'&file='.urlencode($relativepath).'&step=4'.$param.'" target="_blank" rel="noopener noreferrer">';
	print img_mime($file, '', 'pictofixedwidth');
	print $filetoimport;
	print '</a>';
	print '</td></tr>';

	// Nb of fields
	print '<tr><td>';
	print $langs->trans("NbOfSourceLines");
	print '</td><td>';
	print $nboflines;
	print '</td></tr>';

	// Do not import first lines
	print '<tr><td>';
	print $langs->trans("ImportFromLine");
	print '</td><td>';
	print '<input type="text" size="4" name="excludefirstline" disabled="disabled" value="'.$excludefirstline.'">';
	print '</td></tr>';

	// Do not import end lines
	print '<tr><td>';
	print $langs->trans("EndAtLineNb");
	print '</td><td>';
	print '<input type="text" size="4" name="endatlinenb" disabled="disabled" value="'.$endatlinenb.'">';
	print '</td></tr>';

	print '</table>';
	print '</div>';

	print '<br>';

	print '<b>'.$langs->trans("InformationOnTargetTables").'</b>';
	print '<div class="underbanner clearboth"></div>';
	print '<div class="fichecenter">';
	print '<table class="border centpercent">';

	// Tables imported
	print '<tr><td width="25%">';
	print $langs->trans("TablesTarget");
	print '</td><td>';
	$listtables = array();
	foreach ($array_match_file_to_database as $code => $label) {
		//var_dump($fieldssource);
		if ($code > count($fieldssource)) {
			continue;
		}
		//print $code.'-'.$label;
		$alias = preg_replace('/(\..*)$/i', '', $label);
		$listtables[$alias] = $objimport->array_import_tables[0][$alias];
	}
	if (count($listtables)) {
		$newval = '';
		foreach ($listtables as $val) {
			if ($newval) {
				print ', ';
			}
			$newval = $val;
			// Link to Dolibarr wiki pages
			/*$helppagename='EN:Table_'.$newval;
			if ($helppagename && empty($conf->global->MAIN_HELP_DISABLELINK))
			{
				// Get helpbaseurl, helppage and mode from helppagename and langs
				$arrayres=getHelpParamFor($helppagename,$langs);
				$helpbaseurl=$arrayres['helpbaseurl'];
				$helppage=$arrayres['helppage'];
				$mode=$arrayres['mode'];
				$newval.=' <a href="'.sprintf($helpbaseurl,$helppage).'">'.img_picto($langs->trans($mode == 'wiki' ? 'GoToWikiHelpPage': 'GoToHelpPage'),DOL_URL_ROOT.'/theme/common/helpdoc.png','',1).'</a>';
			}*/
			print $newval;
		}
	} else {
		print $langs->trans("Error");
	}
	print '</td></tr>';

	// Fields imported
	print '<tr><td>';
	print $langs->trans("FieldsTarget").'</td><td>';
	$listfields = array();
	$i = 0;
	$sort_array_match_file_to_database = $array_match_file_to_database;
	ksort($sort_array_match_file_to_database);
	//var_dump($sort_array_match_file_to_database);
	foreach ($sort_array_match_file_to_database as $code => $label) {
		$i++;
		//var_dump($fieldssource);
		if ($code > count($fieldssource)) {
			continue;
		}
		//print $code.'-'.$label;
		$alias = preg_replace('/(\..*)$/i', '', $label);
		$listfields[$i] = $langs->trans("Field").' '.$code.'->'.$label;
	}
	print count($listfields) ? (join(', ', $listfields)) : $langs->trans("Error");
	print '</td></tr>';

	print '</table>';
	print '</div>';

	// Launch import
	$arrayoferrors = array();
	$arrayofwarnings = array();
	$maxnboferrors = empty($conf->global->IMPORT_MAX_NB_OF_ERRORS) ? 50 : $conf->global->IMPORT_MAX_NB_OF_ERRORS;
	$maxnbofwarnings = empty($conf->global->IMPORT_MAX_NB_OF_WARNINGS) ? 50 : $conf->global->IMPORT_MAX_NB_OF_WARNINGS;
	$nboferrors = 0;
	$nbofwarnings = 0;

	$importid = dol_print_date(dol_now(), '%Y%m%d%H%M%S');

	//var_dump($array_match_file_to_database);

	$db->begin();

	// Open input file
	$nbok = 0;
	$pathfile = $conf->import->dir_temp.'/'.$filetoimport;
	$result = $obj->import_open_file($pathfile, $langs);
	if ($result > 0) {
		global $tablewithentity_cache;
		$tablewithentity_cache = array();
		$sourcelinenb = 0; $endoffile = 0;

		while ($sourcelinenb < $nboflines && !$endoffile) {
			$sourcelinenb++;
			$arrayrecord = $obj->import_read_record();
			if ($arrayrecord === false) {
				$arrayofwarnings[$sourcelinenb][0] = array('lib'=>'File has '.$nboflines.' lines. However we reach end of file after record '.$sourcelinenb.'. This may occurs when some records are split onto several lines.', 'type'=>'EOF_RECORD_ON_SEVERAL_LINES');
				$endoffile++;
				continue;
			}
			if ($excludefirstline && ($sourcelinenb < $excludefirstline)) {
				continue;
			}
			if ($endatlinenb && ($sourcelinenb > $endatlinenb)) {
				break;
			}

			// Run import
			$result = $obj->import_insert($arrayrecord, $array_match_file_to_database, $objimport, count($fieldssource), $importid, $updatekeys);

			if (count($obj->errors)) {
				$arrayoferrors[$sourcelinenb] = $obj->errors;
			}
			if (count($obj->warnings)) {
				$arrayofwarnings[$sourcelinenb] = $obj->warnings;
			}
			if (!count($obj->errors) && !count($obj->warnings)) {
				$nbok++;
			}
		}
		// Close file
		$obj->import_close_file();
	} else {
		print $langs->trans("ErrorFailedToOpenFile", $pathfile);
	}

	if (count($arrayoferrors) > 0) {
		$db->rollback(); // We force rollback because this was errors.
	} else {
		$error = 0;

		// Run the sql after import if defined
		//var_dump($objimport->array_import_run_sql_after[0]);
		if (!empty($objimport->array_import_run_sql_after[0]) && is_array($objimport->array_import_run_sql_after[0])) {
			$i = 0;
			foreach ($objimport->array_import_run_sql_after[0] as $sqlafterimport) {
				$i++;
				$resqlafterimport = $db->query($sqlafterimport);
				if (!$resqlafterimport) {
					$arrayoferrors['none'][] = array('lib'=>$langs->trans("Error running final request: ".$sqlafterimport));
					$error++;
				}
			}
		}

		if (!$error) {
			$db->commit(); // We can commit if no errors.
		} else {
			$db->rollback();
		}
	}

	print dol_get_fiche_end();


	// Show result
	print '<br>';
	print '<div class="ok">';
	print $langs->trans("NbOfLinesImported", $nbok).'</b><br>';
	print $langs->trans("NbInsert", empty($obj->nbinsert) ? 0 : $obj->nbinsert).'<br>';
	print $langs->trans("NbUpdate", empty($obj->nbupdate) ? 0 : $obj->nbupdate).'<br><br>';
	print '</div>';
	print '<div class="center">';
	print $langs->trans("FileWasImported", $importid).'<br>';
	print '<span class="opacitymedium">'.$langs->trans("YouCanUseImportIdToFindRecord", $importid).'</span><br>';
	print '</div>';
}



print '<br>';

// End of page
llxFooter();
$db->close();


/**
 * Function to put the movable box of a source field
 *
 * @param	array	$fieldssource	List of source fields
 * @param	int		$pos			Pos
 * @param	string	$key			Key
 * @param	boolean	$var			Line style (odd or not)
 * @param	int		$nostyle		Hide style
 * @param	int 	$import_wip		WIP
 * @return	void
 */
function show_elem($fieldssource, $pos, $key, $var, $nostyle = '', $import_wip = 1)
{
	global $langs, $bc;

	if (empty($import_wip)) {
		$height = '24px';
	} else {
		$height = '29px';
	}

	if ($key == 'none') {
		//stop multiple duplicate ids with no number
		print "\n\n<!-- Box_no-key start-->\n";
		print '<div class="box boximport" style="padding:0;">'."\n";
		print '<table summary="boxtable_no-key" width="100%" class="nobordernopadding">'."\n";
	} else {
		print "\n\n<!-- Box ".$pos." start -->\n";
		print '<div class="box boximport" style="padding: 0;" id="boxto_'.$pos.'">'."\n";

		print '<table summary="boxtable'.$pos.'" width="100%" class="nobordernopadding">'."\n";
	}

	if ($pos && $pos > count($fieldssource)) {	// No fields
		print '<tr'.($nostyle ? '' : ' '.$bc[$var]).' style="height:'.$height.'">';
		print '<td class="nocellnopadding" width="16" style="font-weight: normal">';
		if (empty($import_wip)) {
			print img_picto(($pos > 0 ? $langs->trans("MoveField", $pos) : ''), 'grip_title', 'class="boxhandle" style="cursor:move;"');
		}
		print '</td>';
		print '<td style="font-weight: normal">';
		print $langs->trans("NoFields");
		print '</td>';
		print '</tr>';
	} elseif ($key == 'none') {	// Empty line
		print '<tr'.($nostyle ? '' : ' '.$bc[$var]).' style="height:'.$height.'">';
		print '<td class="nocellnopadding" width="16" style="font-weight: normal">';
		print '&nbsp;';
		print '</td>';
		print '<td style="font-weight: normal">';
		print '&nbsp;';
		print '</td>';
		print '</tr>';
	} else {
		// Print field of source file
		print '<tr'.($nostyle ? '' : ' '.$bc[$var]).' style="height:'.$height.'">';
		print '<td class="nocellnopadding" width="16" style="font-weight: normal">';
		// The image must have the class 'boxhandle' beause it's value used in DOM draggable objects to define the area used to catch the full object
		if (empty($import_wip)) {
			print img_picto($langs->trans("MoveField", $pos), 'grip_title', 'class="boxhandle" style="cursor:move;"');
		}
		print '</td>';
		print '<td class="nowraponall" style="font-weight: normal">';
		print $langs->trans("Field").' '.$pos;
		$example = $fieldssource[$pos]['example1'];
		if ($example) {
			if (!utf8_check($example)) {
				$example = utf8_encode($example);
			}
			print ' (<i>'.$example.'</i>)';
		}
		print '</td>';
		print '</tr>';
	}

	print "</table>\n";

	print "</div>\n";
	print "<!-- Box end -->\n\n";
}


/**
 * Return not used field number
 *
 * @param 	array	$fieldssource	Array of field source
 * @param	array	$listofkey		Array of keys
 * @return	integer
 */
function getnewkey(&$fieldssource, &$listofkey)
{
	$i = count($fieldssource) + 1;
	// Max number of key
	$maxkey = 0;
	foreach ($listofkey as $key => $val) {
		$maxkey = max($maxkey, $key);
	}
	// Found next empty key
	while ($i <= $maxkey) {
		if (empty($listofkey[$i])) {
			break;
		} else {
			$i++;
		}
	}

	$listofkey[$i] = 1;
	return $i;
}<|MERGE_RESOLUTION|>--- conflicted
+++ resolved
@@ -1092,7 +1092,6 @@
 					$mandatoryfieldshavesource = (!empty($valforsourcefieldnb[$i]) && ($valforsourcefieldnb[$i] <= count($fieldssource)));
 				}
 				//print 'xx'.($i).'-'.$valforsourcefieldnb[$i].'-'.$mandatoryfieldshavesource;
-<<<<<<< HEAD
 			}
 			print $text;
 		} else {
@@ -1118,33 +1117,6 @@
 				print '>'.$text.'</option>';
 				$pos2++;
 			}
-=======
-			}
-			print $text;
-		} else {
-			print '<select  class="flat minwidth200" autocomplete="off" name="selectfield_'.$fieldselect.'">';
-			print '<option value="-1">&nbsp;</option>';
-			$pos2=1;
-			foreach ($array_match_file_to_database as $idselect => $codeselect) {
-				$labelselect = $fieldstarget[$codeselect];
-				$newlabel = preg_replace('/\*$/', '', $labelselect);
-				$text = $langs->trans($newlabel);
-				if (preg_match('/\*$/', $label)) {
-					$text = '<span class="fieldrequired">'.$text.'</span>';
-					$more = ((!empty($valforsourcefieldnb[$i]) && $valforsourcefieldnb[$i] <= count($fieldssource)) ? '' : img_warning($langs->trans("FieldNeedSource")));
-					if ($mandatoryfieldshavesource) {
-						$mandatoryfieldshavesource = (!empty($valforsourcefieldnb[$i]) && ($valforsourcefieldnb[$i] <= count($fieldssource)));
-					}
-					//print 'xx'.($i).'-'.$valforsourcefieldnb[$i].'-'.$mandatoryfieldshavesource;
-				}
-				print '<option value="'.$codeselect.'" ';
-				if ($pos == $pos2) {
-					print 'selected';
-				}
-				print '>'.$text.'</option>';
-				$pos2++;
-			}
->>>>>>> 5dfb496b
 			$pos++;
 			print '</select>';
 		}
