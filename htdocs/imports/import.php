<?php
/* Copyright (C) 2005-2011 Laurent Destailleur  <eldy@users.sourceforge.net>
 * Copyright (C) 2005-2009 Regis Houssin        <regis@dolibarr.fr>
 *
 * This program is free software; you can redistribute it and/or modify
 * it under the terms of the GNU General Public License as published by
 * the Free Software Foundation; either version 2 of the License, or
 * (at your option) any later version.
 *
 * This program is distributed in the hope that it will be useful,
 * but WITHOUT ANY WARRANTY; without even the implied warranty of
 * MERCHANTABILITY or FITNESS FOR A PARTICULAR PURPOSE.  See the
 * GNU General Public License for more details.
 *
 * You should have received a copy of the GNU General Public License
 * along with this program. If not, see <http://www.gnu.org/licenses/>.
 */

/**
 *      \file       htdocs/imports/import.php
 *      \ingroup    import
 *      \brief      Pages of import Wizard
<<<<<<< HEAD
 *      \version    $Id: import.php,v 1.69 2011/07/31 23:46:39 eldy Exp $
=======
 *      \version    $Id: import.php,v 1.70 2011/08/17 15:56:26 eldy Exp $
>>>>>>> 19bde3ab
 */

require_once("../main.inc.php");
require_once(DOL_DOCUMENT_ROOT."/core/class/html.formfile.class.php");
require_once(DOL_DOCUMENT_ROOT."/core/class/html.formother.class.php");
require_once(DOL_DOCUMENT_ROOT."/imports/class/import.class.php");
require_once(DOL_DOCUMENT_ROOT.'/includes/modules/import/modules_import.php');
require_once(DOL_DOCUMENT_ROOT."/lib/files.lib.php");

$langs->load("exports");
$langs->load("errors");

// Security check
if ($user->societe_id) $socid=$user->societe_id;
$result=restrictedArea($user,'import',$origin_id,'');

$entitytoicon=array(
	'invoice'=>'bill','invoice_line'=>'bill',
	'order'=>'order' ,'order_line'=>'order',
	'intervention'=>'intervention' ,'inter_line'=>'intervention',
	'member'=>'user' ,'member_type'=>'group','subscription'=>'payment',
	'tax'=>'generic' ,'tax_type'=>'generic',
	'account'=>'account',
	'payment'=>'payment',
	'product'=>'product','stock'=>'generic','warehouse'=>'stock',
	'category'=>'generic',
	'other'=>'generic'
);
$entitytolang=array(		// Translation code
	'user'=>'User',
	'company'=>'Company','contact'=>'Contact',
	'invoice'=>'Bill','invoice_line'=>'InvoiceLine',
	'order'=>'Order','order_line'=>'OrderLine',
	'intervention'=>'Intervention' ,'inter_line'=>'InterLine',
	'member'=>'Member','member_type'=>'MemberType','subscription'=>'Subscription',
	'tax'=>'SocialContribution','tax_type'=>'DictionnarySocialContributions',
	'account'=>'BankTransactions',
	'payment'=>'Payment',
	'product'=>'Product','stock'=>'Stock','warehouse'=>'Warehouse',
	'category'=>'Category',
	'other'=>'Other'
);

$datatoimport=isset($_GET["datatoimport"])? $_GET["datatoimport"] : (isset($_POST["datatoimport"])?$_POST["datatoimport"]:'');
$format=isset($_GET["format"])? $_GET["format"] : (isset($_POST["format"])?$_POST["format"]:'');
$filetoimport=isset($_GET["filetoimport"])? $_GET["filetoimport"] : (isset($_POST["filetoimport"])?$_POST["filetoimport"]:'');
$action=isset($_GET["action"]) ? $_GET["action"] : (isset($_POST["action"])?$_POST["action"]:'');
$step=isset($_GET["step"])? $_GET["step"] : (isset($_POST["step"])?$_POST["step"]:1);
$import_name=isset($_POST["import_name"])? $_POST["import_name"] : '';
$hexa=isset($_POST["hexa"])? $_POST["hexa"] : '';
$importmodelid=isset($_POST["importmodelid"])? $_POST["importmodelid"] : '';
$excludefirstline=isset($_GET["excludefirstline"])? $_GET["excludefirstline"] : (isset($_POST["excludefirstline"])?$_POST["excludefirstline"]:0);

$objimport=new Import($db);
$objimport->load_arrays($user,($step==1?'':$datatoimport));

$objmodelimport=new ModeleImports();

$html = new Form($db);
$htmlother = new FormOther($db);
$formfile = new FormFile($db);

// Init $array_match_file_to_database from _SESSION
$serialized_array_match_file_to_database=isset($_SESSION["dol_array_match_file_to_database"])?$_SESSION["dol_array_match_file_to_database"]:'';
$array_match_file_to_database=array();
$fieldsarray=explode(',',$serialized_array_match_file_to_database);
foreach($fieldsarray as $elem)
{
	$tabelem=explode('=',$elem,2);
	$key=$tabelem[0];
	$val=$tabelem[1];
	if ($key && $val)
	{
		$array_match_file_to_database[$key]=$val;
	}
}


/*
 * Actions
 */
/*
if ($action=='downfield' || $action=='upfield')
{
	$pos=$array_match_file_to_database[$_GET["field"]];
	if ($action=='downfield') $newpos=$pos+1;
	if ($action=='upfield') $newpos=$pos-1;
	// Recherche code avec qui switcher
	$newcode="";
	foreach($array_match_file_to_database as $code=>$value)
	{
		if ($value == $newpos)
		{
			$newcode=$code;
			break;
		}
	}
	//print("Switch pos=$pos (code=".$_GET["field"].") and newpos=$newpos (code=$newcode)");
	if ($newcode)   // Si newcode trouve (protection contre resoumission de page)
	{
		$array_match_file_to_database[$_GET["field"]]=$newpos;
		$array_match_file_to_database[$newcode]=$pos;
		$_SESSION["dol_array_match_file_to_database"]=$serialized_array_match_file_to_database;
	}
}
*/
if ($action == 'builddoc')
{
	// Build import file
	$result=$objimport->build_file($user, $_POST['model'], $datatoimport, $array_match_file_to_database);
	if ($result < 0)
	{
		$mesg='<div class="error">'.$objimport->error.'</div>';
	}
	else
	{
		$mesg='<div class="ok">'.$langs->trans("FileSuccessfullyBuilt").'</div>';
	}
}

if ($action == 'deleteprof')
{
	if ($_GET["id"])
	{
		$objimport->fetch($_GET["id"]);
		$result=$objimport->delete($user);
	}
}

// Save import config to database
if ($action == 'add_import_model')
{
	if ($import_name)
	{
		// Set save string
		$hexa='';
		foreach($array_match_file_to_database as $key=>$val)
		{
			if ($hexa) $hexa.=',';
			$hexa.=$key.'='.$val;
		}

		$objimport->model_name = $import_name;
		$objimport->datatoimport = $datatoimport;
		$objimport->hexa = $hexa;

		$result = $objimport->create($user);
		if ($result >= 0)
		{
			$mesg='<div class="ok">'.$langs->trans("ImportModelSaved",$objimport->model_name).'</div>';
		}
		else
		{
			$langs->load("errors");
			if ($objimport->errno == 'DB_ERROR_RECORD_ALREADY_EXISTS')
			{
				$mesg='<div class="error">'.$langs->trans("ErrorImportDuplicateProfil").'</div>';
			}
			else $mesg='<div class="error">'.$objimport->error.'</div>';
		}
	}
	else
	{
		$mesg='<div class="error">'.$langs->trans("ErrorFieldRequired",$langs->transnoentities("ImportModelName")).'</div>';
	}
}

if ($step == 3 && $datatoimport)
{
	require_once(DOL_DOCUMENT_ROOT."/lib/files.lib.php");

	if ( $_POST["sendit"] && ! empty($conf->global->MAIN_UPLOAD_DOC))
	{
		dol_mkdir($conf->import->dir_temp);
		$nowyearmonth=dol_print_date(dol_now(),'%Y%m%d%H%M%S');

		$fullpath=$conf->import->dir_temp . "/" . $nowyearmonth . '-'.$_FILES['userfile']['name'];
		if (dol_move_uploaded_file($_FILES['userfile']['tmp_name'], $fullpath,1) > 0)
		{
			dol_syslog("File ".$fullpath." was added for import");
		}
		else
		{
			$langs->load("errors");
			$mesg = $langs->trans("ErrorFailedToSaveFile");
		}
	}
}

if ($step == 4 && $action == 'select_model')
{
	// Reinit match arrays
	$_SESSION["dol_array_match_file_to_database"]='';
	$serialized_array_match_file_to_database='';
	$array_match_file_to_database=array();

	// Load model from $importmodelid and set $array_match_file_to_database
	// and $_SESSION["dol_array_match_file_to_database"]
	$result = $objimport->fetch($importmodelid);
	if ($result > 0)
	{
		$serialized_array_match_file_to_database=$objimport->hexa;
		$fieldsarray=explode(',',$serialized_array_match_file_to_database);
		foreach($fieldsarray as $elem)
		{
			$tabelem=explode('=',$elem);
			$key=$tabelem[0];
			$val=$tabelem[1];
			if ($key && $val)
			{
				$array_match_file_to_database[$key]=$val;
			}
		}
		$_SESSION["dol_array_match_file_to_database"]=$serialized_array_match_file_to_database;
	}
}

if ($action == 'saveorder')
{
	// Enregistrement de la position des champs
	dol_syslog("boxorder=".$_GET['boxorder']." datatoimport=".$_GET["datatoimport"], LOG_DEBUG);
	$part=explode(':',$_GET['boxorder']);
	$colonne=$part[0];
	$list=$part[1];
	dol_syslog('column='.$colonne.' list='.$list);

	// Init targets fields array
	$fieldstarget=$objimport->array_import_fields[0];

	// Reinit match arrays. We redefine array_match_file_to_database
	$serialized_array_match_file_to_database='';
	$array_match_file_to_database=array();
	$fieldsarray=explode(',',$list);
	$pos=0;
	foreach($fieldsarray as $fieldnb)	// For each elem in list. fieldnb start from 1 to ...
	{
		// Get name of database fields at position $pos and put it into $namefield
		$posbis=0;$namefield='';
		foreach($fieldstarget as $key => $val)	// key:   val:
		{
			//dol_syslog('AjaxImport key='.$key.' val='.$val);
			if ($posbis < $pos)
			{
				$posbis++;
				continue;
			}
			// We found the key of targets that is at position pos
			$namefield=$key;
			//dol_syslog('AjaxImport Field name found for file field nb '.$fieldnb.'='.$namefield);

			break;
		}

		if ($fieldnb && $namefield)
		{
			$array_match_file_to_database[$fieldnb]=$namefield;
			if ($serialized_array_match_file_to_database) $serialized_array_match_file_to_database.=',';
			$serialized_array_match_file_to_database.=($fieldnb.'='.$namefield);
		}

		$pos++;
	}

	// We save new matching in session
	$_SESSION["dol_array_match_file_to_database"]=$serialized_array_match_file_to_database;
	dol_syslog('dol_array_match_file_to_database='.$serialized_array_match_file_to_database);
}




/*
 * View
 */


// STEP 1: Page to select dataset to import
if ($step == 1 || ! $datatoimport)
{
	// Clean saved file-database matching
	$serialized_array_match_file_to_database='';
	$array_match_file_to_database=array();
	$_SESSION["dol_array_match_file_to_database"]='';

	$parm='';
	if ($excludefirstline) $param.='&excludefirstline=1';

	llxHeader('',$langs->trans("NewImport"),'EN:Module_Imports_En|FR:Module_Imports|ES:M&oacute;dulo_Importaciones');

	$h = 0;

	$head[$h][0] = DOL_URL_ROOT.'/imports/import.php?step=1'.$param;
	$head[$h][1] = $langs->trans("Step")." 1";
	$hselected=$h;
	$h++;

	/*
	 $head[$h][0] = '';
	 $head[$h][1] = $langs->trans("Step")." 2";
	 $h++;
	 */

	dol_fiche_head($head, $hselected, $langs->trans("NewImport"));


	print '<table class="notopnoleftnoright" width="100%">';

	print $langs->trans("SelectImportDataSet").'<br>';

	// Affiche les modules d'imports
	print '<table class="noborder" width="100%">';
	print '<tr class="liste_titre">';
	print '<td>'.$langs->trans("Module").'</td>';
	print '<td>'.$langs->trans("ImportableDatas").'</td>';
	print '<td>&nbsp;</td>';
	print '</tr>';
	$val=true;
	if (sizeof($objimport->array_import_code))
	{
		foreach ($objimport->array_import_code as $key => $value)
		{
			$val=!$val;
			print '<tr '.$bc[$val].'><td nospan="nospan">';
			//print img_object($objimport->array_import_module[$key]->getName(),$import->array_import_module[$key]->picto).' ';
			print $objimport->array_import_module[$key]->getName();
			print '</td><td>';
			//print $value;
			print img_object($objimport->array_import_module[$key]->getName(),$objimport->array_import_icon[$key]).' ';
			print $objimport->array_import_label[$key];
			print '</td><td align="right">';
			if ($objimport->array_import_perms[$key])
			{
				print '<a href="'.DOL_URL_ROOT.'/imports/import.php?step=2&datatoimport='.$objimport->array_import_code[$key].$param.'">'.img_picto($langs->trans("NewImport"),'filenew').'</a>';
			}
			else
			{
				print $langs->trans("NotEnoughPermissions");
			}
			print '</td></tr>';
		}
	}
	else
	{
		print '<tr><td '.$bc[false].' colspan="3">'.$langs->trans("NoImportableData").'</td></tr>';
	}
	print '</table>';

	print '</table>';

	print '</div>';

	if ($mesg) print $mesg;

}


// STEP 2: Page to select input format file
if ($step == 2 && $datatoimport)
{
	$param='&datatoimport='.$datatoimport;
	if ($excludefirstline) $param.='&excludefirstline=1';

	llxHeader('',$langs->trans("NewImport"),'EN:Module_Imports_En|FR:Module_Imports|ES:M&oacute;dulo_Importaciones');

	$h = 0;

	$head[$h][0] = DOL_URL_ROOT.'/imports/import.php?step=1';
	$head[$h][1] = $langs->trans("Step")." 1";
	$h++;

	$head[$h][0] = DOL_URL_ROOT.'/imports/import.php?step=2'.$param;
	$head[$h][1] = $langs->trans("Step")." 2";
	$hselected=$h;
	$h++;

	dol_fiche_head($head, $hselected, $langs->trans("NewImport"));


	print '<table width="100%" class="border">';

	// Module
	print '<tr><td width="25%">'.$langs->trans("Module").'</td>';
	print '<td>';
	//print img_object($objimport->array_import_module[0]->getName(),$objimport->array_import_module[0]->picto).' ';
	print $objimport->array_import_module[0]->getName();
	print '</td></tr>';

	// Lot de donnees a importer
	print '<tr><td width="25%">'.$langs->trans("DatasetToImport").'</td>';
	print '<td>';
	print img_object($objimport->array_import_module[0]->getName(),$objimport->array_import_icon[0]).' ';
	print $objimport->array_import_label[0];
	print '</td></tr>';

	print '</table>';
	print '<br>'."\n";


	print '<form name="userfile" action="'.$_SERVER["PHP_SELF"].'" enctype="multipart/form-data" METHOD="POST">';
	print '<input type="hidden" name="token" value="'.$_SESSION['newtoken'].'">';
	print '<input type="hidden" name="max_file_size" value="'.$conf->maxfilesize.'">';

	print $langs->trans("ChooseFormatOfFileToImport",img_picto('','filenew')).'<br>';
	print '<table class="noborder" width="100%" cellspacing="0" cellpadding="4">';

	$filetoimport='';
	$var=true;

	// Add format informations and link to download example
	print '<tr class="liste_titre"><td colspan="6">';
	print $langs->trans("FileMustHaveOneOfFollowingFormat");
	print '</td></tr>';
	$liste=$objmodelimport->liste_modeles($db);
	foreach($liste as $key)
	{
		$var=!$var;
		print '<tr '.$bc[$var].'>';
		print '<td width="16">'.img_picto_common($key,$objmodelimport->getPicto($key)).'</td>';
    	$text=$objmodelimport->getDriverDesc($key);
    	print '<td>'.$html->textwithpicto($objmodelimport->getDriverLabel($key),$text).'</td>';
		print '<td align="center"><a href="'.DOL_URL_ROOT.'/imports/emptyexample.php?format='.$key.$param.'" target="_blank">'.$langs->trans("DownloadEmptyExample").'</a></td>';
		// Action button
		print '<td align="right">';
		print '<a href="'.DOL_URL_ROOT.'/imports/import.php?step=3&format='.$key.$param.'">'.img_picto($langs->trans("SelectFormat"),'filenew').'</a>';
		print '</td>';
		print '</tr>';
	}

	print '</table></form>';

	print '</div>';

	if ($mesg) print $mesg;
}


// STEP 3: Page to select file
if ($step == 3 && $datatoimport)
{
	$param='&datatoimport='.$datatoimport.'&format='.$format;
	if ($excludefirstline) $param.='&excludefirstline=1';

	$liste=$objmodelimport->liste_modeles($db);

	llxHeader('',$langs->trans("NewImport"),'EN:Module_Imports_En|FR:Module_Imports|ES:M&oacute;dulo_Importaciones');


	$h = 0;

	$head[$h][0] = DOL_URL_ROOT.'/imports/import.php?step=1'.$param;
	$head[$h][1] = $langs->trans("Step")." 1";
	$h++;

	$head[$h][0] = DOL_URL_ROOT.'/imports/import.php?step=2'.$param;
	$head[$h][1] = $langs->trans("Step")." 2";
	$hselected=$h;
	$h++;

	$head[$h][0] = DOL_URL_ROOT.'/imports/import.php?step=3'.$param;
	$head[$h][1] = $langs->trans("Step")." 3";
	$hselected=$h;
	$h++;


	dol_fiche_head($head, $hselected, $langs->trans("NewImport"));


	print '<table width="100%" class="border">';

	// Module
	print '<tr><td width="25%">'.$langs->trans("Module").'</td>';
	print '<td>';
	//print img_object($objimport->array_import_module[0]->getName(),$objimport->array_import_module[0]->picto).' ';
	print $objimport->array_import_module[0]->getName();
	print '</td></tr>';

	// Lot de donnees a importer
	print '<tr><td width="25%">'.$langs->trans("DatasetToImport").'</td>';
	print '<td>';
	print img_object($objimport->array_import_module[0]->getName(),$objimport->array_import_icon[0]).' ';
	print $objimport->array_import_label[0];
	print '</td></tr>';

	print '</table><br>';
	print '<b>'.$langs->trans("InformationOnSourceFile").'</b>';
	print '<table width="100%" class="border">';
	//print '<tr><td colspan="2"><b>'.$langs->trans("InformationOnSourceFile").'</b></td></tr>';

	// Source file format
	print '<tr><td width="25%">'.$langs->trans("SourceFileFormat").'</td>';
	print '<td>';
    $text=$objmodelimport->getDriverDesc($format);
    print $html->textwithpicto($objmodelimport->getDriverLabel($format),$text);
    print '</td><td align="right" nowrap="nowrap" width="100"><a href="'.DOL_URL_ROOT.'/imports/emptyexample.php?format='.$format.$param.'" target="_blank">'.$langs->trans("DownloadEmptyExample").'</a>';

	print '</td></tr>';

	print '</table>';
	print '<br>'."\n";


	print '<form name="userfile" action="'.$_SERVER["PHP_SELF"].'" enctype="multipart/form-data" METHOD="POST">';
	print '<input type="hidden" name="token" value="'.$_SESSION['newtoken'].'">';
	print '<input type="hidden" name="max_file_size" value="'.$conf->maxfilesize.'">';

	print '<table class="noborder" width="100%" cellspacing="0" cellpadding="4">';

	$filetoimport='';
	$var=true;

	print '<tr><td colspan="6">'.$langs->trans("ChooseFileToImport",img_picto('','filenew')).'</td></tr>';

	print '<tr class="liste_titre"><td colspan="6">'.$langs->trans("FileWithDataToImport").'</td></tr>';

	// Input file name box
	$var=false;
	print '<tr '.$bc[$var].'><td colspan="6">';
	print '<input type="file"   name="userfile" size="20" maxlength="80"> &nbsp; &nbsp; ';
	print '<input type="submit" class="button" value="'.$langs->trans("AddFile").'" name="sendit">';
	print '<input type="hidden" value="'.$step.'" name="step">';
	print '<input type="hidden" value="'.$format.'" name="format">';
	print '<input type="hidden" value="'.$excludefirstline.'" name="excludefirstline">';
	print '<input type="hidden" value="'.$datatoimport.'" name="datatoimport">';
	print "</tr>\n";

	// Search available imports
	$dir = $conf->import->dir_temp;
	$newdir=utf8_check($dir)?utf8_decode($dir):$dir;	// opendir need ISO
	$handle=@opendir($newdir);
	if (is_resource($handle))
	{
		//print '<tr><td colspan="4">';
		//print '<table class="noborder" width="100%">';

		// Search available files to import
		$i=0;
		while (($file = readdir($handle))!==false)
		{
			// readdir return value in ISO and we want UTF8 in memory
			if (! utf8_check($file)) $file=utf8_encode($file);

			if (preg_match('/^\./',$file)) continue;

			$modulepart='import';
			$urlsource=$_SERVER["PHP_SELF"].'?step='.$step.$param.'&filetoimport='.urlencode($filetoimport);
			$relativepath=$file;
			$var=!$var;
			print '<tr '.$bc[$var].'>';
			print '<td width="16">'.img_mime($file).'</td>';
			print '<td>';
			$modulepart='import';
			//$relativepath=$filetoimport;
    		print '<a href="'.DOL_URL_ROOT.'/document.php?modulepart='.$modulepart.'&file='.urlencode($relativepath).'&step=3'.$param.'" target="_blank">';
    		print $file;
    		print '</a>';
			print '</td>';
			// Affiche taille fichier
			print '<td align="right">'.dol_print_size(dol_filesize($dir.'/'.$file)).'</td>';
			// Affiche date fichier
			print '<td align="right">'.dol_print_date(dol_filemtime($dir.'/'.$file),'dayhour').'</td>';
			// Del button
			print '<td align="right"><a href="'.DOL_URL_ROOT.'/document.php?action=remove_file&step=3'.$param.'&modulepart='.$modulepart.'&file='.urlencode($relativepath);
			print '&urlsource='.urlencode($urlsource);
			print '">'.img_delete().'</a></td>';
			// Action button
			print '<td align="right">';
			print '<a href="'.DOL_URL_ROOT.'/imports/import.php?step=4'.$param.'&filetoimport='.urlencode($relativepath).'">'.img_picto($langs->trans("NewImport"),'filenew').'</a>';
			print '</td>';
			print '</tr>';
		}
		//print '</table></td></tr>';
	}

	print '</table></form>';


	print '</div>';

	if ($mesg) print $mesg;
}


// STEP 4: Page to make matching between source file and database fields
if ($step == 4 && $datatoimport)
{
	$model=$format;
	$liste=$objmodelimport->liste_modeles($db);

	// Create classe to use for import
	$dir = DOL_DOCUMENT_ROOT . "/includes/modules/import/";
	$file = "import_".$model.".modules.php";
	$classname = "Import".ucfirst($model);
	require_once($dir.$file);
	$obj = new $classname($db);

	// Load source fields in input file
	$fieldssource=array();
	$result=$obj->import_open_file($conf->import->dir_temp.'/'.$filetoimport,$langs);
	if ($result >= 0)
	{
		// Read first line
		$arrayrecord=$obj->import_read_record();
		// Put into array fieldssource starting with 1.
		$i=1;
		foreach($arrayrecord as $key => $val)
		{
			$fieldssource[$i]['example1']=dol_trunc($val['val'],24);
			$i++;
		}
		$obj->import_close_file();
	}

	// Load targets fields in database
	$fieldstarget=$objimport->array_import_fields[0];

	$maxpos=max(sizeof($fieldssource),sizeof($fieldstarget));

	//var_dump($array_match_file_to_database);

	// Is it a first time in page (if yes, we must initialize array_match_file_to_database)
	if (sizeof($array_match_file_to_database) == 0)
	{
		// This is first input in screen, we need to define
		// $array_match_file_to_database
		// $serialized_array_match_file_to_database
		// $_SESSION["dol_array_match_file_to_database"]
		$pos=1;
		while ($pos <= sizeof($fieldssource))
		{
			if (sizeof($fieldssource) >= 1 && $pos <= sizeof($fieldssource))
			{
				$posbis=1;
				foreach($fieldstarget as $key => $val)
				{
					if ($posbis < $pos)
					{
						$posbis++;
						continue;
					}
					// We found the key of targets that is at position pos
					$array_match_file_to_database[$pos]=$key;
					if ($serialized_array_match_file_to_database) $serialized_array_match_file_to_database.=',';
					$serialized_array_match_file_to_database.=($pos.'='.$key);
					break;
				}
			}
			$pos++;
		}
		// Save the match array in session. We now will use the array in session.
		$_SESSION["dol_array_match_file_to_database"]=$serialized_array_match_file_to_database;
	}
	$array_match_database_to_file=array_flip($array_match_file_to_database);

	//print $serialized_array_match_file_to_database;
	//print $_SESSION["dol_array_match_file_to_database"];
	//var_dump($array_match_file_to_database);exit;

	// Now $array_match_file_to_database contains  fieldnb(1,2,3...)=>fielddatabase(key in $array_match_file_to_database)

	$param='&format='.$format.'&datatoimport='.$datatoimport.'&filetoimport='.urlencode($filetoimport);
	if ($excludefirstline) $param.='&excludefirstline=1';

	llxHeader('',$langs->trans("NewImport"),'EN:Module_Imports_En|FR:Module_Imports|ES:M&oacute;dulo_Importaciones');

	$h = 0;

	$head[$h][0] = DOL_URL_ROOT.'/imports/import.php?step=1'.$param;
	$head[$h][1] = $langs->trans("Step")." 1";
	$h++;

	$head[$h][0] = DOL_URL_ROOT.'/imports/import.php?step=2'.$param;
	$head[$h][1] = $langs->trans("Step")." 2";
	$h++;

	$head[$h][0] = DOL_URL_ROOT.'/imports/import.php?step=3'.$param;
	$head[$h][1] = $langs->trans("Step")." 3";
	$hselected=$h;
	$h++;

	$head[$h][0] = DOL_URL_ROOT.'/imports/import.php?step=4'.$param;
	$head[$h][1] = $langs->trans("Step")." 4";
	$hselected=$h;
	$h++;

	dol_fiche_head($head, $hselected, $langs->trans("NewImport"));

	print '<table width="100%" class="border">';

	// Module
	print '<tr><td width="25%">'.$langs->trans("Module").'</td>';
	print '<td>';
	//print img_object($objimport->array_import_module[0]->getName(),$objimport->array_import_module[0]->picto).' ';
	print $objimport->array_import_module[0]->getName();
	print '</td></tr>';

	// Lot de donnees a importer
	print '<tr><td width="25%">'.$langs->trans("DatasetToImport").'</td>';
	print '<td>';
	print img_object($objimport->array_import_module[0]->getName(),$objimport->array_import_icon[0]).' ';
	print $objimport->array_import_label[0];
	print '</td></tr>';

	print '</table><br>';
	print '<b>'.$langs->trans("InformationOnSourceFile").'</b>';
	print '<table width="100%" class="border">';
	//print '<tr><td colspan="2"><b>'.$langs->trans("InformationOnSourceFile").'</b></td></tr>';

	// Source file format
	print '<tr><td width="25%">'.$langs->trans("SourceFileFormat").'</td>';
	print '<td>';
    $text=$objmodelimport->getDriverDesc($format);
    print $html->textwithpicto($objmodelimport->getDriverLabel($format),$text);
	print '</td></tr>';

	// File to import
	print '<tr><td width="25%">'.$langs->trans("FileToImport").'</td>';
	print '<td>';
	$modulepart='import';
	//$relativepath=$filetoimport;
    print '<a href="'.DOL_URL_ROOT.'/document.php?modulepart='.$modulepart.'&file='.urlencode($relativepath).'&step=4'.$param.'" target="_blank">';
    print $filetoimport;
    print '</a>';
	print '</td></tr>';

	print '</table>';
	print '<br>'."\n";


    // List of source fields
    print '<!-- List of source fields -->'."\n";
    print '<form action="'.$_SERVER["PHP_SELF"].'" method="post">';
    print '<input type="hidden" name="token" value="'.$_SESSION['newtoken'].'">';
    print '<input type="hidden" name="action" value="select_model">';
    print '<input type="hidden" name="step" value="4">';
    print '<input type="hidden" name="format" value="'.$format.'">';
    print '<input type="hidden" name="datatoimport" value="'.$datatoimport.'">';
    print '<input type="hidden" name="filetoimport" value="'.$filetoimport.'">';
    print '<input type="hidden" name="excludefirstline" value="'.$excludefirstline.'">';
    print '<table><tr><td colspan="2">';
    print $langs->trans("SelectImportFields",img_picto('','uparrow','')).' ';
    $htmlother->select_import_model($importmodelid,'importmodelid',$datatoimport,1);
    print '<input type="submit" class="button" value="'.$langs->trans("Select").'">';
    print '</td></tr></table>';
    print '</form>';

	// Title of array with fields
	print '<table class="nobordernopadding" width="100%">';
	print '<tr class="liste_titre">';
	print '<td>'.$langs->trans("FieldsInSourceFile").'</td>';
	print '<td>'.$langs->trans("FieldsInTargetDatabase").'</td>';
	print '</tr>';

	//var_dump($array_match_file_to_database);

	print '<tr valign="top"><td width="50%">';

	$fieldsplaced=array();
	$valforsourcefieldnb=array();
	$listofkeys=array();
	foreach($array_match_file_to_database as $key => $val)
	{
		$listofkeys[$key]=1;
	}

	print "\n<!-- Box left container -->\n";
	print '<div id="left" class="connectedSortable">'."\n";

	// List of source fields
	$var=true;
	$lefti=1;
	foreach ($array_match_file_to_database as $key => $val)
	{
		$var=!$var;
		show_elem($fieldssource,$lefti,$key,$val,$var);		// key is field number in source file
		//print '> '.$lefti.'-'.$key.'-'.$val;
		$listofkeys[$key]=1;
		$fieldsplaced[$key]=1;
		$valforsourcefieldnb[$lefti]=$key;
		$lefti++;

		if ($lefti > sizeof($fieldstarget)) break;	// Other fields are in the not imported area
	}
	//var_dump($valforsourcefieldnb);

	// Complete source fields from sizeof($fieldssource)+1 to sizeof($fieldstarget)
	$more=1;
	while ($lefti <= sizeof($fieldstarget))
	{
		$var=!$var;
		$newkey=getnewkey($fieldssource,$listofkeys);
		show_elem($fieldssource,$lefti,$newkey,'',$var);	// key start after field number in source file
		//print '> '.$lefti.'-'.$newkey;
		$listofkeys[$key]=1;
		$lefti++;
		$more++;
	}

	print "</div>\n";
	print "<!-- End box container -->\n";


	print '</td><td width="50%">';

	// List of targets fields
	$i = 0;
	$var=true;
	$mandatoryfieldshavesource=true;
	print '<table width="100%" class="nobordernopadding">';
	foreach($fieldstarget as $code=>$label)
	{
		$var=!$var;
		print '<tr '.$bc[$var].' height="20">';

		$i++;

		$entity=(! empty($objimport->array_import_entities[0][$code])?$objimport->array_import_entities[0][$code]:$objimport->array_import_icon[0]);
		$tablealias=preg_replace('/(\..*)$/i','',$code);
		$tablename=$objimport->array_import_tables[0][$tablealias];
		$entityicon=$entitytoicon[$entity]?$entitytoicon[$entity]:$entity;
		$entitylang=$entitytolang[$entity]?$entitytolang[$entity]:$entity;

		print '<td nowrap="nowrap" style="font-weight: normal">=>'.img_object('',$entityicon).' '.$langs->trans($entitylang).'</td>';
		print '<td style="font-weight: normal">';
		$newlabel=preg_replace('/\*$/','',$label);
		$text=$langs->trans($newlabel);
		$more='';
		if (preg_match('/\*$/',$label))
		{
			$text='<span class="fieldrequired">'.$text.'</span>';
			$more=((! empty($valforsourcefieldnb[$i]) && $valforsourcefieldnb[$i] <= sizeof($fieldssource)) ? '' : img_warning($langs->trans("FieldNeedSource")));
			if ($mandatoryfieldshavesource) $mandatoryfieldshavesource=(! empty($valforsourcefieldnb[$i]) && ($valforsourcefieldnb[$i] <= sizeof($fieldssource)));
			//print 'xx'.($i).'-'.$valforsourcefieldnb[$i].'-'.$mandatoryfieldshavesource;
		}
		print $text;
		print '</td>';
		// Info field
		print '<td style="font-weight: normal" align="right">';
		$filecolumn=$array_match_database_to_file[$code];
		// Source field info
		$htmltext ='<b><u>'.$langs->trans("FieldSource").'</u></b><br>';
		if ($filecolumn > sizeof($fieldssource)) $htmltext.=$langs->trans("DataComeFromNoWhere").'<br>';
		else
		{
			if (empty($objimport->array_import_convertvalue[0][$code]))	// If source file does not need convertion
			{
				$filecolumntoshow=$filecolumn;
				$htmltext.=$langs->trans("DataComeFromFileFieldNb",$filecolumntoshow).'<br>';
			}
			else
			{
				if ($objimport->array_import_convertvalue[0][$code]['rule']=='fetchfromref') $htmltext.=$langs->trans("DataComeFromIdFoundFromRef",$filecolumn,$langs->transnoentitiesnoconv($entitylang)).'<br>';
			}
		}
		$htmltext.=$langs->trans("SourceRequired").': <b>'.yn(preg_match('/\*$/',$label)).'</b>';
		$example=$objimport->array_import_examplevalues[0][$code];
		if ($example) $htmltext.='<br>'.$langs->trans("SourceExample").': <b>'.$example.'</b><br>';
		$htmltext.='<br>';
		// Target field info
		$htmltext.='<b><u>'.$langs->trans("FieldTarget").'</u></b><br>';
		if (empty($objimport->array_import_convertvalue[0][$code]))	// If source file does not need convertion
		{
			$htmltext.=$langs->trans("DataIsInsertedInto").'<br>';
		}
		else
		{
			if ($objimport->array_import_convertvalue[0][$code]['rule']=='fetchfromref') $htmltext.=$langs->trans("DataIDSourceIsInsertedInto").'<br>';
		}
		$htmltext.=$langs->trans("FieldTitle").": <b>".$langs->trans($newlabel)."</b><br>";
		$htmltext.=$langs->trans("Table")." -> ".$langs->trans("Field").': <b>'.$tablename." -> ".preg_replace('/^.*\./','',$code)."</b><br>";
		print $html->textwithpicto($more,$htmltext);
		print '</td>';

		print '</tr>';
		$save_select.=$bit;
	}
	print '</table>';

	print '</td></tr>';

	// List of not imported fields
	print '<tr class="liste_titre"><td colspan="2">'.$langs->trans("NotImportedFields").'</td></tr>';

	print '<tr valign="top"><td width="50%">';

	print "\n<!-- Box ignore container -->\n";
	print '<div id="right" class="connectedSortable">'."\n";

	$nbofnotimportedfields=0;
	foreach ($fieldssource as $key => $val)
	{
		if (empty($fieldsplaced[$key]))
		{
			//$var=!$var;
			$nbofnotimportedfields++;
			show_elem($fieldssource,$lefti,$key,'',$var,'nostyle');
			//print '> '.$lefti.'-'.$key;
			$listofkeys[$key]=1;
			$lefti++;
		}
	}

	// Print one more empty field
	$newkey=getnewkey($fieldssource,$listofkeys);
	show_elem($fieldssource,$lefti,$newkey,'',$var,'nostyle');
	//print '> '.$lefti.'-'.$newkey;
	$listofkeys[$newkey]=1;
	$nbofnotimportedfields++;

	print "</div>\n";
	print "<!-- End box ignore container -->\n";

	print '</td>';
	print '<td width="50%">';
	$i=0;
	while ($i < $nbofnotimportedfields)
	{
		// Print empty cells
		show_elem('','','','none',$var,'nostyle');
		$i++;
	}
	print '</td></tr>';

	print '</table>';

	print '</div>';

	if ($conf->use_javascript_ajax)
	{
        print '<script type="text/javascript" language="javascript">';
        print 'jQuery(function() {
                    jQuery("#left, #right").sortable({
                        /* placeholder: \'ui-state-highlight\', */
                        handle: \'.boxhandle\',
                        revert: \'invalid\',
                        items: \'.box\',
                        containment: \'.fiche\',
                        connectWith: \'.connectedSortable\',
                        stop: function(event, ui) {
                            updateOrder();
                        }
                    });
                });
        ';
        print "\n";
        print 'function updateOrder(){'."\n";
        print 'var left_list = cleanSerialize(jQuery("#left").sortable( "serialize" ));'."\n";
        //print 'var right_list = cleanSerialize(jQuery("#right").sortable( "serialize" ));'."\n";
        print 'var boxorder = \'A:\' + left_list;'."\n";
        //print 'var boxorder = \'A:\' + left_list + \'-B:\' + right_list;'."\n";
        //print 'alert( \'boxorder=\' + boxorder );';
        //print 'var userid = \''.$user->id.'\';'."\n";
        //print 'var datatoimport = "'.$datatoimport.'";'."\n";
        // print 'jQuery.ajax({ url: "ajaximport.php?step=4&boxorder=" + boxorder + "&userid=" + userid + "&datatoimport=" + datatoimport,
        //                    async: false
        //        });'."\n";
        // Now reload page
        print 'var newlocation= \''.$_SERVER["PHP_SELF"].'?step=4'.$param.'&action=saveorder&boxorder=\' + boxorder;'."\n";
        //print 'alert(newlocation);';
        print 'window.location.href=newlocation;'."\n";
        print '}'."\n";
        print '</script>'."\n";
	}


	if ($mesg) print $mesg;

	/*
	 * Barre d'action
	 */
	print '<div class="tabsAction">';

	if (sizeof($array_match_file_to_database))
	{
		if ($mandatoryfieldshavesource)
		{
			print '<a class="butAction" href="import.php?step=5'.$param.'&filetoimport='.urlencode($filetoimport).'">'.$langs->trans("NextStep").'</a>';
		}
		else
		{
			print '<a class="butActionRefused" href="#" title="'.dol_escape_htmltag($langs->trans("SomeMandatoryFieldHaveNoSource")).'">'.$langs->trans("NextStep").'</a>';
		}
	}

	print '</div>';


	// Area for profils import
	if (sizeof($array_match_file_to_database))
	{
		print '<br>'."\n";
		print '<!-- Area to add new import profile -->'."\n";
		print $langs->trans("SaveImportModel");

		print '<form class="nocellnopadd" action="'.$_SERVER["PHP_SELF"].'" method="post">';
		print '<input type="hidden" name="token" value="'.$_SESSION['newtoken'].'">';
		print '<input type="hidden" name="action" value="add_import_model">';
		print '<input type="hidden" name="step" value="'.$step.'">';
		print '<input type="hidden" name="format" value="'.$format.'">';
		print '<input type="hidden" name="datatoimport" value="'.$datatoimport.'">';
    	print '<input type="hidden" name="filetoimport" value="'.$filetoimport.'">';
		print '<input type="hidden" name="hexa" value="'.$hexa.'">';

		print '<table summary="selectofimportprofil" class="noborder" width="100%">';
		print '<tr class="liste_titre">';
		print '<td>'.$langs->trans("ImportModelName").'</td>';
		print '<td>&nbsp;</td>';
		print '</tr>';
		$var=false;
		print '<tr '.$bc[$var].'>';
		print '<td><input name="import_name" size="48" value=""></td><td align="right">';
		print '<input type="submit" class="button" value="'.$langs->trans("SaveImportProfile").'">';
		print '</td></tr>';

		// List of existing import profils
		$sql = "SELECT rowid, label";
		$sql.= " FROM ".MAIN_DB_PREFIX."import_model";
		$sql.= " WHERE type = '".$datatoimport."'";
		$sql.= " ORDER BY rowid";
		$resql = $db->query($sql);
		if ($resql)
		{
			$num = $db->num_rows($resql);
			$i = 0;
			$var=false;
			while ($i < $num)
			{
				$var=!$var;
				$obj = $db->fetch_object($resql);
				print '<tr '.$bc[$var].'><td>';
				print $obj->label;
				print '</td><td align="right">';
				print '<a href="'.$_SERVER["PHP_SELF"].'?step='.$step.$param.'&action=deleteprof&id='.$obj->rowid.'&filetoimport='.urlencode($filetoimport).'">';
				print img_delete();
				print '</a>';
				print '</tr>';
				$i++;
			}
		}
		else {
			dol_print_error($db);
		}

		print '</table>';
		print '</form>';
	}

}


// STEP 5: Summary of choices and launch simulation
if ($step == 5 && $datatoimport)
{
	$model=$format;
	$liste=$objmodelimport->liste_modeles($db);

	// Create classe to use for import
	$dir = DOL_DOCUMENT_ROOT . "/includes/modules/import/";
	$file = "import_".$model.".modules.php";
	$classname = "Import".ucfirst($model);
	require_once($dir.$file);
	$obj = new $classname($db);

	// Load source fields in input file
	$fieldssource=array();
	$result=$obj->import_open_file($conf->import->dir_temp.'/'.$filetoimport,$langs);
	if ($result >= 0)
	{
		// Read first line
		$arrayrecord=$obj->import_read_record();
		// Put into array fieldssource starting with 1.
		$i=1;
		foreach($arrayrecord as $key => $val)
		{
			$fieldssource[$i]['example1']=dol_trunc($val['val'],24);
			$i++;
		}
		$obj->import_close_file();
	}

	$nboflines=dol_count_nb_of_line($conf->import->dir_temp.'/'.$filetoimport);

	$param='&format='.$format.'&datatoimport='.$datatoimport.'&filetoimport='.urlencode($filetoimport).'&nboflines='.$nboflines;
	$param2='&format='.$format.'&datatoimport='.$datatoimport.'&filetoimport='.urlencode($filetoimport).'&nboflines='.$nboflines;
	if ($excludefirstline) $param.='&excludefirstline=1';

	llxHeader('',$langs->trans("NewImport"),'EN:Module_Imports_En|FR:Module_Imports|ES:M&oacute;dulo_Importaciones');

	$h = 0;

	$head[$h][0] = DOL_URL_ROOT.'/imports/import.php?step=1'.$param;
	$head[$h][1] = $langs->trans("Step")." 1";
	$h++;

	$head[$h][0] = DOL_URL_ROOT.'/imports/import.php?step=2'.$param;
	$head[$h][1] = $langs->trans("Step")." 2";
	$h++;

	$head[$h][0] = DOL_URL_ROOT.'/imports/import.php?step=3'.$param;
	$head[$h][1] = $langs->trans("Step")." 3";
	$h++;

	$head[$h][0] = DOL_URL_ROOT.'/imports/import.php?step=4'.$param;
	$head[$h][1] = $langs->trans("Step")." 4";
	$h++;

	$head[$h][0] = DOL_URL_ROOT.'/imports/import.php?step=5'.$param;
	$head[$h][1] = $langs->trans("Step")." 5";
	$hselected=$h;
	$h++;

	dol_fiche_head($head, $hselected, $langs->trans("NewImport"));

	print '<table width="100%" class="border">';

	// Module
	print '<tr><td width="25%">'.$langs->trans("Module").'</td>';
	print '<td>';
	//print img_object($objimport->array_import_module[0]->getName(),$objimport->array_import_module[0]->picto).' ';
	print $objimport->array_import_module[0]->getName();
	print '</td></tr>';

	// Lot de donnees a importer
	print '<tr><td>'.$langs->trans("DatasetToImport").'</td>';
	print '<td>';
	print img_object($objimport->array_import_module[0]->getName(),$objimport->array_import_icon[0]).' ';
	print $objimport->array_import_label[0];
	print '</td></tr>';

	print '</table><br>';
	print '<b>'.$langs->trans("InformationOnSourceFile").'</b>';
	print '<table width="100%" class="border">';
	//print '<tr><td colspan="2"><b>'.$langs->trans("InformationOnSourceFile").'</b></td></tr>';

	// Source file format
	print '<tr><td width="25%">'.$langs->trans("SourceFileFormat").'</td>';
	print '<td>';
    $text=$objmodelimport->getDriverDesc($format);
    print $html->textwithpicto($objmodelimport->getDriverLabel($format),$text);
	print '</td></tr>';

	// File to import
	print '<tr><td>'.$langs->trans("FileToImport").'</td>';
	print '<td>';
	$modulepart='import';
	//$relativepath=$filetoimport;
    print '<a href="'.DOL_URL_ROOT.'/document.php?modulepart='.$modulepart.'&file='.urlencode($filtetoimport).'&step=4'.$param.'" target="_blank">';
    print $filetoimport;
    print '</a>';
    print '</td></tr>';

	// Nb of fields
	print '<tr><td>';
	print $langs->trans("NbOfSourceLines");
	print '</td><td>';
	print $nboflines;
	print '</td></tr>';

	// Checkbox do not import first line
	print '<tr><td>';
	print $langs->trans("Option");
	print '</td><td>';
	print '<input type="checkbox" name="excludefirstline" value="1"';
	print ($excludefirstline?' checked="true"':'');
	print ' onClick="javascript: window.location=\''.$_SERVER["PHP_SELF"].'?leftmenu=import&excludefirstline='.($excludefirstline?'0':'1').'&step=5'.$param2.'\';">';
	print ' '.$langs->trans("DoNotImportFirstLine");
	print '</td></tr>';

	print '</table>';

	print '<br>';

	print '<b>'.$langs->trans("InformationOnTargetTables").'</b>';
	print '<table width="100%" class="border">';
	//print '<tr><td colspan="2"><b>'.$langs->trans("InformationOnTargetTables").'</b></td></tr>';

	// Tables imported
	print '<tr><td width="25%">';
	print $langs->trans("TablesTarget");
	print '</td><td>';
	$listtables=array();
	$sort_array_match_file_to_database=$array_match_file_to_database;
	foreach($array_match_file_to_database as $code=>$label)
	{
		//var_dump($fieldssource);
		if ($code > sizeof($fieldssource)) continue;
		//print $code.'-'.$label;
		$alias=preg_replace('/(\..*)$/i','',$label);
		$listtables[$alias]=$objimport->array_import_tables[0][$alias];
	}
	if (sizeof($listtables))
	{
		$newval='';
		//ksort($listtables);
		foreach ($listtables as $val)
		{
			if ($newval) print ', ';
			$newval=$val;
			// Link to Dolibarr wiki pages
			/*$helppagename='EN:Table_'.$newval;
			if ($helppagename && empty($conf->global->MAIN_HELP_DISABLELINK))
			{
				// Get helpbaseurl, helppage and mode from helppagename and langs
				$arrayres=getHelpParamFor($helppagename,$langs);
				$helpbaseurl=$arrayres['helpbaseurl'];
				$helppage=$arrayres['helppage'];
				$mode=$arrayres['mode'];
				$newval.=' <a href="'.sprintf($helpbaseurl,$helppage).'">'.img_picto($langs->trans($mode == 'wiki' ? 'GoToWikiHelpPage': 'GoToHelpPage'),DOL_URL_ROOT.'/theme/common/helpdoc.png','',1).'</a>';
			}*/
			print $newval;
		}
	}
	else print $langs->trans("Error");
	print '</td></tr>';

	// Fields imported
	print '<tr><td>';
	print $langs->trans("FieldsTarget").'</td><td>';
	$listfields=array();
	$i=0;
	//print 'fieldsource='.$fieldssource;
	$sort_array_match_file_to_database=$array_match_file_to_database;
	ksort($sort_array_match_file_to_database);
	//var_dump($sort_array_match_file_to_database);
	foreach($sort_array_match_file_to_database as $code=>$label)
	{
		$i++;
		//var_dump($fieldssource);
		if ($code > sizeof($fieldssource)) continue;
		//print $code.'-'.$label;
		$alias=preg_replace('/(\..*)$/i','',$label);
		$listfields[$i]=$langs->trans("Field").' '.$code.'->'.$label;
	}
	print sizeof($listfields)?(join(', ',$listfields)):$langs->trans("Error");
	print '</td></tr>';

	print '</table>';

	print '</div>';


    if (GETPOST('action') != 'launchsimu')
    {
        // Show import id
        print $langs->trans("NowClickToTestTheImport",$langs->transnoentitiesnoconv("RunSimulateImportFile")).'<br>';
        print '<br>';

        // Actions
        print '<center>';
        if ($user->rights->import->run)
        {
            print '<a class="butAction" href="'.DOL_URL_ROOT.'/imports/import.php?leftmenu=import&step=5&action=launchsimu'.$param.'">'.$langs->trans("RunSimulateImportFile").'</a>';
        }
        else
        {
            print '<a class="butActionRefused" href="#" title="'.dol_escape_htmltag($langs->trans("NotEnoughPermissions")).'">'.$langs->trans("RunSimulateImportFile").'</a>';
        }
        print '</center>';
    }
    else
    {

        // Launch import
        $arrayoferrors=array();
        $arrayofwarnings=array();
        $maxnboferrors=empty($conf->global->IMPORT_MAX_NB_OF_ERRORS)?50:$conf->global->IMPORT_MAX_NB_OF_ERRORS;
        $maxnbofwarnings=empty($conf->global->IMPORT_MAX_NB_OF_WARNINGS)?50:$conf->global->IMPORT_MAX_NB_OF_WARNINGS;
        $nboferrors=0;
        $nbofwarnings=0;

        $importid=dol_print_date(dol_now(),'%Y%m%d%H%M%S');

        //var_dump($array_match_file_to_database);

        $db->begin();

        // Open input file
        $nbok=0;
        $pathfile=$conf->import->dir_temp.'/'.$filetoimport;
        $result=$obj->import_open_file($pathfile,$langs);
        if ($result > 0)
        {
            $sourcelinenb=0;
            // Loop on each input file record
            while ($sourcelinenb < $nboflines)
            {
                $sourcelinenb++;
                $arrayrecord=$obj->import_read_record();
                if ($excludefirstline && $sourcelinenb == 1) continue;

                $result=$obj->import_insert($arrayrecord,$array_match_file_to_database,$objimport,sizeof($fieldssource),$importid);
                if (sizeof($obj->errors))   $arrayoferrors[$sourcelinenb]=$obj->errors;
                if (sizeof($obj->warnings)) $arrayofwarnings[$sourcelinenb]=$obj->warnings;
                if (! sizeof($obj->errors) && ! sizeof($obj->warnings)) $nbok++;
            }
            // Close file
            $obj->import_close_file();
        }
        else
        {
            print $langs->trans("ErrorFailedToOpenFile",$pathfile);
        }

        $db->rollback();    // We force rollback because this was just a simulation.

        // Show OK
        if (! sizeof($arrayoferrors) && ! sizeof($arrayofwarnings)) print img_picto($langs->trans("OK"),'tick').' <b>'.$langs->trans("NoError").'</b><br><br>';
        else print $langs->trans("NbOfLinesOK",$nbok).'</b><br><br>';

        // Show Errors
        //var_dump($arrayoferrors);
        if (sizeof($arrayoferrors))
        {
            print img_error().' <b>'.$langs->trans("ErrorsOnXLines",sizeof($arrayoferrors)).'</b><br>';
            print '<table width="100%" class="border"><tr><td>';
            foreach ($arrayoferrors as $key => $val)
            {
                $nboferrors++;
                if ($nboferrors > $maxnboferrors)
                {
                    print $langs->trans("TooMuchErrors",(sizeof($arrayoferrors)-$nboferrors))."<br>";
                    break;
                }
                print '* '.$langs->trans("Line").' '.$key.'<br>';
                foreach($val as $i => $err)
                {
                    print ' &nbsp; &nbsp; > '.$err['lib'].'<br>';
                }
            }
            print '</td></tr></table>';
            print '<br>';
        }

        // Show Warnings
        //var_dump($arrayoferrors);
        if (sizeof($arrayofwarnings))
        {
            print img_warning().' <b>'.$langs->trans("WarningsOnXLines",sizeof($arrayofwarnings)).'</b><br>';
            print '<table width="100%" class="border"><tr><td>';
            foreach ($arrayofwarnings as $key => $val)
            {
                $nbofwarnings++;
                if ($nbofwarnings > $maxnbofwarnings)
                {
                    print $langs->trans("TooMuchWarnings",(sizeof($arrayofwarnings)-$nbofwarnings))."<br>";
                    break;
                }
                print ' * '.$langs->trans("Line").' '.$key.'<br>';
                foreach($val as $i => $err)
                {
                    print ' &nbsp; &nbsp; > '.$err['lib'].'<br>';
                }
            }
            print '</td></tr></table>';
            print '<br>';
        }

        // Show import id
        $importid=dol_print_date(dol_now(),'%Y%m%d%H%M%S');

        print '<center>';
        print $langs->trans("NowClickToRunTheImport",$langs->transnoentitiesnoconv("RunImportFile")).'<br>';
        print $langs->trans("DataLoadedWithId",$importid).'<br>';
        print '</center>';

        print '<br>';

        // Actions
        print '<center>';
        if ($user->rights->import->run)
        {
            if (empty($nboferrors))
            {
                print '<a class="butAction" href="'.DOL_URL_ROOT.'/imports/import.php?leftmenu=import&step=6&importid='.$importid.$param.'">'.$langs->trans("RunImportFile").'</a>';
            }
            else
            {
                //print '<a class="butAction" href="'.DOL_URL_ROOT.'/imports/import.php?leftmenu=import&step=5&action=launchsimu'.$param.'">'.$langs->trans("RunSimulateImportFile").'</a>';

                print '<a class="butActionRefused" href="#" title="'.dol_escape_htmltag($langs->trans("CorrectErrorBeforeRunningImport")).'">'.$langs->trans("RunImportFile").'</a>';
            }
        }
        else
        {
            print '<a class="butActionRefused" href="#" title="'.dol_escape_htmltag($langs->trans("NotEnoughPermissions")).'">'.$langs->trans("RunSimulateImportFile").'</a>';

            print '<a class="butActionRefused" href="#" title="'.dol_escape_htmltag($langs->trans("NotEnoughPermissions")).'">'.$langs->trans("RunImportFile").'</a>';
        }
        print '</center>';
    }

    if ($mesg) print $mesg;
}


// STEP 6: Real import
if ($step == 6 && $datatoimport)
{
	$model=$format;
	$liste=$objmodelimport->liste_modeles($db);
	$importid=$_REQUEST["importid"];


	// Create classe to use for import
	$dir = DOL_DOCUMENT_ROOT . "/includes/modules/import/";
	$file = "import_".$model.".modules.php";
	$classname = "Import".ucfirst($model);
	require_once($dir.$file);
	$obj = new $classname($db);

	// Load source fields in input file
	$fieldssource=array();
	$result=$obj->import_open_file($conf->import->dir_temp.'/'.$filetoimport,$langs);
	if ($result >= 0)
	{
		// Read first line
		$arrayrecord=$obj->import_read_record();
		// Put into array fieldssource starting with 1.
		$i=1;
		foreach($arrayrecord as $key => $val)
		{
			$fieldssource[$i]['example1']=dol_trunc($val['val'],24);
			$i++;
		}
		$obj->import_close_file();
	}

	$nboflines=(! empty($_GET["nboflines"])?$_GET["nboflines"]:dol_count_nb_of_line($conf->import->dir_temp.'/'.$filetoimport));

	$param='&format='.$format.'&datatoimport='.$datatoimport.'&filetoimport='.urlencode($filetoimport).'&nboflines='.$nboflines;
	if ($excludefirstline) $param.='&excludefirstline=1';

	llxHeader('',$langs->trans("NewImport"),'EN:Module_Imports_En|FR:Module_Imports|ES:M&oacute;dulo_Importaciones');

	$h = 0;

	$head[$h][0] = DOL_URL_ROOT.'/imports/import.php?step=1'.$param;
	$head[$h][1] = $langs->trans("Step")." 1";
	$h++;

	$head[$h][0] = DOL_URL_ROOT.'/imports/import.php?step=2'.$param;
	$head[$h][1] = $langs->trans("Step")." 2";
	$h++;

	$head[$h][0] = DOL_URL_ROOT.'/imports/import.php?step=3'.$param;
	$head[$h][1] = $langs->trans("Step")." 3";
	$h++;

	$head[$h][0] = DOL_URL_ROOT.'/imports/import.php?step=4'.$param;
	$head[$h][1] = $langs->trans("Step")." 4";
	$h++;

	$head[$h][0] = DOL_URL_ROOT.'/imports/import.php?step=5'.$param;
	$head[$h][1] = $langs->trans("Step")." 5";
	$h++;

	$head[$h][0] = DOL_URL_ROOT.'/imports/import.php?step=6'.$param;
	$head[$h][1] = $langs->trans("Step")." 6";
	$hselected=$h;
	$h++;

	dol_fiche_head($head, $hselected, $langs->trans("NewImport"));

	print '<table width="100%" class="border">';

	// Module
	print '<tr><td width="25%">'.$langs->trans("Module").'</td>';
	print '<td>';
	//print img_object($objimport->array_import_module[0]->getName(),$objimport->array_import_module[0]->picto).' ';
	print $objimport->array_import_module[0]->getName();
	print '</td></tr>';

	// Lot de donnees a importer
	print '<tr><td>'.$langs->trans("DatasetToImport").'</td>';
	print '<td>';
	print img_object($objimport->array_import_module[0]->getName(),$objimport->array_import_icon[0]).' ';
	print $objimport->array_import_label[0];
	print '</td></tr>';

	print '</table><br>';
	print '<b>'.$langs->trans("InformationOnSourceFile").'</b>';
	print '<table width="100%" class="border">';
	//print '<tr><td colspan="2"><b>'.$langs->trans("InformationOnSourceFile").'</b></td></tr>';

	// Source file format
	print '<tr><td width="25%">'.$langs->trans("SourceFileFormat").'</td>';
	print '<td>';
    $text=$objmodelimport->getDriverDesc($format);
    print $html->textwithpicto($objmodelimport->getDriverLabel($format),$text);
	print '</td></tr>';

	// File to import
	print '<tr><td>'.$langs->trans("FileToImport").'</td>';
	print '<td>';
	$modulepart='import';
	//$relativepath=$filetoimport;
    print '<a href="'.DOL_URL_ROOT.'/document.php?modulepart='.$modulepart.'&file='.urlencode($filetoimport).'&step=4'.$param.'" target="_blank">';
    print $filetoimport;
    print '</a>';
	print '</td></tr>';

	// Nb of fields
	print '<tr><td>';
	print $langs->trans("NbOfSourceLines");
	print '</td><td>';
	print $nboflines;
	print '</td></tr>';

	// Checkbox do not import first line
	print '<tr><td>';
	print $langs->trans("Option");
	print '</td><td>';
	print '<input type="checkbox" name="excludefirstline" value="1" disabled="true"';
	print ($excludefirstline?' checked="true"':'');
	print '>';
	print ' '.$langs->trans("DoNotImportFirstLine");
	print '</td></tr>';

	print '</table>';

	print '<br>';

	print '<b>'.$langs->trans("InformationOnTargetTables").'</b>';
	print '<table width="100%" class="border">';
	//print '<tr><td colspan="2"><b>'.$langs->trans("InformationOnTargetTables").'</b></td></tr>';

	// Tables imported
	print '<tr><td width="25%">';
	print $langs->trans("TablesTarget");
	print '</td><td>';
	$listtables=array();
	foreach($array_match_file_to_database as $code=>$label)
	{
		//var_dump($fieldssource);
		if ($code > sizeof($fieldssource)) continue;
		//print $code.'-'.$label;
		$alias=preg_replace('/(\..*)$/i','',$label);
		$listtables[$alias]=$objimport->array_import_tables[0][$alias];
	}
	if (sizeof($listtables))
	{
		$newval='';
		foreach ($listtables as $val)
		{
			if ($newval) print ', ';
			$newval=$val;
			// Link to Dolibarr wiki pages
			/*$helppagename='EN:Table_'.$newval;
			if ($helppagename && empty($conf->global->MAIN_HELP_DISABLELINK))
			{
				// Get helpbaseurl, helppage and mode from helppagename and langs
				$arrayres=getHelpParamFor($helppagename,$langs);
				$helpbaseurl=$arrayres['helpbaseurl'];
				$helppage=$arrayres['helppage'];
				$mode=$arrayres['mode'];
				$newval.=' <a href="'.sprintf($helpbaseurl,$helppage).'">'.img_picto($langs->trans($mode == 'wiki' ? 'GoToWikiHelpPage': 'GoToHelpPage'),DOL_URL_ROOT.'/theme/common/helpdoc.png','',1).'</a>';
			}*/
			print $newval;
		}
	}
	else print $langs->trans("Error");
	print '</td></tr>';

	// Fields imported
	print '<tr><td>';
	print $langs->trans("FieldsTarget").'</td><td>';
	$listfields=array();
	$i=0;
	$sort_array_match_file_to_database=$array_match_file_to_database;
	ksort($sort_array_match_file_to_database);
	//var_dump($sort_array_match_file_to_database);
	foreach($sort_array_match_file_to_database as $code=>$label)
	{
		$i++;
		//var_dump($fieldssource);
		if ($code > sizeof($fieldssource)) continue;
		//print $code.'-'.$label;
		$alias=preg_replace('/(\..*)$/i','',$label);
		$listfields[$i]=$langs->trans("Field").' '.$code.'->'.$label;
	}
	print sizeof($listfields)?(join(', ',$listfields)):$langs->trans("Error");
	print '</td></tr>';

	print '</table>';

	// Launch import
	$arrayoferrors=array();
	$arrayofwarnings=array();
	$maxnboferrors=empty($conf->global->IMPORT_MAX_NB_OF_ERRORS)?50:$conf->global->IMPORT_MAX_NB_OF_ERRORS;
	$maxnbofwarnings=empty($conf->global->IMPORT_MAX_NB_OF_WARNINGS)?50:$conf->global->IMPORT_MAX_NB_OF_WARNINGS;
	$nboferrors=0;
	$nbofwarnings=0;

	$importid=dol_print_date(dol_now(),'%Y%m%d%H%M%S');

	//var_dump($array_match_file_to_database);

	$db->begin();

	// Open input file
	$nbok=0;
	$pathfile=$conf->import->dir_temp.'/'.$filetoimport;
	$result=$obj->import_open_file($pathfile,$langs);
	if ($result > 0)
	{
		$sourcelinenb=0;
		while ($sourcelinenb < $nboflines)
		{
			$sourcelinenb++;
			$arrayrecord=$obj->import_read_record();
			if ($excludefirstline && $sourcelinenb == 1) continue;

			$result=$obj->import_insert($arrayrecord,$array_match_file_to_database,$objimport,sizeof($fieldssource),$importid);
			if (sizeof($obj->errors))   $arrayoferrors[$sourcelinenb]=$obj->errors;
			if (sizeof($obj->warnings))	$arrayofwarnings[$sourcelinenb]=$obj->warnings;
			if (! sizeof($obj->errors) && ! sizeof($obj->warnings)) $nbok++;
		}
		// Close file
		$obj->import_close_file();
	}
	else
	{
		print $langs->trans("ErrorFailedToOpenFile",$pathfile);
	}

	if (sizeof($arrayoferrors) > 0) $db->rollback();	// We force rollback because this was errors.
	else  $db->commit();	// We can commit if no errors.

	print '</div>';

	// Show result
	print '<center>';
	print '<br>';
	print $langs->trans("NbOfLinesImported",$nbok).'</b><br><br>';
	print $langs->trans("FileWasImported",$importid).'<br>';
	print $langs->trans("YouCanUseImportIdToFindRecord",$importid).'<br>';
	print '</center>';

	if ($mesg) print $mesg;
}



print '<br>';


$db->close();

<<<<<<< HEAD
llxFooter('$Date: 2011/07/31 23:46:39 $ - $Revision: 1.69 $');
=======
llxFooter('$Date: 2011/08/17 15:56:26 $ - $Revision: 1.70 $');
>>>>>>> 19bde3ab


/*
 * Function to put the movable box of a source field
 */
function show_elem($fieldssource,$i,$pos,$key,$var,$nostyle='')
{
	global $langs,$bc;

	print "\n\n<!-- Box ".$pos." start -->\n";
	print '<div class="box" style="padding: 0px 0px 0px 0px;" id="boxto_'.$pos.'">'."\n";

	print '<table summary="boxtable'.$pos.'" width="100%" class="nobordernopadding">'."\n";
	if ($pos && $pos > sizeof($fieldssource))	// No fields
	{
		print '<tr '.($nostyle?'':$bc[$var]).' height="20">';
		print '<td class="nocellnopadding" width="16" style="font-weight: normal">';
		print img_picto(($pos>0?$langs->trans("MoveField",$pos):''),'uparrow','class="boxhandle" style="cursor:move;"');
		print '</td>';
		print '<td style="font-weight: normal">';
		print $langs->trans("NoFields");
		print '</td>';
		print '</tr>';
	}
	elseif ($key == 'none')	// Empty line
	{
		print '<tr '.($nostyle?'':$bc[$var]).' height="20">';
		print '<td class="nocellnopadding" width="16" style="font-weight: normal">';
		print '&nbsp;';
		print '</td>';
		print '<td style="font-weight: normal">';
		print '&nbsp;';
		print '</td>';
		print '</tr>';
	}
	else	// Print field of source file
	{
		print '<tr '.($nostyle?'':$bc[$var]).' height="20">';
		print '<td class="nocellnopadding" width="16" style="font-weight: normal">';
		// The image must have the class 'boxhandle' beause it's value used in DOM draggable objects to define the area used to catch the full object
		print img_picto($langs->trans("MoveField",$pos),'uparrow','class="boxhandle" style="cursor:move;"');
		print '</td>';
		print '<td style="font-weight: normal">';
		print $langs->trans("Field").' '.$pos;
		if (! empty($fieldssource[$pos]['example1'])) print ' (<i>'.htmlentities($fieldssource[$pos]['example1']).'</i>)';
		print '</td>';
		print '</tr>';
	}

	print "</table>\n";

	print "</div>\n";
	print "<!-- Box end -->\n\n";
}


/**
 * Return not used field number
 * @param 	$fieldssource
 * @param	$listofkey
 * @return
 */
function getnewkey(&$fieldssource,&$listofkey)
{
	$i=sizeof($fieldssource)+1;
	// Max number of key
	$maxkey=0;
	foreach($listofkey as $key=>$val)
	{
		$maxkey=max($maxkey,$key);
	}
	// Found next empty key
	while($i <= $maxkey)
	{
		if (empty($listofkey[$i])) break;
		else $i++;
	}

	$listofkey[$i]=1;
	return $i;
}
?><|MERGE_RESOLUTION|>--- conflicted
+++ resolved
@@ -20,11 +20,7 @@
  *      \file       htdocs/imports/import.php
  *      \ingroup    import
  *      \brief      Pages of import Wizard
-<<<<<<< HEAD
- *      \version    $Id: import.php,v 1.69 2011/07/31 23:46:39 eldy Exp $
-=======
  *      \version    $Id: import.php,v 1.70 2011/08/17 15:56:26 eldy Exp $
->>>>>>> 19bde3ab
  */
 
 require_once("../main.inc.php");
@@ -1672,11 +1668,7 @@
 
 $db->close();
 
-<<<<<<< HEAD
-llxFooter('$Date: 2011/07/31 23:46:39 $ - $Revision: 1.69 $');
-=======
 llxFooter('$Date: 2011/08/17 15:56:26 $ - $Revision: 1.70 $');
->>>>>>> 19bde3ab
 
 
 /*
