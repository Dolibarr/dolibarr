<?php
/* Copyright (C) 2005-2015 Laurent Destailleur  <eldy@users.sourceforge.net>
 * Copyright (C) 2005-2009 Regis Houssin        <regis.houssin@capnetworks.com>
 * Copyright (C) 2012      Christophe Battarel	<christophe.battarel@altairis.fr>
 *
 * This program is free software; you can redistribute it and/or modify
 * it under the terms of the GNU General Public License as published by
 * the Free Software Foundation; either version 3 of the License, or
 * (at your option) any later version.
 *
 * This program is distributed in the hope that it will be useful,
 * but WITHOUT ANY WARRANTY; without even the implied warranty of
 * MERCHANTABILITY or FITNESS FOR A PARTICULAR PURPOSE.  See the
 * GNU General Public License for more details.
 *
 * You should have received a copy of the GNU General Public License
 * along with this program. If not, see <http://www.gnu.org/licenses/>.
 */

/**
 *      \file       htdocs/imports/import.php
 *      \ingroup    import
 *      \brief      Pages of import Wizard
 */

require_once '../main.inc.php';
require_once DOL_DOCUMENT_ROOT.'/core/class/html.formfile.class.php';
require_once DOL_DOCUMENT_ROOT.'/core/class/html.formother.class.php';
require_once DOL_DOCUMENT_ROOT.'/imports/class/import.class.php';
require_once DOL_DOCUMENT_ROOT.'/core/modules/import/modules_import.php';
require_once DOL_DOCUMENT_ROOT.'/core/lib/files.lib.php';
require_once DOL_DOCUMENT_ROOT.'/core/lib/images.lib.php';
require_once DOL_DOCUMENT_ROOT.'/core/lib/import.lib.php';

$langs->load("exports");
$langs->load("compta");
$langs->load("errors");

// Security check
$result=restrictedArea($user, 'import');

$entitytoicon=array(
	'invoice'=>'bill','invoice_line'=>'bill',
	'order'=>'order' ,'order_line'=>'order',
	'intervention'=>'intervention' ,'inter_line'=>'intervention',
	'member'=>'user' ,'member_type'=>'group','subscription'=>'payment',
	'tax'=>'bill' ,'tax_type'=>'generic',
	'account'=>'account',
	'payment'=>'payment',
	'product'=>'product','stock'=>'generic','warehouse'=>'stock',
	'category'=>'generic',
	'other'=>'generic'
);
$entitytolang=array(		// Translation code
	'user'=>'User',
	'company'=>'Company','contact'=>'Contact',
	'invoice'=>'Bill','invoice_line'=>'InvoiceLine',
	'order'=>'Order','order_line'=>'OrderLine',
	'intervention'=>'Intervention' ,'inter_line'=>'InterLine',
	'member'=>'Member','member_type'=>'MemberType','subscription'=>'Subscription',
	'tax'=>'SocialContribution','tax_type'=>'DictionarySocialContributions',
	'account'=>'BankTransactions',
	'payment'=>'Payment',
	'product'=>'Product','stock'=>'Stock','warehouse'=>'Warehouse',
	'category'=>'Category',
	'other'=>'Other'
);

$datatoimport		= GETPOST('datatoimport');
$format				= GETPOST('format');
$filetoimport		= GETPOST('filetoimport');
$action				= GETPOST('action','alpha');
$confirm			= GETPOST('confirm','alpha');
$step				= (GETPOST('step') ? GETPOST('step') : 1);
$import_name		= GETPOST('import_name');
$hexa				= GETPOST('hexa');
$importmodelid		= GETPOST('importmodelid');
$excludefirstline	= (GETPOST('excludefirstline') ? GETPOST('excludefirstline') : 1);
$endatlinenb     	= (GETPOST('endatlinenb') ? GETPOST('endatlinenb') : '');
$separator			= (GETPOST('separator') ? GETPOST('separator') : (! empty($conf->global->IMPORT_CSV_SEPARATOR_TO_USE)?$conf->global->IMPORT_CSV_SEPARATOR_TO_USE:','));
$enclosure			= (GETPOST('enclosure') ? GETPOST('enclosure') : '"');

$objimport=new Import($db);
$objimport->load_arrays($user,($step==1?'':$datatoimport));

$objmodelimport=new ModeleImports();

$form = new Form($db);
$htmlother = new FormOther($db);
$formfile = new FormFile($db);

// Init $array_match_file_to_database from _SESSION
$serialized_array_match_file_to_database=isset($_SESSION["dol_array_match_file_to_database"])?$_SESSION["dol_array_match_file_to_database"]:'';
$array_match_file_to_database=array();
$fieldsarray=explode(',',$serialized_array_match_file_to_database);
foreach($fieldsarray as $elem)
{
	$tabelem=explode('=',$elem,2);
	$key=$tabelem[0];
	$val=(isset($tabelem[1])?$tabelem[1]:'');
	if ($key && $val)
	{
		$array_match_file_to_database[$key]=$val;
	}
}


/*
 * Actions
 */

/*
if ($action=='downfield' || $action=='upfield')
{
	$pos=$array_match_file_to_database[$_GET["field"]];
	if ($action=='downfield') $newpos=$pos+1;
	if ($action=='upfield') $newpos=$pos-1;
	// Recherche code avec qui switcher
	$newcode="";
	foreach($array_match_file_to_database as $code=>$value)
	{
		if ($value == $newpos)
		{
			$newcode=$code;
			break;
		}
	}
	//print("Switch pos=$pos (code=".$_GET["field"].") and newpos=$newpos (code=$newcode)");
	if ($newcode)   // Si newcode trouve (protection contre resoumission de page)
	{
		$array_match_file_to_database[$_GET["field"]]=$newpos;
		$array_match_file_to_database[$newcode]=$pos;
		$_SESSION["dol_array_match_file_to_database"]=$serialized_array_match_file_to_database;
	}
}
*/
if ($action == 'builddoc')
{
	// Build import file
	$result=$objimport->build_file($user, GETPOST('model','alpha'), $datatoimport, $array_match_file_to_database);
	if ($result < 0)
	{
		setEventMessages($objimport->error, $objimport->errors, 'errors');
	}
	else
	{
		setEventMessages($langs->trans("FileSuccessfullyBuilt"), null, 'mesgs');
	}
}

if ($action == 'deleteprof')
{
	if ($_GET["id"])
	{
		$objimport->fetch($_GET["id"]);
		$result=$objimport->delete($user);
	}
}

// Save import config to database
if ($action == 'add_import_model')
{
	if ($import_name)
	{
		// Set save string
		$hexa='';
		foreach($array_match_file_to_database as $key=>$val)
		{
			if ($hexa) $hexa.=',';
			$hexa.=$key.'='.$val;
		}

		$objimport->model_name = $import_name;
		$objimport->datatoimport = $datatoimport;
		$objimport->hexa = $hexa;

		$result = $objimport->create($user);
		if ($result >= 0)
		{
			setEventMessages($langs->trans("ImportModelSaved", $objimport->model_name), null, 'mesgs');
		}
		else
		{
			$langs->load("errors");
			if ($objimport->errno == 'DB_ERROR_RECORD_ALREADY_EXISTS')
			{
				setEventMessages($langs->trans("ErrorImportDuplicateProfil"), null, 'errors');
			}
			else {
				setEventMessages($objimport->error, null, 'errors');
			}
		}
	}
	else
	{
		setEventMessages($langs->trans("ErrorFieldRequired", $langs->transnoentities("ImportModelName")), null, 'errors');
	}
}

if ($step == 3 && $datatoimport)
{
	if (GETPOST('sendit') && ! empty($conf->global->MAIN_UPLOAD_DOC))
	{
		dol_mkdir($conf->import->dir_temp);
		$nowyearmonth=dol_print_date(dol_now(),'%Y%m%d%H%M%S');

		$fullpath=$conf->import->dir_temp . "/" . $nowyearmonth . '-'.$_FILES['userfile']['name'];
		if (dol_move_uploaded_file($_FILES['userfile']['tmp_name'], $fullpath,1) > 0)
		{
			dol_syslog("File ".$fullpath." was added for import");
		}
		else
		{
			$langs->load("errors");
			setEventMessages($langs->trans("ErrorFailedToSaveFile"), null, 'errors');
		}
	}

	// Delete file
	if ($action == 'confirm_deletefile' && $confirm == 'yes')
	{
		$langs->load("other");

		$param='&datatoimport='.$datatoimport.'&format='.$format;
		if ($excludefirstline) $param.='&excludefirstline='.$excludefirstline;
		if ($endatlinenb) $param.='&endatlinenb='.$endatlinenb;
		
		$file = $conf->import->dir_temp . '/' . GETPOST('urlfile');	// Do not use urldecode here ($_GET and $_REQUEST are already decoded by PHP).
		$ret=dol_delete_file($file);
		if ($ret) setEventMessages($langs->trans("FileWasRemoved", GETPOST('urlfile')), null, 'mesgs');
		else setEventMessages($langs->trans("ErrorFailToDeleteFile", GETPOST('urlfile')), null, 'errors');
		Header('Location: '.$_SERVER["PHP_SELF"].'?step='.$step.$param);
		exit;
	}
}

if ($step == 4 && $action == 'select_model')
{
	// Reinit match arrays
	$_SESSION["dol_array_match_file_to_database"]='';
	$serialized_array_match_file_to_database='';
	$array_match_file_to_database=array();

	// Load model from $importmodelid and set $array_match_file_to_database
	// and $_SESSION["dol_array_match_file_to_database"]
	$result = $objimport->fetch($importmodelid);
	if ($result > 0)
	{
		$serialized_array_match_file_to_database=$objimport->hexa;
		$fieldsarray=explode(',',$serialized_array_match_file_to_database);
		foreach($fieldsarray as $elem)
		{
			$tabelem=explode('=',$elem);
			$key=$tabelem[0];
			$val=$tabelem[1];
			if ($key && $val)
			{
				$array_match_file_to_database[$key]=$val;
			}
		}
		$_SESSION["dol_array_match_file_to_database"]=$serialized_array_match_file_to_database;
	}
}

if ($action == 'saveorder')
{
	// Enregistrement de la position des champs
	dol_syslog("boxorder=".$_GET['boxorder']." datatoimport=".$_GET["datatoimport"], LOG_DEBUG);
	$part=explode(':',$_GET['boxorder']);
	$colonne=$part[0];
	$list=$part[1];
	dol_syslog('column='.$colonne.' list='.$list);

	// Init targets fields array
	$fieldstarget=$objimport->array_import_fields[0];

	// Reinit match arrays. We redefine array_match_file_to_database
	$serialized_array_match_file_to_database='';
	$array_match_file_to_database=array();
	$fieldsarray=explode(',',$list);
	$pos=0;
	foreach($fieldsarray as $fieldnb)	// For each elem in list. fieldnb start from 1 to ...
	{
		// Get name of database fields at position $pos and put it into $namefield
		$posbis=0;$namefield='';
		foreach($fieldstarget as $key => $val)	// key:   val:
		{
			//dol_syslog('AjaxImport key='.$key.' val='.$val);
			if ($posbis < $pos)
			{
				$posbis++;
				continue;
			}
			// We found the key of targets that is at position pos
			$namefield=$key;
			//dol_syslog('AjaxImport Field name found for file field nb '.$fieldnb.'='.$namefield);

			break;
		}

		if ($fieldnb && $namefield)
		{
			$array_match_file_to_database[$fieldnb]=$namefield;
			if ($serialized_array_match_file_to_database) $serialized_array_match_file_to_database.=',';
			$serialized_array_match_file_to_database.=($fieldnb.'='.$namefield);
		}

		$pos++;
	}

	// We save new matching in session
	$_SESSION["dol_array_match_file_to_database"]=$serialized_array_match_file_to_database;
	dol_syslog('dol_array_match_file_to_database='.$serialized_array_match_file_to_database);
}




/*
 * View
 */


// STEP 1: Page to select dataset to import
if ($step == 1 || ! $datatoimport)
{
	// Clean saved file-database matching
	$serialized_array_match_file_to_database='';
	$array_match_file_to_database=array();
	$_SESSION["dol_array_match_file_to_database"]='';

	$param='';
	if ($excludefirstline) $param.='&excludefirstline='.$excludefirstline;
	if ($endatlinenb) $param.='&endatlinenb='.$endatlinenb;
	if ($separator) $param.='&separator='.urlencode($separator);
	if ($enclosure) $param.='&enclosure='.urlencode($enclosure);

	llxHeader('',$langs->trans("NewImport"),'EN:Module_Imports_En|FR:Module_Imports|ES:M&oacute;dulo_Importaciones');

    $head = import_prepare_head($param, 1);

	dol_fiche_head($head, 'step1', $langs->trans("NewImport"));


	print '<table class="notopnoleftnoright" width="100%">';

	print $langs->trans("SelectImportDataSet").'<br>';

	// Affiche les modules d'imports
	print '<table class="noborder" width="100%">';
	print '<tr class="liste_titre">';
	print '<td>'.$langs->trans("Module").'</td>';
	print '<td>'.$langs->trans("ImportableDatas").'</td>';
	print '<td>&nbsp;</td>';
	print '</tr>';
	$val=true;
	if (count($objimport->array_import_code))
	{
		foreach ($objimport->array_import_code as $key => $value)
		{
			//var_dump($objimport->array_import_code[$key]);
			$val=!$val;
			print '<tr '.$bc[$val].'><td nospan="nospan">';
			$titleofmodule=$objimport->array_import_module[$key]->getName();
			// Special cas for import common to module/services
			if (in_array($objimport->array_import_code[$key], array('produit_supplierprices','produit_multiprice'))) $titleofmodule=$langs->trans("ProductOrService");
			print $titleofmodule;
			print '</td><td>';
			//print $value;
			print img_object($objimport->array_import_module[$key]->getName(),$objimport->array_import_icon[$key]).' ';
			print $objimport->array_import_label[$key];
			print '</td><td align="right">';
			if ($objimport->array_import_perms[$key])
			{
				print '<a href="'.DOL_URL_ROOT.'/imports/import.php?step=2&datatoimport='.$objimport->array_import_code[$key].$param.'">'.img_picto($langs->trans("NewImport"),'filenew').'</a>';
			}
			else
			{
				print $langs->trans("NotEnoughPermissions");
			}
			print '</td></tr>';
		}
	}
	else
	{
		print '<tr><td '.$bc[false].' colspan="3">'.$langs->trans("NoImportableData").'</td></tr>';
	}
	print '</table>';

	print '</table>';

    dol_fiche_end();

}


// STEP 2: Page to select input format file
if ($step == 2 && $datatoimport)
{
	$param='&datatoimport='.$datatoimport;
	if ($excludefirstline) $param.='&excludefirstline='.$excludefirstline;
	if ($endatlinenb) $param.='&endatlinenb='.$endatlinenb;
	if ($separator) $param.='&separator='.urlencode($separator);
	if ($enclosure) $param.='&enclosure='.urlencode($enclosure);

	llxHeader('',$langs->trans("NewImport"),'EN:Module_Imports_En|FR:Module_Imports|ES:M&oacute;dulo_Importaciones');

    $head = import_prepare_head($param,2);

	dol_fiche_head($head, 'step2', $langs->trans("NewImport"));


	print '<table width="100%" class="border">';

	// Module
	print '<tr><td width="25%">'.$langs->trans("Module").'</td>';
	print '<td>';
	$titleofmodule=$objimport->array_import_module[0]->getName();
	// Special cas for import common to module/services
	if (in_array($objimport->array_import_code[0], array('produit_supplierprices','produit_multiprice'))) $titleofmodule=$langs->trans("ProductOrService");
	print $titleofmodule;
	print '</td></tr>';

	// Lot de donnees a importer
	print '<tr><td width="25%">'.$langs->trans("DatasetToImport").'</td>';
	print '<td>';
	print img_object($objimport->array_import_module[0]->getName(),$objimport->array_import_icon[0]).' ';
	print $objimport->array_import_label[0];
	print '</td></tr>';

	print '</table>';
	print '<br>'."\n";


	print '<form name="userfile" action="'.$_SERVER["PHP_SELF"].'" enctype="multipart/form-data" METHOD="POST">';
	print '<input type="hidden" name="token" value="'.$_SESSION['newtoken'].'">';
	print '<input type="hidden" name="max_file_size" value="'.$conf->maxfilesize.'">';

	print $langs->trans("ChooseFormatOfFileToImport",img_picto('','filenew')).'<br>';
	print '<table class="noborder" width="100%" cellspacing="0" cellpadding="4">';

	$filetoimport='';
	$var=true;

	// Add format informations and link to download example
	print '<tr class="liste_titre"><td colspan="6">';
	print $langs->trans("FileMustHaveOneOfFollowingFormat");
	print '</td></tr>';
	$liste=$objmodelimport->liste_modeles($db);
	foreach($liste as $key)
	{
		$var=!$var;
		print '<tr '.$bc[$var].'>';
		print '<td width="16">'.img_picto_common($key,$objmodelimport->getPictoForKey($key)).'</td>';
    	$text=$objmodelimport->getDriverDescForKey($key);
    	print '<td>'.$form->textwithpicto($objmodelimport->getDriverLabelForKey($key),$text).'</td>';
		print '<td align="center"><a href="'.DOL_URL_ROOT.'/imports/emptyexample.php?format='.$key.$param.'" target="_blank">'.$langs->trans("DownloadEmptyExample").'</a></td>';
		// Action button
		print '<td align="right">';
		print '<a href="'.DOL_URL_ROOT.'/imports/import.php?step=3&format='.$key.$param.'">'.img_picto($langs->trans("SelectFormat"),'filenew').'</a>';
		print '</td>';
		print '</tr>';
	}

	print '</table></form>';

    dol_fiche_end();

}


// STEP 3: Page to select file
if ($step == 3 && $datatoimport)
{
	$param='&datatoimport='.$datatoimport.'&format='.$format;
	if ($excludefirstline) $param.='&excludefirstline='.$excludefirstline;
	if ($endatlinenb) $param.='&endatlinenb='.$endatlinenb;
	if ($separator) $param.='&separator='.urlencode($separator);
	if ($enclosure) $param.='&enclosure='.urlencode($enclosure);

	$liste=$objmodelimport->liste_modeles($db);

	llxHeader('',$langs->trans("NewImport"),'EN:Module_Imports_En|FR:Module_Imports|ES:M&oacute;dulo_Importaciones');

    $head = import_prepare_head($param, 3);

	dol_fiche_head($head, 'step3', $langs->trans("NewImport"));

	/*
	 * Confirm delete file
	 */
	if ($action == 'delete')
	{
		print $form->formconfirm($_SERVER["PHP_SELF"].'?urlfile='.urlencode(GETPOST('urlfile')).'&step=3'.$param, $langs->trans('DeleteFile'), $langs->trans('ConfirmDeleteFile'), 'confirm_deletefile', '', 0, 1);

	}

	print '<table width="100%" class="border">';

	// Module
	print '<tr><td width="25%">'.$langs->trans("Module").'</td>';
	print '<td>';
	$titleofmodule=$objimport->array_import_module[0]->getName();
	// Special cas for import common to module/services
	if (in_array($objimport->array_import_code[0], array('produit_supplierprices','produit_multiprice'))) $titleofmodule=$langs->trans("ProductOrService");
	print $titleofmodule;
	print '</td></tr>';

	// Lot de donnees a importer
	print '<tr><td width="25%">'.$langs->trans("DatasetToImport").'</td>';
	print '<td>';
	print img_object($objimport->array_import_module[0]->getName(),$objimport->array_import_icon[0]).' ';
	print $objimport->array_import_label[0];
	print '</td></tr>';

	print '</table><br>';
	print '<b>'.$langs->trans("InformationOnSourceFile").'</b>';
	print '<table width="100%" class="border">';
	//print '<tr><td colspan="2"><b>'.$langs->trans("InformationOnSourceFile").'</b></td></tr>';

	// Source file format
	print '<tr><td width="25%">'.$langs->trans("SourceFileFormat").'</td>';
	print '<td>';
    $text=$objmodelimport->getDriverDescForKey($format);
    print $form->textwithpicto($objmodelimport->getDriverLabelForKey($format),$text);
    print '</td><td align="right" class="nowrap"><a href="'.DOL_URL_ROOT.'/imports/emptyexample.php?format='.$format.$param.'" target="_blank">'.$langs->trans("DownloadEmptyExample").'</a>';

	print '</td></tr>';

	print '</table>';
	print '<br>'."\n";


	print '<form name="userfile" action="'.$_SERVER["PHP_SELF"].'" enctype="multipart/form-data" METHOD="POST">';
	print '<input type="hidden" name="token" value="'.$_SESSION['newtoken'].'">';
	print '<input type="hidden" name="max_file_size" value="'.$conf->maxfilesize.'">';

	print '<table class="noborder" width="100%" cellspacing="0" cellpadding="4">';

	$filetoimport='';
	$var=true;

	print '<tr><td colspan="6">'.$langs->trans("ChooseFileToImport",img_picto('','filenew')).'</td></tr>';

	print '<tr class="liste_titre"><td colspan="6">'.$langs->trans("FileWithDataToImport").'</td></tr>';

	// Input file name box
	$var=false;
	print '<tr '.$bc[$var].'><td colspan="6">';
	print '<input type="file"   name="userfile" size="20" maxlength="80"> &nbsp; &nbsp; ';
	print '<input type="submit" class="button" value="'.$langs->trans("AddFile").'" name="sendit">';
	print '<input type="hidden" value="'.$step.'" name="step">';
	print '<input type="hidden" value="'.$format.'" name="format">';
	print '<input type="hidden" value="'.$excludefirstline.'" name="excludefirstline">';
	print '<input type="hidden" value="'.$endatlinenb.'" name="endatlinenb">';
	print '<input type="hidden" value="'.$separator.'" name="separator">';
	print '<input type="hidden" value="'.$enclosure.'" name="enclosure">';
	print '<input type="hidden" value="'.$datatoimport.'" name="datatoimport">';
	print "</tr>\n";

	// Search available imports
	$filearray=dol_dir_list($conf->import->dir_temp, 'files', 0, '', '', 'name', SORT_DESC);
	if (count($filearray) > 0)
	{
		$dir=$conf->import->dir_temp;

		// Search available files to import
		$i=0;
		foreach ($filearray as $key => $val)
		{
		    $file=$val['name'];

			// readdir return value in ISO and we want UTF8 in memory
			if (! utf8_check($file)) $file=utf8_encode($file);

			if (preg_match('/^\./',$file)) continue;

			$modulepart='import';
			$urlsource=$_SERVER["PHP_SELF"].'?step='.$step.$param.'&filetoimport='.urlencode($filetoimport);
			$relativepath=$file;
			$var=!$var;
			print '<tr '.$bc[$var].'>';
			print '<td width="16">'.img_mime($file).'</td>';
			print '<td>';
    		print '<a data-ajax="false" href="'.DOL_URL_ROOT.'/document.php?modulepart='.$modulepart.'&file='.urlencode($relativepath).'&step=3'.$param.'" target="_blank">';
    		print $file;
    		print '</a>';
			print '</td>';
			// Affiche taille fichier
			print '<td align="right">'.dol_print_size(dol_filesize($dir.'/'.$file)).'</td>';
			// Affiche date fichier
			print '<td align="right">'.dol_print_date(dol_filemtime($dir.'/'.$file),'dayhour').'</td>';
			// Del button
			print '<td align="right"><a href="'.$_SERVER['PHP_SELF'].'?action=delete&step=3'.$param.'&urlfile='.urlencode($relativepath);
			print '">'.img_delete().'</a></td>';
			// Action button
			print '<td align="right">';
			print '<a href="'.$_SERVER['PHP_SELF'].'?step=4'.$param.'&filetoimport='.urlencode($relativepath).'">'.img_picto($langs->trans("NewImport"),'filenew').'</a>';
			print '</td>';
			print '</tr>';
		}
	}

	print '</table></form>';

    dol_fiche_end();
}


// STEP 4: Page to make matching between source file and database fields
if ($step == 4 && $datatoimport)
{
	$model=$format;
	$liste=$objmodelimport->liste_modeles($db);

	// Create classe to use for import
	$dir = DOL_DOCUMENT_ROOT . "/core/modules/import/";
	$file = "import_".$model.".modules.php";
	$classname = "Import".ucfirst($model);
	require_once $dir.$file;
	$obj = new $classname($db,$datatoimport);
	if ($model == 'csv') {
	    $obj->separator = $separator;
	    $obj->enclosure = $enclosure;
	}
<<<<<<< HEAD
	
	$update = GETPOST('update');
	if(!empty($update)) {
=======
    if ($model == 'xlsx') {
        if (! preg_match('/\.xlsx$/i', $filetoimport))
        {
            $langs->load("errors");
            $param='&datatoimport='.$datatoimport.'&format='.$format;
            setEventMessages($langs->trans("ErrorFileMustHaveFormat", $model),null,'errors');
            header("Location: ".$_SERVER["PHP_SELF"].'?step=3'.$param.'&filetoimport='.urlencode($relativepath));
            exit;
        }
        
    }
	
	if (GETPOST('update')) {
>>>>>>> 3f5d67d4
		$array_match_file_to_database=array();
	}

	// Load source fields in input file
	$fieldssource=array();
	$result=$obj->import_open_file($conf->import->dir_temp.'/'.$filetoimport,$langs);
	if ($result >= 0)
	{
		// Read first line
		$arrayrecord=$obj->import_read_record();
		// Put into array fieldssource starting with 1.
		$i=1;
		foreach($arrayrecord as $key => $val)
		{
			$fieldssource[$i]['example1']=dol_trunc($val['val'],24);
			$i++;
		}
		$obj->import_close_file();
	}

	// Load targets fields in database
	$fieldstarget=$objimport->array_import_fields[0];

	$maxpos=max(count($fieldssource),count($fieldstarget));

	//var_dump($array_match_file_to_database);

	// Is it a first time in page (if yes, we must initialize array_match_file_to_database)
	if (count($array_match_file_to_database) == 0)
	{
		// This is first input in screen, we need to define
		// $array_match_file_to_database
		// $serialized_array_match_file_to_database
		// $_SESSION["dol_array_match_file_to_database"]
		$pos=1;
		$num=count($fieldssource);
		while ($pos <= $num)
		{
			if ($num >= 1 && $pos <= $num)
			{
				$posbis=1;
				foreach($fieldstarget as $key => $val)
				{
					if ($posbis < $pos)
					{
						$posbis++;
						continue;
					}
					// We found the key of targets that is at position pos
					$array_match_file_to_database[$pos]=$key;
					if ($serialized_array_match_file_to_database) $serialized_array_match_file_to_database.=',';
					$serialized_array_match_file_to_database.=($pos.'='.$key);
					break;
				}
			}
			$pos++;
		}
		// Save the match array in session. We now will use the array in session.
		$_SESSION["dol_array_match_file_to_database"]=$serialized_array_match_file_to_database;
	}
	$array_match_database_to_file=array_flip($array_match_file_to_database);

	//print $serialized_array_match_file_to_database;
	//print $_SESSION["dol_array_match_file_to_database"];
	//var_dump($array_match_file_to_database);exit;

	// Now $array_match_file_to_database contains  fieldnb(1,2,3...)=>fielddatabase(key in $array_match_file_to_database)

	$param='&format='.$format.'&datatoimport='.$datatoimport.'&filetoimport='.urlencode($filetoimport);
	if ($excludefirstline) $param.='&excludefirstline='.$excludefirstline;
	if ($endatlinenb) $param.='&endatlinenb='.$endatlinenb;
	if ($separator) $param.='&separator='.urlencode($separator);
	if ($enclosure) $param.='&enclosure='.urlencode($enclosure);

	llxHeader('',$langs->trans("NewImport"),'EN:Module_Imports_En|FR:Module_Imports|ES:M&oacute;dulo_Importaciones');

    $head = import_prepare_head($param,4);

	dol_fiche_head($head, 'step4', $langs->trans("NewImport"));

	print '<table width="100%" class="border">';

	// Module
	print '<tr><td width="25%">'.$langs->trans("Module").'</td>';
	print '<td>';
	$titleofmodule=$objimport->array_import_module[0]->getName();
	// Special cas for import common to module/services
	if (in_array($objimport->array_import_code[0], array('produit_supplierprices','produit_multiprice'))) $titleofmodule=$langs->trans("ProductOrService");
	print $titleofmodule;
	print '</td></tr>';

	// Lot de donnees a importer
	print '<tr><td width="25%">'.$langs->trans("DatasetToImport").'</td>';
	print '<td>';
	print img_object($objimport->array_import_module[0]->getName(),$objimport->array_import_icon[0]).' ';
	print $objimport->array_import_label[0];
	print '</td></tr>';

	print '</table><br>';
	print '<b>'.$langs->trans("InformationOnSourceFile").'</b>';
	print '<table width="100%" class="border">';
	//print '<tr><td colspan="2"><b>'.$langs->trans("InformationOnSourceFile").'</b></td></tr>';

	// Source file format
	print '<tr><td width="25%">'.$langs->trans("SourceFileFormat").'</td>';
	print '<td>';
    $text=$objmodelimport->getDriverDescForKey($format);
    print $form->textwithpicto($objmodelimport->getDriverLabelForKey($format),$text);
	print '</td></tr>';

	// Separator and enclosure
    if ($model == 'csv') {
		print '<tr><td width="25%">'.$langs->trans("CsvOptions").'</td>';
		print '<td>';
		print '<form>';
		print '<input type="hidden" value="'.$step.'" name="step">';
		print '<input type="hidden" value="'.$format.'" name="format">';
		print '<input type="hidden" value="'.$excludefirstline.'" name="excludefirstline">';
		print '<input type="hidden" value="'.$endatlinenb.'" name="endatlinenb">';
		print '<input type="hidden" value="'.$datatoimport.'" name="datatoimport">';
		print '<input type="hidden" value="'.$filetoimport.'" name="filetoimport">';
		print $langs->trans("Separator").' : ';
		print '<input type="text" size="1" name="separator" value="'.htmlentities($separator).'"/>';
		print '&nbsp;&nbsp;&nbsp;&nbsp;'.$langs->trans("Enclosure").' : ';
		print '<input type="text" size="1" name="enclosure" value="'.htmlentities($enclosure).'"/>';
		print '<input name="update" type="submit" value="'.$langs->trans('Update').'" class="button" />';
		print '</form>';
		print '</td></tr>';
    }

	// File to import
	print '<tr><td width="25%">'.$langs->trans("FileToImport").'</td>';
	print '<td>';
	$modulepart='import';
	$relativepath=GETPOST('filetoimport');
    print '<a data-ajax="false" href="'.DOL_URL_ROOT.'/document.php?modulepart='.$modulepart.'&file='.urlencode($relativepath).'&step=4'.$param.'" target="_blank">';
    print $filetoimport;
    print '</a>';
	print '</td></tr>';

	print '</table>';
	print '<br>'."\n";


    // List of source fields
    print '<!-- List of source fields -->'."\n";
    print '<form action="'.$_SERVER["PHP_SELF"].'" method="post">';
    print '<input type="hidden" name="token" value="'.$_SESSION['newtoken'].'">';
    print '<input type="hidden" name="action" value="select_model">';
    print '<input type="hidden" name="step" value="4">';
    print '<input type="hidden" name="format" value="'.$format.'">';
    print '<input type="hidden" name="datatoimport" value="'.$datatoimport.'">';
    print '<input type="hidden" name="filetoimport" value="'.$filetoimport.'">';
    print '<input type="hidden" name="excludefirstline" value="'.$excludefirstline.'">';
    print '<input type="hidden" name="endatlinenb" value="'.$endatlinenb.'">';
    print '<input type="hidden" name="separator" value="'.$separator.'">';
	print '<input type="hidden" name="enclosure" value="'.$enclosure.'">';
    print '<table><tr><td colspan="2">';
    print $langs->trans("SelectImportFields",img_picto('','uparrow','')).' ';
    $htmlother->select_import_model($importmodelid,'importmodelid',$datatoimport,1);
    print '<input type="submit" class="button" value="'.$langs->trans("Select").'">';
    print '</td></tr></table>';
    print '</form>';

	// Title of array with fields
	print '<table class="nobordernopadding" width="100%">';
	print '<tr class="liste_titre">';
	print '<td>'.$langs->trans("FieldsInSourceFile").'</td>';
	print '<td>'.$langs->trans("FieldsInTargetDatabase").'</td>';
	print '</tr>';

	//var_dump($array_match_file_to_database);

	print '<tr valign="top"><td width="50%">';

	$fieldsplaced=array();
	$valforsourcefieldnb=array();
	$listofkeys=array();
	foreach($array_match_file_to_database as $key => $val)
	{
		$listofkeys[$key]=1;
	}

	print "\n<!-- Box left container -->\n";
	print '<div id="left" class="connectedSortable">'."\n";

	// List of source fields
	$var=true;
	$lefti=1;
	foreach ($array_match_file_to_database as $key => $val)
	{
		$var=!$var;
		show_elem($fieldssource,$key,$val,$var);		// key is field number in source file
		//print '> '.$lefti.'-'.$key.'-'.$val;
		$listofkeys[$key]=1;
		$fieldsplaced[$key]=1;
		$valforsourcefieldnb[$lefti]=$key;
		$lefti++;

		if ($lefti > count($fieldstarget)) break;	// Other fields are in the not imported area
	}
	//var_dump($valforsourcefieldnb);

	// Complete source fields from count($fieldssource)+1 to count($fieldstarget)
	$more=1;
	$num=count($fieldssource);
	while ($lefti <= $num)
	{
		$var=!$var;
		$newkey=getnewkey($fieldssource,$listofkeys);
		show_elem($fieldssource,$newkey,'',$var);	// key start after field number in source file
		//print '> '.$lefti.'-'.$newkey;
		$listofkeys[$key]=1;
		$lefti++;
		$more++;
	}

	print "</div>\n";
	print "<!-- End box left container -->\n";


	print '</td><td width="50%">';

	// List of targets fields
	$height=24;
	$i = 0;
	$var=true;
	$mandatoryfieldshavesource=true;
	print '<table width="100%" class="nobordernopadding">';
	foreach($fieldstarget as $code=>$label)
	{
		$var=!$var;
		print '<tr '.$bc[$var].' height="'.$height.'">';

		$i++;

		$entity=(! empty($objimport->array_import_entities[0][$code])?$objimport->array_import_entities[0][$code]:$objimport->array_import_icon[0]);
		$tablealias=preg_replace('/(\..*)$/i','',$code);
		$tablename=$objimport->array_import_tables[0][$tablealias];
		$entityicon=$entitytoicon[$entity]?$entitytoicon[$entity]:$entity;
		$entitylang=$entitytolang[$entity]?$entitytolang[$entity]:$entity;

		print '<td class="nowrap" style="font-weight: normal">=>'.img_object('',$entityicon).' '.$langs->trans($entitylang).'</td>';
		print '<td style="font-weight: normal">';
		$newlabel=preg_replace('/\*$/','',$label);
		$text=$langs->trans($newlabel);
		$more='';
		if (preg_match('/\*$/',$label))
		{
			$text='<span class="fieldrequired">'.$text.'</span>';
			$more=((! empty($valforsourcefieldnb[$i]) && $valforsourcefieldnb[$i] <= count($fieldssource)) ? '' : img_warning($langs->trans("FieldNeedSource")));
			if ($mandatoryfieldshavesource) $mandatoryfieldshavesource=(! empty($valforsourcefieldnb[$i]) && ($valforsourcefieldnb[$i] <= count($fieldssource)));
			//print 'xx'.($i).'-'.$valforsourcefieldnb[$i].'-'.$mandatoryfieldshavesource;
		}
		print $text;
		print '</td>';
		// Info field
		print '<td style="font-weight: normal" align="right">';
		$filecolumn=$array_match_database_to_file[$code];
		// Source field info
		$htmltext ='<b><u>'.$langs->trans("FieldSource").'</u></b><br>';
		if ($filecolumn > count($fieldssource)) $htmltext.=$langs->trans("DataComeFromNoWhere").'<br>';
		else
		{
			if (empty($objimport->array_import_convertvalue[0][$code]))	// If source file does not need convertion
			{
				$filecolumntoshow=$filecolumn;
				$htmltext.=$langs->trans("DataComeFromFileFieldNb",$filecolumntoshow).'<br>';
			}
			else
			{
				if ($objimport->array_import_convertvalue[0][$code]['rule']=='fetchidfromref')    $htmltext.=$langs->trans("DataComeFromIdFoundFromRef",$filecolumn,$langs->transnoentitiesnoconv($entitylang)).'<br>';
				if ($objimport->array_import_convertvalue[0][$code]['rule']=='fetchidfromcodeid') $htmltext.=$langs->trans("DataComeFromIdFoundFromCodeId",$filecolumn,$langs->transnoentitiesnoconv($objimport->array_import_convertvalue[0][$code]['dict'])).'<br>';
			}
		}
		// Source required
		$htmltext.=$langs->trans("SourceRequired").': <b>'.yn(preg_match('/\*$/',$label)).'</b><br>';
		$example=$objimport->array_import_examplevalues[0][$code];
		// Example
		if (empty($objimport->array_import_convertvalue[0][$code]))	// If source file does not need convertion
		{
		    if ($example) $htmltext.=$langs->trans("SourceExample").': <b>'.$example.'</b><br>';
		}
		else
		{
		    if ($objimport->array_import_convertvalue[0][$code]['rule']=='fetchidfromref')        $htmltext.=$langs->trans("SourceExample").': <b>'.$langs->transnoentitiesnoconv("ExampleAnyRefFoundIntoElement",$entitylang).($example?' ('.$langs->transnoentitiesnoconv("Example").': '.$example.')':'').'</b><br>';
		    elseif ($objimport->array_import_convertvalue[0][$code]['rule']=='fetchidfromcodeid') $htmltext.=$langs->trans("SourceExample").': <b>'.$langs->trans("ExampleAnyCodeOrIdFoundIntoDictionary",$langs->transnoentitiesnoconv($objimport->array_import_convertvalue[0][$code]['dict'])).($example?' ('.$langs->transnoentitiesnoconv("Example").': '.$example.')':'').'</b><br>';
		    elseif ($example) $htmltext.=$langs->trans("SourceExample").': <b>'.$example.'</b><br>';
		}
		// Format control rule
		if (! empty($objimport->array_import_regex[0][$code]))
		{
			$htmltext.=$langs->trans("FormatControlRule").': <b>'.$objimport->array_import_regex[0][$code].'</b><br>';
		}
		$htmltext.='<br>';
		// Target field info
		$htmltext.='<b><u>'.$langs->trans("FieldTarget").'</u></b><br>';
		if (empty($objimport->array_import_convertvalue[0][$code]))	// If source file does not need convertion
		{
			$htmltext.=$langs->trans("DataIsInsertedInto").'<br>';
		}
		else
		{
			if ($objimport->array_import_convertvalue[0][$code]['rule']=='fetchidfromref')    $htmltext.=$langs->trans("DataIDSourceIsInsertedInto").'<br>';
			if ($objimport->array_import_convertvalue[0][$code]['rule']=='fetchidfromcodeid') $htmltext.=$langs->trans("DataCodeIDSourceIsInsertedInto").'<br>';
		}
		$htmltext.=$langs->trans("FieldTitle").": <b>".$langs->trans($newlabel)."</b><br>";
		$htmltext.=$langs->trans("Table")." -> ".$langs->trans("Field").': <b>'.$tablename." -> ".preg_replace('/^.*\./','',$code)."</b><br>";
		print $form->textwithpicto($more,$htmltext);
		print '</td>';

		print '</tr>';
		$save_select.=$bit;
	}
	print '</table>';

	print '</td></tr>';

	// List of not imported fields
	print '<tr class="liste_titre"><td colspan="2">'.$langs->trans("NotImportedFields").'</td></tr>';

	print '<tr valign="top"><td width="50%">';

	print "\n<!-- Box ignore container -->\n";
	print '<div id="right" class="connectedSortable">'."\n";

	$nbofnotimportedfields=0;
	foreach ($fieldssource as $key => $val)
	{
		if (empty($fieldsplaced[$key]))
		{
			//$var=!$var;
			$nbofnotimportedfields++;
			show_elem($fieldssource,$key,'',$var,'nostyle');
			//print '> '.$lefti.'-'.$key;
			$listofkeys[$key]=1;
			$lefti++;
		}
	}

	// Print one more empty field
	$newkey=getnewkey($fieldssource,$listofkeys);
	show_elem($fieldssource,$newkey,'',$var,'nostyle');
	//print '> '.$lefti.'-'.$newkey;
	$listofkeys[$newkey]=1;
	$nbofnotimportedfields++;

	print "</div>\n";
	print "<!-- End box ignore container -->\n";

	print '</td>';
	print '<td width="50%">';
	$i=0;
	while ($i < $nbofnotimportedfields)
	{
		// Print empty cells
		show_elem('','','none',$var,'nostyle');
		$i++;
	}
	print '</td></tr>';

	print '</table>';

    dol_fiche_end();


	if ($conf->use_javascript_ajax)
	{
        print '<script type="text/javascript" language="javascript">';
        print 'jQuery(function() {
                    jQuery("#left, #right").sortable({
                        /* placeholder: \'ui-state-highlight\', */
                        handle: \'.boxhandle\',
                        revert: \'invalid\',
                        items: \'.box\',
                        containment: \'.fiche\',
                        connectWith: \'.connectedSortable\',
                        stop: function(event, ui) {
                            updateOrder();
                        }
                    });
                });
        ';
        print "\n";
        print 'function updateOrder(){'."\n";
        print 'var left_list = cleanSerialize(jQuery("#left").sortable("serialize" ));'."\n";
        //print 'var right_list = cleanSerialize(jQuery("#right").sortable("serialize" ));'."\n";
        print 'var boxorder = \'A:\' + left_list;'."\n";
        //print 'var boxorder = \'A:\' + left_list + \'-B:\' + right_list;'."\n";
        //print 'alert(\'boxorder=\' + boxorder);';
        //print 'var userid = \''.$user->id.'\';'."\n";
        //print 'var datatoimport = "'.$datatoimport.'";'."\n";
        // print 'jQuery.ajax({ url: "ajaximport.php?step=4&boxorder=" + boxorder + "&userid=" + userid + "&datatoimport=" + datatoimport,
        //                    async: false
        //        });'."\n";
        // Now reload page
        print 'var newlocation= \''.$_SERVER["PHP_SELF"].'?step=4'.$param.'&action=saveorder&boxorder=\' + boxorder;'."\n";
        //print 'alert(newlocation);';
        print 'window.location.href=newlocation;'."\n";
        print '}'."\n";
        print '</script>'."\n";
	}

	/*
	 * Barre d'action
	 */
	print '<div class="tabsAction">';

	if (count($array_match_file_to_database))
	{
		if ($mandatoryfieldshavesource)
		{
			print '<a class="butAction" href="import.php?step=5'.$param.'&filetoimport='.urlencode($filetoimport).'">'.$langs->trans("NextStep").'</a>';
		}
		else
		{
			print '<a class="butActionRefused" href="#" title="'.dol_escape_htmltag($langs->transnoentitiesnoconv("SomeMandatoryFieldHaveNoSource")).'">'.$langs->trans("NextStep").'</a>';
		}
	}

	print '</div>';


	// Area for profils import
	if (count($array_match_file_to_database))
	{
		print '<br>'."\n";
		print '<!-- Area to add new import profile -->'."\n";
		print $langs->trans("SaveImportModel");

		print '<form class="nocellnopadd" action="'.$_SERVER["PHP_SELF"].'" method="post">';
		print '<input type="hidden" name="token" value="'.$_SESSION['newtoken'].'">';
		print '<input type="hidden" name="action" value="add_import_model">';
		print '<input type="hidden" name="step" value="'.$step.'">';
		print '<input type="hidden" name="format" value="'.$format.'">';
		print '<input type="hidden" name="datatoimport" value="'.$datatoimport.'">';
    	print '<input type="hidden" name="filetoimport" value="'.$filetoimport.'">';
		print '<input type="hidden" name="hexa" value="'.$hexa.'">';
    	print '<input type="hidden" name="excludefirstline" value="'.$excludefirstline.'">';
    	print '<input type="hidden" name="endatlinenb" value="'.$endatlinenb.'">';
    	print '<input type="hidden" value="'.$separator.'" name="separator">';
		print '<input type="hidden" value="'.$enclosure.'" name="enclosure">';

		print '<table summary="selectofimportprofil" class="noborder" width="100%">';
		print '<tr class="liste_titre">';
		print '<td>'.$langs->trans("ImportModelName").'</td>';
		print '<td>&nbsp;</td>';
		print '</tr>';
		$var=false;
		print '<tr '.$bc[$var].'>';
		print '<td><input name="import_name" size="48" value=""></td><td align="right">';
		print '<input type="submit" class="button" value="'.$langs->trans("SaveImportProfile").'">';
		print '</td></tr>';

		// List of existing import profils
		$sql = "SELECT rowid, label";
		$sql.= " FROM ".MAIN_DB_PREFIX."import_model";
		$sql.= " WHERE type = '".$datatoimport."'";
		$sql.= " ORDER BY rowid";
		$resql = $db->query($sql);
		if ($resql)
		{
			$num = $db->num_rows($resql);
			$i = 0;
			$var=false;
			while ($i < $num)
			{
				$var=!$var;
				$obj = $db->fetch_object($resql);
				print '<tr '.$bc[$var].'><td>';
				print $obj->label;
				print '</td><td align="right">';
				print '<a href="'.$_SERVER["PHP_SELF"].'?step='.$step.$param.'&action=deleteprof&id='.$obj->rowid.'&filetoimport='.urlencode($filetoimport).'">';
				print img_delete();
				print '</a>';
				print '</tr>';
				$i++;
			}
		}
		else {
			dol_print_error($db);
		}

		print '</table>';
		print '</form>';
	}

}


// STEP 5: Summary of choices and launch simulation
if ($step == 5 && $datatoimport)
{
	$model=$format;
	$liste=$objmodelimport->liste_modeles($db);

	// Create classe to use for import
	$dir = DOL_DOCUMENT_ROOT . "/core/modules/import/";
	$file = "import_".$model.".modules.php";
	$classname = "Import".ucfirst($model);
	require_once $dir.$file;
	$obj = new $classname($db,$datatoimport);
	if ($model == 'csv') {
	    $obj->separator = $separator;
	    $obj->enclosure = $enclosure;
	}

	// Load source fields in input file
	$fieldssource=array();
	$result=$obj->import_open_file($conf->import->dir_temp.'/'.$filetoimport,$langs);

	if ($result >= 0)
	{
		// Read first line
		$arrayrecord=$obj->import_read_record();
		// Put into array fieldssource starting with 1.
		$i=1;
		foreach($arrayrecord as $key => $val)
		{
			$fieldssource[$i]['example1']=dol_trunc($val['val'],24);
			$i++;
		}
		$obj->import_close_file();
	}

	$nboflines=$obj->import_get_nb_of_lines($conf->import->dir_temp.'/'.$filetoimport);

	$param='&leftmenu=import&format='.$format.'&datatoimport='.$datatoimport.'&filetoimport='.urlencode($filetoimport).'&nboflines='.$nboflines.'&separator='.urlencode($separator).'&enclosure='.urlencode($enclosure);
	$param2 = $param;  // $param2 = $param without excludefirstline and endatlinenb
	if ($excludefirstline) $param.='&excludefirstline='.$excludefirstline;
	if ($endatlinenb)      $param.='&endatlinenb='.$endatlinenb;
	
	llxHeader('',$langs->trans("NewImport"),'EN:Module_Imports_En|FR:Module_Imports|ES:M&oacute;dulo_Importaciones');

    $head = import_prepare_head($param,5);

    
    print '<form action="'.$_SERVER["PHP_SELF"].'?'.$param2.'" method="POST">';
    print '<input type="hidden" name="step" value="5">';    // step 5
    print '<input type="hidden" name="action" value="launchsimu">';    // step 5
    
	dol_fiche_head($head, 'step5', $langs->trans("NewImport"));


	print '<table width="100%" class="border">';

	// Module
	print '<tr><td width="25%">'.$langs->trans("Module").'</td>';
	print '<td>';
	$titleofmodule=$objimport->array_import_module[0]->getName();
	// Special cas for import common to module/services
	if (in_array($objimport->array_import_code[0], array('produit_supplierprices','produit_multiprice'))) $titleofmodule=$langs->trans("ProductOrService");
	print $titleofmodule;
	print '</td></tr>';

	// Lot de donnees a importer
	print '<tr><td>'.$langs->trans("DatasetToImport").'</td>';
	print '<td>';
	print img_object($objimport->array_import_module[0]->getName(),$objimport->array_import_icon[0]).' ';
	print $objimport->array_import_label[0];
	print '</td></tr>';

	print '</table><br>';
	print '<b>'.$langs->trans("InformationOnSourceFile").'</b>';
	print '<table width="100%" class="border">';
	//print '<tr><td colspan="2"><b>'.$langs->trans("InformationOnSourceFile").'</b></td></tr>';

	// Source file format
	print '<tr><td width="25%">'.$langs->trans("SourceFileFormat").'</td>';
	print '<td>';
    $text=$objmodelimport->getDriverDescForKey($format);
    print $form->textwithpicto($objmodelimport->getDriverLabelForKey($format),$text);
	print '</td></tr>';

	// Separator and enclosure
	if ($model == 'csv') {
	    print '<tr><td width="25%">'.$langs->trans("CsvOptions").'</td>';
	    print '<td>';
	    print $langs->trans("Separator").' : ';
	    print htmlentities($separator);
	    print '&nbsp;&nbsp;&nbsp;&nbsp;'.$langs->trans("Enclosure").' : ';
	    print htmlentities($enclosure);
	    print '</td></tr>';
	}
	
	// File to import
	print '<tr><td>'.$langs->trans("FileToImport").'</td>';
	print '<td>';
	$modulepart='import';
	$relativepath=GETPOST('filetoimport');
    print '<a data-ajax="false" href="'.DOL_URL_ROOT.'/document.php?modulepart='.$modulepart.'&file='.urlencode($relativepath).'&step=4'.$param.'" target="_blank">';
    print $filetoimport;
    print '</a>';
    print '</td></tr>';

	// Nb of fields
	print '<tr><td>';
	print $langs->trans("NbOfSourceLines");
	print '</td><td>';
	print $nboflines;
	print '</td></tr>';

	// Do not import first lines
	print '<tr><td>';
	print $langs->trans("ImportFromLine");
	print '</td><td>';
	if ($action=='launchsimu')
	{
	    print '<input type="text" size="4" name="excludefirstlinebis" disabled="disabled" value="'.$excludefirstline.'">';
	    print '<input type="hidden" name="excludefirstline" value="'.$excludefirstline.'">';
        print ' &nbsp; <a href="'.$_SERVER["PHP_SELF"].'?step=5'.$param.'">'.$langs->trans("Modify").'</a>';
	}
	else
	{
	    print '<input type="text" size="4" name="excludefirstline" value="'.$excludefirstline.'">';
	    print $form->textwithpicto("", $langs->trans("SetThisValueTo2ToExcludeFirstLine"));
	}
	print '</td></tr>';

	// Do not import end lines
	print '<tr><td>';
	print $langs->trans("EndAtLineNb");
	print '</td><td>';
	if ($action=='launchsimu')
	{
	    print '<input type="text" size="4" name="endatlinenbbis" disabled="disabled" value="'.$endatlinenb.'">';
	    print '<input type="hidden" name="endatlinenb" value="'.$endatlinenb.'">';
        print ' &nbsp; <a href="'.$_SERVER["PHP_SELF"].'?step=5'.$param.'">'.$langs->trans("Modify").'</a>';
	}
	else
	{
	    print '<input type="text" size="4" name="endatlinenb" value="'.$endatlinenb.'">';
	    print $form->textwithpicto("", $langs->trans("KeepEmptyToGoToEndOfFile"));
	}
	print '</td></tr>';
	
	print '</table>';

	print '<br>';

	print '<b>'.$langs->trans("InformationOnTargetTables").'</b>';
	print '<table width="100%" class="border">';
	//print '<tr><td colspan="2"><b>'.$langs->trans("InformationOnTargetTables").'</b></td></tr>';

	// Tables imported
	print '<tr><td width="25%">';
	print $langs->trans("TablesTarget");
	print '</td><td>';
	$listtables=array();
	$sort_array_match_file_to_database=$array_match_file_to_database;
	foreach($array_match_file_to_database as $code=>$label)
	{
		//var_dump($fieldssource);
		if ($code > count($fieldssource)) continue;
		//print $code.'-'.$label;
		$alias=preg_replace('/(\..*)$/i','',$label);
		$listtables[$alias]=$objimport->array_import_tables[0][$alias];
	}
	if (count($listtables))
	{
		$newval='';
		//ksort($listtables);
		foreach ($listtables as $val)
		{
			if ($newval) print ', ';
			$newval=$val;
			// Link to Dolibarr wiki pages
			/*$helppagename='EN:Table_'.$newval;
			if ($helppagename && empty($conf->global->MAIN_HELP_DISABLELINK))
			{
				// Get helpbaseurl, helppage and mode from helppagename and langs
				$arrayres=getHelpParamFor($helppagename,$langs);
				$helpbaseurl=$arrayres['helpbaseurl'];
				$helppage=$arrayres['helppage'];
				$mode=$arrayres['mode'];
				$newval.=' <a href="'.sprintf($helpbaseurl,$helppage).'">'.img_picto($langs->trans($mode == 'wiki' ? 'GoToWikiHelpPage': 'GoToHelpPage'),DOL_URL_ROOT.'/theme/common/helpdoc.png','',1).'</a>';
			}*/
			print $newval;
		}
	}
	else print $langs->trans("Error");
	print '</td></tr>';

	// Fields imported
	print '<tr><td>';
	print $langs->trans("FieldsTarget").'</td><td>';
	$listfields=array();
	$i=0;
	//print 'fieldsource='.$fieldssource;
	$sort_array_match_file_to_database=$array_match_file_to_database;
	ksort($sort_array_match_file_to_database);
	//var_dump($sort_array_match_file_to_database);
	foreach($sort_array_match_file_to_database as $code=>$label)
	{
		$i++;
		//var_dump($fieldssource);
		if ($code > count($fieldssource)) continue;
		//print $code.'-'.$label;
		$alias=preg_replace('/(\..*)$/i','',$label);
		$listfields[$i]=$langs->trans("Field").' '.$code.'->'.$label;
	}
	print count($listfields)?(join(', ',$listfields)):$langs->trans("Error");
	print '</td></tr>';

	print '</table>';

    dol_fiche_end();


    if ($action != 'launchsimu')
    {
        // Show import id
        print $langs->trans("NowClickToTestTheImport",$langs->transnoentitiesnoconv("RunSimulateImportFile")).'<br>';
        print '<br>';

        // Actions
        print '<div class="center">';
        if ($user->rights->import->run)
        {
            print '<input type="submit" class="butAction" value="'.$langs->trans("RunSimulateImportFile").'">';
        }
        else
        {
            print '<a class="butActionRefused" href="#" title="'.dol_escape_htmltag($langs->transnoentitiesnoconv("NotEnoughPermissions")).'">'.$langs->trans("RunSimulateImportFile").'</a>';
        }
        print '</div>';
    }
    else
    {
        // Launch import
        $arrayoferrors=array();
        $arrayofwarnings=array();
        $maxnboferrors=empty($conf->global->IMPORT_MAX_NB_OF_ERRORS)?50:$conf->global->IMPORT_MAX_NB_OF_ERRORS;
        $maxnbofwarnings=empty($conf->global->IMPORT_MAX_NB_OF_WARNINGS)?50:$conf->global->IMPORT_MAX_NB_OF_WARNINGS;
        $nboferrors=0;
        $nbofwarnings=0;

        $importid=dol_print_date(dol_now(),'%Y%m%d%H%M%S');

        //var_dump($array_match_file_to_database);

        $db->begin();

        // Open input file
        $nbok=0;
        $pathfile=$conf->import->dir_temp.'/'.$filetoimport;
        $result=$obj->import_open_file($pathfile,$langs);
        if ($result > 0)
        {
            global $tablewithentity_cache;
            $tablewithentity_cache=array();
        	$sourcelinenb=0; $endoffile=0;

            // Loop on each input file record
            while ($sourcelinenb < $nboflines && ! $endoffile)
            {
                $sourcelinenb++;
                // Read line and stor it into $arrayrecord
                $arrayrecord=$obj->import_read_record();
                if ($arrayrecord === false)
                {
					$arrayofwarnings[$sourcelinenb][0]=array('lib'=>'File has '.$nboflines.' lines. However we reach end of file after record '.$sourcelinenb.'. This may occurs when some records are split onto several lines.','type'=>'EOF_RECORD_ON_SEVERAL_LINES');
                	$endoffile++;
                	continue;
                }
                if ($excludefirstline && ($sourcelinenb < $excludefirstline)) continue;
                if ($endatlinenb && ($sourcelinenb > $endatlinenb)) continue;
                
                // Run import
                $result=$obj->import_insert($arrayrecord,$array_match_file_to_database,$objimport,count($fieldssource),$importid);
                
                if (count($obj->errors))   $arrayoferrors[$sourcelinenb]=$obj->errors;
                if (count($obj->warnings)) $arrayofwarnings[$sourcelinenb]=$obj->warnings;
                if (! count($obj->errors) && ! count($obj->warnings)) $nbok++;
            }
            // Close file
            $obj->import_close_file();
        }
        else
        {
            print $langs->trans("ErrorFailedToOpenFile",$pathfile);
        }

	    $error=0;
	    
	    // Run the sql after import if defined
	    //var_dump($objimport->array_import_run_sql_after[0]);
	    if (! empty($objimport->array_import_run_sql_after[0]) && is_array($objimport->array_import_run_sql_after[0]))
	    {
	        $i=0;
	        foreach($objimport->array_import_run_sql_after[0] as $sqlafterimport)
	        {
	            $i++;
	            $resqlafterimport=$db->query($sqlafterimport);
	            if (! $resqlafterimport) 
	            {
			        $arrayoferrors['none'][]=array('lib'=>$langs->trans("Error running final request: ".$sqlafterimport));
	                $error++;
	            }
	        }
	    }
	    
        $db->rollback();    // We force rollback because this was just a simulation.

        // Show OK
        if (! count($arrayoferrors) && ! count($arrayofwarnings)) print img_picto($langs->trans("OK"),'tick').' <b>'.$langs->trans("NoError").'</b><br><br>';
        else print $langs->trans("NbOfLinesOK",$nbok).'</b><br><br>';

        // Show Errors
        //var_dump($arrayoferrors);
        if (count($arrayoferrors))
        {
            print img_error().' <b>'.$langs->trans("ErrorsOnXLines",count($arrayoferrors)).'</b><br>';
            print '<table width="100%" class="border"><tr><td>';
            foreach ($arrayoferrors as $key => $val)
            {
                $nboferrors++;
                if ($nboferrors > $maxnboferrors)
                {
                    print $langs->trans("TooMuchErrors",(count($arrayoferrors)-$nboferrors))."<br>";
                    break;
                }
                print '* '.$langs->trans("Line").' '.$key.'<br>';
                foreach($val as $i => $err)
                {
                    print ' &nbsp; &nbsp; > '.$err['lib'].'<br>';
                }
            }
            print '</td></tr></table>';
            print '<br>';
        }

        // Show Warnings
        //var_dump($arrayoferrors);
        if (count($arrayofwarnings))
        {
            print img_warning().' <b>'.$langs->trans("WarningsOnXLines",count($arrayofwarnings)).'</b><br>';
            print '<table width="100%" class="border"><tr><td>';
            foreach ($arrayofwarnings as $key => $val)
            {
                $nbofwarnings++;
                if ($nbofwarnings > $maxnbofwarnings)
                {
                    print $langs->trans("TooMuchWarnings",(count($arrayofwarnings)-$nbofwarnings))."<br>";
                    break;
                }
                print ' * '.$langs->trans("Line").' '.$key.'<br>';
                foreach($val as $i => $err)
                {
                    print ' &nbsp; &nbsp; > '.$err['lib'].'<br>';
                }
            }
            print '</td></tr></table>';
            print '<br>';
        }

        // Show import id
        $importid=dol_print_date(dol_now(),'%Y%m%d%H%M%S');

        print '<div class="center">';
        print $langs->trans("NowClickToRunTheImport",$langs->transnoentitiesnoconv("RunImportFile")).'<br>';
        if (empty($nboferrors)) print $langs->trans("DataLoadedWithId",$importid).'<br>';
        print '</div>';

        print '<br>';

        // Actions
        print '<div class="center">';
        if ($user->rights->import->run)
        {
            if (empty($nboferrors))
            {
                print '<a class="butAction" href="'.DOL_URL_ROOT.'/imports/import.php?leftmenu=import&step=6&importid='.$importid.$param.'">'.$langs->trans("RunImportFile").'</a>';
            }
            else
            {
                //print '<input type="submit" class="butAction" value="'.dol_escape_htmltag($langs->trans("RunSimulateImportFile")).'">';

                print '<a class="butActionRefused" href="#" title="'.dol_escape_htmltag($langs->transnoentitiesnoconv("CorrectErrorBeforeRunningImport")).'">'.$langs->trans("RunImportFile").'</a>';
            }
        }
        else
        {
            print '<a class="butActionRefused" href="#" title="'.dol_escape_htmltag($langs->transnoentitiesnoconv("NotEnoughPermissions")).'">'.$langs->trans("RunSimulateImportFile").'</a>';

            print '<a class="butActionRefused" href="#" title="'.dol_escape_htmltag($langs->transnoentitiesnoconv("NotEnoughPermissions")).'">'.$langs->trans("RunImportFile").'</a>';
        }
        print '</div>';
        
    }

    print '</form>';
}


// STEP 6: Real import
if ($step == 6 && $datatoimport)
{
	$model=$format;
	$liste=$objmodelimport->liste_modeles($db);
	$importid=$_REQUEST["importid"];


	// Create classe to use for import
	$dir = DOL_DOCUMENT_ROOT . "/core/modules/import/";
	$file = "import_".$model.".modules.php";
	$classname = "Import".ucfirst($model);
	require_once $dir.$file;
	$obj = new $classname($db,$datatoimport);
	if ($model == 'csv') {
	    $obj->separator = $separator;
	    $obj->enclosure = $enclosure;
	}

	// Load source fields in input file
	$fieldssource=array();
	$result=$obj->import_open_file($conf->import->dir_temp.'/'.$filetoimport,$langs);
	if ($result >= 0)
	{
		// Read first line
		$arrayrecord=$obj->import_read_record();
		// Put into array fieldssource starting with 1.
		$i=1;
		foreach($arrayrecord as $key => $val)
		{
			$fieldssource[$i]['example1']=dol_trunc($val['val'],24);
			$i++;
		}
		$obj->import_close_file();
	}

	$nboflines=(! empty($_GET["nboflines"])?$_GET["nboflines"]:dol_count_nb_of_line($conf->import->dir_temp.'/'.$filetoimport));

	$param='&format='.$format.'&datatoimport='.$datatoimport.'&filetoimport='.urlencode($filetoimport).'&nboflines='.$nboflines;
	if ($excludefirstline) $param.='&excludefirstline='.$excludefirstline;
	if ($endatlinenb) $param.='&endatlinenb='.$endatlinenb;
	if ($separator) $param.='&separator='.urlencode($separator);
	if ($enclosure) $param.='&enclosure='.urlencode($enclosure);

	llxHeader('',$langs->trans("NewImport"),'EN:Module_Imports_En|FR:Module_Imports|ES:M&oacute;dulo_Importaciones');

    $head = import_prepare_head($param,6);

	dol_fiche_head($head, 'step6', $langs->trans("NewImport"));


	print '<table width="100%" class="border">';

	// Module
	print '<tr><td width="25%">'.$langs->trans("Module").'</td>';
	print '<td>';
	$titleofmodule=$objimport->array_import_module[0]->getName();
	// Special cas for import common to module/services
	if (in_array($objimport->array_import_code[0], array('produit_supplierprices','produit_multiprice'))) $titleofmodule=$langs->trans("ProductOrService");
	print $titleofmodule;
	print '</td></tr>';

	// Lot de donnees a importer
	print '<tr><td>'.$langs->trans("DatasetToImport").'</td>';
	print '<td>';
	print img_object($objimport->array_import_module[0]->getName(),$objimport->array_import_icon[0]).' ';
	print $objimport->array_import_label[0];
	print '</td></tr>';

	print '</table><br>';
	print '<b>'.$langs->trans("InformationOnSourceFile").'</b>';
	print '<table width="100%" class="border">';
	//print '<tr><td colspan="2"><b>'.$langs->trans("InformationOnSourceFile").'</b></td></tr>';

	// Source file format
	print '<tr><td width="25%">'.$langs->trans("SourceFileFormat").'</td>';
	print '<td>';
    $text=$objmodelimport->getDriverDescForKey($format);
    print $form->textwithpicto($objmodelimport->getDriverLabelForKey($format),$text);
	print '</td></tr>';

	// File to import
	print '<tr><td>'.$langs->trans("FileToImport").'</td>';
	print '<td>';
	$modulepart='import';
    $relativepath=GETPOST('filetoimport');
    print '<a data-ajax="false" href="'.DOL_URL_ROOT.'/document.php?modulepart='.$modulepart.'&file='.urlencode($relativepath).'&step=4'.$param.'" target="_blank">';
    print $filetoimport;
    print '</a>';
	print '</td></tr>';

	// Nb of fields
	print '<tr><td>';
	print $langs->trans("NbOfSourceLines");
	print '</td><td>';
	print $nboflines;
	print '</td></tr>';

	// Do not import first lines
	print '<tr><td>';
	print $langs->trans("ImportFromLine");
	print '</td><td>';
	print '<input type="text" size="4" name="excludefirstline" disabled="disabled" value="'.$excludefirstline.'">';
	print '</td></tr>';

	// Do not import end lines
	print '<tr><td>';
	print $langs->trans("EndAtLineNb");
	print '</td><td>';
    print '<input type="text" size="4" name="endatlinenb" disabled="disabled" value="'.$endatlinenb.'">';
	print '</td></tr>';
	
	print '</table>';

	print '<br>';

	print '<b>'.$langs->trans("InformationOnTargetTables").'</b>';
	print '<table width="100%" class="border">';
	//print '<tr><td colspan="2"><b>'.$langs->trans("InformationOnTargetTables").'</b></td></tr>';

	// Tables imported
	print '<tr><td width="25%">';
	print $langs->trans("TablesTarget");
	print '</td><td>';
	$listtables=array();
	foreach($array_match_file_to_database as $code=>$label)
	{
		//var_dump($fieldssource);
		if ($code > count($fieldssource)) continue;
		//print $code.'-'.$label;
		$alias=preg_replace('/(\..*)$/i','',$label);
		$listtables[$alias]=$objimport->array_import_tables[0][$alias];
	}
	if (count($listtables))
	{
		$newval='';
		foreach ($listtables as $val)
		{
			if ($newval) print ', ';
			$newval=$val;
			// Link to Dolibarr wiki pages
			/*$helppagename='EN:Table_'.$newval;
			if ($helppagename && empty($conf->global->MAIN_HELP_DISABLELINK))
			{
				// Get helpbaseurl, helppage and mode from helppagename and langs
				$arrayres=getHelpParamFor($helppagename,$langs);
				$helpbaseurl=$arrayres['helpbaseurl'];
				$helppage=$arrayres['helppage'];
				$mode=$arrayres['mode'];
				$newval.=' <a href="'.sprintf($helpbaseurl,$helppage).'">'.img_picto($langs->trans($mode == 'wiki' ? 'GoToWikiHelpPage': 'GoToHelpPage'),DOL_URL_ROOT.'/theme/common/helpdoc.png','',1).'</a>';
			}*/
			print $newval;
		}
	}
	else print $langs->trans("Error");
	print '</td></tr>';

	// Fields imported
	print '<tr><td>';
	print $langs->trans("FieldsTarget").'</td><td>';
	$listfields=array();
	$i=0;
	$sort_array_match_file_to_database=$array_match_file_to_database;
	ksort($sort_array_match_file_to_database);
	//var_dump($sort_array_match_file_to_database);
	foreach($sort_array_match_file_to_database as $code=>$label)
	{
		$i++;
		//var_dump($fieldssource);
		if ($code > count($fieldssource)) continue;
		//print $code.'-'.$label;
		$alias=preg_replace('/(\..*)$/i','',$label);
		$listfields[$i]=$langs->trans("Field").' '.$code.'->'.$label;
	}
	print count($listfields)?(join(', ',$listfields)):$langs->trans("Error");
	print '</td></tr>';

	print '</table>';

	// Launch import
	$arrayoferrors=array();
	$arrayofwarnings=array();
	$maxnboferrors=empty($conf->global->IMPORT_MAX_NB_OF_ERRORS)?50:$conf->global->IMPORT_MAX_NB_OF_ERRORS;
	$maxnbofwarnings=empty($conf->global->IMPORT_MAX_NB_OF_WARNINGS)?50:$conf->global->IMPORT_MAX_NB_OF_WARNINGS;
	$nboferrors=0;
	$nbofwarnings=0;

	$importid=dol_print_date(dol_now(),'%Y%m%d%H%M%S');

	//var_dump($array_match_file_to_database);

	$db->begin();

	// Open input file
	$nbok=0;
	$pathfile=$conf->import->dir_temp.'/'.$filetoimport;
	$result=$obj->import_open_file($pathfile,$langs);
	if ($result > 0)
	{
        global $tablewithentity_cache;
        $tablewithentity_cache=array();
		$sourcelinenb=0; $endoffile=0;

		while ($sourcelinenb < $nboflines && ! $endoffile)
		{
			$sourcelinenb++;
			$arrayrecord=$obj->import_read_record();
			if ($arrayrecord === false)
			{
				$arrayofwarnings[$sourcelinenb][0]=array('lib'=>'File has '.$nboflines.' lines. However we reach end of file after record '.$sourcelinenb.'. This may occurs when some records are split onto several lines.','type'=>'EOF_RECORD_ON_SEVERAL_LINES');
				$endoffile++;
				continue;
			}
			if ($excludefirstline && ($sourcelinenb < $excludefirstline)) continue;
			if ($endatlinenb && ($sourcelinenb > $endatlinenb)) continue;

			// Run import
			$result=$obj->import_insert($arrayrecord,$array_match_file_to_database,$objimport,count($fieldssource),$importid);
			
			if (count($obj->errors))   $arrayoferrors[$sourcelinenb]=$obj->errors;
			if (count($obj->warnings))	$arrayofwarnings[$sourcelinenb]=$obj->warnings;
			if (! count($obj->errors) && ! count($obj->warnings)) $nbok++;
		}
		// Close file
		$obj->import_close_file();
	}
	else
	{
		print $langs->trans("ErrorFailedToOpenFile",$pathfile);
	}

	if (count($arrayoferrors) > 0) $db->rollback();	// We force rollback because this was errors.
	else 
	{
	    $error=0;
	    
		// Run the sql after import if defined
	    //var_dump($objimport->array_import_run_sql_after[0]);
	    if (! empty($objimport->array_import_run_sql_after[0]) && is_array($objimport->array_import_run_sql_after[0]))
	    {
	        $i=0;
	        foreach($objimport->array_import_run_sql_after[0] as $sqlafterimport)
	        {
	            $i++;
	            $resqlafterimport=$db->query($sqlafterimport);
	            if (! $resqlafterimport) 
	            {
			        $arrayoferrors['none'][]=array('lib'=>$langs->trans("Error running final request: ".$sqlafterimport));
	                $error++;
	            }
	        }
	    }
	    
	    if (! $error) $db->commit();	// We can commit if no errors.
	    else $db->rollback();
	}
	    
    dol_fiche_end();


	// Show result
	print '<br>';
	print '<div class="center">';
	print $langs->trans("NbOfLinesImported",$nbok).'</b><br><br>';
	print $langs->trans("FileWasImported",$importid).'<br>';
	print $langs->trans("YouCanUseImportIdToFindRecord",$importid).'<br>';
	print '</div>';
}



print '<br>';


llxFooter();

$db->close();


/**
 * Function to put the movable box of a source field
 *
 * @param	array	$fieldssource	List of source fields
 * @param	int		$pos			Pos
 * @param	string	$key			Key
 * @param	boolean	$var			Line style (odd or not)
 * @param	int		$nostyle		Hide style
 * @return	void
 */
function show_elem($fieldssource,$pos,$key,$var,$nostyle='')
{
	global $langs,$bc;

	$height='24';
	
	print "\n\n<!-- Box ".$pos." start -->\n";
	print '<div class="box" style="padding: 0px 0px 0px 0px;" id="boxto_'.$pos.'">'."\n";

	print '<table summary="boxtable'.$pos.'" width="100%" class="nobordernopadding">'."\n";
	if ($pos && $pos > count($fieldssource))	// No fields
	{
		print '<tr '.($nostyle?'':$bc[$var]).' height="'.$height.'">';
		print '<td class="nocellnopadding" width="16" style="font-weight: normal">';
		print img_picto(($pos>0?$langs->trans("MoveField",$pos):''),'uparrow','class="boxhandle" style="cursor:move;"');
		print '</td>';
		print '<td style="font-weight: normal">';
		print $langs->trans("NoFields");
		print '</td>';
		print '</tr>';
	}
	elseif ($key == 'none')	// Empty line
	{
		print '<tr '.($nostyle?'':$bc[$var]).' height="'.$height.'">';
		print '<td class="nocellnopadding" width="16" style="font-weight: normal">';
		print '&nbsp;';
		print '</td>';
		print '<td style="font-weight: normal">';
		print '&nbsp;';
		print '</td>';
		print '</tr>';
	}
	else	// Print field of source file
	{
		print '<tr '.($nostyle?'':$bc[$var]).' height="'.$height.'">';
		print '<td class="nocellnopadding" width="16" style="font-weight: normal">';
		// The image must have the class 'boxhandle' beause it's value used in DOM draggable objects to define the area used to catch the full object
		print img_picto($langs->trans("MoveField",$pos),'uparrow','class="boxhandle" style="cursor:move;"');
		print '</td>';
		print '<td style="font-weight: normal">';
		print $langs->trans("Field").' '.$pos;
		$example=$fieldssource[$pos]['example1'];
		if ($example)
		{
		    if (! utf8_check($example)) $example=utf8_encode($example);
		    print ' (<i>'.$example.'</i>)';
		}
		print '</td>';
		print '</tr>';
	}

	print "</table>\n";

	print "</div>\n";
	print "<!-- Box end -->\n\n";
}


/**
 * Return not used field number
 *
 * @param 	array	$fieldssource	Array of field source
 * @param	array	$listofkey		Array of keys
 * @return	integer
 */
function getnewkey(&$fieldssource,&$listofkey)
{
	$i=count($fieldssource)+1;
	// Max number of key
	$maxkey=0;
	foreach($listofkey as $key=>$val)
	{
		$maxkey=max($maxkey,$key);
	}
	// Found next empty key
	while($i <= $maxkey)
	{
		if (empty($listofkey[$i])) break;
		else $i++;
	}

	$listofkey[$i]=1;
	return $i;
}<|MERGE_RESOLUTION|>--- conflicted
+++ resolved
@@ -623,11 +623,6 @@
 	    $obj->separator = $separator;
 	    $obj->enclosure = $enclosure;
 	}
-<<<<<<< HEAD
-	
-	$update = GETPOST('update');
-	if(!empty($update)) {
-=======
     if ($model == 'xlsx') {
         if (! preg_match('/\.xlsx$/i', $filetoimport))
         {
@@ -641,7 +636,6 @@
     }
 	
 	if (GETPOST('update')) {
->>>>>>> 3f5d67d4
 		$array_match_file_to_database=array();
 	}
 
