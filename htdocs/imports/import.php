--- conflicted
+++ resolved
@@ -807,11 +807,7 @@
 	// Load the source fields from input file into variable $arrayrecord
 	$fieldssource = array();
 	/** @var array<string,string> $fieldssource */
-<<<<<<< HEAD
-	$result = $obj->import_open_file($conf->import->dir_temp.'/'.$filetoimport, $langs);
-=======
 	$result = $obj->import_open_file($conf->import->dir_temp.'/'.$filetoimport);
->>>>>>> f07ebe00
 	if ($result >= 0) {
 		// Read first line
 		$arrayrecord = $obj->import_read_record();
