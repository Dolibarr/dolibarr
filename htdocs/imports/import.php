<?php
/* Copyright (C) 2005-2016 Laurent Destailleur  <eldy@users.sourceforge.net>
 * Copyright (C) 2005-2009 Regis Houssin        <regis.houssin@inodbox.com>
 * Copyright (C) 2012      Christophe Battarel	<christophe.battarel@altairis.fr>
 *
 * This program is free software; you can redistribute it and/or modify
 * it under the terms of the GNU General Public License as published by
 * the Free Software Foundation; either version 3 of the License, or
 * (at your option) any later version.
 *
 * This program is distributed in the hope that it will be useful,
 * but WITHOUT ANY WARRANTY; without even the implied warranty of
 * MERCHANTABILITY or FITNESS FOR A PARTICULAR PURPOSE.  See the
 * GNU General Public License for more details.
 *
 * You should have received a copy of the GNU General Public License
 * along with this program. If not, see <https://www.gnu.org/licenses/>.
 */

/**
 *      \file       htdocs/imports/import.php
 *      \ingroup    import
 *      \brief      Pages of import Wizard
 */

require_once '../main.inc.php';
require_once DOL_DOCUMENT_ROOT.'/core/class/html.formfile.class.php';
require_once DOL_DOCUMENT_ROOT.'/core/class/html.formother.class.php';
require_once DOL_DOCUMENT_ROOT.'/imports/class/import.class.php';
require_once DOL_DOCUMENT_ROOT.'/core/modules/import/modules_import.php';
require_once DOL_DOCUMENT_ROOT.'/core/lib/files.lib.php';
require_once DOL_DOCUMENT_ROOT.'/core/lib/images.lib.php';
require_once DOL_DOCUMENT_ROOT.'/core/lib/import.lib.php';

// Load translation files required by the page
$langs->loadLangs(array('exports', 'compta', 'errors'));

// Security check
$result = restrictedArea($user, 'import');

// Map icons, array duplicated in export.php, was not synchronized, TODO put it somewhere only once
$entitytoicon = array(
	'invoice'      => 'bill',
	'invoice_line' => 'bill',
	'order'        => 'order',
	'order_line'   => 'order',
	'propal'       => 'propal',
	'propal_line'  => 'propal',
	'intervention' => 'intervention',
	'inter_line'   => 'intervention',
	'member'       => 'user',
	'member_type'  => 'group',
	'subscription' => 'payment',
	'payment'      => 'payment',
	'tax'          => 'bill',
	'tax_type'     => 'generic',
	'other'        => 'generic',
	'account'      => 'account',
	'product'      => 'product',
	'virtualproduct'=>'product',
	'subproduct'   => 'product',
	'product_supplier_ref'      => 'product',
	'stock'        => 'stock',
	'warehouse'    => 'stock',
	'batch'        => 'stock',
	'stockbatch'   => 'stock',
	'category'     => 'category',
	'shipment'     => 'sending',
	'shipment_line'=> 'sending',
	'reception'=> 'sending',
	'reception_line'=> 'sending',
	'expensereport'=> 'trip',
	'expensereport_line'=> 'trip',
	'holiday'      => 'holiday',
	'contract_line' => 'contract',
	'translation'  => 'generic',
	'bomm'         => 'bom',
	'bomline'      => 'bom'
);

// Translation code, array duplicated in export.php, was not synchronized, TODO put it somewhere only once
$entitytolang = array(
	'user'         => 'User',
	'company'      => 'Company',
	'contact'      => 'Contact',
	'invoice'      => 'Bill',
	'invoice_line' => 'InvoiceLine',
	'order'        => 'Order',
	'order_line'   => 'OrderLine',
	'propal'       => 'Proposal',
	'propal_line'  => 'ProposalLine',
	'intervention' => 'Intervention',
	'inter_line'   => 'InterLine',
	'member'       => 'Member',
	'member_type'  => 'MemberType',
	'subscription' => 'Subscription',
	'tax'          => 'SocialContribution',
	'tax_type'     => 'DictionarySocialContributions',
	'account'      => 'BankTransactions',
	'payment'      => 'Payment',
	'product'      => 'Product',
	'virtualproduct'  => 'AssociatedProducts',
	'subproduct'      => 'SubProduct',
	'product_supplier_ref'      => 'SupplierPrices',
	'service'      => 'Service',
	'stock'        => 'Stock',
	'movement'	   => 'StockMovement',
	'batch'        => 'Batch',
	'stockbatch'   => 'StockDetailPerBatch',
	'warehouse'    => 'Warehouse',
	'category'     => 'Category',
	'other'        => 'Other',
	'trip'         => 'TripsAndExpenses',
	'shipment'     => 'Shipments',
	'shipment_line'=> 'ShipmentLine',
	'project'      => 'Projects',
	'projecttask'  => 'Tasks',
	'task_time'    => 'TaskTimeSpent',
	'action'       => 'Event',
	'expensereport'=> 'ExpenseReport',
	'expensereport_line'=> 'ExpenseReportLine',
	'holiday'      => 'TitreRequestCP',
	'contract'     => 'Contract',
	'contract_line'=> 'ContractLine',
	'translation'  => 'Translation',
	'bom'          => 'BOM',
	'bomline'      => 'BOMLine'
);

$datatoimport		= GETPOST('datatoimport');
$format				= GETPOST('format');
$filetoimport		= GETPOST('filetoimport');
$action				= GETPOST('action', 'alpha');
$confirm			= GETPOST('confirm', 'alpha');
$step				= (GETPOST('step') ? GETPOST('step') : 1);
$import_name = GETPOST('import_name');
$hexa				= GETPOST('hexa');
$importmodelid = GETPOST('importmodelid');
$excludefirstline = (GETPOST('excludefirstline') ? GETPOST('excludefirstline') : 2);
$endatlinenb		= (GETPOST('endatlinenb') ? GETPOST('endatlinenb') : '');
$updatekeys			= (GETPOST('updatekeys', 'array') ? GETPOST('updatekeys', 'array') : array());
$separator			= (GETPOST('separator', 'nohtml') ? GETPOST('separator', 'nohtml') : (!empty($conf->global->IMPORT_CSV_SEPARATOR_TO_USE) ? $conf->global->IMPORT_CSV_SEPARATOR_TO_USE : ','));
$enclosure			= (GETPOST('enclosure', 'nohtml') ? GETPOST('enclosure', 'nohtml') : '"');
$separator_used     = str_replace('\t', "\t", $separator);

$objimport = new Import($db);
$objimport->load_arrays($user, ($step == 1 ? '' : $datatoimport));

$objmodelimport = new ModeleImports();

$form = new Form($db);
$htmlother = new FormOther($db);
$formfile = new FormFile($db);

// Init $array_match_file_to_database from _SESSION
if (empty($array_match_file_to_database)) {
	$serialized_array_match_file_to_database = isset($_SESSION["dol_array_match_file_to_database_select"]) ? $_SESSION["dol_array_match_file_to_database_select"] : '';
	$array_match_file_to_database = array();
	$fieldsarray = explode(',', $serialized_array_match_file_to_database);
	foreach ($fieldsarray as $elem) {
		$tabelem = explode('=', $elem, 2);
		$key = $tabelem[0];
		$val = (isset($tabelem[1]) ? $tabelem[1] : '');
		if ($key && $val) {
			$array_match_file_to_database[$key] = $val;
		}
	}
}

/*
 * Actions
 */

/*
if ($action=='downfield' || $action=='upfield')
{
	$pos=$array_match_file_to_database[$_GET["field"]];
	if ($action=='downfield') $newpos=$pos+1;
	if ($action=='upfield') $newpos=$pos-1;
	// Recherche code avec qui switcher
	$newcode="";
	foreach($array_match_file_to_database as $code=>$value)
	{
		if ($value == $newpos)
		{
			$newcode=$code;
			break;
		}
	}
	//print("Switch pos=$pos (code=".$_GET["field"].") and newpos=$newpos (code=$newcode)");
	if ($newcode)   // Si newcode trouve (protection contre resoumission de page)
	{
		$array_match_file_to_database[$_GET["field"]]=$newpos;
		$array_match_file_to_database[$newcode]=$pos;
		$_SESSION["dol_array_match_file_to_database"]=$serialized_array_match_file_to_database;
	}
}
*/
if ($action == 'builddoc') {
	// Build import file
	$result = $objimport->build_file($user, GETPOST('model', 'alpha'), $datatoimport, $array_match_file_to_database);
	if ($result < 0) {
		setEventMessages($objimport->error, $objimport->errors, 'errors');
	} else {
		setEventMessages($langs->trans("FileSuccessfullyBuilt"), null, 'mesgs');
	}
}

if ($action == 'deleteprof') {
	if (GETPOST("id", 'int')) {
		$objimport->fetch(GETPOST("id", 'int'));
		$result = $objimport->delete($user);
	}
}

// Save import config to database
if ($action == 'add_import_model') {
	if ($import_name) {
		// Set save string
		$hexa = '';
		foreach ($array_match_file_to_database as $key => $val) {
			if ($hexa) {
				$hexa .= ',';
			}
			$hexa .= $key.'='.$val;
		}

		$objimport->model_name = $import_name;
		$objimport->datatoimport = $datatoimport;
		$objimport->hexa = $hexa;
		$objimport->fk_user = (GETPOST('visibility', 'aZ09') == 'all' ? 0 : $user->id);

		$result = $objimport->create($user);
		if ($result >= 0) {
			setEventMessages($langs->trans("ImportModelSaved", $objimport->model_name), null, 'mesgs');
		} else {
			$langs->load("errors");
			if ($objimport->errno == 'DB_ERROR_RECORD_ALREADY_EXISTS') {
				setEventMessages($langs->trans("ErrorImportDuplicateProfil"), null, 'errors');
			} else {
				setEventMessages($objimport->error, null, 'errors');
			}
		}
	} else {
		setEventMessages($langs->trans("ErrorFieldRequired", $langs->transnoentities("ImportModelName")), null, 'errors');
	}
}

if ($step == 3 && $datatoimport) {
	if (GETPOST('sendit') && !empty($conf->global->MAIN_UPLOAD_DOC)) {
		dol_mkdir($conf->import->dir_temp);
		$nowyearmonth = dol_print_date(dol_now(), '%Y%m%d%H%M%S');

		$fullpath = $conf->import->dir_temp."/".$nowyearmonth.'-'.$_FILES['userfile']['name'];
		if (dol_move_uploaded_file($_FILES['userfile']['tmp_name'], $fullpath, 1) > 0) {
			dol_syslog("File ".$fullpath." was added for import");
		} else {
			$langs->load("errors");
			setEventMessages($langs->trans("ErrorFailedToSaveFile"), null, 'errors');
		}
	}

	// Delete file
	if ($action == 'confirm_deletefile' && $confirm == 'yes') {
		$langs->load("other");

		$param = '&datatoimport='.urlencode($datatoimport).'&format='.urlencode($format);
		if ($excludefirstline) {
			$param .= '&excludefirstline='.urlencode($excludefirstline);
		}
		if ($endatlinenb) {
			$param .= '&endatlinenb='.urlencode($endatlinenb);
		}

		$file = $conf->import->dir_temp.'/'.GETPOST('urlfile'); // Do not use urldecode here ($_GET and $_REQUEST are already decoded by PHP).
		$ret = dol_delete_file($file);
		if ($ret) {
			setEventMessages($langs->trans("FileWasRemoved", GETPOST('urlfile')), null, 'mesgs');
		} else {
			setEventMessages($langs->trans("ErrorFailToDeleteFile", GETPOST('urlfile')), null, 'errors');
		}
		Header('Location: '.$_SERVER["PHP_SELF"].'?step='.$step.$param);
		exit;
	}
}

if ($step == 4 && $action == 'select_model') {
	// Reinit match arrays
	$_SESSION["dol_array_match_file_to_database"] = '';
	$serialized_array_match_file_to_database = '';
	$array_match_file_to_database = array();

	// Load model from $importmodelid and set $array_match_file_to_database
	// and $_SESSION["dol_array_match_file_to_database"]
	$result = $objimport->fetch($importmodelid);
	if ($result > 0) {
		$serialized_array_match_file_to_database = $objimport->hexa;
		$fieldsarray = explode(',', $serialized_array_match_file_to_database);
		foreach ($fieldsarray as $elem) {
			$tabelem = explode('=', $elem);
			$key = $tabelem[0];
			$val = $tabelem[1];
			if ($key && $val) {
				$array_match_file_to_database[$key] = $val;
			}
		}
		$_SESSION["dol_array_match_file_to_database"] = $serialized_array_match_file_to_database;
		$_SESSION['dol_array_match_file_to_database_select'] = $_SESSION["dol_array_match_file_to_database"];
	}
}
if ($action == 'saveselectorder') {
	// Enregistrement de la position des champs
	$serialized_array_match_file_to_database = '';
	dol_syslog("selectorder=".GETPOST('selectorder'), LOG_DEBUG);
	$selectorder = explode(",", GETPOST('selectorder'));
	$fieldtarget = $fieldstarget = $objimport->array_import_fields[0];
	foreach ($selectorder as $key => $code) {
		$serialized_array_match_file_to_database .= $key.'='.$code;
		$serialized_array_match_file_to_database .= ',';
	}
	$serialized_array_match_file_to_database = substr($serialized_array_match_file_to_database, 0, -1);
	dol_syslog('dol_array_match_file_to_database_select='.$serialized_array_match_file_to_database);
	$_SESSION["dol_array_match_file_to_database_select"] = $serialized_array_match_file_to_database;
	echo "{}";
	exit(0);
}



/*
 * View
 */


$help_url = 'EN:Module_Imports_En|FR:Module_Imports|ES:M&oacute;dulo_Importaciones';


// STEP 1: Page to select dataset to import
if ($step == 1 || !$datatoimport) {
	// Clean saved file-database matching
	$serialized_array_match_file_to_database = '';
	$array_match_file_to_database = array();
	$_SESSION["dol_array_match_file_to_database"] = '';
	$_SESSION["dol_array_match_file_to_database_select"] = '';

	$param = '';
	if ($excludefirstline) {
		$param .= '&excludefirstline='.urlencode($excludefirstline);
	}
	if ($endatlinenb) {
		$param .= '&endatlinenb='.urlencode($endatlinenb);
	}
	if ($separator) {
		$param .= '&separator='.urlencode($separator);
	}
	if ($enclosure) {
		$param .= '&enclosure='.urlencode($enclosure);
	}

	llxHeader('', $langs->trans("NewImport"), $help_url);

	$head = import_prepare_head($param, 1);

	print dol_get_fiche_head($head, 'step1', '', -1);

	print '<div class="opacitymedium">'.$langs->trans("SelectImportDataSet").'</div><br>';

	// Affiche les modules d'imports
	print '<div class="div-table-responsive-no-min">'; // You can use div-table-responsive-no-min if you dont need reserved height for your table
	print '<table class="noborder centpercent">';
	print '<tr class="liste_titre">';
	print '<td>'.$langs->trans("Module").'</td>';
	print '<td>'.$langs->trans("ImportableDatas").'</td>';
	print '<td>&nbsp;</td>';
	print '</tr>';

	if (count($objimport->array_import_module)) {
		$sortedarrayofmodules = dol_sort_array($objimport->array_import_module, 'position_of_profile', 'asc', 0, 0, 1);
		foreach ($sortedarrayofmodules as $key => $value) {
			//var_dump($key.' '.$value['position_of_profile'].' '.$value['import_code'].' '.$objimport->array_import_module[$key]['module']->getName().' '.$objimport->array_import_code[$key]);
			print '<tr class="oddeven"><td>';
			$titleofmodule = $objimport->array_import_module[$key]['module']->getName();
			// Special cas for import common to module/services
			if (in_array($objimport->array_import_code[$key], array('produit_supplierprices', 'produit_multiprice', 'produit_languages'))) {
				$titleofmodule = $langs->trans("ProductOrService");
			}
			print $titleofmodule;
			print '</td><td>';
			$entity = preg_replace('/:.*$/', '', $objimport->array_import_icon[$key]);
			$entityicon = strtolower(!empty($entitytoicon[$entity]) ? $entitytoicon[$entity] : $entity);
			print img_object($objimport->array_import_module[$key]['module']->getName(), $entityicon).' ';
			print $objimport->array_import_label[$key];
			print '</td><td style="text-align: right">';
			if ($objimport->array_import_perms[$key]) {
				print '<a href="'.DOL_URL_ROOT.'/imports/import.php?step=2&datatoimport='.$objimport->array_import_code[$key].$param.'">'.img_picto($langs->trans("NewImport"), 'next', 'class="fa-15x"').'</a>';
			} else {
				print $langs->trans("NotEnoughPermissions");
			}
			print '</td></tr>';
		}
	} else {
		print '<tr><td class="oddeven" colspan="3">'.$langs->trans("NoImportableData").'</td></tr>';
	}
	print '</table>';
	print '</div>';

	print dol_get_fiche_end();
}


// STEP 2: Page to select input format file
if ($step == 2 && $datatoimport) {
	$param = '&datatoimport='.urlencode($datatoimport);
	if ($excludefirstline) {
		$param .= '&excludefirstline='.urlencode($excludefirstline);
	}
	if ($endatlinenb) {
		$param .= '&endatlinenb='.urlencode($endatlinenb);
	}
	if ($separator) {
		$param .= '&separator='.urlencode($separator);
	}
	if ($enclosure) {
		$param .= '&enclosure='.urlencode($enclosure);
	}

	llxHeader('', $langs->trans("NewImport"), $help_url);

	$head = import_prepare_head($param, 2);

	print dol_get_fiche_head($head, 'step2', '', -2);

	print '<div class="underbanner clearboth"></div>';
	print '<div class="fichecenter">';

	print '<table class="border tableforfield centpercent">';

	// Module
	print '<tr><td class="titlefieldcreate">'.$langs->trans("Module").'</td>';
	print '<td>';
	$titleofmodule = $objimport->array_import_module[0]['module']->getName();
	// Special cas for import common to module/services
	if (in_array($objimport->array_import_code[0], array('produit_supplierprices', 'produit_multiprice', 'produit_languages'))) {
		$titleofmodule = $langs->trans("ProductOrService");
	}
	print $titleofmodule;
	print '</td></tr>';

	// Dataset to import
	print '<tr><td>'.$langs->trans("DatasetToImport").'</td>';
	print '<td>';
	$entity = preg_replace('/:.*$/', '', $objimport->array_import_icon[0]);
	$entityicon = strtolower(!empty($entitytoicon[$entity]) ? $entitytoicon[$entity] : $entity);
	print img_object($objimport->array_import_module[0]['module']->getName(), $entityicon).' ';
	print $objimport->array_import_label[0];
	print '</td></tr>';

	print '</table>';
	print '</div>';

	print dol_get_fiche_end();

	print '<form name="userfile" action="'.$_SERVER["PHP_SELF"].'" enctype="multipart/form-data" METHOD="POST">';
	print '<input type="hidden" name="token" value="'.newToken().'">';
	print '<input type="hidden" name="max_file_size" value="'.$conf->maxfilesize.'">';

	print '<br>';

	print '<span class="opacitymedium">';
	$s = $langs->trans("ChooseFormatOfFileToImport", '{s1}');
	$s = str_replace('{s1}', img_picto('', 'next'), $s);
	print $s;
	print '</span><br><br>';

	print '<br>';

	print '<div class="div-table-responsive-no-min">'; // You can use div-table-responsive-no-min if you dont need reserved height for your table
	print '<table class="noborder centpercent" cellpadding="4">';

	$filetoimport = '';

	// Add format informations and link to download example
	print '<tr class="liste_titre"><td colspan="5">';
	print $langs->trans("FileMustHaveOneOfFollowingFormat");
	print '</td></tr>';
	$list = $objmodelimport->liste_modeles($db);
	foreach ($list as $key) {
		print '<tr class="oddeven">';
		print '<td width="16">'.img_picto_common($key, $objmodelimport->getPictoForKey($key)).'</td>';
		$text = $objmodelimport->getDriverDescForKey($key);
		print '<td>'.$form->textwithpicto($objmodelimport->getDriverLabelForKey($key), $text).'</td>';
		print '<td style="text-align:center">';
<<<<<<< HEAD
		print img_picto('', 'download', 'class="paddingright opacitymedium"').'<a href="'.DOL_URL_ROOT.'/imports/emptyexample.php?format='.$key.$param.'" target="_blank" rel="noopener noreferrer">'.$langs->trans("DownloadEmptyExample");
=======
		print '<a href="'.DOL_URL_ROOT.'/imports/emptyexample.php?format='.$key.$param.'" target="_blank" rel="noopener noreferrer">';
		print img_picto('', 'download', 'class="paddingright opacitymedium"');
		print $langs->trans("DownloadEmptyExample");
>>>>>>> 503d1a04
		print '</a>';
		print $form->textwithpicto('', $langs->trans("StarAreMandatory"));
		print '</td>';
		// Action button
		print '<td style="text-align:right">';
		print '<a href="'.DOL_URL_ROOT.'/imports/import.php?step=3&format='.$key.$param.'">'.img_picto($langs->trans("SelectFormat"), 'next', 'class="fa-15x"').'</a>';
		print '</td>';
		print '</tr>';
	}

	print '</table>';
	print '</div>';

	print '</form>';
}


// STEP 3: Page to select file
if ($step == 3 && $datatoimport) {
	$param = '&datatoimport='.urlencode($datatoimport).'&format='.urlencode($format);
	if ($excludefirstline) {
		$param .= '&excludefirstline='.urlencode($excludefirstline);
	}
	if ($endatlinenb) {
		$param .= '&endatlinenb='.urlencode($endatlinenb);
	}
	if ($separator) {
		$param .= '&separator='.urlencode($separator);
	}
	if ($enclosure) {
		$param .= '&enclosure='.urlencode($enclosure);
	}

	$list = $objmodelimport->liste_modeles($db);

	llxHeader('', $langs->trans("NewImport"), $help_url);

	$head = import_prepare_head($param, 3);

	print dol_get_fiche_head($head, 'step3', '', -2);

	/*
	 * Confirm delete file
	 */
	if ($action == 'delete') {
		print $form->formconfirm($_SERVER["PHP_SELF"].'?urlfile='.urlencode(GETPOST('urlfile')).'&step=3'.$param, $langs->trans('DeleteFile'), $langs->trans('ConfirmDeleteFile'), 'confirm_deletefile', '', 0, 1);
	}

	print '<div class="underbanner clearboth"></div>';
	print '<div class="fichecenter">';

	print '<table class="border tableforfield centpercent">';

	// Module
	print '<tr><td class="titlefieldcreate">'.$langs->trans("Module").'</td>';
	print '<td>';
	$titleofmodule = $objimport->array_import_module[0]['module']->getName();
	// Special cas for import common to module/services
	if (in_array($objimport->array_import_code[0], array('produit_supplierprices', 'produit_multiprice', 'produit_languages'))) {
		$titleofmodule = $langs->trans("ProductOrService");
	}
	print $titleofmodule;
	print '</td></tr>';

	// Lot de donnees a importer
	print '<tr><td>'.$langs->trans("DatasetToImport").'</td>';
	print '<td>';
	$entity = preg_replace('/:.*$/', '', $objimport->array_import_icon[0]);
	$entityicon = strtolower(!empty($entitytoicon[$entity]) ? $entitytoicon[$entity] : $entity);
	print img_object($objimport->array_import_module[0]['module']->getName(), $entityicon).' ';
	print $objimport->array_import_label[0];
	print '</td></tr>';

	print '</table>';
	print '</div>';

	print load_fiche_titre($langs->trans("InformationOnSourceFile"), '', 'file-export');

	print '<div class="underbanner clearboth"></div>';
	print '<div class="fichecenter">';
	print '<table width="100%" class="border tableforfield">';

	// Source file format
	print '<tr><td class="titlefieldcreate">'.$langs->trans("SourceFileFormat").'</td>';
	print '<td class="nowraponall">';
	$text = $objmodelimport->getDriverDescForKey($format);
	print $form->textwithpicto($objmodelimport->getDriverLabelForKey($format), $text);
	print '</td><td style="text-align:right" class="nowrap">';
<<<<<<< HEAD
	print img_picto('', 'download', 'class="paddingright opacitymedium"').'<a href="'.DOL_URL_ROOT.'/imports/emptyexample.php?format='.$format.$param.'" target="_blank" rel="noopener noreferrer">'.$langs->trans("DownloadEmptyExample");
=======
	print '<a href="'.DOL_URL_ROOT.'/imports/emptyexample.php?format='.$format.$param.'" target="_blank" rel="noopener noreferrer">';
	print img_picto('', 'download', 'class="paddingright opacitymedium"');
	print $langs->trans("DownloadEmptyExample");
>>>>>>> 503d1a04
	print '</a>';
	print $form->textwithpicto('', $langs->trans("StarAreMandatory"));
	print '</td></tr>';

	print '</table>';
	print '</div>';

	print dol_get_fiche_end();


	if ($format == 'xlsx' && !class_exists('XMLWriter')) {
		$langs->load("install");
		print info_admin($langs->trans("ErrorPHPDoesNotSupport", 'php-xml'), 0, 0, 1, 'error');
	}


	print '<br>';

	print '<form name="userfile" action="'.$_SERVER["PHP_SELF"].'" enctype="multipart/form-data" METHOD="POST">';
	print '<input type="hidden" name="token" value="'.newToken().'">';
	print '<input type="hidden" name="max_file_size" value="'.$conf->maxfilesize.'">';

	print '<input type="hidden" value="'.$step.'" name="step">';
	print '<input type="hidden" value="'.dol_escape_htmltag($format).'" name="format">';
	print '<input type="hidden" value="'.$excludefirstline.'" name="excludefirstline">';
	print '<input type="hidden" value="'.$endatlinenb.'" name="endatlinenb">';
	print '<input type="hidden" value="'.dol_escape_htmltag($separator).'" name="separator">';
	print '<input type="hidden" value="'.dol_escape_htmltag($enclosure).'" name="enclosure">';
	print '<input type="hidden" value="'.dol_escape_htmltag($datatoimport).'" name="datatoimport">';

	print '<span class="opacitymedium">';
	$s = $langs->trans("ChooseFileToImport", '{s1}');
	$s = str_replace('{s1}', img_picto('', 'next'), $s);
	print $s;
	print '</span><br><br>';

	$filetoimport = '';

	// Input file name box
	print '<div class="marginbottomonly">';
	print '<input type="file" name="userfile" size="20" maxlength="80"> &nbsp; &nbsp; ';
	$out = (empty($conf->global->MAIN_UPLOAD_DOC) ? ' disabled' : '');
	print '<input type="submit" class="button small" value="'.$langs->trans("AddFile").'"'.$out.' name="sendit">';
	$out = '';
	if (!empty($conf->global->MAIN_UPLOAD_DOC)) {
		$max = $conf->global->MAIN_UPLOAD_DOC; // In Kb
		$maxphp = @ini_get('upload_max_filesize'); // In unknown
		if (preg_match('/k$/i', $maxphp)) {
			$maxphp = $maxphp * 1;
		}
		if (preg_match('/m$/i', $maxphp)) {
			$maxphp = $maxphp * 1024;
		}
		if (preg_match('/g$/i', $maxphp)) {
			$maxphp = $maxphp * 1024 * 1024;
		}
		if (preg_match('/t$/i', $maxphp)) {
			$maxphp = $maxphp * 1024 * 1024 * 1024;
		}
		$maxphp2 = @ini_get('post_max_size'); // In unknown
		if (preg_match('/k$/i', $maxphp2)) {
			$maxphp2 = $maxphp2 * 1;
		}
		if (preg_match('/m$/i', $maxphp2)) {
			$maxphp2 = $maxphp2 * 1024;
		}
		if (preg_match('/g$/i', $maxphp2)) {
			$maxphp2 = $maxphp2 * 1024 * 1024;
		}
		if (preg_match('/t$/i', $maxphp2)) {
			$maxphp2 = $maxphp2 * 1024 * 1024 * 1024;
		}
		// Now $max and $maxphp and $maxphp2 are in Kb
		$maxmin = $max;
		$maxphptoshow = $maxphptoshowparam = '';
		if ($maxphp > 0) {
			$maxmin = min($max, $maxphp);
			$maxphptoshow = $maxphp;
			$maxphptoshowparam = 'upload_max_filesize';
		}
		if ($maxphp2 > 0) {
			$maxmin = min($max, $maxphp2);
			if ($maxphp2 < $maxphp) {
				$maxphptoshow = $maxphp2;
				$maxphptoshowparam = 'post_max_size';
			}
		}

		$langs->load('other');
		$out .= ' ';
		$out .= info_admin($langs->trans("ThisLimitIsDefinedInSetup", $max, $maxphptoshow), 1);
	} else {
		$out .= ' ('.$langs->trans("UploadDisabled").')';
	}
	print $out;
	print '</div>';

	// Search available imports
	$filearray = dol_dir_list($conf->import->dir_temp, 'files', 0, '', '', 'name', SORT_DESC);
	if (count($filearray) > 0) {
		print '<div class="div-table-responsive-no-min">'; // You can use div-table-responsive-no-min if you dont need reserved height for your table
		print '<table class="noborder centpercent" width="100%" cellpadding="4">';

		$dir = $conf->import->dir_temp;

		// Search available files to import
		$i = 0;
		foreach ($filearray as $key => $val) {
			$file = $val['name'];

			// readdir return value in ISO and we want UTF8 in memory
			if (!utf8_check($file)) {
				$file = utf8_encode($file);
			}

			if (preg_match('/^\./', $file)) {
				continue;
			}

			$modulepart = 'import';
			$urlsource = $_SERVER["PHP_SELF"].'?step='.$step.$param.'&filetoimport='.urlencode($filetoimport);
			$relativepath = $file;

			print '<tr class="oddeven">';
			print '<td>';
			print img_mime($file, '', 'pictofixedwidth');
			print '<a data-ajax="false" href="'.DOL_URL_ROOT.'/document.php?modulepart='.$modulepart.'&file='.urlencode($relativepath).'&step=3'.$param.'" target="_blank" rel="noopener noreferrer">';
			print $file;
			print '</a>';
			print '</td>';
			// Affiche taille fichier
			print '<td style="text-align:right">'.dol_print_size(dol_filesize($dir.'/'.$file)).'</td>';
			// Affiche date fichier
			print '<td style="text-align:right">'.dol_print_date(dol_filemtime($dir.'/'.$file), 'dayhour').'</td>';
			// Del button
			print '<td style="text-align:right"><a href="'.$_SERVER['PHP_SELF'].'?action=delete&token='.newToken().'&step=3'.$param.'&urlfile='.urlencode($relativepath);
			print '">'.img_delete().'</a></td>';
			// Action button
			print '<td style="text-align:right">';
			print '<a href="'.$_SERVER['PHP_SELF'].'?step=4'.$param.'&filetoimport='.urlencode($relativepath).'">'.img_picto($langs->trans("NewImport"), 'next', 'class="fa-15x"').'</a>';
			print '</td>';
			print '</tr>';
		}

		print '</table>';
		print '</div>';
	}

	print '</form>';
}


// STEP 4: Page to make matching between source file and database fields
if ($step == 4 && $datatoimport) {
	//var_dump($_SESSION["dol_array_match_file_to_database_select"]);
	$serialized_array_match_file_to_database = isset($_SESSION["dol_array_match_file_to_database_select"]) ? $_SESSION["dol_array_match_file_to_database_select"] : '';
	$array_match_file_to_database = array();
	$fieldsarray = explode(',', $serialized_array_match_file_to_database);
	foreach ($fieldsarray as $elem) {
		$tabelem = explode('=', $elem, 2);
		$key = $tabelem[0];
		$val = (isset($tabelem[1]) ? $tabelem[1] : '');
		if ($key && $val) {
			$array_match_file_to_database[$key] = $val;
		}
	}
	$model = $format;
	$list = $objmodelimport->liste_modeles($db);

	// Create classe to use for import
	$dir = DOL_DOCUMENT_ROOT."/core/modules/import/";
	$file = "import_".$model.".modules.php";
	$classname = "Import".ucfirst($model);
	require_once $dir.$file;
	$obj = new $classname($db, $datatoimport);
	if ($model == 'csv') {
		$obj->separator = $separator_used;
		$obj->enclosure = $enclosure;
	}
	if ($model == 'xlsx') {
		if (!preg_match('/\.xlsx$/i', $filetoimport)) {
			$langs->load("errors");
			$param = '&datatoimport='.$datatoimport.'&format='.$format;
			setEventMessages($langs->trans("ErrorFileMustHaveFormat", $model), null, 'errors');
			header("Location: ".$_SERVER["PHP_SELF"].'?step=3'.$param.'&filetoimport='.urlencode($relativepath));
			exit;
		}
	}

	if (GETPOST('update')) {
		$array_match_file_to_database = array();
	}

	// Load source fields in input file
	$fieldssource = array();
	$result = $obj->import_open_file($conf->import->dir_temp.'/'.$filetoimport, $langs);
	if ($result >= 0) {
		// Read first line
		$arrayrecord = $obj->import_read_record();
		// Put into array fieldssource starting with 1.
		$i = 1;
		foreach ($arrayrecord as $key => $val) {
			if ($val["type"] != -1) {
				$fieldssource[$i]['example1'] = dol_trunc($val['val'], 128);
				$i++;
			}
		}
		$obj->import_close_file();
	}

	// Load targets fields in database
	$fieldstarget = $objimport->array_import_fields[0];
	$minpos = min(count($fieldssource), count($fieldstarget));
	//var_dump($array_match_file_to_database);


	$initialloadofstep4 = false;
	if (empty($_SESSION['dol_array_match_file_to_database_select'])) {
		$initialloadofstep4 = true;
	}

	// Is it a first time in page (if yes, we must initialize array_match_file_to_database)
	if (count($array_match_file_to_database) == 0) {
		// This is first input in screen, we need to define
		// $array_match_file_to_database
		// $serialized_array_match_file_to_database
		// $_SESSION["dol_array_match_file_to_database"]
		$pos = 1;
		$num = count($fieldssource);
		while ($pos <= $num) {
			if ($num >= 1 && $pos <= $num) {
				$posbis = 1;
				foreach ($fieldstarget as $key => $val) {
					if ($posbis < $pos) {
						$posbis++;
						continue;
					}
					// We found the key of targets that is at position pos
					$array_match_file_to_database[$pos] = $key;
					if ($serialized_array_match_file_to_database) {
						$serialized_array_match_file_to_database .= ',';
					}
					$serialized_array_match_file_to_database .= ($pos.'='.$key);
					break;
				}
			}
			$pos++;
		}
		// Save the match array in session. We now will use the array in session.
		$_SESSION["dol_array_match_file_to_database_select"] = $serialized_array_match_file_to_database;
	}
	$array_match_database_to_file = array_flip($array_match_file_to_database);


	$fieldstarget_tmp = array();
	$arraykeysfieldtarget = array_keys($fieldstarget);
	$position = 0;
	foreach ($fieldstarget as $key => $label) {
		$isrequired = preg_match('/\*$/', $label);
		if (!empty($isrequired)) {
			$newlabel = substr($label, 0, -1);
			$fieldstarget_tmp[$key] = array("label"=>$newlabel,"required"=>true);
		} else {
			$fieldstarget_tmp[$key] = array("label"=>$label,"required"=>false);
		}
		if (!empty($array_match_database_to_file[$key])) {
			$fieldstarget_tmp[$key]["imported"] = true;
			$fieldstarget_tmp[$key]["position"] = $array_match_database_to_file[$key]-1;
			$keytoswap = $key;
			while (!empty($array_match_database_to_file[$keytoswap])) {
				if ($position+1 > $array_match_database_to_file[$keytoswap]) {
					$keytoswapwith = $array_match_database_to_file[$keytoswap]-1;
					$tmp = [$keytoswap=>$fieldstarget_tmp[$keytoswap]];
					unset($fieldstarget_tmp[$keytoswap]);
					$fieldstarget_tmp = arrayInsert($fieldstarget_tmp, $keytoswapwith, $tmp);
					$keytoswapwith = $arraykeysfieldtarget[$array_match_database_to_file[$keytoswap]-1];
					$tmp = $fieldstarget_tmp[$keytoswapwith];
					unset($fieldstarget_tmp[$keytoswapwith]);
					$fieldstarget_tmp[$keytoswapwith] = $tmp;
					$keytoswap = $keytoswapwith;
				} else {
					break;
				}
			}
		} else {
			$fieldstarget_tmp[$key]["imported"] = false;
		}
		$position++;
	}
	$fieldstarget = $fieldstarget_tmp;

	//print $serialized_array_match_file_to_database;
	//print $_SESSION["dol_array_match_file_to_database"];
	//print $_SESSION["dol_array_match_file_to_database_select"];
	//var_dump($array_match_file_to_database);exit;

	// Now $array_match_file_to_database contains  fieldnb(1,2,3...)=>fielddatabase(key in $array_match_file_to_database)

	$param = '&format='.$format.'&datatoimport='.urlencode($datatoimport).'&filetoimport='.urlencode($filetoimport);
	if ($excludefirstline) {
		$param .= '&excludefirstline='.urlencode($excludefirstline);
	}
	if ($endatlinenb) {
		$param .= '&endatlinenb='.urlencode($endatlinenb);
	}
	if ($separator) {
		$param .= '&separator='.urlencode($separator);
	}
	if ($enclosure) {
		$param .= '&enclosure='.urlencode($enclosure);
	}

	llxHeader('', $langs->trans("NewImport"), $help_url);

	$head = import_prepare_head($param, 4);

	print dol_get_fiche_head($head, 'step4', '', -2);

	print '<div class="underbanner clearboth"></div>';
	print '<div class="fichecenter">';

	print '<table class="centpercent border tableforfield">';

	// Module
	print '<tr><td class="titlefieldcreate">'.$langs->trans("Module").'</td>';
	print '<td>';
	$titleofmodule = $objimport->array_import_module[0]['module']->getName();
	// Special cas for import common to module/services
	if (in_array($objimport->array_import_code[0], array('produit_supplierprices', 'produit_multiprice', 'produit_languages'))) {
		$titleofmodule = $langs->trans("ProductOrService");
	}
	print $titleofmodule;
	print '</td></tr>';

	// Lot de donnees a importer
	print '<tr><td>'.$langs->trans("DatasetToImport").'</td>';
	print '<td>';
	$entity = preg_replace('/:.*$/', '', $objimport->array_import_icon[0]);
	$entityicon = strtolower(!empty($entitytoicon[$entity]) ? $entitytoicon[$entity] : $entity);
	print img_object($objimport->array_import_module[0]['module']->getName(), $entityicon).' ';
	print $objimport->array_import_label[0];
	print '</td></tr>';

	print '</table>';
	print '</div>';

	print load_fiche_titre($langs->trans("InformationOnSourceFile"), '', 'file-export');

	print '<div class="underbanner clearboth"></div>';
	print '<div class="fichecenter">';
	print '<table width="100%" class="border tableforfield">';

	// Source file format
	print '<tr><td class="titlefieldcreate">'.$langs->trans("SourceFileFormat").'</td>';
	print '<td>';
	$text = $objmodelimport->getDriverDescForKey($format);
	print $form->textwithpicto($objmodelimport->getDriverLabelForKey($format), $text);
	print '</td></tr>';

	// Separator and enclosure
	if ($model == 'csv') {
		print '<tr><td>'.$langs->trans("CsvOptions").'</td>';
		print '<td>';
		print '<form>';
		print '<input type="hidden" name="token" value="'.newToken().'">';
		print '<input type="hidden" value="'.$step.'" name="step">';
		print '<input type="hidden" value="'.$format.'" name="format">';
		print '<input type="hidden" value="'.$excludefirstline.'" name="excludefirstline">';
		print '<input type="hidden" value="'.$endatlinenb.'" name="endatlinenb">';
		print '<input type="hidden" value="'.$datatoimport.'" name="datatoimport">';
		print '<input type="hidden" value="'.$filetoimport.'" name="filetoimport">';
		print $langs->trans("Separator").' : ';
		print '<input type="text" size="1" name="separator" value="'.dol_escape_htmltag($separator).'"/>';
		print '&nbsp;&nbsp;&nbsp;&nbsp;'.$langs->trans("Enclosure").' : ';
		print '<input type="text" size="1" name="enclosure" value="'.dol_escape_htmltag($enclosure).'"/> ';
		print '<input name="update" type="submit" value="'.$langs->trans('Update').'" class="button small" />';
		print '</form>';
		print '</td></tr>';
	}

	// File to import
	print '<tr><td>'.$langs->trans("FileToImport").'</td>';
	print '<td>';
	$modulepart = 'import';
	$relativepath = GETPOST('filetoimport');
	print '<a data-ajax="false" href="'.DOL_URL_ROOT.'/document.php?modulepart='.$modulepart.'&file='.urlencode($relativepath).'&step=4'.$param.'" target="_blank" rel="noopener noreferrer">';
	print img_mime($file, '', 'pictofixedwidth');
	print $filetoimport;
	print img_picto($langs->trans("Download"), 'download', 'class="paddingleft opacitymedium"');
	print '</a>';
	print '</td></tr>';

	print '</table>';
	print '</div>';

	print dol_get_fiche_end();

	print '<br>'."\n";


	// List of source fields
	print '<!-- List of source fields -->'."\n";
	print '<form action="'.$_SERVER["PHP_SELF"].'" method="post">';
	print '<input type="hidden" name="token" value="'.newToken().'">';
	print '<input type="hidden" name="action" value="select_model">';
	print '<input type="hidden" name="step" value="4">';
	print '<input type="hidden" name="format" value="'.$format.'">';
	print '<input type="hidden" name="datatoimport" value="'.$datatoimport.'">';
	print '<input type="hidden" name="filetoimport" value="'.$filetoimport.'">';
	print '<input type="hidden" name="excludefirstline" value="'.$excludefirstline.'">';
	print '<input type="hidden" name="endatlinenb" value="'.$endatlinenb.'">';
	print '<input type="hidden" name="separator" value="'.dol_escape_htmltag($separator).'">';
	print '<input type="hidden" name="enclosure" value="'.dol_escape_htmltag($enclosure).'">';

	print '<div class="marginbottomonly">';
	print '<span class="opacitymedium">';
	$s = $langs->trans("SelectImportFieldsSource", '{s1}');
	$s = str_replace('{s1}', img_picto('', 'grip_title', '', false, 0, 0, '', '', 0), $s);
	print $s;
	print '</span> ';
	$htmlother->select_import_model($importmodelid, 'importmodelid', $datatoimport, 1, $user->id);
	print '<input type="submit" class="button small reposition" value="'.$langs->trans("Select").'">';
	print '</div>';
	print '</form>';

	// Title of array with fields
	print '<div class="div-table-responsive-no-min">'; // You can use div-table-responsive-no-min if you dont need reserved height for your table
	print '<table class="noborder centpercent">';
	print '<tr class="liste_titre">';
	print '<td>'.$langs->trans("FieldsInSourceFile").'</td>';
	print '<td>'.$langs->trans("FieldsInTargetDatabase").'</td>';
	print '</tr>';

	//var_dump($array_match_file_to_database);

	print '<tr valign="top"><td width="50%" class="nopaddingleftimp">';

	$fieldsplaced = array();
	$valforsourcefieldnb = array();
	$listofkeys = array();
	foreach ($array_match_file_to_database as $key => $val) {
		$listofkeys[$key] = 1;
	}

	print "\n<!-- Box left container -->\n";
	print '<div id="left" class="connectedSortable">'."\n";

	// List of source fields
	$var = false;
	$lefti = 1;
	foreach ($fieldssource as $key => $val) {
		show_elem($fieldssource, $key, $val, $var); // key is field number in source file
		$listofkeys[$key] = 1;
		$fieldsplaced[$key] = 1;
		$valforsourcefieldnb[$lefti] = $key;
		$lefti++;

		if ($lefti > count($fieldstarget)) {
			break; // Other fields are in the not imported area
		}
	}
	//var_dump($valforsourcefieldnb);

	print "</div>\n";
	print "<!-- End box left container -->\n";


	print '</td><td width="50%" class="nopaddingrightimp">';

	// Set the list of all possible target fields in Dolibarr.
	$optionsall = array();
	foreach ($fieldstarget as $code => $line) {
		//var_dump($line);
		$labeltoshow = $langs->trans($line["label"]);
		$optionsall[$code] = array('label'=>$labeltoshow, 'required'=>(empty($line["required"]) ? 0 : 1), 'position'=>!empty($line['position']) ? $line['position'] : 0);
		// TODO Get type from an new array into module descriptor.
		//$picto = 'email';
		$picto = '';
		if ($picto) {
			$optionsall[$code]['picto'] = $picto;
		}
	}
	// $optionsall is an array of all possible target fields. key=>array('label'=>..., 'xxx')

	$height = '32px'; //needs px for css height attribute below
	$i = 0;
	$mandatoryfieldshavesource = true;
	$more = "";
	//var_dump($fieldstarget);
	//var_dump($optionsall);
	//exit;
	/*
	var_dump($_SESSION['dol_array_match_file_to_database']);
	var_dump($_SESSION['dol_array_match_file_to_database_select']);
	var_dump($optionsall);
	var_dump($fieldssource);
	var_dump($fieldstarget);
	*/

	print '<table class="nobordernopadding centpercent tableimport">';
	foreach ($fieldssource as $code => $line) {	// $fieldssource is an array code=column num,  line=content on first line for column in source file.
		if ($i == $minpos) {
			break;
		}
		print '<tr style="height:'.$height.'" class="trimport oddevenimport">';
		$entity = (!empty($objimport->array_import_entities[0][$code]) ? $objimport->array_import_entities[0][$code] : $objimport->array_import_icon[0]);

		$tablealias = preg_replace('/(\..*)$/i', '', $code);
		$tablename = !empty($objimport->array_import_tables[0][$tablealias]) ? $objimport->array_import_tables[0][$tablealias] : "";

		$entityicon = !empty($entitytoicon[$entity]) ? $entitytoicon[$entity] : $entity; // $entityicon must string name of picto of the field like 'project', 'company', 'contact', 'modulename', ...
		$entitylang = $entitytolang[$entity] ? $entitytolang[$entity] : $objimport->array_import_label[0]; // $entitylang must be a translation key to describe object the field is related to, like 'Company', 'Contact', 'MyModyle', ...

		//print '<td class="nowraponall" style="font-weight: normal">=> '.img_object('', $entityicon).' '.$langs->trans($entitylang).'</td>';
		print '<td class="nowraponall" style="font-weight: normal">=> </td>';
		print '<td class="nowraponall" style="font-weight: normal">';

		$modetoautofillmapping = 'session';		// Use setup in session
		if ($initialloadofstep4) {
			$modetoautofillmapping = 'guess';
		}
		//var_dump($_SESSION['dol_array_match_file_to_database_select']);
		//var_dump($modetoautofillmapping);
		//var_dump($_SESSION['dol_array_match_file_to_database']);
		//var_dump($modetoautofillmapping);

		print '<select id="selectorderimport_'.($i+1).'" class="targetselectchange minwidth300" name="select_'.($i+1).'">';
		if (!empty($line["imported"])) {
			print '<option value="-1">&nbsp;</option>';
		} else {
			print '<option selected="" value="-1">&nbsp;</option>';
		}

		$j = 0;
		foreach ($optionsall as $tmpcode => $tmpval) {	// Loop on each entry to add into each combo list.
			$label = '';
			if (!empty($tmpval['picto'])) {
				$label .= img_picto('', $tmpval['picto'], 'class="pictofixedwidth"');
			}
			$label .= $tmpval['required'] ? '<strong>' : '';
			$label .= $tmpval['label'];
			$label .= $tmpval['required'] ? '*</strong>' : '';

			// If we must guess how to fill the preselected value, and we can't because input value are not string
			if ($modetoautofillmapping == 'guess' && $j == 0 && is_numeric($tmpval)) {
				$modetoautofillmapping = 'orderoftargets';
			}

			print '<option value="'.$tmpcode.'"';
			if ($modetoautofillmapping == 'orderoftargets') {
				// The mode where we fill the preselected value of combo one by one in order of available targets fields in the declaration in descriptor file.
				if ($j == $i) {
					print ' selected';
				}
			} elseif ($modetoautofillmapping == 'guess') {
				// The mode where we try to guess which value to preselect from the name in first column of source file.
				$regs = array();
				if (preg_match('/^(.+)\((.+)\)$/', $line['example1'], $regs)) {
					$tmpstring1 = $regs[1];
					$tmpstring2 = $regs[2];
				} else {
					$tmpstring1 = $line['example1'];
					$tmpstring2 = '';
				}
				$tmpstring1 = str_replace('*', '', trim($tmpstring1));
				$tmpstring2 = str_replace('*', '', trim($tmpstring2));
				if ($tmpstring1 && ($tmpstring1 == $tmpcode || $tmpstring1 == $tmpval)) {
					print ' selected';
					// TODO Check that $tmpcode not already selected
				} elseif ($tmpstring2 && ($tmpstring2 == $tmpcode || $tmpstring2 == $tmpval)) {
					print ' selected';
					// TODO Check that $tmpcode not already selected
				}
			} elseif ($modetoautofillmapping == 'session' && !empty($_SESSION['dol_array_match_file_to_database_select'])) {
				$tmpselectioninsession = dolExplodeIntoArray($_SESSION['dol_array_match_file_to_database_select'], ',', '=');
				//var_dump($code);
				//var_dump($tmpselectioninsession);
				//if ($tmpselectioninsession[$j] == $code) {
				if (!empty($tmpselectioninsession[($i+1)]) && $tmpselectioninsession[($i+1)] == $tmpcode) {
					print ' selected';
				}
				print ' data-debug="'.$tmpcode.'-'.$code.'-'.$j.'-'.(!empty($tmpselectioninsession[($i+1)]) ? $tmpselectioninsession[($i+1)] : "").'"';
			}
			print ' data-html="'.dol_escape_htmltag($label).'"';
			print '>';
			print $label;
			print '</options>';
			$j++;
		}
		print '</select>';
		print ajax_combobox('selectorderimport_'.($i+1));
		print "</td>";

		print '<td class="nowraponall" style="font-weight:normal; text-align:right">';
		$filecolumn = ($i + 1);
		// Source field info
		$htmltext = '<b><u>'.$langs->trans("FieldSource").'</u></b><br>';
		if ($filecolumn > count($fieldssource)) {
			$htmltext .= $langs->trans("DataComeFromNoWhere").'<br>';
		} else {
			if (empty($objimport->array_import_convertvalue[0][$code])) {	// If source file does not need convertion
				$filecolumntoshow = num2Alpha($i);
				$htmltext .= $langs->trans("DataComeFromFileFieldNb", $filecolumntoshow).'<br>';
			} else {
				if ($objimport->array_import_convertvalue[0][$code]['rule'] == 'fetchidfromref') {
					$htmltext .= $langs->trans("DataComeFromIdFoundFromRef", $filecolumn, $langs->transnoentitiesnoconv($entitylang)).'<br>';
				}
				if ($objimport->array_import_convertvalue[0][$code]['rule'] == 'fetchidfromcodeid') {
					$htmltext .= $langs->trans("DataComeFromIdFoundFromCodeId", $filecolumn, $langs->transnoentitiesnoconv($objimport->array_import_convertvalue[0][$code]['dict'])).'<br>';
				}
			}
		}
		// Source required
		$example = !empty($objimport->array_import_examplevalues[0][$code])?$objimport->array_import_examplevalues[0][$code]:"";
		// Example
		if (empty($objimport->array_import_convertvalue[0][$code])) {	// If source file does not need convertion
			if ($example) {
				$htmltext .= $langs->trans("SourceExample").': <b>'.$example.'</b><br>';
			}
		} else {
			if ($objimport->array_import_convertvalue[0][$code]['rule'] == 'fetchidfromref') {
				$htmltext .= $langs->trans("SourceExample").': <b>'.$langs->transnoentitiesnoconv("ExampleAnyRefFoundIntoElement", $entitylang).($example ? ' ('.$langs->transnoentitiesnoconv("Example").': '.$example.')' : '').'</b><br>';
			} elseif ($objimport->array_import_convertvalue[0][$code]['rule'] == 'fetchidfromcodeid') {
				$htmltext .= $langs->trans("SourceExample").': <b>'.$langs->trans("ExampleAnyCodeOrIdFoundIntoDictionary", $langs->transnoentitiesnoconv($objimport->array_import_convertvalue[0][$code]['dict'])).($example ? ' ('.$langs->transnoentitiesnoconv("Example").': '.$example.')' : '').'</b><br>';
			} elseif ($example) {
				$htmltext .= $langs->trans("SourceExample").': <b>'.$example.'</b><br>';
			}
		}
		// Format control rule
		if (!empty($objimport->array_import_regex[0][$code])) {
			$htmltext .= $langs->trans("FormatControlRule").': <b>'.$objimport->array_import_regex[0][$code].'</b><br>';
		}
		$htmltext .= '<br>';
		// Target field info
		$htmltext .= '<b><u>'.$langs->trans("FieldTarget").'</u></b><br>';
		//$htmltext .= $langs->trans("SourceRequired").': <b>'.yn($line["label"]).'</b><br>';
		if (empty($objimport->array_import_convertvalue[0][$code])) {	// If source file does not need convertion
			$htmltext .= $langs->trans("DataIsInsertedInto").'<br>';
		} else {
			if ($objimport->array_import_convertvalue[0][$code]['rule'] == 'fetchidfromref') {
				$htmltext .= $langs->trans("DataIDSourceIsInsertedInto").'<br>';
			}
			if ($objimport->array_import_convertvalue[0][$code]['rule'] == 'fetchidfromcodeid') {
				$htmltext .= $langs->trans("DataCodeIDSourceIsInsertedInto").'<br>';
			}
		}
		$htmltext .= $langs->trans("FieldTitle").": <b>".$langs->trans($fieldstarget[$arraykeysfieldtarget[$code-1]]["label"])."</b><br>";
		$htmltext .= $langs->trans("Table")." -> ".$langs->trans("Field").': <b>'.$tablename." -> ".preg_replace('/^.*\./', '', $code)."</b><br>";
		print $form->textwithpicto($more, $htmltext);
		print '</tr>';
		$i++;
	}
	print '</table>';

	print '</td></tr>';

	// List of not imported fields
	/*
	print '<tr class="liste_titre"><td colspan="2">'.$langs->trans("NotUsedFields").'</td></tr>';

	print '<tr valign="top"><td width="50%">';

	print "\n<!-- Box ignore container -->\n";
	print '<div id="right" class="connectedSortable">'."\n";

	$nbofnotimportedfields = 0;
	foreach ($fieldstarget as $key => $val) {
		if (!$fieldstarget[$key]['imported']) {
			//
			$nbofnotimportedfields++;
			show_elem($fieldstarget, $key, '', $var, 'nostyle');
			//print '> '.$lefti.'-'.$key;
			$listofkeys[$key] = 1;
			$lefti++;
		}
	}

	// Print one more empty field
	$newkey = getnewkey($fieldssource, $listofkeys);
	show_elem($fieldssource, $newkey, '', $var, 'nostyle');
	//print '> '.$lefti.'-'.$newkey;
	$listofkeys[$newkey] = 1;
	$nbofnotimportedfields++;

	print "</div>\n";
	print "<!-- End box ignore container -->\n";

	print '</td>';
	print '<td width="50%">';
	$i = 0;
	while ($i < $nbofnotimportedfields) {
		// Print empty cells
		show_elem('', '', 'none', $var, 'nostyle');
		$i++;
	}
	print '</td></tr>';
	*/

	print '</table>';
	print '</div>';


<<<<<<< HEAD
	if ($conf->use_javascript_ajax) {
		print '<script type="text/javascript">';
		print 'jQuery(function() {
                    jQuery("#left, #right").sortable({
                        /* placeholder: \'ui-state-highlight\', */
                        handle: \'.boxhandle\',
                        revert: \'invalid\',
                        items: \'.box\',
                        containment: \'.fiche\',
                        connectWith: \'.connectedSortable\',
                        stop: function(event, ui) {
                            updateOrder();
                        }
                    });
                });
        ';
		print "\n";
		print 'function updateOrder(){'."\n";
		print 'var left_list = cleanSerialize(jQuery("#left").sortable("serialize" ));'."\n";
		//print 'var right_list = cleanSerialize(jQuery("#right").sortable("serialize" ));'."\n";
		print 'var boxorder = \'A:\' + left_list;'."\n";
		//print 'var boxorder = \'A:\' + left_list + \'-B:\' + right_list;'."\n";
		//print 'alert(\'boxorder=\' + boxorder);';
		//print 'var userid = \''.$user->id.'\';'."\n";
		//print 'var datatoimport = "'.$datatoimport.'";'."\n";
		// print 'jQuery.ajax({ url: "ajaximport.php?step=4&boxorder=" + boxorder + "&userid=" + userid + "&datatoimport=" + datatoimport,
		//                    async: false
		//        });'."\n";
		// Now reload page
		print 'var newlocation= \''.$_SERVER["PHP_SELF"].'?step=4'.$param.'&action=saveorder&token='.newToken().'&boxorder=\' + boxorder;'."\n";
		//print 'alert(newlocation);';
		print 'window.location.href=newlocation;'."\n";
		print '}'."\n";
=======
	if (!empty($conf->use_javascript_ajax)) {
		print '<script type="text/javascript">'."\n";
		print 'var previousselectedvalueimport = "0";'."\n";
		print 'var previousselectedlabelimport = "0";'."\n";
		print 'var arrayofselectedvalues = [];'."\n";

		print '$(document).ready(function () {'."\n";

		print 'setOptionsToDisabled();'."\n";
		print 'saveSelection();'."\n";

		print '$(".targetselectchange").focus(function(){'."\n";
		print '		previousselectedvalueimport = $(this).val();'."\n";
		print '		previousselectedlabelimport = $(this).children("option:selected").text();'."\n";
		print '		console.log("previousselectedvalueimport="+previousselectedvalueimport)'."\n";
		print '})'."\n";

		// Function to set the disabled flag
		// - We set all option to "enabled"
		// - Then we scan all combo to get the value currently selected and save them into the array arrayofselectedvalues
		// - Then we set to disabled all fields that are selected
		print 'function setOptionsToDisabled() {'."\n";
		print '		console.log("Remove the disabled flag everywhere");'."\n";
		print '		$("select.targetselectchange").not($( this )).find(\'option\').prop("disabled", false);'."\n";	// Enable all options
		print '		arrayofselectedvalues = [];'."\n";
		print '		$("select.targetselectchange").each(function(){'."\n";
		print '			id = $(this).attr(\'id\')'."\n";
		print '			value = $(this).val()'."\n";
		//print '         console.log("a selected value has been found for component "+id+" = "+value);'."\n";
		print '			arrayofselectedvalues.push(value);'."\n";
		print '		});'."\n";
		print '		console.log("List of all selected values");'."\n";
		print '		console.log(arrayofselectedvalues);'."\n";
		print '     console.log("Set the option to disabled for every entry that is currently selected somewhere else (so into arrayofselectedvalues)");'."\n";
		print '     $.each( arrayofselectedvalues, function( key, value ) {'."\n";	// Loop on each selected value
		print '         if (value != -1) {'."\n";
		//print '     		console.log("Process key="+key+" value="+value+" to disable.");'."\n";
		print '				$("select.targetselectchange").find(\'option[value="\'+value+\'"]:not(:selected)\').prop("disabled", true);'."\n";	// Set to disabled except if currently selected
		print '         }'."\n";
		print '     });'."\n";
		print '};'."\n";

		// Function to save the selection in database
		print 'function saveSelection() {'."\n";
		//print '		console.log(arrayofselectedvalues);'."\n";
		print '		arrayselectedfields = [];'."\n";
		print '		arrayselectedfields.push("0");'."\n";
		print '     $.each( arrayofselectedvalues, function( key, value ) {'."\n";
		print '         if (value != -1) {'."\n";
		print '			arrayselectedfields.push(value);'."\n";
		print '			} else {'."\n";
		print '			arrayselectedfields.push(0);'."\n";
		print '			}'."\n";
		print '		});'."\n";

		print "		$.ajax({\n";
		print "			type: 'POST',\n";
		print "			dataType: 'json',\n";
		print "			url: '".dol_escape_js($_SERVER["PHP_SELF"])."?action=saveselectorder&token=".newToken()."',\n";
		print "			data: 'selectorder='+arrayselectedfields.toString(),\n";
		print "			success: function(){\n";
		print "				console.log('Select order saved');\n";
		print "			},\n";
		print '		});'."\n";
		print '};'."\n";

		// If we make a change on a selectbox
		print '$(".targetselectchange").change(function(){'."\n";
		print '     setOptionsToDisabled();'."\n";

		print '		if(previousselectedlabelimport != "" && previousselectedvalueimport != -1) {'."\n";
		print '			let valuetochange = $(this).val(); '."\n";
		print '			$(".boxtdunused").each(function(){'."\n";
		print '				if ($(this).text().includes(valuetochange)){'."\n";
		print '					arraychild = $(this)[0].childNodes'."\n";
		print '					arraytexttomodify = arraychild[0].textContent.split(" ")'."\n";
		print '					arraytexttomodify[1] = previousselectedvalueimport '."\n";
		print '					textmodified = arraytexttomodify.join(" ") '."\n";
		print '					arraychild[0].textContent = textmodified'."\n";
		print '					arraychild[1].innerHTML = previousselectedlabelimport'."\n";
		print '				}'."\n";
		print '			})'."\n";
		print '		}'."\n";
		print '		$(this).blur()'."\n";

		print '		saveSelection()'."\n";
		print '});'."\n";

		print '})'."\n";
>>>>>>> 503d1a04
		print '</script>'."\n";
	}

	/*
	 * Action bar
	 */
	print '<div class="tabsAction">';

	if (count($array_match_file_to_database)) {
		if ($mandatoryfieldshavesource) {
			print '<a class="butAction saveorderselect" href="import.php?step=5'.$param.'&filetoimport='.urlencode($filetoimport).'">'.$langs->trans("NextStep").'</a>';
		} else {
			print '<a class="butActionRefused classfortooltip" href="#" title="'.dol_escape_htmltag($langs->transnoentitiesnoconv("SomeMandatoryFieldHaveNoSource")).'">'.$langs->trans("NextStep").'</a>';
		}
	}

	print '</div>';


	// Area for profils import
	if (count($array_match_file_to_database)) {
		print '<br>'."\n";
		print '<!-- Area to add new import profile -->'."\n";
		print '<div class="marginbottomonly"><span class="opacitymedium">'.$langs->trans("SaveImportModel").'</span></div>';

		print '<form class="nocellnopadd" action="'.$_SERVER["PHP_SELF"].'" method="post">';
		print '<input type="hidden" name="token" value="'.newToken().'">';
		print '<input type="hidden" name="action" value="add_import_model">';
		print '<input type="hidden" name="step" value="'.$step.'">';
		print '<input type="hidden" name="format" value="'.$format.'">';
		print '<input type="hidden" name="datatoimport" value="'.$datatoimport.'">';
		print '<input type="hidden" name="filetoimport" value="'.$filetoimport.'">';
		print '<input type="hidden" name="hexa" value="'.$hexa.'">';
		print '<input type="hidden" name="excludefirstline" value="'.$excludefirstline.'">';
		print '<input type="hidden" name="endatlinenb" value="'.$endatlinenb.'">';
		print '<input type="hidden" name="page_y" value="">';
		print '<input type="hidden" value="'.dol_escape_htmltag($separator).'" name="separator">';
		print '<input type="hidden" value="'.dol_escape_htmltag($enclosure).'" name="enclosure">';

		print '<div class="div-table-responsive-no-min">'; // You can use div-table-responsive-no-min if you dont need reserved height for your table
		print '<table summary="selectofimportprofil" class="noborder centpercent">';
		print '<tr class="liste_titre">';
		print '<td>'.$langs->trans("ImportModelName").'</td>';
		print '<td>'.$langs->trans("Visibility").'</td>';
		print '<td></td>';
		print '</tr>';

		print '<tr class="oddeven">';
		print '<td><input name="import_name" value=""></td>';
		print '<td>';
		$arrayvisibility = array('private'=>$langs->trans("Private"), 'all'=>$langs->trans("Everybody"));
		print $form->selectarray('visibility', $arrayvisibility, 'private');
		print '</td>';
		print '<td class="right">';
		print '<input type="submit" class="button small reposition" value="'.$langs->trans("SaveImportProfile").'">';
		print '</td></tr>';

		// List of existing import profils
		$sql = "SELECT rowid, label, fk_user, entity";
		$sql .= " FROM ".MAIN_DB_PREFIX."import_model";
		$sql .= " WHERE type = '".$db->escape($datatoimport)."'";
		if (empty($conf->global->EXPORTS_SHARE_MODELS)) {	// EXPORTS_SHARE_MODELS means all templates are visible, whatever is owner.
			$sql .= " AND fk_user IN (0, ".((int) $user->id).")";
		}
		$sql .= " ORDER BY rowid";

		$resql = $db->query($sql);
		if ($resql) {
			$num = $db->num_rows($resql);

			$tmpuser = new user($db);

			$i = 0;
			while ($i < $num) {
				$obj = $db->fetch_object($resql);

				print '<tr class="oddeven"><td>';
				print $obj->label;
				print '</td>';
				print '<td>';
				if (empty($obj->fk_user)) {
					print $langs->trans("Everybody");
				} else {
					$tmpuser->fetch($obj->fk_user);
					print $tmpuser->getNomUrl(1);
				}
				print '</td>';
				print '<td class="right">';
				print '<a class="reposition" href="'.$_SERVER["PHP_SELF"].'?step='.$step.$param.'&action=deleteprof&token='.newToken().'&id='.$obj->rowid.'&filetoimport='.urlencode($filetoimport).'">';
				print img_delete();
				print '</a>';
				print '</tr>';
				$i++;
			}
		} else {
			dol_print_error($db);
		}

		print '</table>';
		print '</div>';

		print '</form>';
	}
}

// STEP 5: Summary of choices and launch simulation
if ($step == 5 && $datatoimport) {
	$max_execution_time_for_importexport = (empty($conf->global->IMPORT_MAX_EXECUTION_TIME) ? 300 : $conf->global->IMPORT_MAX_EXECUTION_TIME); // 5mn if not defined
	$max_time = @ini_get("max_execution_time");
	if ($max_time && $max_time < $max_execution_time_for_importexport) {
		dol_syslog("max_execution_time=".$max_time." is lower than max_execution_time_for_importexport=".$max_execution_time_for_importexport.". We try to increase it dynamically.");
		@ini_set("max_execution_time", $max_execution_time_for_importexport); // This work only if safe mode is off. also web servers has timeout of 300
	}

	$model = $format;
	$list = $objmodelimport->liste_modeles($db);

	// Create classe to use for import
	$dir = DOL_DOCUMENT_ROOT."/core/modules/import/";
	$file = "import_".$model.".modules.php";
	$classname = "Import".ucfirst($model);
	require_once $dir.$file;
	$obj = new $classname($db, $datatoimport);
	if ($model == 'csv') {
		$obj->separator = $separator_used;
		$obj->enclosure = $enclosure;
	}

	// Load source fields in input file
	$fieldssource = array();
	$result = $obj->import_open_file($conf->import->dir_temp.'/'.$filetoimport, $langs);

	if ($result >= 0) {
		// Read first line
		$arrayrecord = $obj->import_read_record();
		// Put into array fieldssource starting with 1.
		$i = 1;
		foreach ($arrayrecord as $key => $val) {
			$fieldssource[$i]['example1'] = dol_trunc($val['val'], 24);
			$i++;
		}
		$obj->import_close_file();
	}

	$nboflines = $obj->import_get_nb_of_lines($conf->import->dir_temp.'/'.$filetoimport);

	$param = '&leftmenu=import&format='.urlencode($format).'&datatoimport='.urlencode($datatoimport).'&filetoimport='.urlencode($filetoimport).'&nboflines='.urlencode($nboflines).'&separator='.urlencode($separator).'&enclosure='.urlencode($enclosure);
	$param2 = $param; // $param2 = $param without excludefirstline and endatlinenb
	if ($excludefirstline) {
		$param .= '&excludefirstline='.urlencode($excludefirstline);
	}
	if ($endatlinenb) {
		$param .= '&endatlinenb='.urlencode($endatlinenb);
	}
	if (!empty($updatekeys)) {
		$param .= '&updatekeys[]='.implode('&updatekeys[]=', $updatekeys);
	}

	llxHeader('', $langs->trans("NewImport"), 'EN:Module_Imports_En|FR:Module_Imports|ES:M&oacute;dulo_Importaciones');

	$head = import_prepare_head($param, 5);


	print '<form action="'.$_SERVER["PHP_SELF"].'?'.$param2.'" method="POST">';
	print '<input type="hidden" name="token" value="'.newToken().'">';
	print '<input type="hidden" name="step" value="5">'; // step 5
	print '<input type="hidden" name="action" value="launchsimu">'; // step 5

	print dol_get_fiche_head($head, 'step5', '', -2);

	print '<div class="underbanner clearboth"></div>';
	print '<div class="fichecenter">';

	print '<table width="100%" class="border tableforfield">';

	// Module
	print '<tr><td class="titlefieldcreate">'.$langs->trans("Module").'</td>';
	print '<td>';
	$titleofmodule = $objimport->array_import_module[0]['module']->getName();
	// Special cas for import common to module/services
	if (in_array($objimport->array_import_code[0], array('produit_supplierprices', 'produit_multiprice', 'produit_languages'))) {
		$titleofmodule = $langs->trans("ProductOrService");
	}
	print $titleofmodule;
	print '</td></tr>';

	// Lot de donnees a importer
	print '<tr><td>'.$langs->trans("DatasetToImport").'</td>';
	print '<td>';
	$entity = preg_replace('/:.*$/', '', $objimport->array_import_icon[0]);
	$entityicon = strtolower(!empty($entitytoicon[$entity]) ? $entitytoicon[$entity] : $entity);
	print img_object($objimport->array_import_module[0]['module']->getName(), $entityicon).' ';
	print $objimport->array_import_label[0];
	print '</td></tr>';

	print '</table>';
	print '</div>';

	print load_fiche_titre($langs->trans("InformationOnSourceFile"), '', 'file-export');

	print '<div class="underbanner clearboth"></div>';
	print '<div class="fichecenter">';
	print '<table width="100%" class="border tableforfield">';

	// Source file format
	print '<tr><td class="titlefieldcreate">'.$langs->trans("SourceFileFormat").'</td>';
	print '<td>';
	$text = $objmodelimport->getDriverDescForKey($format);
	print $form->textwithpicto($objmodelimport->getDriverLabelForKey($format), $text);
	print '</td></tr>';

	// Separator and enclosure
	if ($model == 'csv') {
		print '<tr><td>'.$langs->trans("CsvOptions").'</td>';
		print '<td>';
		print $langs->trans("Separator").' : '.dol_escape_htmltag($separator);
		print '&nbsp;&nbsp;&nbsp;&nbsp;'.$langs->trans("Enclosure").' : '.dol_escape_htmltag($enclosure);
		print '</td></tr>';
	}

	// File to import
	print '<tr><td>'.$langs->trans("FileToImport").'</td>';
	print '<td>';
	$modulepart = 'import';
	$relativepath = GETPOST('filetoimport');
	print '<a data-ajax="false" href="'.DOL_URL_ROOT.'/document.php?modulepart='.$modulepart.'&file='.urlencode($relativepath).'&step=4'.$param.'" target="_blank" rel="noopener noreferrer">';
	print img_mime($file, '', 'pictofixedwidth');
	print $filetoimport;
	print img_picto($langs->trans("Download"), 'download', 'class="paddingleft opacitymedium"');
	print '</a>';
	print '</td></tr>';

	// Total lines in source file
	print '<tr><td>';
	print $langs->trans("NbOfSourceLines");
	print '</td><td>';
	print $nboflines;
	print '</td></tr>';

	// Range of lines to import
	print '<tr><td>';
	print $langs->trans("ImportFromToLine");
	print '</td><td>';
	if ($action == 'launchsimu') {
		print '<input type="number" class="maxwidth50 right" name="excludefirstlinebis" disabled="disabled" value="'.$excludefirstline.'">';
		print '<input type="hidden" name="excludefirstline" value="'.$excludefirstline.'">';
	} else {
		print '<input type="number" class="maxwidth50 right" name="excludefirstline" value="'.$excludefirstline.'">';
		print $form->textwithpicto("", $langs->trans("SetThisValueTo2ToExcludeFirstLine"));
	}
	print ' - ';
	if ($action == 'launchsimu') {
		print '<input type="text" class="maxwidth50" name="endatlinenbbis" disabled="disabled" value="'.$endatlinenb.'">';
		print '<input type="hidden" name="endatlinenb" value="'.$endatlinenb.'">';
	} else {
		print '<input type="text" class="maxwidth50" name="endatlinenb" value="'.$endatlinenb.'">';
		print $form->textwithpicto("", $langs->trans("KeepEmptyToGoToEndOfFile"));
	}
	if ($action == 'launchsimu') {
		print ' &nbsp; <a href="'.$_SERVER["PHP_SELF"].'?step=5'.$param.'">'.$langs->trans("Modify").'</a>';
	}
	if ($excludefirstline == 2) {
		print $form->textwithpicto("", $langs->trans("WarningFirstImportedLine", $excludefirstline), 1, 'warning', "warningexcludefirstline");
		print '<script>
			$( document ).ready(function() {
				$("input[name=\'excludefirstline\']").on("change",function(){
					if($(this).val() <= 1){
						$(".warningexcludefirstline").hide();
					}else{
						$(".warningexcludefirstline").show();
					}
				})
			});
		</script>';
	}
	print '</td></tr>';

	// Keys for data UPDATE (not INSERT of new data)
	print '<tr><td>';
	print $form->textwithpicto($langs->trans("KeysToUseForUpdates"), $langs->trans("SelectPrimaryColumnsForUpdateAttempt"));
	print '</td><td>';
	if ($action == 'launchsimu') {
		if (count($updatekeys)) {
			print $form->multiselectarray('updatekeysbis', $objimport->array_import_updatekeys[0], $updatekeys, 0, 0, '', 1, '80%', 'disabled');
		} else {
			print '<span class="opacitymedium">'.$langs->trans("NoUpdateAttempt").'</span> &nbsp; -';
		}
		foreach ($updatekeys as $val) {
			print '<input type="hidden" name="updatekeys[]" value="'.$val.'">';
		}
		print ' &nbsp; <a href="'.$_SERVER["PHP_SELF"].'?step=5'.$param.'">'.$langs->trans("Modify").'</a>';
	} else {
		if (is_array($objimport->array_import_updatekeys[0]) && count($objimport->array_import_updatekeys[0])) {   //TODO dropdown UL is created inside nested SPANS
			print $form->multiselectarray('updatekeys', $objimport->array_import_updatekeys[0], $updatekeys, 0, 0, '', 1, '80%');
			//print $form->textwithpicto("", $langs->trans("SelectPrimaryColumnsForUpdateAttempt"));
		} else {
			print '<span class="opacitymedium">'.$langs->trans("UpdateNotYetSupportedForThisImport").'</span>';
		}
	}
	/*echo '<pre>';
	print_r($objimport->array_import_updatekeys);
	echo '</pre>';*/
	print '</td></tr>';

	print '</table>';
	print '</div>';


	print load_fiche_titre($langs->trans("InformationOnTargetTables"), '', 'file-import');

	print '<div class="underbanner clearboth"></div>';
	print '<div class="fichecenter">';

	print '<table width="100%" class="border tableforfield">';

	// Tables imported
	print '<tr><td class="titlefieldcreate">';
	print $langs->trans("TablesTarget");
	print '</td><td>';
	$listtables = array();
	$sort_array_match_file_to_database = $array_match_file_to_database;
	foreach ($array_match_file_to_database as $code => $label) {
		//var_dump($fieldssource);
		if ($code > count($fieldssource)) {
			continue;
		}
		//print $code.'-'.$label;
		$alias = preg_replace('/(\..*)$/i', '', $label);
		$listtables[$alias] = $objimport->array_import_tables[0][$alias];
	}
	if (count($listtables)) {
		$newval = '';
		//ksort($listtables);
		foreach ($listtables as $val) {
			if ($newval) {
				print ', ';
			}
			$newval = $val;
			// Link to Dolibarr wiki pages
			/*$helppagename='EN:Table_'.$newval;
			if ($helppagename && empty($conf->global->MAIN_HELP_DISABLELINK))
			{
				// Get helpbaseurl, helppage and mode from helppagename and langs
				$arrayres=getHelpParamFor($helppagename,$langs);
				$helpbaseurl=$arrayres['helpbaseurl'];
				$helppage=$arrayres['helppage'];
				$mode=$arrayres['mode'];
				$newval.=' <a href="'.sprintf($helpbaseurl,$helppage).'">'.img_picto($langs->trans($mode == 'wiki' ? 'GoToWikiHelpPage': 'GoToHelpPage'),DOL_URL_ROOT.'/theme/common/helpdoc.png','',1).'</a>';
			}*/
			print $newval;
		}
	} else {
		print $langs->trans("Error");
	}
	print '</td></tr>';

	// Fields imported
	print '<tr><td>';
	print $langs->trans("FieldsTarget").'</td><td>';
	$listfields = array();
	$i = 0;
	//print 'fieldsource='.$fieldssource;
	$sort_array_match_file_to_database = $array_match_file_to_database;
	ksort($sort_array_match_file_to_database);
	//var_dump($sort_array_match_file_to_database);
	foreach ($sort_array_match_file_to_database as $code => $label) {
		$i++;
		//var_dump($fieldssource);
		if ($code > count($fieldssource)) {
			continue;
		}
		//print $code.'-'.$label;
		$alias = preg_replace('/(\..*)$/i', '', $label);
		$listfields[$i] = $langs->trans("Column").' '.num2Alpha($code - 1).' -> '.$label;
	}
	print count($listfields) ? (join(', &nbsp;', $listfields)) : $langs->trans("Error");
	print '</td></tr>';

	print '</table>';
	print '</div>';

	print dol_get_fiche_end();


	if ($action != 'launchsimu') {
		// Show import id
		print '<br><span class="opacitymedium">';
		print $langs->trans("NowClickToTestTheImport", $langs->transnoentitiesnoconv("RunSimulateImportFile")).'</span><br>';
		print '<br>';

		// Actions
		print '<div class="center">';
		if ($user->rights->import->run) {
			print '<input type="submit" class="butAction" value="'.$langs->trans("RunSimulateImportFile").'">';
		} else {
			print '<a class="butActionRefused classfortooltip" href="#" title="'.dol_escape_htmltag($langs->transnoentitiesnoconv("NotEnoughPermissions")).'">'.$langs->trans("RunSimulateImportFile").'</a>';
		}
		print '</div>';
	} else {
		// Launch import
		$arrayoferrors = array();
		$arrayofwarnings = array();
		$maxnboferrors = empty($conf->global->IMPORT_MAX_NB_OF_ERRORS) ? 50 : $conf->global->IMPORT_MAX_NB_OF_ERRORS;
		$maxnbofwarnings = empty($conf->global->IMPORT_MAX_NB_OF_WARNINGS) ? 50 : $conf->global->IMPORT_MAX_NB_OF_WARNINGS;
		$nboferrors = 0;
		$nbofwarnings = 0;

		$importid = dol_print_date(dol_now(), '%Y%m%d%H%M%S');

		//var_dump($array_match_file_to_database);

		$db->begin();

		// Open input file
		$nbok = 0;
		$pathfile = $conf->import->dir_temp.'/'.$filetoimport;
		$result = $obj->import_open_file($pathfile, $langs);
		if ($result > 0) {
			global $tablewithentity_cache;
			$tablewithentity_cache = array();
			$sourcelinenb = 0; $endoffile = 0;

			// Loop on each input file record
			while (($sourcelinenb < $nboflines) && !$endoffile) {
				$sourcelinenb++;
				// Read line and store it into $arrayrecord
				//dol_syslog("line ".$sourcelinenb.' - '.$nboflines.' - '.$excludefirstline.' - '.$endatlinenb);
				$arrayrecord = $obj->import_read_record();
				if ($arrayrecord === false) {
					$arrayofwarnings[$sourcelinenb][0] = array('lib'=>'File has '.$nboflines.' lines. However we reach end of file after record '.$sourcelinenb.'. This may occurs when some records are split onto several lines. Ensure the complete string is delimited correctly when there is a separator character in the text string.', 'type'=>'EOF_RECORD_ON_SEVERAL_LINES');
					$endoffile++;
					continue;
				}
				if ($excludefirstline && ($sourcelinenb < $excludefirstline)) {
					continue;
				}
				if ($endatlinenb && ($sourcelinenb > $endatlinenb)) {
					break;
				}

				// Run import
				$result = $obj->import_insert($arrayrecord, $array_match_file_to_database, $objimport, count($fieldssource), $importid, $updatekeys);

				if (count($obj->errors)) {
					$arrayoferrors[$sourcelinenb] = $obj->errors;
				}
				if (count($obj->warnings)) {
					$arrayofwarnings[$sourcelinenb] = $obj->warnings;
				}
				if (!count($obj->errors) && !count($obj->warnings)) {
					$nbok++;
				}
			}
			// Close file
			$obj->import_close_file();
		} else {
			print $langs->trans("ErrorFailedToOpenFile", $pathfile);
		}

		$error = 0;

		// Run the sql after import if defined
		//var_dump($objimport->array_import_run_sql_after[0]);
		if (!empty($objimport->array_import_run_sql_after[0]) && is_array($objimport->array_import_run_sql_after[0])) {
			$i = 0;
			foreach ($objimport->array_import_run_sql_after[0] as $sqlafterimport) {
				$i++;
				$resqlafterimport = $db->query($sqlafterimport);
				if (!$resqlafterimport) {
					$arrayoferrors['none'][] = array('lib'=>$langs->trans("Error running final request: ".$sqlafterimport));
					$error++;
				}
			}
		}

		$db->rollback(); // We force rollback because this was just a simulation.

		// Show OK
		if (!count($arrayoferrors) && !count($arrayofwarnings)) {
			print '<div class="center">'.img_picto($langs->trans("OK"), 'tick').' <b>'.$langs->trans("NoError").'</b></div><br><br>';
			print '<div class="ok">';
			print $langs->trans("NbInsert", empty($obj->nbinsert) ? 0 : $obj->nbinsert).'<br>';
			print $langs->trans("NbUpdate", empty($obj->nbupdate) ? 0 : $obj->nbupdate).'<br>';
			print '</div>';
			print '<br>';
		} else {
			print '<br>';
			print '<div class="info">';
			print $langs->trans("NbOfLinesOK", $nbok).'<br>';
			print '</div>';
			print '<br>';
		}

		// Show Errors
		//var_dump($arrayoferrors);
		if (count($arrayoferrors)) {
			print img_error().' <b>'.$langs->trans("ErrorsOnXLines", count($arrayoferrors)).'</b><br>';
			print '<table width="100%" class="border"><tr><td>';
			foreach ($arrayoferrors as $key => $val) {
				$nboferrors++;
				if ($nboferrors > $maxnboferrors) {
					print $langs->trans("TooMuchErrors", (count($arrayoferrors) - $nboferrors))."<br>";
					break;
				}
				print '* '.$langs->trans("Line").' '.$key.'<br>';
				foreach ($val as $i => $err) {
					print ' &nbsp; &nbsp; > '.$err['lib'].'<br>';
				}
			}
			print '</td></tr></table>';
			print '<br>';
		}

		// Show Warnings
		//var_dump($arrayoferrors);
		if (count($arrayofwarnings)) {
			print img_warning().' <b>'.$langs->trans("WarningsOnXLines", count($arrayofwarnings)).'</b><br>';
			print '<table width="100%" class="border"><tr><td>';
			foreach ($arrayofwarnings as $key => $val) {
				$nbofwarnings++;
				if ($nbofwarnings > $maxnbofwarnings) {
					print $langs->trans("TooMuchWarnings", (count($arrayofwarnings) - $nbofwarnings))."<br>";
					break;
				}
				print ' * '.$langs->trans("Line").' '.$key.'<br>';
				foreach ($val as $i => $err) {
					print ' &nbsp; &nbsp; > '.$err['lib'].'<br>';
				}
			}
			print '</td></tr></table>';
			print '<br>';
		}

		// Show import id
		$importid = dol_print_date(dol_now(), '%Y%m%d%H%M%S');

		print '<div class="center">';
		print '<span class="opacitymedium">'.$langs->trans("NowClickToRunTheImport", $langs->transnoentitiesnoconv("RunImportFile")).'</span><br>';
		if (empty($nboferrors)) {
			print $langs->trans("DataLoadedWithId", $importid).'<br>';
		}
		print '</div>';

		print '<br>';

		// Actions
		print '<div class="center">';
		if ($user->rights->import->run) {
			if (empty($nboferrors)) {
				print '<a class="butAction" href="'.DOL_URL_ROOT.'/imports/import.php?leftmenu=import&step=6&importid='.$importid.$param.'">'.$langs->trans("RunImportFile").'</a>';
			} else {
				//print '<input type="submit" class="butAction" value="'.dol_escape_htmltag($langs->trans("RunSimulateImportFile")).'">';

				print '<a class="butActionRefused classfortooltip" href="#" title="'.dol_escape_htmltag($langs->transnoentitiesnoconv("CorrectErrorBeforeRunningImport")).'">'.$langs->trans("RunImportFile").'</a>';
			}
		} else {
			print '<a class="butActionRefused classfortooltip" href="#" title="'.dol_escape_htmltag($langs->transnoentitiesnoconv("NotEnoughPermissions")).'">'.$langs->trans("RunSimulateImportFile").'</a>';

			print '<a class="butActionRefused classfortooltip" href="#" title="'.dol_escape_htmltag($langs->transnoentitiesnoconv("NotEnoughPermissions")).'">'.$langs->trans("RunImportFile").'</a>';
		}
		print '</div>';
	}

	print '</form>';
}


// STEP 6: Real import
if ($step == 6 && $datatoimport) {
	$max_execution_time_for_importexport = (empty($conf->global->IMPORT_MAX_EXECUTION_TIME) ? 300 : $conf->global->IMPORT_MAX_EXECUTION_TIME); // 5mn if not defined
	$max_time = @ini_get("max_execution_time");
	if ($max_time && $max_time < $max_execution_time_for_importexport) {
		dol_syslog("max_execution_time=".$max_time." is lower than max_execution_time_for_importexport=".$max_execution_time_for_importexport.". We try to increase it dynamically.");
		@ini_set("max_execution_time", $max_execution_time_for_importexport); // This work only if safe mode is off. also web servers has timeout of 300
	}

	$model = $format;
	$list = $objmodelimport->liste_modeles($db);
	$importid = GETPOST("importid", 'alphanohtml');


	// Create classe to use for import
	$dir = DOL_DOCUMENT_ROOT."/core/modules/import/";
	$file = "import_".$model.".modules.php";
	$classname = "Import".ucfirst($model);
	require_once $dir.$file;
	$obj = new $classname($db, $datatoimport);
	if ($model == 'csv') {
		$obj->separator = $separator_used;
		$obj->enclosure = $enclosure;
	}

	// Load source fields in input file
	$fieldssource = array();
	$result = $obj->import_open_file($conf->import->dir_temp.'/'.$filetoimport, $langs);
	if ($result >= 0) {
		// Read first line
		$arrayrecord = $obj->import_read_record();
		// Put into array fieldssource starting with 1.
		$i = 1;
		foreach ($arrayrecord as $key => $val) {
			$fieldssource[$i]['example1'] = dol_trunc($val['val'], 24);
			$i++;
		}
		$obj->import_close_file();
	}

	$nboflines = (!empty($_GET["nboflines"]) ? $_GET["nboflines"] : dol_count_nb_of_line($conf->import->dir_temp.'/'.$filetoimport));

	$param = '&format='.$format.'&datatoimport='.urlencode($datatoimport).'&filetoimport='.urlencode($filetoimport).'&nboflines='.urlencode($nboflines);
	if ($excludefirstline) {
		$param .= '&excludefirstline='.urlencode($excludefirstline);
	}
	if ($endatlinenb) {
		$param .= '&endatlinenb='.urlencode($endatlinenb);
	}
	if ($separator) {
		$param .= '&separator='.urlencode($separator);
	}
	if ($enclosure) {
		$param .= '&enclosure='.urlencode($enclosure);
	}

	llxHeader('', $langs->trans("NewImport"), 'EN:Module_Imports_En|FR:Module_Imports|ES:M&oacute;dulo_Importaciones');

	$head = import_prepare_head($param, 6);

	print dol_get_fiche_head($head, 'step6', '', -1);

	print '<div class="underbanner clearboth"></div>';
	print '<div class="fichecenter">';

	print '<table width="100%" class="border">';

	// Module
	print '<tr><td class="titlefieldcreate">'.$langs->trans("Module").'</td>';
	print '<td>';
	$titleofmodule = $objimport->array_import_module[0]['module']->getName();
	// Special cas for import common to module/services
	if (in_array($objimport->array_import_code[0], array('produit_supplierprices', 'produit_multiprice', 'produit_languages'))) {
		$titleofmodule = $langs->trans("ProductOrService");
	}
	print $titleofmodule;
	print '</td></tr>';

	// Lot de donnees a importer
	print '<tr><td>'.$langs->trans("DatasetToImport").'</td>';
	print '<td>';
	$entity = preg_replace('/:.*$/', '', $objimport->array_import_icon[0]);
	$entityicon = strtolower(!empty($entitytoicon[$entity]) ? $entitytoicon[$entity] : $entity);
	print img_object($objimport->array_import_module[0]['module']->getName(), $entityicon).' ';
	print $objimport->array_import_label[0];
	print '</td></tr>';

	print '</table>';
	print '</div>';

	print load_fiche_titre($langs->trans("InformationOnSourceFile"), '', 'file-export');

	print '<div class="underbanner clearboth"></div>';
	print '<div class="fichecenter">';
	print '<table width="100%" class="border">';

	// Source file format
	print '<tr><td class="titlefieldcreate">'.$langs->trans("SourceFileFormat").'</td>';
	print '<td>';
	$text = $objmodelimport->getDriverDescForKey($format);
	print $form->textwithpicto($objmodelimport->getDriverLabelForKey($format), $text);
	print '</td></tr>';

	// Separator and enclosure
	if ($model == 'csv') {
		print '<tr><td>'.$langs->trans("CsvOptions").'</td>';
		print '<td>';
		print $langs->trans("Separator").' : ';
		print htmlentities($separator);
		print '&nbsp;&nbsp;&nbsp;&nbsp;'.$langs->trans("Enclosure").' : ';
		print htmlentities($enclosure);
		print '</td></tr>';
	}

	// File to import
	print '<tr><td>'.$langs->trans("FileToImport").'</td>';
	print '<td>';
	$modulepart = 'import';
	$relativepath = GETPOST('filetoimport');
	print '<a data-ajax="false" href="'.DOL_URL_ROOT.'/document.php?modulepart='.$modulepart.'&file='.urlencode($relativepath).'&step=4'.$param.'" target="_blank" rel="noopener noreferrer">';
	print img_mime($file, '', 'pictofixedwidth');
	print $filetoimport;
	print '</a>';
	print '</td></tr>';

	// Nb of fields
	print '<tr><td>';
	print $langs->trans("NbOfSourceLines");
	print '</td><td>';
	print $nboflines;
	print '</td></tr>';

	// Do not import first lines
	print '<tr><td>';
	print $langs->trans("ImportFromLine");
	print '</td><td>';
	print '<input type="text" size="4" name="excludefirstline" disabled="disabled" value="'.$excludefirstline.'">';
	print '</td></tr>';

	// Do not import end lines
	print '<tr><td>';
	print $langs->trans("EndAtLineNb");
	print '</td><td>';
	print '<input type="text" size="4" name="endatlinenb" disabled="disabled" value="'.$endatlinenb.'">';
	print '</td></tr>';

	print '</table>';
	print '</div>';

	print '<br>';

	print '<b>'.$langs->trans("InformationOnTargetTables").'</b>';
	print '<div class="underbanner clearboth"></div>';
	print '<div class="fichecenter">';
	print '<table class="border centpercent">';

	// Tables imported
	print '<tr><td width="25%">';
	print $langs->trans("TablesTarget");
	print '</td><td>';
	$listtables = array();
	foreach ($array_match_file_to_database as $code => $label) {
		//var_dump($fieldssource);
		if ($code > count($fieldssource)) {
			continue;
		}
		//print $code.'-'.$label;
		$alias = preg_replace('/(\..*)$/i', '', $label);
		$listtables[$alias] = $objimport->array_import_tables[0][$alias];
	}
	if (count($listtables)) {
		$newval = '';
		foreach ($listtables as $val) {
			if ($newval) {
				print ', ';
			}
			$newval = $val;
			// Link to Dolibarr wiki pages
			/*$helppagename='EN:Table_'.$newval;
			if ($helppagename && empty($conf->global->MAIN_HELP_DISABLELINK))
			{
				// Get helpbaseurl, helppage and mode from helppagename and langs
				$arrayres=getHelpParamFor($helppagename,$langs);
				$helpbaseurl=$arrayres['helpbaseurl'];
				$helppage=$arrayres['helppage'];
				$mode=$arrayres['mode'];
				$newval.=' <a href="'.sprintf($helpbaseurl,$helppage).'">'.img_picto($langs->trans($mode == 'wiki' ? 'GoToWikiHelpPage': 'GoToHelpPage'),DOL_URL_ROOT.'/theme/common/helpdoc.png','',1).'</a>';
			}*/
			print $newval;
		}
	} else {
		print $langs->trans("Error");
	}
	print '</td></tr>';

	// Fields imported
	print '<tr><td>';
	print $langs->trans("FieldsTarget").'</td><td>';
	$listfields = array();
	$i = 0;
	$sort_array_match_file_to_database = $array_match_file_to_database;
	ksort($sort_array_match_file_to_database);
	//var_dump($sort_array_match_file_to_database);
	foreach ($sort_array_match_file_to_database as $code => $label) {
		$i++;
		//var_dump($fieldssource);
		if ($code > count($fieldssource)) {
			continue;
		}
		//print $code.'-'.$label;
		$alias = preg_replace('/(\..*)$/i', '', $label);
		$listfields[$i] = $langs->trans("Field").' '.$code.'->'.$label;
	}
	print count($listfields) ? (join(', ', $listfields)) : $langs->trans("Error");
	print '</td></tr>';

	print '</table>';
	print '</div>';

	// Launch import
	$arrayoferrors = array();
	$arrayofwarnings = array();
	$maxnboferrors = empty($conf->global->IMPORT_MAX_NB_OF_ERRORS) ? 50 : $conf->global->IMPORT_MAX_NB_OF_ERRORS;
	$maxnbofwarnings = empty($conf->global->IMPORT_MAX_NB_OF_WARNINGS) ? 50 : $conf->global->IMPORT_MAX_NB_OF_WARNINGS;
	$nboferrors = 0;
	$nbofwarnings = 0;

	$importid = dol_print_date(dol_now(), '%Y%m%d%H%M%S');

	//var_dump($array_match_file_to_database);

	$db->begin();

	// Open input file
	$nbok = 0;
	$pathfile = $conf->import->dir_temp.'/'.$filetoimport;
	$result = $obj->import_open_file($pathfile, $langs);
	if ($result > 0) {
		global $tablewithentity_cache;
		$tablewithentity_cache = array();
		$sourcelinenb = 0; $endoffile = 0;

		while ($sourcelinenb < $nboflines && !$endoffile) {
			$sourcelinenb++;
			$arrayrecord = $obj->import_read_record();
			if ($arrayrecord === false) {
				$arrayofwarnings[$sourcelinenb][0] = array('lib'=>'File has '.$nboflines.' lines. However we reach end of file after record '.$sourcelinenb.'. This may occurs when some records are split onto several lines.', 'type'=>'EOF_RECORD_ON_SEVERAL_LINES');
				$endoffile++;
				continue;
			}
			if ($excludefirstline && ($sourcelinenb < $excludefirstline)) {
				continue;
			}
			if ($endatlinenb && ($sourcelinenb > $endatlinenb)) {
				break;
			}

			// Run import
			$result = $obj->import_insert($arrayrecord, $array_match_file_to_database, $objimport, count($fieldssource), $importid, $updatekeys);

			if (count($obj->errors)) {
				$arrayoferrors[$sourcelinenb] = $obj->errors;
			}
			if (count($obj->warnings)) {
				$arrayofwarnings[$sourcelinenb] = $obj->warnings;
			}
			if (!count($obj->errors) && !count($obj->warnings)) {
				$nbok++;
			}
		}
		// Close file
		$obj->import_close_file();
	} else {
		print $langs->trans("ErrorFailedToOpenFile", $pathfile);
	}

	if (count($arrayoferrors) > 0) {
		$db->rollback(); // We force rollback because this was errors.
	} else {
		$error = 0;

		// Run the sql after import if defined
		//var_dump($objimport->array_import_run_sql_after[0]);
		if (!empty($objimport->array_import_run_sql_after[0]) && is_array($objimport->array_import_run_sql_after[0])) {
			$i = 0;
			foreach ($objimport->array_import_run_sql_after[0] as $sqlafterimport) {
				$i++;
				$resqlafterimport = $db->query($sqlafterimport);
				if (!$resqlafterimport) {
					$arrayoferrors['none'][] = array('lib'=>$langs->trans("Error running final request: ".$sqlafterimport));
					$error++;
				}
			}
		}

		if (!$error) {
			$db->commit(); // We can commit if no errors.
		} else {
			$db->rollback();
		}
	}

	print dol_get_fiche_end();


	// Show result
	print '<br>';
	print '<div class="ok">';
	print $langs->trans("NbOfLinesImported", $nbok).'</b><br>';
	print $langs->trans("NbInsert", empty($obj->nbinsert) ? 0 : $obj->nbinsert).'<br>';
	print $langs->trans("NbUpdate", empty($obj->nbupdate) ? 0 : $obj->nbupdate).'<br><br>';
	print '</div>';
	print '<div class="center">';
	print $langs->trans("FileWasImported", $importid).'<br>';
	print '<span class="opacitymedium">'.$langs->trans("YouCanUseImportIdToFindRecord", $importid).'</span><br>';
	print '</div>';
}



print '<br>';

// End of page
llxFooter();
$db->close();


/**
 * Function to put the movable box of a source field
 *
 * @param	array	$fieldssource	List of source fields
 * @param	int		$pos			Pos
 * @param	string	$key			Key
 * @param	boolean	$var			Line style (odd or not). No more used.
 * @param	int		$nostyle		Hide style
 * @return	void
 */
function show_elem($fieldssource, $pos, $key, $var, $nostyle = '')
{
	global $langs;

	$height = '32px';

	if ($key == 'none') {
		//stop multiple duplicate ids with no number
		print "\n\n<!-- Box_no-key start-->\n";
		print '<div class="box boximport" style="padding:0;">'."\n";
		print '<table summary="boxtable_no-key" class="centpercent nobordernopadding">'."\n";
	} else {
		print "\n\n<!-- Box ".$pos." start -->\n";
		print '<div class="box boximport" style="padding: 0;" id="boxto_'.$pos.'">'."\n";

		print '<table summary="boxtable'.$pos.'" class="nobordernopadding centpercent tableimport">'."\n";
	}

	if (($pos && $pos > count($fieldssource)) && (!isset($fieldssource[$pos]["imported"]))) {	// No fields
		/*
		print '<tr style="height:'.$height.'" class="trimport oddevenimport">';
		print '<td class="nocellnopadding" width="16" style="font-weight: normal">';
		print '</td>';
		print '<td style="font-weight: normal">';
		print $langs->trans("NoFields");
		print '</td>';
		print '</tr>';
		*/
	} elseif ($key == 'none') {	// Empty line
		print '<tr style="height:'.$height.'" class="trimport oddevenimport">';
		print '<td class="nocellnopadding" width="16" style="font-weight: normal">';
		print '&nbsp;';
		print '</td>';
		print '<td style="font-weight: normal">';
		print '&nbsp;';
		print '</td>';
		print '</tr>';
	} else {
		// Print field of source file
		print '<tr style="height:'.$height.'" class="trimport oddevenimport">';
		print '<td class="nocellnopadding" width="16" style="font-weight: normal">';
		// The image must have the class 'boxhandle' beause it's value used in DOM draggable objects to define the area used to catch the full object
		//print img_picto($langs->trans("MoveField", $pos), 'grip_title', 'class="boxhandle" style="cursor:move;"');
		print img_picto($langs->trans("Column").' '.num2Alpha($pos - 1), 'file', 'class="pictofixedwith"');
		print '</td>';
		if (isset($fieldssource[$pos]['imported']) && $fieldssource[$pos]['imported'] == false) {
			print '<td class="nowraponall boxtdunused" style="font-weight: normal">';
		} else {
			print '<td class="nowraponall" style="font-weight: normal">';
		}
		print $langs->trans("Column").' '.num2Alpha($pos - 1).' (#'.$pos.')';
		if (empty($fieldssource[$pos]['example1'])) {
			$example = $fieldssource[$pos]['label'];
		} else {
			$example = $fieldssource[$pos]['example1'];
		}
		if ($example) {
			if (!utf8_check($example)) {
				$example = utf8_encode($example);
			}
			print ' - ';
			//print '<span class="opacitymedium hideonsmartphone">'.$langs->trans("ExampleOnFirstLine").': </span>';
			print '<i class="opacitymedium">'.$example.'</i>';
		}
		print '</td>';
		print '</tr>';
	}

	print "</table>\n";

	print "</div>\n";
	print "<!-- Box end -->\n\n";
}


/**
 * Return not used field number
 *
 * @param 	array	$fieldssource	Array of field source
 * @param	array	$listofkey		Array of keys
 * @return	integer
 */
function getnewkey(&$fieldssource, &$listofkey)
{
	$i = count($fieldssource) + 1;
	// Max number of key
	$maxkey = 0;
	foreach ($listofkey as $key => $val) {
		$maxkey = max($maxkey, $key);
	}
	// Found next empty key
	while ($i <= $maxkey) {
		if (empty($listofkey[$i])) {
			break;
		} else {
			$i++;
		}
	}

	$listofkey[$i] = 1;
	return $i;
}
/**
 * Return array with element inserted in it at position $position
 *
 * @param 	array	$array			Array of field source
 * @param	mixed	$position		key of postion to insert to
 * @param	array	$insertArray	Array to insert
 * @return	array
 */
function arrayInsert($array, $position, $insertArray)
{
	$ret = [];

	if ($position == count($array)) {
		$ret = $array + $insertArray;
	} else {
		$i = 0;
		foreach ($array as $key => $value) {
			if ($position == $i++) {
				$ret += $insertArray;
			}

			$ret[$key] = $value;
		}
	}

	return $ret;
}<|MERGE_RESOLUTION|>--- conflicted
+++ resolved
@@ -490,13 +490,9 @@
 		$text = $objmodelimport->getDriverDescForKey($key);
 		print '<td>'.$form->textwithpicto($objmodelimport->getDriverLabelForKey($key), $text).'</td>';
 		print '<td style="text-align:center">';
-<<<<<<< HEAD
-		print img_picto('', 'download', 'class="paddingright opacitymedium"').'<a href="'.DOL_URL_ROOT.'/imports/emptyexample.php?format='.$key.$param.'" target="_blank" rel="noopener noreferrer">'.$langs->trans("DownloadEmptyExample");
-=======
 		print '<a href="'.DOL_URL_ROOT.'/imports/emptyexample.php?format='.$key.$param.'" target="_blank" rel="noopener noreferrer">';
 		print img_picto('', 'download', 'class="paddingright opacitymedium"');
 		print $langs->trans("DownloadEmptyExample");
->>>>>>> 503d1a04
 		print '</a>';
 		print $form->textwithpicto('', $langs->trans("StarAreMandatory"));
 		print '</td>';
@@ -585,13 +581,9 @@
 	$text = $objmodelimport->getDriverDescForKey($format);
 	print $form->textwithpicto($objmodelimport->getDriverLabelForKey($format), $text);
 	print '</td><td style="text-align:right" class="nowrap">';
-<<<<<<< HEAD
-	print img_picto('', 'download', 'class="paddingright opacitymedium"').'<a href="'.DOL_URL_ROOT.'/imports/emptyexample.php?format='.$format.$param.'" target="_blank" rel="noopener noreferrer">'.$langs->trans("DownloadEmptyExample");
-=======
 	print '<a href="'.DOL_URL_ROOT.'/imports/emptyexample.php?format='.$format.$param.'" target="_blank" rel="noopener noreferrer">';
 	print img_picto('', 'download', 'class="paddingright opacitymedium"');
 	print $langs->trans("DownloadEmptyExample");
->>>>>>> 503d1a04
 	print '</a>';
 	print $form->textwithpicto('', $langs->trans("StarAreMandatory"));
 	print '</td></tr>';
@@ -1294,41 +1286,6 @@
 	print '</div>';
 
 
-<<<<<<< HEAD
-	if ($conf->use_javascript_ajax) {
-		print '<script type="text/javascript">';
-		print 'jQuery(function() {
-                    jQuery("#left, #right").sortable({
-                        /* placeholder: \'ui-state-highlight\', */
-                        handle: \'.boxhandle\',
-                        revert: \'invalid\',
-                        items: \'.box\',
-                        containment: \'.fiche\',
-                        connectWith: \'.connectedSortable\',
-                        stop: function(event, ui) {
-                            updateOrder();
-                        }
-                    });
-                });
-        ';
-		print "\n";
-		print 'function updateOrder(){'."\n";
-		print 'var left_list = cleanSerialize(jQuery("#left").sortable("serialize" ));'."\n";
-		//print 'var right_list = cleanSerialize(jQuery("#right").sortable("serialize" ));'."\n";
-		print 'var boxorder = \'A:\' + left_list;'."\n";
-		//print 'var boxorder = \'A:\' + left_list + \'-B:\' + right_list;'."\n";
-		//print 'alert(\'boxorder=\' + boxorder);';
-		//print 'var userid = \''.$user->id.'\';'."\n";
-		//print 'var datatoimport = "'.$datatoimport.'";'."\n";
-		// print 'jQuery.ajax({ url: "ajaximport.php?step=4&boxorder=" + boxorder + "&userid=" + userid + "&datatoimport=" + datatoimport,
-		//                    async: false
-		//        });'."\n";
-		// Now reload page
-		print 'var newlocation= \''.$_SERVER["PHP_SELF"].'?step=4'.$param.'&action=saveorder&token='.newToken().'&boxorder=\' + boxorder;'."\n";
-		//print 'alert(newlocation);';
-		print 'window.location.href=newlocation;'."\n";
-		print '}'."\n";
-=======
 	if (!empty($conf->use_javascript_ajax)) {
 		print '<script type="text/javascript">'."\n";
 		print 'var previousselectedvalueimport = "0";'."\n";
@@ -1418,7 +1375,6 @@
 		print '});'."\n";
 
 		print '})'."\n";
->>>>>>> 503d1a04
 		print '</script>'."\n";
 	}
 
