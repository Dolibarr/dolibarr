--- conflicted
+++ resolved
@@ -832,13 +832,8 @@
     print '<input type="hidden" name="filetoimport" value="'.$filetoimport.'">';
     print '<input type="hidden" name="excludefirstline" value="'.$excludefirstline.'">';
     print '<input type="hidden" name="endatlinenb" value="'.$endatlinenb.'">';
-<<<<<<< HEAD
-    print '<input type="hidden" name="separator" value="'.$separator.'">';
-	print '<input type="hidden" name="enclosure" value="'.$enclosure.'">';
-=======
     print '<input type="hidden" name="separator" value="'.dol_escape_htmltag($separator).'">';
     print '<input type="hidden" name="enclosure" value="'.dol_escape_htmltag($enclosure).'">';
->>>>>>> d9b8a8c8
     print '<table><tr><td colspan="2" class="opacitymedium">';
     print $langs->trans("SelectImportFields",img_picto('','grip_title','')).' ';
     $htmlother->select_import_model($importmodelid,'importmodelid',$datatoimport,1);
@@ -909,20 +904,11 @@
 	$height=24;
 	$i = 0;
 	$mandatoryfieldshavesource=true;
-<<<<<<< HEAD
-	$var=true;
+
 	print '<table width="100%" class="nobordernopadding">';
 	foreach($fieldstarget as $code=>$label)
 	{
-		$var = !$var;
-		print '<tr '.$bc[$var].' height="'.$height.'">';
-=======
-
-	print '<table width="100%" class="nobordernopadding">';
-	foreach($fieldstarget as $code=>$label)
-	{
 		print '<tr class="oddeven" height="'.$height.'">';
->>>>>>> d9b8a8c8
 
 		$i++;
 		$entity=(! empty($objimport->array_import_entities[0][$code])?$objimport->array_import_entities[0][$code]:$objimport->array_import_icon[0]);
