<?php
/* Copyright (C) 2005-2016 Laurent Destailleur  <eldy@users.sourceforge.net>
 * Copyright (C) 2005-2009 Regis Houssin        <regis.houssin@capnetworks.com>
 * Copyright (C) 2012      Christophe Battarel	<christophe.battarel@altairis.fr>
 *
 * This program is free software; you can redistribute it and/or modify
 * it under the terms of the GNU General Public License as published by
 * the Free Software Foundation; either version 3 of the License, or
 * (at your option) any later version.
 *
 * This program is distributed in the hope that it will be useful,
 * but WITHOUT ANY WARRANTY; without even the implied warranty of
 * MERCHANTABILITY or FITNESS FOR A PARTICULAR PURPOSE.  See the
 * GNU General Public License for more details.
 *
 * You should have received a copy of the GNU General Public License
 * along with this program. If not, see <http://www.gnu.org/licenses/>.
 */

/**
 *      \file       htdocs/imports/import.php
 *      \ingroup    import
 *      \brief      Pages of import Wizard
 */

require_once '../main.inc.php';
require_once DOL_DOCUMENT_ROOT.'/core/class/html.formfile.class.php';
require_once DOL_DOCUMENT_ROOT.'/core/class/html.formother.class.php';
require_once DOL_DOCUMENT_ROOT.'/imports/class/import.class.php';
require_once DOL_DOCUMENT_ROOT.'/core/modules/import/modules_import.php';
require_once DOL_DOCUMENT_ROOT.'/core/lib/files.lib.php';
require_once DOL_DOCUMENT_ROOT.'/core/lib/images.lib.php';
require_once DOL_DOCUMENT_ROOT.'/core/lib/import.lib.php';

$langs->load("exports");
$langs->load("compta");
$langs->load("errors");

// Security check
$result=restrictedArea($user, 'import');

$entitytoicon=array(
	'invoice'=>'bill','invoice_line'=>'bill',
	'order'=>'order' ,'order_line'=>'order',
	'intervention'=>'intervention' ,'inter_line'=>'intervention',
	'member'=>'user' ,'member_type'=>'group','subscription'=>'payment',
	'tax'=>'bill' ,'tax_type'=>'generic',
	'account'=>'account',
	'payment'=>'payment',
	'product'=>'product','stock'=>'generic','warehouse'=>'stock',
	'category'=>'generic',
	'other'=>'generic'
);
$entitytolang=array(		// Translation code
	'user'=>'User',
	'company'=>'Company','contact'=>'Contact',
	'invoice'=>'Bill','invoice_line'=>'InvoiceLine',
	'order'=>'Order','order_line'=>'OrderLine',
	'intervention'=>'Intervention' ,'inter_line'=>'InterLine',
	'member'=>'Member','member_type'=>'MemberType','subscription'=>'Subscription',
	'tax'=>'SocialContribution','tax_type'=>'DictionarySocialContributions',
	'account'=>'BankTransactions',
	'payment'=>'Payment',
	'product'=>'Product','stock'=>'Stock','warehouse'=>'Warehouse',
	'category'=>'Category',
	'other'=>'Other'
);

$datatoimport		= GETPOST('datatoimport');
$format				= GETPOST('format');
$filetoimport		= GETPOST('filetoimport');
$action				= GETPOST('action','alpha');
$confirm			= GETPOST('confirm','alpha');
$step				= (GETPOST('step') ? GETPOST('step') : 1);
$import_name		= GETPOST('import_name');
$hexa				= GETPOST('hexa');
$importmodelid		= GETPOST('importmodelid');
$excludefirstline	= (GETPOST('excludefirstline') ? GETPOST('excludefirstline') : 1);
$endatlinenb		= (GETPOST('endatlinenb') ? GETPOST('endatlinenb') : '');
$updatekeys			= (GETPOST('updatekeys') ? GETPOST('updatekeys') : array());
$separator			= (GETPOST('separator') ? GETPOST('separator') : (! empty($conf->global->IMPORT_CSV_SEPARATOR_TO_USE)?$conf->global->IMPORT_CSV_SEPARATOR_TO_USE:','));
$enclosure			= (GETPOST('enclosure') ? GETPOST('enclosure') : '"');

$objimport=new Import($db);
$objimport->load_arrays($user,($step==1?'':$datatoimport));

$objmodelimport=new ModeleImports();

$form = new Form($db);
$htmlother = new FormOther($db);
$formfile = new FormFile($db);

// Init $array_match_file_to_database from _SESSION
$serialized_array_match_file_to_database=isset($_SESSION["dol_array_match_file_to_database"])?$_SESSION["dol_array_match_file_to_database"]:'';
$array_match_file_to_database=array();
$fieldsarray=explode(',',$serialized_array_match_file_to_database);
foreach($fieldsarray as $elem)
{
	$tabelem=explode('=',$elem,2);
	$key=$tabelem[0];
	$val=(isset($tabelem[1])?$tabelem[1]:'');
	if ($key && $val)
	{
		$array_match_file_to_database[$key]=$val;
	}
}


/*
 * Actions
 */

/*
if ($action=='downfield' || $action=='upfield')
{
	$pos=$array_match_file_to_database[$_GET["field"]];
	if ($action=='downfield') $newpos=$pos+1;
	if ($action=='upfield') $newpos=$pos-1;
	// Recherche code avec qui switcher
	$newcode="";
	foreach($array_match_file_to_database as $code=>$value)
	{
		if ($value == $newpos)
		{
			$newcode=$code;
			break;
		}
	}
	//print("Switch pos=$pos (code=".$_GET["field"].") and newpos=$newpos (code=$newcode)");
	if ($newcode)   // Si newcode trouve (protection contre resoumission de page)
	{
		$array_match_file_to_database[$_GET["field"]]=$newpos;
		$array_match_file_to_database[$newcode]=$pos;
		$_SESSION["dol_array_match_file_to_database"]=$serialized_array_match_file_to_database;
	}
}
*/
if ($action == 'builddoc')
{
	// Build import file
	$result=$objimport->build_file($user, GETPOST('model','alpha'), $datatoimport, $array_match_file_to_database);
	if ($result < 0)
	{
		setEventMessages($objimport->error, $objimport->errors, 'errors');
	}
	else
	{
		setEventMessages($langs->trans("FileSuccessfullyBuilt"), null, 'mesgs');
	}
}

if ($action == 'deleteprof')
{
	if ($_GET["id"])
	{
		$objimport->fetch($_GET["id"]);
		$result=$objimport->delete($user);
	}
}

// Save import config to database
if ($action == 'add_import_model')
{
	if ($import_name)
	{
		// Set save string
		$hexa='';
		foreach($array_match_file_to_database as $key=>$val)
		{
			if ($hexa) $hexa.=',';
			$hexa.=$key.'='.$val;
		}

		$objimport->model_name = $import_name;
		$objimport->datatoimport = $datatoimport;
		$objimport->hexa = $hexa;

		$result = $objimport->create($user);
		if ($result >= 0)
		{
			setEventMessages($langs->trans("ImportModelSaved", $objimport->model_name), null, 'mesgs');
		}
		else
		{
			$langs->load("errors");
			if ($objimport->errno == 'DB_ERROR_RECORD_ALREADY_EXISTS')
			{
				setEventMessages($langs->trans("ErrorImportDuplicateProfil"), null, 'errors');
			}
			else {
				setEventMessages($objimport->error, null, 'errors');
			}
		}
	}
	else
	{
		setEventMessages($langs->trans("ErrorFieldRequired", $langs->transnoentities("ImportModelName")), null, 'errors');
	}
}

if ($step == 3 && $datatoimport)
{
	if (GETPOST('sendit') && ! empty($conf->global->MAIN_UPLOAD_DOC))
	{
		dol_mkdir($conf->import->dir_temp);
		$nowyearmonth=dol_print_date(dol_now(),'%Y%m%d%H%M%S');

		$fullpath=$conf->import->dir_temp . "/" . $nowyearmonth . '-'.$_FILES['userfile']['name'];
		if (dol_move_uploaded_file($_FILES['userfile']['tmp_name'], $fullpath,1) > 0)
		{
			dol_syslog("File ".$fullpath." was added for import");
		}
		else
		{
			$langs->load("errors");
			setEventMessages($langs->trans("ErrorFailedToSaveFile"), null, 'errors');
		}
	}

	// Delete file
	if ($action == 'confirm_deletefile' && $confirm == 'yes')
	{
		$langs->load("other");

		$param='&datatoimport='.$datatoimport.'&format='.$format;
		if ($excludefirstline) $param.='&excludefirstline='.$excludefirstline;
		if ($endatlinenb) $param.='&endatlinenb='.$endatlinenb;
		
		$file = $conf->import->dir_temp . '/' . GETPOST('urlfile');	// Do not use urldecode here ($_GET and $_REQUEST are already decoded by PHP).
		$ret=dol_delete_file($file);
		if ($ret) setEventMessages($langs->trans("FileWasRemoved", GETPOST('urlfile')), null, 'mesgs');
		else setEventMessages($langs->trans("ErrorFailToDeleteFile", GETPOST('urlfile')), null, 'errors');
		Header('Location: '.$_SERVER["PHP_SELF"].'?step='.$step.$param);
		exit;
	}
}

if ($step == 4 && $action == 'select_model')
{
	// Reinit match arrays
	$_SESSION["dol_array_match_file_to_database"]='';
	$serialized_array_match_file_to_database='';
	$array_match_file_to_database=array();

	// Load model from $importmodelid and set $array_match_file_to_database
	// and $_SESSION["dol_array_match_file_to_database"]
	$result = $objimport->fetch($importmodelid);
	if ($result > 0)
	{
		$serialized_array_match_file_to_database=$objimport->hexa;
		$fieldsarray=explode(',',$serialized_array_match_file_to_database);
		foreach($fieldsarray as $elem)
		{
			$tabelem=explode('=',$elem);
			$key=$tabelem[0];
			$val=$tabelem[1];
			if ($key && $val)
			{
				$array_match_file_to_database[$key]=$val;
			}
		}
		$_SESSION["dol_array_match_file_to_database"]=$serialized_array_match_file_to_database;
	}
}

if ($action == 'saveorder')
{
	// Enregistrement de la position des champs
	dol_syslog("boxorder=".$_GET['boxorder']." datatoimport=".$_GET["datatoimport"], LOG_DEBUG);
	$part=explode(':',$_GET['boxorder']);
	$colonne=$part[0];
	$list=$part[1];
	dol_syslog('column='.$colonne.' list='.$list);

	// Init targets fields array
	$fieldstarget=$objimport->array_import_fields[0];

	// Reinit match arrays. We redefine array_match_file_to_database
	$serialized_array_match_file_to_database='';
	$array_match_file_to_database=array();
	$fieldsarray=explode(',',$list);
	$pos=0;
	foreach($fieldsarray as $fieldnb)	// For each elem in list. fieldnb start from 1 to ...
	{
		// Get name of database fields at position $pos and put it into $namefield
		$posbis=0;$namefield='';
		foreach($fieldstarget as $key => $val)	// key:   val:
		{
			//dol_syslog('AjaxImport key='.$key.' val='.$val);
			if ($posbis < $pos)
			{
				$posbis++;
				continue;
			}
			// We found the key of targets that is at position pos
			$namefield=$key;
			//dol_syslog('AjaxImport Field name found for file field nb '.$fieldnb.'='.$namefield);

			break;
		}

		if ($fieldnb && $namefield)
		{
			$array_match_file_to_database[$fieldnb]=$namefield;
			if ($serialized_array_match_file_to_database) $serialized_array_match_file_to_database.=',';
			$serialized_array_match_file_to_database.=($fieldnb.'='.$namefield);
		}

		$pos++;
	}

	// We save new matching in session
	$_SESSION["dol_array_match_file_to_database"]=$serialized_array_match_file_to_database;
	dol_syslog('dol_array_match_file_to_database='.$serialized_array_match_file_to_database);
}




/*
 * View
 */


// STEP 1: Page to select dataset to import
if ($step == 1 || ! $datatoimport)
{
	// Clean saved file-database matching
	$serialized_array_match_file_to_database='';
	$array_match_file_to_database=array();
	$_SESSION["dol_array_match_file_to_database"]='';

	$param='';
	if ($excludefirstline) $param.='&excludefirstline='.$excludefirstline;
	if ($endatlinenb) $param.='&endatlinenb='.$endatlinenb;
	if ($separator) $param.='&separator='.urlencode($separator);
	if ($enclosure) $param.='&enclosure='.urlencode($enclosure);

	llxHeader('',$langs->trans("NewImport"),'EN:Module_Imports_En|FR:Module_Imports|ES:M&oacute;dulo_Importaciones');

    $head = import_prepare_head($param, 1);

	dol_fiche_head($head, 'step1', $langs->trans("NewImport"));


	print $langs->trans("SelectImportDataSet").'<br>';

	// Affiche les modules d'imports
	print '<table class="noborder" width="100%">';
	print '<tr class="liste_titre">';
	print '<td>'.$langs->trans("Module").'</td>';
	print '<td>'.$langs->trans("ImportableDatas").'</td>';
	print '<td>&nbsp;</td>';
	print '</tr>';
	$val=true;
	if (count($objimport->array_import_code))
	{
		foreach ($objimport->array_import_code as $key => $value)
		{
			//var_dump($objimport->array_import_code[$key]);
			$val=!$val;
			print '<tr '.$bc[$val].'><td nospan="nospan">';
			$titleofmodule=$objimport->array_import_module[$key]->getName();
			// Special cas for import common to module/services
			if (in_array($objimport->array_import_code[$key], array('produit_supplierprices','produit_multiprice'))) $titleofmodule=$langs->trans("ProductOrService");
			print $titleofmodule;
			print '</td><td>';
			//print $value;
			print img_object($objimport->array_import_module[$key]->getName(),$objimport->array_import_icon[$key]).' ';
			print $objimport->array_import_label[$key];
			print '</td><td align="right">';
			if ($objimport->array_import_perms[$key])
			{
				print '<a href="'.DOL_URL_ROOT.'/imports/import.php?step=2&datatoimport='.$objimport->array_import_code[$key].$param.'">'.img_picto($langs->trans("NewImport"),'filenew').'</a>';
			}
			else
			{
				print $langs->trans("NotEnoughPermissions");
			}
			print '</td></tr>';
		}
	}
	else
	{
		print '<tr><td '.$bc[false].' colspan="3">'.$langs->trans("NoImportableData").'</td></tr>';
	}
	print '</table>';

    dol_fiche_end();
}


// STEP 2: Page to select input format file
if ($step == 2 && $datatoimport)
{
	$param='&datatoimport='.$datatoimport;
	if ($excludefirstline) $param.='&excludefirstline='.$excludefirstline;
	if ($endatlinenb) $param.='&endatlinenb='.$endatlinenb;
	if ($separator) $param.='&separator='.urlencode($separator);
	if ($enclosure) $param.='&enclosure='.urlencode($enclosure);

	llxHeader('',$langs->trans("NewImport"),'EN:Module_Imports_En|FR:Module_Imports|ES:M&oacute;dulo_Importaciones');

    $head = import_prepare_head($param,2);

	dol_fiche_head($head, 'step2', $langs->trans("NewImport"));


	print '<table width="100%" class="border">';

	// Module
	print '<tr><td class="titlefield">'.$langs->trans("Module").'</td>';
	print '<td>';
	$titleofmodule=$objimport->array_import_module[0]->getName();
	// Special cas for import common to module/services
	if (in_array($objimport->array_import_code[0], array('produit_supplierprices','produit_multiprice'))) $titleofmodule=$langs->trans("ProductOrService");
	print $titleofmodule;
	print '</td></tr>';

	// Lot de donnees a importer
	print '<tr><td>'.$langs->trans("DatasetToImport").'</td>';
	print '<td>';
	print img_object($objimport->array_import_module[0]->getName(),$objimport->array_import_icon[0]).' ';
	print $objimport->array_import_label[0];
	print '</td></tr>';

	print '</table>';

	dol_fiche_end();
	

	print '<form name="userfile" action="'.$_SERVER["PHP_SELF"].'" enctype="multipart/form-data" METHOD="POST">';
	print '<input type="hidden" name="token" value="'.$_SESSION['newtoken'].'">';
	print '<input type="hidden" name="max_file_size" value="'.$conf->maxfilesize.'">';

	print $langs->trans("ChooseFormatOfFileToImport",img_picto('','filenew')).'<br>';
	print '<table class="noborder" width="100%" cellspacing="0" cellpadding="4">';

	$filetoimport='';
	$var=true;

	// Add format informations and link to download example
	print '<tr class="liste_titre"><td colspan="6">';
	print $langs->trans("FileMustHaveOneOfFollowingFormat");
	print '</td></tr>';
	$liste=$objmodelimport->liste_modeles($db);
	foreach($liste as $key)
	{
		$var=!$var;
		print '<tr '.$bc[$var].'>';
		print '<td width="16">'.img_picto_common($key,$objmodelimport->getPictoForKey($key)).'</td>';
    	$text=$objmodelimport->getDriverDescForKey($key);
    	print '<td>'.$form->textwithpicto($objmodelimport->getDriverLabelForKey($key),$text).'</td>';
		print '<td align="center"><a href="'.DOL_URL_ROOT.'/imports/emptyexample.php?format='.$key.$param.'" target="_blank">'.$langs->trans("DownloadEmptyExample").'</a></td>';
		// Action button
		print '<td align="right">';
		print '<a href="'.DOL_URL_ROOT.'/imports/import.php?step=3&format='.$key.$param.'">'.img_picto($langs->trans("SelectFormat"),'filenew').'</a>';
		print '</td>';
		print '</tr>';
	}

	print '</table></form>';
}


// STEP 3: Page to select file
if ($step == 3 && $datatoimport)
{
	$param='&datatoimport='.$datatoimport.'&format='.$format;
	if ($excludefirstline) $param.='&excludefirstline='.$excludefirstline;
	if ($endatlinenb) $param.='&endatlinenb='.$endatlinenb;
	if ($separator) $param.='&separator='.urlencode($separator);
	if ($enclosure) $param.='&enclosure='.urlencode($enclosure);

	$liste=$objmodelimport->liste_modeles($db);

	llxHeader('',$langs->trans("NewImport"),'EN:Module_Imports_En|FR:Module_Imports|ES:M&oacute;dulo_Importaciones');

    $head = import_prepare_head($param, 3);

	dol_fiche_head($head, 'step3', $langs->trans("NewImport"));

	/*
	 * Confirm delete file
	 */
	if ($action == 'delete')
	{
		print $form->formconfirm($_SERVER["PHP_SELF"].'?urlfile='.urlencode(GETPOST('urlfile')).'&step=3'.$param, $langs->trans('DeleteFile'), $langs->trans('ConfirmDeleteFile'), 'confirm_deletefile', '', 0, 1);

	}

	print '<table width="100%" class="border">';

	// Module
	print '<tr><td class="titlefield">'.$langs->trans("Module").'</td>';
	print '<td>';
	$titleofmodule=$objimport->array_import_module[0]->getName();
	// Special cas for import common to module/services
	if (in_array($objimport->array_import_code[0], array('produit_supplierprices','produit_multiprice'))) $titleofmodule=$langs->trans("ProductOrService");
	print $titleofmodule;
	print '</td></tr>';

	// Lot de donnees a importer
	print '<tr><td>'.$langs->trans("DatasetToImport").'</td>';
	print '<td>';
	print img_object($objimport->array_import_module[0]->getName(),$objimport->array_import_icon[0]).' ';
	print $objimport->array_import_label[0];
	print '</td></tr>';

	print '</table><br>';
	print '<b>'.$langs->trans("InformationOnSourceFile").'</b>';
	print '<table width="100%" class="border">';
	//print '<tr><td colspan="2"><b>'.$langs->trans("InformationOnSourceFile").'</b></td></tr>';

	// Source file format
	print '<tr><td class="titlefield">'.$langs->trans("SourceFileFormat").'</td>';
	print '<td>';
    $text=$objmodelimport->getDriverDescForKey($format);
    print $form->textwithpicto($objmodelimport->getDriverLabelForKey($format),$text);
    print '</td><td align="right" class="nowrap"><a href="'.DOL_URL_ROOT.'/imports/emptyexample.php?format='.$format.$param.'" target="_blank">'.$langs->trans("DownloadEmptyExample").'</a>';

	print '</td></tr>';

	print '</table>';
	
	dol_fiche_end();

    print '<br>';
    
	print '<form name="userfile" action="'.$_SERVER["PHP_SELF"].'" enctype="multipart/form-data" METHOD="POST">';
	print '<input type="hidden" name="token" value="'.$_SESSION['newtoken'].'">';
	print '<input type="hidden" name="max_file_size" value="'.$conf->maxfilesize.'">';
	
	print '<input type="hidden" value="'.$step.'" name="step">';
	print '<input type="hidden" value="'.$format.'" name="format">';
	print '<input type="hidden" value="'.$excludefirstline.'" name="excludefirstline">';
	print '<input type="hidden" value="'.$endatlinenb.'" name="endatlinenb">';
	print '<input type="hidden" value="'.$separator.'" name="separator">';
	print '<input type="hidden" value="'.$enclosure.'" name="enclosure">';
	print '<input type="hidden" value="'.$datatoimport.'" name="datatoimport">';
	
	print '<table class="noborder" width="100%" cellspacing="0" cellpadding="4">';

	$filetoimport='';
	$var=true;

	print '<tr><td colspan="6">'.$langs->trans("ChooseFileToImport",img_picto('','filenew')).'</td></tr>';

	//print '<tr class="liste_titre"><td colspan="6">'.$langs->trans("FileWithDataToImport").'</td></tr>';

	// Input file name box
	$var=false;
	print '<tr '.$bc[$var].'><td colspan="6">';
	print '<input type="file"   name="userfile" size="20" maxlength="80"> &nbsp; &nbsp; ';
	$out = (empty($conf->global->MAIN_UPLOAD_DOC)?' disabled':'');
	print '<input type="submit" class="button" value="'.$langs->trans("AddFile").'"'.$out.' name="sendit">';
	$out='';
	if (! empty($conf->global->MAIN_UPLOAD_DOC))
	{
	    $max=$conf->global->MAIN_UPLOAD_DOC;		// En Kb
	    $maxphp=@ini_get('upload_max_filesize');	// En inconnu
	    if (preg_match('/k$/i',$maxphp)) $maxphp=$maxphp*1;
	    if (preg_match('/m$/i',$maxphp)) $maxphp=$maxphp*1024;
	    if (preg_match('/g$/i',$maxphp)) $maxphp=$maxphp*1024*1024;
	    if (preg_match('/t$/i',$maxphp)) $maxphp=$maxphp*1024*1024*1024;
	    // Now $max and $maxphp are in Kb
	    if ($maxphp > 0) $max=min($max,$maxphp);

        $langs->load('other');
        $out .= ' ';
        $out.=info_admin($langs->trans("ThisLimitIsDefinedInSetup",$max,$maxphp),1);
	}
	else
	{
	    $out .= ' ('.$langs->trans("UploadDisabled").')';
	}
	print $out;
	print '</td>';
	print "</tr>\n";

	// Search available imports
	$filearray=dol_dir_list($conf->import->dir_temp, 'files', 0, '', '', 'name', SORT_DESC);
	if (count($filearray) > 0)
	{
		$dir=$conf->import->dir_temp;

		// Search available files to import
		$i=0;
		foreach ($filearray as $key => $val)
		{
		    $file=$val['name'];

			// readdir return value in ISO and we want UTF8 in memory
			if (! utf8_check($file)) $file=utf8_encode($file);

			if (preg_match('/^\./',$file)) continue;

			$modulepart='import';
			$urlsource=$_SERVER["PHP_SELF"].'?step='.$step.$param.'&filetoimport='.urlencode($filetoimport);
			$relativepath=$file;
			$var=!$var;
			print '<tr '.$bc[$var].'>';
			print '<td width="16">'.img_mime($file).'</td>';
			print '<td>';
    		print '<a data-ajax="false" href="'.DOL_URL_ROOT.'/document.php?modulepart='.$modulepart.'&file='.urlencode($relativepath).'&step=3'.$param.'" target="_blank">';
    		print $file;
    		print '</a>';
			print '</td>';
			// Affiche taille fichier
			print '<td align="right">'.dol_print_size(dol_filesize($dir.'/'.$file)).'</td>';
			// Affiche date fichier
			print '<td align="right">'.dol_print_date(dol_filemtime($dir.'/'.$file),'dayhour').'</td>';
			// Del button
			print '<td align="right"><a href="'.$_SERVER['PHP_SELF'].'?action=delete&step=3'.$param.'&urlfile='.urlencode($relativepath);
			print '">'.img_delete().'</a></td>';
			// Action button
			print '<td align="right">';
			print '<a href="'.$_SERVER['PHP_SELF'].'?step=4'.$param.'&filetoimport='.urlencode($relativepath).'">'.img_picto($langs->trans("NewImport"),'filenew').'</a>';
			print '</td>';
			print '</tr>';
		}
	}

	print '</table></form>';
}


// STEP 4: Page to make matching between source file and database fields
if ($step == 4 && $datatoimport)
{
	$model=$format;
	$liste=$objmodelimport->liste_modeles($db);

	// Create classe to use for import
	$dir = DOL_DOCUMENT_ROOT . "/core/modules/import/";
	$file = "import_".$model.".modules.php";
	$classname = "Import".ucfirst($model);
	require_once $dir.$file;
	$obj = new $classname($db,$datatoimport);
	if ($model == 'csv') {
	    $obj->separator = $separator;
	    $obj->enclosure = $enclosure;
	}
    if ($model == 'xlsx') {
        if (! preg_match('/\.xlsx$/i', $filetoimport))
        {
            $langs->load("errors");
            $param='&datatoimport='.$datatoimport.'&format='.$format;
            setEventMessages($langs->trans("ErrorFileMustHaveFormat", $model),null,'errors');
            header("Location: ".$_SERVER["PHP_SELF"].'?step=3'.$param.'&filetoimport='.urlencode($relativepath));
            exit;
        }
        
    }
	
	if (GETPOST('update')) {
		$array_match_file_to_database=array();
	}

	// Load source fields in input file
	$fieldssource=array();
	$result=$obj->import_open_file($conf->import->dir_temp.'/'.$filetoimport,$langs);
	if ($result >= 0)
	{
		// Read first line
		$arrayrecord=$obj->import_read_record();
		// Put into array fieldssource starting with 1.
		$i=1;
		foreach($arrayrecord as $key => $val)
		{
			$fieldssource[$i]['example1']=dol_trunc($val['val'],24);
			$i++;
		}
		$obj->import_close_file();
	}

	// Load targets fields in database
	$fieldstarget=$objimport->array_import_fields[0];

	$maxpos=max(count($fieldssource),count($fieldstarget));

	//var_dump($array_match_file_to_database);

	// Is it a first time in page (if yes, we must initialize array_match_file_to_database)
	if (count($array_match_file_to_database) == 0)
	{
		// This is first input in screen, we need to define
		// $array_match_file_to_database
		// $serialized_array_match_file_to_database
		// $_SESSION["dol_array_match_file_to_database"]
		$pos=1;
		$num=count($fieldssource);
		while ($pos <= $num)
		{
			if ($num >= 1 && $pos <= $num)
			{
				$posbis=1;
				foreach($fieldstarget as $key => $val)
				{
					if ($posbis < $pos)
					{
						$posbis++;
						continue;
					}
					// We found the key of targets that is at position pos
					$array_match_file_to_database[$pos]=$key;
					if ($serialized_array_match_file_to_database) $serialized_array_match_file_to_database.=',';
					$serialized_array_match_file_to_database.=($pos.'='.$key);
					break;
				}
			}
			$pos++;
		}
		// Save the match array in session. We now will use the array in session.
		$_SESSION["dol_array_match_file_to_database"]=$serialized_array_match_file_to_database;
	}
	$array_match_database_to_file=array_flip($array_match_file_to_database);

	//print $serialized_array_match_file_to_database;
	//print $_SESSION["dol_array_match_file_to_database"];
	//var_dump($array_match_file_to_database);exit;

	// Now $array_match_file_to_database contains  fieldnb(1,2,3...)=>fielddatabase(key in $array_match_file_to_database)

	$param='&format='.$format.'&datatoimport='.$datatoimport.'&filetoimport='.urlencode($filetoimport);
	if ($excludefirstline) $param.='&excludefirstline='.$excludefirstline;
	if ($endatlinenb) $param.='&endatlinenb='.$endatlinenb;
	if ($separator) $param.='&separator='.urlencode($separator);
	if ($enclosure) $param.='&enclosure='.urlencode($enclosure);

	llxHeader('',$langs->trans("NewImport"),'EN:Module_Imports_En|FR:Module_Imports|ES:M&oacute;dulo_Importaciones');

    $head = import_prepare_head($param,4);

	dol_fiche_head($head, 'step4', $langs->trans("NewImport"));

	print '<table width="100%" class="border">';

	// Module
	print '<tr><td class="titlefield">'.$langs->trans("Module").'</td>';
	print '<td>';
	$titleofmodule=$objimport->array_import_module[0]->getName();
	// Special cas for import common to module/services
	if (in_array($objimport->array_import_code[0], array('produit_supplierprices','produit_multiprice'))) $titleofmodule=$langs->trans("ProductOrService");
	print $titleofmodule;
	print '</td></tr>';

	// Lot de donnees a importer
	print '<tr><td>'.$langs->trans("DatasetToImport").'</td>';
	print '<td>';
	print img_object($objimport->array_import_module[0]->getName(),$objimport->array_import_icon[0]).' ';
	print $objimport->array_import_label[0];
	print '</td></tr>';

	print '</table><br>';
	print '<b>'.$langs->trans("InformationOnSourceFile").'</b>';
	print '<table width="100%" class="border">';
	//print '<tr><td colspan="2"><b>'.$langs->trans("InformationOnSourceFile").'</b></td></tr>';

	// Source file format
	print '<tr><td class="titlefield">'.$langs->trans("SourceFileFormat").'</td>';
	print '<td>';
    $text=$objmodelimport->getDriverDescForKey($format);
    print $form->textwithpicto($objmodelimport->getDriverLabelForKey($format),$text);
	print '</td></tr>';

	// Separator and enclosure
    if ($model == 'csv') {
		print '<tr><td>'.$langs->trans("CsvOptions").'</td>';
		print '<td>';
		print '<form>';
		print '<input type="hidden" value="'.$step.'" name="step">';
		print '<input type="hidden" value="'.$format.'" name="format">';
		print '<input type="hidden" value="'.$excludefirstline.'" name="excludefirstline">';
		print '<input type="hidden" value="'.$endatlinenb.'" name="endatlinenb">';
		print '<input type="hidden" value="'.$datatoimport.'" name="datatoimport">';
		print '<input type="hidden" value="'.$filetoimport.'" name="filetoimport">';
		print $langs->trans("Separator").' : ';
		print '<input type="text" size="1" name="separator" value="'.htmlentities($separator).'"/>';
		print '&nbsp;&nbsp;&nbsp;&nbsp;'.$langs->trans("Enclosure").' : ';
		print '<input type="text" size="1" name="enclosure" value="'.htmlentities($enclosure).'"/>';
		print '<input name="update" type="submit" value="'.$langs->trans('Update').'" class="button" />';
		print '</form>';
		print '</td></tr>';
    }

	// File to import
	print '<tr><td>'.$langs->trans("FileToImport").'</td>';
	print '<td>';
	$modulepart='import';
	$relativepath=GETPOST('filetoimport');
    print '<a data-ajax="false" href="'.DOL_URL_ROOT.'/document.php?modulepart='.$modulepart.'&file='.urlencode($relativepath).'&step=4'.$param.'" target="_blank">';
    print $filetoimport;
    print '</a>';
	print '</td></tr>';

	print '</table>';
	
	dol_fiche_end();
	
	print '<br>'."\n";


    // List of source fields
    print '<!-- List of source fields -->'."\n";
    print '<form action="'.$_SERVER["PHP_SELF"].'" method="post">';
    print '<input type="hidden" name="token" value="'.$_SESSION['newtoken'].'">';
    print '<input type="hidden" name="action" value="select_model">';
    print '<input type="hidden" name="step" value="4">';
    print '<input type="hidden" name="format" value="'.$format.'">';
    print '<input type="hidden" name="datatoimport" value="'.$datatoimport.'">';
    print '<input type="hidden" name="filetoimport" value="'.$filetoimport.'">';
    print '<input type="hidden" name="excludefirstline" value="'.$excludefirstline.'">';
    print '<input type="hidden" name="endatlinenb" value="'.$endatlinenb.'">';
    print '<input type="hidden" name="separator" value="'.$separator.'">';
	print '<input type="hidden" name="enclosure" value="'.$enclosure.'">';
    print '<table><tr><td colspan="2">';
    print $langs->trans("SelectImportFields",img_picto('','uparrow','')).' ';
    $htmlother->select_import_model($importmodelid,'importmodelid',$datatoimport,1);
    print '<input type="submit" class="button" value="'.$langs->trans("Select").'">';
    print '</td></tr></table>';
    print '</form>';

	// Title of array with fields
	print '<table class="noborder" width="100%">';
	print '<tr class="liste_titre">';
	print '<td>'.$langs->trans("FieldsInSourceFile").'</td>';
	print '<td>'.$langs->trans("FieldsInTargetDatabase").'</td>';
	print '</tr>';

	//var_dump($array_match_file_to_database);

	print '<tr valign="top"><td width="50%">';

	$fieldsplaced=array();
	$valforsourcefieldnb=array();
	$listofkeys=array();
	foreach($array_match_file_to_database as $key => $val)
	{
		$listofkeys[$key]=1;
	}

	print "\n<!-- Box left container -->\n";
	print '<div id="left" class="connectedSortable">'."\n";

	// List of source fields
	$var=true;
	$lefti=1;
	foreach ($array_match_file_to_database as $key => $val)
	{
		$var=!$var;
		show_elem($fieldssource,$key,$val,$var);		// key is field number in source file
		//print '> '.$lefti.'-'.$key.'-'.$val;
		$listofkeys[$key]=1;
		$fieldsplaced[$key]=1;
		$valforsourcefieldnb[$lefti]=$key;
		$lefti++;

		if ($lefti > count($fieldstarget)) break;	// Other fields are in the not imported area
	}
	//var_dump($valforsourcefieldnb);

	// Complete source fields from count($fieldssource)+1 to count($fieldstarget)
	$more=1;
	$num=count($fieldssource);
	while ($lefti <= $num)
	{
		$var=!$var;
		$newkey=getnewkey($fieldssource,$listofkeys);
		show_elem($fieldssource,$newkey,'',$var);	// key start after field number in source file
		//print '> '.$lefti.'-'.$newkey;
		$listofkeys[$key]=1;
		$lefti++;
		$more++;
	}

	print "</div>\n";
	print "<!-- End box left container -->\n";


	print '</td><td width="50%">';

	// List of targets fields
	$height=24;
	$i = 0;
	$var=true;
	$mandatoryfieldshavesource=true;
	print '<table width="100%" class="nobordernopadding">';
	foreach($fieldstarget as $code=>$label)
	{
		$var=!$var;
		print '<tr '.$bc[$var].' height="'.$height.'">';

		$i++;
		$entity=(! empty($objimport->array_import_entities[0][$code])?$objimport->array_import_entities[0][$code]:$objimport->array_import_icon[0]);

		$tablealias=preg_replace('/(\..*)$/i','',$code);
		$tablename=$objimport->array_import_tables[0][$tablealias];

		$entityicon=$entitytoicon[$entity]?$entitytoicon[$entity]:$entity;    // $entityicon must string name of picto of the field like 'project', 'company', 'contact', 'modulename', ...
		$entitylang=$entitytolang[$entity]?$entitytolang[$entity]:$objimport->array_import_label[0];    // $entitylang must be a translation key to describe object the field is related to, like 'Company', 'Contact', 'MyModyle', ...

		print '<td class="nowrap" style="font-weight: normal">=>'.img_object('',$entityicon).' '.$langs->trans($entitylang).'</td>';
		print '<td style="font-weight: normal">';
		$newlabel=preg_replace('/\*$/','',$label);
		$text=$langs->trans($newlabel);
		$more='';
		if (preg_match('/\*$/',$label))
		{
			$text='<span class="fieldrequired">'.$text.'</span>';
			$more=((! empty($valforsourcefieldnb[$i]) && $valforsourcefieldnb[$i] <= count($fieldssource)) ? '' : img_warning($langs->trans("FieldNeedSource")));
			if ($mandatoryfieldshavesource) $mandatoryfieldshavesource=(! empty($valforsourcefieldnb[$i]) && ($valforsourcefieldnb[$i] <= count($fieldssource)));
			//print 'xx'.($i).'-'.$valforsourcefieldnb[$i].'-'.$mandatoryfieldshavesource;
		}
		print $text;
		print '</td>';
		// Info field
		print '<td style="font-weight: normal" align="right">';
		$filecolumn=$array_match_database_to_file[$code];
		// Source field info
		$htmltext ='<b><u>'.$langs->trans("FieldSource").'</u></b><br>';
		if ($filecolumn > count($fieldssource)) $htmltext.=$langs->trans("DataComeFromNoWhere").'<br>';
		else
		{
			if (empty($objimport->array_import_convertvalue[0][$code]))	// If source file does not need convertion
			{
				$filecolumntoshow=$filecolumn;
				$htmltext.=$langs->trans("DataComeFromFileFieldNb",$filecolumntoshow).'<br>';
			}
			else
			{
				if ($objimport->array_import_convertvalue[0][$code]['rule']=='fetchidfromref')    $htmltext.=$langs->trans("DataComeFromIdFoundFromRef",$filecolumn,$langs->transnoentitiesnoconv($entitylang)).'<br>';
				if ($objimport->array_import_convertvalue[0][$code]['rule']=='fetchidfromcodeid') $htmltext.=$langs->trans("DataComeFromIdFoundFromCodeId",$filecolumn,$langs->transnoentitiesnoconv($objimport->array_import_convertvalue[0][$code]['dict'])).'<br>';
			}
		}
		// Source required
		$htmltext.=$langs->trans("SourceRequired").': <b>'.yn(preg_match('/\*$/',$label)).'</b><br>';
		$example=$objimport->array_import_examplevalues[0][$code];
		// Example
		if (empty($objimport->array_import_convertvalue[0][$code]))	// If source file does not need convertion
		{
		    if ($example) $htmltext.=$langs->trans("SourceExample").': <b>'.$example.'</b><br>';
		}
		else
		{
		    if ($objimport->array_import_convertvalue[0][$code]['rule']=='fetchidfromref')        $htmltext.=$langs->trans("SourceExample").': <b>'.$langs->transnoentitiesnoconv("ExampleAnyRefFoundIntoElement",$entitylang).($example?' ('.$langs->transnoentitiesnoconv("Example").': '.$example.')':'').'</b><br>';
		    elseif ($objimport->array_import_convertvalue[0][$code]['rule']=='fetchidfromcodeid') $htmltext.=$langs->trans("SourceExample").': <b>'.$langs->trans("ExampleAnyCodeOrIdFoundIntoDictionary",$langs->transnoentitiesnoconv($objimport->array_import_convertvalue[0][$code]['dict'])).($example?' ('.$langs->transnoentitiesnoconv("Example").': '.$example.')':'').'</b><br>';
		    elseif ($example) $htmltext.=$langs->trans("SourceExample").': <b>'.$example.'</b><br>';
		}
		// Format control rule
		if (! empty($objimport->array_import_regex[0][$code]))
		{
			$htmltext.=$langs->trans("FormatControlRule").': <b>'.$objimport->array_import_regex[0][$code].'</b><br>';
		}
		$htmltext.='<br>';
		// Target field info
		$htmltext.='<b><u>'.$langs->trans("FieldTarget").'</u></b><br>';
		if (empty($objimport->array_import_convertvalue[0][$code]))	// If source file does not need convertion
		{
			$htmltext.=$langs->trans("DataIsInsertedInto").'<br>';
		}
		else
		{
			if ($objimport->array_import_convertvalue[0][$code]['rule']=='fetchidfromref')    $htmltext.=$langs->trans("DataIDSourceIsInsertedInto").'<br>';
			if ($objimport->array_import_convertvalue[0][$code]['rule']=='fetchidfromcodeid') $htmltext.=$langs->trans("DataCodeIDSourceIsInsertedInto").'<br>';
		}
		$htmltext.=$langs->trans("FieldTitle").": <b>".$langs->trans($newlabel)."</b><br>";
		$htmltext.=$langs->trans("Table")." -> ".$langs->trans("Field").': <b>'.$tablename." -> ".preg_replace('/^.*\./','',$code)."</b><br>";
		print $form->textwithpicto($more,$htmltext);
		print '</td>';

		print '</tr>';
		$save_select.=$bit;
	}
	print '</table>';

	print '</td></tr>';

	// List of not imported fields
	print '<tr class="liste_titre"><td colspan="2">'.$langs->trans("NotImportedFields").'</td></tr>';

	print '<tr valign="top"><td width="50%">';

	print "\n<!-- Box ignore container -->\n";
	print '<div id="right" class="connectedSortable">'."\n";

	$nbofnotimportedfields=0;
	foreach ($fieldssource as $key => $val)
	{
		if (empty($fieldsplaced[$key]))
		{
			//$var=!$var;
			$nbofnotimportedfields++;
			show_elem($fieldssource,$key,'',$var,'nostyle');
			//print '> '.$lefti.'-'.$key;
			$listofkeys[$key]=1;
			$lefti++;
		}
	}

	// Print one more empty field
	$newkey=getnewkey($fieldssource,$listofkeys);
	show_elem($fieldssource,$newkey,'',$var,'nostyle');
	//print '> '.$lefti.'-'.$newkey;
	$listofkeys[$newkey]=1;
	$nbofnotimportedfields++;

	print "</div>\n";
	print "<!-- End box ignore container -->\n";

	print '</td>';
	print '<td width="50%">';
	$i=0;
	while ($i < $nbofnotimportedfields)
	{
		// Print empty cells
		show_elem('','','none',$var,'nostyle');
		$i++;
	}
	print '</td></tr>';

	print '</table>';


	if ($conf->use_javascript_ajax)
	{
        print '<script type="text/javascript" language="javascript">';
        print 'jQuery(function() {
                    jQuery("#left, #right").sortable({
                        /* placeholder: \'ui-state-highlight\', */
                        handle: \'.boxhandle\',
                        revert: \'invalid\',
                        items: \'.box\',
                        containment: \'.fiche\',
                        connectWith: \'.connectedSortable\',
                        stop: function(event, ui) {
                            updateOrder();
                        }
                    });
                });
        ';
        print "\n";
        print 'function updateOrder(){'."\n";
        print 'var left_list = cleanSerialize(jQuery("#left").sortable("serialize" ));'."\n";
        //print 'var right_list = cleanSerialize(jQuery("#right").sortable("serialize" ));'."\n";
        print 'var boxorder = \'A:\' + left_list;'."\n";
        //print 'var boxorder = \'A:\' + left_list + \'-B:\' + right_list;'."\n";
        //print 'alert(\'boxorder=\' + boxorder);';
        //print 'var userid = \''.$user->id.'\';'."\n";
        //print 'var datatoimport = "'.$datatoimport.'";'."\n";
        // print 'jQuery.ajax({ url: "ajaximport.php?step=4&boxorder=" + boxorder + "&userid=" + userid + "&datatoimport=" + datatoimport,
        //                    async: false
        //        });'."\n";
        // Now reload page
        print 'var newlocation= \''.$_SERVER["PHP_SELF"].'?step=4'.$param.'&action=saveorder&boxorder=\' + boxorder;'."\n";
        //print 'alert(newlocation);';
        print 'window.location.href=newlocation;'."\n";
        print '}'."\n";
        print '</script>'."\n";
	}

	/*
	 * Barre d'action
	 */
	print '<div class="tabsAction">';

	if (count($array_match_file_to_database))
	{
		if ($mandatoryfieldshavesource)
		{
			print '<a class="butAction" href="import.php?step=5'.$param.'&filetoimport='.urlencode($filetoimport).'">'.$langs->trans("NextStep").'</a>';
		}
		else
		{
			print '<a class="butActionRefused" href="#" title="'.dol_escape_htmltag($langs->transnoentitiesnoconv("SomeMandatoryFieldHaveNoSource")).'">'.$langs->trans("NextStep").'</a>';
		}
	}

	print '</div>';


	// Area for profils import
	if (count($array_match_file_to_database))
	{
		print '<br>'."\n";
		print '<!-- Area to add new import profile -->'."\n";
		print $langs->trans("SaveImportModel");

		print '<form class="nocellnopadd" action="'.$_SERVER["PHP_SELF"].'" method="post">';
		print '<input type="hidden" name="token" value="'.$_SESSION['newtoken'].'">';
		print '<input type="hidden" name="action" value="add_import_model">';
		print '<input type="hidden" name="step" value="'.$step.'">';
		print '<input type="hidden" name="format" value="'.$format.'">';
		print '<input type="hidden" name="datatoimport" value="'.$datatoimport.'">';
    	print '<input type="hidden" name="filetoimport" value="'.$filetoimport.'">';
		print '<input type="hidden" name="hexa" value="'.$hexa.'">';
    	print '<input type="hidden" name="excludefirstline" value="'.$excludefirstline.'">';
    	print '<input type="hidden" name="endatlinenb" value="'.$endatlinenb.'">';
    	print '<input type="hidden" value="'.$separator.'" name="separator">';
		print '<input type="hidden" value="'.$enclosure.'" name="enclosure">';

		print '<table summary="selectofimportprofil" class="noborder" width="100%">';
		print '<tr class="liste_titre">';
		print '<td>'.$langs->trans("ImportModelName").'</td>';
		print '<td>&nbsp;</td>';
		print '</tr>';
		$var=false;
		print '<tr '.$bc[$var].'>';
		print '<td><input name="import_name" size="48" value=""></td><td align="right">';
		print '<input type="submit" class="button" value="'.$langs->trans("SaveImportProfile").'">';
		print '</td></tr>';

		// List of existing import profils
		$sql = "SELECT rowid, label";
		$sql.= " FROM ".MAIN_DB_PREFIX."import_model";
		$sql.= " WHERE type = '".$datatoimport."'";
		$sql.= " ORDER BY rowid";
		$resql = $db->query($sql);
		if ($resql)
		{
			$num = $db->num_rows($resql);
			$i = 0;
			$var=false;
			while ($i < $num)
			{
				$var=!$var;
				$obj = $db->fetch_object($resql);
				print '<tr '.$bc[$var].'><td>';
				print $obj->label;
				print '</td><td align="right">';
				print '<a href="'.$_SERVER["PHP_SELF"].'?step='.$step.$param.'&action=deleteprof&id='.$obj->rowid.'&filetoimport='.urlencode($filetoimport).'">';
				print img_delete();
				print '</a>';
				print '</tr>';
				$i++;
			}
		}
		else {
			dol_print_error($db);
		}

		print '</table>';
		print '</form>';
	}

}


// STEP 5: Summary of choices and launch simulation
if ($step == 5 && $datatoimport)
{
	$model=$format;
	$liste=$objmodelimport->liste_modeles($db);

	// Create classe to use for import
	$dir = DOL_DOCUMENT_ROOT . "/core/modules/import/";
	$file = "import_".$model.".modules.php";
	$classname = "Import".ucfirst($model);
	require_once $dir.$file;
	$obj = new $classname($db,$datatoimport);
	if ($model == 'csv') {
	    $obj->separator = $separator;
	    $obj->enclosure = $enclosure;
	}

	// Load source fields in input file
	$fieldssource=array();
	$result=$obj->import_open_file($conf->import->dir_temp.'/'.$filetoimport,$langs);

	if ($result >= 0)
	{
		// Read first line
		$arrayrecord=$obj->import_read_record();
		// Put into array fieldssource starting with 1.
		$i=1;
		foreach($arrayrecord as $key => $val)
		{
			$fieldssource[$i]['example1']=dol_trunc($val['val'],24);
			$i++;
		}
		$obj->import_close_file();
	}

	$nboflines=$obj->import_get_nb_of_lines($conf->import->dir_temp.'/'.$filetoimport);

	$param='&leftmenu=import&format='.$format.'&datatoimport='.$datatoimport.'&filetoimport='.urlencode($filetoimport).'&nboflines='.$nboflines.'&separator='.urlencode($separator).'&enclosure='.urlencode($enclosure);
	$param2 = $param;  // $param2 = $param without excludefirstline and endatlinenb
	if ($excludefirstline)		$param.='&excludefirstline='.$excludefirstline;
	if ($endatlinenb)			$param.='&endatlinenb='.$endatlinenb;
	if (!empty($updatekeys))	$param.='&updatekeys[]='.implode('&updatekeys[]=', $updatekeys);
	
	llxHeader('',$langs->trans("NewImport"),'EN:Module_Imports_En|FR:Module_Imports|ES:M&oacute;dulo_Importaciones');

    $head = import_prepare_head($param,5);

    
    print '<form action="'.$_SERVER["PHP_SELF"].'?'.$param2.'" method="POST">';
    print '<input type="hidden" name="step" value="5">';    // step 5
    print '<input type="hidden" name="action" value="launchsimu">';    // step 5
    
	dol_fiche_head($head, 'step5', $langs->trans("NewImport"));


	print '<table width="100%" class="border">';

	// Module
	print '<tr><td class="titlefield">'.$langs->trans("Module").'</td>';
	print '<td>';
	$titleofmodule=$objimport->array_import_module[0]->getName();
	// Special cas for import common to module/services
	if (in_array($objimport->array_import_code[0], array('produit_supplierprices','produit_multiprice'))) $titleofmodule=$langs->trans("ProductOrService");
	print $titleofmodule;
	print '</td></tr>';

	// Lot de donnees a importer
	print '<tr><td>'.$langs->trans("DatasetToImport").'</td>';
	print '<td>';
	print img_object($objimport->array_import_module[0]->getName(),$objimport->array_import_icon[0]).' ';
	print $objimport->array_import_label[0];
	print '</td></tr>';

	print '</table><br>';
	print '<b>'.$langs->trans("InformationOnSourceFile").'</b>';
	print '<table width="100%" class="border">';
	//print '<tr><td colspan="2"><b>'.$langs->trans("InformationOnSourceFile").'</b></td></tr>';

	// Source file format
	print '<tr><td class="titlefield">'.$langs->trans("SourceFileFormat").'</td>';
	print '<td>';
    $text=$objmodelimport->getDriverDescForKey($format);
    print $form->textwithpicto($objmodelimport->getDriverLabelForKey($format),$text);
	print '</td></tr>';

	// Separator and enclosure
	if ($model == 'csv') {
	    print '<tr><td>'.$langs->trans("CsvOptions").'</td>';
	    print '<td>';
	    print $langs->trans("Separator").' : ';
	    print htmlentities($separator);
	    print '&nbsp;&nbsp;&nbsp;&nbsp;'.$langs->trans("Enclosure").' : ';
	    print htmlentities($enclosure);
	    print '</td></tr>';
	}
	
	// File to import
	print '<tr><td>'.$langs->trans("FileToImport").'</td>';
	print '<td>';
	$modulepart='import';
	$relativepath=GETPOST('filetoimport');
    print '<a data-ajax="false" href="'.DOL_URL_ROOT.'/document.php?modulepart='.$modulepart.'&file='.urlencode($relativepath).'&step=4'.$param.'" target="_blank">';
    print $filetoimport;
    print '</a>';
    print '</td></tr>';

	// Nb of fields
	print '<tr><td>';
	print $langs->trans("NbOfSourceLines");
	print '</td><td>';
	print $nboflines;
	print '</td></tr>';

	// Do not import first lines
	print '<tr><td>';
	print $langs->trans("ImportFromLine");
	print '</td><td>';
	if ($action=='launchsimu')
	{
	    print '<input type="text" size="4" name="excludefirstlinebis" disabled="disabled" value="'.$excludefirstline.'">';
	    print '<input type="hidden" name="excludefirstline" value="'.$excludefirstline.'">';
        print ' &nbsp; <a href="'.$_SERVER["PHP_SELF"].'?step=5'.$param.'">'.$langs->trans("Modify").'</a>';
	}
	else
	{
	    print '<input type="text" size="4" name="excludefirstline" value="'.$excludefirstline.'">';
	    print $form->textwithpicto("", $langs->trans("SetThisValueTo2ToExcludeFirstLine"));
	}
	print '</td></tr>';

	// Do not import end lines
	print '<tr><td>';
	print $langs->trans("EndAtLineNb");
	print '</td><td>';
	if ($action=='launchsimu')
	{
	    print '<input type="text" size="4" name="endatlinenbbis" disabled="disabled" value="'.$endatlinenb.'">';
	    print '<input type="hidden" name="endatlinenb" value="'.$endatlinenb.'">';
        print ' &nbsp; <a href="'.$_SERVER["PHP_SELF"].'?step=5'.$param.'">'.$langs->trans("Modify").'</a>';
	}
	else
	{
	    print '<input type="text" size="4" name="endatlinenb" value="'.$endatlinenb.'">';
	    print $form->textwithpicto("", $langs->trans("KeepEmptyToGoToEndOfFile"));
	}
	print '</td></tr>';
	
	print '<tr><td>';
	print $langs->trans("KeysToUseForUpdates");
	print '</td><td>';
	if($action=='launchsimu') {
		print $form->multiselectarray('updatekeysbis', $objimport->array_import_updatekeys[0], $updatekeys, 0, 0, '', 1, '', 'disabled');
		foreach($updatekeys as $val) {
			print '<input type="hidden" name="updatekeys[]" value="'.$val.'">';
		}
		print ' &nbsp; <a href="'.$_SERVER["PHP_SELF"].'?step=5'.$param.'">'.$langs->trans("Modify").'</a>';
	} else {
		print $form->multiselectarray('updatekeys', $objimport->array_import_updatekeys[0], $updatekeys, 0, 0, '', 1, '80%');
		print $form->textwithpicto("", $langs->trans("SelectColumnsOfYourFileForUpdateAttempt"));
	}
	/*echo '<pre>';
	print_r($objimport->array_import_updatekeys);
	echo '</pre>';*/
	print '</td></tr>';
	
	print '</table>';

	print '<br>';

	print '<b>'.$langs->trans("InformationOnTargetTables").'</b>';
	print '<table width="100%" class="border">';
	//print '<tr><td colspan="2"><b>'.$langs->trans("InformationOnTargetTables").'</b></td></tr>';

	// Tables imported
	print '<tr><td width="25%">';
	print $langs->trans("TablesTarget");
	print '</td><td>';
	$listtables=array();
	$sort_array_match_file_to_database=$array_match_file_to_database;
	foreach($array_match_file_to_database as $code=>$label)
	{
		//var_dump($fieldssource);
		if ($code > count($fieldssource)) continue;
		//print $code.'-'.$label;
		$alias=preg_replace('/(\..*)$/i','',$label);
		$listtables[$alias]=$objimport->array_import_tables[0][$alias];
	}
	if (count($listtables))
	{
		$newval='';
		//ksort($listtables);
		foreach ($listtables as $val)
		{
			if ($newval) print ', ';
			$newval=$val;
			// Link to Dolibarr wiki pages
			/*$helppagename='EN:Table_'.$newval;
			if ($helppagename && empty($conf->global->MAIN_HELP_DISABLELINK))
			{
				// Get helpbaseurl, helppage and mode from helppagename and langs
				$arrayres=getHelpParamFor($helppagename,$langs);
				$helpbaseurl=$arrayres['helpbaseurl'];
				$helppage=$arrayres['helppage'];
				$mode=$arrayres['mode'];
				$newval.=' <a href="'.sprintf($helpbaseurl,$helppage).'">'.img_picto($langs->trans($mode == 'wiki' ? 'GoToWikiHelpPage': 'GoToHelpPage'),DOL_URL_ROOT.'/theme/common/helpdoc.png','',1).'</a>';
			}*/
			print $newval;
		}
	}
	else print $langs->trans("Error");
	print '</td></tr>';

	// Fields imported
	print '<tr><td>';
	print $langs->trans("FieldsTarget").'</td><td>';
	$listfields=array();
	$i=0;
	//print 'fieldsource='.$fieldssource;
	$sort_array_match_file_to_database=$array_match_file_to_database;
	ksort($sort_array_match_file_to_database);
	//var_dump($sort_array_match_file_to_database);
	foreach($sort_array_match_file_to_database as $code=>$label)
	{
		$i++;
		//var_dump($fieldssource);
		if ($code > count($fieldssource)) continue;
		//print $code.'-'.$label;
		$alias=preg_replace('/(\..*)$/i','',$label);
		$listfields[$i]=$langs->trans("Field").' '.$code.'->'.$label;
	}
	print count($listfields)?(join(', ',$listfields)):$langs->trans("Error");
	print '</td></tr>';

	print '</table>';

    dol_fiche_end();


    if ($action != 'launchsimu')
    {
        // Show import id
        print $langs->trans("NowClickToTestTheImport",$langs->transnoentitiesnoconv("RunSimulateImportFile")).'<br>';
        print '<br>';

        // Actions
        print '<div class="center">';
        if ($user->rights->import->run)
        {
            print '<input type="submit" class="butAction" value="'.$langs->trans("RunSimulateImportFile").'">';
        }
        else
        {
            print '<a class="butActionRefused" href="#" title="'.dol_escape_htmltag($langs->transnoentitiesnoconv("NotEnoughPermissions")).'">'.$langs->trans("RunSimulateImportFile").'</a>';
        }
        print '</div>';
    }
    else
    {
        // Launch import
        $arrayoferrors=array();
        $arrayofwarnings=array();
        $maxnboferrors=empty($conf->global->IMPORT_MAX_NB_OF_ERRORS)?50:$conf->global->IMPORT_MAX_NB_OF_ERRORS;
        $maxnbofwarnings=empty($conf->global->IMPORT_MAX_NB_OF_WARNINGS)?50:$conf->global->IMPORT_MAX_NB_OF_WARNINGS;
        $nboferrors=0;
        $nbofwarnings=0;

        $importid=dol_print_date(dol_now(),'%Y%m%d%H%M%S');

        //var_dump($array_match_file_to_database);

        $db->begin();

        // Open input file
        $nbok=0;
        $pathfile=$conf->import->dir_temp.'/'.$filetoimport;
        $result=$obj->import_open_file($pathfile,$langs);
        if ($result > 0)
        {
            global $tablewithentity_cache;
            $tablewithentity_cache=array();
        	$sourcelinenb=0; $endoffile=0;

            // Loop on each input file record
            while ($sourcelinenb < $nboflines && ! $endoffile)
            {
                $sourcelinenb++;
                // Read line and stor it into $arrayrecord
                $arrayrecord=$obj->import_read_record();
                if ($arrayrecord === false)
                {
					$arrayofwarnings[$sourcelinenb][0]=array('lib'=>'File has '.$nboflines.' lines. However we reach end of file after record '.$sourcelinenb.'. This may occurs when some records are split onto several lines.','type'=>'EOF_RECORD_ON_SEVERAL_LINES');
                	$endoffile++;
                	continue;
                }
                if ($excludefirstline && ($sourcelinenb < $excludefirstline)) continue;
                if ($endatlinenb && ($sourcelinenb > $endatlinenb)) continue;
                
                // Run import
                $result=$obj->import_insert($arrayrecord,$array_match_file_to_database,$objimport,count($fieldssource),$importid,$updatekeys);
                
                if (count($obj->errors))   $arrayoferrors[$sourcelinenb]=$obj->errors;
                if (count($obj->warnings)) $arrayofwarnings[$sourcelinenb]=$obj->warnings;
                if (! count($obj->errors) && ! count($obj->warnings)) $nbok++;
            }
            // Close file
            $obj->import_close_file();
        }
        else
        {
            print $langs->trans("ErrorFailedToOpenFile",$pathfile);
        }

	    $error=0;
	    
	    // Run the sql after import if defined
	    //var_dump($objimport->array_import_run_sql_after[0]);
	    if (! empty($objimport->array_import_run_sql_after[0]) && is_array($objimport->array_import_run_sql_after[0]))
	    {
	        $i=0;
	        foreach($objimport->array_import_run_sql_after[0] as $sqlafterimport)
	        {
	            $i++;
	            $resqlafterimport=$db->query($sqlafterimport);
	            if (! $resqlafterimport) 
	            {
			        $arrayoferrors['none'][]=array('lib'=>$langs->trans("Error running final request: ".$sqlafterimport));
	                $error++;
	            }
	        }
	    }
	    
        $db->rollback();    // We force rollback because this was just a simulation.

        // Show OK
<<<<<<< HEAD
        if (! count($arrayoferrors) && ! count($arrayofwarnings)) {
        	print img_picto($langs->trans("OK"),'tick').' <b>'.$langs->trans("NoError").'</b><br>';
			print $langs->trans("NbInsert", $obj->nbinsert).'<br>';
			print $langs->trans("NbUpdate", $obj->nbupdate).'<br><br>';
		}
        else print $langs->trans("NbOfLinesOK",$nbok).'</b><br><br>';

=======
        if (! count($arrayoferrors) && ! count($arrayofwarnings)) print '<center>'.img_picto($langs->trans("OK"),'tick').' <b>'.$langs->trans("NoError").'</b></center><br><br>';
        else print '<b>'.$langs->trans("NbOfLinesOK",$nbok).'</b><br><br>';
        
>>>>>>> 9d1d0104
        // Show Errors
        //var_dump($arrayoferrors);
        if (count($arrayoferrors))
        {
            print img_error().' <b>'.$langs->trans("ErrorsOnXLines",count($arrayoferrors)).'</b><br>';
            print '<table width="100%" class="border"><tr><td>';
            foreach ($arrayoferrors as $key => $val)
            {
                $nboferrors++;
                if ($nboferrors > $maxnboferrors)
                {
                    print $langs->trans("TooMuchErrors",(count($arrayoferrors)-$nboferrors))."<br>";
                    break;
                }
                print '* '.$langs->trans("Line").' '.$key.'<br>';
                foreach($val as $i => $err)
                {
                    print ' &nbsp; &nbsp; > '.$err['lib'].'<br>';
                }
            }
            print '</td></tr></table>';
            print '<br>';
        }

        // Show Warnings
        //var_dump($arrayoferrors);
        if (count($arrayofwarnings))
        {
            print img_warning().' <b>'.$langs->trans("WarningsOnXLines",count($arrayofwarnings)).'</b><br>';
            print '<table width="100%" class="border"><tr><td>';
            foreach ($arrayofwarnings as $key => $val)
            {
                $nbofwarnings++;
                if ($nbofwarnings > $maxnbofwarnings)
                {
                    print $langs->trans("TooMuchWarnings",(count($arrayofwarnings)-$nbofwarnings))."<br>";
                    break;
                }
                print ' * '.$langs->trans("Line").' '.$key.'<br>';
                foreach($val as $i => $err)
                {
                    print ' &nbsp; &nbsp; > '.$err['lib'].'<br>';
                }
            }
            print '</td></tr></table>';
            print '<br>';
        }

        // Show import id
        $importid=dol_print_date(dol_now(),'%Y%m%d%H%M%S');

        print '<div class="center">';
        print $langs->trans("NowClickToRunTheImport",$langs->transnoentitiesnoconv("RunImportFile")).'<br>';
        if (empty($nboferrors)) print $langs->trans("DataLoadedWithId",$importid).'<br>';
        print '</div>';

        print '<br>';

        // Actions
        print '<div class="center">';
        if ($user->rights->import->run)
        {
            if (empty($nboferrors))
            {
                print '<a class="butAction" href="'.DOL_URL_ROOT.'/imports/import.php?leftmenu=import&step=6&importid='.$importid.$param.'">'.$langs->trans("RunImportFile").'</a>';
            }
            else
            {
                //print '<input type="submit" class="butAction" value="'.dol_escape_htmltag($langs->trans("RunSimulateImportFile")).'">';

                print '<a class="butActionRefused" href="#" title="'.dol_escape_htmltag($langs->transnoentitiesnoconv("CorrectErrorBeforeRunningImport")).'">'.$langs->trans("RunImportFile").'</a>';
            }
        }
        else
        {
            print '<a class="butActionRefused" href="#" title="'.dol_escape_htmltag($langs->transnoentitiesnoconv("NotEnoughPermissions")).'">'.$langs->trans("RunSimulateImportFile").'</a>';

            print '<a class="butActionRefused" href="#" title="'.dol_escape_htmltag($langs->transnoentitiesnoconv("NotEnoughPermissions")).'">'.$langs->trans("RunImportFile").'</a>';
        }
        print '</div>';
        
    }

    print '</form>';
}


// STEP 6: Real import
if ($step == 6 && $datatoimport)
{
	$model=$format;
	$liste=$objmodelimport->liste_modeles($db);
	$importid=$_REQUEST["importid"];


	// Create classe to use for import
	$dir = DOL_DOCUMENT_ROOT . "/core/modules/import/";
	$file = "import_".$model.".modules.php";
	$classname = "Import".ucfirst($model);
	require_once $dir.$file;
	$obj = new $classname($db,$datatoimport);
	if ($model == 'csv') {
	    $obj->separator = $separator;
	    $obj->enclosure = $enclosure;
	}

	// Load source fields in input file
	$fieldssource=array();
	$result=$obj->import_open_file($conf->import->dir_temp.'/'.$filetoimport,$langs);
	if ($result >= 0)
	{
		// Read first line
		$arrayrecord=$obj->import_read_record();
		// Put into array fieldssource starting with 1.
		$i=1;
		foreach($arrayrecord as $key => $val)
		{
			$fieldssource[$i]['example1']=dol_trunc($val['val'],24);
			$i++;
		}
		$obj->import_close_file();
	}

	$nboflines=(! empty($_GET["nboflines"])?$_GET["nboflines"]:dol_count_nb_of_line($conf->import->dir_temp.'/'.$filetoimport));

	$param='&format='.$format.'&datatoimport='.$datatoimport.'&filetoimport='.urlencode($filetoimport).'&nboflines='.$nboflines;
	if ($excludefirstline) $param.='&excludefirstline='.$excludefirstline;
	if ($endatlinenb) $param.='&endatlinenb='.$endatlinenb;
	if ($separator) $param.='&separator='.urlencode($separator);
	if ($enclosure) $param.='&enclosure='.urlencode($enclosure);

	llxHeader('',$langs->trans("NewImport"),'EN:Module_Imports_En|FR:Module_Imports|ES:M&oacute;dulo_Importaciones');

    $head = import_prepare_head($param,6);

	dol_fiche_head($head, 'step6', $langs->trans("NewImport"));


	print '<table width="100%" class="border">';

	// Module
	print '<tr><td class="titlefield">'.$langs->trans("Module").'</td>';
	print '<td>';
	$titleofmodule=$objimport->array_import_module[0]->getName();
	// Special cas for import common to module/services
	if (in_array($objimport->array_import_code[0], array('produit_supplierprices','produit_multiprice'))) $titleofmodule=$langs->trans("ProductOrService");
	print $titleofmodule;
	print '</td></tr>';

	// Lot de donnees a importer
	print '<tr><td>'.$langs->trans("DatasetToImport").'</td>';
	print '<td>';
	print img_object($objimport->array_import_module[0]->getName(),$objimport->array_import_icon[0]).' ';
	print $objimport->array_import_label[0];
	print '</td></tr>';

	print '</table><br>';
	print '<b>'.$langs->trans("InformationOnSourceFile").'</b>';
	print '<table width="100%" class="border">';
	//print '<tr><td colspan="2"><b>'.$langs->trans("InformationOnSourceFile").'</b></td></tr>';

	// Source file format
	print '<tr><td class="titlefield">'.$langs->trans("SourceFileFormat").'</td>';
	print '<td>';
    $text=$objmodelimport->getDriverDescForKey($format);
    print $form->textwithpicto($objmodelimport->getDriverLabelForKey($format),$text);
	print '</td></tr>';

	// Separator and enclosure
	if ($model == 'csv') {
	    print '<tr><td>'.$langs->trans("CsvOptions").'</td>';
	    print '<td>';
	    print $langs->trans("Separator").' : ';
	    print htmlentities($separator);
	    print '&nbsp;&nbsp;&nbsp;&nbsp;'.$langs->trans("Enclosure").' : ';
	    print htmlentities($enclosure);
	    print '</td></tr>';
	}
	
	// File to import
	print '<tr><td>'.$langs->trans("FileToImport").'</td>';
	print '<td>';
	$modulepart='import';
    $relativepath=GETPOST('filetoimport');
    print '<a data-ajax="false" href="'.DOL_URL_ROOT.'/document.php?modulepart='.$modulepart.'&file='.urlencode($relativepath).'&step=4'.$param.'" target="_blank">';
    print $filetoimport;
    print '</a>';
	print '</td></tr>';

	// Nb of fields
	print '<tr><td>';
	print $langs->trans("NbOfSourceLines");
	print '</td><td>';
	print $nboflines;
	print '</td></tr>';

	// Do not import first lines
	print '<tr><td>';
	print $langs->trans("ImportFromLine");
	print '</td><td>';
	print '<input type="text" size="4" name="excludefirstline" disabled="disabled" value="'.$excludefirstline.'">';
	print '</td></tr>';

	// Do not import end lines
	print '<tr><td>';
	print $langs->trans("EndAtLineNb");
	print '</td><td>';
    print '<input type="text" size="4" name="endatlinenb" disabled="disabled" value="'.$endatlinenb.'">';
	print '</td></tr>';
	
	print '</table>';

	print '<br>';

	print '<b>'.$langs->trans("InformationOnTargetTables").'</b>';
	print '<table width="100%" class="border">';
	//print '<tr><td colspan="2"><b>'.$langs->trans("InformationOnTargetTables").'</b></td></tr>';

	// Tables imported
	print '<tr><td width="25%">';
	print $langs->trans("TablesTarget");
	print '</td><td>';
	$listtables=array();
	foreach($array_match_file_to_database as $code=>$label)
	{
		//var_dump($fieldssource);
		if ($code > count($fieldssource)) continue;
		//print $code.'-'.$label;
		$alias=preg_replace('/(\..*)$/i','',$label);
		$listtables[$alias]=$objimport->array_import_tables[0][$alias];
	}
	if (count($listtables))
	{
		$newval='';
		foreach ($listtables as $val)
		{
			if ($newval) print ', ';
			$newval=$val;
			// Link to Dolibarr wiki pages
			/*$helppagename='EN:Table_'.$newval;
			if ($helppagename && empty($conf->global->MAIN_HELP_DISABLELINK))
			{
				// Get helpbaseurl, helppage and mode from helppagename and langs
				$arrayres=getHelpParamFor($helppagename,$langs);
				$helpbaseurl=$arrayres['helpbaseurl'];
				$helppage=$arrayres['helppage'];
				$mode=$arrayres['mode'];
				$newval.=' <a href="'.sprintf($helpbaseurl,$helppage).'">'.img_picto($langs->trans($mode == 'wiki' ? 'GoToWikiHelpPage': 'GoToHelpPage'),DOL_URL_ROOT.'/theme/common/helpdoc.png','',1).'</a>';
			}*/
			print $newval;
		}
	}
	else print $langs->trans("Error");
	print '</td></tr>';

	// Fields imported
	print '<tr><td>';
	print $langs->trans("FieldsTarget").'</td><td>';
	$listfields=array();
	$i=0;
	$sort_array_match_file_to_database=$array_match_file_to_database;
	ksort($sort_array_match_file_to_database);
	//var_dump($sort_array_match_file_to_database);
	foreach($sort_array_match_file_to_database as $code=>$label)
	{
		$i++;
		//var_dump($fieldssource);
		if ($code > count($fieldssource)) continue;
		//print $code.'-'.$label;
		$alias=preg_replace('/(\..*)$/i','',$label);
		$listfields[$i]=$langs->trans("Field").' '.$code.'->'.$label;
	}
	print count($listfields)?(join(', ',$listfields)):$langs->trans("Error");
	print '</td></tr>';

	print '</table>';

	// Launch import
	$arrayoferrors=array();
	$arrayofwarnings=array();
	$maxnboferrors=empty($conf->global->IMPORT_MAX_NB_OF_ERRORS)?50:$conf->global->IMPORT_MAX_NB_OF_ERRORS;
	$maxnbofwarnings=empty($conf->global->IMPORT_MAX_NB_OF_WARNINGS)?50:$conf->global->IMPORT_MAX_NB_OF_WARNINGS;
	$nboferrors=0;
	$nbofwarnings=0;

	$importid=dol_print_date(dol_now(),'%Y%m%d%H%M%S');

	//var_dump($array_match_file_to_database);

	$db->begin();

	// Open input file
	$nbok=0;
	$pathfile=$conf->import->dir_temp.'/'.$filetoimport;
	$result=$obj->import_open_file($pathfile,$langs);
	if ($result > 0)
	{
        global $tablewithentity_cache;
        $tablewithentity_cache=array();
		$sourcelinenb=0; $endoffile=0;

		while ($sourcelinenb < $nboflines && ! $endoffile)
		{
			$sourcelinenb++;
			$arrayrecord=$obj->import_read_record();
			if ($arrayrecord === false)
			{
				$arrayofwarnings[$sourcelinenb][0]=array('lib'=>'File has '.$nboflines.' lines. However we reach end of file after record '.$sourcelinenb.'. This may occurs when some records are split onto several lines.','type'=>'EOF_RECORD_ON_SEVERAL_LINES');
				$endoffile++;
				continue;
			}
			if ($excludefirstline && ($sourcelinenb < $excludefirstline)) continue;
			if ($endatlinenb && ($sourcelinenb > $endatlinenb)) continue;

			// Run import
			$result=$obj->import_insert($arrayrecord,$array_match_file_to_database,$objimport,count($fieldssource),$importid,$updatekeys);
			
			if (count($obj->errors))   $arrayoferrors[$sourcelinenb]=$obj->errors;
			if (count($obj->warnings))	$arrayofwarnings[$sourcelinenb]=$obj->warnings;
			if (! count($obj->errors) && ! count($obj->warnings)) $nbok++;
		}
		// Close file
		$obj->import_close_file();
	}
	else
	{
		print $langs->trans("ErrorFailedToOpenFile",$pathfile);
	}

	if (count($arrayoferrors) > 0) $db->rollback();	// We force rollback because this was errors.
	else 
	{
	    $error=0;
	    
		// Run the sql after import if defined
	    //var_dump($objimport->array_import_run_sql_after[0]);
	    if (! empty($objimport->array_import_run_sql_after[0]) && is_array($objimport->array_import_run_sql_after[0]))
	    {
	        $i=0;
	        foreach($objimport->array_import_run_sql_after[0] as $sqlafterimport)
	        {
	            $i++;
	            $resqlafterimport=$db->query($sqlafterimport);
	            if (! $resqlafterimport) 
	            {
			        $arrayoferrors['none'][]=array('lib'=>$langs->trans("Error running final request: ".$sqlafterimport));
	                $error++;
	            }
	        }
	    }
	    
	    if (! $error) $db->commit();	// We can commit if no errors.
	    else $db->rollback();
	}
	    
    dol_fiche_end();


	// Show result
	print '<br>';
	print '<div class="center">';
	print $langs->trans("NbOfLinesImported",$nbok).'</b><br>';
	print $langs->trans("NbInsert", $obj->nbinsert).'<br>';
	print $langs->trans("NbUpdate", $obj->nbupdate).'<br><br>';
	print $langs->trans("FileWasImported",$importid).'<br>';
	print $langs->trans("YouCanUseImportIdToFindRecord",$importid).'<br>';
	print '</div>';
}



print '<br>';


llxFooter();

$db->close();


/**
 * Function to put the movable box of a source field
 *
 * @param	array	$fieldssource	List of source fields
 * @param	int		$pos			Pos
 * @param	string	$key			Key
 * @param	boolean	$var			Line style (odd or not)
 * @param	int		$nostyle		Hide style
 * @return	void
 */
function show_elem($fieldssource,$pos,$key,$var,$nostyle='')
{
	global $langs,$bc;

	$height='24';
	
	print "\n\n<!-- Box ".$pos." start -->\n";
	print '<div class="box" style="padding: 0px 0px 0px 0px;" id="boxto_'.$pos.'">'."\n";

	print '<table summary="boxtable'.$pos.'" width="100%" class="nobordernopadding">'."\n";
	if ($pos && $pos > count($fieldssource))	// No fields
	{
		print '<tr '.($nostyle?'':$bc[$var]).' height="'.$height.'">';
		print '<td class="nocellnopadding" width="16" style="font-weight: normal">';
		print img_picto(($pos>0?$langs->trans("MoveField",$pos):''),'uparrow','class="boxhandle" style="cursor:move;"');
		print '</td>';
		print '<td style="font-weight: normal">';
		print $langs->trans("NoFields");
		print '</td>';
		print '</tr>';
	}
	elseif ($key == 'none')	// Empty line
	{
		print '<tr '.($nostyle?'':$bc[$var]).' height="'.$height.'">';
		print '<td class="nocellnopadding" width="16" style="font-weight: normal">';
		print '&nbsp;';
		print '</td>';
		print '<td style="font-weight: normal">';
		print '&nbsp;';
		print '</td>';
		print '</tr>';
	}
	else	// Print field of source file
	{
		print '<tr '.($nostyle?'':$bc[$var]).' height="'.$height.'">';
		print '<td class="nocellnopadding" width="16" style="font-weight: normal">';
		// The image must have the class 'boxhandle' beause it's value used in DOM draggable objects to define the area used to catch the full object
		print img_picto($langs->trans("MoveField",$pos),'uparrow','class="boxhandle" style="cursor:move;"');
		print '</td>';
		print '<td style="font-weight: normal">';
		print $langs->trans("Field").' '.$pos;
		$example=$fieldssource[$pos]['example1'];
		if ($example)
		{
		    if (! utf8_check($example)) $example=utf8_encode($example);
		    print ' (<i>'.$example.'</i>)';
		}
		print '</td>';
		print '</tr>';
	}

	print "</table>\n";

	print "</div>\n";
	print "<!-- Box end -->\n\n";
}


/**
 * Return not used field number
 *
 * @param 	array	$fieldssource	Array of field source
 * @param	array	$listofkey		Array of keys
 * @return	integer
 */
function getnewkey(&$fieldssource,&$listofkey)
{
	$i=count($fieldssource)+1;
	// Max number of key
	$maxkey=0;
	foreach($listofkey as $key=>$val)
	{
		$maxkey=max($maxkey,$key);
	}
	// Found next empty key
	while($i <= $maxkey)
	{
		if (empty($listofkey[$i])) break;
		else $i++;
	}

	$listofkey[$i]=1;
	return $i;
}<|MERGE_RESOLUTION|>--- conflicted
+++ resolved
@@ -1480,19 +1480,13 @@
         $db->rollback();    // We force rollback because this was just a simulation.
 
         // Show OK
-<<<<<<< HEAD
         if (! count($arrayoferrors) && ! count($arrayofwarnings)) {
-        	print img_picto($langs->trans("OK"),'tick').' <b>'.$langs->trans("NoError").'</b><br>';
+        	print '<center>'.img_picto($langs->trans("OK"),'tick').' <b>'.$langs->trans("NoError").'</b></center><br><br>';
 			print $langs->trans("NbInsert", $obj->nbinsert).'<br>';
 			print $langs->trans("NbUpdate", $obj->nbupdate).'<br><br>';
 		}
-        else print $langs->trans("NbOfLinesOK",$nbok).'</b><br><br>';
-
-=======
-        if (! count($arrayoferrors) && ! count($arrayofwarnings)) print '<center>'.img_picto($langs->trans("OK"),'tick').' <b>'.$langs->trans("NoError").'</b></center><br><br>';
         else print '<b>'.$langs->trans("NbOfLinesOK",$nbok).'</b><br><br>';
-        
->>>>>>> 9d1d0104
+
         // Show Errors
         //var_dump($arrayoferrors);
         if (count($arrayoferrors))
