--- conflicted
+++ resolved
@@ -429,11 +429,7 @@
 	print '</table>';
 
 	print '</div><br>';
-<<<<<<< HEAD
-	
-=======
-
->>>>>>> 64dd6439
+
 	dol_fiche_end();
 
 
@@ -454,11 +450,7 @@
 	$liste=$objmodelimport->liste_modeles($db);
 	foreach($liste as $key)
 	{
-<<<<<<< HEAD
-		
-=======
-
->>>>>>> 64dd6439
+
 		print '<tr class="oddeven">';
 		print '<td width="16">'.img_picto_common($key,$objmodelimport->getPictoForKey($key)).'</td>';
     	$text=$objmodelimport->getDriverDescForKey($key);
@@ -503,11 +495,7 @@
 
 	print '<div class="underbanner clearboth"></div>';
 	print '<div class="fichecenter">';
-<<<<<<< HEAD
-	
-=======
-
->>>>>>> 64dd6439
+
 	print '<table width="100%" class="border">';
 
 	// Module
@@ -528,19 +516,11 @@
 
 	print '</table>';
 	print '</div>';
-<<<<<<< HEAD
-	
+
 	print '<br>';
-	
+
 	print '<b>'.$langs->trans("InformationOnSourceFile").'</b>';
-	
-=======
-
-	print '<br>';
-
-	print '<b>'.$langs->trans("InformationOnSourceFile").'</b>';
-
->>>>>>> 64dd6439
+
 	print '<div class="underbanner clearboth"></div>';
 	print '<div class="fichecenter">';
 	print '<table width="100%" class="border">';
@@ -557,11 +537,7 @@
 
 	print '</table>';
 	print '</div>';
-<<<<<<< HEAD
-	
-=======
-
->>>>>>> 64dd6439
+
 	dol_fiche_end();
 
     print '<br>';
@@ -637,11 +613,7 @@
 			$modulepart='import';
 			$urlsource=$_SERVER["PHP_SELF"].'?step='.$step.$param.'&filetoimport='.urlencode($filetoimport);
 			$relativepath=$file;
-<<<<<<< HEAD
-			
-=======
-
->>>>>>> 64dd6439
+
 			print '<tr class="oddeven">';
 			print '<td width="16">'.img_mime($file).'</td>';
 			print '<td>';
@@ -800,15 +772,9 @@
 
 	print '</table>';
 	print '</div>';
-<<<<<<< HEAD
-		
+
 	print '<br>';
-	
-=======
-
-	print '<br>';
-
->>>>>>> 64dd6439
+
 	print '<b>'.$langs->trans("InformationOnSourceFile").'</b>';
 	print '<div class="underbanner clearboth"></div>';
 	print '<div class="fichecenter">';
@@ -854,11 +820,7 @@
 
 	print '</table>';
 	print '</div>';
-<<<<<<< HEAD
-	
-=======
-
->>>>>>> 64dd6439
+
 	dol_fiche_end();
 
 	print '<br>'."\n";
@@ -911,11 +873,7 @@
 	$lefti=1;
 	foreach ($array_match_file_to_database as $key => $val)
 	{
-<<<<<<< HEAD
-		
-=======
-
->>>>>>> 64dd6439
+
 		show_elem($fieldssource,$key,$val,$var);		// key is field number in source file
 		//print '> '.$lefti.'-'.$key.'-'.$val;
 		$listofkeys[$key]=1;
@@ -932,11 +890,7 @@
 	$num=count($fieldssource);
 	while ($lefti <= $num)
 	{
-<<<<<<< HEAD
-		
-=======
-
->>>>>>> 64dd6439
+
 		$newkey=getnewkey($fieldssource,$listofkeys);
 		show_elem($fieldssource,$newkey,'',$var);	// key start after field number in source file
 		//print '> '.$lefti.'-'.$newkey;
@@ -959,11 +913,7 @@
 	print '<table width="100%" class="nobordernopadding">';
 	foreach($fieldstarget as $code=>$label)
 	{
-<<<<<<< HEAD
-		
-=======
-
->>>>>>> 64dd6439
+
 		print '<tr '.$bc[$var].' height="'.$height.'">';
 
 		$i++;
@@ -1198,11 +1148,7 @@
 			$var=false;
 			while ($i < $num)
 			{
-<<<<<<< HEAD
-				
-=======
-
->>>>>>> 64dd6439
+
 				$obj = $db->fetch_object($resql);
 				print '<tr class="oddeven"><td>';
 				print $obj->label;
@@ -1276,15 +1222,9 @@
     print '<form action="'.$_SERVER["PHP_SELF"].'?'.$param2.'" method="POST">';
     print '<input type="hidden" name="step" value="5">';    // step 5
     print '<input type="hidden" name="action" value="launchsimu">';    // step 5
-<<<<<<< HEAD
-    
+
 	dol_fiche_head($head, 'step5', $langs->trans("NewImport"), -1);
 
-=======
-
-	dol_fiche_head($head, 'step5', $langs->trans("NewImport"), -1);
-
->>>>>>> 64dd6439
 	print '<div class="underbanner clearboth"></div>';
 	print '<div class="fichecenter">';
 
@@ -1308,15 +1248,9 @@
 
 	print '</table>';
 	print '</div>';
-<<<<<<< HEAD
-		
+
 	print '<br>';
-	
-=======
-
-	print '<br>';
-
->>>>>>> 64dd6439
+
 	print '<b>'.$langs->trans("InformationOnSourceFile").'</b>';
 	print '<div class="underbanner clearboth"></div>';
 	print '<div class="fichecenter">';
@@ -1420,21 +1354,13 @@
 
 	print '</table>';
 	print '</div>';
-<<<<<<< HEAD
-	
-=======
-
->>>>>>> 64dd6439
+
 	print '<br>';
 
 	print '<b>'.$langs->trans("InformationOnTargetTables").'</b>';
 	print '<div class="underbanner clearboth"></div>';
 	print '<div class="fichecenter">';
-<<<<<<< HEAD
-	
-=======
-
->>>>>>> 64dd6439
+
 	print '<table width="100%" class="border">';
 	//print '<tr><td colspan="2"><b>'.$langs->trans("InformationOnTargetTables").'</b></td></tr>';
 
@@ -1500,11 +1426,7 @@
 
 	print '</table>';
 	print '</div>';
-<<<<<<< HEAD
-	
-=======
-
->>>>>>> 64dd6439
+
     dol_fiche_end();
 
 
@@ -1769,15 +1691,9 @@
 	print '</td></tr>';
 
 	print '</table>';
-<<<<<<< HEAD
-	
+
 	print '<br>';
-	
-=======
-
-	print '<br>';
-
->>>>>>> 64dd6439
+
 	print '<b>'.$langs->trans("InformationOnSourceFile").'</b><hr>';
 	print '<table width="100%" class="border">';
 	//print '<tr><td colspan="2"><b>'.$langs->trans("InformationOnSourceFile").'</b></td></tr>';
