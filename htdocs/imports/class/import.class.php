--- conflicted
+++ resolved
@@ -43,10 +43,6 @@
 	var $array_import_convertvalue;
 	var $array_import_run_sql_after;
 
-<<<<<<< HEAD
-	var $error;
-	var $errors;
-=======
 	/**
 	 * @var string Error code (or message)
 	 */
@@ -56,7 +52,6 @@
 	 * @var string[] Error codes (or messages)
 	 */
 	public $errors = array();
->>>>>>> d9b8a8c8
 
 
 	/**
