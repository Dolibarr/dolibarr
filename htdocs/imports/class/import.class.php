--- conflicted
+++ resolved
@@ -3,10 +3,7 @@
  * Copyright (C) 2016       Raphaël Doursenaud  <rdoursenaud@gpcsolutions.fr>
  * Copyright (C) 2020		Ahmad Jamaly Rabib	<rabib@metroworks.co.jp>
  * Copyright (C) 2021-2024  Frédéric France		<frederic.france@free.fr>
-<<<<<<< HEAD
-=======
  * Copyright (C) 2024		MDW							<mdeweerd@users.noreply.github.com>
->>>>>>> cc80841a
  *
  * This program is free software; you can redistribute it and/or modify
  * it under the terms of the GNU General Public License as published by
@@ -54,161 +51,93 @@
 	public $errno;
 
 	/**
-<<<<<<< HEAD
-	 * @var array
-=======
 	 * @var array<array{position_of_profile:string,module:DolibarrModules}>
->>>>>>> cc80841a
 	 */
 	public $array_import_module;
 
 	/**
-<<<<<<< HEAD
-	 * @var array
-=======
 	 * @var int[]
->>>>>>> cc80841a
 	 */
 	public $array_import_perms;
 
 	/**
-<<<<<<< HEAD
-	 * @var array
-=======
 	 * @var string[]
->>>>>>> cc80841a
 	 */
 	public $array_import_icon;
 
 	/**
-<<<<<<< HEAD
-	 * @var array
-=======
 	 * @var string[]
->>>>>>> cc80841a
 	 */
 	public $array_import_code;
 
 	/**
-<<<<<<< HEAD
-	 * @var array
-=======
 	 * @var string[]
->>>>>>> cc80841a
 	 */
 	public $array_import_label;
 
 	/**
-<<<<<<< HEAD
-	 * @var array
-=======
 	 * @var array<string[]>
->>>>>>> cc80841a
 	 */
 	public $array_import_tables;
 
 	/**
-<<<<<<< HEAD
-	 * @var array
-=======
-	 * @var array<''|array<string,string>>
->>>>>>> cc80841a
+	 * @var array<''|array<string,string>>
 	 */
 	public $array_import_tables_creator;
 
 	/**
-<<<<<<< HEAD
-	 * @var array
-=======
 	 * @var array<array<string,string>>
->>>>>>> cc80841a
 	 */
 	public $array_import_fields;
 
 	/**
-<<<<<<< HEAD
-	 * @var array
-=======
-	 * @var array<''|array<string,string>>
->>>>>>> cc80841a
+	 * @var array<''|array<string,string>>
 	 */
 	public $array_import_fieldshidden;
 
 	/**
-<<<<<<< HEAD
-	 * @var array
-=======
-	 * @var array<''|array<string,string>>
->>>>>>> cc80841a
+	 * @var array<''|array<string,string>>
 	 */
 	public $array_import_entities;
 
 	/**
-<<<<<<< HEAD
-	 * @var array
-=======
-	 * @var array<''|array<string,string>>
->>>>>>> cc80841a
+	 * @var array<''|array<string,string>>
 	 */
 	public $array_import_regex;
 
 	/**
-<<<<<<< HEAD
-	 * @var array
-=======
-	 * @var array<''|array<string,string>>
->>>>>>> cc80841a
+	 * @var array<''|array<string,string>>
 	 */
 	public $array_import_updatekeys;
 
 	/**
-<<<<<<< HEAD
-	 * @var array
-=======
-	 * @var array<''|array<string,string>>
->>>>>>> cc80841a
+	 * @var array<''|array<string,string>>
 	 */
 	public $array_import_preselected_updatekeys;
 
 	/**
-<<<<<<< HEAD
-	 * @var array
-=======
-	 * @var array<''|array<string,string>>
->>>>>>> cc80841a
+	 * @var array<''|array<string,string>>
 	 */
 	public $array_import_examplevalues;
 
 	/**
-<<<<<<< HEAD
-	 * @var array
-=======
 	 * @var array<''|array<array{rule:string,file:string,class:string,method:string}>>
->>>>>>> cc80841a
 	 */
 	public $array_import_convertvalue;
 
 	/**
-<<<<<<< HEAD
-	 * @var array
-=======
-	 * @var array<''|array<string,string>>
->>>>>>> cc80841a
+	 * @var array<''|array<string,string>>
 	 */
 	public $array_import_run_sql_after;
 
 	// To store import templates
-<<<<<<< HEAD
+	/**
+	 * @var int
+	 */
 	public $id;
-=======
-	/**
-	 * @var int
-	 */
-	public $id;
 	/**
 	 * @var string
 	 */
->>>>>>> cc80841a
 	public $hexa; // List of fields in the export profile
 	/**
 	 * @var string
@@ -339,21 +268,14 @@
 						$this->array_import_fields[$i] = $module->import_fields_array[$r];
 						// Array of hidden fields to import (key=field, value=label)
 						$this->array_import_fieldshidden[$i] = (isset($module->import_fieldshidden_array[$r]) ? $module->import_fieldshidden_array[$r] : '');
-<<<<<<< HEAD
-						// Array of entiteis to export (key=field, value=entity)
-=======
 						// Array of entities to export (key=field, value=entity)
->>>>>>> cc80841a
 						$this->array_import_entities[$i] = $module->import_entities_array[$r];
 						// Array of aliases to export (key=field, value=alias)
 						$this->array_import_regex[$i] = (isset($module->import_regex_array[$r]) ? $module->import_regex_array[$r] : '');
 						// Array of columns allowed as UPDATE options
 						$this->array_import_updatekeys[$i] = (isset($module->import_updatekeys_array[$r]) ? $module->import_updatekeys_array[$r] : '');
 						// Array of columns preselected as UPDATE options
-<<<<<<< HEAD
-=======
 						// import_preselected_updatekeys_array does not exist - backward compatibility ?  @phan-suppress-next-line PhanUndeclaredProperty
->>>>>>> cc80841a
 						$this->array_import_preselected_updatekeys[$i] = (isset($module->import_preselected_updatekeys_array[$r]) ? $module->import_preselected_updatekeys_array[$r] : '');
 						// Array of examples
 						$this->array_import_examplevalues[$i] = (isset($module->import_examplevalues_array[$r]) ? $module->import_examplevalues_array[$r] : '');
@@ -511,13 +433,8 @@
 	/**
 	 *	Delete object in database
 	 *
-<<<<<<< HEAD
-	 *	@param      User	$user        	User that delete
-	 *  @param      int		$notrigger	    0=launch triggers after, 1=disable triggers
-=======
 	 *	@param      User		$user        	User that delete
 	 *  @param      int<0,1>	$notrigger	    0=launch triggers after, 1=disable triggers
->>>>>>> cc80841a
 	 *	@return		int						Return integer <0 if KO, >0 if OK
 	 */
 	public function delete($user, $notrigger = 0)
