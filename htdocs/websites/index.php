--- conflicted
+++ resolved
@@ -142,13 +142,8 @@
     $objectpage->title = GETPOST('WEBSITE_TITLE');
     $objectpage->pageurl = GETPOST('WEBSITE_PAGENAME');
     $objectpage->description = GETPOST('WEBSITE_DESCRIPTION');
-<<<<<<< HEAD
-    $objectpage->keyword = GETPOST('WEBSITE_KEYWORD');
-
-=======
     $objectpage->keywords = GETPOST('WEBSITE_KEYWORD');
-    
->>>>>>> d69904c1
+
     if (empty($objectpage->title))
     {
         setEventMessages($langs->trans("ErrorFieldRequired", $langs->transnoentitiesnoconv("WEBSITE_PAGENAME")), null, 'errors');
@@ -223,19 +218,6 @@
 {
     $db->begin();
 
-<<<<<<< HEAD
-    $object->fetch(0, $website);
-
-    $objectpage->fk_website = $object->id;
-    $objectpage->pageurl = GETPOST('WEBSITE_PAGENAME');
-
-    $res = $objectpage->fetch(0, $object->fk_website, $objectpage->pageurl);
-
-    if ($res > 0)
-    {
-        $objectpage->content = GETPOST('PAGE_CONTENT');
-
-=======
     $res = $object->fetch(0, $website);
 
     $res = $objectpage->fetch($pageid, $object->fk_website);
@@ -334,7 +316,7 @@
     $res = $objectpage->fetch($pageid, $object->fk_website);
     if ($res > 0)
     {
-        $objectpage->pageurl = GETPOST('WEBSITE_PAGENAME');
+    $objectpage->pageurl = GETPOST('WEBSITE_PAGENAME');
         $objectpage->title = GETPOST('WEBSITE_TITLE');
         $objectpage->description = GETPOST('WEBSITE_DESCRIPTION');
         $objectpage->keywords = GETPOST('WEBSITE_KEYWORDS');
@@ -370,17 +352,16 @@
     $object->fetch(0, $website);
 
     $objectpage->fk_website = $object->id;
-    
+
     $res = $objectpage->fetch($pageid, $object->fk_website);
     if ($res > 0)
     {
         $objectpage->content = GETPOST('PAGE_CONTENT');
-        
+
         // Clean data. We remove all the head section.
         $objectpage->content = preg_replace('/<head.*<\/head>/s', '', $objectpage->content);
         /* $objectpage->content = preg_replace('/<base\s+href=[\'"][^\'"]+[\'"]\s/?>/s', '', $objectpage->content); */
         
->>>>>>> d69904c1
         $res = $objectpage->update($user);
         if (! $res > 0)
         {
@@ -469,12 +450,8 @@
     print '<div class="websiteselection">';
     print $langs->trans("Website").': ';
     print '</div>';
-<<<<<<< HEAD
-
-=======
-    
+
     // List of websites
->>>>>>> d69904c1
     print '<div class="websiteselection">';
     $out='';
     $out.='<select name="website">';
@@ -485,39 +462,24 @@
     {
         if (empty($website)) $website=$valwebsite->ref;
 
-<<<<<<< HEAD
-        if ($i) print ' - ';
-        print '<a href="'.$_SERVER["PHP_SELF"].'?website='.urlencode($valwebsite->ref).'">';
-        if ($valwebsite->ref == $website) print '<strong>';
-        print $valwebsite->ref;
-        if ($valwebsite->ref == $website) print '</strong>';
-        print '</a>';
-
-        $i++;
-    }
-
-    print '</div>';
-
-=======
         $out.='<option value="'.$valwebsite->ref.'"';
         if ($website == $valwebsite->ref) $out.=' selected';		// To preselect a value
         $out.='>';
         $out.=$valwebsite->ref;
         $out.='</option>';
-        $i++;    
+        $i++;
     }
     $out.='</select>';
     print $out;
     print '<input type="submit" class="button" name="refresh" value="'.$langs->trans("Refresh").'">';
-    
+
     if ($website)
     {
         print '<a href="'.DOL_URL_ROOT.'/public/websites/index.php?website='.$website.'" target="tab'.$website.'">'.$langs->trans("ViewSiteInNewTab").'</a>';
     }
     print '</div>';
-    
+
     // Button for websites
->>>>>>> d69904c1
     print '<div class="websitetools">';
 
     if ($action == 'preview')
@@ -530,11 +492,7 @@
         print '<input type="submit" class="button"'.$disabled.' value="'.dol_escape_htmltag($langs->trans("EditMenu")).'" name="editmenu">';
         print '<input type="submit"'.$disabled.' class="button" value="'.dol_escape_htmltag($langs->trans("AddPage")).'" name="create">';
     }
-<<<<<<< HEAD
-    //else print '<input type="submit" class="button" value="'.dol_escape_htmltag($langs->trans("Cancel")).'" name="preview">';
-
-=======
-    
+
     if (in_array($action, array('editcss','editmenu','create')))
     {
         if ($action != 'preview') print '<input type="submit" class="button" value="'.dol_escape_htmltag($langs->trans("Cancel")).'" name="preview">';
@@ -542,7 +500,6 @@
         if (preg_match('/^edit/',$action)) print '<input type="submit" class="button" value="'.dol_escape_htmltag($langs->trans("Save")).'" name="update">';
     }
     
->>>>>>> d69904c1
     print '</div>';
 
 
@@ -562,27 +519,17 @@
         $out.='<select name="pageid">';
         if (is_array($array) && count($array) > 0)
         {
-<<<<<<< HEAD
+        foreach($array as $key => $valpage)
+        {
             if (empty($pageid) && $action != 'create') $pageid=$valpage->id;
 
             $out.='<option value="'.$key.'"';
             if ($pageid > 0 && $pageid == $key) $out.=' selected';		// To preselect a value
             $out.='>';
             $out.=$valpage->title;
+                if ($object->fk_default_home && $key == $object->fk_default_home) $out.=' ('.$langs->trans("HomePage").')';
             $out.='</option>';
-=======
-            foreach($array as $key => $valpage)
-            {
-                if (empty($pageid) && $action != 'create') $pageid=$valpage->id;
-                
-                $out.='<option value="'.$key.'"';
-                if ($pageid > 0 && $pageid == $key) $out.=' selected';		// To preselect a value
-                $out.='>';
-                $out.=$valpage->title;
-                if ($object->fk_default_home && $key == $object->fk_default_home) $out.=' ('.$langs->trans("HomePage").')';
-                $out.='</option>';
-            }
->>>>>>> d69904c1
+        }
         }
         else $out.='<option value="-1">&nbsp;</option>';
         $out.='</select>';
@@ -611,27 +558,20 @@
             {
                 if ($object->fk_default_home > 0 && $pageid == $object->fk_default_home) print '<input type="submit" class="button" disabled="disabled" value="'.dol_escape_htmltag($langs->trans("SetAsHomePage")).'" name="setashome">';
                 else print '<input type="submit" class="button"'.$disabled.' value="'.dol_escape_htmltag($langs->trans("SetAsHomePage")).'" name="setashome">';
-                print '<input type="submit" class="button"'.$disabled.' value="'.dol_escape_htmltag($langs->trans("EditPageMeta")).'" name="editmeta">';
-                print '<input type="submit" class="button"'.$disabled.' value="'.dol_escape_htmltag($langs->trans("EditPageContent")).'" name="editcontent">';
+                print '<input type="submit" class="button"'.$disabled.'  value="'.dol_escape_htmltag($langs->trans("EditPageMeta")).'" name="editmeta">';
+                print '<input type="submit" class="button"'.$disabled.'  value="'.dol_escape_htmltag($langs->trans("EditPageContent")).'" name="editcontent">';
                 //print '<a href="'.$_SERVER["PHP_SELF"].'?action=editmeta&website='.urlencode($website).'&pageid='.urlencode($pageid).'" class="button">'.dol_escape_htmltag($langs->trans("EditPageMeta")).'</a>';
                 //print '<a href="'.$_SERVER["PHP_SELF"].'?action=editcontent&website='.urlencode($website).'&pageid='.urlencode($pageid).'" class="button">'.dol_escape_htmltag($langs->trans("EditPageContent")).'</a>';
             }
         }
-<<<<<<< HEAD
-        else print '<input type="submit" class="button" value="'.dol_escape_htmltag($langs->trans("Cancel")).'" name="preview">';
+        
+        if (! in_array($action, array('editcss','editmenu','create')))
+        {
+            if ($action != 'preview') print '<input type="submit" class="button" value="'.dol_escape_htmltag($langs->trans("Cancel")).'" name="preview">';
         if (preg_match('/^create/',$action)) print '<input type="submit" class="button" value="'.dol_escape_htmltag($langs->trans("Save")).'" name="update">';
         if (preg_match('/^edit/',$action)) print '<input type="submit" class="button" value="'.dol_escape_htmltag($langs->trans("Save")).'" name="update">';
-
-=======
-        
-        if (! in_array($action, array('editcss','editmenu','create')))
-        {
-            if ($action != 'preview') print '<input type="submit" class="button" value="'.dol_escape_htmltag($langs->trans("Cancel")).'" name="preview">';
-            if (preg_match('/^create/',$action)) print '<input type="submit" class="button" value="'.dol_escape_htmltag($langs->trans("Save")).'" name="update">';
-            if (preg_match('/^edit/',$action)) print '<input type="submit" class="button" value="'.dol_escape_htmltag($langs->trans("Save")).'" name="update">';
-        }
-        
->>>>>>> d69904c1
+        }
+
         print '</div>';
 
     }
@@ -659,13 +599,10 @@
 {
     print '<div class="fiche">';
 
-<<<<<<< HEAD
-=======
     print '<br>';
 
     $csscontent = @file_get_contents($filecss);
         
->>>>>>> d69904c1
     dol_fiche_head();
 
     print '<table class="border" width="100%">';
@@ -684,8 +621,6 @@
     print '</textarea>';
     print '</td></tr>';
 
-<<<<<<< HEAD
-=======
     /*print '<tr><td>';
     print $langs->trans('WEBSITE_CSS_URL');
     print '</td><td>';
@@ -711,7 +646,6 @@
     
     print '<table class="border" width="100%">';
     
->>>>>>> d69904c1
     if ($action != 'create')
     {
         print '<tr><td>';
@@ -724,21 +658,17 @@
         $pagedescription=dol_escape_htmltag($objectpage->description);
         $pagekeywords=dol_escape_htmltag($objectpage->keywords);
     }
-<<<<<<< HEAD
-
-=======
     if (GETPOST('WEBSITE_PAGENAME'))    $pageurl=GETPOST('WEBSITE_PAGENAME');
     if (GETPOST('WEBSITE_TITLE'))       $pagetitle=GETPOST('WEBSITE_TITLE');
     if (GETPOST('WEBSITE_DESCRIPTION')) $pagedescription=GETPOST('WEBSITE_DESCRIPTION');
     if (GETPOST('WEBSITE_KEYWORDS'))    $pagekeywords=GETPOST('WEBSITE_KEYWORDS');
-    
+
     print '<tr><td>';
     print $langs->trans('WEBSITE_PAGENAME');
     print '</td><td>';
     print '<input type="text" class="flat" size="96" name="WEBSITE_PAGENAME" value="'.$pageurl.'">';
     print '</td></tr>';
     
->>>>>>> d69904c1
     print '<tr><td>';
     print $langs->trans('WEBSITE_TITLE');
     print '</td><td>';
@@ -795,14 +725,7 @@
     if ($pageid > 0)
     {
         $objectpage->fetch($pageid);
-<<<<<<< HEAD
-
-        print '<!-- Page content -->'."\n";
-        print '<div class="websitecontent">';
-        print $objectpage->content;
-        print '</div>';
-=======
-        
+
         print "\n".'<!-- Page content '.$filetpl.' c-->'."\n";
 
         
@@ -842,7 +765,6 @@
         
         /*print '<iframe class="websiteiframenoborder centpercent" src="'.DOL_URL_ROOT.'/public/websites/index.php?website='.$website.'&pageid='.$pageid.'"/>';
         print '</iframe>';*/
->>>>>>> d69904c1
     }
     else
     {
