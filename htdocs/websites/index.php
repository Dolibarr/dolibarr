--- conflicted
+++ resolved
@@ -241,7 +241,6 @@
 // Update css
 if ($action == 'updatecss')
 {
-<<<<<<< HEAD
 	if (GETPOST('refreshsite') || GETPOST('refreshpage'))		// If we tried to reload another site/page, we stay on editcss mode.
 	{
 		$action='editcss';
@@ -299,58 +298,6 @@
 
 	    $action='preview';
 	}
-=======
-    $res = $object->fetch(0, $website);
-
-    // Html header file
-    $htmlheadercontent = '<!-- BEGIN DOLIBARR-WEBSITE-ADDED-HEADER -->'."\n";
-    $htmlheadercontent.= '<!-- File generated to save common html header - YOU CAN MODIFY DIRECTLY THE FILE header.html. Change affects all pages of website. -->'."\n";
-    $htmlheadercontent.= '<!-- END -->'."\n";
-    $htmlheadercontent.= GETPOST('WEBSITE_HTML_HEADER');
-
-    dol_syslog("Save file css into ".$filehtmlheader);
-
-    dol_mkdir($pathofwebsite);
-    $result = file_put_contents($filehtmlheader, $htmlheadercontent);
-    if (! empty($conf->global->MAIN_UMASK))
-        @chmod($filehtmlheader, octdec($conf->global->MAIN_UMASK));
-
-    if (! $result)
-    {
-        $error++;
-        setEventMessages('Failed to write file '.$filehtmlheader, null, 'errors');
-    }
-
-    // Css file
-    $csscontent = '<!-- BEGIN DOLIBARR-WEBSITE-ADDED-HEADER -->'."\n";
-    $csscontent.= '<!-- File generated to wrap the css file - YOU CAN MODIFY DIRECTLY THE FILE styles.css.php. Change affects all pages of website. -->'."\n";
-    $csscontent.= '<?php '."\n";
-    $csscontent.= "header('Content-type: text/css');\n";
-    $csscontent.= "?>"."\n";
-    $csscontent.= '<!-- END -->'."\n";
-    $csscontent.= GETPOST('WEBSITE_CSS_INLINE');
-
-    dol_syslog("Save file css into ".$filecss);
-
-    dol_mkdir($pathofwebsite);
-    $result = file_put_contents($filecss, $csscontent);
-    if (! empty($conf->global->MAIN_UMASK))
-        @chmod($filecss, octdec($conf->global->MAIN_UMASK));
-
-    if (! $result)
-    {
-        $error++;
-        setEventMessages('Failed to write file '.$filecss, null, 'errors');
-    }
-
-
-    if (! $error)
-    {
-        setEventMessages($langs->trans("Saved"), null, 'mesgs');
-    }
-
-    $action='preview';
->>>>>>> fa3ed50f
 }
 
 // Update page
@@ -815,13 +762,8 @@
 
         $urlext=$virtualurl;
         $urlint=$urlwithroot.'/public/websites/index.php?website='.$website;
-<<<<<<< HEAD
-        print '<a class="websitebuttonsitepreview'.($urlext?'':' websitebuttonsitepreviewdisabled cursornotallowed').'" id="previewsiteext" href="'.$urlext.'" target="tab'.$website.'" alt="'.dol_escape_htmltag($langs->trans("PreviewSiteServedByWebServer", $langs->transnoentitiesnoconv("Site"), $langs->transnoentitiesnoconv("Site"), $dataroot, $urlext)).'">';
-        print $form->textwithpicto('', $langs->trans("PreviewSiteServedByWebServer", $langs->transnoentitiesnoconv("Site"), $langs->transnoentitiesnoconv("Site"), $dataroot, $urlext?$urlext:'<span class="error">'.$langs->trans("VirtualHostUrlNotDefined").'</span>'), 1, 'preview_ext');
-=======
-        print '<a class="websitebuttonsitepreview" id="previewsiteext" href="'.$urlext.'" target="tab'.$website.'ext" alt="'.dol_escape_htmltag($langs->trans("PreviewSiteServedByWebServer", $langs->transnoentitiesnoconv("Site"), $langs->transnoentitiesnoconv("Site"), $dataroot, $urlext)).'">';
+        print '<a class="websitebuttonsitepreview'.($urlext?'':' websitebuttonsitepreviewdisabled cursornotallowed').'" id="previewsiteext" href="'.$urlext.'" target="tab'.$website.'ext" alt="'.dol_escape_htmltag($langs->trans("PreviewSiteServedByWebServer", $langs->transnoentitiesnoconv("Site"), $langs->transnoentitiesnoconv("Site"), $dataroot, $urlext)).'">';
         print $form->textwithpicto('', $langs->trans("PreviewSiteServedByWebServer", $langs->transnoentitiesnoconv("Site"), $langs->transnoentitiesnoconv("Site"), $dataroot, $urlext?$urlext:$langs->trans("VirtualHostUrlNotDefined")), 1, 'preview_ext');
->>>>>>> fa3ed50f
         print '</a>';
 
         print '<a class="websitebuttonsitepreview" id="previewsite" href="'.$urlwithroot.'/public/websites/index.php?website='.$website.'" target="tab'.$website.'" alt="'.dol_escape_htmltag($langs->trans("PreviewSiteServedByDolibarr", $langs->transnoentitiesnoconv("Site"), $langs->transnoentitiesnoconv("Site"), $urlint)).'">';
@@ -931,27 +873,11 @@
             print $form->textwithpicto('', $htmltext, 1, 'help', '', 0, 2, 'helppagealias');
             print '</div>';
 
-<<<<<<< HEAD
             $urlext=$virtualurl.'/'.$pagealias.'.php';
             $urlint=$urlwithroot.'/public/websites/index.php?website='.$website;
-            print '<a class="websitebuttonsitepreview'.($virtualurl?'':' websitebuttonsitepreviewdisabled cursornotallowed').'" id="previewpageext" href="'.$urlext.'" target="tab'.$website.'" alt="'.dol_escape_htmltag($langs->trans("PreviewSiteServedByWebServer", $langs->transnoentitiesnoconv("Site"), $langs->transnoentitiesnoconv("Site"), $dataroot, $urlext)).'">';
-            print $form->textwithpicto('', $langs->trans("PreviewSiteServedByWebServer", $langs->transnoentitiesnoconv("Site"), $langs->transnoentitiesnoconv("Site"), $dataroot, $virtualurl?$urlext:'<span class="error">'.$langs->trans("VirtualHostUrlNotDefined").'</span>'), 1, 'preview_ext');
+            print '<a class="websitebuttonsitepreview'.($virtualurl?'':' websitebuttonsitepreviewdisabled cursornotallowed').'" id="previewpageext" href="'.$urlext.'ext" target="tab'.$website.'" alt="'.dol_escape_htmltag($langs->trans("PreviewSiteServedByWebServer", $langs->transnoentitiesnoconv("Page"), $langs->transnoentitiesnoconv("Page"), $dataroot, $urlext)).'">';
+            print $form->textwithpicto('', $langs->trans("PreviewSiteServedByWebServer", $langs->transnoentitiesnoconv("Page"), $langs->transnoentitiesnoconv("Page"), $dataroot, $virtualurl?$urlext:'<span class="error">'.$langs->trans("VirtualHostUrlNotDefined").'</span>'), 1, 'preview_ext');
             print '</a>';
-=======
-            if (! empty($object->virtualhost))
-            {
-                $urlext=$virtualurl.'/'.$pagealias.'.php';
-                print '<a class="websitebuttonsitepreview" id="previewpageext" href="'.$urlext.'" target="tab'.$website.'ext" alt="'.dol_escape_htmltag($langs->trans("PreviewSiteServedByWebServer", $langs->transnoentitiesnoconv("Page"), $langs->transnoentitiesnoconv("Page"), $dataroot, $urlext)).'">';
-                print $form->textwithpicto('', $langs->trans("PreviewSiteServedByWebServer", $langs->transnoentitiesnoconv("Page"), $langs->transnoentitiesnoconv("Page"), $dataroot, $urlext?$urlext:$langs->trans("VirtualHostUrlNotDefined")), 1, 'preview_ext');
-                print '</a>';
-            }
-            else
-            {
-                print '<a class="websitebuttonsitepreview" id="previewpageextnoclick" href="#">';
-                print $form->textwithpicto('', $langs->trans("PreviewSiteServedByWebServer", $langs->transnoentitiesnoconv("Page"), $langs->transnoentitiesnoconv("Page"), $dataroot, $urlext?$urlext:$langs->trans("VirtualHostUrlNotDefined")), 1, 'preview_ext');
-                print '</a>';
-            }
->>>>>>> fa3ed50f
 
             print '<a class="websitebuttonsitepreview" id="previewpage" href="'.$realpage.'&nocache='.dol_now().'" class="button" target="tab'.$website.'" alt="'.dol_escape_htmltag($langs->trans("PreviewSiteServedByDolibarr", $langs->transnoentitiesnoconv("Page"), $langs->transnoentitiesnoconv("Page"), $realpage)).'">';
             print $form->textwithpicto('', $langs->trans("PreviewSiteServedByDolibarr", $langs->transnoentitiesnoconv("Page"), $langs->transnoentitiesnoconv("Page"), $realpage, $dataroot), 1, 'preview');
