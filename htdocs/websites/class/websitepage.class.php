<?php
/* Copyright (C) 2007-2012  Laurent Destailleur <eldy@users.sourceforge.net>
 * Copyright (C) 2014       Juanjo Menent       <jmenent@2byte.es>
 * Copyright (C) 2015       Florian Henry       <florian.henry@open-concept.pro>
 * Copyright (C) 2015       Raphaël Doursenaud  <rdoursenaud@gpcsolutions.fr>
 * Copyright (C) ---Put here your own copyright and developer email---
 *
 * This program is free software; you can redistribute it and/or modify
 * it under the terms of the GNU General Public License as published by
 * the Free Software Foundation; either version 3 of the License, or
 * (at your option) any later version.
 *
 * This program is distributed in the hope that it will be useful,
 * but WITHOUT ANY WARRANTY; without even the implied warranty of
 * MERCHANTABILITY or FITNESS FOR A PARTICULAR PURPOSE.  See the
 * GNU General Public License for more details.
 *
 * You should have received a copy of the GNU General Public License
 * along with this program. If not, see <http://www.gnu.org/licenses/>.
 */

/**
 * \file    websites/websitepage.class.php
 * \ingroup websites
 * \brief   This file is an example for a CRUD class file (Create/Read/Update/Delete)
 *          Put some comments here
 */

// Put here all includes required by your class file
require_once DOL_DOCUMENT_ROOT . '/core/class/commonobject.class.php';
//require_once DOL_DOCUMENT_ROOT . '/societe/class/societe.class.php';
//require_once DOL_DOCUMENT_ROOT . '/product/class/product.class.php';

/**
 * Class Websitepage
 */
class WebsitePage extends CommonObject
{
	/**
	 * @var string Id to identify managed objects
	 */
	public $element = 'websitepage';
	/**
	 * @var string Name of table without prefix where object is stored
	 */
	public $table_element = 'website_page';

	/**
	 */

	public $fk_website;
	public $pageurl;
	public $title;
	public $description;
	public $keywords;
	public $content;
	public $status;
	public $date_creation;
	public $date_modification;
	public $tms;

	/**
	 */


	/**
	 * Constructor
	 *
	 * @param DoliDb $db Database handler
	 */
	public function __construct(DoliDB $db)
	{
		$this->db = $db;
	}

	/**
	 * Create object into database
	 *
	 * @param  User $user      User that creates
	 * @param  bool $notrigger false=launch triggers after, true=disable triggers
	 *
	 * @return int <0 if KO, Id of created object if OK
	 */
	public function create(User $user, $notrigger = false)
	{
		dol_syslog(__METHOD__, LOG_DEBUG);

		$error = 0;
        $now=dol_now();

		// Clean parameters
		if (isset($this->fk_website)) {
			 $this->fk_website = trim($this->fk_website);
		}
		if (isset($this->pageurl)) {
			 $this->pageurl = trim($this->pageurl);
		}
		if (isset($this->title)) {
			 $this->title = trim($this->title);
		}
		if (isset($this->description)) {
			 $this->description = trim($this->description);
		}
		if (isset($this->keywords)) {
			 $this->keywords = trim($this->keywords);
		}
		if (isset($this->content)) {
			 $this->content = trim($this->content);
		}
		if (isset($this->status)) {
			 $this->status = trim($this->status);
		}
		if (isset($this->date_creation)) {
			 $this->date_creation = $now;
		}
		if (isset($this->date_modification)) {
			 $this->date_modification = $now;
		}

		// Check parameters
		// Put here code to add control on parameters values

		// Insert request
		$sql = 'INSERT INTO ' . MAIN_DB_PREFIX . $this->table_element . '(';
		$sql.= 'fk_website,';
		$sql.= 'pageurl,';
		$sql.= 'title,';
		$sql.= 'description,';
		$sql.= 'keywords,';
		$sql.= 'content,';
		$sql.= 'status,';
		$sql.= 'date_creation,';
		$sql.= 'date_modification';
		$sql .= ') VALUES (';
		$sql .= ' '.(! isset($this->fk_website)?'NULL':$this->fk_website).',';
		$sql .= ' '.(! isset($this->pageurl)?'NULL':"'".$this->db->escape($this->pageurl)."'").',';
		$sql .= ' '.(! isset($this->title)?'NULL':"'".$this->db->escape($this->title)."'").',';
		$sql .= ' '.(! isset($this->description)?'NULL':"'".$this->db->escape($this->description)."'").',';
		$sql .= ' '.(! isset($this->keywords)?'NULL':"'".$this->db->escape($this->keywords)."'").',';
		$sql .= ' '.(! isset($this->content)?'NULL':"'".$this->db->escape($this->content)."'").',';
		$sql .= ' '.(! isset($this->status)?'NULL':$this->status).',';
		$sql .= ' '.(! isset($this->date_creation) || dol_strlen($this->date_creation)==0?'NULL':"'".$this->db->idate($this->date_creation)."'").',';
		$sql .= ' '.(! isset($this->date_modification) || dol_strlen($this->date_modification)==0?'NULL':"'".$this->db->idate($this->date_modification)."'");
		$sql .= ')';

		$this->db->begin();

		$resql = $this->db->query($sql);
		if (! $resql) {
			$error++;
			$this->errors[] = 'Error ' . $this->db->lasterror();
			dol_syslog(__METHOD__ . ' ' . join(',', $this->errors), LOG_ERR);
		}

		if (! $error) {
			$this->id = $this->db->last_insert_id(MAIN_DB_PREFIX . $this->table_element);

			if (!$notrigger) {
				// Uncomment this and change MYOBJECT to your own tag if you
				// want this action to call a trigger.

				//// Call triggers
				//$result=$this->call_trigger('MYOBJECT_CREATE',$user);
				//if ($result < 0) $error++;
				//// End call triggers
			}
		}

		// Commit or rollback
		if ($error)
		{
			$this->db->rollback();

			return - 1 * $error;
		} else {
			$this->db->commit();

			return $this->id;
		}
	}

	/**
	 * Load object in memory from the database
	 *
	 * @param int    $id           Id object
	 * @param string $website_id   Web site page
	 * @param string $page         Page name
	 *
	 * @return int <0 if KO, 0 if not found, >0 if OK
	 */
	public function fetch($id, $website_id = null, $page = null)
	{
		dol_syslog(__METHOD__, LOG_DEBUG);

		$sql = 'SELECT';
		$sql .= ' t.rowid,';

		$sql .= " t.fk_website,";
		$sql .= " t.pageurl,";
		$sql .= " t.title,";
		$sql .= " t.description,";
		$sql .= " t.keywords,";
		$sql .= " t.content,";
		$sql .= " t.status,";
		$sql .= " t.date_creation,";
		$sql .= " t.date_modification,";
		$sql .= " t.tms";

		$sql .= ' FROM ' . MAIN_DB_PREFIX . $this->table_element . ' as t';
		if (null !== $website_id) {
		    $sql .= ' WHERE t.fk_website = ' . '\'' . $website_id . '\'';
		    $sql .= ' AND t.pageurl = ' . '\'' . $page . '\'';
		} else {
			$sql .= ' WHERE t.rowid = ' . $id;
		}

		$resql = $this->db->query($sql);
		if ($resql) {
			$numrows = $this->db->num_rows($resql);
			if ($numrows) {
				$obj = $this->db->fetch_object($resql);

				$this->id = $obj->rowid;

				$this->fk_website = $obj->fk_website;
				$this->pageurl = $obj->pageurl;
				$this->title = $obj->title;
				$this->description = $obj->description;
				$this->keywords = $obj->keywords;
				$this->content = $obj->content;
				$this->status = $obj->status;
				$this->date_creation = $this->db->jdate($obj->date_creation);
				$this->date_modification = $this->db->jdate($obj->date_modification);
				$this->tms = $this->db->jdate($obj->tms);


			}
			$this->db->free($resql);

			if ($numrows) {
				return 1;
			} else {
				return 0;
			}
		} else {
			$this->errors[] = 'Error ' . $this->db->lasterror();
			dol_syslog(__METHOD__ . ' ' . join(',', $this->errors), LOG_ERR);

			return - 1;
		}
	}

	/**
	 *
	 * Load object in memory from the database
	 *
<<<<<<< HEAD
	 * @param string $sortorder 	Sort Order
	 * @param string $sortfield		Sort field
	 * @param number $limit			limit
	 * @param number $offset		Offset
	 * @param array $filter			Filter array
	 * @param string $filtermode	Filter mode (AND or OR)
	 *
=======
	 * @param string $website_id   Web site id
	 * @param string $sortorder    Sort Order
	 * @param string $sortfield    Sort field
	 * @param int    $limit        limit
	 * @param int    $offset       Offset
	 * @param array  $filter       Filter array
	 * @param string $filtermode   Filter mode (AND or OR)
>>>>>>> aa31a7e9
	 * @return array|int           int <0 if KO, array of pages if OK
	 */
	public function fetchAll($sortorder='', $sortfield='', $limit=0, $offset=0, array $filter = array(), $filtermode='AND')
	{
		dol_syslog(__METHOD__, LOG_DEBUG);

		$records=array();

		$sql = 'SELECT';
		$sql .= ' t.rowid,';
		$sql .= " t.fk_website,";
		$sql .= " t.pageurl,";
		$sql .= " t.title,";
		$sql .= " t.description,";
		$sql .= " t.keywords,";
		$sql .= " t.content,";
		$sql .= " t.status,";
		$sql .= " t.date_creation,";
		$sql .= " t.date_modification,";
		$sql .= " t.tms";
		$sql .= ' FROM ' . MAIN_DB_PREFIX . $this->table_element. ' as t';
		// Manage filter
		$sqlwhere = array();
		if (count($filter) > 0) {
			foreach ($filter as $key => $value) {
				if ($key=='t.rowid' || $key=='t.fk_website') {
					$sqlwhere [] = $key . '='. $value;
				} else {
					$sqlwhere [] = $key . ' LIKE \'%' . $this->db->escape($value) . '%\'';
				}
			}
		}
		if (count($sqlwhere) > 0) {
			$sql .= ' AND ' . implode(' '.$filtermode.' ', $sqlwhere);
		}

		if (!empty($sortfield)) {
			$sql .= $this->db->order($sortfield,$sortorder);
		}
		if (!empty($limit)) {
		 $sql .=  ' ' . $this->db->plimit($limit + 1, $offset);
		}
		$this->lines = array();

		$resql = $this->db->query($sql);
		if ($resql) {
			$num = $this->db->num_rows($resql);

			while ($obj = $this->db->fetch_object($resql))
			{
				$record = new Websitepage($this->db);

				$record->id = $obj->rowid;
				$record->fk_website = $obj->fk_website;
				$record->pageurl = $obj->pageurl;
				$record->title = $obj->title;
				$record->description = $obj->description;
				$record->keywords = $obj->keywords;
				$record->content = $obj->content;
				$record->status = $obj->status;
				$record->date_creation = $this->db->jdate($obj->date_creation);
				$record->date_modification = $this->db->jdate($obj->date_modification);
				$record->tms = $this->db->jdate($obj->tms);

				$records[$record->id] = $record;
			}
			$this->db->free($resql);

			return $records;
		} else {
			$this->errors[] = 'Error ' . $this->db->lasterror();
			dol_syslog(__METHOD__ . ' ' . join(',', $this->errors), LOG_ERR);

			return -1;
		}
	}

	/**
	 * Update object into database
	 *
	 * @param  User $user      User that modifies
	 * @param  bool $notrigger false=launch triggers after, true=disable triggers
	 *
	 * @return int <0 if KO, >0 if OK
	 */
	public function update(User $user, $notrigger = false)
	{
		$error = 0;

		dol_syslog(__METHOD__, LOG_DEBUG);

		// Clean parameters

		if (isset($this->fk_website)) {
			 $this->fk_website = trim($this->fk_website);
		}
		if (isset($this->pageurl)) {
			 $this->pageurl = trim($this->pageurl);
		}
		if (isset($this->title)) {
			 $this->title = trim($this->title);
		}
		if (isset($this->description)) {
			 $this->description = trim($this->description);
		}
		if (isset($this->keywords)) {
			 $this->keywords = trim($this->keywords);
		}
		if (isset($this->content)) {
			 $this->content = trim($this->content);
		}
		if (isset($this->status)) {
			 $this->status = trim($this->status);
		}



		// Check parameters
		// Put here code to add a control on parameters values

		// Update request
		$sql = 'UPDATE ' . MAIN_DB_PREFIX . $this->table_element . ' SET';

		$sql .= ' fk_website = '.(isset($this->fk_website)?$this->fk_website:"null").',';
		$sql .= ' pageurl = '.(isset($this->pageurl)?"'".$this->db->escape($this->pageurl)."'":"null").',';
		$sql .= ' title = '.(isset($this->title)?"'".$this->db->escape($this->title)."'":"null").',';
		$sql .= ' description = '.(isset($this->description)?"'".$this->db->escape($this->description)."'":"null").',';
		$sql .= ' keywords = '.(isset($this->keywords)?"'".$this->db->escape($this->keywords)."'":"null").',';
		$sql .= ' content = '.(isset($this->content)?"'".$this->db->escape($this->content)."'":"null").',';
		$sql .= ' status = '.(isset($this->status)?$this->status:"null").',';
		$sql .= ' date_creation = '.(! isset($this->date_creation) || dol_strlen($this->date_creation) != 0 ? "'".$this->db->idate($this->date_creation)."'" : 'null').',';
		$sql .= ' date_modification = '.(! isset($this->date_modification) || dol_strlen($this->date_modification) != 0 ? "'".$this->db->idate($this->date_modification)."'" : 'null').',';
		$sql .= ' tms = '.(dol_strlen($this->tms) != 0 ? "'".$this->db->idate($this->tms)."'" : "'".$this->db->idate(dol_now())."'");


		$sql .= ' WHERE rowid=' . $this->id;

		$this->db->begin();

		$resql = $this->db->query($sql);
		if (!$resql) {
			$error ++;
			$this->errors[] = 'Error ' . $this->db->lasterror();
			dol_syslog(__METHOD__ . ' ' . join(',', $this->errors), LOG_ERR);
		}

		if (!$error && !$notrigger) {
			// Uncomment this and change MYOBJECT to your own tag if you
			// want this action calls a trigger.

			//// Call triggers
			//$result=$this->call_trigger('MYOBJECT_MODIFY',$user);
			//if ($result < 0) { $error++; //Do also what you must do to rollback action if trigger fail}
			//// End call triggers
		}

		// Commit or rollback
		if ($error) {
			$this->db->rollback();

			return - 1 * $error;
		} else {
			$this->db->commit();

			return 1;
		}
	}

	/**
	 * Delete object in database
	 *
	 * @param User $user      User that deletes
	 * @param bool $notrigger false=launch triggers after, true=disable triggers
	 *
	 * @return int <0 if KO, >0 if OK
	 */
	public function delete(User $user, $notrigger = false)
	{
		dol_syslog(__METHOD__, LOG_DEBUG);

		$error = 0;

		$this->db->begin();

		if (!$error) {
			if (!$notrigger) {
				// Uncomment this and change MYOBJECT to your own tag if you
				// want this action calls a trigger.

				//// Call triggers
				//$result=$this->call_trigger('MYOBJECT_DELETE',$user);
				//if ($result < 0) { $error++; //Do also what you must do to rollback action if trigger fail}
				//// End call triggers
			}
		}

		if (!$error) {
			$sql = 'DELETE FROM ' . MAIN_DB_PREFIX . $this->table_element;
			$sql .= ' WHERE rowid=' . $this->id;

			$resql = $this->db->query($sql);
			if (!$resql) {
				$error ++;
				$this->errors[] = 'Error ' . $this->db->lasterror();
				dol_syslog(__METHOD__ . ' ' . join(',', $this->errors), LOG_ERR);
			}
		}

		// Commit or rollback
		if ($error) {
			$this->db->rollback();

			return - 1 * $error;
		} else {
			$this->db->commit();

			return 1;
		}
	}

	/**
	 * Load an object from its id and create a new one in database
	 *
	 * @param int $fromid Id of object to clone
	 *
	 * @return int New id of clone
	 */
	public function createFromClone($fromid)
	{
		dol_syslog(__METHOD__, LOG_DEBUG);

		global $user;
		$error = 0;
		$object = new Websitepage($this->db);

		$this->db->begin();

		// Load source object
		$object->fetch($fromid);
		// Reset object
		$object->id = 0;

		// Clear fields
		// ...

		// Create clone
		$result = $object->create($user);

		// Other options
		if ($result < 0) {
			$error ++;
			$this->errors = $object->errors;
			dol_syslog(__METHOD__ . ' ' . join(',', $this->errors), LOG_ERR);
		}

		// End
		if (!$error) {
			$this->db->commit();

			return $object->id;
		} else {
			$this->db->rollback();

			return - 1;
		}
	}

	/**
	 *  Return a link to the user card (with optionaly the picto)
	 * 	Use this->id,this->lastname, this->firstname
	 *
	 *	@param	int		$withpicto			Include picto in link (0=No picto, 1=Include picto into link, 2=Only picto)
	 *	@param	string	$option				On what the link point to
     *  @param	integer	$notooltip			1=Disable tooltip
     *  @param	int		$maxlen				Max length of visible user name
     *  @param  string  $morecss            Add more css on link
	 *	@return	string						String with URL
	 */
	function getNomUrl($withpicto=0, $option='', $notooltip=0, $maxlen=24, $morecss='')
	{
		global $langs, $conf, $db;
        global $dolibarr_main_authentication, $dolibarr_main_demo;
        global $menumanager;

        $result = '';
        $companylink = '';

        $label = '<u>' . $langs->trans("Page") . '</u>';
        $label.= '<div width="100%">';
        $label.= '<b>' . $langs->trans('Ref') . ':</b> ' . $this->ref;

        $link = '<a href="'.DOL_URL_ROOT.'/websites/card.php?id='.$this->id.'"';
        $link.= ($notooltip?'':' title="'.dol_escape_htmltag($label, 1).'" class="classfortooltip'.($morecss?' '.$morecss:'').'"');
        $link.= '>';
		$linkend='</a>';

        if ($withpicto)
        {
            $result.=($link.img_object(($notooltip?'':$label), 'label', ($notooltip?'':'class="classfortooltip"')).$linkend);
            if ($withpicto != 2) $result.=' ';
		}
		$result.= $link . $this->ref . $linkend;
		return $result;
	}

	/**
	 *  Retourne le libelle du status d'un user (actif, inactif)
	 *
	 *  @param	int		$mode          0=libelle long, 1=libelle court, 2=Picto + Libelle court, 3=Picto, 4=Picto + Libelle long, 5=Libelle court + Picto
	 *  @return	string 			       Label of status
	 */
	function getLibStatut($mode=0)
	{
		return $this->LibStatut($this->status,$mode);
	}

	/**
	 *  Renvoi le libelle d'un status donne
	 *
	 *  @param	int		$status        	Id status
	 *  @param  int		$mode          	0=libelle long, 1=libelle court, 2=Picto + Libelle court, 3=Picto, 4=Picto + Libelle long, 5=Libelle court + Picto
	 *  @return string 			       	Label of status
	 */
	function LibStatut($status,$mode=0)
	{
		global $langs;

		if ($mode == 0)
		{
			$prefix='';
			if ($status == 1) return $langs->trans('Enabled');
			if ($status == 0) return $langs->trans('Disabled');
		}
		if ($mode == 1)
		{
			if ($status == 1) return $langs->trans('Enabled');
			if ($status == 0) return $langs->trans('Disabled');
		}
		if ($mode == 2)
		{
			if ($status == 1) return img_picto($langs->trans('Enabled'),'statut4').' '.$langs->trans('Enabled');
			if ($status == 0) return img_picto($langs->trans('Disabled'),'statut5').' '.$langs->trans('Disabled');
		}
		if ($mode == 3)
		{
			if ($status == 1) return img_picto($langs->trans('Enabled'),'statut4');
			if ($status == 0) return img_picto($langs->trans('Disabled'),'statut5');
		}
		if ($mode == 4)
		{
			if ($status == 1) return img_picto($langs->trans('Enabled'),'statut4').' '.$langs->trans('Enabled');
			if ($status == 0) return img_picto($langs->trans('Disabled'),'statut5').' '.$langs->trans('Disabled');
		}
		if ($mode == 5)
		{
			if ($status == 1) return $langs->trans('Enabled').' '.img_picto($langs->trans('Enabled'),'statut4');
			if ($status == 0) return $langs->trans('Disabled').' '.img_picto($langs->trans('Disabled'),'statut5');
		}
	}


	/**
	 * Initialise object with example values
	 * Id must be 0 if object instance is a specimen
	 *
	 * @return void
	 */
	public function initAsSpecimen()
	{
		$this->id = 0;

		$this->fk_website = '';
		$this->pageurl = '';
		$this->title = '';
		$this->description = '';
		$this->keywords = '';
		$this->content = '';
		$this->status = '';
		$this->date_creation = '';
		$this->date_modification = '';
		$this->tms = '';


	}

}<|MERGE_RESOLUTION|>--- conflicted
+++ resolved
@@ -251,18 +251,8 @@
 	}
 
 	/**
-	 *
 	 * Load object in memory from the database
 	 *
-<<<<<<< HEAD
-	 * @param string $sortorder 	Sort Order
-	 * @param string $sortfield		Sort field
-	 * @param number $limit			limit
-	 * @param number $offset		Offset
-	 * @param array $filter			Filter array
-	 * @param string $filtermode	Filter mode (AND or OR)
-	 *
-=======
 	 * @param string $website_id   Web site id
 	 * @param string $sortorder    Sort Order
 	 * @param string $sortfield    Sort field
@@ -270,7 +260,6 @@
 	 * @param int    $offset       Offset
 	 * @param array  $filter       Filter array
 	 * @param string $filtermode   Filter mode (AND or OR)
->>>>>>> aa31a7e9
 	 * @return array|int           int <0 if KO, array of pages if OK
 	 */
 	public function fetchAll($sortorder='', $sortfield='', $limit=0, $offset=0, array $filter = array(), $filtermode='AND')
