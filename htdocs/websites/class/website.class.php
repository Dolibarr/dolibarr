<?php
/* Copyright (C) 2007-2012  Laurent Destailleur <eldy@users.sourceforge.net>
 * Copyright (C) 2014       Juanjo Menent       <jmenent@2byte.es>
 * Copyright (C) 2015       Florian Henry       <florian.henry@open-concept.pro>
 * Copyright (C) 2015       Raphaël Doursenaud  <rdoursenaud@gpcsolutions.fr>
 * Copyright (C) ---Put here your own copyright and developer email---
 *
 * This program is free software; you can redistribute it and/or modify
 * it under the terms of the GNU General Public License as published by
 * the Free Software Foundation; either version 3 of the License, or
 * (at your option) any later version.
 *
 * This program is distributed in the hope that it will be useful,
 * but WITHOUT ANY WARRANTY; without even the implied warranty of
 * MERCHANTABILITY or FITNESS FOR A PARTICULAR PURPOSE.  See the
 * GNU General Public License for more details.
 *
 * You should have received a copy of the GNU General Public License
 * along with this program. If not, see <http://www.gnu.org/licenses/>.
 */

/**
 * \file    websites/website.class.php
 * \ingroup websites
 * \brief   This file is an example for a CRUD class file (Create/Read/Update/Delete)
 *          Put some comments here
 */

// Put here all includes required by your class file
require_once DOL_DOCUMENT_ROOT . '/core/class/commonobject.class.php';
//require_once DOL_DOCUMENT_ROOT . '/societe/class/societe.class.php';
//require_once DOL_DOCUMENT_ROOT . '/product/class/product.class.php';

/**
 * Class Website
 *
 * Put here description of your class
 * @see CommonObject
 */
class Website extends CommonObject
{
	/**
	 * @var string Id to identify managed objects
	 */
	public $element = 'website';
	/**
	 * @var string Name of table without prefix where object is stored
	 */
	public $table_element = 'website';

	/**
	 * @var int
	 */
	public $entity;
	/**
	 * @var string
	 */
	public $ref;
	/**
	 * @var string
	 */
	public $description;
	/**
	 * @var int
	 */
	public $status;
	/**
	 * @var mixed
	 */
	public $date_creation;
	/**
	 * @var mixed
	 */
	public $tms = '';
	/**
	 * @var integer
	 */
	public $fk_default_home;
	/**
	 * @var string
	 */
	public $virtualhost;

<<<<<<< HEAD

	public $records;

	/**
	 */

=======
>>>>>>> fa3ed50f

	/**
	 * Constructor
	 *
	 * @param DoliDb $db Database handler
	 */
	public function __construct(DoliDB $db)
	{
		$this->db = $db;
		return 1;
	}

	/**
	 * Create object into database
	 *
	 * @param  User $user      User that creates
	 * @param  bool $notrigger false=launch triggers after, true=disable triggers
	 *
	 * @return int <0 if KO, Id of created object if OK
	 */
	public function create(User $user, $notrigger = false)
	{
		dol_syslog(__METHOD__, LOG_DEBUG);

		$error = 0;
		$now=dol_now();

		// Clean parameters
		if (isset($this->entity)) {
			 $this->entity = trim($this->entity);
		}
		if (isset($this->ref)) {
			 $this->ref = trim($this->ref);
		}
		if (isset($this->description)) {
			 $this->description = trim($this->description);
		}
		if (isset($this->status)) {
			 $this->status = trim($this->status);
		}
		if (empty($this->date_creation)) $this->date_creation = $now;
		if (empty($this->date_modification)) $this->date_modification = $now;

		// Check parameters
		// Put here code to add control on parameters values

		// Insert request
		$sql = 'INSERT INTO ' . MAIN_DB_PREFIX . $this->table_element . '(';
		$sql.= 'entity,';
		$sql.= 'ref,';
		$sql.= 'description,';
		$sql.= 'status,';
		$sql.= 'fk_default_home,';
		$sql.= 'virtualhost,';
		$sql.= 'fk_user_create,';
		$sql.= 'date_creation';
		$sql.= 'tmps';
		$sql .= ') VALUES (';
		$sql .= ' '.(! isset($this->entity)?'NULL':$this->entity).',';
		$sql .= ' '.(! isset($this->ref)?'NULL':"'".$this->db->escape($this->ref)."'").',';
		$sql .= ' '.(! isset($this->description)?'NULL':"'".$this->db->escape($this->description)."'").',';
		$sql .= ' '.(! isset($this->status)?'NULL':$this->status).',';
		$sql .= ' '.(! isset($this->fk_default_home)?'NULL':$this->fk_default_home).',';
		$sql .= ' '.(! isset($this->virtualhost)?'NULL':$this->virtualhost).',';
		$sql .= ' '.(! isset($this->fk_user_create)?$user->id:$this->fk_user_create).',';
		$sql .= ' '.(! isset($this->date_creation) || dol_strlen($this->date_creation)==0?'NULL':"'".$this->db->idate($this->date_creation)."'");
		$sql .= ' '.(! isset($this->date_modification) || dol_strlen($this->date_modification)==0?'NULL':"'".$this->db->idate($this->date_creation)."'");
		$sql .= ')';

		$this->db->begin();

		$resql = $this->db->query($sql);
		if (!$resql) {
			$error ++;
			$this->errors[] = 'Error ' . $this->db->lasterror();
			dol_syslog(__METHOD__ . ' ' . join(',', $this->errors), LOG_ERR);
		}

		if (!$error) {
			$this->id = $this->db->last_insert_id(MAIN_DB_PREFIX . $this->table_element);

			if (!$notrigger) {
				// Uncomment this and change MYOBJECT to your own tag if you
				// want this action to call a trigger.

				//// Call triggers
				//$result=$this->call_trigger('MYOBJECT_CREATE',$user);
				//if ($result < 0) $error++;
				//// End call triggers
			}
		}

		// Commit or rollback
		if ($error) {
			$this->db->rollback();

			return - 1 * $error;
		} else {
			$this->db->commit();

			return $this->id;
		}
	}

	/**
	 * Load object in memory from the database
	 *
	 * @param int    $id  Id object
	 * @param string $ref Ref
	 *
	 * @return int <0 if KO, 0 if not found, >0 if OK
	 */
	public function fetch($id, $ref = null)
	{
		dol_syslog(__METHOD__, LOG_DEBUG);

		$sql = 'SELECT';
		$sql .= ' t.rowid,';
		$sql .= " t.entity,";
		$sql .= " t.ref,";
		$sql .= " t.description,";
		$sql .= " t.status,";
		$sql .= " t.fk_default_home,";
		$sql .= " t.virtualhost,";
		$sql .= " t.fk_user_create,";
		$sql .= " t.fk_user_modif,";
		$sql .= " t.date_creation,";
		$sql .= " t.tms";
		$sql .= ' FROM ' . MAIN_DB_PREFIX . $this->table_element . ' as t';
		if (null !== $ref) {
			$sql .= " WHERE t.ref = '" . $this->db->escape($ref) . "'";
		} else {
			$sql .= ' WHERE t.rowid = ' . $id;
		}

		$resql = $this->db->query($sql);
		if ($resql) {
			$numrows = $this->db->num_rows($resql);
			if ($numrows) {
				$obj = $this->db->fetch_object($resql);

				$this->id = $obj->rowid;

				$this->entity = $obj->entity;
				$this->ref = $obj->ref;
				$this->description = $obj->description;
				$this->status = $obj->status;
				$this->fk_default_home = $obj->fk_default_home;
				$this->virtualhost = $obj->virtualhost;
				$this->fk_user_create = $obj->fk_user_create;
				$this->fk_user_modif = $obj->fk_user_modif;
				$this->date_creation = $this->db->jdate($obj->date_creation);
				$this->tms = $this->db->jdate($obj->tms);
			}
			$this->db->free($resql);

			if ($numrows) {
				return 1;
			} else {
				return 0;
			}
		} else {
			$this->errors[] = 'Error ' . $this->db->lasterror();
			dol_syslog(__METHOD__ . ' ' . join(',', $this->errors), LOG_ERR);

			return - 1;
		}
	}

	/**
	 * Load object in memory from the database
	 *
	 * @param string $sortorder Sort Order
	 * @param string $sortfield Sort field
	 * @param int    $limit     offset limit
	 * @param int    $offset    offset limit
	 * @param array  $filter    filter array
	 * @param string $filtermode filter mode (AND or OR)
	 *
	 * @return int <0 if KO, >0 if OK
	 */
	public function fetchAll($sortorder='', $sortfield='', $limit=0, $offset=0, array $filter = array(), $filtermode='AND')
	{
		dol_syslog(__METHOD__, LOG_DEBUG);

		$sql = 'SELECT';
		$sql .= ' t.rowid,';
		$sql .= " t.entity,";
		$sql .= " t.ref,";
		$sql .= " t.description,";
		$sql .= " t.status,";
		$sql .= " t.fk_default_home,";
		$sql .= " t.virtualhost,";
		$sql .= " t.fk_user_create,";
		$sql .= " t.fk_user_modif,";
		$sql .= " t.date_creation,";
		$sql .= " t.tms";
		$sql .= ' FROM ' . MAIN_DB_PREFIX . $this->table_element. ' as t';

		// Manage filter
		$sqlwhere = array();
		if (count($filter) > 0) {
			foreach ($filter as $key => $value) {
				$sqlwhere [] = $key . ' LIKE \'%' . $this->db->escape($value) . '%\'';
			}
		}
		if (count($sqlwhere) > 0) {
			$sql .= ' WHERE ' . implode(' '.$filtermode.' ', $sqlwhere);
		}

		if (!empty($sortfield)) {
			$sql .= $this->db->order($sortfield,$sortorder);
		}
		if (!empty($limit)) {
		 $sql .=  ' ' . $this->db->plimit($limit, $offset);
		}
		$this->records = array();

		$resql = $this->db->query($sql);
		if ($resql) {
			$num = $this->db->num_rows($resql);

			while ($obj = $this->db->fetch_object($resql)) {
				$line = new self($this->db);

				$line->id = $obj->rowid;

				$line->entity = $obj->entity;
				$line->ref = $obj->ref;
				$line->description = $obj->description;
				$line->status = $obj->status;
				$line->fk_default_home = $obj->fk_default_home;
				$line->virtualhost = $obj->virtualhost;
				$this->fk_user_create = $obj->fk_user_create;
				$this->fk_user_modif = $obj->fk_user_modif;
				$line->date_creation = $this->db->jdate($obj->date_creation);
				$line->tms = $this->db->jdate($obj->tms);

				$this->records[$line->id] = $line;
			}
			$this->db->free($resql);

			return $num;
		} else {
			$this->errors[] = 'Error ' . $this->db->lasterror();
			dol_syslog(__METHOD__ . ' ' . join(',', $this->errors), LOG_ERR);

			return - 1;
		}
	}

	/**
	 * Update object into database
	 *
	 * @param  User $user      User that modifies
	 * @param  bool $notrigger false=launch triggers after, true=disable triggers
	 *
	 * @return int <0 if KO, >0 if OK
	 */
	public function update(User $user, $notrigger = false)
	{
		$error = 0;

		dol_syslog(__METHOD__, LOG_DEBUG);

		// Clean parameters

		if (isset($this->entity)) {
			 $this->entity = trim($this->entity);
		}
		if (isset($this->ref)) {
			 $this->ref = trim($this->ref);
		}
		if (isset($this->description)) {
			 $this->description = trim($this->description);
		}
		if (isset($this->status)) {
			 $this->status = trim($this->status);
		}

		// Check parameters
		// Put here code to add a control on parameters values

		// Update request
		$sql = 'UPDATE ' . MAIN_DB_PREFIX . $this->table_element . ' SET';
		$sql .= ' entity = '.(isset($this->entity)?$this->entity:"null").',';
		$sql .= ' ref = '.(isset($this->ref)?"'".$this->db->escape($this->ref)."'":"null").',';
		$sql .= ' description = '.(isset($this->description)?"'".$this->db->escape($this->description)."'":"null").',';
		$sql .= ' status = '.(isset($this->status)?$this->status:"null").',';
		$sql .= ' fk_default_home = '.(($this->fk_default_home > 0)?$this->fk_default_home:"null").',';
		$sql .= ' virtualhost = '.(($this->virtualhost != '')?"'".$this->db->escape($this->virtualhost)."'":"null").',';
		$sql .= ' fk_user_modif = '.(! isset($this->fk_user_modif) ? $user->id : $this->fk_user_modif).',';
		$sql .= ' date_creation = '.(! isset($this->date_creation) || dol_strlen($this->date_creation) != 0 ? "'".$this->db->idate($this->date_creation)."'" : 'null').',';
		$sql .= ' tms = '.(dol_strlen($this->tms) != 0 ? "'".$this->db->idate($this->tms)."'" : "'".$this->db->idate(dol_now())."'");
		$sql .= ' WHERE rowid=' . $this->id;

		$this->db->begin();

		$resql = $this->db->query($sql);
		if (!$resql) {
			$error ++;
			$this->errors[] = 'Error ' . $this->db->lasterror();
			dol_syslog(__METHOD__ . ' ' . join(',', $this->errors), LOG_ERR);
		}

		if (!$error && !$notrigger) {
			// Uncomment this and change MYOBJECT to your own tag if you
			// want this action calls a trigger.

			//// Call triggers
			//$result=$this->call_trigger('MYOBJECT_MODIFY',$user);
			//if ($result < 0) { $error++; //Do also what you must do to rollback action if trigger fail}
			//// End call triggers
		}

		// Commit or rollback
		if ($error) {
			$this->db->rollback();

			return - 1 * $error;
		} else {
			$this->db->commit();

			return 1;
		}
	}

	/**
	 * Delete object in database
	 *
	 * @param User $user      User that deletes
	 * @param bool $notrigger false=launch triggers after, true=disable triggers
	 *
	 * @return int <0 if KO, >0 if OK
	 */
	public function delete(User $user, $notrigger = false)
	{
		dol_syslog(__METHOD__, LOG_DEBUG);

		$error = 0;

		$this->db->begin();

		if (!$error) {
			if (!$notrigger) {
				// Uncomment this and change MYOBJECT to your own tag if you
				// want this action calls a trigger.

				//// Call triggers
				//$result=$this->call_trigger('MYOBJECT_DELETE',$user);
				//if ($result < 0) { $error++; //Do also what you must do to rollback action if trigger fail}
				//// End call triggers
			}
		}

		if (!$error) {
			$sql = 'DELETE FROM ' . MAIN_DB_PREFIX . $this->table_element;
			$sql .= ' WHERE rowid=' . $this->id;

			$resql = $this->db->query($sql);
			if (!$resql) {
				$error ++;
				$this->errors[] = 'Error ' . $this->db->lasterror();
				dol_syslog(__METHOD__ . ' ' . join(',', $this->errors), LOG_ERR);
			}
		}

		// Commit or rollback
		if ($error) {
			$this->db->rollback();

			return - 1 * $error;
		} else {
			$this->db->commit();

			return 1;
		}
	}

	/**
	 * Load an object from its id and create a new one in database
	 *
	 * @param int $fromid Id of object to clone
	 *
	 * @return int New id of clone
	 */
	public function createFromClone($fromid)
	{
		dol_syslog(__METHOD__, LOG_DEBUG);

		global $user;
		$error = 0;
		$object = new Website($this->db);

		$this->db->begin();

		// Load source object
		$object->fetch($fromid);
		// Reset object
		$object->id = 0;

		// Clear fields
		// ...

		// Create clone
		$result = $object->create($user);

		// Other options
		if ($result < 0) {
			$error ++;
			$this->errors = $object->errors;
			dol_syslog(__METHOD__ . ' ' . join(',', $this->errors), LOG_ERR);
		}

		// End
		if (!$error) {
			$this->db->commit();

			return $object->id;
		} else {
			$this->db->rollback();

			return - 1;
		}
	}

	/**
	 *  Return a link to the user card (with optionaly the picto)
	 * 	Use this->id,this->lastname, this->firstname
	 *
	 *	@param	int		$withpicto			Include picto in link (0=No picto, 1=Include picto into link, 2=Only picto)
	 *	@param	string	$option				On what the link point to
     *  @param	integer	$notooltip			1=Disable tooltip
     *  @param	int		$maxlen				Max length of visible user name
     *  @param  string  $morecss            Add more css on link
	 *	@return	string						String with URL
	 */
	function getNomUrl($withpicto=0, $option='', $notooltip=0, $maxlen=24, $morecss='')
	{
		global $langs, $conf, $db;
        global $dolibarr_main_authentication, $dolibarr_main_demo;
        global $menumanager;


        $result = '';
        $companylink = '';

        $label = '<u>' . $langs->trans("MyModule") . '</u>';
        $label.= '<div width="100%">';
        $label.= '<b>' . $langs->trans('Ref') . ':</b> ' . $this->ref;

        $link = '<a href="'.DOL_URL_ROOT.'/websites/card.php?id='.$this->id.'"';
        $link.= ($notooltip?'':' title="'.dol_escape_htmltag($label, 1).'" class="classfortooltip'.($morecss?' '.$morecss:'').'"');
        $link.= '>';
		$linkend='</a>';

        if ($withpicto)
        {
            $result.=($link.img_object(($notooltip?'':$label), 'label', ($notooltip?'':'class="classfortooltip"'), 0, 0, $notooltip?0:1).$linkend);
            if ($withpicto != 2) $result.=' ';
		}
		$result.= $link . $this->ref . $linkend;
		return $result;
	}

	/**
	 *  Retourne le libelle du status d'un user (actif, inactif)
	 *
	 *  @param	int		$mode          0=libelle long, 1=libelle court, 2=Picto + Libelle court, 3=Picto, 4=Picto + Libelle long, 5=Libelle court + Picto
	 *  @return	string 			       Label of status
	 */
	function getLibStatut($mode=0)
	{
		return $this->LibStatut($this->status,$mode);
	}

	/**
	 *  Renvoi le libelle d'un status donne
	 *
	 *  @param	int		$status        	Id status
	 *  @param  int		$mode          	0=libelle long, 1=libelle court, 2=Picto + Libelle court, 3=Picto, 4=Picto + Libelle long, 5=Libelle court + Picto
	 *  @return string 			       	Label of status
	 */
	function LibStatut($status,$mode=0)
	{
		global $langs;

		if ($mode == 0)
		{
			$prefix='';
			if ($status == 1) return $langs->trans('Enabled');
			if ($status == 0) return $langs->trans('Disabled');
		}
		if ($mode == 1)
		{
			if ($status == 1) return $langs->trans('Enabled');
			if ($status == 0) return $langs->trans('Disabled');
		}
		if ($mode == 2)
		{
			if ($status == 1) return img_picto($langs->trans('Enabled'),'statut4').' '.$langs->trans('Enabled');
			if ($status == 0) return img_picto($langs->trans('Disabled'),'statut5').' '.$langs->trans('Disabled');
		}
		if ($mode == 3)
		{
			if ($status == 1) return img_picto($langs->trans('Enabled'),'statut4');
			if ($status == 0) return img_picto($langs->trans('Disabled'),'statut5');
		}
		if ($mode == 4)
		{
			if ($status == 1) return img_picto($langs->trans('Enabled'),'statut4').' '.$langs->trans('Enabled');
			if ($status == 0) return img_picto($langs->trans('Disabled'),'statut5').' '.$langs->trans('Disabled');
		}
		if ($mode == 5)
		{
			if ($status == 1) return $langs->trans('Enabled').' '.img_picto($langs->trans('Enabled'),'statut4');
			if ($status == 0) return $langs->trans('Disabled').' '.img_picto($langs->trans('Disabled'),'statut5');
		}
	}


	/**
	 * Initialise object with example values
	 * Id must be 0 if object instance is a specimen
	 *
	 * @return void
	 */
	public function initAsSpecimen()
	{
	    global $user;

		$this->id = 0;

		$this->entity = 1;
		$this->ref = 'myspecimenwebsite';
		$this->description = 'A specimen website';
		$this->status = '';
		$this->fk_default_home = null;
		$this->virtualhost = 'http://myvirtualhost';
		$this->fk_user_create = $user->id;
		$this->fk_user_modif = $user->id;
		$this->date_creation = dol_now();
		$this->tms = dol_now();


	}

}
<|MERGE_RESOLUTION|>--- conflicted
+++ resolved
@@ -81,15 +81,6 @@
 	 */
 	public $virtualhost;
 
-<<<<<<< HEAD
-
-	public $records;
-
-	/**
-	 */
-
-=======
->>>>>>> fa3ed50f
 
 	/**
 	 * Constructor
@@ -145,7 +136,7 @@
 		$sql.= 'fk_default_home,';
 		$sql.= 'virtualhost,';
 		$sql.= 'fk_user_create,';
-		$sql.= 'date_creation';
+		$sql.= 'date_creation,';
 		$sql.= 'tmps';
 		$sql .= ') VALUES (';
 		$sql .= ' '.(! isset($this->entity)?'NULL':$this->entity).',';
