<?php
/* Copyright (C) 2013-2020  Laurent Destailleur     <eldy@users.sourceforge.net>
 * Copyright (C) 2014       Marcos García           <marcosgdf@gmail.com>
 * Copyright (C) 2018       Frédéric France         <frederic.france@netlogic.fr>
 *
 * This program is free software; you can redistribute it and/or modify
 * it under the terms of the GNU General Public License as published by
 * the Free Software Foundation; either version 3 of the License, or
 * (at your option) any later version.
 *
 * This program is distributed in the hope that it will be useful,
 * but WITHOUT ANY WARRANTY; without even the implied warranty of
 * MERCHANTABILITY or FITNESS FOR A PARTICULAR PURPOSE.  See the
 * GNU General Public License for more details.
 *
 * You should have received a copy of the GNU General Public License
 * along with this program. If not, see <https://www.gnu.org/licenses/>.
 */

/**
 *	\file       htdocs/opensurvey/results.php
 *	\ingroup    opensurvey
 *	\brief      Page to preview votes of a survey
 */

require '../main.inc.php';
require_once DOL_DOCUMENT_ROOT."/core/lib/admin.lib.php";
require_once DOL_DOCUMENT_ROOT."/core/lib/files.lib.php";
require_once DOL_DOCUMENT_ROOT."/opensurvey/class/opensurveysondage.class.php";
require_once DOL_DOCUMENT_ROOT."/opensurvey/fonctions.php";

// Security check
<<<<<<< HEAD
if (!$user->rights->opensurvey->read) {
	accessforbidden();
}

=======
if (empty($user->rights->opensurvey->read)) {
	accessforbidden();
}
>>>>>>> 03941a59

// Init vars
$action = GETPOST('action', 'aZ09');
$numsondage = GETPOST("id");

$object = new Opensurveysondage($db);
$result = $object->fetch(0, $numsondage);
if ($result <= 0) {
	dol_print_error('', 'Failed to get survey id '.$numsondage);
}

$nblines = $object->fetch_lines();


/*
 * Actions
 */

// Return to the results
if (GETPOST('retoursondage')) {
	header('Location: results.php?id='.$_GET['id']);
	exit;
}

$nbcolonnes = substr_count($object->sujet, ',') + 1;

// Add vote
if (GETPOST("boutonp") || GETPOST("boutonp.x") || GETPOST("boutonp_x")) {		// boutonp for chrome, boutonp.x for firefox
	if (GETPOST('nom')) {
		$erreur_prenom = false;

		$nouveauchoix = '';
		for ($i = 0; $i < $nbcolonnes; $i++) {
			if (isset($_POST["choix$i"]) && $_POST["choix$i"] == '1') {
				$nouveauchoix .= "1";
			} elseif (isset($_POST["choix$i"]) && $_POST["choix$i"] == '2') {
				$nouveauchoix .= "2";
			} else { // sinon c'est 0
				$nouveauchoix .= "0";
			}
		}

		$nom = substr(GETPOST("nom", 'nohtml'), 0, 64);

		// Check if vote already exists
		$sql = 'SELECT id_users, nom as name';
		$sql .= ' FROM '.MAIN_DB_PREFIX.'opensurvey_user_studs';
		$sql .= " WHERE id_sondage='".$db->escape($numsondage)."' AND nom = '".$db->escape($nom)."'";
		$sql .= ' ORDER BY id_users';
		$resql = $db->query($sql);
		$num_rows = $db->num_rows($resql);
		if ($num_rows > 0) {
			setEventMessages($langs->trans("VoteNameAlreadyExists"), null, 'errors');
			$error++;
		} else {
			$sql = 'INSERT INTO '.MAIN_DB_PREFIX.'opensurvey_user_studs (nom, id_sondage, reponses)';
			$sql .= " VALUES ('".$db->escape($nom)."', '".$db->escape($numsondage)."','".$db->escape($nouveauchoix)."')";
			$resql = $db->query($sql);
			if (!$resql) {
				dol_print_error($db);
			}
		}
	}
}

// Update vote
$testmodifier = false;
$testligneamodifier = false;
$ligneamodifier = -1;
for ($i = 0; $i < $nblines; $i++) {
	if (isset($_POST['modifierligne'.$i])) {
		$ligneamodifier = $i;
		$testligneamodifier = true;
	}

	//test pour voir si une ligne est a modifier
	if (isset($_POST['validermodifier'.$i])) {
		$modifier = $i;
		$testmodifier = true;
	}
}
if ($testmodifier) {
	// Security check
	if (!$user->rights->opensurvey->write) {
		accessforbidden();
	}

	$nouveauchoix = '';
	for ($i = 0; $i < $nbcolonnes; $i++) {
		//var_dump($_POST["choix$i"]);
		if (isset($_POST["choix$i"]) && $_POST["choix$i"] == '1') {
			$nouveauchoix .= "1";
		} elseif (isset($_POST["choix$i"]) && $_POST["choix$i"] == '2') {
			$nouveauchoix .= "2";
		} else { // sinon c'est 0
			$nouveauchoix .= "0";
		}
	}

	$idtomodify = $_POST["idtomodify".$modifier];
	$sql = 'UPDATE '.MAIN_DB_PREFIX."opensurvey_user_studs";
	$sql .= " SET reponses = '".$db->escape($nouveauchoix)."'";
	$sql .= " WHERE id_users = '".$db->escape($idtomodify)."'";

	$resql = $db->query($sql);
	if (!$resql) {
		dol_print_error($db);
	}
}

// Add column (not for date)
if (GETPOST("ajoutercolonne") && GETPOST('nouvellecolonne') && $object->format == "A") {
	// Security check
	if (!$user->rights->opensurvey->write) {
		accessforbidden();
	}

	$nouveauxsujets = $object->sujet;

	//on rajoute la valeur a la fin de tous les sujets deja entrés
	$nouveauxsujets .= ',';
	$nouveauxsujets .= str_replace(array(",", "@"), " ", GETPOST("nouvellecolonne")).(empty($_POST["typecolonne"]) ? '' : '@'.GETPOST("typecolonne"));

	//mise a jour avec les nouveaux sujets dans la base
	$sql = 'UPDATE '.MAIN_DB_PREFIX."opensurvey_sondage";
	$sql .= " SET sujet = '".$db->escape($nouveauxsujets)."'";
	$sql .= " WHERE id_sondage = '".$db->escape($numsondage)."'";
	$resql = $db->query($sql);
	if (!$resql) {
		dol_print_error($db);
	} else {
		header('Location: results.php?id='.$object->id_sondage);
	}
}

// Add column (with format date)
if (isset($_POST["ajoutercolonne"]) && $object->format == "D") {
	// Security check
	if (!$user->rights->opensurvey->write) {
		accessforbidden();
	}

	$nouveauxsujets = $object->sujet;

	if (isset($_POST["nouveaujour"]) && $_POST["nouveaujour"] != "vide" &&
		isset($_POST["nouveaumois"]) && $_POST["nouveaumois"] != "vide" &&
		isset($_POST["nouvelleannee"]) && $_POST["nouvelleannee"] != "vide") {
		$nouvelledate = dol_mktime(0, 0, 0, $_POST["nouveaumois"], $_POST["nouveaujour"], $_POST["nouvelleannee"]);

		if (isset($_POST["nouvelleheuredebut"]) && $_POST["nouvelleheuredebut"] != "vide") {
			$nouvelledate .= "@";
			$nouvelledate .= GETPOST("nouvelleheuredebut");
			$nouvelledate .= "h";

			if ($_POST["nouvelleminutedebut"] != "vide") {
				$nouvelledate .= GETPOST("nouvelleminutedebut");
			}
		}

		if (isset($_POST["nouvelleheurefin"]) && $_POST["nouvelleheurefin"] != "vide") {
			$nouvelledate .= "-";
			$nouvelledate .= GETPOST("nouvelleheurefin");
			$nouvelledate .= "h";

			if ($_POST["nouvelleminutefin"] != "vide") {
				$nouvelledate .= GETPOST("nouvelleminutefin");
			}
		}

		if (GETPOST("nouvelleheuredebut") == "vide" || (GETPOSTISSET("nouvelleheuredebut") && GETPOSTISSET("nouvelleheurefin")
			&& (GETPOST("nouvelleheuredebut") < GETPOST("nouvelleheurefin") || (GETPOST("nouvelleheuredebut") == GETPOST("nouvelleheurefin")
				&& (GETPOST("nouvelleminutedebut") < GETPOST("nouvelleminutefin")))))) {
			$erreur_ajout_date = false;
		} else {
			$erreur_ajout_date = "yes";
		}

		//on rajoute la valeur dans les valeurs
		$datesbase = explode(",", $object->sujet);
		$taillebase = count($datesbase);

		//recherche de l'endroit de l'insertion de la nouvelle date dans les dates deja entrées dans le tableau
		if ($nouvelledate < $datesbase[0]) {
			$cleinsertion = 0;
		} elseif ($nouvelledate > $datesbase[$taillebase - 1]) {
			$cleinsertion = count($datesbase);
		} else {
			$nbdatesbase = count($datesbase);
			for ($i = 0; $i < $nbdatesbase; $i++) {
				$j = $i + 1;
				if ($nouvelledate > $datesbase[$i] && $nouvelledate < $datesbase[$j]) {
					$cleinsertion = $j;
				}
			}
		}

		array_splice($datesbase, $cleinsertion, 0, $nouvelledate);
		$cle = array_search($nouvelledate, $datesbase);
		$dateinsertion = '';
		$nbofdates = count($datesbase);
		for ($i = 0; $i < $nbofdates; $i++) {
			$dateinsertion .= ",";
			$dateinsertion .= $datesbase[$i];
		}

		$dateinsertion = substr("$dateinsertion", 1);

		// update with new topics into database
		if (isset($erreur_ajout_date) && empty($erreur_ajout_date)) {
			$sql = 'UPDATE '.MAIN_DB_PREFIX."opensurvey_sondage";
			$sql .= " SET sujet = '".$db->escape($dateinsertion)."'";
			$sql .= " WHERE id_sondage = '".$db->escape($numsondage)."'";
			$resql = $db->query($sql);
			if (!$resql) {
				dol_print_error($db);
			} else {
				header('Location: results.php?id='.$object->id_sondage);
			}
		}

		$adresseadmin = $object->mail_admin;
	} else {
		$erreur_ajout_date = "yes";
	}
}

// Delete line
for ($i = 0; $i < $nblines; $i++) {
	if (GETPOST("effaceligne".$i) || GETPOST("effaceligne".$i."_x") || GETPOST("effaceligne".$i.".x")) {	// effacelignei for chrome, effacelignei_x for firefox
		// Security check
		if (!$user->rights->opensurvey->write) {
			accessforbidden();
		}

		$compteur = 0;

		// Loop on each answer
		$compteur = 0;
		$sql = "SELECT id_users, nom as name, id_sondage, reponses";
		$sql .= " FROM ".MAIN_DB_PREFIX."opensurvey_user_studs";
		$sql .= " WHERE id_sondage = '".$db->escape($numsondage)."'";
		$resql = $db->query($sql);
		if (!$resql) {
			dol_print_error($db);
		}
		$num = $db->num_rows($resql);
		while ($compteur < $num) {
			$obj = $db->fetch_object($resql);

			if ($compteur == $i) {
				$sql2 = 'DELETE FROM '.MAIN_DB_PREFIX.'opensurvey_user_studs';
				$sql2 .= ' WHERE id_users = '.$db->escape($obj->id_users);
				$resql2 = $db->query($sql2);
			}

			$compteur++;
		}
	}
}

// Delete column
for ($i = 0; $i < $nbcolonnes; $i++) {
	if ((GETPOST("effacecolonne".$i) || GETPOST("effacecolonne".$i."_x") || GETPOST("effacecolonne".$i.".x"))
		&& $nbcolonnes > 1) {	// effacecolonnei for chrome, effacecolonnei_x for firefox
		// Security check
		if (!$user->rights->opensurvey->write) {
			accessforbidden();
		}

		$db->begin();

		$toutsujet = explode(",", $object->sujet);
		$j = 0;
		$nouveauxsujets = '';

		//parcours de tous les sujets actuels
		while (isset($toutsujet[$j])) {
			//si le sujet n'est pas celui qui a été effacé alors on concatene
			if ($i != $j) {
				if (!empty($nouveauxsujets)) {
					$nouveauxsujets .= ',';
				}
				$nouveauxsujets .= $toutsujet[$j];
			}

			$j++;
		}

		// Mise a jour des sujets dans la base
		$sql = 'UPDATE '.MAIN_DB_PREFIX."opensurvey_sondage";
		$sql .= " SET sujet = '".$db->escape($nouveauxsujets)."' WHERE id_sondage = '".$db->escape($numsondage)."'";
		$resql = $db->query($sql);
		if (!$resql) {
			dol_print_error($db);
		}

		// Clean current answer to remove deleted columns
		$compteur = 0;
		$sql = "SELECT id_users, nom as name, id_sondage, reponses";
		$sql .= " FROM ".MAIN_DB_PREFIX."opensurvey_user_studs";
		$sql .= " WHERE id_sondage = '".$db->escape($numsondage)."'";
		dol_syslog('sql='.$sql);
		$resql = $db->query($sql);
		if (!$resql) {
			dol_print_error($db);
			exit;
		}
		$num = $db->num_rows($resql);
		while ($compteur < $num) {
			$obj = $db->fetch_object($resql);

			$newcar = '';
			$ensemblereponses = $obj->reponses;

			// parcours de toutes les réponses actuelles
			for ($j = 0; $j < $nbcolonnes; $j++) {
				$car = substr($ensemblereponses, $j, 1);
				//si les reponses ne concerne pas la colonne effacée, on concatene
				if ($i != $j) {
					$newcar .= $car;
				}
			}

			// mise a jour des reponses utilisateurs dans la base
			$sql2 = 'UPDATE '.MAIN_DB_PREFIX.'opensurvey_user_studs';
			$sql2 .= " SET reponses = '".$db->escape($newcar)."'";
			$sql2 .= " WHERE id_users = '".$db->escape($obj->id_users)."'";
			//print $sql2;
			dol_syslog('sql='.$sql2);
			$resql2 = $db->query($sql2);

			$compteur++;
		}

		$db->commit();
	}
}



/*
 * View
 */

$form = new Form($db);

if ($object->fk_user_creat) {
	$userstatic = new User($db);
	$userstatic->fetch($object->fk_user_creat);
}

$result = $object->fetch(0, $numsondage);
if ($result <= 0) {
	dol_print_error($db, $object->error);
	exit;
}

$title = $object->title." - ".$langs->trans('Card');
$helpurl = '';
$arrayofjs = array();
$arrayofcss = array('/opensurvey/css/style.css');
llxHeader('', $title, $helpurl, 0, 0, 0, $arrayofjs, $arrayofcss);


// Define format of choices
$toutsujet = explode(",", $object->sujet);
$listofanswers = array();
foreach ($toutsujet as $value) {
	$tmp = explode('@', $value);
	$listofanswers[] = array('label'=>$tmp[0], 'format'=>($tmp[1] ? $tmp[1] : 'checkbox'));
}
$toutsujet = str_replace("@", "<br>", $toutsujet);
$toutsujet = str_replace("°", "'", $toutsujet);


print '<form name="formulaire4" action="#" method="POST">'."\n";
print '<input type="hidden" name="token" value="'.newToken().'">';

$head = opensurvey_prepare_head($object);

print dol_get_fiche_head($head, 'preview', $langs->trans("Survey"), -1, 'poll');

$morehtmlref = '';

$linkback = '<a href="'.DOL_URL_ROOT.'/opensurvey/list.php?restore_lastsearch_values=1">'.$langs->trans("BackToList").'</a>';

dol_banner_tab($object, 'id', $linkback, 1, 'id_sondage', 'id_sondage', $morehtmlref);


print '<div class="fichecenter">';
print '<div class="underbanner clearboth"></div>';

print '<table class="border tableforfield centpercent">';

// Type
$type = ($object->format == "A") ? 'classic' : 'date';
print '<tr><td class="titlefield">'.$langs->trans("Type").'</td><td colspan="2">';
print img_picto('', dol_buildpath('/opensurvey/img/'.($type == 'classic' ? 'chart-32.png' : 'calendar-32.png'), 1), 'width="16"', 1);
print ' '.$langs->trans($type == 'classic' ? "TypeClassic" : "TypeDate").'</td></tr>';

// Title
print '<tr><td>';
$adresseadmin = $object->mail_admin;
print $langs->trans("Title").'</td><td colspan="2">';
if ($action == 'edit') {
	print '<input type="text" name="nouveautitre" size="40" value="'.dol_escape_htmltag(dol_htmlentities($object->title)).'">';
} else {
	print dol_htmlentities($object->title);
}
print '</td></tr>';

// Expire date
print '<tr><td>'.$langs->trans('ExpireDate').'</td><td colspan="2">';
if ($action == 'edit') {
	print $form->selectDate($expiredate ? $expiredate : $object->date_fin, 'expire', 0, 0, 0, '', 1, 0);
} else {
	print dol_print_date($object->date_fin, 'day');
	if ($object->date_fin && $object->date_fin < dol_now() && $object->status == Opensurveysondage::STATUS_VALIDATED) {
		print img_warning($langs->trans("Expired"));
	}
}
print '</td></tr>';

// Author
print '<tr><td>';
print $langs->trans("Author").'</td><td colspan="2">';
if ($object->fk_user_creat) {
	print $userstatic->getLoginUrl(1);
} else {
	print dol_htmlentities($object->nom_admin);
}
print '</td></tr>';

// Link
print '<tr><td>'.img_picto('', 'globe').' '.$langs->trans("UrlForSurvey", '').'</td><td colspan="2">';

// Define $urlwithroot
$urlwithouturlroot = preg_replace('/'.preg_quote(DOL_URL_ROOT, '/').'$/i', '', trim($dolibarr_main_url_root));
$urlwithroot = $urlwithouturlroot.DOL_URL_ROOT; // This is to use external domain name found into config file
//$urlwithroot=DOL_MAIN_URL_ROOT;					// This is to use same domain name than current

$url = $urlwithouturlroot.dol_buildpath('/public/opensurvey/studs.php', 1).'?sondage='.$object->id_sondage;
$urllink = '<input type="text" style="width: 60%" '.($action == 'edit' ? 'disabled' : '').' id="opensurveyurl" name="opensurveyurl" value="'.$url.'">';
print $urllink;
if ($action != 'edit') {
	print '<script type="text/javascript">
               jQuery(document).ready(function () {
				    jQuery("#opensurveyurl").click(function() { jQuery(this).select(); } );
				});
		    </script>';
	print ' <a href="'.$url.'" target="_blank">'.$langs->trans("Link").'</a>';
}

print '</td></tr>';

print '</table>';

print '</div>';

print dol_get_fiche_end();

print '</form>'."\n";


// Buttons

print '<div class="tabsAction">';

print '<a class="butAction" href="exportcsv.php?id='.urlencode($numsondage).'">'.$langs->trans("ExportSpreadsheet").' (.CSV)</a>';

print '</div>';


// Show form to add a new field/column
if (GETPOST('ajoutsujet')) {
	// Security check
	if (!$user->rights->opensurvey->write) {
		accessforbidden();
	}

	print '<form name="formulaire" action="" method="POST">'."\n";
	print '<input type="hidden" name="token" value="'.newToken().'">';
	print '<input type="hidden" name="backtopage" value="'.GETPOST('backtopage', 'alpha').'">';

	print '<div class="center">'."\n";
	print "<br><br>\n";

	// Add new column
	if ($object->format == "A") {
		print $langs->trans("AddNewColumn").':<br><br>';
		print $langs->trans("Title").' <input type="text" name="nouvellecolonne" size="40"><br>';
		$tmparray = array('checkbox'=>$langs->trans("CheckBox"), 'yesno'=>$langs->trans("YesNoList"), 'foragainst'=>$langs->trans("PourContreList"));
		print $langs->trans("Type").' '.$form->selectarray("typecolonne", $tmparray, GETPOST('typecolonne')).'<br><br>';
		print '<input type="submit" class="button" name="ajoutercolonne" value="'.dol_escape_htmltag($langs->trans("Add")).'">';
		print ' &nbsp; &nbsp; ';
		print '<input type="submit" class="button button-cancel" name="retoursondage" value="'.dol_escape_htmltag($langs->trans("Cancel")).'">';
		print '<br><br>'."\n";
	} else {
		require_once DOL_DOCUMENT_ROOT.'/core/class/html.formother.class.php';

		$formother = new FormOther($db);
		//ajout d'une date avec creneau horaire
		print $langs->trans("AddADate").':<br><br>'."\n";
		print '<select name="nouveaujour"> '."\n";
		print '<OPTION VALUE="vide">&nbsp;</OPTION>'."\n";
		for ($i = 1; $i < 32; $i++) {
			print '<OPTION VALUE="'.$i.'">'.$i.'</OPTION>'."\n";
		}
		print '</select>'."\n";

		print $formother->select_month('', 'nouveaumois', 1);

		print '&nbsp;';

		print $formother->select_year('', 'nouvelleannee', 1, 0, 5, 0, 1);

		print '<br><br>'.$langs->trans("AddStartHour").': <br><br>'."\n";
		print '<select name="nouvelleheuredebut"> '."\n";
		print '<OPTION VALUE="vide">&nbsp;</OPTION>'."\n";
		for ($i = 0; $i < 24; $i++) {
			print '<OPTION VALUE="'.$i.'">'.$i.' H</OPTION>'."\n";
		}
		print '</select>'."\n";
		print '<select name="nouvelleminutedebut"> '."\n";
		print '<OPTION VALUE="vide">&nbsp;</OPTION>'."\n";
		print '<OPTION VALUE="00">00</OPTION>'."\n";
		print '<OPTION VALUE="15">15</OPTION>'."\n";
		print '<OPTION VALUE="30">30</OPTION>'."\n";
		print '<OPTION VALUE="45">45</OPTION>'."\n";
		print '</select>'."\n";
		print '<br><br>'.$langs->trans("AddEndHour").': <br><br>'."\n";
		print '<select name="nouvelleheurefin"> '."\n";
		print '<OPTION VALUE="vide">&nbsp;</OPTION>'."\n";
		for ($i = 0; $i < 24; $i++) {
			print '<OPTION VALUE="'.$i.'">'.$i.' H</OPTION>'."\n";
		}
		print '</SELECT>'."\n";
		print '<select name="nouvelleminutefin"> '."\n";
		print '<OPTION VALUE="vide">&nbsp;</OPTION>'."\n";
		print '<OPTION VALUE="00">00</OPTION>'."\n";
		print '<OPTION VALUE="15">15</OPTION>'."\n";
		print '<OPTION VALUE="30">30</OPTION>'."\n";
		print '<OPTION VALUE="45">45</OPTION>'."\n";
		print '</select>'."\n";

		print '<br><br>';
		print' <input type="submit" class="button" name="ajoutercolonne" value="'.dol_escape_htmltag($langs->trans("Add")).'">'."\n";
		print '&nbsp; &nbsp;';
		print '<input type="submit" class="button button-cancel" name="retoursondage" value="'.$langs->trans("Cancel").'">';
	}

	print '</form>'."\n";
	print '<br><br><br><br>'."\n";
	print '</div>'."\n";

	exit;
}

if ($user->rights->opensurvey->write) {
	print '<span class="opacitymedium">';
	$s = $langs->trans("PollAdminDesc", '{s1}', $langs->trans("Add"));
	print str_replace('{s1}', img_picto('', 'delete'), $s);
	print '</span><br>';
}

$nbcolonnes = substr_count($object->sujet, ',') + 1;

print '<form name="formulaire" action="" method="POST">'."\n";
print '<input type="hidden" name="token" value="'.newToken().'">';

print '<div class="cadre"> '."\n";

// Start to show survey result
print '<table class="resultats">'."\n";

//reformatage des données des sujets du sondage
$toutsujet = explode(",", $object->sujet);
$toutsujet = str_replace("°", "'", $toutsujet);

print '<tr>'."\n";
print '<td></td>'."\n";
print '<td></td>'."\n";

// loop to show the delete link
if ($user->rights->opensurvey->write) {
	for ($i = 0; isset($toutsujet[$i]); $i++) {
		print '<td class=somme><input type="image" name="effacecolonne'.$i.'" src="'.img_picto('', 'delete.png', '', false, 1).'"></td>'."\n";
	}
}

print '</tr>'."\n";


// Show choice titles
if ($object->format == "D") {
	//affichage des sujets du sondage
	print '<tr>'."\n";
	print '<td></td>'."\n";
	print '<td></td>'."\n";

	//affichage des années
	$colspan = 1;
	$nbofsujet = count($toutsujet);
	for ($i = 0; $i < $nbofsujet; $i++) {
		$current = $toutsujet[$i];

		if (strpos($toutsujet[$i], '@') !== false) {
			$current = substr($toutsujet[$i], 0, strpos($toutsujet[$i], '@'));
		}

		if (isset($toutsujet[$i + 1]) && strpos($toutsujet[$i + 1], '@') !== false) {
			$next = substr($toutsujet[$i + 1], 0, strpos($toutsujet[$i + 1], '@'));
		} elseif (isset($toutsujet[$i + 1])) {
			$next = $toutsujet[$i + 1];
		}

		$currenty = 0;
		if ($current) {
			$currenty = strftime("%Y", $current);
		}
		$next = 0;
		if ($next) {
			$nexty = strftime("%Y", $next);
		}
		if (isset($toutsujet[$i + 1]) && ($currenty == $nexty)) {
			$colspan++;
		} else {
			print '<td colspan='.$colspan.' class="annee">';
			if ($current) {
				print strftime("%Y", $current);
			}
			print '</td>'."\n";
			$colspan = 1;
		}
	}

	if ($user->rights->opensurvey->write) {
		print '<td class="annee">';
		print '<a href="'.$_SERVER["PHP_SELF"].'?ajoutsujet=1&id='.$object->id_sondage.'">'.$langs->trans("Add").'</a></td>'."\n";
	}

	print '</tr>'."\n";
	print '<tr>'."\n";
	print '<td></td>'."\n";
	print '<td></td>'."\n";

	//affichage des mois
	$colspan = 1;
	for ($i = 0; $i < $nbofsujet; $i++) {
		$cur = intval($toutsujet[$i]); // intval() est utiliser pour supprimer le suffixe @* qui déplaît logiquement à strftime()

		if (isset($toutsujet[$i + 1]) === false) {
			$next = false;
		} else {
			$next = intval($toutsujet[$i + 1]);
		}

		if ($next && dol_print_date($cur, "%B") == dol_print_date($next, "%B") && dol_print_date($cur, "%Y") == dol_print_date($next, "%Y")) {
			$colspan++;
		} else {
			print '<td colspan='.$colspan.' class="mois">'.dol_print_date($cur, "%B").'</td>'."\n";

			$colspan = 1;
		}
	}

	if ($user->rights->opensurvey->write) {
		print '<td class="mois"><a href="'.$_SERVER["PHP_SELF"].'?ajoutsujet=1&id='.$object->id_sondage.'">'.$langs->trans("Add").'</a></td>'."\n";
	}

	print '</tr>'."\n";
	print '<tr>'."\n";
	print '<td></td>'."\n";
	print '<td></td>'."\n";

	//affichage des jours
	$colspan = 1;
	for ($i = 0; $i < $nbofsujet; $i++) {
		$cur = intval($toutsujet[$i]);
		if (isset($toutsujet[$i + 1]) === false) {
			$next = false;
		} else {
			$next = intval($toutsujet[$i + 1]);
		}
		if ($next && dol_print_date($cur, "%a %e") == dol_print_date($next, "%a %e") && dol_print_date($cur, "%B") == dol_print_date($next, "%B")) {
			$colspan++;
		} else {
			print '<td colspan='.$colspan.' class="jour">'.dol_print_date($cur, "%a %e").'</td>'."\n";

			$colspan = 1;
		}
	}

	if ($user->rights->opensurvey->write) {
		print '<td class="jour"><a href="'.$_SERVER["PHP_SELF"].'?ajoutsujet=1&id='.$object->id_sondage.'">'.$langs->trans("Add").'</a></td>'."\n";
	}
	print '</tr>'."\n";

	//affichage des horaires
	if (strpos($object->sujet, '@') !== false) {
		print '<tr>'."\n";
		print '<td></td>'."\n";
		print '<td></td>'."\n";

		for ($i = 0; isset($toutsujet[$i]); $i++) {
			$heures = explode('@', $toutsujet[$i]);
			if (isset($heures[1])) {
				print '<td class="heure">'.dol_htmlentities($heures[1]).'</td>'."\n";
			} else {
				print '<td class="heure"></td>'."\n";
			}
		}

		if ($user->rights->opensurvey->write) {
			print '<td class="heure"><a href="'.$_SERVER["PHP_SELF"].'?ajoutsujet=1&id='.$object->id_sondage.'">'.$langs->trans("Add").'</a></td>'."\n";
		}

		print '</tr>'."\n";
	}
} else {
	// Show titles
	print '<tr>'."\n";
	print '<td></td>'."\n";
	print '<td></td>'."\n";

	for ($i = 0; isset($toutsujet[$i]); $i++) {
		$tmp = explode('@', $toutsujet[$i]);
		print '<td class="sujet">'.dol_htmlentities($tmp[0]).'</td>'."\n";
	}

	print '<td class="sujet"><a href="'.$_SERVER["PHP_SELF"].'?id='.$numsondage.'&ajoutsujet=1&backtopage='.urlencode($_SERVER["PHP_SELF"]).'"><span class="fa fa-plus-circle valignmiddle btnTitle-icon"></span></a></td>'."\n";
	print '</tr>'."\n";
}


// Loop on each answer
$sumfor = array();
$sumagainst = array();
$compteur = 0;
$sql = "SELECT id_users, nom as name, id_sondage, reponses";
$sql .= " FROM ".MAIN_DB_PREFIX."opensurvey_user_studs";
$sql .= " WHERE id_sondage = '".$db->escape($numsondage)."'";
dol_syslog('sql='.$sql);
$resql = $db->query($sql);
if (!$resql) {
	dol_print_error($db);
	exit;
}
$num = $db->num_rows($resql);
while ($compteur < $num) {
	$obj = $db->fetch_object($resql);

	$ensemblereponses = $obj->reponses;

	print '<tr><td>'."\n";

	if ($user->rights->opensurvey->write) {
		print '<input type="image" name="effaceligne'.$compteur.'" src="'.img_picto('', 'delete.png', '', false, 1).'">'."\n";
	}

	// Name
	print '</td><td class="nom">'.dol_htmlentities($obj->name).'</td>'."\n";

	// si la ligne n'est pas a changer, on affiche les données
	if (!$testligneamodifier) {
		for ($i = 0; $i < $nbcolonnes; $i++) {
			$car = substr($ensemblereponses, $i, 1);
			//print 'xx'.$i."-".$car.'-'.$listofanswers[$i]['format'].'zz';

			if (empty($listofanswers[$i]['format']) || !in_array($listofanswers[$i]['format'], array('yesno', 'foragainst'))) {
				if (((string) $car) == "1") {
					print '<td class="ok">OK</td>'."\n";
				} else {
					print '<td class="non">KO</td>'."\n";
				}
				// Total
				if (!isset($sumfor[$i])) {
					$sumfor[$i] = 0;
				}
				if (((string) $car) == "1") {
					$sumfor[$i]++;
				}
			}
			if (!empty($listofanswers[$i]['format']) && $listofanswers[$i]['format'] == 'yesno') {
				if (((string) $car) == "1") {
					print '<td class="ok">'.$langs->trans("Yes").'</td>'."\n";
				} elseif (((string) $car) == "0") {
					print '<td class="non">'.$langs->trans("No").'</td>'."\n";
				} else {
					print '<td class="vide">&nbsp;</td>'."\n";
				}
				// Total
				if (!isset($sumfor[$i])) {
					$sumfor[$i] = 0;
				}
				if (!isset($sumagainst[$i])) {
					$sumagainst[$i] = 0;
				}
				if (((string) $car) == "1") {
					$sumfor[$i]++;
				}
				if (((string) $car) == "0") {
					$sumagainst[$i]++;
				}
			}
			if (!empty($listofanswers[$i]['format']) && $listofanswers[$i]['format'] == 'foragainst') {
				if (((string) $car) == "1") {
					print '<td class="ok">'.$langs->trans("For").'</td>'."\n";
				} elseif (((string) $car) == "0") {
					print '<td class="non">'.$langs->trans("Against").'</td>'."\n";
				} else {
					print '<td class="vide">&nbsp;</td>'."\n";
				}
				// Total
				if (!isset($sumfor[$i])) {
					$sumfor[$i] = 0;
				}
				if (!isset($sumagainst[$i])) {
					$sumagainst[$i] = 0;
				}
				if (((string) $car) == "1") {
					$sumfor[$i]++;
				}
				if (((string) $car) == "0") {
					$sumagainst[$i]++;
				}
			}
		}
	} else {
		//sinon on remplace les choix de l'utilisateur par une ligne de checkbox pour recuperer de nouvelles valeurs
		if ($compteur == $ligneamodifier) {
			for ($i = 0; $i < $nbcolonnes; $i++) {
				$car = substr($ensemblereponses, $i, 1);
				print '<td class="vide">';
				if (empty($listofanswers[$i]['format']) || !in_array($listofanswers[$i]['format'], array('yesno', 'foragainst'))) {
					print '<input type="checkbox" name="choix'.$i.'" value="1" ';
					if ($car == '1') {
						print 'checked';
					}
					print '>';
				}
				if (!empty($listofanswers[$i]['format']) && $listofanswers[$i]['format'] == 'yesno') {
					$arraychoice = array('2'=>'&nbsp;', '0'=>$langs->trans("No"), '1'=>$langs->trans("Yes"));
					print $form->selectarray("choix".$i, $arraychoice, $car);
				}
				if (!empty($listofanswers[$i]['format']) && $listofanswers[$i]['format'] == 'foragainst') {
					$arraychoice = array('2'=>'&nbsp;', '0'=>$langs->trans("Against"), '1'=>$langs->trans("For"));
					print $form->selectarray("choix".$i, $arraychoice, $car);
				}
				print '</td>'."\n";
			}
		} else {
			for ($i = 0; $i < $nbcolonnes; $i++) {
				$car = substr($ensemblereponses, $i, 1);
				if (empty($listofanswers[$i]['format']) || !in_array($listofanswers[$i]['format'], array('yesno', 'foragainst'))) {
					if (((string) $car) == "1") {
						print '<td class="ok">OK</td>'."\n";
					} else {
						print '<td class="non">KO</td>'."\n";
					}
					// Total
					if (!isset($sumfor[$i])) {
						$sumfor[$i] = 0;
					}
					if (((string) $car) == "1") {
						$sumfor[$i]++;
					}
				}
				if (!empty($listofanswers[$i]['format']) && $listofanswers[$i]['format'] == 'yesno') {
					if (((string) $car) == "1") {
						print '<td class="ok">'.$langs->trans("For").'</td>'."\n";
					} elseif (((string) $car) == "0") {
						print '<td class="non">'.$langs->trans("Against").'</td>'."\n";
					} else {
						print '<td class="vide">&nbsp;</td>'."\n";
					}
					// Total
					if (!isset($sumfor[$i])) {
						$sumfor[$i] = 0;
					}
					if (!isset($sumagainst[$i])) {
						$sumagainst[$i] = 0;
					}
					if (((string) $car) == "1") {
						$sumfor[$i]++;
					}
					if (((string) $car) == "0") {
						$sumagainst[$i]++;
					}
				}
				if (!empty($listofanswers[$i]['format']) && $listofanswers[$i]['format'] == 'foragainst') {
					if (((string) $car) == "1") {
						print '<td class="ok">'.$langs->trans("For").'</td>'."\n";
					} elseif (((string) $car) == "0") {
						print '<td class="non">'.$langs->trans("Against").'</td>'."\n";
					} else {
						print '<td class="vide">&nbsp;</td>'."\n";
					}
					// Total
					if (!isset($sumfor[$i])) {
						$sumfor[$i] = 0;
					}
					if (!isset($sumagainst[$i])) {
						$sumagainst[$i] = 0;
					}
					if (((string) $car) == "1") {
						$sumfor[$i]++;
					}
					if (((string) $car) == "0") {
						$sumagainst[$i]++;
					}
				}
			}
		}
	}

	// Button edit at end of line
	if ($compteur != $ligneamodifier && ($user->rights->opensurvey->write)) {
		print '<td class="casevide"><input type="submit" class="button" name="modifierligne'.$compteur.'" value="'.dol_escape_htmltag($langs->trans("Edit")).'"></td>'."\n";
	}

	//demande de confirmation pour modification de ligne
	for ($i = 0; $i < $nblines; $i++) {
		if (GETPOSTISSET("modifierligne".$i)) {
			if ($compteur == $i) {
				print '<td class="casevide">';
				print '<input type="hidden" name="idtomodify'.$compteur.'" value="'.$obj->id_users.'">';
				print '<input type="submit" class="button button-save" name="validermodifier'.$compteur.'" value="'.dol_escape_htmltag($langs->trans("Save")).'">';
				print '</td>'."\n";
			}
		}
	}

	$compteur++;
	print '</tr>'."\n";
}

// Add line to add new record
if (empty($testligneamodifier)) {
	print '<tr>'."\n";
	print '<td></td>'."\n";
	print '<td class="nom">'."\n";
	print '<input type="text" placeholder="'.dol_escape_htmltag($langs->trans("Name")).'" name="nom" maxlength="64" size="24">'."\n";
	print '</td>'."\n";

	for ($i = 0; $i < $nbcolonnes; $i++) {
		print '<td class="vide">';
		if (empty($listofanswers[$i]['format']) || !in_array($listofanswers[$i]['format'], array('yesno', 'foragainst'))) {
			print '<input type="checkbox" name="choix'.$i.'" value="1"';
			if (GETPOSTISSET('choix'.$i) && GETPOST('choix'.$i) == '1') {
				print ' checked';
			}
			print '>';
		}
		if (!empty($listofanswers[$i]['format']) && $listofanswers[$i]['format'] == 'yesno') {
			$arraychoice = array('2'=>'&nbsp;', '0'=>$langs->trans("No"), '1'=>$langs->trans("Yes"));
			print $form->selectarray("choix".$i, $arraychoice);
		}
		if (!empty($listofanswers[$i]['format']) && $listofanswers[$i]['format'] == 'foragainst') {
			$arraychoice = array('2'=>'&nbsp;', '0'=>$langs->trans("Against"), '1'=>$langs->trans("For"));
			print $form->selectarray("choix".$i, $arraychoice);
		}
		print '</td>'."\n";
	}

	// Affichage du bouton de formulaire pour inscrire un nouvel utilisateur dans la base
	print '<td><input type="image" name="boutonp" class="borderimp" value="'.$langs->trans("Vote").'" src="'.img_picto('', 'edit_add', '', false, 1).'"></td>'."\n";
	print '</tr>'."\n";
}

// Select value of best choice (for checkbox columns only)
$nbofcheckbox = 0;
for ($i = 0; $i < $nbcolonnes + 1; $i++) {
	if (empty($listofanswers[$i]['format']) || !in_array($listofanswers[$i]['format'], array('yesno', 'foragainst'))) {
		$nbofcheckbox++;
	}
	if (isset($sumfor[$i])) {
		if ($i == 0) {
			$meilleurecolonne = $sumfor[$i];
		}
		if (isset($sumfor[$i]) && $sumfor[$i] > $meilleurecolonne) {
			$meilleurecolonne = $sumfor[$i];
		}
	}
}


// Show line total
print '<tr>'."\n";
print '<td></td>'."\n";
print '<td class="center">'.$langs->trans("Total").'</td>'."\n";
for ($i = 0; $i < $nbcolonnes; $i++) {
	$showsumfor = isset($sumfor[$i]) ? $sumfor[$i] : '';
	$showsumagainst = isset($sumagainst[$i]) ? $sumagainst[$i] : '';
	if (empty($showsumfor)) {
		$showsumfor = 0;
	}
	if (empty($showsumagainst)) {
		$showsumagainst = 0;
	}

	print '<td>';
	if (empty($listofanswers[$i]['format']) || !in_array($listofanswers[$i]['format'], array('yesno', 'foragainst'))) {
		print $showsumfor;
	}
	if (!empty($listofanswers[$i]['format']) && $listofanswers[$i]['format'] == 'yesno') {
		print $langs->trans("Yes").': '.$showsumfor.'<br>'.$langs->trans("No").': '.$showsumagainst;
	}
	if (!empty($listofanswers[$i]['format']) && $listofanswers[$i]['format'] == 'foragainst') {
		print $langs->trans("For").': '.$showsumfor.'<br>'.$langs->trans("Against").': '.$showsumagainst;
	}
	print '</td>'."\n";
}
print '</tr>';
// Show picto winner
if ($nbofcheckbox >= 2) {
	print '<tr>'."\n";
	print '<td></td>'."\n";
	print '<td></td>'."\n";
	for ($i = 0; $i < $nbcolonnes; $i++) {
		if (empty($listofanswers[$i]['format']) || !in_array($listofanswers[$i]['format'], array('yesno', 'foragainst')) && isset($sumfor[$i]) && isset($meilleurecolonne) && $sumfor[$i] == $meilleurecolonne) {
			print '<td class="somme"><img src="'.dol_buildpath('/opensurvey/img/medaille.png', 1).'"></td>'."\n";
		} else {
			print '<td class="somme"></td>'."\n";
		}
	}
	print '</tr>'."\n";
}

// S'il a oublié de remplir un nom
if (GETPOSTISSET("boutonp") && GETPOST("nom") == "") {
	setEventMessages($langs->trans("ErrorFieldRequired", $langs->transnoentitiesnoconv("Name")), null, 'errors');
}

if (isset($erreur_prenom) && $erreur_prenom) {
	setEventMessages($langs->trans('VoteNameAlreadyExists'), null, 'errors');
}

if (isset($erreur_ajout_date) && $erreur_ajout_date) {
	setEventMessages($langs->trans("ErrorWrongDate"), null, 'errors');
}

//fin du tableau
print '</table>'."\n";
print '</div>'."\n";


$toutsujet = explode(",", $object->sujet); // With old versions, this field was not set

$compteursujet = 0;
$meilleursujet = '';
for ($i = 0; $i < $nbcolonnes; $i++) {
	if (isset($sumfor[$i]) === true && isset($meilleurecolonne) === true && $sumfor[$i] == $meilleurecolonne) {
		$meilleursujet .= ", ";

		if ($object->format == "D") {
			$meilleursujetexport = $toutsujet[$i];
			//var_dump($toutsujet);
			if (strpos($toutsujet[$i], '@') !== false) {
				$toutsujetdate = explode("@", $toutsujet[$i]);
				$meilleursujet .= dol_print_date($toutsujetdate[0], 'daytext').($toutsujetdate[0] ? ' ('.dol_print_date($toutsujetdate[0], '%A').')' : '').' - '.$toutsujetdate[1];
			} else {
				$meilleursujet .= dol_print_date($toutsujet[$i], 'daytext').($toutsujet[$i] ? ' ('.dol_print_date($toutsujet[$i], '%A').')' : '');
			}
		} else {
			$tmps = explode('@', $toutsujet[$i]);
			$meilleursujet .= dol_htmlentities($tmps[0]);
		}

		$compteursujet++;
	}
}
$meilleursujet = substr($meilleursujet, 1);
$meilleursujet = str_replace("°", "'", $meilleursujet);

// Show best choice
if ($nbofcheckbox >= 2) {
	$vote_str = $langs->trans('votes');
	print '<p class="affichageresultats">'."\n";

	if (isset($meilleurecolonne) && $compteursujet == "1") {
		print "<img src=\"".DOL_URL_ROOT.'/opensurvey/img/medaille.png'."\"> ".$langs->trans('TheBestChoice').": <b>".$meilleursujet." </b>".$langs->trans("with")." <b>".$meilleurecolonne."</b> ".$vote_str.".\n";
	} elseif (isset($meilleurecolonne)) {
		print "<img src=\"".DOL_URL_ROOT.'/opensurvey/img/medaille.png'."\"> ".$langs->trans('TheBestChoices').": <b>".$meilleursujet." </b>".$langs->trans("with")." <b>".$meilleurecolonne."</b> ".$vote_str.".\n";
	}
	print '<br></p><br>'."\n";
}

print '</form>'."\n";

print '<a name="bas"></a>'."\n";

llxFooter();

$db->close();<|MERGE_RESOLUTION|>--- conflicted
+++ resolved
@@ -30,16 +30,9 @@
 require_once DOL_DOCUMENT_ROOT."/opensurvey/fonctions.php";
 
 // Security check
-<<<<<<< HEAD
-if (!$user->rights->opensurvey->read) {
-	accessforbidden();
-}
-
-=======
 if (empty($user->rights->opensurvey->read)) {
 	accessforbidden();
 }
->>>>>>> 03941a59
 
 // Init vars
 $action = GETPOST('action', 'aZ09');
