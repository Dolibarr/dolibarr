--- conflicted
+++ resolved
@@ -82,11 +82,7 @@
 	$champdatefin = dol_mktime(0, 0, 0, GETPOST('champdatefinmonth'), GETPOST('champdatefinday'), GETPOST('champdatefinyear'));
 
 	if ($champdatefin && ($champdatefin > 0)) {	// A date was provided
-<<<<<<< HEAD
-	// Expire date is not before today
-=======
 		// Expire date is not before today
->>>>>>> 50ae2d33
 		if ($champdatefin >= dol_now()) {
 			$testdate = true;
 			$_SESSION['champdatefin'] = dol_print_date($champdatefin, 'dayrfc');
