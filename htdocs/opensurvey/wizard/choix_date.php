--- conflicted
+++ resolved
@@ -1,12 +1,8 @@
 <?php
 /* Copyright (C) 2013       Laurent Destailleur     <eldy@users.sourceforge.net>
  * Copyright (C) 2014       Marcos García           <marcosgdf@gmail.com>
-<<<<<<< HEAD
- * Copyright (C) 2024		MDW							<mdeweerd@users.noreply.github.com>
-=======
  * Copyright (C) 2024		MDW						<mdeweerd@users.noreply.github.com>
  * Copyright (C) 2024		Frédéric France			<frederic.france@free.fr>
->>>>>>> cc80841a
  *
  * This program is free software; you can redistribute it and/or modify
  * it under the terms of the GNU General Public License as published by
@@ -144,11 +140,7 @@
 						$erreur = true;
 					}
 
-<<<<<<< HEAD
-					if (issetAndNoEmpty('horaires'.$i, $_SESSION) === false || issetAndNoEmpty($j, $_SESSION['horaires'.$i]) === false) {
-=======
 					if (issetAndNoEmpty('horaires'.$i, $_SESSION) === false || issetAndNoEmpty((string) $j, $_SESSION['horaires'.$i]) === false) {
->>>>>>> cc80841a
 						if (issetAndNoEmpty('horaires'.$i, $_SESSION) === true) {
 							$_SESSION["horaires$i"][$j] = '';
 						} else {
@@ -443,11 +435,7 @@
 		for ($i = 0; $i < $cle; $i++) {
 			$horairesi = GETPOST("horaires".$i);
 			for ($j = 0; $j < $_SESSION["nbrecaseshoraires"]; $j++) {
-<<<<<<< HEAD
-				if (issetAndNoEmpty('horaires'.$i) === true && issetAndNoEmpty($i, $_POST['horaires'.$i]) === true) {
-=======
 				if (issetAndNoEmpty('horaires'.$i) === true && issetAndNoEmpty((string) $i, $_POST['horaires'.$i]) === true) {
->>>>>>> cc80841a
 					$_SESSION["horaires$i"][$j] = $horairesi[$j];
 				}
 			}
