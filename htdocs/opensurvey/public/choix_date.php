<?php
/* Copyright (C) 2013      Laurent Destailleur <eldy@users.sourceforge.net>
 *
 * This program is free software; you can redistribute it and/or modify
 * it under the terms of the GNU General Public License as published by
 * the Free Software Foundation; either version 3 of the License, or
 * (at your option) any later version.
 *
 * This program is distributed in the hope that it will be useful,
 * but WITHOUT ANY WARRANTY; without even the implied warranty of
 * MERCHANTABILITY or FITNESS FOR A PARTICULAR PURPOSE.  See the
 * GNU General Public License for more details.
 *
 * You should have received a copy of the GNU General Public License
 * along with this program. If not, see <http://www.gnu.org/licenses/>.
 */

/**
 *	\file       htdocs/opensurvey/public/choix_date.php
 *	\ingroup    opensurvey
 *	\brief      Page to create a new survey (date selection)
 */

define("NOLOGIN",1);		// This means this output page does not require to be logged.
define("NOCSRFCHECK",1);	// We accept to go on this page from external web site.
require_once('../../main.inc.php');
require_once(DOL_DOCUMENT_ROOT."/core/lib/admin.lib.php");
require_once(DOL_DOCUMENT_ROOT."/core/lib/files.lib.php");
require_once(DOL_DOCUMENT_ROOT."/opensurvey/fonctions.php");

$origin=GETPOST('origin','alpha');


/*
 * Actions
 */

// Insert survey
if (GETPOST('confirmation') || GETPOST('confirmation_x'))
{
	if (is_array($_SESSION['totalchoixjour']))
	{
		for ($i = 0; $i < count($_SESSION["totalchoixjour"]); $i++) {
			if ($_SESSION["horaires$i"][0] == "" && $_SESSION["horaires$i"][1] == "" && $_SESSION["horaires$i"][2] == "" && $_SESSION["horaires$i"][3] == "" && $_SESSION["horaires$i"][4] == "") {
				$choixdate.=",";
				$choixdate .= $_SESSION["totalchoixjour"][$i];
			} else {
				for ($j=0;$j<$_SESSION["nbrecaseshoraires"];$j++) {
					if ($_SESSION["horaires$i"][$j]!="") {
						$choixdate.=",";
						$choixdate .= $_SESSION["totalchoixjour"][$i];
						$choixdate.="@";
						// On remplace la virgule et l'arobase pour ne pas avoir de problème par la suite
						$choixdate .= str_replace(array(',', '@'), array('&#44;', '&#64;'), $_SESSION["horaires$i"][$j]);
					}
				}
			}
		}
	}
	else dol_print_error('','array not defined');

	$_SESSION["toutchoix"]=substr("$choixdate",1);
	ajouter_sondage($origin);
}

// Reset days
if (GETPOST('reset')) {
	for ($i = 0; $i < count($_SESSION["totalchoixjour"]); $i++) {
		for ($j = 0; $j < $_SESSION["nbrecaseshoraires"]; $j++) {
			unset($_SESSION["horaires$i"][$j]);
		}
	}

	unset($_SESSION["totalchoixjour"]);
	unset($_SESSION["nbrecaseshoraires"]);
}



/*
 * View
 */

if (! isset($_SESSION['nom']) && ! isset($_SESSION['adresse']) && ! isset($_SESSION['commentaires']) && ! isset($_SESSION['mail']))
{
	dol_print_error('',"You haven't filled the first section of the poll creation");
	exit;
}

$arrayofjs=array();
$arrayofcss=array('/opensurvey/css/style.css');
llxHeaderSurvey($langs->trans("OpenSurvey"), "", 0, 0, $arrayofjs, $arrayofcss);

//nombre de cases par défaut
if (! isset($_SESSION["nbrecaseshoraires"]))
{
	$_SESSION["nbrecaseshoraires"]=5;
}
elseif ((GETPOST('ajoutcases') || GETPOST('ajoutcases_x')) && $_SESSION["nbrecaseshoraires"] == 5)
{
	$_SESSION["nbrecaseshoraires"]=10;
}

//valeurs de la date du jour actuel
$jourAJ=date("j");
$moisAJ=date("n");
$anneeAJ=date("Y");

// Initialisation des jour, mois et année
if (! isset($_SESSION['jour'])) $_SESSION['jour']= date('j');
if (! isset($_SESSION['mois'])) $_SESSION['mois']= date('n');
if (! isset($_SESSION['annee'])) $_SESSION['annee']= date('Y');

//mise a jour des valeurs de session si bouton retour a aujourd'hui
if ((!issetAndNoEmpty('anneeavant_x') && !issetAndNoEmpty('anneeapres_x') && !issetAndNoEmpty('moisavant_x') && !issetAndNoEmpty('moisapres_x') && !issetAndNoEmpty('choixjourajout')) && !issetAndNoEmpty('choixjourretrait') || (issetAndNoEmpty('retourmois') || issetAndNoEmpty('retourmois_x'))){
	$_SESSION["jour"]=date("j");
	$_SESSION["mois"]=date("n");
	$_SESSION["annee"]=date("Y");
}

//mise a jour des valeurs de session si mois avant
if (issetAndNoEmpty('moisavant') || issetAndNoEmpty('moisavant_x')) {
	if ($_SESSION["mois"] == 1) {
		$_SESSION["mois"]   = 12;
		$_SESSION["annee"]  = $_SESSION["annee"]-1;
	} else {
		$_SESSION["mois"] -= 1;
	}

	//On sauvegarde les heures deja entrées
	if (issetAndNoEmpty('totalchoixjour', $_SESSION) === true) {
		for ($i = 0; $i < count($_SESSION["totalchoixjour"]); $i++) {
			//affichage des 5 cases horaires
			for ($j = 0; $j < $_SESSION["nbrecaseshoraires"]; $j++) {
				$_SESSION["horaires$i"][$j] = $_POST["horaires$i"][$j];
			}
		}
	}
}

//mise a jour des valeurs de session si mois apres
if (issetAndNoEmpty('moisapres') || issetAndNoEmpty('moisapres_x')) {
	if ($_SESSION["mois"] == 12) {
		$_SESSION["mois"] = 1;
		$_SESSION["annee"] += 1;
	} else {
		$_SESSION["mois"] += 1;
	}

	//On sauvegarde les heures deja entrées
	if (issetAndNoEmpty('totalchoixjour', $_SESSION) === true) {
		for ($i = 0; $i < count($_SESSION["totalchoixjour"]); $i++) {
			//affichage des 5 cases horaires
			for ($j = 0; $j < $_SESSION["nbrecaseshoraires"]; $j++) {
				$_SESSION["horaires$i"][$j] = $_POST["horaires$i"][$j];
			}
		}
	}
}

//mise a jour des valeurs de session si annee avant
if (issetAndNoEmpty('anneeavant') || issetAndNoEmpty('anneeavant_x')) {
	$_SESSION["annee"] -= 1;

	//On sauvegarde les heures deja entrées
	if (issetAndNoEmpty('totalchoixjour', $_SESSION) === true) {
		for ($i = 0; $i < count($_SESSION["totalchoixjour"]); $i++) {
			//affichage des 5 cases horaires
			for ($j = 0; $j < $_SESSION["nbrecaseshoraires"]; $j++) {
				$_SESSION["horaires$i"][$j] = $_POST["horaires$i"][$j];
			}
		}
	}
}

//mise a jour des valeurs de session si annee apres
if (issetAndNoEmpty('anneeapres') || issetAndNoEmpty('anneeapres_x')) {
	$_SESSION["annee"] += 1;

	//On sauvegarde les heures deja entrées
	if (issetAndNoEmpty('totalchoixjour', $_SESSION) === true) {
		for ($i = 0; $i < count($_SESSION["totalchoixjour"]); $i++) {
			//affichage des 5 cases horaires
			for ($j = 0;$j < $_SESSION["nbrecaseshoraires"]; $j++) {
				$_SESSION["horaires$i"][$j] = $_POST["horaires$i"][$j];
			}
		}
	}
}

//valeurs du nombre de jour dans le mois et du premier jour du mois
$nbrejourmois = date("t", mktime(0, 0, 0, $_SESSION["mois"], 1, $_SESSION["annee"]));
$premierjourmois = date("N", mktime(0, 0, 0, $_SESSION["mois"], 1, $_SESSION["annee"])) - 1;

//le format du sondage est DATE
$_SESSION["formatsondage"] = "D";
$_SESSION["formatcanedit"] = $_SESSION["canedit"];

//traduction de la valeur du mois
if (is_integer($_SESSION["mois"]) && $_SESSION["mois"] > 0 && $_SESSION["mois"] < 13)
{
	$motmois=dol_print_date(mktime(0, 0, 0, $_SESSION["mois"], 10), '%B');
}
else
{
	$motmois=dol_print_date(dol_now(), '%B');
}


//Debut du formulaire et bandeaux de tete
print '<form name="formulaire" action="choix_date.php" method="POST" onkeypress="javascript:process_keypress(event)">'."\n";
print '<input type="hidden" name="origin" value="'.dol_escape_htmltag($origin).'">';

print '<div class="bandeautitre">'. $langs->trans("CreatePoll")." (2 / 2)" .'</div>'."\n";

//affichage de l'aide pour les jours
print '<div class="bodydate">'."\n";
print $langs->trans("OpenSurveyStep2")."\n";
print '</div>'."\n";

//debut du tableau qui affiche le calendrier
print '<center><div class="corps">'."\n";
print '<table align=center>'."\n";
print '<tr><td><input type="image" name="anneeavant" value="<<" src="images/rewind.png"></td><td><input type="image" name="moisavant" value="<" src="images/previous.png"></td>';
print '<td width="150px" align="center"> '.$motmois.' '.$_SESSION["annee"].'<br>';
print '<input type="image" name="retourmois" alt="'.dol_escape_htmltag($langs->trans("BackToCurrentMonth")).'" title="'.dol_escape_htmltag($langs->trans("BackToCurrentMonth")).'" value="" src="'.img_picto('', 'refresh','',0,1).'">';
print '</td><td><input type="image" name="moisapres" value=">" src="images/next.png"></td>';
print '<td><input type="image" name="anneeapres" value=">>" src="images/fforward.png"></td><td></td><td></td><td></td><td></td><td></td><td>';
print '</td></tr>'."\n";
print '</table>'."\n";
print '<table>'."\n";
print '<tr>'."\n";

//affichage des jours de la semaine en haut du tableau
for($i = 0; $i < 7; $i++)
{
	print '<td align="center" class="joursemaine">'. dol_print_date(mktime(0,0,0,0, $i,10),'%A') .'</td>';
}

print '</tr>'."\n";

//ajout d'une entrée dans la variable de session qui contient toutes les dates
if (issetAndNoEmpty('choixjourajout')) {
	if (!isset($_SESSION["totalchoixjour"])) {
		$_SESSION["totalchoixjour"]=array();
	}

	// Test pour éviter les doublons dans la variable qui contient toutes les dates
	$journeuf = true;
	if (issetAndNoEmpty('totalchoixjour', $_SESSION) === true && issetAndNoEmpty('choixjourajout') === true) {
		for ($i = 0; $i < count($_SESSION["totalchoixjour"]); $i++) {
			if ($_SESSION["totalchoixjour"][$i] == mktime(0, 0, 0, $_SESSION["mois"], $_POST["choixjourajout"][0], $_SESSION["annee"])) {
				$journeuf=false;
			}
		}
	}

	// Si le test est passé, alors on insere la valeur dans la variable de session qui contient les dates
	if ($journeuf && issetAndNoEmpty('choixjourajout') === true) {
<<<<<<< HEAD
		array_push($_SESSION["totalchoixjour"],mktime (0,0,0, $_SESSION["mois"], $_POST["choixjourajout"][0], $_SESSION["annee"]));
		sort($_SESSION["totalchoixjour"]);
		$cle=array_search(mktime (0,0,0, $_SESSION["mois"], $_POST["choixjourajout"][0], $_SESSION["annee"]), $_SESSION["totalchoixjour"]);
=======
		array_push($_SESSION["totalchoixjour"], dol_mktime(0, 0, 0, $_SESSION["mois"], $_POST["choixjourajout"][0], $_SESSION["annee"]));
		sort($_SESSION["totalchoixjour"]);
		$cle=array_search(dol_mktime(0, 0, 0, $_SESSION["mois"], $_POST["choixjourajout"][0], $_SESSION["annee"]), $_SESSION["totalchoixjour"]);
>>>>>>> 750b3086

		//On sauvegarde les heures deja entrées
		for ($i = 0; $i < $cle; $i++) {
			for ($j = 0; $j < $_SESSION["nbrecaseshoraires"]; $j++) {
				if (issetAndNoEmpty('horaires'.$i) === true && issetAndNoEmpty($i, $_POST['horaires'.$i]) === true) {
					$_SESSION["horaires$i"][$j] = $_POST["horaires$i"][$j];
				}
			}
		}

		for ($i = $cle; $i < count($_SESSION["totalchoixjour"]); $i++) {
			$k = $i + 1;
			if (issetAndNoEmpty('horaires'.$i) === true && issetAndNoEmpty($i, $_POST['horaires'.$i]) === true) {
				for ($j = 0; $j < $_SESSION["nbrecaseshoraires"]; $j++) {
					$_SESSION["horaires$k"][$j] = $_POST["horaires$i"][$j];
				}
			}
		}

		unset($_SESSION["horaires$cle"]);
	}
}

//retrait d'une entrée dans la variable de session qui contient toutes les dates
if (issetAndNoEmpty('choixjourretrait')) {
	//On sauvegarde les heures deja entrées
	for ($i = 0; $i < count($_SESSION["totalchoixjour"]); $i++) {
		//affichage des 5 cases horaires
		for ($j = 0; $j < $_SESSION["nbrecaseshoraires"]; $j++) {
			$_SESSION["horaires$i"][$j] = $_POST["horaires$i"][$j];
		}
	}

	for ($i = 0; $i < count($_SESSION["totalchoixjour"]); $i++) {
		if ($_SESSION["totalchoixjour"][$i] == mktime(0, 0, 0, $_SESSION["mois"], $_POST["choixjourretrait"][0], $_SESSION["annee"])) {
			for ($j = $i; $j < count($_SESSION["totalchoixjour"]); $j++) {
				$k = $j+1;
				$_SESSION["horaires$j"] = $_SESSION["horaires$k"];
			}

			array_splice($_SESSION["totalchoixjour"], $i,1);
		}
	}
}

//report des horaires dans toutes les cases
if (issetAndNoEmpty('reporterhoraires')) {
	$_SESSION["horaires0"] = $_POST["horaires0"];
	for ($i = 0; $i < count($_SESSION["totalchoixjour"]); $i++) {
		$j = $i+1;
		$_SESSION["horaires$j"] = $_SESSION["horaires$i"];
	}
}

//report des horaires dans toutes les cases
if (issetAndNoEmpty('resethoraires')) {
	for ($i = 0; $i < count($_SESSION["totalchoixjour"]); $i++) {
		unset ($_SESSION["horaires$i"]);
	}
}

// affichage du calendrier
print '<tr>'."\n";

for ($i = 0; $i < $nbrejourmois + $premierjourmois; $i++) {
	$numerojour = $i-$premierjourmois+1;

	// On saute a la ligne tous les 7 jours
	if (($i%7) == 0 && $i != 0) {
		print '</tr><tr>'."\n";
	}

	// On affiche les jours precedants en gris et incliquables
	if ($i < $premierjourmois) {
		print '<td class="avant"></td>'."\n";
	} else {
		if (issetAndNoEmpty('totalchoixjour', $_SESSION) === true) {
			for ($j = 0; $j < count($_SESSION["totalchoixjour"]); $j++) {
				//affichage des boutons ROUGES
				if (date("j", $_SESSION["totalchoixjour"][$j]) == $numerojour && date("n", $_SESSION["totalchoixjour"][$j]) == $_SESSION["mois"] && date("Y", $_SESSION["totalchoixjour"][$j]) == $_SESSION["annee"]) {
					print '<td align="center" class="choisi"><input type="submit" class="bouton OFF" name="choixjourretrait[]" value="'.$numerojour.'"></td>'."\n";
					$dejafait = $numerojour;
				}
			}
		}

		//Si pas de bouton ROUGE alors on affiche un bouton VERT ou GRIS avec le numéro du jour dessus
		if (isset($dejafait) === false || $dejafait != $numerojour){
			//bouton vert
			if (($numerojour >= $jourAJ && $_SESSION["mois"] == $moisAJ && $_SESSION["annee"] == $anneeAJ) || ($_SESSION["mois"] > $moisAJ && $_SESSION["annee"] == $anneeAJ) || $_SESSION["annee"] > $anneeAJ) {
				print '<td align="center" class="libre"><input type="submit" class="bouton ON" name="choixjourajout[]" value="'.$numerojour.'"></td>'."\n";
			} else { //bouton gris
				print '<td align="center" class="avant">'.$numerojour.'</td>'."\n";
			}
		}
	}
}

//fin du tableau
print '</tr>'."\n";
print '</table>'."\n";
print '</div></center>'."\n";

//traitement de l'entrée des heures dans les cases texte
$errheure = $erreur = false;
if (issetAndNoEmpty('choixheures') || issetAndNoEmpty('choixheures_x')) {
	//On sauvegarde les heures deja entrées
	if (issetAndNoEmpty('totalchoixjour', $_SESSION) === true && issetAndNoEmpty('nbrecaseshoraires', $_SESSION) === true) {
		for ($i = 0; $i < count($_SESSION["totalchoixjour"]); $i++) {
			//affichage des 5 cases horaires
			for ($j = 0; $j < $_SESSION["nbrecaseshoraires"]; $j++) {
				$_SESSION["horaires$i"][$j] = $_POST["horaires$i"][$j];
			}
		}
	}

	//affichage des horaires
	if (issetAndNoEmpty('totalchoixjour', $_SESSION) === true && issetAndNoEmpty('nbrecaseshoraires', $_SESSION) === true) {
		for ($i = 0; $i < count($_SESSION["totalchoixjour"]); $i++) {
			//affichage des 5 cases horaires
			for ($j = 0; $j < $_SESSION["nbrecaseshoraires"]; $j++) {
				$case = $j + 1;

				if (isset($_POST['horaires'.$i]) === false || isset($_POST['horaires'.$i][$j]) === false) {
					$errheure[$i][$j]=true;
					$erreur=true;
					$_SESSION["horaires$i"][$j]=$_POST["horaires$i"][$j];
					continue;
				}

				//si c'est un creneau type 8:00-11:00
				if (preg_match("/(\d{1,2}:\d{2})-(\d{1,2}:\d{2})/", $_POST["horaires$i"][$j], $creneaux)) {
					//on recupere les deux parties du preg_match qu'on redécoupe autour des ":"
					$debutcreneau=explode(":", $creneaux[1]);
					$fincreneau=explode(":", $creneaux[2]);

					//comparaison des heures de fin et de debut
					//si correctes, on entre les données dans la variables de session
					if ($debutcreneau[0] < 24 && $fincreneau[0] < 24 && $debutcreneau[1] < 60 && $fincreneau[1] < 60 && ($debutcreneau[0] < $fincreneau[0] || ($debutcreneau[0] == $fincreneau[0] && $debutcreneau[1] < $fincreneau[1]))) {
						$_SESSION["horaires$i"][$j] = $creneaux[1].'-'.$creneaux[2];
					} else { //sinon message d'erreur et nettoyage de la case
						$errheure[$i][$j]=true;
						$erreur=true;
					}
				} elseif (preg_match(";^(\d{1,2}h\d{0,2})-(\d{1,2}h\d{0,2})$;i", $_POST["horaires$i"][$j], $creneaux)) { //si c'est un creneau type 8h00-11h00
					//on recupere les deux parties du preg_match qu'on redécoupe autour des "H"
					$debutcreneau=preg_split("/h/i", $creneaux[1]);
					$fincreneau=preg_split("/h/i", $creneaux[2]);

					//comparaison des heures de fin et de debut
					//si correctes, on entre les données dans la variables de session
					if ($debutcreneau[0] < 24 && $fincreneau[0] < 24 && $debutcreneau[1] < 60 && $fincreneau[1] < 60 && ($debutcreneau[0] < $fincreneau[0] || ($debutcreneau[0] == $fincreneau[0] && $debutcreneau[1] < $fincreneau[1]))) {
						$_SESSION["horaires$i"][$j] = $creneaux[1].'-'.$creneaux[2];
					} else { //sinon message d'erreur et nettoyage de la case
						$errheure[$i][$j]=true;
						$erreur=true;
					}
				} elseif (preg_match(";^(\d{1,2}):(\d{2})$;", $_POST["horaires$i"][$j], $heures)) { //si c'est une heure simple type 8:00
					//si valeures correctes, on entre les données dans la variables de session
					if ($heures[1] < 24 && $heures[2] < 60) {
						$_SESSION["horaires$i"][$j] = $heures[0];
					} else { //sinon message d'erreur et nettoyage de la case
						$errheure[$i][$j]=true;
						$erreur=true;
					}
				} elseif (preg_match(";^(\d{1,2})h(\d{0,2})$;i", $_POST["horaires$i"][$j], $heures)) { //si c'est une heure encore plus simple type 8h
					//si valeures correctes, on entre les données dans la variables de session
					if ($heures[1] < 24 && $heures[2] < 60) {
						$_SESSION["horaires$i"][$j] = $heures[0];
					} else { //sinon message d'erreur et nettoyage de la case
						$errheure[$i][$j]=true;
						$erreur=true;
					}
				} elseif (preg_match(";^(\d{1,2})-(\d{1,2})$;", $_POST["horaires$i"][$j], $heures)) { //si c'est un creneau simple type 8-11
					//si valeures correctes, on entre les données dans la variables de session
					if ($heures[1] < $heures[2] && $heures[1] < 24 && $heures[2] < 24) {
						$_SESSION["horaires$i"][$j] = $heures[0];
					} else { //sinon message d'erreur et nettoyage de la case
						$errheure[$i][$j]=true;
						$erreur=true;
					}
				} elseif (preg_match(";^(\d{1,2})h-(\d{1,2})h$;", $_POST["horaires$i"][$j], $heures)) { //si c'est un creneau H type 8h-11h
					//si valeures correctes, on entre les données dans la variables de session
					if ($heures[1] < $heures[2] && $heures[1] < 24 && $heures[2] < 24) {
						$_SESSION["horaires$i"][$j] = $heures[0];
					} else { //sinon message d'erreur et nettoyage de la case
						$errheure[$i][$j]=true;
						$erreur=true;
					}
				} elseif ($_POST["horaires$i"][$j]=="") { //Si la case est vide
					unset($_SESSION["horaires$i"][$j]);
				} else { //pour tout autre format, message d'erreur
					//$errheure[$i][$j]=true;
					//$erreur=true;
					$_SESSION["horaires$i"][$j] = $_POST["horaires$i"][$j];
				}
			}
		}
	}
}

print '<div class="bodydate"><center>'."\n";

// affichage de tous les jours choisis
if (issetAndNoEmpty('totalchoixjour', $_SESSION) && (!issetAndNoEmpty('choixheures_x') || $erreur))
//if (1==1 || GETPOST($_SESSION['totalchoixjour']) && (! GETPOST('choixheures_x') || $erreur))
{
	//affichage des jours
	print '<br>'."\n";
	print '<strong>'. $langs->trans("SelectedDays") .' :</strong>'."<br>\n";
	print $langs->trans("SelectDayDesc")."<br>\n";
	print '<table>'."\n";
	print '<tr>'."\n";
	print '<td></td>'."\n";

	for ($i = 0; $i < $_SESSION["nbrecaseshoraires"]; $i++) {
		$j = $i+1;
		print '<td classe="somme">'. $langs->trans("Time") .' '.$j.'</center></td>'."\n";
	}

	if ($_SESSION["nbrecaseshoraires"] < 10) {
		print '<td classe="somme"><input type="image" name="ajoutcases" src="images/add-16.png"></td>'."\n";
	}

	print '</tr>'."\n";

	//affichage de la liste des jours choisis
	for ($i=0;$i<count($_SESSION["totalchoixjour"]);$i++)
	{
		print '<tr>'."\n";
		print '<td>'.dol_print_date($_SESSION["totalchoixjour"][$i], 'daytext').' ('.dol_print_date($_SESSION["totalchoixjour"][$i], '%A').')</td>';

		$affichageerreurfindeligne=false;

		//affichage des cases d'horaires
		for ($j=0;$j<$_SESSION["nbrecaseshoraires"];$j++) {
			//si on voit une erreur, le fond de la case est rouge
			if (isset($errheure[$i][$j]) && $errheure[$i][$j]) {
				print '<td><input type=text size="10" maxlength="11" name=horaires'.$i.'[] value="'.$_SESSION["horaires$i"][$j].'" style="background-color:#FF6666;"></td>'."\n";
				$affichageerreurfindeligne=true;
			} else { //sinon la case est vide normalement
				if (issetAndNoEmpty('horaires'.$i, $_SESSION) === false || issetAndNoEmpty($j, $_SESSION['horaires'.$i]) === false) {
					if (issetAndNoEmpty('horaires'.$i, $_SESSION) === true) {
						$_SESSION["horaires$i"][$j] = '';
					} else {
						$_SESSION["horaires$i"] = array();
						$_SESSION["horaires$i"][$j] = '';
					}
				}

				print '<td><input type=text size="10" maxlength="11" name=horaires'.$i.'[] value="'.$_SESSION["horaires$i"][$j].'"></td>'."\n";
			}
		}

		if ($affichageerreurfindeligne) {
			print '<td><b><font color=#FF0000>'. _("Bad format!") .'</font></b></td>'."\n";
		}

		print '</tr>'."\n";
	}

	print '</table>'."\n";

	//affichage des boutons de formulaire pour annuler, effacer les jours ou créer le sondage
	print '<table>'."\n";
	print '<tr>'."\n";
	print '<td><input type="submit" class="button" name="reset" value="'. dol_escape_htmltag($langs->trans("RemoveAllDays")) .'"></td><td><input type="submit" class="button" name="reporterhoraires" value="'. dol_escape_htmltag($langs->trans("CopyHoursOfFirstDay")) .'"></td><td><input type="submit" class="button" name="resethoraires" value="'. dol_escape_htmltag($langs->trans("RemoveAllHours")) .'"></td></tr>'."\n";
	print'<tr><td colspan="3"><br><br></td></tr>'."\n";
	print '<tr><td colspan="3" align="center"><input type="submit" class="button" name="choixheures" value="'. $langs->trans("NextStep"). '"></td></tr>'."\n";
	print '</table>'."\n";

	//si un seul jour et aucunes horaires choisies, : message d'erreur
	if ((GETPOST('choixheures') || GETPOST('choixheures_x')) && (count($_SESSION["totalchoixjour"])=="1" && $_POST["horaires0"][0]=="" && $_POST["horaires0"][1]=="" && $_POST["horaires0"][2]=="" && $_POST["horaires0"][3]=="" && $_POST["horaires0"][4]=="")) {
		print '<table><tr><td colspan=3><font color=#FF0000>'. _("Enter more choices for the voters") .'</font><br></td></tr></table>'."\n";
		$erreur=true;
	}
}

//s'il n'y a pas d'erreur et que le bouton de creation est activé, on demande confirmation
if (!$erreur  && (GETPOST('choixheures') || GETPOST('choixheures_x'))) {
	$taille_tableau=count($_SESSION["totalchoixjour"])-1;
	$jour_arret = $_SESSION["totalchoixjour"][$taille_tableau]+200000;
	$date_fin=dol_print_date($jour_arret, 'dayhourtext');

	print '<br><div class="presentationdatefin">'. $langs->trans("PollWillExpire",2) .'</td></tr><tr><td><br>'. $langs->trans("RemovalDate") .' : <b> '.$date_fin.'</b><br>'."\n";
	print '</div>'."\n";
	print '<div class="presentationdatefin">'."\n";
	print '<font color="#FF0000">'. _("Once you have confirmed the creation of your poll, you will be automatically redirected on the page of your poll. <br>Then, you will receive quickly an email contening the link to your poll for sending it to the voters.") .'</font>'."\n";
	print'</div>'."\n";
	// print'<p class=affichageexport>'."\n";
	// print 'Pour finir la cr&eacute;ation du sondage, cliquez sur le bouton <img src="images/add-16.png" alt="ajout"> ci-dessous'."\n";
	// print '</p>'."\n";
	print '<table>'."\n";
	print '<tr><td>'. $langs->trans("BackToHoursSetup") .'</td><td></td><td><input type="image" name="retourhoraires" src="images/back-32.png"></td></tr>'."\n";
	print'<tr><td>'. $langs->trans("CreatePoll") .'</td><td></td><td><input type="image" name="confirmation" value="Valider la cr&eacute;ation" src="images/add.png"></td></tr>'."\n";
	print '</table>'."\n";
}

print '</tr>'."\n";
print '</table>'."\n";
print '<a name=bas></a>'."\n";
//fin du formulaire et bandeau de pied
print '</form>'."\n";
//bandeau de pied
print '<br><br><br><br>'."\n";
print '</center></div>'."\n";

llxFooterSurvey();

$db->close();
?><|MERGE_RESOLUTION|>--- conflicted
+++ resolved
@@ -28,53 +28,53 @@
 require_once(DOL_DOCUMENT_ROOT."/core/lib/files.lib.php");
 require_once(DOL_DOCUMENT_ROOT."/opensurvey/fonctions.php");
 
-$origin=GETPOST('origin','alpha');
+$origin=GETPOST('origin','alpha');
 
 
 /*
  * Actions
  */
-
-// Insert survey
+
+// Insert survey
 if (GETPOST('confirmation') || GETPOST('confirmation_x'))
-{
+{
 	if (is_array($_SESSION['totalchoixjour']))
-	{
-		for ($i = 0; $i < count($_SESSION["totalchoixjour"]); $i++) {
-			if ($_SESSION["horaires$i"][0] == "" && $_SESSION["horaires$i"][1] == "" && $_SESSION["horaires$i"][2] == "" && $_SESSION["horaires$i"][3] == "" && $_SESSION["horaires$i"][4] == "") {
-				$choixdate.=",";
-				$choixdate .= $_SESSION["totalchoixjour"][$i];
-			} else {
-				for ($j=0;$j<$_SESSION["nbrecaseshoraires"];$j++) {
-					if ($_SESSION["horaires$i"][$j]!="") {
-						$choixdate.=",";
-						$choixdate .= $_SESSION["totalchoixjour"][$i];
-						$choixdate.="@";
-						// On remplace la virgule et l'arobase pour ne pas avoir de problème par la suite
-						$choixdate .= str_replace(array(',', '@'), array('&#44;', '&#64;'), $_SESSION["horaires$i"][$j]);
-					}
-				}
-			}
-		}
-	}
-	else dol_print_error('','array not defined');
-
-	$_SESSION["toutchoix"]=substr("$choixdate",1);
-	ajouter_sondage($origin);
-}
-
-// Reset days
-if (GETPOST('reset')) {
-	for ($i = 0; $i < count($_SESSION["totalchoixjour"]); $i++) {
-		for ($j = 0; $j < $_SESSION["nbrecaseshoraires"]; $j++) {
-			unset($_SESSION["horaires$i"][$j]);
-		}
-	}
-
-	unset($_SESSION["totalchoixjour"]);
-	unset($_SESSION["nbrecaseshoraires"]);
-}
-
+	{
+		for ($i = 0; $i < count($_SESSION["totalchoixjour"]); $i++) {
+			if ($_SESSION["horaires$i"][0] == "" && $_SESSION["horaires$i"][1] == "" && $_SESSION["horaires$i"][2] == "" && $_SESSION["horaires$i"][3] == "" && $_SESSION["horaires$i"][4] == "") {
+				$choixdate.=",";
+				$choixdate .= $_SESSION["totalchoixjour"][$i];
+			} else {
+				for ($j=0;$j<$_SESSION["nbrecaseshoraires"];$j++) {
+					if ($_SESSION["horaires$i"][$j]!="") {
+						$choixdate.=",";
+						$choixdate .= $_SESSION["totalchoixjour"][$i];
+						$choixdate.="@";
+						// On remplace la virgule et l'arobase pour ne pas avoir de problème par la suite
+						$choixdate .= str_replace(array(',', '@'), array('&#44;', '&#64;'), $_SESSION["horaires$i"][$j]);
+					}
+				}
+			}
+		}
+	}
+	else dol_print_error('','array not defined');
+
+	$_SESSION["toutchoix"]=substr("$choixdate",1);
+	ajouter_sondage($origin);
+}
+
+// Reset days
+if (GETPOST('reset')) {
+	for ($i = 0; $i < count($_SESSION["totalchoixjour"]); $i++) {
+		for ($j = 0; $j < $_SESSION["nbrecaseshoraires"]; $j++) {
+			unset($_SESSION["horaires$i"][$j]);
+		}
+	}
+
+	unset($_SESSION["totalchoixjour"]);
+	unset($_SESSION["nbrecaseshoraires"]);
+}
+
 
 
 /*
@@ -87,9 +87,9 @@
 	exit;
 }
 
-$arrayofjs=array();
-$arrayofcss=array('/opensurvey/css/style.css');
-llxHeaderSurvey($langs->trans("OpenSurvey"), "", 0, 0, $arrayofjs, $arrayofcss);
+$arrayofjs=array();
+$arrayofcss=array('/opensurvey/css/style.css');
+llxHeaderSurvey($langs->trans("OpenSurvey"), "", 0, 0, $arrayofjs, $arrayofcss);
 
 //nombre de cases par défaut
 if (! isset($_SESSION["nbrecaseshoraires"]))
@@ -193,8 +193,8 @@
 $premierjourmois = date("N", mktime(0, 0, 0, $_SESSION["mois"], 1, $_SESSION["annee"])) - 1;
 
 //le format du sondage est DATE
-$_SESSION["formatsondage"] = "D";
-$_SESSION["formatcanedit"] = $_SESSION["canedit"];
+$_SESSION["formatsondage"] = "D";
+$_SESSION["formatcanedit"] = $_SESSION["canedit"];
 
 //traduction de la valeur du mois
 if (is_integer($_SESSION["mois"]) && $_SESSION["mois"] > 0 && $_SESSION["mois"] < 13)
@@ -211,7 +211,7 @@
 print '<form name="formulaire" action="choix_date.php" method="POST" onkeypress="javascript:process_keypress(event)">'."\n";
 print '<input type="hidden" name="origin" value="'.dol_escape_htmltag($origin).'">';
 
-print '<div class="bandeautitre">'. $langs->trans("CreatePoll")." (2 / 2)" .'</div>'."\n";
+print '<div class="bandeautitre">'. $langs->trans("CreatePoll")." (2 / 2)" .'</div>'."\n";
 
 //affichage de l'aide pour les jours
 print '<div class="bodydate">'."\n";
@@ -223,7 +223,7 @@
 print '<table align=center>'."\n";
 print '<tr><td><input type="image" name="anneeavant" value="<<" src="images/rewind.png"></td><td><input type="image" name="moisavant" value="<" src="images/previous.png"></td>';
 print '<td width="150px" align="center"> '.$motmois.' '.$_SESSION["annee"].'<br>';
-print '<input type="image" name="retourmois" alt="'.dol_escape_htmltag($langs->trans("BackToCurrentMonth")).'" title="'.dol_escape_htmltag($langs->trans("BackToCurrentMonth")).'" value="" src="'.img_picto('', 'refresh','',0,1).'">';
+print '<input type="image" name="retourmois" alt="'.dol_escape_htmltag($langs->trans("BackToCurrentMonth")).'" title="'.dol_escape_htmltag($langs->trans("BackToCurrentMonth")).'" value="" src="'.img_picto('', 'refresh','',0,1).'">';
 print '</td><td><input type="image" name="moisapres" value=">" src="images/next.png"></td>';
 print '<td><input type="image" name="anneeapres" value=">>" src="images/fforward.png"></td><td></td><td></td><td></td><td></td><td></td><td>';
 print '</td></tr>'."\n";
@@ -257,15 +257,9 @@
 
 	// Si le test est passé, alors on insere la valeur dans la variable de session qui contient les dates
 	if ($journeuf && issetAndNoEmpty('choixjourajout') === true) {
-<<<<<<< HEAD
-		array_push($_SESSION["totalchoixjour"],mktime (0,0,0, $_SESSION["mois"], $_POST["choixjourajout"][0], $_SESSION["annee"]));
-		sort($_SESSION["totalchoixjour"]);
-		$cle=array_search(mktime (0,0,0, $_SESSION["mois"], $_POST["choixjourajout"][0], $_SESSION["annee"]), $_SESSION["totalchoixjour"]);
-=======
 		array_push($_SESSION["totalchoixjour"], dol_mktime(0, 0, 0, $_SESSION["mois"], $_POST["choixjourajout"][0], $_SESSION["annee"]));
 		sort($_SESSION["totalchoixjour"]);
 		$cle=array_search(dol_mktime(0, 0, 0, $_SESSION["mois"], $_POST["choixjourajout"][0], $_SESSION["annee"]), $_SESSION["totalchoixjour"]);
->>>>>>> 750b3086
 
 		//On sauvegarde les heures deja entrées
 		for ($i = 0; $i < $cle; $i++) {
@@ -573,7 +567,7 @@
 print '<br><br><br><br>'."\n";
 print '</center></div>'."\n";
 
-llxFooterSurvey();
+llxFooterSurvey();
 
 $db->close();
 ?>