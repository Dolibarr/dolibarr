--- conflicted
+++ resolved
@@ -35,7 +35,6 @@
  */
 class Opensurveysondage extends CommonObject
 {
-<<<<<<< HEAD
 	/**
 	 * @var string ID to identify managed object
 	 */
@@ -127,7 +126,6 @@
 	 * Closed
 	 */
 	const STATUS_CLOSED = 2;
-
 
 
 	/**
@@ -150,6 +148,8 @@
 	 */
 	public function create(User $user, $notrigger = 0)
 	{
+		global $conf;
+
 		$error = 0;
 
 		// Clean parameters
@@ -174,7 +174,8 @@
 		$sql .= "mailsonde,";
 		$sql .= "allow_comments,";
 		$sql .= "allow_spy,";
-		$sql .= "sujet";
+		$sql .= "sujet,";
+ 		$sql .= "entity";
 		$sql .= ") VALUES (";
 		$sql .= "'".$this->db->escape($this->id_sondage)."',";
 		$sql .= " ".(empty($this->description) ? 'NULL' : "'".$this->db->escape($this->description)."'").",";
@@ -183,10 +184,11 @@
 		$sql .= " '".$this->db->idate($this->date_fin)."',";
 		$sql .= " ".(int) $this->status.",";
 		$sql .= " '".$this->db->escape($this->format)."',";
-		$sql .= " ".$this->db->escape($this->mailsonde).",";
-		$sql .= " ".$this->db->escape($this->allow_comments).",";
-		$sql .= " ".$this->db->escape($this->allow_spy).",";
-		$sql .= " '".$this->db->escape($this->sujet)."'";
+		$sql .= " ".((int) $this->mailsonde).",";
+		$sql .= " ".((int) $this->allow_comments).",";
+		$sql .= " ".((int) $this->allow_spy).",";
+		$sql .= " '".$this->db->escape($this->sujet)."',";
+        $sql .= " ".((int) $conf->entity);
 		$sql .= ")";
 
 		$this->db->begin();
@@ -661,639 +663,4 @@
 
 		return dolGetStatus($this->labelStatus[$status], $this->labelStatusShort[$status], '', $statusType, $mode);
 	}
-=======
-    /**
-     * @var string ID to identify managed object
-     */
-    public $element = 'opensurvey_sondage';
-
-    /**
-     * @var string Name of table without prefix where object is stored
-     */
-    public $table_element = 'opensurvey_sondage';
-
-    /**
-     * @var string String with name of icon for myobject. Must be the part after the 'object_' into object_myobject.png
-     */
-    public $picto = 'poll';
-
-
-    /**
-     * @var string	ID survey
-     */
-    public $id_sondage;
-    /**
-     * @deprecated
-     * @see $description
-     */
-    public $commentaires;
-
-    /**
-     * @var string description
-     */
-    public $description;
-
-    public $mail_admin;
-    public $nom_admin;
-
-    /**
-     * Id of user author of the poll
-     * @var int
-     */
-    public $fk_user_creat;
-
-    public $titre;
-    public $date_fin = '';
-    public $status = 1;
-    public $format;
-    public $mailsonde;
-
-    public $sujet;
-
-    /**
-     * @var int		Allow comments on this poll
-     */
-    public $allow_comments;
-
-    /**
-     * @var int		Allow users see others vote
-     */
-    public $allow_spy;
-
-
-    /**
-     * Draft status (not used)
-     */
-    const STATUS_DRAFT = 0;
-    /**
-     * Validated/Opened status
-     */
-    const STATUS_VALIDATED = 1;
-    /**
-     * Closed
-     */
-    const STATUS_CLOSED = 2;
-
-
-
-    /**
-     *  Constructor
-     *
-     *  @param	DoliDb		$db      Database handler
-     */
-    public function __construct($db)
-    {
-        $this->db = $db;
-    }
-
-
-    /**
-     *  Create object into database
-     *
-     *  @param	User    $user        User that creates
-     *  @param  int     $notrigger   0=launch triggers after, 1=disable triggers
-     *  @return int                  <0 if KO, Id of created object if OK
-     */
-    public function create(User $user, $notrigger = 0)
-    {
-        global $conf;
-        $error = 0;
-
-        // Clean parameters
-        $this->cleanParameters();
-
-        // Check parameters
-        if (!$this->date_fin > 0)
-        {
-            $this->error = 'BadValueForEndDate';
-            dol_syslog(get_class($this)."::create ".$this->error, LOG_ERR);
-            return -1;
-        }
-
-        // Insert request
-        $sql = "INSERT INTO ".MAIN_DB_PREFIX."opensurvey_sondage(";
-        $sql .= "id_sondage,";
-        $sql .= "commentaires,";
-        $sql .= "fk_user_creat,";
-        $sql .= "titre,";
-        $sql .= "date_fin,";
-        $sql .= "status,";
-        $sql .= "format,";
-        $sql .= "mailsonde,";
-        $sql .= "allow_comments,";
-        $sql .= "allow_spy,";
-        $sql .= "sujet,";
-        $sql .= "entity";
-        $sql .= ") VALUES (";
-        $sql .= "'".$this->db->escape($this->id_sondage)."',";
-        $sql .= " ".(empty($this->commentaires) ? 'NULL' : "'".$this->db->escape($this->commentaires)."'").",";
-        $sql .= " ".$user->id.",";
-        $sql .= " '".$this->db->escape($this->titre)."',";
-        $sql .= " '".$this->db->idate($this->date_fin)."',";
-        $sql .= " ".$this->status.",";
-        $sql .= " '".$this->db->escape($this->format)."',";
-        $sql .= " ".$this->db->escape($this->mailsonde).",";
-        $sql .= " ".$this->db->escape($this->allow_comments).",";
-        $sql .= " ".$this->db->escape($this->allow_spy).",";
-        $sql .= " '".$this->db->escape($this->sujet)."',";
-        $sql .= " ".$conf->entity;
-        $sql .= ")";
-
-        $this->db->begin();
-
-           dol_syslog(get_class($this)."::create", LOG_DEBUG);
-        $resql = $this->db->query($sql);
-        if (!$resql) { $error++; $this->errors[] = "Error ".$this->db->lasterror(); }
-
-        if (!$error)
-        {
-            if (!$notrigger)
-            {
-                global $langs, $conf;
-
-                // Call trigger
-                $result = $this->call_trigger('OPENSURVEY_CREATE', $user);
-                if ($result < 0) $error++;
-                // End call triggers
-            }
-        }
-
-        // Commit or rollback
-        if ($error)
-        {
-            foreach ($this->errors as $errmsg)
-            {
-                dol_syslog(get_class($this)."::create ".$errmsg, LOG_ERR);
-                $this->error .= ($this->error ? ', '.$errmsg : $errmsg);
-            }
-            $this->db->rollback();
-            return -1 * $error;
-        }
-        else
-        {
-            $this->db->commit();
-            return $this->id;
-        }
-    }
-
-
-    /**
-     *  Load object in memory from the database
-     *
-     *  @param	int		$id    				Id object
-     *  @param	string	$numsurvey			Ref of survey (admin or not)
-     *  @return int          				<0 if KO, >0 if OK
-     */
-    public function fetch($id, $numsurvey = '')
-    {
-        $sql = "SELECT";
-        $sql .= " t.id_sondage,";
-        $sql .= " t.commentaires as description,";
-        $sql .= " t.mail_admin,";
-        $sql .= " t.nom_admin,";
-        $sql .= " t.fk_user_creat,";
-        $sql .= " t.titre,";
-        $sql .= " t.date_fin,";
-        $sql .= " t.status,";
-        $sql .= " t.format,";
-        $sql .= " t.mailsonde,";
-        $sql .= " t.allow_comments,";
-        $sql .= " t.allow_spy,";
-        $sql .= " t.sujet,";
-        $sql .= " t.tms";
-        $sql .= " FROM ".MAIN_DB_PREFIX."opensurvey_sondage as t";
-        $sql .= " WHERE t.id_sondage = '".$this->db->escape($id ? $id : $numsurvey)."'";
-
-        dol_syslog(get_class($this)."::fetch", LOG_DEBUG);
-        $resql = $this->db->query($sql);
-        if ($resql)
-        {
-            if ($this->db->num_rows($resql))
-            {
-                $obj = $this->db->fetch_object($resql);
-
-                $this->id_sondage = $obj->id_sondage;
-                $this->ref = $this->id_sondage; //For compatibility
-
-                $this->commentaires = $obj->description; // deprecated
-                $this->description = $obj->description;
-                $this->mail_admin = $obj->mail_admin;
-                $this->nom_admin = $obj->nom_admin;
-                $this->titre = $obj->titre;
-                $this->date_fin = $this->db->jdate($obj->date_fin);
-                $this->status = $obj->status;
-                $this->format = $obj->format;
-                $this->mailsonde = $obj->mailsonde;
-                $this->allow_comments = $obj->allow_comments;
-                $this->allow_spy = $obj->allow_spy;
-                $this->sujet = $obj->sujet;
-                $this->fk_user_creat = $obj->fk_user_creat;
-
-                $this->date_m = $this->db->jdate($obj->tls);
-                $ret = 1;
-            }
-            else
-            {
-                $sondage = ($id ? 'id='.$id : 'sondageid='.$numsurvey);
-                $this->error = 'Fetch no poll found for '.$sondage;
-                dol_syslog($this->error, LOG_ERR);
-                $ret = 0;
-            }
-
-            $this->db->free($resql);
-        }
-        else
-        {
-              $this->error = "Error ".$this->db->lasterror();
-            $ret = -1;
-        }
-
-        return $ret;
-    }
-
-
-    /**
-     *  Update object into database
-     *
-     *  @param	User    $user        User that modifies
-     *  @param  int     $notrigger	 0=launch triggers after, 1=disable triggers
-     *  @return int     		   	 <0 if KO, >0 if OK
-     */
-    public function update(User $user, $notrigger = 0)
-    {
-        global $conf, $langs;
-        $error = 0;
-
-        // Clean parameters
-        $this->cleanParameters();
-
-        // Check parameters
-        // Put here code to add a control on parameters values
-
-        // Update request
-        $sql = "UPDATE ".MAIN_DB_PREFIX."opensurvey_sondage SET";
-
-        $sql .= " id_sondage=".(isset($this->id_sondage) ? "'".$this->db->escape($this->id_sondage)."'" : "null").",";
-        $sql .= " commentaires=".(isset($this->commentaires) ? "'".$this->db->escape($this->commentaires)."'" : "null").",";
-        $sql .= " mail_admin=".(isset($this->mail_admin) ? "'".$this->db->escape($this->mail_admin)."'" : "null").",";
-        $sql .= " nom_admin=".(isset($this->nom_admin) ? "'".$this->db->escape($this->nom_admin)."'" : "null").",";
-        $sql .= " titre=".(isset($this->titre) ? "'".$this->db->escape($this->titre)."'" : "null").",";
-        $sql .= " date_fin=".(dol_strlen($this->date_fin) != 0 ? "'".$this->db->idate($this->date_fin)."'" : 'null').",";
-        $sql .= " status=".(isset($this->status) ? "'".$this->db->escape($this->status)."'" : "null").",";
-        $sql .= " format=".(isset($this->format) ? "'".$this->db->escape($this->format)."'" : "null").",";
-        $sql .= " mailsonde=".(isset($this->mailsonde) ? $this->db->escape($this->mailsonde) : "null").",";
-        $sql .= " allow_comments=".$this->db->escape($this->allow_comments).",";
-        $sql .= " allow_spy=".$this->db->escape($this->allow_spy);
-
-        $sql .= " WHERE id_sondage='".$this->db->escape($this->id_sondage)."'";
-
-        $this->db->begin();
-
-        dol_syslog(get_class($this)."::update", LOG_DEBUG);
-        $resql = $this->db->query($sql);
-        if (!$resql) { $error++; $this->errors[] = "Error ".$this->db->lasterror(); }
-
-        if (!$error && !$notrigger)
-        {
-        	// Call trigger
-        	$result = $this->call_trigger('OPENSURVEY_MODIFY', $user);
-        	if ($result < 0) $error++;
-        	// End call triggers
-        }
-
-        // Commit or rollback
-        if ($error)
-        {
-            foreach ($this->errors as $errmsg)
-            {
-                dol_syslog(get_class($this)."::update ".$errmsg, LOG_ERR);
-                $this->error .= ($this->error ? ', '.$errmsg : $errmsg);
-            }
-            $this->db->rollback();
-            return -1 * $error;
-        }
-        else
-        {
-            $this->db->commit();
-            return 1;
-        }
-    }
-
-    /**
-     *  Delete object in database
-     *
-     *	@param  User	$user        		User that deletes
-     *  @param  int		$notrigger	 		0=launch triggers after, 1=disable triggers
-     *  @param	string	$numsondage			Num sondage admin to delete
-     *  @return	int					 		<0 if KO, >0 if OK
-     */
-    public function delete(User $user, $notrigger = 0, $numsondage = '')
-    {
-        global $conf, $langs;
-        $error = 0;
-
-        if (empty($numsondage))
-        {
-            $numsondage = $this->id_sondage;
-        }
-
-        $this->db->begin();
-
-        if (!$error)
-        {
-            if (!$notrigger)
-            {
-                // Call trigger
-                $result = $this->call_trigger('OPENSURVEY_DELETE', $user);
-                if ($result < 0) $error++;
-                // End call triggers
-            }
-        }
-
-        if (!$error)
-        {
-            $sql = 'DELETE FROM '.MAIN_DB_PREFIX."opensurvey_comments WHERE id_sondage = '".$this->db->escape($numsondage)."'";
-            dol_syslog(get_class($this)."::delete", LOG_DEBUG);
-            $resql = $this->db->query($sql);
-            $sql = 'DELETE FROM '.MAIN_DB_PREFIX."opensurvey_user_studs WHERE id_sondage = '".$this->db->escape($numsondage)."'";
-            dol_syslog(get_class($this)."::delete", LOG_DEBUG);
-            $resql = $this->db->query($sql);
-
-            $sql = "DELETE FROM ".MAIN_DB_PREFIX."opensurvey_sondage";
-            $sql .= " WHERE id_sondage = '".$this->db->escape($numsondage)."'";
-
-            dol_syslog(get_class($this)."::delete", LOG_DEBUG);
-            $resql = $this->db->query($sql);
-            if (!$resql) { $error++; $this->errors[] = "Error ".$this->db->lasterror(); }
-        }
-
-        // Commit or rollback
-        if ($error)
-        {
-            foreach ($this->errors as $errmsg)
-            {
-                dol_syslog(get_class($this)."::delete ".$errmsg, LOG_ERR);
-                $this->error .= ($this->error ? ', '.$errmsg : $errmsg);
-            }
-            $this->db->rollback();
-            return -1 * $error;
-        }
-        else
-        {
-            $this->db->commit();
-            return 1;
-        }
-    }
-
-    /**
-     *  Return a link to the object card (with optionaly the picto)
-     *
-     *	@param	int		$withpicto					Include picto in link (0=No picto, 1=Include picto into link, 2=Only picto)
-     *  @param	int  	$notooltip					1=Disable tooltip
-     *  @param  string  $morecss            		Add more css on link
-     *  @param  int     $save_lastsearch_value    	-1=Auto, 0=No save of lastsearch_values when clicking, 1=Save lastsearch_values whenclicking
-     *	@return	string								String with URL
-     */
-    public function getNomUrl($withpicto = 0, $notooltip = 0, $morecss = '', $save_lastsearch_value = -1)
-    {
-        global $db, $conf, $langs;
-        global $dolibarr_main_authentication, $dolibarr_main_demo;
-        global $menumanager;
-
-        if (!empty($conf->dol_no_mouse_hover)) $notooltip = 1; // Force disable tooltips
-
-        $result = '';
-        $companylink = '';
-
-        $label = '<u>'.$langs->trans("ShowSurvey").'</u>';
-        $label .= '<br>';
-        $label .= '<b>'.$langs->trans('Ref').':</b> '.$this->ref.'<br>';
-        $label .= '<b>'.$langs->trans('Title').':</b> '.$this->title.'<br>';
-
-        $url = DOL_URL_ROOT.'/opensurvey/card.php?id='.$this->id;
-
-        // Add param to save lastsearch_values or not
-        $add_save_lastsearch_values = ($save_lastsearch_value == 1 ? 1 : 0);
-        if ($save_lastsearch_value == -1 && preg_match('/list\.php/', $_SERVER["PHP_SELF"])) $add_save_lastsearch_values = 1;
-        if ($add_save_lastsearch_values) $url .= '&save_lastsearch_values=1';
-
-        $linkclose = '';
-        if (empty($notooltip))
-        {
-            if (!empty($conf->global->MAIN_OPTIMIZEFORTEXTBROWSER))
-            {
-                $label = $langs->trans("ShowMyObject");
-                $linkclose .= ' alt="'.dol_escape_htmltag($label, 1).'"';
-            }
-            $linkclose .= ' title="'.dol_escape_htmltag($label, 1).'"';
-            $linkclose .= ' class="classfortooltip'.($morecss ? ' '.$morecss : '').'"';
-        }
-        else $linkclose = ($morecss ? ' class="'.$morecss.'"' : '');
-
-        $linkstart = '<a href="'.$url.'"';
-        $linkstart .= $linkclose.'>';
-        $linkend = '</a>';
-
-        $result .= $linkstart;
-        if ($withpicto) $result .= img_object(($notooltip ? '' : $label), $this->picto, ($notooltip ? (($withpicto != 2) ? 'class="paddingright"' : '') : 'class="'.(($withpicto != 2) ? 'paddingright ' : '').'classfortooltip"'), 0, 0, $notooltip ? 0 : 1);
-        if ($withpicto != 2) $result .= $this->ref;
-        $result .= $linkend;
-
-        return $result;
-    }
-
-    // phpcs:disable PEAR.NamingConventions.ValidFunctionName.ScopeNotCamelCaps
-    /**
-     * Return array of lines
-     *
-     * @return 	int		<0 if KO, >0 if OK
-     */
-    public function fetch_lines()
-    {
-        // phpcs:enable
-        $ret = array();
-
-        $sql = "SELECT id_users, nom as name, reponses FROM ".MAIN_DB_PREFIX."opensurvey_user_studs";
-        $sql .= " WHERE id_sondage = '".$this->db->escape($this->id_sondage)."'";
-        $resql = $this->db->query($sql);
-
-        if ($resql)
-        {
-            $num = $this->db->num_rows($resql);
-            $i = 0;
-            while ($i < $num)
-            {
-                $obj = $this->db->fetch_object($resql);
-                $tmp = array('id_users'=>$obj->id_users, 'nom'=>$obj->name, 'reponses'=>$obj->reponses);
-
-                $ret[] = $tmp;
-                $i++;
-            }
-        }
-        else dol_print_error($this->db);
-
-        $this->lines = $ret;
-
-        return count($this->lines);
-    }
-
-    /**
-     *	Initialise object with example values
-     *	Id must be 0 if object instance is a specimen
-     *
-     *	@return	void
-     */
-    public function initAsSpecimen()
-    {
-        $this->id = 0;
-
-        $this->id_sondage = '';
-        $this->commentaires = 'Comment of the specimen survey';
-        $this->description = 'Comment of the specimen survey';
-        $this->mail_admin = '';
-        $this->nom_admin = '';
-        $this->titre = 'This is a specimen survey';
-        $this->date_fin = dol_now() + 3600 * 24 * 10;
-        $this->status = 1;
-        $this->format = 'classic';
-        $this->mailsonde = '';
-    }
-
-    /**
-     * Returns all comments for the current opensurvey poll
-     *
-     * @return Object[]
-     */
-    public function getComments()
-    {
-        $comments = array();
-
-        $sql = 'SELECT id_comment, usercomment, comment';
-        $sql .= ' FROM '.MAIN_DB_PREFIX.'opensurvey_comments';
-        $sql .= " WHERE id_sondage='".$this->db->escape($this->id_sondage)."'";
-        $sql .= " ORDER BY id_comment";
-        $resql = $this->db->query($sql);
-
-        if ($resql)
-        {
-            $num_rows = $this->db->num_rows($resql);
-
-            if ($num_rows > 0)
-            {
-                while ($obj = $this->db->fetch_object($resql))
-                {
-                    $comments[] = $obj;
-                }
-            }
-        }
-
-        return $comments;
-    }
-
-    /**
-     * Adds a comment to the poll
-     *
-     * @param string $comment Comment content
-     * @param string $comment_user Comment author
-     * @return boolean False in case of the query fails, true if it was successful
-     */
-    public function addComment($comment, $comment_user)
-    {
-        $sql = "INSERT INTO ".MAIN_DB_PREFIX."opensurvey_comments (id_sondage, comment, usercomment)";
-        $sql .= " VALUES ('".$this->db->escape($this->id_sondage)."','".$this->db->escape($comment)."','".$this->db->escape($comment_user)."')";
-        $resql = $this->db->query($sql);
-
-        if (!$resql) {
-            return false;
-        }
-
-        return true;
-    }
-
-    /**
-     * Deletes a comment of the poll
-     *
-     * @param int $id_comment Id of the comment
-     * @return boolean False in case of the query fails, true if it was successful
-     */
-    public function deleteComment($id_comment)
-    {
-        $sql = 'DELETE FROM '.MAIN_DB_PREFIX.'opensurvey_comments WHERE id_comment = '.$id_comment.' AND id_sondage = "'.$this->db->escape($this->id_sondage).'"';
-        $resql = $this->db->query($sql);
-
-        if (!$resql) {
-            return false;
-        }
-
-        return true;
-    }
-
-    /**
-     * Cleans all the class variables before doing an update or an insert
-     *
-     * @return void
-     */
-    private function cleanParameters()
-    {
-        $this->id_sondage = trim($this->id_sondage);
-        $this->commentaires = trim($this->commentaires);
-        $this->description = trim($this->description);
-        $this->mail_admin = trim($this->mail_admin);
-        $this->nom_admin = trim($this->nom_admin);
-        $this->titre = trim($this->titre);
-        $this->status = trim($this->status);
-        $this->format = trim($this->format);
-        $this->mailsonde = ($this->mailsonde ? 1 : 0);
-        $this->allow_comments = ($this->allow_comments ? 1 : 0);
-        $this->allow_spy = ($this->allow_spy ? 1 : 0);
-        $this->sujet = trim($this->sujet);
-    }
-
-
-    /**
-     *	Return status label of Order
-     *
-     *	@param      int     $mode       0=libelle long, 1=libelle court, 2=Picto + Libelle court, 3=Picto, 4=Picto + Libelle long, 5=Libelle court + Picto
-     *	@return     string              Libelle
-     */
-    public function getLibStatut($mode)
-    {
-        return $this->LibStatut($this->status, $mode);
-    }
-
-    // phpcs:disable PEAR.NamingConventions.ValidFunctionName.ScopeNotCamelCaps
-    /**
-     *  Return label of status
-     *
-     *  @param		int		$status      	  Id statut
-     *  @param      int		$mode        	  0=libelle long, 1=libelle court, 2=Picto + Libelle court, 3=Picto, 4=Picto + Libelle long, 5=Libelle court + Picto
-     *  @return     string					  Label of status
-     */
-    public function LibStatut($status, $mode)
-    {
-        // phpcs:enable
-        global $langs, $conf;
-
-        if (empty($this->labelStatus) || empty($this->labelStatusShort))
-        {
-            global $langs;
-            //$langs->load("mymodule");
-            $this->labelStatus[self::STATUS_DRAFT] = $langs->trans('Draft');
-            $this->labelStatus[self::STATUS_VALIDATED] = $langs->trans('Opened');
-            $this->labelStatus[self::STATUS_CLOSED] = $langs->trans('Closed');
-            $this->labelStatusShort[self::STATUS_DRAFT] = $langs->trans('Draft');
-            $this->labelStatusShort[self::STATUS_VALIDATED] = $langs->trans('Opened');
-            $this->labelStatusShort[self::STATUS_CLOSED] = $langs->trans('Closed');
-        }
-
-        $statusType = 'status'.$status;
-        if ($status == self::STATUS_VALIDATED) {
-            if (0) $statusType = 'status1';
-            else $statusType = 'status4';
-        }
-        if ($status == self::STATUS_CLOSED) $statusType = 'status6';
-
-        return dolGetStatus($this->labelStatus[$status], $this->labelStatusShort[$status], '', $statusType, $mode);
-    }
->>>>>>> c1b6e58b
 }