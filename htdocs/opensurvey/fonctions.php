<?php
/* Copyright (C) 2013 Laurent Destailleur  <eldy@users.sourceforge.net>
 *
* This program is free software; you can redistribute it and/or modify
* it under the terms of the GNU General Public License as published by
* the Free Software Foundation; either version 3 of the License, or
* (at your option) any later version.
*
* This program is distributed in the hope that it will be useful,
* but WITHOUT ANY WARRANTY; without even the implied warranty of
* MERCHANTABILITY or FITNESS FOR A PARTICULAR PURPOSE.  See the
* GNU General Public License for more details.
*
* You should have received a copy of the GNU General Public License
* along with this program. If not, see <http://www.gnu.org/licenses/>.
*/

/**
 *	\file       htdocs/opensurvey/fonction.php
 *	\ingroup    opensurvey
 *	\brief      Functions for module
 */



/**
 * Show header for new member
 *
 * @param 	string		$title				Title
 * @param 	string		$head				Head array
 * @param 	int    		$disablejs			More content into html header
 * @param 	int    		$disablehead		More content into html header
 * @param 	array  		$arrayofjs			Array of complementary js files
 * @param 	array  		$arrayofcss			Array of complementary css files
 * @return	void
 */
function llxHeaderSurvey($title, $head="", $disablejs=0, $disablehead=0, $arrayofjs='', $arrayofcss='')
{
	global $user, $conf, $langs, $mysoc;

	top_htmlhead($head, $title, $disablejs, $disablehead, $arrayofjs, $arrayofcss); // Show html headers
	print '<body id="mainbody" class="publicnewmemberform" style="margin-top: 10px;">';

	showlogo();

	print '<div style="margin-left: 50px; margin-right: 50px;">';
}

/**
 * Show footer for new member
 *
 * @return	void
 */
function llxFooterSurvey()
{
	print '</div>';

	printCommonFooter('public');

	dol_htmloutput_events();

	print "</body>\n";
	print "</html>\n";
}


/**
 * Show logo
 *
 * @return	void
 */
function showlogo()
{
	global $user, $conf, $langs, $mysoc;

	// Print logo
	$urllogo=DOL_URL_ROOT.'/theme/login_logo.png';

	if (! empty($mysoc->logo_small) && is_readable($conf->mycompany->dir_output.'/logos/thumbs/'.$mysoc->logo_small))
	{
		$urllogo=DOL_URL_ROOT.'/viewimage.php?cache=1&amp;modulepart=companylogo&amp;file='.urlencode('thumbs/'.$mysoc->logo_small);
	}
	elseif (! empty($mysoc->logo) && is_readable($conf->mycompany->dir_output.'/logos/'.$mysoc->logo))
	{
		$urllogo=DOL_URL_ROOT.'/viewimage.php?cache=1&amp;modulepart=companylogo&amp;file='.urlencode($mysoc->logo);
		$width=128;
	}
	elseif (is_readable(DOL_DOCUMENT_ROOT.'/theme/dolibarr_logo.png'))
	{
		$urllogo=DOL_URL_ROOT.'/theme/dolibarr_logo.png';
	}
	print '<center>';
	print '<img alt="Logo" id="logosubscribe" title="" src="'.$urllogo.'" style="max-width: 120px" /><br>';
	print '<strong>'.$langs->trans("OpenSurvey").'</strong>';
	print '</center><br>';
}


/**
 * get_server_name
 *
 * @return	string		URL to use
 */
function get_server_name()
{
	$urlwithouturlroot=preg_replace('/'.preg_quote(DOL_URL_ROOT,'/').'$/i','',trim($dolibarr_main_url_root));
	$urlwithroot=$urlwithouturlroot.DOL_URL_ROOT;		// This is to use external domain name found into config file
	//$urlwithroot=DOL_MAIN_URL_ROOT;					// This is to use same domain name than current

	$url=$urlwithouturlroot.dol_buildpath('/opensurvey/',1);

	if (!preg_match("|/$|", $url)) {
		$url = $url."/";
	}

	return $url;
}


/**
 * is_error
 *
<<<<<<< HEAD
 * @param unknown_type $cerr error number
 * @return boolean
=======
 * @param 	string	$cerr		Error value
 * @return 	boolean				Error key found or not
>>>>>>> 750b3086
 */
function is_error($cerr)
{
	global $err;
	if ( $err == 0 ) {
		return false;
	}

	return (($err & $cerr) != 0 );
}



/**
 * Vérifie une adresse e-mail selon les normes RFC
 *
 * @param  	string  $email  l'adresse e-mail a vérifier
 * @return  bool    vrai si l'adresse est correcte, faux sinon
 * @see 	http://fightingforalostcause.net/misc/2006/compare-email-regex.php
 * @see 	http://svn.php.net/viewvc/php/php-src/trunk/ext/filter/logical_filters.c?view=markup
 */
function validateEmail($email)
{
	$pattern = '/^(?!(?:(?:\\x22?\\x5C[\\x00-\\x7E]\\x22?)|(?:\\x22?[^\\x5C\\x22]\\x22?)){255,})(?!(?:(?:\\x22?\\x5C[\\x00-\\x7E]\\x22?)|(?:\\x22?[^\\x5C\\x22]\\x22?)){65,}@)(?:(?:[\\x21\\x23-\\x27\\x2A\\x2B\\x2D\\x2F-\\x39\\x3D\\x3F\\x5E-\\x7E]+)|(?:\\x22(?:[\\x01-\\x08\\x0B\\x0C\\x0E-\\x1F\\x21\\x23-\\x5B\\x5D-\\x7F]|(?:\\x5C[\\x00-\\x7F]))*\\x22))(?:\\.(?:(?:[\\x21\\x23-\\x27\\x2A\\x2B\\x2D\\x2F-\\x39\\x3D\\x3F\\x5E-\\x7E]+)|(?:\\x22(?:[\\x01-\\x08\\x0B\\x0C\\x0E-\\x1F\\x21\\x23-\\x5B\\x5D-\\x7F]|(?:\\x5C[\\x00-\\x7F]))*\\x22)))*@(?:(?:(?!.*[^.]{64,})(?:(?:(?:xn--)?[a-z0-9]+(?:-[a-z0-9]+)*\\.){1,126}){1,}(?:(?:[a-z][a-z0-9]*)|(?:(?:xn--)[a-z0-9]+))(?:-[a-z0-9]+)*)|(?:\\[(?:(?:IPv6:(?:(?:[a-f0-9]{1,4}(?::[a-f0-9]{1,4}){7})|(?:(?!(?:.*[a-f0-9][:\\]]){7,})(?:[a-f0-9]{1,4}(?::[a-f0-9]{1,4}){0,5})?::(?:[a-f0-9]{1,4}(?::[a-f0-9]{1,4}){0,5})?)))|(?:(?:IPv6:(?:(?:[a-f0-9]{1,4}(?::[a-f0-9]{1,4}){5}:)|(?:(?!(?:.*[a-f0-9]:){5,})(?:[a-f0-9]{1,4}(?::[a-f0-9]{1,4}){0,3})?::(?:[a-f0-9]{1,4}(?::[a-f0-9]{1,4}){0,3}:)?)))?(?:(?:25[0-5])|(?:2[0-4][0-9])|(?:1[0-9]{2})|(?:[1-9]?[0-9]))(?:\\.(?:(?:25[0-5])|(?:2[0-4][0-9])|(?:1[0-9]{2})|(?:[1-9]?[0-9]))){3}))\\]))$/iD';

	return (bool) preg_match($pattern, $email);
}


/**
 * Fonction vérifiant l'existance et la valeur non vide d'une clé d'un tableau
 *
 * @param   string  $name       La clé à tester
 * @param   array   $tableau    Le tableau où rechercher la clé ($_POST par défaut)
 * @return  bool                Vrai si la clé existe et renvoie une valeur non vide
 */
function issetAndNoEmpty($name, $tableau = null)
{
	if ($tableau === null) {
		$tableau = $_POST;
	}

	return (isset($tableau[$name]) === true && empty($tableau[$name]) === false);
}


/**
 * Fonction permettant de générer les URL pour les sondage
 *
 * @param   string    $id     L'identifiant du sondage
 * @param   bool      $admin  True pour générer une URL pour l'administration d'un sondage, False pour un URL publique
 * @return  string            L'url pour le sondage
 */
function getUrlSondage($id, $admin = false)
{
	if ($admin === true) {
		$url = get_server_name().'adminstuds_preview.php?sondage='.$id;
	} else {
		$url = get_server_name().'/public/studs.php?sondage='.$id;
	}

	return $url;
}


/**
 * 	Generate a random id
 *
 *	@param	string	$car	Char to generate key
 * 	@return	void
 */
function dol_survey_random($car)
{
	$string = "";
	$chaine = "abcdefghijklmnopqrstuvwxyz123456789";
	srand((double) microtime()*1000000);
	for($i=0; $i<$car; $i++) {
		$string .= $chaine[rand()%strlen($chaine)];
	}
	return $string;
}

/**
 * Add a poll
 *
 * @param	string	$origin		Origin of poll creation
 * @return	void
 */
function ajouter_sondage($origin)
{
	global $conf, $db;

	$sondage=dol_survey_random(16);
	$sondage_admin=$sondage.dol_survey_random(8);

	if ($_SESSION["formatsondage"]=="A"||$_SESSION["formatsondage"]=="A+") {
		//extraction de la date de fin choisie
		if ($_SESSION["champdatefin"]) {
			if ($_SESSION["champdatefin"]>time()+250000) {
				$date_fin=$_SESSION["champdatefin"];
			}
		} else {
			$date_fin=time()+15552000;
		}
	}

	if ($_SESSION["formatsondage"]=="D"||$_SESSION["formatsondage"]=="D+") {
		//Calcul de la date de fin du sondage
		$taille_tableau=count($_SESSION["totalchoixjour"])-1;
		$date_fin=$_SESSION["totalchoixjour"][$taille_tableau]+200000;
	}

	if (is_numeric($date_fin) === false) {
		$date_fin = time()+15552000;
	}
	$canedit=empty($_SESSION['formatcanedit'])?'0':'1';

	// Insert survey
	$sql = 'INSERT INTO '.MAIN_DB_PREFIX.'opensurvey_sondage';
	$sql.= '(id_sondage, commentaires, mail_admin, nom_admin, titre, id_sondage_admin, date_fin, format, mailsonde, canedit, origin, sujet)';
	$sql.= " VALUES ('".$db->escape($sondage)."', '".$db->escape($_SESSION['commentaires'])."', '".$db->escape($_SESSION['adresse'])."', '".$db->escape($_SESSION['nom'])."',";
	$sql.= " '".$db->escape($_SESSION['titre'])."', '".$sondage_admin."', '".$db->idate($date_fin)."', '".$_SESSION['formatsondage']."', '".$db->escape($_SESSION['mailsonde'])."',";
	$sql.= " '".$canedit."', '".$db->escape($origin)."',";
	$sql.= " '".$db->escape($_SESSION['toutchoix'])."'";
	$sql.= ")";
	dol_syslog($sql);
	$resql=$db->query($sql);

	if ($origin == 'dolibarr') $urlback=dol_buildpath('/opensurvey/adminstuds_preview.php',1).'?sondage='.$sondage_admin;
	else
	{
		// Define $urlwithroot
		$urlwithouturlroot=preg_replace('/'.preg_quote(DOL_URL_ROOT,'/').'$/i','',trim($dolibarr_main_url_root));
		$urlwithroot=$urlwithouturlroot.DOL_URL_ROOT;		// This is to use external domain name found into config file
		//$urlwithroot=DOL_MAIN_URL_ROOT;					// This is to use same domain name than current

		$url=$urlwithouturlroot.dol_buildpath('/opensurvey/public/studs.php',1).'?sondage='.$sondage;

		$urlback=$url;

		//var_dump($urlback);exit;
	}

	unset($_SESSION["titre"]);
	unset($_SESSION["nom"]);
	unset($_SESSION["adresse"]);
	unset($_SESSION["commentaires"]);
	unset($_SESSION["canedit"]);
	unset($_SESSION["mailsonde"]);

	header("Location: ".$urlback);
	exit();
}



define('COMMENT_EMPTY',         0x0000000001);
define('COMMENT_USER_EMPTY',    0x0000000010);
define('COMMENT_INSERT_FAILED', 0x0000000100);
define('NAME_EMPTY',            0x0000001000);
define('NAME_TAKEN',            0x0000010000);
define('NO_POLL',               0x0000100000);
define('NO_POLL_ID',            0x0001000000);
define('INVALID_EMAIL',         0x0010000000);
define('TITLE_EMPTY',           0x0100000000);
define('INVALID_DATE',          0x1000000000);
$err = 0;

?><|MERGE_RESOLUTION|>--- conflicted
+++ resolved
@@ -22,77 +22,77 @@
  */
 
 
-
-/**
- * Show header for new member
- *
- * @param 	string		$title				Title
- * @param 	string		$head				Head array
- * @param 	int    		$disablejs			More content into html header
- * @param 	int    		$disablehead		More content into html header
- * @param 	array  		$arrayofjs			Array of complementary js files
- * @param 	array  		$arrayofcss			Array of complementary css files
- * @return	void
- */
-function llxHeaderSurvey($title, $head="", $disablejs=0, $disablehead=0, $arrayofjs='', $arrayofcss='')
-{
-	global $user, $conf, $langs, $mysoc;
-
-	top_htmlhead($head, $title, $disablejs, $disablehead, $arrayofjs, $arrayofcss); // Show html headers
-	print '<body id="mainbody" class="publicnewmemberform" style="margin-top: 10px;">';
-
-	showlogo();
-
-	print '<div style="margin-left: 50px; margin-right: 50px;">';
-}
-
-/**
- * Show footer for new member
- *
- * @return	void
- */
-function llxFooterSurvey()
-{
-	print '</div>';
-
-	printCommonFooter('public');
-
-	dol_htmloutput_events();
-
-	print "</body>\n";
-	print "</html>\n";
-}
-
-
-/**
- * Show logo
- *
- * @return	void
- */
-function showlogo()
-{
-	global $user, $conf, $langs, $mysoc;
-
-	// Print logo
-	$urllogo=DOL_URL_ROOT.'/theme/login_logo.png';
-
-	if (! empty($mysoc->logo_small) && is_readable($conf->mycompany->dir_output.'/logos/thumbs/'.$mysoc->logo_small))
-	{
-		$urllogo=DOL_URL_ROOT.'/viewimage.php?cache=1&amp;modulepart=companylogo&amp;file='.urlencode('thumbs/'.$mysoc->logo_small);
-	}
-	elseif (! empty($mysoc->logo) && is_readable($conf->mycompany->dir_output.'/logos/'.$mysoc->logo))
-	{
-		$urllogo=DOL_URL_ROOT.'/viewimage.php?cache=1&amp;modulepart=companylogo&amp;file='.urlencode($mysoc->logo);
-		$width=128;
-	}
-	elseif (is_readable(DOL_DOCUMENT_ROOT.'/theme/dolibarr_logo.png'))
-	{
-		$urllogo=DOL_URL_ROOT.'/theme/dolibarr_logo.png';
-	}
-	print '<center>';
-	print '<img alt="Logo" id="logosubscribe" title="" src="'.$urllogo.'" style="max-width: 120px" /><br>';
-	print '<strong>'.$langs->trans("OpenSurvey").'</strong>';
-	print '</center><br>';
+
+/**
+ * Show header for new member
+ *
+ * @param 	string		$title				Title
+ * @param 	string		$head				Head array
+ * @param 	int    		$disablejs			More content into html header
+ * @param 	int    		$disablehead		More content into html header
+ * @param 	array  		$arrayofjs			Array of complementary js files
+ * @param 	array  		$arrayofcss			Array of complementary css files
+ * @return	void
+ */
+function llxHeaderSurvey($title, $head="", $disablejs=0, $disablehead=0, $arrayofjs='', $arrayofcss='')
+{
+	global $user, $conf, $langs, $mysoc;
+
+	top_htmlhead($head, $title, $disablejs, $disablehead, $arrayofjs, $arrayofcss); // Show html headers
+	print '<body id="mainbody" class="publicnewmemberform" style="margin-top: 10px;">';
+
+	showlogo();
+
+	print '<div style="margin-left: 50px; margin-right: 50px;">';
+}
+
+/**
+ * Show footer for new member
+ *
+ * @return	void
+ */
+function llxFooterSurvey()
+{
+	print '</div>';
+
+	printCommonFooter('public');
+
+	dol_htmloutput_events();
+
+	print "</body>\n";
+	print "</html>\n";
+}
+
+
+/**
+ * Show logo
+ *
+ * @return	void
+ */
+function showlogo()
+{
+	global $user, $conf, $langs, $mysoc;
+
+	// Print logo
+	$urllogo=DOL_URL_ROOT.'/theme/login_logo.png';
+
+	if (! empty($mysoc->logo_small) && is_readable($conf->mycompany->dir_output.'/logos/thumbs/'.$mysoc->logo_small))
+	{
+		$urllogo=DOL_URL_ROOT.'/viewimage.php?cache=1&amp;modulepart=companylogo&amp;file='.urlencode('thumbs/'.$mysoc->logo_small);
+	}
+	elseif (! empty($mysoc->logo) && is_readable($conf->mycompany->dir_output.'/logos/'.$mysoc->logo))
+	{
+		$urllogo=DOL_URL_ROOT.'/viewimage.php?cache=1&amp;modulepart=companylogo&amp;file='.urlencode($mysoc->logo);
+		$width=128;
+	}
+	elseif (is_readable(DOL_DOCUMENT_ROOT.'/theme/dolibarr_logo.png'))
+	{
+		$urllogo=DOL_URL_ROOT.'/theme/dolibarr_logo.png';
+	}
+	print '<center>';
+	print '<img alt="Logo" id="logosubscribe" title="" src="'.$urllogo.'" style="max-width: 120px" /><br>';
+	print '<strong>'.$langs->trans("OpenSurvey").'</strong>';
+	print '</center><br>';
 }
 
 
@@ -103,10 +103,10 @@
  */
 function get_server_name()
 {
-	$urlwithouturlroot=preg_replace('/'.preg_quote(DOL_URL_ROOT,'/').'$/i','',trim($dolibarr_main_url_root));
-	$urlwithroot=$urlwithouturlroot.DOL_URL_ROOT;		// This is to use external domain name found into config file
-	//$urlwithroot=DOL_MAIN_URL_ROOT;					// This is to use same domain name than current
-
+	$urlwithouturlroot=preg_replace('/'.preg_quote(DOL_URL_ROOT,'/').'$/i','',trim($dolibarr_main_url_root));
+	$urlwithroot=$urlwithouturlroot.DOL_URL_ROOT;		// This is to use external domain name found into config file
+	//$urlwithroot=DOL_MAIN_URL_ROOT;					// This is to use same domain name than current
+
 	$url=$urlwithouturlroot.dol_buildpath('/opensurvey/',1);
 
 	if (!preg_match("|/$|", $url)) {
@@ -120,13 +120,9 @@
 /**
  * is_error
  *
-<<<<<<< HEAD
  * @param unknown_type $cerr error number
- * @return boolean
-=======
  * @param 	string	$cerr		Error value
  * @return 	boolean				Error key found or not
->>>>>>> 750b3086
  */
 function is_error($cerr)
 {
@@ -191,94 +187,94 @@
 	return $url;
 }
 
-
-/**
- * 	Generate a random id
- *
- *	@param	string	$car	Char to generate key
- * 	@return	void
- */
-function dol_survey_random($car)
-{
-	$string = "";
-	$chaine = "abcdefghijklmnopqrstuvwxyz123456789";
-	srand((double) microtime()*1000000);
-	for($i=0; $i<$car; $i++) {
-		$string .= $chaine[rand()%strlen($chaine)];
-	}
-	return $string;
-}
-
-/**
- * Add a poll
- *
- * @param	string	$origin		Origin of poll creation
- * @return	void
- */
-function ajouter_sondage($origin)
-{
-	global $conf, $db;
-
-	$sondage=dol_survey_random(16);
-	$sondage_admin=$sondage.dol_survey_random(8);
-
-	if ($_SESSION["formatsondage"]=="A"||$_SESSION["formatsondage"]=="A+") {
-		//extraction de la date de fin choisie
-		if ($_SESSION["champdatefin"]) {
-			if ($_SESSION["champdatefin"]>time()+250000) {
-				$date_fin=$_SESSION["champdatefin"];
-			}
-		} else {
-			$date_fin=time()+15552000;
-		}
-	}
-
-	if ($_SESSION["formatsondage"]=="D"||$_SESSION["formatsondage"]=="D+") {
-		//Calcul de la date de fin du sondage
-		$taille_tableau=count($_SESSION["totalchoixjour"])-1;
-		$date_fin=$_SESSION["totalchoixjour"][$taille_tableau]+200000;
-	}
-
-	if (is_numeric($date_fin) === false) {
-		$date_fin = time()+15552000;
-	}
-	$canedit=empty($_SESSION['formatcanedit'])?'0':'1';
-
-	// Insert survey
-	$sql = 'INSERT INTO '.MAIN_DB_PREFIX.'opensurvey_sondage';
-	$sql.= '(id_sondage, commentaires, mail_admin, nom_admin, titre, id_sondage_admin, date_fin, format, mailsonde, canedit, origin, sujet)';
-	$sql.= " VALUES ('".$db->escape($sondage)."', '".$db->escape($_SESSION['commentaires'])."', '".$db->escape($_SESSION['adresse'])."', '".$db->escape($_SESSION['nom'])."',";
-	$sql.= " '".$db->escape($_SESSION['titre'])."', '".$sondage_admin."', '".$db->idate($date_fin)."', '".$_SESSION['formatsondage']."', '".$db->escape($_SESSION['mailsonde'])."',";
-	$sql.= " '".$canedit."', '".$db->escape($origin)."',";
-	$sql.= " '".$db->escape($_SESSION['toutchoix'])."'";
-	$sql.= ")";
-	dol_syslog($sql);
-	$resql=$db->query($sql);
-
-	if ($origin == 'dolibarr') $urlback=dol_buildpath('/opensurvey/adminstuds_preview.php',1).'?sondage='.$sondage_admin;
-	else
-	{
-		// Define $urlwithroot
-		$urlwithouturlroot=preg_replace('/'.preg_quote(DOL_URL_ROOT,'/').'$/i','',trim($dolibarr_main_url_root));
-		$urlwithroot=$urlwithouturlroot.DOL_URL_ROOT;		// This is to use external domain name found into config file
-		//$urlwithroot=DOL_MAIN_URL_ROOT;					// This is to use same domain name than current
-
-		$url=$urlwithouturlroot.dol_buildpath('/opensurvey/public/studs.php',1).'?sondage='.$sondage;
-
-		$urlback=$url;
-
-		//var_dump($urlback);exit;
-	}
-
-	unset($_SESSION["titre"]);
-	unset($_SESSION["nom"]);
-	unset($_SESSION["adresse"]);
-	unset($_SESSION["commentaires"]);
-	unset($_SESSION["canedit"]);
-	unset($_SESSION["mailsonde"]);
-
-	header("Location: ".$urlback);
-	exit();
+
+/**
+ * 	Generate a random id
+ *
+ *	@param	string	$car	Char to generate key
+ * 	@return	void
+ */
+function dol_survey_random($car)
+{
+	$string = "";
+	$chaine = "abcdefghijklmnopqrstuvwxyz123456789";
+	srand((double) microtime()*1000000);
+	for($i=0; $i<$car; $i++) {
+		$string .= $chaine[rand()%strlen($chaine)];
+	}
+	return $string;
+}
+
+/**
+ * Add a poll
+ *
+ * @param	string	$origin		Origin of poll creation
+ * @return	void
+ */
+function ajouter_sondage($origin)
+{
+	global $conf, $db;
+
+	$sondage=dol_survey_random(16);
+	$sondage_admin=$sondage.dol_survey_random(8);
+
+	if ($_SESSION["formatsondage"]=="A"||$_SESSION["formatsondage"]=="A+") {
+		//extraction de la date de fin choisie
+		if ($_SESSION["champdatefin"]) {
+			if ($_SESSION["champdatefin"]>time()+250000) {
+				$date_fin=$_SESSION["champdatefin"];
+			}
+		} else {
+			$date_fin=time()+15552000;
+		}
+	}
+
+	if ($_SESSION["formatsondage"]=="D"||$_SESSION["formatsondage"]=="D+") {
+		//Calcul de la date de fin du sondage
+		$taille_tableau=count($_SESSION["totalchoixjour"])-1;
+		$date_fin=$_SESSION["totalchoixjour"][$taille_tableau]+200000;
+	}
+
+	if (is_numeric($date_fin) === false) {
+		$date_fin = time()+15552000;
+	}
+	$canedit=empty($_SESSION['formatcanedit'])?'0':'1';
+
+	// Insert survey
+	$sql = 'INSERT INTO '.MAIN_DB_PREFIX.'opensurvey_sondage';
+	$sql.= '(id_sondage, commentaires, mail_admin, nom_admin, titre, id_sondage_admin, date_fin, format, mailsonde, canedit, origin, sujet)';
+	$sql.= " VALUES ('".$db->escape($sondage)."', '".$db->escape($_SESSION['commentaires'])."', '".$db->escape($_SESSION['adresse'])."', '".$db->escape($_SESSION['nom'])."',";
+	$sql.= " '".$db->escape($_SESSION['titre'])."', '".$sondage_admin."', '".$db->idate($date_fin)."', '".$_SESSION['formatsondage']."', '".$db->escape($_SESSION['mailsonde'])."',";
+	$sql.= " '".$canedit."', '".$db->escape($origin)."',";
+	$sql.= " '".$db->escape($_SESSION['toutchoix'])."'";
+	$sql.= ")";
+	dol_syslog($sql);
+	$resql=$db->query($sql);
+
+	if ($origin == 'dolibarr') $urlback=dol_buildpath('/opensurvey/adminstuds_preview.php',1).'?sondage='.$sondage_admin;
+	else
+	{
+		// Define $urlwithroot
+		$urlwithouturlroot=preg_replace('/'.preg_quote(DOL_URL_ROOT,'/').'$/i','',trim($dolibarr_main_url_root));
+		$urlwithroot=$urlwithouturlroot.DOL_URL_ROOT;		// This is to use external domain name found into config file
+		//$urlwithroot=DOL_MAIN_URL_ROOT;					// This is to use same domain name than current
+
+		$url=$urlwithouturlroot.dol_buildpath('/opensurvey/public/studs.php',1).'?sondage='.$sondage;
+
+		$urlback=$url;
+
+		//var_dump($urlback);exit;
+	}
+
+	unset($_SESSION["titre"]);
+	unset($_SESSION["nom"]);
+	unset($_SESSION["adresse"]);
+	unset($_SESSION["commentaires"]);
+	unset($_SESSION["canedit"]);
+	unset($_SESSION["mailsonde"]);
+
+	header("Location: ".$urlback);
+	exit();
 }
 
 
