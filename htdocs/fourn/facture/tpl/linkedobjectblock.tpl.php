<?php
/* Copyright (C) 2010-2011 Regis Houssin <regis.houssin@inodbox.com>
 * Copyright (C) 2014      Marcos García <marcosgdf@gmail.com>
 * Copyright (C) 2015      Charlie Benke <charlie@patas-monkey.com>
 * Copyright (C) 2016      Laurent Destailleur <eldy@users.sourceforge.net>
 * Copyright (C) 2024		MDW							<mdeweerd@users.noreply.github.com>
 *
 * This program is free software; you can redistribute it and/or modify
 * it under the terms of the GNU General Public License as published by
 * the Free Software Foundation; either version 3 of the License, or
 * (at your option) any later version.
 *
 * This program is distributed in the hope that it will be useful,
 * but WITHOUT ANY WARRANTY; without even the implied warranty of
 * MERCHANTABILITY or FITNESS FOR A PARTICULAR PURPOSE.  See the
 * GNU General Public License for more details.
 *
 * You should have received a copy of the GNU General Public License
 * along with this program. If not, see <https://www.gnu.org/licenses/>.
 */

// Protection to avoid direct call of template
if (empty($conf) || !is_object($conf)) {
	print "Error, template page can't be called as URL";
	exit(1);
}


print "<!-- BEGIN PHP TEMPLATE fourn/facture/tpl/linkedobjectblock.tpl.php -->\n";


global $user;
global $noMoreLinkedObjectBlockAfter;

$langs = $GLOBALS['langs'];
'@phan-var-force Translate $langs';
$linkedObjectBlock = $GLOBALS['linkedObjectBlock'];

$langs->load("bills");

$total = 0;
$ilink = 0;
foreach ($linkedObjectBlock as $key => $objectlink) {
	$ilink++;

	$trclass = 'oddeven';
	if ($ilink == count($linkedObjectBlock) && empty($noMoreLinkedObjectBlockAfter) && count($linkedObjectBlock) <= 1) {
		$trclass .= ' liste_sub_total';
	} ?>
	<tr class="<?php echo $trclass; ?>">
		<td><?php echo $langs->trans("SupplierInvoice"); ?></td>
		<td><a href="<?php echo DOL_URL_ROOT.'/fourn/facture/card.php?facid='.$objectlink->id ?>"><?php echo img_object($langs->trans("ShowBill"), "bill").' '.$objectlink->ref; ?></a></td>
		<td class="left"><?php echo $objectlink->ref_supplier; ?></td>
		<td class="center"><?php echo dol_print_date($objectlink->date, 'day'); ?></td>
		<td class="right"><?php
		if ($user->hasRight('fournisseur', 'facture', 'lire')) {
			$sign = 1;
			if ($object->type == FactureFournisseur::TYPE_CREDIT_NOTE) {
				$sign = -1;
			}
			if ($objectlink->statut != 3) {
				// If not abandoned
<<<<<<< HEAD
				$total = $total + $sign * $objectlink->total_ht;
=======
				$total += $sign * $objectlink->total_ht;
>>>>>>> cc80841a
				echo price($objectlink->total_ht);
			} else {
				echo '<strike>'.price($objectlink->total_ht).'</strike>';
			}
		} ?></td>
		<td class="right"><?php
		if (method_exists($objectlink, 'getSommePaiement')) {
			echo $objectlink->getLibStatut(3, $objectlink->getSommePaiement());
		} else {
			echo $objectlink->getLibStatut(3);
		} ?></td>
		<td class="right"><a class="reposition" href="<?php echo $_SERVER["PHP_SELF"].'?id='.urlencode((string) ($object->id)).'&action=dellink&token='.newToken().'&dellinkid='.urlencode((string) ($key)); ?>"><?php echo img_picto($langs->transnoentitiesnoconv("RemoveLink"), 'unlink'); ?></a></td>
	</tr>
	<?php
}
if (count($linkedObjectBlock) > 1) {
	?>
	<tr class="liste_total <?php echo(empty($noMoreLinkedObjectBlockAfter) ? 'liste_sub_total' : ''); ?>">
		<td><?php echo $langs->trans("Total"); ?></td>
		<td></td>
		<td class="center"></td>
		<td class="center"></td>
		<td class="right"><?php echo price($total); ?></td>
		<td class="right"></td>
		<td class="right"></td>
	</tr>
	<?php
}

print "<!-- END PHP TEMPLATE -->\n";<|MERGE_RESOLUTION|>--- conflicted
+++ resolved
@@ -60,11 +60,7 @@
 			}
 			if ($objectlink->statut != 3) {
 				// If not abandoned
-<<<<<<< HEAD
-				$total = $total + $sign * $objectlink->total_ht;
-=======
 				$total += $sign * $objectlink->total_ht;
->>>>>>> cc80841a
 				echo price($objectlink->total_ht);
 			} else {
 				echo '<strike>'.price($objectlink->total_ht).'</strike>';
