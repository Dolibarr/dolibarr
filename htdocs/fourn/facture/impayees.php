<?php
/* Copyright (C) 2002-2005	Rodolphe Quiedeville	<rodolphe@quiedeville.org>
 * Copyright (C) 2004		Eric Seigne				<eric.seigne@ryxeo.com>
 * Copyright (C) 2004-2012	Laurent Destailleur		<eldy@users.sourceforge.net>
 * Copyright (C) 2005-2012	Regis Houssin			<regis.houssin@capnetworks.com>
 * Copyright (C) 2012		Vinicius Nogueira       <viniciusvgn@gmail.com>
 * Copyright (C) 2012		Juanjo Menent			<jmenent@2byte.es>
 *
 * This program is free software; you can redistribute it and/or modify
 * it under the terms of the GNU General Public License as published by
 * the Free Software Foundation; either version 3 of the License, or
 * (at your option) any later version.
 *
 * This program is distributed in the hope that it will be useful,
 * but WITHOUT ANY WARRANTY; without even the implied warranty of
 * MERCHANTABILITY or FITNESS FOR A PARTICULAR PURPOSE.  See the
 * GNU General Public License for more details.
 *
 * You should have received a copy of the GNU General Public License
 * along with this program. If not, see <http://www.gnu.org/licenses/>.
 */

/**
 *		\file       htdocs/fourn/facture/impayees.php
 *		\ingroup    facture
 *		\brief      Page to list all unpaid invoices
 */

require '../../main.inc.php';
require_once DOL_DOCUMENT_ROOT.'/fourn/class/fournisseur.class.php';
require_once DOL_DOCUMENT_ROOT.'/fourn/class/fournisseur.facture.class.php';
require_once DOL_DOCUMENT_ROOT.'/compta/paiement/class/paiement.class.php';

if (! $user->rights->facture->lire) accessforbidden();

$langs->load("companies");
$langs->load("bills");


$socid=GETPOST('socid','int');
$option = GETPOST('option');

// Security check
if ($user->societe_id > 0)
{
	$action = '';
	$socid = $user->societe_id;
}


/*
 * View
 */

$now=dol_now();

llxHeader('',$langs->trans("BillsSuppliersUnpaid"));

$title=$langs->trans("BillsSuppliersUnpaid");

$facturestatic=new FactureFournisseur($db);
$companystatic=new Societe($db);


/***************************************************************************
*                                                                         *
*                      Mode Liste                                         *
*                                                                         *
***************************************************************************/

$sortfield = GETPOST("sortfield",'alpha');
$sortorder = GETPOST("sortorder",'alpha');

$search_ref = GETPOST('search_ref','alpha');
$search_ref_supplier = GETPOST('search_ref_supplier','alpha');
$search_societe = GETPOST('search_societe','alpha');
$search_montant_ht = GETPOST('search_montant_ht','int');
$search_montant_ttc = GETPOST('search_montant_ttc','int');


$page = GETPOST("page",'int');
if ($page == -1) { $page = 0; }
$offset = $conf->liste_limit * $page;
$pageprev = $page - 1;
$pagenext = $page + 1;
if (! $sortfield) $sortfield="f.date_lim_reglement";
if (! $sortorder) $sortorder="ASC";

if ($user->rights->fournisseur->facture->lire)
{
	$sql = "SELECT s.rowid as socid, s.nom,";
	$sql.= " f.rowid, f.ref, f.ref_supplier, f.total_ht, f.total_ttc,";
	$sql.= " f.datef as df, f.date_lim_reglement as datelimite, ";
	$sql.= " f.paye as paye, f.rowid as facid, f.fk_statut";
	$sql.= " ,sum(pf.amount) as am";
	if (! $user->rights->societe->client->voir && ! $socid) $sql .= ", sc.fk_soc, sc.fk_user ";
	$sql.= " FROM ".MAIN_DB_PREFIX."societe as s";
	if (! $user->rights->societe->client->voir && ! $socid) $sql .= ", ".MAIN_DB_PREFIX."societe_commerciaux as sc";
	$sql.= ",".MAIN_DB_PREFIX."facture_fourn as f";
	$sql.= " LEFT JOIN ".MAIN_DB_PREFIX."paiementfourn_facturefourn as pf ON f.rowid=pf.fk_facturefourn ";
	$sql.= " WHERE f.entity = ".$conf->entity;
	$sql.= " AND f.fk_soc = s.rowid";
	$sql.= " AND f.paye = 0 AND f.fk_statut = 1";
	if ($option == 'late') $sql.=" AND f.date_lim_reglement < '".$db->idate(dol_now() - $conf->facture->fournisseur->warning_delay)."'";
	if (! $user->rights->societe->client->voir && ! $socid) $sql .= " AND s.rowid = sc.fk_soc AND sc.fk_user = " .$user->id;
	if ($socid) $sql .= " AND s.rowid = ".$socid;

	if (GETPOST('filtre'))
	{
		$filtrearr = explode(",", GETPOST('filtre'));
		foreach ($filtrearr as $fil)
		{
			$filt = explode(":", $fil);
			$sql .= " AND " . $filt[0] . " = " . $filt[1];
		}
	}

	if ($search_ref)
	{
		$sql .= " AND f.rowid LIKE '%".$search_ref."%'";
	}
	if ($search_ref_supplier)
	{
		$sql .= " AND f.ref_supplier LIKE '%".$search_ref_supplier."%'";
	}

	if ($search_societe)
	{
		$sql .= " AND s.nom LIKE '%".$search_societe."%'";
	}

	if ($search_montant_ht)
	{
		$sql .= " AND f.total_ht = '".$search_montant_ht."'";
	}

	if ($search_montant_ttc)
	{
		$sql .= " AND f.total_ttc = '".$search_montant_ttc."'";
	}

	if (dol_strlen(GETPOST('sf_re')) > 0)
	{
		$sql .= " AND f.ref_supplier LIKE '%".GETPOST('sf_re')."%'";
	}
<<<<<<< HEAD
	$sql.= " GROUP BY f.ref_supplier, f.rowid, f.total_ht, f.total_ttc, f.datef, f.date_lim_reglement, f.paye, f.fk_statut, s.rowid, s.nom";

=======
	$sql.= " GROUP BY s.rowid, s.nom, f.rowid, f.facnumber, f.total_ht, f.total_ttc, f.datef, f.date_lim_reglement,f.paye, f.rowid, f.fk_statut";
	if (! $user->rights->societe->client->voir && ! $socid) $sql .= ", sc.fk_soc, sc.fk_user ";
>>>>>>> de1f53db
	$sql.= " ORDER BY ";
	$listfield=explode(',',$sortfield);
	foreach ($listfield as $key => $value) $sql.=$listfield[$key]." ".$sortorder.",";
	$sql.= " f.ref_supplier DESC";

	$resql = $db->query($sql);
	if ($resql)
	{
		$num = $db->num_rows($resql);

		if ($socid)
		{
			$soc = new Societe($db);
			$soc->fetch($socid);
		}

		$param ='';
		if ($socid) $param.="&socid=".$socid;

		if ($search_ref)         	$param.='&amp;search_ref='.urlencode($search_ref);
		if ($search_ref_supplier)	$param.='&amp;search_ref_supplier='.urlencode($search_ref_supplier);
		if ($search_societe)     	$param.='&amp;search_societe='.urlencode($search_societe);
		if ($search_montant_ht)  	$param.='&amp;search_montant_ht='.urlencode($search_montant_ht);
		if ($search_montant_ttc) 	$param.='&amp;search_montant_ttc='.urlencode($search_montant_ttc);

		$param.=($option?"&option=".$option:"");
		if (! empty($late)) $param.='&late='.urlencode($late);
		$urlsource=str_replace('&amp;','&',$param);

		$titre=($socid?$langs->trans("BillsSuppliersUnpaidForCompany",$soc->nom):$langs->trans("BillsSuppliersUnpaid"));

		if ($option == 'late') $titre.=' ('.$langs->trans("Late").')';
	    else $titre.=' ('.$langs->trans("All").')';

		$link='';
		if (empty($option)) $link='<a href="'.$_SERVER["PHP_SELF"].'?option=late'.($socid?'&socid='.$socid:'').'">'.$langs->trans("ShowUnpaidLateOnly").'</a>';
		elseif ($option == 'late') $link='<a href="'.$_SERVER["PHP_SELF"].'?'.($socid?'&socid='.$socid:'').'">'.$langs->trans("ShowUnpaidAll").'</a>';
		print_fiche_titre($titre,$link);

		print_barre_liste('','',$_SERVER["PHP_SELF"],$param,$sortfield,$sortorder,'',0);	// We don't want pagination on this page
		$i = 0;
		print '<form method="get" action="'.$_SERVER["PHP_SELF"].'">';

		print '<table class="liste" width="100%">';
		print '<tr class="liste_titre">';
		print_liste_field_titre($langs->trans("Ref"),$_SERVER["PHP_SELF"],"f.rowid","",$param,"",$sortfield,$sortorder);
		print_liste_field_titre($langs->trans("RefSupplier"),$_SERVER["PHP_SELF"],"f.ref_supplier","",$param,"",$sortfield,$sortorder);
		print_liste_field_titre($langs->trans("Date"),$_SERVER["PHP_SELF"],"f.datef","",$param,'align="center"',$sortfield,$sortorder);
		print_liste_field_titre($langs->trans("DateDue"),$_SERVER["PHP_SELF"],"f.date_lim_reglement","",$param,'align="center"',$sortfield,$sortorder);
		print_liste_field_titre($langs->trans("Company"),$_SERVER["PHP_SELF"],"s.nom","",$param,"",$sortfield,$sortorder);
		print_liste_field_titre($langs->trans("AmountHT"),$_SERVER["PHP_SELF"],"f.total_ht","",$param,'align="right"',$sortfield,$sortorder);
		print_liste_field_titre($langs->trans("AmountTTC"),$_SERVER["PHP_SELF"],"f.total_ttc","",$param,'align="right"',$sortfield,$sortorder);
		print_liste_field_titre($langs->trans("AlreadyPaid"),$_SERVER["PHP_SELF"],"am","",$param,'align="right"',$sortfield,$sortorder);
		print_liste_field_titre($langs->trans("Status"),$_SERVER["PHP_SELF"],"fk_statut,paye,am","",$param,'align="right"',$sortfield,$sortorder);
		print "</tr>\n";

		// Lines with filter fields
		print '<tr class="liste_titre">';
		print '<td class="liste_titre">';
		print '<input class="flat" size="8" type="text" name="search_ref" value="'.$search_ref.'"></td>';
		print '<td class="liste_titre">';
		print '<input class="flat" size="8" type="text" name="search_ref_supplier" value="'.$search_ref_supplier.'"></td>';
		print '<td class="liste_titre">&nbsp;</td>';
		print '<td class="liste_titre">&nbsp;</td>';
		print '<td class="liste_titre" align="left">';
		print '<input class="flat" type="text" size="6" name="search_societe" value="'.$search_societe.'">';
		print '</td><td class="liste_titre" align="right">';
		print '<input class="flat" type="text" size="8" name="search_montant_ht" value="'.$search_montant_ht.'">';
		print '</td><td class="liste_titre" align="right">';
		print '<input class="flat" type="text" size="8" name="search_montant_ttc" value="'.$search_montant_ttc.'">';
		print '</td><td class="liste_titre" colspan="2" align="right">';
		print '<input type="image" class="liste_titre" name="button_search" src="'.DOL_URL_ROOT.'/theme/'.$conf->theme.'/img/search.png" value="'.dol_escape_htmltag($langs->trans("Search")).'" title="'.dol_escape_htmltag($langs->trans("Search")).'">';
		print '</td>';
		print "</tr>\n";

		if ($num > 0)
		{
			$var=True;
			$total_ht=0;
			$total_ttc=0;
			$total_paid=0;

			while ($i < $num)
			{
				$objp = $db->fetch_object($resql);

				$var=!$var;

				print "<tr ".$bc[$var].">";
				$classname = "impayee";

				print '<td nowrap>';
				$facturestatic->id=$objp->facid;
				$facturestatic->ref=$objp->ref;
				print $facturestatic->getNomUrl(1);
				print "</td>\n";

				print "<td nowrap>".dol_trunc($objp->ref_supplier,12)."</td>\n";

				print "<td nowrap align=\"center\">".dol_print_date($db->jdate($objp->df),'day')."</td>\n";
				print "<td nowrap align=\"center\">".dol_print_date($db->jdate($objp->datelimite),'day');
				if ($objp->datelimite && $db->jdate($objp->datelimite) < ($now - $conf->facture->fournisseur->warning_delay) && ! $objp->paye && $objp->fk_statut == 1) print img_warning($langs->trans("Late"));
				print "</td>\n";

				print '<td>';
				$companystatic->id=$objp->socid;
				$companystatic->nom=$objp->nom;
				print $companystatic->getNomUrl(1,'supplier',32);
				print '</td>';

				print "<td align=\"right\">".price($objp->total_ht)."</td>";
				print "<td align=\"right\">".price($objp->total_ttc)."</td>";
				print "<td align=\"right\">".price($objp->am)."</td>";

				// Affiche statut de la facture
				print '<td align="right" class="nowrap">';
				print $facturestatic->LibStatut($objp->paye,$objp->fk_statut,5,$objp->am);
				print '</td>';

				print "</tr>\n";
				$total_ht+=$objp->total_ht;
				$total_ttc+=$objp->total_ttc;
				$total_paid+=$objp->am;

				$i++;
			}

			print '<tr class="liste_total">';
			print "<td colspan=\"5\" align=\"left\">".$langs->trans("Total").": </td>";
			print "<td align=\"right\"><b>".price($total_ht)."</b></td>";
			print "<td align=\"right\"><b>".price($total_ttc)."</b></td>";
			print "<td align=\"right\"><b>".price($total_paid)."</b></td>";
			print '<td align="center">&nbsp;</td>';
			print "</tr>\n";
		}

		print "</table>";

		print '</form>';

		$db->free($resql);
	}
	else
	{
		dol_print_error($db);
	}

}

// End of page
$db->close();
llxFooter();
?><|MERGE_RESOLUTION|>--- conflicted
+++ resolved
@@ -143,13 +143,9 @@
 	{
 		$sql .= " AND f.ref_supplier LIKE '%".GETPOST('sf_re')."%'";
 	}
-<<<<<<< HEAD
-	$sql.= " GROUP BY f.ref_supplier, f.rowid, f.total_ht, f.total_ttc, f.datef, f.date_lim_reglement, f.paye, f.fk_statut, s.rowid, s.nom";
-
-=======
-	$sql.= " GROUP BY s.rowid, s.nom, f.rowid, f.facnumber, f.total_ht, f.total_ttc, f.datef, f.date_lim_reglement,f.paye, f.rowid, f.fk_statut";
+
+	$sql.= " GROUP BY s.rowid, s.nom, f.rowid, f.ref, f.ref_supplier, f.total_ht, f.total_ttc, f.datef, f.date_lim_reglement, f.paye, f.fk_statut, s.rowid, s.nom";
 	if (! $user->rights->societe->client->voir && ! $socid) $sql .= ", sc.fk_soc, sc.fk_user ";
->>>>>>> de1f53db
 	$sql.= " ORDER BY ";
 	$listfield=explode(',',$sortfield);
 	foreach ($listfield as $key => $value) $sql.=$listfield[$key]." ".$sortorder.",";
