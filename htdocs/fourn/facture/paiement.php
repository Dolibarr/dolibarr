--- conflicted
+++ resolved
@@ -820,10 +820,6 @@
         if ($optioncss != '') print '<input type="hidden" name="optioncss" value="'.$optioncss.'">';
         print '<input type="hidden" name="token" value="'.$_SESSION['newtoken'].'">';
         print '<input type="hidden" name="formfilteraction" id="formfilteraction" value="list">';
-<<<<<<< HEAD
-        // print '<input type="hidden" name="action" value="list">';
-=======
->>>>>>> a60cd49f
         print '<input type="hidden" name="sortfield" value="'.$sortfield.'">';
         print '<input type="hidden" name="sortorder" value="'.$sortorder.'">';
         print '<input type="hidden" name="page" value="'.$page.'">';
