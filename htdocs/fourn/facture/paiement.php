<?php
/* Copyright (C) 2003-2005	Rodolphe Quiedeville	<rodolphe@quiedeville.org>
 * Copyright (C) 2004		Eric Seigne				<eric.seigne@ryxeo.com>
 * Copyright (C) 2004-2014	Laurent Destailleur		<eldy@users.sourceforge.net>
 * Copyright (C) 2004		Christophe Combelles	<ccomb@free.fr>
 * Copyright (C) 2005		Marc Barilley / Ocebo	<marc@ocebo.com>
 * Copyright (C) 2005-2012	Regis Houssin			<regis.houssin@capnetworks.com>
 * Copyright (C) 2014		Teddy Andreotti			<125155@supinfo.com>
 *
 * This program is free software; you can redistribute it and/or modify
 * it under the terms of the GNU General Public License as published by
 * the Free Software Foundation; either version 3 of the License, or
 * (at your option) any later version.
 *
 * This program is distributed in the hope that it will be useful,
 * but WITHOUT ANY WARRANTY; without even the implied warranty of
 * MERCHANTABILITY or FITNESS FOR A PARTICULAR PURPOSE.  See the
 * GNU General Public License for more details.
 *
 * You should have received a copy of the GNU General Public License
 * along with this program. If not, see <http://www.gnu.org/licenses/>.
 */

/**
 *	\file       htdocs/fourn/facture/paiement.php
 *	\ingroup    fournisseur,facture
 *	\brief      Payment page for suppliers invoices
 */

require '../../main.inc.php';
require DOL_DOCUMENT_ROOT.'/fourn/class/fournisseur.class.php';
require DOL_DOCUMENT_ROOT.'/fourn/class/fournisseur.facture.class.php';
require DOL_DOCUMENT_ROOT.'/fourn/class/paiementfourn.class.php';

$langs->load('companies');
$langs->load('bills');
$langs->load('banks');
$langs->load('compta');

$action     = GETPOST('action','alpha');
$confirm	= GETPOST('confirm');

$facid=GETPOST('facid','int');
$socid=GETPOST('socid','int');

$sortfield = GETPOST("sortfield",'alpha');
$sortorder = GETPOST("sortorder",'alpha');
$page = GETPOST("page",'int');
if ($page == -1) { $page = 0; }
$offset = $conf->liste_limit * $page;
$pageprev = $page - 1;
$pagenext = $page + 1;
$limit = $conf->liste_limit;
if (! $sortorder) $sortorder="DESC";
if (! $sortfield) $sortfield="p.rowid";

$amounts = array();

// Security check
if ($user->societe_id > 0)
{
    $socid = $user->societe_id;
}


// Initialize technical object to manage hooks of thirdparties. Note that conf->hooks_modules contains array array
$hookmanager->initHooks(array('paymentsupplier'));

$parameters=array('socid'=>$socid);
$reshook=$hookmanager->executeHooks('doActions',$parameters,$object,$action);    // Note that $action and $object may have been modified by some hooks
if ($reshook < 0) setEventMessages($hookmanager->error, $hookmanager->errors, 'errors');


<<<<<<< HEAD
/*
 * Actions
 */

if ($action == 'add_paiement' || ($action == 'confirm_paiement' && $confirm=='yes'))
{
    $error = 0;
=======
if (empty($reshook)) {
>>>>>>> 08214999

    /*
     * Actions
     */
    if ($action == 'add_paiement' || ($action == 'confirm_paiement' && $confirm=='yes'))
    {
        $error = 0;

        $datepaye = dol_mktime(12, 0, 0, GETPOST('remonth'), GETPOST('reday'), GETPOST('reyear'));
        $paiement_id = 0;
        $totalpayment = 0;
        $atleastonepaymentnotnull = 0;

        // Generate payment array and check if there is payment higher than invoice and payment date before invoice date
        $tmpinvoice=new FactureFournisseur($db);
        foreach ($_POST as $key => $value)
        {
            if (substr($key,0,7) == 'amount_')
            {
                $cursorfacid = substr($key,7);
                $amounts[$cursorfacid] = price2num(trim(GETPOST($key)));
                $totalpayment = $totalpayment + $amounts[$cursorfacid];
                if (! empty($amounts[$cursorfacid])) $atleastonepaymentnotnull++;
                $result=$tmpinvoice->fetch($cursorfacid);
                if ($result <= 0) dol_print_error($db);
                $amountsresttopay[$cursorfacid]=price2num($tmpinvoice->total_ttc - $tmpinvoice->getSommePaiement());
                if ($amounts[$cursorfacid])
                {
                    // Check amount
                    if ($amounts[$cursorfacid] && (abs($amounts[$cursorfacid]) > abs($amountsresttopay[$cursorfacid])))
                    {
                        $addwarning=1;
                        $formquestion['text'] = img_warning($langs->trans("PaymentHigherThanReminderToPaySupplier")).' '.$langs->trans("HelpPaymentHigherThanReminderToPaySupplier");
                    }
                    // Check date
                    if ($datepaye && ($datepaye < $tmpinvoice->date))
                    {
                        $langs->load("errors");
                        //$error++;
                        setEventMessage($langs->transnoentities("WarningPaymentDateLowerThanInvoiceDate", dol_print_date($datepaye,'day'), dol_print_date($tmpinvoice->date, 'day'), $tmpinvoice->ref), 'warnings');
                    }
                }

                $formquestion[$i++]=array('type' => 'hidden','name' => $key,  'value' => $_POST[$key]);
            }
        }

        // Check parameters
        if ($_POST['paiementid'] <= 0)
        {
            setEventMessage($langs->transnoentities('ErrorFieldRequired',$langs->transnoentities('PaymentMode')), 'errors');
            $error++;
        }

        if (! empty($conf->banque->enabled))
        {
            // If bank module is on, account is required to enter a payment
            if (GETPOST('accountid') <= 0)
            {
                setEventMessage($langs->transnoentities('ErrorFieldRequired',$langs->transnoentities('AccountToCredit')), 'errors');
                $error++;
            }
        }

        if (empty($totalpayment) && empty($atleastonepaymentnotnull))
        {
            setEventMessage($langs->transnoentities('ErrorFieldRequired',$langs->trans('PaymentAmount')), 'errors');
            $error++;
        }

        if (empty($datepaye))
        {
            setEventMessage($langs->transnoentities('ErrorFieldRequired',$langs->transnoentities('Date')), 'errors');
            $error++;
        }
    }

    /*
     * Action add_paiement
     */
    if ($action == 'add_paiement')
    {
        if ($error)
        {
            $action = 'create';
        }
        // Le reste propre a cette action s'affiche en bas de page.
    }


    /*
     * Action confirm_paiement
     */
    if ($action == 'confirm_paiement' && $confirm == 'yes')
    {
        $error=0;

        $datepaye = dol_mktime(12, 0, 0, GETPOST('remonth'), GETPOST('reday'), GETPOST('reyear'));

        if (! $error)
        {
            $db->begin();

            // Creation de la ligne paiement
            $paiement = new PaiementFourn($db);
            $paiement->datepaye     = $datepaye;
            $paiement->amounts      = $amounts;   // Array of amounts
            $paiement->paiementid   = $_POST['paiementid'];
            $paiement->num_paiement = $_POST['num_paiement'];
            $paiement->note         = $_POST['comment'];
            if (! $error)
            {
                $paiement_id = $paiement->create($user,(GETPOST('closepaidinvoices')=='on'?1:0));
                if ($paiement_id < 0)
                {
                    setEventMessage($paiement->error, 'errors');
                    $error++;
                }
            }

            if (! $error)
            {
                $result=$paiement->addPaymentToBank($user,'payment_supplier','(SupplierInvoicePayment)',$_POST['accountid'],'','');
                if ($result < 0)
                {
                    setEventMessage($paiement->error, 'errors');
                    $error++;
                }
            }

            if (! $error)
            {
                $db->commit();

                // If payment dispatching on more than one invoice, we keep on summary page, otherwise go on invoice card
                $invoiceid=0;
                foreach ($paiement->amounts as $key => $amount)
                {
                    $facid = $key;
                    if (is_numeric($amount) && $amount <> 0)
                    {
                        if ($invoiceid != 0) $invoiceid=-1; // There is more than one invoice payed by this payment
                        else $invoiceid=$facid;
                    }
                }
                if ($invoiceid > 0) $loc = DOL_URL_ROOT.'/fourn/facture/fiche.php?facid='.$invoiceid;
                else $loc = DOL_URL_ROOT.'/fourn/paiement/fiche.php?id='.$paiement_id;
                header('Location: '.$loc);
                exit;
            }
            else
            {
                $db->rollback();
            }
<<<<<<< HEAD
            if ($invoiceid > 0) $loc = DOL_URL_ROOT.'/fourn/facture/card.php?facid='.$invoiceid;
            else $loc = DOL_URL_ROOT.'/fourn/paiement/card.php?id='.$paiement_id;
            header('Location: '.$loc);
            exit;
        }
        else
        {
            $db->rollback();
=======
>>>>>>> 08214999
        }
    }
}


/*
 * View
 */

$supplierstatic=new Societe($db);
$invoicesupplierstatic = new FactureFournisseur($db);

llxHeader('',$langs->trans('ListPayment'));

$form=new Form($db);

if ($action == 'create' || $action == 'confirm_paiement' || $action == 'add_paiement')
{
    $object = new FactureFournisseur($db);
    $object->fetch($facid);

    $datefacture=dol_mktime(12, 0, 0, GETPOST('remonth'), GETPOST('reday'), GETPOST('reyear'));
    $dateinvoice=($datefacture==''?(empty($conf->global->MAIN_AUTOFILL_DATE)?-1:''):$datefacture);

    $sql = 'SELECT s.nom as name, s.rowid as socid,';
    $sql.= ' f.rowid, f.ref, f.ref_supplier, f.amount, f.total_ttc as total';
    if (!$user->rights->societe->client->voir && !$socid) $sql .= ", sc.fk_soc, sc.fk_user ";
    $sql.= ' FROM '.MAIN_DB_PREFIX.'societe as s, '.MAIN_DB_PREFIX.'facture_fourn as f';
    if (!$user->rights->societe->client->voir && !$socid) $sql .= ", ".MAIN_DB_PREFIX."societe_commerciaux as sc";
    $sql.= ' WHERE f.fk_soc = s.rowid';
    $sql.= ' AND f.rowid = '.$facid;
    if (!$user->rights->societe->client->voir && !$socid) $sql .= " AND s.rowid = sc.fk_soc AND sc.fk_user = " .$user->id;
    $resql = $db->query($sql);
    if ($resql)
    {
        $num = $db->num_rows($resql);
        if ($num)
        {
            $obj = $db->fetch_object($resql);
            $total = $obj->total;

            print_fiche_titre($langs->trans('DoPayment'));

            print '<form id="payment_form" name="addpaiement" action="'.$_SERVER["PHP_SELF"].'" method="POST">';
            print '<input type="hidden" name="token" value="'.$_SESSION['newtoken'].'">';
            print '<input type="hidden" name="action" value="add_paiement">';
            print '<input type="hidden" name="facid" value="'.$facid.'">';
            print '<input type="hidden" name="ref_supplier" value="'.$obj->ref_supplier.'">';
            print '<input type="hidden" name="socid" value="'.$obj->socid.'">';
            print '<input type="hidden" name="societe" value="'.$obj->name.'">';

            print '<table class="border" width="100%">';

            print '<tr class="liste_titre"><td colspan="3">'.$langs->trans('Payment').'</td>';
            print '<tr><td>'.$langs->trans('Company').'</td><td colspan="2">';
            $supplierstatic->id=$obj->socid;
            $supplierstatic->name=$obj->name;
            print $supplierstatic->getNomUrl(1,'supplier');
            print '</td></tr>';
            print '<tr><td class="fieldrequired">'.$langs->trans('Date').'</td><td>';
            $form->select_date($dateinvoice,'','','','',"addpaiement",1,1);
            print '</td>';
            print '<td>'.$langs->trans('Comments').'</td></tr>';
            print '<tr><td class="fieldrequired">'.$langs->trans('PaymentMode').'</td><td>';
            $form->select_types_paiements(empty($_POST['paiementid'])?'':$_POST['paiementid'],'paiementid');
            print '</td>';
            print '<td rowspan="3" valign="top">';
            print '<textarea name="comment" wrap="soft" cols="60" rows="'.ROWS_3.'">'.(empty($_POST['comment'])?'':$_POST['comment']).'</textarea></td></tr>';
            print '<tr><td>'.$langs->trans('Numero').'</td><td><input name="num_paiement" type="text" value="'.(empty($_POST['num_paiement'])?'':$_POST['num_paiement']).'"></td></tr>';
            if (! empty($conf->banque->enabled))
            {
                print '<tr><td class="fieldrequired">'.$langs->trans('Account').'</td><td>';
                $form->select_comptes(empty($_POST['accountid'])?'':$_POST['accountid'],'accountid',0,'',2);
                print '</td></tr>';
            }
            else
            {
                print '<tr><td colspan="2">&nbsp;</td></tr>';
            }
            print '</table>';


			$parameters=array('facid'=>$facid, 'ref'=>$ref, 'objcanvas'=>$objcanvas);
			$reshook=$hookmanager->executeHooks('paymentsupplierinvoices',$parameters,$object,$action);    // Note that $action and $object may have been modified by some hooks
			$error=$hookmanager->error; $errors=$hookmanager->errors;
			if (empty($reshook))
			{
				/*
	             * Autres factures impayees
	             */
	            $sql = 'SELECT f.rowid as facid, f.ref, f.ref_supplier, f.total_ht, f.total_ttc, f.datef as df';
	            $sql.= ', SUM(pf.amount) as am';
	            $sql.= ' FROM '.MAIN_DB_PREFIX.'facture_fourn as f';
	            $sql.= ' LEFT JOIN '.MAIN_DB_PREFIX.'paiementfourn_facturefourn as pf ON pf.fk_facturefourn = f.rowid';
	            $sql.= " WHERE f.entity = ".$conf->entity;
	            $sql.= ' AND f.fk_soc = '.$object->socid;
	            $sql.= ' AND f.paye = 0';
	            $sql.= ' AND f.fk_statut = 1';  // Statut=0 => non validee, Statut=2 => annulee
	            $sql.= ' GROUP BY f.rowid, f.ref, f.ref_supplier, f.total_ht, f.total_ttc, f.datef';
	            $resql = $db->query($sql);
	            if ($resql)
	            {
	                $num = $db->num_rows($resql);
	                if ($num > 0)
	                {
	                    $i = 0;
	                    print '<br>';
	                    print $langs->trans('Invoices').'<br>';

						if(!empty($conf->global->FAC_AUTO_FILLJS)){
							//Add js for AutoFill
							print "\n".'<script type="text/javascript" language="javascript">';
							print ' $(document).ready(function () {';
							print ' 	$(".AutoFillAmout").on(\'click touchstart\', function(){
											$("input[name="+$(this).data(\'rowname\')+"]").val($(this).data("value"));
										});';
							print '	});'."\n";
							print '	</script>'."\n";
						}
						print '<table class="noborder" width="100%">';
	                    print '<tr class="liste_titre">';
	                    print '<td>'.$langs->trans('Ref').'</td>';
	                    print '<td>'.$langs->trans('RefSupplier').'</td>';
	                    print '<td align="center">'.$langs->trans('Date').'</td>';
	                    print '<td align="right">'.$langs->trans('AmountTTC').'</td>';
	                    print '<td align="right">'.$langs->trans('AlreadyPaid').'</td>';
	                    print '<td align="right">'.$langs->trans('RemainderToPay').'</td>';
	                    print '<td align="center">'.$langs->trans('Amount').'</td>';
	                    print '</tr>';

	                    $var=True;
	                    $total=0;
	                    $total_ttc=0;
	                    $totalrecu=0;
	                    while ($i < $num)
	                    {
	                        $objp = $db->fetch_object($resql);
	                        $var=!$var;
	                        print '<tr '.$bc[$var].'>';
	                        print '<td>';
	                        $invoicesupplierstatic->ref=$objp->ref;
	                        $invoicesupplierstatic->id=$objp->facid;
	                        print $invoicesupplierstatic->getNomUrl(1);
	                        print '</td>';
	                        print '<td>'.$objp->ref_supplier.'</td>';
	                        if ($objp->df > 0 )
	                        {
	                            print '<td align="center">';
	                            print dol_print_date($db->jdate($objp->df), 'day').'</td>';
	                        }
	                        else
	                        {
	                            print '<td align="center"><b>!!!</b></td>';
	                        }
	                        print '<td align="right">'.price($objp->total_ttc).'</td>';
	                        print '<td align="right">'.price($objp->am).'</td>';
	                        print '<td align="right">'.price($objp->total_ttc - $objp->am).'</td>';
	                        print '<td align="center">';
	                        $namef = 'amount_'.$objp->facid;
							if(!empty($conf->global->FAC_AUTO_FILLJS))
								print img_picto("Auto fill",'rightarrow', "class='AutoFillAmout' data-rowname='".$namef."' data-value='".($objp->total_ttc - $objp->am)."'");
	                        print '<input type="text" size="8" name="'.$namef.'" value="'.GETPOST($namef).'">';
							print "</td></tr>\n";
	                        $total+=$objp->total_ht;
	                        $total_ttc+=$objp->total_ttc;
	                        $totalrecu+=$objp->am;
	                        $i++;
	                    }
	                    if ($i > 1)
	                    {
	                        // Print total
	                        print '<tr class="liste_total">';
	                        print '<td colspan="3" align="left">'.$langs->trans('TotalTTC').':</td>';
	                        print '<td align="right"><b>'.price($total_ttc).'</b></td>';
	                        print '<td align="right"><b>'.price($totalrecu).'</b></td>';
	                        print '<td align="right"><b>'.price($total_ttc - $totalrecu).'</b></td>';
	                        print '<td align="center">&nbsp;</td>';
	                        print "</tr>\n";
	                    }
	                    print "</table>\n";
	                }
	                $db->free($resql);
	            }
	            else
	           {
	                dol_print_error($db);
	            }
			}

	        // Bouton Enregistrer
	        if ($action != 'add_paiement')
	        {
				print '<center><br><input type="checkbox" checked="checked" name="closepaidinvoices"> '.$langs->trans("ClosePaidInvoicesAutomatically");
				print '<br><input type="submit" class="button" value="'.$langs->trans('Save').'"></center>';
	        }

            // Form to confirm payment
	        if ($action == 'add_paiement')
	        {
	            $preselectedchoice=$addwarning?'no':'yes';

	            print '<br>';
	            $text=$langs->trans('ConfirmSupplierPayment',$totalpayment,$langs->trans("Currency".$conf->currency));
	            if (GETPOST('closepaidinvoices'))
	            {
	                $text.='<br>'.$langs->trans("AllCompletelyPayedInvoiceWillBeClosed");
	                print '<input type="hidden" name="closepaidinvoices" value="'.GETPOST('closepaidinvoices').'">';
	            }
	            $form->form_confirm($_SERVER['PHP_SELF'].'?facid='.$facture->id.'&socid='.$facture->socid.'&type='.$facture->type,$langs->trans('PayedSuppliersPayments'),$text,'confirm_paiement',$formquestion,$preselectedchoice);
	        }

            print '</form>';
        }
    }
}

/*
 * Show list
 */
if (empty($action))
{
    if ($page == -1) $page = 0 ;
    $limit = $conf->liste_limit;
    $offset = $limit * $page ;

    if (! $sortorder) $sortorder='DESC';
    if (! $sortfield) $sortfield='p.datep';

    $search_ref=GETPOST('search_ref');
    $search_account=GETPOST('search_account');
    $search_paymenttype=GETPOST('search_paymenttype');
    $search_amount=GETPOST('search_amount');
    $search_company=GETPOST('search_company');
	
	if (GETPOST("button_removefilter_x") || GETPOST("button_removefilter")) // Both test are required to be compatible with all browsers
	{
		$search_ref="";
		$search_account="";
		$search_paymenttype="";
		$search_amount="";
		$search_company="";
	}

    $sql = 'SELECT p.rowid as pid, p.datep as dp, p.amount as pamount, p.num_paiement,';
    $sql.= ' s.rowid as socid, s.nom as name,';
    $sql.= ' c.libelle as paiement_type,';
    $sql.= ' ba.rowid as bid, ba.label,';
    if (!$user->rights->societe->client->voir) $sql .= ' sc.fk_soc, sc.fk_user,';
    $sql.= ' SUM(f.amount)';
    $sql.= ' FROM '.MAIN_DB_PREFIX.'paiementfourn AS p';
    if (!$user->rights->societe->client->voir) $sql .= ", ".MAIN_DB_PREFIX."societe_commerciaux as sc";
    $sql.= ' LEFT JOIN '.MAIN_DB_PREFIX.'paiementfourn_facturefourn AS pf ON p.rowid=pf.fk_paiementfourn';
    $sql.= ' LEFT JOIN '.MAIN_DB_PREFIX.'facture_fourn AS f ON f.rowid=pf.fk_facturefourn';
    $sql.= ' LEFT JOIN '.MAIN_DB_PREFIX.'c_paiement AS c ON p.fk_paiement = c.id';
    $sql.= ' LEFT JOIN '.MAIN_DB_PREFIX.'societe AS s ON s.rowid = f.fk_soc';
    $sql.= ' LEFT JOIN '.MAIN_DB_PREFIX.'bank as b ON p.fk_bank = b.rowid';
    $sql.= ' LEFT JOIN '.MAIN_DB_PREFIX.'bank_account as ba ON b.fk_account = ba.rowid';
    $sql.= " WHERE f.entity = ".$conf->entity;
    if (!$user->rights->societe->client->voir) $sql .= " AND s.rowid = sc.fk_soc AND sc.fk_user = " .$user->id;
    if ($socid)
    {
        $sql .= ' AND f.fk_soc = '.$socid;
    }
    // Search criteria
    if (! empty($search_ref))
    {
        $sql .= ' AND p.rowid='.$db->escape($search_ref);
    }
    if (! empty($search_account) && $search_account > 0)
    {
        $sql .= ' AND b.fk_account='.$db->escape($search_account);
    }
    if (! empty($search_paymenttype))
    {
        $sql .= " AND c.code='".$db->escape($search_paymenttype)."'";
    }
    if (! empty($search_amount))
    {
        $sql .= " AND p.amount='".price2num($search_amount)."'";
    }
    if (! empty($search_company))
    {
        $sql .= " AND s.nom LIKE '%".$db->escape($search_company)."%'";
    }
    $sql.= " GROUP BY p.rowid, p.datep, p.amount, p.num_paiement, s.rowid, s.nom, c.libelle, ba.rowid, ba.label";
    if (!$user->rights->societe->client->voir) $sql .= ", sc.fk_soc, sc.fk_user";
    $sql.= $db->order($sortfield,$sortorder);
    $sql.= $db->plimit($limit+1, $offset);

    $resql = $db->query($sql);
    if ($resql)
    {
        $num = $db->num_rows($resql);
        $i = 0;
        $var=True;

        $paramlist='';
        $paramlist.=(! empty($search_ref)?"&search_ref=".$search_ref:"");
        $paramlist.=(! empty($search_company)?"&search_company=".$search_company:"");
        $paramlist.=(! empty($search_amount)?"&search_amount='".$search_amount:"");

        print_barre_liste($langs->trans('SupplierPayments'), $page, $_SERVER["PHP_SELF"],$paramlist,$sortfield,$sortorder,'',$num);

        print '<form method="GET" action="'.$_SERVER["PHP_SELF"].'">';
        print '<table class="noborder" width="100%">';
        print '<tr class="liste_titre">';
        print_liste_field_titre($langs->trans('RefPayment'),$_SERVER["PHP_SELF"],'p.rowid','',$paramlist,'',$sortfield,$sortorder);
        print_liste_field_titre($langs->trans('Date'),$_SERVER["PHP_SELF"],'dp','',$paramlist,'align="center"',$sortfield,$sortorder);
        print_liste_field_titre($langs->trans('ThirdParty'),$_SERVER["PHP_SELF"],'s.nom','',$paramlist,'',$sortfield,$sortorder);
        print_liste_field_titre($langs->trans('Type'),$_SERVER["PHP_SELF"],'c.libelle','',$paramlist,'',$sortfield,$sortorder);
        print_liste_field_titre($langs->trans('Account'),$_SERVER["PHP_SELF"],'ba.label','',$paramlist,'',$sortfield,$sortorder);
        print_liste_field_titre($langs->trans('Amount'),$_SERVER["PHP_SELF"],'p.amount','',$paramlist,'align="right"',$sortfield,$sortorder);
        //print_liste_field_titre($langs->trans('Invoice'),$_SERVER["PHP_SELF"],'ref_supplier','',$paramlist,'',$sortfield,$sortorder);
        print '<td class="liste_titre">&nbsp;</td>';
		print "</tr>\n";

        // Lines for filters fields
        print '<tr class="liste_titre">';
        print '<td align="left">';
        print '<input class="flat" type="text" size="4" name="search_ref" value="'.$search_ref.'">';
        print '</td>';
        print '<td>&nbsp;</td>';
        print '<td align="left">';
        print '<input class="flat" type="text" size="6" name="search_company" value="'.$search_company.'">';
        print '</td>';
        print '<td>';
        $form->select_types_paiements($search_paymenttype,'search_paymenttype','',2,1,1);
        print '</td>';
        print '<td>';
        $form->select_comptes($search_account,'search_account',0,'',1);
        print '</td>';
        print '<td align="right">';
        print '<input class="flat" type="text" size="4" name="search_amount" value="'.$search_amount.'">';
        print '</td><td align="right">';
		print '<input type="image" class="liste_titre" name="button_search" src="'.img_picto($langs->trans("Search"),'search.png','','',1).'" value="'.dol_escape_htmltag($langs->trans("Search")).'" title="'.dol_escape_htmltag($langs->trans("Search")).'">';
        print '<input type="image" class="liste_titre" name="button_removefilter" src="'.img_picto($langs->trans("Search"),'searchclear.png','','',1).'" value="'.dol_escape_htmltag($langs->trans("RemoveFilter")).'" title="'.dol_escape_htmltag($langs->trans("RemoveFilter")).'">';
		print '</td>';
        print "</tr>\n";

        while ($i < min($num,$limit))
        {
            $objp = $db->fetch_object($resql);
            $var=!$var;
            print '<tr '.$bc[$var].'>';

            // Ref payment
            print '<td class="nowrap"><a href="'.DOL_URL_ROOT.'/fourn/paiement/card.php?id='.$objp->pid.'">'.img_object($langs->trans('ShowPayment'),'payment').' '.$objp->pid.'</a></td>';

            // Date
            print '<td class="nowrap" align="center">'.dol_print_date($db->jdate($objp->dp),'day')."</td>\n";

            print '<td>';
            if ($objp->socid) print '<a href="'.DOL_URL_ROOT.'/societe/soc.php?socid='.$objp->socid.'">'.img_object($langs->trans('ShowCompany'),'company').' '.dol_trunc($objp->name,32).'</a>';
            else print '&nbsp;';
            print '</td>';

            print '<td>'.dol_trunc($objp->paiement_type.' '.$objp->num_paiement,32)."</td>\n";

            print '<td>';
            if ($objp->bid) print '<a href="'.DOL_URL_ROOT.'/compta/bank/account.php?account='.$objp->bid.'">'.img_object($langs->trans("ShowAccount"),'account').' '.dol_trunc($objp->label,24).'</a>';
            else print '&nbsp;';
            print '</td>';

            print '<td align="right">'.price($objp->pamount).'</td>';

            // Ref invoice
            /*$invoicesupplierstatic->ref=$objp->ref_supplier;
            $invoicesupplierstatic->id=$objp->facid;
            print '<td class="nowrap">';
            print $invoicesupplierstatic->getNomUrl(1);
            print '</td>';*/
			
			print '<td>&nbsp;</td>';
            print '</tr>';
            $i++;
        }
        print "</table>";
        print "</form>\n";
    }
    else
    {
        dol_print_error($db);
    }
}

$db->close();

llxFooter();<|MERGE_RESOLUTION|>--- conflicted
+++ resolved
@@ -66,189 +66,170 @@
 // Initialize technical object to manage hooks of thirdparties. Note that conf->hooks_modules contains array array
 $hookmanager->initHooks(array('paymentsupplier'));
 
+
+
+/*
+ * Actions
+ */
+
 $parameters=array('socid'=>$socid);
 $reshook=$hookmanager->executeHooks('doActions',$parameters,$object,$action);    // Note that $action and $object may have been modified by some hooks
 if ($reshook < 0) setEventMessages($hookmanager->error, $hookmanager->errors, 'errors');
 
-
-<<<<<<< HEAD
-/*
- * Actions
- */
-
-if ($action == 'add_paiement' || ($action == 'confirm_paiement' && $confirm=='yes'))
+if (empty($reshook))
 {
-    $error = 0;
-=======
-if (empty($reshook)) {
->>>>>>> 08214999
-
-    /*
-     * Actions
-     */
-    if ($action == 'add_paiement' || ($action == 'confirm_paiement' && $confirm=='yes'))
-    {
-        $error = 0;
-
-        $datepaye = dol_mktime(12, 0, 0, GETPOST('remonth'), GETPOST('reday'), GETPOST('reyear'));
-        $paiement_id = 0;
-        $totalpayment = 0;
-        $atleastonepaymentnotnull = 0;
-
-        // Generate payment array and check if there is payment higher than invoice and payment date before invoice date
-        $tmpinvoice=new FactureFournisseur($db);
-        foreach ($_POST as $key => $value)
-        {
-            if (substr($key,0,7) == 'amount_')
-            {
-                $cursorfacid = substr($key,7);
-                $amounts[$cursorfacid] = price2num(trim(GETPOST($key)));
-                $totalpayment = $totalpayment + $amounts[$cursorfacid];
-                if (! empty($amounts[$cursorfacid])) $atleastonepaymentnotnull++;
-                $result=$tmpinvoice->fetch($cursorfacid);
-                if ($result <= 0) dol_print_error($db);
-                $amountsresttopay[$cursorfacid]=price2num($tmpinvoice->total_ttc - $tmpinvoice->getSommePaiement());
-                if ($amounts[$cursorfacid])
-                {
-                    // Check amount
-                    if ($amounts[$cursorfacid] && (abs($amounts[$cursorfacid]) > abs($amountsresttopay[$cursorfacid])))
-                    {
-                        $addwarning=1;
-                        $formquestion['text'] = img_warning($langs->trans("PaymentHigherThanReminderToPaySupplier")).' '.$langs->trans("HelpPaymentHigherThanReminderToPaySupplier");
-                    }
-                    // Check date
-                    if ($datepaye && ($datepaye < $tmpinvoice->date))
-                    {
-                        $langs->load("errors");
-                        //$error++;
-                        setEventMessage($langs->transnoentities("WarningPaymentDateLowerThanInvoiceDate", dol_print_date($datepaye,'day'), dol_print_date($tmpinvoice->date, 'day'), $tmpinvoice->ref), 'warnings');
-                    }
-                }
-
-                $formquestion[$i++]=array('type' => 'hidden','name' => $key,  'value' => $_POST[$key]);
-            }
-        }
-
-        // Check parameters
-        if ($_POST['paiementid'] <= 0)
-        {
-            setEventMessage($langs->transnoentities('ErrorFieldRequired',$langs->transnoentities('PaymentMode')), 'errors');
-            $error++;
-        }
-
-        if (! empty($conf->banque->enabled))
-        {
-            // If bank module is on, account is required to enter a payment
-            if (GETPOST('accountid') <= 0)
-            {
-                setEventMessage($langs->transnoentities('ErrorFieldRequired',$langs->transnoentities('AccountToCredit')), 'errors');
-                $error++;
-            }
-        }
-
-        if (empty($totalpayment) && empty($atleastonepaymentnotnull))
-        {
-            setEventMessage($langs->transnoentities('ErrorFieldRequired',$langs->trans('PaymentAmount')), 'errors');
-            $error++;
-        }
-
-        if (empty($datepaye))
-        {
-            setEventMessage($langs->transnoentities('ErrorFieldRequired',$langs->transnoentities('Date')), 'errors');
-            $error++;
-        }
-    }
-
-    /*
-     * Action add_paiement
-     */
-    if ($action == 'add_paiement')
-    {
-        if ($error)
-        {
-            $action = 'create';
-        }
-        // Le reste propre a cette action s'affiche en bas de page.
-    }
-
-
-    /*
-     * Action confirm_paiement
-     */
-    if ($action == 'confirm_paiement' && $confirm == 'yes')
-    {
-        $error=0;
-
-        $datepaye = dol_mktime(12, 0, 0, GETPOST('remonth'), GETPOST('reday'), GETPOST('reyear'));
-
-        if (! $error)
-        {
-            $db->begin();
-
-            // Creation de la ligne paiement
-            $paiement = new PaiementFourn($db);
-            $paiement->datepaye     = $datepaye;
-            $paiement->amounts      = $amounts;   // Array of amounts
-            $paiement->paiementid   = $_POST['paiementid'];
-            $paiement->num_paiement = $_POST['num_paiement'];
-            $paiement->note         = $_POST['comment'];
-            if (! $error)
-            {
-                $paiement_id = $paiement->create($user,(GETPOST('closepaidinvoices')=='on'?1:0));
-                if ($paiement_id < 0)
-                {
-                    setEventMessage($paiement->error, 'errors');
-                    $error++;
-                }
-            }
-
-            if (! $error)
-            {
-                $result=$paiement->addPaymentToBank($user,'payment_supplier','(SupplierInvoicePayment)',$_POST['accountid'],'','');
-                if ($result < 0)
-                {
-                    setEventMessage($paiement->error, 'errors');
-                    $error++;
-                }
-            }
-
-            if (! $error)
-            {
-                $db->commit();
-
-                // If payment dispatching on more than one invoice, we keep on summary page, otherwise go on invoice card
-                $invoiceid=0;
-                foreach ($paiement->amounts as $key => $amount)
-                {
-                    $facid = $key;
-                    if (is_numeric($amount) && $amount <> 0)
-                    {
-                        if ($invoiceid != 0) $invoiceid=-1; // There is more than one invoice payed by this payment
-                        else $invoiceid=$facid;
-                    }
-                }
-                if ($invoiceid > 0) $loc = DOL_URL_ROOT.'/fourn/facture/fiche.php?facid='.$invoiceid;
-                else $loc = DOL_URL_ROOT.'/fourn/paiement/fiche.php?id='.$paiement_id;
-                header('Location: '.$loc);
-                exit;
-            }
-            else
-            {
-                $db->rollback();
-            }
-<<<<<<< HEAD
-            if ($invoiceid > 0) $loc = DOL_URL_ROOT.'/fourn/facture/card.php?facid='.$invoiceid;
-            else $loc = DOL_URL_ROOT.'/fourn/paiement/card.php?id='.$paiement_id;
-            header('Location: '.$loc);
-            exit;
-        }
-        else
-        {
-            $db->rollback();
-=======
->>>>>>> 08214999
-        }
-    }
+	if ($action == 'add_paiement' || ($action == 'confirm_paiement' && $confirm=='yes'))
+	{
+	    $error = 0;
+
+	    $datepaye = dol_mktime(12, 0, 0, GETPOST('remonth'), GETPOST('reday'), GETPOST('reyear'));
+	    $paiement_id = 0;
+	    $totalpayment = 0;
+	    $atleastonepaymentnotnull = 0;
+
+	    // Generate payment array and check if there is payment higher than invoice and payment date before invoice date
+	    $tmpinvoice=new FactureFournisseur($db);
+	    foreach ($_POST as $key => $value)
+	    {
+	        if (substr($key,0,7) == 'amount_')
+	        {
+	            $cursorfacid = substr($key,7);
+	            $amounts[$cursorfacid] = price2num(trim(GETPOST($key)));
+	            $totalpayment = $totalpayment + $amounts[$cursorfacid];
+	            if (! empty($amounts[$cursorfacid])) $atleastonepaymentnotnull++;
+	            $result=$tmpinvoice->fetch($cursorfacid);
+	            if ($result <= 0) dol_print_error($db);
+	            $amountsresttopay[$cursorfacid]=price2num($tmpinvoice->total_ttc - $tmpinvoice->getSommePaiement());
+	            if ($amounts[$cursorfacid])
+	            {
+		            // Check amount
+		            if ($amounts[$cursorfacid] && (abs($amounts[$cursorfacid]) > abs($amountsresttopay[$cursorfacid])))
+		            {
+		                $addwarning=1;
+		                $formquestion['text'] = img_warning($langs->trans("PaymentHigherThanReminderToPaySupplier")).' '.$langs->trans("HelpPaymentHigherThanReminderToPaySupplier");
+		            }
+		            // Check date
+		            if ($datepaye && ($datepaye < $tmpinvoice->date))
+		            {
+		            	$langs->load("errors");
+		                //$error++;
+		                setEventMessage($langs->transnoentities("WarningPaymentDateLowerThanInvoiceDate", dol_print_date($datepaye,'day'), dol_print_date($tmpinvoice->date, 'day'), $tmpinvoice->ref), 'warnings');
+		            }
+	            }
+
+	            $formquestion[$i++]=array('type' => 'hidden','name' => $key,  'value' => $_POST[$key]);
+	        }
+	    }
+
+	    // Check parameters
+	    if ($_POST['paiementid'] <= 0)
+	    {
+	    	setEventMessage($langs->transnoentities('ErrorFieldRequired',$langs->transnoentities('PaymentMode')), 'errors');
+	        $error++;
+	    }
+
+	    if (! empty($conf->banque->enabled))
+	    {
+	        // If bank module is on, account is required to enter a payment
+	        if (GETPOST('accountid') <= 0)
+	        {
+	        	setEventMessage($langs->transnoentities('ErrorFieldRequired',$langs->transnoentities('AccountToCredit')), 'errors');
+	            $error++;
+	        }
+	    }
+
+	    if (empty($totalpayment) && empty($atleastonepaymentnotnull))
+	    {
+	    	setEventMessage($langs->transnoentities('ErrorFieldRequired',$langs->trans('PaymentAmount')), 'errors');
+	        $error++;
+	    }
+
+	    if (empty($datepaye))
+	    {
+	    	setEventMessage($langs->transnoentities('ErrorFieldRequired',$langs->transnoentities('Date')), 'errors');
+	        $error++;
+	    }
+	}
+
+	/*
+	 * Action add_paiement
+	 */
+	if ($action == 'add_paiement')
+	{
+	    if ($error)
+	    {
+	        $action = 'create';
+	    }
+	    // Le reste propre a cette action s'affiche en bas de page.
+	}
+
+
+	/*
+	 * Action confirm_paiement
+	 */
+	if ($action == 'confirm_paiement' && $confirm == 'yes')
+	{
+	    $error=0;
+
+	    $datepaye = dol_mktime(12, 0, 0, GETPOST('remonth'), GETPOST('reday'), GETPOST('reyear'));
+
+	    if (! $error)
+	    {
+	        $db->begin();
+
+	        // Creation de la ligne paiement
+	        $paiement = new PaiementFourn($db);
+	        $paiement->datepaye     = $datepaye;
+	        $paiement->amounts      = $amounts;   // Array of amounts
+	        $paiement->paiementid   = $_POST['paiementid'];
+	        $paiement->num_paiement = $_POST['num_paiement'];
+	        $paiement->note         = $_POST['comment'];
+	        if (! $error)
+	        {
+	            $paiement_id = $paiement->create($user,(GETPOST('closepaidinvoices')=='on'?1:0));
+	            if ($paiement_id < 0)
+	            {
+	            	setEventMessage($paiement->error, 'errors');
+	                $error++;
+	            }
+	        }
+
+	        if (! $error)
+	        {
+	            $result=$paiement->addPaymentToBank($user,'payment_supplier','(SupplierInvoicePayment)',$_POST['accountid'],'','');
+	            if ($result < 0)
+	            {
+	            	setEventMessage($paiement->error, 'errors');
+	                $error++;
+	            }
+	        }
+
+	        if (! $error)
+	        {
+	            $db->commit();
+
+	            // If payment dispatching on more than one invoice, we keep on summary page, otherwise go on invoice card
+	            $invoiceid=0;
+	            foreach ($paiement->amounts as $key => $amount)
+	            {
+	                $facid = $key;
+	                if (is_numeric($amount) && $amount <> 0)
+	                {
+	                    if ($invoiceid != 0) $invoiceid=-1; // There is more than one invoice payed by this payment
+	                    else $invoiceid=$facid;
+	                }
+	            }
+	            if ($invoiceid > 0) $loc = DOL_URL_ROOT.'/fourn/facture/card.php?facid='.$invoiceid;
+	            else $loc = DOL_URL_ROOT.'/fourn/paiement/card.php?id='.$paiement_id;
+	            header('Location: '.$loc);
+	            exit;
+	        }
+	        else
+	        {
+	            $db->rollback();
+	        }
+	    }
+	}
 }
 
 
@@ -480,7 +461,7 @@
     $search_paymenttype=GETPOST('search_paymenttype');
     $search_amount=GETPOST('search_amount');
     $search_company=GETPOST('search_company');
-	
+
 	if (GETPOST("button_removefilter_x") || GETPOST("button_removefilter")) // Both test are required to be compatible with all browsers
 	{
 		$search_ref="";
@@ -618,7 +599,7 @@
             print '<td class="nowrap">';
             print $invoicesupplierstatic->getNomUrl(1);
             print '</td>';*/
-			
+
 			print '<td>&nbsp;</td>';
             print '</tr>';
             $i++;
