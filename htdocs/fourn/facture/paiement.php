--- conflicted
+++ resolved
@@ -525,8 +525,6 @@
 	                    {
 	                        $objp = $db->fetch_object($resql);
 
-<<<<<<< HEAD
-=======
 	                        $invoice=new FactureFournisseur($db);
 	                        $invoice->fetch($objp->facid);
 	                        $paiement = $invoice->getSommePaiement();
@@ -545,7 +543,6 @@
 	                        	$multicurrency_remaintopay=price2num($invoice->multicurrency_total_ttc - $multicurrency_payment - $multicurrency_creditnotes - $multicurrency_deposits,'MT');
 	                        }
 
->>>>>>> 75ec7a30
 	                        print '<tr class="oddeven">';
 
 	                        // Ref
@@ -601,14 +598,9 @@
 
 	                        print '<td align="right">'.price($objp->am).'</td>';
 
-<<<<<<< HEAD
-	                        print '<td align="right">'.price($objp->total_ttc - $objp->am).'</td>';
-
-=======
 	                        print '<td align="right">'.price($remaintopay).'</td>';
 
 	                        // Amount
->>>>>>> 75ec7a30
 	                        print '<td align="center">';
 
 	                        $namef = 'amount_'.$objp->facid;
@@ -628,13 +620,8 @@
 	                        }
 							print "</td>";
 
-<<<<<<< HEAD
-							// Multicurrency
-							if (!empty($conf->multicurrency->enabled))
-=======
 							// Multicurrency Price
 							if (! empty($conf->multicurrency->enabled))
->>>>>>> 75ec7a30
 							{
 								print '<td align="right">';
 
