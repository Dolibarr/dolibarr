<?php
/* Copyright (C) 2003-2005	Rodolphe Quiedeville	<rodolphe@quiedeville.org>
 * Copyright (C) 2004		Eric Seigne				<eric.seigne@ryxeo.com>
 * Copyright (C) 2004-2014	Laurent Destailleur		<eldy@users.sourceforge.net>
 * Copyright (C) 2004		Christophe Combelles	<ccomb@free.fr>
 * Copyright (C) 2005		Marc Barilley / Ocebo	<marc@ocebo.com>
 * Copyright (C) 2005-2012	Regis Houssin			<regis.houssin@capnetworks.com>
<<<<<<< HEAD
 * Copyright (C) 2014		Teddy Andreotti			<125155@supinfo.com>
=======
 * Copyright (C) 2015       Marcos García           <marcosgdf@gmail.com>
>>>>>>> refs/remotes/origin/3.6
 *
 * This program is free software; you can redistribute it and/or modify
 * it under the terms of the GNU General Public License as published by
 * the Free Software Foundation; either version 3 of the License, or
 * (at your option) any later version.
 *
 * This program is distributed in the hope that it will be useful,
 * but WITHOUT ANY WARRANTY; without even the implied warranty of
 * MERCHANTABILITY or FITNESS FOR A PARTICULAR PURPOSE.  See the
 * GNU General Public License for more details.
 *
 * You should have received a copy of the GNU General Public License
 * along with this program. If not, see <http://www.gnu.org/licenses/>.
 */

/**
 *	\file       htdocs/fourn/facture/paiement.php
 *	\ingroup    fournisseur,facture
 *	\brief      Payment page for suppliers invoices
 */

require '../../main.inc.php';
require_once DOL_DOCUMENT_ROOT.'/fourn/class/fournisseur.class.php';
require_once DOL_DOCUMENT_ROOT.'/fourn/class/fournisseur.facture.class.php';
require_once DOL_DOCUMENT_ROOT.'/fourn/class/paiementfourn.class.php';

$langs->load('companies');
$langs->load('bills');
$langs->load('banks');
$langs->load('compta');

$action     = GETPOST('action','alpha');
$confirm	= GETPOST('confirm');

$facid=GETPOST('facid','int');
$socid=GETPOST('socid','int');

$sortfield = GETPOST("sortfield",'alpha');
$sortorder = GETPOST("sortorder",'alpha');
$page = GETPOST("page",'int');
if ($page == -1) { $page = 0; }
$offset = $conf->liste_limit * $page;
$pageprev = $page - 1;
$pagenext = $page + 1;
$limit = $conf->liste_limit;
if (! $sortorder) $sortorder="DESC";
if (! $sortfield) $sortfield="p.rowid";

$amounts = array();

// Security check
if ($user->societe_id > 0)
{
    $socid = $user->societe_id;
}


// Initialize technical object to manage hooks of thirdparties. Note that conf->hooks_modules contains array array
$hookmanager->initHooks(array('paymentsupplier'));



/*
 * Actions
 */

$parameters=array('socid'=>$socid);
$reshook=$hookmanager->executeHooks('doActions',$parameters,$object,$action);    // Note that $action and $object may have been modified by some hooks
if ($reshook < 0) setEventMessages($hookmanager->error, $hookmanager->errors, 'errors');

if (empty($reshook))
{
	if ($action == 'add_paiement' || ($action == 'confirm_paiement' && $confirm=='yes'))
	{
	    $error = 0;

	    $datepaye = dol_mktime(12, 0, 0, GETPOST('remonth'), GETPOST('reday'), GETPOST('reyear'));
	    $paiement_id = 0;
	    $totalpayment = 0;
	    $atleastonepaymentnotnull = 0;

	    // Generate payment array and check if there is payment higher than invoice and payment date before invoice date
	    $tmpinvoice=new FactureFournisseur($db);
	    foreach ($_POST as $key => $value)
	    {
	        if (substr($key,0,7) == 'amount_')
	        {
	            $cursorfacid = substr($key,7);
	            $amounts[$cursorfacid] = price2num(trim(GETPOST($key)));
	            $totalpayment = $totalpayment + $amounts[$cursorfacid];
	            if (! empty($amounts[$cursorfacid])) $atleastonepaymentnotnull++;
	            $result=$tmpinvoice->fetch($cursorfacid);
	            if ($result <= 0) dol_print_error($db);
	            $amountsresttopay[$cursorfacid]=price2num($tmpinvoice->total_ttc - $tmpinvoice->getSommePaiement());
	            if ($amounts[$cursorfacid])
	            {
		            // Check amount
		            if ($amounts[$cursorfacid] && (abs($amounts[$cursorfacid]) > abs($amountsresttopay[$cursorfacid])))
		            {
		                $addwarning=1;
		                $formquestion['text'] = img_warning($langs->trans("PaymentHigherThanReminderToPaySupplier")).' '.$langs->trans("HelpPaymentHigherThanReminderToPaySupplier");
		            }
		            // Check date
		            if ($datepaye && ($datepaye < $tmpinvoice->date))
		            {
		            	$langs->load("errors");
		                //$error++;
		                setEventMessage($langs->transnoentities("WarningPaymentDateLowerThanInvoiceDate", dol_print_date($datepaye,'day'), dol_print_date($tmpinvoice->date, 'day'), $tmpinvoice->ref), 'warnings');
		            }
	            }

	            $formquestion[$i++]=array('type' => 'hidden','name' => $key,  'value' => $_POST[$key]);
	        }
	    }

	    // Check parameters
	    if ($_POST['paiementid'] <= 0)
	    {
	    	setEventMessage($langs->transnoentities('ErrorFieldRequired',$langs->transnoentities('PaymentMode')), 'errors');
	        $error++;
	    }

	    if (! empty($conf->banque->enabled))
	    {
	        // If bank module is on, account is required to enter a payment
	        if (GETPOST('accountid') <= 0)
	        {
	        	setEventMessage($langs->transnoentities('ErrorFieldRequired',$langs->transnoentities('AccountToCredit')), 'errors');
	            $error++;
	        }
	    }

	    if (empty($totalpayment) && empty($atleastonepaymentnotnull))
	    {
	    	setEventMessage($langs->transnoentities('ErrorFieldRequired',$langs->trans('PaymentAmount')), 'errors');
	        $error++;
	    }

	    if (empty($datepaye))
	    {
	    	setEventMessage($langs->transnoentities('ErrorFieldRequired',$langs->transnoentities('Date')), 'errors');
	        $error++;
	    }
	}

	/*
	 * Action add_paiement
	 */
	if ($action == 'add_paiement')
	{
	    if ($error)
	    {
	        $action = 'create';
	    }
	    // Le reste propre a cette action s'affiche en bas de page.
	}


	/*
	 * Action confirm_paiement
	 */
	if ($action == 'confirm_paiement' && $confirm == 'yes')
	{
	    $error=0;

	    $datepaye = dol_mktime(12, 0, 0, GETPOST('remonth'), GETPOST('reday'), GETPOST('reyear'));

	    if (! $error)
	    {
	        $db->begin();

	        // Creation de la ligne paiement
	        $paiement = new PaiementFourn($db);
	        $paiement->datepaye     = $datepaye;
	        $paiement->amounts      = $amounts;   // Array of amounts
	        $paiement->paiementid   = $_POST['paiementid'];
	        $paiement->num_paiement = $_POST['num_paiement'];
	        $paiement->note         = $_POST['comment'];
	        if (! $error)
	        {
	            $paiement_id = $paiement->create($user,(GETPOST('closepaidinvoices')=='on'?1:0));
	            if ($paiement_id < 0)
	            {
	            	setEventMessage($paiement->error, 'errors');
	                $error++;
	            }
	        }

	        if (! $error)
	        {
	            $result=$paiement->addPaymentToBank($user,'payment_supplier','(SupplierInvoicePayment)',$_POST['accountid'],'','');
	            if ($result < 0)
	            {
	            	setEventMessage($paiement->error, 'errors');
	                $error++;
	            }
	        }

	        if (! $error)
	        {
	            $db->commit();

	            // If payment dispatching on more than one invoice, we keep on summary page, otherwise go on invoice card
	            $invoiceid=0;
	            foreach ($paiement->amounts as $key => $amount)
	            {
	                $facid = $key;
	                if (is_numeric($amount) && $amount <> 0)
	                {
	                    if ($invoiceid != 0) $invoiceid=-1; // There is more than one invoice payed by this payment
	                    else $invoiceid=$facid;
	                }
	            }
	            if ($invoiceid > 0) $loc = DOL_URL_ROOT.'/fourn/facture/card.php?facid='.$invoiceid;
	            else $loc = DOL_URL_ROOT.'/fourn/paiement/card.php?id='.$paiement_id;
	            header('Location: '.$loc);
	            exit;
	        }
	        else
	        {
	            $db->rollback();
	        }
	    }
	}
}


/*
 * View
 */

$supplierstatic=new Societe($db);
$invoicesupplierstatic = new FactureFournisseur($db);

llxHeader('',$langs->trans('ListPayment'));

$form=new Form($db);

if ($action == 'create' || $action == 'confirm_paiement' || $action == 'add_paiement')
{
    $object = new FactureFournisseur($db);
    $object->fetch($facid);

    $datefacture=dol_mktime(12, 0, 0, GETPOST('remonth'), GETPOST('reday'), GETPOST('reyear'));
    $dateinvoice=($datefacture==''?(empty($conf->global->MAIN_AUTOFILL_DATE)?-1:''):$datefacture);

    $sql = 'SELECT s.nom as name, s.rowid as socid,';
    $sql.= ' f.rowid, f.ref, f.ref_supplier, f.amount, f.total_ttc as total';
    if (!$user->rights->societe->client->voir && !$socid) $sql .= ", sc.fk_soc, sc.fk_user ";
    $sql.= ' FROM '.MAIN_DB_PREFIX.'societe as s, '.MAIN_DB_PREFIX.'facture_fourn as f';
    if (!$user->rights->societe->client->voir && !$socid) $sql .= ", ".MAIN_DB_PREFIX."societe_commerciaux as sc";
    $sql.= ' WHERE f.fk_soc = s.rowid';
    $sql.= ' AND f.rowid = '.$facid;
    if (!$user->rights->societe->client->voir && !$socid) $sql .= " AND s.rowid = sc.fk_soc AND sc.fk_user = " .$user->id;
    $resql = $db->query($sql);
    if ($resql)
    {
        $num = $db->num_rows($resql);
        if ($num)
        {
            $obj = $db->fetch_object($resql);
            $total = $obj->total;

            print_fiche_titre($langs->trans('DoPayment'));

            print '<form id="payment_form" name="addpaiement" action="'.$_SERVER["PHP_SELF"].'" method="POST">';
            print '<input type="hidden" name="token" value="'.$_SESSION['newtoken'].'">';
            print '<input type="hidden" name="action" value="add_paiement">';
            print '<input type="hidden" name="facid" value="'.$facid.'">';
            print '<input type="hidden" name="ref_supplier" value="'.$obj->ref_supplier.'">';
            print '<input type="hidden" name="socid" value="'.$obj->socid.'">';
            print '<input type="hidden" name="societe" value="'.$obj->name.'">';

            print '<table class="border" width="100%">';

            print '<tr class="liste_titre"><td colspan="3">'.$langs->trans('Payment').'</td>';
            print '<tr><td>'.$langs->trans('Company').'</td><td colspan="2">';
            $supplierstatic->id=$obj->socid;
            $supplierstatic->name=$obj->name;
            print $supplierstatic->getNomUrl(1,'supplier');
            print '</td></tr>';
            print '<tr><td class="fieldrequired">'.$langs->trans('Date').'</td><td>';
            $form->select_date($dateinvoice,'','','','',"addpaiement",1,1);
            print '</td>';
            print '<td>'.$langs->trans('Comments').'</td></tr>';
            print '<tr><td class="fieldrequired">'.$langs->trans('PaymentMode').'</td><td>';
            $form->select_types_paiements(empty($_POST['paiementid'])?'':$_POST['paiementid'],'paiementid');
            print '</td>';
            print '<td rowspan="3" valign="top">';
            print '<textarea name="comment" wrap="soft" cols="60" rows="'.ROWS_3.'">'.(empty($_POST['comment'])?'':$_POST['comment']).'</textarea></td></tr>';
            print '<tr><td>'.$langs->trans('Numero').'</td><td><input name="num_paiement" type="text" value="'.(empty($_POST['num_paiement'])?'':$_POST['num_paiement']).'"></td></tr>';
            if (! empty($conf->banque->enabled))
            {
                print '<tr><td class="fieldrequired">'.$langs->trans('Account').'</td><td>';
                $form->select_comptes(empty($_POST['accountid'])?'':$_POST['accountid'],'accountid',0,'',2);
                print '</td></tr>';
            }
            else
            {
                print '<tr><td colspan="2">&nbsp;</td></tr>';
            }
            print '</table>';


			$parameters=array('facid'=>$facid, 'ref'=>$ref, 'objcanvas'=>$objcanvas);
			$reshook=$hookmanager->executeHooks('paymentsupplierinvoices',$parameters,$object,$action);    // Note that $action and $object may have been modified by some hooks
			$error=$hookmanager->error; $errors=$hookmanager->errors;
			if (empty($reshook))
			{
				/*
	             * Autres factures impayees
	             */
	            $sql = 'SELECT f.rowid as facid, f.ref, f.ref_supplier, f.total_ht, f.total_ttc, f.datef as df';
	            $sql.= ', SUM(pf.amount) as am';
	            $sql.= ' FROM '.MAIN_DB_PREFIX.'facture_fourn as f';
	            $sql.= ' LEFT JOIN '.MAIN_DB_PREFIX.'paiementfourn_facturefourn as pf ON pf.fk_facturefourn = f.rowid';
	            $sql.= " WHERE f.entity = ".$conf->entity;
	            $sql.= ' AND f.fk_soc = '.$object->socid;
	            $sql.= ' AND f.paye = 0';
	            $sql.= ' AND f.fk_statut = 1';  // Statut=0 => non validee, Statut=2 => annulee
	            $sql.= ' GROUP BY f.rowid, f.ref, f.ref_supplier, f.total_ht, f.total_ttc, f.datef';
	            $resql = $db->query($sql);
	            if ($resql)
	            {
	                $num = $db->num_rows($resql);
	                if ($num > 0)
	                {
	                    $i = 0;
	                    print '<br>';
	                    print $langs->trans('Invoices').'<br>';

						if(!empty($conf->global->FAC_AUTO_FILLJS)){
							//Add js for AutoFill
							print "\n".'<script type="text/javascript" language="javascript">';
							print ' $(document).ready(function () {';
							print ' 	$(".AutoFillAmout").on(\'click touchstart\', function(){
											$("input[name="+$(this).data(\'rowname\')+"]").val($(this).data("value"));
										});';
							print '	});'."\n";
							print '	</script>'."\n";
						}
						print '<table class="noborder" width="100%">';
	                    print '<tr class="liste_titre">';
	                    print '<td>'.$langs->trans('Ref').'</td>';
	                    print '<td>'.$langs->trans('RefSupplier').'</td>';
	                    print '<td align="center">'.$langs->trans('Date').'</td>';
	                    print '<td align="right">'.$langs->trans('AmountTTC').'</td>';
	                    print '<td align="right">'.$langs->trans('AlreadyPaid').'</td>';
	                    print '<td align="right">'.$langs->trans('RemainderToPay').'</td>';
	                    print '<td align="center">'.$langs->trans('Amount').'</td>';
	                    print '</tr>';

	                    $var=True;
	                    $total=0;
	                    $total_ttc=0;
	                    $totalrecu=0;
	                    while ($i < $num)
	                    {
	                        $objp = $db->fetch_object($resql);
	                        $var=!$var;
	                        print '<tr '.$bc[$var].'>';
	                        print '<td>';
	                        $invoicesupplierstatic->ref=$objp->ref;
	                        $invoicesupplierstatic->id=$objp->facid;
	                        print $invoicesupplierstatic->getNomUrl(1);
	                        print '</td>';
	                        print '<td>'.$objp->ref_supplier.'</td>';
	                        if ($objp->df > 0 )
	                        {
	                            print '<td align="center">';
	                            print dol_print_date($db->jdate($objp->df), 'day').'</td>';
	                        }
	                        else
	                        {
	                            print '<td align="center"><b>!!!</b></td>';
	                        }
	                        print '<td align="right">'.price($objp->total_ttc).'</td>';
	                        print '<td align="right">'.price($objp->am).'</td>';
	                        print '<td align="right">'.price($objp->total_ttc - $objp->am).'</td>';
	                        print '<td align="center">';
	                        $namef = 'amount_'.$objp->facid;
							if(!empty($conf->global->FAC_AUTO_FILLJS))
								print img_picto("Auto fill",'rightarrow', "class='AutoFillAmout' data-rowname='".$namef."' data-value='".($objp->total_ttc - $objp->am)."'");
	                        print '<input type="text" size="8" name="'.$namef.'" value="'.GETPOST($namef).'">';
<<<<<<< HEAD
							print "</td></tr>\n";
=======
	                        print "</td>";
							
	                        $parameters=array();
							$reshook=$hookmanager->executeHooks('printObjectLine',$parameters,$objp,$action); // Note that $action and $object may have been modified by hook
							
	                        print "</tr>\n";
							
>>>>>>> 1f80bce4
	                        $total+=$objp->total_ht;
	                        $total_ttc+=$objp->total_ttc;
	                        $totalrecu+=$objp->am;
	                        $i++;
	                    }
	                    if ($i > 1)
	                    {
	                        // Print total
	                        print '<tr class="liste_total">';
	                        print '<td colspan="3" align="left">'.$langs->trans('TotalTTC').':</td>';
	                        print '<td align="right"><b>'.price($total_ttc).'</b></td>';
	                        print '<td align="right"><b>'.price($totalrecu).'</b></td>';
	                        print '<td align="right"><b>'.price($total_ttc - $totalrecu).'</b></td>';
	                        print '<td align="center">&nbsp;</td>';
	                        print "</tr>\n";
	                    }
	                    print "</table>\n";
	                }
	                $db->free($resql);
	            }
	            else
	           {
	                dol_print_error($db);
	            }
			}

	        // Bouton Enregistrer
	        if ($action != 'add_paiement')
	        {
				print '<center><br><input type="checkbox" checked="checked" name="closepaidinvoices"> '.$langs->trans("ClosePaidInvoicesAutomatically");
				print '<br><input type="submit" class="button" value="'.$langs->trans('Save').'"></center>';
	        }

            // Form to confirm payment
	        if ($action == 'add_paiement')
	        {
	            $preselectedchoice=$addwarning?'no':'yes';

	            print '<br>';
	            $text=$langs->trans('ConfirmSupplierPayment',$totalpayment,$langs->trans("Currency".$conf->currency));
	            if (GETPOST('closepaidinvoices'))
	            {
	                $text.='<br>'.$langs->trans("AllCompletelyPayedInvoiceWillBeClosed");
	                print '<input type="hidden" name="closepaidinvoices" value="'.GETPOST('closepaidinvoices').'">';
	            }
	            $form->form_confirm($_SERVER['PHP_SELF'].'?facid='.$facture->id.'&socid='.$facture->socid.'&type='.$facture->type,$langs->trans('PayedSuppliersPayments'),$text,'confirm_paiement',$formquestion,$preselectedchoice);
	        }

            print '</form>';
        }
    }
}

/*
 * Show list
 */
if (empty($action))
{
    if ($page == -1) $page = 0 ;
    $limit = $conf->liste_limit;
    $offset = $limit * $page ;

    if (! $sortorder) $sortorder='DESC';
    if (! $sortfield) $sortfield='p.datep';

    $search_ref=GETPOST('search_ref');
    $search_account=GETPOST('search_account');
    $search_paymenttype=GETPOST('search_paymenttype');
    $search_amount=GETPOST('search_amount');
    $search_company=GETPOST('search_company');

	if (GETPOST("button_removefilter_x") || GETPOST("button_removefilter")) // Both test are required to be compatible with all browsers
	{
		$search_ref="";
		$search_account="";
		$search_paymenttype="";
		$search_amount="";
		$search_company="";
	}

    $sql = 'SELECT p.rowid as pid, p.datep as dp, p.amount as pamount, p.num_paiement,';
    $sql.= ' s.rowid as socid, s.nom as name,';
    $sql.= ' c.code as paiement_type, c.libelle as paiement_libelle,';
    $sql.= ' ba.rowid as bid, ba.label,';
    if (!$user->rights->societe->client->voir) $sql .= ' sc.fk_soc, sc.fk_user,';
    $sql.= ' SUM(f.amount)';
    $sql.= ' FROM '.MAIN_DB_PREFIX.'paiementfourn AS p';
    if (!$user->rights->societe->client->voir) $sql .= ", ".MAIN_DB_PREFIX."societe_commerciaux as sc";
    $sql.= ' LEFT JOIN '.MAIN_DB_PREFIX.'paiementfourn_facturefourn AS pf ON p.rowid=pf.fk_paiementfourn';
    $sql.= ' LEFT JOIN '.MAIN_DB_PREFIX.'facture_fourn AS f ON f.rowid=pf.fk_facturefourn';
    $sql.= ' LEFT JOIN '.MAIN_DB_PREFIX.'c_paiement AS c ON p.fk_paiement = c.id';
    $sql.= ' LEFT JOIN '.MAIN_DB_PREFIX.'societe AS s ON s.rowid = f.fk_soc';
    $sql.= ' LEFT JOIN '.MAIN_DB_PREFIX.'bank as b ON p.fk_bank = b.rowid';
    $sql.= ' LEFT JOIN '.MAIN_DB_PREFIX.'bank_account as ba ON b.fk_account = ba.rowid';
    $sql.= " WHERE f.entity = ".$conf->entity;
    if (!$user->rights->societe->client->voir) $sql .= " AND s.rowid = sc.fk_soc AND sc.fk_user = " .$user->id;
    if ($socid)
    {
        $sql .= ' AND f.fk_soc = '.$socid;
    }
    // Search criteria
    if (! empty($search_ref))
    {
        $sql .= ' AND p.rowid='.$db->escape($search_ref);
    }
    if (! empty($search_account) && $search_account > 0)
    {
        $sql .= ' AND b.fk_account='.$db->escape($search_account);
    }
    if (! empty($search_paymenttype))
    {
        $sql .= " AND c.code='".$db->escape($search_paymenttype)."'";
    }
    if (! empty($search_amount))
    {
        $sql .= " AND p.amount='".price2num($search_amount)."'";
    }
    if (! empty($search_company))
    {
        $sql .= " AND s.nom LIKE '%".$db->escape($search_company)."%'";
    }
    $sql.= " GROUP BY p.rowid, p.datep, p.amount, p.num_paiement, s.rowid, s.nom, c.code, c.libelle, ba.rowid, ba.label";
    if (!$user->rights->societe->client->voir) $sql .= ", sc.fk_soc, sc.fk_user";
    $sql.= $db->order($sortfield,$sortorder);
    $sql.= $db->plimit($limit+1, $offset);

    $resql = $db->query($sql);
    if ($resql)
    {
        $num = $db->num_rows($resql);
        $i = 0;
        $var=True;

        $paramlist='';
        $paramlist.=(! empty($search_ref)?"&search_ref=".$search_ref:"");
        $paramlist.=(! empty($search_company)?"&search_company=".$search_company:"");
        $paramlist.=(! empty($search_amount)?"&search_amount='".$search_amount:"");

        print_barre_liste($langs->trans('SupplierPayments'), $page, $_SERVER["PHP_SELF"],$paramlist,$sortfield,$sortorder,'',$num);

        print '<form method="GET" action="'.$_SERVER["PHP_SELF"].'">';
        print '<table class="noborder" width="100%">';
        print '<tr class="liste_titre">';
        print_liste_field_titre($langs->trans('RefPayment'),$_SERVER["PHP_SELF"],'p.rowid','',$paramlist,'',$sortfield,$sortorder);
        print_liste_field_titre($langs->trans('Date'),$_SERVER["PHP_SELF"],'dp','',$paramlist,'align="center"',$sortfield,$sortorder);
        print_liste_field_titre($langs->trans('ThirdParty'),$_SERVER["PHP_SELF"],'s.nom','',$paramlist,'',$sortfield,$sortorder);
        print_liste_field_titre($langs->trans('Type'),$_SERVER["PHP_SELF"],'c.libelle','',$paramlist,'',$sortfield,$sortorder);
        print_liste_field_titre($langs->trans('Account'),$_SERVER["PHP_SELF"],'ba.label','',$paramlist,'',$sortfield,$sortorder);
        print_liste_field_titre($langs->trans('Amount'),$_SERVER["PHP_SELF"],'p.amount','',$paramlist,'align="right"',$sortfield,$sortorder);
        //print_liste_field_titre($langs->trans('Invoice'),$_SERVER["PHP_SELF"],'ref_supplier','',$paramlist,'',$sortfield,$sortorder);
        print '<td class="liste_titre">&nbsp;</td>';
		print "</tr>\n";

        // Lines for filters fields
        print '<tr class="liste_titre">';
        print '<td align="left">';
        print '<input class="flat" type="text" size="4" name="search_ref" value="'.$search_ref.'">';
        print '</td>';
        print '<td>&nbsp;</td>';
        print '<td align="left">';
        print '<input class="flat" type="text" size="6" name="search_company" value="'.$search_company.'">';
        print '</td>';
        print '<td>';
        $form->select_types_paiements($search_paymenttype,'search_paymenttype','',2,1,1);
        print '</td>';
        print '<td>';
        $form->select_comptes($search_account,'search_account',0,'',1);
        print '</td>';
        print '<td align="right">';
        print '<input class="flat" type="text" size="4" name="search_amount" value="'.$search_amount.'">';
        print '</td><td align="right">';
		print '<input type="image" class="liste_titre" name="button_search" src="'.img_picto($langs->trans("Search"),'search.png','','',1).'" value="'.dol_escape_htmltag($langs->trans("Search")).'" title="'.dol_escape_htmltag($langs->trans("Search")).'">';
        print '<input type="image" class="liste_titre" name="button_removefilter" src="'.img_picto($langs->trans("Search"),'searchclear.png','','',1).'" value="'.dol_escape_htmltag($langs->trans("RemoveFilter")).'" title="'.dol_escape_htmltag($langs->trans("RemoveFilter")).'">';
		print '</td>';
        print "</tr>\n";

        while ($i < min($num,$limit))
        {
            $objp = $db->fetch_object($resql);
            $var=!$var;
            print '<tr '.$bc[$var].'>';

            // Ref payment
            print '<td class="nowrap"><a href="'.DOL_URL_ROOT.'/fourn/paiement/card.php?id='.$objp->pid.'">'.img_object($langs->trans('ShowPayment'),'payment').' '.$objp->pid.'</a></td>';

            // Date
            print '<td class="nowrap" align="center">'.dol_print_date($db->jdate($objp->dp),'day')."</td>\n";

            print '<td>';
            if ($objp->socid) print '<a href="'.DOL_URL_ROOT.'/societe/soc.php?socid='.$objp->socid.'">'.img_object($langs->trans('ShowCompany'),'company').' '.dol_trunc($objp->name,32).'</a>';
            else print '&nbsp;';
            print '</td>';

            $payment_type = $langs->trans("PaymentType".$objp->paiement_type)!=("PaymentType".$objp->paiement_type)?$langs->trans("PaymentType".$objp->paiement_type):$objp->paiement_libelle;

            print '<td>'.$payment_type.' '.dol_trunc($objp->num_paiement,32)."</td>\n";

            print '<td>';
            if ($objp->bid) print '<a href="'.DOL_URL_ROOT.'/compta/bank/account.php?account='.$objp->bid.'">'.img_object($langs->trans("ShowAccount"),'account').' '.dol_trunc($objp->label,24).'</a>';
            else print '&nbsp;';
            print '</td>';

            print '<td align="right">'.price($objp->pamount).'</td>';

            // Ref invoice
            /*$invoicesupplierstatic->ref=$objp->ref_supplier;
            $invoicesupplierstatic->id=$objp->facid;
            print '<td class="nowrap">';
            print $invoicesupplierstatic->getNomUrl(1);
            print '</td>';*/
<<<<<<< HEAD

			print '<td>&nbsp;</td>';
=======
			
			$parameters=array();
			$reshook=$hookmanager->executeHooks('printObjectLine',$parameters,$objp,$action); // Note that $action and $object may have been modified by hook
			
>>>>>>> 1f80bce4
            print '</tr>';
            $i++;
        }
        print "</table>";
        print "</form>\n";
    }
    else
    {
        dol_print_error($db);
    }
}

$db->close();

llxFooter();<|MERGE_RESOLUTION|>--- conflicted
+++ resolved
@@ -5,11 +5,8 @@
  * Copyright (C) 2004		Christophe Combelles	<ccomb@free.fr>
  * Copyright (C) 2005		Marc Barilley / Ocebo	<marc@ocebo.com>
  * Copyright (C) 2005-2012	Regis Houssin			<regis.houssin@capnetworks.com>
-<<<<<<< HEAD
  * Copyright (C) 2014		Teddy Andreotti			<125155@supinfo.com>
-=======
  * Copyright (C) 2015       Marcos García           <marcosgdf@gmail.com>
->>>>>>> refs/remotes/origin/3.6
  *
  * This program is free software; you can redistribute it and/or modify
  * it under the terms of the GNU General Public License as published by
@@ -394,17 +391,7 @@
 							if(!empty($conf->global->FAC_AUTO_FILLJS))
 								print img_picto("Auto fill",'rightarrow', "class='AutoFillAmout' data-rowname='".$namef."' data-value='".($objp->total_ttc - $objp->am)."'");
 	                        print '<input type="text" size="8" name="'.$namef.'" value="'.GETPOST($namef).'">';
-<<<<<<< HEAD
 							print "</td></tr>\n";
-=======
-	                        print "</td>";
-							
-	                        $parameters=array();
-							$reshook=$hookmanager->executeHooks('printObjectLine',$parameters,$objp,$action); // Note that $action and $object may have been modified by hook
-							
-	                        print "</tr>\n";
-							
->>>>>>> 1f80bce4
 	                        $total+=$objp->total_ht;
 	                        $total_ttc+=$objp->total_ttc;
 	                        $totalrecu+=$objp->am;
@@ -615,15 +602,8 @@
             print '<td class="nowrap">';
             print $invoicesupplierstatic->getNomUrl(1);
             print '</td>';*/
-<<<<<<< HEAD
 
 			print '<td>&nbsp;</td>';
-=======
-			
-			$parameters=array();
-			$reshook=$hookmanager->executeHooks('printObjectLine',$parameters,$objp,$action); // Note that $action and $object may have been modified by hook
-			
->>>>>>> 1f80bce4
             print '</tr>';
             $i++;
         }
