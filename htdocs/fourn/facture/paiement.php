--- conflicted
+++ resolved
@@ -281,13 +281,8 @@
             print '<tr class="liste_titre"><td colspan="3">'.$langs->trans('Payment').'</td>';
             print '<tr><td>'.$langs->trans('Company').'</td><td colspan="2">';
             $supplierstatic->id=$obj->socid;
-<<<<<<< HEAD
-            $supplierstatic->name=$obj->nom;
+            $supplierstatic->name=$obj->name;
             print $supplierstatic->getNameUrl(1,'supplier');
-=======
-            $supplierstatic->name=$obj->name;
-            print $supplierstatic->getNomUrl(1,'supplier');
->>>>>>> 968b0219
             print '</td></tr>';
             print '<tr><td class="fieldrequired">'.$langs->trans('Date').'</td><td>';
             $form->select_date($dateinvoice,'','','','',"addpaiement",1,1);
