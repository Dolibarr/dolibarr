<?php
/* Copyright (C) 2003-2005	Rodolphe Quiedeville	<rodolphe@quiedeville.org>
 * Copyright (C) 2004		Eric Seigne				<eric.seigne@ryxeo.com>
 * Copyright (C) 2004-2020	Laurent Destailleur		<eldy@users.sourceforge.net>
 * Copyright (C) 2004		Christophe Combelles	<ccomb@free.fr>
 * Copyright (C) 2005		Marc Barilley / Ocebo	<marc@ocebo.com>
 * Copyright (C) 2005-2012	Regis Houssin			<regis.houssin@inodbox.com>
 * Copyright (C) 2014		Teddy Andreotti			<125155@supinfo.com>
 * Copyright (C) 2015       Marcos García           <marcosgdf@gmail.com>
 * Copyright (C) 2015       Juanjo Menent			<jmenent@2byte.es>
 * Copyright (C) 2017       Alexandre Spangaro      <aspangaro@open-dsi.fr>
 * Copyright (C) 2018-2020  Frédéric France         <frederic.france@netlogic.fr>
 * Copyright (C) 2021       Charlene Benke          <charlene@patas-monkey.com>
<<<<<<< HEAD
=======
 * Copyright (C) 2022       Udo Tamm				<dev@dolibit.de>
>>>>>>> 503d1a04
 *
 * This program is free software; you can redistribute it and/or modify
 * it under the terms of the GNU General Public License as published by
 * the Free Software Foundation; either version 3 of the License, or
 * (at your option) any later version.
 *
 * This program is distributed in the hope that it will be useful,
 * but WITHOUT ANY WARRANTY; without even the implied warranty of
 * MERCHANTABILITY or FITNESS FOR A PARTICULAR PURPOSE.  See the
 * GNU General Public License for more details.
 *
 * You should have received a copy of the GNU General Public License
 * along with this program. If not, see <https://www.gnu.org/licenses/>.
 */

/**
 *	\file       htdocs/fourn/facture/paiement.php
 *	\ingroup    fournisseur,facture
 *	\brief      Payment page for supplier invoices
 */

require '../../main.inc.php';
require_once DOL_DOCUMENT_ROOT.'/fourn/class/fournisseur.class.php';
require_once DOL_DOCUMENT_ROOT.'/fourn/class/fournisseur.facture.class.php';
require_once DOL_DOCUMENT_ROOT.'/fourn/class/paiementfourn.class.php';
require_once DOL_DOCUMENT_ROOT.'/core/class/html.formother.class.php';
require_once DOL_DOCUMENT_ROOT.'/core/lib/date.lib.php';
require_once DOL_DOCUMENT_ROOT.'/core/lib/files.lib.php';

// Load translation files required by the page
$langs->loadLangs(array('companies', 'bills', 'banks', 'compta'));

$action = GETPOST('action', 'alpha');
$confirm = GETPOST('confirm', 'alpha');
$optioncss = GETPOST('optioncss', 'alpha');
$cancel = GETPOST('cancel', 'alpha');
$backtopage = GETPOST('backtopage', 'alpha');
$backtopageforcancel = GETPOST('backtopageforcancel', 'alpha');

$facid = GETPOST('facid', 'int');
$socid = GETPOST('socid', 'int');
$accountid = GETPOST('accountid', 'int');
$day = GETPOST('day', 'int');
$month = GETPOST('month', 'int');
$year = GETPOST('year', 'int');

$search_ref = GETPOST('search_ref', 'alpha');
$search_account = GETPOST('search_account', 'int');
$search_paymenttype = GETPOST('search_paymenttype');
$search_amount = GETPOST('search_amount', 'alpha'); // alpha because we must be able to search on "< x"
$search_company = GETPOST('search_company', 'alpha');
$search_payment_num = GETPOST('search_payment_num', 'alpha');

$limit = GETPOST('limit', 'int') ?GETPOST('limit', 'int') : $conf->liste_limit;
$sortfield = GETPOST('sortfield', 'aZ09comma');
$sortorder = GETPOST('sortorder', 'aZ09comma');
$page = GETPOSTISSET('pageplusone') ? (GETPOST('pageplusone') - 1) : GETPOST("page", 'int');
if (empty($page) || $page == -1) {
	$page = 0;
}     // If $page is not defined, or '' or -1
$offset = $limit * $page;
$pageprev = $page - 1;
$pagenext = $page + 1;
if (!$sortorder) {
	$sortorder = "DESC";
}
if (!$sortfield) {
	$sortfield = "p.rowid";
}

$amounts = array();
$amountsresttopay = array();
$addwarning = 0;

$multicurrency_amounts = array();
$multicurrency_amountsresttopay = array();

// Security check
if ($user->socid > 0) {
	$socid = $user->socid;
}

$object = new PaiementFourn($db);

// Initialize technical object to manage hooks of page. Note that conf->hooks_modules contains array of hook context
$hookmanager->initHooks(array('paymentsupplierlist'));
$extrafields = new ExtraFields($db);

// fetch optionals attributes and labels
$extrafields->fetch_name_optionals_label($object->table_element);

$search_array_options = $extrafields->getOptionalsFromPost($object->table_element, '', 'search_');

$arrayfields = array();



/*
 * Actions
 */

if ($cancel) {
	if (!empty($backtopageforcancel)) {
		header("Location: ".$backtopageforcancel);
		exit;
	} elseif (!empty($backtopage)) {
		header("Location: ".$backtopage);
		exit;
	}
	header("Location: ".DOL_URL_ROOT.'/fourn/facture/list.php');
	exit;
}

if (GETPOST('button_removefilter_x', 'alpha') || GETPOST('button_removefilter.x', 'alpha') || GETPOST('button_removefilter', 'alpha')) { // All tests are required to be compatible with all browsers
	$search_ref = "";
	$search_account = "";
	$search_amount = "";
	$search_paymenttype = "";
	$search_payment_num = "";
	$search_company = "";
	$day = '';
	$year = '';
	$month = '';
	$search_array_options = array();
}

$parameters = array('socid'=>$socid);
$reshook = $hookmanager->executeHooks('doActions', $parameters, $object, $action); // Note that $action and $object may have been modified by some hooks
if ($reshook < 0) {
	setEventMessages($hookmanager->error, $hookmanager->errors, 'errors');
}

if (empty($reshook)) {
	if ($action == 'add_paiement' || ($action == 'confirm_paiement' && $confirm == 'yes')) {
		$error = 0;

		$datepaye = dol_mktime(12, 0, 0, GETPOST('remonth'), GETPOST('reday'), GETPOST('reyear'));
		$paiement_id = 0;
		$totalpayment = 0;
		$atleastonepaymentnotnull = 0;
		$multicurrency_totalpayment = 0;

		// Generate payment array and check if there is payment higher than invoice and payment date before invoice date
		$tmpinvoice = new FactureFournisseur($db);
		foreach ($_POST as $key => $value) {
			if (substr($key, 0, 7) == 'amount_') {
				$cursorfacid = substr($key, 7);
				$amounts[$cursorfacid] = price2num(GETPOST($key));
				if (!empty($amounts[$cursorfacid])) {
					$atleastonepaymentnotnull++;
					if (is_numeric($amounts[$cursorfacid])) {
						$totalpayment = $totalpayment + $amounts[$cursorfacid];
					} else {
						setEventMessages($langs->transnoentities("InputValueIsNotAnNumber", GETPOST($key)), null, 'warnings');
					}
				}
				$result = $tmpinvoice->fetch($cursorfacid);
				if ($result <= 0) {
					dol_print_error($db);
				}
				$amountsresttopay[$cursorfacid] = price2num($tmpinvoice->total_ttc - $tmpinvoice->getSommePaiement());
				if ($amounts[$cursorfacid]) {
					// Check amount
					if ($amounts[$cursorfacid] && (abs($amounts[$cursorfacid]) > abs($amountsresttopay[$cursorfacid]))) {
						$addwarning = 1;
						$formquestion['text'] = img_warning($langs->trans("PaymentHigherThanReminderToPaySupplier")).' '.$langs->trans("HelpPaymentHigherThanReminderToPaySupplier");
					}
					// Check date
					if ($datepaye && ($datepaye < $tmpinvoice->date)) {
						$langs->load("errors");
						//$error++;
						setEventMessages($langs->transnoentities("WarningPaymentDateLowerThanInvoiceDate", dol_print_date($datepaye, 'day'), dol_print_date($tmpinvoice->date, 'day'), $tmpinvoice->ref), null, 'warnings');
					}
				}

				$formquestion[$i++] = array('type' => 'hidden', 'name' => $key, 'value' => GETPOST($key));
			} elseif (substr($key, 0, 21) == 'multicurrency_amount_') {
				$cursorfacid = substr($key, 21);
				$multicurrency_amounts[$cursorfacid] = (GETPOST($key) ? price2num(GETPOST($key)) : 0);
				$multicurrency_totalpayment += $multicurrency_amounts[$cursorfacid];
				if (!empty($multicurrency_amounts[$cursorfacid])) {
					$atleastonepaymentnotnull++;
				}
				$result = $tmpinvoice->fetch($cursorfacid);
				if ($result <= 0) {
					dol_print_error($db);
				}
				$multicurrency_amountsresttopay[$cursorfacid] = price2num($tmpinvoice->total_ttc - $tmpinvoice->getSommePaiement(1));
				if ($multicurrency_amounts[$cursorfacid]) {
					// Check amount
					if ($multicurrency_amounts[$cursorfacid] && (abs($multicurrency_amounts[$cursorfacid]) > abs($multicurrency_amountsresttopay[$cursorfacid]))) {
						$addwarning = 1;
						$formquestion['text'] = img_warning($langs->trans("PaymentHigherThanReminderToPaySupplier")).' '.$langs->trans("HelpPaymentHigherThanReminderToPaySupplier");
					}
					// Check date
					if ($datepaye && ($datepaye < $tmpinvoice->date)) {
						$langs->load("errors");
						//$error++;
						setEventMessages($langs->transnoentities("WarningPaymentDateLowerThanInvoiceDate", dol_print_date($datepaye, 'day'), dol_print_date($tmpinvoice->date, 'day'), $tmpinvoice->ref), null, 'warnings');
					}
				}

				$formquestion[$i++] = array('type' => 'hidden', 'name' => $key, 'value' => GETPOST($key, 'int'));
			}
		}

		// Check parameters
		if (GETPOST('paiementid') <= 0) {
			setEventMessages($langs->transnoentities('ErrorFieldRequired', $langs->transnoentities('PaymentMode')), null, 'errors');
			$error++;
		}

		if (!empty($conf->banque->enabled)) {
			// If bank module is on, account is required to enter a payment
			if (GETPOST('accountid') <= 0) {
				setEventMessages($langs->transnoentities('ErrorFieldRequired', $langs->transnoentities('AccountToCredit')), null, 'errors');
				$error++;
			}
		}

		if (empty($totalpayment) && empty($multicurrency_totalpayment) && empty($atleastonepaymentnotnull)) {
			setEventMessages($langs->transnoentities('ErrorFieldRequired', $langs->trans('PaymentAmount')), null, 'errors');
			$error++;
		}

		if (empty($datepaye)) {
			setEventMessages($langs->transnoentities('ErrorFieldRequired', $langs->transnoentities('Date')), null, 'errors');
			$error++;
		}

		// Check if payments in both currency
		if ($totalpayment > 0 && $multicurrency_totalpayment > 0) {
			setEventMessages($langs->transnoentities('ErrorPaymentInBothCurrency'), null, 'errors');
			$error++;
		}
	}

	/*
	 * Action add_paiement
	 */
	if ($action == 'add_paiement') {
		if ($error) {
			$action = 'create';
		}
		// All the next of this action is displayed at the page's bottom.
	}


	/*
	 * Action confirm_paiement
	 */
	if ($action == 'confirm_paiement' && $confirm == 'yes') {
		$error = 0;

		$datepaye = dol_mktime(12, 0, 0, GETPOST('remonth', 'int'), GETPOST('reday', 'int'), GETPOST('reyear', 'int'));

		$multicurrency_code = array();

		// Clean parameters amount if payment is for a credit note
		foreach ($amounts as $key => $value) {	// How payment is dispatched
			$tmpinvoice = new FactureFournisseur($db);
			$tmpinvoice->fetch($key);
			if ($tmpinvoice->type == FactureFournisseur::TYPE_CREDIT_NOTE) {
				$newvalue = price2num($value, 'MT');
				$amounts[$key] = - abs($newvalue);
			}
			$multicurrency_code[$key] = $tmpinvoice->multicurrency_code;
		}

		foreach ($multicurrency_amounts as $key => $value) {	// How payment is dispatched
			$tmpinvoice = new FactureFournisseur($db);
			$tmpinvoice->fetch($key);
			if ($tmpinvoice->type == FactureFournisseur::TYPE_CREDIT_NOTE) {
				$newvalue = price2num($value, 'MT');
				$multicurrency_amounts[$key] = - abs($newvalue);
			}
			$multicurrency_code[$key] = $tmpinvoice->multicurrency_code;
		}

		//var_dump($amounts);
		//var_dump($multicurrency_amounts);
		//exit;

		if (!$error) {
			$db->begin();

			$thirdparty = new Societe($db);
			if ($socid > 0) {
				$thirdparty->fetch($socid);
			}

			// Creation of payment line
			$paiement = new PaiementFourn($db);
			$paiement->datepaye     = $datepaye;
			$paiement->amounts      = $amounts; // Array of amounts
			$paiement->multicurrency_amounts = $multicurrency_amounts;
			$paiement->multicurrency_code = $multicurrency_code; // Array with all currency of payments dispatching
			$paiement->paiementid   = GETPOST('paiementid', 'int');
			$paiement->num_payment  = GETPOST('num_paiement', 'alphanohtml');
			$paiement->note_private = GETPOST('comment', 'alpha');
			$paiement->fk_account   = GETPOST('accountid', 'int');

			if (!$error) {
				// Create payment and update this->multicurrency_amounts if this->amounts filled or
				// this->amounts if this->multicurrency_amounts filled.
				// This also set ->amount and ->multicurrency_amount
				$paiement_id = $paiement->create($user, (GETPOST('closepaidinvoices') == 'on' ? 1 : 0), $thirdparty);
				if ($paiement_id < 0) {
					setEventMessages($paiement->error, $paiement->errors, 'errors');
					$error++;
				}
			}

			if (!$error) {
				$result = $paiement->addPaymentToBank($user, 'payment_supplier', '(SupplierInvoicePayment)', $accountid, GETPOST('chqemetteur'), GETPOST('chqbank'));
				if ($result < 0) {
					setEventMessages($paiement->error, $paiement->errors, 'errors');
					$error++;
				}
			}

			if (!$error) {
				$db->commit();

				// If payment dispatching on more than one invoice, we stay on summary page, otherwise go on invoice card
				$invoiceid = 0;
				foreach ($paiement->amounts as $key => $amount) {
					$facid = $key;
					if (is_numeric($amount) && $amount <> 0) {
						if ($invoiceid != 0) {
							$invoiceid = -1; // There is more than one invoice payed by this payment
						} else {
							$invoiceid = $facid;
						}
					}
				}
				if ($invoiceid > 0) {
					$loc = DOL_URL_ROOT.'/fourn/facture/card.php?facid='.$invoiceid;
				} else {
					$loc = DOL_URL_ROOT.'/fourn/paiement/card.php?id='.$paiement_id;
				}
				header('Location: '.$loc);
				exit;
			} else {
				$db->rollback();
			}
		}
	}
}


/*
 * View
 */

$form = new Form($db);
$formother = new FormOther($db);

$supplierstatic = new Societe($db);
$invoicesupplierstatic = new FactureFournisseur($db);

llxHeader('', $langs->trans('ListPayment'));

if ($action == 'create' || $action == 'confirm_paiement' || $action == 'add_paiement') {
	$object = new FactureFournisseur($db);
	$result = $object->fetch($facid);

	$datefacture = dol_mktime(12, 0, 0, GETPOST('remonth', 'int'), GETPOST('reday', 'int'), GETPOST('reyear', 'int'));
	$dateinvoice = ($datefacture == '' ? (empty($conf->global->MAIN_AUTOFILL_DATE) ?-1 : '') : $datefacture);

	$sql = 'SELECT s.nom as name, s.rowid as socid,';
	$sql .= ' f.rowid, f.ref, f.ref_supplier, f.total_ttc as total, f.fk_mode_reglement, f.fk_account';
	if (empty($user->rights->societe->client->voir) && !$socid) {
		$sql .= ", sc.fk_soc, sc.fk_user ";
	}
	$sql .= ' FROM '.MAIN_DB_PREFIX.'societe as s, '.MAIN_DB_PREFIX.'facture_fourn as f';
	if (empty($user->rights->societe->client->voir) && !$socid) {
		$sql .= ", ".MAIN_DB_PREFIX."societe_commerciaux as sc";
	}
	$sql .= ' WHERE f.fk_soc = s.rowid';
	$sql .= ' AND f.rowid = '.((int) $facid);
	if (empty($user->rights->societe->client->voir) && !$socid) {
		$sql .= " AND s.rowid = sc.fk_soc AND sc.fk_user = ".((int) $user->id);
	}
	$resql = $db->query($sql);
	if ($resql) {
		$num = $db->num_rows($resql);
		if ($num) {
			$obj = $db->fetch_object($resql);
			$total = $obj->total;

			print load_fiche_titre($langs->trans('DoPayment'));

			// Add realtime total information
			if (!empty($conf->use_javascript_ajax)) {
				print "\n".'<script type="text/javascript">';
				print '$(document).ready(function () {

						function _elemToJson(selector)
						{
							var subJson = {};
							$.map(selector.serializeArray(), function(n,i)
							{
								subJson[n["name"]] = n["value"];
							});

							return subJson;
						}
						function callForResult(imgId)
						{
							console.log("callForResult Calculate total of payment");
							var json = {};
							var form = $("#payment_form");

							json["invoice_type"] = $("#invoice_type").val();
            				json["amountPayment"] = $("#amountpayment").attr("value");
							json["amounts"] = _elemToJson(form.find("input.amount"));
							json["remains"] = _elemToJson(form.find("input.remain"));

							if (imgId != null) {
								json["imgClicked"] = imgId;
							}

							$.post("'.DOL_URL_ROOT.'/compta/ajaxpayment.php", json, function(data)
							{
								json = $.parseJSON(data);

								form.data(json);

								for (var key in json)
								{
									if (key == "result")	{
										if (json["makeRed"]) {
											$("#"+key).addClass("error");
										} else {
											$("#"+key).removeClass("error");
										}
										json[key]=json["label"]+" "+json[key];
										$("#"+key).text(json[key]);
									} else {console.log(key);
										form.find("input[name*=\""+key+"\"]").each(function() {
											$(this).attr("value", json[key]);
										});
									}
								}
							});
						}
						callForResult();
						$("#payment_form").find("input.amount").change(function() {
							callForResult();
						});
						$("#payment_form").find("input.amount").keyup(function() {
							callForResult();
						});
			';

				print '	});'."\n";

				//Add js for AutoFill
				print ' $(document).ready(function () {';
				print ' 	$(".AutoFillAmout").on(\'click touchstart\', function(){
							$("input[name="+$(this).data(\'rowname\')+"]").val($(this).data("value")).trigger("change");
						});';
				print '	});'."\n";

				print '	</script>'."\n";
			}

			print '<form id="payment_form" name="addpaiement" action="'.$_SERVER["PHP_SELF"].'" method="POST">';
			print '<input type="hidden" name="token" value="'.newToken().'">';
			print '<input type="hidden" name="action" value="add_paiement">';
			print '<input type="hidden" name="facid" value="'.$facid.'">';
			print '<input type="hidden" name="ref_supplier" value="'.$obj->ref_supplier.'">';
			print '<input type="hidden" name="socid" value="'.$obj->socid.'">';
			print '<input type="hidden" name="type" id="invoice_type" value="'.$object->type.'">';
			print '<input type="hidden" name="societe" value="'.$obj->name.'">';

			print dol_get_fiche_head(null);

			print '<table class="border centpercent">';

			print '<tr><td class="fieldrequired titlefieldcreate">'.$langs->trans('Company').'</td><td>';
			$supplierstatic->id = $obj->socid;
			$supplierstatic->name = $obj->name;
			print $supplierstatic->getNomUrl(1, 'supplier');
			print '</td></tr>';
			print '<tr><td class="fieldrequired">'.$langs->trans('Date').'</td><td>';
			print $form->selectDate($dateinvoice, '', '', '', 0, "addpaiement", 1, 1, 0, '', '', $object->date);
			print '</td></tr>';
			print '<tr><td class="fieldrequired">'.$langs->trans('PaymentMode').'</td><td>';
			$form->select_types_paiements(!GETPOST('paiementid') ? $obj->fk_mode_reglement : GETPOST('paiementid'), 'paiementid');
			print '</td>';
			if (!empty($conf->banque->enabled)) {
				print '<tr><td class="fieldrequired">'.$langs->trans('Account').'</td><td>';
				print img_picto('', 'bank_account', 'class="pictofixedwidth"');
				print $form->select_comptes(empty($accountid) ? $obj->fk_account : $accountid, 'accountid', 0, '', 2, '', 0, 'widthcentpercentminusx maxwidth500', 1);
				print '</td></tr>';
			} else {
				print '<tr><td>&nbsp;</td></tr>';
			}
			print '<tr><td>'.$langs->trans('Numero').'</td><td><input name="num_paiement" type="text" value="'.(!GETPOST('num_paiement') ? '' : GETPOST('num_paiement')).'"></td></tr>';
			print '<tr><td>'.$langs->trans('Comments').'</td>';
			print '<td class="tdtop">';
			print '<textarea name="comment" wrap="soft" class="quatrevingtpercent" rows="'.ROWS_3.'">'.(!GETPOST('comment') ? '' : GETPOST('comment')).'</textarea></td></tr>';
			print '</table>';
			print dol_get_fiche_end();


			$parameters = array('facid'=>$facid, 'ref'=>$ref, 'objcanvas'=>$objcanvas);
			$reshook = $hookmanager->executeHooks('paymentsupplierinvoices', $parameters, $object, $action); // Note that $action and $object may have been modified by some hooks
			$error = $hookmanager->error; $errors = $hookmanager->errors;
			if (empty($reshook)) {
				/*
				 * All unpaid supplier invoices
				 */
				$sql = 'SELECT f.rowid as facid, f.ref, f.ref_supplier, f.type, f.total_ht, f.total_ttc,';
				$sql .= ' f.multicurrency_code, f.multicurrency_tx, f.multicurrency_total_ht, f.multicurrency_total_tva, f.multicurrency_total_ttc,';
				$sql .= ' f.datef as df, f.date_lim_reglement as dlr,';
				$sql .= ' SUM(pf.amount) as am, SUM(pf.multicurrency_amount) as multicurrency_am';
				$sql .= ' FROM '.MAIN_DB_PREFIX.'facture_fourn as f';
				$sql .= ' LEFT JOIN '.MAIN_DB_PREFIX.'paiementfourn_facturefourn as pf ON pf.fk_facturefourn = f.rowid';
				$sql .= " WHERE f.entity = ".((int) $conf->entity);
				$sql .= ' AND f.fk_soc = '.((int) $object->socid);
				$sql .= ' AND f.paye = 0';
				$sql .= ' AND f.fk_statut = 1'; // Status=0 => unvalidated, Status=2 => canceled
				if ($object->type != FactureFournisseur::TYPE_CREDIT_NOTE) {
					$sql .= ' AND f.type IN (0,1,3,5)'; // Standard invoice, replacement, deposit, situation
				} else {
					$sql .= ' AND f.type = 2'; // If paying back a credit note, we show all credit notes
				}
				// Group by because we have a total
				$sql .= ' GROUP BY f.datef, f.ref, f.ref_supplier, f.rowid, f.type, f.total_ht, f.total_ttc,';
				$sql .= ' f.multicurrency_code, f.multicurrency_tx, f.multicurrency_total_ht, f.multicurrency_total_tva, f.multicurrency_total_ttc,';
				$sql .= ' f.datef, f.date_lim_reglement';
				// Sort invoices by date and serial number: the older one comes first
				$sql .= ' ORDER BY f.datef ASC, f.ref ASC';

				$resql = $db->query($sql);
				if ($resql) {
					$num = $db->num_rows($resql);
					if ($num > 0) {
						$i = 0;
						print '<br>';

						if (!empty($conf->use_javascript_ajax)) {
							//Add js for AutoFill
							print "\n".'<script type="text/javascript">';
							print ' $(document).ready(function () {';
							print ' 	$(".AutoFillAmout").on(\'click touchstart\', function(){
											$("input[name="+$(this).data(\'rowname\')+"]").val($(this).data("value"));
										});';
							print '	});'."\n";
							print '	</script>'."\n";
						}

						print '<div class="div-table-responsive-no-min">';
						print '<table class="tagtable liste'.($moreforfilter ? " listwithfilterbefore" : "").'">'."\n";

						print '<tr class="liste_titre">';
						print '<td>'.$langs->trans('Invoice').'</td>';
						print '<td>'.$langs->trans('RefSupplier').'</td>';
						print '<td class="center">'.$langs->trans('Date').'</td>';
						print '<td class="center">'.$langs->trans('DateMaxPayment').'</td>';
						if (!empty($conf->multicurrency->enabled)) {
							print '<td>'.$langs->trans('Currency').'</td>';
							print '<td class="right">'.$langs->trans('MulticurrencyAmountTTC').'</td>';
							print '<td class="right">'.$langs->trans('MulticurrencyAlreadyPaid').'</td>';
							print '<td class="right">'.$langs->trans('MulticurrencyRemainderToPay').'</td>';
							print '<td class="center">'.$langs->trans('MulticurrencyPaymentAmount').'</td>';
						}
						print '<td class="right">'.$langs->trans('AmountTTC').'</td>';
						print '<td class="right">'.$langs->trans('AlreadyPaid').'</td>';
						print '<td class="right">'.$langs->trans('RemainderToPay').'</td>';
						print '<td class="center">'.$langs->trans('PaymentAmount').'</td>';
						print '</tr>';

						$total = 0;
						$total_ttc = 0;
						$totalrecu = 0;
						while ($i < $num) {
							$objp = $db->fetch_object($resql);

							$sign = 1;
							if ($objp->type == FactureFournisseur::TYPE_CREDIT_NOTE) {
								$sign = -1;
							}

							$invoice = new FactureFournisseur($db);
							$invoice->fetch($objp->facid);

							$invoicesupplierstatic->ref = $objp->ref;
							$invoicesupplierstatic->id = $objp->facid;

							$paiement = $invoice->getSommePaiement();
							$creditnotes = $invoice->getSumCreditNotesUsed();
							$deposits = $invoice->getSumDepositsUsed();
							$alreadypayed = price2num($paiement + $creditnotes + $deposits, 'MT');
							$remaintopay = price2num($invoice->total_ttc - $paiement - $creditnotes - $deposits, 'MT');

							// Multicurrency Price
							if (!empty($conf->multicurrency->enabled)) {
								$multicurrency_payment = $invoice->getSommePaiement(1);
								$multicurrency_creditnotes = $invoice->getSumCreditNotesUsed(1);
								$multicurrency_deposits = $invoice->getSumDepositsUsed(1);
								$multicurrency_alreadypayed = price2num($multicurrency_payment + $multicurrency_creditnotes + $multicurrency_deposits, 'MT');
								$multicurrency_remaintopay = price2num($invoice->multicurrency_total_ttc - $multicurrency_payment - $multicurrency_creditnotes - $multicurrency_deposits, 'MT');
							}

							print '<tr class="oddeven'.(($invoice->id == $facid) ? ' highlight' : '').'">';

							// Ref
							print '<td class="nowraponall">';
							print $invoicesupplierstatic->getNomUrl(1);
							print '</td>';

							// Ref supplier
							print '<td>'.$objp->ref_supplier.'</td>';

							// Date
							if ($objp->df > 0) {
								print '<td class="center nowraponall">';
								print dol_print_date($db->jdate($objp->df), 'day').'</td>';
							} else {
								print '<td class="center"><b>!!!</b></td>';
							}

							// Date Max Payment
							if ($objp->dlr > 0) {
								print '<td class="center nowraponall">';
								print dol_print_date($db->jdate($objp->dlr), 'day');

								if ($invoice->hasDelay()) {
									print img_warning($langs->trans('Late'));
								}

								print '</td>';
							} else {
								print '<td class="center"><b>--</b></td>';
							}

							// Multicurrency
							if (!empty($conf->multicurrency->enabled)) {
								// Currency
								print '<td class="center">'.$objp->multicurrency_code."</td>\n";

								print '<td class="right">';
								if ($objp->multicurrency_code && $objp->multicurrency_code != $conf->currency) {
									print price($objp->multicurrency_total_ttc);
								}
								print '</td>';

								print '<td class="right">';
								if ($objp->multicurrency_code && $objp->multicurrency_code != $conf->currency) {
									print price($sign * $multicurrency_payment);
									if ($multicurrency_creditnotes) {
										print '+'.price($multicurrency_creditnotes);
									}
									if ($multicurrency_deposits) {
										print '+'.price($multicurrency_deposits);
									}
								}
								print '</td>';

								print '<td class="right">';
								if ($objp->multicurrency_code && $objp->multicurrency_code != $conf->currency) {
									print price($sign * $multicurrency_remaintopay);
								}
								print '</td>';

								print '<td class="right">';
								// Add remind multicurrency amount
								$namef = 'multicurrency_amount_'.$objp->facid;
								$nameRemain = 'multicurrency_remain_'.$objp->facid;
								if ($objp->multicurrency_code && $objp->multicurrency_code != $conf->currency) {
									if ($action != 'add_paiement') {
										if (!empty($conf->use_javascript_ajax)) {
											print img_picto("Auto fill", 'rightarrow', "class='AutoFillAmout' data-rowname='".$namef."' data-value='".($sign * $multicurrency_remaintopay)."'");
										}
											print '<input type=hidden class="multicurrency_remain" name="'.$nameRemain.'" value="'.$multicurrency_remaintopay.'">';
											print '<input type="text" size="8" class="multicurrency_amount" name="'.$namef.'" value="'.GETPOST($namef).'">';
									} else {
										print '<input type="text" size="8" name="'.$namef.'_disabled" value="'.GETPOST($namef).'" disabled>';
										print '<input type="hidden" name="'.$namef.'" value="'.GETPOST($namef).'">';
									}
								}
								print "</td>";
							}

							print '<td class="right">'.price($sign * $objp->total_ttc).'</td>';

							print '<td class="right">'.price($sign * $objp->am);
							if ($creditnotes) {
								print '+'.price($creditnotes);
							}
							if ($deposits) {
								print '+'.price($deposits);
							}
							print '</td>';

							print '<td class="right">';
							print price($sign * $remaintopay);
							if (!empty($conf->paymentbybanktransfer->enabled)) {
								$numdirectdebitopen = 0;
								$totaldirectdebit = 0;
								$sql = "SELECT COUNT(pfd.rowid) as nb, SUM(pfd.amount) as amount";
								$sql .= " FROM ".MAIN_DB_PREFIX."prelevement_facture_demande as pfd";
								$sql .= " WHERE fk_facture_fourn = ".((int) $objp->facid);
								$sql .= " AND pfd.traite = 0";
								$sql .= " AND pfd.ext_payment_id IS NULL";

								$result_sql = $db->query($sql);
								if ($result_sql) {
									$obj = $db->fetch_object($result_sql);
									$numdirectdebitopen = $obj->nb;
									$totaldirectdebit = $obj->amount;
								} else {
									dol_print_error($db);
								}
								if ($numdirectdebitopen) {
									$langs->load("withdrawals");
									print img_warning($langs->trans("WarningSomeCreditTransferAlreadyExists", $numdirectdebitopen, price(price2num($totaldirectdebit, 'MT'), 0, $langs, 1, -1, -1, $conf->currency)), '', 'classfortooltip');
								}
							}
							print '</td>';

							// Amount
							print '<td class="center nowraponall">';

							$namef = 'amount_'.$objp->facid;
							$nameRemain = 'remain_'.$objp->facid;

							if ($action != 'add_paiement') {
								if (!empty($conf->use_javascript_ajax)) {
									print img_picto("Auto fill", 'rightarrow', "class='AutoFillAmout' data-rowname='".$namef."' data-value='".($sign * $remaintopay)."'");
								}
									print '<input type="hidden" class="remain" name="'.$nameRemain.'" value="'.$remaintopay.'">';
									print '<input type="text" size="8" class="amount" name="'.$namef.'" value="'.dol_escape_htmltag(GETPOST($namef)).'">'; // class is requied to be used by javascript callForResult();
							} else {
								print '<input type="text" size="8" name="'.$namef.'_disabled" value="'.dol_escape_htmltag(GETPOST($namef)).'" disabled>';
								print '<input type="hidden" class="amount" name="'.$namef.'" value="'.dol_escape_htmltag(GETPOST($namef)).'">'; // class is requied to be used by javascript callForResult();
							}
							print "</td>";

							print "</tr>\n";
							$total += $objp->total_ht;
							$total_ttc += $objp->total_ttc;
							$totalrecu += $objp->am;
							$totalrecucreditnote += $creditnotes;
							$totalrecudeposits += $deposits;
							$i++;
						}
						if ($i > 1) {
							// Print total
							print '<tr class="liste_total">';
							print '<td colspan="4" class="left">'.$langs->trans('TotalTTC').':</td>';
							if (!empty($conf->multicurrency->enabled)) {
								print '<td>&nbsp;</td>';
								print '<td>&nbsp;</td>';
								print '<td>&nbsp;</td>';
								print '<td>&nbsp;</td>';
								print '<td class="right" id="multicurrency_result" style="font-weight: bold;"></td>';
							}
							print '<td class="right"><b>'.price($sign * $total_ttc).'</b></td>';
							print '<td class="right"><b>'.price($sign * $totalrecu);
							if ($totalrecucreditnote) {
								print '+'.price($totalrecucreditnote);
							}
							if ($totalrecudeposits) {
								print '+'.price($totalrecudeposits);
							}
							print	'</b></td>';
							print '<td class="right"><b>'.price($sign * price2num($total_ttc - $totalrecu - $totalrecucreditnote - $totalrecudeposits, 'MT')).'</b></td>';
							print '<td class="center" id="result" style="font-weight: bold;"></td>'; // Autofilled
							print "</tr>\n";
						}
						print "</table>\n";

						print "</div>";
					}
					$db->free($resql);
				} else {
					dol_print_error($db);
				}
			}

			// Save + Cancel Buttons
			if ($action != 'add_paiement') {
				print '<br><div class="center">';
				print '<input type="checkbox" checked id="closepaidinvoices" name="closepaidinvoices"> <label for="closepaidinvoices">'.$langs->trans("ClosePaidInvoicesAutomatically").'</label><br>';
				print '<input type="submit" class="button" value="'.$langs->trans('ToMakePayment').'">';
				print ' &nbsp; <input type="submit" class="button button-cancel" name="cancel" value="'.$langs->trans("Cancel").'">';
				print '</div>';
			}

			// Form to confirm payment
			if ($action == 'add_paiement') {
				$preselectedchoice = $addwarning ? 'no' : 'yes';

				print '<br>';
				if (!empty($totalpayment)) {
					$text = $langs->trans('ConfirmSupplierPayment', price($totalpayment), $langs->trans("Currency".$conf->currency));
				}
				if (!empty($multicurrency_totalpayment)) {
					$text .= '<br>'.$langs->trans('ConfirmSupplierPayment', price($multicurrency_totalpayment), $langs->trans("paymentInInvoiceCurrency"));
				}
				if (GETPOST('closepaidinvoices')) {
					$text .= '<br>'.$langs->trans("AllCompletelyPayedInvoiceWillBeClosed");
					print '<input type="hidden" name="closepaidinvoices" value="'.GETPOST('closepaidinvoices').'">';
				}
				print $form->formconfirm($_SERVER['PHP_SELF'].'?facid='.$facture->id.'&socid='.$facture->socid.'&type='.$facture->type, $langs->trans('PayedSuppliersPayments'), $text, 'confirm_paiement', $formquestion, $preselectedchoice);
			}

			print '</form>';
		}
	} else {
		dol_print_error($db);
	}
}

// End of page
llxFooter();
$db->close();<|MERGE_RESOLUTION|>--- conflicted
+++ resolved
@@ -11,10 +11,7 @@
  * Copyright (C) 2017       Alexandre Spangaro      <aspangaro@open-dsi.fr>
  * Copyright (C) 2018-2020  Frédéric France         <frederic.france@netlogic.fr>
  * Copyright (C) 2021       Charlene Benke          <charlene@patas-monkey.com>
-<<<<<<< HEAD
-=======
  * Copyright (C) 2022       Udo Tamm				<dev@dolibit.de>
->>>>>>> 503d1a04
  *
  * This program is free software; you can redistribute it and/or modify
  * it under the terms of the GNU General Public License as published by
