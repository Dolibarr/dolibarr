--- conflicted
+++ resolved
@@ -122,14 +122,8 @@
 
     if (! empty($conf->banque->enabled))
     {
-<<<<<<< HEAD
         // If bank module is on, account is required to enter a payment
         if (GETPOST('accountid') <= 0)
-=======
-        // Si module bank actif, un compte est obligatoire lors de la saisie
-        // d'un paiement
-        if ($_POST['accountid'] <= 0)
->>>>>>> 2b2d7641
         {
         	setEventMessage($langs->transnoentities('ErrorFieldRequired',$langs->transnoentities('AccountToCredit')), 'errors');
             $error++;
@@ -168,9 +162,9 @@
 if ($action == 'confirm_paiement' && $confirm == 'yes')
 {
     $error=0;
-	
+
     $datepaye = dol_mktime(12, 0, 0, GETPOST('remonth'), GETPOST('reday'), GETPOST('reyear'));
-    
+
     if (! $error)
     {
         $db->begin();
