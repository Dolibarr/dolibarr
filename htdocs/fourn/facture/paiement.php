--- conflicted
+++ resolved
@@ -172,11 +172,7 @@
 	        } elseif (substr($key, 0, 21) == 'multicurrency_amount_')
 			{
 				$cursorfacid = substr($key, 21);
-<<<<<<< HEAD
-	            $multicurrency_amounts[$cursorfacid] = price2num(GETPOST($key));
-=======
 	            $multicurrency_amounts[$cursorfacid] = (GETPOST($key) ? price2num(GETPOST($key)) : 0);
->>>>>>> 144cc52b
 	            $multicurrency_totalpayment += $multicurrency_amounts[$cursorfacid];
 	            if (!empty($multicurrency_amounts[$cursorfacid])) $atleastonepaymentnotnull++;
 	            $result = $tmpinvoice->fetch($cursorfacid);
