--- conflicted
+++ resolved
@@ -264,11 +264,7 @@
 
             print_fiche_titre($langs->trans('DoPayment'));
 
-<<<<<<< HEAD
             print '<form id="payment_form" name="addpaiement" action="'.$_SERVER["PHP_SELF"].'" method="POST">';
-=======
-            print '<form id="payment_form" name="addpaiement" action="paiement.php" method="post">';
->>>>>>> a52d9e1d
             print '<input type="hidden" name="token" value="'.$_SESSION['newtoken'].'">';
             print '<input type="hidden" name="action" value="add_paiement">';
             print '<input type="hidden" name="facid" value="'.$facid.'">';
@@ -332,10 +328,7 @@
 	                {
 	                    $i = 0;
 	                    print '<br>';
-						
-						$parameters=array();
-						$reshook=$hookmanager->executeHooks('formAddObjectLine',$parameters,$facture,$action);    // Note that $action and $object may have been modified by hook
-						
+
 	                    print $langs->trans('Invoices').'<br>';
 	                    print '<table class="noborder" width="100%">';
 	                    print '<tr class="liste_titre">';
