--- conflicted
+++ resolved
@@ -9,10 +9,7 @@
  * Copyright (C) 2015       Marcos García           <marcosgdf@gmail.com>
  * Copyright (C) 2015       Juanjo Menent			<jmenent@2byte.es>
  * Copyright (C) 2017       Alexandre Spangaro      <aspangaro@zendsi.com>
-<<<<<<< HEAD
-=======
  * Copyright (C) 2018       Frédéric France         <frederic.france@netlogic.fr>
->>>>>>> d9b8a8c8
  *
  * This program is free software; you can redistribute it and/or modify
  * it under the terms of the GNU General Public License as published by
@@ -820,13 +817,8 @@
         $i = 0;
 
         $param='';
-<<<<<<< HEAD
-        if (! empty($contextpage) && $contextpage != $_SERVER["PHP_SELF"]) $param.='&contextpage='.$contextpage;
-        if ($limit > 0 && $limit != $conf->liste_limit) $param.='&limit='.$limit;
-=======
         if (! empty($contextpage) && $contextpage != $_SERVER["PHP_SELF"]) $param.='&contextpage='.urlencode($contextpage);
         if ($limit > 0 && $limit != $conf->liste_limit) $param.='&limit='.urlencode($limit);
->>>>>>> d9b8a8c8
         if ($day)                   $param.=($day?"&day=".urlencode($day):"");
         if ($month)                 $param.=($month?"&month=".urlencode($month):"");
         if ($year)                  $param.=($year?"&year=".urlencode($year):"");
