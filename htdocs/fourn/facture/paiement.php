--- conflicted
+++ resolved
@@ -528,15 +528,11 @@
 	            $preselectedchoice=$addwarning?'no':'yes';
 
 	            print '<br>';
-<<<<<<< HEAD
-	            if (!empty($totalpayment)) $text=$langs->trans('ConfirmSupplierPayment',$totalpayment,$langs->trans("Currency".$conf->currency));
+	            if (!empty($totalpayment)) $text=$langs->trans('ConfirmSupplierPayment',price($totalpayment),$langs->trans("Currency".$conf->currency));
 				if (!empty($multicurrency_totalpayment)) 
 				{
-					$text.='<br />'.$langs->trans('ConfirmSupplierPayment',$multicurrency_totalpayment,$langs->trans("paymentInInvoiceCurrency"));
+					$text.='<br>'.$langs->trans('ConfirmSupplierPayment',price($multicurrency_totalpayment),$langs->trans("paymentInInvoiceCurrency"));
 				}
-=======
-	            $text=$langs->trans('ConfirmSupplierPayment', price($totalpayment),$langs->trans("Currency".$conf->currency));
->>>>>>> e61c83d7
 	            if (GETPOST('closepaidinvoices'))
 	            {
 	                $text.='<br>'.$langs->trans("AllCompletelyPayedInvoiceWillBeClosed");
