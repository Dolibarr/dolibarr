<?php
/* Copyright (C) 2002-2006	Rodolphe Quiedeville	<rodolphe@quiedeville.org>
 * Copyright (C) 2004-2019	Laurent Destailleur		<eldy@users.sourceforge.net>
 * Copyright (C) 2005-2013	Regis Houssin			<regis.houssin@inodbox.com>
 * Copyright (C) 2013-2019	Philippe Grand			<philippe.grand@atoo-net.com>
 * Copyright (C) 2013		Florian Henry			<florian.henry@open-concept.pro>
 * Copyright (C) 2013		Cédric Salvador			<csalvador@gpcsolutions.fr>
 * Copyright (C) 2015		Marcos García			<marcosgdf@gmail.com>
 * Copyright (C) 2015-2007	Juanjo Menent			<jmenent@2byte.es>
 * Copyright (C) 2015		Abbes Bahfir			<bafbes@gmail.com>
 * Copyright (C) 2015-2016	Ferran Marcet			<fmarcet@2byte.es>
 * Copyright (C) 2017		Josep Lluís Amador		<joseplluis@lliuretic.cat>
 * Copyright (C) 2018-2022	Charlene Benke			<charlene@patas-monkey.com>
 * Copyright (C) 2018-2024  Frédéric France			<frederic.france@free.fr>
 * Copyright (C) 2019-2023	Alexandre Spangaro		<aspangaro@easya.solutions>
 * Copyright (C) 2023		Nick Fragoulis
 * Copyright (C) 2023		Joachim Kueter		    <git-jk@bloxera.com>
 * Copyright (C) 2024		MDW							<mdeweerd@users.noreply.github.com>
 *
 * This program is free software; you can redistribute it and/or modify
 * it under the terms of the GNU General Public License as published by
 * the Free Software Foundation; either version 3 of the License, or
 * (at your option) any later version.
 *
 * This program is distributed in the hope that it will be useful,
 * but WITHOUT ANY WARRANTY; without even the implied warranty of
 * MERCHANTABILITY or FITNESS FOR A PARTICULAR PURPOSE.  See the
 * GNU General Public License for more details.
 *
 * You should have received a copy of the GNU General Public License
 * along with this program. If not, see <https://www.gnu.org/licenses/>.
 */

/**
 *       \file       htdocs/fourn/facture/list.php
 *       \ingroup    fournisseur,facture
 *       \brief      List of suppliers invoices
 */

// Load Dolibarr environment
require '../../main.inc.php';
require_once DOL_DOCUMENT_ROOT.'/core/class/html.formfile.class.php';
require_once DOL_DOCUMENT_ROOT.'/core/class/html.formother.class.php';
require_once DOL_DOCUMENT_ROOT.'/core/class/html.formcompany.class.php';
require_once DOL_DOCUMENT_ROOT.'/compta/bank/class/account.class.php';
require_once DOL_DOCUMENT_ROOT.'/fourn/class/fournisseur.facture.class.php';
require_once DOL_DOCUMENT_ROOT.'/fourn/class/fournisseur.class.php';
require_once DOL_DOCUMENT_ROOT.'/core/lib/date.lib.php';
require_once DOL_DOCUMENT_ROOT.'/core/lib/company.lib.php';
require_once DOL_DOCUMENT_ROOT.'/projet/class/project.class.php';
require_once DOL_DOCUMENT_ROOT.'/core/class/discount.class.php';

// Load translation files required by the page
$langs->loadLangs(array('products', 'bills', 'companies', 'projects'));

$action = GETPOST('action', 'aZ09');
$massaction = GETPOST('massaction', 'alpha');
$show_files = GETPOSTINT('show_files');
$confirm = GETPOST('confirm', 'alpha');
$toselect = GETPOST('toselect', 'array');
$optioncss = GETPOST('optioncss', 'alpha');
$contextpage = GETPOST('contextpage', 'aZ') ? GETPOST('contextpage', 'aZ') : 'supplierinvoicelist';
$mode = GETPOST('mode', 'aZ'); // The output mode ('list', 'kanban', 'hierarchy', 'calendar', ...)

$search_all = trim((GETPOST('search_all', 'alphanohtml') != '') ? GETPOST('search_all', 'alphanohtml') : GETPOST('sall', 'alphanohtml'));
$search_label = GETPOST("search_label", "alpha");
$search_amount_no_tax = GETPOST("search_amount_no_tax", "alpha");
$search_amount_all_tax = GETPOST("search_amount_all_tax", "alpha");
$search_ref = GETPOST('sf_ref') ? GETPOST('sf_ref', 'alpha') : GETPOST('search_ref', 'alpha');
$search_refsupplier = GETPOST('search_refsupplier', 'alpha');
$search_type = GETPOST('search_type', 'intcomma');
$search_subtype = GETPOST('search_subtype', 'intcomma');
$search_project = GETPOST('search_project', 'alpha');
$search_company = GETPOST('search_company', 'alpha');
$search_company_alias = GETPOST('search_company_alias', 'alpha');
$search_montant_ht = GETPOST('search_montant_ht', 'alpha');
$search_montant_vat = GETPOST('search_montant_vat', 'alpha');
$search_montant_localtax1 = GETPOST('search_montant_localtax1', 'alpha');
$search_montant_localtax2 = GETPOST('search_montant_localtax2', 'alpha');
$search_montant_ttc = GETPOST('search_montant_ttc', 'alpha');
$search_login = GETPOST('search_login', 'alpha');
$search_multicurrency_code = GETPOST('search_multicurrency_code', 'alpha');
$search_multicurrency_tx = GETPOST('search_multicurrency_tx', 'alpha');
$search_multicurrency_montant_ht = GETPOST('search_multicurrency_montant_ht', 'alpha');
$search_multicurrency_montant_vat = GETPOST('search_multicurrency_montant_vat', 'alpha');
$search_multicurrency_montant_ttc = GETPOST('search_multicurrency_montant_ttc', 'alpha');
$search_status = GETPOST('search_status', 'intcomma');	// Can be '' or a numeric
$search_paymentmode = GETPOST('search_paymentmode', 'intcomma');
$search_paymentcond = GETPOST('search_paymentcond', 'intcomma');
$search_town = GETPOST('search_town', 'alpha');
$search_zip = GETPOST('search_zip', 'alpha');
$search_state = GETPOST("search_state");
$search_country = GETPOST("search_country", 'aZ09');
$search_type_thirdparty = GETPOST("search_type_thirdparty", 'intcomma');
$search_user = GETPOST('search_user', 'intcomma');
$search_sale = GETPOST('search_sale', 'intcomma');
$search_date_start = GETPOSTDATE('search_date_start', '', 'tzserver');
$search_date_end = GETPOSTDATE('search_date_end', '23:59:59', 'tzserver');
$search_datelimit_startday = GETPOSTINT('search_datelimit_startday');
$search_datelimit_startmonth = GETPOSTINT('search_datelimit_startmonth');
$search_datelimit_startyear = GETPOSTINT('search_datelimit_startyear');
$search_datelimit_endday = GETPOSTINT('search_datelimit_endday');
$search_datelimit_endmonth = GETPOSTINT('search_datelimit_endmonth');
$search_datelimit_endyear = GETPOSTINT('search_datelimit_endyear');
$search_datelimit_start = dol_mktime(0, 0, 0, $search_datelimit_startmonth, $search_datelimit_startday, $search_datelimit_startyear);
$search_datelimit_end = dol_mktime(23, 59, 59, $search_datelimit_endmonth, $search_datelimit_endday, $search_datelimit_endyear);
$search_categ_sup = GETPOST("search_categ_sup", 'intcomma');
$search_product_category = GETPOST('search_product_category', 'intcomma');

$option = GETPOST('search_option');
if ($option == 'late') {
	$search_status = '1';
}
$filter = GETPOST('filtre', 'alpha');

// Load variable for pagination
$limit = GETPOSTINT('limit') ? GETPOSTINT('limit') : $conf->liste_limit;
$sortfield = GETPOST('sortfield', 'aZ09comma');
$sortorder = GETPOST('sortorder', 'aZ09comma');
$page = GETPOSTISSET('pageplusone') ? (GETPOSTINT('pageplusone') - 1) : GETPOSTINT("page");
if (empty($page) || $page < 0 || GETPOST('button_search', 'alpha') || GETPOST('button_removefilter', 'alpha')) {
	// If $page is not defined, or '' or -1 or if we click on clear filters
	$page = 0;
}
$offset = $limit * $page;
if (!$sortorder) {
	$sortorder = "DESC";
}
if (!$sortfield) {
	$sortfield = "f.datef,f.rowid";
}
$pageprev = $page - 1;
$pagenext = $page + 1;

$socid = GETPOSTINT('socid');

// Security check
if ($user->socid > 0) {
	$action = '';
	$socid = $user->socid;
}

$diroutputmassaction = $conf->fournisseur->facture->dir_output.'/temp/massgeneration/'.$user->id;

$now = dol_now();

// Initialize technical object to manage hooks of page. Note that conf->hooks_modules contains array of hook context
$object = new FactureFournisseur($db);
$hookmanager->initHooks(array('supplierinvoicelist'));
$extrafields = new ExtraFields($db);

// Fetch optionals attributes and labels
$extrafields->fetch_name_optionals_label($object->table_element);

$search_array_options = $extrafields->getOptionalsFromPost($object->table_element, '', 'search_');

// List of fields to search into when doing a "search in all"
$fieldstosearchall = array(
	'f.ref' => 'Ref',
	'f.ref_supplier' => 'RefSupplier',
	'f.note_public' => 'NotePublic',
	's.nom' => "ThirdParty",
	's.code_fournisseur' => "SupplierCodeShort",
	'pd.description' => 'Description',
);
if (empty($user->socid)) {
	$fieldstosearchall["f.note_private"] = "NotePrivate";
}

$checkedtypetiers = 0;
$arrayfields = array(
	'f.ref' => array('label' => "Ref", 'checked' => 1, 'position' => 5),
	'f.ref_supplier' => array('label' => "RefSupplier", 'checked' => 1, 'position' => 7),
	'f.type' => array('label' => "Type", 'checked' => 0, 'position' => 15),
	'f.subtype' => array('label' => "InvoiceSubtype", 'checked' => 0, 'position' => 17),
	'f.label' => array('label' => "Label", 'checked' => 0, 'position' => 20),
	'f.datef' => array('label' => "DateInvoice", 'checked' => 1, 'position' => 25),
	'f.date_lim_reglement' => array('label' => "DateDue", 'checked' => 1, 'position' => 27),
	'p.ref' => array('label' => "ProjectRef", 'checked' => 0, 'position' => 30),
	's.nom' => array('label' => "ThirdParty", 'checked' => 1, 'position' => 41),
	's.name_alias' => array('label' => "AliasNameShort", 'checked' => 0, 'position' => 42),
	's.town' => array('label' => "Town", 'checked' => -1, 'position' => 43),
	's.zip' => array('label' => "Zip", 'checked' => 1, 'position' => 44),
	'state.nom' => array('label' => "StateShort", 'checked' => 0, 'position' => 45),
	'country.code_iso' => array('label' => "Country", 'checked' => 0, 'position' => 46),
	'typent.code' => array('label' => "ThirdPartyType", 'checked' => $checkedtypetiers, 'position' => 49),
	'f.fk_mode_reglement' => array('label' => "PaymentMode", 'checked' => 1, 'position' => 52),
	'f.fk_cond_reglement' => array('label' => "PaymentConditionsShort", 'checked' => 1, 'position' => 50),
	'f.total_ht' => array('label' => "AmountHT", 'checked' => 1, 'position' => 105),
	'f.total_vat' => array('label' => "AmountVAT", 'checked' => 0, 'position' => 110),
	'f.total_localtax1' => array('label' => $langs->transcountry("AmountLT1", $mysoc->country_code), 'checked' => 0, 'enabled' => $mysoc->localtax1_assuj == "1", 'position' => 95),
	'f.total_localtax2' => array('label' => $langs->transcountry("AmountLT2", $mysoc->country_code), 'checked' => 0, 'enabled' => $mysoc->localtax2_assuj == "1", 'position' => 100),
	'f.total_ttc' => array('label' => "AmountTTC", 'checked' => 0, 'position' => 115),
	'dynamount_payed' => array('label' => "Paid", 'checked' => 0, 'position' => 116),
	'rtp' => array('label' => "Rest", 'checked' => 0, 'position' => 117),
	'f.multicurrency_code' => array('label' => 'Currency', 'checked' => 0, 'position' => 205, 'enabled' => (!isModEnabled("multicurrency") ? 0 : 1)),
	'f.multicurrency_tx' => array('label' => 'CurrencyRate', 'checked' => 0, 'position' => 206, 'enabled' => (!isModEnabled("multicurrency") ? 0 : 1)),
	'f.multicurrency_total_ht' => array('label' => 'MulticurrencyAmountHT', 'position' => 207, 'checked' => 0, 'enabled' => (!isModEnabled("multicurrency") ? 0 : 1)),
	'f.multicurrency_total_vat' => array('label' => 'MulticurrencyAmountVAT', 'position' => 208, 'checked' => 0, 'enabled' => (!isModEnabled("multicurrency") ? 0 : 1)),
	'f.multicurrency_total_ttc' => array('label' => 'MulticurrencyAmountTTC', 'position' => 209, 'checked' => 0, 'enabled' => (!isModEnabled("multicurrency") ? 0 : 1)),
	'multicurrency_dynamount_payed' => array('label' => 'MulticurrencyAlreadyPaid', 'position' => 210, 'checked' => 0, 'enabled' => (!isModEnabled("multicurrency") ? 0 : 1)),
	'multicurrency_rtp' => array('label' => 'MulticurrencyRemainderToPay', 'checked' => 0, 'position' => 211, 'enabled' => (!isModEnabled("multicurrency") ? 0 : 1)), // Not enabled by default because slow
	'u.login' => array('label' => "Author", 'checked' => 1, 'position' => 500),
	'f.datec' => array('label' => "DateCreation", 'checked' => 0, 'position' => 501),
	'f.tms' => array('label' => "DateModificationShort", 'checked' => 0, 'position' => 502),
	'f.nb_docs' => array('label' => "Documents", 'checked' => -1, 'position' => 510),
	'f.fk_statut' => array('label' => "Status", 'checked' => 1, 'position' => 1000),
);
// Extra fields
include DOL_DOCUMENT_ROOT.'/core/tpl/extrafields_list_array_fields.tpl.php';

$subtypearray = $object->getArrayOfInvoiceSubtypes(0);
if (empty($subtypearray)) {
	unset($arrayfields['f.subtype']);
}

$object->fields = dol_sort_array($object->fields, 'position');
$arrayfields = dol_sort_array($arrayfields, 'position');
'@phan-var-force array<string,array{label:string,checked?:int<0,1>,position?:int,help?:string}> $arrayfields';  // dol_sort_array looses type for Phan

if (!isModEnabled('supplier_invoice')) {
	accessforbidden();
}
if ((!$user->hasRight("fournisseur", "facture", "lire") && !getDolGlobalString('MAIN_USE_NEW_SUPPLIERMOD'))
	|| (!$user->hasRight("supplier_invoice", "lire") && getDolGlobalString('MAIN_USE_NEW_SUPPLIERMOD'))) {
	accessforbidden();
}

if (!$user->hasRight('societe', 'client', 'voir')) {
	$search_sale = $user->id;
}

$permissiontoread = ($user->hasRight("fournisseur", "facture", "lire") || $user->hasRight("supplier_invoice", "lire"));
$permissiontoadd = ($user->hasRight("fournisseur", "facture", "creer") || $user->hasRight("supplier_invoice", "creer"));
$permissiontodelete = ($user->hasRight("fournisseur", "facture", "supprimer") || $user->hasRight("supplier_invoice", "supprimer"));


/*
 * Actions
 */

if (GETPOST('cancel', 'alpha')) {
	$action = 'list';
	$massaction = '';
}
if (!GETPOST('confirmmassaction', 'alpha') && $massaction != 'presend' && $massaction != 'confirm_presend') {
	$massaction = '';
}

$parameters = array('socid' => $socid, 'arrayfields' => &$arrayfields);
$reshook = $hookmanager->executeHooks('doActions', $parameters, $object, $action); // Note that $action and $object may have been modified by some hooks
if ($reshook < 0) {
	setEventMessages($hookmanager->error, $hookmanager->errors, 'errors');
}

if (empty($reshook)) {
	// Selection of new fields
	include DOL_DOCUMENT_ROOT.'/core/actions_changeselectedfields.inc.php';

	// Purge search criteria
	if (GETPOST('button_removefilter_x', 'alpha') || GETPOST('button_removefilter', 'alpha') || GETPOST('button_removefilter.x', 'alpha')) {		// All tests must be present to be compatible with all browsers
		$search_all = "";
		$search_user = '';
		$search_sale = '';
		$search_product_category = '';
		$search_ref = "";
		$search_refsupplier = "";
		$search_type = "";
		$search_subtype = '';
		$search_label = "";
		$search_project = '';
		$search_company = "";
		$search_company_alias = "";
		$search_amount_no_tax = "";
		$search_amount_all_tax = "";
		$search_montant_ht = '';
		$search_montant_vat = '';
		$search_montant_localtax1 = '';
		$search_montant_localtax2 = '';
		$search_montant_ttc = '';
		$search_login = '';
		$search_multicurrency_code = '';
		$search_multicurrency_tx = '';
		$search_multicurrency_montant_ht = '';
		$search_multicurrency_montant_vat = '';
		$search_multicurrency_montant_ttc = '';
		$search_status = '';
		$search_paymentmode = '';
		$search_paymentcond = '';
		$search_town = '';
		$search_zip = "";
		$search_state = "";
		$search_country = '';
		$search_type_thirdparty = '';
		$search_date_start = '';
		$search_date_end = '';
		$search_datelimit_startday = '';
		$search_datelimit_startmonth = '';
		$search_datelimit_startyear = '';
		$search_datelimit_endday = '';
		$search_datelimit_endmonth = '';
		$search_datelimit_endyear = '';
		$search_datelimit_start = '';
		$search_datelimit_end = '';
		$toselect = array();
		$search_array_options = array();
		$search_categ_sup = 0;
		$filter = '';
		$option = '';
		$socid = "";
	}

	// Mass actions
	$objectclass = 'FactureFournisseur';
	$objectlabel = 'SupplierInvoices';
	$uploaddir = $conf->fournisseur->facture->dir_output;
	include DOL_DOCUMENT_ROOT.'/core/actions_massactions.inc.php';

	if ($massaction == 'banktransfertrequest') {
		$langs->load("withdrawals");

		if (!$user->hasRight("paymentbybanktransfer", "create")) {
			$error++;
			setEventMessages($langs->trans("NotEnoughPermissions"), null, 'errors');
		} else {
			//Checking error
			$error = 0;

			$arrayofselected = is_array($toselect) ? $toselect : array();
			$listofbills = array();
			foreach ($arrayofselected as $toselectid) {
				$objecttmp = new FactureFournisseur($db);
				$result = $objecttmp->fetch($toselectid);
				if ($result > 0) {
					$totalpaid = $objecttmp->getSommePaiement();
					$totalcreditnotes = $objecttmp->getSumCreditNotesUsed();
					$totaldeposits = $objecttmp->getSumDepositsUsed();
					$objecttmp->resteapayer = price2num($objecttmp->total_ttc - $totalpaid - $totalcreditnotes - $totaldeposits, 'MT');

					// hook to finalize the remaining amount, considering e.g. cash discount agreements
					$parameters = array('remaintopay' => $objecttmp->resteapayer);
					$reshook = $hookmanager->executeHooks('finalizeAmountOfInvoice', $parameters, $objecttmp, $action); // Note that $action and $object may have been modified by some hooks
					if ($reshook > 0) {
						// print $hookmanager->resPrint;
						if (!empty($remaintopay = $hookmanager->resArray['remaintopay'])) {
							$objecttmp->resteapayer = $remaintopay;
						}
					} elseif ($reshook < 0) {
						$error++;
						setEventMessages($objecttmp->ref.' '.$langs->trans("ProcessingError"), $hookmanager->errors, 'errors');
					}

					if ($objecttmp->status == FactureFournisseur::STATUS_DRAFT) {
						$error++;
						setEventMessages($objecttmp->ref.' '.$langs->trans("Draft"), $objecttmp->errors, 'errors');
					} elseif ($objecttmp->paid || $objecttmp->resteapayer == 0) {
						$error++;
						setEventMessages($objecttmp->ref.' '.$langs->trans("AlreadyPaid"), $objecttmp->errors, 'errors');
					} elseif ($objecttmp->resteapayer < 0) {
						$error++;
						setEventMessages($objecttmp->ref.' '.$langs->trans("AmountMustBePositive"), $objecttmp->errors, 'errors');
					}

					$rsql = "SELECT pfd.rowid, pfd.traite, pfd.date_demande as date_demande";
					$rsql .= " , pfd.date_traite as date_traite";
					$rsql .= " , pfd.amount";
					$rsql .= " , u.rowid as user_id, u.lastname, u.firstname, u.login";
					$rsql .= " FROM ".MAIN_DB_PREFIX."prelevement_demande as pfd";
					$rsql .= " , ".MAIN_DB_PREFIX."user as u";
					$rsql .= " WHERE fk_facture_fourn = ".((int) $objecttmp->id);
					$rsql .= " AND pfd.fk_user_demande = u.rowid";
					$rsql .= " AND pfd.traite = 0";
					$rsql .= " ORDER BY pfd.date_demande DESC";

					$result_sql = $db->query($rsql);
					if ($result_sql) {
						$numprlv = $db->num_rows($result_sql);
					}

					if ($numprlv > 0) {
						$error++;
						setEventMessages($objecttmp->ref.' '.$langs->trans("RequestAlreadyDone"), $objecttmp->errors, 'warnings');
					} elseif (!empty($objecttmp->mode_reglement_code) && $objecttmp->mode_reglement_code != 'VIR') {
						$error++;
						setEventMessages($objecttmp->ref.' '.$langs->trans("BadPaymentMethod"), $objecttmp->errors, 'errors');
					} else {
						$listofbills[] = $objecttmp; // $listofbills will only contains invoices with good payment method and no request already done
					}
				}
			}

			// Massive withdraw request for request with no errors
			if (!empty($listofbills)) {
				$nbwithdrawrequestok = 0;
				foreach ($listofbills as $aBill) {
					$db->begin();
					$result = $aBill->demande_prelevement($user, $aBill->resteapayer, 'bank-transfer', 'supplier_invoice');
					if ($result > 0) {
						$db->commit();
						$nbwithdrawrequestok++;
					} else {
						$db->rollback();
						setEventMessages($aBill->error, $aBill->errors, 'errors');
					}
				}
				if ($nbwithdrawrequestok > 0) {
					setEventMessages($langs->trans("WithdrawRequestsDone", $nbwithdrawrequestok), null, 'mesgs');
				}
			}
		}
	}
}


/*
 * View
 */

$form = new Form($db);
$formother = new FormOther($db);
$formfile = new FormFile($db);
$bankaccountstatic = new Account($db);
$facturestatic = new FactureFournisseur($db);
$formcompany = new FormCompany($db);
$thirdparty = new Societe($db);
$subtypearray = $object->getArrayOfInvoiceSubtypes(0);
$now = dol_now();

if ($socid > 0) {
	$soc = new Societe($db);
	$soc->fetch($socid);
	if (empty($search_company)) {
		$search_company = $soc->name;
	}
}

$title = $langs->trans("BillsSuppliers").($socid ? ' - '.$soc->name : '');
$help_url = 'EN:Suppliers_Invoices|FR:FactureFournisseur|ES:Facturas_de_proveedores';

// Build and execute select
// --------------------------------------------------------------------
$sql = "SELECT";
if ($search_all) {
	$sql = 'SELECT DISTINCT';
}
$sql .= " f.rowid as facid, f.ref, f.ref_supplier, f.type, f.subtype, f.datef, f.date_lim_reglement as datelimite, f.fk_mode_reglement, f.fk_cond_reglement,";
$sql .= " f.total_ht, f.total_ttc, f.total_tva as total_vat, f.paye as paye, f.close_code, f.fk_statut as fk_statut, f.libelle as label, f.datec as date_creation, f.tms as date_modification,";
$sql .= " f.localtax1 as total_localtax1, f.localtax2 as total_localtax2,";
$sql .= ' f.fk_multicurrency, f.multicurrency_code, f.multicurrency_tx, f.multicurrency_total_ht, f.multicurrency_total_tva as multicurrency_total_vat, f.multicurrency_total_ttc,';
$sql .= " f.note_public, f.note_private,";
$sql .= " f.fk_user_author,";
$sql .= " s.rowid as socid, s.nom as name, s.name_alias as alias, s.email, s.town, s.zip, s.fk_pays, s.client, s.fournisseur, s.code_client, s.code_fournisseur, s.code_compta as code_compta_client, s.code_compta_fournisseur,";
$sql .= " typent.code as typent_code,";
$sql .= " state.code_departement as state_code, state.nom as state_name,";
$sql .= " country.code as country_code,";
$sql .= " p.rowid as project_id, p.ref as project_ref, p.title as project_label,";
$sql .= ' u.login, u.lastname, u.firstname, u.email as user_email, u.statut as user_statut, u.entity, u.photo, u.office_phone, u.office_fax, u.user_mobile, u.job, u.gender';
<<<<<<< HEAD
// We need dynamount_payed to be able to sort on status (value is surely wrong because we can count several lines several times due to other left join or link with contacts. But what we need is just 0 or > 0)
// TODO Better solution to be able to sort on already paid or remain to pay is to store amount_payed in a denormalized field.
if (!$search_all) {
	$sql .= ', SUM(pf.amount) as dynamount_payed';
}
=======
>>>>>>> 152886d3
// Add fields from extrafields
if (!empty($extrafields->attributes[$object->table_element]['label'])) {
	foreach ($extrafields->attributes[$object->table_element]['label'] as $key => $val) {
		$sql .= ($extrafields->attributes[$object->table_element]['type'][$key] != 'separate' ? ", ef.".$key." as options_".$key : '');
	}
}
// Add fields from hooks
$parameters = array();
$reshook = $hookmanager->executeHooks('printFieldListSelect', $parameters, $object, $action); // Note that $action and $object may have been modified by hook
$sql .= $hookmanager->resPrint;
$sql = preg_replace('/,\s*$/', '', $sql);

// We need dynamount_payed to be able to sort on status (value is surely wrong because we can count several lines several times due to other left join or link with contacts. But what we need is just 0 or > 0)
// TODO Better solution to be able to sort on already payed or remain to pay is to store amount_payed in a denormalized field.
if (!$search_all) {
	$sql .= ', SUM(pf.amount) as dynamount_payed';
}

$sqlfields = $sql; // $sql fields to remove for count total

$sql .= ' FROM '.MAIN_DB_PREFIX.'societe as s';
$sql .= " LEFT JOIN ".MAIN_DB_PREFIX."c_country as country on (country.rowid = s.fk_pays)";
$sql .= " LEFT JOIN ".MAIN_DB_PREFIX."c_typent as typent on (typent.id = s.fk_typent)";
$sql .= " LEFT JOIN ".MAIN_DB_PREFIX."c_departements as state on (state.rowid = s.fk_departement)";
$sql .= ', '.MAIN_DB_PREFIX.'facture_fourn as f';
if (isset($extrafields->attributes[$object->table_element]['label']) && is_array($extrafields->attributes[$object->table_element]['label']) && count($extrafields->attributes[$object->table_element]['label'])) {
	$sql .= " LEFT JOIN ".MAIN_DB_PREFIX.$object->table_element."_extrafields as ef on (f.rowid = ef.fk_object)";
}
if (!$search_all) {
	$sql .= ' LEFT JOIN '.MAIN_DB_PREFIX.'paiementfourn_facturefourn as pf ON pf.fk_facturefourn = f.rowid';
}
if ($search_all) {
	$sql .= ' LEFT JOIN '.MAIN_DB_PREFIX.'facture_fourn_det as pd ON f.rowid=pd.fk_facture_fourn';
}
$sql .= ' LEFT JOIN '.MAIN_DB_PREFIX.'user AS u ON f.fk_user_author = u.rowid';
$sql .= " LEFT JOIN ".MAIN_DB_PREFIX."projet as p ON p.rowid = f.fk_projet";
if ($search_user > 0) {
	$sql .= ", ".MAIN_DB_PREFIX."element_contact as ec";
	$sql .= ", ".MAIN_DB_PREFIX."c_type_contact as tc";
}
// Add table from hooks
$parameters = array();
$reshook = $hookmanager->executeHooks('printFieldListFrom', $parameters, $object, $action); // Note that $action and $object may have been modified by hook
$sql .= $hookmanager->resPrint;
$sql .= ' WHERE f.fk_soc = s.rowid';
$sql .= ' AND f.entity IN ('.getEntity('facture_fourn').')';
if ($socid > 0) {
	$sql .= ' AND s.rowid = '.((int) $socid);
}
if ($search_ref) {
	if (is_numeric($search_ref)) {
		$sql .= natural_search(array('f.ref'), $search_ref);
	} else {
		$sql .= natural_search('f.ref', $search_ref);
	}
}
if ($search_ref) {
	$sql .= natural_search('f.ref', $search_ref);
}
if ($search_refsupplier) {
	$sql .= natural_search('f.ref_supplier', $search_refsupplier);
}
if ($search_type != '' && $search_type >= 0) {
	if ($search_type == '0') {
		$sql .= " AND f.type = 0"; // standard
	}
	if ($search_type == '1') {
		$sql .= " AND f.type = 1"; // replacement
	}
	if ($search_type == '2') {
		$sql .= " AND f.type = 2"; // credit note
	}
	if ($search_type == '3') {
		$sql .= " AND f.type = 3"; // deposit
	}
	//if ($search_type == '4') $sql.=" AND f.type = 4";  // proforma
	//if ($search_type == '5') $sql.=" AND f.type = 5";  // situation
}
if ($search_subtype != '' && $search_subtype != '-1') {
	$sql .= " AND f.subtype IN (".$db->sanitize($db->escape($search_subtype)).")";
}
if ($search_project) {
	$sql .= natural_search('p.ref', $search_project);
}
if (empty($arrayfields['s.name_alias']['checked']) && $search_company) {
	$sql .= natural_search(array("s.nom", "s.name_alias"), $search_company);
} else {
	if ($search_company) {
		$sql .= natural_search('s.nom', $search_company);
	}
	if ($search_company_alias) {
		$sql .= natural_search('s.name_alias', $search_company_alias);
	}
}
if ($search_town) {
	$sql .= natural_search('s.town', $search_town);
}
if ($search_zip) {
	$sql .= natural_search("s.zip", $search_zip);
}
if ($search_state) {
	$sql .= natural_search("state.nom", $search_state);
}
if (strlen(trim($search_country))) {
	$arrayofcode = getCountriesInEEC();
	$country_code_in_EEC = $country_code_in_EEC_without_me = '';
	foreach ($arrayofcode as $key => $value) {
		$country_code_in_EEC .= ($country_code_in_EEC ? "," : "")."'".$value."'";
		if ($value != $mysoc->country_code) {
			$country_code_in_EEC_without_me .= ($country_code_in_EEC_without_me ? "," : "")."'".$value."'";
		}
	}
	if ($search_country == 'special_allnotme') {
		$sql .= " AND country.code <> '".$db->escape($mysoc->country_code)."'";
	} elseif ($search_country == 'special_eec') {
		$sql .= " AND country.code IN (".$db->sanitize($country_code_in_EEC, 1).")";
	} elseif ($search_country == 'special_eecnotme') {
		$sql .= " AND country.code IN (".$db->sanitize($country_code_in_EEC_without_me, 1).")";
	} elseif ($search_country == 'special_noteec') {
		$sql .= " AND country.code NOT IN (".$db->sanitize($country_code_in_EEC, 1).")";
	} else {
		$sql .= natural_search("country.code", $search_country);
	}
}
if ($search_type_thirdparty != '' && $search_type_thirdparty >= 0) {
	$sql .= " AND s.fk_typent IN (".$db->sanitize($search_type_thirdparty).')';
}
if ($search_montant_ht != '') {
	$sql .= natural_search('f.total_ht', $search_montant_ht, 1);
}
if ($search_montant_vat != '') {
	$sql .= natural_search('f.total_tva', $search_montant_vat, 1);
}
if ($search_montant_localtax1 != '') {
	$sql .= natural_search('f.localtax1', $search_montant_localtax1, 1);
}
if ($search_montant_localtax2 != '') {
	$sql .= natural_search('f.localtax2', $search_montant_localtax2, 1);
}
if ($search_montant_ttc != '') {
	$sql .= natural_search('f.total_ttc', $search_montant_ttc, 1);
}
if ($search_multicurrency_code != '') {
	$sql .= " AND f.multicurrency_code = '".$db->escape($search_multicurrency_code)."'";
}
if ($search_multicurrency_tx != '') {
	$sql .= natural_search('f.multicurrency_tx', $search_multicurrency_tx, 1);
}
if ($search_multicurrency_montant_ht != '') {
	$sql .= natural_search('f.multicurrency_total_ht', $search_multicurrency_montant_ht, 1);
}
if ($search_multicurrency_montant_vat != '') {
	$sql .= natural_search('f.multicurrency_total_tva', $search_multicurrency_montant_vat, 1);
}
if ($search_multicurrency_montant_ttc != '') {
	$sql .= natural_search('f.multicurrency_total_ttc', $search_multicurrency_montant_ttc, 1);
}
if ($search_login) {
	$sql .= natural_search(array('u.login', 'u.lastname', 'u.firstname'), $search_login);
}
if ($search_status != '' && $search_status >= 0) {
	$sql .= " AND f.fk_statut = ".((int) $search_status);
}
if ($search_paymentmode > 0) {
	$sql .= " AND f.fk_mode_reglement = ".((int) $search_paymentmode);
}
if ($search_paymentcond > 0) {
	$sql .= " AND f.fk_cond_reglement = ".((int) $search_paymentcond);
}
if ($search_date_start) {
	$sql .= " AND f.datef >= '" . $db->idate($search_date_start) . "'";
}
if ($search_date_end) {
	$sql .= " AND f.datef <= '" . $db->idate($search_date_end) . "'";
}
if ($search_datelimit_start) {
	$sql .= " AND f.date_lim_reglement >= '" . $db->idate($search_datelimit_start) . "'";
}
if ($search_datelimit_end) {
	$sql .= " AND f.date_lim_reglement <= '" . $db->idate($search_datelimit_end) . "'";
}
if ($option == 'late') {
	$sql .= " AND f.date_lim_reglement < '".$db->idate(dol_now() - $conf->facture->fournisseur->warning_delay)."'";
}
if ($search_label) {
	$sql .= natural_search('f.libelle', $search_label);
}
// Search on sale representative
if ($search_sale && $search_sale != '-1') {
	if ($search_sale == -2) {
		$sql .= " AND NOT EXISTS (SELECT sc.fk_soc FROM ".MAIN_DB_PREFIX."societe_commerciaux as sc WHERE sc.fk_soc = f.fk_soc)";
	} elseif ($search_sale > 0) {
		$sql .= " AND EXISTS (SELECT sc.fk_soc FROM ".MAIN_DB_PREFIX."societe_commerciaux as sc WHERE sc.fk_soc = f.fk_soc AND sc.fk_user = ".((int) $search_sale).")";
	}
}
$searchCategorySupplierList = $search_categ_sup ? array($search_categ_sup) : array();
$searchCategorySupplierOperator = 0;
// Search for tag/category ($searchCategorySupplierList is an array of ID)
if (!empty($searchCategorySupplierList)) {
	$searchCategorySupplierSqlList = array();
	$listofcategoryid = '';
	foreach ($searchCategorySupplierList as $searchCategorySupplier) {
		if (intval($searchCategorySupplier) == -2) {
			$searchCategorySupplierSqlList[] = "NOT EXISTS (SELECT ck.fk_soc FROM ".MAIN_DB_PREFIX."categorie_fournisseur as ck WHERE s.rowid = ck.fk_soc)";
		} elseif (intval($searchCategorySupplier) > 0) {
			if ($searchCategorySupplierOperator == 0) {
				$searchCategorySupplierSqlList[] = " EXISTS (SELECT ck.fk_soc FROM ".MAIN_DB_PREFIX."categorie_fournisseur as ck WHERE s.rowid = ck.fk_soc AND ck.fk_categorie = ".((int) $searchCategorySupplier).")";
			} else {
				$listofcategoryid .= ($listofcategoryid ? ', ' : '') .((int) $searchCategorySupplier);
			}
		}
	}
	if ($listofcategoryid) {
		$searchCategorySupplierSqlList[] = " EXISTS (SELECT ck.fk_soc FROM ".MAIN_DB_PREFIX."categorie_fournisseur as ck WHERE s.rowid = ck.fk_soc AND ck.fk_categorie IN (".$db->sanitize($listofcategoryid)."))";
	}
	if ($searchCategorySupplierOperator == 1) {
		if (!empty($searchCategorySupplierSqlList)) {
			$sql .= " AND (".implode(' OR ', $searchCategorySupplierSqlList).")";
		}
	} else {
		if (!empty($searchCategorySupplierSqlList)) {
			$sql .= " AND (".implode(' AND ', $searchCategorySupplierSqlList).")";
		}
	}
}
// Search for tag/category ($searchCategoryProductList is an array of ID)
$searchCategoryProductList = $search_product_category ? array($search_product_category) : array();
$searchCategoryProductOperator = 0;
if (!empty($searchCategoryProductList)) {
	$searchCategoryProductSqlList = array();
	$listofcategoryid = '';
	foreach ($searchCategoryProductList as $searchCategoryProduct) {
		if (intval($searchCategoryProduct) == -2) {
			$searchCategoryProductSqlList[] = "NOT EXISTS (SELECT ck.fk_product FROM ".MAIN_DB_PREFIX."categorie_product as ck, ".MAIN_DB_PREFIX."facture_fourn_det as fd WHERE fd.fk_facture_fourn = f.rowid AND fd.fk_product = ck.fk_product)";
		} elseif (intval($searchCategoryProduct) > 0) {
			if ($searchCategoryProductOperator == 0) {
				$searchCategoryProductSqlList[] = " EXISTS (SELECT ck.fk_product FROM ".MAIN_DB_PREFIX."categorie_product as ck, ".MAIN_DB_PREFIX."facture_fourn_det as fd WHERE fd.fk_facture_fourn = f.rowid AND fd.fk_product = ck.fk_product AND ck.fk_categorie = ".((int) $searchCategoryProduct).")";
			} else {
				$listofcategoryid .= ($listofcategoryid ? ', ' : '') .((int) $searchCategoryProduct);
			}
		}
	}
	if ($listofcategoryid) {
		$searchCategoryProductSqlList[] = " EXISTS (SELECT ck.fk_product FROM ".MAIN_DB_PREFIX."categorie_product as ck, ".MAIN_DB_PREFIX."facture_fourn_det as fd WHERE fd.fk_facture_fourn = f.rowid AND fd.fk_product = ck.fk_product AND ck.fk_categorie IN (".$db->sanitize($listofcategoryid)."))";
	}
	if ($searchCategoryProductOperator == 1) {
		if (!empty($searchCategoryProductSqlList)) {
			$sql .= " AND (".implode(' OR ', $searchCategoryProductSqlList).")";
		}
	} else {
		if (!empty($searchCategoryProductSqlList)) {
			$sql .= " AND (".implode(' AND ', $searchCategoryProductSqlList).")";
		}
	}
}
if ($filter && $filter != -1) {
	$aFilter = explode(',', $filter);
	foreach ($aFilter as $fil) {
		$filt = explode(':', $fil);
		$sql .= " AND ".$db->escape(trim($filt[0]))." = '".$db->escape(trim($filt[1]))."'";
	}
}
/*
if ($search_sale > 0) {
	$sql .= " AND s.rowid = sc.fk_soc AND sc.fk_user = ".((int) $search_sale);
}*/
if ($search_user > 0) {
	$sql .= " AND ec.fk_c_type_contact = tc.rowid AND tc.element='invoice_supplier' AND tc.source='internal' AND ec.element_id = f.rowid AND ec.fk_socpeople = ".((int) $search_user);
}
// Add where from extra fields
include DOL_DOCUMENT_ROOT.'/core/tpl/extrafields_list_search_sql.tpl.php';
// Add where from hooks
$parameters = array();
$reshook = $hookmanager->executeHooks('printFieldListWhere', $parameters, $object, $action); // Note that $action and $object may have been modified by hook
$sql .= $hookmanager->resPrint;

if (!$search_all) {
	$sql .= " GROUP BY f.rowid, f.ref, f.ref_supplier, f.type, f.subtype, f.datef, f.date_lim_reglement, f.fk_mode_reglement, f.fk_cond_reglement,";
	$sql .= " f.total_ht, f.total_ttc, f.total_tva, f.paye, f.close_code, f.fk_statut, f.libelle, f.datec, f.tms,";
	$sql .= " f.localtax1, f.localtax2,";
	$sql .= ' f.fk_multicurrency, f.multicurrency_code, f.multicurrency_tx, f.multicurrency_total_ht, f.multicurrency_total_tva, f.multicurrency_total_ttc,';
	$sql .= " f.note_public, f.note_private,";
	$sql .= " f.fk_user_author,";
	$sql .= ' s.rowid, s.nom, s.name_alias, s.email, s.town, s.zip, s.fk_pays, s.client, s.fournisseur, s.code_client, s.code_fournisseur, s.code_compta, s.code_compta_fournisseur,';
	$sql .= " typent.code,";
	$sql .= " state.code_departement, state.nom,";
	$sql .= ' country.code,';
	$sql .= " p.rowid, p.ref, p.title,";
	$sql .= " u.login, u.lastname, u.firstname, u.email, u.statut, u.entity, u.photo, u.office_phone, u.office_fax, u.user_mobile, u.job, u.gender";
	if (!empty($extrafields->attributes[$object->table_element]['label'])) {
		foreach ($extrafields->attributes[$object->table_element]['label'] as $key => $val) {
			//prevent error with sql_mode=only_full_group_by
			$sql .= ($extrafields->attributes[$object->table_element]['type'][$key] != 'separate' ? ",ef.".$key : '');
		}
	}
	// Add GroupBy from hooks
	$parameters = array('all' => $search_all, 'fieldstosearchall' => $fieldstosearchall);
	$reshook = $hookmanager->executeHooks('printFieldListGroupBy', $parameters, $object, $action); // Note that $action and $object may have been modified by hook
	$sql .= $hookmanager->resPrint;
} else {
	$sql .= natural_search(array_keys($fieldstosearchall), $search_all);
}

// Add HAVING from hooks
$parameters = array();
$reshook = $hookmanager->executeHooks('printFieldListHaving', $parameters, $object, $action); // Note that $action and $object may have been modified by hook
$sql .= empty($hookmanager->resPrint) ? "" : " HAVING 1=1 ".$hookmanager->resPrint;

// Count total nb of records
$nbtotalofrecords = '';
if (!getDolGlobalInt('MAIN_DISABLE_FULL_SCANLIST')) {
	/* The fast and low memory method to get and count full list converts the sql into a sql count */
	$sqlforcount = preg_replace('/^'.preg_quote($sqlfields, '/').'/', 'SELECT COUNT(*) as nbtotalofrecords', $sql);
	$sqlforcount = preg_replace('/GROUP BY .*$/', '', $sqlforcount);
	$sqlforcount = preg_replace('/LEFT JOIN '.MAIN_DB_PREFIX.'paiementfourn_facturefourn as pf ON pf.fk_facturefourn = f.rowid/', $sqlforcount);

	$resql = $db->query($sqlforcount);
	if ($resql) {
		$objforcount = $db->fetch_object($resql);
		$nbtotalofrecords = $objforcount->nbtotalofrecords;
	} else {
		dol_print_error($db);
	}

	if (($page * $limit) > $nbtotalofrecords) {	// if total resultset is smaller than the paging size (filtering), goto and load page 0
		$page = 0;
		$offset = 0;
	}
	$db->free($resql);
}

// Complete request and execute it with limit
$sql .= $db->order($sortfield, $sortorder);
if ($limit) {
	$sql .= $db->plimit($limit + 1, $offset);
}
//print $sql;

$resql = $db->query($sql);
if (!$resql) {
	dol_print_error($db);
	exit;
}

$num = $db->num_rows($resql);

// Direct jump if only one record found
if ($num == 1 && getDolGlobalInt('MAIN_SEARCH_DIRECT_OPEN_IF_ONLY_ONE') && $search_all && !$page) {
	$obj = $db->fetch_object($resql);
	$id = $obj->facid;
	header("Location: ".DOL_URL_ROOT.'/fourn/facture/card.php?facid='.$id);
	exit;
}

// Output page
// --------------------------------------------------------------------

llxHeader('', $title, $help_url);

if ($socid) {
	$soc = new Societe($db);
	$soc->fetch($socid);
	if (empty($search_company)) {
		$search_company = $soc->name;
		$search_company_alias = $soc->name_alias;
	}
}

$arrayofselected = is_array($toselect) ? $toselect : array();

$param = '&socid='.$socid;
if (!empty($mode)) {
	$param .= '&mode='.urlencode($mode);
}
if (!empty($contextpage) && $contextpage != $_SERVER["PHP_SELF"]) {
	$param .= '&contextpage='.urlencode($contextpage);
}
if ($limit > 0 && $limit != $conf->liste_limit) {
	$param .= '&limit='.((int) $limit);
}
if ($optioncss != '') {
	$param .= '&optioncss='.urlencode($optioncss);
}
if ($search_all) {
	$param .= '&search_all='.urlencode($search_all);
}
if ($search_date_start) {
	$param .= buildParamDate('search_date_start', null, '', 'tzserver');
}
if ($search_date_end) {
	$param .= buildParamDate('search_date_end', null, '', 'tzserver');
}
if ($search_datelimit_startday) {
	$param .= '&search_datelimit_startday='.urlencode((string) ($search_datelimit_startday));
}
if ($search_datelimit_startmonth) {
	$param .= '&search_datelimit_startmonth='.urlencode((string) ($search_datelimit_startmonth));
}
if ($search_datelimit_startyear) {
	$param .= '&search_datelimit_startyear='.urlencode((string) ($search_datelimit_startyear));
}
if ($search_datelimit_endday) {
	$param .= '&search_datelimit_endday='.urlencode((string) ($search_datelimit_endday));
}
if ($search_datelimit_endmonth) {
	$param .= '&search_datelimit_endmonth='.urlencode((string) ($search_datelimit_endmonth));
}
if ($search_datelimit_endyear) {
	$param .= '&search_datelimit_endyear='.urlencode((string) ($search_datelimit_endyear));
}
if ($search_ref) {
	$param .= '&search_ref='.urlencode($search_ref);
}
if ($search_refsupplier) {
	$param .= '&search_refsupplier='.urlencode($search_refsupplier);
}
if ($search_type != '') {
	$param .= '&search_type='.urlencode($search_type);
}
if ($search_subtype != '') {
	$param .= '&search_subtype='.urlencode($search_subtype);
}
if ($search_label) {
	$param .= '&search_label='.urlencode($search_label);
}
if ($search_company) {
	$param .= '&search_company='.urlencode($search_company);
}
if ($search_company_alias) {
	$param .= '&search_company_alias='.urlencode($search_company_alias);
}
if ($search_login) {
	$param .= '&search_login='.urlencode($search_login);
}
if ($search_montant_ht != '') {
	$param .= '&search_montant_ht='.urlencode($search_montant_ht);
}
if ($search_montant_vat != '') {
	$param .= '&search_montant_vat='.urlencode($search_montant_vat);
}
if ($search_montant_localtax1 != '') {
	$param .= '&search_montant_localtax1='.urlencode($search_montant_localtax1);
}
if ($search_montant_localtax2 != '') {
	$param .= '&search_montant_localtax2='.urlencode($search_montant_localtax2);
}
if ($search_montant_ttc != '') {
	$param .= '&search_montant_ttc='.urlencode($search_montant_ttc);
}
if ($search_multicurrency_code != '') {
	$param .= '&search_multicurrency_code='.urlencode($search_multicurrency_code);
}
if ($search_multicurrency_tx != '') {
	$param .= '&search_multicurrency_tx='.urlencode($search_multicurrency_tx);
}
if ($search_multicurrency_montant_ht != '') {
	$param .= '&search_multicurrency_montant_ht='.urlencode($search_multicurrency_montant_ht);
}
if ($search_multicurrency_montant_vat != '') {
	$param .= '&search_multicurrency_montant_vat='.urlencode($search_multicurrency_montant_vat);
}
if ($search_multicurrency_montant_ttc != '') {
	$param .= '&search_multicurrency_montant_ttc='.urlencode($search_multicurrency_montant_ttc);
}
if ($search_amount_no_tax) {
	$param .= '&search_amount_no_tax='.urlencode($search_amount_no_tax);
}
if ($search_amount_all_tax) {
	$param .= '&search_amount_all_tax='.urlencode($search_amount_all_tax);
}
if ($search_status >= 0) {
	$param .= "&search_status=".urlencode($search_status);
}
if ($search_paymentmode) {
	$param .= '&search_paymentmode='.urlencode((string) ($search_paymentmode));
}
if ($search_paymentcond) {
	$param .= '&search_paymentcond='.urlencode((string) ($search_paymentcond));
}
if ($show_files) {
	$param .= '&show_files='.urlencode((string) ($show_files));
}
if ($option) {
	$param .= "&search_option=".urlencode($option);
}
if ($search_categ_sup > 0) {
	$param .= '&search_categ_sup='.$search_categ_sup;
}
if ($search_type_thirdparty != '' && $search_type_thirdparty > 0) {
	$param .= '&search_type_thirdparty='.$search_type_thirdparty;
}

// Add $param from extra fields
include DOL_DOCUMENT_ROOT.'/core/tpl/extrafields_list_search_param.tpl.php';
// Add $param from hooks
$parameters = array();
$reshook = $hookmanager->executeHooks('printFieldListSearchParam', $parameters, $object, $action); // Note that $action and $object may have been modified by hook
$param .= $hookmanager->resPrint;

// List of mass actions available
$arrayofmassactions = array(
	'validate' => img_picto('', 'check', 'class="pictofixedwidth"').$langs->trans("Validate"),
	'generate_doc' => img_picto('', 'pdf', 'class="pictofixedwidth"').$langs->trans("ReGeneratePDF"),
	//'builddoc'=>img_picto('', 'pdf', 'class="pictofixedwidth"').$langs->trans("PDFMerge"),
	//'presend'=>img_picto('', 'email', 'class="pictofixedwidth"').$langs->trans("SendByMail"),
);

if (isModEnabled('paymentbybanktransfer') && $user->hasRight("paymentbybanktransfer", "create")) {
	$langs->load('withdrawals');
	$arrayofmassactions['banktransfertrequest'] = img_picto('', 'payment', 'class="pictofixedwidth"').$langs->trans("MakeBankTransferOrder");
}
if (!empty($permissiontodelete)) {
	$arrayofmassactions['predelete'] = img_picto('', 'delete', 'class="pictofixedwidth"').$langs->trans("Delete");
}
if (GETPOSTINT('nomassaction') || in_array($massaction, array('presend', 'predelete'))) {
	$arrayofmassactions = array();
}
$massactionbutton = $form->selectMassAction('', $arrayofmassactions);

$url = DOL_URL_ROOT.'/fourn/facture/card.php?action=create';
if (!empty($socid)) {
	$url .= '&socid='.urlencode((string) ($socid));
}

$i = 0;
print '<form method="POST" id="searchFormList" name="searchFormList" action="'.$_SERVER["PHP_SELF"].'">'."\n";
if ($optioncss != '') {
	print '<input type="hidden" name="optioncss" value="'.$optioncss.'">';
}
print '<input type="hidden" name="token" value="'.newToken().'">';
print '<input type="hidden" name="formfilteraction" id="formfilteraction" value="list">';
print '<input type="hidden" name="action" value="list">';
print '<input type="hidden" name="sortfield" value="'.$sortfield.'">';
print '<input type="hidden" name="sortorder" value="'.$sortorder.'">';
print '<input type="hidden" name="socid" value="'.$socid.'">';
print '<input type="hidden" name="page" value="'.$page.'">';
print '<input type="hidden" name="contextpage" value="'.$contextpage.'">';
print '<input type="hidden" name="page_y" value="">';
print '<input type="hidden" name="mode" value="'.$mode.'">';

$newcardbutton = '';
$newcardbutton .= dolGetButtonTitle($langs->trans('ViewList'), '', 'fa fa-bars imgforviewmode', $_SERVER["PHP_SELF"].'?mode=common'.preg_replace('/(&|\?)*mode=[^&]+/', '', $param), '', ((empty($mode) || $mode == 'common') ? 2 : 1), array('morecss' => 'reposition'));
$newcardbutton .= dolGetButtonTitle($langs->trans('ViewKanban'), '', 'fa fa-th-list imgforviewmode', $_SERVER["PHP_SELF"].'?mode=kanban'.preg_replace('/(&|\?)*mode=[^&]+/', '', $param), '', ($mode == 'kanban' ? 2 : 1), array('morecss' => 'reposition'));
$newcardbutton .= dolGetButtonTitleSeparator();
$newcardbutton .= dolGetButtonTitle($langs->trans('NewBill'), '', 'fa fa-plus-circle', $url, '', ($user->hasRight("fournisseur", "facture", "creer") || $user->hasRight("supplier_invoice", "creer")));

print_barre_liste($title, $page, $_SERVER["PHP_SELF"], $param, $sortfield, $sortorder, $massactionbutton, $num, $nbtotalofrecords, 'supplier_invoice', 0, $newcardbutton, '', $limit, 0, 0, 1);

// Add code for pre mass action (confirmation or email presend form)
$topicmail = "SendBillRef";
$modelmail = "invoice_supplier_send";
$objecttmp = new FactureFournisseur($db);
$trackid = 'sinv'.$object->id;
include DOL_DOCUMENT_ROOT.'/core/tpl/massactions_pre.tpl.php';

if ($search_all) {
	$setupstring = '';
	foreach ($fieldstosearchall as $key => $val) {
		$fieldstosearchall[$key] = $langs->trans($val);
		$setupstring .= $key."=".$val.";";
	}
	print '<!-- Search done like if SUPPLIER_INVOICE_QUICKSEARCH_ON_FIELDS = '.$setupstring.' -->'."\n";
	print '<div class="divsearchfieldfilter">'.$langs->trans("FilterOnInto", $search_all).implode(', ', $fieldstosearchall).'</div>'."\n";
}

// If the user can view prospects other than his'
$moreforfilter = '';
if ($user->hasRight("user", "user", "lire")) {
	$langs->load("commercial");
	$moreforfilter .= '<div class="divsearchfield">';
	$tmptitle = $langs->trans('ThirdPartiesOfSaleRepresentative');
	$moreforfilter .= img_picto($tmptitle, 'user', 'class="pictofixedwidth"').$formother->select_salesrepresentatives($search_sale, 'search_sale', $user, 0, $tmptitle, 'maxwidth200');
	$moreforfilter .= '</div>';
}
// If the user can view prospects other than his'
if ($user->hasRight("user", "user", "lire")) {
	$moreforfilter .= '<div class="divsearchfield">';
	$tmptitle = $langs->trans('LinkedToSpecificUsers');
	$moreforfilter .= img_picto($tmptitle, 'user', 'class="pictofixedwidth"').$form->select_dolusers($search_user, 'search_user', $tmptitle, '', 0, '', '', 0, 0, 0, '', 0, '', 'maxwidth200');
	$moreforfilter .= '</div>';
}
// If the user can view prospects other than his'
if (isModEnabled('category') && $user->hasRight('categorie', 'lire') && ($user->hasRight('produit', 'lire') || $user->hasRight('service', 'lire'))) {
	include_once DOL_DOCUMENT_ROOT.'/categories/class/categorie.class.php';
	$moreforfilter .= '<div class="divsearchfield">';
	$tmptitle = $langs->trans('IncludingProductWithTag');
	$cate_arbo = $form->select_all_categories(Categorie::TYPE_PRODUCT, null, 'parent', null, null, 1);
	$moreforfilter .= img_picto($tmptitle, 'category', 'class="pictofixedwidth"').$form->selectarray('search_product_category', $cate_arbo, $search_product_category, $tmptitle, 0, 0, '', 0, 0, 0, 0, 'maxwidth300 widthcentpercentminusx', 1);
	$moreforfilter .= '</div>';
}

if (isModEnabled('category')) {
	require_once DOL_DOCUMENT_ROOT.'/categories/class/categorie.class.php';
	$moreforfilter .= '<div class="divsearchfield">';
	$tmptitle = $langs->trans('SuppliersCategoriesShort');
	$moreforfilter .= img_picto($tmptitle, 'category', 'class="pictofixedwidth"').$formother->select_categories('supplier', $search_categ_sup, 'search_categ_sup', 1, $tmptitle);
	$moreforfilter .= '</div>';
}
$parameters = array();
$reshook = $hookmanager->executeHooks('printFieldPreListTitle', $parameters, $object, $action); // Note that $action and $object may have been modified by hook
if (empty($reshook)) {
	$moreforfilter .= $hookmanager->resPrint;
} else {
	$moreforfilter = $hookmanager->resPrint;
}

if (!empty($moreforfilter)) {
	print '<div class="liste_titre liste_titre_bydiv centpercent">';
	print $moreforfilter;
	$parameters = array();
	$reshook = $hookmanager->executeHooks('printFieldPreListTitle', $parameters, $object, $action); // Note that $action and $object may have been modified by hook
	print $hookmanager->resPrint;
	print '</div>';
}

$varpage = empty($contextpage) ? $_SERVER["PHP_SELF"] : $contextpage;
$htmlofselectarray = $form->multiSelectArrayWithCheckbox('selectedfields', $arrayfields, $varpage, getDolGlobalString('MAIN_CHECKBOX_LEFT_COLUMN'));  // This also change content of $arrayfields with user setup
$selectedfields = ($mode != 'kanban' ? $htmlofselectarray : '');
$selectedfields .= (count($arrayofmassactions) ? $form->showCheckAddButtons('checkforselect', 1) : '');

print '<div class="div-table-responsive">';
print '<table class="tagtable nobottomiftotal liste'.($moreforfilter ? " listwithfilterbefore" : "").'">'."\n";

// Fields title search
// --------------------------------------------------------------------
print '<tr class="liste_titre_filter">';
// Action column
if (getDolGlobalString('MAIN_CHECKBOX_LEFT_COLUMN')) {
	print '<td class="liste_titre center maxwidthsearch">';
	$searchpicto = $form->showFilterButtons('left');
	print $searchpicto;
	print '</td>';
}
// Ref
if (!empty($arrayfields['f.ref']['checked'])) {
	print '<td class="liste_titre left">';
	print '<input class="flat maxwidth50" type="text" name="search_ref" value="'.dol_escape_htmltag($search_ref).'">';
	print '</td>';
}
// Ref supplier
if (!empty($arrayfields['f.ref_supplier']['checked'])) {
	print '<td class="liste_titre">';
	print '<input class="flat maxwidth75" type="text" name="search_refsupplier" value="'.dol_escape_htmltag($search_refsupplier).'">';
	print '</td>';
}
// Type
if (!empty($arrayfields['f.type']['checked'])) {
	print '<td class="liste_titre maxwidthonsmartphone">';
	$typearray = array(
		FactureFournisseur::TYPE_STANDARD => $langs->trans("InvoiceStandard"),
		FactureFournisseur::TYPE_REPLACEMENT => $langs->trans("InvoiceReplacement"),
		FactureFournisseur::TYPE_CREDIT_NOTE => $langs->trans("InvoiceAvoir"),
		FactureFournisseur::TYPE_DEPOSIT => $langs->trans("InvoiceDeposit"),
	);
	print $form->selectarray('search_type', $typearray, $search_type, 1, 0, 0, '', 0, 0, 0, 'ASC', 'maxwidth100');
	print '</td>';
}
// Invoice Subtype
if (!empty($arrayfields['f.subtype']['checked'])) {
	print '<td class="liste_titre maxwidthonsmartphone" align="center">';
	print $form->selectarray('search_subtype', $subtypearray, $search_subtype, 1, 0, 0, '', 0, 0, 0, '', 'maxwidth100');
	print '</td>';
}
// Label
if (!empty($arrayfields['f.label']['checked'])) {
	print '<td class="liste_titre">';
	print '<input class="flat maxwidth75" type="text" name="search_label" value="'.dol_escape_htmltag($search_label).'">';
	print '</td>';
}
// Date invoice
if (!empty($arrayfields['f.datef']['checked'])) {
	print '<td class="liste_titre center">';
	print '<div class="nowrapfordate">';
	print $form->selectDate($search_date_start ? $search_date_start : -1, 'search_date_start', 0, 0, 1, '', 1, 0, 0, '', '', '', '', 1, '', $langs->trans('From'));
	print '</div>';
	print '<div class="nowrapfordate">';
	print $form->selectDate($search_date_end ? $search_date_end : -1, 'search_date_end', 0, 0, 1, '', 1, 0, 0, '', '', '', '', 1, '', $langs->trans('to'));
	print '</div>';
	print '</td>';
}
// Date due
if (!empty($arrayfields['f.date_lim_reglement']['checked'])) {
	print '<td class="liste_titre center">';
	print '<div class="">';
	/*
	 print $langs->trans('From').' ';
	 print $form->selectDate($search_datelimit_start ? $search_datelimit_start : -1, 'search_datelimit_start', 0, 0, 1);
	 print '</div>';
	 print '<div class="nowrap">';
	 print $langs->trans('to').' ';*/
	print $form->selectDate($search_datelimit_end ? $search_datelimit_end : -1, 'search_datelimit_end', 0, 0, 1, '', 1, 0, 0, '', '', '', '', 1, '', $langs->trans("Before"));
	//print '<br>';
	print '<div class="nowraponall inline-block valignmiddle"><input type="checkbox" class="valignmiddle" name="search_option" id="search_option" value="late"'.($option == 'late' ? ' checked' : '').'><label for="search_option" class="valignmiddle">'.$langs->trans("Alert").'</label></div>';
	print '</div>';
	print '</td>';
}
// Project
if (!empty($arrayfields['p.ref']['checked'])) {
	print '<td class="liste_titre"><input class="flat maxwidth50" type="text" name="search_project" value="'.dol_escape_htmltag($search_project).'"></td>';
}
// Thirpdarty
if (!empty($arrayfields['s.nom']['checked'])) {
	print '<td class="liste_titre"><input class="flat maxwidth50" type="text" name="search_company" value="'.dol_escape_htmltag($search_company).'"'.($socid > 0 ? " disabled" : "").'></td>';
}
// Alias
if (!empty($arrayfields['s.name_alias']['checked'])) {
	print '<td class="liste_titre"><input class="flat maxwidth50" type="text" name="search_company_alias" value="'.dol_escape_htmltag($search_company_alias).'"></td>';
}
// Town
if (!empty($arrayfields['s.town']['checked'])) {
	print '<td class="liste_titre"><input class="flat maxwidth50" type="text" name="search_town" value="'.dol_escape_htmltag($search_town).'"></td>';
}
// Zip
if (!empty($arrayfields['s.zip']['checked'])) {
	print '<td class="liste_titre"><input class="flat maxwidth50" type="text" name="search_zip" value="'.dol_escape_htmltag($search_zip).'"></td>';
}
// State
if (!empty($arrayfields['state.nom']['checked'])) {
	print '<td class="liste_titre">';
	print '<input class="flat maxwidth50imp" type="text" name="search_state" value="'.dol_escape_htmltag($search_state).'">';
	print '</td>';
}
// Country
if (!empty($arrayfields['country.code_iso']['checked'])) {
	print '<td class="liste_titre center">';
	print $form->select_country($search_country, 'search_country', '', 0, 'minwidth150imp maxwidth150', 'code2', 1, 0, 1, null, 1);
	print '</td>';
}
// Company type
if (!empty($arrayfields['typent.code']['checked'])) {
	print '<td class="liste_titre maxwidthonsmartphone center">';
	print $form->selectarray("search_type_thirdparty", $formcompany->typent_array(0), $search_type_thirdparty, 1, 0, 0, '', 0, 0, 0, (!getDolGlobalString('SOCIETE_SORT_ON_TYPEENT') ? 'ASC' : $conf->global->SOCIETE_SORT_ON_TYPEENT), '', 1);
	print '</td>';
}
// Condition of payment
if (!empty($arrayfields['f.fk_cond_reglement']['checked'])) {
	print '<td class="liste_titre left">';
	print $form->getSelectConditionsPaiements($search_paymentcond, 'search_paymentcond', -1, 1, 1, 'maxwidth100');
	print '</td>';
}
// Payment mode
if (!empty($arrayfields['f.fk_mode_reglement']['checked'])) {
	print '<td class="liste_titre">';
	print $form->select_types_paiements($search_paymentmode, 'search_paymentmode', '', 0, 1, 1, 20, 1, 'maxwidth100', 1);
	print '</td>';
}
if (!empty($arrayfields['f.total_ht']['checked'])) {
	// Amount without tax
	print '<td class="liste_titre right">';
	print '<input class="flat" type="text" size="5" name="search_montant_ht" value="'.dol_escape_htmltag($search_montant_ht).'">';
	print '</td>';
}
if (!empty($arrayfields['f.total_vat']['checked'])) {
	// Amount vat
	print '<td class="liste_titre right">';
	print '<input class="flat" type="text" size="5" name="search_montant_vat" value="'.dol_escape_htmltag($search_montant_vat).'">';
	print '</td>';
}
if (!empty($arrayfields['f.total_localtax1']['checked'])) {
	// Amount tax 1
	print '<td class="liste_titre right">';
	print '<input class="flat" type="text" size="5" name="search_montant_localtax1" value="'.dol_escape_htmltag($search_montant_localtax1).'">';
	print '</td>';
}
if (!empty($arrayfields['f.total_localtax2']['checked'])) {
	// Amount tax 2
	print '<td class="liste_titre right">';
	print '<input class="flat" type="text" size="5" name="search_montant_localtax2" value="'.dol_escape_htmltag($search_montant_localtax2).'">';
	print '</td>';
}
if (!empty($arrayfields['f.total_ttc']['checked'])) {
	// Amount inc tac
	print '<td class="liste_titre right">';
	print '<input class="flat" type="text" size="5" name="search_montant_ttc" value="'.dol_escape_htmltag($search_montant_ttc).'">';
	print '</td>';
}
if (!empty($arrayfields['f.nb_docs']['checked'])) {
	// Nb of attached documents
	print '<td class="liste_titre" align="center">';
	print '</td>';
}
if (!empty($arrayfields['u.login']['checked'])) {
	// Author
	print '<td class="liste_titre" align="center">';
	print '<input class="flat" size="4" type="text" name="search_login" value="'.dol_escape_htmltag($search_login).'">';
	print '</td>';
}
if (!empty($arrayfields['dynamount_payed']['checked'])) {
	print '<td class="liste_titre right">';
	print '</td>';
}
if (!empty($arrayfields['rtp']['checked'])) {
	print '<td class="liste_titre">';
	print '</td>';
}
if (!empty($arrayfields['f.multicurrency_code']['checked'])) {
	// Currency
	print '<td class="liste_titre">';
	print $form->selectMultiCurrency($search_multicurrency_code, 'search_multicurrency_code', 1);
	print '</td>';
}
if (!empty($arrayfields['f.multicurrency_tx']['checked'])) {
	// Currency rate
	print '<td class="liste_titre">';
	print '<input class="flat" type="text" size="4" name="search_multicurrency_tx" value="'.dol_escape_htmltag($search_multicurrency_tx).'">';
	print '</td>';
}
if (!empty($arrayfields['f.multicurrency_total_ht']['checked'])) {
	// Amount
	print '<td class="liste_titre right">';
	print '<input class="flat" type="text" size="4" name="search_multicurrency_montant_ht" value="'.dol_escape_htmltag($search_multicurrency_montant_ht).'">';
	print '</td>';
}
if (!empty($arrayfields['f.multicurrency_total_vat']['checked'])) {
	// Amount
	print '<td class="liste_titre right">';
	print '<input class="flat" type="text" size="4" name="search_multicurrency_montant_vat" value="'.dol_escape_htmltag($search_multicurrency_montant_vat).'">';
	print '</td>';
}
if (!empty($arrayfields['f.multicurrency_total_ttc']['checked'])) {
	// Amount
	print '<td class="liste_titre right">';
	print '<input class="flat" type="text" size="4" name="search_multicurrency_montant_ttc" value="'.dol_escape_htmltag($search_multicurrency_montant_ttc).'">';
	print '</td>';
}
if (!empty($arrayfields['multicurrency_dynamount_payed']['checked'])) {
	print '<td class="liste_titre">';
	print '</td>';
}
if (!empty($arrayfields['multicurrency_rtp']['checked'])) {
	print '<td class="liste_titre right">';
	print '</td>';
}
// Extra fields
include DOL_DOCUMENT_ROOT.'/core/tpl/extrafields_list_search_input.tpl.php';

// Fields from hook
$parameters = array('arrayfields' => $arrayfields);
$reshook = $hookmanager->executeHooks('printFieldListOption', $parameters, $object, $action); // Note that $action and $object may have been modified by hook
print $hookmanager->resPrint;
// Date creation
if (!empty($arrayfields['f.datec']['checked'])) {
	print '<td class="liste_titre">';
	print '</td>';
}
// Date modification
if (!empty($arrayfields['f.tms']['checked'])) {
	print '<td class="liste_titre">';
	print '</td>';
}
// Status
if (!empty($arrayfields['f.fk_statut']['checked'])) {
	print '<td class="liste_titre center parentonrightofpage">';
	$liststatus = array('0' => $langs->trans("Draft"), '1' => $langs->trans("Unpaid"), '2' => $langs->trans("Paid"));
	// @phan-suppress-next-line PhanPluginSuspiciousParamOrder
	print $form->selectarray('search_status', $liststatus, $search_status, 1, 0, 0, '', 0, 0, 0, '', 'center search_status width100 onrightofpage', 1);
	print '</td>';
}
// Action column
if (!getDolGlobalString('MAIN_CHECKBOX_LEFT_COLUMN')) {
	print '<td class="liste_titre center maxwidthsearch">';
	$searchpicto = $form->showFilterButtons();
	print $searchpicto;
	print '</td>';
}

print "</tr>\n";

$totalarray = array();
$totalarray['nbfield'] = 0;

// Fields title label
// --------------------------------------------------------------------
print '<tr class="liste_titre">';
// Action column
if (getDolGlobalString('MAIN_CHECKBOX_LEFT_COLUMN')) {
	print getTitleFieldOfList($selectedfields, 0, $_SERVER["PHP_SELF"], '', '', '', '', $sortfield, $sortorder, 'center maxwidthsearch ')."\n";
	$totalarray['nbfield']++;
}
if (!empty($arrayfields['f.ref']['checked'])) {
	print_liste_field_titre($arrayfields['f.ref']['label'], $_SERVER['PHP_SELF'], 'f.ref,f.rowid', '', $param, '', $sortfield, $sortorder);
	$totalarray['nbfield']++;
}
if (!empty($arrayfields['f.ref_supplier']['checked'])) {
	print_liste_field_titre($arrayfields['f.ref_supplier']['label'], $_SERVER["PHP_SELF"], 'f.ref_supplier', '', $param, '', $sortfield, $sortorder);
	$totalarray['nbfield']++;
}
if (!empty($arrayfields['f.type']['checked'])) {
	print_liste_field_titre($arrayfields['f.type']['label'], $_SERVER["PHP_SELF"], 'f.type', '', $param, '', $sortfield, $sortorder);
	$totalarray['nbfield']++;
}
if (!empty($arrayfields['f.subtype']['checked'])) {
	print_liste_field_titre($arrayfields['f.subtype']['label'], $_SERVER["PHP_SELF"], 'f.subtype', '', $param, '', $sortfield, $sortorder);
}
if (!empty($arrayfields['f.label']['checked'])) {
	print_liste_field_titre($arrayfields['f.label']['label'], $_SERVER['PHP_SELF'], "f.libelle,f.rowid", '', $param, '', $sortfield, $sortorder);
	$totalarray['nbfield']++;
}
if (!empty($arrayfields['f.datef']['checked'])) {
	print_liste_field_titre($arrayfields['f.datef']['label'], $_SERVER['PHP_SELF'], 'f.datef,f.rowid', '', $param, '', $sortfield, $sortorder, 'center ');
	$totalarray['nbfield']++;
}
if (!empty($arrayfields['f.date_lim_reglement']['checked'])) {
	print_liste_field_titre($arrayfields['f.date_lim_reglement']['label'], $_SERVER['PHP_SELF'], "f.date_lim_reglement", '', $param, '', $sortfield, $sortorder, 'center ');
	$totalarray['nbfield']++;
}
if (!empty($arrayfields['p.ref']['checked'])) {
	print_liste_field_titre($arrayfields['p.ref']['label'], $_SERVER['PHP_SELF'], "p.ref", '', $param, '', $sortfield, $sortorder);
	$totalarray['nbfield']++;
}
if (!empty($arrayfields['s.nom']['checked'])) {
	print_liste_field_titre($arrayfields['s.nom']['label'], $_SERVER['PHP_SELF'], 's.nom', '', $param, '', $sortfield, $sortorder);
	$totalarray['nbfield']++;
}
if (!empty($arrayfields['s.name_alias']['checked'])) {
	print_liste_field_titre($arrayfields['s.name_alias']['label'], $_SERVER['PHP_SELF'], 's.name_alias', '', $param, '', $sortfield, $sortorder);
	$totalarray['nbfield']++;
}
if (!empty($arrayfields['s.town']['checked'])) {
	print_liste_field_titre($arrayfields['s.town']['label'], $_SERVER["PHP_SELF"], 's.town', '', $param, '', $sortfield, $sortorder);
	$totalarray['nbfield']++;
}
if (!empty($arrayfields['s.zip']['checked'])) {
	print_liste_field_titre($arrayfields['s.zip']['label'], $_SERVER["PHP_SELF"], 's.zip', '', $param, '', $sortfield, $sortorder, 'center ');
	$totalarray['nbfield']++;
}
if (!empty($arrayfields['state.nom']['checked'])) {
	print_liste_field_titre($arrayfields['state.nom']['label'], $_SERVER["PHP_SELF"], "state.name_alias", "", $param, '', $sortfield, $sortorder);
	$totalarray['nbfield']++;
}
if (!empty($arrayfields['state.name_alias']['checked'])) {
	print_liste_field_titre($arrayfields['state.name_alias']['label'], $_SERVER["PHP_SELF"], "state.nom", "", $param, '', $sortfield, $sortorder);
	$totalarray['nbfield']++;
}
if (!empty($arrayfields['country.code_iso']['checked'])) {
	print_liste_field_titre($arrayfields['country.code_iso']['label'], $_SERVER["PHP_SELF"], "country.code_iso", "", $param, '', $sortfield, $sortorder, 'center ');
	$totalarray['nbfield']++;
}
if (!empty($arrayfields['typent.code']['checked'])) {
	print_liste_field_titre($arrayfields['typent.code']['label'], $_SERVER["PHP_SELF"], "typent.code", "", $param, '', $sortfield, $sortorder, 'center ');
	$totalarray['nbfield']++;
}
if (!empty($arrayfields['f.fk_cond_reglement']['checked'])) {
	print_liste_field_titre($arrayfields['f.fk_cond_reglement']['label'], $_SERVER["PHP_SELF"], "f.fk_cond_reglement", "", $param, "", $sortfield, $sortorder);
	$totalarray['nbfield']++;
}
if (!empty($arrayfields['f.fk_mode_reglement']['checked'])) {
	print_liste_field_titre($arrayfields['f.fk_mode_reglement']['label'], $_SERVER["PHP_SELF"], "f.fk_mode_reglement", "", $param, "", $sortfield, $sortorder);
	$totalarray['nbfield']++;
}
if (!empty($arrayfields['f.total_ht']['checked'])) {
	print_liste_field_titre($arrayfields['f.total_ht']['label'], $_SERVER['PHP_SELF'], 'f.total_ht', '', $param, '', $sortfield, $sortorder, 'right ');
	$totalarray['nbfield']++;
}
if (!empty($arrayfields['f.total_vat']['checked'])) {
	print_liste_field_titre($arrayfields['f.total_vat']['label'], $_SERVER['PHP_SELF'], 'f.total_tva', '', $param, '', $sortfield, $sortorder, 'right ');
	$totalarray['nbfield']++;
}
if (!empty($arrayfields['f.total_localtax1']['checked'])) {
	print_liste_field_titre($arrayfields['f.total_localtax1']['label'], $_SERVER['PHP_SELF'], 'f.localtax1', '', $param, '', $sortfield, $sortorder, 'right ');
	$totalarray['nbfield']++;
}
if (!empty($arrayfields['f.total_localtax2']['checked'])) {
	print_liste_field_titre($arrayfields['f.total_localtax2']['label'], $_SERVER['PHP_SELF'], 'f.localtax2', '', $param, '', $sortfield, $sortorder, 'right ');
	$totalarray['nbfield']++;
}
if (!empty($arrayfields['f.total_ttc']['checked'])) {
	print_liste_field_titre($arrayfields['f.total_ttc']['label'], $_SERVER['PHP_SELF'], 'f.total_ttc', '', $param, '', $sortfield, $sortorder, 'right ');
	$totalarray['nbfield']++;
}
if (!empty($arrayfields['f.nb_docs']['checked'])) {
	print_liste_field_titre($arrayfields['f.nb_docs']['label'], $_SERVER['PHP_SELF'], '', '', $param, '', $sortfield, $sortorder, 'right ');
	$totalarray['nbfield']++;
}
if (!empty($arrayfields['u.login']['checked'])) {
	print_liste_field_titre($arrayfields['u.login']['label'], $_SERVER["PHP_SELF"], 'u.login', '', $param, '', $sortfield, $sortorder);
	$totalarray['nbfield']++;
}
if (!empty($arrayfields['dynamount_payed']['checked'])) {
	print_liste_field_titre($arrayfields['dynamount_payed']['label'], $_SERVER['PHP_SELF'], '', '', $param, '', $sortfield, $sortorder, 'right ');
	$totalarray['nbfield']++;
}
if (!empty($arrayfields['rtp']['checked'])) {
	print_liste_field_titre($arrayfields['rtp']['label'], $_SERVER['PHP_SELF'], '', '', $param, '', $sortfield, $sortorder);
	$totalarray['nbfield']++;
}
if (!empty($arrayfields['f.multicurrency_code']['checked'])) {
	print_liste_field_titre($arrayfields['f.multicurrency_code']['label'], $_SERVER['PHP_SELF'], 'f.multicurrency_code', '', $param, '', $sortfield, $sortorder);
	$totalarray['nbfield']++;
}
if (!empty($arrayfields['f.multicurrency_tx']['checked'])) {
	print_liste_field_titre($arrayfields['f.multicurrency_tx']['label'], $_SERVER['PHP_SELF'], 'f.multicurrency_tx', '', $param, '', $sortfield, $sortorder);
	$totalarray['nbfield']++;
}
if (!empty($arrayfields['f.multicurrency_total_ht']['checked'])) {
	print_liste_field_titre($arrayfields['f.multicurrency_total_ht']['label'], $_SERVER['PHP_SELF'], 'f.multicurrency_total_ht', '', $param, '"', $sortfield, $sortorder, 'right ');
	$totalarray['nbfield']++;
}
if (!empty($arrayfields['f.multicurrency_total_vat']['checked'])) {
	print_liste_field_titre($arrayfields['f.multicurrency_total_vat']['label'], $_SERVER['PHP_SELF'], 'f.multicurrency_total_tva', '', $param, '', $sortfield, $sortorder, 'right ');
	$totalarray['nbfield']++;
}
if (!empty($arrayfields['f.multicurrency_total_ttc']['checked'])) {
	print_liste_field_titre($arrayfields['f.multicurrency_total_ttc']['label'], $_SERVER['PHP_SELF'], 'f.multicurrency_total_ttc', '', $param, '', $sortfield, $sortorder, 'right ');
	$totalarray['nbfield']++;
}
if (!empty($arrayfields['multicurrency_dynamount_payed']['checked'])) {
	print_liste_field_titre($arrayfields['multicurrency_dynamount_payed']['label'], $_SERVER['PHP_SELF'], '', '', $param, '', $sortfield, $sortorder, 'right ');
	$totalarray['nbfield']++;
}
if (!empty($arrayfields['multicurrency_rtp']['checked'])) {
	print_liste_field_titre($arrayfields['multicurrency_rtp']['label'], $_SERVER['PHP_SELF'], '', '', $param, '', $sortfield, $sortorder, 'right ');
	$totalarray['nbfield']++;
}
// Extra fields
include DOL_DOCUMENT_ROOT.'/core/tpl/extrafields_list_search_title.tpl.php';
// Hook fields
$parameters = array('arrayfields' => $arrayfields, 'param' => $param, 'sortfield' => $sortfield, 'sortorder' => $sortorder, 'totalarray' => &$totalarray);
$reshook = $hookmanager->executeHooks('printFieldListTitle', $parameters, $object, $action); // Note that $action and $object may have been modified by hook
print $hookmanager->resPrint;
if (!empty($arrayfields['f.datec']['checked'])) {
	print_liste_field_titre($arrayfields['f.datec']['label'], $_SERVER["PHP_SELF"], "f.datec", "", $param, '', $sortfield, $sortorder, 'center nowrap ');
	$totalarray['nbfield']++;
}
if (!empty($arrayfields['f.tms']['checked'])) {
	print_liste_field_titre($arrayfields['f.tms']['label'], $_SERVER["PHP_SELF"], "f.tms", "", $param, '', $sortfield, $sortorder, 'center nowrap ');
	$totalarray['nbfield']++;
}
if (!empty($arrayfields['f.fk_statut']['checked'])) {
	print_liste_field_titre($arrayfields['f.fk_statut']['label'], $_SERVER["PHP_SELF"], "fk_statut,paye,type", "", $param, '', $sortfield, $sortorder, 'center ');
	$totalarray['nbfield']++;
}
// Action column
if (!getDolGlobalString('MAIN_CHECKBOX_LEFT_COLUMN')) {
	print getTitleFieldOfList($selectedfields, 0, $_SERVER["PHP_SELF"], '', '', '', '', $sortfield, $sortorder, 'center maxwidthsearch ')."\n";
	$totalarray['nbfield']++;
}
print '</tr>'."\n";

$facturestatic = new FactureFournisseur($db);
$supplierstatic = new Fournisseur($db);
$projectstatic = new Project($db);
$userstatic = new User($db);
$discount = new DiscountAbsolute($db);

// Loop on record
// --------------------------------------------------------------------
$i = 0;
$savnbfield = $totalarray['nbfield'];
$totalarray = array();
$totalarray['nbfield'] = 0;
$totalarray['val'] = array();
$totalarray['val']['f.total_ht'] = 0;
$totalarray['val']['f.total_vat'] = 0;
$totalarray['val']['f.total_localtax1'] = 0;
$totalarray['val']['f.total_localtax1'] = 0;
$totalarray['val']['f.total_ttc'] = 0;
$totalarray['val']['totalam']=0;
$totalarray['val']['rtp']=0;

$imaxinloop = ($limit ? min($num, $limit) : $num);
while ($i < $imaxinloop) {
	$obj = $db->fetch_object($resql);
	if (empty($obj)) {
		break; // Should not happen
	}

	$datelimit = $db->jdate($obj->datelimite);

	$userstatic->id = $obj->fk_user_author;
	$userstatic->login = $obj->login;
	$userstatic->lastname = $obj->lastname;
	$userstatic->firstname = $obj->firstname;
	$userstatic->email = $obj->user_email;
	$userstatic->statut = $obj->user_statut;
	$userstatic->status = $obj->user_statut;
	$userstatic->entity = $obj->entity;
	$userstatic->photo = $obj->photo;
	$userstatic->office_phone = $obj->office_phone;
	$userstatic->office_fax = $obj->office_fax;
	$userstatic->user_mobile = $obj->user_mobile;
	$userstatic->job = $obj->job;
	$userstatic->gender = $obj->gender;
	$facturestatic->id = $obj->facid;
	$facturestatic->ref = $obj->ref;
	$facturestatic->type = $obj->type;
	$facturestatic->subtype = $obj->subtype;
	$facturestatic->total_ht = $obj->total_ht;
	$facturestatic->total_tva = $obj->total_vat;
	$facturestatic->total_ttc = $obj->total_ttc;
	$facturestatic->close_code = $obj->close_code;
	$facturestatic->ref_supplier = $obj->ref_supplier;
	$facturestatic->date_echeance = $db->jdate($obj->datelimite);
	$facturestatic->statut = $obj->fk_statut;
	$facturestatic->status = $obj->fk_statut;
	$facturestatic->note_public = $obj->note_public;
	$facturestatic->note_private = $obj->note_private;
	$facturestatic->multicurrency_code = $obj->multicurrency_code;
	$facturestatic->multicurrency_tx = $obj->multicurrency_tx;
	$facturestatic->multicurrency_total_ht = $obj->multicurrency_total_ht;
	$facturestatic->multicurrency_total_tva = $obj->multicurrency_total_vat;
	$facturestatic->multicurrency_total_ttc = $obj->multicurrency_total_ttc;
	$thirdparty->id = $obj->socid;
	$thirdparty->name = $obj->name;
	$thirdparty->name_alias = $obj->alias;
	$thirdparty->client = $obj->client;
	$thirdparty->fournisseur = $obj->fournisseur;
	$thirdparty->code_client = $obj->code_client;
	$thirdparty->code_compta_client = $obj->code_compta_client;
	$thirdparty->code_fournisseur = $obj->code_fournisseur;
	$thirdparty->code_compta_fournisseur = $obj->code_compta_fournisseur;
	$thirdparty->email = $obj->email;
	$thirdparty->country_code = $obj->country_code;

	$paiement = $facturestatic->getSommePaiement();
	$totalcreditnotes = $facturestatic->getSumCreditNotesUsed();
	$totaldeposits = $facturestatic->getSumDepositsUsed();
	$totalpay = $paiement + $totalcreditnotes + $totaldeposits;
	$remaintopay = $obj->total_ttc - $totalpay;

	$multicurrency_paiement = $facturestatic->getSommePaiement(1);
	$multicurrency_totalcreditnotes = $facturestatic->getSumCreditNotesUsed(1);
	$multicurrency_totaldeposits = $facturestatic->getSumDepositsUsed(1);

	$totalpay = $paiement + $totalcreditnotes + $totaldeposits;
	$remaintopay = price2num($facturestatic->total_ttc - $totalpay);

	$multicurrency_totalpay = $multicurrency_paiement + $multicurrency_totalcreditnotes + $multicurrency_totaldeposits;
	$multicurrency_remaintopay = price2num($facturestatic->multicurrency_total_ttc - $multicurrency_totalpay);

	if ($facturestatic->status == FactureFournisseur::STATUS_CLOSED && $facturestatic->close_code == 'discount_vat') {		// If invoice closed with discount for anticipated payment
		$remaintopay = 0;
		$multicurrency_remaintopay = 0;
	}
	if ($facturestatic->type == FactureFournisseur::TYPE_CREDIT_NOTE && $obj->paye == 1) {		// If credit note closed, we take into account the amount not yet consumed
		$remaincreditnote = $discount->getAvailableDiscounts($thirdparty, '', 'rc.fk_facture_source='.$facturestatic->id);
		$remaintopay = -$remaincreditnote;
		$totalpay = price2num($facturestatic->total_ttc - $remaintopay);
		$multicurrency_remaincreditnote = $discount->getAvailableDiscounts($thirdparty, '', 'rc.fk_facture_source='.$facturestatic->id, 0, 0, 1);
		$multicurrency_remaintopay = -$multicurrency_remaincreditnote;
		$multicurrency_totalpay = price2num($facturestatic->multicurrency_total_ttc - $multicurrency_remaintopay);
	}

	$facturestatic->alreadypaid = ($paiement ? $paiement : 0);

	$facturestatic->paye = $obj->paye;
	$facturestatic->paid = $obj->paye;

	$facturestatic->date = $db->jdate($obj->datef);

	$object = $facturestatic;

	//If invoice has been converted and the conversion has been used, we don't have remain to pay on invoice
	if ($facturestatic->type == FactureFournisseur::TYPE_CREDIT_NOTE) {
		if ($facturestatic->isCreditNoteUsed()) {
			$remaintopay = -$facturestatic->getSumFromThisCreditNotesNotUsed();
		}
	}

	if ($mode == 'kanban') {
		if ($i == 0) {
			print '<tr class="trkanban"><td colspan="'.$savnbfield.'">';
			print '<div class="box-flex-container kanban">';
		}
		// Output Kanban
		if ($massactionbutton || $massaction) { // If we are in select mode (massactionbutton defined) or if we have already selected and sent an action ($massaction) defined
			$selected = 0;
			if (in_array($object->id, $arrayofselected)) {
				$selected = 1;
			}
		}

		$arraydata = array('alreadypaid' => $paiement, 'thirdparty' => $thirdparty->getNomUrl(1, '', 12), 'selected' => in_array($object->id, $arrayofselected));
		print $facturestatic->getKanbanView('', $arraydata);
		if ($i == ($imaxinloop - 1)) {
			print '</div>';
			print '</td></tr>';
		}
	} else {
		// Show line of result
		$j = 0;
		print '<tr data-rowid="'.$object->id.'" class="oddeven">';

		// Action column
		if (getDolGlobalString('MAIN_CHECKBOX_LEFT_COLUMN')) {
			print '<td class="nowrap center">';
			if ($massactionbutton || $massaction) {   // If we are in select mode (massactionbutton defined) or if we have already selected and sent an action ($massaction) defined
				$selected = 0;
				if (in_array($obj->facid, $arrayofselected)) {
					$selected = 1;
				}
				print '<input id="cb'.$obj->facid.'" class="flat checkforselect" type="checkbox" name="toselect[]" value="'.$obj->facid.'"'.($selected ? ' checked="checked"' : '').'>';
			}
			print '</td>';
			if (!$i) {
				$totalarray['nbfield']++;
			}
		}
		if (!empty($arrayfields['f.ref']['checked'])) {
			print '<td class="nowraponall">';

			print '<table class="nobordernopadding"><tr class="nocellnopadd">';
			// Picto + Ref
			print '<td class="nobordernopadding nowraponall">';
			print $facturestatic->getNomUrl(1, '', 0, 0, '', 0, -1, 1);

			$filename = dol_sanitizeFileName($obj->ref);
			$filedir = $conf->fournisseur->facture->dir_output.'/'.get_exdir($obj->facid, 2, 0, 0, $facturestatic, 'invoice_supplier').dol_sanitizeFileName($obj->ref);
			$subdir = get_exdir($obj->facid, 2, 0, 0, $facturestatic, 'invoice_supplier').dol_sanitizeFileName($obj->ref);
			print $formfile->getDocumentsLink('facture_fournisseur', $subdir, $filedir);
			print '</td></tr></table>';

			print "</td>\n";
			if (!$i) {
				$totalarray['nbfield']++;
			}
		}

		// Supplier ref
		if (!empty($arrayfields['f.ref_supplier']['checked'])) {
			print '<td class="nowrap tdoverflowmax150" title="'.dol_escape_htmltag($obj->ref_supplier).'">';
			print $obj->ref_supplier;
			print '</td>';
			if (!$i) {
				$totalarray['nbfield']++;
			}
		}

		// Type
		if (!empty($arrayfields['f.type']['checked'])) {
			print '<td class="nowrap">';
			print $facturestatic->getLibType();
			print "</td>";
			if (!$i) {
				$totalarray['nbfield']++;
			}
		}

		// Invoice Subtype
		if (!empty($arrayfields['f.subtype']['checked'])) {
			$labeltoshow = '';
			if ($facturestatic->subtype > 0) {
				$labeltoshow = $facturestatic->getSubtypeLabel('facture_fourn');
			}
			print '<td class="nowraponall tdoverflowmax300" title="'.$labeltoshow.'">';
			print $labeltoshow;
			print "</td>";
			if (!$i) {
				$totalarray['nbfield']++;
			}
		}

		// Label
		if (!empty($arrayfields['f.label']['checked'])) {
			print '<td class="nowrap tdoverflowmax125" title="'.dol_escape_htmltag($obj->label).'">';
			print dol_escape_htmltag($obj->label);
			print '</td>';
			if (!$i) {
				$totalarray['nbfield']++;
			}
		}

		// Date
		if (!empty($arrayfields['f.datef']['checked'])) {
			print '<td class="center nowrap">';
			print dol_print_date($db->jdate($obj->datef), 'day');
			print '</td>';
			if (!$i) {
				$totalarray['nbfield']++;
			}
		}

		// Date limit
		if (!empty($arrayfields['f.date_lim_reglement']['checked'])) {
			print '<td class="center nowraponall">'.dol_print_date($datelimit, 'day');
			if ($facturestatic->hasDelay()) {
				print img_warning($langs->trans('Alert').' - '.$langs->trans('Late'));
			}
			print '</td>';
			if (!$i) {
				$totalarray['nbfield']++;
			}
		}

		// Project
		if (!empty($arrayfields['p.ref']['checked'])) {
			print '<td class="nowrap">';
			if ($obj->project_id > 0) {
				$projectstatic->id = $obj->project_id;
				$projectstatic->ref = $obj->project_ref;
				$projectstatic->title = $obj->project_label;
				print $projectstatic->getNomUrl(1);
			}
			print '</td>';
			if (!$i) {
				$totalarray['nbfield']++;
			}
		}

		// Third party
		if (!empty($arrayfields['s.nom']['checked'])) {
			print '<td class="tdoverflowmax125">';
			print $thirdparty->getNomUrl(1, 'supplier', 0, 0, -1, empty($arrayfields['s.name_alias']['checked']) ? 0 : 1);
			print '</td>';
			if (!$i) {
				$totalarray['nbfield']++;
			}
		}
		// Alias
		if (!empty($arrayfields['s.name_alias']['checked'])) {
			print '<td class="tdoverflowmax150">';
			print dol_escape_htmltag($thirdparty->name_alias);
			print '</td>';
			if (!$i) {
				$totalarray['nbfield']++;
			}
		}
		// Town
		if (!empty($arrayfields['s.town']['checked'])) {
			print '<td class="tdoverflowmax100" title="'.dol_escape_htmltag($obj->town).'">';
			print dol_escape_htmltag($obj->town);
			print '</td>';
			if (!$i) {
				$totalarray['nbfield']++;
			}
		}
		// Zip
		if (!empty($arrayfields['s.zip']['checked'])) {
			print '<td class="tdoverflowmax100" title="'.dol_escape_htmltag($obj->zip).'">';
			print dol_escape_htmltag($obj->zip);
			print '</td>';
			if (!$i) {
				$totalarray['nbfield']++;
			}
		}
		// State
		if (!empty($arrayfields['state.nom']['checked'])) {
			print '<td class="tdoverflowmax100" title="'.dol_escape_htmltag($obj->state_name).'">';
			print dol_escape_htmltag($obj->state_name);
			print "</td>\n";
			if (!$i) {
				$totalarray['nbfield']++;
			}
		}
		// Country
		if (!empty($arrayfields['country.code_iso']['checked'])) {
			print '<td class="center">';
			$tmparray = getCountry($obj->fk_pays, 'all');
			print $tmparray['label'];
			print '</td>';
			if (!$i) {
				$totalarray['nbfield']++;
			}
		}
		// Type ent
		if (!empty($arrayfields['typent.code']['checked'])) {
			print '<td class="center">';
			if (empty($typenArray)) {
				$typenArray = $formcompany->typent_array(1);
			}
			print $typenArray[$obj->typent_code];
			print '</td>';
			if (!$i) {
				$totalarray['nbfield']++;
			}
		}

		// Payment condition
		if (!empty($arrayfields['f.fk_cond_reglement']['checked'])) {
			$s = $form->form_conditions_reglement($_SERVER['PHP_SELF'], $obj->fk_cond_reglement, 'none', 1, '', -1, -1, 1);
			print '<td class="tdoverflowmax100" title="'.dol_escape_htmltag($s).'">';
			print dol_escape_htmltag($s);
			print '</td>';
			if (!$i) {
				$totalarray['nbfield']++;
			}
		}
		// Payment mode
		if (!empty($arrayfields['f.fk_mode_reglement']['checked'])) {
			$s = $form->form_modes_reglement($_SERVER['PHP_SELF'], $obj->fk_mode_reglement, 'none', '', -1, 0, '', 1);
			print '<td class="tdoverflowmax100" title="'.dol_escape_htmltag($s).'">';
			print dol_escape_htmltag($s);
			print '</td>';
			if (!$i) {
				$totalarray['nbfield']++;
			}
		}

		// Amount HT
		if (!empty($arrayfields['f.total_ht']['checked'])) {
			print '<td class="right nowrap"><span class="amount">'.price($obj->total_ht)."</span></td>\n";
			if (!$i) {
				$totalarray['nbfield']++;
				$totalarray['pos'][$totalarray['nbfield']] = 'f.total_ht';
			}
			$totalarray['val']['f.total_ht'] += $obj->total_ht;
		}
		// Amount VAT
		if (!empty($arrayfields['f.total_vat']['checked'])) {
			print '<td class="right nowrap"><span class="amount">'.price($obj->total_vat)."</span></td>\n";
			if (!$i) {
				$totalarray['nbfield']++;
				$totalarray['pos'][$totalarray['nbfield']] = 'f.total_vat';
			}
			$totalarray['val']['f.total_vat'] += $obj->total_vat;
		}
		// Amount LocalTax1
		if (!empty($arrayfields['f.total_localtax1']['checked'])) {
			print '<td class="right nowrap"><span class="amount">'.price($obj->total_localtax1)."</span></td>\n";
			if (!$i) {
				$totalarray['nbfield']++;
				$totalarray['pos'][$totalarray['nbfield']] = 'f.total_localtax1';
			}
			$totalarray['val']['f.total_localtax1'] += $obj->total_localtax1;
		}
		// Amount LocalTax2
		if (!empty($arrayfields['f.total_localtax2']['checked'])) {
			print '<td class="right nowrap"><span class="amount">'.price($obj->total_localtax2)."</span></td>\n";
			if (!$i) {
				$totalarray['nbfield']++;
				$totalarray['pos'][$totalarray['nbfield']] = 'f.total_localtax2';
			}
			$totalarray['val']['f.total_localtax2'] += $obj->total_localtax2;
		}
		// Amount TTC
		if (!empty($arrayfields['f.total_ttc']['checked'])) {
			print '<td class="right nowrap"><span class="amount">'.price($obj->total_ttc)."</span></td>\n";
			if (!$i) {
				$totalarray['nbfield']++;
				$totalarray['pos'][$totalarray['nbfield']] = 'f.total_ttc';
			}
			$totalarray['val']['f.total_ttc'] += $obj->total_ttc;
		}

		// Number of attached documents (may slow your application on large lists)
		if (!empty($arrayfields['f.nb_docs']['checked'])) {
			require_once DOL_DOCUMENT_ROOT.'/core/lib/files.lib.php';
			require_once DOL_DOCUMENT_ROOT.'/core/class/link.class.php';
			$upload_dir = $conf->fournisseur->facture->dir_output.'/'.get_exdir($facturestatic->id, 2, 0, 0, $facturestatic, 'invoice_supplier').$facturestatic->ref;
			$nbFiles = count(dol_dir_list($upload_dir, 'files', 0, '', '(\.meta|_preview.*\.png)$'));
			$nbLinks = Link::count($db, $facturestatic->element, $facturestatic->id);
			$nbTotal = $nbFiles + $nbLinks;
			echo '<td class="center">'.(empty($nbTotal) ? '' : $nbTotal).'</td>';
			if (!$i) {
				$totalarray['nbfield']++;
			}
		}

		// Author
		if (!empty($arrayfields['u.login']['checked'])) {
			print '<td class="tdoverflowmax100">';
			if ($userstatic->id) {
				print $userstatic->getNomUrl(-1);
			} else {
				print '&nbsp;';
			}
			print "</td>\n";
			if (!$i) {
				$totalarray['nbfield']++;
			}
		}

		// Dynamic amount paid
		if (!empty($arrayfields['dynamount_payed']['checked'])) {
			print '<td class="right nowrap"><span class="amount">'.(!empty($totalpay) ? price($totalpay, 0, $langs) : '').'</span></td>'; // TODO Use a denormalized field
			if (!$i) {
				$totalarray['nbfield']++;
				$totalarray['pos'][$totalarray['nbfield']] = 'totalam';
			}
			if (empty($totalarray['val']['totalam'])) {
				$totalarray['val']['totalam'] = 0;		// avoid PHP Warning:  Undefined array key "totalam" on line 1891
			}
			$totalarray['val']['totalam'] += $totalpay;
		}

		// Remain to pay
		if (!empty($arrayfields['rtp']['checked'])) {
			print '<td class="right nowrap">'.(!empty($remaintopay) ? price($remaintopay, 0, $langs) : '&nbsp;').'</td>'; // TODO Use a denormalized field
			if (!$i) {
				$totalarray['nbfield']++;
				$totalarray['pos'][$totalarray['nbfield']] = 'rtp';
			}
			$totalarray['val']['rtp'] += $remaintopay;
		}

		// Currency
		if (!empty($arrayfields['f.multicurrency_code']['checked'])) {
			print '<td class="nowrap">'.$obj->multicurrency_code.' - '.$langs->trans('Currency'.$obj->multicurrency_code)."</td>\n";
			if (!$i) {
				$totalarray['nbfield']++;
			}
		}

		// Currency rate
		if (!empty($arrayfields['f.multicurrency_tx']['checked'])) {
			print '<td class="nowrap">';
			$form->form_multicurrency_rate($_SERVER['PHP_SELF'].'?id='.$obj->rowid, $obj->multicurrency_tx, 'none', $obj->multicurrency_code);
			print "</td>\n";
			if (!$i) {
				$totalarray['nbfield']++;
			}
		}
		// Amount HT
		if (!empty($arrayfields['f.multicurrency_total_ht']['checked'])) {
			print '<td class="right nowrap"><span class="amount">'.price($obj->multicurrency_total_ht)."</span></td>\n";
			if (!$i) {
				$totalarray['nbfield']++;
			}
		}
		// Amount VAT
		if (!empty($arrayfields['f.multicurrency_total_vat']['checked'])) {
			print '<td class="right nowrap"><span class="amount">'.price($obj->multicurrency_total_vat)."</span></td>\n";
			if (!$i) {
				$totalarray['nbfield']++;
			}
		}
		// Amount TTC
		if (!empty($arrayfields['f.multicurrency_total_ttc']['checked'])) {
			print '<td class="right nowrap"><span class="amount">'.price($obj->multicurrency_total_ttc)."</span></td>\n";
			if (!$i) {
				$totalarray['nbfield']++;
			}
		}
		// Dynamic amount paid
		if (!empty($arrayfields['multicurrency_dynamount_payed']['checked'])) {
			print '<td class="right nowrap"><span class="amount">'.(!empty($multicurrency_totalpay) ? price($multicurrency_totalpay, 0, $langs) : '').'</span></td>'; // TODO Use a denormalized field
			if (!$i) {
				$totalarray['nbfield']++;
			}
		}

		// Pending amount
		if (!empty($arrayfields['multicurrency_rtp']['checked'])) {
			print '<td class="right nowrap"><span class="amount">';
			print(!empty($multicurrency_remaintopay) ? price($multicurrency_remaintopay, 0, $langs) : '');
			print '</span></td>'; // TODO Use a denormalized field
			if (!$i) {
				$totalarray['nbfield']++;
			}
		}


		// Extra fields
		include DOL_DOCUMENT_ROOT.'/core/tpl/extrafields_list_print_fields.tpl.php';
		// Fields from hook
		$parameters = array('arrayfields' => $arrayfields, 'object' => $object, 'obj' => $obj, 'i' => $i, 'totalarray' => &$totalarray);
		$reshook = $hookmanager->executeHooks('printFieldListValue', $parameters, $object, $action); // Note that $action and $object may have been modified by hook
		print $hookmanager->resPrint;

		// Date creation
		if (!empty($arrayfields['f.datec']['checked'])) {
			print '<td class="center nowraponll">';
			print dol_print_date($db->jdate($obj->date_creation), 'dayhour', 'tzuser');
			print '</td>';
			if (!$i) {
				$totalarray['nbfield']++;
			}
		}
		// Date modification
		if (!empty($arrayfields['f.tms']['checked'])) {
			print '<td class="center nowraponall">';
			print dol_print_date($db->jdate($obj->date_modification), 'dayhour', 'tzuser');
			print '</td>';
			if (!$i) {
				$totalarray['nbfield']++;
			}
		}
		// Status
		if (!empty($arrayfields['f.fk_statut']['checked'])) {
			print '<td class="center nowrap">';
			print $facturestatic->getLibStatut(5, $paiement);
			print "</td>";
			if (!$i) {
				$totalarray['nbfield']++;
			}
		}

		// Action column
		if (!getDolGlobalString('MAIN_CHECKBOX_LEFT_COLUMN')) {
			print '<td class="nowrap center">';
			if ($massactionbutton || $massaction) {   // If we are in select mode (massactionbutton defined) or if we have already selected and sent an action ($massaction) defined
				$selected = 0;
				if (in_array($obj->facid, $arrayofselected)) {
					$selected = 1;
				}
				print '<input id="cb'.$obj->facid.'" class="flat checkforselect" type="checkbox" name="toselect[]" value="'.$obj->facid.'"'.($selected ? ' checked="checked"' : '').'>';
			}
			print '</td>';
			if (!$i) {
				$totalarray['nbfield']++;
			}
		}

		print '</tr>'."\n";
	}

	$i++;
}

// Show total line
include DOL_DOCUMENT_ROOT.'/core/tpl/list_print_total.tpl.php';

// If no record found
if ($num == 0) {
	$colspan = 1;
	foreach ($arrayfields as $key => $val) {
		if (!empty($val['checked'])) {
			$colspan++;
		}
	}
	print '<tr><td colspan="'.$colspan.'"><span class="opacitymedium">'.$langs->trans("NoRecordFound").'</span></td></tr>';
}

$db->free($resql);

$parameters = array('arrayfields' => $arrayfields, 'sql' => $sql);
$reshook = $hookmanager->executeHooks('printFieldListFooter', $parameters, $object, $action); // Note that $action and $object may have been modified by hook
print $hookmanager->resPrint;

print '</table>'."\n";
print '</div>'."\n";

print '</form>'."\n";

if (in_array('builddoc', array_keys($arrayofmassactions)) && ($nbtotalofrecords === '' || $nbtotalofrecords)) {
	$hidegeneratedfilelistifempty = 1;
	if ($massaction == 'builddoc' || $action == 'remove_file' || $show_files) {
		$hidegeneratedfilelistifempty = 0;
	}

	require_once DOL_DOCUMENT_ROOT.'/core/class/html.formfile.class.php';
	$formfile = new FormFile($db);

	// Show list of available documents
	$urlsource = $_SERVER['PHP_SELF'].'?sortfield='.$sortfield.'&sortorder='.$sortorder;
	$urlsource .= str_replace('&amp;', '&', $param);

	$filedir = $diroutputmassaction;
	$genallowed = $permissiontoread;
	$delallowed = $permissiontoadd;
	$title = '';

	print $formfile->showdocuments('massfilesarea_supplier_invoice', '', $filedir, $urlsource, 0, $delallowed, '', 1, 1, 0, 48, 1, $param, $title, '', '', '', null, $hidegeneratedfilelistifempty);
}

// End of page
llxFooter();
$db->close();<|MERGE_RESOLUTION|>--- conflicted
+++ resolved
@@ -455,14 +455,6 @@
 $sql .= " country.code as country_code,";
 $sql .= " p.rowid as project_id, p.ref as project_ref, p.title as project_label,";
 $sql .= ' u.login, u.lastname, u.firstname, u.email as user_email, u.statut as user_statut, u.entity, u.photo, u.office_phone, u.office_fax, u.user_mobile, u.job, u.gender';
-<<<<<<< HEAD
-// We need dynamount_payed to be able to sort on status (value is surely wrong because we can count several lines several times due to other left join or link with contacts. But what we need is just 0 or > 0)
-// TODO Better solution to be able to sort on already paid or remain to pay is to store amount_payed in a denormalized field.
-if (!$search_all) {
-	$sql .= ', SUM(pf.amount) as dynamount_payed';
-}
-=======
->>>>>>> 152886d3
 // Add fields from extrafields
 if (!empty($extrafields->attributes[$object->table_element]['label'])) {
 	foreach ($extrafields->attributes[$object->table_element]['label'] as $key => $val) {
@@ -476,7 +468,7 @@
 $sql = preg_replace('/,\s*$/', '', $sql);
 
 // We need dynamount_payed to be able to sort on status (value is surely wrong because we can count several lines several times due to other left join or link with contacts. But what we need is just 0 or > 0)
-// TODO Better solution to be able to sort on already payed or remain to pay is to store amount_payed in a denormalized field.
+// TODO Better solution to be able to sort on already paid or remain to pay is to store amount_payed in a denormalized field.
 if (!$search_all) {
 	$sql .= ', SUM(pf.amount) as dynamount_payed';
 }
