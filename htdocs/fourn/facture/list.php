<?php
/* Copyright (C) 2002-2006 Rodolphe Quiedeville <rodolphe@quiedeville.org>
 * Copyright (C) 2004-2016 Laurent Destailleur  <eldy@users.sourceforge.net>
 * Copyright (C) 2005-2013 Regis Houssin        <regis.houssin@capnetworks.com>
 * Copyright (C) 2013	   Philippe Grand		<philippe.grand@atoo-net.com>
 * Copyright (C) 2013	   Florian Henry		<florian.henry@open-concept.pro>
 * Copyright (C) 2013      Cédric Salvador      <csalvador@gpcsolutions.fr>
 * Copyright (C) 2015      Marcos García        <marcosgdf@gmail.com>
 * Copyright (C) 2015	   juanjo Menent		<jmenent@2byte.es>
 * Copyright (C) 2015 	   Abbes Bahfir 	<bafbes@gmail.com>
 * Copyright (C) 2015-2016 Ferran Marcet		<fmarcet@2byte.es>
 *
 * This program is free software; you can redistribute it and/or modify
 * it under the terms of the GNU General Public License as published by
 * the Free Software Foundation; either version 3 of the License, or
 * (at your option) any later version.
 *
 * This program is distributed in the hope that it will be useful,
 * but WITHOUT ANY WARRANTY; without even the implied warranty of
 * MERCHANTABILITY or FITNESS FOR A PARTICULAR PURPOSE.  See the
 * GNU General Public License for more details.
 *
 * You should have received a copy of the GNU General Public License
 * along with this program. If not, see <http://www.gnu.org/licenses/>.
 */

/**
 *       \file       htdocs/fourn/facture/list.php
 *       \ingroup    fournisseur,facture
 *       \brief      List of suppliers invoices
 */

require '../../main.inc.php';
require_once DOL_DOCUMENT_ROOT.'/core/class/html.formfile.class.php';
require_once DOL_DOCUMENT_ROOT.'/core/class/html.formother.class.php';
require_once DOL_DOCUMENT_ROOT.'/core/class/html.formcompany.class.php';
require_once DOL_DOCUMENT_ROOT.'/compta/bank/class/account.class.php';
require_once DOL_DOCUMENT_ROOT.'/fourn/class/fournisseur.facture.class.php';
require_once DOL_DOCUMENT_ROOT.'/fourn/class/fournisseur.class.php';
require_once DOL_DOCUMENT_ROOT.'/core/lib/date.lib.php';
require_once DOL_DOCUMENT_ROOT.'/core/lib/company.lib.php';
require_once DOL_DOCUMENT_ROOT.'/projet/class/project.class.php';

if (!$user->rights->fournisseur->facture->lire) accessforbidden();

$langs->load("bills");
$langs->load("companies");
$langs->load('products');

$socid = GETPOST('socid','int');

// Security check
if ($user->societe_id > 0)
{
	$action='';
    $_GET["action"] = '';
	$socid = $user->societe_id;
}

$mode=GETPOST("mode");

$search_product_category=GETPOST('search_product_category','int');
$search_ref=GETPOST('sf_ref')?GETPOST('sf_ref','alpha'):GETPOST('search_ref','alpha');
$search_refsupplier=GETPOST('search_refsupplier','alpha');
$search_project=GETPOST('search_project','alpha');
$search_societe=GETPOST('search_societe','alpha');
$search_montant_ht=GETPOST('search_montant_ht','alpha');
$search_montant_vat=GETPOST('search_montant_vat','alpha');
$search_montant_ttc=GETPOST('search_montant_ttc','alpha');
$search_status=GETPOST('search_status','int');
$search_paymentmode=GETPOST('search_paymentmode','int');
$search_town=GETPOST('search_town','alpha');
$search_zip=GETPOST('search_zip','alpha');
$search_state=trim(GETPOST("search_state"));
$search_country=GETPOST("search_country",'int');
$search_type_thirdparty=GETPOST("search_type_thirdparty",'int');
$search_user = GETPOST('search_user','int');
$search_sale = GETPOST('search_sale','int');
$day	= GETPOST('day','int');
$month	= GETPOST('month','int');
$year	= GETPOST('year','int');
$day_lim	= GETPOST('day_lim','int');
$month_lim	= GETPOST('month_lim','int');
$year_lim	= GETPOST('year_lim','int');
$toselect = GETPOST('toselect', 'array');

$option = GETPOST('option');
if ($option == 'late') $filter = 'paye:0';

$search_all = GETPOST('sall');
$search_label = GETPOST("search_label","alpha");
$search_company = GETPOST("search_company","alpha");
$search_amount_no_tax = GETPOST("search_amount_no_tax","alpha");
$search_amount_all_tax = GETPOST("search_amount_all_tax","alpha");
$search_status=GETPOST('search_status','alpha');
$optioncss = GETPOST('optioncss','alpha');

$limit = GETPOST('limit')?GETPOST('limit','int'):$conf->liste_limit;
$sortfield = GETPOST("sortfield",'alpha');
$sortorder = GETPOST("sortorder",'alpha');
$page=GETPOST("page",'int');
if ($page == -1) { $page = 0 ; }
$offset = $limit * $page ;
$pageprev = $page - 1;
$pagenext = $page + 1;
if (! $sortorder) $sortorder="DESC";
if (! $sortfield) $sortfield="f.datef,f.rowid";

// Initialize technical object to manage hooks of thirdparties. Note that conf->hooks_modules contains array array
$contextpage='supplierinvoicelist';

$diroutputmassaction=$conf->facture->dir_output . '/temp/massgeneration/'.$user->id;

$object=new FactureFournisseur($db);

$now=dol_now();

// Initialize technical object to manage hooks of thirdparties. Note that conf->hooks_modules contains array array
$hookmanager->initHooks(array('supplierinvoicelist'));
$extrafields = new ExtraFields($db);

// fetch optionals attributes and labels
$extralabels = $extrafields->fetch_name_optionals_label('facture_fourn');
$search_array_options=$extrafields->getOptionalsFromPost($extralabels,'','search_');

// List of fields to search into when doing a "search in all"
$fieldstosearchall = array(
    'f.ref'=>'Ref',
    'f.ref_supplier'=>'RefSupplier',
    'pd.description'=>'Description',
    's.nom'=>"ThirdParty",
    'f.note_public'=>'NotePublic',
);
if (empty($user->socid)) $fieldstosearchall["f.note_private"]="NotePrivate";

$checkedtypetiers=0;
$arrayfields=array(
    'f.ref'=>array('label'=>$langs->trans("Ref"), 'checked'=>1),
    'f.ref_supplier'=>array('label'=>$langs->trans("RefSupplier"), 'checked'=>1),
    'f.label'=>array('label'=>$langs->trans("Label"), 'checked'=>0),
    'f.datef'=>array('label'=>$langs->trans("DateInvoice"), 'checked'=>1),
    'f.date_lim_reglement'=>array('label'=>$langs->trans("DateDue"), 'checked'=>1),
	'p.ref'=>array('label'=>$langs->trans("Project"), 'checked'=>0),
    's.nom'=>array('label'=>$langs->trans("ThirdParty"), 'checked'=>1),
    's.town'=>array('label'=>$langs->trans("Town"), 'checked'=>1),
    's.zip'=>array('label'=>$langs->trans("Zip"), 'checked'=>1),
    'state.nom'=>array('label'=>$langs->trans("StateShort"), 'checked'=>0),
    'country.code_iso'=>array('label'=>$langs->trans("Country"), 'checked'=>0),
    'typent.code'=>array('label'=>$langs->trans("ThirdPartyType"), 'checked'=>$checkedtypetiers),
    'f.fk_mode_reglement'=>array('label'=>$langs->trans("PaymentMode"), 'checked'=>1),
    'f.total_ht'=>array('label'=>$langs->trans("AmountHT"), 'checked'=>1),
    'f.total_vat'=>array('label'=>$langs->trans("AmountVAT"), 'checked'=>0),
    'f.total_ttc'=>array('label'=>$langs->trans("AmountTTC"), 'checked'=>0),
    'f.datec'=>array('label'=>$langs->trans("DateCreation"), 'checked'=>0, 'position'=>500),
    'f.tms'=>array('label'=>$langs->trans("DateModificationShort"), 'checked'=>0, 'position'=>500),
    'f.fk_statut'=>array('label'=>$langs->trans("Status"), 'checked'=>1, 'position'=>1000),
);
// Extra fields
if (is_array($extrafields->attribute_label) && count($extrafields->attribute_label))
{
    foreach($extrafields->attribute_label as $key => $val)
    {
        $arrayfields["ef.".$key]=array('label'=>$extrafields->attribute_label[$key], 'checked'=>$extrafields->attribute_list[$key], 'position'=>$extrafields->attribute_pos[$key], 'enabled'=>$extrafields->attribute_perms[$key]);
    }
}


/*
 * Actions
 */

if (GETPOST('cancel')) { $action='list'; $massaction=''; }
if (! GETPOST('confirmmassaction')) { $massaction=''; }

$parameters=array('socid'=>$socid);
$reshook=$hookmanager->executeHooks('doActions',$parameters,$object,$action);    // Note that $action and $object may have been modified by some hooks
if ($reshook < 0) setEventMessages($hookmanager->error, $hookmanager->errors, 'errors');

include DOL_DOCUMENT_ROOT.'/core/actions_changeselectedfields.inc.php';

if (GETPOST("button_removefilter_x") || GETPOST("button_removefilter") || GETPOST("button_removefilter.x"))		// All test must be present to be compatible with all browsers
{
    $search_all="";
    $search_user='';
    $search_sale='';
    $search_product_category='';
    $search_ref="";
    $search_refsupplier="";
    $search_label="";
    $search_project='';
    $search_societe="";
    $search_company="";
    $search_amount_no_tax="";
    $search_amount_all_tax="";
    $search_montant_ht='';
    $search_montant_vat='';
    $search_montant_ttc='';
    $search_status='';
    $search_paymentmode='';
    $search_town='';
    $search_zip="";
    $search_state="";
    $search_type='';
    $search_country='';
    $search_type_thirdparty='';
    $year="";
    $month="";
    $day="";
    $year_lim="";
    $month_lim="";
    $day_lim="";
    $search_array_options=array();
    $filter='';
    $option='';
}

if (empty($reshook))
{
    // Mass actions. Controls on number of lines checked
    $maxformassaction=1000;
    if (! empty($massaction) && count($toselect) < 1)
    {
        $error++;
        setEventMessages($langs->trans("NoLineChecked"), null, "warnings");
    }
    if (! $error && count($toselect) > $maxformassaction)
    {
        setEventMessages($langs->trans('TooManyRecordForMassAction',$maxformassaction), null, 'errors');
        $error++;
    }


}
    
/*
 * View
 */

$form=new Form($db);
$formother=new FormOther($db);
$formfile = new FormFile($db);
$bankaccountstatic=new Account($db);
$facturestatic=new FactureFournisseur($db);
$formcompany=new FormCompany($db);

llxHeader('',$langs->trans("SuppliersInvoices"),'EN:Suppliers_Invoices|FR:FactureFournisseur|ES:Facturas_de_proveedores');

$sql = "SELECT";
<<<<<<< HEAD
if ($search_all || $search_product_category > 0) $sql = 'SELECT DISTINCT';
$sql.= " f.rowid as facid, f.ref, f.ref_supplier, f.datef, f.date_lim_reglement as datelimite,";
=======
if ($sall || $search_product_category > 0) $sql = 'SELECT DISTINCT';
$sql.= " f.rowid as facid, f.ref, f.ref_supplier, f.datef, f.date_lim_reglement as datelimite, f.fk_mode_reglement,";
>>>>>>> 69b5baeb
$sql.= " f.total_ht, f.total_ttc, f.total_tva as total_vat, f.paye as paye, f.fk_statut as fk_statut, f.libelle as label,";
$sql.= " s.rowid as socid, s.nom as name, s.town, s.zip, s.fk_pays, s.client, s.code_client,";
$sql.= " typent.code as typent_code,";
$sql.= " state.code_departement as state_code, state.nom as state_name,";
$sql.= " p.rowid as project_id, p.ref as project_ref";
if (!$user->rights->societe->client->voir && !$socid) $sql .= ", sc.fk_soc, sc.fk_user ";
// Add fields from extrafields
foreach ($extrafields->attribute_label as $key => $val) $sql.=($extrafields->attribute_type[$key] != 'separate' ? ",ef.".$key.' as options_'.$key : '');
// Add fields from hooks
$parameters=array();
$reshook=$hookmanager->executeHooks('printFieldListSelect',$parameters);    // Note that $action and $object may have been modified by hook
$sql.=$hookmanager->resPrint;
$sql.= ' FROM '.MAIN_DB_PREFIX.'societe as s';
$sql.= " LEFT JOIN ".MAIN_DB_PREFIX."c_country as country on (country.rowid = s.fk_pays)";
$sql.= " LEFT JOIN ".MAIN_DB_PREFIX."c_typent as typent on (typent.id = s.fk_typent)";
$sql.= " LEFT JOIN ".MAIN_DB_PREFIX."c_departements as state on (state.rowid = s.fk_departement)";
$sql.= ', '.MAIN_DB_PREFIX.'facture_fourn as f';
if (is_array($extrafields->attribute_label) && count($extrafields->attribute_label)) $sql.= " LEFT JOIN ".MAIN_DB_PREFIX."facture_fourn_extrafields as ef on (f.rowid = ef.fk_object)";
if ($search_all || $search_product_category > 0) $sql.= ' LEFT JOIN '.MAIN_DB_PREFIX.'facture_fourn_det as pd ON f.rowid=pd.fk_facture_fourn';
if ($search_product_category > 0) $sql.= ' LEFT JOIN '.MAIN_DB_PREFIX.'categorie_product as cp ON cp.fk_product=pd.fk_product';
$sql.= " LEFT JOIN ".MAIN_DB_PREFIX."projet as p ON p.rowid = f.fk_projet";
// We'll need this table joined to the select in order to filter by sale
if ($search_sale > 0 || (! $user->rights->societe->client->voir && ! $socid)) $sql .= ", ".MAIN_DB_PREFIX."societe_commerciaux as sc";
if ($search_user > 0)
{
    $sql.=", ".MAIN_DB_PREFIX."element_contact as ec";
    $sql.=", ".MAIN_DB_PREFIX."c_type_contact as tc";
}
$sql.= ' WHERE f.fk_soc = s.rowid';
$sql.= " AND f.entity = ".$conf->entity;
if (!$user->rights->societe->client->voir && !$socid) $sql .= " AND s.rowid = sc.fk_soc AND sc.fk_user = " .$user->id;
if ($search_product_category > 0) $sql.=" AND cp.fk_categorie = ".$search_product_category;
if ($socid > 0) $sql .= ' AND s.rowid = '.$socid;
if ($search_all)
{
    $sql.= natural_search(array_keys($fieldstosearchall), $search_all);
}
if ($search_ref)
{
	if (is_numeric($search_ref)) $sql .= natural_search(array('f.ref'), $search_ref);
	else $sql .= natural_search('f.ref', $search_ref);
}
if ($search_ref) $sql .= natural_search('f.ref', $search_ref);
if ($search_refsupplier) $sql .= natural_search('f.ref_supplier', $search_refsupplier);
if ($search_project) $sql .= natural_search('p.ref', $search_project);
if ($search_societe) $sql .= natural_search('s.nom', $search_societe);
if ($search_town)  $sql.= natural_search('s.town', $search_town);
if ($search_zip)   $sql.= natural_search("s.zip",$search_zip);
if ($search_state) $sql.= natural_search("state.nom",$search_state);
if ($search_country) $sql .= " AND s.fk_pays IN (".$search_country.')';
if ($search_type_thirdparty) $sql .= " AND s.fk_typent IN (".$search_type_thirdparty.')';
if ($search_company) $sql .= natural_search('s.nom', $search_company);
if ($search_montant_ht != '') $sql.= natural_search('f.total_ht', $search_montant_ht, 1);
if ($search_montant_vat != '') $sql.= natural_search('f.total_tva', $search_montant_vat, 1);
if ($search_montant_ttc != '') $sql.= natural_search('f.total_ttc', $search_montant_ttc, 1);
if ($search_status != '' && $search_status >= 0) $sql.= " AND f.fk_statut = ".$db->escape($search_status);
if ($search_paymentmode > 0) $sql .= " AND f.fk_mode_reglement = ".$search_paymentmode."";
if ($month > 0)
{
	if ($year > 0 && empty($day))
	$sql.= " AND f.datef BETWEEN '".$db->idate(dol_get_first_day($year,$month,false))."' AND '".$db->idate(dol_get_last_day($year,$month,false))."'";
	else if ($year > 0 && ! empty($day))
		$sql.= " AND f.datef BETWEEN '".$db->idate(dol_mktime(0, 0, 0, $month, $day, $year))."' AND '".$db->idate(dol_mktime(23, 59, 59, $month, $day, $year))."'";
	else
	$sql.= " AND date_format(f.datef, '%m') = '".$month."'";
}
else if ($year > 0)
{
	$sql.= " AND f.datef BETWEEN '".$db->idate(dol_get_first_day($year,1,false))."' AND '".$db->idate(dol_get_last_day($year,12,false))."'";
}
if ($month_lim > 0)
{
	if ($year_lim > 0 && empty($day_lim))
		$sql.= " AND f.date_lim_reglement BETWEEN '".$db->idate(dol_get_first_day($year_lim,$month_lim,false))."' AND '".$db->idate(dol_get_last_day($year_lim,$month_lim,false))."'";
	else if ($year_lim > 0 && ! empty($day_lim))
		$sql.= " AND f.date_lim_reglement BETWEEN '".$db->idate(dol_mktime(0, 0, 0, $month_lim, $day_lim, $year_lim))."' AND '".$db->idate(dol_mktime(23, 59, 59, $month_lim, $day_lim, $year_lim))."'";
	else
		$sql.= " AND date_format(f.date_lim_reglement, '%m') = '".$month_lim."'";
}
else if ($year_lim > 0)
{
	$sql.= " AND f.date_lim_reglement BETWEEN '".$db->idate(dol_get_first_day($year_lim,1,false))."' AND '".$db->idate(dol_get_last_day($year_lim,12,false))."'";
}
if ($option == 'late') $sql.=" AND f.date_lim_reglement < '".$db->idate(dol_now() - $conf->facture->fournisseur->warning_delay)."'";
if ($filter == 'paye:0') $sql.= " AND f.fk_statut = 1";
if ($search_label) $sql .= natural_search('f.libelle', $search_label);
if ($search_status != '' && $search_status >= 0)
{
	$sql.= " AND f.fk_statut = ".$search_status;
}
if ($filter && $filter != -1)
{
	$aFilter = explode(',', $filter);
	foreach ($aFilter as $fil)
	{
		$filt = explode(':', $fil);
		$sql .= ' AND ' . trim($filt[0]) . ' = ' . trim($filt[1]);
	}
}
if ($search_sale > 0) $sql.= " AND s.rowid = sc.fk_soc AND sc.fk_user = " .$search_sale;
if ($search_user > 0)
{
    $sql.= " AND ec.fk_c_type_contact = tc.rowid AND tc.element='invoice_supplier' AND tc.source='internal' AND ec.element_id = f.rowid AND ec.fk_socpeople = ".$search_user;
}
// Add where from extra fields
foreach ($search_array_options as $key => $val)
{
    $crit=$val;
    $tmpkey=preg_replace('/search_options_/','',$key);
    $typ=$extrafields->attribute_type[$tmpkey];
    $mode=0;
    if (in_array($typ, array('int','double'))) $mode=1;    // Search on a numeric
    if ($val && ( ($crit != '' && ! in_array($typ, array('select'))) || ! empty($crit)))
    {
        $sql .= natural_search('ef.'.$tmpkey, $crit, $mode);
    }
}
// Add where from hooks
$parameters=array();
$reshook=$hookmanager->executeHooks('printFieldListWhere',$parameters);    // Note that $action and $object may have been modified by hook
$sql.=$hookmanager->resPrint;

$sql.= $db->order($sortfield,$sortorder);

$nbtotalofrecords = -1;
if (empty($conf->global->MAIN_DISABLE_FULL_SCANLIST))
{
	$result = $db->query($sql);
	$nbtotalofrecords = $db->num_rows($result);
}

$sql.= $db->plimit($limit+1, $offset);
//print $sql;

$resql = $db->query($sql);
if ($resql)
{
	$num = $db->num_rows($resql);

	$arrayofselected=is_array($toselect)?$toselect:array();
	
	if ($socid)
	{
		$soc = new Societe($db);
		$soc->fetch($socid);
	}

	$param='&socid='.$socid;
    if (! empty($contextpage) && $contextpage != $_SERVER["PHP_SELF"]) $param.='&contextpage='.$contextpage;
    if ($limit > 0 && $limit != $conf->liste_limit) $param.='&limit='.$limit;
	if ($day) 					$param.='&day='.urlencode($day);
	if ($month) 				$param.='&month='.urlencode($month);
	if ($year)  				$param.='&year=' .urlencode($year);
	if ($day_lim) 				$param.='&day_lim='.urlencode($day_lim);
	if ($month_lim) 			$param.='&month_lim='.urlencode($month_lim);
	if ($year_lim)  			$param.='&year_lim=' .urlencode($year_lim);
	if ($search_ref)          	$param.='&search_ref='.urlencode($search_ref);
	if ($search_refsupplier) 	$param.='&search_refsupplier='.urlencode($search_refsupplier);
	if ($search_label)      	$param.='&search_label='.urlencode($search_label);
	if ($search_company)      	$param.='&search_company='.urlencode($search_company);
    if ($search_montant_ht != '')  $param.='&search_montant_ht='.urlencode($search_montant_ht);
    if ($search_montant_vat != '')  $param.='&search_montant_vat='.urlencode($search_montant_vat);
    if ($search_montant_ttc != '') $param.='&search_montant_ttc='.urlencode($search_montant_ttc);
	if ($search_amount_no_tax)	$param.='&search_amount_no_tax='.urlencode($search_amount_no_tax);
	if ($search_amount_all_tax)	$param.='&search_amount_all_tax='.urlencode($search_amount_all_tax);
	if ($search_status >= 0)  	$param.="&search_status=".urlencode($search_status);
	if ($optioncss != '')       $param.='&optioncss='.$optioncss;
	// Add $param from extra fields
	foreach ($search_array_options as $key => $val)
	{
	    $crit=$val;
	    $tmpkey=preg_replace('/search_options_/','',$key);
	    if ($val != '') $param.='&search_options_'.$tmpkey.'='.urlencode($val);
	}
	
	$massactionbutton=$form->selectMassAction('', $massaction == 'presend' ? array() : array('presend'=>$langs->trans("SendByMail"), 'builddoc'=>$langs->trans("PDFMerge")));
	
	$i = 0;
	print '<form method="POST" name="searchFormList" action="'.$_SERVER["PHP_SELF"].'">'."\n";
    if ($optioncss != '') print '<input type="hidden" name="optioncss" value="'.$optioncss.'">';
	print '<input type="hidden" name="token" value="'.$_SESSION['newtoken'].'">';
	print '<input type="hidden" name="formfilteraction" id="formfilteraction" value="list">';
	print '<input type="hidden" name="action" value="list">';
	print '<input type="hidden" name="sortfield" value="'.$sortfield.'">';
	print '<input type="hidden" name="sortorder" value="'.$sortorder.'">';
	print '<input type="hidden" name="viewstatut" value="'.$viewstatut.'">';

	print_barre_liste($langs->trans("BillsSuppliers").($socid?" - $soc->name":""), $page, $_SERVER["PHP_SELF"], $param, $sortfield, $sortorder, '', $num, $nbtotalofrecords, 'title_accountancy', 0, '', '', $limit);
	
	if ($search_all)
    {
        foreach($fieldstosearchall as $key => $val) $fieldstosearchall[$key]=$langs->trans($val);
        print $langs->trans("FilterOnInto", $search_all) . join(', ',$fieldstosearchall);
    }
    
 	// If the user can view prospects other than his'
    $moreforfilter='';
 	if ($user->rights->societe->client->voir || $socid)
 	{
 		$langs->load("commercial");
 		$moreforfilter.='<div class="divsearchfield">';
 		$moreforfilter.=$langs->trans('ThirdPartiesOfSaleRepresentative'). ': ';
		$moreforfilter.=$formother->select_salesrepresentatives($search_sale, 'search_sale', $user, 0, 1, 'maxwidth300');
	 	$moreforfilter.='</div>';
 	}
    // If the user can view prospects other than his'
    if ($user->rights->societe->client->voir || $socid)
    {
		$moreforfilter.='<div class="divsearchfield">';
    	$moreforfilter.=$langs->trans('LinkedToSpecificUsers'). ': ';
        $moreforfilter.=$form->select_dolusers($search_user, 'search_user', 1, '', 0, '', '', 0, 0, 0, '', 0, '', 'maxwidth300');
	 	$moreforfilter.='</div>';
    }
	// If the user can view prospects other than his'
	if ($conf->categorie->enabled && ($user->rights->produit->lire || $user->rights->service->lire))
	{
		include_once DOL_DOCUMENT_ROOT.'/categories/class/categorie.class.php';
		$moreforfilter.='<div class="divsearchfield">';
		$moreforfilter.=$langs->trans('IncludingProductWithTag'). ': ';
		$cate_arbo = $form->select_all_categories(Categorie::TYPE_PRODUCT, null, 'parent', null, null, 1);
		$moreforfilter.=$form->selectarray('search_product_category', $cate_arbo, $search_product_category, 1, 0, 0, '', 0, 0, 0, 0, '', 1);
		$moreforfilter.='</div>';
	}
    $parameters=array();
    $reshook=$hookmanager->executeHooks('printFieldPreListTitle',$parameters);    // Note that $action and $object may have been modified by hook
	if (empty($reshook)) $moreforfilter .= $hookmanager->resPrint;
	else $moreforfilter = $hookmanager->resPrint;

    if ($moreforfilter)
    {
   		print '<div class="liste_titre liste_titre_bydiv centpercent">';
        print $moreforfilter;
        print '</div>';
    }

    $varpage=empty($contextpage)?$_SERVER["PHP_SELF"]:$contextpage;
    $selectedfields=$form->multiSelectArrayWithCheckbox('selectedfields', $arrayfields, $varpage);	// This also change content of $arrayfields
	
    print '<div class="div-table-responsive">';
    print '<table class="tagtable liste'.($moreforfilter?" listwithfilterbefore":"").'">'."\n";
	print '<tr class="liste_titre">';
	if (! empty($arrayfields['f.ref']['checked']))                print_liste_field_titre($arrayfields['f.ref']['label'],$_SERVER['PHP_SELF'],'f.ref,f.rowid','',$param,'',$sortfield,$sortorder);
	if (! empty($arrayfields['f.ref_supplier']['checked']))       print_liste_field_titre($arrayfields['f.ref_supplier']['label'],$_SERVER["PHP_SELF"],'f.ref_supplier','',$param,'',$sortfield,$sortorder);
	if (! empty($arrayfields['f.label']['checked']))              print_liste_field_titre($arrayfields['f.label']['label'],$_SERVER['PHP_SELF'],"f.libelle,f.rowid",'',$param,'',$sortfield,$sortorder);
	if (! empty($arrayfields['f.datef']['checked']))              print_liste_field_titre($arrayfields['f.datef']['label'],$_SERVER['PHP_SELF'],'f.datef,f.rowid','',$param,'align="center"',$sortfield,$sortorder);
	if (! empty($arrayfields['f.date_lim_reglement']['checked'])) print_liste_field_titre($arrayfields['f.date_lim_reglement']['label'],$_SERVER['PHP_SELF'],"f.date_lim_reglement",'',$param,'align="center"',$sortfield,$sortorder);
	if (! empty($arrayfields['p.ref']['checked']))                print_liste_field_titre($arrayfields['p.ref']['label'],$_SERVER['PHP_SELF'],"p.ref",'',$param,'align="center"',$sortfield,$sortorder);
	if (! empty($arrayfields['s.nom']['checked']))                print_liste_field_titre($arrayfields['s.nom']['label'],$_SERVER['PHP_SELF'],'s.nom','',$param,'',$sortfield,$sortorder);
	if (! empty($arrayfields['s.town']['checked']))               print_liste_field_titre($arrayfields['s.town']['label'],$_SERVER["PHP_SELF"],'s.town','',$param,'',$sortfield,$sortorder);
	if (! empty($arrayfields['s.zip']['checked']))                print_liste_field_titre($arrayfields['s.zip']['label'],$_SERVER["PHP_SELF"],'s.zip','',$param,'',$sortfield,$sortorder);
	if (! empty($arrayfields['state.nom']['checked']))            print_liste_field_titre($arrayfields['state.nom']['label'],$_SERVER["PHP_SELF"],"state.nom","",$param,'',$sortfield,$sortorder);
	if (! empty($arrayfields['country.code_iso']['checked']))     print_liste_field_titre($arrayfields['country.code_iso']['label'],$_SERVER["PHP_SELF"],"country.code_iso","",$param,'align="center"',$sortfield,$sortorder);
	if (! empty($arrayfields['typent.code']['checked']))          print_liste_field_titre($arrayfields['typent.code']['label'],$_SERVER["PHP_SELF"],"typent.code","",$param,'align="center"',$sortfield,$sortorder);
	if (! empty($arrayfields['f.fk_mode_reglement']['checked']))  print_liste_field_titre($arrayfields['f.fk_mode_reglement']['label'],$_SERVER["PHP_SELF"],"f.fk_mode_reglement","",$param,"",$sortfield,$sortorder);
	if (! empty($arrayfields['f.total_ht']['checked']))           print_liste_field_titre($arrayfields['f.total_ht']['label'],$_SERVER['PHP_SELF'],'f.total','',$param,'align="right"',$sortfield,$sortorder);
	if (! empty($arrayfields['f.total_vat']['checked']))          print_liste_field_titre($arrayfields['f.total_vat']['label'],$_SERVER['PHP_SELF'],'f.tva','',$param,'align="right"',$sortfield,$sortorder);
	if (! empty($arrayfields['f.total_ttc']['checked']))          print_liste_field_titre($arrayfields['f.total_ttc']['label'],$_SERVER['PHP_SELF'],'f.total_ttc','',$param,'align="right"',$sortfield,$sortorder);
	// Extra fields
	if (is_array($extrafields->attribute_label) && count($extrafields->attribute_label))
	{
	    foreach($extrafields->attribute_label as $key => $val)
	    {
	        if (! empty($arrayfields["ef.".$key]['checked']))
	        {
	            $align=$extrafields->getAlignFlag($key);
	            print_liste_field_titre($extralabels[$key],$_SERVER["PHP_SELF"],"ef.".$key,"",$param,($align?'align="'.$align.'"':''),$sortfield,$sortorder);
	        }
	    }
	}
	// Hook fields
	$parameters=array('arrayfields'=>$arrayfields);
	$reshook=$hookmanager->executeHooks('printFieldListTitle',$parameters);    // Note that $action and $object may have been modified by hook
	print $hookmanager->resPrint;
	if (! empty($arrayfields['f.datec']['checked']))     print_liste_field_titre($arrayfields['f.datec']['label'],$_SERVER["PHP_SELF"],"f.datec","",$param,'align="center" class="nowrap"',$sortfield,$sortorder);
	if (! empty($arrayfields['f.tms']['checked']))       print_liste_field_titre($arrayfields['f.tms']['label'],$_SERVER["PHP_SELF"],"f.tms","",$param,'align="center" class="nowrap"',$sortfield,$sortorder);
	if (! empty($arrayfields['f.fk_statut']['checked'])) print_liste_field_titre($arrayfields['f.fk_statut']['label'],$_SERVER["PHP_SELF"],"fk_statut,paye","",$param,'align="right"',$sortfield,$sortorder);
	print_liste_field_titre($selectedfields, $_SERVER["PHP_SELF"],"",'','','align="right"',$sortfield,$sortorder,'maxwidthsearch ');
	print "</tr>\n";

	// Line for filters

	print '<tr class="liste_titre">';
	// Ref
	if (! empty($arrayfields['f.ref']['checked']))
	{
	    print '<td class="liste_titre" align="left">';
	    print '<input class="flat" size="6" type="text" name="search_ref" value="'.$search_ref.'">';
	    print '</td>';
	}
	// Ref supplier
	if (! empty($arrayfields['f.ref_supplier']['checked']))
	{
	    print '<td class="liste_titre">';
	    print '<input class="flat" size="6" type="text" name="search_refsupplier" value="'.$search_refsupplier.'">';
	    print '</td>';
	}
	// Label
	if (! empty($arrayfields['f.label']['checked']))
	{
	    print '<td class="liste_titre">';
	    print '<input class="flat" size="6" type="text" name="search_label" value="'.$search_label.'">';
	    print '</td>';
	}
	// Date invoice
	if (! empty($arrayfields['f.datef']['checked']))
	{
	    print '<td class="liste_titre" align="center">';
	    if (! empty($conf->global->MAIN_LIST_FILTER_ON_DAY)) print '<input class="flat" type="text" size="1" maxlength="2" name="day" value="'.$day.'">';
	    print '<input class="flat" type="text" size="1" maxlength="2" name="month" value="'.$month.'">';
	    $formother->select_year($year?$year:-1,'year',1, 20, 5);
	    print '</td>';
	}
	// Date due
	if (! empty($arrayfields['f.date_lim_reglement']['checked']))
	{
	    print '<td class="liste_titre" align="center">';
	    if (! empty($conf->global->MAIN_LIST_FILTER_ON_DAY)) print '<input class="flat" type="text" size="1" maxlength="2" name="day_lim" value="'.$day_lim.'">';
	    print '<input class="flat" type="text" size="1" maxlength="2" name="month_lim" value="'.$month_lim.'">';
	    $formother->select_year($year_lim?$year_lim:-1,'year_lim',1, 20, 5);
	    print '<br><input type="checkbox" name="option" value="late"'.($option == 'late'?' checked':'').'> '.$langs->trans("Late");
	    print '</td>';
	}
	// Project
	if (! empty($arrayfields['p.ref']['checked']))
	{
	    print '<td class="liste_titre" align="left"><input class="flat" type="text" size="6" name="search_project" value="'.$search_project.'"></td>';
	}
	// Thirpdarty
	if (! empty($arrayfields['s.nom']['checked']))
	{
	    print '<td class="liste_titre" align="left"><input class="flat" type="text" size="6" name="search_societe" value="'.$search_societe.'"></td>';
	}
	// Town
	if (! empty($arrayfields['s.town']['checked'])) print '<td class="liste_titre"><input class="flat" type="text" size="6" name="search_town" value="'.$search_town.'"></td>';
	// Zip
	if (! empty($arrayfields['s.zip']['checked'])) print '<td class="liste_titre"><input class="flat" type="text" size="4" name="search_zip" value="'.$search_zip.'"></td>';
	// State
	if (! empty($arrayfields['state.nom']['checked']))
	{
	    print '<td class="liste_titre">';
	    print '<input class="flat" size="4" type="text" name="search_state" value="'.dol_escape_htmltag($search_state).'">';
	    print '</td>';
	}
	// Country
	if (! empty($arrayfields['country.code_iso']['checked']))
	{
	    print '<td class="liste_titre" align="center">';
	    print $form->select_country($search_country,'search_country','',0,'maxwidth100');
	    print '</td>';
	}
	// Company type
	if (! empty($arrayfields['typent.code']['checked']))
	{
	    print '<td class="liste_titre maxwidthonsmartphone" align="center">';
	    print $form->selectarray("search_type_thirdparty", $formcompany->typent_array(0), $search_type_thirdparty, 0, 0, 0, '', 0, 0, 0, (empty($conf->global->SOCIETE_SORT_ON_TYPEENT)?'ASC':$conf->global->SOCIETE_SORT_ON_TYPEENT));
	    print '</td>';
	}
	// Payment mode
	if (! empty($arrayfields['f.fk_mode_reglement']['checked']))
	{
	    print '<td class="liste_titre" align="left">';
	    $form->select_types_paiements($search_paymentmode, 'search_paymentmode', '', 0, 0, 1, 10);
	    print '</td>';
	}
	if (! empty($arrayfields['f.total_ht']['checked']))
	{
	    // Amount
	    print '<td class="liste_titre" align="right">';
	    print '<input class="flat" type="text" size="5" name="search_montant_ht" value="'.$search_montant_ht.'">';
	    print '</td>';
	}
	if (! empty($arrayfields['f.total_vat']['checked']))
	{
	    // Amount
	    print '<td class="liste_titre" align="right">';
	    print '<input class="flat" type="text" size="5" name="search_montant_vat" value="'.$search_montant_vat.'">';
	    print '</td>';
	}
	if (! empty($arrayfields['f.total_ttc']['checked']))
	{
	    // Amount
	    print '<td class="liste_titre" align="right">';
	    print '<input class="flat" type="text" size="5" name="search_montant_ttc" value="'.$search_montant_ttc.'">';
	    print '</td>';
	}
	// Extra fields
	if (is_array($extrafields->attribute_label) && count($extrafields->attribute_label))
	{
	    foreach($extrafields->attribute_label as $key => $val)
	    {
	        if (! empty($arrayfields["ef.".$key]['checked']))
	        {
	            $align=$extrafields->getAlignFlag($key);
	            $typeofextrafield=$extrafields->attribute_type[$key];
	            print '<td class="liste_titre'.($align?' '.$align:'').'">';
	            if (in_array($typeofextrafield, array('varchar', 'int', 'double', 'select')))
	            {
	                $crit=$val;
	                $tmpkey=preg_replace('/search_options_/','',$key);
	                $searchclass='';
	                if (in_array($typeofextrafield, array('varchar', 'select'))) $searchclass='searchstring';
	                if (in_array($typeofextrafield, array('int', 'double'))) $searchclass='searchnum';
	                print '<input class="flat'.($searchclass?' '.$searchclass:'').'" size="4" type="text" name="search_options_'.$tmpkey.'" value="'.dol_escape_htmltag($search_array_options['search_options_'.$tmpkey]).'">';
	            }
	            print '</td>';
	        }
	    }
	}
	// Fields from hook
	$parameters=array('arrayfields'=>$arrayfields);
	$reshook=$hookmanager->executeHooks('printFieldListOption',$parameters);    // Note that $action and $object may have been modified by hook
	print $hookmanager->resPrint;
	// Date creation
	if (! empty($arrayfields['f.datec']['checked']))
	{
	    print '<td class="liste_titre">';
	    print '</td>';
	}
	// Date modification
	if (! empty($arrayfields['f.tms']['checked']))
	{
	    print '<td class="liste_titre">';
	    print '</td>';
	}
	// Status
	if (! empty($arrayfields['f.fk_statut']['checked']))
	{
	    print '<td class="liste_titre maxwidthonsmartphone" align="right">';
	    $liststatus=array('0'=>$langs->trans("Draft"),'1'=>$langs->trans("Unpaid"), '2'=>$langs->trans("Paid"));
	    print $form->selectarray('search_status', $liststatus, $search_status, 1);
	    print '</td>';
	}
	// Action column
	print '<td class="liste_titre" align="middle">';
	$searchpitco=$form->showFilterAndCheckAddButtons(0, 'checkforselect', 0);
	print $searchpitco;
	print '</td>';

	print "</tr>\n";

    $facturestatic=new FactureFournisseur($db);
	$supplierstatic=new Fournisseur($db);
	$projectstatic=new Project($db);
	
	if ($num > 0)
    {
		$i=0;

		$var=true;
	    $totalarray=array();
		while ($i < min($num,$limit))
		{
			$obj = $db->fetch_object($resql);
			$var=!$var;
		
			$datelimit=$db->jdate($obj->datelimite);
			$facturestatic->id=$obj->facid;
			$facturestatic->ref=$obj->ref;
			$facturestatic->ref_supplier=$obj->ref_supplier;
			$facturestatic->date_echeance = $db->jdate($obj->datelimite);
			$facturestatic->statut = $obj->fk_statut;
	
            print '<tr '.$bc[$var].'>';
    		if (! empty($arrayfields['f.ref']['checked']))
    		{
                print '<td class="nowrap">';

                print '<table class="nobordernopadding"><tr class="nocellnopadd">';
                // Picto + Ref
                print '<td class="nobordernopadding nowrap">';
                print $facturestatic->getNomUrl(1);
                print '</td>';
                // Warning
                //print '<td style="min-width: 20px" class="nobordernopadding nowrap">';
                //print '</td>';
                // Other picto tool
                print '<td width="16" align="right" class="nobordernopadding hideonsmartphone">';
                $filename=dol_sanitizeFileName($obj->ref);
                $filedir=$conf->fournisseur->facture->dir_output.'/'.get_exdir($obj->facid,2,0,0,$facturestatic,'invoice_supplier').dol_sanitizeFileName($obj->ref);
				$subdir = get_exdir($obj->facid,2,0,0,$facturestatic,'invoice_supplier').dol_sanitizeFileName($obj->ref);
				print $formfile->getDocumentsLink('facture_fournisseur', $subdir, $filedir);
				print '</td></tr></table>';
				
                print "</td>\n";
				if (! $i) $totalarray['nbfield']++;
    		}
    		
			// Customer ref
    		if (! empty($arrayfields['f.ref_supplier']['checked']))
    		{
        		print '<td class="nowrap">';
    			print $obj->ref_supplier;
    			print '</td>';
    		    if (! $i) $totalarray['nbfield']++;
    		}
    		
			// Label
    		if (! empty($arrayfields['f.label']['checked']))
    		{
        		print '<td class="nowrap">';
    			print $obj->label;
    			print '</td>';
    		    if (! $i) $totalarray['nbfield']++;
    		}
    		
			// Date
    		if (! empty($arrayfields['f.datef']['checked']))
    		{
        		print '<td align="center" class="nowrap">';
                print dol_print_date($db->jdate($obj->datef),'day');
                print '</td>';
    		    if (! $i) $totalarray['nbfield']++;
    		}
    		
            // Date limit
    		if (! empty($arrayfields['f.date_lim_reglement']['checked']))
    		{
        		print '<td align="center" class="nowrap">'.dol_print_date($datelimit,'day');
                if ($facturestatic->hasDelay())
                {
                    print img_warning($langs->trans('Late'));
                }
                print '</td>';
    		    if (! $i) $totalarray['nbfield']++;
    		}
    		
    		// Project
    		if (! empty($arrayfields['p.ref']['checked']))
    		{
    		    print '<td class="nowrap">';
    		    if ($obj->project_id > 0)
    		    {
	    		    $projectstatic->id=$obj->project_id;
    			    $projectstatic->ref=$obj->project_ref;
    			    print $projectstatic->getNomUrl(1);
    		    }
    		    print '</td>';
    		    if (! $i) $totalarray['nbfield']++;
    		}
    		
    		// Third party
    		if (! empty($arrayfields['s.nom']['checked']))
    		{
                print '<td>';
                $thirdparty=new Societe($db);
                $thirdparty->id=$obj->socid;
                $thirdparty->name=$obj->name;
                $thirdparty->client=$obj->client;
                $thirdparty->code_client=$obj->code_client;
                print $thirdparty->getNomUrl(1,'customer');
                print '</td>';
                if (! $i) $totalarray['nbfield']++;
    		}
    		// Town
    		if (! empty($arrayfields['s.town']['checked']))
    		{
    		    print '<td class="nocellnopadd">';
    		    print $obj->town;
    		    print '</td>';
    		    if (! $i) $totalarray['nbfield']++;
    		}
    		// Zip
    		if (! empty($arrayfields['s.zip']['checked']))
    		{
    		    print '<td class="nocellnopadd">';
    		    print $obj->zip;
    		    print '</td>';
    		    if (! $i) $totalarray['nbfield']++;
    		}
    		// State
    		if (! empty($arrayfields['state.nom']['checked']))
    		{
    		    print "<td>".$obj->state_name."</td>\n";
    		    if (! $i) $totalarray['nbfield']++;
    		}
    		// Country
    		if (! empty($arrayfields['country.code_iso']['checked']))
    		{
    		    print '<td align="center">';
    		    $tmparray=getCountry($obj->fk_pays,'all');
    		    print $tmparray['label'];
    		    print '</td>';
    		    if (! $i) $totalarray['nbfield']++;
    		}
    		// Type ent
    		if (! empty($arrayfields['typent.code']['checked']))
    		{
    		    print '<td align="center">';
    		    if (count($typenArray)==0) $typenArray = $formcompany->typent_array(1);
    		    print $typenArray[$obj->typent_code];
    		    print '</td>';
    		    if (! $i) $totalarray['nbfield']++;
    		}
    		
            // Payment mode
    		if (! empty($arrayfields['f.fk_mode_reglement']['checked']))
    		{
        		print '<td>';
                $form->form_modes_reglement($_SERVER['PHP_SELF'], $obj->fk_mode_reglement, 'none', '', -1);
                print '</td>';
    		    if (! $i) $totalarray['nbfield']++;
    		}
    		
            // Amount HT
            if (! empty($arrayfields['f.total_ht']['checked']))
            {
    		      print '<td align="right">'.price($obj->total_ht)."</td>\n";
    		      if (! $i) $totalarray['nbfield']++;
    		      if (! $i) $totalarray['totalhtfield']=$totalarray['nbfield'];
    		      $totalarray['totalht'] += $obj->total_ht;
            }
            // Amount VAT
            if (! empty($arrayfields['f.total_vat']['checked']))
            {
                print '<td align="right">'.price($obj->total_vat)."</td>\n";
                if (! $i) $totalarray['nbfield']++;
    		    if (! $i) $totalarray['totalvatfield']=$totalarray['nbfield'];
    		    $totalarray['totalvat'] += $obj->total_vat;
            }
            // Amount TTC
            if (! empty($arrayfields['f.total_ttc']['checked']))
            {
                print '<td align="right">'.price($obj->total_ttc)."</td>\n";
                if (! $i) $totalarray['nbfield']++;
    		    if (! $i) $totalarray['totalttcfield']=$totalarray['nbfield'];
    		    $totalarray['totalttc'] += $obj->total_ttc;
            }

            if (! empty($arrayfields['am']['checked']))
            {
                print '<td align="right">'.(! empty($paiement)?price($paiement,0,$langs):'&nbsp;').'</td>';
                if (! $i) $totalarray['nbfield']++;
    		    if (! $i) $totalarray['totalamfield']=$totalarray['nbfield'];
    		    $totalarray['totalam'] += $paiement;
            }

            if (! empty($arrayfields['rtp']['checked']))
            {
                print '<td align="right">'.(! empty($remaintopay)?price($remaintopay,0,$langs):'&nbsp;').'</td>';
                if (! $i) $totalarray['nbfield']++;
    		    if (! $i) $totalarray['totalrtpfield']=$totalarray['nbfield'];
    		    $totalarray['totalrtp'] += $remaintopay;
            }
            
            // Extra fields
            if (is_array($extrafields->attribute_label) && count($extrafields->attribute_label))
            {
                foreach($extrafields->attribute_label as $key => $val)
                {
                    if (! empty($arrayfields["ef.".$key]['checked']))
                    {
                        print '<td';
                        $align=$extrafields->getAlignFlag($key);
                        if ($align) print ' align="'.$align.'"';
                        print '>';
                        $tmpkey='options_'.$key;
                        print $extrafields->showOutputField($key, $obj->$tmpkey, '', 1);
                        print '</td>';
                        if (! $i) $totalarray['nbfield']++;
                    }
                }
            }
            // Fields from hook
            $parameters=array('arrayfields'=>$arrayfields, 'obj'=>$obj);
            $reshook=$hookmanager->executeHooks('printFieldListValue',$parameters);    // Note that $action and $object may have been modified by hook
            print $hookmanager->resPrint;
            // Date creation
            if (! empty($arrayfields['f.datec']['checked']))
            {
                print '<td align="center" class="nowrap">';
                print dol_print_date($db->jdate($obj->date_creation), 'dayhour');
                print '</td>';
                if (! $i) $totalarray['nbfield']++;
            }
            // Date modification
            if (! empty($arrayfields['f.tms']['checked']))
            {
                print '<td align="center" class="nowrap">';
                print dol_print_date($db->jdate($obj->date_update), 'dayhour');
                print '</td>';
                if (! $i) $totalarray['nbfield']++;
            }
            // Status
            if (! empty($arrayfields['f.fk_statut']['checked']))
            {
                print '<td align="right" class="nowrap">';
                // TODO $paiement is not yet defined
                print $facturestatic->LibStatut($obj->paye,$obj->fk_statut,5,$paiement,$obj->type);
                print "</td>";
                if (! $i) $totalarray['nbfield']++;
            }
            
    		// Action column
            print '<td class="nowrap" align="center">';
            $selected=0;
    		if (in_array($obj->facid, $arrayofselected)) $selected=1;
    		//print '<input id="cb'.$obj->facid.'" class="flat checkforselect" type="checkbox" name="toselect[]" value="'.$obj->facid.'"'.($selected?' checked="checked"':'').'>';
    		print '</td>' ;
    		if (! $i) $totalarray['nbfield']++;
    		
			print "</tr>\n";
			
			$i++;
		}
		
	    // Show total line
    	if (isset($totalarray['totalhtfield']))
    	{
    		print '<tr class="liste_total">';
    		$i=0;
    		while ($i < $totalarray['nbfield'])
    		{
    		   $i++;
    		   if ($i == 1)
    	       {
            		if ($num < $limit) print '<td align="left">'.$langs->trans("Total").'</td>';
            		else print '<td align="left">'.$langs->trans("Totalforthispage").'</td>';
    	       }
    		   elseif ($totalarray['totalhtfield'] == $i)  print '<td align="right">'.price($totalarray['totalht']).'</td>';
    		   elseif ($totalarray['totalvatfield'] == $i) print '<td align="right">'.price($totalarray['totalvat']).'</td>';
    		   elseif ($totalarray['totalttcfield'] == $i) print '<td align="right">'.price($totalarray['totalttc']).'</td>';
    		   elseif ($totalarray['totalamfield'] == $i)  print '<td align="right">'.price($totalarray['totalam']).'</td>';
			   elseif ($totalarray['totalrtpfield'] == $i)  print '<td align="right">'.price($totalarray['totalrtp']).'</td>';
    		   else print '<td></td>';
    		}
    		print '</tr>';
    		
    	}
	}

	$db->free($resql);
	
	$parameters=array('arrayfields'=>$arrayfields, 'sql'=>$sql);
	$reshook=$hookmanager->executeHooks('printFieldListFooter',$parameters);    // Note that $action and $object may have been modified by hook
	print $hookmanager->resPrint;
	
	print "</table>\n";
    print '</div>';
	print "</form>\n";
}
else
{
	dol_print_error($db);
}


llxFooter();

$db->close();<|MERGE_RESOLUTION|>--- conflicted
+++ resolved
@@ -246,13 +246,8 @@
 llxHeader('',$langs->trans("SuppliersInvoices"),'EN:Suppliers_Invoices|FR:FactureFournisseur|ES:Facturas_de_proveedores');
 
 $sql = "SELECT";
-<<<<<<< HEAD
 if ($search_all || $search_product_category > 0) $sql = 'SELECT DISTINCT';
-$sql.= " f.rowid as facid, f.ref, f.ref_supplier, f.datef, f.date_lim_reglement as datelimite,";
-=======
-if ($sall || $search_product_category > 0) $sql = 'SELECT DISTINCT';
 $sql.= " f.rowid as facid, f.ref, f.ref_supplier, f.datef, f.date_lim_reglement as datelimite, f.fk_mode_reglement,";
->>>>>>> 69b5baeb
 $sql.= " f.total_ht, f.total_ttc, f.total_tva as total_vat, f.paye as paye, f.fk_statut as fk_statut, f.libelle as label,";
 $sql.= " s.rowid as socid, s.nom as name, s.town, s.zip, s.fk_pays, s.client, s.code_client,";
 $sql.= " typent.code as typent_code,";
