<?php
/* Copyright (C) 2002-2006	Rodolphe Quiedeville	<rodolphe@quiedeville.org>
 * Copyright (C) 2004-2019	Laurent Destailleur		<eldy@users.sourceforge.net>
 * Copyright (C) 2005-2013	Regis Houssin			<regis.houssin@inodbox.com>
 * Copyright (C) 2013-2019	Philippe Grand			<philippe.grand@atoo-net.com>
 * Copyright (C) 2013		Florian Henry			<florian.henry@open-concept.pro>
 * Copyright (C) 2013		Cédric Salvador			<csalvador@gpcsolutions.fr>
 * Copyright (C) 2015		Marcos García			<marcosgdf@gmail.com>
 * Copyright (C) 2015-2007	Juanjo Menent			<jmenent@2byte.es>
 * Copyright (C) 2015		Abbes Bahfir			<bafbes@gmail.com>
 * Copyright (C) 2015-2016	Ferran Marcet			<fmarcet@2byte.es>
 * Copyright (C) 2017		Josep Lluís Amador		<joseplluis@lliuretic.cat>
 * Copyright (C) 2018-2022	Charlene Benke			<charlene@patas-monkey.com>
 * Copyright (C) 2018-2020	Frédéric France			<frederic.france@netlogic.fr>
 * Copyright (C) 2019-2021	Alexandre Spangaro		<aspangaro@open-dsi.fr>
 * Copyright (C) 2023		Nick Fragoulis
 *
 * This program is free software; you can redistribute it and/or modify
 * it under the terms of the GNU General Public License as published by
 * the Free Software Foundation; either version 3 of the License, or
 * (at your option) any later version.
 *
 * This program is distributed in the hope that it will be useful,
 * but WITHOUT ANY WARRANTY; without even the implied warranty of
 * MERCHANTABILITY or FITNESS FOR A PARTICULAR PURPOSE.  See the
 * GNU General Public License for more details.
 *
 * You should have received a copy of the GNU General Public License
 * along with this program. If not, see <https://www.gnu.org/licenses/>.
 */

/**
 *       \file       htdocs/fourn/facture/list.php
 *       \ingroup    fournisseur,facture
 *       \brief      List of suppliers invoices
 */

// Load Dolibarr environment
require '../../main.inc.php';
require_once DOL_DOCUMENT_ROOT.'/core/class/html.formfile.class.php';
require_once DOL_DOCUMENT_ROOT.'/core/class/html.formother.class.php';
require_once DOL_DOCUMENT_ROOT.'/core/class/html.formcompany.class.php';
require_once DOL_DOCUMENT_ROOT.'/compta/bank/class/account.class.php';
require_once DOL_DOCUMENT_ROOT.'/fourn/class/fournisseur.facture.class.php';
require_once DOL_DOCUMENT_ROOT.'/fourn/class/fournisseur.class.php';
require_once DOL_DOCUMENT_ROOT.'/core/lib/date.lib.php';
require_once DOL_DOCUMENT_ROOT.'/core/lib/company.lib.php';
require_once DOL_DOCUMENT_ROOT.'/projet/class/project.class.php';
require_once DOL_DOCUMENT_ROOT.'/core/class/discount.class.php';

// Load translation files required by the page
$langs->loadLangs(array('products', 'bills', 'companies', 'projects'));

$action = GETPOST('action', 'aZ09');
$massaction = GETPOST('massaction', 'alpha');
$show_files = GETPOST('show_files', 'int');
$confirm = GETPOST('confirm', 'alpha');
$toselect = GETPOST('toselect', 'array');
$optioncss = GETPOST('optioncss', 'alpha');
$contextpage = GETPOST('contextpage', 'aZ') ? GETPOST('contextpage', 'aZ') : 'supplierinvoicelist';
$mode = GETPOST('mode', 'aZ'); // The output mode ('list', 'kanban', 'hierarchy', 'calendar', ...)

$search_all = trim((GETPOST('search_all', 'alphanohtml') != '') ? GETPOST('search_all', 'alphanohtml') : GETPOST('sall', 'alphanohtml'));
$search_label = GETPOST("search_label", "alpha");
$search_amount_no_tax = GETPOST("search_amount_no_tax", "alpha");
$search_amount_all_tax = GETPOST("search_amount_all_tax", "alpha");
$search_ref = GETPOST('sf_ref') ? GETPOST('sf_ref', 'alpha') : GETPOST('search_ref', 'alpha');
$search_refsupplier = GETPOST('search_refsupplier', 'alpha');
$search_type = GETPOST('search_type', 'int');
$search_subtype = GETPOST('search_subtype', 'int');
$search_project = GETPOST('search_project', 'alpha');
$search_company = GETPOST('search_company', 'alpha');
$search_company_alias = GETPOST('search_company_alias', 'alpha');
$search_montant_ht = GETPOST('search_montant_ht', 'alpha');
$search_montant_vat = GETPOST('search_montant_vat', 'alpha');
$search_montant_localtax1 = GETPOST('search_montant_localtax1', 'alpha');
$search_montant_localtax2 = GETPOST('search_montant_localtax2', 'alpha');
$search_montant_ttc = GETPOST('search_montant_ttc', 'alpha');
$search_login = GETPOST('search_login', 'alpha');
$search_multicurrency_code = GETPOST('search_multicurrency_code', 'alpha');
$search_multicurrency_tx = GETPOST('search_multicurrency_tx', 'alpha');
$search_multicurrency_montant_ht = GETPOST('search_multicurrency_montant_ht', 'alpha');
$search_multicurrency_montant_vat = GETPOST('search_multicurrency_montant_vat', 'alpha');
$search_multicurrency_montant_ttc = GETPOST('search_multicurrency_montant_ttc', 'alpha');
$search_status = GETPOST('search_status', 'int');
$search_paymentmode = GETPOST('search_paymentmode', 'int');
$search_paymentcond = GETPOST('search_paymentcond', 'int');
$search_town = GETPOST('search_town', 'alpha');
$search_zip = GETPOST('search_zip', 'alpha');
$search_state = GETPOST("search_state");
$search_country = GETPOST("search_country", 'int');
$search_type_thirdparty = GETPOST("search_type_thirdparty", 'int');
$search_user = GETPOST('search_user', 'int');
$search_sale = GETPOST('search_sale', 'int');
$search_date_start = GETPOSTDATE('search_date_start', '', 'tzserver');
$search_date_end = GETPOSTDATE('search_date_end', '23:59:59', 'tzserver');
$search_datelimit_startday = GETPOST('search_datelimit_startday', 'int');
$search_datelimit_startmonth = GETPOST('search_datelimit_startmonth', 'int');
$search_datelimit_startyear = GETPOST('search_datelimit_startyear', 'int');
$search_datelimit_endday = GETPOST('search_datelimit_endday', 'int');
$search_datelimit_endmonth = GETPOST('search_datelimit_endmonth', 'int');
$search_datelimit_endyear = GETPOST('search_datelimit_endyear', 'int');
$search_datelimit_start = dol_mktime(0, 0, 0, $search_datelimit_startmonth, $search_datelimit_startday, $search_datelimit_startyear);
$search_datelimit_end = dol_mktime(23, 59, 59, $search_datelimit_endmonth, $search_datelimit_endday, $search_datelimit_endyear);
$search_btn = GETPOST('button_search', 'alpha');
$search_remove_btn = GETPOST('button_removefilter', 'alpha');
$search_categ_sup = trim(GETPOST("search_categ_sup", 'int'));
$search_product_category = GETPOST('search_product_category', 'int');

$option = GETPOST('search_option');
if ($option == 'late') {
	$search_status = '1';
}
$filter = GETPOST('filtre', 'alpha');

// Load variable for pagination
$limit = GETPOST('limit', 'int') ? GETPOST('limit', 'int') : $conf->liste_limit;
$sortfield = GETPOST('sortfield', 'aZ09comma');
$sortorder = GETPOST('sortorder', 'aZ09comma');
$page = GETPOSTISSET('pageplusone') ? (GETPOST('pageplusone') - 1) : GETPOST("page", 'int');
if (empty($page) || $page < 0 || GETPOST('button_search', 'alpha') || GETPOST('button_removefilter', 'alpha')) {
	// If $page is not defined, or '' or -1 or if we click on clear filters
	$page = 0;
}
$offset = $limit * $page;
if (!$sortorder) {
	$sortorder = "DESC";
}
if (!$sortfield) {
	$sortfield = "f.datef,f.rowid";
}
$pageprev = $page - 1;
$pagenext = $page + 1;

$socid = GETPOST('socid', 'int');

// Security check
if ($user->socid > 0) {
	$action = '';
	$_GET["action"] = '';
	$socid = $user->socid;
}

$diroutputmassaction = $conf->fournisseur->facture->dir_output.'/temp/massgeneration/'.$user->id;

$now = dol_now();

// Initialize technical object to manage hooks of page. Note that conf->hooks_modules contains array of hook context
$object = new FactureFournisseur($db);
$hookmanager->initHooks(array('supplierinvoicelist'));
$extrafields = new ExtraFields($db);

// Fetch optionals attributes and labels
$extrafields->fetch_name_optionals_label($object->table_element);

$search_array_options = $extrafields->getOptionalsFromPost($object->table_element, '', 'search_');

// List of fields to search into when doing a "search in all"
$fieldstosearchall = array(
	'f.ref'=>'Ref',
	'f.ref_supplier'=>'RefSupplier',
	'f.note_public'=>'NotePublic',
	's.nom'=>"ThirdParty",
	's.code_fournisseur'=>"SupplierCodeShort",
	'pd.description'=>'Description',
);
if (empty($user->socid)) {
	$fieldstosearchall["f.note_private"] = "NotePrivate";
}

$checkedtypetiers = 0;
$arrayfields = array(
	'f.ref'=>array('label'=>"Ref", 'checked'=>1),
	'f.ref_supplier'=>array('label'=>"RefSupplier", 'checked'=>1),
	'f.type'=>array('label'=>"Type", 'checked'=>0),
	'f.subtype'=>array('label'=>"InvoiceSubtype", 'checked'=>0,),
	'f.label'=>array('label'=>"Label", 'checked'=>0),
	'f.datef'=>array('label'=>"DateInvoice", 'checked'=>1),
	'f.date_lim_reglement'=>array('label'=>"DateDue", 'checked'=>1),
	'p.ref'=>array('label'=>"ProjectRef", 'checked'=>0),
	's.nom'=>array('label'=>"ThirdParty", 'checked'=>1, 'position'=>41),
	's.name_alias'=>array('label'=>"AliasNameShort", 'checked'=>0, 'position'=>42),
	's.town'=>array('label'=>"Town", 'checked'=>-1, 'position'=>43),
	's.zip'=>array('label'=>"Zip", 'checked'=>1, 'position'=>44),
	'state.nom'=>array('label'=>"StateShort", 'checked'=>0, 'position'=>45),
	'country.code_iso'=>array('label'=>"Country", 'checked'=>0, 'position'=>46),
	'typent.code'=>array('label'=>"ThirdPartyType", 'checked'=>$checkedtypetiers, 'position'=>49),
	'f.fk_mode_reglement'=>array('label'=>"PaymentMode", 'checked'=>1, 'position'=>52),
	'f.fk_cond_reglement'=>array('label'=>"PaymentConditionsShort", 'checked'=>1, 'position'=>50),
	'f.total_ht'=>array('label'=>"AmountHT", 'checked'=>1, 'position'=>105),
	'f.total_vat'=>array('label'=>"AmountVAT", 'checked'=>0, 'position'=>110),
	'f.total_localtax1'=>array('label'=>$langs->transcountry("AmountLT1", $mysoc->country_code), 'checked'=>0, 'enabled'=>$mysoc->localtax1_assuj == "1", 'position'=>95),
	'f.total_localtax2'=>array('label'=>$langs->transcountry("AmountLT2", $mysoc->country_code), 'checked'=>0, 'enabled'=>$mysoc->localtax2_assuj == "1", 'position'=>100),
	'f.total_ttc'=>array('label'=>"AmountTTC", 'checked'=>0, 'position'=>115),
	'dynamount_payed'=>array('label'=>"Paid", 'checked'=>0, 'position'=>116),
	'rtp'=>array('label'=>"Rest", 'checked'=>0, 'position'=>117),
	'f.multicurrency_code'=>array('label'=>'Currency', 'checked'=>0, 'position'=>205, 'enabled'=>(!isModEnabled("multicurrency") ? 0 : 1)),
	'f.multicurrency_tx'=>array('label'=>'CurrencyRate', 'checked'=>0, 'position'=>206, 'enabled'=>(!isModEnabled("multicurrency") ? 0 : 1)),
	'f.multicurrency_total_ht'=>array('label'=>'MulticurrencyAmountHT', 'position'=>207, 'checked'=>0, 'enabled'=>(!isModEnabled("multicurrency") ? 0 : 1)),
	'f.multicurrency_total_vat'=>array('label'=>'MulticurrencyAmountVAT', 'position'=>208, 'checked'=>0, 'enabled'=>(!isModEnabled("multicurrency") ? 0 : 1)),
	'f.multicurrency_total_ttc'=>array('label'=>'MulticurrencyAmountTTC', 'position'=>209, 'checked'=>0, 'enabled'=>(!isModEnabled("multicurrency") ? 0 : 1)),
	'multicurrency_dynamount_payed'=>array('label'=>'MulticurrencyAlreadyPaid', 'position'=>210, 'checked'=>0, 'enabled'=>(!isModEnabled("multicurrency") ? 0 : 1)),
	'multicurrency_rtp'=>array('label'=>'MulticurrencyRemainderToPay', 'checked'=>0, 'position'=>211, 'enabled'=>(!isModEnabled("multicurrency") ? 0 : 1)), // Not enabled by default because slow
	'u.login'=>array('label'=>"Author", 'checked'=>1, 'position'=>500),
	'f.datec'=>array('label'=>"DateCreation", 'checked'=>0, 'position'=>501),
	'f.tms'=>array('label'=>"DateModificationShort", 'checked'=>0, 'position'=>502),
	'f.fk_statut'=>array('label'=>"Status", 'checked'=>1, 'position'=>1000),
	'f.nb_docs'=>array('label'=>"Documents", 'checked'=>1, 'position'=>510),
);
// Extra fields
include DOL_DOCUMENT_ROOT.'/core/tpl/extrafields_list_array_fields.tpl.php';

$object->fields = dol_sort_array($object->fields, 'position');
$arrayfields = dol_sort_array($arrayfields, 'position');

if (!isModEnabled('supplier_invoice')) {
	accessforbidden();
}
if ((!$user->hasRight("fournisseur", "facture", "lire") && !getDolGlobalString('MAIN_USE_NEW_SUPPLIERMOD'))
	|| (!$user->hasRight("supplier_invoice", "lire") && getDolGlobalString('MAIN_USE_NEW_SUPPLIERMOD'))) {
	accessforbidden();
}

if (!$user->hasRight('societe', 'client', 'voir')) {
	$search_sale = $user->id;
}

$permissiontoread = ($user->hasRight("fournisseur", "facture", "lire") || $user->hasRight("supplier_invoice", "lire"));
$permissiontoadd = ($user->hasRight("fournisseur", "facture", "creer") || $user->hasRight("supplier_invoice", "creer"));
$permissiontodelete = ($user->hasRight("fournisseur", "facture", "supprimer") || $user->hasRight("supplier_invoice", "supprimer"));


/*
 * Actions
 */

if (GETPOST('cancel', 'alpha')) {
	$action = 'list';
	$massaction = '';
}
if (!GETPOST('confirmmassaction', 'alpha') && $massaction != 'presend' && $massaction != 'confirm_presend') {
	$massaction = '';
}

$parameters = array('socid'=>$socid, 'arrayfields'=>&$arrayfields);
$reshook = $hookmanager->executeHooks('doActions', $parameters, $object, $action); // Note that $action and $object may have been modified by some hooks
if ($reshook < 0) {
	setEventMessages($hookmanager->error, $hookmanager->errors, 'errors');
}

if (empty($reshook)) {
	// Selection of new fields
	include DOL_DOCUMENT_ROOT.'/core/actions_changeselectedfields.inc.php';

	// Purge search criteria
	if (GETPOST('button_removefilter_x', 'alpha') || GETPOST('button_removefilter', 'alpha') || GETPOST('button_removefilter.x', 'alpha')) {		// All tests must be present to be compatible with all browsers
		$search_all = "";
		$search_user = '';
		$search_sale = '';
		$search_product_category = '';
		$search_ref = "";
		$search_refsupplier = "";
		$search_type = "";
		$search_subtype = '';
		$search_label = "";
		$search_project = '';
		$search_company = "";
		$search_company_alias = "";
		$search_amount_no_tax = "";
		$search_amount_all_tax = "";
		$search_montant_ht = '';
		$search_montant_vat = '';
		$search_montant_localtax1 = '';
		$search_montant_localtax2 = '';
		$search_montant_ttc = '';
		$search_login = '';
		$search_multicurrency_code = '';
		$search_multicurrency_tx = '';
		$search_multicurrency_montant_ht = '';
		$search_multicurrency_montant_vat = '';
		$search_multicurrency_montant_ttc = '';
		$search_status = '';
		$search_paymentmode = '';
		$search_paymentcond = '';
		$search_town = '';
		$search_zip = "";
		$search_state = "";
		$search_country = '';
		$search_type_thirdparty = '';
		$search_date_start = '';
		$search_date_end = '';
		$search_datelimit_startday = '';
		$search_datelimit_startmonth = '';
		$search_datelimit_startyear = '';
		$search_datelimit_endday = '';
		$search_datelimit_endmonth = '';
		$search_datelimit_endyear = '';
		$search_datelimit_start = '';
		$search_datelimit_end = '';
		$toselect = array();
		$search_array_options = array();
		$search_categ_sup = 0;
		$filter = '';
		$option = '';
		$socid = "";
	}

	// Mass actions
	$objectclass = 'FactureFournisseur';
	$objectlabel = 'SupplierInvoices';
	$uploaddir = $conf->fournisseur->facture->dir_output;
	include DOL_DOCUMENT_ROOT.'/core/actions_massactions.inc.php';

	if ($massaction == 'banktransfertrequest') {
		$langs->load("withdrawals");

		if (!$user->hasRight("paymentbybanktransfer", "create")) {
			$error++;
			setEventMessages($langs->trans("NotEnoughPermissions"), null, 'errors');
		} else {
			//Checking error
			$error = 0;

			$arrayofselected = is_array($toselect) ? $toselect : array();
			$listofbills = array();
			foreach ($arrayofselected as $toselectid) {
				$objecttmp = new FactureFournisseur($db);
				$result = $objecttmp->fetch($toselectid);
				if ($result > 0) {
					$totalpaid = $objecttmp->getSommePaiement();
					$totalcreditnotes = $objecttmp->getSumCreditNotesUsed();
					$totaldeposits = $objecttmp->getSumDepositsUsed();
					$objecttmp->resteapayer = price2num($objecttmp->total_ttc - $totalpaid - $totalcreditnotes - $totaldeposits, 'MT');
					if ($objecttmp->statut == FactureFournisseur::STATUS_DRAFT) {
						$error++;
						setEventMessages($objecttmp->ref.' '.$langs->trans("Draft"), $objecttmp->errors, 'errors');
					} elseif ($objecttmp->paye || $objecttmp->resteapayer == 0) {
						$error++;
						setEventMessages($objecttmp->ref.' '.$langs->trans("AlreadyPaid"), $objecttmp->errors, 'errors');
					} elseif ($objecttmp->resteapayer < 0) {
						$error++;
						setEventMessages($objecttmp->ref.' '.$langs->trans("AmountMustBePositive"), $objecttmp->errors, 'errors');
					}

					$rsql = "SELECT pfd.rowid, pfd.traite, pfd.date_demande as date_demande";
					$rsql .= " , pfd.date_traite as date_traite";
					$rsql .= " , pfd.amount";
					$rsql .= " , u.rowid as user_id, u.lastname, u.firstname, u.login";
					$rsql .= " FROM ".MAIN_DB_PREFIX."prelevement_demande as pfd";
					$rsql .= " , ".MAIN_DB_PREFIX."user as u";
					$rsql .= " WHERE fk_facture_fourn = ".((int) $objecttmp->id);
					$rsql .= " AND pfd.fk_user_demande = u.rowid";
					$rsql .= " AND pfd.traite = 0";
					$rsql .= " ORDER BY pfd.date_demande DESC";

					$result_sql = $db->query($rsql);
					if ($result_sql) {
						$numprlv = $db->num_rows($result_sql);
					}

					if ($numprlv > 0) {
						$error++;
						setEventMessages($objecttmp->ref.' '.$langs->trans("RequestAlreadyDone"), $objecttmp->errors, 'warnings');
					} elseif (!empty($objecttmp->mode_reglement_code) && $objecttmp->mode_reglement_code != 'VIR') {
						$error++;
						setEventMessages($objecttmp->ref.' '.$langs->trans("BadPaymentMethod"), $objecttmp->errors, 'errors');
					} else {
						$listofbills[] = $objecttmp; // $listofbills will only contains invoices with good payment method and no request already done
					}
				}
			}

			// Massive withdraw request for request with no errors
			if (!empty($listofbills)) {
				$nbwithdrawrequestok = 0;
				foreach ($listofbills as $aBill) {
					$db->begin();
					$result = $aBill->demande_prelevement($user, $aBill->resteapayer, 'bank-transfer', 'supplier_invoice');
					if ($result > 0) {
						$db->commit();
						$nbwithdrawrequestok++;
					} else {
						$db->rollback();
						setEventMessages($aBill->error, $aBill->errors, 'errors');
					}
				}
				if ($nbwithdrawrequestok > 0) {
					setEventMessages($langs->trans("WithdrawRequestsDone", $nbwithdrawrequestok), null, 'mesgs');
				}
			}
		}
	}
}


/*
 * View
 */

$form = new Form($db);
$formother = new FormOther($db);
$formfile = new FormFile($db);
$bankaccountstatic = new Account($db);
$facturestatic = new FactureFournisseur($db);
$formcompany = new FormCompany($db);
$thirdparty = new Societe($db);
$subtypearray = $object->getArrayOfInvoiceSubtypes(0);
$now = dol_now();

$title = $langs->trans("BillsSuppliers").($socid ? ' '.$soc->name : '');
$help_url = 'EN:Suppliers_Invoices|FR:FactureFournisseur|ES:Facturas_de_proveedores';

// Build and execute select
// --------------------------------------------------------------------
$sql = "SELECT";
if ($search_all) {
	$sql = 'SELECT DISTINCT';
}
$sql .= " f.rowid as facid, f.ref, f.ref_supplier, f.type, f.subtype, f.datef, f.date_lim_reglement as datelimite, f.fk_mode_reglement, f.fk_cond_reglement,";
$sql .= " f.total_ht, f.total_ttc, f.total_tva as total_vat, f.paye as paye, f.close_code, f.fk_statut as fk_statut, f.libelle as label, f.datec as date_creation, f.tms as date_update,";
$sql .= " f.localtax1 as total_localtax1, f.localtax2 as total_localtax2,";
$sql .= ' f.fk_multicurrency, f.multicurrency_code, f.multicurrency_tx, f.multicurrency_total_ht, f.multicurrency_total_tva as multicurrency_total_vat, f.multicurrency_total_ttc,';
$sql .= " f.note_public, f.note_private,";
$sql .= " f.fk_user_author,";
$sql .= " s.rowid as socid, s.nom as name, s.name_alias as alias, s.email, s.town, s.zip, s.fk_pays, s.client, s.fournisseur, s.code_client, s.code_fournisseur, s.code_compta as code_compta_client, s.code_compta_fournisseur,";
$sql .= " typent.code as typent_code,";
$sql .= " state.code_departement as state_code, state.nom as state_name,";
$sql .= " country.code as country_code,";
$sql .= " p.rowid as project_id, p.ref as project_ref, p.title as project_label,";
$sql .= ' u.login, u.lastname, u.firstname, u.email as user_email, u.statut as user_statut, u.entity, u.photo, u.office_phone, u.office_fax, u.user_mobile, u.job, u.gender';
// We need dynamount_payed to be able to sort on status (value is surely wrong because we can count several lines several times due to other left join or link with contacts. But what we need is just 0 or > 0)
// TODO Better solution to be able to sort on already payed or remain to pay is to store amount_payed in a denormalized field.
if (!$search_all) {
	$sql .= ', SUM(pf.amount) as dynamount_payed';
}
// Add fields from extrafields
if (!empty($extrafields->attributes[$object->table_element]['label'])) {
	foreach ($extrafields->attributes[$object->table_element]['label'] as $key => $val) {
		$sql .= ($extrafields->attributes[$object->table_element]['type'][$key] != 'separate' ? ", ef.".$key." as options_".$key : '');
	}
}
// Add fields from hooks
$parameters = array();
$reshook = $hookmanager->executeHooks('printFieldListSelect', $parameters, $object, $action); // Note that $action and $object may have been modified by hook
$sql .= $hookmanager->resPrint;
$sql = preg_replace('/,\s*$/', '', $sql);

$sqlfields = $sql; // $sql fields to remove for count total

$sql .= ' FROM '.MAIN_DB_PREFIX.'societe as s';
$sql .= " LEFT JOIN ".MAIN_DB_PREFIX."c_country as country on (country.rowid = s.fk_pays)";
$sql .= " LEFT JOIN ".MAIN_DB_PREFIX."c_typent as typent on (typent.id = s.fk_typent)";
$sql .= " LEFT JOIN ".MAIN_DB_PREFIX."c_departements as state on (state.rowid = s.fk_departement)";
$sql .= ', '.MAIN_DB_PREFIX.'facture_fourn as f';
if (isset($extrafields->attributes[$object->table_element]['label']) && is_array($extrafields->attributes[$object->table_element]['label']) && count($extrafields->attributes[$object->table_element]['label'])) {
	$sql .= " LEFT JOIN ".MAIN_DB_PREFIX.$object->table_element."_extrafields as ef on (f.rowid = ef.fk_object)";
}
if (!$search_all) {
	$sql .= ' LEFT JOIN '.MAIN_DB_PREFIX.'paiementfourn_facturefourn as pf ON pf.fk_facturefourn = f.rowid';
}
if ($search_all) {
	$sql .= ' LEFT JOIN '.MAIN_DB_PREFIX.'facture_fourn_det as pd ON f.rowid=pd.fk_facture_fourn';
}
$sql .= ' LEFT JOIN '.MAIN_DB_PREFIX.'user AS u ON f.fk_user_author = u.rowid';
$sql .= " LEFT JOIN ".MAIN_DB_PREFIX."projet as p ON p.rowid = f.fk_projet";
if ($search_user > 0) {
	$sql .= ", ".MAIN_DB_PREFIX."element_contact as ec";
	$sql .= ", ".MAIN_DB_PREFIX."c_type_contact as tc";
}
// Add table from hooks
$parameters = array();
$reshook = $hookmanager->executeHooks('printFieldListFrom', $parameters, $object, $action); // Note that $action and $object may have been modified by hook
$sql .= $hookmanager->resPrint;
$sql .= ' WHERE f.fk_soc = s.rowid';
$sql .= ' AND f.entity IN ('.getEntity('facture_fourn').')';
if ($socid > 0) {
	$sql .= ' AND s.rowid = '.((int) $socid);
}
if ($search_ref) {
	if (is_numeric($search_ref)) {
		$sql .= natural_search(array('f.ref'), $search_ref);
	} else {
		$sql .= natural_search('f.ref', $search_ref);
	}
}
if ($search_ref) {
	$sql .= natural_search('f.ref', $search_ref);
}
if ($search_refsupplier) {
	$sql .= natural_search('f.ref_supplier', $search_refsupplier);
}
if ($search_type != '' && $search_type >= 0) {
	if ($search_type == '0') {
		$sql .= " AND f.type = 0"; // standard
	}
	if ($search_type == '1') {
		$sql .= " AND f.type = 1"; // replacement
	}
	if ($search_type == '2') {
		$sql .= " AND f.type = 2"; // credit note
	}
	if ($search_type == '3') {
		$sql .= " AND f.type = 3"; // deposit
	}
	//if ($search_type == '4') $sql.=" AND f.type = 4";  // proforma
	//if ($search_type == '5') $sql.=" AND f.type = 5";  // situation
}
if ($search_subtype != '' && $search_subtype != '-1') {
	$sql .= " AND f.subtype IN (".$db->sanitize($db->escape($search_subtype)).")";
}
if ($search_project) {
	$sql .= natural_search('p.ref', $search_project);
}
if (empty($arrayfields['s.name_alias']['checked']) && $search_company) {
	$sql .= natural_search(array("s.nom", "s.name_alias"), $search_company);
} else {
	if ($search_company) {
		$sql .= natural_search('s.nom', $search_company);
	}
	if ($search_company_alias) {
		$sql .= natural_search('s.name_alias', $search_company_alias);
	}
}
if ($search_town) {
	$sql .= natural_search('s.town', $search_town);
}
if ($search_zip) {
	$sql .= natural_search("s.zip", $search_zip);
}
if ($search_state) {
	$sql .= natural_search("state.nom", $search_state);
}
if ($search_country) {
	$sql .= " AND s.fk_pays IN (".$db->sanitize($search_country).')';
}
if ($search_type_thirdparty != '' && $search_type_thirdparty >= 0) {
	$sql .= " AND s.fk_typent IN (".$db->sanitize($search_type_thirdparty).')';
}
if ($search_montant_ht != '') {
	$sql .= natural_search('f.total_ht', $search_montant_ht, 1);
}
if ($search_montant_vat != '') {
	$sql .= natural_search('f.total_tva', $search_montant_vat, 1);
}
if ($search_montant_localtax1 != '') {
	$sql .= natural_search('f.localtax1', $search_montant_localtax1, 1);
}
if ($search_montant_localtax2 != '') {
	$sql .= natural_search('f.localtax2', $search_montant_localtax2, 1);
}
if ($search_montant_ttc != '') {
	$sql .= natural_search('f.total_ttc', $search_montant_ttc, 1);
}
if ($search_multicurrency_code != '') {
	$sql .= " AND f.multicurrency_code = '".$db->escape($search_multicurrency_code)."'";
}
if ($search_multicurrency_tx != '') {
	$sql .= natural_search('f.multicurrency_tx', $search_multicurrency_tx, 1);
}
if ($search_multicurrency_montant_ht != '') {
	$sql .= natural_search('f.multicurrency_total_ht', $search_multicurrency_montant_ht, 1);
}
if ($search_multicurrency_montant_vat != '') {
	$sql .= natural_search('f.multicurrency_total_tva', $search_multicurrency_montant_vat, 1);
}
if ($search_multicurrency_montant_ttc != '') {
	$sql .= natural_search('f.multicurrency_total_ttc', $search_multicurrency_montant_ttc, 1);
}
if ($search_login) {
	$sql .= natural_search(array('u.login', 'u.lastname', 'u.firstname'), $search_login);
}
if ($search_status != '' && $search_status >= 0) {
	$sql .= " AND f.fk_statut = ".((int) $search_status);
}
if ($search_paymentmode > 0) {
	$sql .= " AND f.fk_mode_reglement = ".((int) $search_paymentmode);
}
if ($search_paymentcond > 0) {
	$sql .= " AND f.fk_cond_reglement = ".((int) $search_paymentcond);
}
if ($search_date_start) {
	$sql .= " AND f.datef >= '" . $db->idate($search_date_start) . "'";
}
if ($search_date_end) {
	$sql .= " AND f.datef <= '" . $db->idate($search_date_end) . "'";
}
if ($search_datelimit_start) {
	$sql .= " AND f.date_lim_reglement >= '" . $db->idate($search_datelimit_start) . "'";
}
if ($search_datelimit_end) {
	$sql .= " AND f.date_lim_reglement <= '" . $db->idate($search_datelimit_end) . "'";
}
if ($option == 'late') {
	$sql .= " AND f.date_lim_reglement < '".$db->idate(dol_now() - $conf->facture->fournisseur->warning_delay)."'";
}
if ($search_label) {
	$sql .= natural_search('f.libelle', $search_label);
}
// Search on sale representative
if ($search_sale && $search_sale != '-1') {
	if ($search_sale == -2) {
		$sql .= " AND NOT EXISTS (SELECT sc.fk_soc FROM ".MAIN_DB_PREFIX."societe_commerciaux as sc WHERE sc.fk_soc = f.fk_soc)";
	} elseif ($search_sale > 0) {
		$sql .= " AND EXISTS (SELECT sc.fk_soc FROM ".MAIN_DB_PREFIX."societe_commerciaux as sc WHERE sc.fk_soc = f.fk_soc AND sc.fk_user = ".((int) $search_sale).")";
	}
}
$searchCategorySupplierList = $search_categ_sup ? array($search_categ_sup) : array();
$searchCategorySupplierOperator = 0;
// Search for tag/category ($searchCategorySupplierList is an array of ID)
if (!empty($searchCategorySupplierList)) {
	$searchCategorySupplierSqlList = array();
	$listofcategoryid = '';
	foreach ($searchCategorySupplierList as $searchCategorySupplier) {
		if (intval($searchCategorySupplier) == -2) {
			$searchCategorySupplierSqlList[] = "NOT EXISTS (SELECT ck.fk_soc FROM ".MAIN_DB_PREFIX."categorie_fournisseur as ck WHERE s.rowid = ck.fk_soc)";
		} elseif (intval($searchCategorySupplier) > 0) {
			if ($searchCategorySupplierOperator == 0) {
				$searchCategorySupplierSqlList[] = " EXISTS (SELECT ck.fk_soc FROM ".MAIN_DB_PREFIX."categorie_fournisseur as ck WHERE s.rowid = ck.fk_soc AND ck.fk_categorie = ".((int) $searchCategorySupplier).")";
			} else {
				$listofcategoryid .= ($listofcategoryid ? ', ' : '') .((int) $searchCategorySupplier);
			}
		}
	}
	if ($listofcategoryid) {
		$searchCategorySupplierSqlList[] = " EXISTS (SELECT ck.fk_soc FROM ".MAIN_DB_PREFIX."categorie_fournisseur as ck WHERE s.rowid = ck.fk_soc AND ck.fk_categorie IN (".$db->sanitize($listofcategoryid)."))";
	}
	if ($searchCategorySupplierOperator == 1) {
		if (!empty($searchCategorySupplierSqlList)) {
			$sql .= " AND (".implode(' OR ', $searchCategorySupplierSqlList).")";
		}
	} else {
		if (!empty($searchCategorySupplierSqlList)) {
			$sql .= " AND (".implode(' AND ', $searchCategorySupplierSqlList).")";
		}
	}
}
// Search for tag/category ($searchCategoryProductList is an array of ID)
$searchCategoryProductList = $search_product_category ? array($search_product_category) : array();
$searchCategoryProductOperator = 0;
if (!empty($searchCategoryProductList)) {
	$searchCategoryProductSqlList = array();
	$listofcategoryid = '';
	foreach ($searchCategoryProductList as $searchCategoryProduct) {
		if (intval($searchCategoryProduct) == -2) {
			$searchCategoryProductSqlList[] = "NOT EXISTS (SELECT ck.fk_product FROM ".MAIN_DB_PREFIX."categorie_product as ck, ".MAIN_DB_PREFIX."facture_fourn_det as fd WHERE fd.fk_facture_fourn = f.rowid AND p.rowid = ck.fk_product)";
		} elseif (intval($searchCategoryProduct) > 0) {
			if ($searchCategoryProductOperator == 0) {
				$searchCategoryProductSqlList[] = " EXISTS (SELECT ck.fk_product FROM ".MAIN_DB_PREFIX."categorie_product as ck, ".MAIN_DB_PREFIX."facture_fourn_det as fd WHERE fd.fk_facture_fourn = f.rowid AND p.rowid = ck.fk_product AND ck.fk_categorie = ".((int) $searchCategoryProduct).")";
			} else {
				$listofcategoryid .= ($listofcategoryid ? ', ' : '') .((int) $searchCategoryProduct);
			}
		}
	}
	if ($listofcategoryid) {
		$searchCategoryProductSqlList[] = " EXISTS (SELECT ck.fk_product FROM ".MAIN_DB_PREFIX."categorie_product as ck, ".MAIN_DB_PREFIX."facture_fourn_det as fd WHERE fd.fk_facture_fourn = f.rowid AND p.rowid = ck.fk_product AND ck.fk_categorie IN (".$db->sanitize($listofcategoryid)."))";
	}
	if ($searchCategoryProductOperator == 1) {
		if (!empty($searchCategoryProductSqlList)) {
			$sql .= " AND (".implode(' OR ', $searchCategoryProductSqlList).")";
		}
	} else {
		if (!empty($searchCategoryProductSqlList)) {
			$sql .= " AND (".implode(' AND ', $searchCategoryProductSqlList).")";
		}
	}
}
if ($filter && $filter != -1) {
	$aFilter = explode(',', $filter);
	foreach ($aFilter as $fil) {
		$filt = explode(':', $fil);
		$sql .= " AND ".$db->escape(trim($filt[0]))." = '".$db->escape(trim($filt[1]))."'";
	}
}
/*
if ($search_sale > 0) {
	$sql .= " AND s.rowid = sc.fk_soc AND sc.fk_user = ".((int) $search_sale);
}*/
if ($search_user > 0) {
	$sql .= " AND ec.fk_c_type_contact = tc.rowid AND tc.element='invoice_supplier' AND tc.source='internal' AND ec.element_id = f.rowid AND ec.fk_socpeople = ".((int) $search_user);
}
// Add where from extra fields
include DOL_DOCUMENT_ROOT.'/core/tpl/extrafields_list_search_sql.tpl.php';
// Add where from hooks
$parameters = array();
$reshook = $hookmanager->executeHooks('printFieldListWhere', $parameters, $object, $action); // Note that $action and $object may have been modified by hook
$sql .= $hookmanager->resPrint;

if (!$search_all) {
	$sql .= " GROUP BY f.rowid, f.ref, f.ref_supplier, f.type, f.subtype, f.datef, f.date_lim_reglement, f.fk_mode_reglement, f.fk_cond_reglement,";
	$sql .= " f.total_ht, f.total_ttc, f.total_tva, f.paye, f.close_code, f.fk_statut, f.libelle, f.datec, f.tms,";
	$sql .= " f.localtax1, f.localtax2,";
	$sql .= ' f.fk_multicurrency, f.multicurrency_code, f.multicurrency_tx, f.multicurrency_total_ht, f.multicurrency_total_tva, f.multicurrency_total_ttc,';
	$sql .= " f.note_public, f.note_private,";
	$sql .= " f.fk_user_author,";
	$sql .= ' s.rowid, s.nom, s.name_alias, s.email, s.town, s.zip, s.fk_pays, s.client, s.fournisseur, s.code_client, s.code_fournisseur, s.code_compta, s.code_compta_fournisseur,';
	$sql .= " typent.code,";
	$sql .= " state.code_departement, state.nom,";
	$sql .= ' country.code,';
	$sql .= " p.rowid, p.ref, p.title,";
	$sql .= " u.login, u.lastname, u.firstname, u.email, u.statut, u.entity, u.photo, u.office_phone, u.office_fax, u.user_mobile, u.job, u.gender";
	if (!empty($extrafields->attributes[$object->table_element]['label'])) {
		foreach ($extrafields->attributes[$object->table_element]['label'] as $key => $val) {
			//prevent error with sql_mode=only_full_group_by
			$sql .= ($extrafields->attributes[$object->table_element]['type'][$key] != 'separate' ? ",ef.".$key : '');
		}
	}
	// Add GroupBy from hooks
	$parameters = array('all' => $search_all, 'fieldstosearchall' => $fieldstosearchall);
	$reshook = $hookmanager->executeHooks('printFieldListGroupBy', $parameters, $object, $action); // Note that $action and $object may have been modified by hook
	$sql .= $hookmanager->resPrint;
} else {
	$sql .= natural_search(array_keys($fieldstosearchall), $search_all);
}

// Add HAVING from hooks
$parameters = array();
$reshook = $hookmanager->executeHooks('printFieldListHaving', $parameters, $object, $action); // Note that $action and $object may have been modified by hook
$sql .= empty($hookmanager->resPrint) ? "" : " HAVING 1=1 ".$hookmanager->resPrint;

// Count total nb of records
$nbtotalofrecords = '';
if (!getDolGlobalInt('MAIN_DISABLE_FULL_SCANLIST')) {
	/* The fast and low memory method to get and count full list converts the sql into a sql count */
	$sqlforcount = preg_replace('/^'.preg_quote($sqlfields, '/').'/', 'SELECT COUNT(*) as nbtotalofrecords', $sql);
	$sqlforcount = preg_replace('/GROUP BY .*$/', '', $sqlforcount);
	$resql = $db->query($sqlforcount);
	if ($resql) {
		$objforcount = $db->fetch_object($resql);
		$nbtotalofrecords = $objforcount->nbtotalofrecords;
	} else {
		dol_print_error($db);
	}

	if (($page * $limit) > $nbtotalofrecords) {	// if total resultset is smaller than the paging size (filtering), goto and load page 0
		$page = 0;
		$offset = 0;
	}
	$db->free($resql);
}

// Complete request and execute it with limit
$sql .= $db->order($sortfield, $sortorder);
if ($limit) {
	$sql .= $db->plimit($limit + 1, $offset);
}
//print $sql;

$resql = $db->query($sql);
if (!$resql) {
	dol_print_error($db);
	exit;
}

$num = $db->num_rows($resql);

// Direct jump if only one record found
if ($num == 1 && getDolGlobalInt('MAIN_SEARCH_DIRECT_OPEN_IF_ONLY_ONE') && $search_all && !$page) {
	$obj = $db->fetch_object($resql);
	$id = $obj->facid;
	header("Location: ".DOL_URL_ROOT.'/fourn/facture/card.php?facid='.$id);
	exit;
}

// Output page
// --------------------------------------------------------------------

llxHeader('', $title, $help_url);

if ($socid) {
	$soc = new Societe($db);
	$soc->fetch($socid);
	if (empty($search_company)) {
		$search_company = $soc->name;
		$search_company_alias = $soc->name_alias;
	}
}

$arrayofselected = is_array($toselect) ? $toselect : array();

$param = '&socid='.$socid;
if (!empty($mode)) {
	$param .= '&mode='.urlencode($mode);
}
if (!empty($contextpage) && $contextpage != $_SERVER["PHP_SELF"]) {
	$param .= '&contextpage='.urlencode($contextpage);
}
if ($limit > 0 && $limit != $conf->liste_limit) {
	$param .= '&limit='.((int) $limit);
}
if ($optioncss != '') {
	$param .= '&optioncss='.urlencode($optioncss);
}
if ($search_all) {
	$param .= '&search_all='.urlencode($search_all);
}
if ($search_date_start) {
	$param .= buildParamDate('search_date_start', null, '', 'tzserver');
}
if ($search_date_end) {
	$param .= buildParamDate('search_date_end', null, '', 'tzserver');
}
if ($search_datelimit_startday) {
	$param .= '&search_datelimit_startday='.urlencode($search_datelimit_startday);
}
if ($search_datelimit_startmonth) {
	$param .= '&search_datelimit_startmonth='.urlencode($search_datelimit_startmonth);
}
if ($search_datelimit_startyear) {
	$param .= '&search_datelimit_startyear='.urlencode($search_datelimit_startyear);
}
if ($search_datelimit_endday) {
	$param .= '&search_datelimit_endday='.urlencode($search_datelimit_endday);
}
if ($search_datelimit_endmonth) {
	$param .= '&search_datelimit_endmonth='.urlencode($search_datelimit_endmonth);
}
if ($search_datelimit_endyear) {
	$param .= '&search_datelimit_endyear='.urlencode($search_datelimit_endyear);
}
if ($search_ref) {
	$param .= '&search_ref='.urlencode($search_ref);
}
if ($search_refsupplier) {
	$param .= '&search_refsupplier='.urlencode($search_refsupplier);
}
if ($search_type != '') {
	$param .= '&search_type='.urlencode($search_type);
}
if ($search_subtype != '') {
	$param .= '&search_subtype='.urlencode($search_subtype);
}
if ($search_label) {
	$param .= '&search_label='.urlencode($search_label);
}
if ($search_company) {
	$param .= '&search_company='.urlencode($search_company);
}
if ($search_company_alias) {
	$param .= '&search_company_alias='.urlencode($search_company_alias);
}
if ($search_login) {
	$param .= '&search_login='.urlencode($search_login);
}
if ($search_montant_ht != '') {
	$param .= '&search_montant_ht='.urlencode($search_montant_ht);
}
if ($search_montant_vat != '') {
	$param .= '&search_montant_vat='.urlencode($search_montant_vat);
}
if ($search_montant_localtax1 != '') {
	$param .= '&search_montant_localtax1='.urlencode($search_montant_localtax1);
}
if ($search_montant_localtax2 != '') {
	$param .= '&search_montant_localtax2='.urlencode($search_montant_localtax2);
}
if ($search_montant_ttc != '') {
	$param .= '&search_montant_ttc='.urlencode($search_montant_ttc);
}
if ($search_multicurrency_code != '') {
	$param .= '&search_multicurrency_code='.urlencode($search_multicurrency_code);
}
if ($search_multicurrency_tx != '') {
	$param .= '&search_multicurrency_tx='.urlencode($search_multicurrency_tx);
}
if ($search_multicurrency_montant_ht != '') {
	$param .= '&search_multicurrency_montant_ht='.urlencode($search_multicurrency_montant_ht);
}
if ($search_multicurrency_montant_vat != '') {
	$param .= '&search_multicurrency_montant_vat='.urlencode($search_multicurrency_montant_vat);
}
if ($search_multicurrency_montant_ttc != '') {
	$param .= '&search_multicurrency_montant_ttc='.urlencode($search_multicurrency_montant_ttc);
}
if ($search_amount_no_tax) {
	$param .= '&search_amount_no_tax='.urlencode($search_amount_no_tax);
}
if ($search_amount_all_tax) {
	$param .= '&search_amount_all_tax='.urlencode($search_amount_all_tax);
}
if ($search_status >= 0) {
	$param .= "&search_status=".urlencode($search_status);
}
if ($search_paymentmode) {
	$param .= '&search_paymentmode='.urlencode($search_paymentmode);
}
if ($search_paymentcond) {
	$param .= '&search_paymentcond='.urlencode($search_paymentcond);
}
if ($show_files) {
	$param .= '&show_files='.urlencode($show_files);
}
if ($option) {
	$param .= "&search_option=".urlencode($option);
}
if ($search_categ_sup > 0) {
	$param .= '&search_categ_sup='.urlencode($search_categ_sup);
}
if ($search_type_thirdparty != '' && $search_type_thirdparty > 0) {
	$param .= '&search_type_thirdparty='.urlencode($search_type_thirdparty);
}

// Add $param from extra fields
include DOL_DOCUMENT_ROOT.'/core/tpl/extrafields_list_search_param.tpl.php';
// Add $param from hooks
$parameters = array();
$reshook = $hookmanager->executeHooks('printFieldListSearchParam', $parameters, $object, $action); // Note that $action and $object may have been modified by hook
$param .= $hookmanager->resPrint;

// List of mass actions available
$arrayofmassactions = array(
	'validate'=>img_picto('', 'check', 'class="pictofixedwidth"').$langs->trans("Validate"),
	'generate_doc'=>img_picto('', 'pdf', 'class="pictofixedwidth"').$langs->trans("ReGeneratePDF"),
	//'builddoc'=>img_picto('', 'pdf', 'class="pictofixedwidth"').$langs->trans("PDFMerge"),
	//'presend'=>img_picto('', 'email', 'class="pictofixedwidth"').$langs->trans("SendByMail"),
);

if (isModEnabled('paymentbybanktransfer') && $user->hasRight("paymentbybanktransfer", "create")) {
	$langs->load('withdrawals');
	$arrayofmassactions['banktransfertrequest'] = img_picto('', 'payment', 'class="pictofixedwidth"').$langs->trans("MakeBankTransferOrder");
}
if (!empty($permissiontodelete)) {
	$arrayofmassactions['predelete'] = img_picto('', 'delete', 'class="pictofixedwidth"').$langs->trans("Delete");
}
if (GETPOST('nomassaction', 'int') || in_array($massaction, array('presend', 'predelete'))) {
	$arrayofmassactions = array();
}
$massactionbutton = $form->selectMassAction('', $arrayofmassactions);

$url = DOL_URL_ROOT.'/fourn/facture/card.php?action=create';
if (!empty($socid)) {
	$url .= '&socid='.urlencode($socid);
}

$i = 0;
print '<form method="POST" id="searchFormList" name="searchFormList" action="'.$_SERVER["PHP_SELF"].'">'."\n";
if ($optioncss != '') {
	print '<input type="hidden" name="optioncss" value="'.$optioncss.'">';
}
print '<input type="hidden" name="token" value="'.newToken().'">';
print '<input type="hidden" name="formfilteraction" id="formfilteraction" value="list">';
print '<input type="hidden" name="action" value="list">';
print '<input type="hidden" name="sortfield" value="'.$sortfield.'">';
print '<input type="hidden" name="sortorder" value="'.$sortorder.'">';
print '<input type="hidden" name="socid" value="'.$socid.'">';
print '<input type="hidden" name="page" value="'.$page.'">';
print '<input type="hidden" name="contextpage" value="'.$contextpage.'">';
print '<input type="hidden" name="page_y" value="">';
print '<input type="hidden" name="mode" value="'.$mode.'">';

$newcardbutton = '';
$newcardbutton .= dolGetButtonTitle($langs->trans('ViewList'), '', 'fa fa-bars imgforviewmode', $_SERVER["PHP_SELF"].'?mode=common'.preg_replace('/(&|\?)*mode=[^&]+/', '', $param), '', ((empty($mode) || $mode == 'common') ? 2 : 1), array('morecss'=>'reposition'));
$newcardbutton .= dolGetButtonTitle($langs->trans('ViewKanban'), '', 'fa fa-th-list imgforviewmode', $_SERVER["PHP_SELF"].'?mode=kanban'.preg_replace('/(&|\?)*mode=[^&]+/', '', $param), '', ($mode == 'kanban' ? 2 : 1), array('morecss'=>'reposition'));
$newcardbutton .= dolGetButtonTitleSeparator();
$newcardbutton .= dolGetButtonTitle($langs->trans('NewBill'), '', 'fa fa-plus-circle', $url, '', ($user->hasRight("fournisseur", "facture", "creer") || $user->hasRight("supplier_invoice", "creer")));

print_barre_liste($title, $page, $_SERVER["PHP_SELF"], $param, $sortfield, $sortorder, $massactionbutton, $num, $nbtotalofrecords, 'supplier_invoice', 0, $newcardbutton, '', $limit, 0, 0, 1);

// Add code for pre mass action (confirmation or email presend form)
$topicmail = "SendBillRef";
$modelmail = "invoice_supplier_send";
$objecttmp = new FactureFournisseur($db);
$trackid = 'sinv'.$object->id;
include DOL_DOCUMENT_ROOT.'/core/tpl/massactions_pre.tpl.php';

if ($search_all) {
	$setupstring = '';
	foreach ($fieldstosearchall as $key => $val) {
		$fieldstosearchall[$key] = $langs->trans($val);
		$setupstring .= $key."=".$val.";";
	}
	print '<!-- Search done like if SUPPLIER_INVOICE_QUICKSEARCH_ON_FIELDS = '.$setupstring.' -->'."\n";
	print '<div class="divsearchfieldfilter">'.$langs->trans("FilterOnInto", $search_all).join(', ', $fieldstosearchall).'</div>'."\n";
}

// If the user can view prospects other than his'
$moreforfilter = '';
if ($user->hasRight("user", "user", "lire")) {
	$langs->load("commercial");
	$moreforfilter .= '<div class="divsearchfield">';
	$tmptitle = $langs->trans('ThirdPartiesOfSaleRepresentative');
	$moreforfilter .= img_picto($tmptitle, 'user', 'class="pictofixedwidth"').$formother->select_salesrepresentatives($search_sale, 'search_sale', $user, 0, $tmptitle, 'maxwidth200');
	$moreforfilter .= '</div>';
}
// If the user can view prospects other than his'
if ($user->hasRight("user", "user", "lire")) {
	$moreforfilter .= '<div class="divsearchfield">';
	$tmptitle = $langs->trans('LinkedToSpecificUsers');
	$moreforfilter .= img_picto($tmptitle, 'user', 'class="pictofixedwidth"').$form->select_dolusers($search_user, 'search_user', $tmptitle, '', 0, '', '', 0, 0, 0, '', 0, '', 'maxwidth200');
	$moreforfilter .= '</div>';
}
// If the user can view prospects other than his'
if (isModEnabled('categorie') && $user->hasRight('categorie', 'lire') && ($user->hasRight('produit', 'lire') || $user->hasRight('service', 'lire'))) {
	include_once DOL_DOCUMENT_ROOT.'/categories/class/categorie.class.php';
	$moreforfilter .= '<div class="divsearchfield">';
	$tmptitle = $langs->trans('IncludingProductWithTag');
	$cate_arbo = $form->select_all_categories(Categorie::TYPE_PRODUCT, null, 'parent', null, null, 1);
	$moreforfilter .= img_picto($tmptitle, 'category', 'class="pictofixedwidth"').$form->selectarray('search_product_category', $cate_arbo, $search_product_category, $tmptitle, 0, 0, '', 0, 0, 0, 0, 'maxwidth300 widthcentpercentminusx', 1);
	$moreforfilter .= '</div>';
}

if (isModEnabled('categorie')) {
	require_once DOL_DOCUMENT_ROOT.'/categories/class/categorie.class.php';
	$moreforfilter .= '<div class="divsearchfield">';
	$tmptitle = $langs->trans('SuppliersCategoriesShort');
	$moreforfilter .= img_picto($tmptitle, 'category', 'class="pictofixedwidth"').$formother->select_categories('supplier', $search_categ_sup, 'search_categ_sup', 1, $tmptitle);
	$moreforfilter .= '</div>';
}
$parameters = array();
$reshook = $hookmanager->executeHooks('printFieldPreListTitle', $parameters, $object, $action); // Note that $action and $object may have been modified by hook
if (empty($reshook)) {
	$moreforfilter .= $hookmanager->resPrint;
} else {
	$moreforfilter = $hookmanager->resPrint;
}

if (!empty($moreforfilter)) {
	print '<div class="liste_titre liste_titre_bydiv centpercent">';
	print $moreforfilter;
	$parameters = array();
	$reshook = $hookmanager->executeHooks('printFieldPreListTitle', $parameters, $object, $action); // Note that $action and $object may have been modified by hook
	print $hookmanager->resPrint;
	print '</div>';
}

$varpage = empty($contextpage) ? $_SERVER["PHP_SELF"] : $contextpage;
$selectedfields = ($mode != 'kanban' ? $form->multiSelectArrayWithCheckbox('selectedfields', $arrayfields, $varpage, getDolGlobalString('MAIN_CHECKBOX_LEFT_COLUMN', '')) : ''); // This also change content of $arrayfields
$selectedfields .= (count($arrayofmassactions) ? $form->showCheckAddButtons('checkforselect', 1) : '');

print '<div class="div-table-responsive">';
print '<table class="tagtable nobottomiftotal liste'.($moreforfilter ? " listwithfilterbefore" : "").'">'."\n";

// Fields title search
// --------------------------------------------------------------------
print '<tr class="liste_titre_filter">';
// Action column
if (getDolGlobalString('MAIN_CHECKBOX_LEFT_COLUMN')) {
	print '<td class="liste_titre center maxwidthsearch">';
	$searchpicto = $form->showFilterButtons('left');
	print $searchpicto;
	print '</td>';
}
// Ref
if (!empty($arrayfields['f.ref']['checked'])) {
	print '<td class="liste_titre left">';
	print '<input class="flat maxwidth50" type="text" name="search_ref" value="'.dol_escape_htmltag($search_ref).'">';
	print '</td>';
}
// Ref supplier
if (!empty($arrayfields['f.ref_supplier']['checked'])) {
	print '<td class="liste_titre">';
	print '<input class="flat maxwidth75" type="text" name="search_refsupplier" value="'.dol_escape_htmltag($search_refsupplier).'">';
	print '</td>';
}
// Type
if (!empty($arrayfields['f.type']['checked'])) {
	print '<td class="liste_titre maxwidthonsmartphone">';
	$listtype = array(
		FactureFournisseur::TYPE_STANDARD=>$langs->trans("InvoiceStandard"),
		FactureFournisseur::TYPE_REPLACEMENT=>$langs->trans("InvoiceReplacement"),
		FactureFournisseur::TYPE_CREDIT_NOTE=>$langs->trans("InvoiceAvoir"),
		FactureFournisseur::TYPE_DEPOSIT=>$langs->trans("InvoiceDeposit"),
	);
	/*
	 if (!empty($conf->global->INVOICE_USE_SITUATION))
	 {
	 $listtype[Facture::TYPE_SITUATION] = $langs->trans("InvoiceSituation");
	 }
	 */
	//$listtype[Facture::TYPE_PROFORMA]=$langs->trans("InvoiceProForma");     // A proformat invoice is not an invoice but must be an order.
	print $form->selectarray('search_type', $listtype, $search_type, 1, 0, 0, '', 0, 0, 0, 'ASC', 'maxwidth100');
	print '</td>';
}
	// Invoice Subtype
if (!empty($arrayfields['f.subtype']['checked'])) {
	print '<td class="liste_titre maxwidthonsmartphone" align="center">';
	print $form->selectarray('search_subtype', $subtypearray, $search_subtype, 1, 0, 0, '', 0, 0, 0, '', 'maxwidth100');
	print '</td>';
}
// Label
if (!empty($arrayfields['f.label']['checked'])) {
	print '<td class="liste_titre">';
	print '<input class="flat maxwidth75" type="text" name="search_label" value="'.dol_escape_htmltag($search_label).'">';
	print '</td>';
}
// Date invoice
if (!empty($arrayfields['f.datef']['checked'])) {
	print '<td class="liste_titre center">';
	print '<div class="nowrapfordate">';
	print $form->selectDate($search_date_start ? $search_date_start : -1, 'search_date_start', 0, 0, 1, '', 1, 0, 0, '', '', '', '', 1, '', $langs->trans('From'));
	print '</div>';
	print '<div class="nowrapfordate">';
	print $form->selectDate($search_date_end ? $search_date_end : -1, 'search_date_end', 0, 0, 1, '', 1, 0, 0, '', '', '', '', 1, '', $langs->trans('to'));
	print '</div>';
	print '</td>';
}
// Date due
if (!empty($arrayfields['f.date_lim_reglement']['checked'])) {
	print '<td class="liste_titre center">';
	print '<div class="">';
	/*
	 print $langs->trans('From').' ';
	 print $form->selectDate($search_datelimit_start ? $search_datelimit_start : -1, 'search_datelimit_start', 0, 0, 1);
	 print '</div>';
	 print '<div class="nowrap">';
	 print $langs->trans('to').' ';*/
	print $form->selectDate($search_datelimit_end ? $search_datelimit_end : -1, 'search_datelimit_end', 0, 0, 1, '', 1, 0, 0, '', '', '', '', 1, '', $langs->trans("Before"));
	//print '<br>';
	print '<div class="nowraponall inline-block valignmiddle"><input type="checkbox" class="valignmiddle" name="search_option" id="search_option" value="late"'.($option == 'late' ? ' checked' : '').'><label for="search_option" class="valignmiddle">'.$langs->trans("Alert").'</label></div>';
	print '</div>';
	print '</td>';
}
// Project
if (!empty($arrayfields['p.ref']['checked'])) {
	print '<td class="liste_titre"><input class="flat maxwidth50" type="text" name="search_project" value="'.dol_escape_htmltag($search_project).'"></td>';
}
// Thirpdarty
if (!empty($arrayfields['s.nom']['checked'])) {
	print '<td class="liste_titre"><input class="flat maxwidth50" type="text" name="search_company" value="'.dol_escape_htmltag($search_company).'"'.($socid > 0 ? " disabled" : "").'></td>';
}
// Alias
if (!empty($arrayfields['s.name_alias']['checked'])) {
	print '<td class="liste_titre"><input class="flat maxwidth50" type="text" name="search_company_alias" value="'.dol_escape_htmltag($search_company_alias).'"></td>';
}
// Town
if (!empty($arrayfields['s.town']['checked'])) {
	print '<td class="liste_titre"><input class="flat maxwidth50" type="text" name="search_town" value="'.dol_escape_htmltag($search_town).'"></td>';
}
// Zip
if (!empty($arrayfields['s.zip']['checked'])) {
	print '<td class="liste_titre"><input class="flat maxwidth50" type="text" name="search_zip" value="'.dol_escape_htmltag($search_zip).'"></td>';
}
// State
if (!empty($arrayfields['state.nom']['checked'])) {
	print '<td class="liste_titre">';
	print '<input class="flat maxwidth50imp" type="text" name="search_state" value="'.dol_escape_htmltag($search_state).'">';
	print '</td>';
}
// Country
if (!empty($arrayfields['country.code_iso']['checked'])) {
	print '<td class="liste_titre center">';
	print $form->select_country($search_country, 'search_country', '', 0, 'minwidth100imp maxwidth100');
	print '</td>';
}
// Company type
if (!empty($arrayfields['typent.code']['checked'])) {
	print '<td class="liste_titre maxwidthonsmartphone center">';
	print $form->selectarray("search_type_thirdparty", $formcompany->typent_array(0), $search_type_thirdparty, 1, 0, 0, '', 0, 0, 0, (!getDolGlobalString('SOCIETE_SORT_ON_TYPEENT') ? 'ASC' : $conf->global->SOCIETE_SORT_ON_TYPEENT), '', 1);
	print '</td>';
}
// Condition of payment
if (!empty($arrayfields['f.fk_cond_reglement']['checked'])) {
	print '<td class="liste_titre left">';
	print $form->getSelectConditionsPaiements($search_paymentcond, 'search_paymentcond', -1, 1, 1, 'maxwidth100');
	print '</td>';
}
// Payment mode
if (!empty($arrayfields['f.fk_mode_reglement']['checked'])) {
	print '<td class="liste_titre">';
	print $form->select_types_paiements($search_paymentmode, 'search_paymentmode', '', 0, 1, 1, 20, 1, 'maxwidth100', 1);
	print '</td>';
}
if (!empty($arrayfields['f.total_ht']['checked'])) {
	// Amount without tax
	print '<td class="liste_titre right">';
	print '<input class="flat" type="text" size="5" name="search_montant_ht" value="'.dol_escape_htmltag($search_montant_ht).'">';
	print '</td>';
}
if (!empty($arrayfields['f.total_vat']['checked'])) {
	// Amount vat
	print '<td class="liste_titre right">';
	print '<input class="flat" type="text" size="5" name="search_montant_vat" value="'.dol_escape_htmltag($search_montant_vat).'">';
	print '</td>';
}
if (!empty($arrayfields['f.total_localtax1']['checked'])) {
	// Amount tax 1
	print '<td class="liste_titre right">';
	print '<input class="flat" type="text" size="5" name="search_montant_localtax1" value="'.dol_escape_htmltag($search_montant_localtax1).'">';
	print '</td>';
}
if (!empty($arrayfields['f.total_localtax2']['checked'])) {
	// Amount tax 2
	print '<td class="liste_titre right">';
	print '<input class="flat" type="text" size="5" name="search_montant_localtax2" value="'.dol_escape_htmltag($search_montant_localtax2).'">';
	print '</td>';
}
if (!empty($arrayfields['f.total_ttc']['checked'])) {
	// Amount inc tac
	print '<td class="liste_titre right">';
	print '<input class="flat" type="text" size="5" name="search_montant_ttc" value="'.dol_escape_htmltag($search_montant_ttc).'">';
	print '</td>';
}
if (!empty($arrayfields['f.nb_docs']['checked'])) {
	// Nb of attached documents
	print '<td class="liste_titre" align="center">';
	print '</td>';
}
if (!empty($arrayfields['u.login']['checked'])) {
	// Author
	print '<td class="liste_titre" align="center">';
	print '<input class="flat" size="4" type="text" name="search_login" value="'.dol_escape_htmltag($search_login).'">';
	print '</td>';
}
if (!empty($arrayfields['dynamount_payed']['checked'])) {
	print '<td class="liste_titre right">';
	print '</td>';
}
if (!empty($arrayfields['rtp']['checked'])) {
	print '<td class="liste_titre">';
	print '</td>';
}
if (!empty($arrayfields['f.multicurrency_code']['checked'])) {
	// Currency
	print '<td class="liste_titre">';
	print $form->selectMultiCurrency($search_multicurrency_code, 'search_multicurrency_code', 1);
	print '</td>';
}
if (!empty($arrayfields['f.multicurrency_tx']['checked'])) {
	// Currency rate
	print '<td class="liste_titre">';
	print '<input class="flat" type="text" size="4" name="search_multicurrency_tx" value="'.dol_escape_htmltag($search_multicurrency_tx).'">';
	print '</td>';
}
if (!empty($arrayfields['f.multicurrency_total_ht']['checked'])) {
	// Amount
	print '<td class="liste_titre right">';
	print '<input class="flat" type="text" size="4" name="search_multicurrency_montant_ht" value="'.dol_escape_htmltag($search_multicurrency_montant_ht).'">';
	print '</td>';
}
if (!empty($arrayfields['f.multicurrency_total_vat']['checked'])) {
	// Amount
	print '<td class="liste_titre right">';
	print '<input class="flat" type="text" size="4" name="search_multicurrency_montant_vat" value="'.dol_escape_htmltag($search_multicurrency_montant_vat).'">';
	print '</td>';
}
if (!empty($arrayfields['f.multicurrency_total_ttc']['checked'])) {
	// Amount
	print '<td class="liste_titre right">';
	print '<input class="flat" type="text" size="4" name="search_multicurrency_montant_ttc" value="'.dol_escape_htmltag($search_multicurrency_montant_ttc).'">';
	print '</td>';
}
if (!empty($arrayfields['multicurrency_dynamount_payed']['checked'])) {
	print '<td class="liste_titre">';
	print '</td>';
}
if (!empty($arrayfields['multicurrency_rtp']['checked'])) {
	print '<td class="liste_titre right">';
	print '</td>';
}
// Extra fields
include DOL_DOCUMENT_ROOT.'/core/tpl/extrafields_list_search_input.tpl.php';

// Fields from hook
$parameters = array('arrayfields'=>$arrayfields);
$reshook = $hookmanager->executeHooks('printFieldListOption', $parameters, $object, $action); // Note that $action and $object may have been modified by hook
print $hookmanager->resPrint;
// Date creation
if (!empty($arrayfields['f.datec']['checked'])) {
	print '<td class="liste_titre">';
	print '</td>';
}
// Date modification
if (!empty($arrayfields['f.tms']['checked'])) {
	print '<td class="liste_titre">';
	print '</td>';
}
// Status
if (!empty($arrayfields['f.fk_statut']['checked'])) {
	print '<td class="liste_titre right parentonrightofpage">';
	$liststatus = array('0'=>$langs->trans("Draft"), '1'=>$langs->trans("Unpaid"), '2'=>$langs->trans("Paid"));
	print $form->selectarray('search_status', $liststatus, $search_status, 1, 0, 0, '', 0, 0, 0, '', 'center search_status width100 onrightofpage', 1);
	print '</td>';
}
// Action column
if (!getDolGlobalString('MAIN_CHECKBOX_LEFT_COLUMN')) {
	print '<td class="liste_titre center maxwidthsearch">';
	$searchpicto = $form->showFilterButtons();
	print $searchpicto;
	print '</td>';
}

print "</tr>\n";

$totalarray = array();
$totalarray['nbfield'] = 0;

// Fields title label
// --------------------------------------------------------------------
print '<tr class="liste_titre">';
// Action column
if (getDolGlobalString('MAIN_CHECKBOX_LEFT_COLUMN')) {
	print getTitleFieldOfList($selectedfields, 0, $_SERVER["PHP_SELF"], '', '', '', '', $sortfield, $sortorder, 'center maxwidthsearch ')."\n";
	$totalarray['nbfield']++;
}
if (!empty($arrayfields['f.ref']['checked'])) {
	print_liste_field_titre($arrayfields['f.ref']['label'], $_SERVER['PHP_SELF'], 'f.ref,f.rowid', '', $param, '', $sortfield, $sortorder);
	$totalarray['nbfield']++;
}
if (!empty($arrayfields['f.ref_supplier']['checked'])) {
	print_liste_field_titre($arrayfields['f.ref_supplier']['label'], $_SERVER["PHP_SELF"], 'f.ref_supplier', '', $param, '', $sortfield, $sortorder);
	$totalarray['nbfield']++;
}
if (!empty($arrayfields['f.type']['checked'])) {
	print_liste_field_titre($arrayfields['f.type']['label'], $_SERVER["PHP_SELF"], 'f.type', '', $param, '', $sortfield, $sortorder);
	$totalarray['nbfield']++;
}
if (!empty($arrayfields['f.subtype']['checked'])) {
	print_liste_field_titre($arrayfields['f.subtype']['label'], $_SERVER["PHP_SELF"], 'f.subtype', '', $param, '', $sortfield, $sortorder);
}
if (!empty($arrayfields['f.label']['checked'])) {
	print_liste_field_titre($arrayfields['f.label']['label'], $_SERVER['PHP_SELF'], "f.libelle,f.rowid", '', $param, '', $sortfield, $sortorder);
	$totalarray['nbfield']++;
}
if (!empty($arrayfields['f.datef']['checked'])) {
	print_liste_field_titre($arrayfields['f.datef']['label'], $_SERVER['PHP_SELF'], 'f.datef,f.rowid', '', $param, '', $sortfield, $sortorder, 'center ');
	$totalarray['nbfield']++;
}
if (!empty($arrayfields['f.date_lim_reglement']['checked'])) {
	print_liste_field_titre($arrayfields['f.date_lim_reglement']['label'], $_SERVER['PHP_SELF'], "f.date_lim_reglement", '', $param, '', $sortfield, $sortorder, 'center ');
	$totalarray['nbfield']++;
}
if (!empty($arrayfields['p.ref']['checked'])) {
	print_liste_field_titre($arrayfields['p.ref']['label'], $_SERVER['PHP_SELF'], "p.ref", '', $param, '', $sortfield, $sortorder);
	$totalarray['nbfield']++;
}
if (!empty($arrayfields['s.nom']['checked'])) {
	print_liste_field_titre($arrayfields['s.nom']['label'], $_SERVER['PHP_SELF'], 's.nom', '', $param, '', $sortfield, $sortorder);
	$totalarray['nbfield']++;
}
if (!empty($arrayfields['s.name_alias']['checked'])) {
	print_liste_field_titre($arrayfields['s.name_alias']['label'], $_SERVER['PHP_SELF'], 's.name_alias', '', $param, '', $sortfield, $sortorder);
	$totalarray['nbfield']++;
}
if (!empty($arrayfields['s.town']['checked'])) {
	print_liste_field_titre($arrayfields['s.town']['label'], $_SERVER["PHP_SELF"], 's.town', '', $param, '', $sortfield, $sortorder);
	$totalarray['nbfield']++;
}
if (!empty($arrayfields['s.zip']['checked'])) {
	print_liste_field_titre($arrayfields['s.zip']['label'], $_SERVER["PHP_SELF"], 's.zip', '', $param, '', $sortfield, $sortorder, 'center ');
	$totalarray['nbfield']++;
}
if (!empty($arrayfields['state.nom']['checked'])) {
	print_liste_field_titre($arrayfields['state.nom']['label'], $_SERVER["PHP_SELF"], "state.name_alias", "", $param, '', $sortfield, $sortorder);
	$totalarray['nbfield']++;
}
if (!empty($arrayfields['state.name_alias']['checked'])) {
	print_liste_field_titre($arrayfields['state.name_alias']['label'], $_SERVER["PHP_SELF"], "state.nom", "", $param, '', $sortfield, $sortorder);
	$totalarray['nbfield']++;
}
if (!empty($arrayfields['country.code_iso']['checked'])) {
	print_liste_field_titre($arrayfields['country.code_iso']['label'], $_SERVER["PHP_SELF"], "country.code_iso", "", $param, '', $sortfield, $sortorder, 'center ');
	$totalarray['nbfield']++;
}
if (!empty($arrayfields['typent.code']['checked'])) {
	print_liste_field_titre($arrayfields['typent.code']['label'], $_SERVER["PHP_SELF"], "typent.code", "", $param, '', $sortfield, $sortorder, 'center ');
	$totalarray['nbfield']++;
}
if (!empty($arrayfields['f.fk_cond_reglement']['checked'])) {
	print_liste_field_titre($arrayfields['f.fk_cond_reglement']['label'], $_SERVER["PHP_SELF"], "f.fk_cond_reglement", "", $param, "", $sortfield, $sortorder);
	$totalarray['nbfield']++;
}
if (!empty($arrayfields['f.fk_mode_reglement']['checked'])) {
	print_liste_field_titre($arrayfields['f.fk_mode_reglement']['label'], $_SERVER["PHP_SELF"], "f.fk_mode_reglement", "", $param, "", $sortfield, $sortorder);
	$totalarray['nbfield']++;
}
if (!empty($arrayfields['f.total_ht']['checked'])) {
	print_liste_field_titre($arrayfields['f.total_ht']['label'], $_SERVER['PHP_SELF'], 'f.total_ht', '', $param, '', $sortfield, $sortorder, 'right ');
	$totalarray['nbfield']++;
}
if (!empty($arrayfields['f.total_vat']['checked'])) {
	print_liste_field_titre($arrayfields['f.total_vat']['label'], $_SERVER['PHP_SELF'], 'f.total_tva', '', $param, '', $sortfield, $sortorder, 'right ');
	$totalarray['nbfield']++;
}
if (!empty($arrayfields['f.total_localtax1']['checked'])) {
	print_liste_field_titre($arrayfields['f.total_localtax1']['label'], $_SERVER['PHP_SELF'], 'f.localtax1', '', $param, '', $sortfield, $sortorder, 'right ');
	$totalarray['nbfield']++;
}
if (!empty($arrayfields['f.total_localtax2']['checked'])) {
	print_liste_field_titre($arrayfields['f.total_localtax2']['label'], $_SERVER['PHP_SELF'], 'f.localtax2', '', $param, '', $sortfield, $sortorder, 'right ');
	$totalarray['nbfield']++;
}
if (!empty($arrayfields['f.total_ttc']['checked'])) {
	print_liste_field_titre($arrayfields['f.total_ttc']['label'], $_SERVER['PHP_SELF'], 'f.total_ttc', '', $param, '', $sortfield, $sortorder, 'right ');
	$totalarray['nbfield']++;
}
if (!empty($arrayfields['f.nb_docs']['checked'])) {
	print_liste_field_titre($arrayfields['f.nb_docs']['label'], $_SERVER['PHP_SELF'], '', '', $param, '', $sortfield, $sortorder, 'right ');
	$totalarray['nbfield']++;
}
if (!empty($arrayfields['u.login']['checked'])) {
	print_liste_field_titre($arrayfields['u.login']['label'], $_SERVER["PHP_SELF"], 'u.login', '', $param, '', $sortfield, $sortorder);
	$totalarray['nbfield']++;
}
if (!empty($arrayfields['dynamount_payed']['checked'])) {
	print_liste_field_titre($arrayfields['dynamount_payed']['label'], $_SERVER['PHP_SELF'], '', '', $param, '', $sortfield, $sortorder, 'right ');
	$totalarray['nbfield']++;
}
if (!empty($arrayfields['rtp']['checked'])) {
	print_liste_field_titre($arrayfields['rtp']['label'], $_SERVER['PHP_SELF'], '', '', $param, '', $sortfield, $sortorder);
	$totalarray['nbfield']++;
}
if (!empty($arrayfields['f.multicurrency_code']['checked'])) {
	print_liste_field_titre($arrayfields['f.multicurrency_code']['label'], $_SERVER['PHP_SELF'], 'f.multicurrency_code', '', $param, '', $sortfield, $sortorder);
	$totalarray['nbfield']++;
}
if (!empty($arrayfields['f.multicurrency_tx']['checked'])) {
	print_liste_field_titre($arrayfields['f.multicurrency_tx']['label'], $_SERVER['PHP_SELF'], 'f.multicurrency_tx', '', $param, '', $sortfield, $sortorder);
	$totalarray['nbfield']++;
}
if (!empty($arrayfields['f.multicurrency_total_ht']['checked'])) {
	print_liste_field_titre($arrayfields['f.multicurrency_total_ht']['label'], $_SERVER['PHP_SELF'], 'f.multicurrency_total_ht', '', $param, '"', $sortfield, $sortorder, 'right ');
	$totalarray['nbfield']++;
}
if (!empty($arrayfields['f.multicurrency_total_vat']['checked'])) {
	print_liste_field_titre($arrayfields['f.multicurrency_total_vat']['label'], $_SERVER['PHP_SELF'], 'f.multicurrency_total_tva', '', $param, '', $sortfield, $sortorder, 'right ');
	$totalarray['nbfield']++;
}
if (!empty($arrayfields['f.multicurrency_total_ttc']['checked'])) {
	print_liste_field_titre($arrayfields['f.multicurrency_total_ttc']['label'], $_SERVER['PHP_SELF'], 'f.multicurrency_total_ttc', '', $param, '', $sortfield, $sortorder, 'right ');
	$totalarray['nbfield']++;
}
if (!empty($arrayfields['multicurrency_dynamount_payed']['checked'])) {
	print_liste_field_titre($arrayfields['multicurrency_dynamount_payed']['label'], $_SERVER['PHP_SELF'], '', '', $param, '', $sortfield, $sortorder, 'right ');
	$totalarray['nbfield']++;
}
if (!empty($arrayfields['multicurrency_rtp']['checked'])) {
	print_liste_field_titre($arrayfields['multicurrency_rtp']['label'], $_SERVER['PHP_SELF'], '', '', $param, '', $sortfield, $sortorder, 'right ');
	$totalarray['nbfield']++;
}
// Extra fields
include DOL_DOCUMENT_ROOT.'/core/tpl/extrafields_list_search_title.tpl.php';
// Hook fields
$parameters = array('arrayfields'=>$arrayfields, 'param'=>$param, 'sortfield'=>$sortfield, 'sortorder'=>$sortorder, 'totalarray'=>&$totalarray);
$reshook = $hookmanager->executeHooks('printFieldListTitle', $parameters, $object, $action); // Note that $action and $object may have been modified by hook
print $hookmanager->resPrint;
if (!empty($arrayfields['f.datec']['checked'])) {
	print_liste_field_titre($arrayfields['f.datec']['label'], $_SERVER["PHP_SELF"], "f.datec", "", $param, '', $sortfield, $sortorder, 'center nowrap ');
	$totalarray['nbfield']++;
}
if (!empty($arrayfields['f.tms']['checked'])) {
	print_liste_field_titre($arrayfields['f.tms']['label'], $_SERVER["PHP_SELF"], "f.tms", "", $param, '', $sortfield, $sortorder, 'center nowrap ');
	$totalarray['nbfield']++;
}
if (!empty($arrayfields['f.fk_statut']['checked'])) {
	print_liste_field_titre($arrayfields['f.fk_statut']['label'], $_SERVER["PHP_SELF"], "fk_statut,paye,type", "", $param, '', $sortfield, $sortorder, 'center ');
	$totalarray['nbfield']++;
}
// Action column
if (!getDolGlobalString('MAIN_CHECKBOX_LEFT_COLUMN')) {
	print getTitleFieldOfList($selectedfields, 0, $_SERVER["PHP_SELF"], '', '', '', '', $sortfield, $sortorder, 'center maxwidthsearch ')."\n";
	$totalarray['nbfield']++;
}
print '</tr>'."\n";

$facturestatic = new FactureFournisseur($db);
$supplierstatic = new Fournisseur($db);
$projectstatic = new Project($db);
$userstatic = new User($db);
$discount = new DiscountAbsolute($db);

// Loop on record
// --------------------------------------------------------------------
$i = 0;
$savnbfield = $totalarray['nbfield'];
$totalarray = array();
$totalarray['nbfield'] = 0;
$totalarray['val'] = array();
$totalarray['val']['f.total_ht']=0;
$totalarray['val']['f.total_vat']=0;
$totalarray['val']['f.total_localtax1']=0;
$totalarray['val']['f.total_localtax1']=0;
$totalarray['val']['f.total_ttc']=0;
$imaxinloop = ($limit ? min($num, $limit) : $num);
while ($i < $imaxinloop) {
	$obj = $db->fetch_object($resql);
	if (empty($obj)) {
		break; // Should not happen
	}

	$datelimit = $db->jdate($obj->datelimite);

	$userstatic->id = $obj->fk_user_author;
	$userstatic->login = $obj->login;
	$userstatic->lastname = $obj->lastname;
	$userstatic->firstname = $obj->firstname;
	$userstatic->email = $obj->user_email;
	$userstatic->statut = $obj->user_statut;
	$userstatic->entity = $obj->entity;
	$userstatic->photo = $obj->photo;
	$userstatic->office_phone = $obj->office_phone;
	$userstatic->office_fax = $obj->office_fax;
	$userstatic->user_mobile = $obj->user_mobile;
	$userstatic->job = $obj->job;
	$userstatic->gender = $obj->gender;
	$facturestatic->id = $obj->facid;
	$facturestatic->ref = $obj->ref;
	$facturestatic->type = $obj->type;
	$facturestatic->subtype = $obj->subtype;
	$facturestatic->total_ht = $obj->total_ht;
	$facturestatic->total_tva = $obj->total_vat;
	$facturestatic->total_ttc = $obj->total_ttc;
	$facturestatic->close_code = $obj->close_code;
	$facturestatic->ref_supplier = $obj->ref_supplier;
	$facturestatic->date_echeance = $db->jdate($obj->datelimite);
	$facturestatic->statut = $obj->fk_statut;
	$facturestatic->status = $obj->fk_statut;
	$facturestatic->note_public = $obj->note_public;
	$facturestatic->note_private = $obj->note_private;
	$facturestatic->multicurrency_code = $obj->multicurrency_code;
	$facturestatic->multicurrency_tx = $obj->multicurrency_tx;
	$facturestatic->multicurrency_total_ht = $obj->multicurrency_total_ht;
	$facturestatic->multicurrency_total_tva = $obj->multicurrency_total_vat;
	$facturestatic->multicurrency_total_ttc = $obj->multicurrency_total_ttc;
	$thirdparty->id = $obj->socid;
	$thirdparty->name = $obj->name;
	$thirdparty->name_alias = $obj->alias;
	$thirdparty->client = $obj->client;
	$thirdparty->fournisseur = $obj->fournisseur;
	$thirdparty->code_client = $obj->code_client;
	$thirdparty->code_compta_client = $obj->code_compta_client;
	$thirdparty->code_fournisseur = $obj->code_fournisseur;
	$thirdparty->code_compta_fournisseur = $obj->code_compta_fournisseur;
	$thirdparty->email = $obj->email;
	$thirdparty->country_code = $obj->country_code;

	$paiement = $facturestatic->getSommePaiement();
	$totalcreditnotes = $facturestatic->getSumCreditNotesUsed();
	$totaldeposits = $facturestatic->getSumDepositsUsed();
	$totalpay = $paiement + $totalcreditnotes + $totaldeposits;
	$remaintopay = $obj->total_ttc - $totalpay;

	$multicurrency_paiement = $facturestatic->getSommePaiement(1);
	$multicurrency_totalcreditnotes = $facturestatic->getSumCreditNotesUsed(1);
	$multicurrency_totaldeposits = $facturestatic->getSumDepositsUsed(1);

	$totalpay = $paiement + $totalcreditnotes + $totaldeposits;
	$remaintopay = price2num($facturestatic->total_ttc - $totalpay);

	$multicurrency_totalpay = $multicurrency_paiement + $multicurrency_totalcreditnotes + $multicurrency_totaldeposits;
	$multicurrency_remaintopay = price2num($facturestatic->multicurrency_total_ttc - $multicurrency_totalpay);

	if ($facturestatic->status == FactureFournisseur::STATUS_CLOSED && $facturestatic->close_code == 'discount_vat') {		// If invoice closed with discount for anticipated payment
		$remaintopay = 0;
		$multicurrency_remaintopay = 0;
	}
	if ($facturestatic->type == FactureFournisseur::TYPE_CREDIT_NOTE && $obj->paye == 1) {		// If credit note closed, we take into account the amount not yet consumed
		$remaincreditnote = $discount->getAvailableDiscounts($thirdparty, '', 'rc.fk_facture_source='.$facturestatic->id);
		$remaintopay = -$remaincreditnote;
		$totalpay = price2num($facturestatic->total_ttc - $remaintopay);
		$multicurrency_remaincreditnote = $discount->getAvailableDiscounts($thirdparty, '', 'rc.fk_facture_source='.$facturestatic->id, 0, 0, 1);
		$multicurrency_remaintopay = -$multicurrency_remaincreditnote;
		$multicurrency_totalpay = price2num($facturestatic->multicurrency_total_ttc - $multicurrency_remaintopay);
	}

	$facturestatic->alreadypaid = ($paiement ? $paiement : 0);

	$facturestatic->paye = $obj->paye;
	$facturestatic->socid = $thirdparty->getNomUrl(1, 'supplier', 3);

	$facturestatic->date = $db->jdate($obj->datef);

	$object = $facturestatic;

	//If invoice has been converted and the conversion has been used, we dont have remain to pay on invoice
	if ($facturestatic->type == FactureFournisseur::TYPE_CREDIT_NOTE) {
		if ($facturestatic->isCreditNoteUsed()) {
			$remaintopay = -$facturestatic->getSumFromThisCreditNotesNotUsed();
		}
	}

	if ($mode == 'kanban') {
		if ($i == 0) {
			print '<tr class="trkanban"><td colspan="'.$savnbfield.'">';
			print '<div class="box-flex-container kanban">';
		}
		// Output Kanban
		if ($massactionbutton || $massaction) { // If we are in select mode (massactionbutton defined) or if we have already selected and sent an action ($massaction) defined
			$selected = 0;
			if (in_array($object->id, $arrayofselected)) {
				$selected = 1;
			}
		}

		$arraydata = array('alreadypaid' => $paiement, 'thirdparty' => $thirdparty->getNomUrl(1, '', 12), 'selected' => in_array($object->id, $arrayofselected));
		print $facturestatic->getKanbanView('', $arraydata);
		if ($i == ($imaxinloop - 1)) {
			print '</div>';
			print '</td></tr>';
		}
	} else {
		// Show line of result
		$j = 0;
		print '<tr data-rowid="'.$object->id.'" class="oddeven">';

		// Action column
		if (getDolGlobalString('MAIN_CHECKBOX_LEFT_COLUMN')) {
			print '<td class="nowrap center">';
			if ($massactionbutton || $massaction) {   // If we are in select mode (massactionbutton defined) or if we have already selected and sent an action ($massaction) defined
				$selected = 0;
				if (in_array($obj->facid, $arrayofselected)) {
					$selected = 1;
				}
				print '<input id="cb'.$obj->facid.'" class="flat checkforselect" type="checkbox" name="toselect[]" value="'.$obj->facid.'"'.($selected ? ' checked="checked"' : '').'>';
			}
			print '</td>';
			if (!$i) {
				$totalarray['nbfield']++;
			}
		}
		if (!empty($arrayfields['f.ref']['checked'])) {
			print '<td class="nowraponall">';

			print '<table class="nobordernopadding"><tr class="nocellnopadd">';
			// Picto + Ref
			print '<td class="nobordernopadding nowraponall">';
			print $facturestatic->getNomUrl(1, '', 0, 0, '', 0, -1, 1);

			$filename = dol_sanitizeFileName($obj->ref);
			$filedir = $conf->fournisseur->facture->dir_output.'/'.get_exdir($obj->facid, 2, 0, 0, $facturestatic, 'invoice_supplier').dol_sanitizeFileName($obj->ref);
			$subdir = get_exdir($obj->facid, 2, 0, 0, $facturestatic, 'invoice_supplier').dol_sanitizeFileName($obj->ref);
			print $formfile->getDocumentsLink('facture_fournisseur', $subdir, $filedir);
			print '</td></tr></table>';

			print "</td>\n";
			if (!$i) {
				$totalarray['nbfield']++;
			}
		}

		// Supplier ref
		if (!empty($arrayfields['f.ref_supplier']['checked'])) {
			print '<td class="nowrap tdoverflowmax150" title="'.dol_escape_htmltag($obj->ref_supplier).'">';
			print $obj->ref_supplier;
			print '</td>';
			if (!$i) {
				$totalarray['nbfield']++;
			}
		}

		// Type
		if (!empty($arrayfields['f.type']['checked'])) {
			print '<td class="nowrap">';
			print $facturestatic->getLibType();
			print "</td>";
			if (!$i) {
				$totalarray['nbfield']++;
			}
		}

		// Invoice Subtype
		if (!empty($arrayfields['f.subtype']['checked'])) {
			$labeltoshow = '';
			if ($facturestatic->subtype > 0) {
				$labeltoshow = $facturestatic->getSubtypeLabel('facture_fourn');
			}
			print '<td class="nowraponall tdoverflowmax300" title="'.$labeltoshow.'">';
			print $labeltoshow;
			print "</td>";
			if (!$i) {
				$totalarray['nbfield']++;
			}
		}

		// Label
		if (!empty($arrayfields['f.label']['checked'])) {
			print '<td class="nowrap">';
			print dol_escape_htmltag($obj->label);
			print '</td>';
			if (!$i) {
				$totalarray['nbfield']++;
			}
		}

		// Date
		if (!empty($arrayfields['f.datef']['checked'])) {
			print '<td class="center nowrap">';
			print dol_print_date($db->jdate($obj->datef), 'day');
			print '</td>';
			if (!$i) {
				$totalarray['nbfield']++;
			}
		}

		// Date limit
		if (!empty($arrayfields['f.date_lim_reglement']['checked'])) {
			print '<td class="center nowraponall">'.dol_print_date($datelimit, 'day');
			if ($facturestatic->hasDelay()) {
				print img_warning($langs->trans('Alert').' - '.$langs->trans('Late'));
			}
			print '</td>';
			if (!$i) {
				$totalarray['nbfield']++;
			}
		}

		// Project
		if (!empty($arrayfields['p.ref']['checked'])) {
			print '<td class="nowrap">';
			if ($obj->project_id > 0) {
				$projectstatic->id = $obj->project_id;
				$projectstatic->ref = $obj->project_ref;
				$projectstatic->title = $obj->project_label;
				print $projectstatic->getNomUrl(1);
			}
			print '</td>';
			if (!$i) {
				$totalarray['nbfield']++;
			}
		}

		// Third party
		if (!empty($arrayfields['s.nom']['checked'])) {
			print '<td class="tdoverflowmax150">';
			print $thirdparty->getNomUrl(1, 'supplier', 0, 0, -1, empty($arrayfields['s.name_alias']['checked']) ? 0 : 1);
			print '</td>';
			if (!$i) {
				$totalarray['nbfield']++;
			}
		}
		// Alias
		if (!empty($arrayfields['s.name_alias']['checked'])) {
			print '<td class="tdoverflowmax150">';
			print dol_escape_htmltag($thirdparty->name_alias);
			print '</td>';
			if (!$i) {
				$totalarray['nbfield']++;
			}
		}
		// Town
		if (!empty($arrayfields['s.town']['checked'])) {
			print '<td class="tdoverflowmax100" title="'.dol_escape_htmltag($obj->town).'">';
			print dol_escape_htmltag($obj->town);
			print '</td>';
			if (!$i) {
				$totalarray['nbfield']++;
			}
		}
		// Zip
		if (!empty($arrayfields['s.zip']['checked'])) {
			print '<td class="tdoverflowmax100" title="'.dol_escape_htmltag($obj->zip).'">';
			print dol_escape_htmltag($obj->zip);
			print '</td>';
			if (!$i) {
				$totalarray['nbfield']++;
			}
		}
		// State
		if (!empty($arrayfields['state.nom']['checked'])) {
			print '<td class="tdoverflowmax100" title="'.dol_escape_htmltag($obj->state_name).'">';
			print dol_escape_htmltag($obj->state_name);
			print "</td>\n";
			if (!$i) {
				$totalarray['nbfield']++;
			}
		}
		// Country
		if (!empty($arrayfields['country.code_iso']['checked'])) {
			print '<td class="center">';
			$tmparray = getCountry($obj->fk_pays, 'all');
			print $tmparray['label'];
			print '</td>';
			if (!$i) {
				$totalarray['nbfield']++;
			}
		}
		// Type ent
		if (!empty($arrayfields['typent.code']['checked'])) {
			print '<td class="center">';
			if (empty($typenArray)) {
				$typenArray = $formcompany->typent_array(1);
			}
			print $typenArray[$obj->typent_code];
			print '</td>';
			if (!$i) {
				$totalarray['nbfield']++;
			}
		}

		// Payment condition
		if (!empty($arrayfields['f.fk_cond_reglement']['checked'])) {
			$s = $form->form_conditions_reglement($_SERVER['PHP_SELF'], $obj->fk_cond_reglement, 'none', 1, '', -1, -1, 1);
			print '<td class="tdoverflowmax100" title="'.dol_escape_htmltag($s).'">';
			print dol_escape_htmltag($s);
			print '</td>';
			if (!$i) {
				$totalarray['nbfield']++;
			}
		}
		// Payment mode
		if (!empty($arrayfields['f.fk_mode_reglement']['checked'])) {
			$s = $form->form_modes_reglement($_SERVER['PHP_SELF'], $obj->fk_mode_reglement, 'none', '', -1, 0, '', 1);
			print '<td class="tdoverflowmax100" title="'.dol_escape_htmltag($s).'">';
			print dol_escape_htmltag($s);
			print '</td>';
			if (!$i) {
				$totalarray['nbfield']++;
			}
		}

		// Amount HT
		if (!empty($arrayfields['f.total_ht']['checked'])) {
			print '<td class="right nowrap"><span class="amount">'.price($obj->total_ht)."</span></td>\n";
			if (!$i) {
				$totalarray['nbfield']++;
				$totalarray['pos'][$totalarray['nbfield']] = 'f.total_ht';
			}
			$totalarray['val']['f.total_ht'] += $obj->total_ht;
		}
		// Amount VAT
		if (!empty($arrayfields['f.total_vat']['checked'])) {
			print '<td class="right nowrap"><span class="amount">'.price($obj->total_vat)."</span></td>\n";
			if (!$i) {
				$totalarray['nbfield']++;
				$totalarray['pos'][$totalarray['nbfield']] = 'f.total_vat';
			}
			$totalarray['val']['f.total_vat'] += $obj->total_vat;
		}
		// Amount LocalTax1
		if (!empty($arrayfields['f.total_localtax1']['checked'])) {
			print '<td class="right nowrap"><span class="amount">'.price($obj->total_localtax1)."</span></td>\n";
			if (!$i) {
				$totalarray['nbfield']++;
				$totalarray['pos'][$totalarray['nbfield']] = 'f.total_localtax1';
			}
			$totalarray['val']['f.total_localtax1'] += $obj->total_localtax1;
		}
		// Amount LocalTax2
		if (!empty($arrayfields['f.total_localtax2']['checked'])) {
			print '<td class="right nowrap"><span class="amount">'.price($obj->total_localtax2)."</span></td>\n";
			if (!$i) {
				$totalarray['nbfield']++;
				$totalarray['pos'][$totalarray['nbfield']] = 'f.total_localtax2';
			}
			$totalarray['val']['f.total_localtax2'] += $obj->total_localtax2;
		}
		// Amount TTC
		if (!empty($arrayfields['f.total_ttc']['checked'])) {
			print '<td class="right nowrap"><span class="amount">'.price($obj->total_ttc)."</span></td>\n";
			if (!$i) {
				$totalarray['nbfield']++;
				$totalarray['pos'][$totalarray['nbfield']] = 'f.total_ttc';
			}
			$totalarray['val']['f.total_ttc'] += $obj->total_ttc;
		}

		// Number of attached documents
		if (!empty($arrayfields['f.nb_docs']['checked'])) {
			require_once DOL_DOCUMENT_ROOT.'/core/lib/files.lib.php';
			require_once DOL_DOCUMENT_ROOT.'/core/class/link.class.php';
			$upload_dir = $conf->fournisseur->facture->dir_output.'/'.get_exdir($facturestatic->id, 2, 0, 0, $facturestatic, 'invoice_supplier').$facturestatic->ref;
			$nbFiles = count(dol_dir_list($upload_dir, 'files', 0, '', '(\.meta|_preview.*\.png)$'));
			$nbLinks = Link::count($db, $facturestatic->element, $facturestatic->id);
			$nbTotal = $nbFiles + $nbLinks;
			echo '<td class="center">'.(empty($nbTotal) ? '' : $nbTotal).'</td>';
			if (!$i) {
				$totalarray['nbfield']++;
			}
		}

		// Author
		if (!empty($arrayfields['u.login']['checked'])) {
			print '<td class="tdoverflowmax125">';
			if ($userstatic->id) {
				print $userstatic->getNomUrl(-1);
			} else {
				print '&nbsp;';
			}
			print "</td>\n";
			if (!$i) {
				$totalarray['nbfield']++;
			}
		}

		if (!empty($arrayfields['dynamount_payed']['checked'])) {
			print '<td class="right nowrap"><span class="amount">'.(!empty($totalpay) ? price($totalpay, 0, $langs) : '').'</span></td>'; // TODO Use a denormalized field
			if (!$i) {
				$totalarray['nbfield']++;
				$totalarray['pos'][$totalarray['nbfield']] = 'totalam';
			}
			$totalarray['val']['totalam'] += $totalpay;
		}

		if (!empty($arrayfields['rtp']['checked'])) {
			print '<td class="right nowrap">'.(!empty($remaintopay) ? price($remaintopay, 0, $langs) : '&nbsp;').'</td>'; // TODO Use a denormalized field
			if (!$i) {
				$totalarray['nbfield']++;
				$totalarray['pos'][$totalarray['nbfield']] = 'rtp';
			}
			$totalarray['val']['rtp'] += $remaintopay;
		}

		// Currency
		if (!empty($arrayfields['f.multicurrency_code']['checked'])) {
			print '<td class="nowrap">'.$obj->multicurrency_code.' - '.$langs->trans('Currency'.$obj->multicurrency_code)."</td>\n";
			if (!$i) {
				$totalarray['nbfield']++;
			}
		}

		// Currency rate
		if (!empty($arrayfields['f.multicurrency_tx']['checked'])) {
			print '<td class="nowrap">';
			$form->form_multicurrency_rate($_SERVER['PHP_SELF'].'?id='.$obj->rowid, $obj->multicurrency_tx, 'none', $obj->multicurrency_code);
			print "</td>\n";
			if (!$i) {
				$totalarray['nbfield']++;
			}
		}
		// Amount HT
		if (!empty($arrayfields['f.multicurrency_total_ht']['checked'])) {
			print '<td class="right nowrap"><span class="amount">'.price($obj->multicurrency_total_ht)."</span></td>\n";
			if (!$i) {
				$totalarray['nbfield']++;
			}
		}
		// Amount VAT
		if (!empty($arrayfields['f.multicurrency_total_vat']['checked'])) {
			print '<td class="right nowrap"><span class="amount">'.price($obj->multicurrency_total_vat)."</span></td>\n";
			if (!$i) {
				$totalarray['nbfield']++;
			}
		}
		// Amount TTC
		if (!empty($arrayfields['f.multicurrency_total_ttc']['checked'])) {
			print '<td class="right nowrap"><span class="amount">'.price($obj->multicurrency_total_ttc)."</span></td>\n";
			if (!$i) {
				$totalarray['nbfield']++;
			}
		}
		if (!empty($arrayfields['multicurrency_dynamount_payed']['checked'])) {
			print '<td class="right nowrap"><span class="amount">'.(!empty($multicurrency_totalpay) ? price($multicurrency_totalpay, 0, $langs) : '').'</span></td>'; // TODO Use a denormalized field
			if (!$i) {
				$totalarray['nbfield']++;
			}
		}

		// Pending amount
		if (!empty($arrayfields['multicurrency_rtp']['checked'])) {
			print '<td class="right nowrap"><span class="amount">';
			print(!empty($multicurrency_remaintopay) ? price($multicurrency_remaintopay, 0, $langs) : '');
			print '</span></td>'; // TODO Use a denormalized field
			if (!$i) {
				$totalarray['nbfield']++;
			}
		}


		// Extra fields
		include DOL_DOCUMENT_ROOT.'/core/tpl/extrafields_list_print_fields.tpl.php';
		// Fields from hook
		$parameters = array('arrayfields'=>$arrayfields, 'object'=>$object, 'obj'=>$obj, 'i'=>$i, 'totalarray'=>&$totalarray);
		$reshook = $hookmanager->executeHooks('printFieldListValue', $parameters, $object, $action); // Note that $action and $object may have been modified by hook
		print $hookmanager->resPrint;

		// Date creation
		if (!empty($arrayfields['f.datec']['checked'])) {
			print '<td class="center nowraponll">';
			print dol_print_date($db->jdate($obj->date_creation), 'dayhour', 'tzuser');
			print '</td>';
			if (!$i) {
				$totalarray['nbfield']++;
			}
		}
		// Date modification
		if (!empty($arrayfields['f.tms']['checked'])) {
			print '<td class="center nowraponall">';
			print dol_print_date($db->jdate($obj->date_update), 'dayhour', 'tzuser');
			print '</td>';
			if (!$i) {
				$totalarray['nbfield']++;
			}
		}
		// Status
		if (!empty($arrayfields['f.fk_statut']['checked'])) {
			print '<td class="center nowrap">';
			print $facturestatic->getLibStatut(5, $paiement);
			print "</td>";
			if (!$i) {
				$totalarray['nbfield']++;
			}
		}

		// Action column
		if (!getDolGlobalString('MAIN_CHECKBOX_LEFT_COLUMN')) {
			print '<td class="nowrap center">';
			if ($massactionbutton || $massaction) {   // If we are in select mode (massactionbutton defined) or if we have already selected and sent an action ($massaction) defined
				$selected = 0;
				if (in_array($obj->facid, $arrayofselected)) {
					$selected = 1;
				}
				print '<input id="cb'.$obj->facid.'" class="flat checkforselect" type="checkbox" name="toselect[]" value="'.$obj->facid.'"'.($selected ? ' checked="checked"' : '').'>';
			}
			print '</td>';
			if (!$i) {
				$totalarray['nbfield']++;
			}
		}

		print '</tr>'."\n";
	}

	$i++;
}

// Show total line
include DOL_DOCUMENT_ROOT.'/core/tpl/list_print_total.tpl.php';

// If no record found
if ($num == 0) {
	$colspan = 1;
	foreach ($arrayfields as $key => $val) {
		if (!empty($val['checked'])) {
			$colspan++;
		}
	}
	print '<tr><td colspan="'.$colspan.'"><span class="opacitymedium">'.$langs->trans("NoRecordFound").'</span></td></tr>';
}

$db->free($resql);

$parameters = array('arrayfields' => $arrayfields, 'sql' => $sql);
$reshook = $hookmanager->executeHooks('printFieldListFooter', $parameters, $object, $action); // Note that $action and $object may have been modified by hook
print $hookmanager->resPrint;

print '</table>'."\n";
print '</div>'."\n";

print '</form>'."\n";

<<<<<<< HEAD
if (in_array('builddoc', $arrayofmassactions) && ($nbtotalofrecords === '' || $nbtotalofrecords)) {
=======
if (in_array('builddoc', array_keys($arrayofmassactions)) && ($nbtotalofrecords === '' || $nbtotalofrecords)) {
>>>>>>> 603ec5e6
	$hidegeneratedfilelistifempty = 1;
	if ($massaction == 'builddoc' || $action == 'remove_file' || $show_files) {
		$hidegeneratedfilelistifempty = 0;
	}

	require_once DOL_DOCUMENT_ROOT.'/core/class/html.formfile.class.php';
	$formfile = new FormFile($db);

	// Show list of available documents
	$urlsource = $_SERVER['PHP_SELF'].'?sortfield='.$sortfield.'&sortorder='.$sortorder;
	$urlsource .= str_replace('&amp;', '&', $param);

	$filedir = $diroutputmassaction;
	$genallowed = $permissiontoread;
	$delallowed = $permissiontoadd;
	$title = '';

	print $formfile->showdocuments('massfilesarea_supplier_invoice', '', $filedir, $urlsource, 0, $delallowed, '', 1, 1, 0, 48, 1, $param, $title, '', '', '', null, $hidegeneratedfilelistifempty);
}

// End of page
llxFooter();
$db->close();<|MERGE_RESOLUTION|>--- conflicted
+++ resolved
@@ -2026,11 +2026,7 @@
 
 print '</form>'."\n";
 
-<<<<<<< HEAD
-if (in_array('builddoc', $arrayofmassactions) && ($nbtotalofrecords === '' || $nbtotalofrecords)) {
-=======
 if (in_array('builddoc', array_keys($arrayofmassactions)) && ($nbtotalofrecords === '' || $nbtotalofrecords)) {
->>>>>>> 603ec5e6
 	$hidegeneratedfilelistifempty = 1;
 	if ($massaction == 'builddoc' || $action == 'remove_file' || $show_files) {
 		$hidegeneratedfilelistifempty = 0;
