<?php
/* Copyright (C) 2002-2006	Rodolphe Quiedeville	<rodolphe@quiedeville.org>
 * Copyright (C) 2004-2019	Laurent Destailleur		<eldy@users.sourceforge.net>
 * Copyright (C) 2005-2013	Regis Houssin			<regis.houssin@inodbox.com>
 * Copyright (C) 2013-2019	Philippe Grand			<philippe.grand@atoo-net.com>
 * Copyright (C) 2013		Florian Henry			<florian.henry@open-concept.pro>
 * Copyright (C) 2013		Cédric Salvador			<csalvador@gpcsolutions.fr>
 * Copyright (C) 2015		Marcos García			<marcosgdf@gmail.com>
 * Copyright (C) 2015-2007	Juanjo Menent			<jmenent@2byte.es>
 * Copyright (C) 2015		Abbes Bahfir			<bafbes@gmail.com>
 * Copyright (C) 2015-2016	Ferran Marcet			<fmarcet@2byte.es>
 * Copyright (C) 2017		Josep Lluís Amador		<joseplluis@lliuretic.cat>
 * Copyright (C) 2018-2022	Charlene Benke			<charlene@patas-monkey.com>
 * Copyright (C) 2018-2020	Frédéric France			<frederic.france@netlogic.fr>
 * Copyright (C) 2019-2021	Alexandre Spangaro		<aspangaro@open-dsi.fr>
 *
 * This program is free software; you can redistribute it and/or modify
 * it under the terms of the GNU General Public License as published by
 * the Free Software Foundation; either version 3 of the License, or
 * (at your option) any later version.
 *
 * This program is distributed in the hope that it will be useful,
 * but WITHOUT ANY WARRANTY; without even the implied warranty of
 * MERCHANTABILITY or FITNESS FOR A PARTICULAR PURPOSE.  See the
 * GNU General Public License for more details.
 *
 * You should have received a copy of the GNU General Public License
 * along with this program. If not, see <https://www.gnu.org/licenses/>.
 */

/**
 *       \file       htdocs/fourn/facture/list.php
 *       \ingroup    fournisseur,facture
 *       \brief      List of suppliers invoices
 */

// Load Dolibarr environment
require '../../main.inc.php';
require_once DOL_DOCUMENT_ROOT.'/core/class/html.formfile.class.php';
require_once DOL_DOCUMENT_ROOT.'/core/class/html.formother.class.php';
require_once DOL_DOCUMENT_ROOT.'/core/class/html.formcompany.class.php';
require_once DOL_DOCUMENT_ROOT.'/compta/bank/class/account.class.php';
require_once DOL_DOCUMENT_ROOT.'/fourn/class/fournisseur.facture.class.php';
require_once DOL_DOCUMENT_ROOT.'/fourn/class/fournisseur.class.php';
require_once DOL_DOCUMENT_ROOT.'/core/lib/date.lib.php';
require_once DOL_DOCUMENT_ROOT.'/core/lib/company.lib.php';
require_once DOL_DOCUMENT_ROOT.'/projet/class/project.class.php';

// Load translation files required by the page
$langs->loadLangs(array('products', 'bills', 'companies', 'projects'));

$action = GETPOST('action', 'aZ09');
$massaction = GETPOST('massaction', 'alpha');
$show_files = GETPOST('show_files', 'int');
$confirm = GETPOST('confirm', 'alpha');
$toselect = GETPOST('toselect', 'array');
$optioncss = GETPOST('optioncss', 'alpha');
$contextpage = GETPOST('contextpage', 'aZ') ?GETPOST('contextpage', 'aZ') : 'supplierinvoicelist';

$socid = GETPOST('socid', 'int');

// Security check
if ($user->socid > 0) {
	$action = '';
	$_GET["action"] = '';
	$socid = $user->socid;
}

$mode = GETPOST("mode", 'aZ09');

$search_all = trim((GETPOST('search_all', 'alphanohtml') != '') ?GETPOST('search_all', 'alphanohtml') : GETPOST('sall', 'alphanohtml'));
$search_label = GETPOST("search_label", "alpha");
$search_amount_no_tax = GETPOST("search_amount_no_tax", "alpha");
$search_amount_all_tax = GETPOST("search_amount_all_tax", "alpha");
$search_ref = GETPOST('sf_ref') ?GETPOST('sf_ref', 'alpha') : GETPOST('search_ref', 'alpha');
$search_refsupplier = GETPOST('search_refsupplier', 'alpha');
$search_type = GETPOST('search_type', 'int');
$search_project = GETPOST('search_project', 'alpha');
$search_company = GETPOST('search_company', 'alpha');
$search_company_alias = GETPOST('search_company_alias', 'alpha');
$search_montant_ht = GETPOST('search_montant_ht', 'alpha');
$search_montant_vat = GETPOST('search_montant_vat', 'alpha');
$search_montant_localtax1 = GETPOST('search_montant_localtax1', 'alpha');
$search_montant_localtax2 = GETPOST('search_montant_localtax2', 'alpha');
$search_montant_ttc = GETPOST('search_montant_ttc', 'alpha');
$search_login = GETPOST('search_login', 'alpha');
$search_multicurrency_code = GETPOST('search_multicurrency_code', 'alpha');
$search_multicurrency_tx = GETPOST('search_multicurrency_tx', 'alpha');
$search_multicurrency_montant_ht = GETPOST('search_multicurrency_montant_ht', 'alpha');
$search_multicurrency_montant_vat = GETPOST('search_multicurrency_montant_vat', 'alpha');
$search_multicurrency_montant_ttc = GETPOST('search_multicurrency_montant_ttc', 'alpha');
$search_status = GETPOST('search_status', 'int');
$search_paymentmode = GETPOST('search_paymentmode', 'int');
$search_paymentcond = GETPOST('search_paymentcond', 'int');
$search_town = GETPOST('search_town', 'alpha');
$search_zip = GETPOST('search_zip', 'alpha');
$search_state = GETPOST("search_state");
$search_country = GETPOST("search_country", 'int');
$search_type_thirdparty = GETPOST("search_type_thirdparty", 'int');
$search_user = GETPOST('search_user', 'int');
$search_sale = GETPOST('search_sale', 'int');
$search_date_start = GETPOSTDATE('search_date_start', '', 'tzserver');
$search_date_end = GETPOSTDATE('search_date_end', '23:59:59', 'tzserver');
$search_datelimit_startday = GETPOST('search_datelimit_startday', 'int');
$search_datelimit_startmonth = GETPOST('search_datelimit_startmonth', 'int');
$search_datelimit_startyear = GETPOST('search_datelimit_startyear', 'int');
$search_datelimit_endday = GETPOST('search_datelimit_endday', 'int');
$search_datelimit_endmonth = GETPOST('search_datelimit_endmonth', 'int');
$search_datelimit_endyear = GETPOST('search_datelimit_endyear', 'int');
$search_datelimit_start = dol_mktime(0, 0, 0, $search_datelimit_startmonth, $search_datelimit_startday, $search_datelimit_startyear);
$search_datelimit_end = dol_mktime(23, 59, 59, $search_datelimit_endmonth, $search_datelimit_endday, $search_datelimit_endyear);
$search_btn = GETPOST('button_search', 'alpha');
$search_remove_btn = GETPOST('button_removefilter', 'alpha');
$search_categ_sup = trim(GETPOST("search_categ_sup", 'int'));
$search_product_category = GETPOST('search_product_category', 'int');

$option = GETPOST('search_option');
if ($option == 'late') {
	$search_status = '1';
}
$filter = GETPOST('filtre', 'alpha');

$limit = GETPOST('limit', 'int') ?GETPOST('limit', 'int') : $conf->liste_limit;
$sortfield = GETPOST('sortfield', 'aZ09comma');
$sortorder = GETPOST('sortorder', 'aZ09comma');
$page = GETPOSTISSET('pageplusone') ? (GETPOST('pageplusone') - 1) : GETPOST("page", 'int');
if ($page == -1 || $page == null || !empty($search_btn) || !empty($search_remove_btn) || (empty($toselect) && $massaction === '0')) {
	$page = 0;
}
$offset = $limit * $page;
$pageprev = $page - 1;
$pagenext = $page + 1;
if (!$sortorder) {
	$sortorder = "DESC";
}
if (!$sortfield) {
	$sortfield = "f.datef,f.rowid";
}

$diroutputmassaction = $conf->fournisseur->facture->dir_output.'/temp/massgeneration/'.$user->id;

$now = dol_now();

// Initialize technical object to manage hooks of page. Note that conf->hooks_modules contains array of hook context
$object = new FactureFournisseur($db);
$hookmanager->initHooks(array('supplierinvoicelist'));
$extrafields = new ExtraFields($db);

// fetch optionals attributes and labels
$extrafields->fetch_name_optionals_label($object->table_element);

$search_array_options = $extrafields->getOptionalsFromPost($object->table_element, '', 'search_');

// List of fields to search into when doing a "search in all"
$fieldstosearchall = array(
	'f.ref'=>'Ref',
	'f.ref_supplier'=>'RefSupplier',
	'f.note_public'=>'NotePublic',
	's.nom'=>"ThirdParty",
	'pd.description'=>'Description',
);
if (empty($user->socid)) {
	$fieldstosearchall["f.note_private"] = "NotePrivate";
}

$checkedtypetiers = 0;
$arrayfields = array(
	'f.ref'=>array('label'=>"Ref", 'checked'=>1),
	'f.ref_supplier'=>array('label'=>"RefSupplier", 'checked'=>1),
	'f.type'=>array('label'=>"Type", 'checked'=>0),
	'f.label'=>array('label'=>"Label", 'checked'=>0),
	'f.datef'=>array('label'=>"DateInvoice", 'checked'=>1),
	'f.date_lim_reglement'=>array('label'=>"DateDue", 'checked'=>1),
	'p.ref'=>array('label'=>"ProjectRef", 'checked'=>0),
	's.nom'=>array('label'=>"ThirdParty", 'checked'=>1),
	's.name_alias'=>array('label'=>"AliasNameShort", 'checked'=>0),
	's.town'=>array('label'=>"Town", 'checked'=>-1),
	's.zip'=>array('label'=>"Zip", 'checked'=>1),
	'state.nom'=>array('label'=>"StateShort", 'checked'=>0),
	'country.code_iso'=>array('label'=>"Country", 'checked'=>0),
	'typent.code'=>array('label'=>"ThirdPartyType", 'checked'=>$checkedtypetiers),
	'f.fk_cond_reglement'=>array('label'=>"PaymentTerm", 'checked'=>1, 'position'=>50),
	'f.fk_mode_reglement'=>array('label'=>"PaymentMode", 'checked'=>1, 'position'=>52),
	'f.total_ht'=>array('label'=>"AmountHT", 'checked'=>1, 'position'=>105),
	'f.total_vat'=>array('label'=>"AmountVAT", 'checked'=>0, 'position'=>110),
	'f.total_localtax1'=>array('label'=>$langs->transcountry("AmountLT1", $mysoc->country_code), 'checked'=>0, 'enabled'=>$mysoc->localtax1_assuj == "1", 'position'=>95),
	'f.total_localtax2'=>array('label'=>$langs->transcountry("AmountLT2", $mysoc->country_code), 'checked'=>0, 'enabled'=>$mysoc->localtax2_assuj == "1", 'position'=>100),
	'f.total_ttc'=>array('label'=>"AmountTTC", 'checked'=>0, 'position'=>115),
	'dynamount_payed'=>array('label'=>"Paid", 'checked'=>0, 'position'=>116),
	'rtp'=>array('label'=>"Rest", 'checked'=>0, 'position'=>117),
	'f.multicurrency_code'=>array('label'=>'Currency', 'checked'=>0, 'enabled'=>(!isModEnabled("multicurrency") ? 0 : 1)),
	'f.multicurrency_tx'=>array('label'=>'CurrencyRate', 'checked'=>0, 'enabled'=>(!isModEnabled("multicurrency") ? 0 : 1)),
	'f.multicurrency_total_ht'=>array('label'=>'MulticurrencyAmountHT', 'checked'=>0, 'enabled'=>(!isModEnabled("multicurrency") ? 0 : 1)),
	'f.multicurrency_total_vat'=>array('label'=>'MulticurrencyAmountVAT', 'checked'=>0, 'enabled'=>(!isModEnabled("multicurrency") ? 0 : 1)),
	'f.multicurrency_total_ttc'=>array('label'=>'MulticurrencyAmountTTC', 'checked'=>0, 'enabled'=>(!isModEnabled("multicurrency") ? 0 : 1)),
	'multicurrency_dynamount_payed'=>array('label'=>'MulticurrencyAlreadyPaid', 'checked'=>0, 'enabled'=>(!isModEnabled("multicurrency") ? 0 : 1)),
	'multicurrency_rtp'=>array('label'=>'MulticurrencyRemainderToPay', 'checked'=>0, 'enabled'=>(!isModEnabled("multicurrency") ? 0 : 1)), // Not enabled by default because slow
	'u.login'=>array('label'=>"Author", 'checked'=>1, 'position'=>500),
	'f.datec'=>array('label'=>"DateCreation", 'checked'=>0, 'position'=>501),
	'f.tms'=>array('label'=>"DateModificationShort", 'checked'=>0, 'position'=>502),
	'f.fk_statut'=>array('label'=>"Status", 'checked'=>1, 'position'=>1000),
);
// Extra fields
include DOL_DOCUMENT_ROOT.'/core/tpl/extrafields_list_array_fields.tpl.php';

$object->fields = dol_sort_array($object->fields, 'position');
$arrayfields = dol_sort_array($arrayfields, 'position');

if ((!isModEnabled('fournisseur') && empty($conf->global->MAIN_USE_NEW_SUPPLIERMOD))
	|| (!isModEnabled('supplier_invoice') && !empty($conf->global->MAIN_USE_NEW_SUPPLIERMOD))) {
	accessforbidden();
}
if ((empty($user->rights->fournisseur->facture->lire) && empty($conf->global->MAIN_USE_NEW_SUPPLIERMOD))
	|| (empty($user->rights->supplier_invoice->lire) && !empty($conf->global->MAIN_USE_NEW_SUPPLIERMOD))) {
	accessforbidden();
}



/*
 * Actions
 */

if (GETPOST('cancel', 'alpha')) {
	$action = 'list'; $massaction = '';
}
if (!GETPOST('confirmmassaction', 'alpha') && $massaction != 'presend' && $massaction != 'confirm_presend') {
	$massaction = '';
}

$parameters = array('socid'=>$socid);
$reshook = $hookmanager->executeHooks('doActions', $parameters, $object, $action); // Note that $action and $object may have been modified by some hooks
if ($reshook < 0) {
	setEventMessages($hookmanager->error, $hookmanager->errors, 'errors');
}

if (empty($reshook)) {
	include DOL_DOCUMENT_ROOT.'/core/actions_changeselectedfields.inc.php';

	if (GETPOST('button_removefilter_x', 'alpha') || GETPOST('button_removefilter', 'alpha') || GETPOST('button_removefilter.x', 'alpha')) {		// All tests must be present to be compatible with all browsers
		$search_all = "";
		$search_user = '';
		$search_sale = '';
		$search_product_category = '';
		$search_ref = "";
		$search_refsupplier = "";
		$search_type = "";
		$search_label = "";
		$search_project = '';
		$search_company = "";
		$search_company_alias = "";
		$search_amount_no_tax = "";
		$search_amount_all_tax = "";
		$search_montant_ht = '';
		$search_montant_vat = '';
		$search_montant_localtax1 = '';
		$search_montant_localtax2 = '';
		$search_montant_ttc = '';
		$search_login = '';
		$search_multicurrency_code = '';
		$search_multicurrency_tx = '';
		$search_multicurrency_montant_ht = '';
		$search_multicurrency_montant_vat = '';
		$search_multicurrency_montant_ttc = '';
		$search_status = '';
		$search_paymentmode = '';
		$search_paymentcond = '';
		$search_town = '';
		$search_zip = "";
		$search_state = "";
		$search_type = '';
		$search_country = '';
		$search_type_thirdparty = '';
		$search_date_start = '';
		$search_date_end = '';
		$search_datelimit_startday = '';
		$search_datelimit_startmonth = '';
		$search_datelimit_startyear = '';
		$search_datelimit_endday = '';
		$search_datelimit_endmonth = '';
		$search_datelimit_endyear = '';
		$search_datelimit_start = '';
		$search_datelimit_end = '';
		$toselect = array();
		$search_array_options = array();
		$search_categ_sup = 0;
		$filter = '';
		$option = '';
		$socid = "";
	}

	// Mass actions
	$objectclass = 'FactureFournisseur';
	$objectlabel = 'SupplierInvoices';
	$permissiontoread = ($user->rights->fournisseur->facture->lire || $user->rights->supplier_invoice->lire);
	$permissiontoadd = ($user->rights->fournisseur->facture->creer || $user->rights->supplier_invoice->creer);
	$permissiontodelete = ($user->rights->fournisseur->facture->supprimer || $user->rights->supplier_invoice->supprimer);
	$uploaddir = $conf->fournisseur->facture->dir_output;
	include DOL_DOCUMENT_ROOT.'/core/actions_massactions.inc.php';

	if ($massaction == 'banktransfertrequest') {
		$langs->load("withdrawals");

		if (!$user->rights->paymentbybanktransfer->create) {
			$error++;
			setEventMessages($langs->trans("NotEnoughPermissions"), null, 'errors');
		} else {
			//Checking error
			$error = 0;

			$arrayofselected = is_array($toselect) ? $toselect : array();
			$listofbills = array();
			foreach ($arrayofselected as $toselectid) {
				$objecttmp = new FactureFournisseur($db);
				$result = $objecttmp->fetch($toselectid);
				if ($result > 0) {
					$totalpaid = $objecttmp->getSommePaiement();
					$totalcreditnotes = $objecttmp->getSumCreditNotesUsed();
					$totaldeposits = $objecttmp->getSumDepositsUsed();
					$objecttmp->resteapayer = price2num($objecttmp->total_ttc - $totalpaid - $totalcreditnotes - $totaldeposits, 'MT');
					if ($objecttmp->statut == FactureFournisseur::STATUS_DRAFT) {
						$error++;
						setEventMessages($objecttmp->ref.' '.$langs->trans("Draft"), $objecttmp->errors, 'errors');
					} elseif ($objecttmp->paye || $objecttmp->resteapayer == 0) {
						$error++;
						setEventMessages($objecttmp->ref.' '.$langs->trans("AlreadyPaid"), $objecttmp->errors, 'errors');
					} elseif ($objecttmp->resteapayer < 0) {
						$error++;
						setEventMessages($objecttmp->ref.' '.$langs->trans("AmountMustBePositive"), $objecttmp->errors, 'errors');
					}

					$rsql = "SELECT pfd.rowid, pfd.traite, pfd.date_demande as date_demande";
					$rsql .= " , pfd.date_traite as date_traite";
					$rsql .= " , pfd.amount";
					$rsql .= " , u.rowid as user_id, u.lastname, u.firstname, u.login";
					$rsql .= " FROM ".MAIN_DB_PREFIX."prelevement_demande as pfd";
					$rsql .= " , ".MAIN_DB_PREFIX."user as u";
					$rsql .= " WHERE fk_facture_fourn = ".((int) $objecttmp->id);
					$rsql .= " AND pfd.fk_user_demande = u.rowid";
					$rsql .= " AND pfd.traite = 0";
					$rsql .= " ORDER BY pfd.date_demande DESC";

					$result_sql = $db->query($rsql);
					if ($result_sql) {
						$numprlv = $db->num_rows($result_sql);
					}

					if ($numprlv > 0) {
						$error++;
						setEventMessages($objecttmp->ref.' '.$langs->trans("RequestAlreadyDone"), $objecttmp->errors, 'warnings');
					} elseif (!empty($objecttmp->mode_reglement_code) && $objecttmp->mode_reglement_code != 'VIR') {
						$error++;
						setEventMessages($objecttmp->ref.' '.$langs->trans("BadPaymentMethod"), $objecttmp->errors, 'errors');
					} else {
						$listofbills[] = $objecttmp; // $listofbills will only contains invoices with good payment method and no request already done
					}
				}
			}

			// Massive withdraw request for request with no errors
			if (!empty($listofbills)) {
				$nbwithdrawrequestok = 0;
				foreach ($listofbills as $aBill) {
					$db->begin();
					$result = $aBill->demande_prelevement($user, $aBill->resteapayer, 'bank-transfer', 'supplier_invoice');
					if ($result > 0) {
						$db->commit();
						$nbwithdrawrequestok++;
					} else {
						$db->rollback();
						setEventMessages($aBill->error, $aBill->errors, 'errors');
					}
				}
				if ($nbwithdrawrequestok > 0) {
					setEventMessages($langs->trans("WithdrawRequestsDone", $nbwithdrawrequestok), null, 'mesgs');
				}
			}
		}
	}
}


/*
 * View
 */

$form = new Form($db);
$formother = new FormOther($db);
$formfile = new FormFile($db);
$bankaccountstatic = new Account($db);
$facturestatic = new FactureFournisseur($db);
$formcompany = new FormCompany($db);
$thirdparty = new Societe($db);

$varpage = empty($contextpage) ? $_SERVER["PHP_SELF"] : $contextpage;
$selectedfields = $form->multiSelectArrayWithCheckbox('selectedfields', $arrayfields, $varpage); // This also change content of $arrayfields

$sql = "SELECT";
if ($search_all) {
	$sql = 'SELECT DISTINCT';
}
$sql .= " f.rowid as facid, f.ref, f.ref_supplier, f.type, f.datef, f.date_lim_reglement as datelimite, f.fk_mode_reglement, f.fk_cond_reglement,";
$sql .= " f.total_ht, f.total_ttc, f.total_tva as total_vat, f.paye as paye, f.fk_statut as fk_statut, f.libelle as label, f.datec as date_creation, f.tms as date_update,";
$sql .= " f.localtax1 as total_localtax1, f.localtax2 as total_localtax2,";
$sql .= ' f.fk_multicurrency, f.multicurrency_code, f.multicurrency_tx, f.multicurrency_total_ht, f.multicurrency_total_tva as multicurrency_total_vat, f.multicurrency_total_ttc,';
$sql .= " f.note_public, f.note_private,";
$sql .= " f.fk_user_author,";
$sql .= " s.rowid as socid, s.nom as name, s.name_alias as alias, s.email, s.town, s.zip, s.fk_pays, s.client, s.fournisseur, s.code_client, s.code_fournisseur, s.code_compta as code_compta_client, s.code_compta_fournisseur,";
$sql .= " typent.code as typent_code,";
$sql .= " state.code_departement as state_code, state.nom as state_name,";
$sql .= " country.code as country_code,";
$sql .= " p.rowid as project_id, p.ref as project_ref, p.title as project_label,";
$sql .= ' u.login, u.lastname, u.firstname, u.email as user_email, u.statut as user_statut, u.entity, u.photo, u.office_phone, u.office_fax, u.user_mobile, u.job, u.gender';
// We need dynamount_payed to be able to sort on status (value is surely wrong because we can count several lines several times due to other left join or link with contacts. But what we need is just 0 or > 0)
// TODO Better solution to be able to sort on already payed or remain to pay is to store amount_payed in a denormalized field.
if (!$search_all) {
	$sql .= ', SUM(pf.amount) as dynamount_payed';
}
// Add fields from extrafields
if (!empty($extrafields->attributes[$object->table_element]['label'])) {
	foreach ($extrafields->attributes[$object->table_element]['label'] as $key => $val) {
		$sql .= ($extrafields->attributes[$object->table_element]['type'][$key] != 'separate' ? ", ef.".$key." as options_".$key : '');
	}
}
// Add fields from hooks
$parameters = array();
$reshook = $hookmanager->executeHooks('printFieldListSelect', $parameters, $object, $action); // Note that $action and $object may have been modified by hook
$sql .= $hookmanager->resPrint;

$sqlfields = $sql; // $sql fields to remove for count total

$sql .= ' FROM '.MAIN_DB_PREFIX.'societe as s';
$sql .= " LEFT JOIN ".MAIN_DB_PREFIX."c_country as country on (country.rowid = s.fk_pays)";
$sql .= " LEFT JOIN ".MAIN_DB_PREFIX."c_typent as typent on (typent.id = s.fk_typent)";
$sql .= " LEFT JOIN ".MAIN_DB_PREFIX."c_departements as state on (state.rowid = s.fk_departement)";
$sql .= ', '.MAIN_DB_PREFIX.'facture_fourn as f';
if (isset($extrafields->attributes[$object->table_element]['label']) && is_array($extrafields->attributes[$object->table_element]['label']) && count($extrafields->attributes[$object->table_element]['label'])) {
	$sql .= " LEFT JOIN ".MAIN_DB_PREFIX.$object->table_element."_extrafields as ef on (f.rowid = ef.fk_object)";
}
if (!$search_all) {
	$sql .= ' LEFT JOIN '.MAIN_DB_PREFIX.'paiementfourn_facturefourn as pf ON pf.fk_facturefourn = f.rowid';
}
if ($search_all) {
	$sql .= ' LEFT JOIN '.MAIN_DB_PREFIX.'facture_fourn_det as pd ON f.rowid=pd.fk_facture_fourn';
}
$sql .= ' LEFT JOIN '.MAIN_DB_PREFIX.'user AS u ON f.fk_user_author = u.rowid';
$sql .= " LEFT JOIN ".MAIN_DB_PREFIX."projet as p ON p.rowid = f.fk_projet";
// We'll need this table joined to the select in order to filter by sale
if ($search_sale > 0 || (empty($user->rights->societe->client->voir) && !$socid)) {
	$sql .= ", ".MAIN_DB_PREFIX."societe_commerciaux as sc";
}
if ($search_user > 0) {
	$sql .= ", ".MAIN_DB_PREFIX."element_contact as ec";
	$sql .= ", ".MAIN_DB_PREFIX."c_type_contact as tc";
}
// Add table from hooks
$parameters = array();
$reshook = $hookmanager->executeHooks('printFieldListFrom', $parameters, $object); // Note that $action and $object may have been modified by hook
$sql .= $hookmanager->resPrint;
$sql .= ' WHERE f.fk_soc = s.rowid';
$sql .= ' AND f.entity IN ('.getEntity('facture_fourn').')';
if (empty($user->rights->societe->client->voir) && !$socid) {
	$sql .= " AND s.rowid = sc.fk_soc AND sc.fk_user = ".((int) $user->id);
}
if ($socid > 0) {
	$sql .= ' AND s.rowid = '.((int) $socid);
}
if ($search_ref) {
	if (is_numeric($search_ref)) {
		$sql .= natural_search(array('f.ref'), $search_ref);
	} else {
		$sql .= natural_search('f.ref', $search_ref);
	}
}
if ($search_ref) {
	$sql .= natural_search('f.ref', $search_ref);
}
if ($search_refsupplier) {
	$sql .= natural_search('f.ref_supplier', $search_refsupplier);
}
if ($search_type != '' && $search_type >= 0) {
	if ($search_type == '0') {
		$sql .= " AND f.type = 0"; // standard
	}
	if ($search_type == '1') {
		$sql .= " AND f.type = 1"; // replacement
	}
	if ($search_type == '2') {
		$sql .= " AND f.type = 2"; // credit note
	}
	if ($search_type == '3') {
		$sql .= " AND f.type = 3"; // deposit
	}
	//if ($search_type == '4') $sql.=" AND f.type = 4";  // proforma
	//if ($search_type == '5') $sql.=" AND f.type = 5";  // situation
}
if ($search_project) {
	$sql .= natural_search('p.ref', $search_project);
}
if (empty($arrayfields['s.name_alias']['checked']) && $search_company) {
	$sql .= natural_search(array("s.nom", "s.name_alias"), $search_company);
} else {
	if ($search_company) {
		$sql .= natural_search('s.nom', $search_company);
	}
	if ($search_company_alias) {
		$sql .= natural_search('s.name_alias', $search_company_alias);
	}
}
if ($search_town) {
	$sql .= natural_search('s.town', $search_town);
}
if ($search_zip) {
	$sql .= natural_search("s.zip", $search_zip);
}
if ($search_state) {
	$sql .= natural_search("state.nom", $search_state);
}
if ($search_country) {
	$sql .= " AND s.fk_pays IN (".$db->sanitize($search_country).')';
}
if ($search_type_thirdparty != '' && $search_type_thirdparty >= 0) {
	$sql .= " AND s.fk_typent IN (".$db->sanitize($search_type_thirdparty).')';
}
if ($search_montant_ht != '') {
	$sql .= natural_search('f.total_ht', $search_montant_ht, 1);
}
if ($search_montant_vat != '') {
	$sql .= natural_search('f.total_tva', $search_montant_vat, 1);
}
if ($search_montant_localtax1 != '') {
	$sql .= natural_search('f.localtax1', $search_montant_localtax1, 1);
}
if ($search_montant_localtax2 != '') {
	$sql .= natural_search('f.localtax2', $search_montant_localtax2, 1);
}
if ($search_montant_ttc != '') {
	$sql .= natural_search('f.total_ttc', $search_montant_ttc, 1);
}
if ($search_multicurrency_code != '') {
	$sql .= " AND f.multicurrency_code = '".$db->escape($search_multicurrency_code)."'";
}
if ($search_multicurrency_tx != '') {
	$sql .= natural_search('f.multicurrency_tx', $search_multicurrency_tx, 1);
}
if ($search_multicurrency_montant_ht != '') {
	$sql .= natural_search('f.multicurrency_total_ht', $search_multicurrency_montant_ht, 1);
}
if ($search_multicurrency_montant_vat != '') {
	$sql .= natural_search('f.multicurrency_total_tva', $search_multicurrency_montant_vat, 1);
}
if ($search_multicurrency_montant_ttc != '') {
	$sql .= natural_search('f.multicurrency_total_ttc', $search_multicurrency_montant_ttc, 1);
}
if ($search_login) {
	$sql .= natural_search(array('u.lastname', 'u.firstname', 'u.login'), $search_login);
}
if ($search_status != '' && $search_status >= 0) {
	$sql .= " AND f.fk_statut = ".((int) $search_status);
}
if ($search_paymentmode > 0) {
	$sql .= " AND f.fk_mode_reglement = ".((int) $search_paymentmode);
}
if ($search_paymentcond > 0) {
	$sql .= " AND f.fk_cond_reglement = ".((int) $search_paymentcond);
}
if ($search_date_start) {
	$sql .= " AND f.datef >= '" . $db->idate($search_date_start) . "'";
}
if ($search_date_end) {
	$sql .= " AND f.datef <= '" . $db->idate($search_date_end) . "'";
}
if ($search_datelimit_start) {
	$sql .= " AND f.date_lim_reglement >= '" . $db->idate($search_datelimit_start) . "'";
}
if ($search_datelimit_end) {
	$sql .= " AND f.date_lim_reglement <= '" . $db->idate($search_datelimit_end) . "'";
}
if ($option == 'late') {
	$sql .= " AND f.date_lim_reglement < '".$db->idate(dol_now() - $conf->facture->fournisseur->warning_delay)."'";
}
if ($search_label) {
	$sql .= natural_search('f.libelle', $search_label);
}
$searchCategorySupplierList = $search_categ_sup ? array($search_categ_sup) : array();
$searchCategorySupplierOperator = 0;
// Search for tag/category ($searchCategorySupplierList is an array of ID)
if (!empty($searchCategorySupplierList)) {
	$searchCategorySupplierSqlList = array();
	$listofcategoryid = '';
	foreach ($searchCategorySupplierList as $searchCategorySupplier) {
		if (intval($searchCategorySupplier) == -2) {
			$searchCategorySupplierSqlList[] = "NOT EXISTS (SELECT ck.fk_soc FROM ".MAIN_DB_PREFIX."categorie_fournisseur as ck WHERE s.rowid = ck.fk_soc)";
		} elseif (intval($searchCategorySupplier) > 0) {
			if ($searchCategorySupplierOperator == 0) {
				$searchCategorySupplierSqlList[] = " EXISTS (SELECT ck.fk_soc FROM ".MAIN_DB_PREFIX."categorie_fournisseur as ck WHERE s.rowid = ck.fk_soc AND ck.fk_categorie = ".((int) $searchCategorySupplier).")";
			} else {
				$listofcategoryid .= ($listofcategoryid ? ', ' : '') .((int) $searchCategorySupplier);
			}
		}
	}
	if ($listofcategoryid) {
		$searchCategorySupplierSqlList[] = " EXISTS (SELECT ck.fk_soc FROM ".MAIN_DB_PREFIX."categorie_fournisseur as ck WHERE s.rowid = ck.fk_soc AND ck.fk_categorie IN (".$db->sanitize($listofcategoryid)."))";
	}
	if ($searchCategorySupplierOperator == 1) {
		if (!empty($searchCategorySupplierSqlList)) {
			$sql .= " AND (".implode(' OR ', $searchCategorySupplierSqlList).")";
		}
	} else {
		if (!empty($searchCategorySupplierSqlList)) {
			$sql .= " AND (".implode(' AND ', $searchCategorySupplierSqlList).")";
		}
	}
}
// Search for tag/category ($searchCategoryProductList is an array of ID)
$searchCategoryProductList = $search_product_category ? array($search_product_category) : array();
$searchCategoryProductOperator = 0;
if (!empty($searchCategoryProductList)) {
	$searchCategoryProductSqlList = array();
	$listofcategoryid = '';
	foreach ($searchCategoryProductList as $searchCategoryProduct) {
		if (intval($searchCategoryProduct) == -2) {
			$searchCategoryProductSqlList[] = "NOT EXISTS (SELECT ck.fk_product FROM ".MAIN_DB_PREFIX."categorie_product as ck, ".MAIN_DB_PREFIX."facture_fourn_det as fd WHERE fd.fk_facture_fourn = f.rowid AND p.rowid = ck.fk_product)";
		} elseif (intval($searchCategoryProduct) > 0) {
			if ($searchCategoryProductOperator == 0) {
				$searchCategoryProductSqlList[] = " EXISTS (SELECT ck.fk_product FROM ".MAIN_DB_PREFIX."categorie_product as ck, ".MAIN_DB_PREFIX."facture_fourn_det as fd WHERE fd.fk_facture_fourn = f.rowid AND p.rowid = ck.fk_product AND ck.fk_categorie = ".((int) $searchCategoryProduct).")";
			} else {
				$listofcategoryid .= ($listofcategoryid ? ', ' : '') .((int) $searchCategoryProduct);
			}
		}
	}
	if ($listofcategoryid) {
		$searchCategoryProductSqlList[] = " EXISTS (SELECT ck.fk_product FROM ".MAIN_DB_PREFIX."categorie_product as ck, ".MAIN_DB_PREFIX."facture_fourn_det as fd WHERE fd.fk_facture_fourn = f.rowid AND p.rowid = ck.fk_product AND ck.fk_categorie IN (".$db->sanitize($listofcategoryid)."))";
	}
	if ($searchCategoryProductOperator == 1) {
		if (!empty($searchCategoryProductSqlList)) {
			$sql .= " AND (".implode(' OR ', $searchCategoryProductSqlList).")";
		}
	} else {
		if (!empty($searchCategoryProductSqlList)) {
			$sql .= " AND (".implode(' AND ', $searchCategoryProductSqlList).")";
		}
	}
}
if ($search_status != '' && $search_status >= 0) {
	$sql .= " AND f.fk_statut = ".((int) $search_status);
}
if ($filter && $filter != -1) {
	$aFilter = explode(',', $filter);
	foreach ($aFilter as $fil) {
		$filt = explode(':', $fil);
		$sql .= " AND ".$db->escape(trim($filt[0]))." = '".$db->escape(trim($filt[1]))."'";
	}
}
if ($search_sale > 0) {
	$sql .= " AND s.rowid = sc.fk_soc AND sc.fk_user = ".((int) $search_sale);
}
if ($search_user > 0) {
	$sql .= " AND ec.fk_c_type_contact = tc.rowid AND tc.element='invoice_supplier' AND tc.source='internal' AND ec.element_id = f.rowid AND ec.fk_socpeople = ".((int) $search_user);
}
// Add where from extra fields
include DOL_DOCUMENT_ROOT.'/core/tpl/extrafields_list_search_sql.tpl.php';
// Add where from hooks
$parameters = array();
$reshook = $hookmanager->executeHooks('printFieldListWhere', $parameters, $object, $action); // Note that $action and $object may have been modified by hook
$sql .= $hookmanager->resPrint;

if (!$search_all) {
	$sql .= " GROUP BY f.rowid, f.ref, f.ref_supplier, f.type, f.datef, f.date_lim_reglement, f.fk_mode_reglement, f.fk_cond_reglement,";
	$sql .= " f.total_ht, f.total_ttc, f.total_tva, f.paye, f.fk_statut, f.libelle, f.datec, f.tms,";
	$sql .= " f.localtax1, f.localtax2,";
	$sql .= ' f.fk_multicurrency, f.multicurrency_code, f.multicurrency_tx, f.multicurrency_total_ht, f.multicurrency_total_tva, f.multicurrency_total_ttc,';
	$sql .= " f.note_public, f.note_private,";
	$sql .= " f.fk_user_author,";
	$sql .= ' s.rowid, s.nom, s.name_alias, s.email, s.town, s.zip, s.fk_pays, s.client, s.fournisseur, s.code_client, s.code_fournisseur, s.code_compta, s.code_compta_fournisseur,';
	$sql .= " typent.code,";
	$sql .= " state.code_departement, state.nom,";
	$sql .= ' country.code,';
	$sql .= " p.rowid, p.ref, p.title,";
	$sql .= " u.login, u.lastname, u.firstname, u.email, u.statut, u.entity, u.photo, u.office_phone, u.office_fax, u.user_mobile, u.job, u.gender";
	if (!empty($extrafields->attributes[$object->table_element]['label'])) {
		foreach ($extrafields->attributes[$object->table_element]['label'] as $key => $val) {
			//prevent error with sql_mode=only_full_group_by
			$sql .= ($extrafields->attributes[$object->table_element]['type'][$key] != 'separate' ? ",ef.".$key : '');
		}
	}
	// Add GroupBy from hooks
	$parameters = array('all' => $search_all, 'fieldstosearchall' => $fieldstosearchall);
	$reshook = $hookmanager->executeHooks('printFieldListGroupBy', $parameters, $object, $action); // Note that $action and $object may have been modified by hook
	$sql .= $hookmanager->resPrint;
} else {
	$sql .= natural_search(array_keys($fieldstosearchall), $search_all);
}

// Add HAVING from hooks
$parameters = array();
$reshook = $hookmanager->executeHooks('printFieldListHaving', $parameters, $object, $action); // Note that $action and $object may have been modified by hook
$sql .= empty($hookmanager->resPrint) ? "" : " HAVING 1=1 ".$hookmanager->resPrint;

// Count total nb of records
$nbtotalofrecords = '';
if (empty($conf->global->MAIN_DISABLE_FULL_SCANLIST)) {
	/* The fast and low memory method to get and count full list converts the sql into a sql count */
	$sqlforcount = preg_replace('/^'.preg_quote($sqlfields, '/').'/', 'SELECT COUNT(*) as nbtotalofrecords', $sql);
	$sqlforcount = preg_replace('/GROUP BY .*$/', '', $sqlforcount);
	$resql = $db->query($sqlforcount);
	if ($resql) {
		$objforcount = $db->fetch_object($resql);
		$nbtotalofrecords = $objforcount->nbtotalofrecords;
	} else {
		dol_print_error($db);
	}

	if (($page * $limit) > $nbtotalofrecords) {	// if total resultset is smaller then paging size (filtering), goto and load page 0
		$page = 0;
		$offset = 0;
	}
	$db->free($resql);
}

// Complete request and execute it with limit
$sql .= $db->order($sortfield, $sortorder);
if ($limit) {
	$sql .= $db->plimit($limit + 1, $offset);
}
//print $sql;

$resql = $db->query($sql);
if (!$resql) {
	dol_print_error($db);
}

$num = $db->num_rows($resql);

$arrayofselected = is_array($toselect) ? $toselect : array();

if ($num == 1 && !empty($conf->global->MAIN_SEARCH_DIRECT_OPEN_IF_ONLY_ONE) && $search_all) {
	$obj = $db->fetch_object($resql);
	$id = $obj->facid;

	header("Location: ".DOL_URL_ROOT.'/fourn/facture/card.php?facid='.$id);
	exit;
}

llxHeader('', $langs->trans("SuppliersInvoices"), 'EN:Suppliers_Invoices|FR:FactureFournisseur|ES:Facturas_de_proveedores');

<<<<<<< HEAD
	$param = '&socid='.$socid;
	if (!empty($contextpage) && $contextpage != $_SERVER["PHP_SELF"]) {
		$param .= '&contextpage='.urlencode($contextpage);
	}
	if ($limit > 0 && $limit != $conf->liste_limit) {
		$param .= '&limit='.urlencode($limit);
	}
	if ($search_all) {
		$param .= '&search_all='.urlencode($search_all);
	}
	if ($search_date_start) {
		$param .= buildParamDate('search_date_start', null, '', 'tzserver');
	}
	if ($search_date_end) {
		$param .= buildParamDate('search_date_end', null, '', 'tzserver');
	}
	if ($search_datelimit_startday) {
		$param .= '&search_datelimit_startday='.urlencode($search_datelimit_startday);
	}
	if ($search_datelimit_startmonth) {
		$param .= '&search_datelimit_startmonth='.urlencode($search_datelimit_startmonth);
	}
	if ($search_datelimit_startyear) {
		$param .= '&search_datelimit_startyear='.urlencode($search_datelimit_startyear);
	}
	if ($search_datelimit_endday) {
		$param .= '&search_datelimit_endday='.urlencode($search_datelimit_endday);
	}
	if ($search_datelimit_endmonth) {
		$param .= '&search_datelimit_endmonth='.urlencode($search_datelimit_endmonth);
	}
	if ($search_datelimit_endyear) {
		$param .= '&search_datelimit_endyear='.urlencode($search_datelimit_endyear);
	}
	if ($search_ref) {
		$param .= '&search_ref='.urlencode($search_ref);
	}
	if ($search_refsupplier) {
		$param .= '&search_refsupplier='.urlencode($search_refsupplier);
	}
	if ($search_type != '') {
		$param .= '&search_type='.urlencode($search_type);
	}
	if ($search_label) {
		$param .= '&search_label='.urlencode($search_label);
	}
	if ($search_company) {
		$param .= '&search_company='.urlencode($search_company);
	}
	if ($search_login) {
		$param .= '&search_login='.urlencode($search_login);
	}
	if ($search_montant_ht != '') {
		$param .= '&search_montant_ht='.urlencode($search_montant_ht);
	}
	if ($search_montant_vat != '') {
		$param .= '&search_montant_vat='.urlencode($search_montant_vat);
	}
	if ($search_montant_localtax1 != '') {
		$param .= '&search_montant_localtax1='.urlencode($search_montant_localtax1);
	}
	if ($search_montant_localtax2 != '') {
		$param .= '&search_montant_localtax2='.urlencode($search_montant_localtax2);
	}
	if ($search_montant_ttc != '') {
		$param .= '&search_montant_ttc='.urlencode($search_montant_ttc);
	}
	if ($search_multicurrency_code != '') {
		$param .= '&search_multicurrency_code='.urlencode($search_multicurrency_code);
	}
	if ($search_multicurrency_tx != '') {
		$param .= '&search_multicurrency_tx='.urlencode($search_multicurrency_tx);
	}
	if ($search_multicurrency_montant_ht != '') {
		$param .= '&search_multicurrency_montant_ht='.urlencode($search_multicurrency_montant_ht);
	}
	if ($search_multicurrency_montant_vat != '') {
		$param .= '&search_multicurrency_montant_vat='.urlencode($search_multicurrency_montant_vat);
	}
	if ($search_multicurrency_montant_ttc != '') {
		$param .= '&search_multicurrency_montant_ttc='.urlencode($search_multicurrency_montant_ttc);
	}
	if ($search_amount_no_tax) {
		$param .= '&search_amount_no_tax='.urlencode($search_amount_no_tax);
	}
	if ($search_amount_all_tax) {
		$param .= '&search_amount_all_tax='.urlencode($search_amount_all_tax);
	}
	if ($search_status >= 0) {
		$param .= "&search_status=".urlencode($search_status);
	}
	if ($show_files) {
		$param .= '&show_files='.urlencode($show_files);
	}
	if ($option) {
		$param .= "&search_option=".urlencode($option);
	}
	if ($optioncss != '') {
		$param .= '&optioncss='.urlencode($optioncss);
	}
	if ($search_categ_sup > 0) {
		$param .= '&search_categ_sup='.urlencode($search_categ_sup);
	}
	if ($search_type_thirdparty != '' && $search_type_thirdparty > 0) {
		$param .= '&search_type_thirdparty='.urlencode($search_type_thirdparty);
=======
if ($socid) {
	$soc = new Societe($db);
	$soc->fetch($socid);
	if (empty($search_company)) {
		$search_company = $soc->name;
		$search_company_alias = $soc->name_alias;
>>>>>>> 919849ab
	}
}

$param = '&socid='.$socid;
if (!empty($contextpage) && $contextpage != $_SERVER["PHP_SELF"]) {
	$param .= '&contextpage='.urlencode($contextpage);
}
if ($limit > 0 && $limit != $conf->liste_limit) {
	$param .= '&limit='.urlencode($limit);
}
if ($search_all) {
	$param .= '&search_all='.urlencode($search_all);
}
if ($search_date_startday) {
	$param .= '&search_date_startday='.urlencode($search_date_startday);
}
if ($search_date_startmonth) {
	$param .= '&search_date_startmonth='.urlencode($search_date_startmonth);
}
if ($search_date_startyear) {
	$param .= '&search_date_startyear='.urlencode($search_date_startyear);
}
if ($search_date_endday) {
	$param .= '&search_date_endday='.urlencode($search_date_endday);
}
if ($search_date_endmonth) {
	$param .= '&search_date_endmonth='.urlencode($search_date_endmonth);
}
if ($search_date_endyear) {
	$param .= '&search_date_endyear='.urlencode($search_date_endyear);
}
if ($search_datelimit_startday) {
	$param .= '&search_datelimit_startday='.urlencode($search_datelimit_startday);
}
if ($search_datelimit_startmonth) {
	$param .= '&search_datelimit_startmonth='.urlencode($search_datelimit_startmonth);
}
if ($search_datelimit_startyear) {
	$param .= '&search_datelimit_startyear='.urlencode($search_datelimit_startyear);
}
if ($search_datelimit_endday) {
	$param .= '&search_datelimit_endday='.urlencode($search_datelimit_endday);
}
if ($search_datelimit_endmonth) {
	$param .= '&search_datelimit_endmonth='.urlencode($search_datelimit_endmonth);
}
if ($search_datelimit_endyear) {
	$param .= '&search_datelimit_endyear='.urlencode($search_datelimit_endyear);
}
if ($search_ref) {
	$param .= '&search_ref='.urlencode($search_ref);
}
if ($search_refsupplier) {
	$param .= '&search_refsupplier='.urlencode($search_refsupplier);
}
if ($search_type != '') {
	$param .= '&search_type='.urlencode($search_type);
}
if ($search_label) {
	$param .= '&search_label='.urlencode($search_label);
}
if ($search_company) {
	$param .= '&search_company='.urlencode($search_company);
}
if ($search_company_alias) {
	$param .= '&search_company_alias='.urlencode($search_company_alias);
}
if ($search_login) {
	$param .= '&search_login='.urlencode($search_login);
}
if ($search_montant_ht != '') {
	$param .= '&search_montant_ht='.urlencode($search_montant_ht);
}
if ($search_montant_vat != '') {
	$param .= '&search_montant_vat='.urlencode($search_montant_vat);
}
if ($search_montant_localtax1 != '') {
	$param .= '&search_montant_localtax1='.urlencode($search_montant_localtax1);
}
if ($search_montant_localtax2 != '') {
	$param .= '&search_montant_localtax2='.urlencode($search_montant_localtax2);
}
if ($search_montant_ttc != '') {
	$param .= '&search_montant_ttc='.urlencode($search_montant_ttc);
}
if ($search_multicurrency_code != '') {
	$param .= '&search_multicurrency_code='.urlencode($search_multicurrency_code);
}
if ($search_multicurrency_tx != '') {
	$param .= '&search_multicurrency_tx='.urlencode($search_multicurrency_tx);
}
if ($search_multicurrency_montant_ht != '') {
	$param .= '&search_multicurrency_montant_ht='.urlencode($search_multicurrency_montant_ht);
}
if ($search_multicurrency_montant_vat != '') {
	$param .= '&search_multicurrency_montant_vat='.urlencode($search_multicurrency_montant_vat);
}
if ($search_multicurrency_montant_ttc != '') {
	$param .= '&search_multicurrency_montant_ttc='.urlencode($search_multicurrency_montant_ttc);
}
if ($search_amount_no_tax) {
	$param .= '&search_amount_no_tax='.urlencode($search_amount_no_tax);
}
if ($search_amount_all_tax) {
	$param .= '&search_amount_all_tax='.urlencode($search_amount_all_tax);
}
if ($search_status >= 0) {
	$param .= "&search_status=".urlencode($search_status);
}
if ($show_files) {
	$param .= '&show_files='.urlencode($show_files);
}
if ($option) {
	$param .= "&search_option=".urlencode($option);
}
if ($optioncss != '') {
	$param .= '&optioncss='.urlencode($optioncss);
}
if ($search_categ_sup > 0) {
	$param .= '&search_categ_sup='.urlencode($search_categ_sup);
}
if ($search_type_thirdparty != '' && $search_type_thirdparty > 0) {
	$param .= '&search_type_thirdparty='.urlencode($search_type_thirdparty);
}

// Add $param from extra fields
include DOL_DOCUMENT_ROOT.'/core/tpl/extrafields_list_search_param.tpl.php';
// Add $param from hooks
$parameters = array();
$reshook = $hookmanager->executeHooks('printFieldListSearchParam', $parameters, $object, $action); // Note that $action and $object may have been modified by hook
$param .= $hookmanager->resPrint;

// List of mass actions available
$arrayofmassactions = array(
	'validate'=>img_picto('', 'check', 'class="pictofixedwidth"').$langs->trans("Validate"),
	'generate_doc'=>img_picto('', 'pdf', 'class="pictofixedwidth"').$langs->trans("ReGeneratePDF"),
	//'builddoc'=>img_picto('', 'pdf', 'class="pictofixedwidth"').$langs->trans("PDFMerge"),
	//'presend'=>img_picto('', 'email', 'class="pictofixedwidth"').$langs->trans("SendByMail"),
);

if (isModEnabled('paymentbybanktransfer') && !empty($user->rights->paymentbybanktransfer->create)) {
	$langs->load('withdrawals');
	$arrayofmassactions['banktransfertrequest'] = img_picto('', 'payment', 'class="pictofixedwidth"').$langs->trans("MakeBankTransferOrder");
}
if ($user->rights->fournisseur->facture->supprimer) {
	$arrayofmassactions['predelete'] = img_picto('', 'delete', 'class="pictofixedwidth"').$langs->trans("Delete");
}
if (in_array($massaction, array('presend', 'predelete'))) {
	$arrayofmassactions = array();
}
$massactionbutton = $form->selectMassAction('', $arrayofmassactions);

$url = DOL_URL_ROOT.'/fourn/facture/card.php?action=create';
if (!empty($socid)) {
	$url .= '&socid='.urlencode($socid);
}
$newcardbutton = dolGetButtonTitle($langs->trans('NewBill'), '', 'fa fa-plus-circle', $url, '', ($user->rights->fournisseur->facture->creer || $user->rights->supplier_invoice->creer));

$i = 0;
print '<form method="POST" name="searchFormList" action="'.$_SERVER["PHP_SELF"].'">'."\n";
if ($optioncss != '') {
	print '<input type="hidden" name="optioncss" value="'.$optioncss.'">';
}
print '<input type="hidden" name="token" value="'.newToken().'">';
print '<input type="hidden" name="formfilteraction" id="formfilteraction" value="list">';
print '<input type="hidden" name="action" value="list">';
print '<input type="hidden" name="sortfield" value="'.$sortfield.'">';
print '<input type="hidden" name="sortorder" value="'.$sortorder.'">';
print '<input type="hidden" name="socid" value="'.$socid.'">';

print_barre_liste($langs->trans("BillsSuppliers").($socid ? ' '.$soc->name : ''), $page, $_SERVER["PHP_SELF"], $param, $sortfield, $sortorder, $massactionbutton, $num, $nbtotalofrecords, 'supplier_invoice', 0, $newcardbutton, '', $limit, 0, 0, 1);

$topicmail = "SendBillRef";
$modelmail = "invoice_supplier_send";
$objecttmp = new FactureFournisseur($db);
$trackid = 'sinv'.$object->id;
include DOL_DOCUMENT_ROOT.'/core/tpl/massactions_pre.tpl.php';

if ($search_all) {
	foreach ($fieldstosearchall as $key => $val) {
		$fieldstosearchall[$key] = $langs->trans($val);
	}
	print '<div class="divsearchfieldfilter">'.$langs->trans("FilterOnInto", $search_all).join(', ', $fieldstosearchall).'</div>';
}

// If the user can view prospects other than his'
$moreforfilter = '';
if ($user->rights->user->user->lire) {
	$langs->load("commercial");
	$moreforfilter .= '<div class="divsearchfield">';
	$tmptitle = $langs->trans('ThirdPartiesOfSaleRepresentative');
	$moreforfilter .= img_picto($tmptitle, 'user', 'class="pictofixedwidth"').$formother->select_salesrepresentatives($search_sale, 'search_sale', $user, 0, $tmptitle, 'maxwidth200');
	$moreforfilter .= '</div>';
}
// If the user can view prospects other than his'
if ($user->rights->user->user->lire) {
	$moreforfilter .= '<div class="divsearchfield">';
	$tmptitle = $langs->trans('LinkedToSpecificUsers');
	$moreforfilter .= img_picto($tmptitle, 'user', 'class="pictofixedwidth"').$form->select_dolusers($search_user, 'search_user', $tmptitle, '', 0, '', '', 0, 0, 0, '', 0, '', 'maxwidth200');
	$moreforfilter .= '</div>';
}
// If the user can view prospects other than his'
if (isModEnabled('categorie') && $user->rights->categorie->lire && ($user->rights->produit->lire || $user->rights->service->lire)) {
	include_once DOL_DOCUMENT_ROOT.'/categories/class/categorie.class.php';
	$moreforfilter .= '<div class="divsearchfield">';
	$tmptitle = $langs->trans('IncludingProductWithTag');
	$cate_arbo = $form->select_all_categories(Categorie::TYPE_PRODUCT, null, 'parent', null, null, 1);
	$moreforfilter .= img_picto($tmptitle, 'category', 'class="pictofixedwidth"').$form->selectarray('search_product_category', $cate_arbo, $search_product_category, $tmptitle, 0, 0, '', 0, 0, 0, 0, 'maxwidth300 widthcentpercentminusx', 1);
	$moreforfilter .= '</div>';
}

if (isModEnabled('categorie')) {
	require_once DOL_DOCUMENT_ROOT.'/categories/class/categorie.class.php';
	$moreforfilter .= '<div class="divsearchfield">';
	$tmptitle = $langs->trans('SuppliersCategoriesShort');
	$moreforfilter .= img_picto($tmptitle, 'category', 'class="pictofixedwidth"').$formother->select_categories('supplier', $search_categ_sup, 'search_categ_sup', 1, $tmptitle);
	$moreforfilter .= '</div>';
}
$parameters = array();
$reshook = $hookmanager->executeHooks('printFieldPreListTitle', $parameters, $object, $action); // Note that $action and $object may have been modified by hook
if (empty($reshook)) {
	$moreforfilter .= $hookmanager->resPrint;
} else {
	$moreforfilter = $hookmanager->resPrint;
}

if ($moreforfilter) {
	print '<div class="liste_titre liste_titre_bydiv centpercent">';
	print $moreforfilter;
	print '</div>';
}

$varpage = empty($contextpage) ? $_SERVER["PHP_SELF"] : $contextpage;
$selectedfields = $form->multiSelectArrayWithCheckbox('selectedfields', $arrayfields, $varpage, getDolGlobalString('MAIN_CHECKBOX_LEFT_COLUMN')); // This also change content of $arrayfields
if ($massactionbutton) {
	$selectedfields .= $form->showCheckAddButtons('checkforselect', 1);
}

print '<div class="div-table-responsive">';
print '<table class="tagtable liste'.($moreforfilter ? " listwithfilterbefore" : "").'">'."\n";

// Line for filters
print '<tr class="liste_titre_filter">';
// Action column
if (getDolGlobalString('MAIN_CHECKBOX_LEFT_COLUMN')) {
	print '<td class="liste_titre middle">';
	$searchpicto = $form->showFilterButtons('left');
	print $searchpicto;
	print '</td>';
}
// Ref
if (!empty($arrayfields['f.ref']['checked'])) {
	print '<td class="liste_titre left">';
	print '<input class="flat maxwidth50" type="text" name="search_ref" value="'.dol_escape_htmltag($search_ref).'">';
	print '</td>';
}
// Ref supplier
if (!empty($arrayfields['f.ref_supplier']['checked'])) {
	print '<td class="liste_titre">';
	print '<input class="flat maxwidth75" type="text" name="search_refsupplier" value="'.dol_escape_htmltag($search_refsupplier).'">';
	print '</td>';
}
// Type
if (!empty($arrayfields['f.type']['checked'])) {
	print '<td class="liste_titre maxwidthonsmartphone">';
	$listtype = array(
			FactureFournisseur::TYPE_STANDARD=>$langs->trans("InvoiceStandard"),
			FactureFournisseur::TYPE_REPLACEMENT=>$langs->trans("InvoiceReplacement"),
			FactureFournisseur::TYPE_CREDIT_NOTE=>$langs->trans("InvoiceAvoir"),
			FactureFournisseur::TYPE_DEPOSIT=>$langs->trans("InvoiceDeposit"),
	);
	/*
	if (!empty($conf->global->INVOICE_USE_SITUATION))
	{
		$listtype[Facture::TYPE_SITUATION] = $langs->trans("InvoiceSituation");
	}
	*/
	//$listtype[Facture::TYPE_PROFORMA]=$langs->trans("InvoiceProForma");     // A proformat invoice is not an invoice but must be an order.
	print $form->selectarray('search_type', $listtype, $search_type, 1, 0, 0, '', 0, 0, 0, 'ASC', 'maxwidth100');
	print '</td>';
}
// Label
if (!empty($arrayfields['f.label']['checked'])) {
	print '<td class="liste_titre">';
	print '<input class="flat maxwidth75" type="text" name="search_label" value="'.dol_escape_htmltag($search_label).'">';
	print '</td>';
}
// Date invoice
if (!empty($arrayfields['f.datef']['checked'])) {
	print '<td class="liste_titre center">';
	print '<div class="nowrap">';
	print $form->selectDate($search_date_start ? $search_date_start : -1, 'search_date_start', 0, 0, 1, '', 1, 0, 0, '', '', '', '', 1, '', $langs->trans('From'));
	print '</div>';
	print '<div class="nowrap">';
	print $form->selectDate($search_date_end ? $search_date_end : -1, 'search_date_end', 0, 0, 1, '', 1, 0, 0, '', '', '', '', 1, '', $langs->trans('to'));
	print '</div>';
	print '</td>';
}
// Date due
if (!empty($arrayfields['f.date_lim_reglement']['checked'])) {
	print '<td class="liste_titre center">';
	print '<div class="nowrap">';
	/*
	print $langs->trans('From').' ';
	print $form->selectDate($search_datelimit_start ? $search_datelimit_start : -1, 'search_datelimit_start', 0, 0, 1);
	print '</div>';
	print '<div class="nowrap">';
	print $langs->trans('to').' ';*/
	print $form->selectDate($search_datelimit_end ? $search_datelimit_end : -1, 'search_datelimit_end', 0, 0, 1, '', 1, 0, 0, '', '', '', '', 1, '', $langs->trans("Before"));
	print '<br><input type="checkbox" name="search_option" value="late"'.($option == 'late' ? ' checked' : '').'> '.$langs->trans("Alert");
	print '</div>';
	print '</td>';
}
// Project
if (!empty($arrayfields['p.ref']['checked'])) {
	print '<td class="liste_titre"><input class="flat maxwidth50" type="text" name="search_project" value="'.dol_escape_htmltag($search_project).'"></td>';
}
// Thirpdarty
if (!empty($arrayfields['s.nom']['checked'])) {
	print '<td class="liste_titre"><input class="flat maxwidth50" type="text" name="search_company" value="'.dol_escape_htmltag($search_company).'"'.($socid > 0 ? " disabled" : "").'></td>';
}
// Alias
if (!empty($arrayfields['s.name_alias']['checked'])) {
	print '<td class="liste_titre"><input class="flat maxwidth50" type="text" name="search_company_alias" value="'.dol_escape_htmltag($search_company_alias).'"></td>';
}
// Town
if (!empty($arrayfields['s.town']['checked'])) {
	print '<td class="liste_titre"><input class="flat maxwidth50" type="text" name="search_town" value="'.dol_escape_htmltag($search_town).'"></td>';
}
// Zip
if (!empty($arrayfields['s.zip']['checked'])) {
	print '<td class="liste_titre center"><input class="flat maxwidth50" type="text" name="search_zip" value="'.dol_escape_htmltag($search_zip).'"></td>';
}
// State
if (!empty($arrayfields['state.nom']['checked'])) {
	print '<td class="liste_titre">';
	print '<input class="flat" size="4" type="text" name="search_state" value="'.dol_escape_htmltag($search_state).'">';
	print '</td>';
}
// Country
if (!empty($arrayfields['country.code_iso']['checked'])) {
	print '<td class="liste_titre center">';
	print $form->select_country($search_country, 'search_country', '', 0, 'minwidth100imp maxwidth100');
	print '</td>';
}
// Company type
if (!empty($arrayfields['typent.code']['checked'])) {
	print '<td class="liste_titre maxwidthonsmartphone center">';
	print $form->selectarray("search_type_thirdparty", $formcompany->typent_array(0), $search_type_thirdparty, 1, 0, 0, '', 0, 0, 0, (empty($conf->global->SOCIETE_SORT_ON_TYPEENT) ? 'ASC' : $conf->global->SOCIETE_SORT_ON_TYPEENT), '', 1);
	print '</td>';
}
// Condition of payment
if (!empty($arrayfields['f.fk_cond_reglement']['checked'])) {
	print '<td class="liste_titre left">';
	print $form->getSelectConditionsPaiements($search_paymentcond, 'search_paymentcond', -1, 1, 1, 'maxwidth100');
	print '</td>';
}
// Payment mode
if (!empty($arrayfields['f.fk_mode_reglement']['checked'])) {
	print '<td class="liste_titre left">';
	print $form->select_types_paiements($search_paymentmode, 'search_paymentmode', '', 0, 1, 1, 20, 1, 'maxwidth100', 1);
	print '</td>';
}
if (!empty($arrayfields['f.total_ht']['checked'])) {
	// Amount without tax
	print '<td class="liste_titre right">';
	print '<input class="flat" type="text" size="5" name="search_montant_ht" value="'.dol_escape_htmltag($search_montant_ht).'">';
	print '</td>';
}
if (!empty($arrayfields['f.total_vat']['checked'])) {
	// Amount vat
	print '<td class="liste_titre right">';
	print '<input class="flat" type="text" size="5" name="search_montant_vat" value="'.dol_escape_htmltag($search_montant_vat).'">';
	print '</td>';
}
if (!empty($arrayfields['f.total_localtax1']['checked'])) {
	// Amount tax 1
	print '<td class="liste_titre right">';
	print '<input class="flat" type="text" size="5" name="search_montant_localtax1" value="'.dol_escape_htmltag($search_montant_localtax1).'">';
	print '</td>';
}
if (!empty($arrayfields['f.total_localtax2']['checked'])) {
	// Amount tax 2
	print '<td class="liste_titre right">';
	print '<input class="flat" type="text" size="5" name="search_montant_localtax2" value="'.dol_escape_htmltag($search_montant_localtax2).'">';
	print '</td>';
}
if (!empty($arrayfields['f.total_ttc']['checked'])) {
	// Amount inc tac
	print '<td class="liste_titre right">';
	print '<input class="flat" type="text" size="5" name="search_montant_ttc" value="'.dol_escape_htmltag($search_montant_ttc).'">';
	print '</td>';
}
if (!empty($arrayfields['u.login']['checked'])) {
	// Author
	print '<td class="liste_titre" align="center">';
	print '<input class="flat" size="4" type="text" name="search_login" value="'.dol_escape_htmltag($search_login).'">';
	print '</td>';
}
if (!empty($arrayfields['dynamount_payed']['checked'])) {
	print '<td class="liste_titre right">';
	print '</td>';
}
if (!empty($arrayfields['rtp']['checked'])) {
	print '<td class="liste_titre">';
	print '</td>';
}
if (!empty($arrayfields['f.multicurrency_code']['checked'])) {
	// Currency
	print '<td class="liste_titre">';
	print $form->selectMultiCurrency($search_multicurrency_code, 'search_multicurrency_code', 1);
	print '</td>';
}
if (!empty($arrayfields['f.multicurrency_tx']['checked'])) {
	// Currency rate
	print '<td class="liste_titre">';
	print '<input class="flat" type="text" size="4" name="search_multicurrency_tx" value="'.dol_escape_htmltag($search_multicurrency_tx).'">';
	print '</td>';
}
if (!empty($arrayfields['f.multicurrency_total_ht']['checked'])) {
	// Amount
	print '<td class="liste_titre right">';
	print '<input class="flat" type="text" size="4" name="search_multicurrency_montant_ht" value="'.dol_escape_htmltag($search_multicurrency_montant_ht).'">';
	print '</td>';
}
if (!empty($arrayfields['f.multicurrency_total_vat']['checked'])) {
	// Amount
	print '<td class="liste_titre right">';
	print '<input class="flat" type="text" size="4" name="search_multicurrency_montant_vat" value="'.dol_escape_htmltag($search_multicurrency_montant_vat).'">';
	print '</td>';
}
if (!empty($arrayfields['f.multicurrency_total_ttc']['checked'])) {
	// Amount
	print '<td class="liste_titre right">';
	print '<input class="flat" type="text" size="4" name="search_multicurrency_montant_ttc" value="'.dol_escape_htmltag($search_multicurrency_montant_ttc).'">';
	print '</td>';
}
if (!empty($arrayfields['multicurrency_dynamount_payed']['checked'])) {
	print '<td class="liste_titre">';
	print '</td>';
}
if (!empty($arrayfields['multicurrency_rtp']['checked'])) {
	print '<td class="liste_titre right">';
	print '</td>';
}
// Extra fields
include DOL_DOCUMENT_ROOT.'/core/tpl/extrafields_list_search_input.tpl.php';

// Fields from hook
$parameters = array('arrayfields'=>$arrayfields);
$reshook = $hookmanager->executeHooks('printFieldListOption', $parameters, $object, $action); // Note that $action and $object may have been modified by hook
print $hookmanager->resPrint;
// Date creation
if (!empty($arrayfields['f.datec']['checked'])) {
	print '<td class="liste_titre">';
	print '</td>';
}
// Date modification
if (!empty($arrayfields['f.tms']['checked'])) {
	print '<td class="liste_titre">';
	print '</td>';
}
// Status
if (!empty($arrayfields['f.fk_statut']['checked'])) {
	print '<td class="liste_titre right parentonrightofpage">';
	$liststatus = array('0'=>$langs->trans("Draft"), '1'=>$langs->trans("Unpaid"), '2'=>$langs->trans("Paid"));
	print $form->selectarray('search_status', $liststatus, $search_status, 1, 0, 0, '', 0, 0, 0, '', 'search_status width100 onrightofpage', 1);
	print '</td>';
}
// Action column
if (!getDolGlobalString('MAIN_CHECKBOX_LEFT_COLUMN')) {
	print '<td class="liste_titre middle">';
	$searchpicto = $form->showFilterButtons();
	print $searchpicto;
	print '</td>';
}

print "</tr>\n";

print '<tr class="liste_titre">';
if (getDolGlobalString('MAIN_CHECKBOX_LEFT_COLUMN')) {
	print_liste_field_titre($selectedfields, $_SERVER["PHP_SELF"], "", '', '', '', $sortfield, $sortorder, 'center maxwidthsearch ');
}
if (!empty($arrayfields['f.ref']['checked'])) {
	print_liste_field_titre($arrayfields['f.ref']['label'], $_SERVER['PHP_SELF'], 'f.ref,f.rowid', '', $param, '', $sortfield, $sortorder);
}
if (!empty($arrayfields['f.ref_supplier']['checked'])) {
	print_liste_field_titre($arrayfields['f.ref_supplier']['label'], $_SERVER["PHP_SELF"], 'f.ref_supplier', '', $param, '', $sortfield, $sortorder);
}
if (!empty($arrayfields['f.type']['checked'])) {
	print_liste_field_titre($arrayfields['f.type']['label'], $_SERVER["PHP_SELF"], 'f.type', '', $param, '', $sortfield, $sortorder);
}
if (!empty($arrayfields['f.label']['checked'])) {
	print_liste_field_titre($arrayfields['f.label']['label'], $_SERVER['PHP_SELF'], "f.libelle,f.rowid", '', $param, '', $sortfield, $sortorder);
}
if (!empty($arrayfields['f.datef']['checked'])) {
	print_liste_field_titre($arrayfields['f.datef']['label'], $_SERVER['PHP_SELF'], 'f.datef,f.rowid', '', $param, '', $sortfield, $sortorder, 'center ');
}
if (!empty($arrayfields['f.date_lim_reglement']['checked'])) {
	print_liste_field_titre($arrayfields['f.date_lim_reglement']['label'], $_SERVER['PHP_SELF'], "f.date_lim_reglement", '', $param, '', $sortfield, $sortorder, 'center ');
}
if (!empty($arrayfields['p.ref']['checked'])) {
	print_liste_field_titre($arrayfields['p.ref']['label'], $_SERVER['PHP_SELF'], "p.ref", '', $param, '', $sortfield, $sortorder);
}
if (!empty($arrayfields['s.nom']['checked'])) {
	print_liste_field_titre($arrayfields['s.nom']['label'], $_SERVER['PHP_SELF'], 's.nom', '', $param, '', $sortfield, $sortorder);
}
if (!empty($arrayfields['s.name_alias']['checked'])) {
	print_liste_field_titre($arrayfields['s.name_alias']['label'], $_SERVER['PHP_SELF'], 's.name_alias', '', $param, '', $sortfield, $sortorder);
}
if (!empty($arrayfields['s.town']['checked'])) {
	print_liste_field_titre($arrayfields['s.town']['label'], $_SERVER["PHP_SELF"], 's.town', '', $param, '', $sortfield, $sortorder);
}
if (!empty($arrayfields['s.zip']['checked'])) {
	print_liste_field_titre($arrayfields['s.zip']['label'], $_SERVER["PHP_SELF"], 's.zip', '', $param, '', $sortfield, $sortorder, 'center ');
}
if (!empty($arrayfields['state.nom']['checked'])) {
	print_liste_field_titre($arrayfields['state.nom']['label'], $_SERVER["PHP_SELF"], "state.name_alias", "", $param, '', $sortfield, $sortorder);
}
if (!empty($arrayfields['state.name_alias']['checked'])) {
	print_liste_field_titre($arrayfields['state.name_alias']['label'], $_SERVER["PHP_SELF"], "state.nom", "", $param, '', $sortfield, $sortorder);
}
if (!empty($arrayfields['country.code_iso']['checked'])) {
	print_liste_field_titre($arrayfields['country.code_iso']['label'], $_SERVER["PHP_SELF"], "country.code_iso", "", $param, '', $sortfield, $sortorder, 'center ');
}
if (!empty($arrayfields['typent.code']['checked'])) {
	print_liste_field_titre($arrayfields['typent.code']['label'], $_SERVER["PHP_SELF"], "typent.code", "", $param, '', $sortfield, $sortorder, 'center ');
}
if (!empty($arrayfields['f.fk_cond_reglement']['checked'])) {
	print_liste_field_titre($arrayfields['f.fk_cond_reglement']['label'], $_SERVER["PHP_SELF"], "f.fk_cond_reglement", "", $param, "", $sortfield, $sortorder);
}
if (!empty($arrayfields['f.fk_mode_reglement']['checked'])) {
	print_liste_field_titre($arrayfields['f.fk_mode_reglement']['label'], $_SERVER["PHP_SELF"], "f.fk_mode_reglement", "", $param, "", $sortfield, $sortorder);
}
if (!empty($arrayfields['f.total_ht']['checked'])) {
	print_liste_field_titre($arrayfields['f.total_ht']['label'], $_SERVER['PHP_SELF'], 'f.total_ht', '', $param, '', $sortfield, $sortorder, 'right ');
}
if (!empty($arrayfields['f.total_vat']['checked'])) {
	print_liste_field_titre($arrayfields['f.total_vat']['label'], $_SERVER['PHP_SELF'], 'f.total_tva', '', $param, '', $sortfield, $sortorder, 'right ');
}
if (!empty($arrayfields['f.total_localtax1']['checked'])) {
	print_liste_field_titre($arrayfields['f.total_localtax1']['label'], $_SERVER['PHP_SELF'], 'f.localtax1', '', $param, '', $sortfield, $sortorder, 'right ');
}
if (!empty($arrayfields['f.total_localtax2']['checked'])) {
	print_liste_field_titre($arrayfields['f.total_localtax2']['label'], $_SERVER['PHP_SELF'], 'f.localtax2', '', $param, '', $sortfield, $sortorder, 'right ');
}
if (!empty($arrayfields['f.total_ttc']['checked'])) {
	print_liste_field_titre($arrayfields['f.total_ttc']['label'], $_SERVER['PHP_SELF'], 'f.total_ttc', '', $param, '', $sortfield, $sortorder, 'right ');
}
if (!empty($arrayfields['u.login']['checked'])) {
	print_liste_field_titre($arrayfields['u.login']['label'], $_SERVER["PHP_SELF"], 'u.login', '', $param, 'align="center"', $sortfield, $sortorder);
}
if (!empty($arrayfields['dynamount_payed']['checked'])) {
	print_liste_field_titre($arrayfields['dynamount_payed']['label'], $_SERVER['PHP_SELF'], '', '', $param, '', $sortfield, $sortorder, 'right ');
}
if (!empty($arrayfields['rtp']['checked'])) {
	print_liste_field_titre($arrayfields['rtp']['label'], $_SERVER['PHP_SELF'], '', '', $param, '', $sortfield, $sortorder, 'right ');
}
if (!empty($arrayfields['f.multicurrency_code']['checked'])) {
	print_liste_field_titre($arrayfields['f.multicurrency_code']['label'], $_SERVER['PHP_SELF'], 'f.multicurrency_code', '', $param, '', $sortfield, $sortorder);
}
if (!empty($arrayfields['f.multicurrency_tx']['checked'])) {
	print_liste_field_titre($arrayfields['f.multicurrency_tx']['label'], $_SERVER['PHP_SELF'], 'f.multicurrency_tx', '', $param, '', $sortfield, $sortorder);
}
if (!empty($arrayfields['f.multicurrency_total_ht']['checked'])) {
	print_liste_field_titre($arrayfields['f.multicurrency_total_ht']['label'], $_SERVER['PHP_SELF'], 'f.multicurrency_total_ht', '', $param, 'class="right"', $sortfield, $sortorder);
}
if (!empty($arrayfields['f.multicurrency_total_vat']['checked'])) {
	print_liste_field_titre($arrayfields['f.multicurrency_total_vat']['label'], $_SERVER['PHP_SELF'], 'f.multicurrency_total_tva', '', $param, 'class="right"', $sortfield, $sortorder);
}
if (!empty($arrayfields['f.multicurrency_total_ttc']['checked'])) {
	print_liste_field_titre($arrayfields['f.multicurrency_total_ttc']['label'], $_SERVER['PHP_SELF'], 'f.multicurrency_total_ttc', '', $param, 'class="right"', $sortfield, $sortorder);
}
if (!empty($arrayfields['multicurrency_dynamount_payed']['checked'])) {
	print_liste_field_titre($arrayfields['multicurrency_dynamount_payed']['label'], $_SERVER['PHP_SELF'], '', '', $param, 'class="right"', $sortfield, $sortorder);
}
if (!empty($arrayfields['multicurrency_rtp']['checked'])) {
	print_liste_field_titre($arrayfields['multicurrency_rtp']['label'], $_SERVER['PHP_SELF'], '', '', $param, 'class="right"', $sortfield, $sortorder);
}
// Extra fields
include DOL_DOCUMENT_ROOT.'/core/tpl/extrafields_list_search_title.tpl.php';
// Hook fields
$parameters = array('arrayfields'=>$arrayfields, 'param'=>$param, 'sortfield'=>$sortfield, 'sortorder'=>$sortorder);
$reshook = $hookmanager->executeHooks('printFieldListTitle', $parameters, $object, $action); // Note that $action and $object may have been modified by hook
print $hookmanager->resPrint;
if (!empty($arrayfields['f.datec']['checked'])) {
	print_liste_field_titre($arrayfields['f.datec']['label'], $_SERVER["PHP_SELF"], "f.datec", "", $param, '', $sortfield, $sortorder, 'center nowrap ');
}
if (!empty($arrayfields['f.tms']['checked'])) {
	print_liste_field_titre($arrayfields['f.tms']['label'], $_SERVER["PHP_SELF"], "f.tms", "", $param, '', $sortfield, $sortorder, 'center nowrap ');
}
if (!empty($arrayfields['f.fk_statut']['checked'])) {
	print_liste_field_titre($arrayfields['f.fk_statut']['label'], $_SERVER["PHP_SELF"], "fk_statut,paye,type", "", $param, '', $sortfield, $sortorder, 'right ');
}
if (!getDolGlobalString('MAIN_CHECKBOX_LEFT_COLUMN')) {
	print_liste_field_titre($selectedfields, $_SERVER["PHP_SELF"], "", '', '', '', $sortfield, $sortorder, 'center maxwidthsearch ');
}
print "</tr>\n";

$facturestatic = new FactureFournisseur($db);
$supplierstatic = new Fournisseur($db);
$projectstatic = new Project($db);
$userstatic = new User($db);

if ($num > 0) {
	$i = 0;
	$totalarray = array();
	$totalarray['nbfield']=0;
	$totalarray['val'] = array();
	$totalarray['val']['f.total_ht']=0;
	$totalarray['val']['f.total_vat']=0;
	$totalarray['val']['f.total_localtax1']=0;
	$totalarray['val']['f.total_localtax1']=0;
	$totalarray['val']['f.total_ttc']=0;

	while ($i < min($num, $limit)) {
		$obj = $db->fetch_object($resql);

		$datelimit = $db->jdate($obj->datelimite);
		$facturestatic->id = $obj->facid;
		$facturestatic->ref = $obj->ref;
		$facturestatic->type = $obj->type;
		$facturestatic->ref_supplier = $obj->ref_supplier;
		$facturestatic->date_echeance = $db->jdate($obj->datelimite);
		$facturestatic->statut = $obj->fk_statut;
		$facturestatic->note_public = $obj->note_public;
		$facturestatic->note_private = $obj->note_private;
		$facturestatic->multicurrency_code = $obj->multicurrency_code;
		$facturestatic->multicurrency_tx = $obj->multicurrency_tx;
		$facturestatic->multicurrency_total_ht = $obj->multicurrency_total_ht;
		$facturestatic->multicurrency_total_tva = $obj->multicurrency_total_vat;
		$facturestatic->multicurrency_total_ttc = $obj->multicurrency_total_ttc;

		$thirdparty->id = $obj->socid;
		$thirdparty->name = $obj->name;
		$thirdparty->name_alias = $obj->alias;
		$thirdparty->client = $obj->client;
		$thirdparty->fournisseur = $obj->fournisseur;
		$thirdparty->code_client = $obj->code_client;
		$thirdparty->code_compta_client = $obj->code_compta_client;
		$thirdparty->code_fournisseur = $obj->code_fournisseur;
		$thirdparty->code_compta_fournisseur = $obj->code_compta_fournisseur;
		$thirdparty->email = $obj->email;
		$thirdparty->country_code = $obj->country_code;

		$paiement = $facturestatic->getSommePaiement();
		$totalcreditnotes = $facturestatic->getSumCreditNotesUsed();
		$totaldeposits = $facturestatic->getSumDepositsUsed();
		$totalpay = $paiement + $totalcreditnotes + $totaldeposits;
		$remaintopay = $obj->total_ttc - $totalpay;
		$multicurrency_paiement = $facturestatic->getSommePaiement(1);
		$multicurrency_totalcreditnotes = $facturestatic->getSumCreditNotesUsed(1);
		$multicurrency_totaldeposits = $facturestatic->getSumDepositsUsed(1);
		$multicurrency_totalpay = $multicurrency_paiement + $multicurrency_totalcreditnotes + $multicurrency_totaldeposits;
		$multicurrency_remaintopay = price2num($facturestatic->multicurrency_total_ttc - $multicurrency_totalpay);

		$facturestatic->alreadypaid = ($paiement ? $paiement : 0);
		$facturestatic->paye = $obj->paye;
		$facturestatic->statut = $obj->fk_statut;
		$facturestatic->type = $obj->type;


		//If invoice has been converted and the conversion has been used, we dont have remain to pay on invoice
		if ($facturestatic->type == FactureFournisseur::TYPE_CREDIT_NOTE) {
			if ($facturestatic->isCreditNoteUsed()) {
				$remaintopay = -$facturestatic->getSumFromThisCreditNotesNotUsed();
			}
		}

		print '<tr class="oddeven">';
		// Action column
		if (getDolGlobalString('MAIN_CHECKBOX_LEFT_COLUMN')) {
			print '<td class="nowrap center">';
			if ($massactionbutton || $massaction) {   // If we are in select mode (massactionbutton defined) or if we have already selected and sent an action ($massaction) defined
				$selected = 0;
				if (in_array($obj->facid, $arrayofselected)) {
					$selected = 1;
				}
				print '<input id="cb'.$obj->facid.'" class="flat checkforselect" type="checkbox" name="toselect[]" value="'.$obj->facid.'"'.($selected ? ' checked="checked"' : '').'>';
			}
			print '</td>';
		}
		if (!empty($arrayfields['f.ref']['checked'])) {
			print '<td class="nowraponall">';

			print '<table class="nobordernopadding"><tr class="nocellnopadd">';
			// Picto + Ref
			print '<td class="nobordernopadding nowraponall">';
			print $facturestatic->getNomUrl(1, '', 0, 0, '', 0, -1, 1);

			$filename = dol_sanitizeFileName($obj->ref);
			$filedir = $conf->fournisseur->facture->dir_output.'/'.get_exdir($obj->facid, 2, 0, 0, $facturestatic, 'invoice_supplier').dol_sanitizeFileName($obj->ref);
			$subdir = get_exdir($obj->facid, 2, 0, 0, $facturestatic, 'invoice_supplier').dol_sanitizeFileName($obj->ref);
			print $formfile->getDocumentsLink('facture_fournisseur', $subdir, $filedir);
			print '</td></tr></table>';

			print "</td>\n";
			if (!$i) {
				$totalarray['nbfield']++;
			}
		}

		// Supplier ref
		if (!empty($arrayfields['f.ref_supplier']['checked'])) {
			print '<td class="nowrap tdoverflowmax150" title="'.dol_escape_htmltag($obj->ref_supplier).'">';
			print $obj->ref_supplier;
			print '</td>';
			if (!$i) {
				$totalarray['nbfield']++;
			}
		}

		// Type
		if (!empty($arrayfields['f.type']['checked'])) {
			print '<td class="nowrap">';
			print $facturestatic->getLibType();
			print "</td>";
			if (!$i) {
				$totalarray['nbfield']++;
			}
		}

		// Label
		if (!empty($arrayfields['f.label']['checked'])) {
			print '<td class="nowrap">';
			print $obj->label;
			print '</td>';
			if (!$i) {
				$totalarray['nbfield']++;
			}
		}

		// Date
		if (!empty($arrayfields['f.datef']['checked'])) {
			print '<td class="center nowrap">';
			print dol_print_date($db->jdate($obj->datef), 'day');
			print '</td>';
			if (!$i) {
				$totalarray['nbfield']++;
			}
		}

		// Date limit
		if (!empty($arrayfields['f.date_lim_reglement']['checked'])) {
			print '<td class="center nowraponall">'.dol_print_date($datelimit, 'day');
			if ($facturestatic->hasDelay()) {
				print img_warning($langs->trans('Alert').' - '.$langs->trans('Late'));
			}
			print '</td>';
			if (!$i) {
				$totalarray['nbfield']++;
			}
		}

		// Project
		if (!empty($arrayfields['p.ref']['checked'])) {
			print '<td class="nowrap">';
			if ($obj->project_id > 0) {
				$projectstatic->id = $obj->project_id;
				$projectstatic->ref = $obj->project_ref;
				$projectstatic->title = $obj->project_label;
				print $projectstatic->getNomUrl(1);
			}
			print '</td>';
			if (!$i) {
				$totalarray['nbfield']++;
			}
		}

		// Third party
		if (!empty($arrayfields['s.nom']['checked'])) {
			print '<td class="tdoverflowmax150">';
			print $thirdparty->getNomUrl(1, 'supplier', 0, 0, -1, empty($arrayfields['s.name_alias']['checked']) ? 0 : 1);
			print '</td>';
			if (!$i) {
				$totalarray['nbfield']++;
			}
		}
		// Alias
		if (!empty($arrayfields['s.name_alias']['checked'])) {
			print '<td class="tdoverflowmax150">';
			print $thirdparty->name_alias;
			print '</td>';
			if (!$i) {
				$totalarray['nbfield']++;
			}
		}
		// Town
		if (!empty($arrayfields['s.town']['checked'])) {
			print '<td class="nocellnopadd">';
			print $obj->town;
			print '</td>';
			if (!$i) {
				$totalarray['nbfield']++;
			}
		}
		// Zip
		if (!empty($arrayfields['s.zip']['checked'])) {
			print '<td class="nocellnopadd center tdoverflowmax100" title="'.dol_escape_htmltag($obj->zip).'">';
			print dol_escape_htmltag($obj->zip);
			print '</td>';
			if (!$i) {
				$totalarray['nbfield']++;
			}
		}
		// State
		if (!empty($arrayfields['state.nom']['checked'])) {
			print "<td>".$obj->state_name."</td>\n";
			if (!$i) {
				$totalarray['nbfield']++;
			}
		}
		// Country
		if (!empty($arrayfields['country.code_iso']['checked'])) {
			print '<td class="center">';
			$tmparray = getCountry($obj->fk_pays, 'all');
			print $tmparray['label'];
			print '</td>';
			if (!$i) {
				$totalarray['nbfield']++;
			}
		}
		// Type ent
		if (!empty($arrayfields['typent.code']['checked'])) {
			print '<td class="center">';
			if (empty($typenArray)) {
				$typenArray = $formcompany->typent_array(1);
			}
			print $typenArray[$obj->typent_code];
			print '</td>';
			if (!$i) {
				$totalarray['nbfield']++;
			}
		}

		// Payment condition
		if (!empty($arrayfields['f.fk_cond_reglement']['checked'])) {
			$s = $form->form_conditions_reglement($_SERVER['PHP_SELF'], $obj->fk_cond_reglement, 'none', 1, '', -1, -1, 1);
			print '<td class="tdoverflowmax100" title="'.dol_escape_htmltag($s).'">';
			print dol_escape_htmltag($s);
			print '</td>';
			if (!$i) {
				$totalarray['nbfield']++;
			}
		}
		// Payment mode
		if (!empty($arrayfields['f.fk_mode_reglement']['checked'])) {
			$s = $form->form_modes_reglement($_SERVER['PHP_SELF'], $obj->fk_mode_reglement, 'none', '', -1, 0, '', 1);
			print '<td class="tdoverflowmax100" title="'.dol_escape_htmltag($s).'">';
			print dol_escape_htmltag($s);
			print '</td>';
			if (!$i) {
				$totalarray['nbfield']++;
			}
		}

		// Amount HT
		if (!empty($arrayfields['f.total_ht']['checked'])) {
			  print '<td class="right nowrap"><span class="amount">'.price($obj->total_ht)."</span></td>\n";
			if (!$i) {
				$totalarray['nbfield']++;
			}
			if (!$i) {
				$totalarray['pos'][$totalarray['nbfield']] = 'f.total_ht';
			}
			  $totalarray['val']['f.total_ht'] += $obj->total_ht;
		}
		// Amount VAT
		if (!empty($arrayfields['f.total_vat']['checked'])) {
			print '<td class="right nowrap"><span class="amount">'.price($obj->total_vat)."</span></td>\n";
			if (!$i) {
				$totalarray['nbfield']++;
			}
			if (!$i) {
				$totalarray['pos'][$totalarray['nbfield']] = 'f.total_vat';
			}
			$totalarray['val']['f.total_vat'] += $obj->total_vat;
		}
		// Amount LocalTax1
		if (!empty($arrayfields['f.total_localtax1']['checked'])) {
			print '<td class="right nowrap"><span class="amount">'.price($obj->total_localtax1)."</span></td>\n";
			if (!$i) {
				$totalarray['nbfield']++;
			}
			if (!$i) {
				$totalarray['pos'][$totalarray['nbfield']] = 'f.total_localtax1';
			}
			$totalarray['val']['f.total_localtax1'] += $obj->total_localtax1;
		}
		// Amount LocalTax2
		if (!empty($arrayfields['f.total_localtax2']['checked'])) {
			print '<td class="right nowrap"><span class="amount">'.price($obj->total_localtax2)."</span></td>\n";
			if (!$i) {
				$totalarray['nbfield']++;
			}
			if (!$i) {
				$totalarray['pos'][$totalarray['nbfield']] = 'f.total_localtax2';
			}
			$totalarray['val']['f.total_localtax2'] += $obj->total_localtax2;
		}
		// Amount TTC
		if (!empty($arrayfields['f.total_ttc']['checked'])) {
			print '<td class="right nowrap"><span class="amount">'.price($obj->total_ttc)."</span></td>\n";
			if (!$i) {
				$totalarray['nbfield']++;
			}
			if (!$i) {
				$totalarray['pos'][$totalarray['nbfield']] = 'f.total_ttc';
			}
			$totalarray['val']['f.total_ttc'] += $obj->total_ttc;
		}

		$userstatic->id = $obj->fk_user_author;
		$userstatic->login = $obj->login;
		$userstatic->lastname = $obj->lastname;
		$userstatic->firstname = $obj->firstname;
		$userstatic->email = $obj->user_email;
		$userstatic->statut = $obj->user_statut;
		$userstatic->entity = $obj->entity;
		$userstatic->photo = $obj->photo;
		$userstatic->office_phone = $obj->office_phone;
		$userstatic->office_fax = $obj->office_fax;
		$userstatic->user_mobile = $obj->user_mobile;
		$userstatic->job = $obj->job;
		$userstatic->gender = $obj->gender;

		// Author
		if (!empty($arrayfields['u.login']['checked'])) {
			print '<td class="tdoverflowmax150">';
			if ($userstatic->id) {
				print $userstatic->getLoginUrl(-1);
			} else {
				print '&nbsp;';
			}
			print "</td>\n";
			if (!$i) {
				$totalarray['nbfield']++;
			}
		}

		if (!empty($arrayfields['dynamount_payed']['checked'])) {
			print '<td class="right nowrap"><span class="amount">'.(!empty($totalpay) ?price($totalpay, 0, $langs) : '').'</span></td>'; // TODO Use a denormalized field
			if (!$i) {
				$totalarray['nbfield']++;
			}
			if (!$i) {
				$totalarray['pos'][$totalarray['nbfield']] = 'totalam';
			}
			$totalarray['val']['totalam'] += $totalpay;
		}

		if (!empty($arrayfields['rtp']['checked'])) {
			print '<td class="right nowrap">'.(!empty($remaintopay) ?price($remaintopay, 0, $langs) : '&nbsp;').'</td>'; // TODO Use a denormalized field
			if (!$i) {
				$totalarray['nbfield']++;
			}
			if (!$i) {
				$totalarray['pos'][$totalarray['nbfield']] = 'rtp';
			}
			$totalarray['val']['rtp'] += $remaintopay;
		}

		// Currency
		if (!empty($arrayfields['f.multicurrency_code']['checked'])) {
			  print '<td class="nowrap">'.$obj->multicurrency_code.' - '.$langs->trans('Currency'.$obj->multicurrency_code)."</td>\n";
			if (!$i) {
				$totalarray['nbfield']++;
			}
		}

		// Currency rate
		if (!empty($arrayfields['f.multicurrency_tx']['checked'])) {
			  print '<td class="nowrap">';
			  $form->form_multicurrency_rate($_SERVER['PHP_SELF'].'?id='.$obj->rowid, $obj->multicurrency_tx, 'none', $obj->multicurrency_code);
			  print "</td>\n";
			if (!$i) {
				$totalarray['nbfield']++;
			}
		}
		// Amount HT
		if (!empty($arrayfields['f.multicurrency_total_ht']['checked'])) {
			  print '<td class="right nowrap"><span class="amount">'.price($obj->multicurrency_total_ht)."</span></td>\n";
			if (!$i) {
				$totalarray['nbfield']++;
			}
		}
		// Amount VAT
		if (!empty($arrayfields['f.multicurrency_total_vat']['checked'])) {
			print '<td class="right nowrap"><span class="amount">'.price($obj->multicurrency_total_vat)."</span></td>\n";
			if (!$i) {
				$totalarray['nbfield']++;
			}
		}
		// Amount TTC
		if (!empty($arrayfields['f.multicurrency_total_ttc']['checked'])) {
			print '<td class="right nowrap"><span class="amount">'.price($obj->multicurrency_total_ttc)."</span></td>\n";
			if (!$i) {
				$totalarray['nbfield']++;
			}
		}
		if (!empty($arrayfields['multicurrency_dynamount_payed']['checked'])) {
			print '<td class="right nowrap"><span class="amount">'.(!empty($multicurrency_totalpay) ?price($multicurrency_totalpay, 0, $langs) : '').'</span></td>'; // TODO Use a denormalized field
			if (!$i) {
				$totalarray['nbfield']++;
			}
		}

		// Pending amount
		if (!empty($arrayfields['multicurrency_rtp']['checked'])) {
			print '<td class="right nowrap"><span class="amount">';
			print (!empty($multicurrency_remaintopay) ? price($multicurrency_remaintopay, 0, $langs) : '');
			print '</span></td>'; // TODO Use a denormalized field
			if (!$i) {
				$totalarray['nbfield']++;
			}
		}


		// Extra fields
		include DOL_DOCUMENT_ROOT.'/core/tpl/extrafields_list_print_fields.tpl.php';
		// Fields from hook
		$parameters = array('arrayfields'=>$arrayfields, 'obj'=>$obj, 'i'=>$i, 'totalarray'=>&$totalarray);
		$reshook = $hookmanager->executeHooks('printFieldListValue', $parameters, $object, $action); // Note that $action and $object may have been modified by hook
		print $hookmanager->resPrint;

		// Date creation
		if (!empty($arrayfields['f.datec']['checked'])) {
			print '<td class="center nowrap">';
			print dol_print_date($db->jdate($obj->date_creation), 'dayhour', 'tzuser');
			print '</td>';
			if (!$i) {
				$totalarray['nbfield']++;
			}
		}
		// Date modification
		if (!empty($arrayfields['f.tms']['checked'])) {
			print '<td class="center nowrap">';
			print dol_print_date($db->jdate($obj->date_update), 'dayhour', 'tzuser');
			print '</td>';
			if (!$i) {
				$totalarray['nbfield']++;
			}
		}
		// Status
		if (!empty($arrayfields['f.fk_statut']['checked'])) {
			print '<td class="right nowrap">';
			print $facturestatic->LibStatut($obj->paye, $obj->fk_statut, 5, $paiement, $obj->type);
			print "</td>";
			if (!$i) {
				$totalarray['nbfield']++;
			}
		}

		// Action column
		if (!getDolGlobalString('MAIN_CHECKBOX_LEFT_COLUMN')) {
			print '<td class="nowrap center">';
			if ($massactionbutton || $massaction) {   // If we are in select mode (massactionbutton defined) or if we have already selected and sent an action ($massaction) defined
				$selected = 0;
				if (in_array($obj->facid, $arrayofselected)) {
					$selected = 1;
				}
				print '<input id="cb'.$obj->facid.'" class="flat checkforselect" type="checkbox" name="toselect[]" value="'.$obj->facid.'"'.($selected ? ' checked="checked"' : '').'>';
			}
			print '</td>';
		}
		if (!$i) {
			$totalarray['nbfield']++;
		}

		print "</tr>\n";

		$i++;
	}

	// Show total line
	include DOL_DOCUMENT_ROOT.'/core/tpl/list_print_total.tpl.php';
}

// If no record found
if ($num == 0) {
	$colspan = 1;
	foreach ($arrayfields as $key => $val) {
		if (!empty($val['checked'])) {
			$colspan++;
		}
	}
	print '<tr><td colspan="'.$colspan.'"><span class="opacitymedium">'.$langs->trans("NoRecordFound").'</span></td></tr>';
}

$db->free($resql);

$parameters = array('arrayfields'=>$arrayfields, 'sql'=>$sql);
$reshook = $hookmanager->executeHooks('printFieldListFooter', $parameters, $object, $action); // Note that $action and $object may have been modified by hook
print $hookmanager->resPrint;

print "</table>\n";
print '</div>';

print "</form>\n";

$hidegeneratedfilelistifempty = 1;
if ($massaction == 'builddoc' || $action == 'remove_file' || $show_files) {
	$hidegeneratedfilelistifempty = 0;
}

// Show list of available documents
$urlsource = $_SERVER['PHP_SELF'].'?sortfield='.$sortfield.'&sortorder='.$sortorder;
$urlsource .= str_replace('&amp;', '&', $param);

$filedir = $diroutputmassaction;
$genallowed = $user->rights->facture->lire;
$delallowed = $user->rights->facture->creer;
$title = '';

print $formfile->showdocuments('massfilesarea_supplier_invoice', '', $filedir, $urlsource, 0, $delallowed, '', 1, 1, 0, 48, 1, $param, $title, '', '', '', null, $hidegeneratedfilelistifempty);

// End of page
llxFooter();
$db->close();<|MERGE_RESOLUTION|>--- conflicted
+++ resolved
@@ -744,120 +744,12 @@
 
 llxHeader('', $langs->trans("SuppliersInvoices"), 'EN:Suppliers_Invoices|FR:FactureFournisseur|ES:Facturas_de_proveedores');
 
-<<<<<<< HEAD
-	$param = '&socid='.$socid;
-	if (!empty($contextpage) && $contextpage != $_SERVER["PHP_SELF"]) {
-		$param .= '&contextpage='.urlencode($contextpage);
-	}
-	if ($limit > 0 && $limit != $conf->liste_limit) {
-		$param .= '&limit='.urlencode($limit);
-	}
-	if ($search_all) {
-		$param .= '&search_all='.urlencode($search_all);
-	}
-	if ($search_date_start) {
-		$param .= buildParamDate('search_date_start', null, '', 'tzserver');
-	}
-	if ($search_date_end) {
-		$param .= buildParamDate('search_date_end', null, '', 'tzserver');
-	}
-	if ($search_datelimit_startday) {
-		$param .= '&search_datelimit_startday='.urlencode($search_datelimit_startday);
-	}
-	if ($search_datelimit_startmonth) {
-		$param .= '&search_datelimit_startmonth='.urlencode($search_datelimit_startmonth);
-	}
-	if ($search_datelimit_startyear) {
-		$param .= '&search_datelimit_startyear='.urlencode($search_datelimit_startyear);
-	}
-	if ($search_datelimit_endday) {
-		$param .= '&search_datelimit_endday='.urlencode($search_datelimit_endday);
-	}
-	if ($search_datelimit_endmonth) {
-		$param .= '&search_datelimit_endmonth='.urlencode($search_datelimit_endmonth);
-	}
-	if ($search_datelimit_endyear) {
-		$param .= '&search_datelimit_endyear='.urlencode($search_datelimit_endyear);
-	}
-	if ($search_ref) {
-		$param .= '&search_ref='.urlencode($search_ref);
-	}
-	if ($search_refsupplier) {
-		$param .= '&search_refsupplier='.urlencode($search_refsupplier);
-	}
-	if ($search_type != '') {
-		$param .= '&search_type='.urlencode($search_type);
-	}
-	if ($search_label) {
-		$param .= '&search_label='.urlencode($search_label);
-	}
-	if ($search_company) {
-		$param .= '&search_company='.urlencode($search_company);
-	}
-	if ($search_login) {
-		$param .= '&search_login='.urlencode($search_login);
-	}
-	if ($search_montant_ht != '') {
-		$param .= '&search_montant_ht='.urlencode($search_montant_ht);
-	}
-	if ($search_montant_vat != '') {
-		$param .= '&search_montant_vat='.urlencode($search_montant_vat);
-	}
-	if ($search_montant_localtax1 != '') {
-		$param .= '&search_montant_localtax1='.urlencode($search_montant_localtax1);
-	}
-	if ($search_montant_localtax2 != '') {
-		$param .= '&search_montant_localtax2='.urlencode($search_montant_localtax2);
-	}
-	if ($search_montant_ttc != '') {
-		$param .= '&search_montant_ttc='.urlencode($search_montant_ttc);
-	}
-	if ($search_multicurrency_code != '') {
-		$param .= '&search_multicurrency_code='.urlencode($search_multicurrency_code);
-	}
-	if ($search_multicurrency_tx != '') {
-		$param .= '&search_multicurrency_tx='.urlencode($search_multicurrency_tx);
-	}
-	if ($search_multicurrency_montant_ht != '') {
-		$param .= '&search_multicurrency_montant_ht='.urlencode($search_multicurrency_montant_ht);
-	}
-	if ($search_multicurrency_montant_vat != '') {
-		$param .= '&search_multicurrency_montant_vat='.urlencode($search_multicurrency_montant_vat);
-	}
-	if ($search_multicurrency_montant_ttc != '') {
-		$param .= '&search_multicurrency_montant_ttc='.urlencode($search_multicurrency_montant_ttc);
-	}
-	if ($search_amount_no_tax) {
-		$param .= '&search_amount_no_tax='.urlencode($search_amount_no_tax);
-	}
-	if ($search_amount_all_tax) {
-		$param .= '&search_amount_all_tax='.urlencode($search_amount_all_tax);
-	}
-	if ($search_status >= 0) {
-		$param .= "&search_status=".urlencode($search_status);
-	}
-	if ($show_files) {
-		$param .= '&show_files='.urlencode($show_files);
-	}
-	if ($option) {
-		$param .= "&search_option=".urlencode($option);
-	}
-	if ($optioncss != '') {
-		$param .= '&optioncss='.urlencode($optioncss);
-	}
-	if ($search_categ_sup > 0) {
-		$param .= '&search_categ_sup='.urlencode($search_categ_sup);
-	}
-	if ($search_type_thirdparty != '' && $search_type_thirdparty > 0) {
-		$param .= '&search_type_thirdparty='.urlencode($search_type_thirdparty);
-=======
 if ($socid) {
 	$soc = new Societe($db);
 	$soc->fetch($socid);
 	if (empty($search_company)) {
 		$search_company = $soc->name;
 		$search_company_alias = $soc->name_alias;
->>>>>>> 919849ab
 	}
 }
 
@@ -871,23 +763,11 @@
 if ($search_all) {
 	$param .= '&search_all='.urlencode($search_all);
 }
-if ($search_date_startday) {
-	$param .= '&search_date_startday='.urlencode($search_date_startday);
-}
-if ($search_date_startmonth) {
-	$param .= '&search_date_startmonth='.urlencode($search_date_startmonth);
-}
-if ($search_date_startyear) {
-	$param .= '&search_date_startyear='.urlencode($search_date_startyear);
-}
-if ($search_date_endday) {
-	$param .= '&search_date_endday='.urlencode($search_date_endday);
-}
-if ($search_date_endmonth) {
-	$param .= '&search_date_endmonth='.urlencode($search_date_endmonth);
-}
-if ($search_date_endyear) {
-	$param .= '&search_date_endyear='.urlencode($search_date_endyear);
+	if ($search_date_start) {
+		$param .= buildParamDate('search_date_start', null, '', 'tzserver');
+}
+	if ($search_date_end) {
+		$param .= buildParamDate('search_date_end', null, '', 'tzserver');
 }
 if ($search_datelimit_startday) {
 	$param .= '&search_datelimit_startday='.urlencode($search_datelimit_startday);
