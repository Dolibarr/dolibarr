<?php
/* Copyright (C) 2002-2005	Rodolphe Quiedeville	<rodolphe@quiedeville.org>
 * Copyright (C) 2004-2013	Laurent Destailleur 	<eldy@users.sourceforge.net>
 * Copyright (C) 2004		Christophe Combelles	<ccomb@free.fr>
 * Copyright (C) 2005		Marc Barilley			<marc@ocebo.fr>
 * Copyright (C) 2005-2013	Regis Houssin			<regis.houssin@capnetworks.com>
 * Copyright (C) 2010-2014	Juanjo Menent			<jmenent@2byte.es>
 * Copyright (C) 2013		Philippe Grand			<philippe.grand@atoo-net.com>
 * Copyright (C) 2013       Florian Henry		  	<florian.henry@open-concept.pro>
 * Copyright (C) 2014       Marcos García           <marcosgdf@gmail.com>
 *
 * This program is free software; you can redistribute it and/or modify
 * it under the terms of the GNU General Public License as published by
 * the Free Software Foundation; either version 3 of the License, or
 * (at your option) any later version.
 *
 * This program is distributed in the hope that it will be useful,
 * but WITHOUT ANY WARRANTY; without even the implied warranty of
 * MERCHANTABILITY or FITNESS FOR A PARTICULAR PURPOSE.  See the
 * GNU General Public License for more details.
 *
 * You should have received a copy of the GNU General Public License
 * along with this program. If not, see <http://www.gnu.org/licenses/>.
 */

/**
 *	\file       htdocs/fourn/facture/fiche.php
 *	\ingroup    facture, fournisseur
 *	\brief      Page for supplier invoice card (view, edit, validate)
 */

require '../../main.inc.php';
require_once DOL_DOCUMENT_ROOT.'/core/class/html.formfile.class.php';
require_once DOL_DOCUMENT_ROOT.'/fourn/class/fournisseur.class.php';
require_once DOL_DOCUMENT_ROOT.'/core/modules/supplier_invoice/modules_facturefournisseur.php';
require_once DOL_DOCUMENT_ROOT.'/fourn/class/fournisseur.facture.class.php';
require_once DOL_DOCUMENT_ROOT.'/fourn/class/paiementfourn.class.php';
require_once DOL_DOCUMENT_ROOT.'/core/lib/fourn.lib.php';
require_once DOL_DOCUMENT_ROOT.'/core/lib/files.lib.php';
require_once DOL_DOCUMENT_ROOT.'/core/class/doleditor.class.php';
if (!empty($conf->produit->enabled))
	require_once DOL_DOCUMENT_ROOT.'/product/class/product.class.php';
if (!empty($conf->projet->enabled)) {
	require_once DOL_DOCUMENT_ROOT.'/projet/class/project.class.php';
	require_once DOL_DOCUMENT_ROOT.'/core/class/html.formprojet.class.php';
}


$langs->load('bills');
$langs->load('compta');
$langs->load('suppliers');
$langs->load('companies');
$langs->load('products');
$langs->load('banks');

$id			= (GETPOST('facid','int') ? GETPOST('facid','int') : GETPOST('id','int'));
$action		= GETPOST("action");
$confirm	= GETPOST("confirm");
$ref		= GETPOST('ref','alpha');

//PDF
$hidedetails = (GETPOST('hidedetails','int') ? GETPOST('hidedetails','int') : (! empty($conf->global->MAIN_GENERATE_DOCUMENTS_HIDE_DETAILS) ? 1 : 0));
$hidedesc 	 = (GETPOST('hidedesc','int') ? GETPOST('hidedesc','int') : (! empty($conf->global->MAIN_GENERATE_DOCUMENTS_HIDE_DESC) ?  1 : 0));
$hideref 	 = (GETPOST('hideref','int') ? GETPOST('hideref','int') : (! empty($conf->global->MAIN_GENERATE_DOCUMENTS_HIDE_REF) ? 1 : 0));

// Security check
$socid='';
if (! empty($user->societe_id)) $socid=$user->societe_id;
$result = restrictedArea($user, 'fournisseur', $id, 'facture_fourn', 'facture');

// Initialize technical object to manage hooks of thirdparties. Note that conf->hooks_modules contains array array
$hookmanager->initHooks(array('invoicesuppliercard'));

$object=new FactureFournisseur($db);

// Load object
if ($id > 0 || ! empty($ref))
{
	$ret=$object->fetch($id, $ref);
}

$permissionnote=$user->rights->fournisseur->facture->creer;	// Used by the include of actions_setnotes.inc.php


/*
 * Actions
 */

$parameters=array('socid'=>$socid);
$reshook=$hookmanager->executeHooks('doActions',$parameters,$object,$action);    // Note that $action and $object may have been modified by some hooks

include DOL_DOCUMENT_ROOT.'/core/actions_setnotes.inc.php';	// Must be include, not includ_once

// Action clone object
if ($action == 'confirm_clone' && $confirm == 'yes')
{
//    if (1==0 && empty($_REQUEST["clone_content"]) && empty($_REQUEST["clone_receivers"]))
//    {
//        $mesg='<div class="error">'.$langs->trans("NoCloneOptionsSpecified").'</div>';
//    }
//    else
//    {
        $result=$object->createFromClone($id);
        if ($result > 0)
        {
            header("Location: ".$_SERVER['PHP_SELF'].'?action=editref_supplier&id='.$result);
            exit;
        }
        else
        {
            $langs->load("errors");
	        setEventMessage($langs->trans($object->error), 'errors');
            $action='';
        }
//    }
}

elseif ($action == 'confirm_valid' && $confirm == 'yes' && $user->rights->fournisseur->facture->valider)
{
    $idwarehouse=GETPOST('idwarehouse');

    $object->fetch($id);
    $object->fetch_thirdparty();

    $qualified_for_stock_change=0;
    if (empty($conf->global->STOCK_SUPPORTS_SERVICES))
    {
    	$qualified_for_stock_change=$object->hasProductsOrServices(2);
    }
    else
    {
    	$qualified_for_stock_change=$object->hasProductsOrServices(1);
    }

    // Check parameters
    if (! empty($conf->stock->enabled) && ! empty($conf->global->STOCK_CALCULATE_ON_SUPPLIER_BILL) && $qualified_for_stock_change)
    {
        $langs->load("stocks");
        if (! $idwarehouse || $idwarehouse == -1)
        {
            $error++;
	        setEventMessage($langs->trans('ErrorFieldRequired',$langs->transnoentitiesnoconv("Warehouse")), 'errors');
            $action='';
        }
    }

    if (! $error)
    {
        $result = $object->validate($user,'',$idwarehouse);
        if ($result < 0)
        {
            setEventMessage($object->error,'errors');
            setEventMessage($object->errors,'errors');
        }
    }
}

elseif ($action == 'confirm_delete' && $confirm == 'yes' && $user->rights->fournisseur->facture->supprimer)
{
    $object->fetch($id);
    $object->fetch_thirdparty();
    $result=$object->delete($id);
    if ($result > 0)
    {
        header('Location: list.php');
        exit;
    }
    else
    {
	    setEventMessage($object->error, 'errors');
    }
}

elseif ($action == 'confirm_delete_line' && $confirm == 'yes' && $user->rights->fournisseur->facture->creer)
{
	$object->fetch($id);
	$ret = $object->deleteline(GETPOST('lineid'));
	if ($ret > 0)
	{
		header('Location: '.$_SERVER["PHP_SELF"].'?id='.$id);
		exit;
	}
	else
	{
		setEventMessage($object->error, 'errors');
		/* Fix bug 1485 : Reset action to avoid asking again confirmation on failure */
		$action='';
	}
}

elseif ($action == 'confirm_paid' && $confirm == 'yes' && $user->rights->fournisseur->facture->creer)
{
    $object->fetch($id);
    $result=$object->set_paid($user);
    if ($result<0)
    {
        setEventMessage($object->error,'errors');
    }
}

// Set supplier ref
if ($action == 'setref_supplier' && $user->rights->fournisseur->commande->creer)
{
    $result=$object->setValueFrom('ref_supplier',GETPOST('ref_supplier','alpha'));
    if ($result < 0) dol_print_error($db, $object->error);
}

// conditions de reglement
if ($action == 'setconditions' && $user->rights->fournisseur->commande->creer)
{
    $result=$object->setPaymentTerms(GETPOST('cond_reglement_id','int'));
}

// mode de reglement
else if ($action == 'setmode' && $user->rights->fournisseur->commande->creer)
{
    $result = $object->setPaymentMethods(GETPOST('mode_reglement_id','int'));
}

// bank account
else if ($action == 'setbankaccount' && $user->rights->fournisseur->facture->creer) {
    $result=$object->setBankAccount(GETPOST('fk_account', 'int'));
}

// Set label
elseif ($action == 'setlabel' && $user->rights->fournisseur->facture->creer)
{
    $object->fetch($id);
    $object->label=$_POST['label'];
    $result=$object->update($user);
    if ($result < 0) dol_print_error($db);
}
elseif ($action == 'setdatef' && $user->rights->fournisseur->facture->creer)
{
    $object->fetch($id);
    $object->date=dol_mktime(12,0,0,$_POST['datefmonth'],$_POST['datefday'],$_POST['datefyear']);
    if ($object->date_echeance && $object->date_echeance < $object->date) $object->date_echeance=$object->date;
    $result=$object->update($user);
    if ($result < 0) dol_print_error($db,$object->error);
}
elseif ($action == 'setdate_lim_reglement' && $user->rights->fournisseur->facture->creer)
{
    $object->fetch($id);
    $object->date_echeance=dol_mktime(12,0,0,$_POST['date_lim_reglementmonth'],$_POST['date_lim_reglementday'],$_POST['date_lim_reglementyear']);
    if (! empty($object->date_echeance) && $object->date_echeance < $object->date)
    {
    	$object->date_echeance=$object->date;
    	setEventMessage($langs->trans("DatePaymentTermCantBeLowerThanObjectDate"),'warnings');
    }
    $result=$object->update($user);
    if ($result < 0) dol_print_error($db,$object->error);
}

// Delete payment
elseif ($action == 'deletepaiement' && $user->rights->fournisseur->facture->creer)
{
    $object->fetch($id);
    if ($object->statut == 1 && $object->paye == 0)
    {
    	$paiementfourn = new PaiementFourn($db);
        $result=$paiementfourn->fetch(GETPOST('paiement_id'));
        if ($result > 0) $result=$paiementfourn->delete(); // If fetch ok and found
        if ($result < 0) {
	        setEventMessage($paiementfourn->error, 'errors');
        }
    }
}

// Create
elseif ($action == 'add' && $user->rights->fournisseur->facture->creer)
{
    $error=0;

    $datefacture=dol_mktime(12,0,0,$_POST['remonth'],$_POST['reday'],$_POST['reyear']);
    $datedue=dol_mktime(12,0,0,$_POST['echmonth'],$_POST['echday'],$_POST['echyear']);

    if (GETPOST('socid','int')<1)
    {
	    setEventMessage($langs->trans('ErrorFieldRequired',$langs->transnoentities('Supplier')), 'errors');
    	$action='create';
    	$error++;
    }

    if ($datefacture == '')
    {
	    setEventMessage($langs->trans('ErrorFieldRequired',$langs->transnoentities('DateInvoice')), 'errors');
        $action='create';
        $_GET['socid']=$_POST['socid'];
        $error++;
    }
    if (! GETPOST('ref_supplier'))
    {
	    setEventMessage($langs->trans('ErrorFieldRequired',$langs->transnoentities('RefSupplier')), 'errors');
        $action='create';
        $_GET['socid']=$_POST['socid'];
        $error++;
    }

    if (! $error)
    {
        $db->begin();

        $tmpproject = GETPOST('projectid', 'int');

        // Creation facture
        $object->ref           = $_POST['ref'];
		$object->ref_supplier  = $_POST['ref_supplier'];
        $object->socid         = $_POST['socid'];
        $object->libelle       = $_POST['libelle'];
        $object->date          = $datefacture;
        $object->date_echeance = $datedue;
        $object->note_public   = GETPOST('note_public');
        $object->note_private  = GETPOST('note_private');
		$object->cond_reglement_id = GETPOST('cond_reglement_id');
        $object->mode_reglement_id = GETPOST('mode_reglement_id');
        $object->fk_account        = GETPOST('fk_account', 'int');
        $object->fk_project    = ($tmpproject > 0) ? $tmpproject : null;

		// Auto calculation of date due if not filled by user
		if(empty($object->date_echeance)) $object->date_echeance = $object->calculate_date_lim_reglement();

        // If creation from another object of another module
        if ($_POST['origin'] && $_POST['originid'])
        {
            // Parse element/subelement (ex: project_task)
            $element = $subelement = $_POST['origin'];
            /*if (preg_match('/^([^_]+)_([^_]+)/i',$_POST['origin'],$regs))
             {
            $element = $regs[1];
            $subelement = $regs[2];
            }*/

            // For compatibility
            if ($element == 'order')    {
                $element = $subelement = 'commande';
            }
            if ($element == 'propal')   {
                $element = 'comm/propal'; $subelement = 'propal';
            }
            if ($element == 'contract') {
                $element = $subelement = 'contrat';
            }
            if ($element == 'order_supplier') {
                $element = 'fourn'; $subelement = 'fournisseur.commande';
            }
            if ($element == 'project')
            {
            	$element = 'projet';
            }
            $object->origin    = $_POST['origin'];
            $object->origin_id = $_POST['originid'];

            $id = $object->create($user);

            // Add lines
            if ($id > 0)
            {
                require_once DOL_DOCUMENT_ROOT.'/'.$element.'/class/'.$subelement.'.class.php';
                $classname = ucfirst($subelement);
                if ($classname == 'Fournisseur.commande') $classname='CommandeFournisseur';
                $srcobject = new $classname($db);

                $result=$srcobject->fetch($_POST['originid']);
                if ($result > 0)
                {
                    $lines = $srcobject->lines;
                    if (empty($lines) && method_exists($srcobject,'fetch_lines'))  $lines = $srcobject->fetch_lines();

                    $num=count($lines);
                    for ($i = 0; $i < $num; $i++)
                    {
                        $desc=($lines[$i]->desc?$lines[$i]->desc:$lines[$i]->libelle);
                        $product_type=($lines[$i]->product_type?$lines[$i]->product_type:0);

                        // Dates
                        // TODO mutualiser
                        $date_start=$lines[$i]->date_debut_prevue;
                        if ($lines[$i]->date_debut_reel) $date_start=$lines[$i]->date_debut_reel;
                        if ($lines[$i]->date_start) $date_start=$lines[$i]->date_start;
                        $date_end=$lines[$i]->date_fin_prevue;
                        if ($lines[$i]->date_fin_reel) $date_end=$lines[$i]->date_fin_reel;
                        if ($lines[$i]->date_end) $date_end=$lines[$i]->date_end;

                        // FIXME Missing $lines[$i]->ref_supplier and $lines[$i]->label into addline and updateline methods. They are filled when coming from order for example.
                        $result = $object->addline(
                            $desc,
                            $lines[$i]->subprice,
                            $lines[$i]->tva_tx,
                            $lines[$i]->localtax1_tx,
                            $lines[$i]->localtax2_tx,
                            $lines[$i]->qty,
                            $lines[$i]->fk_product,
                            $lines[$i]->remise_percent,
                            $date_start,
                            $date_end,
                            0,
                            $lines[$i]->info_bits,
                            'HT',
                            $product_type
                        );

                        if ($result < 0)
                        {
                            $error++;
                            break;
                        }
                    }
                }
                else
                {
                    $error++;
                }
            }
            else
            {
                $error++;
            }
        }
        // If some invoice's lines already known
        else
        {
            $id = $object->create($user);
            if ($id < 0)
            {
                $error++;
            }

            if (! $error)
            {
                for ($i = 1 ; $i < 9 ; $i++)
                {
                    $label = $_POST['label'.$i];
                    $amountht  = price2num($_POST['amount'.$i]);
                    $amountttc = price2num($_POST['amountttc'.$i]);
                    $tauxtva   = price2num($_POST['tauxtva'.$i]);
                    $qty = $_POST['qty'.$i];
                    $fk_product = $_POST['fk_product'.$i];
                    if ($label)
                    {
                        if ($amountht)
                        {
                            $price_base='HT'; $amount=$amountht;
                        }
                        else
                        {
                            $price_base='TTC'; $amount=$amountttc;
                        }
                        $atleastoneline=1;

                        $product=new Product($db);
                        $product->fetch($_POST['idprod'.$i]);

                        $ret=$object->addline($label, $amount, $tauxtva, $product->localtax1_tx, $product->localtax2_tx, $qty, $fk_product, $remise_percent, '', '', '', 0, $price_base);
                        if ($ret < 0) $error++;
                    }
                }
            }
        }

        if ($error)
        {
            $langs->load("errors");
            $db->rollback();
	        setEventMessage($langs->trans($object->error), 'errors');
            $action='create';
            $_GET['socid']=$_POST['socid'];
        }
        else
        {
            $db->commit();

            if (empty($conf->global->MAIN_DISABLE_PDF_AUTOUPDATE)) {
	            $outputlangs = $langs;
            	$result=supplier_invoice_pdf_create($db, $object, $object->modelpdf, $outputlangs, $hidedetails, $hidedesc, $hideref);
            	if ($result	<= 0)
            	{
            		dol_print_error($db,$result);
            		exit;
            	}
            }

            header("Location: ".$_SERVER['PHP_SELF']."?id=".$id);
            exit;
        }
    }
}

// Edit line
elseif ($action == 'update_line' && $user->rights->fournisseur->facture->creer)
{
	// TODO Missing transaction
    if (GETPOST('etat') == '1' && ! GETPOST('cancel')) // si on valide la modification
    {
        $object->fetch($id);
        $object->fetch_thirdparty();

        if ($_POST['puht'])
        {
            $pu=$_POST['puht'];
            $price_base_type='HT';
        }
        if ($_POST['puttc'])
        {
            $pu=$_POST['puttc'];
            $price_base_type='TTC';
        }

        if (GETPOST('idprod'))
        {
            $prod = new Product($db);
            $prod->fetch($_POST['idprod']);
            $label = $prod->description;
            if (trim($_POST['desc']) != trim($label)) $label=$_POST['desc'];

            $type = $prod->type;
        }
        else
        {

            $label = $_POST['desc'];
            $type = $_POST["type"]?$_POST["type"]:0;

        }

        $localtax1tx= get_localtax($_POST['tauxtva'], 1, $mysoc,$object->thirdparty);
        $localtax2tx= get_localtax($_POST['tauxtva'], 2, $mysoc,$object->thirdparty);
        $remise_percent=GETPOST('remise_percent');

        $result=$object->updateline(GETPOST('lineid'), $label, $pu, GETPOST('tauxtva'), $localtax1tx, $localtax2tx, GETPOST('qty'), GETPOST('idprod'), $price_base_type, 0, $type, $remise_percent);
        if ($result >= 0)
        {
            unset($_POST['label']);
        }
        else
        {
            setEventMessage($object->error,'errors');
        }
    }
}

elseif ($action == 'addline' && $user->rights->fournisseur->facture->creer)
{
	$db->begin();

    $ret=$object->fetch($id);
    if ($ret < 0)
    {
        dol_print_error($db,$object->error);
        exit;
    }
    $ret=$object->fetch_thirdparty();

    $langs->load('errors');
	$error=0;

	// Set if we used free entry or predefined product
	$predef='';
	$product_desc=(GETPOST('dp_desc')?GETPOST('dp_desc'):'');
	if (GETPOST('prod_entry_mode') == 'free')
	{
		$idprod=0;
		$price_ht = GETPOST('price_ht');
		$tva_tx = (GETPOST('tva_tx') ? GETPOST('tva_tx') : 0);
	}
	else
	{
		$idprod=GETPOST('idprod', 'int');
		$price_ht = '';
		$tva_tx = '';
	}

	$qty = GETPOST('qty'.$predef);
	$remise_percent=GETPOST('remise_percent'.$predef);

    if (GETPOST('prod_entry_mode')=='free' && GETPOST('price_ht') < 0 && $qty < 0)
    {
        setEventMessage($langs->trans('ErrorBothFieldCantBeNegative', $langs->transnoentitiesnoconv('UnitPrice'), $langs->transnoentitiesnoconv('Qty')), 'errors');
        $error++;
    }
    if (GETPOST('prod_entry_mode')=='free'  && ! GETPOST('idprodfournprice') && GETPOST('type') < 0)
    {
        setEventMessage($langs->trans('ErrorFieldRequired', $langs->transnoentitiesnoconv('Type')), 'errors');
        $error++;
    }
    if (GETPOST('prod_entry_mode')=='free' && GETPOST('price_ht')==='' && GETPOST('price_ttc')==='') // Unit price can be 0 but not ''
    {
        setEventMessage($langs->trans($langs->trans('ErrorFieldRequired', $langs->transnoentitiesnoconv('UnitPrice'))), 'errors');
        $error++;
    }
    if (GETPOST('prod_entry_mode')=='free' && ! GETPOST('dp_desc'))
    {
        setEventMessage($langs->trans('ErrorFieldRequired', $langs->transnoentitiesnoconv('Description')), 'errors');
        $error++;
    }
    if (! GETPOST('qty'))
    {
        setEventMessage($langs->trans('ErrorFieldRequired', $langs->transnoentitiesnoconv('Qty')), 'errors');
        $error++;
    }

    if (GETPOST('prod_entry_mode') != 'free')	// With combolist mode idprodfournprice is > 0 or -1. With autocomplete, idprodfournprice is > 0 or ''
    {
    	$idprod=0;
    	$productsupplier=new ProductFournisseur($db);

        if (GETPOST('idprodfournprice') == -1 || GETPOST('idprodfournprice') == '') $idprod=-2;	// Same behaviour than with combolist. When not select idprodfournprice is now -2 (to avoid conflict with next action that may return -1)

    	if (GETPOST('idprodfournprice') > 0)
    	{
    		$idprod=$productsupplier->get_buyprice(GETPOST('idprodfournprice'), $qty);    // Just to see if a price exists for the quantity. Not used to found vat.
    	}

        if ($idprod > 0)
        {
            $result=$productsupplier->fetch($idprod);

            $label = $productsupplier->libelle;

            $desc = $productsupplier->description;
            if (trim($product_desc) != trim($desc)) $desc = dol_concatdesc($desc, $product_desc);

            $tvatx=get_default_tva($object->thirdparty, $mysoc, $productsupplier->id, $_POST['idprodfournprice']);
            $npr = get_default_npr($object->thirdparty, $mysoc, $productsupplier->id, $_POST['idprodfournprice']);

            $localtax1tx= get_localtax($tvatx, 1, $mysoc,$object->thirdparty);
            $localtax2tx= get_localtax($tvatx, 2, $mysoc,$object->thirdparty);

            $type = $productsupplier->type;

            // TODO Save the product supplier ref into database into field ref_supplier (must rename field ref into ref_supplier first)
            $result=$object->addline($desc, $productsupplier->fourn_pu, $tvatx, $localtax1tx, $localtax2tx, $qty, $idprod, $remise_percent, '', '', 0, $npr);
        }
    	if ($idprod == -2 || $idprod == 0)
        {
            // Product not selected
            $error++;
            $langs->load("errors");
	        setEventMessage($langs->trans("ErrorFieldRequired",$langs->transnoentitiesnoconv("ProductOrService")), 'errors');
        }
        if ($idprod == -1)
        {
            // Quantity too low
            $error++;
            $langs->load("errors");
	        setEventMessage($langs->trans("ErrorQtyTooLowForThisSupplier"), 'errors');
        }
    }
    else if( GETPOST('price_ht')!=='' || GETPOST('price_ttc')!=='' )
	{
		$pu_ht = price2num($price_ht, 'MU');
		$pu_ttc = price2num(GETPOST('price_ttc'), 'MU');
		$tva_npr = (preg_match('/\*/', $tva_tx) ? 1 : 0);
		$tva_tx = str_replace('*', '', $tva_tx);
		$label = (GETPOST('product_label') ? GETPOST('product_label') : '');
		$desc = $product_desc;
		$type = GETPOST('type');

    	$tva_tx = price2num($tva_tx);	// When vat is text input field

    	// Local Taxes
    	$localtax1_tx= get_localtax($tva_tx, 1,$mysoc,$object->thirdparty);
    	$localtax2_tx= get_localtax($tva_tx, 2,$mysoc,$object->thirdparty);

    	if (!empty($_POST['price_ht']))
    	{
    		$ht = price2num($_POST['price_ht']);
            $price_base_type = 'HT';

            //print $product_desc, $pu, $txtva, $qty, $fk_product=0, $remise_percent=0, $date_start='', $date_end='', $ventil=0, $info_bits='', $price_base_type='HT', $type=0
            $result=$object->addline($product_desc, $ht, $tva_tx, $localtax1_tx, $localtax2_tx, $qty, 0, $remise_percent, $datestart, $dateend, 0, $npr, $price_base_type, $type);
        }
        else
		{
    		$ttc = price2num($_POST['price_ttc']);
            $ht = $ttc / (1 + ($tva_tx / 100));
            $price_base_type = 'HT';
            //print $product_desc, $pu, $txtva, $qty, $fk_product=0, $remise_percent=0, $date_start='', $date_end='', $ventil=0, $info_bits='', $price_base_type='HT', $type=0
            $result=$object->addline($product_desc, $ht, $tva_tx,$localtax1_tx, $localtax2_tx, $qty, 0, $remise_percent, $datestart, $dateend, 0, $npr, $price_base_type, $type);
        }
    }

    //print "xx".$tva_tx; exit;
    if (! $error && $result > 0)
    {
    	$db->commit();

    	// Define output language
    	$outputlangs = $langs;
        $newlang=GETPOST('lang_id','alpha');
        if ($conf->global->MAIN_MULTILANGS && empty($newlang)) $newlang=$object->client->default_lang;
    	if (! empty($newlang))
    	{
    		$outputlangs = new Translate("",$conf);
    		$outputlangs->setDefaultLang($newlang);
    	}
        if (empty($conf->global->MAIN_DISABLE_PDF_AUTOUPDATE))
        {
        	$result=supplier_invoice_pdf_create($db, $object, $object->modelpdf, $outputlangs, $hidedetails, $hidedesc, $hideref);
        	if ($result	<= 0)
        	{
        		dol_print_error($db,$result);
        		exit;
        	}
        }

		unset($_POST ['prod_entry_mode']);

    	unset($_POST['qty']);
    	unset($_POST['type']);
    	unset($_POST['remise_percent']);
    	unset($_POST['pu']);
    	unset($_POST['price_ht']);
    	unset($_POST['price_ttc']);
    	unset($_POST['tva_tx']);
    	unset($_POST['label']);
    	unset($localtax1_tx);
    	unset($localtax2_tx);
		unset($_POST['np_marginRate']);
		unset($_POST['np_markRate']);
    	unset($_POST['dp_desc']);
		unset($_POST['idprodfournprice']);

    	unset($_POST['date_starthour']);
    	unset($_POST['date_startmin']);
    	unset($_POST['date_startsec']);
    	unset($_POST['date_startday']);
    	unset($_POST['date_startmonth']);
    	unset($_POST['date_startyear']);
    	unset($_POST['date_endhour']);
    	unset($_POST['date_endmin']);
    	unset($_POST['date_endsec']);
    	unset($_POST['date_endday']);
    	unset($_POST['date_endmonth']);
    	unset($_POST['date_endyear']);
    }
    else
	{
    	$db->rollback();
	    setEventMessage($object->error, 'errors');
    }

    $action = '';
}

elseif ($action == 'classin')
{
    $object->fetch($id);
    $result=$object->setProject($_POST['projectid']);
}


// Set invoice to draft status
elseif ($action == 'edit' && $user->rights->fournisseur->facture->creer)
{
    $object->fetch($id);

    $totalpaye = $object->getSommePaiement();
    $resteapayer = $object->total_ttc - $totalpaye;

    // On verifie si les lignes de factures ont ete exportees en compta et/ou ventilees
    //$ventilExportCompta = $object->getVentilExportCompta();

    // On verifie si aucun paiement n'a ete effectue
    if ($resteapayer == $object->total_ttc	&& $object->paye == 0 && $ventilExportCompta == 0)
    {
        $object->set_draft($user);

        $outputlangs = $langs;
        if (! empty($_REQUEST['lang_id']))
        {
            $outputlangs = new Translate("",$conf);
            $outputlangs->setDefaultLang($_REQUEST['lang_id']);
        }
        if (empty($conf->global->MAIN_DISABLE_PDF_AUTOUPDATE)) {
        	$result=supplier_invoice_pdf_create($db, $object, $object->modelpdf, $outputlangs, $hidedetails, $hidedesc, $hideref);
        	if ($result	<= 0)
        	{
        		dol_print_error($db,$result);
        		exit;
        	}
        }

        $action='';
    }
}

// Set invoice to validated/unpaid status
elseif ($action == 'reopen' && $user->rights->fournisseur->facture->creer)
{
    $result = $object->fetch($id);
    if ($object->statut == 2
    || ($object->statut == 3 && $object->close_code != 'replaced'))
    {
        $result = $object->set_unpaid($user);
        if ($result > 0)
        {
            header('Location: '.$_SERVER["PHP_SELF"].'?id='.$id);
            exit;
        }
        else
        {
	        setEventMessage($object->error, 'errors');
        }
    }
}

// Link invoice to order
if (GETPOST('linkedOrder')) {
	$object->fetch($id);
	$object->fetch_thirdparty();
	$result = $object->add_object_linked('commande', GETPOST('linkedOrder'));
}

// Add file in email form
if (GETPOST('addfile'))
{
    require_once DOL_DOCUMENT_ROOT.'/core/lib/files.lib.php';

    // Set tmp user directory TODO Use a dedicated directory for temp mails files
    $vardir=$conf->user->dir_output."/".$user->id;
    $upload_dir_tmp = $vardir.'/temp';

    dol_add_file_process($upload_dir_tmp,0,0);
    $action='presend';
}

// Remove file in email form
if (! empty($_POST['removedfile']))
{
    require_once DOL_DOCUMENT_ROOT.'/core/lib/files.lib.php';

    // Set tmp user directory
    $vardir=$conf->user->dir_output."/".$user->id;
    $upload_dir_tmp = $vardir.'/temp';

	// TODO Delete only files that was uploaded from email form
    dol_remove_file_process($_POST['removedfile'],0);
    $action='presend';
}

// Send mail
if ($action == 'send' && ! $_POST['addfile'] && ! $_POST['removedfile'] && ! $_POST['cancel'])
{
    $langs->load('mails');

    $object->fetch($id);
    $result=$object->fetch_thirdparty();
    if ($result > 0)
    {
//        $ref = dol_sanitizeFileName($object->ref);
//        $file = $conf->fournisseur->facture->dir_output.'/'.get_exdir($object->id,2).$ref.'/'.$ref.'.pdf';

//        if (is_readable($file))
//        {
            if ($_POST['sendto'])
            {
                // Le destinataire a ete fourni via le champ libre
                $sendto = $_POST['sendto'];
                $sendtoid = 0;
            }
            elseif ($_POST['receiver'] != '-1')
            {
                // Recipient was provided from combo list
                if ($_POST['receiver'] == 'thirdparty') // Id of third party
                {
                    $sendto = $object->client->email;
                    $sendtoid = 0;
                }
                else	// Id du contact
                {
                    $sendto = $object->client->contact_get_property($_POST['receiver'],'email');
                    $sendtoid = $_POST['receiver'];
                }
            }

            if (dol_strlen($sendto))
            {
                $langs->load("commercial");

                $from = $_POST['fromname'] . ' <' . $_POST['frommail'] .'>';
                $replyto = $_POST['replytoname']. ' <' . $_POST['replytomail'].'>';
                $message = $_POST['message'];
                $sendtocc = $_POST['sendtocc'];
                $deliveryreceipt = $_POST['deliveryreceipt'];

                if ($action == 'send')
                {
                    if (dol_strlen($_POST['subject'])) $subject=$_POST['subject'];
                    else $subject = $langs->transnoentities('CustomerOrder').' '.$object->ref;
                    $actiontypecode='AC_SUP_INV';
                    $actionmsg = $langs->transnoentities('MailSentBy').' '.$from.' '.$langs->transnoentities('To').' '.$sendto.".\n";
                    if ($message)
                    {
                        $actionmsg.=$langs->transnoentities('MailTopic').": ".$subject."\n";
                        $actionmsg.=$langs->transnoentities('TextUsedInTheMessageBody').":\n";
                        $actionmsg.=$message;
                    }
                    $actionmsg2=$langs->transnoentities('Action'.$actiontypecode);
                }

                // Create form object
                include_once DOL_DOCUMENT_ROOT.'/core/class/html.formmail.class.php';
                $formmail = new FormMail($db);

                $attachedfiles=$formmail->get_attached_files();
                $filepath = $attachedfiles['paths'];
                $filename = $attachedfiles['names'];
                $mimetype = $attachedfiles['mimes'];

                // Send mail
                require_once DOL_DOCUMENT_ROOT.'/core/class/CMailFile.class.php';
                $mailfile = new CMailFile($subject,$sendto,$from,$message,$filepath,$mimetype,$filename,$sendtocc,'',$deliveryreceipt,-1);
                if ($mailfile->error)
                {
                    setEventMessage($mailfile->error,'errors');
                }
                else
                {
                    $result=$mailfile->sendfile();
                    if ($result)
                    {
                        $mesg=$langs->trans('MailSuccessfulySent',$mailfile->getValidAddress($from,2),$mailfile->getValidAddress($sendto,2));		// Must not contain "
                        setEventMessage($mesg);

                        $error=0;

                        // Initialisation donnees
                        $object->sendtoid		= $sendtoid;
                        $object->actiontypecode	= $actiontypecode;
                        $object->actionmsg		= $actionmsg;
                        $object->actionmsg2		= $actionmsg2;
                        $object->fk_element		= $object->id;
                        $object->elementtype	= $object->element;

                        // Appel des triggers
                        include_once DOL_DOCUMENT_ROOT . '/core/class/interfaces.class.php';
                        $interface=new Interfaces($db);
                        $result=$interface->run_triggers('BILL_SUPPLIER_SENTBYMAIL',$object,$user,$langs,$conf);
                        if ($result < 0) {
                            $error++; $object->errors=$interface->errors;
                        }
                        // Fin appel triggers

                        if ($error)
                        {
                            dol_print_error($db);
                        }
                        else
                        {
                            // Redirect here
                            // This avoid sending mail twice if going out and then back to page
                            header('Location: '.$_SERVER["PHP_SELF"].'?id='.$object->id);
                            exit;
                        }
                    }
                    else
                    {
                        $langs->load("other");
                        if ($mailfile->error)
                        {
                            $mesg.=$langs->trans('ErrorFailedToSendMail',$from,$sendto);
                            $mesg.='<br>'.$mailfile->error;
                        }
                        else
                        {
                            $mesg.='No mail sent. Feature is disabled by option MAIN_DISABLE_ALL_MAILS';
                        }
	                    setEventMessage($mesg, 'errors');
                    }
                }
            }

            else
            {
                $langs->load("other");
	            setEventMessage($langs->trans('ErrorMailRecipientIsEmpty'), 'errors');
                dol_syslog('Recipient email is empty');
            }
/*        }
        else
        {
            $langs->load("errors");
            $mesg='<div class="error">'.$langs->trans('ErrorCantReadFile',$file).'</div>';
            dol_syslog('Failed to read file: '.$file);
        }*/
    }
    else
    {
        $langs->load("other");
	    setEventMessage($langs->trans('ErrorFailedToReadEntity',$langs->trans("Invoice")), 'errors');
        dol_syslog('Unable to read data from the invoice. The invoice file has perhaps not been generated.');
    }

    //$action = 'presend';
}

// Build document
elseif ($action == 'builddoc')
{
	// Save modele used
    $object->fetch($id);
    $object->fetch_thirdparty();

	// Save last template used to generate document
	if (GETPOST('model')) $object->setDocModel($user, GETPOST('model','alpha'));

    $outputlangs = $langs;
    $newlang=GETPOST('lang_id','alpha');
    if ($conf->global->MAIN_MULTILANGS && empty($newlang)) $newlang=$object->client->default_lang;
    if (! empty($newlang))
    {
        $outputlangs = new Translate("",$conf);
        $outputlangs->setDefaultLang($newlang);
    }
    $result=supplier_invoice_pdf_create($db, $object, $object->modelpdf, $outputlangs, $hidedetails, $hidedesc, $hideref);
    if ($result	<= 0)
    {
        dol_print_error($db,$result);
        exit;
    }
}
// Make calculation according to calculationrule
elseif ($action == 'calculate')
{
	$calculationrule=GETPOST('calculationrule');

    $object->fetch($id);
    $object->fetch_thirdparty();
	$result=$object->update_price(0, (($calculationrule=='totalofround')?'0':'1'), 0, $object->thirdparty);
    if ($result	<= 0)
    {
        dol_print_error($db,$result);
        exit;
    }
}
// Delete file in doc form
elseif ($action == 'remove_file')
{
    require_once DOL_DOCUMENT_ROOT.'/core/lib/files.lib.php';

    if ($object->fetch($id))
    {
    	$object->fetch_thirdparty();
        $upload_dir =	$conf->fournisseur->facture->dir_output . "/";
        $file =	$upload_dir	. '/' .	GETPOST('file');
        $ret=dol_delete_file($file,0,0,0,$object);
        if ($ret) setEventMessage($langs->trans("FileWasRemoved", GETPOST('urlfile')));
        else setEventMessage($langs->trans("ErrorFailToDeleteFile", GETPOST('urlfile')), 'errors');
    }
}

if (! empty($conf->global->MAIN_DISABLE_CONTACTS_TAB) && $user->rights->fournisseur->facture->creer)
{
	if ($action == 'addcontact')
	{
		$result = $object->fetch($id);

		if ($result > 0 && $id > 0)
		{
			$contactid = (GETPOST('userid') ? GETPOST('userid') : GETPOST('contactid'));
			$result = $object->add_contact($contactid, $_POST["type"], $_POST["source"]);
		}

		if ($result >= 0)
		{
			header("Location: ".$_SERVER['PHP_SELF']."?id=".$object->id);
			exit;
		}
		else
		{
			if ($object->error == 'DB_ERROR_RECORD_ALREADY_EXISTS')
			{
				$langs->load("errors");
				setEventMessage($langs->trans("ErrorThisContactIsAlreadyDefinedAsThisType"), 'errors');
			}
			else
			{
				setEventMessage($object->error, 'errors');
			}
		}
	}

	// bascule du statut d'un contact
	else if ($action == 'swapstatut')
	{
		if ($object->fetch($id))
		{
			$result=$object->swapContactStatus(GETPOST('ligne'));
		}
		else
		{
			dol_print_error($db);
		}
	}

	// Efface un contact
	else if ($action == 'deletecontact')
	{
		$object->fetch($id);
		$result = $object->delete_contact($_GET["lineid"]);

		if ($result >= 0)
		{
			header("Location: ".$_SERVER['PHP_SELF']."?id=".$object->id);
			exit;
		}
		else {
			dol_print_error($db);
		}
	}
}


/*
 *	View
 */

$form = new Form($db);
$formfile = new FormFile($db);
$bankaccountstatic=new Account($db);

llxHeader('','','');

// Mode creation
if ($action == 'create')
{
    print_fiche_titre($langs->trans('NewBill'));

    dol_htmloutput_events();

    $societe='';
    if ($_GET['socid'])
    {
        $societe=new Societe($db);
        $societe->fetch($_GET['socid']);
    }

    if (GETPOST('origin') && GETPOST('originid'))
    {
        // Parse element/subelement (ex: project_task)
        $element = $subelement = GETPOST('origin');

        if ($element == 'project')
        {
            $projectid=GETPOST('originid');
            $element = 'projet';
        }
        else if (in_array($element,array('order_supplier')))
        {
            // For compatibility
            if ($element == 'order')    {
                $element = $subelement = 'commande';
            }
            if ($element == 'propal')   {
                $element = 'comm/propal'; $subelement = 'propal';
            }
            if ($element == 'contract') {
                $element = $subelement = 'contrat';
            }
            if ($element == 'order_supplier') {
                $element = 'fourn'; $subelement = 'fournisseur.commande';
            }

            require_once DOL_DOCUMENT_ROOT.'/'.$element.'/class/'.$subelement.'.class.php';
            $classname = ucfirst($subelement);
            if ($classname == 'Fournisseur.commande') $classname='CommandeFournisseur';
            $objectsrc = new $classname($db);
            $objectsrc->fetch(GETPOST('originid'));
            $objectsrc->fetch_thirdparty();

            $projectid			= (!empty($objectsrc->fk_project)?$objectsrc->fk_project:'');
            //$ref_client			= (!empty($objectsrc->ref_client)?$object->ref_client:'');

            $soc = $objectsrc->thirdparty;
            $cond_reglement_id 	= (!empty($objectsrc->cond_reglement_id)?$objectsrc->cond_reglement_id:(!empty($soc->cond_reglement_supplier_id)?$soc->cond_reglement_supplier_id:1));
            $mode_reglement_id 	= (!empty($objectsrc->mode_reglement_id)?$objectsrc->mode_reglement_id:(!empty($soc->mode_reglement_supplier_id)?$soc->mode_reglement_supplier_id:0));
            $fk_account         = (! empty($objectsrc->fk_account)?$objectsrc->fk_account:(! empty($soc->fk_account)?$soc->fk_account:0));
            $remise_percent 	= (!empty($objectsrc->remise_percent)?$objectsrc->remise_percent:(!empty($soc->remise_percent)?$soc->remise_percent:0));
            $remise_absolue 	= (!empty($objectsrc->remise_absolue)?$objectsrc->remise_absolue:(!empty($soc->remise_absolue)?$soc->remise_absolue:0));
            $dateinvoice		= empty($conf->global->MAIN_AUTOFILL_DATE)?-1:'';

            $datetmp=dol_mktime(12,0,0,$_POST['remonth'],$_POST['reday'],$_POST['reyear']);
            $dateinvoice=($datetmp==''?(empty($conf->global->MAIN_AUTOFILL_DATE)?-1:''):$datetmp);
            $datetmp=dol_mktime(12,0,0,$_POST['echmonth'],$_POST['echday'],$_POST['echyear']);
            $datedue=($datetmp==''?-1:$datetmp);
        }
    }
    else
    {
		$cond_reglement_id 	= $societe->cond_reglement_supplier_id;
		$mode_reglement_id 	= $societe->mode_reglement_supplier_id;
        $fk_account         = $societe->fk_account;
        $datetmp=dol_mktime(12,0,0,$_POST['remonth'],$_POST['reday'],$_POST['reyear']);
        $dateinvoice=($datetmp==''?(empty($conf->global->MAIN_AUTOFILL_DATE)?-1:''):$datetmp);
        $datetmp=dol_mktime(12,0,0,$_POST['echmonth'],$_POST['echday'],$_POST['echyear']);
        $datedue=($datetmp==''?-1:$datetmp);
    }

    print '<form name="add" action="'.$_SERVER["PHP_SELF"].'" method="post">';
    print '<input type="hidden" name="token" value="'.$_SESSION['newtoken'].'">';
    print '<input type="hidden" name="action" value="add">';
    print '<input type="hidden" name="origin" value="'.GETPOST('origin').'">';
    print '<input type="hidden" name="originid" value="'.GETPOST('originid').'">';

    print '<table class="border" width="100%">';

    // Ref
    print '<tr><td>'.$langs->trans('Ref').'</td><td>'.$langs->trans('Draft').'</td></tr>';

    // Third party
    print '<tr><td class="fieldrequired">'.$langs->trans('Supplier').'</td>';
    print '<td>';

    if ($_REQUEST['socid'] > 0)
    {
        print $societe->getNomUrl(1);
        print '<input type="hidden" name="socid" value="'.$_GET['socid'].'">';
    }
    else
    {
        print $form->select_company((empty($_GET['socid'])?'':$_GET['socid']),'socid','s.fournisseur = 1',1);
    }
    print '</td></tr>';

    // Ref supplier
    print '<tr><td class="fieldrequired">'.$langs->trans('RefSupplier').'</td><td><input name="ref_supplier" value="'.(isset($_POST['ref_supplier'])?$_POST['ref_supplier']:'').'" type="text"></td>';
    print '</tr>';

    print '<tr><td valign="top" class="fieldrequired">'.$langs->trans('Type').'</td><td colspan="2">';
    print '<table class="nobordernopadding">'."\n";

    // Standard invoice
    print '<tr height="18"><td width="16px" valign="middle">';
    print '<input type="radio" name="type" value="0"'.($_POST['type']==0?' checked="checked"':'').'>';
    print '</td><td valign="middle">';
    $desc=$form->textwithpicto($langs->trans("InvoiceStandardAsk"),$langs->transnoentities("InvoiceStandardDesc"),1);
    print $desc;
    print '</td></tr>'."\n";

    /*
     // Deposit
    print '<tr height="18"><td width="16px" valign="middle">';
    print '<input type="radio" name="type" value="3"'.($_POST['type']==3?' checked="checked"':'').'>';
    print '</td><td valign="middle">';
    $desc=$form->textwithpicto($langs->trans("InvoiceDeposit"),$langs->transnoentities("InvoiceDepositDesc"),1);
    print $desc;
    print '</td></tr>'."\n";

    // Proforma
    if (! empty($conf->global->FACTURE_USE_PROFORMAT))
    {
    print '<tr height="18"><td width="16px" valign="middle">';
    print '<input type="radio" name="type" value="4"'.($_POST['type']==4?' checked="checked"':'').'>';
    print '</td><td valign="middle">';
    $desc=$form->textwithpicto($langs->trans("InvoiceProForma"),$langs->transnoentities("InvoiceProFormaDesc"),1);
    print $desc;
    print '</td></tr>'."\n";
    }

    // Replacement
    print '<tr height="18"><td valign="middle">';
    print '<input type="radio" name="type" value="1"'.($_POST['type']==1?' checked="checked"':'');
    if (! $options) print ' disabled="disabled"';
    print '>';
    print '</td><td valign="middle">';
    $text=$langs->trans("InvoiceReplacementAsk").' ';
    $text.='<select class="flat" name="fac_replacement"';
    if (! $options) $text.=' disabled="disabled"';
    $text.='>';
    if ($options)
    {
    $text.='<option value="-1">&nbsp;</option>';
    $text.=$options;
    }
    else
    {
    $text.='<option value="-1">'.$langs->trans("NoReplacableInvoice").'</option>';
    }
    $text.='</select>';
    $desc=$form->textwithpicto($text,$langs->transnoentities("InvoiceReplacementDesc"),1);
    print $desc;
    print '</td></tr>';

    // Credit note
    print '<tr height="18"><td valign="middle">';
    print '<input type="radio" name="type" value="2"'.($_POST['type']==2?' checked=true':'');
    if (! $optionsav) print ' disabled="disabled"';
    print '>';
    print '</td><td valign="middle">';
    $text=$langs->transnoentities("InvoiceAvoirAsk").' ';
    //	$text.='<input type="text" value="">';
    $text.='<select class="flat" name="fac_avoir"';
    if (! $optionsav) $text.=' disabled="disabled"';
    $text.='>';
    if ($optionsav)
    {
    $text.='<option value="-1">&nbsp;</option>';
    $text.=$optionsav;
    }
    else
    {
    $text.='<option value="-1">'.$langs->trans("NoInvoiceToCorrect").'</option>';
    }
    $text.='</select>';
    $desc=$form->textwithpicto($text,$langs->transnoentities("InvoiceAvoirDesc"),1);
    print $desc;
    print '</td></tr>'."\n";
    */
    print '</table>';
    print '</td></tr>';

    // Label
    print '<tr><td>'.$langs->trans('Label').'</td><td><input size="30" name="libelle" value="'.(isset($_POST['libelle'])?$_POST['libelle']:'').'" type="text"></td></tr>';

    // Date invoice
    print '<tr><td class="fieldrequired">'.$langs->trans('DateInvoice').'</td><td>';
    $form->select_date($dateinvoice,'','','','',"add",1,1);
    print '</td></tr>';

    // Due date
    print '<tr><td>'.$langs->trans('DateMaxPayment').'</td><td>';
    $form->select_date($datedue,'ech','','','',"add",1,1);
    print '</td></tr>';

	// Payment term
	print '<tr><td class="nowrap">'.$langs->trans('PaymentConditionsShort').'</td><td colspan="2">';
	$form->select_conditions_paiements(isset($_POST['cond_reglement_id'])?$_POST['cond_reglement_id']:$cond_reglement_id,'cond_reglement_id');
	print '</td></tr>';

	// Payment mode
	print '<tr><td>'.$langs->trans('PaymentMode').'</td><td colspan="2">';
	$form->select_types_paiements(isset($_POST['mode_reglement_id'])?$_POST['mode_reglement_id']:$mode_reglement_id,'mode_reglement_id');
	print '</td></tr>';

<<<<<<< HEAD
    // Bank Account
    print '<tr><td>'.$langs->trans('BankAccount').'</td><td colspan="2">';
    $form->select_comptes($fk_account, 'fk_account', 0, '', 1);
    print '</td></tr>';

	// Project
	if (! empty($conf->projet->enabled))
	{
		$formproject=new FormProjets($db);

		$langs->load('projects');
		print '<tr><td>'.$langs->trans('Project').'</td><td colspan="2">';
		$formproject->select_projects(-1, $projectid, 'projectid');
		print '</td></tr>';
	}

    print '<tr><td>'.$langs->trans('NotePublic').'</td>';
=======
	// Public note
	print '<tr><td>'.$langs->trans('NotePublic').'</td>';
>>>>>>> bceb72a9
    print '<td>';
    $doleditor = new DolEditor('note_public', GETPOST('note_public'), '', 80, 'dolibarr_notes', 'In', 0, false, true, ROWS_3, 70);
    print $doleditor->Create(1);
    print '</td>';
   // print '<td><textarea name="note" wrap="soft" cols="60" rows="'.ROWS_5.'"></textarea></td>';
    print '</tr>';

    // Private note
    print '<tr><td>'.$langs->trans('NotePrivate').'</td>';
    print '<td>';
    $doleditor = new DolEditor('note_private', GETPOST('note_private'), '', 80, 'dolibarr_notes', 'In', 0, false, true, ROWS_3, 70);
    print $doleditor->Create(1);
    print '</td>';
    // print '<td><textarea name="note" wrap="soft" cols="60" rows="'.ROWS_5.'"></textarea></td>';
    print '</tr>';

    if (is_object($objectsrc))
    {
        print "\n<!-- ".$classname." info -->";
        print "\n";
        print '<input type="hidden" name="amount"         value="'.$objectsrc->total_ht.'">'."\n";
        print '<input type="hidden" name="total"          value="'.$objectsrc->total_ttc.'">'."\n";
        print '<input type="hidden" name="tva"            value="'.$objectsrc->total_tva.'">'."\n";
        print '<input type="hidden" name="origin"         value="'.$objectsrc->element.'">';
        print '<input type="hidden" name="originid"       value="'.$objectsrc->id.'">';

        $txt=$langs->trans($classname);
        if ($classname=='CommandeFournisseur') {
	        $langs->load('orders');
	        $txt=$langs->trans("SupplierOrder");
        }
        print '<tr><td>'.$txt.'</td><td colspan="2">'.$objectsrc->getNomUrl(1).'</td></tr>';
        print '<tr><td>'.$langs->trans('TotalHT').'</td><td colspan="2">'.price($objectsrc->total_ht).'</td></tr>';
        print '<tr><td>'.$langs->trans('TotalVAT').'</td><td colspan="2">'.price($objectsrc->total_tva)."</td></tr>";
        if ($mysoc->country_code=='ES')
        {
            if ($mysoc->localtax1_assuj=="1" || $object->total_localtax1 != 0) //Localtax1
            {
                print '<tr><td>'.$langs->transcountry("AmountLT1",$mysoc->country_code).'</td><td colspan="2">'.price($objectsrc->total_localtax1)."</td></tr>";
            }

            if ($mysoc->localtax2_assuj=="1" || $object->total_localtax2 != 0) //Localtax2
            {
                print '<tr><td>'.$langs->transcountry("AmountLT2",$mysoc->country_code).'</td><td colspan="2">'.price($objectsrc->total_localtax2)."</td></tr>";
            }
        }
        print '<tr><td>'.$langs->trans('TotalTTC').'</td><td colspan="2">'.price($objectsrc->total_ttc)."</td></tr>";
    }
    else
    {
    	// TODO more bugs
        if (1==2 && ! empty($conf->global->PRODUCT_SHOW_WHEN_CREATE))
        {
            print '<tr class="liste_titre">';
            print '<td>&nbsp;</td>';
            print '<td>'.$langs->trans('Label').'</td>';
            print '<td align="right">'.$langs->trans('PriceUHT').'</td>';
            print '<td align="right">'.$langs->trans('VAT').'</td>';
            print '<td align="right">'.$langs->trans('Qty').'</td>';
            print '<td align="right">'.$langs->trans('PriceUTTC').'</td>';
            print '</tr>';

            for ($i = 1 ; $i < 9 ; $i++)
            {
                $value_qty = '1';
                $value_tauxtva = '';
                print '<tr><td>'.$i.'</td>';
                print '<td><input size="50" name="label'.$i.'" value="'.$value_label.'" type="text"></td>';
                print '<td align="right"><input type="text" size="8" name="amount'.$i.'" value="'.$value_pu.'"></td>';
                print '<td align="right">';
                print $form->load_tva('tauxtva'.$i,$value_tauxtva,$societe,$mysoc);
                print '</td>';
                print '<td align="right"><input type="text" size="3" name="qty'.$i.'" value="'.$value_qty.'"></td>';
                print '<td align="right"><input type="text" size="8" name="amountttc'.$i.'" value=""></td></tr>';
            }
        }
    }

    // Other options
    $parameters=array('colspan' => ' colspan="6"');
    $reshook=$hookmanager->executeHooks('formObjectOptions',$parameters,$object,$action); // Note that $action and $object may have been modified by hook

    // Bouton "Create Draft"
    print "</table>\n";

    print '<br><center><input type="submit" class="button" name="bouton" value="'.$langs->trans('CreateDraft').'"></center>';

    print "</form>\n";


    // Show origin lines
    if (is_object($objectsrc))
    {
        print '<br>';

        $title=$langs->trans('ProductsAndServices');
        print_titre($title);

        print '<table class="noborder" width="100%">';

        $objectsrc->printOriginLinesList();

        print '</table>';
    }
}
else
{
    if ($id > 0 || ! empty($ref))
    {
        /* *************************************************************************** */
        /*                                                                             */
        /* Fiche en mode visu ou edition                                               */
        /*                                                                             */
        /* *************************************************************************** */

        $now=dol_now();

        $productstatic = new Product($db);

        $object->fetch($id,$ref);
        $result=$object->fetch_thirdparty();
        if ($result < 0) dol_print_error($db);

        $societe = new Fournisseur($db);
        $result=$societe->fetch($object->socid);
        if ($result < 0) dol_print_error($db);

        /*
         *	View card
         */
        $head = facturefourn_prepare_head($object);
        $titre=$langs->trans('SupplierInvoice');

        dol_fiche_head($head, 'card', $titre, 0, 'bill');

        // Confirmation de la suppression d'une ligne produit
        if ($action == 'confirm_delete_line')
        {
			$formconfirm = $form->formconfirm($_SERVER["PHP_SELF"].'?id='.$object->id.'&lineid='.$_GET["lineid"], $langs->trans('DeleteProductLine'), $langs->trans('ConfirmDeleteProductLine'), 'confirm_delete_line', '', 1, 1);
        }

        // Clone confirmation
        if ($action == 'clone')
        {
            // Create an array for form
            $formquestion=array(
            //'text' => $langs->trans("ConfirmClone"),
            //array('type' => 'checkbox', 'name' => 'clone_content',   'label' => $langs->trans("CloneMainAttributes"),   'value' => 1)
            );
            // Paiement incomplet. On demande si motif = escompte ou autre
			$formconfirm = $form->formconfirm($_SERVER["PHP_SELF"].'?id='.$object->id,$langs->trans('CloneInvoice'),$langs->trans('ConfirmCloneInvoice',$object->ref),'confirm_clone',$formquestion,'yes', 1);
        }

        // Confirmation de la validation
        if ($action == 'valid')
        {
			 // on verifie si l'objet est en numerotation provisoire
            $objectref = substr($object->ref, 1, 4);
            if ($objectref == 'PROV')
            {
                $savdate=$object->date;
                if (! empty($conf->global->FAC_FORCE_DATE_VALIDATION))
                {
                    $object->date=dol_now();
                    //TODO: Possibly will have to control payment information into suppliers
                    //$object->date_lim_reglement=$object->calculate_date_lim_reglement();
                }
                $numref = $object->getNextNumRef($societe);
            }
            else
            {
                $numref = $object->ref;
            }

            $text=$langs->trans('ConfirmValidateBill',$numref);
            /*if (! empty($conf->notification->enabled))
            {
            	require_once DOL_DOCUMENT_ROOT .'/core/class/notify.class.php';
            	$notify=new Notify($db);
            	$text.='<br>';
            	$text.=$notify->confirmMessage('BILL_SUPPLIER_VALIDATE',$object->socid);
            }*/
            $formquestion=array();

            $qualified_for_stock_change=0;
		    if (empty($conf->global->STOCK_SUPPORTS_SERVICES))
		    {
		    	$qualified_for_stock_change=$object->hasProductsOrServices(2);
		    }
		    else
		    {
		    	$qualified_for_stock_change=$object->hasProductsOrServices(1);
		    }

            if (! empty($conf->stock->enabled) && ! empty($conf->global->STOCK_CALCULATE_ON_SUPPLIER_BILL) && $qualified_for_stock_change)
            {
                $langs->load("stocks");
                require_once DOL_DOCUMENT_ROOT.'/product/class/html.formproduct.class.php';
                $formproduct=new FormProduct($db);
                $formquestion=array(
                //'text' => $langs->trans("ConfirmClone"),
                //array('type' => 'checkbox', 'name' => 'clone_content',   'label' => $langs->trans("CloneMainAttributes"),   'value' => 1),
                //array('type' => 'checkbox', 'name' => 'update_prices',   'label' => $langs->trans("PuttingPricesUpToDate"),   'value' => 1),
                array('type' => 'other', 'name' => 'idwarehouse',   'label' => $langs->trans("SelectWarehouseForStockIncrease"),   'value' => $formproduct->selectWarehouses(GETPOST('idwarehouse'),'idwarehouse','',1)));
            }

			$formconfirm = $form->formconfirm($_SERVER["PHP_SELF"].'?id='.$object->id, $langs->trans('ValidateBill'), $text, 'confirm_valid', $formquestion, 1, 1, 240);

        }

        // Confirmation set paid
        if ($action == 'paid')
        {
			$formconfirm = $form->formconfirm($_SERVER["PHP_SELF"].'?id='.$object->id, $langs->trans('ClassifyPaid'), $langs->trans('ConfirmClassifyPaidBill', $object->ref), 'confirm_paid', '', 0, 1);

        }

        // Confirmation de la suppression de la facture fournisseur
        if ($action == 'delete')
        {
			$formconfirm = $form->formconfirm($_SERVER["PHP_SELF"].'?id='.$object->id, $langs->trans('DeleteBill'), $langs->trans('ConfirmDeleteBill'), 'confirm_delete', '', 0, 1);

        }

		if (!$formconfirm) {
			$parameters=array('lineid'=>$lineid);
			$formconfirm=$hookmanager->executeHooks('formConfirm',$parameters,$object,$action);    // Note that $action and $object may have been modified by hook
		}

		// Print form confirm
		print $formconfirm;


        /**
         * 	Invoice
         */
        print '<table class="border" width="100%">';

        $linkback = '<a href="'.DOL_URL_ROOT.'/fourn/facture/list.php'.(! empty($socid)?'?socid='.$socid:'').'">'.$langs->trans("BackToList").'</a>';

        // Ref
        print '<tr><td class="nowrap" width="20%">'.$langs->trans("Ref").'</td><td colspan="4">';
        print $form->showrefnav($object, 'ref', $linkback, 1, 'ref', 'ref');
        print '</td>';
        print "</tr>\n";

        // Ref supplier
        print '<tr><td>'.$form->editfieldkey("RefSupplier",'ref_supplier',$object->ref_supplier,$object,($object->statut<2 && $user->rights->fournisseur->facture->creer)).'</td><td colspan="4">';
        print $form->editfieldval("RefSupplier",'ref_supplier',$object->ref_supplier,$object,($object->statut<2 && $user->rights->fournisseur->facture->creer));
        print '</td></tr>';

        // Third party
        print '<tr><td>'.$langs->trans('Supplier').'</td><td colspan="4">'.$societe->getNomUrl(1,'supplier');
        print ' &nbsp; (<a href="'.DOL_URL_ROOT.'/fourn/facture/list.php?socid='.$object->socid.'">'.$langs->trans('OtherBills').'</a>)</td>';
        print '</tr>';

        // Type
        print '<tr><td>'.$langs->trans('Type').'</td><td colspan="4">';
        print $object->getLibType();
        if ($object->type == FactureFournisseur::TYPE_REPLACEMENT)
        {
            $facreplaced=new FactureFournisseur($db);
            $facreplaced->fetch($object->fk_facture_source);
            print ' ('.$langs->transnoentities("ReplaceInvoice",$facreplaced->getNomUrl(1)).')';
        }
        if ($object->type == FactureFournisseur::TYPE_CREDIT_NOTE)
        {
            $facusing=new FactureFournisseur($db);
            $facusing->fetch($object->fk_facture_source);
            print ' ('.$langs->transnoentities("CorrectInvoice",$facusing->getNomUrl(1)).')';
        }

        $facidavoir=$object->getListIdAvoirFromInvoice();
        if (count($facidavoir) > 0)
        {
            print ' ('.$langs->transnoentities("InvoiceHasAvoir");
            $i=0;
            foreach($facidavoir as $id)
            {
                if ($i==0) print ' ';
                else print ',';
                $facavoir=new FactureFournisseur($db);
                $facavoir->fetch($id);
                print $facavoir->getNomUrl(1);
            }
            print ')';
        }
        if (isset($facidnext) && $facidnext > 0)
        {
            $facthatreplace=new FactureFournisseur($db);
            $facthatreplace->fetch($facidnext);
            print ' ('.$langs->transnoentities("ReplacedByInvoice",$facthatreplace->getNomUrl(1)).')';
        }
        print '</td></tr>';

        // Label
        print '<tr><td>'.$form->editfieldkey("Label",'label',$object->label,$object,($object->statut<2 && $user->rights->fournisseur->facture->creer)).'</td>';
        print '<td colspan="3">'.$form->editfieldval("Label",'label',$object->label,$object,($object->statut<2 && $user->rights->fournisseur->facture->creer)).'</td>';

        /*
         * List of payments
         */
        $nbrows=9; $nbcols=2;
        if (! empty($conf->projet->enabled)) $nbrows++;
        if (! empty($conf->banque->enabled)) { $nbrows++; $nbcols++; }

        // Local taxes
        if ($societe->localtax1_assuj=="1") $nbrows++;
        if ($societe->localtax2_assuj=="1") $nbrows++;

        print '<td rowspan="'.$nbrows.'" valign="top">';

        $sql = 'SELECT p.datep as dp, p.num_paiement, p.rowid, p.fk_bank,';
        $sql.= ' c.id as paiement_type,';
        $sql.= ' pf.amount,';
        $sql.= ' ba.rowid as baid, ba.ref, ba.label';
        $sql.= ' FROM '.MAIN_DB_PREFIX.'paiementfourn as p';
        $sql.= ' LEFT JOIN '.MAIN_DB_PREFIX.'bank as b ON p.fk_bank = b.rowid';
        $sql.= ' LEFT JOIN '.MAIN_DB_PREFIX.'bank_account as ba ON b.fk_account = ba.rowid';
        $sql.= ' LEFT JOIN '.MAIN_DB_PREFIX.'c_paiement as c ON p.fk_paiement = c.id';
        $sql.= ' LEFT JOIN '.MAIN_DB_PREFIX.'paiementfourn_facturefourn as pf ON pf.fk_paiementfourn = p.rowid';
        $sql.= ' WHERE pf.fk_facturefourn = '.$object->id;
        $sql.= ' ORDER BY p.datep, p.tms';

        $result = $db->query($sql);
        if ($result)
        {
            $num = $db->num_rows($result);
            $i = 0; $totalpaye = 0;
            print '<table class="nobordernopadding" width="100%">';
            print '<tr class="liste_titre">';
            print '<td>'.$langs->trans('Payments').'</td>';
            print '<td>'.$langs->trans('Type').'</td>';
            if (! empty($conf->banque->enabled)) print '<td align="right">'.$langs->trans('BankAccount').'</td>';
            print '<td align="right">'.$langs->trans('Amount').'</td>';
            print '<td width="18">&nbsp;</td>';
            print '</tr>';

            $var=true;
            if ($num > 0)
            {
                while ($i < $num)
                {
                    $objp = $db->fetch_object($result);
                    $var=!$var;
                    print '<tr '.$bc[$var].'>';
                    print '<td class="nowrap"><a href="'.DOL_URL_ROOT.'/fourn/paiement/fiche.php?id='.$objp->rowid.'">'.img_object($langs->trans('ShowPayment'),'payment').' '.dol_print_date($db->jdate($objp->dp),'day')."</a></td>\n";
                    print '<td>';
                    print $form->form_modes_reglement(null, $objp->paiement_type,'none').' '.$objp->num_paiement;
                    print '</td>';
                    if (! empty($conf->banque->enabled))
                    {
                        $bankaccountstatic->id=$objp->baid;
                        $bankaccountstatic->ref=$objp->ref;
                        $bankaccountstatic->label=$objp->ref;
                        print '<td align="right">';
                        if ($objp->baid > 0) print $bankaccountstatic->getNomUrl(1,'transactions');
                        print '</td>';
                    }
                    print '<td align="right">'.price($objp->amount).'</td>';
                    print '<td align="center">';
                    if ($object->statut == 1 && $object->paye == 0 && $user->societe_id == 0)
                    {
                        print '<a href="'.$_SERVER["PHP_SELF"].'?id='.$object->id.'&action=deletepaiement&paiement_id='.$objp->rowid.'">';
                        print img_delete();
                        print '</a>';
                    }
                    print '</td>';
                    print '</tr>';
                    $totalpaye += $objp->amount;
                    $i++;
                }
            }
            else
            {
                 print '<tr '.$bc[$var].'><td colspan="'.$nbcols.'">'.$langs->trans("None").'</td><td></td><td></td></tr>';
            }

            if ($object->paye == 0)
            {
                print '<tr><td colspan="'.$nbcols.'" align="right">'.$langs->trans('AlreadyPaid').' :</td><td align="right"><b>'.price($totalpaye).'</b></td><td></td></tr>';
                print '<tr><td colspan="'.$nbcols.'" align="right">'.$langs->trans("Billed").' :</td><td align="right" style="border: 1px solid;">'.price($object->total_ttc).'</td><td></td></tr>';

                $resteapayer = $object->total_ttc - $totalpaye;

                print '<tr><td colspan="'.$nbcols.'" align="right">'.$langs->trans('RemainderToPay').' :</td>';
                print '<td align="right" style="border: 1px solid;" bgcolor="#f0f0f0"><b>'.price($resteapayer).'</b></td><td></td></tr>';
            }
            print '</table>';
            $db->free($result);
        }
        else
        {
            dol_print_error($db);
        }
        print '</td>';

        print '</tr>';

        // Date
        print '<tr><td>'.$form->editfieldkey("Date",'datef',$object->datep,$object,($object->statut<2 && $user->rights->fournisseur->facture->creer && $object->getSommePaiement() <= 0),'datepicker').'</td><td colspan="3">';
        print $form->editfieldval("Date",'datef',$object->datep,$object,($object->statut<2 && $user->rights->fournisseur->facture->creer && $object->getSommePaiement() <= 0),'datepicker');
        print '</td>';

        // Due date
        print '<tr><td>'.$form->editfieldkey("DateMaxPayment",'date_lim_reglement',$object->date_echeance,$object,($object->statut<2 && $user->rights->fournisseur->facture->creer && $object->getSommePaiement() <= 0),'datepicker').'</td><td colspan="3">';
        print $form->editfieldval("DateMaxPayment",'date_lim_reglement',$object->date_echeance,$object,($object->statut<2 && $user->rights->fournisseur->facture->creer && $object->getSommePaiement() <= 0),'datepicker');
        if ($action != 'editdate_lim_reglement' && $object->statut < 2 && $object->date_echeance && $object->date_echeance < ($now - $conf->facture->fournisseur->warning_delay)) print img_warning($langs->trans('Late'));
        print '</td>';

		// Conditions de reglement par defaut
		$langs->load('bills');
		print '<tr><td class="nowrap">';
		print '<table width="100%" class="nobordernopadding"><tr><td class="nowrap">';
		print $langs->trans('PaymentConditions');
		print '<td>';
		if ($action != 'editconditions') print '<td align="right"><a href="'.$_SERVER["PHP_SELF"].'?action=editconditions&amp;id='.$object->id.'">'.img_edit($langs->trans('SetConditions'),1).'</a></td>';
		print '</tr></table>';
		print '</td><td colspan="2">';
		if ($action == 'editconditions')
		{
			$form->form_conditions_reglement($_SERVER['PHP_SELF'].'?id='.$object->id,  $object->cond_reglement_id,'cond_reglement_id');
		}
		else
		{
			$form->form_conditions_reglement($_SERVER['PHP_SELF'].'?id='.$object->id,  $object->cond_reglement_id,'none');
		}
		print "</td>";
		print '</tr>';

		// Mode of payment
		$langs->load('bills');
		print '<tr><td class="nowrap">';
		print '<table width="100%" class="nobordernopadding"><tr><td class="nowrap">';
		print $langs->trans('PaymentMode');
		print '</td>';
		if ($action != 'editmode') print '<td align="right"><a href="'.$_SERVER["PHP_SELF"].'?action=editmode&amp;id='.$object->id.'">'.img_edit($langs->trans('SetMode'),1).'</a></td>';
		print '</tr></table>';
		print '</td><td colspan="2">';
		if ($action == 'editmode')
		{
			$form->form_modes_reglement($_SERVER['PHP_SELF'].'?id='.$object->id,$object->mode_reglement_id,'mode_reglement_id');
		}
		else
		{
			$form->form_modes_reglement($_SERVER['PHP_SELF'].'?id='.$object->id,$object->mode_reglement_id,'none');
		}
		print '</td></tr>';

        // Bank Account
        print '<tr><td class="nowrap">';
        print '<table width="100%" class="nobordernopadding"><tr><td class="nowrap">';
        print $langs->trans('BankAccount');
        print '<td>';
        if ($action != 'editbankaccount' && $user->rights->fournisseur->facture->creer)
            print '<td align="right"><a href="'.$_SERVER["PHP_SELF"].'?action=editbankaccount&amp;id='.$object->id.'">'.img_edit($langs->trans('SetBankAccount'),1).'</a></td>';
        print '</tr></table>';
        print '</td><td colspan="3">';
        if ($action == 'editbankaccount') {
            $form->formSelectAccount($_SERVER['PHP_SELF'].'?id='.$object->id, $object->fk_account, 'fk_account', 1);
        } else {
             $form->formSelectAccount($_SERVER['PHP_SELF'].'?id='.$object->id, $object->fk_account, 'none');
        }
        print "</td>";
        print '</tr>';

        // Status
        $alreadypaid=$object->getSommePaiement();
        print '<tr><td>'.$langs->trans('Status').'</td><td colspan="3">'.$object->getLibStatut(4,$alreadypaid).'</td></tr>';

        print '<tr><td>'.$langs->trans('AmountHT').'</td><td align="right">'.price($object->total_ht,1,$langs,0,-1,-1,$conf->currency).'</td><td colspan="2" align="left">&nbsp;</td></tr>';
        print '<tr><td>'.$langs->trans('AmountVAT').'</td><td align="right">'.price($object->total_tva,1,$langs,0,-1,-1,$conf->currency).'</td><td colspan="2" align="left">';
        if (GETPOST('calculationrule')) $calculationrule=GETPOST('calculationrule','alpha');
        else $calculationrule=(empty($conf->global->MAIN_ROUNDOFTOTAL_NOT_TOTALOFROUND)?'totalofround':'roundoftotal');
        if ($calculationrule == 'totalofround') $calculationrulenum=1;
        else  $calculationrulenum=2;
        $s=$langs->trans("ReCalculate").' ';
        $s.='<a href="'.$_SERVER["PHP_SELF"].'?id='.$object->id.'&action=calculate&calculationrule=totalofround">'.$langs->trans("Mode1").'</a>';
        $s.=' / ';
        $s.='<a href="'.$_SERVER["PHP_SELF"].'?id='.$object->id.'&action=calculate&calculationrule=roundoftotal">'.$langs->trans("Mode2").'</a>';
        print $form->textwithtooltip($s, $langs->trans("CalculationRuleDesc",$calculationrulenum).'<br>'.$langs->trans("CalculationRuleDescSupplier"), 2, 1, img_picto('','help'));
        print '</td></tr>';

        // Amount Local Taxes
        //TODO: Place into a function to control showing by country or study better option
        if ($societe->localtax1_assuj=="1") //Localtax1
        {
            print '<tr><td>'.$langs->transcountry("AmountLT1",$societe->country_code).'</td>';
            print '<td align="right">'.price($object->total_localtax1,1,$langs,0,-1,-1,$conf->currency).'</td>';
            print '<td colspan="2">&nbsp;</td></tr>';
        }
        if ($societe->localtax2_assuj=="1") //Localtax2
        {
            print '<tr><td>'.$langs->transcountry("AmountLT2",$societe->country_code).'</td>';
            print '<td align="right">'.price($object->total_localtax2,1,$langs,0,-1,-1,$conf->currency).'</td>';
            print '<td colspan="2">&nbsp;</td></tr>';
        }
        print '<tr><td>'.$langs->trans('AmountTTC').'</td><td align="right">'.price($object->total_ttc,1,$langs,0,-1,-1,$conf->currency).'</td><td colspan="2" align="left">&nbsp;</td></tr>';

        // Project
        if (! empty($conf->projet->enabled))
        {
            $langs->load('projects');
            print '<tr>';
            print '<td>';

            print '<table class="nobordernopadding" width="100%"><tr><td>';
            print $langs->trans('Project');
            print '</td>';
            if ($action != 'classify')
            {
                print '<td align="right"><a href="'.$_SERVER["PHP_SELF"].'?action=classify&amp;id='.$object->id.'">';
                print img_edit($langs->trans('SetProject'),1);
                print '</a></td>';
            }
            print '</tr></table>';

            print '</td><td colspan="3">';
            if ($action == 'classify')
            {
                $form->form_project($_SERVER['PHP_SELF'].'?id='.$object->id, empty($conf->global->PROJECT_CAN_ALWAYS_LINK_TO_ALL_SUPPLIERS)?$object->socid:'-1', $object->fk_project, 'projectid');
            }
            else
            {
                $form->form_project($_SERVER['PHP_SELF'].'?id='.$object->id, $object->socid, $object->fk_project, 'none');
            }
            print '</td>';
            print '</tr>';
        }

        // Other options
        $parameters=array('colspan' => ' colspan="4"');
        $reshook=$hookmanager->executeHooks('formObjectOptions',$parameters,$object,$action); // Note that $action and $object may have been modified by hook

        print '</table>';

        if (! empty($conf->global->MAIN_DISABLE_CONTACTS_TAB))
        {
        	print '<br>';
        	$blocname = 'contacts';
        	$title = $langs->trans('ContactsAddresses');
        	include DOL_DOCUMENT_ROOT.'/core/tpl/bloc_showhide.tpl.php';
        }

        if (! empty($conf->global->MAIN_DISABLE_NOTES_TAB))
        {
        	$colwidth=20;
        	$blocname = 'notes';
        	$title = $langs->trans('Notes');
        	include DOL_DOCUMENT_ROOT.'/core/tpl/bloc_showhide.tpl.php';
        }


        /*
         * Lines
         */


		print '	<form name="addproduct" id="addproduct" action="'.$_SERVER["PHP_SELF"].'?etat=1&id='.$object->id.(($action != 'edit_line')?'#add':'#line_'.GETPOST('lineid')).'" method="POST">
		<input type="hidden" name="token" value="'.$_SESSION['newtoken'].'">
		<input type="hidden" name="action" value="'.(($action != 'edit_line')?'addline':'update_line').'">
		<input type="hidden" name="mode" value="">
		<input type="hidden" name="id" value="'.$object->id.'">
        <input type="hidden" name="facid" value="'.$object->id.'">
        <input type="hidden" name="socid" value="'.$societe->id.'">

		';


        print '<br>';
        print '<table id="tablelines" class="noborder noshadow" width="100%">';
        $var=1;
        $num=count($object->lines);
        for ($i = 0; $i < $num; $i++)
        {
            if ($i == 0)
            {
                print '<tr class="liste_titre"><td>'.$langs->trans('Label').'</td>';
                print '<td align="right">'.$langs->trans('VAT').'</td>';
                print '<td align="right">'.$langs->trans('PriceUHT').'</td>';
                print '<td align="right">'.$langs->trans('PriceUTTC').'</td>';
                print '<td align="right">'.$langs->trans('Qty').'</td>';
                print '<td align="right">'.$langs->trans('ReductionShort').'</td>';
                print '<td align="right">'.$langs->trans('TotalHTShort').'</td>';
                print '<td align="right">'.$langs->trans('TotalTTCShort').'</td>';
                print '<td>&nbsp;</td>';
                print '<td>&nbsp;</td>';
                print '</tr>';
            }

            // Show product and description
            $type=(! empty($object->lines[$i]->product_type)?$object->lines[$i]->product_type:(! empty($object->lines[$i]->fk_product_type)?$object->lines[$i]->fk_product_type:0));
            // Try to enhance type detection using date_start and date_end for free lines where type was not saved.
            $date_start='';
            $date_end='';
            if (! empty($object->lines[$i]->date_start))
            {
            	$date_start=$object->lines[$i]->date_start;
            	$type=1;
            }
            if (! empty($object->lines[$i]->date_end))
            {
            	$date_end=$object->lines[$i]->date_end;
            	$type=1;
            }

            $var=!$var;

            // Edit line
            if ($object->statut == 0 && $action == 'edit_line' && $_GET['etat'] == '0' && $_GET['lineid'] == $object->lines[$i]->rowid)
            {
                print '<tr '.$bc[$var].'>';

                // Show product and description
                print '<td>';

                print '<input type="hidden" name="lineid" value="'.$object->lines[$i]->rowid.'">';

                if ((! empty($conf->product->enabled) || ! empty($conf->service->enabled)) && $object->lines[$i]->fk_product > 0)
                {
                    print '<input type="hidden" name="idprod" value="'.$object->lines[$i]->fk_product.'">';
                    $product_static=new ProductFournisseur($db);
                    $product_static->fetch($object->lines[$i]->fk_product);
                    $text=$product_static->getNomUrl(1);
                    $text.= ' - '.$product_static->libelle;
                    print $text;
                    print '<br>';
                }
                else
				{
                    $forceall=1;	// For suppliers, we always show all types
                    print $form->select_type_of_lines($object->lines[$i]->product_type,'type',1,0,$forceall);
                    if ($forceall || (! empty($conf->product->enabled) && ! empty($conf->service->enabled))
                    || (empty($conf->product->enabled) && empty($conf->service->enabled))) print '<br>';
                }

                if (is_object($hookmanager))
                {
                    $parameters=array('fk_parent_line'=>$line->fk_parent_line, 'line'=>$object->lines[$i],'var'=>$var,'num'=>$num,'i'=>$i);
                    $reshook=$hookmanager->executeHooks('formEditProductOptions',$parameters,$object,$action);
                }

                $nbrows=ROWS_2;
                if (! empty($conf->global->MAIN_INPUT_DESC_HEIGHT)) $nbrows=$conf->global->MAIN_INPUT_DESC_HEIGHT;
                $doleditor=new DolEditor('desc',$object->lines[$i]->description,'',128,'dolibarr_details','',false,true,$conf->global->FCKEDITOR_ENABLE_DETAILS,$nbrows,70);
                $doleditor->Create();
                print '</td>';

                // VAT
                print '<td align="right">';
                print $form->load_tva('tauxtva',$object->lines[$i]->tva_tx,$societe,$mysoc);
                print '</td>';

                // Unit price
                print '<td align="right" class="nowrap"><input size="4" name="puht" type="text" value="'.price($object->lines[$i]->pu_ht).'"></td>';

                print '<td align="right" class="nowrap"><input size="4" name="puttc" type="text" value=""></td>';

                print '<td align="right"><input size="1" name="qty" type="text" value="'.$object->lines[$i]->qty.'"></td>';

                print '<td align="right" class="nowrap"><input size="1" name="remise_percent" type="text" value="'.$object->lines[$i]->remise_percent.'"><span class="hideonsmartphone">%</span></td>';

                print '<td align="right" class="nowrap">&nbsp;</td>';

                print '<td align="right" class="nowrap">&nbsp;</td>';

                print '<td align="center" colspan="2"><input type="submit" class="button" name="save" value="'.$langs->trans('Save').'">';
                print '<br><input type="submit" class="button" name="cancel" value="'.$langs->trans('Cancel').'"></td>';

                print '</tr>';
            }
            else // Affichage simple de la ligne
            {
                print '<tr id="row-'.$object->lines[$i]->rowid.'" '.$bc[$var].'>';

                // Show product and description
                print '<td>';
                if ($object->lines[$i]->fk_product)
                {
                    print '<a name="'.$object->lines[$i]->rowid.'"></a>'; // ancre pour retourner sur la ligne

                    $product_static=new ProductFournisseur($db);
                    $product_static->fetch($object->lines[$i]->fk_product);
                    $text=$product_static->getNomUrl(1);
                    $text.= ' - '.$product_static->libelle;
                    $description=($conf->global->PRODUIT_DESC_IN_FORM?'':dol_htmlentitiesbr($object->lines[$i]->description));
                    print $form->textwithtooltip($text,$description,3,'','',$i);

                    // Show range
                    print_date_range($date_start,$date_end);

                    // Add description in form
                    if (! empty($conf->global->PRODUIT_DESC_IN_FORM)) print ($object->lines[$i]->description && $object->lines[$i]->description!=$product_static->libelle)?'<br>'.dol_htmlentitiesbr($object->lines[$i]->description):'';
                }

                // Description - Editor wysiwyg
                if (! $object->lines[$i]->fk_product)
                {
                    if ($type==1) $text = img_object($langs->trans('Service'),'service');
                    else $text = img_object($langs->trans('Product'),'product');
                    print $text.' '.nl2br($object->lines[$i]->description);

                    // Show range
                    print_date_range($date_start,$date_end);
                }

                if (is_object($hookmanager))
                {
                	$parameters=array('fk_parent_line'=>$line->fk_parent_line, 'line'=>$object->lines[$i],'var'=>$var,'num'=>$num,'i'=>$i);
                	$reshook=$hookmanager->executeHooks('formViewProductSupplierOptions',$parameters,$object,$action);
                }
                print '</td>';

                // VAT
                print '<td align="right">'.vatrate($object->lines[$i]->tva_tx, true, $object->lines[$i]->info_bits).'</td>';

                // Unit price
                print '<td align="right" class="nowrap">'.price($object->lines[$i]->pu_ht,'MU').'</td>';

                print '<td align="right" class="nowrap">'.($object->lines[$i]->pu_ttc?price($object->lines[$i]->pu_ttc,'MU'):'&nbsp;').'</td>';

                print '<td align="right">'.$object->lines[$i]->qty.'</td>';

                print '<td align="right">'.(($object->lines[$i]->remise_percent > 0)?$object->lines[$i]->remise_percent.'%':'').'</td>';

                print '<td align="right" class="nowrap">'.price($object->lines[$i]->total_ht).'</td>';

                print '<td align="right" class="nowrap">'.price($object->lines[$i]->total_ttc).'</td>';

				if (is_object($hookmanager))
				{
					$parameters=array('line'=>$object->lines[$i],'num'=>$num,'i'=>$i);
					$reshook=$hookmanager->executeHooks('printObjectLine',$parameters,$object,$action);
				}

                print '<td align="center" width="16">';
                if ($object->statut == 0) print '<a href="'.$_SERVER["PHP_SELF"].'?id='.$object->id.'&amp;action=edit_line&amp;etat=0&amp;lineid='.$object->lines[$i]->rowid.'">'.img_edit().'</a>';
                else print '&nbsp;';
                print '</td>';

                print '<td align="center" width="16">';
                if ($object->statut == 0)
                {
                	print '<a href="'.$_SERVER["PHP_SELF"].'?id='.$object->id.'&amp;action=confirm_delete_line&amp;lineid='.$object->lines[$i]->rowid.'">'.img_delete().'</a>';
                }
                else print '&nbsp;';
                print '</td>';

                print '</tr>';
            }

        }

		// Form to add new line
        if ($object->statut == 0 && $action != 'edit_line')
        {
       		global $forceall, $senderissupplier, $dateSelector, $inputalsopricewithtax;
			$forceall=1; $senderissupplier=1; $dateSelector=0; $inputalsopricewithtax=1;
			if ($object->statut == 0 && $user->rights->fournisseur->facture->creer)
			{
				if ($action != 'editline')
				{
					$var = true;

					// Add free products/services
					$object->formAddObjectLine(1, $societe, $mysoc);

					$parameters = array();
					$reshook = $hookmanager->executeHooks('formAddObjectLine', $parameters, $object, $action); // Note that $action and $object may have been modified by hook
				}
			}
        }

        print '</table>';

        print '</form>';

        dol_fiche_end();


        if ($action != 'presend')
        {
            /*
             * Boutons actions
             */

            print '<div class="tabsAction">';

		    // Modify a validated invoice with no payments
			if ($object->statut == 1 && $action != 'edit' && $object->getSommePaiement() == 0 && $user->rights->fournisseur->facture->creer)
			{
				print '<a class="butAction" href="'.$_SERVER['PHP_SELF'].'?id='.$object->id.'&amp;action=edit">'.$langs->trans('Modify').'</a>';
			}

 	 		// Reopen a standard paid invoice
            if (($object->type == FactureFournisseur::TYPE_STANDARD || $object->type == FactureFournisseur::TYPE_REPLACEMENT) && ($object->statut == 2 || $object->statut == 3))				// A paid invoice (partially or completely)
            {
                if (! $facidnext && $object->close_code != 'replaced')	// Not replaced by another invoice
                {
                    print '<a class="butAction" href="'.$_SERVER['PHP_SELF'].'?id='.$object->id.'&amp;action=reopen">'.$langs->trans('ReOpen').'</a>';
                }
                else
                {
                    print '<span class="butActionRefused" title="'.$langs->trans("DisabledBecauseReplacedInvoice").'">'.$langs->trans('ReOpen').'</span>';
                }
            }

            // Send by mail
            if (($object->statut == 1 || $object->statut == 2))
            {
                if (empty($conf->global->MAIN_USE_ADVANCED_PERMS) || $user->rights->fournisseur->supplier_invoice_advance->send)
                {
                    print '<a class="butAction" href="'.$_SERVER['PHP_SELF'].'?id='.$object->id.'&amp;action=presend&amp;mode=init">'.$langs->trans('SendByMail').'</a>';
                }
                else print '<a class="butActionRefused" href="#">'.$langs->trans('SendByMail').'</a>';
            }


            // Make payments
            if ($action != 'edit' && $object->statut == 1 && $object->paye == 0  && $user->societe_id == 0)
            {
                print '<a class="butAction" href="paiement.php?facid='.$object->id.'&amp;action=create &amp;accountid='.$object->fk_account.'">'.$langs->trans('DoPayment').'</a>';	// must use facid because id is for payment id not invoice
            }

            // Classify paid
            if ($action != 'edit' && $object->statut == 1 && $object->paye == 0  && $user->societe_id == 0)
            {
                print '<a class="butAction" href="'.$_SERVER["PHP_SELF"].'?id='.$object->id.'&amp;action=paid"';
                print '>'.$langs->trans('ClassifyPaid').'</a>';

                //print '<a class="butAction" href="'.$_SERVER["PHP_SELF"].'?id='.$object->id.'&amp;action=paid">'.$langs->trans('ClassifyPaid').'</a>';
            }

            // Validate
            if ($action != 'edit' && $object->statut == 0)
            {
                if (count($object->lines))
                {
                    if ($user->rights->fournisseur->facture->valider)
                    {
                        print '<a class="butAction" href="'.$_SERVER["PHP_SELF"].'?id='.$object->id.'&amp;action=valid"';
                        print '>'.$langs->trans('Validate').'</a>';
                    }
                    else
                    {
                        print '<a class="butActionRefused" href="#" title="'.dol_escape_htmltag($langs->trans("NotAllowed")).'"';
                        print '>'.$langs->trans('Validate').'</a>';
                    }
                }
            }

            // Clone
            if ($action != 'edit' && $user->rights->fournisseur->facture->creer)
            {
                print '<a class="butAction" href="'.$_SERVER["PHP_SELF"].'?id='.$object->id.'&amp;action=clone&amp;socid='.$object->socid.'">'.$langs->trans('ToClone').'</a>';
            }

            // Delete
            if ($action != 'edit' && $user->rights->fournisseur->facture->supprimer)
            {
                print '<a class="butActionDelete" href="'.$_SERVER["PHP_SELF"].'?id='.$object->id.'&amp;action=delete">'.$langs->trans('Delete').'</a>';
            }
            print '</div>';
            print '<br>';

            if ($action != 'edit')
            {
				print '<div class="fichecenter"><div class="fichehalfleft">';
            	//print '<table width="100%"><tr><td width="50%" valign="top">';
                //print '<a name="builddoc"></a>'; // ancre

                /*
                 * Documents generes
                */

                $ref=dol_sanitizeFileName($object->ref);
                $subdir = get_exdir($object->id,2).$ref;
                $filedir = $conf->fournisseur->facture->dir_output.'/'.get_exdir($object->id,2).$ref;
                $urlsource=$_SERVER['PHP_SELF'].'?id='.$object->id;
                $genallowed=$user->rights->fournisseur->facture->creer;
                $delallowed=$user->rights->fournisseur->facture->supprimer;
                $modelpdf=(! empty($object->modelpdf)?$object->modelpdf:(empty($conf->global->INVOICE_SUPPLIER_ADDON_PDF)?'':$conf->global->INVOICE_SUPPLIER_ADDON_PDF));

                print $formfile->showdocuments('facture_fournisseur',$subdir,$filedir,$urlsource,$genallowed,$delallowed,$modelpdf,1,0,0,40,0,'','','',$societe->default_lang);
                $somethingshown=$formfile->numoffiles;

                /*
                 * Linked object block
                 */
                $somethingshown=$object->showLinkedObjectBlock();

                if (empty($somethingshown) && ! empty($conf->fournisseur->enabled))
                {
                	print '<br><a href="#" id="linktoorder">' . $langs->trans('LinkedOrder') . '</a>';

                	print '
						<script type="text/javascript" language="javascript">
						jQuery(document).ready(function() {
							jQuery("#linktoorder").click(function() {
								jQuery("#commande").toggle();
							});
						});
						</script>
						';
                	                	
                	print '<div id="commande" style="display:none">';
                
                	$sql = "SELECT s.rowid as socid, s.nom as name, s.client, c.rowid, c.ref, c.ref_supplier, c.total_ht";
                	$sql .= " FROM " . MAIN_DB_PREFIX . "societe as s";
                	$sql .= ", " . MAIN_DB_PREFIX . "commande_fournisseur as c";
                	$sql .= ' WHERE c.fk_soc = s.rowid AND c.fk_soc = ' . $societe->id;
             
                	$resqlorderlist = $db->query($sql);
                	if ($resqlorderlist) {
                		$num = $db->num_rows($resqlorderlist);
                		$i = 0;
                
                		print '<form action="" method="POST" name="LinkedOrder">';
                		print '<table class="noborder">';
                		print '<tr class="liste_titre">';
                		print '<td class="nowrap"></td>';
                		print '<td align="center">' . $langs->trans("Ref") . '</td>';
                		print '<td align="left">' . $langs->trans("RefSupplier") . '</td>';
                		print '<td align="left">' . $langs->trans("AmountHTShort") . '</td>';
                		print '<td align="left">' . $langs->trans("Company") . '</td>';
                		print '</tr>';
                		while ($i < $num) {
                			$objp = $db->fetch_object($resqlorderlist);
                			if ($objp->socid == $societe->id) {
                				$var = ! $var;
                				print '<tr ' . $bc [$var] . '>';
                				print '<td aling="left">';
                				print '<input type="radio" name="linkedOrder" value=' . $objp->rowid . '>';
                				print '<td align="center">' . $objp->ref . '</td>';
                				print '<td>' . $objp->ref_supplier . '</td>';
                				print '<td>' . price($objp->total_ht) . '</td>';
                				print '<td>' . $objp->name . '</td>';
                				print '</td>';
                				print '</tr>';
                			}
                
                			$i ++;
                		}
                		print '</table>';
                		print '<br><center><input type="submit" class="button" value="' . $langs->trans('ToLink') . '"></center>';
                		print '</form>';
                		$db->free($resqlorderlist);
                	} else {
                		dol_print_error($db);
                	}
                
                	print '</div>';
                }
                                
				print '</div><div class="fichehalfright"><div class="ficheaddleft">';
                //print '</td><td valign="top" width="50%">';
                //print '<br>';

                // List of actions on element
                include_once DOL_DOCUMENT_ROOT.'/core/class/html.formactions.class.php';
                $formactions=new FormActions($db);
                $somethingshown=$formactions->showactions($object,'invoice_supplier',$socid);

				print '</div></div></div>';
                //print '</td></tr></table>';
            }
        }
        /*
         * Show mail form
        */
        if ($action == 'presend')
        {
            $ref = dol_sanitizeFileName($object->ref);
            include_once DOL_DOCUMENT_ROOT.'/core/lib/files.lib.php';
            $fileparams = dol_most_recent_file($conf->fournisseur->facture->dir_output.'/'.get_exdir($object->id,2).$ref, preg_quote($ref,'/'));
            $file=$fileparams['fullname'];

            // Define output language
            $outputlangs = $langs;
            $newlang = '';
            if ($conf->global->MAIN_MULTILANGS && empty($newlang) && ! empty($_REQUEST['lang_id']))
            	$newlang = $_REQUEST['lang_id'];
            if ($conf->global->MAIN_MULTILANGS && empty($newlang))
            	$newlang = $object->client->default_lang;

            if (!empty($newlang))
            {
                $outputlangs = new Translate('', $conf);
                $outputlangs->setDefaultLang($newlang);
                $outputlangs->load('bills');
            }

            // Build document if it not exists
            if (! $file || ! is_readable($file))
            {
                $result=supplier_invoice_pdf_create($db, $object, GETPOST('model')?GETPOST('model'):$object->modelpdf, $outputlangs, $hidedetails, $hidedesc, $hideref);
                if ($result <= 0)
                {
                    dol_print_error($db,$result);
                    exit;
                }
                $fileparams = dol_most_recent_file($conf->fournisseur->facture->dir_output.'/'.get_exdir($object->id,2).$ref, preg_quote($ref,'/'));
                $file=$fileparams['fullname'];
            }

            print '<br>';
            print_titre($langs->trans('SendBillByMail'));

            // Cree l'objet formulaire mail
            include_once DOL_DOCUMENT_ROOT.'/core/class/html.formmail.class.php';
            $formmail = new FormMail($db);
            $formmail->param['langsmodels']=(empty($newlang)?$langs->defaultlang:$newlang);
            $formmail->fromtype = 'user';
            $formmail->fromid   = $user->id;
            $formmail->fromname = $user->getFullName($langs);
            $formmail->frommail = $user->email;
            $formmail->withfrom=1;
			$liste=array();
			foreach ($object->thirdparty->thirdparty_and_contact_email_array(1) as $key=>$value)	$liste[$key]=$value;
			$formmail->withto=GETPOST("sendto")?GETPOST("sendto"):$liste;
			$formmail->withtocc=$liste;
            $formmail->withtoccc=$conf->global->MAIN_EMAIL_USECCC;
            $formmail->withtopic=$outputlangs->trans('SendBillRef','__FACREF__');
            $formmail->withfile=2;
            $formmail->withbody=1;
            $formmail->withdeliveryreceipt=1;
            $formmail->withcancel=1;
            // Tableau des substitutions
            $formmail->substit['__FACREF__']=$object->ref;
            $formmail->substit['__SIGNATURE__']=$user->signature;
            $formmail->substit['__PERSONALIZED__']='';
            $formmail->substit['__CONTACTCIVNAME__']='';

            //Find the good contact adress
            $custcontact='';
            $contactarr=array();
            $contactarr=$object->liste_contact(-1,'external');

            if (is_array($contactarr) && count($contactarr)>0) {
            	foreach($contactarr as $contact) {
            		if ($contact['libelle']==$langs->trans('TypeContact_invoice_supplier_external_BILLING')) {
            			require_once DOL_DOCUMENT_ROOT.'/contact/class/contact.class.php';
            			$contactstatic=new Contact($db);
            			$contactstatic->fetch($contact['id']);
            			$custcontact=$contactstatic->getFullName($langs,1);
            		}
            	}

            	if (!empty($custcontact)) {
            		$formmail->substit['__CONTACTCIVNAME__']=$custcontact;
            	}
            }

            // Tableau des parametres complementaires
            $formmail->param['action']='send';
            $formmail->param['models']='invoice_supplier_send';
            $formmail->param['facid']=$object->id;
            $formmail->param['returnurl']=$_SERVER["PHP_SELF"].'?id='.$object->id;

            // Init list of files
            if (GETPOST("mode")=='init')
            {
                $formmail->clear_attached_files();
                $formmail->add_attached_files($file,basename($file),dol_mimetype($file));
            }

            // Show form
            print $formmail->get_form();

            print '<br>';
        }
    }
}


// End of page
llxFooter();
$db->close();<|MERGE_RESOLUTION|>--- conflicted
+++ resolved
@@ -1332,28 +1332,13 @@
 	$form->select_types_paiements(isset($_POST['mode_reglement_id'])?$_POST['mode_reglement_id']:$mode_reglement_id,'mode_reglement_id');
 	print '</td></tr>';
 
-<<<<<<< HEAD
     // Bank Account
     print '<tr><td>'.$langs->trans('BankAccount').'</td><td colspan="2">';
     $form->select_comptes($fk_account, 'fk_account', 0, '', 1);
     print '</td></tr>';
 
-	// Project
-	if (! empty($conf->projet->enabled))
-	{
-		$formproject=new FormProjets($db);
-
-		$langs->load('projects');
-		print '<tr><td>'.$langs->trans('Project').'</td><td colspan="2">';
-		$formproject->select_projects(-1, $projectid, 'projectid');
-		print '</td></tr>';
-	}
-
-    print '<tr><td>'.$langs->trans('NotePublic').'</td>';
-=======
 	// Public note
 	print '<tr><td>'.$langs->trans('NotePublic').'</td>';
->>>>>>> bceb72a9
     print '<td>';
     $doleditor = new DolEditor('note_public', GETPOST('note_public'), '', 80, 'dolibarr_notes', 'In', 0, false, true, ROWS_3, 70);
     print $doleditor->Create(1);
@@ -2258,19 +2243,19 @@
 						});
 						</script>
 						';
-                	                	
+
                 	print '<div id="commande" style="display:none">';
-                
+
                 	$sql = "SELECT s.rowid as socid, s.nom as name, s.client, c.rowid, c.ref, c.ref_supplier, c.total_ht";
                 	$sql .= " FROM " . MAIN_DB_PREFIX . "societe as s";
                 	$sql .= ", " . MAIN_DB_PREFIX . "commande_fournisseur as c";
                 	$sql .= ' WHERE c.fk_soc = s.rowid AND c.fk_soc = ' . $societe->id;
-             
+
                 	$resqlorderlist = $db->query($sql);
                 	if ($resqlorderlist) {
                 		$num = $db->num_rows($resqlorderlist);
                 		$i = 0;
-                
+
                 		print '<form action="" method="POST" name="LinkedOrder">';
                 		print '<table class="noborder">';
                 		print '<tr class="liste_titre">';
@@ -2294,7 +2279,7 @@
                 				print '</td>';
                 				print '</tr>';
                 			}
-                
+
                 			$i ++;
                 		}
                 		print '</table>';
@@ -2304,10 +2289,10 @@
                 	} else {
                 		dol_print_error($db);
                 	}
-                
+
                 	print '</div>';
                 }
-                                
+
 				print '</div><div class="fichehalfright"><div class="ficheaddleft">';
                 //print '</td><td valign="top" width="50%">';
                 //print '<br>';
