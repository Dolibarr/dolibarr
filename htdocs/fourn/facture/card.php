--- conflicted
+++ resolved
@@ -323,12 +323,8 @@
 	    }
     
 	    $object->fetch($id);
-<<<<<<< HEAD
-	    $object->date=dol_mktime(12,0,0,$_POST['datefmonth'],$_POST['datefday'],$_POST['datefyear']);
-=======
 
 	    $object->date=$newdate;
->>>>>>> 10bacda8
 	    $date_echence_calc=$object->calculate_date_lim_reglement();
 	    if (!empty($object->date_echeance) &&  $object->date_echeance < $date_echence_calc)
 	    {
@@ -338,10 +334,7 @@
 	    {
 	    	$object->date_echeance=$object->date;
 	    }
-<<<<<<< HEAD
-=======
-
->>>>>>> 10bacda8
+
 	    $result=$object->update($user);
 	    if ($result < 0) dol_print_error($db,$object->error);
 	}
@@ -2202,45 +2195,6 @@
         print "</td>";
         print '</tr>';
 
-<<<<<<< HEAD
-        // Status
-        //print '<tr><td>'.$langs->trans('Status').'</td><td colspan="3">'.$object->getLibStatut(4,$alreadypaid).'</td></tr>';
-
-        // Project
-        /*
-        if (! empty($conf->projet->enabled))
-        {
-            $langs->load('projects');
-            print '<tr>';
-            print '<td>';
-
-            print '<table class="nobordernopadding" width="100%"><tr><td>';
-            print $langs->trans('Project');
-            print '</td>';
-            if ($action != 'classify')
-            {
-                print '<td align="right"><a href="'.$_SERVER["PHP_SELF"].'?action=classify&amp;id='.$object->id.'">';
-                print img_edit($langs->trans('SetProject'),1);
-                print '</a></td>';
-            }
-            print '</tr></table>';
-
-            print '</td><td colspan="3">';
-            if ($action == 'classify')
-            {
-                $form->form_project($_SERVER['PHP_SELF'].'?id='.$object->id, (empty($conf->global->PROJECT_CAN_ALWAYS_LINK_TO_ALL_SUPPLIERS)?$object->socid:-1), $object->fk_project, 'projectid', 0, 0, 1);
-            }
-            else
-            {
-                $form->form_project($_SERVER['PHP_SELF'].'?id='.$object->id, $object->socid, $object->fk_project, 'none', 0, 0);
-            }
-            print '</td>';
-            print '</tr>';
-        }
-		*/
-
-=======
->>>>>>> 10bacda8
 		// Incoterms
 		if (!empty($conf->incoterm->enabled))
 		{
