--- conflicted
+++ resolved
@@ -171,297 +171,6 @@
 	        }
 	    }
 	}
-<<<<<<< HEAD
-=======
-}
-
-elseif ($action == 'confirm_paid' && $confirm == 'yes' && $user->rights->fournisseur->facture->creer)
-{
-    $object->fetch($id);
-    $result=$object->set_paid($user);
-    if ($result<0)
-    {
-        setEventMessage($object->error,'errors');
-    }
-}
-
-// Set supplier ref
-if ($action == 'setref_supplier' && $user->rights->fournisseur->commande->creer)
-{
-    $result=$object->setValueFrom('ref_supplier',GETPOST('ref_supplier','alpha'));
-    if ($result < 0) dol_print_error($db, $object->error);
-}
-
-// conditions de reglement
-if ($action == 'setconditions' && $user->rights->fournisseur->commande->creer)
-{
-    $result=$object->setPaymentTerms(GETPOST('cond_reglement_id','int'));
-}
-
-// mode de reglement
-else if ($action == 'setmode' && $user->rights->fournisseur->commande->creer)
-{
-    $result = $object->setPaymentMethods(GETPOST('mode_reglement_id','int'));
-}
-
-// Set incoterm
-elseif ($action == 'set_incoterms' && !empty($conf->incoterm->enabled))
-{
-	$result = $object->setIncoterms(GETPOST('incoterm_id', 'int'), GETPOST('location_incoterms', 'alpha'));
-}
-	
-// bank account
-else if ($action == 'setbankaccount' && $user->rights->fournisseur->facture->creer) {
-    $result=$object->setBankAccount(GETPOST('fk_account', 'int'));
-}
-
-// Set label
-elseif ($action == 'setlabel' && $user->rights->fournisseur->facture->creer)
-{
-    $object->fetch($id);
-    $object->label=$_POST['label'];
-    $result=$object->update($user);
-    if ($result < 0) dol_print_error($db);
-}
-elseif ($action == 'setdatef' && $user->rights->fournisseur->facture->creer)
-{
-    $object->fetch($id);
-    $object->date=dol_mktime(12,0,0,$_POST['datefmonth'],$_POST['datefday'],$_POST['datefyear']);
-    if ($object->date_echeance && $object->date_echeance < $object->date) $object->date_echeance=$object->date;
-    $result=$object->update($user);
-    if ($result < 0) dol_print_error($db,$object->error);
-}
-elseif ($action == 'setdate_lim_reglement' && $user->rights->fournisseur->facture->creer)
-{
-    $object->fetch($id);
-    $object->date_echeance=dol_mktime(12,0,0,$_POST['date_lim_reglementmonth'],$_POST['date_lim_reglementday'],$_POST['date_lim_reglementyear']);
-    if (! empty($object->date_echeance) && $object->date_echeance < $object->date)
-    {
-    	$object->date_echeance=$object->date;
-    	setEventMessage($langs->trans("DatePaymentTermCantBeLowerThanObjectDate"),'warnings');
-    }
-    $result=$object->update($user);
-    if ($result < 0) dol_print_error($db,$object->error);
-}
-
-// Delete payment
-elseif ($action == 'deletepaiement' && $user->rights->fournisseur->facture->creer)
-{
-    $object->fetch($id);
-    if ($object->statut == 1 && $object->paye == 0)
-    {
-    	$paiementfourn = new PaiementFourn($db);
-        $result=$paiementfourn->fetch(GETPOST('paiement_id'));
-        if ($result > 0) $result=$paiementfourn->delete(); // If fetch ok and found
-        if ($result < 0) {
-	        setEventMessage($paiementfourn->error, 'errors');
-        }
-    }
-}
-
-// Create
-elseif ($action == 'add' && $user->rights->fournisseur->facture->creer)
-{
-    $error=0;
-
-    $datefacture=dol_mktime(12,0,0,$_POST['remonth'],$_POST['reday'],$_POST['reyear']);
-    $datedue=dol_mktime(12,0,0,$_POST['echmonth'],$_POST['echday'],$_POST['echyear']);
-
-    if (GETPOST('socid','int')<1)
-    {
-	    setEventMessage($langs->trans('ErrorFieldRequired',$langs->transnoentities('Supplier')), 'errors');
-    	$action='create';
-    	$error++;
-    }
-
-    if ($datefacture == '')
-    {
-	    setEventMessage($langs->trans('ErrorFieldRequired',$langs->transnoentities('DateInvoice')), 'errors');
-        $action='create';
-        $_GET['socid']=$_POST['socid'];
-        $error++;
-    }
-    if (! GETPOST('ref_supplier'))
-    {
-	    setEventMessage($langs->trans('ErrorFieldRequired',$langs->transnoentities('RefSupplier')), 'errors');
-        $action='create';
-        $_GET['socid']=$_POST['socid'];
-        $error++;
-    }
-
-    // Fill array 'array_options' with data from add form
-
-    if (! $error)
-    {
-        $db->begin();
-
-        $extralabels = $extrafields->fetch_name_optionals_label($object->table_element);
-		$ret = $extrafields->setOptionalsFromPost($extralabels, $object);
-		if ($ret < 0) $error ++;
-
-        $tmpproject = GETPOST('projectid', 'int');
-
-        // Creation facture
-        $object->ref           = $_POST['ref'];
-		$object->ref_supplier  = $_POST['ref_supplier'];
-        $object->socid         = $_POST['socid'];
-        $object->libelle       = $_POST['libelle'];
-        $object->date          = $datefacture;
-        $object->date_echeance = $datedue;
-        $object->note_public   = GETPOST('note_public');
-        $object->note_private  = GETPOST('note_private');
-		$object->cond_reglement_id = GETPOST('cond_reglement_id');
-        $object->mode_reglement_id = GETPOST('mode_reglement_id');
-        $object->fk_account        = GETPOST('fk_account', 'int');
-        $object->fk_project    = ($tmpproject > 0) ? $tmpproject : null;
-		$object->fk_incoterms 		= GETPOST('incoterm_id', 'int');
-		$object->location_incoterms = GETPOST('location_incoterms', 'alpha');
-
-		// Auto calculation of date due if not filled by user
-		if(empty($object->date_echeance)) $object->date_echeance = $object->calculate_date_lim_reglement();
-
-        // If creation from another object of another module
-        if ($_POST['origin'] && $_POST['originid'])
-        {
-            // Parse element/subelement (ex: project_task)
-            $element = $subelement = $_POST['origin'];
-            /*if (preg_match('/^([^_]+)_([^_]+)/i',$_POST['origin'],$regs))
-             {
-            $element = $regs[1];
-            $subelement = $regs[2];
-            }*/
-
-            // For compatibility
-            if ($element == 'order')    {
-                $element = $subelement = 'commande';
-            }
-            if ($element == 'propal')   {
-                $element = 'comm/propal'; $subelement = 'propal';
-            }
-            if ($element == 'contract') {
-                $element = $subelement = 'contrat';
-            }
-            if ($element == 'order_supplier') {
-                $element = 'fourn'; $subelement = 'fournisseur.commande';
-            }
-            if ($element == 'project')
-            {
-            	$element = 'projet';
-            }
-            $object->origin    = $_POST['origin'];
-            $object->origin_id = $_POST['originid'];
-
-            $id = $object->create($user);
-
-            // Add lines
-            if ($id > 0)
-            {
-                require_once DOL_DOCUMENT_ROOT.'/'.$element.'/class/'.$subelement.'.class.php';
-                $classname = ucfirst($subelement);
-                if ($classname == 'Fournisseur.commande') $classname='CommandeFournisseur';
-                $srcobject = new $classname($db);
-
-                $result=$srcobject->fetch($_POST['originid']);
-                if ($result > 0)
-                {
-                    $lines = $srcobject->lines;
-                    if (empty($lines) && method_exists($srcobject,'fetch_lines'))
-                    {
-                    	$srcobject->fetch_lines();
-                    	$lines = $srcobject->lines;
-                    }
-
-                    $num=count($lines);
-                    for ($i = 0; $i < $num; $i++)
-                    {
-                        $desc=($lines[$i]->desc?$lines[$i]->desc:$lines[$i]->libelle);
-                        $product_type=($lines[$i]->product_type?$lines[$i]->product_type:0);
-
-                        // Dates
-                        // TODO mutualiser
-                        $date_start=$lines[$i]->date_debut_prevue;
-                        if ($lines[$i]->date_debut_reel) $date_start=$lines[$i]->date_debut_reel;
-                        if ($lines[$i]->date_start) $date_start=$lines[$i]->date_start;
-                        $date_end=$lines[$i]->date_fin_prevue;
-                        if ($lines[$i]->date_fin_reel) $date_end=$lines[$i]->date_fin_reel;
-                        if ($lines[$i]->date_end) $date_end=$lines[$i]->date_end;
-
-                        // FIXME Missing $lines[$i]->ref_supplier and $lines[$i]->label into addline and updateline methods. They are filled when coming from order for example.
-                        $result = $object->addline(
-                            $desc,
-                            $lines[$i]->subprice,
-                            $lines[$i]->tva_tx,
-                            $lines[$i]->localtax1_tx,
-                            $lines[$i]->localtax2_tx,
-                            $lines[$i]->qty,
-                            $lines[$i]->fk_product,
-                            $lines[$i]->remise_percent,
-                            $date_start,
-                            $date_end,
-                            0,
-                            $lines[$i]->info_bits,
-                            'HT',
-                            $product_type
-                        );
-
-                        if ($result < 0)
-                        {
-                            $error++;
-                            break;
-                        }
-                    }
-                }
-                else
-                {
-                    $error++;
-                }
-            }
-            else
-            {
-                $error++;
-            }
-        }
-        // If some invoice's lines already known
-        else
-        {
-            $id = $object->create($user);
-            if ($id < 0)
-            {
-                $error++;
-            }
-
-            if (! $error)
-            {
-                for ($i = 1 ; $i < 9 ; $i++)
-                {
-                    $label = $_POST['label'.$i];
-                    $amountht  = price2num($_POST['amount'.$i]);
-                    $amountttc = price2num($_POST['amountttc'.$i]);
-                    $tauxtva   = price2num($_POST['tauxtva'.$i]);
-                    $qty = $_POST['qty'.$i];
-                    $fk_product = $_POST['fk_product'.$i];
-                    if ($label)
-                    {
-                        if ($amountht)
-                        {
-                            $price_base='HT'; $amount=$amountht;
-                        }
-                        else
-                        {
-                            $price_base='TTC'; $amount=$amountttc;
-                        }
-                        $atleastoneline=1;
-
-                        $product=new Product($db);
-                        $product->fetch($_POST['idprod'.$i]);
-
-                        $ret=$object->addline($label, $amount, $tauxtva, $product->localtax1_tx, $product->localtax2_tx, $qty, $fk_product, $remise_percent, '', '', '', 0, $price_base);
-                        if ($ret < 0) $error++;
-                    }
-                }
-            }
-        }
->>>>>>> 9eed66d9
 
 	elseif ($action == 'confirm_delete' && $confirm == 'yes' && $user->rights->fournisseur->facture->supprimer)
 	{
@@ -645,6 +354,8 @@
 	        $object->mode_reglement_id = GETPOST('mode_reglement_id');
 	        $object->fk_account        = GETPOST('fk_account', 'int');
 	        $object->fk_project    = ($tmpproject > 0) ? $tmpproject : null;
+			$object->fk_incoterms = GETPOST('incoterm_id', 'int');
+	        $object->location_incoterms = GETPOST('location_incoterms', 'alpha');
 
 			// Auto calculation of date due if not filled by user
 			if(empty($object->date_echeance)) $object->date_echeance = $object->calculate_date_lim_reglement();
@@ -1753,7 +1464,7 @@
 		$formproject->select_projects((empty($conf->global->PROJECT_CAN_ALWAYS_LINK_TO_ALL_SUPPLIERS)?$societe->id:'-1'), $projectid, 'projectid', 0);
 		print '</td></tr>';
 	}
-	
+
 	// Incoterms
 	if (!empty($conf->incoterm->enabled))
 	{
@@ -2311,7 +2022,7 @@
 
 		// Incoterms
 		if (!empty($conf->incoterm->enabled))
-		{			
+		{
 			print '<tr><td>';
 	        print '<table width="100%" class="nobordernopadding"><tr><td>';
 	        print $langs->trans('IncotermLabel');
@@ -2325,13 +2036,13 @@
 			{
 				print $form->textwithpicto($object->display_incoterms(), $object->libelle_incoterms, 1);
 			}
-			else 
+			else
 			{
 				print $form->select_incoterms((!empty($object->fk_incoterms) ? $object->fk_incoterms : ''), (!empty($object->location_incoterms)?$object->location_incoterms:''), $_SERVER['PHP_SELF'].'?id='.$object->id);
 			}
 	        print '</td></tr>';
 		}
-	
+
         // Other attributes
         $cols = 4;
 		include DOL_DOCUMENT_ROOT . '/core/tpl/extrafields_view.tpl.php';
