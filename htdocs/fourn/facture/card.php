--- conflicted
+++ resolved
@@ -786,8 +786,7 @@
 			$object->fetch($id);
 			$object->fetch_thirdparty();
 
-<<<<<<< HEAD
-			$tva_tx = GETPOST('tva_tx');
+	        $tva_tx = (GETPOST('tva_tx') ? GETPOST('tva_tx') : 0);
 
 			if (GETPOST('price_ht') != '')
 			{
@@ -818,41 +817,6 @@
 			$date_start=dol_mktime(GETPOST('date_starthour'), GETPOST('date_startmin'), GETPOST('date_startsec'), GETPOST('date_startmonth'), GETPOST('date_startday'), GETPOST('date_startyear'));
 			$date_end=dol_mktime(GETPOST('date_endhour'), GETPOST('date_endmin'), GETPOST('date_endsec'), GETPOST('date_endmonth'), GETPOST('date_endday'), GETPOST('date_endyear'));
 
-			$localtax1_tx= get_localtax($_POST['tauxtva'], 1, $mysoc,$object->thirdparty);
-			$localtax2_tx= get_localtax($_POST['tauxtva'], 2, $mysoc,$object->thirdparty);
-			$remise_percent=GETPOST('remise_percent');
-=======
-	        $tva_tx = (GETPOST('tva_tx') ? GETPOST('tva_tx') : 0);
-
-			if (GETPOST('price_ht') != '')
-	    	{
-	    		$up = price2num(GETPOST('price_ht'));
-	    		$price_base_type = 'HT';
-	    	}
-	    	else
-	    	{
-	    		$up = price2num(GETPOST('price_ttc'));
-	    		$price_base_type = 'TTC';
-	    	}
-
-	        if (GETPOST('productid'))
-	        {
-	            $prod = new Product($db);
-	            $prod->fetch(GETPOST('productid'));
-	            $label = $prod->description;
-	            if (trim($_POST['product_desc']) != trim($label)) $label=$_POST['product_desc'];
-
-	            $type = $prod->type;
-	        }
-	        else
-	        {
-	            $label = $_POST['product_desc'];
-	            $type = $_POST["type"]?$_POST["type"]:0;
-	        }
-
-		    $date_start=dol_mktime(GETPOST('date_starthour'), GETPOST('date_startmin'), GETPOST('date_startsec'), GETPOST('date_startmonth'), GETPOST('date_startday'), GETPOST('date_startyear'));
-		    $date_end=dol_mktime(GETPOST('date_endhour'), GETPOST('date_endmin'), GETPOST('date_endsec'), GETPOST('date_endmonth'), GETPOST('date_endday'), GETPOST('date_endyear'));
-
 		    // Define info_bits
 		    $info_bits = 0;
 		    if (preg_match('/\*/', $tva_tx))
@@ -860,11 +824,10 @@
 
 		    // Define vat_rate
 		    $tva_tx = str_replace('*', '', $tva_tx);
-	        $localtax1_tx= get_localtax($tva_tx, 1, $mysoc,$object->thirdparty);
-	        $localtax2_tx= get_localtax($tva_tx, 2, $mysoc,$object->thirdparty);
+	        $localtax1_tx= get_localtax($tva_tx, 1, $mysoc, $object->thirdparty);
+	        $localtax2_tx= get_localtax($tva_tx, 2, $mysoc, $object->thirdparty);
 
 	        $remise_percent=GETPOST('remise_percent');
->>>>>>> 79279caa
 			$pu_ht_devise = GETPOST('multicurrency_subprice');
 
 			// Extrafields Lines
@@ -878,17 +841,10 @@
 				}
 			}
 
-<<<<<<< HEAD
-			$result=$object->updateline(GETPOST('lineid'), $label, $up, $tva_tx, $localtax1_tx, $localtax2_tx, GETPOST('qty'), GETPOST('productid'), $price_base_type, 0, $type, $remise_percent, 0, $date_start, $date_end, $array_options, $_POST['units'], $pu_ht_devise);
-			if ($result >= 0)
-			{
-				unset($_POST['label']);
-=======
 	        $result=$object->updateline(GETPOST('lineid'), $label, $up, $tva_tx, $localtax1_tx, $localtax2_tx, GETPOST('qty'), GETPOST('productid'), $price_base_type, $info_bits, $type, $remise_percent, 0, $date_start, $date_end, $array_options, $_POST['units'], $pu_ht_devise);
 	        if ($result >= 0)
 	        {
 	            unset($_POST['label']);
->>>>>>> 79279caa
 				unset($_POST['date_starthour']);
 				unset($_POST['date_startmin']);
 				unset($_POST['date_startsec']);
