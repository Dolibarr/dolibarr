<?php
/* Copyright (C) 2002-2005	Rodolphe Quiedeville	<rodolphe@quiedeville.org>
 * Copyright (C) 2004-2016	Laurent Destailleur 	<eldy@users.sourceforge.net>
 * Copyright (C) 2004		Christophe Combelles	<ccomb@free.fr>
 * Copyright (C) 2005		Marc Barilley			<marc@ocebo.fr>
 * Copyright (C) 2005-2013	Regis Houssin			<regis.houssin@inodbox.com>
 * Copyright (C) 2010-2014	Juanjo Menent			<jmenent@2byte.es>
 * Copyright (C) 2013-2015	Philippe Grand			<philippe.grand@atoo-net.com>
 * Copyright (C) 2013		Florian Henry			<florian.henry@open-concept.pro>
 * Copyright (C) 2014-2016  Marcos García			<marcosgdf@gmail.com>
 * Copyright (C) 2016-2017	Alexandre Spangaro		<aspangaro@zendsi.com>
 * Copyright (C) 2018       Frédéric France         <frederic.france@netlogic.fr>
 *
 * This program is free software; you can redistribute it and/or modify
 * it under the terms of the GNU General Public License as published by
 * the Free Software Foundation; either version 3 of the License, or
 * (at your option) any later version.
 *
 * This program is distributed in the hope that it will be useful,
 * but WITHOUT ANY WARRANTY; without even the implied warranty of
 * MERCHANTABILITY or FITNESS FOR A PARTICULAR PURPOSE.  See the
 * GNU General Public License for more details.
 *
 * You should have received a copy of the GNU General Public License
 * along with this program. If not, see <http://www.gnu.org/licenses/>.
 */

/**
 *	\file       htdocs/fourn/facture/card.php
 *	\ingroup    facture, fournisseur
 *	\brief      Page for supplier invoice card (view, edit, validate)
 */

require '../../main.inc.php';
require_once DOL_DOCUMENT_ROOT.'/core/class/html.formfile.class.php';
require_once DOL_DOCUMENT_ROOT.'/fourn/class/fournisseur.class.php';
require_once DOL_DOCUMENT_ROOT.'/core/modules/supplier_invoice/modules_facturefournisseur.php';
require_once DOL_DOCUMENT_ROOT.'/fourn/class/fournisseur.facture.class.php';
require_once DOL_DOCUMENT_ROOT.'/fourn/class/paiementfourn.class.php';
require_once DOL_DOCUMENT_ROOT.'/core/class/discount.class.php';
require_once DOL_DOCUMENT_ROOT.'/core/lib/fourn.lib.php';
require_once DOL_DOCUMENT_ROOT.'/core/lib/files.lib.php';
require_once DOL_DOCUMENT_ROOT.'/core/class/doleditor.class.php';
if (!empty($conf->produit->enabled))
	require_once DOL_DOCUMENT_ROOT.'/product/class/product.class.php';
if (!empty($conf->projet->enabled)) {
	require_once DOL_DOCUMENT_ROOT.'/projet/class/project.class.php';
	require_once DOL_DOCUMENT_ROOT.'/core/class/html.formprojet.class.php';
}

if (!empty($conf->variants->enabled)) {
	require_once DOL_DOCUMENT_ROOT.'/variants/class/ProductCombination.class.php';
}
if (! empty($conf->accounting->enabled)) require_once DOL_DOCUMENT_ROOT . '/accountancy/class/accountingjournal.class.php';


$langs->loadLangs(array('bills','compta','suppliers','companies','products','banks'));
if (!empty($conf->incoterm->enabled)) $langs->load('incoterm');

$id			= (GETPOST('facid','int') ? GETPOST('facid','int') : GETPOST('id','int'));
$socid		= GETPOST('socid', 'int');
$action		= GETPOST('action','aZ09');
$confirm	= GETPOST("confirm");
$ref		= GETPOST('ref','alpha');
$cancel		= GETPOST('cancel','alpha');
$lineid		= GETPOST('lineid', 'int');
$projectid	= GETPOST('projectid','int');
$origin		= GETPOST('origin', 'alpha');
$originid	= GETPOST('originid', 'int');

// PDF
$hidedetails = (GETPOST('hidedetails','int') ? GETPOST('hidedetails','int') : (! empty($conf->global->MAIN_GENERATE_DOCUMENTS_HIDE_DETAILS) ? 1 : 0));
$hidedesc 	 = (GETPOST('hidedesc','int') ? GETPOST('hidedesc','int') : (! empty($conf->global->MAIN_GENERATE_DOCUMENTS_HIDE_DESC) ?  1 : 0));
$hideref 	 = (GETPOST('hideref','int') ? GETPOST('hideref','int') : (! empty($conf->global->MAIN_GENERATE_DOCUMENTS_HIDE_REF) ? 1 : 0));

// Initialize technical object to manage hooks of page. Note that conf->hooks_modules contains array of hook context
$hookmanager->initHooks(array('invoicesuppliercard','globalcard'));

$object=new FactureFournisseur($db);
$extrafields = new ExtraFields($db);

// fetch optionals attributes and labels
$extralabels=$extrafields->fetch_name_optionals_label($object->table_element);

// Load object
if ($id > 0 || ! empty($ref))
{
	$ret=$object->fetch($id, $ref);
	if ($ret < 0) dol_print_error($db,$object->error);
	$ret=$object->fetch_thirdparty();
	if ($ret < 0) dol_print_error($db,$object->error);
}

// Security check
$socid='';
if (! empty($user->societe_id)) $socid=$user->societe_id;
$isdraft = (($object->statut == FactureFournisseur::STATUS_DRAFT) ? 1 : 0);
$result = restrictedArea($user, 'fournisseur', $id, 'facture_fourn', 'facture', 'fk_soc', 'rowid', $isdraft);

$permissionnote=$user->rights->fournisseur->facture->creer;	// Used by the include of actions_setnotes.inc.php
$permissiondellink=$user->rights->fournisseur->facture->creer;	// Used by the include of actions_dellink.inc.php
$permissionedit=$user->rights->fournisseur->facture->creer; // Used by the include of actions_lineupdown.inc.php


/*
 * Actions
 */

$parameters=array('socid'=>$socid);
$reshook=$hookmanager->executeHooks('doActions',$parameters,$object,$action);    // Note that $action and $object may have been modified by some hooks
if ($reshook < 0) setEventMessages($hookmanager->error, $hookmanager->errors, 'errors');

if (empty($reshook))
{
	if ($cancel)
	{
		if (! empty($backtopage))
		{
			header("Location: ".$backtopage);
			exit;
		}
		$action='';
	}

	include DOL_DOCUMENT_ROOT.'/core/actions_setnotes.inc.php';	// Must be include, not include_once

	include DOL_DOCUMENT_ROOT.'/core/actions_dellink.inc.php';		// Must be include, not include_once

	include DOL_DOCUMENT_ROOT.'/core/actions_lineupdown.inc.php';	// Must be include, not include_once

	// Link invoice to order
	if (GETPOST('linkedOrder') && empty($cancel) && $id > 0)
	{
		$object->fetch($id);
		$object->fetch_thirdparty();
		$result = $object->add_object_linked('order_supplier', GETPOST('linkedOrder'));
	}

	// Action clone object
	if ($action == 'confirm_clone' && $confirm == 'yes')
	{
	//    if (1==0 && empty($_REQUEST["clone_content"]) && empty($_REQUEST["clone_receivers"]))
	//    {
	//        $mesg='<div class="error">'.$langs->trans("NoCloneOptionsSpecified").'</div>';
	//    }
	//    else
	//    {
			$result=$object->createFromClone($id);
			if ($result > 0)
			{
				header("Location: ".$_SERVER['PHP_SELF'].'?action=editref_supplier&id='.$result);
				exit;
			}
			else
			{
				$langs->load("errors");
				setEventMessages($langs->trans($object->error), null, 'errors');
				$action='';
			}
	//    }
	}

	elseif ($action == 'confirm_valid' && $confirm == 'yes' &&
		((empty($conf->global->MAIN_USE_ADVANCED_PERMS) && ! empty($user->rights->fournisseur->facture->creer))
		|| (! empty($conf->global->MAIN_USE_ADVANCED_PERMS) && ! empty($user->rights->fournisseur->supplier_invoice_advance->validate)))
	)
	{
		$idwarehouse=GETPOST('idwarehouse');

		$object->fetch($id);
		$object->fetch_thirdparty();

		$qualified_for_stock_change=0;
		if (empty($conf->global->STOCK_SUPPORTS_SERVICES))
		{
			$qualified_for_stock_change=$object->hasProductsOrServices(2);
		}
		else
		{
			$qualified_for_stock_change=$object->hasProductsOrServices(1);
		}

		// Check parameters
		if (! empty($conf->stock->enabled) && ! empty($conf->global->STOCK_CALCULATE_ON_SUPPLIER_BILL) && $qualified_for_stock_change)
		{
			$langs->load("stocks");
			if (! $idwarehouse || $idwarehouse == -1)
			{
				$error++;
				setEventMessages($langs->trans('ErrorFieldRequired',$langs->transnoentitiesnoconv("Warehouse")), null, 'errors');
				$action='';
			}
		}

		if (! $error)
		{
			$result = $object->validate($user,'',$idwarehouse);
			if ($result < 0)
			{
				setEventMessages($object->error,$object->errors,'errors');
			}else{
				// Define output language
				if (empty($conf->global->MAIN_DISABLE_PDF_AUTOUPDATE))
				{
					$outputlangs = $langs;
					$newlang = '';
					if ($conf->global->MAIN_MULTILANGS && empty($newlang) && GETPOST('lang_id','aZ09')) $newlang = GETPOST('lang_id','aZ09');
					if ($conf->global->MAIN_MULTILANGS && empty($newlang))	$newlang = $object->thirdparty->default_lang;
					if (! empty($newlang)) {
						$outputlangs = new Translate("", $conf);
						$outputlangs->setDefaultLang($newlang);
					}
					$model=$object->modelpdf;
					$ret = $object->fetch($id); // Reload to get new records

					$result=$object->generateDocument($model, $outputlangs, $hidedetails, $hidedesc, $hideref);
					if ($result < 0) dol_print_error($db,$result);
				}
			}
		}
	}

	elseif ($action == 'confirm_delete' && $confirm == 'yes')
	{
		$object->fetch($id);
		$object->fetch_thirdparty();
<<<<<<< HEAD
		$result=$object->delete($user);
		if ($result > 0)
		{
			header('Location: list.php?restore_lastsearch_values=1');
			exit;
		}
		else
		{
			setEventMessages($object->error, $object->errors, 'errors');
=======

		$isErasable=$object->is_erasable();

		if (($user->rights->fournisseur->facture->supprimer && $isErasable > 0)
			|| ($user->rights->fournisseur->facture->creer && $isErasable == 1))
		{
			$result=$object->delete($user);
			if ($result > 0)
			{
				header('Location: list.php?restore_lastsearch_values=1');
				exit;
			}
			else
			{
				setEventMessages($object->error, $object->errors, 'errors');
			}
>>>>>>> d9b8a8c8
		}
	}

	// Remove a product line
	else if ($action == 'confirm_deleteline' && $confirm == 'yes' && $user->rights->fournisseur->facture->creer)
	{
		$result = $object->deleteline($lineid);
		if ($result > 0)
		{
			// Define output language
			/*$outputlangs = $langs;
			$newlang = '';
			if ($conf->global->MAIN_MULTILANGS && empty($newlang) && GETPOST('lang_id','aZ09'))
				$newlang = GETPOST('lang_id','aZ09');
			if ($conf->global->MAIN_MULTILANGS && empty($newlang))
				$newlang = $object->thirdparty->default_lang;
			if (! empty($newlang)) {
				$outputlangs = new Translate("", $conf);
				$outputlangs->setDefaultLang($newlang);
			}
			if (empty($conf->global->MAIN_DISABLE_PDF_AUTOUPDATE)) {
				$ret = $object->fetch($object->id); // Reload to get new records
				$object->generateDocument($object->modelpdf, $outputlangs, $hidedetails, $hidedesc, $hideref);
			}*/

			header('Location: '.$_SERVER["PHP_SELF"].'?id='.$object->id);
			exit;
		}
		else
		{
			setEventMessages($object->error, $object->errors, 'errors');
			/* Fix bug 1485 : Reset action to avoid asking again confirmation on failure */
			$action='';
		}
	}

	// Delete link of credit note to invoice
	else if ($action == 'unlinkdiscount' && $user->rights->fournisseur->facture->creer)
	{
		$discount = new DiscountAbsolute($db);
		$result = $discount->fetch(GETPOST("discountid"));
		$discount->unlink_invoice();
	}

	elseif ($action == 'confirm_paid' && $confirm == 'yes' && $user->rights->fournisseur->facture->creer)
	{
		$object->fetch($id);
		$result=$object->set_paid($user);
		if ($result<0)
		{
			setEventMessages($object->error, $object->errors, 'errors');
		}
	}

	// Set supplier ref
	if ($action == 'setref_supplier' && $user->rights->fournisseur->facture->creer)
	{
		$object->ref_supplier = GETPOST('ref_supplier', 'alpha');

		if ($object->update($user) < 0) {
			setEventMessages($object->error, $object->errors, 'errors');
		}
		else
		{
			// Define output language
			$outputlangs = $langs;
			$newlang = '';
			if ($conf->global->MAIN_MULTILANGS && empty($newlang) && GETPOST('lang_id','aZ09'))
				$newlang = GETPOST('lang_id','aZ09');
				if ($conf->global->MAIN_MULTILANGS && empty($newlang))
					$newlang = $object->thirdparty->default_lang;
					if (! empty($newlang)) {
						$outputlangs = new Translate("", $conf);
						$outputlangs->setDefaultLang($newlang);
					}
					if (empty($conf->global->MAIN_DISABLE_PDF_AUTOUPDATE)) {
						$ret = $object->fetch($object->id); // Reload to get new records
						$object->generateDocument($object->modelpdf, $outputlangs, $hidedetails, $hidedesc, $hideref);
					}
		}
	}

	// payments conditions
	if ($action == 'setconditions' && $user->rights->fournisseur->facture->creer)
	{
		$result=$object->setPaymentTerms(GETPOST('cond_reglement_id','int'));
	}

	// Set incoterm
	elseif ($action == 'set_incoterms' && !empty($conf->incoterm->enabled))
	{
		$result = $object->setIncoterms(GETPOST('incoterm_id', 'int'), GETPOST('location_incoterms', 'alpha'));
	}

	// payment mode
	else if ($action == 'setmode' && $user->rights->fournisseur->facture->creer)
	{
		$result = $object->setPaymentMethods(GETPOST('mode_reglement_id','int'));
	}

	// Multicurrency Code
	else if ($action == 'setmulticurrencycode' && $user->rights->fournisseur->facture->creer) {
		$result = $object->setMulticurrencyCode(GETPOST('multicurrency_code', 'alpha'));
	}

	// Multicurrency rate
	else if ($action == 'setmulticurrencyrate' && $user->rights->fournisseur->facture->creer) {
		$result = $object->setMulticurrencyRate(price2num(GETPOST('multicurrency_tx', 'alpha')));
	}

	// bank account
	else if ($action == 'setbankaccount' && $user->rights->fournisseur->facture->creer) {
		$result=$object->setBankAccount(GETPOST('fk_account', 'int'));
	}

	// Set label
	elseif ($action == 'setlabel' && $user->rights->fournisseur->facture->creer)
	{
		$object->fetch($id);
		$object->label=GETPOST('label');
		$result=$object->update($user);
		if ($result < 0) dol_print_error($db);
	}
	elseif ($action == 'setdatef' && $user->rights->fournisseur->facture->creer)
	{
		$newdate=dol_mktime(0,0,0,$_POST['datefmonth'],$_POST['datefday'],$_POST['datefyear']);
		if ($newdate > (dol_now() + (empty($conf->global->INVOICE_MAX_OFFSET_IN_FUTURE)?0:$conf->global->INVOICE_MAX_OFFSET_IN_FUTURE)))
		{
			if (empty($conf->global->INVOICE_MAX_OFFSET_IN_FUTURE)) setEventMessages($langs->trans("WarningInvoiceDateInFuture"), null, 'warnings');
			else setEventMessages($langs->trans("WarningInvoiceDateTooFarInFuture"), null, 'warnings');
		}

		$object->fetch($id);

		$object->date=$newdate;
		$date_echence_calc=$object->calculate_date_lim_reglement();
		if (!empty($object->date_echeance) &&  $object->date_echeance < $date_echence_calc)
		{
			$object->date_echeance = $date_echence_calc;
		}
		if ($object->date_echeance && $object->date_echeance < $object->date)
		{
			$object->date_echeance=$object->date;
		}

		$result=$object->update($user);
		if ($result < 0) dol_print_error($db,$object->error);
	}
	elseif ($action == 'setdate_lim_reglement' && $user->rights->fournisseur->facture->creer)
	{
		$object->fetch($id);
		$object->date_echeance=dol_mktime(12,0,0,$_POST['date_lim_reglementmonth'],$_POST['date_lim_reglementday'],$_POST['date_lim_reglementyear']);
		if (! empty($object->date_echeance) && $object->date_echeance < $object->date)
		{
			$object->date_echeance=$object->date;
			setEventMessages($langs->trans("DatePaymentTermCantBeLowerThanObjectDate"), null, 'warnings');
		}
		$result=$object->update($user);
		if ($result < 0) dol_print_error($db,$object->error);
<<<<<<< HEAD
	}
	elseif ($action == "setabsolutediscount" && $user->rights->fournisseur->facture->creer)
	{
		// POST[remise_id] or POST[remise_id_for_payment]

		// We use the credit to reduce amount of invoice
		if (! empty($_POST["remise_id"])) {
			$ret = $object->fetch($id);
			if ($ret > 0) {
				$result = $object->insert_discount($_POST["remise_id"]);
				if ($result < 0) {
					setEventMessages($object->error, $object->errors, 'errors');
				}
			} else {
				dol_print_error($db, $object->error);
			}
		}
		// We use the credit to reduce remain to pay
		if (! empty($_POST["remise_id_for_payment"]))
		{
			require_once DOL_DOCUMENT_ROOT . '/core/class/discount.class.php';
			$discount = new DiscountAbsolute($db);
			$discount->fetch($_POST["remise_id_for_payment"]);

			//var_dump($object->getRemainToPay(0));
			//var_dump($discount->amount_ttc);exit;
			if ($discount->amount_ttc > $object->getRemainToPay(0))
			{
				// TODO Split the discount in 2 automatically
				$error++;
				setEventMessages($langs->trans("ErrorDiscountLargerThanRemainToPaySplitItBefore"), null, 'errors');
			}

			if (! $error)
			{
				$result = $discount->link_to_invoice(0, $id);
				if ($result < 0) {
					setEventMessages($discount->error, $discount->errors, 'errors');
				}
			}
		}

		if (empty($conf->global->MAIN_DISABLE_PDF_AUTOUPDATE))
		{
			$outputlangs = $langs;
			$newlang = '';
			if ($conf->global->MAIN_MULTILANGS && empty($newlang) && GETPOST('lang_id','aZ09')) $newlang = GETPOST('lang_id','aZ09');
			if ($conf->global->MAIN_MULTILANGS && empty($newlang))	$newlang = $object->thirdparty->default_lang;
			if (! empty($newlang)) {
				$outputlangs = new Translate("", $conf);
				$outputlangs->setDefaultLang($newlang);
			}
			$ret = $object->fetch($id); // Reload to get new records

			$result = $object->generateDocument($object->modelpdf, $outputlangs, $hidedetails, $hidedesc, $hideref);
			if ($result < 0) setEventMessages($object->error, $object->errors, 'errors');
		}
	}
=======
	}
	elseif ($action == "setabsolutediscount" && $user->rights->fournisseur->facture->creer)
	{
		// POST[remise_id] or POST[remise_id_for_payment]

		// We use the credit to reduce amount of invoice
		if (! empty($_POST["remise_id"])) {
			$ret = $object->fetch($id);
			if ($ret > 0) {
				$result = $object->insert_discount($_POST["remise_id"]);
				if ($result < 0) {
					setEventMessages($object->error, $object->errors, 'errors');
				}
			} else {
				dol_print_error($db, $object->error);
			}
		}
		// We use the credit to reduce remain to pay
		if (! empty($_POST["remise_id_for_payment"]))
		{
			require_once DOL_DOCUMENT_ROOT . '/core/class/discount.class.php';
			$discount = new DiscountAbsolute($db);
			$discount->fetch($_POST["remise_id_for_payment"]);

			//var_dump($object->getRemainToPay(0));
			//var_dump($discount->amount_ttc);exit;
			if ($discount->amount_ttc > $object->getRemainToPay(0))
			{
				// TODO Split the discount in 2 automatically
				$error++;
				setEventMessages($langs->trans("ErrorDiscountLargerThanRemainToPaySplitItBefore"), null, 'errors');
			}

			if (! $error)
			{
				$result = $discount->link_to_invoice(0, $id);
				if ($result < 0) {
					setEventMessages($discount->error, $discount->errors, 'errors');
				}
			}
		}

		if (empty($conf->global->MAIN_DISABLE_PDF_AUTOUPDATE))
		{
			$outputlangs = $langs;
			$newlang = '';
			if ($conf->global->MAIN_MULTILANGS && empty($newlang) && GETPOST('lang_id','aZ09')) $newlang = GETPOST('lang_id','aZ09');
			if ($conf->global->MAIN_MULTILANGS && empty($newlang))	$newlang = $object->thirdparty->default_lang;
			if (! empty($newlang)) {
				$outputlangs = new Translate("", $conf);
				$outputlangs->setDefaultLang($newlang);
			}
			$ret = $object->fetch($id); // Reload to get new records

			$result = $object->generateDocument($object->modelpdf, $outputlangs, $hidedetails, $hidedesc, $hideref);
			if ($result < 0) setEventMessages($object->error, $object->errors, 'errors');
		}
	}
>>>>>>> d9b8a8c8
	// Convertir en reduc
	else if ($action == 'confirm_converttoreduc' && $confirm == 'yes' && $user->rights->fournisseur->facture->creer)
	{
		$object->fetch($id);
		$object->fetch_thirdparty();
		//$object->fetch_lines();	// Already done into fetch

		// Check if there is already a discount (protection to avoid duplicate creation when resubmit post)
		$discountcheck=new DiscountAbsolute($db);
		$result=$discountcheck->fetch(0,0,$object->id);

		$canconvert=0;
		if ($object->type == FactureFournisseur::TYPE_DEPOSIT && empty($discountcheck->id)) $canconvert=1;	// we can convert deposit into discount if deposit is payed (completely, partially or not at all) and not already converted (see real condition into condition used to show button converttoreduc)
		if (($object->type == FactureFournisseur::TYPE_CREDIT_NOTE || $object->type == FactureFournisseur::TYPE_STANDARD) && $object->paye == 0 && empty($discountcheck->id)) $canconvert=1;	// we can convert credit note into discount if credit note is not payed back and not already converted and amount of payment is 0 (see real condition into condition used to show button converttoreduc)
		if ($canconvert)
		{
			$db->begin();

			$amount_ht = $amount_tva = $amount_ttc = array();

			// Loop on each vat rate
			$i = 0;
			foreach ($object->lines as $line)
			{
				if ($line->product_type < 9 && $line->total_ht != 0) // Remove lines with product_type greater than or equal to 9
				{ 	// no need to create discount if amount is null
					$amount_ht[$line->tva_tx] += $line->total_ht;
					$amount_tva[$line->tva_tx] += $line->total_tva;
					$amount_ttc[$line->tva_tx] += $line->total_ttc;
					$i ++;
				}
			}

			// Insert one discount by VAT rate category
			$discount = new DiscountAbsolute($db);
			if ($object->type == FactureFournisseur::TYPE_CREDIT_NOTE)
				$discount->description = '(CREDIT_NOTE)';
			elseif ($object->type == FactureFournisseur::TYPE_DEPOSIT)
				$discount->description = '(DEPOSIT)';
			elseif ($object->type == FactureFournisseur::TYPE_STANDARD || $object->type == FactureFournisseur::TYPE_REPLACEMENT || $object->type == FactureFournisseur::TYPE_SITUATION)
				$discount->description = '(EXCESS PAID)';
			else {
				setEventMessages($langs->trans('CantConvertToReducAnInvoiceOfThisType'), null, 'errors');
			}
			$discount->discount_type = 1; // Supplier discount
			$discount->fk_soc = $object->socid;
			$discount->fk_invoice_supplier_source = $object->id;

			$error = 0;

			if ($object->type == FactureFournisseur::TYPE_STANDARD || $object->type == FactureFournisseur::TYPE_REPLACEMENT || $object->type == FactureFournisseur::TYPE_SITUATION)
			{
				// If we're on a standard invoice, we have to get excess paid to create a discount in TTC without VAT

				$sql = 'SELECT SUM(pf.amount) as total_paiements';
				$sql.= ' FROM '.MAIN_DB_PREFIX.'paiementfourn_facturefourn as pf, '.MAIN_DB_PREFIX.'paiementfourn as p';
				$sql.= ' LEFT JOIN '.MAIN_DB_PREFIX.'c_paiement as c ON p.fk_paiement = c.id AND c.entity IN (' . getEntity('c_paiement') . ')';
				$sql.= ' WHERE pf.fk_facturefourn = '.$object->id;
				$sql.= ' AND pf.fk_paiementfourn = p.rowid';
				$sql.= ' AND p.entity IN (' . getEntity('facture').')';

				$resql = $db->query($sql);
				if (! $resql) dol_print_error($db);

				$res = $db->fetch_object($resql);
				$total_paiements = $res->total_paiements;

				$discount->amount_ht = $discount->amount_ttc = $total_paiements - $object->total_ttc;
				$discount->amount_tva = 0;
				$discount->tva_tx = 0;

				$result = $discount->create($user);
				if ($result < 0)
				{
					$error++;
				}
<<<<<<< HEAD

=======
>>>>>>> d9b8a8c8
			}
			if ($object->type == FactureFournisseur::TYPE_CREDIT_NOTE || $object->type == FactureFournisseur::TYPE_DEPOSIT)
			{
				foreach ($amount_ht as $tva_tx => $xxx)
				{
					$discount->amount_ht = abs($amount_ht[$tva_tx]);
					$discount->amount_tva = abs($amount_tva[$tva_tx]);
					$discount->amount_ttc = abs($amount_ttc[$tva_tx]);
					$discount->tva_tx = abs($tva_tx);

					$result = $discount->create($user);
					if ($result < 0)
					{
						$error++;
						break;
					}
				}
<<<<<<< HEAD

=======
>>>>>>> d9b8a8c8
			}

			if (empty($error))
			{
				if($object->type != FactureFournisseur::TYPE_DEPOSIT) {
					// Classe facture
					$result = $object->set_paid($user);
					if ($result >= 0)
					{
						$db->commit();
					}
					else
					{
						setEventMessages($object->error, $object->errors, 'errors');
						$db->rollback();
					}
				} else {
					$db->commit();
				}
			}
			else
			{
				setEventMessages($discount->error, $discount->errors, 'errors');
				$db->rollback();
			}
		}
	}


	// Delete payment
	elseif ($action == 'confirm_delete_paiement' && $confirm == 'yes' && $user->rights->fournisseur->facture->creer)
	{
	 	$object->fetch($id);
		if ($object->statut == FactureFournisseur::STATUS_VALIDATED && $object->paye == 0)
		{
			$paiementfourn = new PaiementFourn($db);
			$result=$paiementfourn->fetch(GETPOST('paiement_id'));
			if ($result > 0) {
				$result=$paiementfourn->delete(); // If fetch ok and found
				header("Location: ".$_SERVER['PHP_SELF']."?id=".$id);
			}
			if ($result < 0) {
				setEventMessages($paiementfourn->error, $paiementfourn->errors, 'errors');
			}
		}
	}

	// Create
	elseif ($action == 'add' && $user->rights->fournisseur->facture->creer)
	{
		if ($socid > 0) $object->socid = GETPOST('socid', 'int');

		$db->begin();

		$error = 0;

		// Fill array 'array_options' with data from add form
		$extralabels = $extrafields->fetch_name_optionals_label($object->table_element);
		$ret = $extrafields->setOptionalsFromPost($extralabels, $object);
		if ($ret < 0) $error++;

		$datefacture=dol_mktime(12,0,0,$_POST['remonth'],$_POST['reday'],$_POST['reyear']);
		$datedue=dol_mktime(12,0,0,$_POST['echmonth'],$_POST['echday'],$_POST['echyear']);

		// Replacement invoice
		if ($_POST['type'] == FactureFournisseur::TYPE_REPLACEMENT)
		{
			if ($datefacture == '')
			{
				setEventMessages($langs->trans('ErrorFieldRequired',$langs->transnoentities('DateInvoice')), null, 'errors');
				$action='create';
				$_GET['socid']=$_POST['socid'];
				$error++;
			}
			if (! ($_POST['fac_replacement'] > 0)) {
				$error ++;
				setEventMessages($langs->trans("ErrorFieldRequired", $langs->transnoentitiesnoconv("ReplaceInvoice")), null, 'errors');
			}

			if (! $error) {
				// This is a replacement invoice
				$result = $object->fetch(GETPOST('fac_replacement'),'int');
				$object->fetch_thirdparty();

				$object->ref				= GETPOST('ref');
				$object->ref_supplier		= GETPOST('ref_supplier','alpha');
				$object->socid				= GETPOST('socid','int');
				$object->libelle			= GETPOST('label');
				$object->date				= $datefacture;
				$object->date_echeance		= $datedue;
				$object->note_public		= GETPOST('note_public','none');
				$object->note_private		= GETPOST('note_private','none');
				$object->cond_reglement_id	= GETPOST('cond_reglement_id');
				$object->mode_reglement_id	= GETPOST('mode_reglement_id');
				$object->fk_account			= GETPOST('fk_account', 'int');
				$object->fk_project			= ($tmpproject > 0) ? $tmpproject : null;
				$object->fk_incoterms		= GETPOST('incoterm_id', 'int');
				$object->location_incoterms	= GETPOST('location_incoterms', 'alpha');
				$object->multicurrency_code	= GETPOST('multicurrency_code', 'alpha');
				$object->multicurrency_tx	= GETPOST('originmulticurrency_tx', 'int');

				// Proprietes particulieres a facture de remplacement
				$object->fk_facture_source = GETPOST('fac_replacement');
				$object->type = FactureFournisseur::TYPE_REPLACEMENT;

				$id = $object->createFromCurrent($user);
				if ($id <= 0) {
					$error++;
					setEventMessages($object->error, $object->errors, 'errors');
				}
			}
		}

		// Credit note invoice
		if ($_POST['type'] == FactureFournisseur::TYPE_CREDIT_NOTE)
		{

			$sourceinvoice = GETPOST('fac_avoir','int');
			if (! ($sourceinvoice > 0) && empty($conf->global->INVOICE_CREDIT_NOTE_STANDALONE))
			{
				$error ++;
				setEventMessages($langs->trans("ErrorFieldRequired", $langs->transnoentitiesnoconv("CorrectInvoice")), null, 'errors');
			}
			if (GETPOST('socid','int')<1)
			{
				setEventMessages($langs->trans('ErrorFieldRequired',$langs->transnoentities('Supplier')), null, 'errors');
				$action='create';
				$error++;
			}
			if ($datefacture == '')
			{
				setEventMessages($langs->trans('ErrorFieldRequired',$langs->transnoentities('DateInvoice')), null, 'errors');
				$action='create';
				$_GET['socid']=$_POST['socid'];
				$error++;
			}
			if (! GETPOST('ref_supplier'))
			{
				setEventMessages($langs->trans('ErrorFieldRequired',$langs->transnoentities('RefSupplier')), null, 'errors');
				$action='create';
				$_GET['socid']=$_POST['socid'];
				$error++;
			}

			if (! $error)
			{
				$tmpproject = GETPOST('projectid', 'int');

				// Creation facture
				$object->ref				= $_POST['ref'];
				$object->ref_supplier		= $_POST['ref_supplier'];
				$object->socid				= $_POST['socid'];
				$object->libelle			= $_POST['label'];
				$object->date				= $datefacture;
				$object->date_echeance		= $datedue;
				$object->note_public		= GETPOST('note_public','none');
				$object->note_private		= GETPOST('note_private','none');
				$object->cond_reglement_id	= GETPOST('cond_reglement_id');
				$object->mode_reglement_id	= GETPOST('mode_reglement_id');
				$object->fk_account			= GETPOST('fk_account', 'int');
				$object->fk_project			= ($tmpproject > 0) ? $tmpproject : null;
				$object->fk_incoterms		= GETPOST('incoterm_id', 'int');
				$object->location_incoterms	= GETPOST('location_incoterms', 'alpha');
				$object->multicurrency_code	= GETPOST('multicurrency_code', 'alpha');
				$object->multicurrency_tx	= GETPOST('originmulticurrency_tx', 'int');

				// Proprietes particulieres a facture avoir
				$object->fk_facture_source	= $sourceinvoice > 0 ? $sourceinvoice : '';
				$object->type = FactureFournisseur::TYPE_CREDIT_NOTE;

				$id = $object->create($user);

				if($id <= 0) {
					$error++;
				}

				if (GETPOST('invoiceAvoirWithLines', 'int')==1 && $id>0)
				{
					$facture_source = new FactureFournisseur($db); // fetch origin object
					if ($facture_source->fetch($object->fk_facture_source)>0)
					{
						$fk_parent_line = 0;

						foreach($facture_source->lines as $line)
						{
							// Reset fk_parent_line for no child products and special product
							if (($line->product_type != 9 && empty($line->fk_parent_line)) || $line->product_type == 9) {
								$fk_parent_line = 0;
							}

							$line->fk_facture_fourn = $object->id;
							$line->fk_parent_line = $fk_parent_line;

							$line->subprice =-$line->subprice; // invert price for object
							$line->pa_ht = -$line->pa_ht;
							$line->total_ht=-$line->total_ht;
							$line->total_tva=-$line->total_tva;
							$line->total_ttc=-$line->total_ttc;
							$line->total_localtax1=-$line->total_localtax1;
							$line->total_localtax2=-$line->total_localtax2;

							$result = $line->insert();

							$object->lines[] = $line; // insert new line in current object

							// Defined the new fk_parent_line
							if ($result > 0 && $line->product_type == 9) {
								$fk_parent_line = $result;
							}
						}

						$object->update_price(1);
					}
				}

				if(GETPOST('invoiceAvoirWithPaymentRestAmount', 'int')==1 && $id>0)
				{
					$facture_source = new FactureFournisseur($db); // fetch origin object if not previously defined
					if ($facture_source->fetch($object->fk_facture_source)>0)
					{
						$totalpaye = $facture_source->getSommePaiement();
						$totalcreditnotes = $facture_source->getSumCreditNotesUsed();
						$totaldeposits = $facture_source->getSumDepositsUsed();
						$remain_to_pay = abs($facture_source->total_ttc - $totalpaye - $totalcreditnotes - $totaldeposits);

						$object->addline($langs->trans('invoiceAvoirLineWithPaymentRestAmount'),$remain_to_pay,1,0,0,0,0,0,'','','TTC');
					}
				}
			}
		}

		// Standard or deposit
		if ($_POST['type'] == FactureFournisseur::TYPE_STANDARD || $_POST['type'] == FactureFournisseur::TYPE_DEPOSIT)
		{
			if (GETPOST('socid','int')<1)
			{
				setEventMessages($langs->trans('ErrorFieldRequired',$langs->transnoentities('Supplier')), null, 'errors');
				$action='create';
				$error++;
			}

			if ($datefacture == '')
			{
				setEventMessages($langs->trans('ErrorFieldRequired',$langs->transnoentities('DateInvoice')), null, 'errors');
				$action='create';
				$_GET['socid']=$_POST['socid'];
				$error++;
			}
			if (! GETPOST('ref_supplier'))
			{
				setEventMessages($langs->trans('ErrorFieldRequired',$langs->transnoentities('RefSupplier')), null, 'errors');
				$action='create';
				$_GET['socid']=$_POST['socid'];
				$error++;
			}

			if (! $error)
			{
				$tmpproject = GETPOST('projectid', 'int');

				// Creation facture
				$object->ref           = $_POST['ref'];
				$object->ref_supplier  = $_POST['ref_supplier'];
				$object->socid         = $_POST['socid'];
				$object->libelle       = $_POST['label'];
				$object->date          = $datefacture;
				$object->date_echeance = $datedue;
				$object->note_public   = GETPOST('note_public','none');
				$object->note_private  = GETPOST('note_private','none');
				$object->cond_reglement_id = GETPOST('cond_reglement_id');
				$object->mode_reglement_id = GETPOST('mode_reglement_id');
				$object->fk_account        = GETPOST('fk_account', 'int');
				$object->fk_project    = ($tmpproject > 0) ? $tmpproject : null;
				$object->fk_incoterms = GETPOST('incoterm_id', 'int');
				$object->location_incoterms = GETPOST('location_incoterms', 'alpha');
				$object->multicurrency_code = GETPOST('multicurrency_code', 'alpha');
				$object->multicurrency_tx = GETPOST('originmulticurrency_tx', 'int');

				// Auto calculation of date due if not filled by user
				if(empty($object->date_echeance)) $object->date_echeance = $object->calculate_date_lim_reglement();

				// If creation from another object of another module
				if (! $error && $_POST['origin'] && $_POST['originid'])
				{
					// Parse element/subelement (ex: project_task)
					$element = $subelement = GETPOST('origin');
					/*if (preg_match('/^([^_]+)_([^_]+)/i',$_POST['origin'],$regs))
					 {
					$element = $regs[1];
					$subelement = $regs[2];
					}*/

					// For compatibility
					if ($element == 'order')    {
						$element = $subelement = 'commande';
					}
					if ($element == 'propal')   {
						$element = 'comm/propal'; $subelement = 'propal';
					}
					if ($element == 'contract') {
						$element = $subelement = 'contrat';
					}
					if ($element == 'order_supplier') {
						$element = 'fourn'; $subelement = 'fournisseur.commande';
					}
					if ($element == 'project')
					{
						$element = 'projet';
					}
					$object->origin    = GETPOST('origin');
					$object->origin_id = GETPOST('originid');

					$id = $object->create($user);

					// Add lines
					if ($id > 0)
					{
						require_once DOL_DOCUMENT_ROOT.'/'.$element.'/class/'.$subelement.'.class.php';
						$classname = ucfirst($subelement);
						if ($classname == 'Fournisseur.commande') $classname='CommandeFournisseur';
						$srcobject = new $classname($db);

						$result=$srcobject->fetch(GETPOST('originid','int'));
						if ($result > 0)
						{
							$lines = $srcobject->lines;
							if (empty($lines) && method_exists($srcobject,'fetch_lines'))
							{
								$srcobject->fetch_lines();
								$lines = $srcobject->lines;
							}

							$num=count($lines);
							for ($i = 0; $i < $num; $i++) // TODO handle subprice < 0
							{
								$desc=($lines[$i]->desc?$lines[$i]->desc:$lines[$i]->libelle);
								$product_type=($lines[$i]->product_type?$lines[$i]->product_type:0);

								// Extrafields
								if (empty($conf->global->MAIN_EXTRAFIELDS_DISABLED) && method_exists($lines[$i], 'fetch_optionals')) {
									$lines[$i]->fetch_optionals($lines[$i]->rowid);
								}

								// Dates
								// TODO mutualiser
								$date_start=$lines[$i]->date_debut_prevue;
								if ($lines[$i]->date_debut_reel) $date_start=$lines[$i]->date_debut_reel;
								if ($lines[$i]->date_start) $date_start=$lines[$i]->date_start;
								$date_end=$lines[$i]->date_fin_prevue;
								if ($lines[$i]->date_fin_reel) $date_end=$lines[$i]->date_fin_reel;
								if ($lines[$i]->date_end) $date_end=$lines[$i]->date_end;

								// FIXME Missing special_code  into addline and updateline methods
								$object->special_code = $lines[$i]->special_code;

								// FIXME Missing $lines[$i]->ref_supplier and $lines[$i]->label into addline and updateline methods. They are filled when coming from order for example.
								$result = $object->addline(
									$desc,
									$lines[$i]->subprice,
									$lines[$i]->tva_tx,
									$lines[$i]->localtax1_tx,
									$lines[$i]->localtax2_tx,
									$lines[$i]->qty,
									$lines[$i]->fk_product,
									$lines[$i]->remise_percent,
									$date_start,
									$date_end,
									0,
									$lines[$i]->info_bits,
									'HT',
									$product_type,
									$lines[$i]->rang,
									0,
									$lines[$i]->array_options,
									$lines[$i]->fk_unit,
									$lines[$i]->id
								);

								if ($result < 0)
								{
									$error++;
									break;
								}
							}

							// Now reload line
							$object->fetch_lines();
						}
						else
						{
							$error++;
						}
					}
					else
					{
						$error++;
					}
				}
				else if (! $error)
				{
					$id = $object->create($user);
					if ($id < 0)
					{
						$error++;
					}
				}
			}
		}

		if ($error)
		{
			$langs->load("errors");
			$db->rollback();

			setEventMessages($object->error, $object->errors, 'errors');
			$action='create';
			$_GET['socid']=$_POST['socid'];
		}
		else
		{
			$db->commit();

			if (empty($conf->global->MAIN_DISABLE_PDF_AUTOUPDATE)) {
				$outputlangs = $langs;
				$result = $object->generateDocument($object->modelpdf, $outputlangs, $hidedetails, $hidedesc, $hideref);
				if ($result	< 0)
				{
					dol_print_error($db,$object->error,$object->errors);
					exit;
				}
			}

			header("Location: ".$_SERVER['PHP_SELF']."?id=".$id);
			exit;
		}
	}

	// Edit line
	elseif ($action == 'updateline' && $user->rights->fournisseur->facture->creer)
	{
		$db->begin();

			$object->fetch($id);
			$object->fetch_thirdparty();

	        $tva_tx = (GETPOST('tva_tx') ? GETPOST('tva_tx') : 0);

			if (GETPOST('price_ht') != '')
			{
				$up = price2num(GETPOST('price_ht'));
				$price_base_type = 'HT';
			}
			else
			{
				$up = price2num(GETPOST('price_ttc'));
				$price_base_type = 'TTC';
			}

			if (GETPOST('productid') > 0)
			{
				$productsupplier = new ProductFournisseur($db);
				if (! empty($conf->global->SUPPLIER_INVOICE_WITH_PREDEFINED_PRICES_ONLY))
				{
					if (GETPOST('productid') > 0 && $productsupplier->get_buyprice(0, price2num($_POST['qty']), GETPOST('productid'), 'none', GETPOST('socid','int')) < 0 )
					{
						setEventMessages($langs->trans("ErrorQtyTooLowForThisSupplier"), null, 'warnings');
					}
				}

				$prod = new Product($db);
				$prod->fetch(GETPOST('productid'));
				$label = $prod->description;
				if (trim($_POST['product_desc']) != trim($label)) $label=$_POST['product_desc'];

				$type = $prod->type;
			}
			else
			{
				$label = $_POST['product_desc'];
				$type = $_POST["type"]?$_POST["type"]:0;
			}

			$date_start=dol_mktime(GETPOST('date_starthour'), GETPOST('date_startmin'), GETPOST('date_startsec'), GETPOST('date_startmonth'), GETPOST('date_startday'), GETPOST('date_startyear'));
			$date_end=dol_mktime(GETPOST('date_endhour'), GETPOST('date_endmin'), GETPOST('date_endsec'), GETPOST('date_endmonth'), GETPOST('date_endday'), GETPOST('date_endyear'));

		    // Define info_bits
		    $info_bits = 0;
		    if (preg_match('/\*/', $tva_tx))
		    	$info_bits |= 0x01;

		    // Define vat_rate
		    $tva_tx = str_replace('*', '', $tva_tx);
	        $localtax1_tx= get_localtax($tva_tx, 1, $mysoc, $object->thirdparty);
	        $localtax2_tx= get_localtax($tva_tx, 2, $mysoc, $object->thirdparty);

	        $remise_percent=GETPOST('remise_percent');
			$pu_ht_devise = GETPOST('multicurrency_subprice');

			// Extrafields Lines
			$extrafieldsline = new ExtraFields($db);
			$extralabelsline = $extrafieldsline->fetch_name_optionals_label($object->table_element_line);
			$array_options = $extrafieldsline->getOptionalsFromPost($extralabelsline);
			// Unset extrafield POST Data
			if (is_array($extralabelsline)) {
				foreach ($extralabelsline as $key => $value) {
					unset($_POST["options_" . $key]);
				}
			}

	        $result=$object->updateline(GETPOST('lineid'), $label, $up, $tva_tx, $localtax1_tx, $localtax2_tx, GETPOST('qty'), GETPOST('productid'), $price_base_type, $info_bits, $type, $remise_percent, 0, $date_start, $date_end, $array_options, $_POST['units'], $pu_ht_devise, GETPOST('fourn_ref','alpha'));
	        if ($result >= 0)
	        {
	            unset($_POST['label']);
	            unset($_POST['fourn_ref']);
	            unset($_POST['date_starthour']);
				unset($_POST['date_startmin']);
				unset($_POST['date_startsec']);
				unset($_POST['date_startday']);
				unset($_POST['date_startmonth']);
				unset($_POST['date_startyear']);
				unset($_POST['date_endhour']);
				unset($_POST['date_endmin']);
				unset($_POST['date_endsec']);
				unset($_POST['date_endday']);
				unset($_POST['date_endmonth']);
				unset($_POST['date_endyear']);

				$db->commit();
			}
			else
			{
				$db->rollback();
				setEventMessages($object->error, $object->errors, 'errors');
			}
	}

	elseif ($action == 'addline' && $user->rights->fournisseur->facture->creer)
	{
		$db->begin();

		$ret=$object->fetch($id);
		if ($ret < 0)
		{
			dol_print_error($db,$object->error);
			exit;
		}
		$ret=$object->fetch_thirdparty();

		$langs->load('errors');
		$error=0;

		// Set if we used free entry or predefined product
		$predef='';
		$product_desc=(GETPOST('dp_desc')?GETPOST('dp_desc'):'');
		$date_start=dol_mktime(GETPOST('date_start'.$predef.'hour'), GETPOST('date_start'.$predef.'min'), GETPOST('date_start' . $predef . 'sec'), GETPOST('date_start'.$predef.'month'), GETPOST('date_start'.$predef.'day'), GETPOST('date_start'.$predef.'year'));
		$date_end=dol_mktime(GETPOST('date_end'.$predef.'hour'), GETPOST('date_end'.$predef.'min'), GETPOST('date_end' . $predef . 'sec'), GETPOST('date_end'.$predef.'month'), GETPOST('date_end'.$predef.'day'), GETPOST('date_end'.$predef.'year'));
<<<<<<< HEAD
=======

>>>>>>> d9b8a8c8
		$prod_entry_mode = GETPOST('prod_entry_mode');
		if ($prod_entry_mode == 'free')
		{
			$idprod=0;
			$price_ht = GETPOST('price_ht');
			$tva_tx = (GETPOST('tva_tx') ? GETPOST('tva_tx') : 0);
		}
		else
		{
			$idprod=GETPOST('idprod', 'int');
			$price_ht = '';
			$tva_tx = '';
		}

		$qty = GETPOST('qty'.$predef);
		$remise_percent=GETPOST('remise_percent'.$predef);
		$price_ht_devise = GETPOST('multicurrency_price_ht');

		// Extrafields
		$extrafieldsline = new ExtraFields($db);
		$extralabelsline = $extrafieldsline->fetch_name_optionals_label($object->table_element_line);
		$array_options = $extrafieldsline->getOptionalsFromPost($extralabelsline, $predef);
		// Unset extrafield
		if (is_array($extralabelsline)) {
			// Get extra fields
			foreach ($extralabelsline as $key => $value) {
				unset($_POST["options_" . $key]);
			}
		}

		if ($prod_entry_mode =='free' && GETPOST('price_ht') < 0 && $qty < 0)
		{
			setEventMessages($langs->trans('ErrorBothFieldCantBeNegative', $langs->transnoentitiesnoconv('UnitPrice'), $langs->transnoentitiesnoconv('Qty')), null, 'errors');
			$error++;
		}
		if ($prod_entry_mode =='free'  && ! GETPOST('idprodfournprice') && GETPOST('type') < 0)
		{
			setEventMessages($langs->trans('ErrorFieldRequired', $langs->transnoentitiesnoconv('Type')), null, 'errors');
			$error++;
		}
		if ($prod_entry_mode =='free' && GETPOST('price_ht')==='' && GETPOST('price_ttc')==='' && $price_ht_devise==='') // Unit price can be 0 but not ''
		{
			setEventMessages($langs->trans($langs->trans('ErrorFieldRequired', $langs->transnoentitiesnoconv('UnitPrice'))), null, 'errors');
			$error++;
		}
		if ($prod_entry_mode =='free' && ! GETPOST('dp_desc'))
		{
			setEventMessages($langs->trans('ErrorFieldRequired', $langs->transnoentitiesnoconv('Description')), null, 'errors');
			$error++;
		}
		if (! GETPOST('qty'))
		{
			setEventMessages($langs->trans('ErrorFieldRequired', $langs->transnoentitiesnoconv('Qty')), null, 'errors');
			$error++;
		}

		if (!$error && !empty($conf->variants->enabled) && $prod_entry_mode != 'free') {
			if ($combinations = GETPOST('combinations', 'array')) {
				//Check if there is a product with the given combination
				$prodcomb = new ProductCombination($db);

				if ($res = $prodcomb->fetchByProductCombination2ValuePairs($idprod, $combinations)) {
					$idprod = $res->fk_product_child;
				} else {
					setEventMessages($langs->trans('ErrorProductCombinationNotFound'), null, 'errors');
					$error ++;
				}
			}
		}

		if ($prod_entry_mode != 'free' && empty($error))	// With combolist mode idprodfournprice is > 0 or -1. With autocomplete, idprodfournprice is > 0 or ''
		{
			$productsupplier=new ProductFournisseur($db);

			$idprod=0;
			if (GETPOST('idprodfournprice','alpha') == -1 || GETPOST('idprodfournprice','alpha') == '') $idprod=-99;	// Same behaviour than with combolist. When not select idprodfournprice is now -99 (to avoid conflict with next action that may return -1, -2, ...)

			if (preg_match('/^idprod_([0-9]+)$/', GETPOST('idprodfournprice','alpha'), $reg))
			{
				$idprod=$reg[1];
				$res=$productsupplier->fetch($idprod);	// Load product from its id
				// Call to init some price properties of $productsupplier
				// So if a supplier price already exists for another thirdparty (first one found), we use it as reference price
				if (! empty($conf->global->SUPPLIER_TAKE_FIRST_PRICE_IF_NO_PRICE_FOR_CURRENT_SUPPLIER))
				{
					$fksoctosearch = 0;
					$productsupplier->get_buyprice(0, -1, $idprod, 'none', $fksoctosearch);        // We force qty to -1 to be sure to find if a supplier price exist
					if ($productsupplier->fourn_socid != $socid)	// The price we found is for another supplier, so we clear supplier price
					{
						$productsupplier->ref_supplier = '';
					}
				}
				else
				{
					$fksoctosearch = $object->thirdparty->id;
					$productsupplier->get_buyprice(0, -1, $idprod, 'none', $fksoctosearch);        // We force qty to -1 to be sure to find if a supplier price exist
				}
			}
			elseif (GETPOST('idprodfournprice','alpha') > 0)
			{
				$qtytosearch=$qty; 	   // Just to see if a price exists for the quantity. Not used to found vat.
				//$qtytosearch=-1;	       // We force qty to -1 to be sure to find if a supplier price exist
				$idprod=$productsupplier->get_buyprice(GETPOST('idprodfournprice','alpha'), $qtytosearch);
				$res=$productsupplier->fetch($idprod);
			}

			if ($idprod > 0)
			{
				$label = $productsupplier->label;

<<<<<<< HEAD
				$desc = $productsupplier->description;
=======
				// if we use supplier description of the products
				if(!empty($productsupplier->desc_supplier) && !empty($conf->global->PRODUIT_FOURN_TEXTS)) {
				    $desc = $productsupplier->desc_supplier;
				} else $desc = $productsupplier->description;

>>>>>>> d9b8a8c8
				if (trim($product_desc) != trim($desc)) $desc = dol_concatdesc($desc, $product_desc);

				$type = $productsupplier->type;
				$price_base_type = ($productsupplier->fourn_price_base_type?$productsupplier->fourn_price_base_type:'HT');

				$ref_supplier = $productsupplier->ref_supplier;

				$tva_tx=get_default_tva($object->thirdparty, $mysoc, $productsupplier->id, GETPOST('idprodfournprice','alpha'));
				$tva_npr = get_default_npr($object->thirdparty, $mysoc, $productsupplier->id, GETPOST('idprodfournprice','alpha'));
				if (empty($tva_tx)) $tva_npr=0;
				$localtax1_tx= get_localtax($tva_tx, 1, $mysoc, $object->thirdparty, $tva_npr);
				$localtax2_tx= get_localtax($tva_tx, 2, $mysoc, $object->thirdparty, $tva_npr);

				$pu = $productsupplier->fourn_pu;
				if (empty($pu)) $pu = 0;	// If pu is '' or null, we force to have a numeric value

				$result=$object->addline(
					$desc,
					$pu,
					$tva_tx,
					$localtax1_tx,
					$localtax2_tx,
					$qty,
					$idprod,
					$remise_percent,
					$date_start,
					$date_end,
					0,
					$tva_npr,
					$price_base_type,
					$type,
					-1,
					0,
					$array_options,
					$productsupplier->fk_unit,
					0,
                    $productsupplier->fourn_multicurrency_unitprice,
                    $ref_supplier
				);
			}
			if ($idprod == -99 || $idprod == 0)
			{
				// Product not selected
				$error++;
				$langs->load("errors");
				setEventMessages($langs->trans("ErrorFieldRequired", $langs->transnoentitiesnoconv("ProductOrService")), null, 'errors');
			}
			if ($idprod == -1)
			{
				// Quantity too low
				$error++;
				$langs->load("errors");
				setEventMessages($langs->trans("ErrorQtyTooLowForThisSupplier"), null, 'errors');
			}
		}
		else if (empty($error)) // $price_ht is already set
		{
			$tva_npr = (preg_match('/\*/', $tva_tx) ? 1 : 0);
			$tva_tx = str_replace('*', '', $tva_tx);
			$label = (GETPOST('product_label') ? GETPOST('product_label') : '');
			$desc = $product_desc;
			$type = GETPOST('type');
			$ref_supplier = GETPOST('fourn_ref','alpha');

			$fk_unit= GETPOST('units', 'alpha');

			$tva_tx = price2num($tva_tx);	// When vat is text input field

			// Local Taxes
			$localtax1_tx= get_localtax($tva_tx, 1,$mysoc,$object->thirdparty);
			$localtax2_tx= get_localtax($tva_tx, 2,$mysoc,$object->thirdparty);

			if ($price_ht !== '')
			{
				$pu_ht = price2num($price_ht, 'MU'); // $pu_ht must be rounded according to settings
			}
			else
			{
				$pu_ttc = price2num(GETPOST('price_ttc'), 'MU');
				$pu_ht = price2num($pu_ttc / (1 + ($tva_tx / 100)), 'MU'); // $pu_ht must be rounded according to settings
			}
			$price_base_type = 'HT';
			$pu_ht_devise = price2num($price_ht_devise, 'MU');

			$result=$object->addline($product_desc, $pu_ht, $tva_tx, $localtax1_tx, $localtax2_tx, $qty, 0, $remise_percent, $date_start, $date_end, 0, $tva_npr, $price_base_type, $type, -1, 0, $array_options, $fk_unit, 0, $pu_ht_devise, $ref_supplier);
		}

		//print "xx".$tva_tx; exit;
		if (! $error && $result > 0)
		{
			$db->commit();

			// Define output language
			if (empty($conf->global->MAIN_DISABLE_PDF_AUTOUPDATE))
			{
				$outputlangs = $langs;
				$newlang = '';
				if ($conf->global->MAIN_MULTILANGS && empty($newlang) && GETPOST('lang_id','aZ09')) $newlang = GETPOST('lang_id','aZ09');
				if ($conf->global->MAIN_MULTILANGS && empty($newlang))	$newlang = $object->thirdparty->default_lang;
				if (! empty($newlang)) {
					$outputlangs = new Translate("", $conf);
					$outputlangs->setDefaultLang($newlang);
				}
				$model=$object->modelpdf;
				$ret = $object->fetch($id); // Reload to get new records

				$result=$object->generateDocument($model, $outputlangs, $hidedetails, $hidedesc, $hideref);
				if ($result < 0) dol_print_error($db,$result);
			}

			unset($_POST ['prod_entry_mode']);

			unset($_POST['qty']);
			unset($_POST['type']);
			unset($_POST['remise_percent']);
			unset($_POST['pu']);
			unset($_POST['price_ht']);
			unset($_POST['multicurrency_price_ht']);
			unset($_POST['price_ttc']);
			unset($_POST['fourn_ref']);
			unset($_POST['tva_tx']);
			unset($_POST['label']);
			unset($localtax1_tx);
			unset($localtax2_tx);
			unset($_POST['np_marginRate']);
			unset($_POST['np_markRate']);
			unset($_POST['dp_desc']);
			unset($_POST['idprodfournprice']);
			unset($_POST['units']);

			unset($_POST['date_starthour']);
			unset($_POST['date_startmin']);
			unset($_POST['date_startsec']);
			unset($_POST['date_startday']);
			unset($_POST['date_startmonth']);
			unset($_POST['date_startyear']);
			unset($_POST['date_endhour']);
			unset($_POST['date_endmin']);
			unset($_POST['date_endsec']);
			unset($_POST['date_endday']);
			unset($_POST['date_endmonth']);
			unset($_POST['date_endyear']);
		}
		else
		{
			$db->rollback();
			setEventMessages($object->error, $object->errors, 'errors');
		}

		$action = '';
	}

	elseif ($action == 'classin' && $user->rights->fournisseur->facture->creer)
	{
		$object->fetch($id);
		$result=$object->setProject($projectid);
	}


	// Set invoice to draft status
	elseif ($action == 'confirm_edit' && $confirm == 'yes' && $user->rights->fournisseur->facture->creer)
	{
		$object->fetch($id);

		$totalpaye = $object->getSommePaiement();
		$resteapayer = $object->total_ttc - $totalpaye;

		// On verifie si les lignes de factures ont ete exportees en compta et/ou ventilees
		//$ventilExportCompta = $object->getVentilExportCompta();

	    // On verifie si aucun paiement n'a ete effectue
	    if ($resteapayer == $object->total_ttc && $object->paye == 0 && $ventilExportCompta == 0)
	    {
            $idwarehouse = GETPOST('idwarehouse');

            $object->fetch_thirdparty();

            $qualified_for_stock_change=0;
            if (empty($conf->global->STOCK_SUPPORTS_SERVICES))
            {
                $qualified_for_stock_change=$object->hasProductsOrServices(2);
            }
            else
            {
                $qualified_for_stock_change=$object->hasProductsOrServices(1);
            }

            // Check parameters
            if (! empty($conf->stock->enabled) && ! empty($conf->global->STOCK_CALCULATE_ON_SUPPLIER_BILL) && $qualified_for_stock_change)
            {
                $langs->load("stocks");
                if (! $idwarehouse || $idwarehouse == -1)
                {
                    $error++;
                    setEventMessages($langs->trans('ErrorFieldRequired',$langs->transnoentitiesnoconv("Warehouse")), null, 'errors');
                    $action='';
                }
            }

            $object->set_draft($user, $idwarehouse);

			// Define output language
			if (empty($conf->global->MAIN_DISABLE_PDF_AUTOUPDATE))
			{
				$outputlangs = $langs;
				$newlang = '';
				if ($conf->global->MAIN_MULTILANGS && empty($newlang) && GETPOST('lang_id','aZ09')) $newlang = GETPOST('lang_id','aZ09');
				if ($conf->global->MAIN_MULTILANGS && empty($newlang))	$newlang = $object->thirdparty->default_lang;
				if (! empty($newlang)) {
					$outputlangs = new Translate("", $conf);
					$outputlangs->setDefaultLang($newlang);
				}
				$model=$object->modelpdf;
				$ret = $object->fetch($id); // Reload to get new records

				$result=$object->generateDocument($model, $outputlangs, $hidedetails, $hidedesc, $hideref);
				if ($result < 0) dol_print_error($db,$result);
			}

			$action='';
		}
	}

	// Set invoice to validated/unpaid status
	elseif ($action == 'reopen' && $user->rights->fournisseur->facture->creer)
	{
		$result = $object->fetch($id);
		if ($object->statut == FactureFournisseur::STATUS_CLOSED
		|| ($object->statut == FactureFournisseur::STATUS_ABANDONED && $object->close_code != 'replaced'))
		{
			$result = $object->set_unpaid($user);
			if ($result > 0)
			{
				header('Location: '.$_SERVER["PHP_SELF"].'?id='.$id);
				exit;
			}
			else
			{
				setEventMessages($object->error, $object->errors, 'errors');
			}
		}
	}

	// Actions when printing a doc from card
	include DOL_DOCUMENT_ROOT.'/core/actions_printing.inc.php';

	// Actions to send emails
	$trigger_name='BILL_SUPPLIER_SENTBYMAIL';
	$paramname='id';
	$autocopy='MAIN_MAIL_AUTOCOPY_SUPPLIER_INVOICE_TO';
	$trackid='sin'.$object->id;
	include DOL_DOCUMENT_ROOT.'/core/actions_sendmails.inc.php';

	// Actions to build doc
	$upload_dir = $conf->fournisseur->facture->dir_output;
	$permissioncreate = $user->rights->fournisseur->facture->creer;
	include DOL_DOCUMENT_ROOT.'/core/actions_builddoc.inc.php';

	// Make calculation according to calculationrule
	if ($action == 'calculate')
	{
		$calculationrule=GETPOST('calculationrule');

		$object->fetch($id);
		$object->fetch_thirdparty();
		$result=$object->update_price(0, (($calculationrule=='totalofround')?'0':'1'), 0, $object->thirdparty);
		if ($result	<= 0)
		{
			dol_print_error($db,$result);
			exit;
		}
	}
	if ($action == 'update_extras')
	{
		$object->oldcopy = dol_clone($object);

		// Fill array 'array_options' with data from add form
		$extralabels=$extrafields->fetch_name_optionals_label($object->table_element);
		$ret = $extrafields->setOptionalsFromPost($extralabels,$object,GETPOST('attribute', 'none'));
		if ($ret < 0) $error++;

		if (! $error)
		{
			// Actions on extra fields
			if (empty($conf->global->MAIN_EXTRAFIELDS_DISABLED)) // For avoid conflicts if trigger used
			{
				$result=$object->insertExtraFields('BILL_SUPPLIER_MODIFY');
				if ($result < 0)
				{
					$error++;
				}
			}
		}

		if ($error)
			$action = 'edit_extras';
	}

	if (! empty($conf->global->MAIN_DISABLE_CONTACTS_TAB) && $user->rights->fournisseur->facture->creer)
	{
		if ($action == 'addcontact')
		{
			$result = $object->fetch($id);

			if ($result > 0 && $id > 0)
			{
				$contactid = (GETPOST('userid') ? GETPOST('userid') : GETPOST('contactid'));
				$result = $object->add_contact($contactid, $_POST["type"], $_POST["source"]);
			}

			if ($result >= 0)
			{
				header("Location: ".$_SERVER['PHP_SELF']."?id=".$object->id);
				exit;
			}
			else
			{
				if ($object->error == 'DB_ERROR_RECORD_ALREADY_EXISTS')
				{
					$langs->load("errors");
					setEventMessages($langs->trans("ErrorThisContactIsAlreadyDefinedAsThisType"), null, 'errors');
				}
				else
				{
					setEventMessages($object->error, $object->errors, 'errors');
				}
			}
		}

		// bascule du statut d'un contact
		else if ($action == 'swapstatut')
		{
			if ($object->fetch($id))
			{
				$result=$object->swapContactStatus(GETPOST('ligne'));
			}
			else
			{
				dol_print_error($db);
			}
		}

		// Efface un contact
		else if ($action == 'deletecontact')
		{
			$object->fetch($id);
			$result = $object->delete_contact($_GET["lineid"]);

			if ($result >= 0)
			{
				header("Location: ".$_SERVER['PHP_SELF']."?id=".$object->id);
				exit;
			}
			else {
				dol_print_error($db);
			}
		}
	}
}


/*
 *	View
 */

$form = new Form($db);
$formfile = new FormFile($db);
$bankaccountstatic=new Account($db);
$paymentstatic=new PaiementFourn($db);
if (! empty($conf->projet->enabled)) { $formproject = new FormProjets($db); }

$now = dol_now();

$title = $langs->trans('SupplierInvoice') . " - " . $langs->trans('Card');
$helpurl = "EN:Module_Suppliers_Invoices|FR:Module_Fournisseurs_Factures|ES:Módulo_Facturas_de_proveedores";
llxHeader('', $title, $helpurl);

// Mode creation
if ($action == 'create')
{
	$facturestatic = new FactureFournisseur($db);
	$extralabels = $extrafields->fetch_name_optionals_label($facturestatic->table_element);

	print load_fiche_titre($langs->trans('NewBill'));

	dol_htmloutput_events();

	$currency_code = $conf->currency;

	$societe='';
	if (GETPOST('socid') > 0)
	{
		$societe=new Societe($db);
		$societe->fetch(GETPOST('socid','int'));
		if (!empty($conf->multicurrency->enabled) && !empty($societe->multicurrency_code)) $currency_code = $societe->multicurrency_code;
	}

	if (! empty($origin) && ! empty($originid))
	{
		// Parse element/subelement (ex: project_task)
		$element = $subelement = $origin;

		if ($element == 'project')
		{
			$projectid = $originid;
			$element = 'projet';
		}
		else if (in_array($element,array('order_supplier')))
		{
			// For compatibility
			if ($element == 'order')    {
				$element = $subelement = 'commande';
			}
			if ($element == 'propal')   {
				$element = 'comm/propal'; $subelement = 'propal';
			}
			if ($element == 'contract') {
				$element = $subelement = 'contrat';
			}
			if ($element == 'order_supplier') {
				$element = 'fourn'; $subelement = 'fournisseur.commande';
			}

			require_once DOL_DOCUMENT_ROOT.'/'.$element.'/class/'.$subelement.'.class.php';
			$classname = ucfirst($subelement);
			if ($classname == 'Fournisseur.commande') $classname='CommandeFournisseur';
			$objectsrc = new $classname($db);
			$objectsrc->fetch($originid);
			$objectsrc->fetch_thirdparty();

			$projectid			= (!empty($objectsrc->fk_project)?$objectsrc->fk_project:'');
			//$ref_client			= (!empty($objectsrc->ref_client)?$object->ref_client:'');

			$soc = $objectsrc->thirdparty;
			$cond_reglement_id 	= (!empty($objectsrc->cond_reglement_id)?$objectsrc->cond_reglement_id:(!empty($soc->cond_reglement_supplier_id)?$soc->cond_reglement_supplier_id:0)); // TODO maybe add default value option
			$mode_reglement_id 	= (!empty($objectsrc->mode_reglement_id)?$objectsrc->mode_reglement_id:(!empty($soc->mode_reglement_supplier_id)?$soc->mode_reglement_supplier_id:0));
			$fk_account         = (! empty($objectsrc->fk_account)?$objectsrc->fk_account:(! empty($soc->fk_account)?$soc->fk_account:0));
			$remise_percent 	= (!empty($objectsrc->remise_percent)?$objectsrc->remise_percent:(!empty($soc->remise_supplier_percent)?$soc->remise_supplier_percent:0));
			$remise_absolue 	= (!empty($objectsrc->remise_absolue)?$objectsrc->remise_absolue:(!empty($soc->remise_absolue)?$soc->remise_absolue:0));
			$dateinvoice		= empty($conf->global->MAIN_AUTOFILL_DATE)?-1:'';

			if (!empty($conf->multicurrency->enabled))
			{
				if (!empty($objectsrc->multicurrency_code)) $currency_code = $objectsrc->multicurrency_code;
				if (!empty($conf->global->MULTICURRENCY_USE_ORIGIN_TX) && !empty($objectsrc->multicurrency_tx))	$currency_tx = $objectsrc->multicurrency_tx;
			}

			$datetmp=dol_mktime(12,0,0,$_POST['remonth'],$_POST['reday'],$_POST['reyear']);
			$dateinvoice=($datetmp==''?(empty($conf->global->MAIN_AUTOFILL_DATE)?-1:''):$datetmp);
			$datetmp=dol_mktime(12,0,0,$_POST['echmonth'],$_POST['echday'],$_POST['echyear']);
			$datedue=($datetmp==''?-1:$datetmp);

			// Replicate extrafields
			$objectsrc->fetch_optionals($originid);
			$object->array_options = $objectsrc->array_options;
<<<<<<< HEAD

=======
>>>>>>> d9b8a8c8
		}
	}
	else
	{
		$cond_reglement_id 	= $societe->cond_reglement_supplier_id;
		$mode_reglement_id 	= $societe->mode_reglement_supplier_id;
		$fk_account         = $societe->fk_account;
		$datetmp=dol_mktime(12,0,0,$_POST['remonth'],$_POST['reday'],$_POST['reyear']);
		$dateinvoice=($datetmp==''?(empty($conf->global->MAIN_AUTOFILL_DATE)?-1:''):$datetmp);
		$datetmp=dol_mktime(12,0,0,$_POST['echmonth'],$_POST['echday'],$_POST['echyear']);
		$datedue=($datetmp==''?-1:$datetmp);

		if (!empty($conf->multicurrency->enabled) && !empty($soc->multicurrency_code)) $currency_code = $soc->multicurrency_code;
	}

	print '<form name="add" action="'.$_SERVER["PHP_SELF"].'" method="post">';
	print '<input type="hidden" name="token" value="'.$_SESSION['newtoken'].'">';
	print '<input type="hidden" name="action" value="add">';
	if ($societe->id > 0) print '<input type="hidden" name="socid" value="' . $societe->id . '">' . "\n";
	print '<input type="hidden" name="origin" value="'.$origin.'">';
	print '<input type="hidden" name="originid" value="'.$originid.'">';
	if (!empty($currency_tx)) print '<input type="hidden" name="originmulticurrency_tx" value="' . $currency_tx . '">';

	dol_fiche_head();

	print '<table class="border" width="100%">';

	// Ref
	print '<tr><td class="titlefieldcreate">'.$langs->trans('Ref').'</td><td>'.$langs->trans('Draft').'</td></tr>';

	// Third party
	print '<tr><td class="fieldrequired">'.$langs->trans('Supplier').'</td>';
	print '<td>';

	if ($societe->id > 0)
	{
		$absolute_discount = $societe->getAvailableDiscounts('', '', 0, 1);
		print $societe->getNomUrl(1);
		print '<input type="hidden" name="socid" value="'.$societe->id.'">';
	}
	else
	{
		print $form->select_company($societe->id, 'socid', 's.fournisseur = 1', 'SelectThirdParty', 0, 0, null, 0, 'minwidth300');
		// reload page to retrieve supplier informations
		if (!empty($conf->global->RELOAD_PAGE_ON_SUPPLIER_CHANGE))
		{
			print '<script type="text/javascript">
			$(document).ready(function() {
				$("#socid").change(function() {
					var socid = $(this).val();
					// reload page
					window.location.href = "'.$_SERVER["PHP_SELF"].'?action=create&socid="+socid;
				});
			});
			</script>';
		}
		print ' <a href="'.DOL_URL_ROOT.'/societe/card.php?action=create&client=0&fournisseur=1&backtopage='.urlencode($_SERVER["PHP_SELF"].'?action=create').'">'.$langs->trans("AddThirdParty").'</a>';
	}
	print '</td></tr>';

	// Ref supplier
	print '<tr><td class="fieldrequired">'.$langs->trans('RefSupplier').'</td><td><input name="ref_supplier" value="'.(isset($_POST['ref_supplier'])?$_POST['ref_supplier']:'').'" type="text"></td>';
	print '</tr>';

	// Type invoice
	$facids = $facturestatic->list_replacable_supplier_invoices($societe->id);
	if ($facids < 0) {
		dol_print_error($db, $facturestatic);
		exit();
	}
	$options = "";
	foreach ($facids as $facparam)
	{
		$options .= '<option value="' . $facparam ['id'] . '"';
		if ($facparam ['id'] == $_POST['fac_replacement'])
			$options .= ' selected';
		$options .= '>' . $facparam ['ref'];
		$options .= ' (' . $facturestatic->LibStatut(0, $facparam ['status']) . ')';
		$options .= '</option>';
	}

	// Show link for credit note
	$facids=$facturestatic->list_qualified_avoir_supplier_invoices($societe->id);
	if ($facids < 0)
	{
		dol_print_error($db,$facturestatic);
		exit;
	}
	$optionsav = "";
	$newinvoice_static = new FactureFournisseur($db);
	foreach ($facids as $key => $valarray)
	{
		$newinvoice_static->id = $key;
		$newinvoice_static->ref = $valarray ['ref'];
		$newinvoice_static->statut = $valarray ['status'];
		$newinvoice_static->type = $valarray ['type'];
		$newinvoice_static->paye = $valarray ['paye'];

		$optionsav .= '<option value="' . $key . '"';
		if ($key == GETPOST('fac_avoir','int'))
			$optionsav .= ' selected';
		$optionsav .= '>';
		$optionsav .= $newinvoice_static->ref;
		$optionsav .= ' (' . $newinvoice_static->getLibStatut(1, $valarray ['paymentornot']) . ')';
		$optionsav .= '</option>';
	}

	print '<tr><td class="tdtop fieldrequired">'.$langs->trans('Type').'</td><td>';

	print '<div class="tagtable">' . "\n";

	// Standard invoice
	print '<div class="tagtr listofinvoicetype"><div class="tagtd listofinvoicetype">';
	$tmp='<input type="radio" id="radio_standard" name="type" value="0"' . (GETPOST('type') == 0 ? ' checked' : '') . '> ';
	$desc = $form->textwithpicto($tmp.$langs->trans("InvoiceStandardAsk"), $langs->transnoentities("InvoiceStandardDesc"), 1, 'help', '', 0, 3);
	print $desc;
	print '</div></div>';

	/* Not yet supported
	if ((empty($origin)) || ((($origin == 'propal') || ($origin == 'commande')) && (! empty($originid))))
	{
		// Deposit
		if (empty($conf->global->INVOICE_DISABLE_DEPOSIT))
		{
			print '<div class="tagtr listofinvoicetype"><div class="tagtd listofinvoicetype">';
			$tmp='<input type="radio" id="radio_deposit" name="type" value="3"' . (GETPOST('type') == 3 ? ' checked' : '') . '> ';
			print '<script type="text/javascript" language="javascript">
			jQuery(document).ready(function() {
				jQuery("#typedeposit, #valuedeposit").click(function() {
					jQuery("#radio_deposit").prop("checked", true);
				});
			});
			</script>';

			$desc = $form->textwithpicto($tmp.$langs->trans("InvoiceDeposit"), $langs->transnoentities("InvoiceDepositDesc"), 1, 'help', '', 0, 3);
			print '<table class="nobordernopadding"><tr><td>';
			print $desc;
			print '</td>';
			if (($origin == 'propal') || ($origin == 'commande'))
			{
				print '<td class="nowrap" style="padding-left: 5px">';
				$arraylist = array('amount' => 'FixAmount','variable' => 'VarAmount');
				print $form->selectarray('typedeposit', $arraylist, GETPOST('typedeposit'), 0, 0, 0, '', 1);
				print '</td>';
				print '<td class="nowrap" style="padding-left: 5px">' . $langs->trans('Value') . ':<input type="text" id="valuedeposit" name="valuedeposit" size="3" value="' . GETPOST('valuedeposit', 'int') . '"/>';
			}
			print '</td></tr></table>';

			print '</div></div>';
		}
	}
    */

	/* Not yet supported for supplier
	if ($societe->id > 0)
	{
		// Replacement
		if (empty($conf->global->INVOICE_DISABLE_REPLACEMENT))
		{
			print '<!-- replacement line -->';
			print '<div class="tagtr listofinvoicetype"><div class="tagtd listofinvoicetype">';
			$tmp='<input type="radio" name="type" id="radio_replacement" value="1"' . (GETPOST('type') == 1 ? ' checked' : '');
			if (! $options) $tmp.=' disabled';
			$tmp.='> ';
			print '<script type="text/javascript" language="javascript">
			jQuery(document).ready(function() {
				jQuery("#fac_replacement").change(function() {
					jQuery("#radio_replacement").prop("checked", true);
				});
			});
			</script>';
			$text = $tmp.$langs->trans("InvoiceReplacementAsk") . ' ';
			$text .= '<select class="flat" name="fac_replacement" id="fac_replacement"';
			if (! $options)
				$text .= ' disabled';
			$text .= '>';
			if ($options) {
				$text .= '<option value="-1">&nbsp;</option>';
				$text .= $options;
			} else {
				$text .= '<option value="-1">' . $langs->trans("NoReplacableInvoice") . '</option>';
			}
			$text .= '</select>';
			$desc = $form->textwithpicto($text, $langs->transnoentities("InvoiceReplacementDesc"), 1, 'help', '', 0, 3);
			print $desc;
			print '</div></div>';
		}
	}
	else
	{
		print '<div class="tagtr listofinvoicetype"><div class="tagtd listofinvoicetype">';
		$tmp='<input type="radio" name="type" id="radio_replacement" value="0" disabled> ';
		$text = $tmp.$langs->trans("InvoiceReplacement") . ' ';
		$text.= '('.$langs->trans("YouMustCreateInvoiceFromSupplierThird").') ';
		$desc = $form->textwithpicto($text, $langs->transnoentities("InvoiceReplacementDesc"), 1, 'help', '', 0, 3);
		print $desc;
		print '</div></div>';
	}
	*/

	if (empty($origin))
	{
		if ($societe->id > 0)
		{
			// Credit note
			if (empty($conf->global->INVOICE_DISABLE_CREDIT_NOTE))
			{
				print '<div class="tagtr listofinvoicetype"><div class="tagtd listofinvoicetype">';
				$tmp='<input type="radio" id="radio_creditnote" name="type" value="2"' . (GETPOST('type') == 2 ? ' checked' : '');
				if (! $optionsav) $tmp.=' disabled';
				$tmp.= '> ';
				// Show credit note options only if we checked credit note
				print '<script type="text/javascript" language="javascript">
   				jQuery(document).ready(function() {
   					if (! jQuery("#radio_creditnote").is(":checked"))
   					{
   						jQuery("#credit_note_options").hide();
   					}
   					jQuery("#radio_creditnote").click(function() {
   						jQuery("#credit_note_options").show();
   					});
   					jQuery("#radio_standard, #radio_replacement, #radio_deposit").click(function() {
   						jQuery("#credit_note_options").hide();
   					});
   				});
   				</script>';
				$text = $tmp.$langs->transnoentities("InvoiceAvoirAsk") . ' ';
				// $text.='<input type="text" value="">';
				$text .= '<select class="flat valignmiddle" name="fac_avoir" id="fac_avoir"';
				if (! $optionsav)
					$text .= ' disabled';
				$text .= '>';
				if ($optionsav) {
					$text .= '<option value="-1"></option>';
					$text .= $optionsav;
				} else {
					$text .= '<option value="-1">' . $langs->trans("NoInvoiceToCorrect") . '</option>';
				}
				$text .= '</select>';
				$desc = $form->textwithpicto($text, $langs->transnoentities("InvoiceAvoirDesc"), 1, 'help', '', 0, 3);
				print $desc;

				print '<div id="credit_note_options" class="clearboth">';
				print '&nbsp;&nbsp;&nbsp; <input type="checkbox" name="invoiceAvoirWithLines" id="invoiceAvoirWithLines" value="1" onclick="if($(this).is(\':checked\') ) { $(\'#radio_creditnote\').prop(\'checked\', true); $(\'#invoiceAvoirWithPaymentRestAmount\').removeAttr(\'checked\');   }" '.(GETPOST('invoiceAvoirWithLines','int')>0 ? 'checked':'').' /> ';
				print '<label for="invoiceAvoirWithLines">'.$langs->trans('invoiceAvoirWithLines')."</label>";
				print '<br>&nbsp;&nbsp;&nbsp; <input type="checkbox" name="invoiceAvoirWithPaymentRestAmount" id="invoiceAvoirWithPaymentRestAmount" value="1" onclick="if($(this).is(\':checked\') ) { $(\'#radio_creditnote\').prop(\'checked\', true);  $(\'#invoiceAvoirWithLines\').removeAttr(\'checked\');   }" '.(GETPOST('invoiceAvoirWithPaymentRestAmount','int')>0 ? 'checked':'').' /> ';
				print '<label for="invoiceAvoirWithPaymentRestAmount">'.$langs->trans('invoiceAvoirWithPaymentRestAmount')."</label>";
				print '</div>';

				print '</div></div>';
			}
		}
		else
		{
			print '<div class="tagtr listofinvoicetype"><div class="tagtd listofinvoicetype">';
			$tmp='<input type="radio" name="type" id="radio_creditnote" value="0" disabled> ';
			$text = $tmp.$langs->trans("InvoiceAvoir") . ' ';
			$text.= '('.$langs->trans("YouMustCreateInvoiceFromSupplierThird").') ';
			$desc = $form->textwithpicto($text, $langs->transnoentities("InvoiceAvoirDesc"), 1, 'help', '', 0, 3);
			print $desc;
			print '</div></div>' . "\n";
		}
	}

	print '</div>';

	print '</td></tr>';

	if ($societe->id > 0)
	{
		// Discounts for third party
		print '<tr><td>' . $langs->trans('Discounts') . '</td><td>';

		$thirdparty = $societe;
		$discount_type = 1;
		$backtopage = urlencode($_SERVER["PHP_SELF"] . '?socid=' . $societe->id . '&action=' . $action . '&origin=' . GETPOST('origin') . '&originid=' . GETPOST('originid'));
		include DOL_DOCUMENT_ROOT.'/core/tpl/object_discounts.tpl.php';

		print '</td></tr>';
	}

	// Label
	print '<tr><td>'.$langs->trans('Label').'</td><td><input class="minwidth200" name="label" value="'.dol_escape_htmltag(GETPOST('label')).'" type="text"></td></tr>';

	// Date invoice
	print '<tr><td class="fieldrequired">'.$langs->trans('DateInvoice').'</td><td>';
<<<<<<< HEAD
	$form->select_date($dateinvoice,'','','','',"add",1,1);
=======
	print $form->selectDate($dateinvoice, '', '', '', '', "add", 1, 1);
>>>>>>> d9b8a8c8
	print '</td></tr>';

	// Due date
	print '<tr><td>'.$langs->trans('DateMaxPayment').'</td><td>';
<<<<<<< HEAD
	$form->select_date($datedue,'ech','','','',"add",1,1);
=======
	print $form->selectDate($datedue, 'ech', '', '', '', "add", 1, 1);
>>>>>>> d9b8a8c8
	print '</td></tr>';

	// Payment term
	print '<tr><td class="nowrap">'.$langs->trans('PaymentConditionsShort').'</td><td>';
	$form->select_conditions_paiements(isset($_POST['cond_reglement_id'])?$_POST['cond_reglement_id']:$cond_reglement_id, 'cond_reglement_id');
	print '</td></tr>';

	// Payment mode
	print '<tr><td>'.$langs->trans('PaymentMode').'</td><td>';
	$form->select_types_paiements(isset($_POST['mode_reglement_id'])?$_POST['mode_reglement_id']:$mode_reglement_id, 'mode_reglement_id', 'DBIT');
	print '</td></tr>';

	// Bank Account
	print '<tr><td>'.$langs->trans('BankAccount').'</td><td>';
	$form->select_comptes($fk_account, 'fk_account', 0, '', 1);
	print '</td></tr>';

	// Multicurrency
	if (! empty($conf->multicurrency->enabled))
	{
		print '<tr>';
		print '<td>'.fieldLabel('Currency','multicurrency_code').'</td>';
		print '<td class="maxwidthonsmartphone">';
		print $form->selectMultiCurrency($currency_code, 'multicurrency_code');
		print '</td></tr>';
	}

	// Project
	if (! empty($conf->projet->enabled))
	{
		$formproject = new FormProjets($db);

		$langs->load('projects');
		print '<tr><td>' . $langs->trans('Project') . '</td><td>';
		$formproject->select_projects((empty($conf->global->PROJECT_CAN_ALWAYS_LINK_TO_ALL_SUPPLIERS)?$societe->id:-1), $projectid, 'projectid', 0, 0, 1, 1);
		print '</td></tr>';
	}

	// Incoterms
	if (!empty($conf->incoterm->enabled))
	{
		print '<tr>';
		print '<td><label for="incoterm_id">'.$form->textwithpicto($langs->trans("IncotermLabel"), $objectsrc->libelle_incoterms, 1).'</label></td>';
		print '<td colspan="3" class="maxwidthonsmartphone">';
		print $form->select_incoterms((!empty($objectsrc->fk_incoterms) ? $objectsrc->fk_incoterms : ''), (!empty($objectsrc->location_incoterms)?$objectsrc->location_incoterms:''));
		print '</td></tr>';
	}

	// Public note
	print '<tr><td>'.$langs->trans('NotePublic').'</td>';
	print '<td>';
	$note_public = $object->getDefaultCreateValueFor('note_public');
	$doleditor = new DolEditor('note_public', $note_public, '', 80, 'dolibarr_notes', 'In', 0, false, true, ROWS_3, '90%');
	print $doleditor->Create(1);
	print '</td>';
   // print '<td><textarea name="note" wrap="soft" cols="60" rows="'.ROWS_5.'"></textarea></td>';
	print '</tr>';

	// Private note
	print '<tr><td>'.$langs->trans('NotePrivate').'</td>';
	print '<td>';
	$note_private = $object->getDefaultCreateValueFor('note_private');
	$doleditor = new DolEditor('note_private', $note_private, '', 80, 'dolibarr_notes', 'In', 0, false, true, ROWS_3, '90%');
	print $doleditor->Create(1);
	print '</td>';
	// print '<td><textarea name="note" wrap="soft" cols="60" rows="'.ROWS_5.'"></textarea></td>';
	print '</tr>';

	if (empty($reshook))
	{
		print $object->showOptionals($extrafields, 'edit');
	}

	if (is_object($objectsrc))
	{
		print "\n<!-- ".$classname." info -->";
		print "\n";
		print '<input type="hidden" name="amount"         value="'.$objectsrc->total_ht.'">'."\n";
		print '<input type="hidden" name="total"          value="'.$objectsrc->total_ttc.'">'."\n";
		print '<input type="hidden" name="tva"            value="'.$objectsrc->total_tva.'">'."\n";
		print '<input type="hidden" name="origin"         value="'.$objectsrc->element.'">';
		print '<input type="hidden" name="originid"       value="'.$objectsrc->id.'">';

		$txt=$langs->trans($classname);
		if ($classname=='CommandeFournisseur') {
			$langs->load('orders');
			$txt=$langs->trans("SupplierOrder");
		}
		print '<tr><td>'.$txt.'</td><td>'.$objectsrc->getNomUrl(1);
		// We check if Origin document (id and type is known) has already at least one invoice attached to it
		$objectsrc->fetchObjectLinked($originid,$origin,'','invoice_supplier');
		$cntinvoice=count($objectsrc->linkedObjects['invoice_supplier']);
		if ($cntinvoice>=1)
		{
			setEventMessages('WarningBillExist', null, 'warnings');
			echo ' ('.$langs->trans('LatestRelatedBill').end($objectsrc->linkedObjects['invoice_supplier'])->getNomUrl(1).')';
		}
		echo '</td></tr>';
		print '<tr><td>'.$langs->trans('TotalHT').'</td><td>'.price($objectsrc->total_ht).'</td></tr>';
		print '<tr><td>'.$langs->trans('TotalVAT').'</td><td>'.price($objectsrc->total_tva)."</td></tr>";
		if ($mysoc->localtax1_assuj=="1" || $object->total_localtax1 != 0) //Localtax1
		{
			print '<tr><td>'.$langs->transcountry("AmountLT1",$mysoc->country_code).'</td><td>'.price($objectsrc->total_localtax1)."</td></tr>";
		}

		if ($mysoc->localtax2_assuj=="1" || $object->total_localtax2 != 0) //Localtax2
		{
			print '<tr><td>'.$langs->transcountry("AmountLT2",$mysoc->country_code).'</td><td>'.price($objectsrc->total_localtax2)."</td></tr>";
		}
		print '<tr><td>'.$langs->trans('TotalTTC').'</td><td>'.price($objectsrc->total_ttc)."</td></tr>";

		if (!empty($conf->multicurrency->enabled))
		{
			print '<tr><td>' . $langs->trans('MulticurrencyTotalHT') . '</td><td>' . price($objectsrc->multicurrency_total_ht) . '</td></tr>';
			print '<tr><td>' . $langs->trans('MulticurrencyTotalVAT') . '</td><td>' . price($objectsrc->multicurrency_total_tva) . "</td></tr>";
			print '<tr><td>' . $langs->trans('MulticurrencyTotalTTC') . '</td><td>' . price($objectsrc->multicurrency_total_ttc) . "</td></tr>";
		}
	}

	// Other options
	$parameters=array();
	$reshook=$hookmanager->executeHooks('formObjectOptions',$parameters,$object,$action); // Note that $action and $object may have been modified by hook
	print $hookmanager->resPrint;

	// Bouton "Create Draft"
	print "</table>\n";

	dol_fiche_end();

	print '<div class="center">';
	print '<input type="submit" class="button" name="bouton" value="'.$langs->trans('CreateDraft').'">';
	print '&nbsp;&nbsp;&nbsp;&nbsp;&nbsp;';
	print '<input type="button" class="button" value="' . $langs->trans("Cancel") . '" onClick="javascript:history.go(-1)">';
	print '</div>';

	print "</form>\n";


	// Show origin lines
	if (is_object($objectsrc))
	{
		print '<br>';

		$title=$langs->trans('ProductsAndServices');
		print load_fiche_titre($title);

		print '<table class="noborder" width="100%">';

		$objectsrc->printOriginLinesList();

		print '</table>';
	}
}
else
{
	if ($id > 0 || ! empty($ref))
	{
		/* *************************************************************************** */
		/*                                                                             */
		/* Fiche en mode visu ou edition                                               */
		/*                                                                             */
		/* *************************************************************************** */

		$now=dol_now();

		$productstatic = new Product($db);

		$object->fetch($id,$ref);
		$result=$object->fetch_thirdparty();
		if ($result < 0) dol_print_error($db);

		$societe = new Fournisseur($db);
		$result=$societe->fetch($object->socid);
		if ($result < 0) dol_print_error($db);

		// fetch optionals attributes and labels
		$extralabels = $extrafields->fetch_name_optionals_label($object->table_element);

		$totalpaye = $object->getSommePaiement();
		$totalcreditnotes = $object->getSumCreditNotesUsed();
		$totaldeposits = $object->getSumDepositsUsed();
		// print "totalpaye=".$totalpaye." totalcreditnotes=".$totalcreditnotes." totaldeposts=".$totaldeposits."
		// selleruserrevenuestamp=".$selleruserevenustamp;

		// We can also use bcadd to avoid pb with floating points
		// For example print 239.2 - 229.3 - 9.9; does not return 0.
		// $resteapayer=bcadd($object->total_ttc,$totalpaye,$conf->global->MAIN_MAX_DECIMALS_TOT);
		// $resteapayer=bcadd($resteapayer,$totalavoir,$conf->global->MAIN_MAX_DECIMALS_TOT);
		$resteapayer = price2num($object->total_ttc - $totalpaye - $totalcreditnotes - $totaldeposits, 'MT');

		if ($object->paye)
		{
			$resteapayer = 0;
		}
		$resteapayeraffiche = $resteapayer;

		if (! empty($conf->global->FACTURE_DEPOSITS_ARE_JUST_PAYMENTS)) {	// Never use this
			$filterabsolutediscount = "fk_invoice_supplier_source IS NULL"; // If we want deposit to be substracted to payments only and not to total of final invoice
			$filtercreditnote = "fk_invoice_supplier_source IS NOT NULL"; // If we want deposit to be substracted to payments only and not to total of final invoice
		} else {
			$filterabsolutediscount = "fk_invoice_supplier_source IS NULL OR (description LIKE '(DEPOSIT)%' AND description NOT LIKE '(EXCESS PAID)%')";
			$filtercreditnote = "fk_invoice_supplier_source IS NOT NULL AND (description NOT LIKE '(DEPOSIT)%' OR description LIKE '(EXCESS PAID)%')";
		}

		$absolute_discount = $societe->getAvailableDiscounts('', $filterabsolutediscount, 0, 1);
		$absolute_creditnote = $societe->getAvailableDiscounts('', $filtercreditnote, 0, 1);
		$absolute_discount = price2num($absolute_discount, 'MT');
		$absolute_creditnote = price2num($absolute_creditnote, 'MT');

		/*
         *	View card
         */
		$head = facturefourn_prepare_head($object);
		$titre=$langs->trans('SupplierInvoice');

		dol_fiche_head($head, 'card', $titre, -1, 'bill');

		$formconfirm = '';

		// Confirmation de la conversion de l'avoir en reduc
		if ($action == 'converttoreduc') {
			if($object->type == FactureFournisseur::TYPE_STANDARD) $type_fac = 'ExcessPaid';
			elseif($object->type == FactureFournisseur::TYPE_CREDIT_NOTE) $type_fac = 'CreditNote';
			elseif($object->type == FactureFournisseur::TYPE_DEPOSIT) $type_fac = 'Deposit';
			$text = $langs->trans('ConfirmConvertToReducSupplier', strtolower($langs->transnoentities($type_fac)));
			$formconfirm = $form->formconfirm($_SERVER['PHP_SELF'] . '?facid=' . $object->id, $langs->trans('ConvertToReduc'), $text, 'confirm_converttoreduc', '', "yes", 2);
		}

		// Clone confirmation
		if ($action == 'clone')
		{
			// Create an array for form
			$formquestion=array(
			//'text' => $langs->trans("ConfirmClone"),
			//array('type' => 'checkbox', 'name' => 'clone_content',   'label' => $langs->trans("CloneMainAttributes"),   'value' => 1)
			);
			// Paiement incomplet. On demande si motif = escompte ou autre
			$formconfirm = $form->formconfirm($_SERVER["PHP_SELF"].'?id='.$object->id,$langs->trans('CloneInvoice'),$langs->trans('ConfirmCloneInvoice',$object->ref),'confirm_clone',$formquestion,'yes', 1);
		}

		// Confirmation de la validation
		if ($action == 'valid')
		{
			 // on verifie si l'objet est en numerotation provisoire
			$objectref = substr($object->ref, 1, 4);
			if ($objectref == 'PROV')
			{
				$savdate=$object->date;
				$numref = $object->getNextNumRef($societe);
			}
			else
			{
				$numref = $object->ref;
			}

			$text=$langs->trans('ConfirmValidateBill',$numref);
			/*if (! empty($conf->notification->enabled))
            {
            	require_once DOL_DOCUMENT_ROOT .'/core/class/notify.class.php';
            	$notify=new Notify($db);
            	$text.='<br>';
            	$text.=$notify->confirmMessage('BILL_SUPPLIER_VALIDATE',$object->socid, $object);
            }*/
			$formquestion=array();

			$qualified_for_stock_change=0;
			if (empty($conf->global->STOCK_SUPPORTS_SERVICES))
			{
				$qualified_for_stock_change=$object->hasProductsOrServices(2);
			}
			else
			{
				$qualified_for_stock_change=$object->hasProductsOrServices(1);
			}

            if (! empty($conf->stock->enabled) && ! empty($conf->global->STOCK_CALCULATE_ON_SUPPLIER_BILL) && $qualified_for_stock_change)
            {
                $langs->load("stocks");
                require_once DOL_DOCUMENT_ROOT.'/product/class/html.formproduct.class.php';
                $formproduct=new FormProduct($db);
                $warehouse = new Entrepot($db);
                $warehouse_array = $warehouse->list_array();
                if (count($warehouse_array) == 1) {
                    $label = $object->type == FactureFournisseur::TYPE_CREDIT_NOTE ? $langs->trans("WarehouseForStockDecrease", current($warehouse_array)) : $langs->trans("WarehouseForStockIncrease", current($warehouse_array));
                    $value = '<input type="hidden" id="idwarehouse" name="idwarehouse" value="' . key($warehouse_array) . '">';
                } else {
                    $label = $object->type == FactureFournisseur::TYPE_CREDIT_NOTE ? $langs->trans("SelectWarehouseForStockDecrease") : $langs->trans("SelectWarehouseForStockIncrease");
                    $value = $formproduct->selectWarehouses(GETPOST('idwarehouse')?GETPOST('idwarehouse'):'ifone', 'idwarehouse', '', 1);
                }
                $formquestion = array(
                    array('type' => 'other','name' => 'idwarehouse','label' => $label,'value' => $value)
                );
            }

			$formconfirm = $form->formconfirm($_SERVER["PHP_SELF"].'?id='.$object->id, $langs->trans('ValidateBill'), $text, 'confirm_valid', $formquestion, 1, 1);
        }

        // Confirmation edit (back to draft)
        if ($action == 'edit')
        {
            $formquestion = array();

            $qualified_for_stock_change = 0;
            if (empty($conf->global->STOCK_SUPPORTS_SERVICES))
            {
                $qualified_for_stock_change = $object->hasProductsOrServices(2);
            }
            else
            {
                $qualified_for_stock_change = $object->hasProductsOrServices(1);
            }
            if (! empty($conf->stock->enabled) && ! empty($conf->global->STOCK_CALCULATE_ON_SUPPLIER_BILL) && $qualified_for_stock_change)
            {
                $langs->load("stocks");
                require_once DOL_DOCUMENT_ROOT.'/product/class/html.formproduct.class.php';
                $formproduct = new FormProduct($db);
                $warehouse = new Entrepot($db);
                $warehouse_array = $warehouse->list_array();
                if (count($warehouse_array) == 1) {
                    $label = $object->type == FactureFournisseur::TYPE_CREDIT_NOTE ? $langs->trans("WarehouseForStockIncrease", current($warehouse_array)) : $langs->trans("WarehouseForStockDecrease", current($warehouse_array));
                    $value = '<input type="hidden" id="idwarehouse" name="idwarehouse" value="' . key($warehouse_array) . '">';
                } else {
                    $label = $object->type == FactureFournisseur::TYPE_CREDIT_NOTE ? $langs->trans("SelectWarehouseForStockIncrease") : $langs->trans("SelectWarehouseForStockDecrease");
                    $value = $formproduct->selectWarehouses(GETPOST('idwarehouse')?GETPOST('idwarehouse'):'ifone', 'idwarehouse', '', 1);
                }
                $formquestion = array(
                    array('type' => 'other','name' => 'idwarehouse','label' => $label,'value' => $value)
                );
            }
            $formconfirm = $form->formconfirm($_SERVER["PHP_SELF"].'?id='.$object->id, $langs->trans('UnvalidateBill'), $langs->trans('ConfirmUnvalidateBill', $object->ref), 'confirm_edit', $formquestion, 1, 1);
		}

<<<<<<< HEAD
		}

=======
>>>>>>> d9b8a8c8
		// Confirmation set paid
		if ($action == 'paid')
		{
			$formconfirm = $form->formconfirm($_SERVER["PHP_SELF"].'?id='.$object->id, $langs->trans('ClassifyPaid'), $langs->trans('ConfirmClassifyPaidBill', $object->ref), 'confirm_paid', '', 0, 1);
		}

<<<<<<< HEAD
		}

=======
>>>>>>> d9b8a8c8
		// Confirmation de la suppression de la facture fournisseur
		if ($action == 'delete')
		{
			$formconfirm = $form->formconfirm($_SERVER["PHP_SELF"].'?id='.$object->id, $langs->trans('DeleteBill'), $langs->trans('ConfirmDeleteBill'), 'confirm_delete', '', 0, 1);
<<<<<<< HEAD

=======
>>>>>>> d9b8a8c8
		}
		if ($action == 'deletepaiement')
		{
			$payment_id = GETPOST('paiement_id');
			$formconfirm = $form->formconfirm($_SERVER["PHP_SELF"].'?id='.$object->id.'&paiement_id='.$payment_id, $langs->trans('DeletePayment'), $langs->trans('ConfirmDeletePayment'), 'confirm_delete_paiement', '', 0, 1);
		}

<<<<<<< HEAD
		}

=======
>>>>>>> d9b8a8c8
	   	// Confirmation to delete line
		if ($action == 'ask_deleteline')
		{
			$formconfirm=$form->formconfirm($_SERVER["PHP_SELF"].'?id='.$object->id.'&lineid='.$lineid, $langs->trans('DeleteProductLine'), $langs->trans('ConfirmDeleteProductLine'), 'confirm_deleteline', '', 0, 1);
		}

		if (!$formconfirm)
		{
			$parameters=array('lineid'=>$lineid);
			$reshook = $hookmanager->executeHooks('formConfirm', $parameters, $object, $action); // Note that $action and $object may have been modified by hook
			if (empty($reshook)) $formconfirm.=$hookmanager->resPrint;
			elseif ($reshook > 0) $formconfirm=$hookmanager->resPrint;
		}

		// Print form confirm
		print $formconfirm;


        // Supplier invoice card
        $linkback = '<a href="'.DOL_URL_ROOT.'/fourn/facture/list.php?restore_lastsearch_values=1'.(! empty($socid)?'&socid='.$socid:'').'">'.$langs->trans("BackToList").'</a>';

    	$morehtmlref='<div class="refidno">';
    	// Ref supplier
    	$morehtmlref.=$form->editfieldkey("RefSupplier", 'ref_supplier', $object->ref_supplier, $object, $user->rights->fournisseur->facture->creer, 'string', '', 0, 1);
    	$morehtmlref.=$form->editfieldval("RefSupplier", 'ref_supplier', $object->ref_supplier, $object, $user->rights->fournisseur->facture->creer, 'string', '', null, null, '', 1);
    	// Thirdparty
    	$morehtmlref.='<br>'.$langs->trans('ThirdParty') . ' : ' . $object->thirdparty->getNomUrl(1);
    	if (empty($conf->global->MAIN_DISABLE_OTHER_LINK) && $object->thirdparty->id > 0) $morehtmlref.=' (<a href="'.DOL_URL_ROOT.'/fourn/facture/list.php?socid='.$object->thirdparty->id.'&search_company='.urlencode($object->thirdparty->name).'">'.$langs->trans("OtherBills").'</a>)';
    	// Project
    	if (! empty($conf->projet->enabled))
    	{
    	    $langs->load("projects");
    	    $morehtmlref.='<br>'.$langs->trans('Project') . ' ';
    	    if ($user->rights->fournisseur->facture->creer)
    	    {
    	        if ($action != 'classify')
    	            $morehtmlref.='<a href="' . $_SERVER['PHP_SELF'] . '?action=classify&amp;id=' . $object->id . '">' . img_edit($langs->transnoentitiesnoconv('SetProject')) . '</a> : ';
    	            if ($action == 'classify') {
    	                //$morehtmlref.=$form->form_project($_SERVER['PHP_SELF'] . '?id=' . $object->id, $object->socid, $object->fk_project, 'projectid', 0, 0, 1, 1);
    	                $morehtmlref.='<form method="post" action="'.$_SERVER['PHP_SELF'].'?id='.$object->id.'">';
    	                $morehtmlref.='<input type="hidden" name="action" value="classin">';
    	                $morehtmlref.='<input type="hidden" name="token" value="'.$_SESSION['newtoken'].'">';
    	                $morehtmlref.=$formproject->select_projects((empty($conf->global->PROJECT_CAN_ALWAYS_LINK_TO_ALL_SUPPLIERS)?$object->socid:-1), $object->fk_project, 'projectid', $maxlength, 0, 1, 0, 1, 0, 0, '', 1);
    	                $morehtmlref.='<input type="submit" class="button valignmiddle" value="'.$langs->trans("Modify").'">';
    	                $morehtmlref.='</form>';
    	            } else {
    	                $morehtmlref.=$form->form_project($_SERVER['PHP_SELF'] . '?id=' . $object->id, $object->socid, $object->fk_project, 'none', 0, 0, 0, 1);
    	            }
    	    } else {
    	        if (! empty($object->fk_project)) {
    	            $proj = new Project($db);
    	            $proj->fetch($object->fk_project);
    	            $morehtmlref.='<a href="'.DOL_URL_ROOT.'/projet/card.php?id=' . $object->fk_project . '" title="' . $langs->trans('ShowProject') . '">';
    	            $morehtmlref.=$proj->ref;
    	            $morehtmlref.='</a>';
    	        } else {
    	            $morehtmlref.='';
    	        }
    	    }
    	}
    	$morehtmlref.='</div>';

    	$object->totalpaye = $totalpaye;   // To give a chance to dol_banner_tab to use already paid amount to show correct status

    	dol_banner_tab($object, 'ref', $linkback, 1, 'ref', 'ref', $morehtmlref);

    	print '<div class="fichecenter">';
    	print '<div class="fichehalfleft">';
    	print '<div class="underbanner clearboth"></div>';

    	print '<table class="border" width="100%">';

        // Type
        print '<tr><td class="titlefield">'.$langs->trans('Type').'</td><td>';
        print $object->getLibType();
        if ($object->type == FactureFournisseur::TYPE_REPLACEMENT)
        {
            $facreplaced=new FactureFournisseur($db);
            $facreplaced->fetch($object->fk_facture_source);
            print ' ('.$langs->transnoentities("ReplaceInvoice",$facreplaced->getNomUrl(1)).')';
        }
        if ($object->type == FactureFournisseur::TYPE_CREDIT_NOTE)
        {
            $facusing=new FactureFournisseur($db);
            $facusing->fetch($object->fk_facture_source);
            print ' ('.$langs->transnoentities("CorrectInvoice",$facusing->getNomUrl(1)).')';
        }

        $facidavoir=$object->getListIdAvoirFromInvoice();
        if (count($facidavoir) > 0)
        {
            print ' ('.$langs->transnoentities("InvoiceHasAvoir");
            $i=0;
            foreach($facidavoir as $id)
            {
                if ($i==0) print ' ';
                else print ',';
                $facavoir=new FactureFournisseur($db);
                $facavoir->fetch($id);
                print $facavoir->getNomUrl(1);
            }
            print ')';
        }
        if (isset($facidnext) && $facidnext > 0)
        {
            $facthatreplace=new FactureFournisseur($db);
            $facthatreplace->fetch($facidnext);
            print ' ('.$langs->transnoentities("ReplacedByInvoice",$facthatreplace->getNomUrl(1)).')';
        }
        if ($object->type == FactureFournisseur::TYPE_CREDIT_NOTE || $object->type == FactureFournisseur::TYPE_DEPOSIT) {
            $discount = new DiscountAbsolute($db);
            $result = $discount->fetch(0, 0, $object->id);
            if ($result > 0){
<<<<<<< HEAD
                print '. '.$langs->trans("CreditNoteConvertedIntoDiscount", $object->getLibType(), $discount->getNomUrl(1, 'discount')).'<br>';
=======
                print '. '.$langs->trans("CreditNoteConvertedIntoDiscount", $object->getLibType(1), $discount->getNomUrl(1, 'discount')).'<br>';
>>>>>>> d9b8a8c8
            }
        }
        print '</td></tr>';


        // Relative and absolute discounts
		print '<!-- Discounts --><tr><td>' . $langs->trans('Discounts');
		print '</td><td>';

		$thirdparty = $societe;
		$discount_type = 1;
		$backtopage = urlencode($_SERVER["PHP_SELF"] . '?facid=' . $object->id);
		include DOL_DOCUMENT_ROOT.'/core/tpl/object_discounts.tpl.php';

		print '</td></tr>';

        // Label
        print '<tr>';
        print '<td>'.$form->editfieldkey("Label",'label',$object->label,$object,($user->rights->fournisseur->facture->creer)).'</td>';
        print '<td>'.$form->editfieldval("Label",'label',$object->label,$object,($user->rights->fournisseur->facture->creer)).'</td>';
        print '</tr>';

	    $form_permission = $object->statut<FactureFournisseur::STATUS_CLOSED && $user->rights->fournisseur->facture->creer && $object->getSommePaiement() <= 0;

        // Date
        print '<tr><td>'.$form->editfieldkey("DateInvoice",'datef',$object->datep,$object,$form_permission,'datepicker').'</td><td colspan="3">';
        print $form->editfieldval("Date",'datef',$object->datep,$object,$form_permission,'datepicker');
        print '</td>';

        // Due date
        print '<tr><td>'.$form->editfieldkey("DateMaxPayment",'date_lim_reglement',$object->date_echeance,$object,$form_permission,'datepicker').'</td><td colspan="3">';
        print $form->editfieldval("DateMaxPayment",'date_lim_reglement',$object->date_echeance,$object,$form_permission,'datepicker');
        if ($action != 'editdate_lim_reglement' && $object->hasDelay()) {
	        print img_warning($langs->trans('Late'));
        }
        print '</td>';

		// Conditions de reglement par defaut
		$langs->load('bills');
		print '<tr><td class="nowrap">';
		print '<table width="100%" class="nobordernopadding"><tr><td class="nowrap">';
		print $langs->trans('PaymentConditions');
		print '<td>';
		if ($action != 'editconditions' && $user->rights->fournisseur->facture->creer) {
			print '<td align="right"><a href="'.$_SERVER["PHP_SELF"].'?action=editconditions&amp;id='.$object->id.'">'.img_edit($langs->trans('SetConditions'),1).'</a></td>';
		}
		print '</tr></table>';
		print '</td><td colspan="2">';
		if ($action == 'editconditions')
		{
			$form->form_conditions_reglement($_SERVER['PHP_SELF'].'?id='.$object->id,  $object->cond_reglement_id,'cond_reglement_id');
		}
		else
		{
			$form->form_conditions_reglement($_SERVER['PHP_SELF'].'?id='.$object->id,  $object->cond_reglement_id,'none');
		}
		print "</td>";
		print '</tr>';

		// Mode of payment
		$langs->load('bills');
		print '<tr><td class="nowrap">';
		print '<table width="100%" class="nobordernopadding"><tr><td class="nowrap">';
		print $langs->trans('PaymentMode');
		print '</td>';
		if ($action != 'editmode' && $user->rights->fournisseur->facture->creer) {
			print '<td align="right"><a href="'.$_SERVER["PHP_SELF"].'?action=editmode&amp;id='.$object->id.'">'.img_edit($langs->trans('SetMode'),1).'</a></td>';
		}
		print '</tr></table>';
		print '</td><td colspan="2">';
		if ($action == 'editmode')
		{
			$form->form_modes_reglement($_SERVER['PHP_SELF'].'?id='.$object->id, $object->mode_reglement_id, 'mode_reglement_id', 'DBIT');
		}
		else
		{
			$form->form_modes_reglement($_SERVER['PHP_SELF'].'?id='.$object->id, $object->mode_reglement_id, 'none', 'DBIT');
		}
		print '</td></tr>';

		// Multicurrency
		if (! empty($conf->multicurrency->enabled))
		{
			// Multicurrency code
			print '<tr>';
			print '<td>';
			print '<table class="nobordernopadding" width="100%"><tr><td>';
			print fieldLabel('Currency','multicurrency_code');
			print '</td>';
			if ($action != 'editmulticurrencycode' && ! empty($object->brouillon))
				print '<td align="right"><a href="' . $_SERVER["PHP_SELF"] . '?action=editmulticurrencycode&amp;id=' . $object->id . '">' . img_edit($langs->transnoentitiesnoconv('SetMultiCurrencyCode'), 1) . '</a></td>';
			print '</tr></table>';
			print '</td><td colspan="3">';
			if ($action == 'editmulticurrencycode') {
				$form->form_multicurrency_code($_SERVER['PHP_SELF'] . '?id=' . $object->id, $object->multicurrency_code, 'multicurrency_code');
			} else {
				$form->form_multicurrency_code($_SERVER['PHP_SELF'] . '?id=' . $object->id, $object->multicurrency_code, 'none');
			}
			print '</td></tr>';

			// Multicurrency rate
			print '<tr>';
			print '<td>';
			print '<table class="nobordernopadding" width="100%"><tr><td>';
			print fieldLabel('CurrencyRate','multicurrency_tx');
			print '</td>';
			if ($action != 'editmulticurrencyrate' && ! empty($object->brouillon) && $object->multicurrency_code && $object->multicurrency_code != $conf->currency)
				print '<td align="right"><a href="' . $_SERVER["PHP_SELF"] . '?action=editmulticurrencyrate&amp;id=' . $object->id . '">' . img_edit($langs->transnoentitiesnoconv('SetMultiCurrencyCode'), 1) . '</a></td>';
			print '</tr></table>';
			print '</td><td colspan="3">';
			if ($action == 'editmulticurrencyrate' || $action == 'actualizemulticurrencyrate') {
				if($action == 'actualizemulticurrencyrate') {
					list($object->fk_multicurrency, $object->multicurrency_tx) = MultiCurrency::getIdAndTxFromCode($object->db, $object->multicurrency_code);
				}
				$form->form_multicurrency_rate($_SERVER['PHP_SELF'] . '?id=' . $object->id, $object->multicurrency_tx, 'multicurrency_tx', $object->multicurrency_code);
			} else {
				$form->form_multicurrency_rate($_SERVER['PHP_SELF'] . '?id=' . $object->id, $object->multicurrency_tx, 'none', $object->multicurrency_code);
				if($object->statut == $object::STATUS_DRAFT && $object->multicurrency_code && $object->multicurrency_code != $conf->currency) {
					print '<div class="inline-block"> &nbsp; &nbsp; &nbsp; &nbsp; ';
					print '<a href="'.$_SERVER["PHP_SELF"].'?id='.$object->id.'&action=actualizemulticurrencyrate">'.$langs->trans("ActualizeCurrency").'</a>';
					print '</div>';
				}
			}
			print '</td></tr>';
		}

		// Bank Account
		print '<tr><td class="nowrap">';
		print '<table width="100%" class="nobordernopadding"><tr><td class="nowrap">';
		print $langs->trans('BankAccount');
		print '<td>';
		if ($action != 'editbankaccount' && $user->rights->fournisseur->facture->creer)
			print '<td align="right"><a href="'.$_SERVER["PHP_SELF"].'?action=editbankaccount&amp;id='.$object->id.'">'.img_edit($langs->trans('SetBankAccount'),1).'</a></td>';
		print '</tr></table>';
		print '</td><td colspan="3">';
		if ($action == 'editbankaccount') {
			$form->formSelectAccount($_SERVER['PHP_SELF'].'?id='.$object->id, $object->fk_account, 'fk_account', 1);
		} else {
			 $form->formSelectAccount($_SERVER['PHP_SELF'].'?id='.$object->id, $object->fk_account, 'none');
		}
		print "</td>";
		print '</tr>';

		// Incoterms
		if (!empty($conf->incoterm->enabled))
		{
			print '<tr><td>';
			print '<table width="100%" class="nobordernopadding"><tr><td>';
			print $langs->trans('IncotermLabel');
			print '<td><td align="right">';
			if ($user->rights->fournisseur->facture->creer) print '<a href="'.DOL_URL_ROOT.'/fourn/facture/card.php?facid='.$object->id.'&action=editincoterm">'.img_edit().'</a>';
			else print '&nbsp;';
			print '</td></tr></table>';
			print '</td>';
			print '<td colspan="3">';
			if ($action != 'editincoterm')
			{
				print $form->textwithpicto($object->display_incoterms(), $object->libelle_incoterms, 1);
			}
			else
			{
				print $form->select_incoterms((!empty($object->fk_incoterms) ? $object->fk_incoterms : ''), (!empty($object->location_incoterms)?$object->location_incoterms:''), $_SERVER['PHP_SELF'].'?id='.$object->id);
			}
			print '</td></tr>';
		}

		// Other attributes
		$cols = 2;
		include DOL_DOCUMENT_ROOT . '/core/tpl/extrafields_view.tpl.php';

		print '</table>';

		print '</div>';
		print '<div class="fichehalfright">';
		print '<div class="ficheaddleft">';
		print '<div class="underbanner clearboth"></div>';

		print '<table class="border centpercent">';

		if (!empty($conf->multicurrency->enabled) && ($object->multicurrency_code != $conf->currency))
		{
			// Multicurrency Amount HT
			print '<tr><td class="titlefieldmiddle">' . fieldLabel('MulticurrencyAmountHT','multicurrency_total_ht') . '</td>';
			print '<td class="nowrap">' . price($object->multicurrency_total_ht, '', $langs, 0, - 1, - 1, (!empty($object->multicurrency_code) ? $object->multicurrency_code : $conf->currency)) . '</td>';
			print '</tr>';

			// Multicurrency Amount VAT
			print '<tr><td>' . fieldLabel('MulticurrencyAmountVAT','multicurrency_total_tva') . '</td>';
			print '<td>' . price($object->multicurrency_total_tva, '', $langs, 0, - 1, - 1, (!empty($object->multicurrency_code) ? $object->multicurrency_code : $conf->currency)) . '</td>';
			print '</tr>';

			// Multicurrency Amount TTC
			print '<tr><td height="10">' . fieldLabel('MulticurrencyAmountTTC','multicurrency_total_ttc') . '</td>';
			print '<td>' . price($object->multicurrency_total_ttc, '', $langs, 0, - 1, - 1, (!empty($object->multicurrency_code) ? $object->multicurrency_code : $conf->currency)) . '</td>';
			print '</tr>';
		}

		// Amount
		print '<tr><td class="titlefield">'.$langs->trans('AmountHT').'</td><td>'.price($object->total_ht,1,$langs,0,-1,-1,$conf->currency).'</td></tr>';
		print '<tr><td>'.$langs->trans('AmountVAT').'</td><td>'.price($object->total_tva,1,$langs,0,-1,-1,$conf->currency).'<div class="inline-block"> &nbsp; &nbsp; &nbsp; &nbsp; ';
		if (GETPOST('calculationrule')) $calculationrule=GETPOST('calculationrule','alpha');
		else $calculationrule=(empty($conf->global->MAIN_ROUNDOFTOTAL_NOT_TOTALOFROUND)?'totalofround':'roundoftotal');
		if ($calculationrule == 'totalofround') $calculationrulenum=1;
		else  $calculationrulenum=2;
		$s=$langs->trans("ReCalculate").' ';
		$s.='<a href="'.$_SERVER["PHP_SELF"].'?id='.$object->id.'&action=calculate&calculationrule=totalofround">'.$langs->trans("Mode1").'</a>';
		$s.=' / ';
		$s.='<a href="'.$_SERVER["PHP_SELF"].'?id='.$object->id.'&action=calculate&calculationrule=roundoftotal">'.$langs->trans("Mode2").'</a>';
		print $form->textwithtooltip($s, $langs->trans("CalculationRuleDesc",$calculationrulenum).'<br>'.$langs->trans("CalculationRuleDescSupplier"), 2, 1, img_picto('','help'));
		print '</div></td></tr>';

		// Amount Local Taxes
		//TODO: Place into a function to control showing by country or study better option
		if ($societe->localtax1_assuj=="1") //Localtax1
		{
			print '<tr><td>'.$langs->transcountry("AmountLT1",$societe->country_code).'</td>';
			print '<td>'.price($object->total_localtax1,1,$langs,0,-1,-1,$conf->currency).'</td>';
			print '</tr>';
		}
		if ($societe->localtax2_assuj=="1") //Localtax2
		{
			print '<tr><td>'.$langs->transcountry("AmountLT2",$societe->country_code).'</td>';
			print '<td>'.price($object->total_localtax2,1,$langs,0,-1,-1,$conf->currency).'</td>';
			print '</tr>';
		}
		print '<tr><td>'.$langs->trans('AmountTTC').'</td><td colspan="3">'.price($object->total_ttc,1,$langs,0,-1,-1,$conf->currency).'</td></tr>';

		print '</table>';

		/*
    	 * List of payments
    	 */

		$totalpaye = 0;

		$sign = 1;
		if ($object->type == FactureFournisseur::TYPE_CREDIT_NOTE) $sign = - 1;

		$nbrows=9; $nbcols=3;
		if (! empty($conf->projet->enabled)) $nbrows++;
		if (! empty($conf->banque->enabled)) { $nbrows++; $nbcols++; }
		if (! empty($conf->incoterm->enabled)) $nbrows++;
		if (! empty($conf->multicurrency->enabled)) $nbrows += 5;

		// Local taxes
		if ($societe->localtax1_assuj=="1") $nbrows++;
		if ($societe->localtax2_assuj=="1") $nbrows++;

		$sql = 'SELECT p.datep as dp, p.ref, p.num_paiement, p.rowid, p.fk_bank,';
		$sql.= ' c.id as paiement_type,';
		$sql.= ' pf.amount,';
		$sql.= ' ba.rowid as baid, ba.ref as baref, ba.label, ba.number as banumber, ba.account_number, ba.fk_accountancy_journal';
		$sql.= ' FROM '.MAIN_DB_PREFIX.'paiementfourn as p';
		$sql.= ' LEFT JOIN '.MAIN_DB_PREFIX.'bank as b ON p.fk_bank = b.rowid';
		$sql.= ' LEFT JOIN '.MAIN_DB_PREFIX.'bank_account as ba ON b.fk_account = ba.rowid';
		$sql.= ' LEFT JOIN '.MAIN_DB_PREFIX.'c_paiement as c ON p.fk_paiement = c.id';
		$sql.= ' LEFT JOIN '.MAIN_DB_PREFIX.'paiementfourn_facturefourn as pf ON pf.fk_paiementfourn = p.rowid';
		$sql.= ' WHERE pf.fk_facturefourn = '.$object->id;
		$sql.= ' ORDER BY p.datep, p.tms';

		$result = $db->query($sql);
		if ($result)
		{
			$num = $db->num_rows($result);
			$i = 0;

			print '<div class="div-table-responsive-no-min">';
			print '<table class="noborder paymenttable" width="100%">';
			print '<tr class="liste_titre">';
			print '<td class="liste_titre">' . ($object->type == FactureFournisseur::TYPE_CREDIT_NOTE ? $langs->trans("PaymentsBack") : $langs->trans('Payments')) . '</td>';
			print '<td>'.$langs->trans('Date').'</td>';
			print '<td>'.$langs->trans('Type').'</td>';
			if (! empty($conf->banque->enabled)) print '<td align="right">'.$langs->trans('BankAccount').'</td>';
			print '<td align="right">'.$langs->trans('Amount').'</td>';
			print '<td width="18">&nbsp;</td>';
			print '</tr>';

			if ($num > 0)
			{
				while ($i < $num)
				{
					$objp = $db->fetch_object($result);

					$paymentstatic->id=$objp->rowid;
					$paymentstatic->datepaye=$db->jdate($objp->dp);
<<<<<<< HEAD
					$paymentstatic->ref=($objp->ref ? $objp->ref : $objp->rowid);;
=======
					$paymentstatic->ref=($objp->ref ? $objp->ref : $objp->rowid);
>>>>>>> d9b8a8c8
					$paymentstatic->num_paiement=$objp->num_paiement;
					$paymentstatic->payment_code=$objp->payment_code;

					print '<tr class="oddeven">';
					print '<td>';
					print $paymentstatic->getNomUrl(1);
					print '</td>';
					print '<td>'.dol_print_date($db->jdate($objp->dp), 'day') . '</td>';
					print '<td>';
					print $form->form_modes_reglement(null, $objp->paiement_type,'none').' '.$objp->num_paiement;
					print '</td>';
					if (! empty($conf->banque->enabled))
					{
						$bankaccountstatic->id=$objp->baid;
						$bankaccountstatic->ref=$objp->baref;
						$bankaccountstatic->label=$objp->baref;
						$bankaccountstatic->number = $objp->banumber;

						if (! empty($conf->accounting->enabled)) {
							$bankaccountstatic->account_number = $objp->account_number;

							$accountingjournal = new AccountingJournal($db);
							$accountingjournal->fetch($objp->fk_accountancy_journal);
							$bankaccountstatic->accountancy_journal = $accountingjournal->getNomUrl(0,1,1,'',1);
						}

						print '<td align="right">';
						if ($objp->baid > 0) print $bankaccountstatic->getNomUrl(1,'transactions');
						print '</td>';
					}
					print '<td align="right">' . price($sign * $objp->amount) . '</td>';
					print '<td align="center">';
					if ($object->statut == FactureFournisseur::STATUS_VALIDATED && $object->paye == 0 && $user->societe_id == 0)
					{
						print '<a href="'.$_SERVER["PHP_SELF"].'?id='.$object->id.'&action=deletepaiement&paiement_id='.$objp->rowid.'">';
						print img_delete();
						print '</a>';
					}
					print '</td>';
					print '</tr>';
					$totalpaye += $objp->amount;
					$i++;
				}
			}
			else
			{
				print '<tr class="oddeven"><td colspan="'.$nbcols.'" class="opacitymedium">'.$langs->trans("None").'</td><td></td><td></td></tr>';
			}

			/*
    	    if ($object->paye == 0)
    	    {
    	        print '<tr><td colspan="'.$nbcols.'" align="right">'.$langs->trans('AlreadyPaid').' :</td><td align="right">'.price($totalpaye).'</td><td></td></tr>';
    	        print '<tr><td colspan="'.$nbcols.'" align="right">'.$langs->trans("Billed").' :</td><td align="right">'.price($object->total_ttc).'</td><td></td></tr>';

    	        $resteapayer = $object->total_ttc - $totalpaye;

    	        print '<tr><td colspan="'.$nbcols.'" align="right">'.$langs->trans('RemainderToPay').' :</td>';
    	        print '<td align="right"'.($resteapayer?' class="amountremaintopay"':'').'>'.price($resteapayer).'</td><td></td></tr>';
    	    }
			*/

			$db->free($result);
		}
		else
		{
			dol_print_error($db);
		}

		if ($object->type != FactureFournisseur::TYPE_CREDIT_NOTE)
		{
			// Total already paid
			print '<tr><td colspan="' . $nbcols . '" align="right">';
			if ($object->type != FactureFournisseur::TYPE_DEPOSIT)
				print $langs->trans('AlreadyPaidNoCreditNotesNoDeposits');
			else
				print $langs->trans('AlreadyPaid');
			print ' :</td><td align="right"'.(($totalpaye > 0)?' class="amountalreadypaid"':'').'>' . price($totalpaye) . '</td><td>&nbsp;</td></tr>';

			//$resteapayer = $object->total_ttc - $totalpaye;
			$resteapayeraffiche = $resteapayer;

			$cssforamountpaymentcomplete = 'amountpaymentcomplete';

			// Loop on each credit note or deposit amount applied
			$creditnoteamount = 0;
			$depositamount = 0;


			$sql = "SELECT re.rowid, re.amount_ht, re.amount_tva, re.amount_ttc,";
			$sql .= " re.description, re.fk_invoice_supplier_source";
			$sql .= " FROM " . MAIN_DB_PREFIX . "societe_remise_except as re";
			$sql .= " WHERE fk_invoice_supplier = " . $object->id;
			$resql = $db->query($sql);
			if ($resql) {
				$num = $db->num_rows($resql);
				$i = 0;
				$invoice = new FactureFournisseur($db);
				while ($i < $num) {
					$obj = $db->fetch_object($resql);
					$invoice->fetch($obj->fk_invoice_supplier_source);
					print '<tr><td colspan="' . $nbcols . '" align="right">';
					if ($invoice->type == FactureFournisseur::TYPE_CREDIT_NOTE)
						print $langs->trans("CreditNote") . ' ';
					if ($invoice->type == FactureFournisseur::TYPE_DEPOSIT)
						print $langs->trans("Deposit") . ' ';
					print $invoice->getNomUrl(0);
					print ' :</td>';
					print '<td align="right">' . price($obj->amount_ttc) . '</td>';
					print '<td align="right">';
					print '<a href="' . $_SERVER["PHP_SELF"] . '?facid=' . $object->id . '&action=unlinkdiscount&discountid=' . $obj->rowid . '">' . img_delete() . '</a>';
					print '</td></tr>';
					$i ++;
					if ($invoice->type == FactureFournisseur::TYPE_CREDIT_NOTE)
						$creditnoteamount += $obj->amount_ttc;
					if ($invoice->type == FactureFournisseur::TYPE_DEPOSIT)
						$depositamount += $obj->amount_ttc;
				}
			} else {
				dol_print_error($db);
			}

			// Paye partiellement 'escompte'
			if (($object->statut == FactureFournisseur::STATUS_CLOSED || $object->statut == FactureFournisseur::STATUS_ABANDONED) && $object->close_code == 'discount_vat') {
				print '<tr><td colspan="' . $nbcols . '" align="right" class="nowrap">';
				print $form->textwithpicto($langs->trans("Discount") . ':', $langs->trans("HelpEscompte"), - 1);
				print '</td><td align="right">' . price($object->total_ttc - $creditnoteamount - $depositamount - $totalpaye) . '</td><td>&nbsp;</td></tr>';
				$resteapayeraffiche = 0;
				$cssforamountpaymentcomplete = 'amountpaymentneutral';
			}
			// Paye partiellement ou Abandon 'badsupplier'
			if (($object->statut == FactureFournisseur::STATUS_CLOSED || $object->statut == FactureFournisseur::STATUS_ABANDONED) && $object->close_code == 'badsupplier') {
				print '<tr><td colspan="' . $nbcols . '" align="right" class="nowrap">';
				print $form->textwithpicto($langs->trans("Abandoned") . ':', $langs->trans("HelpAbandonBadCustomer"), - 1);
				print '</td><td align="right">' . price($object->total_ttc - $creditnoteamount - $depositamount - $totalpaye) . '</td><td>&nbsp;</td></tr>';
				// $resteapayeraffiche=0;
				$cssforamountpaymentcomplete = 'amountpaymentneutral';
			}
			// Paye partiellement ou Abandon 'product_returned'
			if (($object->statut == FactureFournisseur::STATUS_CLOSED || $object->statut == FactureFournisseur::STATUS_ABANDONED) && $object->close_code == 'product_returned') {
				print '<tr><td colspan="' . $nbcols . '" align="right" class="nowrap">';
				print $form->textwithpicto($langs->trans("ProductReturned") . ':', $langs->trans("HelpAbandonProductReturned"), - 1);
				print '</td><td align="right">' . price($object->total_ttc - $creditnoteamount - $depositamount - $totalpaye) . '</td><td>&nbsp;</td></tr>';
				$resteapayeraffiche = 0;
				$cssforamountpaymentcomplete = 'amountpaymentneutral';
			}
			// Paye partiellement ou Abandon 'abandon'
			if (($object->statut == FactureFournisseur::STATUS_CLOSED || $object->statut == FactureFournisseur::STATUS_ABANDONED) && $object->close_code == 'abandon') {
				print '<tr><td colspan="' . $nbcols . '" align="right" class="nowrap">';
				$text = $langs->trans("HelpAbandonOther");
				if ($object->close_note)
					$text .= '<br><br><b>' . $langs->trans("Reason") . '</b>:' . $object->close_note;
				print $form->textwithpicto($langs->trans("Abandoned") . ':', $text, - 1);
				print '</td><td align="right">' . price($object->total_ttc - $creditnoteamount - $depositamount - $totalpaye) . '</td><td>&nbsp;</td></tr>';
				$resteapayeraffiche = 0;
				$cssforamountpaymentcomplete = 'amountpaymentneutral';
			}

			// Billed
			print '<tr><td colspan="' . $nbcols . '" align="right">' . $langs->trans("Billed") . ' :</td><td align="right">' . price($object->total_ttc) . '</td><td>&nbsp;</td></tr>';

			// Remainder to pay
			print '<tr><td colspan="' . $nbcols . '" align="right">';
			if ($resteapayeraffiche >= 0)
				print $langs->trans('RemainderToPay');
			else
				print $langs->trans('ExcessPaid');
			print ' :</td>';
			print '<td align="right"'.($resteapayeraffiche?' class="amountremaintopay"':(' class="'.$cssforamountpaymentcomplete.'"')).'>' . price($resteapayeraffiche) . '</td>';
			print '<td class="nowrap">&nbsp;</td></tr>';
		}
		else // Credit note
		{
			$cssforamountpaymentcomplete='amountpaymentneutral';

			// Total already paid back
			print '<tr><td colspan="' . $nbcols . '" align="right">';
			print $langs->trans('AlreadyPaidBack');
			print ' :</td><td align="right">' . price($sign * $totalpaye) . '</td><td>&nbsp;</td></tr>';

			// Billed
			print '<tr><td colspan="' . $nbcols . '" align="right">' . $langs->trans("Billed") . ' :</td><td align="right">' . price($sign * $object->total_ttc) . '</td><td>&nbsp;</td></tr>';

			// Remainder to pay back
			print '<tr><td colspan="' . $nbcols . '" align="right">';
			if ($resteapayeraffiche <= 0)
				print $langs->trans('RemainderToPayBack');
			else
				print $langs->trans('ExcessPaid');
			print ' :</td>';
			print '<td align="right"'.($resteapayeraffiche?' class="amountremaintopay"':(' class="'.$cssforamountpaymentcomplete.'"')).'>' . price($sign * $resteapayeraffiche) . '</td>';
			print '<td class="nowrap">&nbsp;</td></tr>';

			// Sold credit note
			// print '<tr><td colspan="'.$nbcols.'" align="right">'.$langs->trans('TotalTTC').' :</td>';
			// print '<td align="right" style="border: 1px solid;" bgcolor="#f0f0f0"><b>'.price($sign *
			// $object->total_ttc).'</b></td><td>&nbsp;</td></tr>';
		}

		print '</table>';
		print '</div>';

		print '</div>';
		print '</div>';
		print '</div>';

		print '<div class="clearboth"></div><br>';

		if (! empty($conf->global->MAIN_DISABLE_CONTACTS_TAB))
		{
			$blocname = 'contacts';
			$title = $langs->trans('ContactsAddresses');
			include DOL_DOCUMENT_ROOT.'/core/tpl/bloc_showhide.tpl.php';
		}

		if (! empty($conf->global->MAIN_DISABLE_NOTES_TAB))
		{
			$colwidth=20;
			$blocname = 'notes';
			$title = $langs->trans('Notes');
			include DOL_DOCUMENT_ROOT.'/core/tpl/bloc_showhide.tpl.php';
		}


		/*
         * Lines
         */
		print '<form name="addproduct" id="addproduct" action="'.$_SERVER["PHP_SELF"].'?id='.$object->id.(($action != 'editline')?'#addline':'#line_'.GETPOST('lineid')).'" method="POST">';
		print '<input type="hidden" name="token" value="'.$_SESSION['newtoken'].'">';
		print '<input type="hidden" name="action" value="' . (($action != 'editline') ? 'addline' : 'updateline') . '">';
		print '<input type="hidden" name="mode" value="">';
		print '<input type="hidden" name="id" value="'.$object->id.'">';
		print '<input type="hidden" name="socid" value="'.$societe->id.'">';

		if (! empty($conf->use_javascript_ajax) && $object->statut == FactureFournisseur::STATUS_DRAFT) {
			include DOL_DOCUMENT_ROOT . '/core/tpl/ajaxrow.tpl.php';
		}

		print '<div class="div-table-responsive-no-min">';
		print '<table id="tablelines" class="noborder noshadow" width="100%">';

		global $forceall, $senderissupplier, $dateSelector, $inputalsopricewithtax;
		$forceall=1; $dateSelector=0; $inputalsopricewithtax=1;
		$senderissupplier=2;	// $senderissupplier=2 is same than 1 but disable test on minimum qty and disable autofill qty with minimum.
		//if (! empty($conf->global->SUPPLIER_INVOICE_WITH_NOPRICEDEFINED)) $senderissupplier=2;
		if (! empty($conf->global->SUPPLIER_INVOICE_WITH_PREDEFINED_PRICES_ONLY)) $senderissupplier=1;

		// Show object lines
		if (! empty($object->lines))
			$ret = $object->printObjectLines($action, $societe, $mysoc, $lineid, 1);

		$num=count($object->lines);

		// Form to add new line
		if ($object->statut == FactureFournisseur::STATUS_DRAFT && $user->rights->fournisseur->facture->creer)
		{
			if ($action != 'editline')
			{
				// Add free products/services
				$object->formAddObjectLine(1, $societe, $mysoc);

				$parameters = array();
				$reshook = $hookmanager->executeHooks('formAddObjectLine', $parameters, $object, $action); // Note that $action and $object may have been modified by hook
			}
		}

		print '</table>';
		print '</div>';
		print '</form>';

		dol_fiche_end();


		if ($action != 'presend')
		{
			/*
             * Boutons actions
             */

			print '<div class="tabsAction">';

			$parameters = array();
			$reshook = $hookmanager->executeHooks('addMoreActionsButtons', $parameters, $object, $action); // Note that $action and $object may have been
																									  // modified by hook
			if (empty($reshook))
			{

			    // Modify a validated invoice with no payments
				if ($object->statut == FactureFournisseur::STATUS_VALIDATED && $action != 'confirm_edit' && $object->getSommePaiement() == 0 && $user->rights->fournisseur->facture->creer)
				{
					print '<div class="inline-block divButAction"><a class="butAction" href="'.$_SERVER['PHP_SELF'].'?id='.$object->id.'&amp;action=edit">'.$langs->trans('Modify').'</a></div>';
				}

	 	 		// Reopen a standard paid invoice
				if (($object->type == FactureFournisseur::TYPE_STANDARD || $object->type == FactureFournisseur::TYPE_REPLACEMENT) && ($object->statut == 2 || $object->statut == 3))				// A paid invoice (partially or completely)
				{
					if (! $facidnext && $object->close_code != 'replaced' && $user->rights->fournisseur->facture->creer)	// Not replaced by another invoice
					{
						print '<div class="inline-block divButAction"><a class="butAction" href="'.$_SERVER['PHP_SELF'].'?id='.$object->id.'&amp;action=reopen">'.$langs->trans('ReOpen').'</a></div>';
					}
					else
					{
						if ($user->rights->fournisseur->facture->creer) {
							print '<div class="inline-block divButAction"><span class="butActionRefused" title="'.$langs->trans("DisabledBecauseReplacedInvoice").'">'.$langs->trans('ReOpen').'</span></div>';
						} elseif (empty($conf->global->MAIN_BUTTON_HIDE_UNAUTHORIZED)) {
							print '<div class="inline-block divButAction"><span class="butActionRefused">'.$langs->trans('ReOpen').'</span></div>';
						}
					}
				}

				// Send by mail
				if (($object->statut == FactureFournisseur::STATUS_VALIDATED || $object->statut == FactureFournisseur::STATUS_CLOSED))
				{
					if (empty($conf->global->MAIN_USE_ADVANCED_PERMS) || $user->rights->fournisseur->supplier_invoice_advance->send)
					{
						print '<div class="inline-block divButAction"><a class="butAction" href="'.$_SERVER['PHP_SELF'].'?id='.$object->id.'&action=presend&mode=init#formmailbeforetitle">'.$langs->trans('SendMail').'</a></div>';
					}
					else print '<div class="inline-block divButAction"><span class="butActionRefused">'.$langs->trans('SendMail').'</a></div>';
				}

	            // Make payments
	            if ($object->type != FactureFournisseur::TYPE_CREDIT_NOTE && $action != 'confirm_edit' && $object->statut == FactureFournisseur::STATUS_VALIDATED && $object->paye == 0  && $user->societe_id == 0)
	            {
	                print '<div class="inline-block divButAction"><a class="butAction" href="paiement.php?facid='.$object->id.'&amp;action=create'.($object->fk_account>0?'&amp;accountid='.$object->fk_account:'').'">'.$langs->trans('DoPayment').'</a></div>';	// must use facid because id is for payment id not invoice
	            }

	            // Classify paid
	            if ($action != 'confirm_edit' && $object->statut == FactureFournisseur::STATUS_VALIDATED && $object->paye == 0  && $user->societe_id == 0)
	            {
	                print '<div class="inline-block divButAction"><a class="butAction" href="'.$_SERVER["PHP_SELF"].'?id='.$object->id.'&amp;action=paid"';
	                print '>'.$langs->trans('ClassifyPaid').'</a></div>';

					//print '<a class="butAction" href="'.$_SERVER["PHP_SELF"].'?id='.$object->id.'&amp;action=paid">'.$langs->trans('ClassifyPaid').'</a>';
				}

				// Reverse back money or convert to reduction
				if ($object->type == FactureFournisseur::TYPE_CREDIT_NOTE || $object->type == FactureFournisseur::TYPE_DEPOSIT || $object->type == FactureFournisseur::TYPE_STANDARD) {
					// For credit note only
					if ($object->type == FactureFournisseur::TYPE_CREDIT_NOTE && $object->statut == 1 && $object->paye == 0)
					{
						if ($resteapayer == 0)
						{
							print '<div class="inline-block divButAction"><span class="butActionRefused" title="'.$langs->trans("DisabledBecauseRemainderToPayIsZero").'">'.$langs->trans('DoPaymentBack').'</span></div>';
						}
						else
						{
							print '<div class="inline-block divButAction"><a class="butAction" href="paiement.php?facid='.$object->id.'&amp;action=create&amp;accountid='.$object->fk_account.'">'.$langs->trans('DoPaymentBack').'</a></div>';
						}
					}

					// For standard invoice with excess paid
					if ($object->type == FactureFournisseur::TYPE_STANDARD && empty($object->paye) && ($object->total_ttc - $totalpaye - $totalcreditnotes - $totaldeposits) < 0 && $user->rights->fournisseur->facture->creer && empty($discount->id))
					{
						print '<div class="inline-block divButAction"><a class="butAction" href="'.$_SERVER["PHP_SELF"].'?facid='.$object->id.'&amp;action=converttoreduc">'.$langs->trans('ConvertExcessPaidToReduc').'</a></div>';
					}
					// For credit note
					if ($object->type == FactureFournisseur::TYPE_CREDIT_NOTE && $object->statut == 1 && $object->paye == 0 && $user->rights->fournisseur->facture->creer && $object->getSommePaiement() == 0) {
						print '<div class="inline-block divButAction"><a class="butAction" href="' . $_SERVER["PHP_SELF"] . '?facid=' . $object->id . '&amp;action=converttoreduc">' . $langs->trans('ConvertToReduc') . '</a></div>';
					}
					// For deposit invoice
					if ($object->type == FactureFournisseur::TYPE_DEPOSIT && $object->paye == 1 && $resteapayer == 0 && $user->rights->fournisseur->facture->creer && empty($discount->id))
					{
						print '<div class="inline-block divButAction"><a class="butAction" href="'.$_SERVER["PHP_SELF"].'?facid='.$object->id.'&amp;action=converttoreduc">'.$langs->trans('ConvertToReduc').'</a></div>';
					}
				}

	            // Validate
	            if ($action != 'confirm_edit' && $object->statut == FactureFournisseur::STATUS_DRAFT)
	            {
	                if (count($object->lines))
	                {
				        if ((empty($conf->global->MAIN_USE_ADVANCED_PERMS) && ! empty($user->rights->fournisseur->facture->creer))
				       	|| (! empty($conf->global->MAIN_USE_ADVANCED_PERMS) && ! empty($user->rights->fournisseur->supplier_invoice_advance->validate)))
	                    {
	                        print '<div class="inline-block divButAction"><a class="butAction" href="'.$_SERVER["PHP_SELF"].'?id='.$object->id.'&amp;action=valid"';
	                        print '>'.$langs->trans('Validate').'</a></div>';
	                    }
	                    else
	                    {
	                        print '<div class="inline-block divButAction"><a class="butActionRefused" href="#" title="'.dol_escape_htmltag($langs->trans("NotAllowed")).'"';
	                        print '>'.$langs->trans('Validate').'</a></div>';
	                    }
	                }
	            }

				// Create event
				/*if ($conf->agenda->enabled && ! empty($conf->global->MAIN_ADD_EVENT_ON_ELEMENT_CARD)) 	// Add hidden condition because this is not a "workflow" action so should appears somewhere else on page.
				{
					print '<div class="inline-block divButAction"><a class="butAction" href="' . DOL_URL_ROOT . '/comm/action/card.php?action=create&amp;origin=' . $object->element . '&amp;originid=' . $object->id . '&amp;socid=' . $object->socid . '">' . $langs->trans("AddAction") . '</a></div>';
				}*/

				// Clone
				if ($action != 'edit' && $user->rights->fournisseur->facture->creer)
				{
					print '<div class="inline-block divButAction"><a class="butAction" href="'.$_SERVER["PHP_SELF"].'?id='.$object->id.'&amp;action=clone&amp;socid='.$object->socid.'">'.$langs->trans('ToClone').'</a></div>';
				}

				// Create a credit note
				if (($object->type == FactureFournisseur::TYPE_STANDARD || $object->type == FactureFournisseur::TYPE_DEPOSIT) && $object->statut > 0 && $user->rights->fournisseur->facture->creer)
				{
					if (! $objectidnext)
					{
						print '<div class="inline-block divButAction"><a class="butAction" href="' . $_SERVER['PHP_SELF'] . '?socid=' . $object->socid .'&amp;fac_avoir=' . $object->id . '&amp;action=create&amp;type=2'.($object->fk_project > 0 ? '&amp;projectid='.$object->fk_project : '').'">' . $langs->trans("CreateCreditNote") . '</a></div>';
					}
				}

	            // Delete
				$isErasable=$object->is_erasable();
				if ($action != 'confirm_edit' && ($user->rights->fournisseur->facture->supprimer || ($user->rights->fournisseur->facture->creer && $isErasable == 1)))	// isErasable = 1 means draft with temporary ref (draft can always be deleted with no need of permissions)
	            {
<<<<<<< HEAD
	            	$isErasable=$object->is_erasable();
=======
>>>>>>> d9b8a8c8
	            	//var_dump($isErasable);
	            	if ($isErasable == -4) {
	            		print '<div class="inline-block divButAction"><a class="butActionRefused" href="#" title="' . $langs->trans("DisabledBecausePayments") . '">' . $langs->trans('Delete') . '</a></div>';
	            	}
	            	elseif ($isErasable == -3) {	// Should never happen with supplier invoice
	            		print '<div class="inline-block divButAction"><a class="butActionRefused" href="#" title="' . $langs->trans("DisabledBecauseNotLastSituationInvoice") . '">' . $langs->trans('Delete') . '</a></div>';
	            	}
	            	elseif ($isErasable == -2) {	// Should never happen with supplier invoice
	            		print '<div class="inline-block divButAction"><a class="butActionRefused" href="#" title="' . $langs->trans("DisabledBecauseNotLastInvoice") . '">' . $langs->trans('Delete') . '</a></div>';
	            	}
	            	elseif ($isErasable == -1) {
	            		print '<div class="inline-block divButAction"><a class="butActionRefused" href="#" title="' . $langs->trans("DisabledBecauseDispatchedInBookkeeping") . '">' . $langs->trans('Delete') . '</a></div>';
	            	}
	            	elseif ($isErasable <= 0)	// Any other cases
	            	{
	            		print '<div class="inline-block divButAction"><a class="butActionRefused" href="#" title="' . $langs->trans("DisabledBecauseNotErasable") . '">' . $langs->trans('Delete') . '</a></div>';
	            	}
                    else
                    {
    	                print '<div class="inline-block divButAction"><a class="butActionDelete" href="'.$_SERVER["PHP_SELF"].'?id='.$object->id.'&amp;action=delete">'.$langs->trans('Delete').'</a></div>';
                    }
	            }
	            print '</div>';

	            if ($action != 'confirm_edit')
	            {
					print '<div class="fichecenter"><div class="fichehalfleft">';

					/*
	                 * Documents generes
	                 */
					$ref=dol_sanitizeFileName($object->ref);
					$subdir = get_exdir($object->id, 2, 0, 0, $object, 'invoice_supplier').$ref;
					$filedir = $conf->fournisseur->facture->dir_output.'/'.$subdir;
					$urlsource=$_SERVER['PHP_SELF'].'?id='.$object->id;
					$genallowed=$user->rights->fournisseur->facture->lire;
					$delallowed=$user->rights->fournisseur->facture->creer;
					$modelpdf=(! empty($object->modelpdf)?$object->modelpdf:(empty($conf->global->INVOICE_SUPPLIER_ADDON_PDF)?'':$conf->global->INVOICE_SUPPLIER_ADDON_PDF));

					print $formfile->showdocuments('facture_fournisseur',$subdir,$filedir,$urlsource,$genallowed,$delallowed,$modelpdf,1,0,0,40,0,'','','',$societe->default_lang);
					$somethingshown=$formfile->numoffiles;

					// Show links to link elements
					$linktoelem = $form->showLinkToObjectBlock($object, null, array('invoice_supplier'));
					$somethingshown = $form->showLinkedObjectBlock($object, $linktoelem);

					print '</div><div class="fichehalfright"><div class="ficheaddleft">';
					//print '</td><td valign="top" width="50%">';
					//print '<br>';

					// List of actions on element
					include_once DOL_DOCUMENT_ROOT.'/core/class/html.formactions.class.php';
					$formactions=new FormActions($db);
					$somethingshown = $formactions->showactions($object,'invoice_supplier',$socid,1,'listaction'.($genallowed?'largetitle':''));

					print '</div></div></div>';
					//print '</td></tr></table>';
				}
			}
		}

		// Select mail models is same action as presend
		if (GETPOST('modelselected')) {
			$action = 'presend';
		}

		// Presend form
		$modelmail='invoice_supplier_send';
		$defaulttopic='SendBillRef';
		$diroutput = $conf->fournisseur->facture->dir_output;
		$trackid = 'sin'.$object->id;

		include DOL_DOCUMENT_ROOT.'/core/tpl/card_presend.tpl.php';
	}
}

// End of page
llxFooter();
$db->close();<|MERGE_RESOLUTION|>--- conflicted
+++ resolved
@@ -224,17 +224,6 @@
 	{
 		$object->fetch($id);
 		$object->fetch_thirdparty();
-<<<<<<< HEAD
-		$result=$object->delete($user);
-		if ($result > 0)
-		{
-			header('Location: list.php?restore_lastsearch_values=1');
-			exit;
-		}
-		else
-		{
-			setEventMessages($object->error, $object->errors, 'errors');
-=======
 
 		$isErasable=$object->is_erasable();
 
@@ -251,7 +240,6 @@
 			{
 				setEventMessages($object->error, $object->errors, 'errors');
 			}
->>>>>>> d9b8a8c8
 		}
 	}
 
@@ -411,7 +399,6 @@
 		}
 		$result=$object->update($user);
 		if ($result < 0) dol_print_error($db,$object->error);
-<<<<<<< HEAD
 	}
 	elseif ($action == "setabsolutediscount" && $user->rights->fournisseur->facture->creer)
 	{
@@ -470,66 +457,6 @@
 			if ($result < 0) setEventMessages($object->error, $object->errors, 'errors');
 		}
 	}
-=======
-	}
-	elseif ($action == "setabsolutediscount" && $user->rights->fournisseur->facture->creer)
-	{
-		// POST[remise_id] or POST[remise_id_for_payment]
-
-		// We use the credit to reduce amount of invoice
-		if (! empty($_POST["remise_id"])) {
-			$ret = $object->fetch($id);
-			if ($ret > 0) {
-				$result = $object->insert_discount($_POST["remise_id"]);
-				if ($result < 0) {
-					setEventMessages($object->error, $object->errors, 'errors');
-				}
-			} else {
-				dol_print_error($db, $object->error);
-			}
-		}
-		// We use the credit to reduce remain to pay
-		if (! empty($_POST["remise_id_for_payment"]))
-		{
-			require_once DOL_DOCUMENT_ROOT . '/core/class/discount.class.php';
-			$discount = new DiscountAbsolute($db);
-			$discount->fetch($_POST["remise_id_for_payment"]);
-
-			//var_dump($object->getRemainToPay(0));
-			//var_dump($discount->amount_ttc);exit;
-			if ($discount->amount_ttc > $object->getRemainToPay(0))
-			{
-				// TODO Split the discount in 2 automatically
-				$error++;
-				setEventMessages($langs->trans("ErrorDiscountLargerThanRemainToPaySplitItBefore"), null, 'errors');
-			}
-
-			if (! $error)
-			{
-				$result = $discount->link_to_invoice(0, $id);
-				if ($result < 0) {
-					setEventMessages($discount->error, $discount->errors, 'errors');
-				}
-			}
-		}
-
-		if (empty($conf->global->MAIN_DISABLE_PDF_AUTOUPDATE))
-		{
-			$outputlangs = $langs;
-			$newlang = '';
-			if ($conf->global->MAIN_MULTILANGS && empty($newlang) && GETPOST('lang_id','aZ09')) $newlang = GETPOST('lang_id','aZ09');
-			if ($conf->global->MAIN_MULTILANGS && empty($newlang))	$newlang = $object->thirdparty->default_lang;
-			if (! empty($newlang)) {
-				$outputlangs = new Translate("", $conf);
-				$outputlangs->setDefaultLang($newlang);
-			}
-			$ret = $object->fetch($id); // Reload to get new records
-
-			$result = $object->generateDocument($object->modelpdf, $outputlangs, $hidedetails, $hidedesc, $hideref);
-			if ($result < 0) setEventMessages($object->error, $object->errors, 'errors');
-		}
-	}
->>>>>>> d9b8a8c8
 	// Convertir en reduc
 	else if ($action == 'confirm_converttoreduc' && $confirm == 'yes' && $user->rights->fournisseur->facture->creer)
 	{
@@ -606,10 +533,6 @@
 				{
 					$error++;
 				}
-<<<<<<< HEAD
-
-=======
->>>>>>> d9b8a8c8
 			}
 			if ($object->type == FactureFournisseur::TYPE_CREDIT_NOTE || $object->type == FactureFournisseur::TYPE_DEPOSIT)
 			{
@@ -627,10 +550,6 @@
 						break;
 					}
 				}
-<<<<<<< HEAD
-
-=======
->>>>>>> d9b8a8c8
 			}
 
 			if (empty($error))
@@ -1187,10 +1106,7 @@
 		$product_desc=(GETPOST('dp_desc')?GETPOST('dp_desc'):'');
 		$date_start=dol_mktime(GETPOST('date_start'.$predef.'hour'), GETPOST('date_start'.$predef.'min'), GETPOST('date_start' . $predef . 'sec'), GETPOST('date_start'.$predef.'month'), GETPOST('date_start'.$predef.'day'), GETPOST('date_start'.$predef.'year'));
 		$date_end=dol_mktime(GETPOST('date_end'.$predef.'hour'), GETPOST('date_end'.$predef.'min'), GETPOST('date_end' . $predef . 'sec'), GETPOST('date_end'.$predef.'month'), GETPOST('date_end'.$predef.'day'), GETPOST('date_end'.$predef.'year'));
-<<<<<<< HEAD
-=======
-
->>>>>>> d9b8a8c8
+
 		$prod_entry_mode = GETPOST('prod_entry_mode');
 		if ($prod_entry_mode == 'free')
 		{
@@ -1301,15 +1217,11 @@
 			{
 				$label = $productsupplier->label;
 
-<<<<<<< HEAD
-				$desc = $productsupplier->description;
-=======
 				// if we use supplier description of the products
 				if(!empty($productsupplier->desc_supplier) && !empty($conf->global->PRODUIT_FOURN_TEXTS)) {
 				    $desc = $productsupplier->desc_supplier;
 				} else $desc = $productsupplier->description;
 
->>>>>>> d9b8a8c8
 				if (trim($product_desc) != trim($desc)) $desc = dol_concatdesc($desc, $product_desc);
 
 				$type = $productsupplier->type;
@@ -1765,10 +1677,6 @@
 			// Replicate extrafields
 			$objectsrc->fetch_optionals($originid);
 			$object->array_options = $objectsrc->array_options;
-<<<<<<< HEAD
-
-=======
->>>>>>> d9b8a8c8
 		}
 	}
 	else
@@ -2055,20 +1963,12 @@
 
 	// Date invoice
 	print '<tr><td class="fieldrequired">'.$langs->trans('DateInvoice').'</td><td>';
-<<<<<<< HEAD
-	$form->select_date($dateinvoice,'','','','',"add",1,1);
-=======
 	print $form->selectDate($dateinvoice, '', '', '', '', "add", 1, 1);
->>>>>>> d9b8a8c8
 	print '</td></tr>';
 
 	// Due date
 	print '<tr><td>'.$langs->trans('DateMaxPayment').'</td><td>';
-<<<<<<< HEAD
-	$form->select_date($datedue,'ech','','','',"add",1,1);
-=======
 	print $form->selectDate($datedue, 'ech', '', '', '', "add", 1, 1);
->>>>>>> d9b8a8c8
 	print '</td></tr>';
 
 	// Payment term
@@ -2401,30 +2301,16 @@
             $formconfirm = $form->formconfirm($_SERVER["PHP_SELF"].'?id='.$object->id, $langs->trans('UnvalidateBill'), $langs->trans('ConfirmUnvalidateBill', $object->ref), 'confirm_edit', $formquestion, 1, 1);
 		}
 
-<<<<<<< HEAD
-		}
-
-=======
->>>>>>> d9b8a8c8
 		// Confirmation set paid
 		if ($action == 'paid')
 		{
 			$formconfirm = $form->formconfirm($_SERVER["PHP_SELF"].'?id='.$object->id, $langs->trans('ClassifyPaid'), $langs->trans('ConfirmClassifyPaidBill', $object->ref), 'confirm_paid', '', 0, 1);
 		}
 
-<<<<<<< HEAD
-		}
-
-=======
->>>>>>> d9b8a8c8
 		// Confirmation de la suppression de la facture fournisseur
 		if ($action == 'delete')
 		{
 			$formconfirm = $form->formconfirm($_SERVER["PHP_SELF"].'?id='.$object->id, $langs->trans('DeleteBill'), $langs->trans('ConfirmDeleteBill'), 'confirm_delete', '', 0, 1);
-<<<<<<< HEAD
-
-=======
->>>>>>> d9b8a8c8
 		}
 		if ($action == 'deletepaiement')
 		{
@@ -2432,11 +2318,6 @@
 			$formconfirm = $form->formconfirm($_SERVER["PHP_SELF"].'?id='.$object->id.'&paiement_id='.$payment_id, $langs->trans('DeletePayment'), $langs->trans('ConfirmDeletePayment'), 'confirm_delete_paiement', '', 0, 1);
 		}
 
-<<<<<<< HEAD
-		}
-
-=======
->>>>>>> d9b8a8c8
 	   	// Confirmation to delete line
 		if ($action == 'ask_deleteline')
 		{
@@ -2550,11 +2431,7 @@
             $discount = new DiscountAbsolute($db);
             $result = $discount->fetch(0, 0, $object->id);
             if ($result > 0){
-<<<<<<< HEAD
-                print '. '.$langs->trans("CreditNoteConvertedIntoDiscount", $object->getLibType(), $discount->getNomUrl(1, 'discount')).'<br>';
-=======
                 print '. '.$langs->trans("CreditNoteConvertedIntoDiscount", $object->getLibType(1), $discount->getNomUrl(1, 'discount')).'<br>';
->>>>>>> d9b8a8c8
             }
         }
         print '</td></tr>';
@@ -2840,11 +2717,7 @@
 
 					$paymentstatic->id=$objp->rowid;
 					$paymentstatic->datepaye=$db->jdate($objp->dp);
-<<<<<<< HEAD
-					$paymentstatic->ref=($objp->ref ? $objp->ref : $objp->rowid);;
-=======
 					$paymentstatic->ref=($objp->ref ? $objp->ref : $objp->rowid);
->>>>>>> d9b8a8c8
 					$paymentstatic->num_paiement=$objp->num_paiement;
 					$paymentstatic->payment_code=$objp->payment_code;
 
@@ -3255,10 +3128,6 @@
 				$isErasable=$object->is_erasable();
 				if ($action != 'confirm_edit' && ($user->rights->fournisseur->facture->supprimer || ($user->rights->fournisseur->facture->creer && $isErasable == 1)))	// isErasable = 1 means draft with temporary ref (draft can always be deleted with no need of permissions)
 	            {
-<<<<<<< HEAD
-	            	$isErasable=$object->is_erasable();
-=======
->>>>>>> d9b8a8c8
 	            	//var_dump($isErasable);
 	            	if ($isErasable == -4) {
 	            		print '<div class="inline-block divButAction"><a class="butActionRefused" href="#" title="' . $langs->trans("DisabledBecausePayments") . '">' . $langs->trans('Delete') . '</a></div>';
