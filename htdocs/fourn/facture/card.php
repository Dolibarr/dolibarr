--- conflicted
+++ resolved
@@ -1416,13 +1416,8 @@
 		$totalpaye = $object->getSommePaiement();
 		$resteapayer = $object->total_ttc - $totalpaye;
 
-<<<<<<< HEAD
 		// We check that lines of invoices are exported in accountancy
-		//$ventilExportCompta = $object->getVentilExportCompta();
-=======
-		// On verifie si les lignes de factures ont ete exportees en compta et/ou ventilees
 		$ventilExportCompta = $object->getVentilExportCompta();
->>>>>>> ac8837d0
 
 		if (! $ventilExportCompta)
 		{
