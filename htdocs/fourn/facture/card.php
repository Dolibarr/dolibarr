--- conflicted
+++ resolved
@@ -2053,11 +2053,7 @@
 		print $societe->getNomUrl(1, 'supplier');
 		print '<input type="hidden" name="socid" value="'.$societe->id.'">';
 	} else {
-<<<<<<< HEAD
-		print img_picto('', 'company').$form->select_company(!empty($societe->id) ? $societe->id : 0, 'socid', 's.fournisseur=1', 'SelectThirdParty', 1, 0, null, 0, 'minwidth175 widthcentpercentminusxx maxwidth500');
-=======
-		print img_picto('', 'company').$form->select_company(empty($societe->id) ? 0 : $societe->id, 'socid', '(s.fournisseur = 1 and s.status = 1)', 'SelectThirdParty', 0, 0, null, 0, 'minwidth300 widthcentpercentminusxx maxwidth500');
->>>>>>> 86091c3f
+		print img_picto('', 'company').$form->select_company(empty($societe->id) ? 0 : $societe->id, 'socid', '(s.fournisseur = 1 AND s.status = 1)', 'SelectThirdParty', 1, 0, null, 0, 'minwidth175 widthcentpercentminusxx maxwidth500');
 		// reload page to retrieve supplier informations
 		if (!empty($conf->global->RELOAD_PAGE_ON_SUPPLIER_CHANGE)) {
 			print '<script type="text/javascript">
