--- conflicted
+++ resolved
@@ -75,11 +75,8 @@
 $projectid = GETPOST('projectid', 'int');
 $origin		= GETPOST('origin', 'alpha');
 $originid = GETPOST('originid', 'int');
-<<<<<<< HEAD
 $fac_rec = GETPOST('fac_rec', 'int');
-=======
 $rank = (GETPOST('rank', 'int') > 0) ? GETPOST('rank', 'int') : -1;
->>>>>>> 1e0d7d92
 
 // PDF
 $hidedetails = (GETPOST('hidedetails', 'int') ? GETPOST('hidedetails', 'int') : (!empty($conf->global->MAIN_GENERATE_DOCUMENTS_HIDE_DETAILS) ? 1 : 0));
