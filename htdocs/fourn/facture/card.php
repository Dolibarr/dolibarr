--- conflicted
+++ resolved
@@ -949,12 +949,8 @@
 									$lines[$i]->fk_unit,
 									$lines[$i]->id,
 									0,
-<<<<<<< HEAD
-									$lines[$i]->ref_supplier
-=======
-									'',
+									$lines[$i]->ref_supplier,
 									$lines[$i]->special_code
->>>>>>> 02b8bc94
 								);
 
 								if ($result < 0)
