<?php
/* Copyright (C) 2002-2005  Rodolphe Quiedeville    <rodolphe@quiedeville.org>
 * Copyright (C) 2004-2020	Laurent Destailleur 	<eldy@users.sourceforge.net>
 * Copyright (C) 2004		Christophe Combelles	<ccomb@free.fr>
 * Copyright (C) 2005		Marc Barilley			<marc@ocebo.fr>
 * Copyright (C) 2005-2013	Regis Houssin			<regis.houssin@inodbox.com>
 * Copyright (C) 2010-2019	Juanjo Menent			<jmenent@2byte.es>
 * Copyright (C) 2013-2022	Philippe Grand			<philippe.grand@atoo-net.com>
 * Copyright (C) 2013		Florian Henry			<florian.henry@open-concept.pro>
 * Copyright (C) 2014-2016  Marcos García			<marcosgdf@gmail.com>
 * Copyright (C) 2016-2022	Alexandre Spangaro		<aspangaro@open-dsi.fr>
 * Copyright (C) 2018-2021  Frédéric France         <frederic.france@netlogic.fr>
 * Copyright (C) 2019       Ferran Marcet	        <fmarcet@2byte.es>
 * Copyright (C) 2022       Gauthier VERDOL         <gauthier.verdol@atm-consulting.fr>
 *
 * This program is free software; you can redistribute it and/or modify
 * it under the terms of the GNU General Public License as published by
 * the Free Software Foundation; either version 3 of the License, or
 * (at your option) any later version.
 *
 * This program is distributed in the hope that it will be useful,
 * but WITHOUT ANY WARRANTY; without even the implied warranty of
 * MERCHANTABILITY or FITNESS FOR A PARTICULAR PURPOSE.  See the
 * GNU General Public License for more details.
 *
 * You should have received a copy of the GNU General Public License
 * along with this program. If not, see <https://www.gnu.org/licenses/>.
 */

/**
 *	\file       htdocs/fourn/facture/card.php
 *	\ingroup    facture, fournisseur
 *	\brief      Page for supplier invoice card (view, edit, validate)
 */

// Load Dolibarr environment
require '../../main.inc.php';
require_once DOL_DOCUMENT_ROOT.'/core/class/html.formfile.class.php';
require_once DOL_DOCUMENT_ROOT.'/fourn/class/fournisseur.class.php';
require_once DOL_DOCUMENT_ROOT.'/core/modules/supplier_invoice/modules_facturefournisseur.php';
require_once DOL_DOCUMENT_ROOT.'/fourn/class/fournisseur.facture.class.php';
require_once DOL_DOCUMENT_ROOT.'/fourn/class/fournisseur.facture-rec.class.php';
require_once DOL_DOCUMENT_ROOT.'/fourn/class/paiementfourn.class.php';
require_once DOL_DOCUMENT_ROOT.'/core/class/discount.class.php';
require_once DOL_DOCUMENT_ROOT.'/core/lib/fourn.lib.php';
require_once DOL_DOCUMENT_ROOT.'/core/lib/files.lib.php';
require_once DOL_DOCUMENT_ROOT.'/core/lib/date.lib.php';
require_once DOL_DOCUMENT_ROOT.'/core/class/doleditor.class.php';
if (isModEnabled("product")) {
	require_once DOL_DOCUMENT_ROOT.'/product/class/product.class.php';
	require_once DOL_DOCUMENT_ROOT.'/core/lib/product.lib.php';
}
if (isModEnabled('project')) {
	require_once DOL_DOCUMENT_ROOT.'/projet/class/project.class.php';
	require_once DOL_DOCUMENT_ROOT.'/core/class/html.formprojet.class.php';
}

if (isModEnabled('variants')) {
	require_once DOL_DOCUMENT_ROOT.'/variants/class/ProductCombination.class.php';
}
if (isModEnabled('accounting')) {
	require_once DOL_DOCUMENT_ROOT.'/accountancy/class/accountingjournal.class.php';
}


$langs->loadLangs(array('bills', 'compta', 'suppliers', 'companies', 'products', 'banks', 'admin'));
if (isModEnabled('incoterm')) {
	$langs->load('incoterm');
}

$id = (GETPOST('facid', 'int') ? GETPOST('facid', 'int') : GETPOST('id', 'int'));
$socid = GETPOST('socid', 'int');
$action		= GETPOST('action', 'aZ09');
$confirm	= GETPOST("confirm");
$ref = GETPOST('ref', 'alpha');
$cancel		= GETPOST('cancel', 'alpha');
$lineid		= GETPOST('lineid', 'int');
$projectid = GETPOST('projectid', 'int');
$origin		= GETPOST('origin', 'alpha');
$originid = GETPOST('originid', 'int');
$fac_recid = GETPOST('fac_rec', 'int');
$rank = (GETPOST('rank', 'int') > 0) ? GETPOST('rank', 'int') : -1;

// PDF
$hidedetails = (GETPOST('hidedetails', 'int') ? GETPOST('hidedetails', 'int') : (!empty($conf->global->MAIN_GENERATE_DOCUMENTS_HIDE_DETAILS) ? 1 : 0));
$hidedesc = (GETPOST('hidedesc', 'int') ? GETPOST('hidedesc', 'int') : (!empty($conf->global->MAIN_GENERATE_DOCUMENTS_HIDE_DESC) ? 1 : 0));
$hideref = (GETPOST('hideref', 'int') ? GETPOST('hideref', 'int') : (!empty($conf->global->MAIN_GENERATE_DOCUMENTS_HIDE_REF) ? 1 : 0));

// Initialize technical object to manage hooks of page. Note that conf->hooks_modules contains array of hook context
$hookmanager->initHooks(array('invoicesuppliercard', 'globalcard'));

$object = new FactureFournisseur($db);
$extrafields = new ExtraFields($db);

// fetch optionals attributes and labels
$extrafields->fetch_name_optionals_label($object->table_element);

// Load object
if ($id > 0 || !empty($ref)) {
	$ret = $object->fetch($id, $ref);
	if ($ret < 0) {
		dol_print_error($db, $object->error);
	}
	$ret = $object->fetch_thirdparty();
	if ($ret < 0) {
		dol_print_error($db, $object->error);
	}
}

// Security check
$socid = '';
if (!empty($user->socid)) {
	$socid = $user->socid;
}
$isdraft = (($object->statut == FactureFournisseur::STATUS_DRAFT) ? 1 : 0);
$result = restrictedArea($user, 'fournisseur', $id, 'facture_fourn', 'facture', 'fk_soc', 'rowid', $isdraft);

// Common permissions
$usercanread = ($user->rights->fournisseur->facture->lire || $user->rights->supplier_invoice->lire);
$usercancreate = ($user->rights->fournisseur->facture->creer || $user->rights->supplier_invoice->creer);
$usercandelete = ($user->rights->fournisseur->facture->supprimer || $user->rights->supplier_invoice->supprimer);

// Advanced permissions
$usercanvalidate = ((empty($conf->global->MAIN_USE_ADVANCED_PERMS) && !empty($usercancreate)) || (!empty($conf->global->MAIN_USE_ADVANCED_PERMS) && !empty($user->rights->fournisseur->supplier_invoice_advance->validate)));
$usercansend = (empty($conf->global->MAIN_USE_ADVANCED_PERMS) || $user->rights->fournisseur->supplier_invoice_advance->send);

// Permissions for includes
$permissionnote = $usercancreate; // Used by the include of actions_setnotes.inc.php
$permissiondellink = $usercancreate; // Used by the include of actions_dellink.inc.php
$permissiontoedit = $usercancreate; // Used by the include of actions_lineupdown.inc.php
$permissiontoadd = $usercancreate; // Used by the include of actions_addupdatedelete.inc.php and actions_lineupdown.inc.php

$error = 0;


/*
 * Actions
 */

$parameters = array('socid'=>$socid);
$reshook = $hookmanager->executeHooks('doActions', $parameters, $object, $action); // Note that $action and $object may have been modified by some hooks
if ($reshook < 0) {
	setEventMessages($hookmanager->error, $hookmanager->errors, 'errors');
}

if (empty($reshook)) {
	$backurlforlist = DOL_URL_ROOT.'/fourn/facture/list.php';

	if (empty($backtopage) || ($cancel && empty($id))) {
		if (empty($backtopage) || ($cancel && strpos($backtopage, '__ID__'))) {
			if (empty($id) && (($action != 'add' && $action != 'create') || $cancel)) {
				$backtopage = $backurlforlist;
			} else {
				$backtopage = DOL_URL_ROOT.'/fourn/facture/card.php?id='.((!empty($id) && $id > 0) ? $id : '__ID__');
			}
		}
	}

	if ($cancel) {
		if (!empty($backtopageforcancel)) {
			header("Location: ".$backtopageforcancel);
			exit;
		} elseif (!empty($backtopage)) {
			header("Location: ".$backtopage);
			exit;
		}
		$action = '';
	}

	include DOL_DOCUMENT_ROOT.'/core/actions_setnotes.inc.php'; // Must be include, not include_once

	include DOL_DOCUMENT_ROOT.'/core/actions_dellink.inc.php'; // Must be include, not include_once

	include DOL_DOCUMENT_ROOT.'/core/actions_lineupdown.inc.php'; // Must be include, not include_once

	// Link invoice to order
	if (GETPOST('linkedOrder') && empty($cancel) && $id > 0) {
		$object->fetch($id);
		$object->fetch_thirdparty();
		$result = $object->add_object_linked('order_supplier', GETPOST('linkedOrder'));
	}

	// Action clone object
	if ($action == 'confirm_clone' && $confirm == 'yes' && $permissiontoadd) {
		$objectutil = dol_clone($object, 1); // To avoid to denaturate loaded object when setting some properties for clone. We use native clone to keep this->db valid.

		if (GETPOST('newsupplierref', 'alphanohtml')) {
			$objectutil->ref_supplier = GETPOST('newsupplierref', 'alphanohtml');
		}
		$objectutil->date = dol_mktime(12, 0, 0, GETPOST('newdatemonth', 'int'), GETPOST('newdateday', 'int'), GETPOST('newdateyear', 'int'));

		$result = $objectutil->createFromClone($user, $id);
		if ($result > 0) {
			header("Location: ".$_SERVER['PHP_SELF'].'?id='.$result);
			exit;
		} else {
			$langs->load("errors");
			setEventMessages($objectutil->error, $objectutil->errors, 'errors');
			$action = '';
		}
	} elseif ($action == 'confirm_valid' && $confirm == 'yes' && $usercanvalidate) {
		$idwarehouse = GETPOST('idwarehouse');

		$object->fetch($id);
		$object->fetch_thirdparty();

		$qualified_for_stock_change = 0;
		if (empty($conf->global->STOCK_SUPPORTS_SERVICES)) {
			$qualified_for_stock_change = $object->hasProductsOrServices(2);
		} else {
			$qualified_for_stock_change = $object->hasProductsOrServices(1);
		}

		// Check parameters
		if (isModEnabled('stock') && !empty($conf->global->STOCK_CALCULATE_ON_SUPPLIER_BILL) && $qualified_for_stock_change) {
			$langs->load("stocks");
			if (!$idwarehouse || $idwarehouse == -1) {
				$error++;
				setEventMessages($langs->trans('ErrorFieldRequired', $langs->transnoentitiesnoconv("Warehouse")), null, 'errors');
				$action = '';
			}
		}

		if (!$error) {
			$result = $object->validate($user, '', $idwarehouse);
			if ($result < 0) {
				setEventMessages($object->error, $object->errors, 'errors');
			} else {
				// Define output language
				if (empty($conf->global->MAIN_DISABLE_PDF_AUTOUPDATE)) {
					$outputlangs = $langs;
					$newlang = '';
					if (getDolGlobalInt('MAIN_MULTILANGS') && empty($newlang) && GETPOST('lang_id', 'aZ09')) {
						$newlang = GETPOST('lang_id', 'aZ09');
					}
					if (getDolGlobalInt('MAIN_MULTILANGS') && empty($newlang)) {
						$newlang = $object->thirdparty->default_lang;
					}
					if (!empty($newlang)) {
						$outputlangs = new Translate("", $conf);
						$outputlangs->setDefaultLang($newlang);
					}
					$model = $object->model_pdf;
					$ret = $object->fetch($id); // Reload to get new records

					$result = $object->generateDocument($model, $outputlangs, $hidedetails, $hidedesc, $hideref);
					if ($result < 0) {
						dol_print_error($db, $result);
					}
				}
			}
		}
	} elseif ($action == 'confirm_delete' && $confirm == 'yes') {
		$object->fetch($id);
		$object->fetch_thirdparty();

		$isErasable = $object->is_erasable();

		if (($usercandelete && $isErasable > 0) || ($usercancreate && $isErasable == 1)) {
			$result = $object->delete($user);
			if ($result > 0) {
				header('Location: list.php?restore_lastsearch_values=1');
				exit;
			} else {
				setEventMessages($object->error, $object->errors, 'errors');
			}
		}
	} elseif ($action == 'confirm_deleteline' && $confirm == 'yes' && $usercancreate) {
		// Remove a product line
		$result = $object->deleteline($lineid);
		if ($result > 0) {
			// reorder lines
			$object->line_order(true);
			// Define output language
			/*$outputlangs = $langs;
			$newlang = '';
			if (getDolGlobalInt('MAIN_MULTILANGS') && empty($newlang) && GETPOST('lang_id','aZ09'))
				$newlang = GETPOST('lang_id','aZ09');
			if (getDolGlobalInt('MAIN_MULTILANGS') && empty($newlang))
				$newlang = $object->thirdparty->default_lang;
			if (!empty($newlang)) {
				$outputlangs = new Translate("", $conf);
				$outputlangs->setDefaultLang($newlang);
			}
			if (empty($conf->global->MAIN_DISABLE_PDF_AUTOUPDATE)) {
				$ret = $object->fetch($object->id); // Reload to get new records
				$object->generateDocument($object->model_pdf, $outputlangs, $hidedetails, $hidedesc, $hideref);
			}*/

			header('Location: '.$_SERVER["PHP_SELF"].'?id='.$object->id);
			exit;
		} else {
			setEventMessages($object->error, $object->errors, 'errors');
			/* Fix bug 1485 : Reset action to avoid asking again confirmation on failure */
			$action = '';
		}
	} elseif ($action == 'unlinkdiscount' && $usercancreate) {
		// Delete link of credit note to invoice
		$discount = new DiscountAbsolute($db);
		$result = $discount->fetch(GETPOST("discountid"));
		$discount->unlink_invoice();
	} elseif ($action == 'confirm_paid' && $confirm == 'yes' && $usercancreate) {
		$object->fetch($id);
		$result = $object->setPaid($user);
		if ($result < 0) {
			setEventMessages($object->error, $object->errors, 'errors');
		}
	} elseif ($action == 'confirm_paid_partially' && $confirm == 'yes') {
		// Classif "paid partialy"
		$object->fetch($id);
		$close_code = GETPOST("close_code", 'restricthtml');
		$close_note = GETPOST("close_note", 'restricthtml');
		if ($close_code) {
			$result = $object->setPaid($user, $close_code, $close_note);
			if ($result < 0) {
				setEventMessages($object->error, $object->errors, 'errors');
			}
		} else {
			setEventMessages($langs->trans("ErrorFieldRequired", $langs->transnoentitiesnoconv("Reason")), null, 'errors');
		}
	} elseif ($action == 'confirm_canceled' && $confirm == 'yes') {
		// Classify "abandoned"
		$object->fetch($id);
		$close_code = GETPOST("close_code", 'restricthtml');
		$close_note = GETPOST("close_note", 'restricthtml');
		if ($close_code) {
			$result = $object->setCanceled($user, $close_code, $close_note);
			if ($result < 0) {
				setEventMessages($object->error, $object->errors, 'errors');
			}
		} else {
			setEventMessages($langs->trans("ErrorFieldRequired", $langs->transnoentitiesnoconv("Reason")), null, 'errors');
		}
	}

	// Set supplier ref
	if ($action == 'setref_supplier' && $usercancreate) {
		$object->ref_supplier = GETPOST('ref_supplier', 'alpha');

		if ($object->update($user) < 0) {
			setEventMessages($object->error, $object->errors, 'errors');
		} else {
			// Define output language
			$outputlangs = $langs;
			$newlang = '';
			if (getDolGlobalInt('MAIN_MULTILANGS') && empty($newlang) && GETPOST('lang_id', 'aZ09')) {
				$newlang = GETPOST('lang_id', 'aZ09');
			}
			if (getDolGlobalInt('MAIN_MULTILANGS') && empty($newlang)) {
				$newlang = $object->thirdparty->default_lang;
			}
			if (!empty($newlang)) {
				$outputlangs = new Translate("", $conf);
				$outputlangs->setDefaultLang($newlang);
			}
			if (empty($conf->global->MAIN_DISABLE_PDF_AUTOUPDATE)) {
				$ret = $object->fetch($object->id); // Reload to get new records
				$object->generateDocument($object->model_pdf, $outputlangs, $hidedetails, $hidedesc, $hideref);
			}
		}
	}

	// payments conditions
	if ($action == 'setconditions' && $usercancreate) {
		$object->fetch($id);
		$object->cond_reglement_code = 0; // To clean property
		$object->cond_reglement_id = 0; // To clean property

		$error = 0;

		$db->begin();

		if (!$error) {
			$result = $object->setPaymentTerms(GETPOST('cond_reglement_id', 'int'));
			if ($result < 0) {
				$error++;
				setEventMessages($object->error, $object->errors, 'errors');
			}
		}

		if (!$error) {
			$old_date_echeance = $object->date_echeance;
			$new_date_echeance = $object->calculate_date_lim_reglement();
			if ($new_date_echeance > $old_date_echeance) {
				$object->date_echeance = $new_date_echeance;
			}
			if ($object->date_echeance < $object->date) {
				$object->date_echeance = $object->date;
			}
			$result = $object->update($user);
			if ($result < 0) {
				$error++;
				setEventMessages($object->error, $object->errors, 'errors');
			}
		}

		if ($error) {
			$db->rollback();
		} else {
			$db->commit();
		}
	} elseif ($action == 'set_incoterms' && isModEnabled('incoterm')) {
		// Set incoterm
		$result = $object->setIncoterms(GETPOST('incoterm_id', 'int'), GETPOST('location_incoterms', 'alpha'));
	} elseif ($action == 'setmode' && $usercancreate) {
		// payment mode
		$result = $object->setPaymentMethods(GETPOST('mode_reglement_id', 'int'));
	} elseif ($action == 'setmulticurrencycode' && $usercancreate) {
		// Multicurrency Code
		$result = $object->setMulticurrencyCode(GETPOST('multicurrency_code', 'alpha'));
	} elseif ($action == 'setmulticurrencyrate' && $usercancreate) {
		// Multicurrency rate
		$result = $object->setMulticurrencyRate(price2num(GETPOST('multicurrency_tx', 'alpha')), GETPOST('calculation_mode', 'int'));
	} elseif ($action == 'setbankaccount' && $usercancreate) {
		// bank account
		$result = $object->setBankAccount(GETPOST('fk_account', 'int'));
	}


	if ($action == 'settransportmode' && ($user->rights->fournisseur->facture->creer || $user->rights->supplier_invoice->creer)) {
		// transport mode
		$result = $object->setTransportMode(GETPOST('transport_mode_id', 'int'));
	} elseif ($action == 'setlabel' && $usercancreate) {
		// Set label
		$object->fetch($id);
		$object->label = GETPOST('label');
		$result = $object->update($user);
		if ($result < 0) {
			dol_print_error($db);
		}
	} elseif ($action == 'setdatef' && $usercancreate) {
		$newdate = dol_mktime(0, 0, 0, GETPOST('datefmonth', 'int'), GETPOST('datefday', 'int'), GETPOST('datefyear', 'int'), 'tzserver');
		if ($newdate > (dol_now('tzuserrel') + (empty($conf->global->INVOICE_MAX_FUTURE_DELAY) ? 0 : $conf->global->INVOICE_MAX_FUTURE_DELAY))) {
			if (empty($conf->global->INVOICE_MAX_FUTURE_DELAY)) {
				setEventMessages($langs->trans("WarningInvoiceDateInFuture"), null, 'warnings');
			} else {
				setEventMessages($langs->trans("WarningInvoiceDateTooFarInFuture"), null, 'warnings');
			}
		}

		$object->fetch($id);

		$object->date = $newdate;
		$date_echence_calc = $object->calculate_date_lim_reglement();
		if (!empty($object->date_echeance) && $object->date_echeance < $date_echence_calc) {
			$object->date_echeance = $date_echence_calc;
		}
		if ($object->date_echeance && $object->date_echeance < $object->date) {
			$object->date_echeance = $object->date;
		}

		$result = $object->update($user);
		if ($result < 0) {
			dol_print_error($db, $object->error);
		}
	} elseif ($action == 'setdate_lim_reglement' && $usercancreate) {
		$object->fetch($id);
		$object->date_echeance = dol_mktime(12, 0, 0, GETPOST('date_lim_reglementmonth', 'int'), GETPOST('date_lim_reglementday', 'int'), GETPOST('date_lim_reglementyear', 'int'));
		if (!empty($object->date_echeance) && $object->date_echeance < $object->date) {
			$object->date_echeance = $object->date;
			setEventMessages($langs->trans("DatePaymentTermCantBeLowerThanObjectDate"), null, 'warnings');
		}
		$result = $object->update($user);
		if ($result < 0) {
			dol_print_error($db, $object->error);
		}
	} elseif ($action == "setabsolutediscount" && $usercancreate) {
		// We use the credit to reduce amount of invoice
		if (GETPOST("remise_id", "int")) {
			$ret = $object->fetch($id);
			if ($ret > 0) {
				$result = $object->insert_discount(GETPOST("remise_id", "int"));
				if ($result < 0) {
					setEventMessages($object->error, $object->errors, 'errors');
				}
			} else {
				dol_print_error($db, $object->error);
			}
		}
		// We use the credit to reduce remain to pay
		if (GETPOST("remise_id_for_payment", "int")) {
			require_once DOL_DOCUMENT_ROOT.'/core/class/discount.class.php';
			$discount = new DiscountAbsolute($db);
			$discount->fetch(GETPOST("remise_id_for_payment", "int"));

			//var_dump($object->getRemainToPay(0));
			//var_dump($discount->amount_ttc);exit;
			if (price2num($discount->amount_ttc) > price2num($object->getRemainToPay(0))) {
				// TODO Split the discount in 2 automatically
				$error++;
				setEventMessages($langs->trans("ErrorDiscountLargerThanRemainToPaySplitItBefore"), null, 'errors');
			}

			if (!$error) {
				$result = $discount->link_to_invoice(0, $id);
				if ($result < 0) {
					setEventMessages($discount->error, $discount->errors, 'errors');
				}
			}
		}

		if (empty($conf->global->MAIN_DISABLE_PDF_AUTOUPDATE)) {
			$outputlangs = $langs;
			$newlang = '';
			if (getDolGlobalInt('MAIN_MULTILANGS') && empty($newlang) && GETPOST('lang_id', 'aZ09')) {
				$newlang = GETPOST('lang_id', 'aZ09');
			}
			if (getDolGlobalInt('MAIN_MULTILANGS') && empty($newlang)) {
				$newlang = $object->thirdparty->default_lang;
			}
			if (!empty($newlang)) {
				$outputlangs = new Translate("", $conf);
				$outputlangs->setDefaultLang($newlang);
			}
			$ret = $object->fetch($id); // Reload to get new records

			$result = $object->generateDocument($object->model_pdf, $outputlangs, $hidedetails, $hidedesc, $hideref);
			if ($result < 0) {
				setEventMessages($object->error, $object->errors, 'errors');
			}
		}
	} elseif ($action == 'confirm_converttoreduc' && $confirm == 'yes' && $usercancreate) {
		// Convertir en reduc
		$object->fetch($id);
		$object->fetch_thirdparty();
		//$object->fetch_lines();	// Already done into fetch

		// Check if there is already a discount (protection to avoid duplicate creation when resubmit post)
		$discountcheck = new DiscountAbsolute($db);
		$result = $discountcheck->fetch(0, 0, $object->id);

		$canconvert = 0;
		if ($object->type == FactureFournisseur::TYPE_DEPOSIT && empty($discountcheck->id)) {
			$canconvert = 1; // we can convert deposit into discount if deposit is paid (completely, partially or not at all) and not already converted (see real condition into condition used to show button converttoreduc)
		}
		if (($object->type == FactureFournisseur::TYPE_CREDIT_NOTE || $object->type == FactureFournisseur::TYPE_STANDARD) && $object->paye == 0 && empty($discountcheck->id)) {
			$canconvert = 1; // we can convert credit note into discount if credit note is not refunded completely and not already converted and amount of payment is 0 (see also the real condition used as the condition to show button converttoreduc)
		}
		if ($canconvert) {
			$db->begin();

			$amount_ht = $amount_tva = $amount_ttc = array();
			$multicurrency_amount_ht = $multicurrency_amount_tva = $multicurrency_amount_ttc = array();

			// Loop on each vat rate
			$i = 0;
			foreach ($object->lines as $line) {
				if ($line->product_type < 9 && $line->total_ht != 0) { // Remove lines with product_type greater than or equal to 9 and no need to create discount if amount is null
					$keyforvatrate = $line->tva_tx.($line->vat_src_code ? ' ('.$line->vat_src_code.')' : '');

					$amount_ht[$keyforvatrate] += $line->total_ht;
					$amount_tva[$keyforvatrate] += $line->total_tva;
					$amount_ttc[$keyforvatrate] += $line->total_ttc;
					$multicurrency_amount_ht[$keyforvatrate] += $line->multicurrency_total_ht;
					$multicurrency_amount_tva[$keyforvatrate] += $line->multicurrency_total_tva;
					$multicurrency_amount_ttc[$keyforvatrate] += $line->multicurrency_total_ttc;
					$i++;
				}
			}

			// If some payments were already done, we change the amount to pay using same prorate
			if (!empty($conf->global->SUPPLIER_INVOICE_ALLOW_REUSE_OF_CREDIT_WHEN_PARTIALLY_REFUNDED) && $object->type == FactureFournisseur::TYPE_CREDIT_NOTE) {
				$alreadypaid = $object->getSommePaiement(); // This can be not 0 if we allow to create credit to reuse from credit notes partially refunded.
				if ($alreadypaid && abs($alreadypaid) < abs($object->total_ttc)) {
					$ratio = abs(($object->total_ttc - $alreadypaid) / $object->total_ttc);
					foreach ($amount_ht as $vatrate => $val) {
						$amount_ht[$vatrate] = price2num($amount_ht[$vatrate] * $ratio, 'MU');
						$amount_tva[$vatrate] = price2num($amount_tva[$vatrate] * $ratio, 'MU');
						$amount_ttc[$vatrate] = price2num($amount_ttc[$vatrate] * $ratio, 'MU');
						$multicurrency_amount_ht[$vatrate] = price2num($multicurrency_amount_ht[$vatrate] * $ratio, 'MU');
						$multicurrency_amount_tva[$vatrate] = price2num($multicurrency_amount_tva[$vatrate] * $ratio, 'MU');
						$multicurrency_amount_ttc[$vatrate] = price2num($multicurrency_amount_ttc[$vatrate] * $ratio, 'MU');
					}
				}
			}
			//var_dump($amount_ht);var_dump($amount_tva);var_dump($amount_ttc);exit;

			// Insert one discount by VAT rate category
			$discount = new DiscountAbsolute($db);
			if ($object->type == FactureFournisseur::TYPE_CREDIT_NOTE) {
				$discount->description = '(CREDIT_NOTE)';
			} elseif ($object->type == FactureFournisseur::TYPE_DEPOSIT) {
				$discount->description = '(DEPOSIT)';
			} elseif ($object->type == FactureFournisseur::TYPE_STANDARD || $object->type == FactureFournisseur::TYPE_REPLACEMENT || $object->type == FactureFournisseur::TYPE_SITUATION) {
				$discount->description = '(EXCESS PAID)';
			} else {
				setEventMessages($langs->trans('CantConvertToReducAnInvoiceOfThisType'), null, 'errors');
			}
			$discount->discount_type = 1; // Supplier discount
			$discount->fk_soc = $object->socid;
			$discount->fk_invoice_supplier_source = $object->id;

			$error = 0;

			if ($object->type == FactureFournisseur::TYPE_STANDARD || $object->type == FactureFournisseur::TYPE_REPLACEMENT || $object->type == FactureFournisseur::TYPE_SITUATION) {
				// If we're on a standard invoice, we have to get excess paid to create a discount in TTC without VAT

				// Total payments
				$sql = 'SELECT SUM(pf.amount) as total_paiements';
				$sql .= ' FROM '.MAIN_DB_PREFIX.'paiementfourn_facturefourn as pf, '.MAIN_DB_PREFIX.'paiementfourn as p';
				$sql .= ' LEFT JOIN '.MAIN_DB_PREFIX.'c_paiement as c ON p.fk_paiement = c.id AND c.entity IN ('.getEntity('c_paiement').')';
				$sql .= ' WHERE pf.fk_facturefourn = '.((int) $object->id);
				$sql .= ' AND pf.fk_paiementfourn = p.rowid';
				$sql .= ' AND p.entity IN ('.getEntity('invoice').')';

				$resql = $db->query($sql);
				if (!$resql) {
					dol_print_error($db);
				}

				$res = $db->fetch_object($resql);
				$total_paiements = $res->total_paiements;

				// Total credit note and deposit
				$total_creditnote_and_deposit = 0;
				$sql = "SELECT re.rowid, re.amount_ht, re.amount_tva, re.amount_ttc,";
				$sql .= " re.description, re.fk_invoice_supplier_source";
				$sql .= " FROM ".MAIN_DB_PREFIX."societe_remise_except as re";
				$sql .= " WHERE fk_invoice_supplier = ".((int) $object->id);
				$resql = $db->query($sql);
				if (!empty($resql)) {
					while ($obj = $db->fetch_object($resql)) {
						$total_creditnote_and_deposit += $obj->amount_ttc;
					}
				} else {
					dol_print_error($db);
				}

				$discount->amount_ht = $discount->amount_ttc = $total_paiements + $total_creditnote_and_deposit - $object->total_ttc;
				$discount->amount_tva = 0;
				$discount->tva_tx = 0;
				$discount->vat_src_code = '';

				$result = $discount->create($user);
				if ($result < 0) {
					$error++;
				}
			}
			if ($object->type == FactureFournisseur::TYPE_CREDIT_NOTE || $object->type == FactureFournisseur::TYPE_DEPOSIT) {
				foreach ($amount_ht as $tva_tx => $xxx) {
					$discount->amount_ht = abs($amount_ht[$tva_tx]);
					$discount->amount_tva = abs($amount_tva[$tva_tx]);
					$discount->amount_ttc = abs($amount_ttc[$tva_tx]);
					$discount->multicurrency_amount_ht = abs($multicurrency_amount_ht[$tva_tx]);
					$discount->multicurrency_amount_tva = abs($multicurrency_amount_tva[$tva_tx]);
					$discount->multicurrency_amount_ttc = abs($multicurrency_amount_ttc[$tva_tx]);

					// Clean vat code
					$reg = array();
					$vat_src_code = '';
					if (preg_match('/\((.*)\)/', $tva_tx, $reg)) {
						$vat_src_code = $reg[1];
						$tva_tx = preg_replace('/\s*\(.*\)/', '', $tva_tx); // Remove code into vatrate.
					}

					$discount->tva_tx = abs($tva_tx);
					$discount->vat_src_code = $vat_src_code;

					$result = $discount->create($user);
					if ($result < 0) {
						$error++;
						break;
					}
				}
			}

			if (empty($error)) {
				if ($object->type != FactureFournisseur::TYPE_DEPOSIT) {
					// Classe facture
					$result = $object->setPaid($user);
					if ($result >= 0) {
						$db->commit();
					} else {
						setEventMessages($object->error, $object->errors, 'errors');
						$db->rollback();
					}
				} else {
					$db->commit();
				}
			} else {
				setEventMessages($discount->error, $discount->errors, 'errors');
				$db->rollback();
			}
		}
	} elseif ($action == 'confirm_delete_paiement' && $confirm == 'yes' && $usercancreate) {
		// Delete payment
		$object->fetch($id);
		if ($object->statut == FactureFournisseur::STATUS_VALIDATED && $object->paye == 0) {
			$paiementfourn = new PaiementFourn($db);
			$result = $paiementfourn->fetch(GETPOST('paiement_id'));
			if ($result > 0) {
				$result = $paiementfourn->delete(); // If fetch ok and found
				header("Location: ".$_SERVER['PHP_SELF']."?id=".$id);
			}
			if ($result < 0) {
				setEventMessages($paiementfourn->error, $paiementfourn->errors, 'errors');
			}
		}
	} elseif ($action == 'add' && $usercancreate) {
		// Insert new invoice in database
		if ($socid > 0) {
			$object->socid = GETPOST('socid', 'int');
		}
		$selectedLines = GETPOST('toselect', 'array');

		$db->begin();

		$error = 0;

		// Fill array 'array_options' with data from add form
		$ret = $extrafields->setOptionalsFromPost(null, $object);
		if ($ret < 0) {
			$error++;
		}

		$dateinvoice = dol_mktime(0, 0, 0, GETPOST('remonth', 'int'), GETPOST('reday', 'int'), GETPOST('reyear', 'int'), 'tzserver');	// If we enter the 02 january, we need to save the 02 january for server
		$datedue = dol_mktime(0, 0, 0, GETPOST('echmonth', 'int'), GETPOST('echday', 'int'), GETPOST('echyear', 'int'), 'tzserver');
		//var_dump($dateinvoice.' '.dol_print_date($dateinvoice, 'dayhour'));
		//var_dump(dol_now('tzuserrel').' '.dol_get_last_hour(dol_now('tzuserrel')).' '.dol_print_date(dol_now('tzuserrel'),'dayhour').' '.dol_print_date(dol_get_last_hour(dol_now('tzuserrel')), 'dayhour'));
		//var_dump($db->idate($dateinvoice));
		//exit;

		// Replacement invoice
		if (GETPOST('type', 'int') === '') {
			setEventMessages($langs->trans("ErrorFieldRequired", $langs->transnoentitiesnoconv("Type")), null, 'errors');
			$error++;
		}

		if (GETPOST('type') == FactureFournisseur::TYPE_REPLACEMENT) {
			if (empty($dateinvoice)) {
				setEventMessages($langs->trans('ErrorFieldRequired', $langs->transnoentities('DateInvoice')), null, 'errors');
				$action = 'create';
				$_GET['socid'] = $_POST['socid'];
				$error++;
			} elseif ($dateinvoice > (dol_get_last_hour(dol_now('tzuserrel')) + (empty($conf->global->INVOICE_MAX_FUTURE_DELAY) ? 0 : $conf->global->INVOICE_MAX_FUTURE_DELAY))) {
				$error++;
				setEventMessages($langs->trans("ErrorDateIsInFuture"), null, 'errors');
				$action = 'create';
			}

			if (!(GETPOST('fac_replacement', 'int') > 0)) {
				$error++;
				setEventMessages($langs->trans("ErrorFieldRequired", $langs->transnoentitiesnoconv("ReplaceInvoice")), null, 'errors');
			}

			if (!$error) {
				// This is a replacement invoice
				$result = $object->fetch(GETPOST('fac_replacement', 'int'));
				$object->fetch_thirdparty();

				$object->ref = GETPOST('ref', 'alphanohtml');
				$object->ref_supplier = GETPOST('ref_supplier', 'alpha');
				$object->socid = GETPOST('socid', 'int');
				$object->libelle = GETPOST('label', 'alphanohtml');
				$object->date = $dateinvoice;
				$object->date_echeance = $datedue;
				$object->note_public = GETPOST('note_public', 'restricthtml');
				$object->note_private = GETPOST('note_private', 'restricthtml');
				$object->cond_reglement_id	= GETPOST('cond_reglement_id', 'int');
				$object->mode_reglement_id	= GETPOST('mode_reglement_id', 'int');
				$object->fk_account			= GETPOST('fk_account', 'int');
				$object->fk_project			= ($tmpproject > 0) ? $tmpproject : null;
				$object->fk_incoterms = GETPOST('incoterm_id', 'int');
				$object->location_incoterms	= GETPOST('location_incoterms', 'alpha');
				$object->multicurrency_code	= GETPOST('multicurrency_code', 'alpha');
				$object->multicurrency_tx = GETPOST('originmulticurrency_tx', 'int');
				$object->transport_mode_id	= GETPOST('transport_mode_id', 'int');

				// Proprietes particulieres a facture de remplacement
				$object->fk_facture_source = GETPOST('fac_replacement', 'int');
				$object->type = FactureFournisseur::TYPE_REPLACEMENT;

				$id = $object->createFromCurrent($user);
				if ($id <= 0) {
					$error++;
					setEventMessages($object->error, $object->errors, 'errors');
				}
			}
		}

		// Credit note invoice
		if (GETPOST('type') == FactureFournisseur::TYPE_CREDIT_NOTE) {
			$sourceinvoice = GETPOST('fac_avoir', 'int');
			if (!($sourceinvoice > 0) && empty($conf->global->INVOICE_CREDIT_NOTE_STANDALONE)) {
				$error++;
				setEventMessages($langs->trans("ErrorFieldRequired", $langs->transnoentitiesnoconv("CorrectInvoice")), null, 'errors');
			}
			if (GETPOST('socid', 'int') < 1) {
				setEventMessages($langs->trans('ErrorFieldRequired', $langs->transnoentities('Supplier')), null, 'errors');
				$action = 'create';
				$error++;
			}

			if (empty($dateinvoice)) {
				setEventMessages($langs->trans('ErrorFieldRequired', $langs->transnoentities('DateInvoice')), null, 'errors');
				$action = 'create';
				$_GET['socid'] = $_POST['socid'];
				$error++;
			} elseif ($dateinvoice > (dol_get_last_hour(dol_now('tzuserrel')) + (empty($conf->global->INVOICE_MAX_FUTURE_DELAY) ? 0 : $conf->global->INVOICE_MAX_FUTURE_DELAY))) {
				$error++;
				setEventMessages($langs->trans("ErrorDateIsInFuture"), null, 'errors');
				$action = 'create';
			}

			if (!GETPOST('ref_supplier')) {
				setEventMessages($langs->trans('ErrorFieldRequired', $langs->transnoentities('RefSupplier')), null, 'errors');
				$action = 'create';
				$_GET['socid'] = $_POST['socid'];
				$error++;
			}

			if (!$error) {
				$tmpproject = GETPOST('projectid', 'int');

				// Creation facture
				$object->ref = GETPOST('ref', 'alphanohtml');
				$object->ref_supplier = GETPOST('ref_supplier', 'alphanohtml');
				$object->socid				= GETPOST('socid', 'int');
				$object->libelle = GETPOST('label', 'alphanohtml');
				$object->label				= GETPOST('label', 'alphanohtml');
				$object->date = $dateinvoice;
				$object->date_echeance = $datedue;
				$object->note_public = GETPOST('note_public', 'restricthtml');
				$object->note_private = GETPOST('note_private', 'restricthtml');
				$object->cond_reglement_id	= GETPOST('cond_reglement_id');
				$object->mode_reglement_id	= GETPOST('mode_reglement_id');
				$object->fk_account			= GETPOST('fk_account', 'int');
				$object->fk_project			= ($tmpproject > 0) ? $tmpproject : null;
				$object->fk_incoterms = GETPOST('incoterm_id', 'int');
				$object->location_incoterms	= GETPOST('location_incoterms', 'alpha');
				$object->multicurrency_code	= GETPOST('multicurrency_code', 'alpha');
				$object->multicurrency_tx = GETPOST('originmulticurrency_tx', 'int');
				$object->transport_mode_id	= GETPOST('transport_mode_id', 'int');

				// Proprietes particulieres a facture avoir
				$object->fk_facture_source = $sourceinvoice > 0 ? $sourceinvoice : '';
				$object->type = FactureFournisseur::TYPE_CREDIT_NOTE;

				$id = $object->create($user);

				if ($id <= 0) {
					$error++;
				}

				if (GETPOST('invoiceAvoirWithLines', 'int') == 1 && $id > 0) {
					$facture_source = new FactureFournisseur($db); // fetch origin object
					if ($facture_source->fetch($object->fk_facture_source) > 0) {
						$fk_parent_line = 0;

						foreach ($facture_source->lines as $line) {
							// Reset fk_parent_line for no child products and special product
							if (($line->product_type != 9 && empty($line->fk_parent_line)) || $line->product_type == 9) {
								$fk_parent_line = 0;
							}

							$line->fk_facture_fourn = $object->id;
							$line->fk_parent_line = $fk_parent_line;

							$line->subprice = -$line->subprice; // invert price for object
							$line->pa_ht = -$line->pa_ht;
							$line->total_ht = -$line->total_ht;
							$line->total_tva = -$line->total_tva;
							$line->total_ttc = -$line->total_ttc;
							$line->total_localtax1 = -$line->total_localtax1;
							$line->total_localtax2 = -$line->total_localtax2;

							$result = $line->insert();

							$object->lines[] = $line; // insert new line in current object

							// Defined the new fk_parent_line
							if ($result > 0 && $line->product_type == 9) {
								$fk_parent_line = $result;
							}
						}

						$object->update_price(1);
					}
				}

				if (GETPOST('invoiceAvoirWithPaymentRestAmount', 'int') == 1 && $id > 0) {
					$facture_source = new FactureFournisseur($db); // fetch origin object if not previously defined
					if ($facture_source->fetch($object->fk_facture_source) > 0) {
						$totalpaid = $facture_source->getSommePaiement();
						$totalcreditnotes = $facture_source->getSumCreditNotesUsed();
						$totaldeposits = $facture_source->getSumDepositsUsed();
						$remain_to_pay = abs($facture_source->total_ttc - $totalpaid - $totalcreditnotes - $totaldeposits);

						$object->addline($langs->trans('invoiceAvoirLineWithPaymentRestAmount'), $remain_to_pay, 0, 0, 0, 1, 0, 0, '', '', 'TTC');
					}
				}
			}
		} elseif ($fac_recid > 0 && (GETPOST('type') == FactureFournisseur::TYPE_STANDARD || GETPOST('type') == FactureFournisseur::TYPE_DEPOSIT)) {
			// Standard invoice or Deposit invoice, created from a Predefined template invoice
			if (empty($dateinvoice)) {
				$error++;
				setEventMessages($langs->trans("ErrorFieldRequired", $langs->transnoentitiesnoconv("Date")), null, 'errors');
				$action = 'create';
			} elseif ($dateinvoice > (dol_get_last_hour(dol_now('tzuserrel')) + (empty($conf->global->INVOICE_MAX_FUTURE_DELAY) ? 0 : $conf->global->INVOICE_MAX_FUTURE_DELAY))) {
				$error++;
				setEventMessages($langs->trans("ErrorDateIsInFuture"), null, 'errors');
				$action = 'create';
			}

			if (!$error) {
				$object->socid = GETPOST('socid', 'int');
				$object->type            = GETPOST('type', 'alphanohtml');
				$object->ref             = GETPOST('ref', 'alphanohtml');
				$object->date            = $dateinvoice;
				$object->note_public = trim(GETPOST('note_public', 'restricthtml'));
				$object->note_private    = trim(GETPOST('note_private', 'restricthtml'));
				$object->ref_supplier    = GETPOST('ref_supplier', 'alphanohtml');
				$object->model_pdf = GETPOST('model', 'alphanohtml');
				$object->fk_project = GETPOST('projectid', 'int');
				$object->cond_reglement_id	= (GETPOST('type') == 3 ? 1 : GETPOST('cond_reglement_id'));
				$object->mode_reglement_id	= GETPOST('mode_reglement_id', 'int');
				$object->fk_account = GETPOST('fk_account', 'int');
				$object->amount = price2num(GETPOST('amount'));
				$object->remise_absolue		= price2num(GETPOST('remise_absolue'), 'MU');
				$object->remise_percent		= price2num(GETPOST('remise_percent'), '', 2);
				$object->fk_incoterms = GETPOST('incoterm_id', 'int');
				$object->location_incoterms = GETPOST('location_incoterms', 'alpha');
				$object->multicurrency_code = GETPOST('multicurrency_code', 'alpha');
				$object->multicurrency_tx   = GETPOST('originmulticurrency_tx', 'int');

				// Source facture
				$object->fac_rec = $fac_recid;
				$fac_rec = new FactureFournisseurRec($db);
				$fac_rec->fetch($object->fac_rec);
				$fac_rec->fetch_lines();
				$object->lines = $fac_rec->lines;

				$id = $object->create($user); // This include recopy of links from recurring invoice and recurring invoice lines
			}
		} elseif ($fac_recid <= 0 && (GETPOST('type') == FactureFournisseur::TYPE_STANDARD || GETPOST('type') == FactureFournisseur::TYPE_DEPOSIT)) {
			// Standard invoice or Deposit invoice, not from a Predefined template invoice
			if (GETPOST('socid', 'int') < 1) {
				setEventMessages($langs->trans('ErrorFieldRequired', $langs->transnoentities('Supplier')), null, 'errors');
				$action = 'create';
				$error++;
			}

			if (empty($dateinvoice)) {
				setEventMessages($langs->trans('ErrorFieldRequired', $langs->transnoentities('DateInvoice')), null, 'errors');
				$action = 'create';
				$_GET['socid'] = $_POST['socid'];
				$error++;
			} elseif ($dateinvoice > (dol_get_last_hour(dol_now('tzuserrel')) + (empty($conf->global->INVOICE_MAX_FUTURE_DELAY) ? 0 : $conf->global->INVOICE_MAX_FUTURE_DELAY))) {
				$error++;
				setEventMessages($langs->trans("ErrorDateIsInFuture"), null, 'errors');
				$action = 'create';
			}

			if (!GETPOST('ref_supplier')) {
				setEventMessages($langs->trans('ErrorFieldRequired', $langs->transnoentities('RefSupplier')), null, 'errors');
				$action = 'create';
				$_GET['socid'] = $_POST['socid'];
				$error++;
			}

			if (!$error) {
				$tmpproject = GETPOST('projectid', 'int');

				// Creation invoice
				$object->socid				= GETPOST('socid', 'int');
				$object->type				= GETPOST('type', 'alphanohtml');
				$object->ref				= GETPOST('ref', 'alphanohtml');
				$object->ref_supplier		= GETPOST('ref_supplier', 'alphanohtml');
				$object->socid				= GETPOST('socid', 'int');
				$object->libelle			= GETPOST('label', 'alphanohtml');	// deprecated
				$object->label				= GETPOST('label', 'alphanohtml');
				$object->date				= $dateinvoice;
				$object->date_echeance		= $datedue;
				$object->note_public		= GETPOST('note_public', 'restricthtml');
				$object->note_private		= GETPOST('note_private', 'restricthtml');
				$object->cond_reglement_id	= GETPOST('cond_reglement_id');
				$object->mode_reglement_id	= GETPOST('mode_reglement_id');
				$object->fk_account			= GETPOST('fk_account', 'int');
				$object->fk_project			= ($tmpproject > 0) ? $tmpproject : null;
				$object->fk_incoterms		= GETPOST('incoterm_id', 'int');
				$object->location_incoterms	= GETPOST('location_incoterms', 'alpha');
				$object->multicurrency_code	= GETPOST('multicurrency_code', 'alpha');
				$object->multicurrency_tx	= GETPOST('originmulticurrency_tx', 'int');
				$object->transport_mode_id	= GETPOST('transport_mode_id');

				// Auto calculation of date due if not filled by user
				if (empty($object->date_echeance)) {
					$object->date_echeance = $object->calculate_date_lim_reglement();
				}

				$object->fetch_thirdparty();

				// If creation from another object of another module
				if (!$error && GETPOST('origin', 'alpha') && GETPOST('originid')) {
					// Parse element/subelement (ex: project_task)
					$element = $subelement = GETPOST('origin', 'alpha');
					/*if (preg_match('/^([^_]+)_([^_]+)/i', GETPOST('origin'),$regs))
					 {
					$element = $regs[1];
					$subelement = $regs[2];
					}*/

					// For compatibility
					if ($element == 'order') {
						$element = $subelement = 'commande';
					}
					if ($element == 'propal') {
						$element = 'comm/propal'; $subelement = 'propal';
					}
					if ($element == 'contract') {
						$element = $subelement = 'contrat';
					}
					if ($element == 'order_supplier') {
						$element = 'fourn'; $subelement = 'fournisseur.commande';
					}
					if ($element == 'project') {
						$element = 'projet';
					}
					$object->origin    = GETPOST('origin', 'alpha');
					$object->origin_id = GETPOST('originid', 'int');


					require_once DOL_DOCUMENT_ROOT.'/'.$element.'/class/'.$subelement.'.class.php';
					$classname = ucfirst($subelement);
					if ($classname == 'Fournisseur.commande') {
						$classname = 'CommandeFournisseur';
					}
					$objectsrc = new $classname($db);
					$objectsrc->fetch($originid);
					$objectsrc->fetch_thirdparty();

					if (!empty($object->origin) && !empty($object->origin_id)) {
						$object->linkedObjectsIds[$object->origin] = $object->origin_id;
					}

					// Add also link with order if object is reception
					if ($object->origin == 'reception') {
						$objectsrc->fetchObjectLinked();

						if (count($objectsrc->linkedObjectsIds['order_supplier']) > 0) {
							foreach ($objectsrc->linkedObjectsIds['order_supplier'] as $key => $value) {
								$object->linkedObjectsIds['order_supplier'] = $value;
							}
						}
					}

					$id = $object->create($user);

					// Add lines
					if ($id > 0) {
						require_once DOL_DOCUMENT_ROOT.'/'.$element.'/class/'.$subelement.'.class.php';
						$classname = ucfirst($subelement);
						if ($classname == 'Fournisseur.commande') {
							$classname = 'CommandeFournisseur';
						}
						$srcobject = new $classname($db);

						$result = $srcobject->fetch(GETPOST('originid', 'int'));

						// If deposit invoice - down payment with 1 line (fixed amount or percent)
						$typeamount = GETPOST('typedeposit', 'alpha');
						if (GETPOST('type') == FactureFournisseur::TYPE_DEPOSIT && in_array($typeamount, array('amount', 'variable'))) {
							$valuedeposit = price2num(GETPOST('valuedeposit', 'alpha'), 'MU');

							// Define the array $amountdeposit
							$amountdeposit = array();
							if (!empty($conf->global->MAIN_DEPOSIT_MULTI_TVA)) {
								if ($typeamount == 'amount') {
									$amount = $valuedeposit;
								} else {
									$amount = $srcobject->total_ttc * ($valuedeposit / 100);
								}

								$TTotalByTva = array();
								foreach ($srcobject->lines as &$line) {
									if (!empty($line->special_code)) {
										continue;
									}
									$TTotalByTva[$line->tva_tx] += $line->total_ttc;
								}

								foreach ($TTotalByTva as $tva => &$total) {
									$coef = $total / $srcobject->total_ttc; // Calc coef
									$am = $amount * $coef;
									$amount_ttc_diff += $am;
									$amountdeposit[$tva] += $am / (1 + $tva / 100); // Convert into HT for the addline
								}
							} else {
								if ($typeamount == 'amount') {
									$amountdeposit[0] = $valuedeposit;
								} elseif ($typeamount == 'variable') {
									if ($result > 0) {
										$totalamount = 0;
										$lines = $srcobject->lines;
										$numlines = count($lines);
										for ($i = 0; $i < $numlines; $i++) {
											$qualified = 1;
											if (empty($lines[$i]->qty)) {
												$qualified = 0; // We discard qty=0, it is an option
											}
											if (!empty($lines[$i]->special_code)) {
												$qualified = 0; // We discard special_code (frais port, ecotaxe, option, ...)
											}
											if ($qualified) {
												$totalamount += $lines[$i]->total_ht; // Fixme : is it not for the customer ? Shouldn't we take total_ttc ?
												$tva_tx = $lines[$i]->tva_tx;
												$amountdeposit[$tva_tx] += ($lines[$i]->total_ht * $valuedeposit) / 100;
											}
										}

										if ($totalamount == 0) {
											$amountdeposit[0] = 0;
										}
									} else {
										setEventMessages($srcobject->error, $srcobject->errors, 'errors');
										$error++;
									}
								}

								$amount_ttc_diff = $amountdeposit[0];
							}

							foreach ($amountdeposit as $tva => $amount) {
								if (empty($amount)) {
									continue;
								}

								$arraylist = array(
									'amount' => 'FixAmount',
									'variable' => 'VarAmount'
								);
								$descline = '(DEPOSIT)';
								//$descline.= ' - '.$langs->trans($arraylist[$typeamount]);
								if ($typeamount == 'amount') {
									$descline .= ' ('.price($valuedeposit, '', $langs, 0, - 1, - 1, (!empty($object->multicurrency_code) ? $object->multicurrency_code : $conf->currency)).')';
								} elseif ($typeamount == 'variable') {
									$descline .= ' ('.$valuedeposit.'%)';
								}

								$descline .= ' - '.$srcobject->ref;
								$result = $object->addline(
									$descline,
									$amount, // subprice
									$tva, // vat rate
									0, // localtax1_tx
									0, // localtax2_tx
									1, // quantity
									(empty($conf->global->INVOICE_PRODUCTID_DEPOSIT) ? 0 : $conf->global->INVOICE_PRODUCTID_DEPOSIT), // fk_product
									0, // remise_percent
									0, // date_start
									0, // date_end
									0,
									$lines[$i]->info_bits, // info_bits
									'HT',
									0, // product_type
									1,
									0,
									0,
									null,
									$object->origin,
									0,
									'',
									$lines[$i]->special_code,
									0,
									0
									//,$langs->trans('Deposit') //Deprecated
								);
							}

							$diff = $object->total_ttc - $amount_ttc_diff;

							if (!empty($conf->global->MAIN_DEPOSIT_MULTI_TVA) && $diff != 0) {
								$object->fetch_lines();
								$subprice_diff = $object->lines[0]->subprice - $diff / (1 + $object->lines[0]->tva_tx / 100);
								$object->updateline($object->lines[0]->id, $object->lines[0]->desc, $subprice_diff, $object->lines[0]->qty, $object->lines[0]->remise_percent, $object->lines[0]->date_start, $object->lines[0]->date_end, $object->lines[0]->tva_tx, 0, 0, 'HT', $object->lines[0]->info_bits, $object->lines[0]->product_type, 0, 0, 0, $object->lines[0]->pa_ht, $object->lines[0]->label, 0, array(), 100);
							}
						} elseif ($result > 0) {
							$lines = $srcobject->lines;
							if (empty($lines) && method_exists($srcobject, 'fetch_lines')) {
								$srcobject->fetch_lines();
								$lines = $srcobject->lines;
							}

							$num = count($lines);
							for ($i = 0; $i < $num; $i++) { // TODO handle subprice < 0
								if (!in_array($lines[$i]->id, $selectedLines)) {
									continue; // Skip unselected lines
								}

								$desc = ($lines[$i]->desc ? $lines[$i]->desc : $lines[$i]->libelle);
								$product_type = ($lines[$i]->product_type ? $lines[$i]->product_type : 0);

								// Extrafields
								if (method_exists($lines[$i], 'fetch_optionals')) {
									$lines[$i]->fetch_optionals();
								}

								// Dates
								// TODO mutualiser
								$date_start = $lines[$i]->date_debut_prevue;
								if ($lines[$i]->date_debut_reel) {
									$date_start = $lines[$i]->date_debut_reel;
								}
								if ($lines[$i]->date_start) {
									$date_start = $lines[$i]->date_start;
								}
								$date_end = $lines[$i]->date_fin_prevue;
								if ($lines[$i]->date_fin_reel) {
									$date_end = $lines[$i]->date_fin_reel;
								}
								if ($lines[$i]->date_end) {
									$date_end = $lines[$i]->date_end;
								}

								// FIXME Missing special_code  into addline and updateline methods
								$object->special_code = $lines[$i]->special_code;

								// FIXME If currency different from main currency, take multicurrency price
								if ($object->multicurrency_code != $conf->currency || $object->multicurrency_tx != 1) {
									$pu = 0;
									$pu_currency = $lines[$i]->multicurrency_subprice;
								} else {
									$pu = $lines[$i]->subprice;
									$pu_currency = 0;
								}

								// FIXME Missing $lines[$i]->ref_supplier and $lines[$i]->label into addline and updateline methods. They are filled when coming from order for example.
								$result = $object->addline(
									$desc,
									$pu,
									$lines[$i]->tva_tx,
									$lines[$i]->localtax1_tx,
									$lines[$i]->localtax2_tx,
									$lines[$i]->qty,
									$lines[$i]->fk_product,
									$lines[$i]->remise_percent,
									$date_start,
									$date_end,
									0,
									$lines[$i]->info_bits,
									'HT',
									$product_type,
									$lines[$i]->rang,
									0,
									$lines[$i]->array_options,
									$lines[$i]->fk_unit,
									$lines[$i]->id,
									$pu_currency,
									$lines[$i]->ref_supplier,
									$lines[$i]->special_code
								);

								if ($result < 0) {
									$error++;
									break;
								}
							}

							// Now reload line
							$object->fetch_lines();
						} else {
							$error++;
						}
					} else {
						$error++;
					}
				} elseif (!$error) {
					$id = $object->create($user);
					if ($id < 0) {
						$error++;
					}
				}
			}
		}

		if ($error) {
			$langs->load("errors");
			$db->rollback();

			setEventMessages($object->error, $object->errors, 'errors');
			$action = 'create';
			$_GET['socid'] = $_POST['socid'];
		} else {
			$db->commit();

			if (empty($conf->global->MAIN_DISABLE_PDF_AUTOUPDATE)) {
				$outputlangs = $langs;
				$result = $object->generateDocument($object->model_pdf, $outputlangs, $hidedetails, $hidedesc, $hideref);
				if ($result < 0) {
					dol_print_error($db, $object->error, $object->errors);
					exit;
				}
			}

			header("Location: ".$_SERVER['PHP_SELF']."?id=".$id);
			exit;
		}
	} elseif ($action == 'updateline' && $usercancreate) {
		// Edit line
		$db->begin();

		if (! $object->fetch($id) > 0)	dol_print_error($db);
		$object->fetch_thirdparty();

		$tva_tx = (GETPOST('tva_tx') ? GETPOST('tva_tx') : 0);

		if (GETPOST('price_ht') != '' || GETPOST('multicurrency_subprice') != '') {
			$up = price2num(GETPOST('price_ht'), '', 2);
			$price_base_type = 'HT';
		} else {
			$up = price2num(GETPOST('price_ttc'), '', 2);
			$price_base_type = 'TTC';
		}

		if (GETPOST('productid') > 0) {
			$productsupplier = new ProductFournisseur($db);
			if (!empty($conf->global->SUPPLIER_INVOICE_WITH_PREDEFINED_PRICES_ONLY)) {
				if (GETPOST('productid') > 0 && $productsupplier->get_buyprice(0, price2num(GETPOST('qty')), GETPOST('productid', 'int'), 'restricthtml', GETPOST('socid', 'int')) < 0) {
					setEventMessages($langs->trans("ErrorQtyTooLowForThisSupplier"), null, 'warnings');
				}
			}

			$prod = new Product($db);
			$prod->fetch(GETPOST('productid'));
			$label = $prod->description;
			if (trim(GETPOST('product_desc', 'restricthtml')) != trim($label)) {
				$label = GETPOST('product_desc', 'restricthtml');
			}

			$type = $prod->type;
		} else {
			$label = GETPOST('product_desc', 'restricthtml');
			$type = GETPOST("type") ? GETPOST("type") : 0;
		}

		$date_start = dol_mktime(GETPOST('date_starthour'), GETPOST('date_startmin'), GETPOST('date_startsec'), GETPOST('date_startmonth'), GETPOST('date_startday'), GETPOST('date_startyear'));
		$date_end = dol_mktime(GETPOST('date_endhour'), GETPOST('date_endmin'), GETPOST('date_endsec'), GETPOST('date_endmonth'), GETPOST('date_endday'), GETPOST('date_endyear'));

		// Define info_bits
		$info_bits = 0;
		if (preg_match('/\*/', $tva_tx)) {
			$info_bits |= 0x01;
		}

		// Define vat_rate
		$tva_tx = str_replace('*', '', $tva_tx);
		$localtax1_tx = get_localtax($tva_tx, 1, $mysoc, $object->thirdparty);
		$localtax2_tx = get_localtax($tva_tx, 2, $mysoc, $object->thirdparty);

		$remise_percent = price2num(GETPOST('remise_percent'), '', 2);
		$pu_devise = price2num(GETPOST('multicurrency_subprice'), 'MU', 2);

		// Extrafields Lines
		$extralabelsline = $extrafields->fetch_name_optionals_label($object->table_element_line);
		$array_options = $extrafields->getOptionalsFromPost($object->table_element_line);
		// Unset extrafield POST Data
		if (is_array($extralabelsline)) {
			foreach ($extralabelsline as $key => $value) {
				unset($_POST["options_".$key]);
			}
		}

		$result = $object->updateline(GETPOST('lineid', 'int'), $label, $up, $tva_tx, $localtax1_tx, $localtax2_tx, price2num(GETPOST('qty'), 'MS'), GETPOST('productid', 'int'), $price_base_type, $info_bits, $type, $remise_percent, 0, $date_start, $date_end, $array_options, GETPOST('units'), $pu_devise, GETPOST('fourn_ref', 'alpha'));
		if ($result >= 0) {
			unset($_POST['label']);
			unset($_POST['fourn_ref']);
			unset($_POST['date_starthour']);
			unset($_POST['date_startmin']);
			unset($_POST['date_startsec']);
			unset($_POST['date_startday']);
			unset($_POST['date_startmonth']);
			unset($_POST['date_startyear']);
			unset($_POST['date_endhour']);
			unset($_POST['date_endmin']);
			unset($_POST['date_endsec']);
			unset($_POST['date_endday']);
			unset($_POST['date_endmonth']);
			unset($_POST['date_endyear']);
			unset($_POST['price_ttc']);
			unset($_POST['price_ht']);

			$db->commit();
		} else {
			$db->rollback();
			setEventMessages($object->error, $object->errors, 'errors');
		}
	} elseif ($action == 'addline' && GETPOST('submitforalllines', 'aZ09') && GETPOST('vatforalllines', 'alpha') && $usercancreate) {
		// Define vat_rate
		$vat_rate = (GETPOST('vatforalllines') ? GETPOST('vatforalllines') : 0);
		$vat_rate = str_replace('*', '', $vat_rate);
		$localtax1_rate = get_localtax($vat_rate, 1, $object->thirdparty, $mysoc);
		$localtax2_rate = get_localtax($vat_rate, 2, $object->thirdparty, $mysoc);
		foreach ($object->lines as $line) {
			$result = $object->updateline($line->id, $line->desc, $line->subprice, $vat_rate, $localtax1_rate, $localtax2_rate, $line->qty, $line->fk_product, 'HT', $line->info_bits, $line->product_type, $line->remise_percent, 0, $line->date_start, $line->date_end, $line->array_options, $line->fk_unit, $line->multicurrency_subprice, $line->ref_supplier, $line->rang);
		}
	} elseif ($action == 'addline' && $usercancreate) {
		// Add a product line
		$db->begin();

		$ret = $object->fetch($id);
		if ($ret < 0) {
			dol_print_error($db, $object->error);
			exit;
		}
		$ret = $object->fetch_thirdparty();

		$langs->load('errors');
		$error = 0;

		// Set if we used free entry or predefined product
		$predef = '';
		$product_desc = (GETPOSTISSET('dp_desc') ? GETPOST('dp_desc', 'restricthtml') : '');
		$date_start = dol_mktime(GETPOST('date_start'.$predef.'hour'), GETPOST('date_start'.$predef.'min'), GETPOST('date_start'.$predef.'sec'), GETPOST('date_start'.$predef.'month'), GETPOST('date_start'.$predef.'day'), GETPOST('date_start'.$predef.'year'));
		$date_end = dol_mktime(GETPOST('date_end'.$predef.'hour'), GETPOST('date_end'.$predef.'min'), GETPOST('date_end'.$predef.'sec'), GETPOST('date_end'.$predef.'month'), GETPOST('date_end'.$predef.'day'), GETPOST('date_end'.$predef.'year'));

		$prod_entry_mode = GETPOST('prod_entry_mode');
		if ($prod_entry_mode == 'free') {
			$idprod = 0;
		} else {
			$idprod = GETPOST('idprod', 'int');
		}

		$tva_tx = (GETPOST('tva_tx') ? GETPOST('tva_tx') : 0);		// Can be '1.2' or '1.2 (CODE)'

		$price_ht = price2num(GETPOST('price_ht'), 'MU', 2);
		$price_ht_devise = price2num(GETPOST('multicurrency_price_ht'), 'CU', 2);
		$price_ttc = price2num(GETPOST('price_ttc'), 'MU', 2);
		$price_ttc_devise = price2num(GETPOST('multicurrency_price_ttc'), 'CU', 2);
		$qty = price2num(GETPOST('qty'.$predef, 'alpha'), 'MS');

		$remise_percent = (GETPOSTISSET('remise_percent'.$predef) ? price2num(GETPOST('remise_percent'.$predef, 'alpha'), '', 2) : 0);
		if (empty($remise_percent)) {
			$remise_percent = 0;
		}

		// Extrafields
		$extralabelsline = $extrafields->fetch_name_optionals_label($object->table_element_line);
		$array_options = $extrafields->getOptionalsFromPost($object->table_element_line, $predef);
		// Unset extrafield
		if (is_array($extralabelsline)) {
			// Get extra fields
			foreach ($extralabelsline as $key => $value) {
				unset($_POST["options_".$key]);
			}
		}

		if ($prod_entry_mode == 'free' && GETPOST('price_ht') < 0 && $qty < 0) {
			setEventMessages($langs->trans('ErrorBothFieldCantBeNegative', $langs->transnoentitiesnoconv('UnitPrice'), $langs->transnoentitiesnoconv('Qty')), null, 'errors');
			$error++;
		}
		if ($prod_entry_mode == 'free' && !GETPOST('idprodfournprice') && GETPOST('type') < 0) {
			setEventMessages($langs->trans('ErrorFieldRequired', $langs->transnoentitiesnoconv('Type')), null, 'errors');
			$error++;
		}
		if ($prod_entry_mode == 'free' && GETPOST('price_ht') === '' && GETPOST('price_ttc') === '' && $price_ht_devise === '') { // Unit price can be 0 but not ''
			setEventMessages($langs->trans('ErrorFieldRequired', $langs->transnoentitiesnoconv('UnitPrice')), null, 'errors');
			$error++;
		}
		if ($prod_entry_mode == 'free' && !GETPOST('dp_desc')) {
			setEventMessages($langs->trans('ErrorFieldRequired', $langs->transnoentitiesnoconv('Description')), null, 'errors');
			$error++;
		}
		if (!GETPOST('qty', 'alpha')) {	// 0 is NOT allowed for invoices
			setEventMessages($langs->trans('ErrorFieldRequired', $langs->transnoentitiesnoconv('Qty')), null, 'errors');
			$error++;
		}

		if (!$error && isModEnabled('variants') && $prod_entry_mode != 'free') {
			if ($combinations = GETPOST('combinations', 'array')) {
				//Check if there is a product with the given combination
				$prodcomb = new ProductCombination($db);

				if ($res = $prodcomb->fetchByProductCombination2ValuePairs($idprod, $combinations)) {
					$idprod = $res->fk_product_child;
				} else {
					setEventMessages($langs->trans('ErrorProductCombinationNotFound'), null, 'errors');
					$error++;
				}
			}
		}

		if ($prod_entry_mode != 'free' && empty($error)) {	// With combolist mode idprodfournprice is > 0 or -1. With autocomplete, idprodfournprice is > 0 or ''
			$productsupplier = new ProductFournisseur($db);

			$idprod = 0;
			if (GETPOST('idprodfournprice', 'alpha') == -1 || GETPOST('idprodfournprice', 'alpha') == '') {
				$idprod = -99; // Same behaviour than with combolist. When not select idprodfournprice is now -99 (to avoid conflict with next action that may return -1, -2, ...)
			}

			$reg = array();
			if (preg_match('/^idprod_([0-9]+)$/', GETPOST('idprodfournprice', 'alpha'), $reg)) {
				$idprod = $reg[1];
				$res = $productsupplier->fetch($idprod); // Load product from its id
				// Call to init some price properties of $productsupplier
				// So if a supplier price already exists for another thirdparty (first one found), we use it as reference price
				if (!empty($conf->global->SUPPLIER_TAKE_FIRST_PRICE_IF_NO_PRICE_FOR_CURRENT_SUPPLIER)) {
					$fksoctosearch = 0;
					$productsupplier->get_buyprice(0, -1, $idprod, 'none', $fksoctosearch); // We force qty to -1 to be sure to find if a supplier price exist
					if ($productsupplier->fourn_socid != $socid) {	// The price we found is for another supplier, so we clear supplier price
						$productsupplier->ref_supplier = '';
					}
				} else {
					$fksoctosearch = $object->thirdparty->id;
					$productsupplier->get_buyprice(0, -1, $idprod, 'none', $fksoctosearch); // We force qty to -1 to be sure to find if a supplier price exist
				}
			} elseif (GETPOST('idprodfournprice', 'alpha') > 0) {
				$qtytosearch = $qty; // Just to see if a price exists for the quantity. Not used to found vat.
				//$qtytosearch=-1;	       // We force qty to -1 to be sure to find if a supplier price exist
				$idprod = $productsupplier->get_buyprice(GETPOST('idprodfournprice', 'alpha'), $qtytosearch);
				$res = $productsupplier->fetch($idprod);
			}

			if ($idprod > 0) {
				$label = $productsupplier->label;
				// Define output language
				if (getDolGlobalInt('MAIN_MULTILANGS') && !empty($conf->global->PRODUIT_TEXTS_IN_THIRDPARTY_LANGUAGE)) {
					$outputlangs = $langs;
					$newlang = '';
					if (empty($newlang) && GETPOST('lang_id', 'aZ09')) {
						$newlang = GETPOST('lang_id', 'aZ09');
					}
					if (empty($newlang)) {
						$newlang = $object->thirdparty->default_lang;
					}
					if (!empty($newlang)) {
						$outputlangs = new Translate("", $conf);
						$outputlangs->setDefaultLang($newlang);
					}
					$desc = (!empty($productsupplier->multilangs[$outputlangs->defaultlang]["description"])) ? $productsupplier->multilangs[$outputlangs->defaultlang]["description"] : $productsupplier->description;
				} else {
					$desc = $productsupplier->description;
				}
				// if we use supplier description of the products
				if (!empty($productsupplier->desc_supplier) && !empty($conf->global->PRODUIT_FOURN_TEXTS)) {
					$desc = $productsupplier->desc_supplier;
				}

				//If text set in desc is the same as product descpription (as now it's preloaded) whe add it only one time
				if (trim($product_desc) == trim($desc) && !empty($conf->global->PRODUIT_AUTOFILL_DESC)) {
					$product_desc = '';
				}
				if (!empty($product_desc) && !empty($conf->global->MAIN_NO_CONCAT_DESCRIPTION)) {
					$desc = $product_desc;
				}
				if (!empty($product_desc) && trim($product_desc) != trim($desc)) {
					$desc = dol_concatdesc($desc, $product_desc, '', !empty($conf->global->MAIN_CHANGE_ORDER_CONCAT_DESCRIPTION));
				}

				$ref_supplier = $productsupplier->ref_supplier;

				// Get vat rate
				if (!GETPOSTISSET('tva_tx')) {	// If vat rate not provided from the form (the form has the priority)
					$tva_tx = get_default_tva($object->thirdparty, $mysoc, $productsupplier->id, GETPOST('idprodfournprice', 'alpha'));
					$tva_npr = get_default_npr($object->thirdparty, $mysoc, $productsupplier->id, GETPOST('idprodfournprice', 'alpha'));
				}
				if (empty($tva_tx)) {
					$tva_npr = 0;
				}
				$localtax1_tx = get_localtax($tva_tx, 1, $mysoc, $object->thirdparty, $tva_npr);
				$localtax2_tx = get_localtax($tva_tx, 2, $mysoc, $object->thirdparty, $tva_npr);

				$type = $productsupplier->type;
				if (GETPOST('price_ht') != '' || GETPOST('price_ht_devise') != '') {
					$price_base_type = 'HT';
					$pu = price2num($price_ht, 'MU');
					$pu_devise = price2num($price_ht_devise, 'CU');
				} elseif (GETPOST('price_ttc') != '' || GETPOST('price_ttc_devise') != '') {
					$price_base_type = 'TTC';
					$pu = price2num($price_ttc, 'MU');
					$pu_devise = price2num($price_ttc_devise, 'CU');
				} else {
					$price_base_type = ($productsupplier->fourn_price_base_type ? $productsupplier->fourn_price_base_type : 'HT');
					if (empty($object->multicurrency_code) || ($productsupplier->fourn_multicurrency_code != $object->multicurrency_code)) {	// If object is in a different currency and price not in this currency
						$pu = $productsupplier->fourn_pu;
						$pu_devise = 0;
					} else {
						$pu = $productsupplier->fourn_pu;
						$pu_devise = $productsupplier->fourn_multicurrency_unitprice;
					}
				}

				if (empty($pu)) {
					$pu = 0; // If pu is '' or null, we force to have a numeric value
				}

				$result = $object->addline(
					$desc,
					$pu,
					$tva_tx,
					$localtax1_tx,
					$localtax2_tx,
					$qty,
					$idprod,
					$remise_percent,
					$date_start,
					$date_end,
					0,
					$tva_npr,
					$price_base_type,
					$type,
					min($rank, count($object->lines) + 1),
					0,
					$array_options,
					$productsupplier->fk_unit,
					0,
					$pu_devise,
					$ref_supplier,
					''
				);
			}
			if ($idprod == -99 || $idprod == 0) {
				// Product not selected
				$error++;
				$langs->load("errors");
				setEventMessages($langs->trans("ErrorFieldRequired", $langs->transnoentitiesnoconv("ProductOrService")), null, 'errors');
			}
			if ($idprod == -1) {
				// Quantity too low
				$error++;
				$langs->load("errors");
				setEventMessages($langs->trans("ErrorQtyTooLowForThisSupplier"), null, 'errors');
			}
		} elseif (empty($error)) { // $price_ht is already set
			$tva_npr = (preg_match('/\*/', $tva_tx) ? 1 : 0);
			$tva_tx = str_replace('*', '', $tva_tx);
			$label = (GETPOST('product_label') ? GETPOST('product_label') : '');
			$desc = $product_desc;
			$type = GETPOST('type');
			$ref_supplier = GETPOST('fourn_ref', 'alpha');

			$fk_unit = GETPOST('units', 'alpha');

			if (!preg_match('/\((.*)\)/', $tva_tx)) {
				$tva_tx = price2num($tva_tx); // $txtva can have format '5,1' or '5.1' or '5.1(XXX)', we must clean only if '5,1'
			}

			// Local Taxes
			$localtax1_tx = get_localtax($tva_tx, 1, $mysoc, $object->thirdparty);
			$localtax2_tx = get_localtax($tva_tx, 2, $mysoc, $object->thirdparty);

			if (GETPOST('price_ht') != '' || GETPOST('price_ht_devise') != '') {
				$pu_ht = price2num($price_ht, 'MU'); // $pu_ht must be rounded according to settings
			} else {
				$pu_ttc = price2num(GETPOST('price_ttc'), 'MU');
				$pu_ht = price2num($pu_ttc / (1 + ($tva_tx / 100)), 'MU'); // $pu_ht must be rounded according to settings
			}
			$price_base_type = 'HT';
			$pu_devise = price2num($price_devise, 'CU');

			$result = $object->addline($product_desc, $pu_ht, $tva_tx, $localtax1_tx, $localtax2_tx, $qty, 0, $remise_percent, $date_start, $date_end, 0, $tva_npr, $price_base_type, $type, -1, 0, $array_options, $fk_unit, 0, $pu_devise, $ref_supplier);
		}

		//print "xx".$tva_tx; exit;
		if (!$error && $result > 0) {
			$db->commit();

			// Define output language
			if (empty($conf->global->MAIN_DISABLE_PDF_AUTOUPDATE)) {
				$outputlangs = $langs;
				$newlang = '';
				if (getDolGlobalInt('MAIN_MULTILANGS') && empty($newlang) && GETPOST('lang_id', 'aZ09')) {
					$newlang = GETPOST('lang_id', 'aZ09');
				}
				if (getDolGlobalInt('MAIN_MULTILANGS') && empty($newlang)) {
					$newlang = $object->thirdparty->default_lang;
				}
				if (!empty($newlang)) {
					$outputlangs = new Translate("", $conf);
					$outputlangs->setDefaultLang($newlang);
				}
				$model = $object->model_pdf;
				$ret = $object->fetch($id); // Reload to get new records

				$result = $object->generateDocument($model, $outputlangs, $hidedetails, $hidedesc, $hideref);
				if ($result < 0) {
					dol_print_error($db, $result);
				}
			}

			unset($_POST ['prod_entry_mode']);

			unset($_POST['qty']);
			unset($_POST['type']);
			unset($_POST['remise_percent']);
			unset($_POST['pu']);
			unset($_POST['price_ht']);
			unset($_POST['multicurrency_price_ht']);
			unset($_POST['price_ttc']);
			unset($_POST['fourn_ref']);
			unset($_POST['tva_tx']);
			unset($_POST['label']);
			unset($localtax1_tx);
			unset($localtax2_tx);
			unset($_POST['np_marginRate']);
			unset($_POST['np_markRate']);
			unset($_POST['dp_desc']);
			unset($_POST['idprodfournprice']);
			unset($_POST['units']);

			unset($_POST['date_starthour']);
			unset($_POST['date_startmin']);
			unset($_POST['date_startsec']);
			unset($_POST['date_startday']);
			unset($_POST['date_startmonth']);
			unset($_POST['date_startyear']);
			unset($_POST['date_endhour']);
			unset($_POST['date_endmin']);
			unset($_POST['date_endsec']);
			unset($_POST['date_endday']);
			unset($_POST['date_endmonth']);
			unset($_POST['date_endyear']);
		} else {
			$db->rollback();
			setEventMessages($object->error, $object->errors, 'errors');
		}

		$action = '';
	} elseif ($action == 'classin' && $usercancreate) {
		$object->fetch($id);
		$result = $object->setProject($projectid);
	} elseif ($action == 'confirm_edit' && $confirm == 'yes' && $usercancreate) {
		// Set invoice to draft status
		$object->fetch($id);

		$totalpaid = $object->getSommePaiement();
		$resteapayer = $object->total_ttc - $totalpaid;

		// We check that lines of invoices are exported in accountancy
		$ventilExportCompta = $object->getVentilExportCompta();

		if (!$ventilExportCompta) {
			// On verifie si aucun paiement n'a ete effectue
			if ($resteapayer == price2num($object->total_ttc, 'MT', 1) && $object->statut == FactureFournisseur::STATUS_VALIDATED) {
				$idwarehouse = GETPOST('idwarehouse');

				$object->fetch_thirdparty();

				$qualified_for_stock_change = 0;
				if (empty($conf->global->STOCK_SUPPORTS_SERVICES)) {
					$qualified_for_stock_change = $object->hasProductsOrServices(2);
				} else {
					$qualified_for_stock_change = $object->hasProductsOrServices(1);
				}

				// Check parameters
				if (isModEnabled('stock') && !empty($conf->global->STOCK_CALCULATE_ON_SUPPLIER_BILL) && $qualified_for_stock_change) {
					$langs->load("stocks");
					if (!$idwarehouse || $idwarehouse == -1) {
						$error++;
						setEventMessages($langs->trans('ErrorFieldRequired', $langs->transnoentitiesnoconv("Warehouse")), null, 'errors');
						$action = '';
					}
				}

				$object->setDraft($user, $idwarehouse);

				// Define output language
				if (empty($conf->global->MAIN_DISABLE_PDF_AUTOUPDATE)) {
					$outputlangs = $langs;
					$newlang = '';
					if (getDolGlobalInt('MAIN_MULTILANGS') && empty($newlang) && GETPOST('lang_id', 'aZ09')) {
						$newlang = GETPOST('lang_id', 'aZ09');
					}
					if (getDolGlobalInt('MAIN_MULTILANGS') && empty($newlang)) {
						$newlang = $object->thirdparty->default_lang;
					}
					if (!empty($newlang)) {
						$outputlangs = new Translate("", $conf);
						$outputlangs->setDefaultLang($newlang);
					}
					$model = $object->model_pdf;
					$ret = $object->fetch($id); // Reload to get new records

					$result = $object->generateDocument($model, $outputlangs, $hidedetails, $hidedesc, $hideref);
					if ($result < 0) {
						dol_print_error($db, $result);
					}
				}

				$action = '';
			}
		}
	} elseif ($action == 'reopen' && $usercancreate) {
		// Set invoice to validated/unpaid status
		$result = $object->fetch($id);
		if ($object->statut == FactureFournisseur::STATUS_CLOSED
		|| ($object->statut == FactureFournisseur::STATUS_ABANDONED && $object->close_code != 'replaced')) {
			$result = $object->setUnpaid($user);
			if ($result > 0) {
				header('Location: '.$_SERVER["PHP_SELF"].'?id='.$id);
				exit;
			} else {
				setEventMessages($object->error, $object->errors, 'errors');
			}
		}
	}

	// Actions when printing a doc from card
	include DOL_DOCUMENT_ROOT.'/core/actions_printing.inc.php';

	// Actions to send emails
	$triggersendname = 'BILL_SUPPLIER_SENTBYMAIL';
	$paramname = 'id';
	$autocopy = 'MAIN_MAIL_AUTOCOPY_SUPPLIER_INVOICE_TO';
	$trackid = 'sinv'.$object->id;
	include DOL_DOCUMENT_ROOT.'/core/actions_sendmails.inc.php';

	// Actions to build doc
	$upload_dir = $conf->fournisseur->facture->dir_output;
	$permissiontoadd = $usercancreate;
	include DOL_DOCUMENT_ROOT.'/core/actions_builddoc.inc.php';

	// Make calculation according to calculationrule
	if ($action == 'calculate') {
		$calculationrule = GETPOST('calculationrule');

		$object->fetch($id);
		$object->fetch_thirdparty();
		$result = $object->update_price(0, (($calculationrule == 'totalofround') ? '0' : '1'), 0, $object->thirdparty);
		if ($result <= 0) {
			dol_print_error($db, $result);
			exit;
		}
	}
	if ($action == 'update_extras') {
		$object->oldcopy = dol_clone($object);

		// Fill array 'array_options' with data from add form
		$ret = $extrafields->setOptionalsFromPost(null, $object, GETPOST('attribute', 'restricthtml'));
		if ($ret < 0) {
			$error++;
		}

		if (!$error) {
			// Actions on extra fields
			if (!$error) {
				$result = $object->insertExtraFields('BILL_SUPPLIER_MODIFY');
				if ($result < 0) {
					$error++;
				}
			}
		}

		if ($error) {
			$action = 'edit_extras';
		}
	}

	if (!empty($conf->global->MAIN_DISABLE_CONTACTS_TAB) && $usercancreate) {
		if ($action == 'addcontact') {
			$result = $object->fetch($id);

			if ($result > 0 && $id > 0) {
				$contactid = (GETPOST('userid') ? GETPOST('userid') : GETPOST('contactid'));
				$typeid = (GETPOST('typecontact') ? GETPOST('typecontact') : GETPOST('type'));
				$result = $object->add_contact($contactid, $typeid, GETPOST("source", 'aZ09'));
			}

			if ($result >= 0) {
				header("Location: ".$_SERVER['PHP_SELF']."?id=".$object->id);
				exit;
			} else {
				if ($object->error == 'DB_ERROR_RECORD_ALREADY_EXISTS') {
					$langs->load("errors");
					setEventMessages($langs->trans("ErrorThisContactIsAlreadyDefinedAsThisType"), null, 'errors');
				} else {
					setEventMessages($object->error, $object->errors, 'errors');
				}
			}
		} elseif ($action == 'swapstatut') {
			// bascule du statut d'un contact
			if ($object->fetch($id)) {
				$result = $object->swapContactStatus(GETPOST('ligne', 'int'));
			} else {
				dol_print_error($db);
			}
		} elseif ($action == 'deletecontact') {
			// Efface un contact
			$object->fetch($id);
			$result = $object->delete_contact(GETPOST("lineid", 'int'));

			if ($result >= 0) {
				header("Location: ".$_SERVER['PHP_SELF']."?id=".$object->id);
				exit;
			} else {
				dol_print_error($db);
			}
		}
	}
}


/*
 *	View
 */

$form = new Form($db);
$formfile = new FormFile($db);
$bankaccountstatic = new Account($db);
$paymentstatic = new PaiementFourn($db);
if (isModEnabled('project')) {
	$formproject = new FormProjets($db);
}

$now = dol_now();

$title = $object->ref." - ".$langs->trans('Card');
if ($action == 'create') {
	$title = $langs->trans("NewSupplierInvoice");
}
$help_url = 'EN:Module_Suppliers_Invoices|FR:Module_Fournisseurs_Factures|ES:Módulo_Facturas_de_proveedores|DE:Modul_Lieferantenrechnungen';
llxHeader('', $title, $help_url);

// Mode creation
if ($action == 'create') {
	$facturestatic = new FactureFournisseur($db);

	print load_fiche_titre($langs->trans('NewSupplierInvoice'), '', 'supplier_invoice');

	dol_htmloutput_events();

	$currency_code = $conf->currency;

	$societe = '';
	if (GETPOST('socid', 'int') > 0) {
		$societe = new Societe($db);
		$societe->fetch(GETPOST('socid', 'int'));
		if (isModEnabled("multicurrency") && !empty($societe->multicurrency_code)) {
			$currency_code = $societe->multicurrency_code;
		}
	}

	if (!empty($origin) && !empty($originid)) {
		// Parse element/subelement (ex: project_task)
		$element = $subelement = $origin;

		if ($element == 'project') {
			$projectid = $originid;
			$element = 'projet';
		}

		// For compatibility
		if ($element == 'order') {
			$element = $subelement = 'commande';
		}
		if ($element == 'propal') {
			$element = 'comm/propal'; $subelement = 'propal';
		}
		if ($element == 'contract') {
			$element = $subelement = 'contrat';
		}
		if ($element == 'order_supplier') {
			$element = 'fourn'; $subelement = 'fournisseur.commande';
		}

		require_once DOL_DOCUMENT_ROOT.'/'.$element.'/class/'.$subelement.'.class.php';
		$classname = ucfirst($subelement);
		if ($classname == 'Fournisseur.commande') {
			$classname = 'CommandeFournisseur';
		}
		$objectsrc = new $classname($db);
		$objectsrc->fetch($originid);
		$objectsrc->fetch_thirdparty();

		$projectid = (!empty($objectsrc->fk_project) ? $objectsrc->fk_project : '');
		//$ref_client			= (!empty($objectsrc->ref_client)?$object->ref_client:'');

		$soc = $objectsrc->thirdparty;
		$cond_reglement_id 	= (!empty($objectsrc->cond_reglement_id) ? $objectsrc->cond_reglement_id : (!empty($soc->cond_reglement_supplier_id) ? $soc->cond_reglement_supplier_id : 0)); // TODO maybe add default value option
		$mode_reglement_id 	= (!empty($objectsrc->mode_reglement_id) ? $objectsrc->mode_reglement_id : (!empty($soc->mode_reglement_supplier_id) ? $soc->mode_reglement_supplier_id : 0));
		$fk_account         = (!empty($objectsrc->fk_account) ? $objectsrc->fk_account : (!empty($soc->fk_account) ? $soc->fk_account : 0));
		$remise_percent 	= (!empty($objectsrc->remise_percent) ? $objectsrc->remise_percent : (!empty($soc->remise_supplier_percent) ? $soc->remise_supplier_percent : 0));
		$remise_absolue 	= (!empty($objectsrc->remise_absolue) ? $objectsrc->remise_absolue : (!empty($soc->remise_absolue) ? $soc->remise_absolue : 0));
		$dateinvoice = empty($conf->global->MAIN_AUTOFILL_DATE) ?-1 : '';
		$transport_mode_id = (!empty($objectsrc->transport_mode_id) ? $objectsrc->transport_mode_id : (!empty($soc->transport_mode_id) ? $soc->transport_mode_id : 0));

		if (isModEnabled("multicurrency")) {
			if (!empty($objectsrc->multicurrency_code)) {
				$currency_code = $objectsrc->multicurrency_code;
			}
			if (!empty($conf->global->MULTICURRENCY_USE_ORIGIN_TX) && !empty($objectsrc->multicurrency_tx)) {
				$currency_tx = $objectsrc->multicurrency_tx;
			}
		}

		$datetmp = dol_mktime(12, 0, 0, GETPOST('remonth', 'int'), GETPOST('reday', 'int'), GETPOST('reyear', 'int'));
		$dateinvoice = ($datetmp == '' ? (empty($conf->global->MAIN_AUTOFILL_DATE) ?-1 : '') : $datetmp);
		$datetmp = dol_mktime(12, 0, 0, GETPOST('echmonth', 'int'), GETPOST('echday', 'int'), GETPOST('echyear', 'int'));
		$datedue = ($datetmp == '' ?-1 : $datetmp);

		// Replicate extrafields
		$objectsrc->fetch_optionals();
		$object->array_options = $objectsrc->array_options;
	} else {
		$cond_reglement_id = !empty($societe->cond_reglement_supplier_id) ? $societe->cond_reglement_supplier_id : 0;
		$mode_reglement_id = !empty($societe->mode_reglement_supplier_id) ? $societe->mode_reglement_supplier_id : 0;
		$transport_mode_id = !empty($societe->transport_mode_supplier_id) ? $societe->transport_mode_supplier_id : 0;
		$fk_account = !empty($societe->fk_account) ? $societe->fk_account : 0;
		$datetmp = dol_mktime(12, 0, 0, GETPOST('remonth', 'int'), GETPOST('reday', 'int'), GETPOST('reyear', 'int'));
		$dateinvoice = ($datetmp == '' ? (empty($conf->global->MAIN_AUTOFILL_DATE) ?-1 : '') : $datetmp);
		$datetmp = dol_mktime(12, 0, 0, GETPOST('echmonth', 'int'), GETPOST('echday', 'int'), GETPOST('echyear', 'int'));
		$datedue = ($datetmp == '' ?-1 : $datetmp);

		if (isModEnabled("multicurrency") && !empty($soc->multicurrency_code)) {
			$currency_code = $soc->multicurrency_code;
		}
	}

	// when payment condition is empty (means not override by payment condition form a other object, like third-party), try to use default value
	if (empty($cond_reglement_id)) {
		$cond_reglement_id = GETPOST("cond_reglement_id");
	}

	// when payment mode is empty (means not override by payment condition form a other object, like third-party), try to use default value
	if (empty($mode_reglement_id)) {
		$mode_reglement_id = GETPOST("mode_reglement_id");
	}

	$note_public = $object->getDefaultCreateValueFor('note_public', ((!empty($origin) && !empty($originid) && is_object($objectsrc) && !empty($conf->global->FACTUREFOURN_REUSE_NOTES_ON_CREATE_FROM)) ? $objectsrc->note_public : null));
	$note_private = $object->getDefaultCreateValueFor('note_private', ((!empty($origin) && !empty($originid) && is_object($objectsrc) && !empty($conf->global->FACTUREFOURN_REUSE_NOTES_ON_CREATE_FROM)) ? $objectsrc->note_private : null));

	print '<form name="add" action="'.$_SERVER["PHP_SELF"].'" method="post">';
	print '<input type="hidden" name="token" value="'.newToken().'">';
	print '<input type="hidden" name="action" value="add">';
	if (!empty($societe->id) && $societe->id > 0) {
		print '<input type="hidden" name="socid" value="'.$societe->id.'">'."\n";
	}
	print '<input type="hidden" name="origin" value="'.$origin.'">';
	print '<input type="hidden" name="originid" value="'.$originid.'">';
	if (!empty($currency_tx)) {
		print '<input type="hidden" name="originmulticurrency_tx" value="'.$currency_tx.'">';
	}

	print dol_get_fiche_head();

	print '<table class="border centpercent">';

	// Ref
	print '<tr><td class="titlefieldcreate">'.$langs->trans('Ref').'</td><td>'.$langs->trans('Draft').'</td></tr>';

	$exampletemplateinvoice = new FactureFournisseurRec($db);
	$invoice_predefined = new FactureFournisseurRec($db);
	if (empty($origin) && empty($originid) && $fac_recid > 0) {
		$invoice_predefined->fetch($fac_recid);
	}

	// Third party
	print '<tr><td class="fieldrequired">'.$langs->trans('Supplier').'</td>';
	print '<td>';

	if (!empty($societe->id) && $societe->id > 0 && ($fac_recid <= 0 || !empty($invoice_predefined->frequency))) {
		$absolute_discount = $societe->getAvailableDiscounts('', '', 0, 1);
		print $societe->getNomUrl(1, 'supplier');
		print '<input type="hidden" name="socid" value="'.$societe->id.'">';
	} else {
		print img_picto('', 'company').$form->select_company(empty($societe->id) ? 0 : $societe->id, 'socid', '(s.fournisseur = 1 AND s.status = 1)', 'SelectThirdParty', 1, 0, null, 0, 'minwidth175 widthcentpercentminusxx maxwidth500');
		// reload page to retrieve supplier informations
		if (!empty($conf->global->RELOAD_PAGE_ON_SUPPLIER_CHANGE)) {
			print '<script type="text/javascript">
<<<<<<< HEAD
				$(document).ready(function() {
					$("#socid").change(function() {
						console.log("We have changed the company - Reload page");
						// reload page
						$("input[name=action]").val("create");
						$("form[name=add]").submit();
					});
=======
			$(document).ready(function() {
				$("#socid").change(function() {
					var socid = $(this).val();
                    var fac_rec = $(\'#fac_rec\').val();
        			window.location.href = "'.$_SERVER["PHP_SELF"].'?action=create&socid="+socid+"&fac_rec="+fac_rec;
>>>>>>> e775707c
				});
				</script>';
		}
		if ($fac_recid <= 0) {
			print ' <a href="'.DOL_URL_ROOT.'/societe/card.php?action=create&client=0&fournisseur=1&backtopage='.urlencode($_SERVER["PHP_SELF"].'?action=create').'"><span class="fa fa-plus-circle valignmiddle paddingleft" title="'.$langs->trans("AddThirdParty").'"></span></a>';
		}
	}
	print '</td></tr>';

	// Overwrite some values if creation of invoice is from a predefined invoice
	if (empty($origin) && empty($originid) && $fac_recid > 0) {
		$invoice_predefined->fetch($fac_recid);

		$dateinvoice = $invoice_predefined->date_when; // To use next gen date by default later
		if (empty($projectid)) {
			$projectid = $invoice_predefined->fk_project;
		}
		$cond_reglement_id = $invoice_predefined->cond_reglement_id;
		$mode_reglement_id = $invoice_predefined->mode_reglement_id;
		$fk_account = $invoice_predefined->fk_account;
		$note_public = $invoice_predefined->note_public;
		$note_private = $invoice_predefined->note_private;

		if (!empty($invoice_predefined->multicurrency_code)) {
			$currency_code = $invoice_predefined->multicurrency_code;
		}
		if (!empty($invoice_predefined->multicurrency_tx)) {
			$currency_tx = $invoice_predefined->multicurrency_tx;
		}

		$sql = 'SELECT r.rowid, r.titre as title, r.total_ttc';
		$sql .= ' FROM '.MAIN_DB_PREFIX.'facture_fourn_rec as r';
		$sql .= ' WHERE r.fk_soc = '. (int) $invoice_predefined->socid;

		$resql = $db->query($sql);
		if ($resql) {
			$num = $db->num_rows($resql);
			$i = 0;

			if ($num > 0) {
				print '<tr><td>'.$langs->trans('CreateFromRepeatableInvoice').'</td><td>';
				//print '<input type="hidden" name="fac_rec" id="fac_rec" value="'.$fac_recid.'">';
				print '<select class="flat" id="fac_rec" name="fac_rec">'; // We may want to change the template to use
				print '<option value="0" selected></option>';
				while ($i < $num) {
					$objp = $db->fetch_object($resql);
					print '<option value="'.$objp->rowid.'"';
					if ($fac_recid == $objp->rowid) {
						print ' selected';
						$exampletemplateinvoice->fetch($fac_recid);
					}
					print '>'.$objp->title.' ('.price($objp->total_ttc).' '.$langs->trans("TTC").')</option>';
					$i++;
				}
				print '</select>';
				// Option to reload page to retrieve customer informations. Note, this clear other input
				if (empty($conf->global->RELOAD_PAGE_ON_TEMPLATE_CHANGE_DISABLED)) {
					print '<script type="text/javascript">
        			$(document).ready(function() {
        				$("#fac_rec").change(function() {
							console.log("We have changed the template invoice - Reload page");
        					var fac_rec = $(this).val();
        			        var socid = $(\'#socid\').val();
        					// For template invoice change, we must reuse data of template, not input already done, so we call a GET with action=create, not a POST submit.
        					window.location.href = "'.$_SERVER["PHP_SELF"].'?action=create&socid="+socid+"&fac_rec="+fac_rec;
        				});
        			});
        			</script>';
				}
				print '</td></tr>';
			}
			$db->free($resql);
		} else {
			dol_print_error($db);
		}
	}

	// Ref supplier
	print '<tr><td class="fieldrequired">'.$langs->trans('RefSupplier').'</td><td><input name="ref_supplier" value="'.(GETPOSTISSET('ref_supplier') ? GETPOST('ref_supplier') : (!empty($objectsrc->ref_supplier) ? $objectsrc->ref_supplier : '')).'" type="text"';
	if (!empty($societe->id) && $societe->id > 0) {
		print ' autofocus';
	}
	print '></td>';
	print '</tr>';

	print '<tr><td class="tdtop fieldrequired">'.$langs->trans('Type').'</td><td>';

	print '<div class="tagtable">'."\n";

	// Standard invoice
	print '<div class="tagtr listofinvoicetype"><div class="tagtd listofinvoicetype">';
	$tmp = '<input type="radio" id="radio_standard" name="type" value="0"'.(GETPOST('type', 'int')? '' : 'checked').'> ';
	$desc = $form->textwithpicto($tmp.$langs->trans("InvoiceStandardAsk"), $langs->transnoentities("InvoiceStandardDesc"), 1, 'help', '', 0, 3);
	print $desc;
	print '</div></div>';

	if (empty($origin) || ($origin == 'order_supplier' && !empty($originid))) {
		// Deposit - Down payment
		if (empty($conf->global->INVOICE_DISABLE_DEPOSIT)) {
			print '<div class="tagtr listofinvoicetype"><div class="tagtd listofinvoicetype">';
			$tmp='<input type="radio" id="radio_deposit" name="type" value="3"' . (GETPOST('type') == 3 ? ' checked' : '') . '> ';
			print '<script type="text/javascript">
			jQuery(document).ready(function() {
    			jQuery("#typestandardinvoice, #valuestandardinvoice").click(function() {
    				jQuery("#radio_standard").prop("checked", true);
    			});
    			jQuery("#typedeposit, #valuedeposit").click(function() {
    				jQuery("#radio_deposit").prop("checked", true);
    			});
				jQuery("#typedeposit").change(function() {
					console.log("We change type of down payment");
					jQuery("#radio_deposit").prop("checked", true);
					setRadioForTypeOfInvoice();
				});
    			jQuery("#radio_standard, #radio_deposit, #radio_replacement, #radio_template").change(function() {
					setRadioForTypeOfInvoice();
				});
				function setRadioForTypeOfInvoice() {
					console.log("Change radio");
					if (jQuery("#radio_deposit").prop("checked") && (jQuery("#typedeposit").val() == \'amount\' || jQuery("#typedeposit").val() == \'variable\')) {
						jQuery(".checkforselect").prop("disabled", true);
						jQuery(".checkforselect").prop("checked", false);
					} else {
						jQuery(".checkforselect").prop("disabled", false);
						jQuery(".checkforselect").prop("checked", true);
					}
				};
    		});
    		</script>';

			$tmp  = $tmp.'<label for="radio_deposit" >'.$langs->trans("InvoiceDeposit").'</label>';
			$desc = $form->textwithpicto($tmp, $langs->transnoentities("InvoiceDepositDesc"), 1, 'help', '', 0, 3);
			print '<table class="nobordernopadding"><tr>';
			print '<td>';
			print $desc;
			print '</td>';
			if ($origin == 'order_supplier') {
				print '<td class="nowrap" style="padding-left: 15px">';
				$arraylist = array(
					'amount' => $langs->transnoentitiesnoconv('FixAmount', $langs->transnoentitiesnoconv('Deposit')),
					'variable' => $langs->transnoentitiesnoconv('VarAmountOneLine', $langs->transnoentitiesnoconv('Deposit')),
					'variablealllines' => $langs->transnoentitiesnoconv('VarAmountAllLines')
				);
				print $form->selectarray('typedeposit', $arraylist, GETPOST('typedeposit', 'aZ09'), 0, 0, 0, '', 1);
				print '</td>';
				print '<td class="nowrap" style="padding-left: 5px">';
				print '<span class="opacitymedium paddingleft">'.$langs->trans("AmountOrPercent").'</span><input type="text" id="valuedeposit" name="valuedeposit" class="width75 right" value="' . GETPOST('valuedeposit', 'int') . '"/>';
				print '</td>';
			}
			print '</tr></table>';

			print '</div></div>';
		}
	}

	/* Not yet supported for supplier
	if ($societe->id > 0)
	{
		// Replacement
		if (empty($conf->global->INVOICE_DISABLE_REPLACEMENT))
		{
			// Type invoice
			$facids = $facturestatic->list_replacable_supplier_invoices($societe->id);
			if ($facids < 0) {
				dol_print_error($db, $facturestatic->error, $facturestatic->errors);
				exit();
			}
			$options = "";
			foreach ($facids as $facparam)
			{
				$options .= '<option value="' . $facparam ['id'] . '"';
				if ($facparam ['id'] == GETPOST('fac_replacement') {
					$options .= ' selected';
				}
				$options .= '>' . $facparam ['ref'];
				$options .= ' (' . $facturestatic->LibStatut(0, $facparam ['status']) . ')';
				$options .= '</option>';
			}

			print '<!-- replacement line -->';
			print '<div class="tagtr listofinvoicetype"><div class="tagtd listofinvoicetype">';
			$tmp='<input type="radio" name="type" id="radio_replacement" value="1"' . (GETPOST('type') == 1 ? ' checked' : '');
			if (! $options) $tmp.=' disabled';
			$tmp.='> ';
			print '<script type="text/javascript">
			jQuery(document).ready(function() {
				jQuery("#fac_replacement").change(function() {
					jQuery("#radio_replacement").prop("checked", true);
				});
			});
			</script>';
			$text = $tmp.$langs->trans("InvoiceReplacementAsk") . ' ';
			$text .= '<select class="flat" name="fac_replacement" id="fac_replacement"';
			if (! $options)
				$text .= ' disabled';
			$text .= '>';
			if ($options) {
				$text .= '<option value="-1">&nbsp;</option>';
				$text .= $options;
			} else {
				$text .= '<option value="-1">' . $langs->trans("NoReplacableInvoice") . '</option>';
			}
			$text .= '</select>';
			$desc = $form->textwithpicto($text, $langs->transnoentities("InvoiceReplacementDesc"), 1, 'help', '', 0, 3);
			print $desc;
			print '</div></div>';
		}
	}
	else
	{
		print '<div class="tagtr listofinvoicetype"><div class="tagtd listofinvoicetype">';
		$tmp='<input type="radio" name="type" id="radio_replacement" value="0" disabled> ';
		$text = $tmp.$langs->trans("InvoiceReplacement") . ' ';
		$text.= '('.$langs->trans("YouMustCreateInvoiceFromSupplierThird").') ';
		$desc = $form->textwithpicto($text, $langs->transnoentities("InvoiceReplacementDesc"), 1, 'help', '', 0, 3);
		print $desc;
		print '</div></div>';
	}
	*/

	if (empty($origin)) {
		if (!empty($societe->id) && $societe->id > 0) {
			// Credit note
			if (empty($conf->global->INVOICE_DISABLE_CREDIT_NOTE)) {
				// Show link for credit note
				$facids = $facturestatic->list_qualified_avoir_supplier_invoices($societe->id);
				if ($facids < 0) {
					dol_print_error($db, $facturestatic->error, $facturestatic->errors);
					exit;
				}
				$optionsav = "";
				$newinvoice_static = new FactureFournisseur($db);
				foreach ($facids as $key => $valarray) {
					$newinvoice_static->id = $key;
					$newinvoice_static->ref = $valarray ['ref'];
					$newinvoice_static->statut = $valarray ['status'];
					$newinvoice_static->type = $valarray ['type'];
					$newinvoice_static->paye = $valarray ['paye'];

					$optionsav .= '<option value="'.$key.'"';
					if ($key == GETPOST('fac_avoir', 'int')) {
						$optionsav .= ' selected';
					}
					$optionsav .= '>';
					$optionsav .= $newinvoice_static->ref;
					$optionsav .= ' ('.$newinvoice_static->getLibStatut(1, $valarray ['paymentornot']).')';
					$optionsav .= '</option>';
				}

				print '<div class="tagtr listofinvoicetype"><div class="tagtd listofinvoicetype">';
				$tmp = '<input type="radio" id="radio_creditnote" name="type" value="2"'.(GETPOST('type') == 2 ? ' checked' : '');
				if (!$optionsav) {
					$tmp .= ' disabled';
				}
				$tmp .= '> ';
				// Show credit note options only if we checked credit note
				print '<script type="text/javascript">
   				jQuery(document).ready(function() {
   					if (! jQuery("#radio_creditnote").is(":checked"))
   					{
   						jQuery("#credit_note_options").hide();
   					}
   					jQuery("#radio_creditnote").click(function() {
   						jQuery("#credit_note_options").show();
   					});
   					jQuery("#radio_standard, #radio_replacement, #radio_deposit").click(function() {
   						jQuery("#credit_note_options").hide();
   					});
   				});
   				</script>';
				$text = $tmp.$langs->transnoentities("InvoiceAvoirAsk").' ';
				// $text.='<input type="text" value="">';
				$text .= '<select class="flat valignmiddle" name="fac_avoir" id="fac_avoir"';
				if (!$optionsav) {
					$text .= ' disabled';
				}
				$text .= '>';
				if ($optionsav) {
					$text .= '<option value="-1"></option>';
					$text .= $optionsav;
				} else {
					$text .= '<option value="-1">'.$langs->trans("NoInvoiceToCorrect").'</option>';
				}
				$text .= '</select>';
				$desc = $form->textwithpicto($text, $langs->transnoentities("InvoiceAvoirDesc"), 1, 'help', '', 0, 3);
				print $desc;

				print '<div id="credit_note_options" class="clearboth">';
				print '&nbsp;&nbsp;&nbsp; <input type="checkbox" name="invoiceAvoirWithLines" id="invoiceAvoirWithLines" value="1" onclick="if($(this).is(\':checked\') ) { $(\'#radio_creditnote\').prop(\'checked\', true); $(\'#invoiceAvoirWithPaymentRestAmount\').removeAttr(\'checked\');   }" '.(GETPOST('invoiceAvoirWithLines', 'int') > 0 ? 'checked' : '').' /> ';
				print '<label for="invoiceAvoirWithLines">'.$langs->trans('invoiceAvoirWithLines')."</label>";
				print '<br>&nbsp;&nbsp;&nbsp; <input type="checkbox" name="invoiceAvoirWithPaymentRestAmount" id="invoiceAvoirWithPaymentRestAmount" value="1" onclick="if($(this).is(\':checked\') ) { $(\'#radio_creditnote\').prop(\'checked\', true);  $(\'#invoiceAvoirWithLines\').removeAttr(\'checked\');   }" '.(GETPOST('invoiceAvoirWithPaymentRestAmount', 'int') > 0 ? 'checked' : '').' /> ';
				print '<label for="invoiceAvoirWithPaymentRestAmount">'.$langs->trans('invoiceAvoirWithPaymentRestAmount')."</label>";
				print '</div>';

				print '</div></div>';
			}
		} else {
			print '<div class="tagtr listofinvoicetype"><div class="tagtd listofinvoicetype">';
			$tmp = '<input type="radio" name="type" id="radio_creditnote" value="0" disabled> ';
			$text = $tmp.$langs->trans("InvoiceAvoir").' ';
			$text .= '<span class="opacitymedium">('.$langs->trans("YouMustCreateInvoiceFromSupplierThird").')</span> ';
			$desc = $form->textwithpicto($text, $langs->transnoentities("InvoiceAvoirDesc"), 1, 'help', '', 0, 3);
			print $desc;
			print '</div></div>'."\n";
		}
	}

	print '</div>';

	print '</td></tr>';

	if (!empty($societe->id) && $societe->id > 0) {
		// Discounts for third party
		print '<tr><td>'.$langs->trans('Discounts').'</td><td>';

		$thirdparty = $societe;
		$discount_type = 1;
		$backtopage = urlencode($_SERVER["PHP_SELF"].'?socid='.$societe->id.'&action='.$action.'&origin='.GETPOST('origin').'&originid='.GETPOST('originid'));
		include DOL_DOCUMENT_ROOT.'/core/tpl/object_discounts.tpl.php';

		print '</td></tr>';
	}

	// Label
	print '<tr><td>'.$langs->trans('Label').'</td><td><input class="minwidth200" name="label" value="'.dol_escape_htmltag(GETPOST('label')).'" type="text"></td></tr>';

	// Date invoice
	print '<tr><td class="fieldrequired">'.$langs->trans('DateInvoice').'</td><td>';
	print $form->selectDate($dateinvoice, '', '', '', '', "add", 1, 1);
	print '</td></tr>';

	// Due date
	print '<tr><td>'.$langs->trans('DateMaxPayment').'</td><td>';
	print $form->selectDate($datedue, 'ech', '', '', '', "add", 1, 1);
	print '</td></tr>';

	// Payment term
	print '<tr><td class="nowrap">'.$langs->trans('PaymentConditionsShort').'</td><td>';
	print $form->getSelectConditionsPaiements(GETPOSTISSET('cond_reglement_id') ?GETPOST('cond_reglement_id', 'int') : $cond_reglement_id, 'cond_reglement_id');
	print '</td></tr>';

	// Payment mode
	print '<tr><td>'.$langs->trans('PaymentMode').'</td><td>';
	print img_picto('', 'bank', 'class="pictofixedwidth"');
	$form->select_types_paiements(GETPOSTISSET('mode_reglement_id') ?GETPOST('mode_reglement_id', 'int') : $mode_reglement_id, 'mode_reglement_id', 'DBIT', 0, 1, 0, 0, 1, 'maxwidth200 widthcentpercentminusx');
	print '</td></tr>';

	// Bank Account
	if (isModEnabled("banque")) {
		print '<tr><td>'.$langs->trans('BankAccount').'</td><td>';
		print img_picto('', 'bank_account', 'class="pictofixedwidth"').$form->select_comptes((GETPOSTISSET('fk_account') ?GETPOST('fk_account', 'alpha') : $fk_account), 'fk_account', 0, '', 1, '', 0, 'maxwidth200 widthcentpercentminusx', 1);
		print '</td></tr>';
	}

	// Project
	if (isModEnabled('project')) {
		$formproject = new FormProjets($db);

		$langs->load('projects');
		print '<tr><td>'.$langs->trans('Project').'</td><td>';
		print img_picto('', 'project', 'class="pictofixedwidth"').$formproject->select_projects((empty($conf->global->PROJECT_CAN_ALWAYS_LINK_TO_ALL_SUPPLIERS) ? $societe->id : -1), $projectid, 'projectid', 0, 0, 1, 1, 0, 0, 0, '', 1, 0, 'maxwidth500 widthcentpercentminusxx');
		print ' <a href="'.DOL_URL_ROOT.'/projet/card.php?socid='.(!empty($soc->id) ? $soc->id : 0).'&action=create&status=1&backtopage='.urlencode($_SERVER["PHP_SELF"].'?action=create&socid='.(!empty($soc->id) ? $soc->id : 0).($fac_recid > 0 ? '&fac_rec='.$fac_recid : '')).'"><span class="fa fa-plus-circle valignmiddle" title="'.$langs->trans("AddProject").'"></span></a>';
		print '</td></tr>';
	}

	// Incoterms
	if (isModEnabled('incoterm')) {
		print '<tr>';
		print '<td><label for="incoterm_id">'.$form->textwithpicto($langs->trans("IncotermLabel"), !empty($objectsrc->label_incoterms) ? $objectsrc->label_incoterms : '', 1).'</label></td>';
		print '<td colspan="3" class="maxwidthonsmartphone">';
		print $form->select_incoterms(GETPOSTISSET('incoterm_id') ? GETPOST('incoterm_id', 'alphanohtml') : (!empty($objectsrc->fk_incoterms) ? $objectsrc->fk_incoterms : ''), GETPOSTISSET('location_incoterms') ? GETPOST('location_incoterms', 'alphanohtml') : (!empty($objectsrc->location_incoterms) ? $objectsrc->location_incoterms : ''));
		print '</td></tr>';
	}

	// Multicurrency
	if (isModEnabled("multicurrency")) {
		print '<tr>';
		print '<td>'.$form->editfieldkey('Currency', 'multicurrency_code', '', $object, 0).'</td>';
		print '<td class="maxwidthonsmartphone">';
		print $form->selectMultiCurrency((GETPOSTISSET('multicurrency_code') ?GETPOST('multicurrency_code', 'alpha') : $currency_code), 'multicurrency_code');
		print '</td></tr>';
	}

	// Help of substitution key
	$htmltext = '';
	if ($fac_recid > 0) {
		$dateexample = $newdateinvoice ? $newdateinvoice : $dateinvoice;
		if (empty($dateexample)) {
			$dateexample = dol_now();
		}
		$substitutionarray = array(
			'__TOTAL_HT__' => $langs->trans("AmountHT").' ('.$langs->trans("Example").': '.price($exampletemplateinvoice->total_ht).')',
			'__TOTAL_TTC__' =>  $langs->trans("AmountTTC").' ('.$langs->trans("Example").': '.price($exampletemplateinvoice->total_ttc).')',
			'__INVOICE_PREVIOUS_MONTH__' => $langs->trans("PreviousMonthOfInvoice").' ('.$langs->trans("Example").': '.dol_print_date(dol_time_plus_duree($dateexample, -1, 'm'), '%m').')',
			'__INVOICE_MONTH__' =>  $langs->trans("MonthOfInvoice").' ('.$langs->trans("Example").': '.dol_print_date($dateexample, '%m').')',
			'__INVOICE_NEXT_MONTH__' => $langs->trans("NextMonthOfInvoice").' ('.$langs->trans("Example").': '.dol_print_date(dol_time_plus_duree($dateexample, 1, 'm'), '%m').')',
			'__INVOICE_PREVIOUS_MONTH_TEXT__' => $langs->trans("TextPreviousMonthOfInvoice").' ('.$langs->trans("Example").': '.dol_print_date(dol_time_plus_duree($dateexample, -1, 'm'), '%B').')',
			'__INVOICE_MONTH_TEXT__' =>  $langs->trans("TextMonthOfInvoice").' ('.$langs->trans("Example").': '.dol_print_date($dateexample, '%B').')',
			'__INVOICE_NEXT_MONTH_TEXT__' => $langs->trans("TextNextMonthOfInvoice").' ('.$langs->trans("Example").': '.dol_print_date(dol_time_plus_duree($dateexample, 1, 'm'), '%B').')',
			'__INVOICE_PREVIOUS_YEAR__' => $langs->trans("PreviousYearOfInvoice").' ('.$langs->trans("Example").': '.dol_print_date(dol_time_plus_duree($dateexample, -1, 'y'), '%Y').')',
			'__INVOICE_YEAR__' =>  $langs->trans("YearOfInvoice").' ('.$langs->trans("Example").': '.dol_print_date($dateexample, '%Y').')',
			'__INVOICE_NEXT_YEAR__' => $langs->trans("NextYearOfInvoice").' ('.$langs->trans("Example").': '.dol_print_date(dol_time_plus_duree($dateexample, 1, 'y'), '%Y').')'
		);

		$htmltext = '<i>'.$langs->trans("FollowingConstantsWillBeSubstituted").':<br>';
		foreach ($substitutionarray as $key => $val) {
			$htmltext .= $key.' = '.$langs->trans($val).'<br>';
		}
		$htmltext .= '</i>';
	}

	// Intracomm report
	if (isModEnabled('intracommreport')) {
		$langs->loadLangs(array("intracommreport"));
		print '<tr><td>'.$langs->trans('IntracommReportTransportMode').'</td><td>';
		$form->selectTransportMode(GETPOSTISSET('transport_mode_id') ? GETPOST('transport_mode_id') : $transport_mode_id, 'transport_mode_id');
		print '</td></tr>';
	}

	if (empty($reshook)) {
		print $object->showOptionals($extrafields, 'create');
	}

	// Public note
	print '<tr><td>'.$langs->trans('NotePublic').'</td>';
	print '<td>';
	$doleditor = new DolEditor('note_public', (GETPOSTISSET('note_public') ?GETPOST('note_public', 'restricthtml') : $note_public), '', 80, 'dolibarr_notes', 'In', 0, false, empty($conf->global->FCKEDITOR_ENABLE_NOTE_PUBLIC) ? 0 : 1, ROWS_3, '90%');
	print $doleditor->Create(1);
	print '</td>';
	// print '<td><textarea name="note" wrap="soft" cols="60" rows="'.ROWS_5.'"></textarea></td>';
	print '</tr>';

	// Private note
	print '<tr><td>'.$langs->trans('NotePrivate').'</td>';
	print '<td>';
	$doleditor = new DolEditor('note_private', (GETPOSTISSET('note_private') ?GETPOST('note_private', 'restricthtml') : $note_private), '', 80, 'dolibarr_notes', 'In', 0, false, empty($conf->global->FCKEDITOR_ENABLE_NOTE_PRIVATE) ? 0 : 1, ROWS_3, '90%');
	print $doleditor->Create(1);
	print '</td>';
	// print '<td><textarea name="note" wrap="soft" cols="60" rows="'.ROWS_5.'"></textarea></td>';
	print '</tr>';


	if (!empty($objectsrc) && is_object($objectsrc)) {
		print "\n<!-- ".$classname." info -->";
		print "\n";
		print '<input type="hidden" name="amount"         value="'.$objectsrc->total_ht.'">'."\n";
		print '<input type="hidden" name="total"          value="'.$objectsrc->total_ttc.'">'."\n";
		print '<input type="hidden" name="tva"            value="'.$objectsrc->total_tva.'">'."\n";
		print '<input type="hidden" name="origin"         value="'.$objectsrc->element.'">';
		print '<input type="hidden" name="originid"       value="'.$objectsrc->id.'">';

		$txt = $langs->trans($classname);
		if ($classname == 'CommandeFournisseur') {
			$langs->load('orders');
			$txt = $langs->trans("SupplierOrder");
		}
		print '<tr><td>'.$txt.'</td><td>'.$objectsrc->getNomUrl(1);
		// We check if Origin document (id and type is known) has already at least one invoice attached to it
		$objectsrc->fetchObjectLinked($originid, $origin, '', 'invoice_supplier');

		$invoice_supplier = $objectsrc->linkedObjects['invoice_supplier'];

		// count function need a array as argument (Note: the array must implement Countable too)
		if (is_array($invoice_supplier)) {
			$cntinvoice = count($invoice_supplier);

			if ($cntinvoice >= 1) {
				setEventMessages('WarningBillExist', null, 'warnings');
				echo ' ('.$langs->trans('LatestRelatedBill').end($invoice_supplier)->getNomUrl(1).')';
			}
		}

		print '</td></tr>';
		print '<tr><td>'.$langs->trans('AmountHT').'</td><td>'.price($objectsrc->total_ht).'</td></tr>';
		print '<tr><td>'.$langs->trans('AmountVAT').'</td><td>'.price($objectsrc->total_tva)."</td></tr>";
		if ($mysoc->localtax1_assuj == "1" || $object->total_localtax1 != 0) { //Localtax1
			print '<tr><td>'.$langs->transcountry("AmountLT1", $mysoc->country_code).'</td><td>'.price($objectsrc->total_localtax1)."</td></tr>";
		}

		if ($mysoc->localtax2_assuj == "1" || $object->total_localtax2 != 0) { //Localtax2
			print '<tr><td>'.$langs->transcountry("AmountLT2", $mysoc->country_code).'</td><td>'.price($objectsrc->total_localtax2)."</td></tr>";
		}
		print '<tr><td>'.$langs->trans('AmountTTC').'</td><td>'.price($objectsrc->total_ttc)."</td></tr>";

		if (isModEnabled("multicurrency")) {
			print '<tr><td>'.$langs->trans('MulticurrencyAmountHT').'</td><td>'.price($objectsrc->multicurrency_total_ht).'</td></tr>';
			print '<tr><td>'.$langs->trans('MulticurrencyAmountVAT').'</td><td>'.price($objectsrc->multicurrency_total_tva)."</td></tr>";
			print '<tr><td>'.$langs->trans('MulticurrencyAmountTTC').'</td><td>'.price($objectsrc->multicurrency_total_ttc)."</td></tr>";
		}
	}

	// Other options
	$parameters = array();
	$reshook = $hookmanager->executeHooks('formObjectOptions', $parameters, $object, $action); // Note that $action and $object may have been modified by hook
	print $hookmanager->resPrint;


	print "</table>\n";

	print dol_get_fiche_end();

	print $form->buttonsSaveCancel("CreateDraft");

	// Show origin lines
	if (!empty($objectsrc) && is_object($objectsrc)) {
		print '<br>';

		$title = $langs->trans('ProductsAndServices');
		print load_fiche_titre($title);

		print '<div class="div-table-responsive-no-min">';
		print '<table class="noborder centpercent">';

		$objectsrc->printOriginLinesList('', $selectedLines);

		print '</table>';
		print '</div>';
	}

	print "</form>\n";
} else {
	if ($id > 0 || !empty($ref)) {
		//
		// View or edit mode
		//

		$now = dol_now();

		$productstatic = new Product($db);

		$result = $object->fetch($id, $ref);
		if ($result <= 0) {
			$langs->load("errors");
			print $langs->trans("ErrorRecordNotFound");
			llxFooter();
			$db->close();
			exit;
		}

		$result = $object->fetch_thirdparty();
		if ($result < 0) {
			dol_print_error($db, $object->error, $object->errors);
			exit;
		}

		$societe = $object->thirdparty;

		$totalpaid = $object->getSommePaiement();
		$totalcreditnotes = $object->getSumCreditNotesUsed();
		$totaldeposits = $object->getSumDepositsUsed();
		// print "totalpaid=".$totalpaid." totalcreditnotes=".$totalcreditnotes." totaldeposts=".$totaldeposits."
		// selleruserrevenuestamp=".$selleruserevenustamp;

		// We can also use bcadd to avoid pb with floating points
		// For example print 239.2 - 229.3 - 9.9; does not return 0.
		// $resteapayer=bcadd($object->total_ttc,$totalpaid,$conf->global->MAIN_MAX_DECIMALS_TOT);
		// $resteapayer=bcadd($resteapayer,$totalavoir,$conf->global->MAIN_MAX_DECIMALS_TOT);
		$resteapayer = price2num($object->total_ttc - $totalpaid - $totalcreditnotes - $totaldeposits, 'MT');

		// Multicurrency
		if (isModEnabled("multicurrency")) {
			$multicurrency_totalpaid = $object->getSommePaiement(1);
			$multicurrency_totalcreditnotes = $object->getSumCreditNotesUsed(1);
			$multicurrency_totaldeposits = $object->getSumDepositsUsed(1);
			$multicurrency_resteapayer = price2num($object->multicurrency_total_ttc - $multicurrency_totalpaid - $multicurrency_totalcreditnotes - $multicurrency_totaldeposits, 'MT');
			// Code to fix case of corrupted data
			// TODO We should not need this. Also data comes from not reliable value of $object->multicurrency_total_ttc that may be wrong if it was
			// calculated by summing lines that were in a currency for some of them and into another for others (lines from discount/down payment into another currency for example)
			if ($resteapayer == 0 && $multicurrency_resteapayer != 0 && $object->multicurrency_code != $conf->currency) {
				$resteapayer = price2num($multicurrency_resteapayer / $object->multicurrency_tx, 'MT');
			}
		}

		if ($object->paye) {
			$resteapayer = 0;
		}
		$resteapayeraffiche = $resteapayer;

		if (!empty($conf->global->FACTURE_SUPPLIER_DEPOSITS_ARE_JUST_PAYMENTS)) {	// Never use this
			$filterabsolutediscount = "fk_invoice_supplier_source IS NULL"; // If we want deposit to be substracted to payments only and not to total of final invoice
			$filtercreditnote = "fk_invoice_supplier_source IS NOT NULL"; // If we want deposit to be substracted to payments only and not to total of final invoice
		} else {
			$filterabsolutediscount = "fk_invoice_supplier_source IS NULL OR (description LIKE '(DEPOSIT)%' AND description NOT LIKE '(EXCESS PAID)%')";
			$filtercreditnote = "fk_invoice_supplier_source IS NOT NULL AND (description NOT LIKE '(DEPOSIT)%' OR description LIKE '(EXCESS PAID)%')";
		}

		$absolute_discount = $societe->getAvailableDiscounts('', $filterabsolutediscount, 0, 1);
		$absolute_creditnote = $societe->getAvailableDiscounts('', $filtercreditnote, 0, 1);
		$absolute_discount = price2num($absolute_discount, 'MT');
		$absolute_creditnote = price2num($absolute_creditnote, 'MT');

		/*
		 *	View card
		 */
		$objectidnext = $object->getIdReplacingInvoice();

		$head = facturefourn_prepare_head($object);
		$titre = $langs->trans('SupplierInvoice');

		print dol_get_fiche_head($head, 'card', $titre, -1, 'supplier_invoice');

		$formconfirm = '';

		// Confirmation de la conversion de l'avoir en reduc
		if ($action == 'converttoreduc') {
			if ($object->type == FactureFournisseur::TYPE_STANDARD) {
				$type_fac = 'ExcessPaid';
			} elseif ($object->type == FactureFournisseur::TYPE_CREDIT_NOTE) {
				$type_fac = 'CreditNote';
			} elseif ($object->type == FactureFournisseur::TYPE_DEPOSIT) {
				$type_fac = 'Deposit';
			}
			$text = $langs->trans('ConfirmConvertToReducSupplier', strtolower($langs->transnoentities($type_fac)));
			$text .= '<br>'.$langs->trans('ConfirmConvertToReducSupplier2');
			$formconfirm = $form->formconfirm($_SERVER['PHP_SELF'].'?facid='.$object->id, $langs->trans('ConvertToReduc'), $text, 'confirm_converttoreduc', '', "yes", 2);
		}

		// Clone confirmation
		if ($action == 'clone') {
			// Create an array for form
			$formquestion = array(
				array('type' => 'text', 'name' => 'newsupplierref', 'label' => $langs->trans("RefSupplier"), 'value' => $langs->trans("CopyOf").' '.$object->ref_supplier),
				array('type' => 'date', 'name' => 'newdate', 'label' => $langs->trans("Date"), 'value' => dol_now())
			);
			// Ask confirmation to clone
			$formconfirm = $form->formconfirm($_SERVER["PHP_SELF"].'?id='.$object->id, $langs->trans('ToClone'), $langs->trans('ConfirmCloneInvoice', $object->ref), 'confirm_clone', $formquestion, 'yes', 1, 250);
		}

		// Confirmation of validation
		if ($action == 'valid') {
			// We check if number is temporary number
			if (preg_match('/^[\(]?PROV/i', $object->ref) || empty($object->ref)) {
				// empty should not happened, but when it occurs, the test save life
				$numref = $object->getNextNumRef($societe);
			} else {
				$numref = $object->ref;
			}

			if ($numref < 0) {
				setEventMessages($object->error, $object->errors, 'errors');
				$action = '';
			} else {
				$text = $langs->trans('ConfirmValidateBill', $numref);
				/*if (isModEnabled('notification'))
				 {
				 require_once DOL_DOCUMENT_ROOT .'/core/class/notify.class.php';
				 $notify=new Notify($db);
				 $text.='<br>';
				 $text.=$notify->confirmMessage('BILL_SUPPLIER_VALIDATE',$object->socid, $object);
				 }*/
				$formquestion = array();

				$qualified_for_stock_change = 0;
				if (empty($conf->global->STOCK_SUPPORTS_SERVICES)) {
					$qualified_for_stock_change = $object->hasProductsOrServices(2);
				} else {
					$qualified_for_stock_change = $object->hasProductsOrServices(1);
				}

				if (isModEnabled('stock') && !empty($conf->global->STOCK_CALCULATE_ON_SUPPLIER_BILL) && $qualified_for_stock_change) {
					$langs->load("stocks");
					require_once DOL_DOCUMENT_ROOT.'/product/class/html.formproduct.class.php';
					$formproduct = new FormProduct($db);
					$warehouse = new Entrepot($db);
					$warehouse_array = $warehouse->list_array();
					if (count($warehouse_array) == 1) {
						$label = $object->type == FactureFournisseur::TYPE_CREDIT_NOTE ? $langs->trans("WarehouseForStockDecrease", current($warehouse_array)) : $langs->trans("WarehouseForStockIncrease", current($warehouse_array));
						$value = '<input type="hidden" id="idwarehouse" name="idwarehouse" value="'.key($warehouse_array).'">';
					} else {
						$label = $object->type == FactureFournisseur::TYPE_CREDIT_NOTE ? $langs->trans("SelectWarehouseForStockDecrease") : $langs->trans("SelectWarehouseForStockIncrease");
						$value = $formproduct->selectWarehouses(GETPOST('idwarehouse') ?GETPOST('idwarehouse') : 'ifone', 'idwarehouse', '', 1);
					}
					$formquestion = array(
						array('type' => 'other', 'name' => 'idwarehouse', 'label' => $label, 'value' => $value)
					);
				}

				$formconfirm = $form->formconfirm($_SERVER["PHP_SELF"].'?id='.$object->id, $langs->trans('ValidateBill'), $text, 'confirm_valid', $formquestion, 1, 1);
			}
		}

		// Confirmation edit (back to draft)
		if ($action == 'edit') {
			$formquestion = array();

			$qualified_for_stock_change = 0;
			if (empty($conf->global->STOCK_SUPPORTS_SERVICES)) {
				$qualified_for_stock_change = $object->hasProductsOrServices(2);
			} else {
				$qualified_for_stock_change = $object->hasProductsOrServices(1);
			}
			if (isModEnabled('stock') && !empty($conf->global->STOCK_CALCULATE_ON_SUPPLIER_BILL) && $qualified_for_stock_change) {
				$langs->load("stocks");
				require_once DOL_DOCUMENT_ROOT.'/product/class/html.formproduct.class.php';
				$formproduct = new FormProduct($db);
				$warehouse = new Entrepot($db);
				$warehouse_array = $warehouse->list_array();
				if (count($warehouse_array) == 1) {
					$label = $object->type == FactureFournisseur::TYPE_CREDIT_NOTE ? $langs->trans("WarehouseForStockIncrease", current($warehouse_array)) : $langs->trans("WarehouseForStockDecrease", current($warehouse_array));
					$value = '<input type="hidden" id="idwarehouse" name="idwarehouse" value="'.key($warehouse_array).'">';
				} else {
					$label = $object->type == FactureFournisseur::TYPE_CREDIT_NOTE ? $langs->trans("SelectWarehouseForStockIncrease") : $langs->trans("SelectWarehouseForStockDecrease");
					$value = $formproduct->selectWarehouses(GETPOST('idwarehouse') ?GETPOST('idwarehouse') : 'ifone', 'idwarehouse', '', 1);
				}
				$formquestion = array(
					array('type' => 'other', 'name' => 'idwarehouse', 'label' => $label, 'value' => $value)
				);
			}
			$formconfirm = $form->formconfirm($_SERVER["PHP_SELF"].'?id='.$object->id, $langs->trans('UnvalidateBill'), $langs->trans('ConfirmUnvalidateBill', $object->ref), 'confirm_edit', $formquestion, 1, 1);
		}

		// Confirmation set paid
		if ($action == 'paid' && ($resteapayer <= 0 || (!empty($conf->global->SUPPLIER_INVOICE_CAN_SET_PAID_EVEN_IF_PARTIALLY_PAID) && $resteapayer == $object->total_ttc))) {
			$formconfirm = $form->formconfirm($_SERVER["PHP_SELF"].'?id='.$object->id, $langs->trans('ClassifyPaid'), $langs->trans('ConfirmClassifyPaidBill', $object->ref), 'confirm_paid', '', 0, 1);
		}

		if ($action == 'paid' && $resteapayer > 0 && (empty($conf->global->SUPPLIER_INVOICE_CAN_SET_PAID_EVEN_IF_PARTIALLY_PAID) || $resteapayer != $object->total_ttc)) {
			$close = array();
			// Code
			$i = 0;
			$close[$i]['code'] = 'discount_vat'; // escompte
			$i++;
			$close[$i]['code'] = 'badsupplier';
			$i++;
			$close[$i]['code'] = 'other';
			$i++;
			// Help
			$i = 0;
			$close[$i]['label'] = $langs->trans("HelpEscompte").'<br><br>'.$langs->trans("ConfirmClassifyPaidPartiallyReasonDiscountVatDesc");
			$i++;
			$close[$i]['label'] = $langs->trans("ConfirmClassifyPaidPartiallyReasonBadSupplierDesc");
			$i++;
			$close[$i]['label'] = $langs->trans("Other");
			$i++;
			// Text
			$i = 0;
			$close[$i]['reason'] = $form->textwithpicto($langs->transnoentities("ConfirmClassifyPaidPartiallyReasonDiscount", $resteapayer, $langs->trans("Currency".$conf->currency)), $close[$i]['label'], 1);
			$i++;
			$close[$i]['reason'] = $form->textwithpicto($langs->transnoentities("ConfirmClassifyPaidPartiallyReasonBadCustomer", $resteapayer, $langs->trans("Currency".$conf->currency)), $close[$i]['label'], 1);
			$i++;
			$close[$i]['reason'] = $form->textwithpicto($langs->transnoentities("Other"), $close[$i]['label'], 1);
			$i++;
			// arrayreasons[code]=reason
			foreach ($close as $key => $val) {
				$arrayreasons[$close[$key]['code']] = $close[$key]['reason'];
			}

			// Create a form table
			$formquestion = array('text' => $langs->trans("ConfirmClassifyPaidPartiallyQuestion"), array('type' => 'radio', 'name' => 'close_code', 'label' => $langs->trans("Reason"), 'values' => $arrayreasons), array('type' => 'text', 'name' => 'close_note', 'label' => $langs->trans("Comment"), 'value' => '', 'morecss' => 'minwidth300'));
			// Incomplete payment. We ask if the reason is discount or other
			$formconfirm = $form->formconfirm($_SERVER["PHP_SELF"].'?facid='.$object->id, $langs->trans('ClassifyPaid'), $langs->trans('ConfirmClassifyPaidPartially', $object->ref), 'confirm_paid_partially', $formquestion, "yes", 1, 310);
		}

		// Confirmation of the abandoned classification
		if ($action == 'canceled') {
			// Code
			$close[1]['code'] = 'badsupplier';
			$close[2]['code'] = 'abandon';
			// Help
			$close[1]['label'] = $langs->trans("ConfirmClassifyPaidPartiallyReasonBadSupplierDesc");
			$close[2]['label'] = $langs->trans("ConfirmClassifyAbandonReasonOtherDesc");
			// Text
			$close[1]['reason'] = $form->textwithpicto($langs->transnoentities("ConfirmClassifyPaidPartiallyReasonBadSupplier", $object->ref), $close[1]['label'], 1);
			$close[2]['reason'] = $form->textwithpicto($langs->transnoentities("ConfirmClassifyAbandonReasonOther"), $close[2]['label'], 1);
			// arrayreasons
			$arrayreasons[$close[1]['code']] = $close[1]['reason'];
			$arrayreasons[$close[2]['code']] = $close[2]['reason'];

			// Create a form table
			$formquestion = array('text' => $langs->trans("ConfirmCancelBillQuestion"), array('type' => 'radio', 'name' => 'close_code', 'label' => $langs->trans("Reason"), 'values' => $arrayreasons), array('type' => 'text', 'name' => 'close_note', 'label' => $langs->trans("Comment"), 'value' => '', 'morecss' => 'minwidth300'));

			$formconfirm = $form->formconfirm($_SERVER['PHP_SELF'].'?id='.$object->id, $langs->trans('CancelBill'), $langs->trans('ConfirmCancelBill', $object->ref), 'confirm_canceled', $formquestion, "yes", 1, 250);
		}

		// Confirmation de la suppression de la facture fournisseur
		if ($action == 'delete') {
			$formconfirm = $form->formconfirm($_SERVER["PHP_SELF"].'?id='.$object->id, $langs->trans('DeleteBill'), $langs->trans('ConfirmDeleteBill'), 'confirm_delete', '', 0, 1);
		}
		if ($action == 'deletepayment') {
			$payment_id = GETPOST('paiement_id');
			$formconfirm = $form->formconfirm($_SERVER["PHP_SELF"].'?id='.$object->id.'&paiement_id='.$payment_id, $langs->trans('DeletePayment'), $langs->trans('ConfirmDeletePayment'), 'confirm_delete_paiement', '', 0, 1);
		}

		// Confirmation to delete line
		if ($action == 'ask_deleteline') {
			$formconfirm = $form->formconfirm($_SERVER["PHP_SELF"].'?id='.$object->id.'&lineid='.$lineid, $langs->trans('DeleteProductLine'), $langs->trans('ConfirmDeleteProductLine'), 'confirm_deleteline', '', 0, 1);
		}

		if (!$formconfirm) {
			$parameters = array('formConfirm' => $formconfirm, 'lineid'=>$lineid);
			$reshook = $hookmanager->executeHooks('formConfirm', $parameters, $object, $action); // Note that $action and $object may have been modified by hook
			if (empty($reshook)) {
				$formconfirm .= $hookmanager->resPrint;
			} elseif ($reshook > 0) {
				$formconfirm = $hookmanager->resPrint;
			}
		}

		// Print form confirm
		print $formconfirm;


		// Supplier invoice card
		$linkback = '<a href="'.DOL_URL_ROOT.'/fourn/facture/list.php?restore_lastsearch_values=1'.(!empty($socid) ? '&socid='.$socid : '').'">'.$langs->trans("BackToList").'</a>';

		$morehtmlref = '<div class="refidno">';
		// Ref supplier
		$morehtmlref .= $form->editfieldkey("RefSupplier", 'ref_supplier', $object->ref_supplier, $object, $usercancreate, 'string', '', 0, 1);
		$morehtmlref .= $form->editfieldval("RefSupplier", 'ref_supplier', $object->ref_supplier, $object, $usercancreate, 'string', '', null, null, '', 1);
		// Thirdparty
		$morehtmlref .= '<br>'.$object->thirdparty->getNomUrl(1, 'supplier');
		if (empty($conf->global->MAIN_DISABLE_OTHER_LINK) && $object->thirdparty->id > 0) {
			$morehtmlref .= ' (<a href="'.DOL_URL_ROOT.'/fourn/facture/list.php?socid='.$object->thirdparty->id.'&search_company='.urlencode($object->thirdparty->name).'">'.$langs->trans("OtherBills").'</a>)';
		}
		// Project
		if (isModEnabled('project')) {
			$langs->load("projects");
			$morehtmlref .= '<br>';
			if ($permissiontoadd) {
				$morehtmlref .= img_picto($langs->trans("Project"), 'project', 'class="pictofixedwidth"');
				if ($action != 'classify') {
					$morehtmlref .= '<a class="editfielda" href="'.$_SERVER['PHP_SELF'].'?action=classify&token='.newToken().'&id='.$object->id.'">'.img_edit($langs->transnoentitiesnoconv('SetProject')).'</a> ';
				}
				$morehtmlref .= $form->form_project($_SERVER['PHP_SELF'].'?id='.$object->id, (empty($conf->global->PROJECT_CAN_ALWAYS_LINK_TO_ALL_SUPPLIERS) ? $object->socid : -1), $object->fk_project, ($action == 'classify' ? 'projectid' : 'none'), 0, ($action == 'classify' ? 1 : 0), 0, 1, '');
			} else {
				if (!empty($object->fk_project)) {
					$proj = new Project($db);
					$proj->fetch($object->fk_project);
					$morehtmlref .= $proj->getNomUrl(1);
					if ($proj->title) {
						$morehtmlref .= '<span class="opacitymedium"> - '.dol_escape_htmltag($proj->title).'</span>';
					}
				}
			}
		}
		$morehtmlref .= '</div>';

		$object->totalpaid = $totalpaid; // To give a chance to dol_banner_tab to use already paid amount to show correct status

		dol_banner_tab($object, 'ref', $linkback, 1, 'ref', 'ref', $morehtmlref);

		print '<div class="fichecenter">';
		print '<div class="fichehalfleft">';
		print '<div class="underbanner clearboth"></div>';

		print '<table class="border tableforfield centpercent">';

		// Type
		print '<tr><td class="titlefield">'.$langs->trans('Type').'</td><td>';
		print '<span class="badgeneutral">';
		print $object->getLibType();
		print '</span>';
		if ($object->type == FactureFournisseur::TYPE_REPLACEMENT) {
			$facreplaced = new FactureFournisseur($db);
			$facreplaced->fetch($object->fk_facture_source);
			print ' &nbsp; '.$langs->transnoentities("ReplaceInvoice", $facreplaced->getNomUrl(1));
		}
		if ($object->type == FactureFournisseur::TYPE_CREDIT_NOTE) {
			$facusing = new FactureFournisseur($db);
			if ($object->fk_facture_source > 0) {
				$facusing->fetch($object->fk_facture_source);
				print ' &nbsp; '.$langs->transnoentities("CorrectInvoice", $facusing->getNomUrl(1));
			} else {
				print ' &nbsp; '.$langs->transnoentities("CorrectedInvoiceNotFound");
			}
		}

		$facidavoir = $object->getListIdAvoirFromInvoice();
		if (count($facidavoir) > 0) {
			$invoicecredits = array();
			foreach ($facidavoir as $id) {
				$facavoir = new FactureFournisseur($db);
				$facavoir->fetch($id);
				$invoicecredits[] = $facavoir->getNomUrl(1);
			}
			print ' ('.$langs->transnoentities("InvoiceHasAvoir") . (count($invoicecredits) ? ' ' : '') . implode(',', $invoicecredits) . ')';
		}
		if (isset($objectidnext) && $objectidnext > 0) {
			$facthatreplace = new FactureFournisseur($db);
			$facthatreplace->fetch($facidnext);
			print ' ('.$langs->transnoentities("ReplacedByInvoice", $facthatreplace->getNomUrl(1)).')';
		}
		if ($object->type == FactureFournisseur::TYPE_CREDIT_NOTE || $object->type == FactureFournisseur::TYPE_DEPOSIT) {
			$discount = new DiscountAbsolute($db);
			$result = $discount->fetch(0, 0, $object->id);
			if ($result > 0) {
				print ' <span class="opacitymediumbycolor paddingleft">';
				$s = $langs->trans("CreditNoteConvertedIntoDiscount", '{s1}', '{s2}');
				$s = str_replace('{s1}', $object->getLibType(1), $s);
				$s = str_replace('{s2}', $discount->getNomUrl(1, 'discount'), $s);
				print $s;
				print '</span><br>';
			}
		}

		if ($object->fk_fac_rec_source > 0) {
			$tmptemplate = new FactureFournisseurRec($db);
			$result = $tmptemplate->fetch($object->fk_fac_rec_source);
			if ($result > 0) {
				print ' <span class="opacitymediumbycolor paddingleft">';
				$link = '<a href="'.DOL_URL_ROOT.'/fourn/facture/card-rec.php?facid='.$tmptemplate->id.'">'.dol_escape_htmltag($tmptemplate->titre).'</a>';
				$s = $langs->transnoentities("GeneratedFromSupplierTemplate", $link);

				print $s;
				print '</span>';
			}
		}
		print '</td></tr>';


		// Relative and absolute discounts
		print '<!-- Discounts -->'."\n";
		print '<tr><td>'.$langs->trans('DiscountStillRemaining');
		print '</td><td>';

		$thirdparty = $societe;
		$discount_type = 1;
		$backtopage = urlencode($_SERVER["PHP_SELF"].'?facid='.$object->id);
		include DOL_DOCUMENT_ROOT.'/core/tpl/object_discounts.tpl.php';

		print '</td></tr>';

		// Label
		print '<tr>';
		print '<td>'.$form->editfieldkey("Label", 'label', $object->label, $object, $usercancreate).'</td>';
		print '<td>'.$form->editfieldval("Label", 'label', $object->label, $object, $usercancreate).'</td>';
		print '</tr>';

		//$form_permission = ($object->statut < FactureFournisseur::STATUS_CLOSED) && $usercancreate && ($object->getSommePaiement() <= 0);
		$form_permission = ($object->statut < FactureFournisseur::STATUS_CLOSED) && $usercancreate;

		// Date
		print '<tr><td>';
		print $form->editfieldkey("DateInvoice", 'datef', $object->datep, $object, $form_permission, 'datepicker');
		print '</td><td colspan="3">';
		print $form->editfieldval("Date", 'datef', $object->datep, $object, $form_permission, 'datepicker');
		print '</td>';

		// Default terms of the settlement
		$langs->load('bills');
		print '<tr><td class="nowrap">';
		print '<table class="nobordernopadding centpercent"><tr><td class="nowrap">';
		print $langs->trans('PaymentConditions');
		print '<td>';
		if ($action != 'editconditions' && $form_permission) {
			print '<td class="right"><a class="editfielda reposition" href="'.$_SERVER["PHP_SELF"].'?action=editconditions&token='.newToken().'&id='.$object->id.'">'.img_edit($langs->trans('SetConditions'), 1).'</a></td>';
		}
		print '</tr></table>';
		print '</td><td>';
		if ($action == 'editconditions') {
			$form->form_conditions_reglement($_SERVER['PHP_SELF'].'?id='.$object->id, $object->cond_reglement_id, 'cond_reglement_id');
		} else {
			$form->form_conditions_reglement($_SERVER['PHP_SELF'].'?id='.$object->id, $object->cond_reglement_id, 'none');
		}
		print "</td>";
		print '</tr>';

		// Due date
		print '<tr><td>';
		print $form->editfieldkey("DateMaxPayment", 'date_lim_reglement', $object->date_echeance, $object, $form_permission, 'datepicker');
		print '</td><td>';
		print $form->editfieldval("DateMaxPayment", 'date_lim_reglement', $object->date_echeance, $object, $form_permission, 'datepicker');
		if ($action != 'editdate_lim_reglement' && $object->hasDelay()) {
			print img_warning($langs->trans('Late'));
		}
		print '</td>';

		// Mode of payment
		$langs->load('bills');
		print '<tr><td class="nowrap">';
		print '<table class="nobordernopadding centpercent"><tr><td class="nowrap">';
		print $langs->trans('PaymentMode');
		print '</td>';
		if ($action != 'editmode' && $form_permission) {
			print '<td class="right"><a class="editfielda" href="'.$_SERVER["PHP_SELF"].'?action=editmode&token='.newToken().'&id='.$object->id.'">'.img_edit($langs->trans('SetMode'), 1).'</a></td>';
		}
		print '</tr></table>';
		print '</td><td>';
		if ($action == 'editmode') {
			$form->form_modes_reglement($_SERVER['PHP_SELF'].'?id='.$object->id, $object->mode_reglement_id, 'mode_reglement_id', 'DBIT', 1, 1);
		} else {
			$form->form_modes_reglement($_SERVER['PHP_SELF'].'?id='.$object->id, $object->mode_reglement_id, 'none');
		}
		print '</td></tr>';

		// Multicurrency
		if (isModEnabled("multicurrency")) {
			// Multicurrency code
			print '<tr>';
			print '<td>';
			print '<table class="nobordernopadding" width="100%"><tr><td>';
			print $form->editfieldkey('Currency', 'multicurrency_code', '', $object, 0);
			print '</td>';
			if ($action != 'editmulticurrencycode' && $object->statut == $object::STATUS_DRAFT) {
				print '<td class="right"><a class="editfielda" href="'.$_SERVER["PHP_SELF"].'?action=editmulticurrencycode&token='.newToken().'&id='.$object->id.'">'.img_edit($langs->transnoentitiesnoconv('SetMultiCurrencyCode'), 1).'</a></td>';
			}
			print '</tr></table>';
			print '</td><td>';
			if ($action == 'editmulticurrencycode') {
				$form->form_multicurrency_code($_SERVER['PHP_SELF'].'?id='.$object->id, $object->multicurrency_code, 'multicurrency_code');
			} else {
				$form->form_multicurrency_code($_SERVER['PHP_SELF'].'?id='.$object->id, $object->multicurrency_code, 'none');
			}
			print '</td></tr>';

			// Multicurrency rate
			if ($object->multicurrency_code != $conf->currency || $object->multicurrency_tx != 1) {
				print '<tr>';
				print '<td>';
				print '<table class="nobordernopadding centpercent"><tr><td>';
				print $form->editfieldkey('CurrencyRate', 'multicurrency_tx', '', $object, 0);
				print '</td>';
				if ($action != 'editmulticurrencyrate' && $object->statut == $object::STATUS_DRAFT && $object->multicurrency_code && $object->multicurrency_code != $conf->currency) {
					print '<td class="right"><a class="editfielda" href="'.$_SERVER["PHP_SELF"].'?action=editmulticurrencyrate&token='.newToken().'&id='.$object->id.'">'.img_edit($langs->transnoentitiesnoconv('SetMultiCurrencyCode'), 1).'</a></td>';
				}
				print '</tr></table>';
				print '</td><td>';
				if ($action == 'editmulticurrencyrate' || $action == 'actualizemulticurrencyrate') {
					if ($action == 'actualizemulticurrencyrate') {
						list($object->fk_multicurrency, $object->multicurrency_tx) = MultiCurrency::getIdAndTxFromCode($object->db, $object->multicurrency_code);
					}
					$form->form_multicurrency_rate($_SERVER['PHP_SELF'].'?id='.$object->id, $object->multicurrency_tx, 'multicurrency_tx', $object->multicurrency_code);
				} else {
					$form->form_multicurrency_rate($_SERVER['PHP_SELF'].'?id='.$object->id, $object->multicurrency_tx, 'none', $object->multicurrency_code);
					if ($object->statut == $object::STATUS_DRAFT && $object->multicurrency_code && $object->multicurrency_code != $conf->currency) {
						print '<div class="inline-block"> &nbsp; &nbsp; &nbsp; &nbsp; ';
						print '<a href="'.$_SERVER["PHP_SELF"].'?id='.$object->id.'&action=actualizemulticurrencyrate">'.$langs->trans("ActualizeCurrency").'</a>';
						print '</div>';
					}
				}
				print '</td></tr>';
			}
		}

		// Bank Account
		if (isModEnabled("banque")) {
			print '<tr><td class="nowrap">';
			print '<table width="100%" class="nobordernopadding"><tr><td class="nowrap">';
			print $langs->trans('BankAccount');
			print '<td>';
			if ($action != 'editbankaccount' && $usercancreate) {
				print '<td class="right"><a class="editfielda" href="'.$_SERVER["PHP_SELF"].'?action=editbankaccount&token='.newToken().'&id='.$object->id.'">'.img_edit($langs->trans('SetBankAccount'), 1).'</a></td>';
			}
			print '</tr></table>';
			print '</td><td>';
			if ($action == 'editbankaccount') {
				$form->formSelectAccount($_SERVER['PHP_SELF'].'?id='.$object->id, $object->fk_account, 'fk_account', 1);
			} else {
				$form->formSelectAccount($_SERVER['PHP_SELF'].'?id='.$object->id, $object->fk_account, 'none');
			}
			print "</td>";
			print '</tr>';
		}

		// Incoterms
		if (isModEnabled('incoterm')) {
			print '<tr><td>';
			print '<table width="100%" class="nobordernopadding"><tr><td>';
			print $langs->trans('IncotermLabel');
			print '<td><td class="right">';
			if ($usercancreate) {
				print '<a class="editfielda" href="'.DOL_URL_ROOT.'/fourn/facture/card.php?facid='.$object->id.'&action=editincoterm&token='.newToken().'">'.img_edit().'</a>';
			} else {
				print '&nbsp;';
			}
			print '</td></tr></table>';
			print '</td>';
			print '<td>';
			if ($action != 'editincoterm') {
				print $form->textwithpicto($object->display_incoterms(), $object->label_incoterms, 1);
			} else {
				print $form->select_incoterms((!empty($object->fk_incoterms) ? $object->fk_incoterms : ''), (!empty($object->location_incoterms) ? $object->location_incoterms : ''), $_SERVER['PHP_SELF'].'?id='.$object->id);
			}
			print '</td></tr>';
		}

		// Intracomm report
		if (isModEnabled('intracommreport')) {
			$langs->loadLangs(array("intracommreport"));
			print '<tr><td>';
			print '<table class="nobordernopadding centpercent"><tr><td>';
			print $langs->trans('IntracommReportTransportMode');
			print '</td>';
			if ($action != 'editmode' && ($user->rights->fournisseur->facture->creer || $user->rights->supplier_invoice->creer)) {
				print '<td class="right"><a class="editfielda" href="'.$_SERVER["PHP_SELF"].'?action=editmode&token='.newToken().'&id='.$object->id.'">'.img_edit().'</a></td>';
			}
			print '</tr></table>';
			print '</td>';
			print '<td>';
			if ($action == 'editmode') {
				$form->formSelectTransportMode($_SERVER['PHP_SELF'].'?id='.$object->id, $object->transport_mode_id, 'transport_mode_id', 1, 1);
			} else {
				$form->formSelectTransportMode($_SERVER['PHP_SELF'].'?id='.$object->id, $object->transport_mode_id, 'none');
			}
			print '</td></tr>';
		}

		// Other attributes
		$cols = 2;
		include DOL_DOCUMENT_ROOT.'/core/tpl/extrafields_view.tpl.php';

		print '</table>';
		print '</div>';

		print '<div class="fichehalfright">';
		print '<div class="underbanner clearboth"></div>';

		print '<table class="border tableforfield centpercent">';

		if (isModEnabled("multicurrency") && ($object->multicurrency_code != $conf->currency)) {
			// Multicurrency Amount HT
			print '<tr><td class="titlefieldmiddle">'.$form->editfieldkey('MulticurrencyAmountHT', 'multicurrency_total_ht', '', $object, 0).'</td>';
			print '<td class="nowrap right amountcard">'.price($object->multicurrency_total_ht, '', $langs, 0, - 1, - 1, (!empty($object->multicurrency_code) ? $object->multicurrency_code : $conf->currency)).'</td>';
			print '</tr>';

			// Multicurrency Amount VAT
			print '<tr><td>'.$form->editfieldkey('MulticurrencyAmountVAT', 'multicurrency_total_tva', '', $object, 0).'</td>';
			print '<td class="nowrap right amountcard">'.price($object->multicurrency_total_tva, '', $langs, 0, - 1, - 1, (!empty($object->multicurrency_code) ? $object->multicurrency_code : $conf->currency)).'</td>';
			print '</tr>';

			// Multicurrency Amount TTC
			print '<tr><td>'.$form->editfieldkey('MulticurrencyAmountTTC', 'multicurrency_total_ttc', '', $object, 0).'</td>';
			print '<td class="nowrap right amountcard">'.price($object->multicurrency_total_ttc, '', $langs, 0, - 1, - 1, (!empty($object->multicurrency_code) ? $object->multicurrency_code : $conf->currency)).'</td>';
			print '</tr>';
		}

		// Amount
		print '<tr><td class="titlefield">'.$langs->trans('AmountHT').'</td>';
		print '<td class="nowrap right amountcard">'.price($object->total_ht, 1, $langs, 0, -1, -1, $conf->currency).'</td>';
		print '</tr>';

		// VAT
		print '<tr><td>'.$langs->trans('AmountVAT').'</td>';
		print '<td class="nowrap right amountcard">';
		if (GETPOST('calculationrule')) {
			$calculationrule = GETPOST('calculationrule', 'alpha');
		} else {
			$calculationrule = (empty($conf->global->MAIN_ROUNDOFTOTAL_NOT_TOTALOFROUND) ? 'totalofround' : 'roundoftotal');
		}
		if ($calculationrule == 'totalofround') {
			$calculationrulenum = 1;
		} else {
			$calculationrulenum = 2;
		}
		// Show link for "recalculate"
		if ($object->getVentilExportCompta() == 0) {
			$s = '<span class="hideonsmartphone opacitymedium">'.$langs->trans("ReCalculate").' </span>';
			$s .= '<a href="'.$_SERVER["PHP_SELF"].'?id='.$object->id.'&action=calculate&calculationrule=totalofround">'.$langs->trans("Mode1").'</a>';
			$s .= ' / ';
			$s .= '<a href="'.$_SERVER["PHP_SELF"].'?id='.$object->id.'&action=calculate&calculationrule=roundoftotal">'.$langs->trans("Mode2").'</a>';
			print '<div class="inline-block">';
			print $form->textwithtooltip($s, $langs->trans("CalculationRuleDesc", $calculationrulenum).'<br>'.$langs->trans("CalculationRuleDescSupplier"), 2, 1, img_picto('', 'help'), '', 3, '', 0, 'recalculate');
			print '&nbsp; &nbsp; &nbsp; &nbsp;';
			print '</div>';
		}
		print price($object->total_tva, 1, $langs, 0, -1, -1, $conf->currency);
		print '</td></tr>';

		// Amount Local Taxes
		//TODO: Place into a function to control showing by country or study better option
		if ($societe->localtax1_assuj == "1") { //Localtax1
			print '<tr><td>'.$langs->transcountry("AmountLT1", $societe->country_code).'</td>';
			print '<td class="nowrap right amountcard">'.price($object->total_localtax1, 1, $langs, 0, -1, -1, $conf->currency).'</td>';
			print '</tr>';
		}
		if ($societe->localtax2_assuj == "1") { //Localtax2
			print '<tr><td>'.$langs->transcountry("AmountLT2", $societe->country_code).'</td>';
			print '<td class="nowrap right amountcard">'.price($object->total_localtax2, 1, $langs, 0, -1, -1, $conf->currency).'</td>';
			print '</tr>';
		}
		print '<tr><td>'.$langs->trans('AmountTTC').'</td>';
		print '<td colspan="3" class="nowrap right amountcard">'.price($object->total_ttc, 1, $langs, 0, -1, -1, $conf->currency).'</td>';
		print '</tr>';

		print '</table>';


		// List of payments

		$totalpaid = 0;

		$sign = 1;
		if ($object->type == FactureFournisseur::TYPE_CREDIT_NOTE) {
			$sign = - 1;
		}

		$nbrows = 9; $nbcols = 3;
		if (isModEnabled('project')) {
			$nbrows++;
		}
		if (isModEnabled("banque")) {
			$nbrows++; $nbcols++;
		}
		if (isModEnabled('incoterm')) {
			$nbrows++;
		}
		if (isModEnabled("multicurrency")) {
			$nbrows += 5;
		}

		// Local taxes
		if ($societe->localtax1_assuj == "1") {
			$nbrows++;
		}
		if ($societe->localtax2_assuj == "1") {
			$nbrows++;
		}

		$sql = 'SELECT p.datep as dp, p.ref, p.num_paiement as num_payment, p.rowid, p.fk_bank,';
		$sql .= ' c.id as paiement_type, c.code as payment_code,';
		$sql .= ' pf.amount,';
		$sql .= ' ba.rowid as baid, ba.ref as baref, ba.label, ba.number as banumber, ba.account_number, ba.fk_accountancy_journal';
		$sql .= ' FROM '.MAIN_DB_PREFIX.'paiementfourn as p';
		$sql .= ' LEFT JOIN '.MAIN_DB_PREFIX.'bank as b ON p.fk_bank = b.rowid';
		$sql .= ' LEFT JOIN '.MAIN_DB_PREFIX.'bank_account as ba ON b.fk_account = ba.rowid';
		$sql .= ' LEFT JOIN '.MAIN_DB_PREFIX.'c_paiement as c ON p.fk_paiement = c.id';
		$sql .= ' LEFT JOIN '.MAIN_DB_PREFIX.'paiementfourn_facturefourn as pf ON pf.fk_paiementfourn = p.rowid';
		$sql .= ' WHERE pf.fk_facturefourn = '.((int) $object->id);
		$sql .= ' ORDER BY p.datep, p.tms';

		$result = $db->query($sql);
		if ($result) {
			$num = $db->num_rows($result);
			$i = 0;

			print '<div class="div-table-responsive-no-min">';
			print '<table class="noborder paymenttable centpercent">';
			print '<tr class="liste_titre">';
			print '<td class="liste_titre">'.($object->type == FactureFournisseur::TYPE_CREDIT_NOTE ? $langs->trans("PaymentsBack") : $langs->trans('Payments')).'</td>';
			print '<td>'.$langs->trans('Date').'</td>';
			print '<td>'.$langs->trans('Type').'</td>';
			if (isModEnabled("banque")) {
				print '<td class="right">'.$langs->trans('BankAccount').'</td>';
			}
			print '<td class="right">'.$langs->trans('Amount').'</td>';
			print '<td width="18">&nbsp;</td>';
			print '</tr>';

			if ($num > 0) {
				while ($i < $num) {
					$objp = $db->fetch_object($result);

					$paymentstatic->id = $objp->rowid;
					$paymentstatic->datepaye = $db->jdate($objp->dp);
					$paymentstatic->ref = ($objp->ref ? $objp->ref : $objp->rowid);
					$paymentstatic->num_payment = $objp->num_payment;

					$paymentstatic->paiementcode = $objp->payment_code;
					$paymentstatic->type_code = $objp->payment_code;
					$paymentstatic->type_label = $objp->payment_type;

					print '<tr class="oddeven">';
					print '<td class="nowraponall">';
					print $paymentstatic->getNomUrl(1);
					print '</td>';
					print '<td>'.dol_print_date($db->jdate($objp->dp), 'day').'</td>';
					$s = $form->form_modes_reglement(null, $objp->paiement_type, 'none', '', 1, 0, '', 1).' '.$objp->num_payment;
					print '<td class="tdoverflowmax125" title="'.dol_escape_htmltag($s).'">';
					print $s;
					print '</td>';
					if (isModEnabled("banque")) {
						$bankaccountstatic->id = $objp->baid;
						$bankaccountstatic->ref = $objp->baref;
						$bankaccountstatic->label = $objp->baref;
						$bankaccountstatic->number = $objp->banumber;

						if (isModEnabled('accounting')) {
							$bankaccountstatic->account_number = $objp->account_number;

							$accountingjournal = new AccountingJournal($db);
							$accountingjournal->fetch($objp->fk_accountancy_journal);
							$bankaccountstatic->accountancy_journal = $accountingjournal->getNomUrl(0, 1, 1, '', 1);
						}

						print '<td class="right">';
						if ($objp->baid > 0) {
							print $bankaccountstatic->getNomUrl(1, 'transactions');
						}
						print '</td>';
					}
					print '<td class="right">'.price($sign * $objp->amount).'</td>';
					print '<td class="center">';
					if ($object->statut == FactureFournisseur::STATUS_VALIDATED && $object->paye == 0 && $user->socid == 0) {
						print '<a href="'.$_SERVER["PHP_SELF"].'?id='.$object->id.'&action=deletepayment&token='.newToken().'&paiement_id='.$objp->rowid.'">';
						print img_delete();
						print '</a>';
					}
					print '</td>';
					print '</tr>';
					$totalpaid += $objp->amount;
					$i++;
				}
			} else {
				print '<tr class="oddeven"><td colspan="'.$nbcols.'"><span class="opacitymedium">'.$langs->trans("None").'</span></td><td></td><td></td></tr>';
			}

			/*
			if ($object->paye == 0)
			{
				print '<tr><td colspan="'.$nbcols.'" class="right">'.$langs->trans('AlreadyPaid').' :</td><td class="right">'.price($totalpaid).'</td><td></td></tr>';
				print '<tr><td colspan="'.$nbcols.'" class="right">'.$langs->trans("Billed").' :</td><td class="right">'.price($object->total_ttc).'</td><td></td></tr>';

				$resteapayer = $object->total_ttc - $totalpaid;

				print '<tr><td colspan="'.$nbcols.'" class="right">'.$langs->trans('RemainderToPay').' :</td>';
				print '<td class="right'.($resteapayer?' amountremaintopay':'').'">'.price($resteapayer).'</td><td></td></tr>';
			}
			*/

			$db->free($result);
		} else {
			dol_print_error($db);
		}

		if ($object->type != FactureFournisseur::TYPE_CREDIT_NOTE) {
			// Total already paid
			print '<tr><td colspan="'.$nbcols.'" class="right">';
			print '<span class="opacitymedium">';
			if ($object->type != FactureFournisseur::TYPE_DEPOSIT) {
				print $langs->trans('AlreadyPaidNoCreditNotesNoDeposits');
			} else {
				print $langs->trans('AlreadyPaid');
			}
			print '</span>';
			print '</td><td class="right"'.(($totalpaid > 0) ? ' class="amountalreadypaid"' : '').'>'.price($totalpaid).'</td><td>&nbsp;</td></tr>';

			//$resteapayer = $object->total_ttc - $totalpaid;
			$resteapayeraffiche = $resteapayer;

			$cssforamountpaymentcomplete = 'amountpaymentcomplete';

			// Loop on each credit note or deposit amount applied
			$creditnoteamount = 0;
			$depositamount = 0;

			$sql = "SELECT re.rowid, re.amount_ht, re.amount_tva, re.amount_ttc,";
			$sql .= " re.description, re.fk_invoice_supplier_source";
			$sql .= " FROM ".MAIN_DB_PREFIX."societe_remise_except as re";
			$sql .= " WHERE fk_invoice_supplier = ".((int) $object->id);
			$resql = $db->query($sql);
			if ($resql) {
				$num = $db->num_rows($resql);
				$i = 0;
				$invoice = new FactureFournisseur($db);
				while ($i < $num) {
					$obj = $db->fetch_object($resql);
					$invoice->fetch($obj->fk_invoice_supplier_source);
					print '<tr><td colspan="'.$nbcols.'" class="right">';
					if ($invoice->type == FactureFournisseur::TYPE_CREDIT_NOTE) {
						print $langs->trans("CreditNote").' ';
					}
					if ($invoice->type == FactureFournisseur::TYPE_DEPOSIT) {
						print $langs->trans("Deposit").' ';
					}
					print $invoice->getNomUrl(0);
					print ' :</td>';
					print '<td class="right">'.price($obj->amount_ttc).'</td>';
					print '<td class="right">';
					print '<a href="'.$_SERVER["PHP_SELF"].'?facid='.$object->id.'&action=unlinkdiscount&discountid='.$obj->rowid.'">'.img_delete().'</a>';
					print '</td></tr>';
					$i++;
					if ($invoice->type == FactureFournisseur::TYPE_CREDIT_NOTE) {
						$creditnoteamount += $obj->amount_ttc;
					}
					if ($invoice->type == FactureFournisseur::TYPE_DEPOSIT) {
						$depositamount += $obj->amount_ttc;
					}
				}
			} else {
				dol_print_error($db);
			}

			// Paye partiellement 'escompte'
			if (($object->statut == FactureFournisseur::STATUS_CLOSED || $object->statut == FactureFournisseur::STATUS_ABANDONED) && $object->close_code == 'discount_vat') {
				print '<tr><td colspan="'.$nbcols.'" class="right nowrap">';
				print '<span class="opacitymedium">';
				print $form->textwithpicto($langs->trans("Discount"), $langs->trans("HelpEscompte"), - 1);
				print '</span>';
				print '</td><td class="right">'.price($object->total_ttc - $creditnoteamount - $depositamount - $totalpaid).'</td><td>&nbsp;</td></tr>';
				$resteapayeraffiche = 0;
				$cssforamountpaymentcomplete = 'amountpaymentneutral';
			}
			// Paye partiellement ou Abandon 'badsupplier'
			if (($object->statut == FactureFournisseur::STATUS_CLOSED || $object->statut == FactureFournisseur::STATUS_ABANDONED) && $object->close_code == 'badsupplier') {
				print '<tr><td colspan="'.$nbcols.'" class="right nowrap">';
				print '<span class="opacitymedium">';
				print $form->textwithpicto($langs->trans("Abandoned"), $langs->trans("HelpAbandonBadCustomer"), - 1);
				print '</span>';
				print '</td><td class="right">'.price($object->total_ttc - $creditnoteamount - $depositamount - $totalpaid).'</td><td>&nbsp;</td></tr>';
				// $resteapayeraffiche=0;
				$cssforamountpaymentcomplete = 'amountpaymentneutral';
			}
			// Paye partiellement ou Abandon 'product_returned'
			if (($object->statut == FactureFournisseur::STATUS_CLOSED || $object->statut == FactureFournisseur::STATUS_ABANDONED) && $object->close_code == 'product_returned') {
				print '<tr><td colspan="'.$nbcols.'" class="right nowrap">';
				print '<span class="opacitymedium">';
				print $form->textwithpicto($langs->trans("ProductReturned"), $langs->trans("HelpAbandonProductReturned"), - 1);
				print '</span>';
				print '</td><td class="right">'.price($object->total_ttc - $creditnoteamount - $depositamount - $totalpaid).'</td><td>&nbsp;</td></tr>';
				$resteapayeraffiche = 0;
				$cssforamountpaymentcomplete = 'amountpaymentneutral';
			}
			// Paye partiellement ou Abandon 'abandon'
			if (($object->statut == FactureFournisseur::STATUS_CLOSED || $object->statut == FactureFournisseur::STATUS_ABANDONED) && $object->close_code == 'abandon') {
				print '<tr><td colspan="'.$nbcols.'" class="right nowrap">';
				$text = $langs->trans("HelpAbandonOther");
				if ($object->close_note) {
					$text .= '<br><br><b>'.$langs->trans("Reason").'</b>:'.$object->close_note;
				}
				print '<span class="opacitymedium">';
				print $form->textwithpicto($langs->trans("Abandoned"), $text, - 1);
				print '</span>';
				print '</td><td class="right">'.price($object->total_ttc - $creditnoteamount - $depositamount - $totalpaid).'</td><td>&nbsp;</td></tr>';
				$resteapayeraffiche = 0;
				$cssforamountpaymentcomplete = 'amountpaymentneutral';
			}

			// Billed
			print '<tr><td colspan="'.$nbcols.'" class="right">';
			print '<span class="opacitymedium">';
			print $langs->trans("Billed");
			print '</span>';
			print '</td><td class="right">'.price($object->total_ttc).'</td><td>&nbsp;</td></tr>';

			// Remainder to pay
			print '<tr><td colspan="'.$nbcols.'" class="right">';
			print '<span class="opacitymedium">';
			print $langs->trans('RemainderToPay');
			if ($resteapayeraffiche < 0) {
				print ' ('.$langs->trans('NegativeIfExcessPaid').')';
			}
			print '</span>';
			print '</td>';
			print '<td class="right'.($resteapayeraffiche ? ' amountremaintopay' : (' '.$cssforamountpaymentcomplete)).'">'.price($resteapayeraffiche).'</td><td>&nbsp;</td></tr>';

			// Remainder to pay Multicurrency
			if (isModEnabled('multicurreny') && $object->multicurrency_code != $conf->currency || $object->multicurrency_tx != 1) {
				print '<tr><td colspan="'.$nbcols.'" class="right">';
				print '<span class="opacitymedium">';
				print $langs->trans('RemainderToPayMulticurrency');
				if ($resteapayeraffiche < 0) {
					print ' ('.$langs->trans('NegativeIfExcessPaid').')';
				}
				print '</span>';
				print '</td>';
				print '<td class="right'.($resteapayeraffiche ? ' amountremaintopay' : (' '.$cssforamountpaymentcomplete)).'">'.(!empty($object->multicurrency_code) ? $object->multicurrency_code : $conf->currency).' '.price(price2num($object->multicurrency_tx*$resteapayeraffiche, 'MT')).'</td><td>&nbsp;</td></tr>';
			}
		} else { // Credit note
			$cssforamountpaymentcomplete = 'amountpaymentneutral';

			// Total already paid back
			print '<tr><td colspan="'.$nbcols.'" class="right">';
			print $langs->trans('AlreadyPaidBack');
			print ' :</td><td class="right">'.price($sign * $totalpaid).'</td><td>&nbsp;</td></tr>';

			// Billed
			print '<tr><td colspan="'.$nbcols.'" class="right">'.$langs->trans("Billed").' :</td><td class="right">'.price($sign * $object->total_ttc).'</td><td>&nbsp;</td></tr>';

			// Remainder to pay back
			print '<tr><td colspan="'.$nbcols.'" class="right">';
			print '<span class="opacitymedium">';
			print $langs->trans('RemainderToPayBack');
			if ($resteapayeraffiche > 0) {
				print ' ('.$langs->trans('NegativeIfExcessRefunded').')';
			}
			print '</td>';
			print '</span>';
			print '<td class="right'.($resteapayeraffiche ? ' amountremaintopay' : (' '.$cssforamountpaymentcomplete)).'">'.price($sign * $resteapayeraffiche).'</td><td>&nbsp;</td></tr>';

			// Remainder to pay back Multicurrency
			if (isModEnabled('multicurreny') && $object->multicurrency_code != $conf->currency || $object->multicurrency_tx != 1) {
				print '<tr><td colspan="'.$nbcols.'" class="right">';
				print '<span class="opacitymedium">';
				print $langs->trans('RemainderToPayBackMulticurrency');
				if ($resteapayeraffiche> 0) {
					print ' ('.$langs->trans('NegativeIfExcessRefunded').')';
				}
				print '</span>';
				print '</td>';
				print '<td class="right'.($resteapayeraffiche ? ' amountremaintopay' : (' '.$cssforamountpaymentcomplete)).'">'.(!empty($object->multicurrency_code) ? $object->multicurrency_code : $conf->currency).' '.price(price2num($sign * $object->multicurrency_tx * $resteapayeraffiche, 'MT')).'</td><td>&nbsp;</td></tr>';
			}

			// Sold credit note
			// print '<tr><td colspan="'.$nbcols.'" class="right">'.$langs->trans('TotalTTC').' :</td>';
			// print '<td class="right" style="border: 1px solid;" bgcolor="#f0f0f0"><b>'.price($sign *
			// $object->total_ttc).'</b></td><td>&nbsp;</td></tr>';
		}

		print '</table>';
		print '</div>';

		print '</div>';
		print '</div>';

		print '<div class="clearboth"></div><br>';

		if (!empty($conf->global->MAIN_DISABLE_CONTACTS_TAB)) {
			$blocname = 'contacts';
			$title = $langs->trans('ContactsAddresses');
			include DOL_DOCUMENT_ROOT.'/core/tpl/bloc_showhide.tpl.php';
		}

		if (!empty($conf->global->MAIN_DISABLE_NOTES_TAB)) {
			$colwidth = 20;
			$blocname = 'notes';
			$title = $langs->trans('Notes');
			include DOL_DOCUMENT_ROOT.'/core/tpl/bloc_showhide.tpl.php';
		}


		/*
		 * Lines
		 */
		print '<form name="addproduct" id="addproduct" action="'.$_SERVER["PHP_SELF"].'?id='.$object->id.(($action != 'editline') ? '' : '#line_'.GETPOST('lineid', 'int')).'" method="POST">';
		print '<input type="hidden" name="token" value="'.newToken().'">';
		print '<input type="hidden" name="action" value="'.(($action != 'editline') ? 'addline' : 'updateline').'">';
		print '<input type="hidden" name="mode" value="">';
		print '<input type="hidden" name="page_y" value="">';
		print '<input type="hidden" name="id" value="'.$object->id.'">';
		print '<input type="hidden" name="socid" value="'.$societe->id.'">';

		if (!empty($conf->use_javascript_ajax) && $object->statut == FactureFournisseur::STATUS_DRAFT) {
			include DOL_DOCUMENT_ROOT.'/core/tpl/ajaxrow.tpl.php';
		}

		print '<div class="div-table-responsive-no-min">';
		print '<table id="tablelines" class="noborder noshadow centpercent">';

		global $forceall, $senderissupplier, $dateSelector, $inputalsopricewithtax;
		$forceall = 1; $dateSelector = 0; $inputalsopricewithtax = 1;
		$senderissupplier = 2; // $senderissupplier=2 is same than 1 but disable test on minimum qty and disable autofill qty with minimum.
		//if (!empty($conf->global->SUPPLIER_INVOICE_WITH_NOPRICEDEFINED)) $senderissupplier=2;
		if (!empty($conf->global->SUPPLIER_INVOICE_WITH_PREDEFINED_PRICES_ONLY)) {
			$senderissupplier = 1;
		}

		// Show object lines
		if (!empty($object->lines)) {
			$ret = $object->printObjectLines($action, $societe, $mysoc, $lineid, 1);
		}

		$num = count($object->lines);

		// Form to add new line
		if ($object->statut == FactureFournisseur::STATUS_DRAFT && $usercancreate) {
			if ($action != 'editline') {
				// Add free products/services

				$parameters = array();
				$reshook = $hookmanager->executeHooks('formAddObjectLine', $parameters, $object, $action); // Note that $action and $object may have been modified by hook
				if ($reshook < 0) setEventMessages($hookmanager->error, $hookmanager->errors, 'errors');
				if (empty($reshook))
					$object->formAddObjectLine(1, $societe, $mysoc);
			}
		}

		print '</table>';
		print '</div>';
		print '</form>';

		print dol_get_fiche_end();


		if ($action != 'presend') {
			/*
			 * Buttons actions
			 */

			print '<div class="tabsAction">';

			$parameters = array();
			$reshook = $hookmanager->executeHooks('addMoreActionsButtons', $parameters, $object, $action); // Note that $action and $object may have been
																									  // modified by hook
			if (empty($reshook)) {
				// Modify a validated invoice with no payments
				if ($object->statut == FactureFournisseur::STATUS_VALIDATED && $action != 'confirm_edit' && $object->getSommePaiement() == 0 && $usercancreate) {
					// We check if lines of invoice are not already transfered into accountancy
					$ventilExportCompta = $object->getVentilExportCompta(); // Should be 0 since the sum of payments are zero. But we keep the protection.

					if ($ventilExportCompta == 0) {
						print '<a class="butAction'.($conf->use_javascript_ajax ? ' reposition' : '').'" href="'.$_SERVER['PHP_SELF'].'?id='.$object->id.'&action=edit&token='.newToken().'">'.$langs->trans('Modify').'</a>';
					} else {
						print '<span class="butActionRefused classfortooltip" title="'.$langs->trans("DisabledBecauseDispatchedInBookkeeping").'">'.$langs->trans('Modify').'</span>';
					}
				}

				$discount = new DiscountAbsolute($db);
				$result = $discount->fetch(0, 0, $object->id);

				// Reopen a standard paid invoice
				if (($object->type == FactureFournisseur::TYPE_STANDARD || $object->type == FactureFournisseur::TYPE_REPLACEMENT
					|| ($object->type == FactureFournisseur::TYPE_CREDIT_NOTE && empty($discount->id))
					|| ($object->type == FactureFournisseur::TYPE_DEPOSIT && empty($discount->id)))
					&& ($object->statut == FactureFournisseur::STATUS_CLOSED || $object->statut == FactureFournisseur::STATUS_ABANDONED)) {				// A paid invoice (partially or completely)
					if (!$objectidnext && $object->close_code != 'replaced' && $usercancreate) {	// Not replaced by another invoice
						print '<a class="butAction'.($conf->use_javascript_ajax ? ' reposition' : '').'" href="'.$_SERVER['PHP_SELF'].'?id='.$object->id.'&action=reopen&token='.newToken().'">'.$langs->trans('ReOpen').'</a>';
					} else {
						if ($usercancreate) {
							print '<span class="butActionRefused classfortooltip" title="'.$langs->trans("DisabledBecauseReplacedInvoice").'">'.$langs->trans('ReOpen').'</span>';
						} elseif (empty($conf->global->MAIN_BUTTON_HIDE_UNAUTHORIZED)) {
							print '<span class="butActionRefused classfortooltip">'.$langs->trans('ReOpen').'</span>';
						}
					}
				}

				// Validate
				if ($action != 'confirm_edit' && $object->statut == FactureFournisseur::STATUS_DRAFT) {
					if (count($object->lines)) {
						if ($usercanvalidate) {
							print '<a class="butAction" href="'.$_SERVER["PHP_SELF"].'?id='.$object->id.'&amp;action=valid"';
							print '>'.$langs->trans('Validate').'</a>';
						} else {
							print '<a class="butActionRefused classfortooltip" href="#" title="'.dol_escape_htmltag($langs->trans("NotAllowed")).'"';
							print '>'.$langs->trans('Validate').'</a>';
						}
					}
				}

				// Send by mail
				if (empty($user->socid)) {
					if (($object->statut == FactureFournisseur::STATUS_VALIDATED || $object->statut == FactureFournisseur::STATUS_CLOSED)) {
						if ($usercansend) {
							print '<a class="butAction" href="'.$_SERVER['PHP_SELF'].'?id='.$object->id.'&action=presend&mode=init#formmailbeforetitle">'.$langs->trans('SendMail').'</a>';
						} else {
							print '<span class="butActionRefused classfortooltip">'.$langs->trans('SendMail').'</span>';
						}
					}
				}

				// Create payment
				if ($object->type != FactureFournisseur::TYPE_CREDIT_NOTE && $object->statut == FactureFournisseur::STATUS_VALIDATED && $object->paye == 0) {
					print '<a class="butAction'.($conf->use_javascript_ajax ? ' reposition' : '').'" href="'.DOL_URL_ROOT.'/fourn/facture/paiement.php?facid='.$object->id.'&amp;action=create'.($object->fk_account > 0 ? '&amp;accountid='.$object->fk_account : '').'">'.$langs->trans('DoPayment').'</a>'; // must use facid because id is for payment id not invoice
				}

				// Reverse back money or convert to reduction
				if ($object->type == FactureFournisseur::TYPE_CREDIT_NOTE || $object->type == FactureFournisseur::TYPE_DEPOSIT || $object->type == FactureFournisseur::TYPE_STANDARD) {
					// For credit note only
					if ($object->type == FactureFournisseur::TYPE_CREDIT_NOTE && $object->statut == 1 && $object->paye == 0) {
						if ($resteapayer == 0) {
							print '<span class="butActionRefused classfortooltip" title="'.$langs->trans("DisabledBecauseRemainderToPayIsZero").'">'.$langs->trans('DoPaymentBack').'</span>';
						} else {
							print '<a class="butAction" href="'.DOL_URL_ROOT.'/fourn/facture/paiement.php?facid='.$object->id.'&amp;action=create&amp;accountid='.$object->fk_account.'">'.$langs->trans('DoPaymentBack').'</a>';
						}
					}

					// For standard invoice with excess paid
					if ($object->type == FactureFournisseur::TYPE_STANDARD && empty($object->paye) && ($object->total_ttc - $totalpaid - $totalcreditnotes - $totaldeposits) < 0 && $usercancreate && empty($discount->id)) {
						print '<a class="butAction'.($conf->use_javascript_ajax ? ' reposition' : '').'" href="'.$_SERVER["PHP_SELF"].'?facid='.$object->id.'&amp;action=converttoreduc">'.$langs->trans('ConvertExcessPaidToReduc').'</a>';
					}
					// For credit note
					if ($object->type == FactureFournisseur::TYPE_CREDIT_NOTE && $object->statut == 1 && $object->paye == 0 && $usercancreate
						&& (!empty($conf->global->SUPPLIER_INVOICE_ALLOW_REUSE_OF_CREDIT_WHEN_PARTIALLY_REFUNDED) || $object->getSommePaiement() == 0)
						) {
						print '<a class="butAction'.($conf->use_javascript_ajax ? ' reposition' : '').'" href="'.$_SERVER["PHP_SELF"].'?facid='.$object->id.'&amp;action=converttoreduc" title="'.dol_escape_htmltag($langs->trans("ConfirmConvertToReducSupplier2")).'">'.$langs->trans('ConvertToReduc').'</a>';
					}
					// For deposit invoice
					if ($object->type == FactureFournisseur::TYPE_DEPOSIT && $usercancreate && $object->statut > 0 && empty($discount->id)) {
						print '<a class="butAction'.($conf->use_javascript_ajax ? ' reposition' : '').'" href="'.$_SERVER["PHP_SELF"].'?facid='.$object->id.'&amp;action=converttoreduc">'.$langs->trans('ConvertToReduc').'</a>';
					}
				}

				// Classify paid
				if ($object->statut == FactureFournisseur::STATUS_VALIDATED && $object->paye == 0 && (
						($object->type != FactureFournisseur::TYPE_CREDIT_NOTE && $object->type != FactureFournisseur::TYPE_DEPOSIT && ($resteapayer <= 0 || (!empty($conf->global->SUPPLIER_INVOICE_CAN_SET_PAID_EVEN_IF_PARTIALLY_PAID) && $object->total_ttc == $resteapayer))) ||
						($object->type == FactureFournisseur::TYPE_CREDIT_NOTE && $resteapayer >= 0) ||
						($object->type == FactureFournisseur::TYPE_DEPOSIT && $object->total_ttc > 0 && ($resteapayer == 0 || (!empty($conf->global->SUPPLIER_INVOICE_CAN_SET_PAID_EVEN_IF_PARTIALLY_PAID) && $object->total_ttc == $resteapayer)))
					)
				) {
					print '<a class="butAction'.($conf->use_javascript_ajax ? ' reposition' : '').'" href="'.$_SERVER["PHP_SELF"].'?id='.$object->id.'&amp;action=paid">'.$langs->trans('ClassifyPaid').'</a>';
				}

				// Classify 'closed not completely paid' (possible if validated and not yet filed paid)
				if ($object->statut == FactureFournisseur::STATUS_VALIDATED && $object->paye == 0 && $resteapayer > 0 && (empty($conf->global->SUPPLIER_INVOICE_CAN_SET_PAID_EVEN_IF_PARTIALLY_PAID) || $object->total_ttc != $resteapayer)) {
					if ($totalpaid > 0 || $totalcreditnotes > 0) {
						// If one payment or one credit note was linked to this invoice
						print '<a class="butAction'.($conf->use_javascript_ajax ? ' reposition' : '').'" href="'.$_SERVER['PHP_SELF'].'?id='.$object->id.'&amp;action=paid">'.$langs->trans('ClassifyPaidPartially').'</a>';
					} else {
						if (empty($conf->global->INVOICE_CAN_NEVER_BE_CANCELED)) {
							print '<a class="butAction'.($conf->use_javascript_ajax ? ' reposition' : '').'" href="'.$_SERVER['PHP_SELF'].'?id='.$object->id.'&amp;action=canceled">'.$langs->trans('ClassifyCanceled').'</a>';
						}
					}
				}

				// Create event
				/*if ($conf->agenda->enabled && !empty($conf->global->MAIN_ADD_EVENT_ON_ELEMENT_CARD)) 	// Add hidden condition because this is not a "workflow" action so should appears somewhere else on page.
				{
					print '<div class="inline-block divButAction"><a class="butAction" href="' . DOL_URL_ROOT . '/comm/action/card.php?action=create&amp;origin=' . $object->element . '&amp;originid=' . $object->id . '&amp;socid=' . $object->socid . '">' . $langs->trans("AddAction") . '</a></div>';
				}*/

				// Create a credit note
				if (($object->type == FactureFournisseur::TYPE_STANDARD || $object->type == FactureFournisseur::TYPE_DEPOSIT) && $object->statut > 0 && $usercancreate) {
					if (!$objectidnext) {
						print '<a class="butAction" href="'.$_SERVER['PHP_SELF'].'?socid='.$object->socid.'&amp;fac_avoir='.$object->id.'&amp;action=create&amp;type=2'.($object->fk_project > 0 ? '&amp;projectid='.$object->fk_project : '').'">'.$langs->trans("CreateCreditNote").'</a>';
					}
				}

				// Clone
				if ($action != 'edit' && $usercancreate) {
					print '<a class="butAction" href="'.$_SERVER["PHP_SELF"].'?id='.$object->id.'&amp;action=clone&amp;socid='.$object->socid.'">'.$langs->trans('ToClone').'</a>';
				}

				// Clone as predefined / Create template
				if (($object->type ==  FactureFournisseur::TYPE_STANDARD || $object->type == FactureFournisseur::TYPE_DEPOSIT) && $object->statut == 0 && $usercancreate) {
					if (!$objectidnext && count($object->lines) > 0) {
						print '<a class="butAction" href="'.DOL_URL_ROOT.'/fourn/facture/card-rec.php?facid='.$object->id.'&amp;action=create">'.$langs->trans("ChangeIntoRepeatableInvoice").'</a>';
					}
				}

				// Delete
				$isErasable = $object->is_erasable();
				if ($action != 'confirm_edit' && ($usercandelete || ($usercancreate && $isErasable == 1))) {	// isErasable = 1 means draft with temporary ref (draft can always be deleted with no need of permissions)
					$enableDelete = false;
					$htmltooltip = '';
					$params = (empty($conf->use_javascript_ajax) ? array() : array('attr' => array('class' => 'reposition')));
					//var_dump($isErasable); var_dump($params);
					if ($isErasable == -4) {
						$htmltooltip = $langs->trans("DisabledBecausePayments");
					} elseif ($isErasable == -3) {	// Should never happen with supplier invoice
						$htmltooltip = $langs->trans("DisabledBecauseNotLastSituationInvoice");
					} elseif ($isErasable == -2) {	// Should never happen with supplier invoice
						$htmltooltip = $langs->trans("DisabledBecauseNotLastInvoice");
					} elseif ($isErasable == -1) {
						$htmltooltip = $langs->trans("DisabledBecauseDispatchedInBookkeeping");
					} elseif ($isErasable <= 0) {	// Any other cases
						$htmltooltip = $langs->trans("DisabledBecauseNotErasable");
					} else {
						$enableDelete = true;
						$htmltooltip = '';
					}
					print dolGetButtonAction($htmltooltip, $langs->trans("Delete"), 'delete', $_SERVER["PHP_SELF"].'?id='.$object->id.'&action=delete&token='.newToken(), $object->id, $enableDelete, $params);
				}
				print '</div>';

				if ($action != 'confirm_edit') {
					print '<div class="fichecenter"><div class="fichehalfleft">';

					/*
					 * Generated documents
					 */
					$ref = dol_sanitizeFileName($object->ref);
					$subdir = get_exdir($object->id, 2, 0, 0, $object, 'invoice_supplier').$ref;
					$filedir = $conf->fournisseur->facture->dir_output.'/'.$subdir;
					$urlsource = $_SERVER['PHP_SELF'].'?id='.$object->id;
					$genallowed = $usercanread;
					$delallowed = $usercancreate;
					$modelpdf = (!empty($object->model_pdf) ? $object->model_pdf : (empty($conf->global->INVOICE_SUPPLIER_ADDON_PDF) ? '' : $conf->global->INVOICE_SUPPLIER_ADDON_PDF));

					print $formfile->showdocuments('facture_fournisseur', $subdir, $filedir, $urlsource, $genallowed, $delallowed, $modelpdf, 1, 0, 0, 40, 0, '', '', '', $societe->default_lang);
					$somethingshown = $formfile->numoffiles;

					// Show links to link elements
					$linktoelem = $form->showLinkToObjectBlock($object, null, array('invoice_supplier'));
					$somethingshown = $form->showLinkedObjectBlock($object, $linktoelem);

					print '</div><div class="fichehalfright">';

					// List of actions on element
					include_once DOL_DOCUMENT_ROOT.'/core/class/html.formactions.class.php';
					$formactions = new FormActions($db);
					$somethingshown = $formactions->showactions($object, 'invoice_supplier', $socid, 1, 'listaction'.($genallowed ? 'largetitle' : ''));

					print '</div></div>';
				}
			}
		}

		// Select mail models is same action as presend
		if (GETPOST('modelselected')) {
			$action = 'presend';
		}

		// Presend form
		$modelmail = 'invoice_supplier_send';
		$defaulttopic = 'SendBillRef';
		$diroutput = $conf->fournisseur->facture->dir_output;
		$autocopy = 'MAIN_MAIL_AUTOCOPY_SUPPLIER_INVOICE_TO';
		$trackid = 'sinv'.$object->id;

		include DOL_DOCUMENT_ROOT.'/core/tpl/card_presend.tpl.php';
	}
}


// End of page
llxFooter();
$db->close();<|MERGE_RESOLUTION|>--- conflicted
+++ resolved
@@ -2057,7 +2057,6 @@
 		// reload page to retrieve supplier informations
 		if (!empty($conf->global->RELOAD_PAGE_ON_SUPPLIER_CHANGE)) {
 			print '<script type="text/javascript">
-<<<<<<< HEAD
 				$(document).ready(function() {
 					$("#socid").change(function() {
 						console.log("We have changed the company - Reload page");
@@ -2065,13 +2064,6 @@
 						$("input[name=action]").val("create");
 						$("form[name=add]").submit();
 					});
-=======
-			$(document).ready(function() {
-				$("#socid").change(function() {
-					var socid = $(this).val();
-                    var fac_rec = $(\'#fac_rec\').val();
-        			window.location.href = "'.$_SERVER["PHP_SELF"].'?action=create&socid="+socid+"&fac_rec="+fac_rec;
->>>>>>> e775707c
 				});
 				</script>';
 		}
