<?php
/* Copyright (C) 2002-2005	Rodolphe Quiedeville	<rodolphe@quiedeville.org>
 * Copyright (C) 2004-2016	Laurent Destailleur 	<eldy@users.sourceforge.net>
 * Copyright (C) 2004		Christophe Combelles	<ccomb@free.fr>
 * Copyright (C) 2005		Marc Barilley			<marc@ocebo.fr>
 * Copyright (C) 2005-2013	Regis Houssin			<regis.houssin@capnetworks.com>
 * Copyright (C) 2010-2014	Juanjo Menent			<jmenent@2byte.es>
 * Copyright (C) 2013-2015	Philippe Grand			<philippe.grand@atoo-net.com>
 * Copyright (C) 2013		Florian Henry			<florian.henry@open-concept.pro>
 * Copyright (C) 2014-2016  Marcos García			<marcosgdf@gmail.com>
 * Copyright (C) 2016		Alexandre Spangaro		<aspangaro@zendsi.com>
 *
 * This program is free software; you can redistribute it and/or modify
 * it under the terms of the GNU General Public License as published by
 * the Free Software Foundation; either version 3 of the License, or
 * (at your option) any later version.
 *
 * This program is distributed in the hope that it will be useful,
 * but WITHOUT ANY WARRANTY; without even the implied warranty of
 * MERCHANTABILITY or FITNESS FOR A PARTICULAR PURPOSE.  See the
 * GNU General Public License for more details.
 *
 * You should have received a copy of the GNU General Public License
 * along with this program. If not, see <http://www.gnu.org/licenses/>.
 */

/**
 *	\file       htdocs/fourn/facture/card.php
 *	\ingroup    facture, fournisseur
 *	\brief      Page for supplier invoice card (view, edit, validate)
 */

require '../../main.inc.php';
require_once DOL_DOCUMENT_ROOT.'/core/class/html.formfile.class.php';
require_once DOL_DOCUMENT_ROOT.'/fourn/class/fournisseur.class.php';
require_once DOL_DOCUMENT_ROOT.'/core/modules/supplier_invoice/modules_facturefournisseur.php';
require_once DOL_DOCUMENT_ROOT.'/fourn/class/fournisseur.facture.class.php';
require_once DOL_DOCUMENT_ROOT.'/fourn/class/paiementfourn.class.php';
require_once DOL_DOCUMENT_ROOT.'/core/lib/fourn.lib.php';
require_once DOL_DOCUMENT_ROOT.'/core/lib/files.lib.php';
require_once DOL_DOCUMENT_ROOT.'/core/class/doleditor.class.php';
if (!empty($conf->produit->enabled))
	require_once DOL_DOCUMENT_ROOT.'/product/class/product.class.php';
if (!empty($conf->projet->enabled)) {
	require_once DOL_DOCUMENT_ROOT.'/projet/class/project.class.php';
	require_once DOL_DOCUMENT_ROOT.'/core/class/html.formprojet.class.php';
}

if (!empty($conf->attributes->enabled)) {
	require_once DOL_DOCUMENT_ROOT.'/attributes/class/ProductCombination.class.php';
}


$langs->load('bills');
$langs->load('compta');
$langs->load('suppliers');
$langs->load('companies');
$langs->load('products');
$langs->load('banks');
if (!empty($conf->incoterm->enabled)) $langs->load('incoterm');

$id			= (GETPOST('facid','int') ? GETPOST('facid','int') : GETPOST('id','int'));
$socid		= GETPOST('socid', 'int');
$action		= GETPOST("action");
$confirm	= GETPOST("confirm");
$ref		= GETPOST('ref','alpha');
$cancel		= GETPOST('cancel','alpha');
$lineid		= GETPOST('lineid', 'int');
$projectid	= GETPOST('projectid','int');
$origin		= GETPOST('origin', 'alpha');
$originid	= GETPOST('origin', 'int');

//PDF
$hidedetails = (GETPOST('hidedetails','int') ? GETPOST('hidedetails','int') : (! empty($conf->global->MAIN_GENERATE_DOCUMENTS_HIDE_DETAILS) ? 1 : 0));
$hidedesc 	 = (GETPOST('hidedesc','int') ? GETPOST('hidedesc','int') : (! empty($conf->global->MAIN_GENERATE_DOCUMENTS_HIDE_DESC) ?  1 : 0));
$hideref 	 = (GETPOST('hideref','int') ? GETPOST('hideref','int') : (! empty($conf->global->MAIN_GENERATE_DOCUMENTS_HIDE_REF) ? 1 : 0));

// Security check
$socid='';
if (! empty($user->societe_id)) $socid=$user->societe_id;
$result = restrictedArea($user, 'fournisseur', $id, 'facture_fourn', 'facture');

// Initialize technical object to manage hooks of thirdparties. Note that conf->hooks_modules contains array array
$hookmanager->initHooks(array('invoicesuppliercard','globalcard'));

$object=new FactureFournisseur($db);
$extrafields = new ExtraFields($db);

// fetch optionals attributes and labels
$extralabels=$extrafields->fetch_name_optionals_label($object->table_element);

// Load object
if ($id > 0 || ! empty($ref))
{
	$ret=$object->fetch($id, $ref);
	if ($ret < 0) dol_print_error($db,$object->error);
	$ret=$object->fetch_thirdparty();
	if ($ret < 0) dol_print_error($db,$object->error);
}

$permissionnote=$user->rights->fournisseur->facture->creer;	// Used by the include of actions_setnotes.inc.php
$permissiondellink=$user->rights->fournisseur->facture->creer;	// Used by the include of actions_dellink.inc.php
$permissionedit=$user->rights->fournisseur->facture->creer; // Used by the include of actions_lineupdown.inc.php


/*
 * Actions
 */

$parameters=array('socid'=>$socid);
$reshook=$hookmanager->executeHooks('doActions',$parameters,$object,$action);    // Note that $action and $object may have been modified by some hooks
if ($reshook < 0) setEventMessages($hookmanager->error, $hookmanager->errors, 'errors');

if (empty($reshook))
{
	if ($cancel) $action='';

	include DOL_DOCUMENT_ROOT.'/core/actions_setnotes.inc.php';	// Must be include, not include_once

	include DOL_DOCUMENT_ROOT.'/core/actions_dellink.inc.php';		// Must be include, not include_once

	include DOL_DOCUMENT_ROOT.'/core/actions_lineupdown.inc.php';	// Must be include, not include_once

	// Link invoice to order
	if (GETPOST('linkedOrder') && empty($cancel) && $id > 0)
	{
	    $object->fetch($id);
	    $object->fetch_thirdparty();
	    $result = $object->add_object_linked('order_supplier', GETPOST('linkedOrder'));
	}

	// Action clone object
	if ($action == 'confirm_clone' && $confirm == 'yes')
	{
	//    if (1==0 && empty($_REQUEST["clone_content"]) && empty($_REQUEST["clone_receivers"]))
	//    {
	//        $mesg='<div class="error">'.$langs->trans("NoCloneOptionsSpecified").'</div>';
	//    }
	//    else
	//    {
	        $result=$object->createFromClone($id);
	        if ($result > 0)
	        {
	            header("Location: ".$_SERVER['PHP_SELF'].'?action=editref_supplier&id='.$result);
	            exit;
	        }
	        else
	        {
	            $langs->load("errors");
		        setEventMessages($langs->trans($object->error), null, 'errors');
	            $action='';
	        }
	//    }
	}

	elseif ($action == 'confirm_valid' && $confirm == 'yes' &&
	    ((empty($conf->global->MAIN_USE_ADVANCED_PERMS) && ! empty($user->rights->fournisseur->facture->creer))
	    || (! empty($conf->global->MAIN_USE_ADVANCED_PERMS) && ! empty($user->rights->fournisseur->supplier_invoice_advance->validate)))
	)
	{
	    $idwarehouse=GETPOST('idwarehouse');

	    $object->fetch($id);
	    $object->fetch_thirdparty();

	    $qualified_for_stock_change=0;
	    if (empty($conf->global->STOCK_SUPPORTS_SERVICES))
	    {
	    	$qualified_for_stock_change=$object->hasProductsOrServices(2);
	    }
	    else
	    {
	    	$qualified_for_stock_change=$object->hasProductsOrServices(1);
	    }

	    // Check parameters
	    if (! empty($conf->stock->enabled) && ! empty($conf->global->STOCK_CALCULATE_ON_SUPPLIER_BILL) && $qualified_for_stock_change)
	    {
	        $langs->load("stocks");
	        if (! $idwarehouse || $idwarehouse == -1)
	        {
	            $error++;
		        setEventMessages($langs->trans('ErrorFieldRequired',$langs->transnoentitiesnoconv("Warehouse")), null, 'errors');
	            $action='';
	        }
	    }

	    if (! $error)
	    {
	        $result = $object->validate($user,'',$idwarehouse);
	        if ($result < 0)
	        {
	            setEventMessages($object->error,$object->errors,'errors');
	        }
	    }
	}

	elseif ($action == 'confirm_delete' && $confirm == 'yes' && $user->rights->fournisseur->facture->supprimer)
	{
	    $object->fetch($id);
	    $object->fetch_thirdparty();
	    $result=$object->delete($id);
	    if ($result > 0)
	    {
	        header('Location: list.php');
	        exit;
	    }
	    else
	    {
		    setEventMessages($object->error, $object->errors, 'errors');
	    }
	}

	// Remove a product line
	else if ($action == 'confirm_deleteline' && $confirm == 'yes' && $user->rights->fournisseur->facture->creer)
	{
		$result = $object->deleteline($lineid);
		if ($result > 0)
		{
			// Define output language
			/*$outputlangs = $langs;
			$newlang = '';
			if ($conf->global->MAIN_MULTILANGS && empty($newlang) && GETPOST('lang_id'))
				$newlang = GETPOST('lang_id');
			if ($conf->global->MAIN_MULTILANGS && empty($newlang))
				$newlang = $object->thirdparty->default_lang;
			if (! empty($newlang)) {
				$outputlangs = new Translate("", $conf);
				$outputlangs->setDefaultLang($newlang);
			}
			if (empty($conf->global->MAIN_DISABLE_PDF_AUTOUPDATE)) {
				$ret = $object->fetch($object->id); // Reload to get new records
				$object->generateDocument($object->modelpdf, $outputlangs, $hidedetails, $hidedesc, $hideref);
			}*/

			header('Location: '.$_SERVER["PHP_SELF"].'?id='.$object->id);
			exit;
		}
		else
		{
			setEventMessages($object->error, $object->errors, 'errors');
			/* Fix bug 1485 : Reset action to avoid asking again confirmation on failure */
			$action='';
		}
	}

	elseif ($action == 'confirm_paid' && $confirm == 'yes' && $user->rights->fournisseur->facture->creer)
	{
	    $object->fetch($id);
	    $result=$object->set_paid($user);
	    if ($result<0)
	    {
	        setEventMessages($object->error, $object->errors, 'errors');
	    }
	}

	// Set supplier ref
	if ($action == 'setref_supplier' && $user->rights->fournisseur->commande->creer)
	{
		$object->ref_supplier = GETPOST('ref_supplier', 'alpha');

		if ($object->update($user) < 0) {
			setEventMessages($object->error, $object->errors, 'errors');
		}
		else
		{
		    // Define output language
		    $outputlangs = $langs;
		    $newlang = '';
		    if ($conf->global->MAIN_MULTILANGS && empty($newlang) && GETPOST('lang_id'))
		        $newlang = GETPOST('lang_id');
		        if ($conf->global->MAIN_MULTILANGS && empty($newlang))
		            $newlang = $object->thirdparty->default_lang;
		            if (! empty($newlang)) {
		                $outputlangs = new Translate("", $conf);
		                $outputlangs->setDefaultLang($newlang);
		            }
		            if (empty($conf->global->MAIN_DISABLE_PDF_AUTOUPDATE)) {
		                $ret = $object->fetch($object->id); // Reload to get new records
		                $object->generateDocument($object->modelpdf, $outputlangs, $hidedetails, $hidedesc, $hideref);
		            }
		}
	}

	// payments conditions
	if ($action == 'setconditions' && $user->rights->fournisseur->commande->creer)
	{
	    $result=$object->setPaymentTerms(GETPOST('cond_reglement_id','int'));
	}

	// payment mode
	else if ($action == 'setmode' && $user->rights->fournisseur->commande->creer)
	{
	    $result = $object->setPaymentMethods(GETPOST('mode_reglement_id','int'));
	}

	// Multicurrency Code
	else if ($action == 'setmulticurrencycode' && $user->rights->facture->creer) {
		$result = $object->setMulticurrencyCode(GETPOST('multicurrency_code', 'alpha'));
	}

	// Multicurrency rate
	else if ($action == 'setmulticurrencyrate' && $user->rights->facture->creer) {
		$result = $object->setMulticurrencyRate(price2num(GETPOST('multicurrency_tx')));
	}

	// bank account
	else if ($action == 'setbankaccount' && $user->rights->fournisseur->facture->creer) {
	    $result=$object->setBankAccount(GETPOST('fk_account', 'int'));
	}

	// Set label
	elseif ($action == 'setlabel' && $user->rights->fournisseur->facture->creer)
	{
	    $object->fetch($id);
	    $object->label=GETPOST('label');
	    $result=$object->update($user);
	    if ($result < 0) dol_print_error($db);
	}
	elseif ($action == 'setdatef' && $user->rights->fournisseur->facture->creer)
	{
	    $object->fetch($id);
	    $object->date=dol_mktime(12,0,0,$_POST['datefmonth'],$_POST['datefday'],$_POST['datefyear']);
	    if ($object->date_echeance && $object->date_echeance < $object->date) $object->date_echeance=$object->date;
	    $result=$object->update($user);
	    if ($result < 0) dol_print_error($db,$object->error);
	}
	elseif ($action == 'setdate_lim_reglement' && $user->rights->fournisseur->facture->creer)
	{
	    $object->fetch($id);
	    $object->date_echeance=dol_mktime(12,0,0,$_POST['date_lim_reglementmonth'],$_POST['date_lim_reglementday'],$_POST['date_lim_reglementyear']);
	    if (! empty($object->date_echeance) && $object->date_echeance < $object->date)
	    {
	    	$object->date_echeance=$object->date;
	    	setEventMessages($langs->trans("DatePaymentTermCantBeLowerThanObjectDate"), null, 'warnings');
	    }
	    $result=$object->update($user);
	    if ($result < 0) dol_print_error($db,$object->error);
	}

	// Delete payment
	elseif ($action == 'confirm_delete_paiement' && $confirm == 'yes' && $user->rights->fournisseur->facture->creer)
	{
	 	$object->fetch($id);
	    if ($object->statut == FactureFournisseur::STATUS_VALIDATED && $object->paye == 0)
	    {
	    	$paiementfourn = new PaiementFourn($db);
	        $result=$paiementfourn->fetch(GETPOST('paiement_id'));
	        if ($result > 0) {
	        	$result=$paiementfourn->delete(); // If fetch ok and found
	        	header("Location: ".$_SERVER['PHP_SELF']."?id=".$id);
			}
	        if ($result < 0) {
		        setEventMessages($paiementfourn->error, $paiementfourn->errors, 'errors');
	        }
	    }
	}

	// Create
	elseif ($action == 'add' && $user->rights->fournisseur->facture->creer)
	{
		if ($socid > 0) $object->socid = GETPOST('socid', 'int');

		$db->begin();

		$error = 0;

		// Fill array 'array_options' with data from add form
		$extralabels = $extrafields->fetch_name_optionals_label($object->table_element);
		$ret = $extrafields->setOptionalsFromPost($extralabels, $object);
		if ($ret < 0) $error++;

		$datefacture=dol_mktime(12,0,0,$_POST['remonth'],$_POST['reday'],$_POST['reyear']);
		$datedue=dol_mktime(12,0,0,$_POST['echmonth'],$_POST['echday'],$_POST['echyear']);

		// Replacement invoice
		if ($_POST['type'] == FactureFournisseur::TYPE_REPLACEMENT)
		{
			if ($datefacture == '')
			{
				setEventMessages($langs->trans('ErrorFieldRequired',$langs->transnoentities('DateInvoice')), null, 'errors');
				$action='create';
				$_GET['socid']=$_POST['socid'];
				$error++;
			}
			if (! ($_POST['fac_replacement'] > 0)) {
				$error ++;
				setEventMessages($langs->trans("ErrorFieldRequired", $langs->transnoentitiesnoconv("ReplaceInvoice")), null, 'errors');
			}

			if (! $error) {
				// This is a replacement invoice
				$result = $object->fetch(GETPOST('fac_replacement'),'int');
				$object->fetch_thirdparty();

				$object->ref				= GETPOST('ref');
				$object->ref_supplier		= GETPOST('ref_supplier','alpha');
				$object->socid				= GETPOST('socid','int');
				$object->libelle			= GETPOST('label');
				$object->date				= $datefacture;
				$object->date_echeance		= $datedue;
				$object->note_public		= GETPOST('note_public');
				$object->note_private		= GETPOST('note_private');
				$object->cond_reglement_id	= GETPOST('cond_reglement_id');
				$object->mode_reglement_id	= GETPOST('mode_reglement_id');
				$object->fk_account			= GETPOST('fk_account', 'int');
				$object->fk_project			= ($tmpproject > 0) ? $tmpproject : null;
				$object->fk_incoterms		= GETPOST('incoterm_id', 'int');
				$object->location_incoterms	= GETPOST('location_incoterms', 'alpha');
				$object->multicurrency_code	= GETPOST('multicurrency_code', 'alpha');
				$object->multicurrency_tx	= GETPOST('originmulticurrency_tx', 'int');

				// Proprietes particulieres a facture de remplacement
				$object->fk_facture_source = GETPOST('fac_replacement');
				$object->type = FactureFournisseur::TYPE_REPLACEMENT;

				$id = $object->createFromCurrent($user);
				if ($id <= 0) {
				    $error++;
					setEventMessages($object->error, $object->errors, 'errors');
				}
			}
		}

		// Credit note invoice
		if ($_POST['type'] == FactureFournisseur::TYPE_CREDIT_NOTE)
		{
			$sourceinvoice = GETPOST('fac_avoir');
			if (! ($sourceinvoice > 0) && empty($conf->global->INVOICE_CREDIT_NOTE_STANDALONE))
			{
				$error ++;
				setEventMessages($langs->trans("ErrorFieldRequired", $langs->transnoentitiesnoconv("CorrectInvoice")), null, 'errors');
			}
			if (GETPOST('socid','int')<1)
			{
				setEventMessages($langs->trans('ErrorFieldRequired',$langs->transnoentities('Supplier')), null, 'errors');
				$action='create';
				$error++;
			}
			if ($datefacture == '')
			{
				setEventMessages($langs->trans('ErrorFieldRequired',$langs->transnoentities('DateInvoice')), null, 'errors');
				$action='create';
				$_GET['socid']=$_POST['socid'];
				$error++;
			}
			if (! GETPOST('ref_supplier'))
			{
				setEventMessages($langs->trans('ErrorFieldRequired',$langs->transnoentities('RefSupplier')), null, 'errors');
				$action='create';
				$_GET['socid']=$_POST['socid'];
				$error++;
			}

			if (! $error)
			{
				$tmpproject = GETPOST('projectid', 'int');

				// Creation facture
				$object->ref				= $_POST['ref'];
				$object->ref_supplier		= $_POST['ref_supplier'];
				$object->socid				= $_POST['socid'];
				$object->libelle			= $_POST['label'];
				$object->date				= $datefacture;
				$object->date_echeance		= $datedue;
				$object->note_public		= GETPOST('note_public');
				$object->note_private		= GETPOST('note_private');
				$object->cond_reglement_id	= GETPOST('cond_reglement_id');
				$object->mode_reglement_id	= GETPOST('mode_reglement_id');
				$object->fk_account			= GETPOST('fk_account', 'int');
				$object->fk_project			= ($tmpproject > 0) ? $tmpproject : null;
				$object->fk_incoterms		= GETPOST('incoterm_id', 'int');
				$object->location_incoterms	= GETPOST('location_incoterms', 'alpha');
				$object->multicurrency_code	= GETPOST('multicurrency_code', 'alpha');
				$object->multicurrency_tx	= GETPOST('originmulticurrency_tx', 'int');

				// Proprietes particulieres a facture avoir
				$object->fk_facture_source	= $sourceinvoice > 0 ? $sourceinvoice : '';
				$object->type = FactureFournisseur::TYPE_CREDIT_NOTE;

				$id = $object->create($user);

				if (GETPOST('invoiceAvoirWithLines', 'int')==1 && $id>0)
				{
					$facture_source = new FactureFournisseur($db); // fetch origin object
					if ($facture_source->fetch($object->fk_facture_source)>0)
					{
						$fk_parent_line = 0;

						foreach($facture_source->lines as $line)
						{
							// Reset fk_parent_line for no child products and special product
							if (($line->product_type != 9 && empty($line->fk_parent_line)) || $line->product_type == 9) {
								$fk_parent_line = 0;
							}

							$line->fk_facture_fourn = $object->id;
							$line->fk_parent_line = $fk_parent_line;

							$line->subprice =-$line->subprice; // invert price for object
							$line->pa_ht = -$line->pa_ht;
							$line->total_ht=-$line->total_ht;
							$line->total_tva=-$line->total_tva;
							$line->total_ttc=-$line->total_ttc;
							$line->total_localtax1=-$line->total_localtax1;
							$line->total_localtax2=-$line->total_localtax2;

							$result = $line->insert();

							$object->lines[] = $line; // insert new line in current object

							// Defined the new fk_parent_line
							if ($result > 0 && $line->product_type == 9) {
                                $fk_parent_line = $result;
							}
						}

						$object->update_price(1);
					}

				}

				if(GETPOST('invoiceAvoirWithPaymentRestAmount', 'int')==1 && $id>0)
				{
					$facture_source = new FactureFournisseur($db); // fetch origin object if not previously defined
					if ($facture_source->fetch($object->fk_facture_source)>0)
					{
						$totalpaye = $facture_source->getSommePaiement();
						$totalcreditnotes = $facture_source->getSumCreditNotesUsed();
						$totaldeposits = $facture_source->getSumDepositsUsed();
						$remain_to_pay = abs($facture_source->total_ttc - $totalpaye - $totalcreditnotes - $totaldeposits);

						$object->addline($langs->trans('invoiceAvoirLineWithPaymentRestAmount'),$remain_to_pay,1,0,0,0,0,0,'','','TTC');
					}
				}
			}
		}

		// Standard or deposit
		if ($_POST['type'] == FactureFournisseur::TYPE_STANDARD || $_POST['type'] == FactureFournisseur::TYPE_DEPOSIT)
		{
			if (GETPOST('socid','int')<1)
			{
				setEventMessages($langs->trans('ErrorFieldRequired',$langs->transnoentities('Supplier')), null, 'errors');
				$action='create';
				$error++;
			}

			if ($datefacture == '')
			{
				setEventMessages($langs->trans('ErrorFieldRequired',$langs->transnoentities('DateInvoice')), null, 'errors');
				$action='create';
				$_GET['socid']=$_POST['socid'];
				$error++;
			}
			if (! GETPOST('ref_supplier'))
			{
				setEventMessages($langs->trans('ErrorFieldRequired',$langs->transnoentities('RefSupplier')), null, 'errors');
				$action='create';
				$_GET['socid']=$_POST['socid'];
				$error++;
			}

			if (! $error)
			{
				$tmpproject = GETPOST('projectid', 'int');

				// Creation facture
				$object->ref           = $_POST['ref'];
				$object->ref_supplier  = $_POST['ref_supplier'];
				$object->socid         = $_POST['socid'];
				$object->libelle       = $_POST['label'];
				$object->date          = $datefacture;
				$object->date_echeance = $datedue;
				$object->note_public   = GETPOST('note_public');
				$object->note_private  = GETPOST('note_private');
				$object->cond_reglement_id = GETPOST('cond_reglement_id');
				$object->mode_reglement_id = GETPOST('mode_reglement_id');
				$object->fk_account        = GETPOST('fk_account', 'int');
				$object->fk_project    = ($tmpproject > 0) ? $tmpproject : null;
				$object->fk_incoterms = GETPOST('incoterm_id', 'int');
				$object->location_incoterms = GETPOST('location_incoterms', 'alpha');
				$object->multicurrency_code = GETPOST('multicurrency_code', 'alpha');
				$object->multicurrency_tx = GETPOST('originmulticurrency_tx', 'int');

				// Auto calculation of date due if not filled by user
				if(empty($object->date_echeance)) $object->date_echeance = $object->calculate_date_lim_reglement();

				// If creation from another object of another module
				if (! $error && $_POST['origin'] && $_POST['originid'])
				{
					// Parse element/subelement (ex: project_task)
					$element = $subelement = GETPOST('origin');
					/*if (preg_match('/^([^_]+)_([^_]+)/i',$_POST['origin'],$regs))
					 {
					$element = $regs[1];
					$subelement = $regs[2];
					}*/

					// For compatibility
					if ($element == 'order')    {
						$element = $subelement = 'commande';
					}
					if ($element == 'propal')   {
						$element = 'comm/propal'; $subelement = 'propal';
					}
					if ($element == 'contract') {
						$element = $subelement = 'contrat';
					}
					if ($element == 'order_supplier') {
						$element = 'fourn'; $subelement = 'fournisseur.commande';
					}
					if ($element == 'project')
					{
						$element = 'projet';
					}
					$object->origin    = GETPOST('origin');
					$object->origin_id = GETPOST('originid');

					$id = $object->create($user);

					// Add lines
					if ($id > 0)
					{
						require_once DOL_DOCUMENT_ROOT.'/'.$element.'/class/'.$subelement.'.class.php';
						$classname = ucfirst($subelement);
						if ($classname == 'Fournisseur.commande') $classname='CommandeFournisseur';
						$srcobject = new $classname($db);

						$result=$srcobject->fetch(GETPOST('originid','int'));
						if ($result > 0)
						{
							$lines = $srcobject->lines;
							if (empty($lines) && method_exists($srcobject,'fetch_lines'))
							{
								$srcobject->fetch_lines();
								$lines = $srcobject->lines;
							}

							$num=count($lines);
							for ($i = 0; $i < $num; $i++)
							{
								$desc=($lines[$i]->desc?$lines[$i]->desc:$lines[$i]->libelle);
								$product_type=($lines[$i]->product_type?$lines[$i]->product_type:0);

								// Dates
								// TODO mutualiser
								$date_start=$lines[$i]->date_debut_prevue;
								if ($lines[$i]->date_debut_reel) $date_start=$lines[$i]->date_debut_reel;
								if ($lines[$i]->date_start) $date_start=$lines[$i]->date_start;
								$date_end=$lines[$i]->date_fin_prevue;
								if ($lines[$i]->date_fin_reel) $date_end=$lines[$i]->date_fin_reel;
								if ($lines[$i]->date_end) $date_end=$lines[$i]->date_end;

								// FIXME Missing $lines[$i]->ref_supplier and $lines[$i]->label into addline and updateline methods. They are filled when coming from order for example.
								$result = $object->addline(
									$desc,
									$lines[$i]->subprice,
									$lines[$i]->tva_tx,
									$lines[$i]->localtax1_tx,
									$lines[$i]->localtax2_tx,
									$lines[$i]->qty,
									$lines[$i]->fk_product,
									$lines[$i]->remise_percent,
									$date_start,
									$date_end,
									0,
									$lines[$i]->info_bits,
									'HT',
									$product_type,
									$lines[$i]->rang,
									0,
									$lines[$i]->array_options,
									$lines[$i]->fk_unit,
									$lines[$i]->id
								);

								if ($result < 0)
								{
									$error++;
									break;
								}
							}

							// Now reload line
							$object->fetch_lines();
						}
						else
						{
							$error++;
						}
					}
					else
					{
						$error++;
					}
				}
				else if (! $error)
				{
					$id = $object->create($user);
					if ($id < 0)
					{
						$error++;
					}

					if (! $error)
					{
						// If some invoice's lines already known
						for ($i = 1 ; $i < 9 ; $i++)
						{
							$label = $_POST['label'.$i];
							$amountht  = price2num($_POST['amount'.$i]);
							$amountttc = price2num($_POST['amountttc'.$i]);
							$tauxtva   = price2num($_POST['tauxtva'.$i]);
							$qty = $_POST['qty'.$i];
							$fk_product = $_POST['fk_product'.$i];
							if ($label)
							{
								if ($amountht)
								{
									$price_base='HT'; $amount=$amountht;
								}
								else
								{
									$price_base='TTC'; $amount=$amountttc;
								}
								$atleastoneline=1;

								$product=new Product($db);
								$product->fetch($_POST['idprod'.$i]);

								$ret=$object->addline($label, $amount, $tauxtva, $product->localtax1_tx, $product->localtax2_tx, $qty, $fk_product, $remise_percent, '', '', '', 0, $price_base, $_POST['rang'.$i], 1);
								if ($ret < 0) $error++;
							}
						}
					}
				}
			}
		}

		if ($error)
		{
			$langs->load("errors");
			$db->rollback();

			setEventMessages($object->error, $object->errors, 'errors');
			$action='create';
			$_GET['socid']=$_POST['socid'];
		}
		else
		{
			$db->commit();

			if (empty($conf->global->MAIN_DISABLE_PDF_AUTOUPDATE)) {
				$outputlangs = $langs;
				$result = $object->generateDocument($object->modelpdf, $outputlangs, $hidedetails, $hidedesc, $hideref);
				if ($result	< 0)
				{
					dol_print_error($db,$object->error,$object->errors);
					exit;
				}
			}

			header("Location: ".$_SERVER['PHP_SELF']."?id=".$id);
			exit;
		}
	}

	// Edit line
	elseif ($action == 'updateline' && $user->rights->fournisseur->facture->creer)
	{
		$db->begin();

			$object->fetch($id);
	        $object->fetch_thirdparty();

	        $tva_tx = GETPOST('tva_tx');

			if (GETPOST('price_ht') != '')
	    	{
	    		$up = price2num(GETPOST('price_ht'));
	    		$price_base_type = 'HT';
	    	}
	    	else
	    	{
	    		$up = price2num(GETPOST('price_ttc'));
	    		$price_base_type = 'TTC';
	    	}

	        if (GETPOST('productid'))
	        {
	            $prod = new Product($db);
	            $prod->fetch(GETPOST('productid'));
	            $label = $prod->description;
	            if (trim($_POST['product_desc']) != trim($label)) $label=$_POST['product_desc'];

	            $type = $prod->type;
	        }
	        else
	        {
	            $label = $_POST['product_desc'];
	            $type = $_POST["type"]?$_POST["type"]:0;
	        }

		    $date_start=dol_mktime(GETPOST('date_starthour'), GETPOST('date_startmin'), GETPOST('date_startsec'), GETPOST('date_startmonth'), GETPOST('date_startday'), GETPOST('date_startyear'));
		    $date_end=dol_mktime(GETPOST('date_endhour'), GETPOST('date_endmin'), GETPOST('date_endsec'), GETPOST('date_endmonth'), GETPOST('date_endday'), GETPOST('date_endyear'));

	        $localtax1_tx= get_localtax($_POST['tauxtva'], 1, $mysoc,$object->thirdparty);
	        $localtax2_tx= get_localtax($_POST['tauxtva'], 2, $mysoc,$object->thirdparty);
	        $remise_percent=GETPOST('remise_percent');
			$pu_ht_devise = GETPOST('multicurrency_subprice');

			// Extrafields Lines
			$extrafieldsline = new ExtraFields($db);
			$extralabelsline = $extrafieldsline->fetch_name_optionals_label($object->table_element_line);
			$array_options = $extrafieldsline->getOptionalsFromPost($extralabelsline);
			// Unset extrafield POST Data
			if (is_array($extralabelsline)) {
				foreach ($extralabelsline as $key => $value) {
					unset($_POST["options_" . $key]);
				}
			}

	        $result=$object->updateline(GETPOST('lineid'), $label, $up, $tva_tx, $localtax1_tx, $localtax2_tx, GETPOST('qty'), GETPOST('productid'), $price_base_type, 0, $type, $remise_percent, 0, $date_start, $date_end, $array_options, $_POST['units'], $pu_ht_devise);
	        if ($result >= 0)
	        {
	            unset($_POST['label']);
				unset($_POST['date_starthour']);
				unset($_POST['date_startmin']);
				unset($_POST['date_startsec']);
				unset($_POST['date_startday']);
				unset($_POST['date_startmonth']);
				unset($_POST['date_startyear']);
				unset($_POST['date_endhour']);
				unset($_POST['date_endmin']);
				unset($_POST['date_endsec']);
				unset($_POST['date_endday']);
				unset($_POST['date_endmonth']);
				unset($_POST['date_endyear']);

	            $db->commit();
	        }
	        else
	        {
	        	$db->rollback();
	            setEventMessages($object->error, $object->errors, 'errors');
	        }
	}

	elseif ($action == 'addline' && $user->rights->fournisseur->facture->creer)
	{
		$db->begin();

	    $ret=$object->fetch($id);
	    if ($ret < 0)
	    {
	        dol_print_error($db,$object->error);
	        exit;
	    }
	    $ret=$object->fetch_thirdparty();

	    $langs->load('errors');
		$error=0;

		// Set if we used free entry or predefined product
		$predef='';
		$product_desc=(GETPOST('dp_desc')?GETPOST('dp_desc'):'');
		$prod_entry_mode = GETPOST('prod_entry_mode');
		if ($prod_entry_mode == 'free')
		{
			$idprod=0;
			$price_ht = GETPOST('price_ht');
			$tva_tx = (GETPOST('tva_tx') ? GETPOST('tva_tx') : 0);
		}
		else
		{
			$idprod=GETPOST('idprod', 'int');
			$price_ht = '';
			$tva_tx = '';
		}

		$qty = GETPOST('qty'.$predef);
		$remise_percent=GETPOST('remise_percent'.$predef);
		$price_ht_devise = GETPOST('multicurrency_price_ht');

		$date_start=dol_mktime(GETPOST('date_start'.$predef.'hour'), GETPOST('date_start'.$predef.'min'), GETPOST('date_start' . $predef . 'sec'), GETPOST('date_start'.$predef.'month'), GETPOST('date_start'.$predef.'day'), GETPOST('date_start'.$predef.'year'));
		$date_end=dol_mktime(GETPOST('date_end'.$predef.'hour'), GETPOST('date_end'.$predef.'min'), GETPOST('date_end' . $predef . 'sec'), GETPOST('date_end'.$predef.'month'), GETPOST('date_end'.$predef.'day'), GETPOST('date_end'.$predef.'year'));

	    // Extrafields
	    $extrafieldsline = new ExtraFields($db);
	    $extralabelsline = $extrafieldsline->fetch_name_optionals_label($object->table_element_line);
	    $array_options = $extrafieldsline->getOptionalsFromPost($extralabelsline, $predef);
	    // Unset extrafield
	    if (is_array($extralabelsline)) {
	    	// Get extra fields
	    	foreach ($extralabelsline as $key => $value) {
	    		unset($_POST["options_" . $key]);
	    	}
	    }

	    if ($prod_entry_mode =='free' && GETPOST('price_ht') < 0 && $qty < 0)
	    {
	        setEventMessages($langs->trans('ErrorBothFieldCantBeNegative', $langs->transnoentitiesnoconv('UnitPrice'), $langs->transnoentitiesnoconv('Qty')), null, 'errors');
	        $error++;
	    }
	    if ($prod_entry_mode =='free'  && ! GETPOST('idprodfournprice') && GETPOST('type') < 0)
	    {
	        setEventMessages($langs->trans('ErrorFieldRequired', $langs->transnoentitiesnoconv('Type')), null, 'errors');
	        $error++;
	    }
<<<<<<< HEAD
	    if ($prod_entry_mode =='free' && GETPOST('price_ht')==='' && GETPOST('price_ttc')==='') // Unit price can be 0 but not ''
=======
	    if (GETPOST('prod_entry_mode')=='free' && GETPOST('price_ht')==='' && GETPOST('price_ttc')==='' && $price_ht_devise==='') // Unit price can be 0 but not ''
>>>>>>> 46a80411
	    {
	        setEventMessages($langs->trans($langs->trans('ErrorFieldRequired', $langs->transnoentitiesnoconv('UnitPrice'))), null, 'errors');
	        $error++;
	    }
	    if ($prod_entry_mode =='free' && ! GETPOST('dp_desc'))
	    {
	        setEventMessages($langs->trans('ErrorFieldRequired', $langs->transnoentitiesnoconv('Description')), null, 'errors');
	        $error++;
	    }
	    if (! GETPOST('qty'))
	    {
	        setEventMessages($langs->trans('ErrorFieldRequired', $langs->transnoentitiesnoconv('Qty')), null, 'errors');
	        $error++;
	    }

<<<<<<< HEAD
		if (!$error && !empty($conf->attributes->enabled) && $prod_entry_mode != 'free') {
			if ($combinations = GETPOST('combinations', 'array')) {
				//Check if there is a product with the given combination
				$prodcomb = new ProductCombination($db);

				if ($res = $prodcomb->fetchByProductCombination2ValuePairs($idprod, $combinations)) {
					$idprod = $res->fk_product_child;
				} else {
					setEventMessage($langs->trans('ErrorProductCombinationNotFound'), 'errors');
					$error ++;
				}
			}
		}

		if ($prod_entry_mode != 'free')	// With combolist mode idprodfournprice is > 0 or -1. With autocomplete, idprodfournprice is > 0 or ''
=======
	    if (GETPOST('prod_entry_mode') != 'free' && empty($error))	// With combolist mode idprodfournprice is > 0 or -1. With autocomplete, idprodfournprice is > 0 or ''
>>>>>>> 46a80411
	    {
	    	$idprod=0;
	    	$productsupplier=new ProductFournisseur($db);

	        if (GETPOST('idprodfournprice') == -1 || GETPOST('idprodfournprice') == '') $idprod=-2;	// Same behaviour than with combolist. When not select idprodfournprice is now -2 (to avoid conflict with next action that may return -1)

	    	if (GETPOST('idprodfournprice') > 0)
	    	{
	    		$idprod=$productsupplier->get_buyprice(GETPOST('idprodfournprice'), $qty);    // Just to see if a price exists for the quantity. Not used to found vat.
	    	}

		    //Replaces $fk_unit with the product's
	        if ($idprod > 0)
	        {
	            $result=$productsupplier->fetch($idprod);

	            $label = $productsupplier->label;

	            $desc = $productsupplier->description;
	            if (trim($product_desc) != trim($desc)) $desc = dol_concatdesc($desc, $product_desc);

	            $tva_tx=get_default_tva($object->thirdparty, $mysoc, $productsupplier->id, $_POST['idprodfournprice']);
	            $tva_npr = get_default_npr($object->thirdparty, $mysoc, $productsupplier->id, $_POST['idprodfournprice']);
				if (empty($tva_tx)) $tva_npr=0;
	            $localtax1_tx= get_localtax($tva_tx, 1, $mysoc, $object->thirdparty, $tva_npr);
	            $localtax2_tx= get_localtax($tva_tx, 2, $mysoc, $object->thirdparty, $tva_npr);

	            $type = $productsupplier->type;
	            $price_base_type = 'HT';

	            // TODO Save the product supplier ref into database into field ref_supplier (must rename field ref into ref_supplier first)
	            $result=$object->addline($desc, $productsupplier->fourn_pu, $tva_tx, $localtax1_tx, $localtax2_tx, $qty, $idprod, $remise_percent, $date_start, $date_end, 0, $tva_npr, $price_base_type, $type, -1, 0, $array_options, $productsupplier->fk_unit);
	        }
	    	if ($idprod == -2 || $idprod == 0)
	        {
	            // Product not selected
	            $error++;
	            $langs->load("errors");
		        setEventMessages($langs->trans("ErrorFieldRequired", $langs->transnoentitiesnoconv("ProductOrService")), null, 'errors');
	        }
	        if ($idprod == -1)
	        {
	            // Quantity too low
	            $error++;
	            $langs->load("errors");
		        setEventMessages($langs->trans("ErrorQtyTooLowForThisSupplier"), null, 'errors');
	        }
	    }
		else if (empty($error)) // $price_ht is already set
		{
			$tva_npr = (preg_match('/\*/', $tva_tx) ? 1 : 0);
			$tva_tx = str_replace('*', '', $tva_tx);
			$label = (GETPOST('product_label') ? GETPOST('product_label') : '');
			$desc = $product_desc;
			$type = GETPOST('type');

			$fk_unit= GETPOST('units', 'alpha');

	    	$tva_tx = price2num($tva_tx);	// When vat is text input field

	    	// Local Taxes
	    	$localtax1_tx= get_localtax($tva_tx, 1,$mysoc,$object->thirdparty);
	    	$localtax2_tx= get_localtax($tva_tx, 2,$mysoc,$object->thirdparty);

			if ($price_ht !== '')
			{
				$pu_ht = price2num($price_ht, 'MU'); // $pu_ht must be rounded according to settings
			}
			else
			{
				$pu_ttc = price2num(GETPOST('price_ttc'), 'MU');
				$pu_ht = price2num($pu_ttc / (1 + ($tva_tx / 100)), 'MU'); // $pu_ht must be rounded according to settings
			}
			$price_base_type = 'HT';
<<<<<<< HEAD

			$result=$object->addline($product_desc, $pu_ht, $tva_tx, $localtax1_tx, $localtax2_tx, $qty, 0, $remise_percent, $date_start, $date_end, 0, $tva_npr, $price_base_type, $type, -1, 0, $array_options, $fk_unit);
=======
			$pu_ht_devise = price2num($price_ht_devise, 'MU');
			
			$result=$object->addline($product_desc, $pu_ht, $tva_tx, $localtax1_tx, $localtax2_tx, $qty, 0, $remise_percent, $date_start, $date_end, 0, $tva_npr, $price_base_type, $type, -1, 0, $array_options, $fk_unit, 0, $pu_ht_devise);
>>>>>>> 46a80411
	    }

	    //print "xx".$tva_tx; exit;
	    if (! $error && $result > 0)
	    {
	    	$db->commit();

	        // Define output language
	    	if (empty($conf->global->MAIN_DISABLE_PDF_AUTOUPDATE))
	    	{
	    		$outputlangs = $langs;
	    		$newlang = '';
	    		if ($conf->global->MAIN_MULTILANGS && empty($newlang) && GETPOST('lang_id')) $newlang = GETPOST('lang_id','alpha');
	    		if ($conf->global->MAIN_MULTILANGS && empty($newlang))	$newlang = $object->thirdparty->default_lang;
	    		if (! empty($newlang)) {
	    			$outputlangs = new Translate("", $conf);
	    			$outputlangs->setDefaultLang($newlang);
	    		}
	    		$model=$object->modelpdf;
	    		$ret = $object->fetch($id); // Reload to get new records

	    		$result=$object->generateDocument($model, $outputlangs, $hidedetails, $hidedesc, $hideref);
	    		if ($result < 0) dol_print_error($db,$result);
	    	}

			unset($_POST ['prod_entry_mode']);

	    	unset($_POST['qty']);
	    	unset($_POST['type']);
	    	unset($_POST['remise_percent']);
	    	unset($_POST['pu']);
	    	unset($_POST['price_ht']);
			unset($_POST['multicurrency_price_ht']);
	    	unset($_POST['price_ttc']);
	    	unset($_POST['tva_tx']);
	    	unset($_POST['label']);
	    	unset($localtax1_tx);
	    	unset($localtax2_tx);
			unset($_POST['np_marginRate']);
			unset($_POST['np_markRate']);
	    	unset($_POST['dp_desc']);
			unset($_POST['idprodfournprice']);
		    unset($_POST['units']);

	    	unset($_POST['date_starthour']);
	    	unset($_POST['date_startmin']);
	    	unset($_POST['date_startsec']);
	    	unset($_POST['date_startday']);
	    	unset($_POST['date_startmonth']);
	    	unset($_POST['date_startyear']);
	    	unset($_POST['date_endhour']);
	    	unset($_POST['date_endmin']);
	    	unset($_POST['date_endsec']);
	    	unset($_POST['date_endday']);
	    	unset($_POST['date_endmonth']);
	    	unset($_POST['date_endyear']);
	    }
	    else
		{
	    	$db->rollback();
		    setEventMessages($object->error, $object->errors, 'errors');
	    }

	    $action = '';
	}

	elseif ($action == 'classin')
	{
	    $object->fetch($id);
	    $result=$object->setProject($projectid);
	}


	// Set invoice to draft status
	elseif ($action == 'edit' && $user->rights->fournisseur->facture->creer)
	{
	    $object->fetch($id);

	    $totalpaye = $object->getSommePaiement();
	    $resteapayer = $object->total_ttc - $totalpaye;

	    // On verifie si les lignes de factures ont ete exportees en compta et/ou ventilees
	    //$ventilExportCompta = $object->getVentilExportCompta();

	    // On verifie si aucun paiement n'a ete effectue
	    if ($resteapayer == $object->total_ttc	&& $object->paye == 0 && $ventilExportCompta == 0)
	    {
	        $object->set_draft($user);

	        // Define output language
	    	if (empty($conf->global->MAIN_DISABLE_PDF_AUTOUPDATE))
	    	{
	    		$outputlangs = $langs;
	    		$newlang = '';
	    		if ($conf->global->MAIN_MULTILANGS && empty($newlang) && GETPOST('lang_id')) $newlang = GETPOST('lang_id','alpha');
	    		if ($conf->global->MAIN_MULTILANGS && empty($newlang))	$newlang = $object->thirdparty->default_lang;
	    		if (! empty($newlang)) {
	    			$outputlangs = new Translate("", $conf);
	    			$outputlangs->setDefaultLang($newlang);
	    		}
	    		$model=$object->modelpdf;
	    		$ret = $object->fetch($id); // Reload to get new records

	    		$result=$object->generateDocument($model, $outputlangs, $hidedetails, $hidedesc, $hideref);
	    		if ($result < 0) dol_print_error($db,$result);
	    	}

	        $action='';
	    }
	}

	// Set invoice to validated/unpaid status
	elseif ($action == 'reopen' && $user->rights->fournisseur->facture->creer)
	{
	    $result = $object->fetch($id);
	    if ($object->statut == FactureFournisseur::STATUS_CLOSED
	    || ($object->statut == FactureFournisseur::STATUS_ABANDONED && $object->close_code != 'replaced'))
	    {
	        $result = $object->set_unpaid($user);
	        if ($result > 0)
	        {
	            header('Location: '.$_SERVER["PHP_SELF"].'?id='.$id);
	            exit;
	        }
	        else
	        {
		        setEventMessages($object->error, $object->errors, 'errors');
	        }
	    }
	}

	/*
	 * Send mail
	 */

	// Actions to send emails
	$actiontypecode='AC_SUP_INV';
	$trigger_name='BILL_SUPPLIER_SENTBYMAIL';
	$paramname='id';
	$mode='emailfromsupplierinvoice';
	$trackid='sin'.$object->id;
	include DOL_DOCUMENT_ROOT.'/core/actions_sendmails.inc.php';


	// Build document
	if ($action == 'builddoc')
	{
		// Save modele used
	    $object->fetch($id);
	    $object->fetch_thirdparty();

		// Save last template used to generate document
		if (GETPOST('model')) $object->setDocModel($user, GETPOST('model','alpha'));

	    $outputlangs = $langs;
	    $newlang=GETPOST('lang_id','alpha');
	    if ($conf->global->MAIN_MULTILANGS && empty($newlang)) $newlang=$object->thirdparty->default_lang;
	    if (! empty($newlang))
	    {
	        $outputlangs = new Translate("",$conf);
	        $outputlangs->setDefaultLang($newlang);
	    }
		$result = $object->generateDocument($object->modelpdf, $outputlangs, $hidedetails, $hidedesc, $hideref);
	    if ($result	< 0)
	    {
			setEventMessages($object->error, $object->errors, 'errors');
    	    $action='';
	    }
	}
	// Make calculation according to calculationrule
	if ($action == 'calculate')
	{
		$calculationrule=GETPOST('calculationrule');

	    $object->fetch($id);
	    $object->fetch_thirdparty();
		$result=$object->update_price(0, (($calculationrule=='totalofround')?'0':'1'), 0, $object->thirdparty);
	    if ($result	<= 0)
	    {
	        dol_print_error($db,$result);
	        exit;
	    }
	}
	// Delete file in doc form
	if ($action == 'remove_file')
	{
	    require_once DOL_DOCUMENT_ROOT.'/core/lib/files.lib.php';

	    if ($object->fetch($id))
	    {
	    	$object->fetch_thirdparty();
	        $upload_dir =	$conf->fournisseur->facture->dir_output . "/";
	        $file =	$upload_dir	. '/' .	GETPOST('file');
	        $ret=dol_delete_file($file,0,0,0,$object);
	        if ($ret) setEventMessages($langs->trans("FileWasRemoved", GETPOST('urlfile')), null, 'mesgs');
	        else setEventMessages($langs->trans("ErrorFailToDeleteFile", GETPOST('urlfile')), null, 'errors');
	    }
	}

	if ($action == 'update_extras')
	{
		// Fill array 'array_options' with data from add form
		$extralabels=$extrafields->fetch_name_optionals_label($object->table_element);
		$ret = $extrafields->setOptionalsFromPost($extralabels,$object,GETPOST('attribute'));
		if ($ret < 0) $error++;

		if (!$error)
		{
			// Actions on extra fields (by external module or standard code)
			// TODO le hook fait double emploi avec le trigger !!
			$hookmanager->initHooks(array('supplierinvoicedao'));
			$parameters=array('id'=>$object->id);

			$reshook=$hookmanager->executeHooks('insertExtraFields',$parameters,$object,$action); // Note that $action and $object may have been modified by some hooks

			if (empty($reshook))
			{
				if (empty($conf->global->MAIN_EXTRAFIELDS_DISABLED)) // For avoid conflicts if trigger used
				{

					$result=$object->insertExtraFields();

					if ($result < 0)
					{
						$error++;
					}

				}
			}
			else if ($reshook < 0) $error++;
		}
		else
		{
			$action = 'edit_extras';
		}
	}

	if (! empty($conf->global->MAIN_DISABLE_CONTACTS_TAB) && $user->rights->fournisseur->facture->creer)
	{
		if ($action == 'addcontact')
		{
			$result = $object->fetch($id);

			if ($result > 0 && $id > 0)
			{
				$contactid = (GETPOST('userid') ? GETPOST('userid') : GETPOST('contactid'));
				$result = $object->add_contact($contactid, $_POST["type"], $_POST["source"]);
			}

			if ($result >= 0)
			{
				header("Location: ".$_SERVER['PHP_SELF']."?id=".$object->id);
				exit;
			}
			else
			{
				if ($object->error == 'DB_ERROR_RECORD_ALREADY_EXISTS')
				{
					$langs->load("errors");
					setEventMessages($langs->trans("ErrorThisContactIsAlreadyDefinedAsThisType"), null, 'errors');
				}
				else
				{
					setEventMessages($object->error, $object->errors, 'errors');
				}
			}
		}

		// bascule du statut d'un contact
		else if ($action == 'swapstatut')
		{
			if ($object->fetch($id))
			{
				$result=$object->swapContactStatus(GETPOST('ligne'));
			}
			else
			{
				dol_print_error($db);
			}
		}

		// Efface un contact
		else if ($action == 'deletecontact')
		{
			$object->fetch($id);
			$result = $object->delete_contact($_GET["lineid"]);

			if ($result >= 0)
			{
				header("Location: ".$_SERVER['PHP_SELF']."?id=".$object->id);
				exit;
			}
			else {
				dol_print_error($db);
			}
		}
	}
}


/*
 *	View
 */

$form = new Form($db);
$formfile = new FormFile($db);
$bankaccountstatic=new Account($db);
$paymentstatic=new PaiementFourn($db);
if (! empty($conf->projet->enabled)) { $formproject = new FormProjets($db); }

$now = dol_now();

$title = $langs->trans('SupplierInvoice') . " - " . $langs->trans('Card');
$helpurl = "EN:Module_Suppliers_Invoices|FR:Module_Fournisseurs_Factures|ES:Módulo_Facturas_de_proveedores";
llxHeader('', $title, $helpurl);

// Mode creation
if ($action == 'create')
{
	$facturestatic = new FactureFournisseur($db);
	$extralabels = $extrafields->fetch_name_optionals_label($facturestatic->table_element);

    print load_fiche_titre($langs->trans('NewBill'));

    dol_htmloutput_events();

	$currency_code = $conf->currency;

	$societe='';
	if (GETPOST('socid') > 0)
	{
		$societe=new Societe($db);
		$societe->fetch(GETPOST('socid','int'));
		if (!empty($conf->multicurrency->enabled) && !empty($societe->multicurrency_code)) $currency_code = $societe->multicurrency_code;
	}

    if (! empty($origin) && ! empty($originid))
    {
        // Parse element/subelement (ex: project_task)
        $element = $subelement = $origin;

        if ($element == 'project')
        {
            $projectid = $originid;
            $element = 'projet';
        }
        else if (in_array($element,array('order_supplier')))
        {
            // For compatibility
            if ($element == 'order')    {
                $element = $subelement = 'commande';
            }
            if ($element == 'propal')   {
                $element = 'comm/propal'; $subelement = 'propal';
            }
            if ($element == 'contract') {
                $element = $subelement = 'contrat';
            }
            if ($element == 'order_supplier') {
                $element = 'fourn'; $subelement = 'fournisseur.commande';
            }

            require_once DOL_DOCUMENT_ROOT.'/'.$element.'/class/'.$subelement.'.class.php';
            $classname = ucfirst($subelement);
            if ($classname == 'Fournisseur.commande') $classname='CommandeFournisseur';
            $objectsrc = new $classname($db);
            $objectsrc->fetch($originid);
            $objectsrc->fetch_thirdparty();

            $projectid			= (!empty($objectsrc->fk_project)?$objectsrc->fk_project:'');
            //$ref_client			= (!empty($objectsrc->ref_client)?$object->ref_client:'');

            $soc = $objectsrc->thirdparty;
            $cond_reglement_id 	= (!empty($objectsrc->cond_reglement_id)?$objectsrc->cond_reglement_id:(!empty($soc->cond_reglement_supplier_id)?$soc->cond_reglement_supplier_id:1));
            $mode_reglement_id 	= (!empty($objectsrc->mode_reglement_id)?$objectsrc->mode_reglement_id:(!empty($soc->mode_reglement_supplier_id)?$soc->mode_reglement_supplier_id:0));
            $fk_account         = (! empty($objectsrc->fk_account)?$objectsrc->fk_account:(! empty($soc->fk_account)?$soc->fk_account:0));
            $remise_percent 	= (!empty($objectsrc->remise_percent)?$objectsrc->remise_percent:(!empty($soc->remise_percent)?$soc->remise_percent:0));
            $remise_absolue 	= (!empty($objectsrc->remise_absolue)?$objectsrc->remise_absolue:(!empty($soc->remise_absolue)?$soc->remise_absolue:0));
            $dateinvoice		= empty($conf->global->MAIN_AUTOFILL_DATE)?-1:'';

			if (!empty($conf->multicurrency->enabled))
			{
				if (!empty($objectsrc->multicurrency_code)) $currency_code = $objectsrc->multicurrency_code;
				if (!empty($conf->global->MULTICURRENCY_USE_ORIGIN_TX) && !empty($objectsrc->multicurrency_tx))	$currency_tx = $objectsrc->multicurrency_tx;
			}

            $datetmp=dol_mktime(12,0,0,$_POST['remonth'],$_POST['reday'],$_POST['reyear']);
            $dateinvoice=($datetmp==''?(empty($conf->global->MAIN_AUTOFILL_DATE)?-1:''):$datetmp);
            $datetmp=dol_mktime(12,0,0,$_POST['echmonth'],$_POST['echday'],$_POST['echyear']);
            $datedue=($datetmp==''?-1:$datetmp);
        }
    }
    else
    {
		$cond_reglement_id 	= $societe->cond_reglement_supplier_id;
		$mode_reglement_id 	= $societe->mode_reglement_supplier_id;
        $fk_account         = $societe->fk_account;
        $datetmp=dol_mktime(12,0,0,$_POST['remonth'],$_POST['reday'],$_POST['reyear']);
        $dateinvoice=($datetmp==''?(empty($conf->global->MAIN_AUTOFILL_DATE)?-1:''):$datetmp);
        $datetmp=dol_mktime(12,0,0,$_POST['echmonth'],$_POST['echday'],$_POST['echyear']);
        $datedue=($datetmp==''?-1:$datetmp);

		if (!empty($conf->multicurrency->enabled) && !empty($soc->multicurrency_code)) $currency_code = $soc->multicurrency_code;
    }

    print '<form name="add" action="'.$_SERVER["PHP_SELF"].'" method="post">';
    print '<input type="hidden" name="token" value="'.$_SESSION['newtoken'].'">';
    print '<input type="hidden" name="action" value="add">';
    if ($societe->id > 0) print '<input type="hidden" name="socid" value="' . $societe->id . '">' . "\n";
    print '<input type="hidden" name="origin" value="'.$origin.'">';
    print '<input type="hidden" name="originid" value="'.$originid.'">';
	if (!empty($currency_tx)) print '<input type="hidden" name="originmulticurrency_tx" value="' . $currency_tx . '">';

    dol_fiche_head();

    print '<table class="border" width="100%">';

    // Ref
    print '<tr><td class="titlefieldcreate">'.$langs->trans('Ref').'</td><td>'.$langs->trans('Draft').'</td></tr>';

    // Third party
    print '<tr><td class="fieldrequired">'.$langs->trans('Supplier').'</td>';
    print '<td>';

    if ($societe->id > 0)
    {
        print $societe->getNomUrl(1);
        print '<input type="hidden" name="socid" value="'.$societe->id.'">';
    }
    else
    {
        print $form->select_company($societe->id, 'socid', 's.fournisseur = 1', 'SelectThirdParty');
    }
    print '</td></tr>';

    // Ref supplier
    print '<tr><td class="fieldrequired">'.$langs->trans('RefSupplier').'</td><td><input name="ref_supplier" value="'.(isset($_POST['ref_supplier'])?$_POST['ref_supplier']:'').'" type="text"></td>';
    print '</tr>';

    // Type invoice
	$facids = $facturestatic->list_replacable_supplier_invoices($societe->id);
	if ($facids < 0) {
		dol_print_error($db, $facturestatic);
		exit();
	}
	$options = "";
	foreach ($facids as $facparam)
	{
		$options .= '<option value="' . $facparam ['id'] . '"';
		if ($facparam ['id'] == $_POST['fac_replacement'])
			$options .= ' selected';
		$options .= '>' . $facparam ['ref'];
		$options .= ' (' . $facturestatic->LibStatut(0, $facparam ['status']) . ')';
		$options .= '</option>';
	}

	// Show link for credit note
	$facids=$facturestatic->list_qualified_avoir_supplier_invoices($societe->id);
	if ($facids < 0)
	{
		dol_print_error($db,$facturestatic);
		exit;
	}
	$optionsav = "";
	$newinvoice_static = new FactureFournisseur($db);
	foreach ($facids as $key => $valarray)
	{
		$newinvoice_static->id = $key;
		$newinvoice_static->ref = $valarray ['ref'];
		$newinvoice_static->statut = $valarray ['status'];
		$newinvoice_static->type = $valarray ['type'];
		$newinvoice_static->paye = $valarray ['paye'];

		$optionsav .= '<option value="' . $key . '"';
		if ($key == GETPOST('fac_avoir','int'))
			$optionsav .= ' selected';
		$optionsav .= '>';
		$optionsav .= $newinvoice_static->ref;
		$optionsav .= ' (' . $newinvoice_static->getLibStatut(1, $valarray ['paymentornot']) . ')';
		$optionsav .= '</option>';
	}

	print '<tr><td class="tdtop fieldrequired">'.$langs->trans('Type').'</td><td>';

	print '<div class="tagtable">' . "\n";

	// Standard invoice
	print '<div class="tagtr listofinvoicetype"><div class="tagtd listofinvoicetype">';
	$tmp='<input type="radio" id="radio_standard" name="type" value="0"' . (GETPOST('type') == 0 ? ' checked' : '') . '> ';
	$desc = $form->textwithpicto($tmp.$langs->trans("InvoiceStandardAsk"), $langs->transnoentities("InvoiceStandardDesc"), 1, 'help', '', 0, 3);
	print $desc;
	print '</div></div>';

	/* Not yet supported
	if ((empty($origin)) || ((($origin == 'propal') || ($origin == 'commande')) && (! empty($originid))))
	{
		// Deposit
		if (empty($conf->global->INVOICE_DISABLE_DEPOSIT))
		{
			print '<div class="tagtr listofinvoicetype"><div class="tagtd listofinvoicetype">';
			$tmp='<input type="radio" id="radio_deposit" name="type" value="3"' . (GETPOST('type') == 3 ? ' checked' : '') . '> ';
			print '<script type="text/javascript" language="javascript">
			jQuery(document).ready(function() {
				jQuery("#typedeposit, #valuedeposit").click(function() {
					jQuery("#radio_deposit").prop("checked", true);
				});
			});
			</script>';

			$desc = $form->textwithpicto($tmp.$langs->trans("InvoiceDeposit"), $langs->transnoentities("InvoiceDepositDesc"), 1, 'help', '', 0, 3);
			print '<table class="nobordernopadding"><tr><td>';
			print $desc;
			print '</td>';
			if (($origin == 'propal') || ($origin == 'commande'))
			{
				print '<td class="nowrap" style="padding-left: 5px">';
				$arraylist = array('amount' => 'FixAmount','variable' => 'VarAmount');
				print $form->selectarray('typedeposit', $arraylist, GETPOST('typedeposit'), 0, 0, 0, '', 1);
				print '</td>';
				print '<td class="nowrap" style="padding-left: 5px">' . $langs->trans('Value') . ':<input type="text" id="valuedeposit" name="valuedeposit" size="3" value="' . GETPOST('valuedeposit', 'int') . '"/>';
			}
			print '</td></tr></table>';

			print '</div></div>';
		}
	}
    */

	/* Not yet supporter for supplier
	if ($societe->id > 0)
	{
		// Replacement
		if (empty($conf->global->INVOICE_DISABLE_REPLACEMENT))
		{
			print '<!-- replacement line -->';
			print '<div class="tagtr listofinvoicetype"><div class="tagtd listofinvoicetype">';
			$tmp='<input type="radio" name="type" id="radio_replacement" value="1"' . (GETPOST('type') == 1 ? ' checked' : '');
			if (! $options) $tmp.=' disabled';
			$tmp.='> ';
			print '<script type="text/javascript" language="javascript">
			jQuery(document).ready(function() {
				jQuery("#fac_replacement").change(function() {
					jQuery("#radio_replacement").prop("checked", true);
				});
			});
			</script>';
			$text = $tmp.$langs->trans("InvoiceReplacementAsk") . ' ';
			$text .= '<select class="flat" name="fac_replacement" id="fac_replacement"';
			if (! $options)
				$text .= ' disabled';
			$text .= '>';
			if ($options) {
				$text .= '<option value="-1">&nbsp;</option>';
				$text .= $options;
			} else {
				$text .= '<option value="-1">' . $langs->trans("NoReplacableInvoice") . '</option>';
			}
			$text .= '</select>';
			$desc = $form->textwithpicto($text, $langs->transnoentities("InvoiceReplacementDesc"), 1, 'help', '', 0, 3);
			print $desc;
			print '</div></div>';
		}
	}
	else
	{
		print '<div class="tagtr listofinvoicetype"><div class="tagtd listofinvoicetype">';
		$tmp='<input type="radio" name="type" id="radio_replacement" value="0" disabled> ';
		$text = $tmp.$langs->trans("InvoiceReplacement") . ' ';
		$text.= '('.$langs->trans("YouMustCreateInvoiceFromSupplierThird").') ';
		$desc = $form->textwithpicto($text, $langs->transnoentities("InvoiceReplacementDesc"), 1, 'help', '', 0, 3);
		print $desc;
		print '</div></div>';
	}
	*/

	if (empty($origin))
	{
        if ($conf->global->MAIN_FEATURES_LEVEL > 0)        // Need to fix reports of standard accounting module to manage supplier credit note
        {
    	    if ($societe->id > 0)
    		{
    		    // Credit note
    			if (empty($conf->global->INVOICE_DISABLE_CREDIT_NOTE))
    			{
    				print '<div class="tagtr listofinvoicetype"><div class="tagtd listofinvoicetype">';
    				$tmp='<input type="radio" id="radio_creditnote" name="type" value="2"' . (GETPOST('type') == 2 ? ' checked' : '');
    				if (! $optionsav) $tmp.=' disabled';
    				$tmp.= '> ';
    				// Show credit note options only if we checked credit note
    				print '<script type="text/javascript" language="javascript">
    				jQuery(document).ready(function() {
    					if (! jQuery("#radio_creditnote").is(":checked"))
    					{
    						jQuery("#credit_note_options").hide();
    					}
    					jQuery("#radio_creditnote").click(function() {
    						jQuery("#credit_note_options").show();
    					});
    					jQuery("#radio_standard, #radio_replacement, #radio_deposit").click(function() {
    						jQuery("#credit_note_options").hide();
    					});
    				});
    				</script>';
    				$text = $tmp.$langs->transnoentities("InvoiceAvoirAsk") . ' ';
    				// $text.='<input type="text" value="">';
    				$text .= '<select class="flat valignmiddle" name="fac_avoir" id="fac_avoir"';
    				if (! $optionsav)
    					$text .= ' disabled';
    				$text .= '>';
    				if ($optionsav) {
    					$text .= '<option value="-1"></option>';
    					$text .= $optionsav;
    				} else {
    					$text .= '<option value="-1">' . $langs->trans("NoInvoiceToCorrect") . '</option>';
    				}
    				$text .= '</select>';
    				$desc = $form->textwithpicto($text, $langs->transnoentities("InvoiceAvoirDesc"), 1, 'help', '', 0, 3);
    				print $desc;

    				print '<div id="credit_note_options" class="clearboth">';
    				print '&nbsp;&nbsp;&nbsp; <input data-role="none" type="checkbox" name="invoiceAvoirWithLines" id="invoiceAvoirWithLines" value="1" onclick="if($(this).is(\':checked\') ) { $(\'#radio_creditnote\').prop(\'checked\', true); $(\'#invoiceAvoirWithPaymentRestAmount\').removeAttr(\'checked\');   }" '.(GETPOST('invoiceAvoirWithLines','int')>0 ? 'checked':'').' /> <label for="invoiceAvoirWithLines">'.$langs->trans('invoiceAvoirWithLines')."</label>";
    				print '<br>&nbsp;&nbsp;&nbsp; <input data-role="none" type="checkbox" name="invoiceAvoirWithPaymentRestAmount" id="invoiceAvoirWithPaymentRestAmount" value="1" onclick="if($(this).is(\':checked\') ) { $(\'#radio_creditnote\').prop(\'checked\', true);  $(\'#invoiceAvoirWithLines\').removeAttr(\'checked\');   }" '.(GETPOST('invoiceAvoirWithPaymentRestAmount','int')>0 ? 'checked':'').' /> <label for="invoiceAvoirWithPaymentRestAmount">'.$langs->trans('invoiceAvoirWithPaymentRestAmount')."</label>";
    				print '</div>';

    				print '</div></div>';
    			}
    		}
    		else
    		{
    			print '<div class="tagtr listofinvoicetype"><div class="tagtd listofinvoicetype">';
    			$tmp='<input type="radio" name="type" id="radio_creditnote" value="0" disabled> ';
    			$text = $tmp.$langs->trans("InvoiceAvoir") . ' ';
    			$text.= '('.$langs->trans("YouMustCreateInvoiceFromSupplierThird").') ';
    			$desc = $form->textwithpicto($text, $langs->transnoentities("InvoiceAvoirDesc"), 1, 'help', '', 0, 3);
    			print $desc;
    			print '</div></div>' . "\n";
    		}
        }
	}

	print '</div>';

	print '</td></tr>';

	if ($socid > 0)
	{
		// Discounts for third party
		print '<tr><td>' . $langs->trans('Discounts') . '</td><td colspan="2">';
		if ($soc->remise_percent)
			print $langs->trans("CompanyHasRelativeDiscount", '<a href="' . DOL_URL_ROOT . '/comm/remise.php?id=' . $soc->id . '&backtopage=' . urlencode($_SERVER["PHP_SELF"] . '?socid=' . $soc->id . '&action=' . $action . '&origin=' . GETPOST('origin') . '&originid=' . GETPOST('originid')) . '">' . $soc->remise_percent . '</a>');
		else
			print $langs->trans("CompanyHasNoRelativeDiscount");
		print ' <a href="' . DOL_URL_ROOT . '/comm/remise.php?id=' . $soc->id . '&backtopage=' . urlencode($_SERVER["PHP_SELF"] . '?socid=' . $soc->id . '&action=' . $action . '&origin=' . GETPOST('origin') . '&originid=' . GETPOST('originid')) . '">(' . $langs->trans("EditRelativeDiscount") . ')</a>';
		print '. ';
		print '<br>';
		if ($absolute_discount)
			print $langs->trans("CompanyHasAbsoluteDiscount", '<a href="' . DOL_URL_ROOT . '/comm/remx.php?id=' . $soc->id . '&backtopage=' . urlencode($_SERVER["PHP_SELF"] . '?socid=' . $soc->id . '&action=' . $action . '&origin=' . GETPOST('origin') . '&originid=' . GETPOST('originid')) . '">' . price($absolute_discount) . '</a>', $langs->trans("Currency" . $conf->currency));
		else
			print $langs->trans("CompanyHasNoAbsoluteDiscount");
		print ' <a href="' . DOL_URL_ROOT . '/comm/remx.php?id=' . $soc->id . '&backtopage=' . urlencode($_SERVER["PHP_SELF"] . '?socid=' . $soc->id . '&action=' . $action . '&origin=' . GETPOST('origin') . '&originid=' . GETPOST('originid')) . '">(' . $langs->trans("EditGlobalDiscounts") . ')</a>';
		print '.';
		print '</td></tr>';
	}

    // Label
    print '<tr><td>'.$langs->trans('Label').'</td><td><input class="minwidth200" name="label" value="'.dol_escape_htmltag(GETPOST('label')).'" type="text"></td></tr>';

    // Date invoice
    print '<tr><td class="fieldrequired">'.$langs->trans('DateInvoice').'</td><td>';
    $form->select_date($dateinvoice,'','','','',"add",1,1);
    print '</td></tr>';

    // Due date
    print '<tr><td>'.$langs->trans('DateMaxPayment').'</td><td>';
    $form->select_date($datedue,'ech','','','',"add",1,1);
    print '</td></tr>';

	// Payment term
	print '<tr><td class="nowrap">'.$langs->trans('PaymentConditionsShort').'</td><td colspan="2">';
	$form->select_conditions_paiements(isset($_POST['cond_reglement_id'])?$_POST['cond_reglement_id']:$cond_reglement_id, 'cond_reglement_id');
	print '</td></tr>';

	// Payment mode
	print '<tr><td>'.$langs->trans('PaymentMode').'</td><td colspan="2">';
	$form->select_types_paiements(isset($_POST['mode_reglement_id'])?$_POST['mode_reglement_id']:$mode_reglement_id, 'mode_reglement_id', 'DBIT');
	print '</td></tr>';

    // Bank Account
    print '<tr><td>'.$langs->trans('BankAccount').'</td><td colspan="2">';
    $form->select_comptes($fk_account, 'fk_account', 0, '', 1);
    print '</td></tr>';

	// Multicurrency
	if (! empty($conf->multicurrency->enabled))
	{
		print '<tr>';
		print '<td>'.fieldLabel('Currency','multicurrency_code').'</td>';
        print '<td colspan="2" class="maxwidthonsmartphone">';
	    print $form->selectMultiCurrency($currency_code, 'multicurrency_code');
		print '</td></tr>';
	}

	// Project
	if (! empty($conf->projet->enabled))
	{
		$formproject = new FormProjets($db);

		$langs->load('projects');
		print '<tr><td>' . $langs->trans('Project') . '</td><td colspan="2">';
		$formproject->select_projects((empty($conf->global->PROJECT_CAN_ALWAYS_LINK_TO_ALL_SUPPLIERS)?$societe->id:-1), $projectid, 'projectid', 0, 0, 1, 1);
		print '</td></tr>';
	}

	// Incoterms
	if (!empty($conf->incoterm->enabled))
	{
		print '<tr>';
		print '<td><label for="incoterm_id">'.$form->textwithpicto($langs->trans("IncotermLabel"), $objectsrc->libelle_incoterms, 1).'</label></td>';
        print '<td colspan="3" class="maxwidthonsmartphone">';
        print $form->select_incoterms((!empty($objectsrc->fk_incoterms) ? $objectsrc->fk_incoterms : ''), (!empty($objectsrc->location_incoterms)?$objectsrc->location_incoterms:''));
		print '</td></tr>';
	}

	// Public note
	print '<tr><td>'.$langs->trans('NotePublic').'</td>';
    print '<td>';
    $note_public = $object->getDefaultCreateValueFor('note_public');
    $doleditor = new DolEditor('note_public', $note_public, '', 80, 'dolibarr_notes', 'In', 0, false, true, ROWS_3, '90%');
    print $doleditor->Create(1);
    print '</td>';
   // print '<td><textarea name="note" wrap="soft" cols="60" rows="'.ROWS_5.'"></textarea></td>';
    print '</tr>';

    // Private note
    print '<tr><td>'.$langs->trans('NotePrivate').'</td>';
    print '<td>';
    $note_private = $object->getDefaultCreateValueFor('note_private');
    $doleditor = new DolEditor('note_private', $note_private, '', 80, 'dolibarr_notes', 'In', 0, false, true, ROWS_3, '90%');
    print $doleditor->Create(1);
    print '</td>';
    // print '<td><textarea name="note" wrap="soft" cols="60" rows="'.ROWS_5.'"></textarea></td>';
    print '</tr>';

	if (empty($reshook) && ! empty($extrafields->attribute_label))
	{
		print $object->showOptionals($extrafields, 'edit');
	}

    if (is_object($objectsrc))
    {
        print "\n<!-- ".$classname." info -->";
        print "\n";
        print '<input type="hidden" name="amount"         value="'.$objectsrc->total_ht.'">'."\n";
        print '<input type="hidden" name="total"          value="'.$objectsrc->total_ttc.'">'."\n";
        print '<input type="hidden" name="tva"            value="'.$objectsrc->total_tva.'">'."\n";
        print '<input type="hidden" name="origin"         value="'.$objectsrc->element.'">';
        print '<input type="hidden" name="originid"       value="'.$objectsrc->id.'">';

        $txt=$langs->trans($classname);
        if ($classname=='CommandeFournisseur') {
	        $langs->load('orders');
	        $txt=$langs->trans("SupplierOrder");
        }
        print '<tr><td>'.$txt.'</td><td colspan="2">'.$objectsrc->getNomUrl(1);
        // We check if Origin document (id and type is known) has already at least one invoice attached to it
        $objectsrc->fetchObjectLinked($originid,$origin,'','invoice_supplier');
        $cntinvoice=count($objectsrc->linkedObjects['invoice_supplier']);
        if ($cntinvoice>=1)
        {
        	setEventMessages('WarningBillExist', null, 'warnings');
        	echo ' ('.$langs->trans('LatestRelatedBill').end($objectsrc->linkedObjects['invoice_supplier'])->getNomUrl(1).')';
        }
        echo '</td></tr>';
        print '<tr><td>'.$langs->trans('TotalHT').'</td><td colspan="2">'.price($objectsrc->total_ht).'</td></tr>';
        print '<tr><td>'.$langs->trans('TotalVAT').'</td><td colspan="2">'.price($objectsrc->total_tva)."</td></tr>";
        if ($mysoc->country_code=='ES')
        {
            if ($mysoc->localtax1_assuj=="1" || $object->total_localtax1 != 0) //Localtax1
            {
                print '<tr><td>'.$langs->transcountry("AmountLT1",$mysoc->country_code).'</td><td colspan="2">'.price($objectsrc->total_localtax1)."</td></tr>";
            }

            if ($mysoc->localtax2_assuj=="1" || $object->total_localtax2 != 0) //Localtax2
            {
                print '<tr><td>'.$langs->transcountry("AmountLT2",$mysoc->country_code).'</td><td colspan="2">'.price($objectsrc->total_localtax2)."</td></tr>";
            }
        }
        print '<tr><td>'.$langs->trans('TotalTTC').'</td><td colspan="2">'.price($objectsrc->total_ttc)."</td></tr>";

		if (!empty($conf->multicurrency->enabled))
		{
			print '<tr><td>' . $langs->trans('MulticurrencyTotalHT') . '</td><td colspan="2">' . price($objectsrc->multicurrency_total_ht) . '</td></tr>';
			print '<tr><td>' . $langs->trans('MulticurrencyTotalVAT') . '</td><td colspan="2">' . price($objectsrc->multicurrency_total_tva) . "</td></tr>";
			print '<tr><td>' . $langs->trans('MulticurrencyTotalTTC') . '</td><td colspan="2">' . price($objectsrc->multicurrency_total_ttc) . "</td></tr>";
		}
    }

    // Other options
    $parameters=array('colspan' => ' colspan="6"');
    $reshook=$hookmanager->executeHooks('formObjectOptions',$parameters,$object,$action); // Note that $action and $object may have been modified by hook

    // Bouton "Create Draft"
    print "</table>\n";

    dol_fiche_end();

    print '<div class="center">';
    print '<input type="submit" class="button" name="bouton" value="'.$langs->trans('CreateDraft').'">';
	print '&nbsp;&nbsp;&nbsp;&nbsp;&nbsp;';
	print '<input type="button" class="button" value="' . $langs->trans("Cancel") . '" onClick="javascript:history.go(-1)">';
    print '</div>';

    print "</form>\n";


    // Show origin lines
    if (is_object($objectsrc))
    {
        print '<br>';

        $title=$langs->trans('ProductsAndServices');
        print load_fiche_titre($title);

        print '<table class="noborder" width="100%">';

        $objectsrc->printOriginLinesList();

        print '</table>';
    }
}
else
{
    if ($id > 0 || ! empty($ref))
    {
        /* *************************************************************************** */
        /*                                                                             */
        /* Fiche en mode visu ou edition                                               */
        /*                                                                             */
        /* *************************************************************************** */

        $now=dol_now();

        $productstatic = new Product($db);

        $object->fetch($id,$ref);
        $result=$object->fetch_thirdparty();
        if ($result < 0) dol_print_error($db);

        $societe = new Fournisseur($db);
        $result=$societe->fetch($object->socid);
        if ($result < 0) dol_print_error($db);

        // fetch optionals attributes and labels
		$extralabels = $extrafields->fetch_name_optionals_label($object->table_element);

		$alreadypaid=$object->getSommePaiement();

        /*
         *	View card
         */
        $head = facturefourn_prepare_head($object);
        $titre=$langs->trans('SupplierInvoice');

        dol_fiche_head($head, 'card', $titre, 0, 'bill');

        // Clone confirmation
        if ($action == 'clone')
        {
            // Create an array for form
            $formquestion=array(
            //'text' => $langs->trans("ConfirmClone"),
            //array('type' => 'checkbox', 'name' => 'clone_content',   'label' => $langs->trans("CloneMainAttributes"),   'value' => 1)
            );
            // Paiement incomplet. On demande si motif = escompte ou autre
			$formconfirm = $form->formconfirm($_SERVER["PHP_SELF"].'?id='.$object->id,$langs->trans('CloneInvoice'),$langs->trans('ConfirmCloneInvoice',$object->ref),'confirm_clone',$formquestion,'yes', 1);
        }

        // Confirmation de la validation
        if ($action == 'valid')
        {
			 // on verifie si l'objet est en numerotation provisoire
            $objectref = substr($object->ref, 1, 4);
            if ($objectref == 'PROV')
            {
                $savdate=$object->date;
                $numref = $object->getNextNumRef($societe);
            }
            else
            {
                $numref = $object->ref;
            }

            $text=$langs->trans('ConfirmValidateBill',$numref);
            /*if (! empty($conf->notification->enabled))
            {
            	require_once DOL_DOCUMENT_ROOT .'/core/class/notify.class.php';
            	$notify=new Notify($db);
            	$text.='<br>';
            	$text.=$notify->confirmMessage('BILL_SUPPLIER_VALIDATE',$object->socid, $object);
            }*/
            $formquestion=array();

            $qualified_for_stock_change=0;
		    if (empty($conf->global->STOCK_SUPPORTS_SERVICES))
		    {
		    	$qualified_for_stock_change=$object->hasProductsOrServices(2);
		    }
		    else
		    {
		    	$qualified_for_stock_change=$object->hasProductsOrServices(1);
		    }

            if (! empty($conf->stock->enabled) && ! empty($conf->global->STOCK_CALCULATE_ON_SUPPLIER_BILL) && $qualified_for_stock_change)
            {
                $langs->load("stocks");
                require_once DOL_DOCUMENT_ROOT.'/product/class/html.formproduct.class.php';
                $formproduct=new FormProduct($db);
                $formquestion=array(
                //'text' => $langs->trans("ConfirmClone"),
                //array('type' => 'checkbox', 'name' => 'clone_content',   'label' => $langs->trans("CloneMainAttributes"),   'value' => 1),
                //array('type' => 'checkbox', 'name' => 'update_prices',   'label' => $langs->trans("PuttingPricesUpToDate"),   'value' => 1),
                array('type' => 'other', 'name' => 'idwarehouse',   'label' => $langs->trans("SelectWarehouseForStockIncrease"),   'value' => $formproduct->selectWarehouses(GETPOST('idwarehouse'),'idwarehouse','',1)));
            }

			$formconfirm = $form->formconfirm($_SERVER["PHP_SELF"].'?id='.$object->id, $langs->trans('ValidateBill'), $text, 'confirm_valid', $formquestion, 1, 1, 240);

        }

        // Confirmation set paid
        if ($action == 'paid')
        {
			$formconfirm = $form->formconfirm($_SERVER["PHP_SELF"].'?id='.$object->id, $langs->trans('ClassifyPaid'), $langs->trans('ConfirmClassifyPaidBill', $object->ref), 'confirm_paid', '', 0, 1);

        }

        // Confirmation de la suppression de la facture fournisseur
        if ($action == 'delete')
        {
			$formconfirm = $form->formconfirm($_SERVER["PHP_SELF"].'?id='.$object->id, $langs->trans('DeleteBill'), $langs->trans('ConfirmDeleteBill'), 'confirm_delete', '', 0, 1);

        }
        if ($action == 'deletepaiement')
        {
        	$payment_id = GETPOST('paiement_id');
			$formconfirm = $form->formconfirm($_SERVER["PHP_SELF"].'?id='.$object->id.'&paiement_id='.$payment_id, $langs->trans('DeletePayment'), $langs->trans('ConfirmDeletePayment'), 'confirm_delete_paiement', '', 0, 1);

        }

       	// Confirmation to delete line
		if ($action == 'ask_deleteline')
		{
			$formconfirm=$form->formconfirm($_SERVER["PHP_SELF"].'?id='.$object->id.'&lineid='.$lineid, $langs->trans('DeleteProductLine'), $langs->trans('ConfirmDeleteProductLine'), 'confirm_deleteline', '', 0, 1);
		}

        if (!$formconfirm)
        {
			$parameters=array('lineid'=>$lineid);
			$reshook = $hookmanager->executeHooks('formConfirm', $parameters, $object, $action); // Note that $action and $object may have been modified by hook
			if (empty($reshook)) $formconfirm.=$hookmanager->resPrint;
			elseif ($reshook > 0) $formconfirm=$hookmanager->resPrint;
		}

		// Print form confirm
		print $formconfirm;


        // Supplier invoice card
        $linkback = '<a href="'.DOL_URL_ROOT.'/fourn/facture/list.php'.(! empty($socid)?'?socid='.$socid:'').'">'.$langs->trans("BackToList").'</a>';

    	$morehtmlref='<div class="refidno">';
    	// Ref supplier
    	$morehtmlref.=$form->editfieldkey("RefSupplier", 'ref_supplier', $object->ref_supplier, $object, $user->rights->fournisseur->commande->creer, 'string', '', 0, 1);
    	$morehtmlref.=$form->editfieldval("RefSupplier", 'ref_supplier', $object->ref_supplier, $object, $user->rights->fournisseur->commande->creer, 'string', '', null, null, '', 1);
    	// Thirdparty
    	$morehtmlref.='<br>'.$langs->trans('ThirdParty') . ' : ' . $object->thirdparty->getNomUrl(1);
    	// Project
    	if (! empty($conf->projet->enabled))
    	{
    	    $langs->load("projects");
    	    $morehtmlref.='<br>'.$langs->trans('Project') . ' ';
    	    if ($user->rights->fournisseur->commande->creer)
    	    {
    	        if ($action != 'classify')
    	            $morehtmlref.='<a href="' . $_SERVER['PHP_SELF'] . '?action=classify&amp;id=' . $object->id . '">' . img_edit($langs->transnoentitiesnoconv('SetProject')) . '</a> : ';
    	            if ($action == 'classify') {
    	                //$morehtmlref.=$form->form_project($_SERVER['PHP_SELF'] . '?id=' . $object->id, $object->socid, $object->fk_project, 'projectid', 0, 0, 1, 1);
    	                $morehtmlref.='<form method="post" action="'.$_SERVER['PHP_SELF'].'?id='.$object->id.'">';
    	                $morehtmlref.='<input type="hidden" name="action" value="classin">';
    	                $morehtmlref.='<input type="hidden" name="token" value="'.$_SESSION['newtoken'].'">';
    	                $morehtmlref.=$formproject->select_projects($object->socid, $object->fk_project, 'projectid', $maxlength, 0, 1, 0, 1, 0, 0, '', 1);
    	                $morehtmlref.='<input type="submit" class="button valignmiddle" value="'.$langs->trans("Modify").'">';
    	                $morehtmlref.='</form>';
    	            } else {
    	                $morehtmlref.=$form->form_project($_SERVER['PHP_SELF'] . '?id=' . $object->id, $object->socid, $object->fk_project, 'none', 0, 0, 0, 1);
    	            }
    	    } else {
    	        if (! empty($object->fk_project)) {
    	            $proj = new Project($db);
    	            $proj->fetch($object->fk_project);
    	            $morehtmlref.='<a href="'.DOL_URL_ROOT.'/projet/card.php?id=' . $object->fk_project . '" title="' . $langs->trans('ShowProject') . '">';
    	            $morehtmlref.=$proj->ref;
    	            $morehtmlref.='</a>';
    	        } else {
    	            $morehtmlref.='';
    	        }
    	    }
    	}
    	$morehtmlref.='</div>';

    	$object->totalpaye = $alreadypaid;   // To give a chance to dol_banner_tab to use already paid amount to show correct status

    	dol_banner_tab($object, 'ref', $linkback, 1, 'ref', 'ref', $morehtmlref);

    	print '<div class="fichecenter">';
    	print '<div class="fichehalfleft">';
    	print '<div class="underbanner clearboth"></div>';

    	print '<table class="border" width="100%">';

        // Type
        print '<tr><td class="titlefield">'.$langs->trans('Type').'</td><td>';
        print $object->getLibType();
        if ($object->type == FactureFournisseur::TYPE_REPLACEMENT)
        {
            $facreplaced=new FactureFournisseur($db);
            $facreplaced->fetch($object->fk_facture_source);
            print ' ('.$langs->transnoentities("ReplaceInvoice",$facreplaced->getNomUrl(1)).')';
        }
        if ($object->type == FactureFournisseur::TYPE_CREDIT_NOTE)
        {
            $facusing=new FactureFournisseur($db);
            $facusing->fetch($object->fk_facture_source);
            print ' ('.$langs->transnoentities("CorrectInvoice",$facusing->getNomUrl(1)).')';
        }

        $facidavoir=$object->getListIdAvoirFromInvoice();
        if (count($facidavoir) > 0)
        {
            print ' ('.$langs->transnoentities("InvoiceHasAvoir");
            $i=0;
            foreach($facidavoir as $id)
            {
                if ($i==0) print ' ';
                else print ',';
                $facavoir=new FactureFournisseur($db);
                $facavoir->fetch($id);
                print $facavoir->getNomUrl(1);
            }
            print ')';
        }
        if (isset($facidnext) && $facidnext > 0)
        {
            $facthatreplace=new FactureFournisseur($db);
            $facthatreplace->fetch($facidnext);
            print ' ('.$langs->transnoentities("ReplacedByInvoice",$facthatreplace->getNomUrl(1)).')';
        }
        print '</td></tr>';

        // Label
        print '<tr>';
        print '<td>'.$form->editfieldkey("Label",'label',$object->label,$object,($user->rights->fournisseur->facture->creer)).'</td>';
        print '<td>'.$form->editfieldval("Label",'label',$object->label,$object,($user->rights->fournisseur->facture->creer)).'</td>';
        print '</tr>';

	    $form_permission = $object->statut<FactureFournisseur::STATUS_CLOSED && $user->rights->fournisseur->facture->creer && $object->getSommePaiement() <= 0;

        // Date
        print '<tr><td>'.$form->editfieldkey("DateInvoice",'datef',$object->datep,$object,$form_permission,'datepicker').'</td><td colspan="3">';
        print $form->editfieldval("Date",'datef',$object->datep,$object,$form_permission,'datepicker');
        print '</td>';

        // Due date
        print '<tr><td>'.$form->editfieldkey("DateMaxPayment",'date_lim_reglement',$object->date_echeance,$object,$form_permission,'datepicker').'</td><td colspan="3">';
        print $form->editfieldval("DateMaxPayment",'date_lim_reglement',$object->date_echeance,$object,$form_permission,'datepicker');
        if ($action != 'editdate_lim_reglement' && $object->hasDelay()) {
	        print img_warning($langs->trans('Late'));
        }
        print '</td>';

		// Conditions de reglement par defaut
		$langs->load('bills');
		print '<tr><td class="nowrap">';
		print '<table width="100%" class="nobordernopadding"><tr><td class="nowrap">';
		print $langs->trans('PaymentConditions');
		print '<td>';
		if ($action != 'editconditions') print '<td align="right"><a href="'.$_SERVER["PHP_SELF"].'?action=editconditions&amp;id='.$object->id.'">'.img_edit($langs->trans('SetConditions'),1).'</a></td>';
		print '</tr></table>';
		print '</td><td colspan="2">';
		if ($action == 'editconditions')
		{
			$form->form_conditions_reglement($_SERVER['PHP_SELF'].'?id='.$object->id,  $object->cond_reglement_id,'cond_reglement_id');
		}
		else
		{
			$form->form_conditions_reglement($_SERVER['PHP_SELF'].'?id='.$object->id,  $object->cond_reglement_id,'none');
		}
		print "</td>";
		print '</tr>';

		// Mode of payment
		$langs->load('bills');
		print '<tr><td class="nowrap">';
		print '<table width="100%" class="nobordernopadding"><tr><td class="nowrap">';
		print $langs->trans('PaymentMode');
		print '</td>';
		if ($action != 'editmode') print '<td align="right"><a href="'.$_SERVER["PHP_SELF"].'?action=editmode&amp;id='.$object->id.'">'.img_edit($langs->trans('SetMode'),1).'</a></td>';
		print '</tr></table>';
		print '</td><td colspan="2">';
		if ($action == 'editmode')
		{
			$form->form_modes_reglement($_SERVER['PHP_SELF'].'?id='.$object->id, $object->mode_reglement_id, 'mode_reglement_id', 'DBIT');
		}
		else
		{
			$form->form_modes_reglement($_SERVER['PHP_SELF'].'?id='.$object->id, $object->mode_reglement_id, 'none', 'DBIT');
		}
		print '</td></tr>';

		// Multicurrency
		if (! empty($conf->multicurrency->enabled))
		{
			// Multicurrency code
			print '<tr>';
			print '<td>';
			print '<table class="nobordernopadding" width="100%"><tr><td>';
			print fieldLabel('Currency','multicurrency_code');
			print '</td>';
			if ($action != 'editmulticurrencycode' && ! empty($object->brouillon))
				print '<td align="right"><a href="' . $_SERVER["PHP_SELF"] . '?action=editmulticurrencycode&amp;id=' . $object->id . '">' . img_edit($langs->transnoentitiesnoconv('SetMultiCurrencyCode'), 1) . '</a></td>';
			print '</tr></table>';
			print '</td><td colspan="3">';
			if ($action == 'editmulticurrencycode') {
				$form->form_multicurrency_code($_SERVER['PHP_SELF'] . '?id=' . $object->id, $object->multicurrency_code, 'multicurrency_code');
			} else {
				$form->form_multicurrency_code($_SERVER['PHP_SELF'] . '?id=' . $object->id, $object->multicurrency_code, 'none');
			}
			print '</td></tr>';

			// Multicurrency rate
			print '<tr>';
			print '<td>';
			print '<table class="nobordernopadding" width="100%"><tr><td>';
			print fieldLabel('CurrencyRate','multicurrency_tx');
			print '</td>';
			if ($action != 'editmulticurrencyrate' && ! empty($object->brouillon))
				print '<td align="right"><a href="' . $_SERVER["PHP_SELF"] . '?action=editmulticurrencyrate&amp;id=' . $object->id . '">' . img_edit($langs->transnoentitiesnoconv('SetMultiCurrencyCode'), 1) . '</a></td>';
			print '</tr></table>';
			print '</td><td colspan="3">';
			if ($action == 'editmulticurrencyrate' || $action == 'actualizemulticurrencyrate') {
    			if($action == 'actualizemulticurrencyrate') {
    				list($object->fk_multicurrency, $object->multicurrency_tx) = MultiCurrency::getIdAndTxFromCode($object->db, $object->multicurrency_code);
    			}
				$form->form_multicurrency_rate($_SERVER['PHP_SELF'] . '?id=' . $object->id, $object->multicurrency_tx, 'multicurrency_tx', $object->multicurrency_code);
			} else {
				$form->form_multicurrency_rate($_SERVER['PHP_SELF'] . '?id=' . $object->id, $object->multicurrency_tx, 'none', $object->multicurrency_code);
				if($object->statut == 0) {
					print '<div class="inline-block"> &nbsp; &nbsp; &nbsp; &nbsp; ';
					print '<a href="'.$_SERVER["PHP_SELF"].'?id='.$object->id.'&action=actualizemulticurrencyrate">'.$langs->trans("ActualizeCurrency").'</a>';
					print '</div>';
				}
			}
			print '</td></tr>';
		}

        // Bank Account
        print '<tr><td class="nowrap">';
        print '<table width="100%" class="nobordernopadding"><tr><td class="nowrap">';
        print $langs->trans('BankAccount');
        print '<td>';
        if ($action != 'editbankaccount' && $user->rights->fournisseur->facture->creer)
            print '<td align="right"><a href="'.$_SERVER["PHP_SELF"].'?action=editbankaccount&amp;id='.$object->id.'">'.img_edit($langs->trans('SetBankAccount'),1).'</a></td>';
        print '</tr></table>';
        print '</td><td colspan="3">';
        if ($action == 'editbankaccount') {
            $form->formSelectAccount($_SERVER['PHP_SELF'].'?id='.$object->id, $object->fk_account, 'fk_account', 1);
        } else {
             $form->formSelectAccount($_SERVER['PHP_SELF'].'?id='.$object->id, $object->fk_account, 'none');
        }
        print "</td>";
        print '</tr>';

        // Status
        //print '<tr><td>'.$langs->trans('Status').'</td><td colspan="3">'.$object->getLibStatut(4,$alreadypaid).'</td></tr>';

        // Project
        /*
        if (! empty($conf->projet->enabled))
        {
            $langs->load('projects');
            print '<tr>';
            print '<td>';

            print '<table class="nobordernopadding" width="100%"><tr><td>';
            print $langs->trans('Project');
            print '</td>';
            if ($action != 'classify')
            {
                print '<td align="right"><a href="'.$_SERVER["PHP_SELF"].'?action=classify&amp;id='.$object->id.'">';
                print img_edit($langs->trans('SetProject'),1);
                print '</a></td>';
            }
            print '</tr></table>';

            print '</td><td colspan="3">';
            if ($action == 'classify')
            {
                $form->form_project($_SERVER['PHP_SELF'].'?id='.$object->id, (empty($conf->global->PROJECT_CAN_ALWAYS_LINK_TO_ALL_SUPPLIERS)?$object->socid:-1), $object->fk_project, 'projectid', 0, 0, 1);
            }
            else
            {
                $form->form_project($_SERVER['PHP_SELF'].'?id='.$object->id, $object->socid, $object->fk_project, 'none', 0, 0);
            }
            print '</td>';
            print '</tr>';
        }
		*/

		// Incoterms
		if (!empty($conf->incoterm->enabled))
		{
			print '<tr><td>';
	        print '<table width="100%" class="nobordernopadding"><tr><td>';
	        print $langs->trans('IncotermLabel');
	        print '<td><td align="right">';
	        if ($user->rights->fournisseur->facture->creer) print '<a href="'.DOL_URL_ROOT.'/fourn/facture/card.php?facid='.$object->id.'&action=editincoterm">'.img_edit().'</a>';
	        else print '&nbsp;';
	        print '</td></tr></table>';
	        print '</td>';
	        print '<td colspan="3">';
			if ($action != 'editincoterm')
			{
				print $form->textwithpicto($object->display_incoterms(), $object->libelle_incoterms, 1);
			}
			else
			{
				print $form->select_incoterms((!empty($object->fk_incoterms) ? $object->fk_incoterms : ''), (!empty($object->location_incoterms)?$object->location_incoterms:''), $_SERVER['PHP_SELF'].'?id='.$object->id);
			}
	        print '</td></tr>';
		}

    	// Other attributes
    	$cols = 2;
    	include DOL_DOCUMENT_ROOT . '/core/tpl/extrafields_view.tpl.php';

    	print '</table>';

    	print '</div>';
    	print '<div class="fichehalfright">';
    	print '<div class="ficheaddleft">';
    	print '<div class="underbanner clearboth"></div>';

    	print '<table class="border centpercent">';

    	if (!empty($conf->multicurrency->enabled) && ($object->multicurrency_code != $conf->currency))
		{
    	    // Multicurrency Amount HT
    	    print '<tr><td class="titlefieldmiddle">' . fieldLabel('MulticurrencyAmountHT','multicurrency_total_ht') . '</td>';
    	    print '<td class="nowrap">' . price($object->multicurrency_total_ht, '', $langs, 0, - 1, - 1, (!empty($object->multicurrency_code) ? $object->multicurrency_code : $conf->currency)) . '</td>';
    	    print '</tr>';

    	    // Multicurrency Amount VAT
    	    print '<tr><td>' . fieldLabel('MulticurrencyAmountVAT','multicurrency_total_tva') . '</td>';
    	    print '<td>' . price($object->multicurrency_total_tva, '', $langs, 0, - 1, - 1, (!empty($object->multicurrency_code) ? $object->multicurrency_code : $conf->currency)) . '</td>';
    	    print '</tr>';

    	    // Multicurrency Amount TTC
    	    print '<tr><td height="10">' . fieldLabel('MulticurrencyAmountTTC','multicurrency_total_ttc') . '</td>';
    	    print '<td>' . price($object->multicurrency_total_ttc, '', $langs, 0, - 1, - 1, (!empty($object->multicurrency_code) ? $object->multicurrency_code : $conf->currency)) . '</td>';
    	    print '</tr>';
    	}

    	// Amount
    	print '<tr><td>'.$langs->trans('AmountHT').'</td><td>'.price($object->total_ht,1,$langs,0,-1,-1,$conf->currency).'</td></tr>';
    	print '<tr><td>'.$langs->trans('AmountVAT').'</td><td>'.price($object->total_tva,1,$langs,0,-1,-1,$conf->currency).'<div class="inline-block"> &nbsp; &nbsp; &nbsp; &nbsp; ';
    	if (GETPOST('calculationrule')) $calculationrule=GETPOST('calculationrule','alpha');
    	else $calculationrule=(empty($conf->global->MAIN_ROUNDOFTOTAL_NOT_TOTALOFROUND)?'totalofround':'roundoftotal');
    	if ($calculationrule == 'totalofround') $calculationrulenum=1;
    	else  $calculationrulenum=2;
    	$s=$langs->trans("ReCalculate").' ';
    	$s.='<a href="'.$_SERVER["PHP_SELF"].'?id='.$object->id.'&action=calculate&calculationrule=totalofround">'.$langs->trans("Mode1").'</a>';
    	$s.=' / ';
    	$s.='<a href="'.$_SERVER["PHP_SELF"].'?id='.$object->id.'&action=calculate&calculationrule=roundoftotal">'.$langs->trans("Mode2").'</a>';
    	print $form->textwithtooltip($s, $langs->trans("CalculationRuleDesc",$calculationrulenum).'<br>'.$langs->trans("CalculationRuleDescSupplier"), 2, 1, img_picto('','help'));
    	print '</div></td></tr>';

    	// Amount Local Taxes
    	//TODO: Place into a function to control showing by country or study better option
    	if ($societe->localtax1_assuj=="1") //Localtax1
    	{
    	    print '<tr><td>'.$langs->transcountry("AmountLT1",$societe->country_code).'</td>';
    	    print '<td>'.price($object->total_localtax1,1,$langs,0,-1,-1,$conf->currency).'</td>';
    	    print '</tr>';
    	}
    	if ($societe->localtax2_assuj=="1") //Localtax2
    	{
    	    print '<tr><td>'.$langs->transcountry("AmountLT2",$societe->country_code).'</td>';
    	    print '<td>'.price($object->total_localtax2,1,$langs,0,-1,-1,$conf->currency).'</td>';
    	    print '</tr>';
    	}
    	print '<tr><td>'.$langs->trans('AmountTTC').'</td><td colspan="3">'.price($object->total_ttc,1,$langs,0,-1,-1,$conf->currency).'</td></tr>';

    	print '</table>';

    	/*
    	 * List of payments
    	 */
		$sign = 1;
		if ($object->type == FactureFournisseur::TYPE_CREDIT_NOTE) $sign = - 1;

		$nbrows=9; $nbcols=3;
    	if (! empty($conf->projet->enabled)) $nbrows++;
    	if (! empty($conf->banque->enabled)) { $nbrows++; $nbcols++; }
    	if (! empty($conf->incoterm->enabled)) $nbrows++;
		if (! empty($conf->multicurrency->enabled)) $nbrows += 5;

    	// Local taxes
    	if ($societe->localtax1_assuj=="1") $nbrows++;
    	if ($societe->localtax2_assuj=="1") $nbrows++;

    	$sql = 'SELECT p.datep as dp, p.ref, p.num_paiement, p.rowid, p.fk_bank,';
    	$sql.= ' c.id as paiement_type,';
    	$sql.= ' pf.amount,';
    	$sql.= ' ba.rowid as baid, ba.ref as baref, ba.label';
    	$sql.= ' FROM '.MAIN_DB_PREFIX.'paiementfourn as p';
    	$sql.= ' LEFT JOIN '.MAIN_DB_PREFIX.'bank as b ON p.fk_bank = b.rowid';
    	$sql.= ' LEFT JOIN '.MAIN_DB_PREFIX.'bank_account as ba ON b.fk_account = ba.rowid';
    	$sql.= ' LEFT JOIN '.MAIN_DB_PREFIX.'c_paiement as c ON p.fk_paiement = c.id';
    	$sql.= ' LEFT JOIN '.MAIN_DB_PREFIX.'paiementfourn_facturefourn as pf ON pf.fk_paiementfourn = p.rowid';
    	$sql.= ' WHERE pf.fk_facturefourn = '.$object->id;
    	$sql.= ' ORDER BY p.datep, p.tms';

    	$result = $db->query($sql);
    	if ($result)
    	{
    	    $num = $db->num_rows($result);
    	    $i = 0; $totalpaye = 0;
    	    print '<table class="noborder paymenttable" width="100%">';
    	    print '<tr class="liste_titre">';
    	    print '<td class="liste_titre">' . ($object->type == FactureFournisseur::TYPE_CREDIT_NOTE ? $langs->trans("PaymentsBack") : $langs->trans('Payments')) . '</td>';
    	    print '<td>'.$langs->trans('Date').'</td>';
    	    print '<td>'.$langs->trans('Type').'</td>';
    	    if (! empty($conf->banque->enabled)) print '<td align="right">'.$langs->trans('BankAccount').'</td>';
    	    print '<td align="right">'.$langs->trans('Amount').'</td>';
    	    print '<td width="18">&nbsp;</td>';
    	    print '</tr>';

    	    $var=false;
    	    if ($num > 0)
    	    {
    	        while ($i < $num)
    	        {
    	            $objp = $db->fetch_object($result);
    	            $var=!$var;
    	            print '<tr '.$bc[$var].'><td>';
    	            $paymentstatic->id=$objp->rowid;
    	            $paymentstatic->datepaye=$db->jdate($objp->dp);
    	            $paymentstatic->ref=($objp->ref ? $objp->ref : $objp->rowid);;
    	            $paymentstatic->num_paiement=$objp->num_paiement;
    	            $paymentstatic->payment_code=$objp->payment_code;
    	            print $paymentstatic->getNomUrl(1);
    	            print '</td>';
    	            print '<td>'.dol_print_date($db->jdate($objp->dp), 'day') . '</td>';
    	            print '<td>';
    	            print $form->form_modes_reglement(null, $objp->paiement_type,'none').' '.$objp->num_paiement;
    	            print '</td>';
    	            if (! empty($conf->banque->enabled))
    	            {
    	                $bankaccountstatic->id=$objp->baid;
    	                $bankaccountstatic->ref=$objp->baref;
    	                $bankaccountstatic->label=$objp->baref;
    	                print '<td align="right">';
    	                if ($objp->baid > 0) print $bankaccountstatic->getNomUrl(1,'transactions');
    	                print '</td>';
    	            }
    	            print '<td align="right">' . price($sign * $objp->amount) . '</td>';
    	            print '<td align="center">';
    	            if ($object->statut == FactureFournisseur::STATUS_VALIDATED && $object->paye == 0 && $user->societe_id == 0)
    	            {
    	                print '<a href="'.$_SERVER["PHP_SELF"].'?id='.$object->id.'&action=deletepaiement&paiement_id='.$objp->rowid.'">';
    	                print img_delete();
    	                print '</a>';
    	            }
    	            print '</td>';
    	            print '</tr>';
    	            $totalpaye += $objp->amount;
    	            $i++;
    	        }
    	    }
    	    else
    	    {
    	        print '<tr '.$bc[$var].'><td colspan="'.$nbcols.'" class="opacitymedium">'.$langs->trans("None").'</td><td></td><td></td></tr>';
    	    }

			/*
    	    if ($object->paye == 0)
    	    {
    	        print '<tr><td colspan="'.$nbcols.'" align="right">'.$langs->trans('AlreadyPaid').' :</td><td align="right">'.price($totalpaye).'</td><td></td></tr>';
    	        print '<tr><td colspan="'.$nbcols.'" align="right">'.$langs->trans("Billed").' :</td><td align="right">'.price($object->total_ttc).'</td><td></td></tr>';

    	        $resteapayer = $object->total_ttc - $totalpaye;

    	        print '<tr><td colspan="'.$nbcols.'" align="right">'.$langs->trans('RemainderToPay').' :</td>';
    	        print '<td align="right"'.($resteapayer?' class="amountremaintopay"':'').'>'.price($resteapayer).'</td><td></td></tr>';
    	    }
			*/

    	    $db->free($result);
    	}
    	else
    	{
    	    dol_print_error($db);
    	}

		if ($object->type != FactureFournisseur::TYPE_CREDIT_NOTE) {
			// Total already paid
			print '<tr><td colspan="' . $nbcols . '" align="right">';
			if ($object->type != FactureFournisseur::TYPE_DEPOSIT)
				print $langs->trans('AlreadyPaidNoCreditNotesNoDeposits');
			else
				print $langs->trans('AlreadyPaid');
			print ' :</td><td align="right"'.(($totalpaye > 0)?' class="amountalreadypaid"':'').'>' . price($totalpaye) . '</td><td>&nbsp;</td></tr>';

			$resteapayeraffiche = $resteapayer;
			$cssforamountpaymentcomplete = 'amountpaymentcomplete';

			// Loop on each credit note or deposit amount applied
			$creditnoteamount = 0;
			$depositamount = 0;
			$sql = "SELECT re.rowid, re.amount_ht, re.amount_tva, re.amount_ttc,";
			$sql .= " re.description, re.fk_facture_source";
			$sql .= " FROM " . MAIN_DB_PREFIX . "societe_remise_except as re";
			$sql .= " WHERE fk_facture = " . $object->id;
			$resql = $db->query($sql);
			if ($resql) {
				$num = $db->num_rows($resql);
				$i = 0;
				$invoice = new FactureFournisseur($db);
				while ($i < $num) {
					$obj = $db->fetch_object($resql);
					$invoice->fetch($obj->fk_facture_source);
					print '<tr><td colspan="' . $nbcols . '" align="right">';
					if ($invoice->type == FactureFournisseur::TYPE_CREDIT_NOTE)
						print $langs->trans("CreditNote") . ' ';
					if ($invoice->type == FactureFournisseur::TYPE_DEPOSIT)
						print $langs->trans("Deposit") . ' ';
					print $invoice->getNomUrl(0);
					print ' :</td>';
					print '<td align="right">' . price($obj->amount_ttc) . '</td>';
					print '<td align="right">';
					print '<a href="' . $_SERVER["PHP_SELF"] . '?facid=' . $object->id . '&action=unlinkdiscount&discountid=' . $obj->rowid . '">' . img_delete() . '</a>';
					print '</td></tr>';
					$i ++;
					if ($invoice->type == FactureFournisseur::TYPE_CREDIT_NOTE)
						$creditnoteamount += $obj->amount_ttc;
					if ($invoice->type == FactureFournisseur::TYPE_DEPOSIT)
						$depositamount += $obj->amount_ttc;
				}
			} else {
				dol_print_error($db);
			}

			// Paye partiellement 'escompte'
			if (($object->statut == FactureFournisseur::STATUS_CLOSED || $object->statut == FactureFournisseur::STATUS_ABANDONED) && $object->close_code == 'discount_vat') {
				print '<tr><td colspan="' . $nbcols . '" align="right" class="nowrap">';
				print $form->textwithpicto($langs->trans("Discount") . ':', $langs->trans("HelpEscompte"), - 1);
				print '</td><td align="right">' . price($object->total_ttc - $creditnoteamount - $depositamount - $totalpaye) . '</td><td>&nbsp;</td></tr>';
				$resteapayeraffiche = 0;
				$cssforamountpaymentcomplete = '';
			}
			// Paye partiellement ou Abandon 'badsupplier'
			if (($object->statut == FactureFournisseur::STATUS_CLOSED || $object->statut == FactureFournisseur::STATUS_ABANDONED) && $object->close_code == 'badsupplier') {
				print '<tr><td colspan="' . $nbcols . '" align="right" class="nowrap">';
				print $form->textwithpicto($langs->trans("Abandoned") . ':', $langs->trans("HelpAbandonBadCustomer"), - 1);
				print '</td><td align="right">' . price($object->total_ttc - $creditnoteamount - $depositamount - $totalpaye) . '</td><td>&nbsp;</td></tr>';
				// $resteapayeraffiche=0;
				$cssforamountpaymentcomplete = '';
			}
			// Paye partiellement ou Abandon 'product_returned'
			if (($object->statut == FactureFournisseur::STATUS_CLOSED || $object->statut == FactureFournisseur::STATUS_ABANDONED) && $object->close_code == 'product_returned') {
				print '<tr><td colspan="' . $nbcols . '" align="right" class="nowrap">';
				print $form->textwithpicto($langs->trans("ProductReturned") . ':', $langs->trans("HelpAbandonProductReturned"), - 1);
				print '</td><td align="right">' . price($object->total_ttc - $creditnoteamount - $depositamount - $totalpaye) . '</td><td>&nbsp;</td></tr>';
				$resteapayeraffiche = 0;
				$cssforamountpaymentcomplete = '';
			}
			// Paye partiellement ou Abandon 'abandon'
			if (($object->statut == FactureFournisseur::STATUS_CLOSED || $object->statut == FactureFournisseur::STATUS_ABANDONED) && $object->close_code == 'abandon') {
				print '<tr><td colspan="' . $nbcols . '" align="right" class="nowrap">';
				$text = $langs->trans("HelpAbandonOther");
				if ($object->close_note)
					$text .= '<br><br><b>' . $langs->trans("Reason") . '</b>:' . $object->close_note;
				print $form->textwithpicto($langs->trans("Abandoned") . ':', $text, - 1);
				print '</td><td align="right">' . price($object->total_ttc - $creditnoteamount - $depositamount - $totalpaye) . '</td><td>&nbsp;</td></tr>';
				$resteapayeraffiche = 0;
				$cssforamountpaymentcomplete = '';
			}

			// Billed
			print '<tr><td colspan="' . $nbcols . '" align="right">' . $langs->trans("Billed") . ' :</td><td align="right">' . price($object->total_ttc) . '</td><td>&nbsp;</td></tr>';

			// Remainder to pay
			print '<tr><td colspan="' . $nbcols . '" align="right">';
			if ($resteapayeraffiche >= 0)
				print $langs->trans('RemainderToPay');
			else
				print $langs->trans('ExcessReceived');
			print ' :</td>';
			print '<td align="right"'.($resteapayeraffiche?' class="amountremaintopay"':$cssforamountpaymentcomplete).'>' . price($resteapayeraffiche) . '</td>';
			print '<td class="nowrap">&nbsp;</td></tr>';
		}
		else // Credit note
		{
			// Total already paid back
			print '<tr><td colspan="' . $nbcols . '" align="right">';
			print $langs->trans('AlreadyPaidBack');
			print ' :</td><td align="right">' . price($sign * $totalpaye) . '</td><td>&nbsp;</td></tr>';

			// Billed
			print '<tr><td colspan="' . $nbcols . '" align="right">' . $langs->trans("Billed") . ' :</td><td align="right">' . price($sign * $object->total_ttc) . '</td><td>&nbsp;</td></tr>';

			// Remainder to pay back
			print '<tr><td colspan="' . $nbcols . '" align="right">';
			if ($resteapayeraffiche <= 0)
				print $langs->trans('RemainderToPayBack');
			else
				print $langs->trans('ExcessPaydBack');
			print ' :</td>';
			print '<td align="right" bgcolor="#f0f0f0"><b>' . price($sign * $resteapayeraffiche) . '</b></td>';
			print '<td class="nowrap">&nbsp;</td></tr>';

			// Sold credit note
			// print '<tr><td colspan="'.$nbcols.'" align="right">'.$langs->trans('TotalTTC').' :</td>';
			// print '<td align="right" style="border: 1px solid;" bgcolor="#f0f0f0"><b>'.price($sign *
			// $object->total_ttc).'</b></td><td>&nbsp;</td></tr>';
		}

		print '</table>';

        print '</div>';
        print '</div>';
        print '</div>';

        print '<div class="clearboth"></div><br>';

        if (! empty($conf->global->MAIN_DISABLE_CONTACTS_TAB))
        {
        	$blocname = 'contacts';
        	$title = $langs->trans('ContactsAddresses');
        	include DOL_DOCUMENT_ROOT.'/core/tpl/bloc_showhide.tpl.php';
        }

        if (! empty($conf->global->MAIN_DISABLE_NOTES_TAB))
        {
        	$colwidth=20;
        	$blocname = 'notes';
        	$title = $langs->trans('Notes');
        	include DOL_DOCUMENT_ROOT.'/core/tpl/bloc_showhide.tpl.php';
        }


        /*
         * Lines
         */
		print '<form name="addproduct" id="addproduct" action="'.$_SERVER["PHP_SELF"].'?id='.$object->id.(($action != 'editline')?'#add':'#line_'.GETPOST('lineid')).'" method="POST">';
		print '<input type="hidden" name="token" value="'.$_SESSION['newtoken'].'">';
		print '<input type="hidden" name="action" value="' . (($action != 'editline') ? 'addline' : 'updateline') . '">';
		print '<input type="hidden" name="mode" value="">';
		print '<input type="hidden" name="id" value="'.$object->id.'">';
		print '<input type="hidden" name="socid" value="'.$societe->id.'">';

		if (! empty($conf->use_javascript_ajax) && $object->statut == FactureFournisseur::STATUS_DRAFT) {
			include DOL_DOCUMENT_ROOT . '/core/tpl/ajaxrow.tpl.php';
		}

        print '<div class="div-table-responsive">';
		print '<table id="tablelines" class="noborder noshadow" width="100%">';

		global $forceall, $senderissupplier, $dateSelector, $inputalsopricewithtax;
		$forceall=1; $senderissupplier=1; $dateSelector=0; $inputalsopricewithtax=1;

		// Show object lines
		if (! empty($object->lines))
			$ret = $object->printObjectLines($action, $societe, $mysoc, $lineid, 1);

		$num=count($object->lines);

		// Form to add new line
        if ($object->statut == FactureFournisseur::STATUS_DRAFT && $user->rights->fournisseur->facture->creer)
		{
			if ($action != 'editline')
			{
				$var = true;

				// Add free products/services
				$object->formAddObjectLine(1, $societe, $mysoc);

				$parameters = array();
				$reshook = $hookmanager->executeHooks('formAddObjectLine', $parameters, $object, $action); // Note that $action and $object may have been modified by hook
			}
        }

        print '</table>';
        print '</div>';
        print '</form>';

        dol_fiche_end();


        if ($action != 'presend')
        {
            /*
             * Boutons actions
             */

            print '<div class="tabsAction">';

			$parameters = array();
			$reshook = $hookmanager->executeHooks('addMoreActionsButtons', $parameters, $object, $action); // Note that $action and $object may have been
			                                                                                          // modified by hook
			if (empty($reshook))
			{

			    // Modify a validated invoice with no payments
				if ($object->statut == FactureFournisseur::STATUS_VALIDATED && $action != 'edit' && $object->getSommePaiement() == 0 && $user->rights->fournisseur->facture->creer)
				{
					print '<div class="inline-block divButAction"><a class="butAction" href="'.$_SERVER['PHP_SELF'].'?id='.$object->id.'&amp;action=edit">'.$langs->trans('Modify').'</a></div>';
				}

	 	 		// Reopen a standard paid invoice
	            if (($object->type == FactureFournisseur::TYPE_STANDARD || $object->type == FactureFournisseur::TYPE_REPLACEMENT) && ($object->statut == 2 || $object->statut == 3))				// A paid invoice (partially or completely)
	            {
	                if (! $facidnext && $object->close_code != 'replaced')	// Not replaced by another invoice
	                {
	                    print '<div class="inline-block divButAction"><a class="butAction" href="'.$_SERVER['PHP_SELF'].'?id='.$object->id.'&amp;action=reopen">'.$langs->trans('ReOpen').'</a></div>';
	                }
	                else
	                {
	                    print '<div class="inline-block divButAction"><span class="butActionRefused" title="'.$langs->trans("DisabledBecauseReplacedInvoice").'">'.$langs->trans('ReOpen').'</span></div>';
	                }
	            }

	            // Send by mail
	            if (($object->statut == FactureFournisseur::STATUS_VALIDATED || $object->statut == FactureFournisseur::STATUS_CLOSED))
	            {
	                if (empty($conf->global->MAIN_USE_ADVANCED_PERMS) || $user->rights->fournisseur->supplier_invoice_advance->send)
	                {
	                    print '<div class="inline-block divButAction"><a class="butAction" href="'.$_SERVER['PHP_SELF'].'?id='.$object->id.'&amp;action=presend&amp;mode=init">'.$langs->trans('SendByMail').'</a></div>';
	                }
	                else print '<div class="inline-block divButAction"><span class="butActionRefused">'.$langs->trans('SendByMail').'</a></div>';
	            }

	            // Make payments
	            if ($object->type != FactureFournisseur::TYPE_CREDIT_NOTE && $action != 'edit' && $object->statut == FactureFournisseur::STATUS_VALIDATED && $object->paye == 0  && $user->societe_id == 0)
	            {
	                print '<div class="inline-block divButAction"><a class="butAction" href="paiement.php?facid='.$object->id.'&amp;action=create'.($object->fk_account>0?'&amp;accountid='.$object->fk_account:'').'">'.$langs->trans('DoPayment').'</a></div>';	// must use facid because id is for payment id not invoice
	            }

	            // Classify paid
	            if ($action != 'edit' && $object->statut == FactureFournisseur::STATUS_VALIDATED && $object->paye == 0  && $user->societe_id == 0)
	            {
	                print '<div class="inline-block divButAction"><a class="butAction" href="'.$_SERVER["PHP_SELF"].'?id='.$object->id.'&amp;action=paid"';
	                print '>'.$langs->trans('ClassifyPaid').'</a></div>';

	                //print '<a class="butAction" href="'.$_SERVER["PHP_SELF"].'?id='.$object->id.'&amp;action=paid">'.$langs->trans('ClassifyPaid').'</a>';
	            }

				// Reverse back money or convert to reduction
				if ($object->type == FactureFournisseur::TYPE_CREDIT_NOTE || $object->type == FactureFournisseur::TYPE_DEPOSIT) {
					// For credit note only
					if ($object->type == FactureFournisseur::TYPE_CREDIT_NOTE && $object->statut == 1 && $object->paye == 0)
					{
						if ($resteapayer == 0)
						{
							print '<div class="inline-block divButAction"><span class="butActionRefused" title="'.$langs->trans("DisabledBecauseRemainderToPayIsZero").'">'.$langs->trans('DoPaymentBack').'</span></div>';
						}
						else
						{
							print '<div class="inline-block divButAction"><a class="butAction" href="paiement.php?facid='.$object->id.'&amp;action=create&amp;accountid='.$object->fk_account.'">'.$langs->trans('DoPaymentBack').'</a></div>';
						}
					}

					// For credit note
					if ($object->type == FactureFournisseur::TYPE_CREDIT_NOTE && $object->statut == 1 && $object->paye == 0 && $user->rights->fournisseur->facture->creer && $object->getSommePaiement() == 0) {
						print '<div class="inline-block divButAction"><a class="butAction" href="' . $_SERVER["PHP_SELF"] . '?facid=' . $object->id . '&amp;action=converttoreduc">' . $langs->trans('ConvertToReduc') . '</a></div>';
					}
					// For deposit invoice
					if ($object->type == FactureFournisseur::TYPE_DEPOSIT && $object->paye == 1 && $resteapayer == 0 && $user->rights->fournisseur->facture->creer && empty($discount->id))
					{
						print '<div class="inline-block divButAction"><a class="butAction" href="'.$_SERVER["PHP_SELF"].'?facid='.$object->id.'&amp;action=converttoreduc">'.$langs->trans('ConvertToReduc').'</a></div>';
					}
				}

	            // Validate
	            if ($action != 'edit' && $object->statut == FactureFournisseur::STATUS_DRAFT)
	            {
	                if (count($object->lines))
	                {
				        if ((empty($conf->global->MAIN_USE_ADVANCED_PERMS) && ! empty($user->rights->fournisseur->facture->creer))
				       	|| (! empty($conf->global->MAIN_USE_ADVANCED_PERMS) && ! empty($user->rights->fournisseur->supplier_invoice_advance->validate)))
	                    {
	                        print '<div class="inline-block divButAction"><a class="butAction" href="'.$_SERVER["PHP_SELF"].'?id='.$object->id.'&amp;action=valid"';
	                        print '>'.$langs->trans('Validate').'</a></div>';
	                    }
	                    else
	                    {
	                        print '<div class="inline-block divButAction"><a class="butActionRefused" href="#" title="'.dol_escape_htmltag($langs->trans("NotAllowed")).'"';
	                        print '>'.$langs->trans('Validate').'</a></div>';
	                    }
	                }
	            }

				// Create event
				if ($conf->agenda->enabled && ! empty($conf->global->MAIN_ADD_EVENT_ON_ELEMENT_CARD)) 	// Add hidden condition because this is not a "workflow" action so should appears somewhere else on page.
				{
					print '<div class="inline-block divButAction"><a class="butAction" href="' . DOL_URL_ROOT . '/comm/action/card.php?action=create&amp;origin=' . $object->element . '&amp;originid=' . $object->id . '&amp;socid=' . $object->socid . '">' . $langs->trans("AddAction") . '</a></div>';
				}

	            // Clone
	            if ($action != 'edit' && $user->rights->fournisseur->facture->creer)
	            {
	                print '<div class="inline-block divButAction"><a class="butAction" href="'.$_SERVER["PHP_SELF"].'?id='.$object->id.'&amp;action=clone&amp;socid='.$object->socid.'">'.$langs->trans('ToClone').'</a></div>';
	            }

				// Create a credit note
				if (($object->type == FactureFournisseur::TYPE_STANDARD || $object->type == FactureFournisseur::TYPE_DEPOSIT) && $object->statut > 0 && $user->rights->fournisseur->facture->creer)
				{
					if (! $objectidnext)
					{
						print '<div class="inline-block divButAction"><a class="butAction" href="' . $_SERVER['PHP_SELF'] . '?socid=' . $object->socid .'&amp;fac_avoir=' . $object->id . '&amp;action=create&amp;type=2'.($object->fk_project > 0 ? '&amp;projectid='.$object->fk_project : '').'">' . $langs->trans("CreateCreditNote") . '</a></div>';
					}
				}

	            // Delete
	            if ($action != 'edit' && $user->rights->fournisseur->facture->supprimer)
	            {
                    if ($object->getSommePaiement()) {
                        print '<div class="inline-block divButAction"><a class="butActionRefused" href="#" title="' . $langs->trans("DisabledBecausePayments") . '">' . $langs->trans('Delete') . '</a></div>';
                    } else {
    	                print '<div class="inline-block divButAction"><a class="butActionDelete" href="'.$_SERVER["PHP_SELF"].'?id='.$object->id.'&amp;action=delete">'.$langs->trans('Delete').'</a></div>';
                    }
	            }
	            print '</div>';
	            print '<br>';

	            if ($action != 'edit')
	            {
					print '<div class="fichecenter"><div class="fichehalfleft">';

					/*
	                 * Documents generes
	                 */
	                $ref=dol_sanitizeFileName($object->ref);
	                $subdir = get_exdir($object->id,2,0,0,$object,'invoice_supplier').$ref;
	                $filedir = $conf->fournisseur->facture->dir_output.'/'.get_exdir($object->id,2,0,0,$object,'invoice_supplier').$ref;
	                $urlsource=$_SERVER['PHP_SELF'].'?id='.$object->id;
	                $genallowed=$user->rights->fournisseur->facture->creer;
	                $delallowed=$user->rights->fournisseur->facture->supprimer;
	                $modelpdf=(! empty($object->modelpdf)?$object->modelpdf:(empty($conf->global->INVOICE_SUPPLIER_ADDON_PDF)?'':$conf->global->INVOICE_SUPPLIER_ADDON_PDF));

	                print $formfile->showdocuments('facture_fournisseur',$subdir,$filedir,$urlsource,$genallowed,$delallowed,$modelpdf,1,0,0,40,0,'','','',$societe->default_lang);
	                $somethingshown=$formfile->numoffiles;

        			// Show links to link elements
        			$linktoelem = $form->showLinkToObjectBlock($object, null, array('invoice_supplier'));
        			$somethingshown = $form->showLinkedObjectBlock($object, $linktoelem);

        			print '</div><div class="fichehalfright"><div class="ficheaddleft">';
	                //print '</td><td valign="top" width="50%">';
	                //print '<br>';

	                // List of actions on element
	                include_once DOL_DOCUMENT_ROOT.'/core/class/html.formactions.class.php';
	                $formactions=new FormActions($db);
	                $somethingshown=$formactions->showactions($object,'invoice_supplier',$socid,0,'listaction'.($genallowed?'largetitle':''));

					print '</div></div></div>';
	                //print '</td></tr></table>';
	            }
			}
        }

        /*
         * Show mail form
         */
        if (GETPOST('modelselected')) {
        	$action = 'presend';
        }
        if ($action == 'presend')
        {
            $ref = dol_sanitizeFileName($object->ref);
            include_once DOL_DOCUMENT_ROOT.'/core/lib/files.lib.php';
            $fileparams = dol_most_recent_file($conf->fournisseur->facture->dir_output.'/'.get_exdir($object->id,2,0,0,$object,'invoice_supplier').$ref, preg_quote($ref,'/').'([^\-])+');
            $file=$fileparams['fullname'];

            // Define output language
            $outputlangs = $langs;
            $newlang = '';
            if ($conf->global->MAIN_MULTILANGS && empty($newlang) && ! empty($_REQUEST['lang_id']))
            	$newlang = $_REQUEST['lang_id'];
            if ($conf->global->MAIN_MULTILANGS && empty($newlang))
            	$newlang = $object->thirdparty->default_lang;

            if (!empty($newlang))
            {
                $outputlangs = new Translate('', $conf);
                $outputlangs->setDefaultLang($newlang);
                $outputlangs->load('bills');
            }

            // Build document if it not exists
            if (! $file || ! is_readable($file))
            {
	            $result = $object->generateDocument(GETPOST('model')?GETPOST('model'):$object->modelpdf, $outputlangs, $hidedetails, $hidedesc, $hideref);
                if ($result < 0)
                {
                    dol_print_error($db,$object->error,$object->errors);
                    exit;
                }
                $fileparams = dol_most_recent_file($conf->fournisseur->facture->dir_output.'/'.get_exdir($object->id,2,0,0,$object,'invoice_supplier').$ref, preg_quote($ref,'/').'([^\-])+');
                $file=$fileparams['fullname'];
            }

			print '<div class="clearboth"></div>';
            print '<br>';
            print load_fiche_titre($langs->trans('SendBillByMail'));

            dol_fiche_head('');

            // Cree l'objet formulaire mail
            include_once DOL_DOCUMENT_ROOT.'/core/class/html.formmail.class.php';
            $formmail = new FormMail($db);
            $formmail->param['langsmodels']=(empty($newlang)?$langs->defaultlang:$newlang);
            $formmail->fromtype = (GETPOST('fromtype')?GETPOST('fromtype'):(!empty($conf->global->MAIN_MAIL_DEFAULT_FROMTYPE)?$conf->global->MAIN_MAIL_DEFAULT_FROMTYPE:'user'));

            if($formmail->fromtype === 'user'){
                $formmail->fromid = $user->id;

            }
           	$formmail->trackid='sin'.$object->id;
            if (! empty($conf->global->MAIN_EMAIL_ADD_TRACK_ID) && ($conf->global->MAIN_EMAIL_ADD_TRACK_ID & 2))	// If bit 2 is set
            {
            	include DOL_DOCUMENT_ROOT.'/core/lib/functions2.lib.php';
            	$formmail->frommail=dolAddEmailTrackId($formmail->frommail, 'sin'.$object->id);
            }
            $formmail->withfrom=1;
			$liste=array();
			foreach ($object->thirdparty->thirdparty_and_contact_email_array(1) as $key=>$value)	$liste[$key]=$value;
			$formmail->withto=GETPOST("sendto")?GETPOST("sendto"):$liste;
			$formmail->withtocc=$liste;
            $formmail->withtoccc=$conf->global->MAIN_EMAIL_USECCC;
            $formmail->withtopic=$outputlangs->trans('SendBillRef','__REF__');
            $formmail->withfile=2;
            $formmail->withbody=1;
            $formmail->withdeliveryreceipt=1;
            $formmail->withcancel=1;
			// Tableau des substitutions
			$formmail->setSubstitFromObject($object);
            $formmail->substit['__SUPPLIERINVREF__']=$object->ref;

            //Find the good contact adress
            $custcontact='';
            $contactarr=array();
            $contactarr=$object->liste_contact(-1,'external');

            if (is_array($contactarr) && count($contactarr)>0) {
            	foreach($contactarr as $contact) {
            		if ($contact['libelle']==$langs->trans('TypeContact_invoice_supplier_external_BILLING')) {
            			require_once DOL_DOCUMENT_ROOT.'/contact/class/contact.class.php';
            			$contactstatic=new Contact($db);
            			$contactstatic->fetch($contact['id']);
            			$custcontact=$contactstatic->getFullName($langs,1);
            		}
            	}

            	if (!empty($custcontact)) {
            		$formmail->substit['__CONTACTCIVNAME__']=$custcontact;
            	}
            }

            // Tableau des parametres complementaires
            $formmail->param['action']='send';
            $formmail->param['models']='invoice_supplier_send';
            $formmail->param['models_id']=GETPOST('modelmailselected','int');
            $formmail->param['facid']=$object->id;
            $formmail->param['returnurl']=$_SERVER["PHP_SELF"].'?id='.$object->id;

            // Init list of files
            if (GETPOST("mode")=='init')
            {
                $formmail->clear_attached_files();
                $formmail->add_attached_files($file,basename($file),dol_mimetype($file));
            }

            // Show form
            print $formmail->get_form();

            dol_fiche_end();
        }
    }
}


// End of page
llxFooter();
$db->close();<|MERGE_RESOLUTION|>--- conflicted
+++ resolved
@@ -908,11 +908,7 @@
 	        setEventMessages($langs->trans('ErrorFieldRequired', $langs->transnoentitiesnoconv('Type')), null, 'errors');
 	        $error++;
 	    }
-<<<<<<< HEAD
-	    if ($prod_entry_mode =='free' && GETPOST('price_ht')==='' && GETPOST('price_ttc')==='') // Unit price can be 0 but not ''
-=======
-	    if (GETPOST('prod_entry_mode')=='free' && GETPOST('price_ht')==='' && GETPOST('price_ttc')==='' && $price_ht_devise==='') // Unit price can be 0 but not ''
->>>>>>> 46a80411
+	    if ($prod_entry_mode =='free' && GETPOST('price_ht')==='' && GETPOST('price_ttc')==='' && $price_ht_devise==='') // Unit price can be 0 but not ''
 	    {
 	        setEventMessages($langs->trans($langs->trans('ErrorFieldRequired', $langs->transnoentitiesnoconv('UnitPrice'))), null, 'errors');
 	        $error++;
@@ -928,7 +924,6 @@
 	        $error++;
 	    }
 
-<<<<<<< HEAD
 		if (!$error && !empty($conf->attributes->enabled) && $prod_entry_mode != 'free') {
 			if ($combinations = GETPOST('combinations', 'array')) {
 				//Check if there is a product with the given combination
@@ -943,10 +938,7 @@
 			}
 		}
 
-		if ($prod_entry_mode != 'free')	// With combolist mode idprodfournprice is > 0 or -1. With autocomplete, idprodfournprice is > 0 or ''
-=======
-	    if (GETPOST('prod_entry_mode') != 'free' && empty($error))	// With combolist mode idprodfournprice is > 0 or -1. With autocomplete, idprodfournprice is > 0 or ''
->>>>>>> 46a80411
+		if ($prod_entry_mode != 'free' && empty($error))	// With combolist mode idprodfournprice is > 0 or -1. With autocomplete, idprodfournprice is > 0 or ''
 	    {
 	    	$idprod=0;
 	    	$productsupplier=new ProductFournisseur($db);
@@ -1021,14 +1013,9 @@
 				$pu_ht = price2num($pu_ttc / (1 + ($tva_tx / 100)), 'MU'); // $pu_ht must be rounded according to settings
 			}
 			$price_base_type = 'HT';
-<<<<<<< HEAD
-
-			$result=$object->addline($product_desc, $pu_ht, $tva_tx, $localtax1_tx, $localtax2_tx, $qty, 0, $remise_percent, $date_start, $date_end, 0, $tva_npr, $price_base_type, $type, -1, 0, $array_options, $fk_unit);
-=======
 			$pu_ht_devise = price2num($price_ht_devise, 'MU');
-			
+
 			$result=$object->addline($product_desc, $pu_ht, $tva_tx, $localtax1_tx, $localtax2_tx, $qty, 0, $remise_percent, $date_start, $date_end, 0, $tva_npr, $price_base_type, $type, -1, 0, $array_options, $fk_unit, 0, $pu_ht_devise);
->>>>>>> 46a80411
 	    }
 
 	    //print "xx".$tva_tx; exit;
