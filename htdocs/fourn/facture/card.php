<?php
/* Copyright (C) 2002-2005	Rodolphe Quiedeville	<rodolphe@quiedeville.org>
 * Copyright (C) 2004-2016	Laurent Destailleur 	<eldy@users.sourceforge.net>
 * Copyright (C) 2004		Christophe Combelles	<ccomb@free.fr>
 * Copyright (C) 2005		Marc Barilley			<marc@ocebo.fr>
 * Copyright (C) 2005-2013	Regis Houssin			<regis.houssin@capnetworks.com>
 * Copyright (C) 2010-2014	Juanjo Menent			<jmenent@2byte.es>
 * Copyright (C) 2013-2015	Philippe Grand			<philippe.grand@atoo-net.com>
 * Copyright (C) 2013		Florian Henry			<florian.henry@open-concept.pro>
 * Copyright (C) 2014-2016  Marcos García			<marcosgdf@gmail.com>
 * Copyright (C) 2016		Alexandre Spangaro		<aspangaro@zendsi.com>
 *
 * This program is free software; you can redistribute it and/or modify
 * it under the terms of the GNU General Public License as published by
 * the Free Software Foundation; either version 3 of the License, or
 * (at your option) any later version.
 *
 * This program is distributed in the hope that it will be useful,
 * but WITHOUT ANY WARRANTY; without even the implied warranty of
 * MERCHANTABILITY or FITNESS FOR A PARTICULAR PURPOSE.  See the
 * GNU General Public License for more details.
 *
 * You should have received a copy of the GNU General Public License
 * along with this program. If not, see <http://www.gnu.org/licenses/>.
 */

/**
 *	\file       htdocs/fourn/facture/card.php
 *	\ingroup    facture, fournisseur
 *	\brief      Page for supplier invoice card (view, edit, validate)
 */

require '../../main.inc.php';
require_once DOL_DOCUMENT_ROOT.'/core/class/html.formfile.class.php';
require_once DOL_DOCUMENT_ROOT.'/fourn/class/fournisseur.class.php';
require_once DOL_DOCUMENT_ROOT.'/core/modules/supplier_invoice/modules_facturefournisseur.php';
require_once DOL_DOCUMENT_ROOT.'/fourn/class/fournisseur.facture.class.php';
require_once DOL_DOCUMENT_ROOT.'/fourn/class/paiementfourn.class.php';
require_once DOL_DOCUMENT_ROOT.'/core/lib/fourn.lib.php';
require_once DOL_DOCUMENT_ROOT.'/core/lib/files.lib.php';
require_once DOL_DOCUMENT_ROOT.'/core/class/doleditor.class.php';
if (!empty($conf->produit->enabled))
	require_once DOL_DOCUMENT_ROOT.'/product/class/product.class.php';
if (!empty($conf->projet->enabled)) {
	require_once DOL_DOCUMENT_ROOT.'/projet/class/project.class.php';
	require_once DOL_DOCUMENT_ROOT.'/core/class/html.formprojet.class.php';
}

if (!empty($conf->attributes->enabled)) {
	require_once DOL_DOCUMENT_ROOT.'/attributes/class/ProductCombination.class.php';
}


$langs->load('bills');
$langs->load('compta');
$langs->load('suppliers');
$langs->load('companies');
$langs->load('products');
$langs->load('banks');
if (!empty($conf->incoterm->enabled)) $langs->load('incoterm');

$id			= (GETPOST('facid','int') ? GETPOST('facid','int') : GETPOST('id','int'));
$socid		= GETPOST('socid', 'int');
$action		= GETPOST("action");
$confirm	= GETPOST("confirm");
$ref		= GETPOST('ref','alpha');
$cancel		= GETPOST('cancel','alpha');
$lineid		= GETPOST('lineid', 'int');
$projectid	= GETPOST('projectid','int');
$origin		= GETPOST('origin', 'alpha');
$originid	= GETPOST('originid', 'int');

//PDF
$hidedetails = (GETPOST('hidedetails','int') ? GETPOST('hidedetails','int') : (! empty($conf->global->MAIN_GENERATE_DOCUMENTS_HIDE_DETAILS) ? 1 : 0));
$hidedesc 	 = (GETPOST('hidedesc','int') ? GETPOST('hidedesc','int') : (! empty($conf->global->MAIN_GENERATE_DOCUMENTS_HIDE_DESC) ?  1 : 0));
$hideref 	 = (GETPOST('hideref','int') ? GETPOST('hideref','int') : (! empty($conf->global->MAIN_GENERATE_DOCUMENTS_HIDE_REF) ? 1 : 0));

// Security check
$socid='';
if (! empty($user->societe_id)) $socid=$user->societe_id;
$result = restrictedArea($user, 'fournisseur', $id, 'facture_fourn', 'facture');

// Initialize technical object to manage hooks of thirdparties. Note that conf->hooks_modules contains array array
$hookmanager->initHooks(array('invoicesuppliercard','globalcard'));

$object=new FactureFournisseur($db);
$extrafields = new ExtraFields($db);

// fetch optionals attributes and labels
$extralabels=$extrafields->fetch_name_optionals_label($object->table_element);

// Load object
if ($id > 0 || ! empty($ref))
{
	$ret=$object->fetch($id, $ref);
	if ($ret < 0) dol_print_error($db,$object->error);
	$ret=$object->fetch_thirdparty();
	if ($ret < 0) dol_print_error($db,$object->error);
}

$permissionnote=$user->rights->fournisseur->facture->creer;	// Used by the include of actions_setnotes.inc.php
$permissiondellink=$user->rights->fournisseur->facture->creer;	// Used by the include of actions_dellink.inc.php
$permissionedit=$user->rights->fournisseur->facture->creer; // Used by the include of actions_lineupdown.inc.php


/*
 * Actions
 */

$parameters=array('socid'=>$socid);
$reshook=$hookmanager->executeHooks('doActions',$parameters,$object,$action);    // Note that $action and $object may have been modified by some hooks
if ($reshook < 0) setEventMessages($hookmanager->error, $hookmanager->errors, 'errors');

if (empty($reshook))
{
	if ($cancel) $action='';

	include DOL_DOCUMENT_ROOT.'/core/actions_setnotes.inc.php';	// Must be include, not include_once

	include DOL_DOCUMENT_ROOT.'/core/actions_dellink.inc.php';		// Must be include, not include_once

	include DOL_DOCUMENT_ROOT.'/core/actions_lineupdown.inc.php';	// Must be include, not include_once

	// Link invoice to order
	if (GETPOST('linkedOrder') && empty($cancel) && $id > 0)
	{
	    $object->fetch($id);
	    $object->fetch_thirdparty();
	    $result = $object->add_object_linked('order_supplier', GETPOST('linkedOrder'));
	}

	// Action clone object
	if ($action == 'confirm_clone' && $confirm == 'yes')
	{
	//    if (1==0 && empty($_REQUEST["clone_content"]) && empty($_REQUEST["clone_receivers"]))
	//    {
	//        $mesg='<div class="error">'.$langs->trans("NoCloneOptionsSpecified").'</div>';
	//    }
	//    else
	//    {
	        $result=$object->createFromClone($id);
	        if ($result > 0)
	        {
	            header("Location: ".$_SERVER['PHP_SELF'].'?action=editref_supplier&id='.$result);
	            exit;
	        }
	        else
	        {
	            $langs->load("errors");
		        setEventMessages($langs->trans($object->error), null, 'errors');
	            $action='';
	        }
	//    }
	}

	elseif ($action == 'confirm_valid' && $confirm == 'yes' &&
	    ((empty($conf->global->MAIN_USE_ADVANCED_PERMS) && ! empty($user->rights->fournisseur->facture->creer))
	    || (! empty($conf->global->MAIN_USE_ADVANCED_PERMS) && ! empty($user->rights->fournisseur->supplier_invoice_advance->validate)))
	)
	{
	    $idwarehouse=GETPOST('idwarehouse');

	    $object->fetch($id);
	    $object->fetch_thirdparty();

	    $qualified_for_stock_change=0;
	    if (empty($conf->global->STOCK_SUPPORTS_SERVICES))
	    {
	    	$qualified_for_stock_change=$object->hasProductsOrServices(2);
	    }
	    else
	    {
	    	$qualified_for_stock_change=$object->hasProductsOrServices(1);
	    }

	    // Check parameters
	    if (! empty($conf->stock->enabled) && ! empty($conf->global->STOCK_CALCULATE_ON_SUPPLIER_BILL) && $qualified_for_stock_change)
	    {
	        $langs->load("stocks");
	        if (! $idwarehouse || $idwarehouse == -1)
	        {
	            $error++;
		        setEventMessages($langs->trans('ErrorFieldRequired',$langs->transnoentitiesnoconv("Warehouse")), null, 'errors');
	            $action='';
	        }
	    }

	    if (! $error)
	    {
	        $result = $object->validate($user,'',$idwarehouse);
	        if ($result < 0)
	        {
	            setEventMessages($object->error,$object->errors,'errors');
	        }
	    }
	}

	elseif ($action == 'confirm_delete' && $confirm == 'yes' && $user->rights->fournisseur->facture->supprimer)
	{
	    $object->fetch($id);
	    $object->fetch_thirdparty();
	    $result=$object->delete($id);
	    if ($result > 0)
	    {
	        header('Location: list.php');
	        exit;
	    }
	    else
	    {
		    setEventMessages($object->error, $object->errors, 'errors');
	    }
	}

	// Remove a product line
	else if ($action == 'confirm_deleteline' && $confirm == 'yes' && $user->rights->fournisseur->facture->creer)
	{
		$result = $object->deleteline($lineid);
		if ($result > 0)
		{
			// Define output language
			/*$outputlangs = $langs;
			$newlang = '';
			if ($conf->global->MAIN_MULTILANGS && empty($newlang) && GETPOST('lang_id'))
				$newlang = GETPOST('lang_id');
			if ($conf->global->MAIN_MULTILANGS && empty($newlang))
				$newlang = $object->thirdparty->default_lang;
			if (! empty($newlang)) {
				$outputlangs = new Translate("", $conf);
				$outputlangs->setDefaultLang($newlang);
			}
			if (empty($conf->global->MAIN_DISABLE_PDF_AUTOUPDATE)) {
				$ret = $object->fetch($object->id); // Reload to get new records
				$object->generateDocument($object->modelpdf, $outputlangs, $hidedetails, $hidedesc, $hideref);
			}*/

			header('Location: '.$_SERVER["PHP_SELF"].'?id='.$object->id);
			exit;
		}
		else
		{
			setEventMessages($object->error, $object->errors, 'errors');
			/* Fix bug 1485 : Reset action to avoid asking again confirmation on failure */
			$action='';
		}
	}

	elseif ($action == 'confirm_paid' && $confirm == 'yes' && $user->rights->fournisseur->facture->creer)
	{
	    $object->fetch($id);
	    $result=$object->set_paid($user);
	    if ($result<0)
	    {
	        setEventMessages($object->error, $object->errors, 'errors');
	    }
	}

	// Set supplier ref
	if ($action == 'setref_supplier' && $user->rights->fournisseur->commande->creer)
	{
		$object->ref_supplier = GETPOST('ref_supplier', 'alpha');

		if ($object->update($user) < 0) {
			setEventMessages($object->error, $object->errors, 'errors');
		}
		else
		{
		    // Define output language
		    $outputlangs = $langs;
		    $newlang = '';
		    if ($conf->global->MAIN_MULTILANGS && empty($newlang) && GETPOST('lang_id'))
		        $newlang = GETPOST('lang_id');
		        if ($conf->global->MAIN_MULTILANGS && empty($newlang))
		            $newlang = $object->thirdparty->default_lang;
		            if (! empty($newlang)) {
		                $outputlangs = new Translate("", $conf);
		                $outputlangs->setDefaultLang($newlang);
		            }
		            if (empty($conf->global->MAIN_DISABLE_PDF_AUTOUPDATE)) {
		                $ret = $object->fetch($object->id); // Reload to get new records
		                $object->generateDocument($object->modelpdf, $outputlangs, $hidedetails, $hidedesc, $hideref);
		            }
		}
	}

	// payments conditions
	if ($action == 'setconditions' && $user->rights->fournisseur->commande->creer)
	{
	    $result=$object->setPaymentTerms(GETPOST('cond_reglement_id','int'));
	}

	// payment mode
	else if ($action == 'setmode' && $user->rights->fournisseur->commande->creer)
	{
	    $result = $object->setPaymentMethods(GETPOST('mode_reglement_id','int'));
	}

	// Multicurrency Code
	else if ($action == 'setmulticurrencycode' && $user->rights->facture->creer) {
		$result = $object->setMulticurrencyCode(GETPOST('multicurrency_code', 'alpha'));
	}

	// Multicurrency rate
	else if ($action == 'setmulticurrencyrate' && $user->rights->facture->creer) {
		$result = $object->setMulticurrencyRate(price2num(GETPOST('multicurrency_tx')));
	}

	// bank account
	else if ($action == 'setbankaccount' && $user->rights->fournisseur->facture->creer) {
	    $result=$object->setBankAccount(GETPOST('fk_account', 'int'));
	}

	// Set label
	elseif ($action == 'setlabel' && $user->rights->fournisseur->facture->creer)
	{
	    $object->fetch($id);
	    $object->label=GETPOST('label');
	    $result=$object->update($user);
	    if ($result < 0) dol_print_error($db);
	}
	elseif ($action == 'setdatef' && $user->rights->fournisseur->facture->creer)
	{
	    $newdate=dol_mktime(0,0,0,$_POST['datefmonth'],$_POST['datefday'],$_POST['datefyear']);
	    if ($newdate > (dol_now() + (empty($conf->global->INVOICE_MAX_OFFSET_IN_FUTURE)?0:$conf->global->INVOICE_MAX_OFFSET_IN_FUTURE)))
	    {
	        if (empty($conf->global->INVOICE_MAX_OFFSET_IN_FUTURE)) setEventMessages($langs->trans("WarningInvoiceDateInFuture"), null, 'warnings');
	        else setEventMessages($langs->trans("WarningInvoiceDateTooFarInFuture"), null, 'warnings');
	    }
    
	    $object->fetch($id);

	    $object->date=$newdate;
	    $date_echence_calc=$object->calculate_date_lim_reglement();
	    if (!empty($object->date_echeance) &&  $object->date_echeance < $date_echence_calc)
	    {
	    	$object->date_echeance = $date_echence_calc;
	    }
	    if ($object->date_echeance && $object->date_echeance < $object->date)
	    {
	    	$object->date_echeance=$object->date;
	    }

	    $result=$object->update($user);
	    if ($result < 0) dol_print_error($db,$object->error);
	}
	elseif ($action == 'setdate_lim_reglement' && $user->rights->fournisseur->facture->creer)
	{
	    $object->fetch($id);
	    $object->date_echeance=dol_mktime(12,0,0,$_POST['date_lim_reglementmonth'],$_POST['date_lim_reglementday'],$_POST['date_lim_reglementyear']);
	    if (! empty($object->date_echeance) && $object->date_echeance < $object->date)
	    {
	    	$object->date_echeance=$object->date;
	    	setEventMessages($langs->trans("DatePaymentTermCantBeLowerThanObjectDate"), null, 'warnings');
	    }
	    $result=$object->update($user);
	    if ($result < 0) dol_print_error($db,$object->error);
	}

	// Delete payment
	elseif ($action == 'confirm_delete_paiement' && $confirm == 'yes' && $user->rights->fournisseur->facture->creer)
	{
	 	$object->fetch($id);
	    if ($object->statut == FactureFournisseur::STATUS_VALIDATED && $object->paye == 0)
	    {
	    	$paiementfourn = new PaiementFourn($db);
	        $result=$paiementfourn->fetch(GETPOST('paiement_id'));
	        if ($result > 0) {
	        	$result=$paiementfourn->delete(); // If fetch ok and found
	        	header("Location: ".$_SERVER['PHP_SELF']."?id=".$id);
			}
	        if ($result < 0) {
		        setEventMessages($paiementfourn->error, $paiementfourn->errors, 'errors');
	        }
	    }
	}

	// Create
	elseif ($action == 'add' && $user->rights->fournisseur->facture->creer)
	{
		if ($socid > 0) $object->socid = GETPOST('socid', 'int');

		$db->begin();

		$error = 0;

		// Fill array 'array_options' with data from add form
		$extralabels = $extrafields->fetch_name_optionals_label($object->table_element);
		$ret = $extrafields->setOptionalsFromPost($extralabels, $object);
		if ($ret < 0) $error++;

		$datefacture=dol_mktime(12,0,0,$_POST['remonth'],$_POST['reday'],$_POST['reyear']);
		$datedue=dol_mktime(12,0,0,$_POST['echmonth'],$_POST['echday'],$_POST['echyear']);

		// Replacement invoice
		if ($_POST['type'] == FactureFournisseur::TYPE_REPLACEMENT)
		{
			if ($datefacture == '')
			{
				setEventMessages($langs->trans('ErrorFieldRequired',$langs->transnoentities('DateInvoice')), null, 'errors');
				$action='create';
				$_GET['socid']=$_POST['socid'];
				$error++;
			}
			if (! ($_POST['fac_replacement'] > 0)) {
				$error ++;
				setEventMessages($langs->trans("ErrorFieldRequired", $langs->transnoentitiesnoconv("ReplaceInvoice")), null, 'errors');
			}

			if (! $error) {
				// This is a replacement invoice
				$result = $object->fetch(GETPOST('fac_replacement'),'int');
				$object->fetch_thirdparty();

				$object->ref				= GETPOST('ref');
				$object->ref_supplier		= GETPOST('ref_supplier','alpha');
				$object->socid				= GETPOST('socid','int');
				$object->libelle			= GETPOST('label');
				$object->date				= $datefacture;
				$object->date_echeance		= $datedue;
				$object->note_public		= GETPOST('note_public');
				$object->note_private		= GETPOST('note_private');
				$object->cond_reglement_id	= GETPOST('cond_reglement_id');
				$object->mode_reglement_id	= GETPOST('mode_reglement_id');
				$object->fk_account			= GETPOST('fk_account', 'int');
				$object->fk_project			= ($tmpproject > 0) ? $tmpproject : null;
				$object->fk_incoterms		= GETPOST('incoterm_id', 'int');
				$object->location_incoterms	= GETPOST('location_incoterms', 'alpha');
				$object->multicurrency_code	= GETPOST('multicurrency_code', 'alpha');
				$object->multicurrency_tx	= GETPOST('originmulticurrency_tx', 'int');

				// Proprietes particulieres a facture de remplacement
				$object->fk_facture_source = GETPOST('fac_replacement');
				$object->type = FactureFournisseur::TYPE_REPLACEMENT;

				$id = $object->createFromCurrent($user);
				if ($id <= 0) {
				    $error++;
					setEventMessages($object->error, $object->errors, 'errors');
				}
			}
		}

		// Credit note invoice
		if ($_POST['type'] == FactureFournisseur::TYPE_CREDIT_NOTE)
		{
			$sourceinvoice = GETPOST('fac_avoir');
			if (! ($sourceinvoice > 0) && empty($conf->global->INVOICE_CREDIT_NOTE_STANDALONE))
			{
				$error ++;
				setEventMessages($langs->trans("ErrorFieldRequired", $langs->transnoentitiesnoconv("CorrectInvoice")), null, 'errors');
			}
			if (GETPOST('socid','int')<1)
			{
				setEventMessages($langs->trans('ErrorFieldRequired',$langs->transnoentities('Supplier')), null, 'errors');
				$action='create';
				$error++;
			}
			if ($datefacture == '')
			{
				setEventMessages($langs->trans('ErrorFieldRequired',$langs->transnoentities('DateInvoice')), null, 'errors');
				$action='create';
				$_GET['socid']=$_POST['socid'];
				$error++;
			}
			if (! GETPOST('ref_supplier'))
			{
				setEventMessages($langs->trans('ErrorFieldRequired',$langs->transnoentities('RefSupplier')), null, 'errors');
				$action='create';
				$_GET['socid']=$_POST['socid'];
				$error++;
			}

			if (! $error)
			{
				$tmpproject = GETPOST('projectid', 'int');

				// Creation facture
				$object->ref				= $_POST['ref'];
				$object->ref_supplier		= $_POST['ref_supplier'];
				$object->socid				= $_POST['socid'];
				$object->libelle			= $_POST['label'];
				$object->date				= $datefacture;
				$object->date_echeance		= $datedue;
				$object->note_public		= GETPOST('note_public');
				$object->note_private		= GETPOST('note_private');
				$object->cond_reglement_id	= GETPOST('cond_reglement_id');
				$object->mode_reglement_id	= GETPOST('mode_reglement_id');
				$object->fk_account			= GETPOST('fk_account', 'int');
				$object->fk_project			= ($tmpproject > 0) ? $tmpproject : null;
				$object->fk_incoterms		= GETPOST('incoterm_id', 'int');
				$object->location_incoterms	= GETPOST('location_incoterms', 'alpha');
				$object->multicurrency_code	= GETPOST('multicurrency_code', 'alpha');
				$object->multicurrency_tx	= GETPOST('originmulticurrency_tx', 'int');

				// Proprietes particulieres a facture avoir
				$object->fk_facture_source	= $sourceinvoice > 0 ? $sourceinvoice : '';
				$object->type = FactureFournisseur::TYPE_CREDIT_NOTE;

				$id = $object->create($user);

				if (GETPOST('invoiceAvoirWithLines', 'int')==1 && $id>0)
				{
					$facture_source = new FactureFournisseur($db); // fetch origin object
					if ($facture_source->fetch($object->fk_facture_source)>0)
					{
						$fk_parent_line = 0;

						foreach($facture_source->lines as $line)
						{
							// Reset fk_parent_line for no child products and special product
							if (($line->product_type != 9 && empty($line->fk_parent_line)) || $line->product_type == 9) {
								$fk_parent_line = 0;
							}

							$line->fk_facture_fourn = $object->id;
							$line->fk_parent_line = $fk_parent_line;

							$line->subprice =-$line->subprice; // invert price for object
							$line->pa_ht = -$line->pa_ht;
							$line->total_ht=-$line->total_ht;
							$line->total_tva=-$line->total_tva;
							$line->total_ttc=-$line->total_ttc;
							$line->total_localtax1=-$line->total_localtax1;
							$line->total_localtax2=-$line->total_localtax2;

							$result = $line->insert();

							$object->lines[] = $line; // insert new line in current object

							// Defined the new fk_parent_line
							if ($result > 0 && $line->product_type == 9) {
                                $fk_parent_line = $result;
							}
						}

						$object->update_price(1);
					}

				}

				if(GETPOST('invoiceAvoirWithPaymentRestAmount', 'int')==1 && $id>0)
				{
					$facture_source = new FactureFournisseur($db); // fetch origin object if not previously defined
					if ($facture_source->fetch($object->fk_facture_source)>0)
					{
						$totalpaye = $facture_source->getSommePaiement();
						$totalcreditnotes = $facture_source->getSumCreditNotesUsed();
						$totaldeposits = $facture_source->getSumDepositsUsed();
						$remain_to_pay = abs($facture_source->total_ttc - $totalpaye - $totalcreditnotes - $totaldeposits);

						$object->addline($langs->trans('invoiceAvoirLineWithPaymentRestAmount'),$remain_to_pay,1,0,0,0,0,0,'','','TTC');
					}
				}
			}
		}

		// Standard or deposit
		if ($_POST['type'] == FactureFournisseur::TYPE_STANDARD || $_POST['type'] == FactureFournisseur::TYPE_DEPOSIT)
		{
			if (GETPOST('socid','int')<1)
			{
				setEventMessages($langs->trans('ErrorFieldRequired',$langs->transnoentities('Supplier')), null, 'errors');
				$action='create';
				$error++;
			}

			if ($datefacture == '')
			{
				setEventMessages($langs->trans('ErrorFieldRequired',$langs->transnoentities('DateInvoice')), null, 'errors');
				$action='create';
				$_GET['socid']=$_POST['socid'];
				$error++;
			}
			if (! GETPOST('ref_supplier'))
			{
				setEventMessages($langs->trans('ErrorFieldRequired',$langs->transnoentities('RefSupplier')), null, 'errors');
				$action='create';
				$_GET['socid']=$_POST['socid'];
				$error++;
			}

			if (! $error)
			{
				$tmpproject = GETPOST('projectid', 'int');

				// Creation facture
				$object->ref           = $_POST['ref'];
				$object->ref_supplier  = $_POST['ref_supplier'];
				$object->socid         = $_POST['socid'];
				$object->libelle       = $_POST['label'];
				$object->date          = $datefacture;
				$object->date_echeance = $datedue;
				$object->note_public   = GETPOST('note_public');
				$object->note_private  = GETPOST('note_private');
				$object->cond_reglement_id = GETPOST('cond_reglement_id');
				$object->mode_reglement_id = GETPOST('mode_reglement_id');
				$object->fk_account        = GETPOST('fk_account', 'int');
				$object->fk_project    = ($tmpproject > 0) ? $tmpproject : null;
				$object->fk_incoterms = GETPOST('incoterm_id', 'int');
				$object->location_incoterms = GETPOST('location_incoterms', 'alpha');
				$object->multicurrency_code = GETPOST('multicurrency_code', 'alpha');
				$object->multicurrency_tx = GETPOST('originmulticurrency_tx', 'int');

				// Auto calculation of date due if not filled by user
				if(empty($object->date_echeance)) $object->date_echeance = $object->calculate_date_lim_reglement();

				// If creation from another object of another module
				if (! $error && $_POST['origin'] && $_POST['originid'])
				{
					// Parse element/subelement (ex: project_task)
					$element = $subelement = GETPOST('origin');
					/*if (preg_match('/^([^_]+)_([^_]+)/i',$_POST['origin'],$regs))
					 {
					$element = $regs[1];
					$subelement = $regs[2];
					}*/

					// For compatibility
					if ($element == 'order')    {
						$element = $subelement = 'commande';
					}
					if ($element == 'propal')   {
						$element = 'comm/propal'; $subelement = 'propal';
					}
					if ($element == 'contract') {
						$element = $subelement = 'contrat';
					}
					if ($element == 'order_supplier') {
						$element = 'fourn'; $subelement = 'fournisseur.commande';
					}
					if ($element == 'project')
					{
						$element = 'projet';
					}
					$object->origin    = GETPOST('origin');
					$object->origin_id = GETPOST('originid');

					$id = $object->create($user);

					// Add lines
					if ($id > 0)
					{
						require_once DOL_DOCUMENT_ROOT.'/'.$element.'/class/'.$subelement.'.class.php';
						$classname = ucfirst($subelement);
						if ($classname == 'Fournisseur.commande') $classname='CommandeFournisseur';
						$srcobject = new $classname($db);

						$result=$srcobject->fetch(GETPOST('originid','int'));
						if ($result > 0)
						{
							$lines = $srcobject->lines;
							if (empty($lines) && method_exists($srcobject,'fetch_lines'))
							{
								$srcobject->fetch_lines();
								$lines = $srcobject->lines;
							}

							$num=count($lines);
							for ($i = 0; $i < $num; $i++)
							{
								$desc=($lines[$i]->desc?$lines[$i]->desc:$lines[$i]->libelle);
								$product_type=($lines[$i]->product_type?$lines[$i]->product_type:0);

								// Dates
								// TODO mutualiser
								$date_start=$lines[$i]->date_debut_prevue;
								if ($lines[$i]->date_debut_reel) $date_start=$lines[$i]->date_debut_reel;
								if ($lines[$i]->date_start) $date_start=$lines[$i]->date_start;
								$date_end=$lines[$i]->date_fin_prevue;
								if ($lines[$i]->date_fin_reel) $date_end=$lines[$i]->date_fin_reel;
								if ($lines[$i]->date_end) $date_end=$lines[$i]->date_end;

								// FIXME Missing $lines[$i]->ref_supplier and $lines[$i]->label into addline and updateline methods. They are filled when coming from order for example.
								$result = $object->addline(
									$desc,
									$lines[$i]->subprice,
									$lines[$i]->tva_tx,
									$lines[$i]->localtax1_tx,
									$lines[$i]->localtax2_tx,
									$lines[$i]->qty,
									$lines[$i]->fk_product,
									$lines[$i]->remise_percent,
									$date_start,
									$date_end,
									0,
									$lines[$i]->info_bits,
									'HT',
									$product_type,
									$lines[$i]->rang,
									0,
									$lines[$i]->array_options,
									$lines[$i]->fk_unit,
									$lines[$i]->id
								);

								if ($result < 0)
								{
									$error++;
									break;
								}
							}

							// Now reload line
							$object->fetch_lines();
						}
						else
						{
							$error++;
						}
					}
					else
					{
						$error++;
					}
				}
				else if (! $error)
				{
					$id = $object->create($user);
					if ($id < 0)
					{
						$error++;
					}

					if (! $error)
					{
						// If some invoice's lines already known
						for ($i = 1 ; $i < 9 ; $i++)
						{
							$label = $_POST['label'.$i];
							$amountht  = price2num($_POST['amount'.$i]);
							$amountttc = price2num($_POST['amountttc'.$i]);
							$tauxtva   = price2num($_POST['tauxtva'.$i]);
							$qty = $_POST['qty'.$i];
							$fk_product = $_POST['fk_product'.$i];
							if ($label)
							{
								if ($amountht)
								{
									$price_base='HT'; $amount=$amountht;
								}
								else
								{
									$price_base='TTC'; $amount=$amountttc;
								}
								$atleastoneline=1;

								$product=new Product($db);
								$product->fetch($_POST['idprod'.$i]);

								$ret=$object->addline($label, $amount, $tauxtva, $product->localtax1_tx, $product->localtax2_tx, $qty, $fk_product, $remise_percent, '', '', '', 0, $price_base, $_POST['rang'.$i], 1);
								if ($ret < 0) $error++;
							}
						}
					}
				}
			}
		}

		if ($error)
		{
			$langs->load("errors");
			$db->rollback();

			setEventMessages($object->error, $object->errors, 'errors');
			$action='create';
			$_GET['socid']=$_POST['socid'];
		}
		else
		{
			$db->commit();

			if (empty($conf->global->MAIN_DISABLE_PDF_AUTOUPDATE)) {
				$outputlangs = $langs;
				$result = $object->generateDocument($object->modelpdf, $outputlangs, $hidedetails, $hidedesc, $hideref);
				if ($result	< 0)
				{
					dol_print_error($db,$object->error,$object->errors);
					exit;
				}
			}

			header("Location: ".$_SERVER['PHP_SELF']."?id=".$id);
			exit;
		}
	}

	// Edit line
	elseif ($action == 'updateline' && $user->rights->fournisseur->facture->creer)
	{
		$db->begin();

			$object->fetch($id);
	        $object->fetch_thirdparty();

	        $tva_tx = GETPOST('tva_tx');

			if (GETPOST('price_ht') != '')
	    	{
	    		$up = price2num(GETPOST('price_ht'));
	    		$price_base_type = 'HT';
	    	}
	    	else
	    	{
	    		$up = price2num(GETPOST('price_ttc'));
	    		$price_base_type = 'TTC';
	    	}

	        if (GETPOST('productid'))
	        {
	            $prod = new Product($db);
	            $prod->fetch(GETPOST('productid'));
	            $label = $prod->description;
	            if (trim($_POST['product_desc']) != trim($label)) $label=$_POST['product_desc'];

	            $type = $prod->type;
	        }
	        else
	        {
	            $label = $_POST['product_desc'];
	            $type = $_POST["type"]?$_POST["type"]:0;
	        }

		    $date_start=dol_mktime(GETPOST('date_starthour'), GETPOST('date_startmin'), GETPOST('date_startsec'), GETPOST('date_startmonth'), GETPOST('date_startday'), GETPOST('date_startyear'));
		    $date_end=dol_mktime(GETPOST('date_endhour'), GETPOST('date_endmin'), GETPOST('date_endsec'), GETPOST('date_endmonth'), GETPOST('date_endday'), GETPOST('date_endyear'));

	        $localtax1_tx= get_localtax($_POST['tauxtva'], 1, $mysoc,$object->thirdparty);
	        $localtax2_tx= get_localtax($_POST['tauxtva'], 2, $mysoc,$object->thirdparty);
	        $remise_percent=GETPOST('remise_percent');
			$pu_ht_devise = GETPOST('multicurrency_subprice');

			// Extrafields Lines
			$extrafieldsline = new ExtraFields($db);
			$extralabelsline = $extrafieldsline->fetch_name_optionals_label($object->table_element_line);
			$array_options = $extrafieldsline->getOptionalsFromPost($extralabelsline);
			// Unset extrafield POST Data
			if (is_array($extralabelsline)) {
				foreach ($extralabelsline as $key => $value) {
					unset($_POST["options_" . $key]);
				}
			}

	        $result=$object->updateline(GETPOST('lineid'), $label, $up, $tva_tx, $localtax1_tx, $localtax2_tx, GETPOST('qty'), GETPOST('productid'), $price_base_type, 0, $type, $remise_percent, 0, $date_start, $date_end, $array_options, $_POST['units'], $pu_ht_devise);
	        if ($result >= 0)
	        {
	            unset($_POST['label']);
				unset($_POST['date_starthour']);
				unset($_POST['date_startmin']);
				unset($_POST['date_startsec']);
				unset($_POST['date_startday']);
				unset($_POST['date_startmonth']);
				unset($_POST['date_startyear']);
				unset($_POST['date_endhour']);
				unset($_POST['date_endmin']);
				unset($_POST['date_endsec']);
				unset($_POST['date_endday']);
				unset($_POST['date_endmonth']);
				unset($_POST['date_endyear']);

	            $db->commit();
	        }
	        else
	        {
	        	$db->rollback();
	            setEventMessages($object->error, $object->errors, 'errors');
	        }
	}

	elseif ($action == 'addline' && $user->rights->fournisseur->facture->creer)
	{
		$db->begin();

	    $ret=$object->fetch($id);
	    if ($ret < 0)
	    {
	        dol_print_error($db,$object->error);
	        exit;
	    }
	    $ret=$object->fetch_thirdparty();

	    $langs->load('errors');
		$error=0;

		// Set if we used free entry or predefined product
		$predef='';
		$product_desc=(GETPOST('dp_desc')?GETPOST('dp_desc'):'');
		$prod_entry_mode = GETPOST('prod_entry_mode');
		if ($prod_entry_mode == 'free')
		{
			$idprod=0;
			$price_ht = GETPOST('price_ht');
			$tva_tx = (GETPOST('tva_tx') ? GETPOST('tva_tx') : 0);
		}
		else
		{
			$idprod=GETPOST('idprod', 'int');
			$price_ht = '';
			$tva_tx = '';
		}

		$qty = GETPOST('qty'.$predef);
		$remise_percent=GETPOST('remise_percent'.$predef);
		$price_ht_devise = GETPOST('multicurrency_price_ht');

		$date_start=dol_mktime(GETPOST('date_start'.$predef.'hour'), GETPOST('date_start'.$predef.'min'), GETPOST('date_start' . $predef . 'sec'), GETPOST('date_start'.$predef.'month'), GETPOST('date_start'.$predef.'day'), GETPOST('date_start'.$predef.'year'));
		$date_end=dol_mktime(GETPOST('date_end'.$predef.'hour'), GETPOST('date_end'.$predef.'min'), GETPOST('date_end' . $predef . 'sec'), GETPOST('date_end'.$predef.'month'), GETPOST('date_end'.$predef.'day'), GETPOST('date_end'.$predef.'year'));

	    // Extrafields
	    $extrafieldsline = new ExtraFields($db);
	    $extralabelsline = $extrafieldsline->fetch_name_optionals_label($object->table_element_line);
	    $array_options = $extrafieldsline->getOptionalsFromPost($extralabelsline, $predef);
	    // Unset extrafield
	    if (is_array($extralabelsline)) {
	    	// Get extra fields
	    	foreach ($extralabelsline as $key => $value) {
	    		unset($_POST["options_" . $key]);
	    	}
	    }

	    if ($prod_entry_mode =='free' && GETPOST('price_ht') < 0 && $qty < 0)
	    {
	        setEventMessages($langs->trans('ErrorBothFieldCantBeNegative', $langs->transnoentitiesnoconv('UnitPrice'), $langs->transnoentitiesnoconv('Qty')), null, 'errors');
	        $error++;
	    }
	    if ($prod_entry_mode =='free'  && ! GETPOST('idprodfournprice') && GETPOST('type') < 0)
	    {
	        setEventMessages($langs->trans('ErrorFieldRequired', $langs->transnoentitiesnoconv('Type')), null, 'errors');
	        $error++;
	    }
	    if ($prod_entry_mode =='free' && GETPOST('price_ht')==='' && GETPOST('price_ttc')==='' && $price_ht_devise==='') // Unit price can be 0 but not ''
	    {
	        setEventMessages($langs->trans($langs->trans('ErrorFieldRequired', $langs->transnoentitiesnoconv('UnitPrice'))), null, 'errors');
	        $error++;
	    }
	    if ($prod_entry_mode =='free' && ! GETPOST('dp_desc'))
	    {
	        setEventMessages($langs->trans('ErrorFieldRequired', $langs->transnoentitiesnoconv('Description')), null, 'errors');
	        $error++;
	    }
	    if (! GETPOST('qty'))
	    {
	        setEventMessages($langs->trans('ErrorFieldRequired', $langs->transnoentitiesnoconv('Qty')), null, 'errors');
	        $error++;
	    }

		if (!$error && !empty($conf->attributes->enabled) && $prod_entry_mode != 'free') {
			if ($combinations = GETPOST('combinations', 'array')) {
				//Check if there is a product with the given combination
				$prodcomb = new ProductCombination($db);

				if ($res = $prodcomb->fetchByProductCombination2ValuePairs($idprod, $combinations)) {
					$idprod = $res->fk_product_child;
				} else {
					setEventMessage($langs->trans('ErrorProductCombinationNotFound'), 'errors');
					$error ++;
				}
			}
		}

		if ($prod_entry_mode != 'free' && empty($error))	// With combolist mode idprodfournprice is > 0 or -1. With autocomplete, idprodfournprice is > 0 or ''
	    {
	    	$idprod=0;
	    	$productsupplier=new ProductFournisseur($db);

	        if (GETPOST('idprodfournprice') == -1 || GETPOST('idprodfournprice') == '') $idprod=-2;	// Same behaviour than with combolist. When not select idprodfournprice is now -2 (to avoid conflict with next action that may return -1)

	    	if (GETPOST('idprodfournprice') > 0)
	    	{
	    		$idprod=$productsupplier->get_buyprice(GETPOST('idprodfournprice'), $qty);    // Just to see if a price exists for the quantity. Not used to found vat.
	    	}

		    //Replaces $fk_unit with the product's
	        if ($idprod > 0)
	        {
	            $result=$productsupplier->fetch($idprod);

	            $label = $productsupplier->label;

	            $desc = $productsupplier->description;
	            if (trim($product_desc) != trim($desc)) $desc = dol_concatdesc($desc, $product_desc);

	            $tva_tx=get_default_tva($object->thirdparty, $mysoc, $productsupplier->id, $_POST['idprodfournprice']);
	            $tva_npr = get_default_npr($object->thirdparty, $mysoc, $productsupplier->id, $_POST['idprodfournprice']);
				if (empty($tva_tx)) $tva_npr=0;
	            $localtax1_tx= get_localtax($tva_tx, 1, $mysoc, $object->thirdparty, $tva_npr);
	            $localtax2_tx= get_localtax($tva_tx, 2, $mysoc, $object->thirdparty, $tva_npr);

	            $type = $productsupplier->type;
	            $price_base_type = 'HT';

	            // TODO Save the product supplier ref into database into field ref_supplier (must rename field ref into ref_supplier first)
	            $result=$object->addline($desc, $productsupplier->fourn_pu, $tva_tx, $localtax1_tx, $localtax2_tx, $qty, $idprod, $remise_percent, $date_start, $date_end, 0, $tva_npr, $price_base_type, $type, -1, 0, $array_options, $productsupplier->fk_unit);
	        }
	    	if ($idprod == -2 || $idprod == 0)
	        {
	            // Product not selected
	            $error++;
	            $langs->load("errors");
		        setEventMessages($langs->trans("ErrorFieldRequired", $langs->transnoentitiesnoconv("ProductOrService")), null, 'errors');
	        }
	        if ($idprod == -1)
	        {
	            // Quantity too low
	            $error++;
	            $langs->load("errors");
		        setEventMessages($langs->trans("ErrorQtyTooLowForThisSupplier"), null, 'errors');
	        }
	    }
		else if (empty($error)) // $price_ht is already set
		{
			$tva_npr = (preg_match('/\*/', $tva_tx) ? 1 : 0);
			$tva_tx = str_replace('*', '', $tva_tx);
			$label = (GETPOST('product_label') ? GETPOST('product_label') : '');
			$desc = $product_desc;
			$type = GETPOST('type');

			$fk_unit= GETPOST('units', 'alpha');

	    	$tva_tx = price2num($tva_tx);	// When vat is text input field

	    	// Local Taxes
	    	$localtax1_tx= get_localtax($tva_tx, 1,$mysoc,$object->thirdparty);
	    	$localtax2_tx= get_localtax($tva_tx, 2,$mysoc,$object->thirdparty);

			if ($price_ht !== '')
			{
				$pu_ht = price2num($price_ht, 'MU'); // $pu_ht must be rounded according to settings
			}
			else
			{
				$pu_ttc = price2num(GETPOST('price_ttc'), 'MU');
				$pu_ht = price2num($pu_ttc / (1 + ($tva_tx / 100)), 'MU'); // $pu_ht must be rounded according to settings
			}
			$price_base_type = 'HT';
			$pu_ht_devise = price2num($price_ht_devise, 'MU');

			$result=$object->addline($product_desc, $pu_ht, $tva_tx, $localtax1_tx, $localtax2_tx, $qty, 0, $remise_percent, $date_start, $date_end, 0, $tva_npr, $price_base_type, $type, -1, 0, $array_options, $fk_unit, 0, $pu_ht_devise);
	    }

	    //print "xx".$tva_tx; exit;
	    if (! $error && $result > 0)
	    {
	    	$db->commit();

	        // Define output language
	    	if (empty($conf->global->MAIN_DISABLE_PDF_AUTOUPDATE))
	    	{
	    		$outputlangs = $langs;
	    		$newlang = '';
	    		if ($conf->global->MAIN_MULTILANGS && empty($newlang) && GETPOST('lang_id')) $newlang = GETPOST('lang_id','alpha');
	    		if ($conf->global->MAIN_MULTILANGS && empty($newlang))	$newlang = $object->thirdparty->default_lang;
	    		if (! empty($newlang)) {
	    			$outputlangs = new Translate("", $conf);
	    			$outputlangs->setDefaultLang($newlang);
	    		}
	    		$model=$object->modelpdf;
	    		$ret = $object->fetch($id); // Reload to get new records

	    		$result=$object->generateDocument($model, $outputlangs, $hidedetails, $hidedesc, $hideref);
	    		if ($result < 0) dol_print_error($db,$result);
	    	}

			unset($_POST ['prod_entry_mode']);

	    	unset($_POST['qty']);
	    	unset($_POST['type']);
	    	unset($_POST['remise_percent']);
	    	unset($_POST['pu']);
	    	unset($_POST['price_ht']);
			unset($_POST['multicurrency_price_ht']);
	    	unset($_POST['price_ttc']);
	    	unset($_POST['tva_tx']);
	    	unset($_POST['label']);
	    	unset($localtax1_tx);
	    	unset($localtax2_tx);
			unset($_POST['np_marginRate']);
			unset($_POST['np_markRate']);
	    	unset($_POST['dp_desc']);
			unset($_POST['idprodfournprice']);
		    unset($_POST['units']);

	    	unset($_POST['date_starthour']);
	    	unset($_POST['date_startmin']);
	    	unset($_POST['date_startsec']);
	    	unset($_POST['date_startday']);
	    	unset($_POST['date_startmonth']);
	    	unset($_POST['date_startyear']);
	    	unset($_POST['date_endhour']);
	    	unset($_POST['date_endmin']);
	    	unset($_POST['date_endsec']);
	    	unset($_POST['date_endday']);
	    	unset($_POST['date_endmonth']);
	    	unset($_POST['date_endyear']);
	    }
	    else
		{
	    	$db->rollback();
		    setEventMessages($object->error, $object->errors, 'errors');
	    }

	    $action = '';
	}

	elseif ($action == 'classin')
	{
	    $object->fetch($id);
	    $result=$object->setProject($projectid);
	}


	// Set invoice to draft status
	elseif ($action == 'edit' && $user->rights->fournisseur->facture->creer)
	{
	    $object->fetch($id);

	    $totalpaye = $object->getSommePaiement();
	    $resteapayer = $object->total_ttc - $totalpaye;

	    // On verifie si les lignes de factures ont ete exportees en compta et/ou ventilees
	    //$ventilExportCompta = $object->getVentilExportCompta();

	    // On verifie si aucun paiement n'a ete effectue
	    if ($resteapayer == $object->total_ttc	&& $object->paye == 0 && $ventilExportCompta == 0)
	    {
	        $object->set_draft($user);

	        // Define output language
	    	if (empty($conf->global->MAIN_DISABLE_PDF_AUTOUPDATE))
	    	{
	    		$outputlangs = $langs;
	    		$newlang = '';
	    		if ($conf->global->MAIN_MULTILANGS && empty($newlang) && GETPOST('lang_id')) $newlang = GETPOST('lang_id','alpha');
	    		if ($conf->global->MAIN_MULTILANGS && empty($newlang))	$newlang = $object->thirdparty->default_lang;
	    		if (! empty($newlang)) {
	    			$outputlangs = new Translate("", $conf);
	    			$outputlangs->setDefaultLang($newlang);
	    		}
	    		$model=$object->modelpdf;
	    		$ret = $object->fetch($id); // Reload to get new records

	    		$result=$object->generateDocument($model, $outputlangs, $hidedetails, $hidedesc, $hideref);
	    		if ($result < 0) dol_print_error($db,$result);
	    	}

	        $action='';
	    }
	}

	// Set invoice to validated/unpaid status
	elseif ($action == 'reopen' && $user->rights->fournisseur->facture->creer)
	{
	    $result = $object->fetch($id);
	    if ($object->statut == FactureFournisseur::STATUS_CLOSED
	    || ($object->statut == FactureFournisseur::STATUS_ABANDONED && $object->close_code != 'replaced'))
	    {
	        $result = $object->set_unpaid($user);
	        if ($result > 0)
	        {
	            header('Location: '.$_SERVER["PHP_SELF"].'?id='.$id);
	            exit;
	        }
	        else
	        {
		        setEventMessages($object->error, $object->errors, 'errors');
	        }
	    }
	}

	/*
	 * Send mail
	 */

	// Actions to send emails
	$actiontypecode='AC_SUP_INV';
	$trigger_name='BILL_SUPPLIER_SENTBYMAIL';
	$paramname='id';
	$mode='emailfromsupplierinvoice';
	$trackid='sin'.$object->id;
	include DOL_DOCUMENT_ROOT.'/core/actions_sendmails.inc.php';


	// Build document
	if ($action == 'builddoc')
	{
		// Save modele used
	    $object->fetch($id);
	    $object->fetch_thirdparty();

		// Save last template used to generate document
		if (GETPOST('model')) $object->setDocModel($user, GETPOST('model','alpha'));

	    $outputlangs = $langs;
	    $newlang=GETPOST('lang_id','alpha');
	    if ($conf->global->MAIN_MULTILANGS && empty($newlang)) $newlang=$object->thirdparty->default_lang;
	    if (! empty($newlang))
	    {
	        $outputlangs = new Translate("",$conf);
	        $outputlangs->setDefaultLang($newlang);
	    }
		$result = $object->generateDocument($object->modelpdf, $outputlangs, $hidedetails, $hidedesc, $hideref);
	    if ($result	< 0)
	    {
			setEventMessages($object->error, $object->errors, 'errors');
    	    $action='';
	    }
	}
	// Make calculation according to calculationrule
	if ($action == 'calculate')
	{
		$calculationrule=GETPOST('calculationrule');

	    $object->fetch($id);
	    $object->fetch_thirdparty();
		$result=$object->update_price(0, (($calculationrule=='totalofround')?'0':'1'), 0, $object->thirdparty);
	    if ($result	<= 0)
	    {
	        dol_print_error($db,$result);
	        exit;
	    }
	}
	// Delete file in doc form
	if ($action == 'remove_file')
	{
	    require_once DOL_DOCUMENT_ROOT.'/core/lib/files.lib.php';

	    if ($object->fetch($id))
	    {
	    	$object->fetch_thirdparty();
	        $upload_dir =	$conf->fournisseur->facture->dir_output . "/";
	        $file =	$upload_dir	. '/' .	GETPOST('file');
	        $ret=dol_delete_file($file,0,0,0,$object);
	        if ($ret) setEventMessages($langs->trans("FileWasRemoved", GETPOST('urlfile')), null, 'mesgs');
	        else setEventMessages($langs->trans("ErrorFailToDeleteFile", GETPOST('urlfile')), null, 'errors');
	    }
	}

	if ($action == 'update_extras')
	{
		// Fill array 'array_options' with data from add form
		$extralabels=$extrafields->fetch_name_optionals_label($object->table_element);
		$ret = $extrafields->setOptionalsFromPost($extralabels,$object,GETPOST('attribute'));
		if ($ret < 0) $error++;

		if (!$error)
		{
			// Actions on extra fields (by external module or standard code)
			// TODO le hook fait double emploi avec le trigger !!
			$hookmanager->initHooks(array('supplierinvoicedao'));
			$parameters=array('id'=>$object->id);

			$reshook=$hookmanager->executeHooks('insertExtraFields',$parameters,$object,$action); // Note that $action and $object may have been modified by some hooks

			if (empty($reshook))
			{
				if (empty($conf->global->MAIN_EXTRAFIELDS_DISABLED)) // For avoid conflicts if trigger used
				{

					$result=$object->insertExtraFields();

					if ($result < 0)
					{
						$error++;
					}

				}
			}
			else if ($reshook < 0) $error++;
		}
		else
		{
			$action = 'edit_extras';
		}
	}

	if (! empty($conf->global->MAIN_DISABLE_CONTACTS_TAB) && $user->rights->fournisseur->facture->creer)
	{
		if ($action == 'addcontact')
		{
			$result = $object->fetch($id);

			if ($result > 0 && $id > 0)
			{
				$contactid = (GETPOST('userid') ? GETPOST('userid') : GETPOST('contactid'));
				$result = $object->add_contact($contactid, $_POST["type"], $_POST["source"]);
			}

			if ($result >= 0)
			{
				header("Location: ".$_SERVER['PHP_SELF']."?id=".$object->id);
				exit;
			}
			else
			{
				if ($object->error == 'DB_ERROR_RECORD_ALREADY_EXISTS')
				{
					$langs->load("errors");
					setEventMessages($langs->trans("ErrorThisContactIsAlreadyDefinedAsThisType"), null, 'errors');
				}
				else
				{
					setEventMessages($object->error, $object->errors, 'errors');
				}
			}
		}

		// bascule du statut d'un contact
		else if ($action == 'swapstatut')
		{
			if ($object->fetch($id))
			{
				$result=$object->swapContactStatus(GETPOST('ligne'));
			}
			else
			{
				dol_print_error($db);
			}
		}

		// Efface un contact
		else if ($action == 'deletecontact')
		{
			$object->fetch($id);
			$result = $object->delete_contact($_GET["lineid"]);

			if ($result >= 0)
			{
				header("Location: ".$_SERVER['PHP_SELF']."?id=".$object->id);
				exit;
			}
			else {
				dol_print_error($db);
			}
		}
	}
}


/*
 *	View
 */

$form = new Form($db);
$formfile = new FormFile($db);
$bankaccountstatic=new Account($db);
$paymentstatic=new PaiementFourn($db);
if (! empty($conf->projet->enabled)) { $formproject = new FormProjets($db); }

$now = dol_now();

$title = $langs->trans('SupplierInvoice') . " - " . $langs->trans('Card');
$helpurl = "EN:Module_Suppliers_Invoices|FR:Module_Fournisseurs_Factures|ES:Módulo_Facturas_de_proveedores";
llxHeader('', $title, $helpurl);

// Mode creation
if ($action == 'create')
{
	$facturestatic = new FactureFournisseur($db);
	$extralabels = $extrafields->fetch_name_optionals_label($facturestatic->table_element);

    print load_fiche_titre($langs->trans('NewBill'));

    dol_htmloutput_events();

	$currency_code = $conf->currency;

	$societe='';
	if (GETPOST('socid') > 0)
	{
		$societe=new Societe($db);
		$societe->fetch(GETPOST('socid','int'));
		if (!empty($conf->multicurrency->enabled) && !empty($societe->multicurrency_code)) $currency_code = $societe->multicurrency_code;
	}

    if (! empty($origin) && ! empty($originid))
    {
        // Parse element/subelement (ex: project_task)
        $element = $subelement = $origin;

        if ($element == 'project')
        {
            $projectid = $originid;
            $element = 'projet';
        }
        else if (in_array($element,array('order_supplier')))
        {
            // For compatibility
            if ($element == 'order')    {
                $element = $subelement = 'commande';
            }
            if ($element == 'propal')   {
                $element = 'comm/propal'; $subelement = 'propal';
            }
            if ($element == 'contract') {
                $element = $subelement = 'contrat';
            }
            if ($element == 'order_supplier') {
                $element = 'fourn'; $subelement = 'fournisseur.commande';
            }

            require_once DOL_DOCUMENT_ROOT.'/'.$element.'/class/'.$subelement.'.class.php';
            $classname = ucfirst($subelement);
            if ($classname == 'Fournisseur.commande') $classname='CommandeFournisseur';
            $objectsrc = new $classname($db);
            $objectsrc->fetch($originid);
            $objectsrc->fetch_thirdparty();

            $projectid			= (!empty($objectsrc->fk_project)?$objectsrc->fk_project:'');
            //$ref_client			= (!empty($objectsrc->ref_client)?$object->ref_client:'');

            $soc = $objectsrc->thirdparty;
            $cond_reglement_id 	= (!empty($objectsrc->cond_reglement_id)?$objectsrc->cond_reglement_id:(!empty($soc->cond_reglement_supplier_id)?$soc->cond_reglement_supplier_id:1));
            $mode_reglement_id 	= (!empty($objectsrc->mode_reglement_id)?$objectsrc->mode_reglement_id:(!empty($soc->mode_reglement_supplier_id)?$soc->mode_reglement_supplier_id:0));
            $fk_account         = (! empty($objectsrc->fk_account)?$objectsrc->fk_account:(! empty($soc->fk_account)?$soc->fk_account:0));
            $remise_percent 	= (!empty($objectsrc->remise_percent)?$objectsrc->remise_percent:(!empty($soc->remise_percent)?$soc->remise_percent:0));
            $remise_absolue 	= (!empty($objectsrc->remise_absolue)?$objectsrc->remise_absolue:(!empty($soc->remise_absolue)?$soc->remise_absolue:0));
            $dateinvoice		= empty($conf->global->MAIN_AUTOFILL_DATE)?-1:'';

			if (!empty($conf->multicurrency->enabled))
			{
				if (!empty($objectsrc->multicurrency_code)) $currency_code = $objectsrc->multicurrency_code;
				if (!empty($conf->global->MULTICURRENCY_USE_ORIGIN_TX) && !empty($objectsrc->multicurrency_tx))	$currency_tx = $objectsrc->multicurrency_tx;
			}

            $datetmp=dol_mktime(12,0,0,$_POST['remonth'],$_POST['reday'],$_POST['reyear']);
            $dateinvoice=($datetmp==''?(empty($conf->global->MAIN_AUTOFILL_DATE)?-1:''):$datetmp);
            $datetmp=dol_mktime(12,0,0,$_POST['echmonth'],$_POST['echday'],$_POST['echyear']);
            $datedue=($datetmp==''?-1:$datetmp);
        }
    }
    else
    {
		$cond_reglement_id 	= $societe->cond_reglement_supplier_id;
		$mode_reglement_id 	= $societe->mode_reglement_supplier_id;
        $fk_account         = $societe->fk_account;
        $datetmp=dol_mktime(12,0,0,$_POST['remonth'],$_POST['reday'],$_POST['reyear']);
        $dateinvoice=($datetmp==''?(empty($conf->global->MAIN_AUTOFILL_DATE)?-1:''):$datetmp);
        $datetmp=dol_mktime(12,0,0,$_POST['echmonth'],$_POST['echday'],$_POST['echyear']);
        $datedue=($datetmp==''?-1:$datetmp);

		if (!empty($conf->multicurrency->enabled) && !empty($soc->multicurrency_code)) $currency_code = $soc->multicurrency_code;
    }

    print '<form name="add" action="'.$_SERVER["PHP_SELF"].'" method="post">';
    print '<input type="hidden" name="token" value="'.$_SESSION['newtoken'].'">';
    print '<input type="hidden" name="action" value="add">';
    if ($societe->id > 0) print '<input type="hidden" name="socid" value="' . $societe->id . '">' . "\n";
    print '<input type="hidden" name="origin" value="'.$origin.'">';
    print '<input type="hidden" name="originid" value="'.$originid.'">';
	if (!empty($currency_tx)) print '<input type="hidden" name="originmulticurrency_tx" value="' . $currency_tx . '">';

    dol_fiche_head();

    print '<table class="border" width="100%">';

    // Ref
    print '<tr><td class="titlefieldcreate">'.$langs->trans('Ref').'</td><td>'.$langs->trans('Draft').'</td></tr>';

    // Third party
    print '<tr><td class="fieldrequired">'.$langs->trans('Supplier').'</td>';
    print '<td>';

    if ($societe->id > 0)
    {
        print $societe->getNomUrl(1);
        print '<input type="hidden" name="socid" value="'.$societe->id.'">';
    }
    else
    {
        print $form->select_company($societe->id, 'socid', 's.fournisseur = 1', 'SelectThirdParty');
        // reload page to retrieve supplier informations
        if (!empty($conf->global->RELOAD_PAGE_ON_SUPPLIER_CHANGE))
        {
            print '<script type="text/javascript">
			$(document).ready(function() {
				$("#socid").change(function() {
					var socid = $(this).val();
					// reload page
					window.location.href = "'.$_SERVER["PHP_SELF"].'?action=create&socid="+socid;
				});
			});
			</script>';
        }
    }
    print '</td></tr>';

    // Ref supplier
    print '<tr><td class="fieldrequired">'.$langs->trans('RefSupplier').'</td><td><input name="ref_supplier" value="'.(isset($_POST['ref_supplier'])?$_POST['ref_supplier']:'').'" type="text"></td>';
    print '</tr>';

    // Type invoice
	$facids = $facturestatic->list_replacable_supplier_invoices($societe->id);
	if ($facids < 0) {
		dol_print_error($db, $facturestatic);
		exit();
	}
	$options = "";
	foreach ($facids as $facparam)
	{
		$options .= '<option value="' . $facparam ['id'] . '"';
		if ($facparam ['id'] == $_POST['fac_replacement'])
			$options .= ' selected';
		$options .= '>' . $facparam ['ref'];
		$options .= ' (' . $facturestatic->LibStatut(0, $facparam ['status']) . ')';
		$options .= '</option>';
	}

	// Show link for credit note
	$facids=$facturestatic->list_qualified_avoir_supplier_invoices($societe->id);
	if ($facids < 0)
	{
		dol_print_error($db,$facturestatic);
		exit;
	}
	$optionsav = "";
	$newinvoice_static = new FactureFournisseur($db);
	foreach ($facids as $key => $valarray)
	{
		$newinvoice_static->id = $key;
		$newinvoice_static->ref = $valarray ['ref'];
		$newinvoice_static->statut = $valarray ['status'];
		$newinvoice_static->type = $valarray ['type'];
		$newinvoice_static->paye = $valarray ['paye'];

		$optionsav .= '<option value="' . $key . '"';
		if ($key == GETPOST('fac_avoir','int'))
			$optionsav .= ' selected';
		$optionsav .= '>';
		$optionsav .= $newinvoice_static->ref;
		$optionsav .= ' (' . $newinvoice_static->getLibStatut(1, $valarray ['paymentornot']) . ')';
		$optionsav .= '</option>';
	}

	print '<tr><td class="tdtop fieldrequired">'.$langs->trans('Type').'</td><td>';

	print '<div class="tagtable">' . "\n";

	// Standard invoice
	print '<div class="tagtr listofinvoicetype"><div class="tagtd listofinvoicetype">';
	$tmp='<input type="radio" id="radio_standard" name="type" value="0"' . (GETPOST('type') == 0 ? ' checked' : '') . '> ';
	$desc = $form->textwithpicto($tmp.$langs->trans("InvoiceStandardAsk"), $langs->transnoentities("InvoiceStandardDesc"), 1, 'help', '', 0, 3);
	print $desc;
	print '</div></div>';

	/* Not yet supported
	if ((empty($origin)) || ((($origin == 'propal') || ($origin == 'commande')) && (! empty($originid))))
	{
		// Deposit
		if (empty($conf->global->INVOICE_DISABLE_DEPOSIT))
		{
			print '<div class="tagtr listofinvoicetype"><div class="tagtd listofinvoicetype">';
			$tmp='<input type="radio" id="radio_deposit" name="type" value="3"' . (GETPOST('type') == 3 ? ' checked' : '') . '> ';
			print '<script type="text/javascript" language="javascript">
			jQuery(document).ready(function() {
				jQuery("#typedeposit, #valuedeposit").click(function() {
					jQuery("#radio_deposit").prop("checked", true);
				});
			});
			</script>';

			$desc = $form->textwithpicto($tmp.$langs->trans("InvoiceDeposit"), $langs->transnoentities("InvoiceDepositDesc"), 1, 'help', '', 0, 3);
			print '<table class="nobordernopadding"><tr><td>';
			print $desc;
			print '</td>';
			if (($origin == 'propal') || ($origin == 'commande'))
			{
				print '<td class="nowrap" style="padding-left: 5px">';
				$arraylist = array('amount' => 'FixAmount','variable' => 'VarAmount');
				print $form->selectarray('typedeposit', $arraylist, GETPOST('typedeposit'), 0, 0, 0, '', 1);
				print '</td>';
				print '<td class="nowrap" style="padding-left: 5px">' . $langs->trans('Value') . ':<input type="text" id="valuedeposit" name="valuedeposit" size="3" value="' . GETPOST('valuedeposit', 'int') . '"/>';
			}
			print '</td></tr></table>';

			print '</div></div>';
		}
	}
    */

	/* Not yet supporter for supplier
	if ($societe->id > 0)
	{
		// Replacement
		if (empty($conf->global->INVOICE_DISABLE_REPLACEMENT))
		{
			print '<!-- replacement line -->';
			print '<div class="tagtr listofinvoicetype"><div class="tagtd listofinvoicetype">';
			$tmp='<input type="radio" name="type" id="radio_replacement" value="1"' . (GETPOST('type') == 1 ? ' checked' : '');
			if (! $options) $tmp.=' disabled';
			$tmp.='> ';
			print '<script type="text/javascript" language="javascript">
			jQuery(document).ready(function() {
				jQuery("#fac_replacement").change(function() {
					jQuery("#radio_replacement").prop("checked", true);
				});
			});
			</script>';
			$text = $tmp.$langs->trans("InvoiceReplacementAsk") . ' ';
			$text .= '<select class="flat" name="fac_replacement" id="fac_replacement"';
			if (! $options)
				$text .= ' disabled';
			$text .= '>';
			if ($options) {
				$text .= '<option value="-1">&nbsp;</option>';
				$text .= $options;
			} else {
				$text .= '<option value="-1">' . $langs->trans("NoReplacableInvoice") . '</option>';
			}
			$text .= '</select>';
			$desc = $form->textwithpicto($text, $langs->transnoentities("InvoiceReplacementDesc"), 1, 'help', '', 0, 3);
			print $desc;
			print '</div></div>';
		}
	}
	else
	{
		print '<div class="tagtr listofinvoicetype"><div class="tagtd listofinvoicetype">';
		$tmp='<input type="radio" name="type" id="radio_replacement" value="0" disabled> ';
		$text = $tmp.$langs->trans("InvoiceReplacement") . ' ';
		$text.= '('.$langs->trans("YouMustCreateInvoiceFromSupplierThird").') ';
		$desc = $form->textwithpicto($text, $langs->transnoentities("InvoiceReplacementDesc"), 1, 'help', '', 0, 3);
		print $desc;
		print '</div></div>';
	}
	*/

	if (empty($origin))
	{
        if ($conf->global->MAIN_FEATURES_LEVEL > 0)        // Need to fix reports of standard accounting module to manage supplier credit note
        {
    	    if ($societe->id > 0)
    		{
    		    // Credit note
    			if (empty($conf->global->INVOICE_DISABLE_CREDIT_NOTE))
    			{
    				print '<div class="tagtr listofinvoicetype"><div class="tagtd listofinvoicetype">';
    				$tmp='<input type="radio" id="radio_creditnote" name="type" value="2"' . (GETPOST('type') == 2 ? ' checked' : '');
    				if (! $optionsav) $tmp.=' disabled';
    				$tmp.= '> ';
    				// Show credit note options only if we checked credit note
    				print '<script type="text/javascript" language="javascript">
    				jQuery(document).ready(function() {
    					if (! jQuery("#radio_creditnote").is(":checked"))
    					{
    						jQuery("#credit_note_options").hide();
    					}
    					jQuery("#radio_creditnote").click(function() {
    						jQuery("#credit_note_options").show();
    					});
    					jQuery("#radio_standard, #radio_replacement, #radio_deposit").click(function() {
    						jQuery("#credit_note_options").hide();
    					});
    				});
    				</script>';
    				$text = $tmp.$langs->transnoentities("InvoiceAvoirAsk") . ' ';
    				// $text.='<input type="text" value="">';
    				$text .= '<select class="flat valignmiddle" name="fac_avoir" id="fac_avoir"';
    				if (! $optionsav)
    					$text .= ' disabled';
    				$text .= '>';
    				if ($optionsav) {
    					$text .= '<option value="-1"></option>';
    					$text .= $optionsav;
    				} else {
    					$text .= '<option value="-1">' . $langs->trans("NoInvoiceToCorrect") . '</option>';
    				}
    				$text .= '</select>';
    				$desc = $form->textwithpicto($text, $langs->transnoentities("InvoiceAvoirDesc"), 1, 'help', '', 0, 3);
    				print $desc;

    				print '<div id="credit_note_options" class="clearboth">';
    				print '&nbsp;&nbsp;&nbsp; <input data-role="none" type="checkbox" name="invoiceAvoirWithLines" id="invoiceAvoirWithLines" value="1" onclick="if($(this).is(\':checked\') ) { $(\'#radio_creditnote\').prop(\'checked\', true); $(\'#invoiceAvoirWithPaymentRestAmount\').removeAttr(\'checked\');   }" '.(GETPOST('invoiceAvoirWithLines','int')>0 ? 'checked':'').' /> <label for="invoiceAvoirWithLines">'.$langs->trans('invoiceAvoirWithLines')."</label>";
    				print '<br>&nbsp;&nbsp;&nbsp; <input data-role="none" type="checkbox" name="invoiceAvoirWithPaymentRestAmount" id="invoiceAvoirWithPaymentRestAmount" value="1" onclick="if($(this).is(\':checked\') ) { $(\'#radio_creditnote\').prop(\'checked\', true);  $(\'#invoiceAvoirWithLines\').removeAttr(\'checked\');   }" '.(GETPOST('invoiceAvoirWithPaymentRestAmount','int')>0 ? 'checked':'').' /> <label for="invoiceAvoirWithPaymentRestAmount">'.$langs->trans('invoiceAvoirWithPaymentRestAmount')."</label>";
    				print '</div>';

    				print '</div></div>';
    			}
    		}
    		else
    		{
    			print '<div class="tagtr listofinvoicetype"><div class="tagtd listofinvoicetype">';
    			$tmp='<input type="radio" name="type" id="radio_creditnote" value="0" disabled> ';
    			$text = $tmp.$langs->trans("InvoiceAvoir") . ' ';
    			$text.= '('.$langs->trans("YouMustCreateInvoiceFromSupplierThird").') ';
    			$desc = $form->textwithpicto($text, $langs->transnoentities("InvoiceAvoirDesc"), 1, 'help', '', 0, 3);
    			print $desc;
    			print '</div></div>' . "\n";
    		}
        }
	}

	print '</div>';

	print '</td></tr>';

	if ($socid > 0)
	{
		// Discounts for third party
		print '<tr><td>' . $langs->trans('Discounts') . '</td><td colspan="2">';
		if ($soc->remise_percent)
			print $langs->trans("CompanyHasRelativeDiscount", '<a href="' . DOL_URL_ROOT . '/comm/remise.php?id=' . $soc->id . '&backtopage=' . urlencode($_SERVER["PHP_SELF"] . '?socid=' . $soc->id . '&action=' . $action . '&origin=' . GETPOST('origin') . '&originid=' . GETPOST('originid')) . '">' . $soc->remise_percent . '</a>');
		else
			print $langs->trans("CompanyHasNoRelativeDiscount");
		print ' <a href="' . DOL_URL_ROOT . '/comm/remise.php?id=' . $soc->id . '&backtopage=' . urlencode($_SERVER["PHP_SELF"] . '?socid=' . $soc->id . '&action=' . $action . '&origin=' . GETPOST('origin') . '&originid=' . GETPOST('originid')) . '">(' . $langs->trans("EditRelativeDiscount") . ')</a>';
		print '. ';
		print '<br>';
		if ($absolute_discount)
			print $langs->trans("CompanyHasAbsoluteDiscount", '<a href="' . DOL_URL_ROOT . '/comm/remx.php?id=' . $soc->id . '&backtopage=' . urlencode($_SERVER["PHP_SELF"] . '?socid=' . $soc->id . '&action=' . $action . '&origin=' . GETPOST('origin') . '&originid=' . GETPOST('originid')) . '">' . price($absolute_discount) . '</a>', $langs->trans("Currency" . $conf->currency));
		else
			print $langs->trans("CompanyHasNoAbsoluteDiscount");
		print ' <a href="' . DOL_URL_ROOT . '/comm/remx.php?id=' . $soc->id . '&backtopage=' . urlencode($_SERVER["PHP_SELF"] . '?socid=' . $soc->id . '&action=' . $action . '&origin=' . GETPOST('origin') . '&originid=' . GETPOST('originid')) . '">(' . $langs->trans("EditGlobalDiscounts") . ')</a>';
		print '.';
		print '</td></tr>';
	}

    // Label
    print '<tr><td>'.$langs->trans('Label').'</td><td><input class="minwidth200" name="label" value="'.dol_escape_htmltag(GETPOST('label')).'" type="text"></td></tr>';

    // Date invoice
    print '<tr><td class="fieldrequired">'.$langs->trans('DateInvoice').'</td><td>';
    $form->select_date($dateinvoice,'','','','',"add",1,1);
    print '</td></tr>';

    // Due date
    print '<tr><td>'.$langs->trans('DateMaxPayment').'</td><td>';
    $form->select_date($datedue,'ech','','','',"add",1,1);
    print '</td></tr>';

	// Payment term
	print '<tr><td class="nowrap">'.$langs->trans('PaymentConditionsShort').'</td><td colspan="2">';
	$form->select_conditions_paiements(isset($_POST['cond_reglement_id'])?$_POST['cond_reglement_id']:$cond_reglement_id, 'cond_reglement_id');
	print '</td></tr>';

	// Payment mode
	print '<tr><td>'.$langs->trans('PaymentMode').'</td><td colspan="2">';
	$form->select_types_paiements(isset($_POST['mode_reglement_id'])?$_POST['mode_reglement_id']:$mode_reglement_id, 'mode_reglement_id', 'DBIT');
	print '</td></tr>';

    // Bank Account
    print '<tr><td>'.$langs->trans('BankAccount').'</td><td colspan="2">';
    $form->select_comptes($fk_account, 'fk_account', 0, '', 1);
    print '</td></tr>';

	// Multicurrency
	if (! empty($conf->multicurrency->enabled))
	{
		print '<tr>';
		print '<td>'.fieldLabel('Currency','multicurrency_code').'</td>';
        print '<td colspan="2" class="maxwidthonsmartphone">';
	    print $form->selectMultiCurrency($currency_code, 'multicurrency_code');
		print '</td></tr>';
	}

	// Project
	if (! empty($conf->projet->enabled))
	{
		$formproject = new FormProjets($db);

		$langs->load('projects');
		print '<tr><td>' . $langs->trans('Project') . '</td><td colspan="2">';
		$formproject->select_projects((empty($conf->global->PROJECT_CAN_ALWAYS_LINK_TO_ALL_SUPPLIERS)?$societe->id:-1), $projectid, 'projectid', 0, 0, 1, 1);
		print '</td></tr>';
	}

	// Incoterms
	if (!empty($conf->incoterm->enabled))
	{
		print '<tr>';
		print '<td><label for="incoterm_id">'.$form->textwithpicto($langs->trans("IncotermLabel"), $objectsrc->libelle_incoterms, 1).'</label></td>';
        print '<td colspan="3" class="maxwidthonsmartphone">';
        print $form->select_incoterms((!empty($objectsrc->fk_incoterms) ? $objectsrc->fk_incoterms : ''), (!empty($objectsrc->location_incoterms)?$objectsrc->location_incoterms:''));
		print '</td></tr>';
	}

	// Public note
	print '<tr><td>'.$langs->trans('NotePublic').'</td>';
    print '<td>';
    $note_public = $object->getDefaultCreateValueFor('note_public');
    $doleditor = new DolEditor('note_public', $note_public, '', 80, 'dolibarr_notes', 'In', 0, false, true, ROWS_3, '90%');
    print $doleditor->Create(1);
    print '</td>';
   // print '<td><textarea name="note" wrap="soft" cols="60" rows="'.ROWS_5.'"></textarea></td>';
    print '</tr>';

    // Private note
    print '<tr><td>'.$langs->trans('NotePrivate').'</td>';
    print '<td>';
    $note_private = $object->getDefaultCreateValueFor('note_private');
    $doleditor = new DolEditor('note_private', $note_private, '', 80, 'dolibarr_notes', 'In', 0, false, true, ROWS_3, '90%');
    print $doleditor->Create(1);
    print '</td>';
    // print '<td><textarea name="note" wrap="soft" cols="60" rows="'.ROWS_5.'"></textarea></td>';
    print '</tr>';

	if (empty($reshook) && ! empty($extrafields->attribute_label))
	{
		print $object->showOptionals($extrafields, 'edit');
	}

    if (is_object($objectsrc))
    {
        print "\n<!-- ".$classname." info -->";
        print "\n";
        print '<input type="hidden" name="amount"         value="'.$objectsrc->total_ht.'">'."\n";
        print '<input type="hidden" name="total"          value="'.$objectsrc->total_ttc.'">'."\n";
        print '<input type="hidden" name="tva"            value="'.$objectsrc->total_tva.'">'."\n";
        print '<input type="hidden" name="origin"         value="'.$objectsrc->element.'">';
        print '<input type="hidden" name="originid"       value="'.$objectsrc->id.'">';

        $txt=$langs->trans($classname);
        if ($classname=='CommandeFournisseur') {
	        $langs->load('orders');
	        $txt=$langs->trans("SupplierOrder");
        }
        print '<tr><td>'.$txt.'</td><td colspan="2">'.$objectsrc->getNomUrl(1);
        // We check if Origin document (id and type is known) has already at least one invoice attached to it
        $objectsrc->fetchObjectLinked($originid,$origin,'','invoice_supplier');
        $cntinvoice=count($objectsrc->linkedObjects['invoice_supplier']);
        if ($cntinvoice>=1)
        {
        	setEventMessages('WarningBillExist', null, 'warnings');
        	echo ' ('.$langs->trans('LatestRelatedBill').end($objectsrc->linkedObjects['invoice_supplier'])->getNomUrl(1).')';
        }
        echo '</td></tr>';
        print '<tr><td>'.$langs->trans('TotalHT').'</td><td colspan="2">'.price($objectsrc->total_ht).'</td></tr>';
        print '<tr><td>'.$langs->trans('TotalVAT').'</td><td colspan="2">'.price($objectsrc->total_tva)."</td></tr>";
        if ($mysoc->country_code=='ES')
        {
            if ($mysoc->localtax1_assuj=="1" || $object->total_localtax1 != 0) //Localtax1
            {
                print '<tr><td>'.$langs->transcountry("AmountLT1",$mysoc->country_code).'</td><td colspan="2">'.price($objectsrc->total_localtax1)."</td></tr>";
            }

            if ($mysoc->localtax2_assuj=="1" || $object->total_localtax2 != 0) //Localtax2
            {
                print '<tr><td>'.$langs->transcountry("AmountLT2",$mysoc->country_code).'</td><td colspan="2">'.price($objectsrc->total_localtax2)."</td></tr>";
            }
        }
        print '<tr><td>'.$langs->trans('TotalTTC').'</td><td colspan="2">'.price($objectsrc->total_ttc)."</td></tr>";

		if (!empty($conf->multicurrency->enabled))
		{
			print '<tr><td>' . $langs->trans('MulticurrencyTotalHT') . '</td><td colspan="2">' . price($objectsrc->multicurrency_total_ht) . '</td></tr>';
			print '<tr><td>' . $langs->trans('MulticurrencyTotalVAT') . '</td><td colspan="2">' . price($objectsrc->multicurrency_total_tva) . "</td></tr>";
			print '<tr><td>' . $langs->trans('MulticurrencyTotalTTC') . '</td><td colspan="2">' . price($objectsrc->multicurrency_total_ttc) . "</td></tr>";
		}
    }

    // Other options
    $parameters=array('colspan' => ' colspan="6"');
    $reshook=$hookmanager->executeHooks('formObjectOptions',$parameters,$object,$action); // Note that $action and $object may have been modified by hook

    // Bouton "Create Draft"
    print "</table>\n";

    dol_fiche_end();

    print '<div class="center">';
    print '<input type="submit" class="button" name="bouton" value="'.$langs->trans('CreateDraft').'">';
	print '&nbsp;&nbsp;&nbsp;&nbsp;&nbsp;';
	print '<input type="button" class="button" value="' . $langs->trans("Cancel") . '" onClick="javascript:history.go(-1)">';
    print '</div>';

    print "</form>\n";


    // Show origin lines
    if (is_object($objectsrc))
    {
        print '<br>';

        $title=$langs->trans('ProductsAndServices');
        print load_fiche_titre($title);

        print '<table class="noborder" width="100%">';

        $objectsrc->printOriginLinesList();

        print '</table>';
    }
}
else
{
    if ($id > 0 || ! empty($ref))
    {
        /* *************************************************************************** */
        /*                                                                             */
        /* Fiche en mode visu ou edition                                               */
        /*                                                                             */
        /* *************************************************************************** */

        $now=dol_now();

        $productstatic = new Product($db);

        $object->fetch($id,$ref);
        $result=$object->fetch_thirdparty();
        if ($result < 0) dol_print_error($db);

        $societe = new Fournisseur($db);
        $result=$societe->fetch($object->socid);
        if ($result < 0) dol_print_error($db);

        // fetch optionals attributes and labels
		$extralabels = $extrafields->fetch_name_optionals_label($object->table_element);

		$alreadypaid=$object->getSommePaiement();

        /*
         *	View card
         */
        $head = facturefourn_prepare_head($object);
        $titre=$langs->trans('SupplierInvoice');

        dol_fiche_head($head, 'card', $titre, 0, 'bill');

        // Clone confirmation
        if ($action == 'clone')
        {
            // Create an array for form
            $formquestion=array(
            //'text' => $langs->trans("ConfirmClone"),
            //array('type' => 'checkbox', 'name' => 'clone_content',   'label' => $langs->trans("CloneMainAttributes"),   'value' => 1)
            );
            // Paiement incomplet. On demande si motif = escompte ou autre
			$formconfirm = $form->formconfirm($_SERVER["PHP_SELF"].'?id='.$object->id,$langs->trans('CloneInvoice'),$langs->trans('ConfirmCloneInvoice',$object->ref),'confirm_clone',$formquestion,'yes', 1);
        }

        // Confirmation de la validation
        if ($action == 'valid')
        {
			 // on verifie si l'objet est en numerotation provisoire
            $objectref = substr($object->ref, 1, 4);
            if ($objectref == 'PROV')
            {
                $savdate=$object->date;
                $numref = $object->getNextNumRef($societe);
            }
            else
            {
                $numref = $object->ref;
            }

            $text=$langs->trans('ConfirmValidateBill',$numref);
            /*if (! empty($conf->notification->enabled))
            {
            	require_once DOL_DOCUMENT_ROOT .'/core/class/notify.class.php';
            	$notify=new Notify($db);
            	$text.='<br>';
            	$text.=$notify->confirmMessage('BILL_SUPPLIER_VALIDATE',$object->socid, $object);
            }*/
            $formquestion=array();

            $qualified_for_stock_change=0;
		    if (empty($conf->global->STOCK_SUPPORTS_SERVICES))
		    {
		    	$qualified_for_stock_change=$object->hasProductsOrServices(2);
		    }
		    else
		    {
		    	$qualified_for_stock_change=$object->hasProductsOrServices(1);
		    }

            if (! empty($conf->stock->enabled) && ! empty($conf->global->STOCK_CALCULATE_ON_SUPPLIER_BILL) && $qualified_for_stock_change)
            {
                $langs->load("stocks");
                require_once DOL_DOCUMENT_ROOT.'/product/class/html.formproduct.class.php';
                $formproduct=new FormProduct($db);
                $formquestion=array(
                //'text' => $langs->trans("ConfirmClone"),
                //array('type' => 'checkbox', 'name' => 'clone_content',   'label' => $langs->trans("CloneMainAttributes"),   'value' => 1),
                //array('type' => 'checkbox', 'name' => 'update_prices',   'label' => $langs->trans("PuttingPricesUpToDate"),   'value' => 1),
                array('type' => 'other', 'name' => 'idwarehouse',   'label' => $langs->trans("SelectWarehouseForStockIncrease"),   'value' => $formproduct->selectWarehouses(GETPOST('idwarehouse'),'idwarehouse','',1)));
            }

			$formconfirm = $form->formconfirm($_SERVER["PHP_SELF"].'?id='.$object->id, $langs->trans('ValidateBill'), $text, 'confirm_valid', $formquestion, 1, 1, 240);

        }

        // Confirmation set paid
        if ($action == 'paid')
        {
			$formconfirm = $form->formconfirm($_SERVER["PHP_SELF"].'?id='.$object->id, $langs->trans('ClassifyPaid'), $langs->trans('ConfirmClassifyPaidBill', $object->ref), 'confirm_paid', '', 0, 1);

        }

        // Confirmation de la suppression de la facture fournisseur
        if ($action == 'delete')
        {
			$formconfirm = $form->formconfirm($_SERVER["PHP_SELF"].'?id='.$object->id, $langs->trans('DeleteBill'), $langs->trans('ConfirmDeleteBill'), 'confirm_delete', '', 0, 1);

        }
        if ($action == 'deletepaiement')
        {
        	$payment_id = GETPOST('paiement_id');
			$formconfirm = $form->formconfirm($_SERVER["PHP_SELF"].'?id='.$object->id.'&paiement_id='.$payment_id, $langs->trans('DeletePayment'), $langs->trans('ConfirmDeletePayment'), 'confirm_delete_paiement', '', 0, 1);

        }

       	// Confirmation to delete line
		if ($action == 'ask_deleteline')
		{
			$formconfirm=$form->formconfirm($_SERVER["PHP_SELF"].'?id='.$object->id.'&lineid='.$lineid, $langs->trans('DeleteProductLine'), $langs->trans('ConfirmDeleteProductLine'), 'confirm_deleteline', '', 0, 1);
		}

        if (!$formconfirm)
        {
			$parameters=array('lineid'=>$lineid);
			$reshook = $hookmanager->executeHooks('formConfirm', $parameters, $object, $action); // Note that $action and $object may have been modified by hook
			if (empty($reshook)) $formconfirm.=$hookmanager->resPrint;
			elseif ($reshook > 0) $formconfirm=$hookmanager->resPrint;
		}

		// Print form confirm
		print $formconfirm;


        // Supplier invoice card
        $linkback = '<a href="'.DOL_URL_ROOT.'/fourn/facture/list.php'.(! empty($socid)?'?socid='.$socid:'').'">'.$langs->trans("BackToList").'</a>';

    	$morehtmlref='<div class="refidno">';
    	// Ref supplier
    	$morehtmlref.=$form->editfieldkey("RefSupplier", 'ref_supplier', $object->ref_supplier, $object, $user->rights->fournisseur->commande->creer, 'string', '', 0, 1);
    	$morehtmlref.=$form->editfieldval("RefSupplier", 'ref_supplier', $object->ref_supplier, $object, $user->rights->fournisseur->commande->creer, 'string', '', null, null, '', 1);
    	// Thirdparty
    	$morehtmlref.='<br>'.$langs->trans('ThirdParty') . ' : ' . $object->thirdparty->getNomUrl(1);
    	// Project
    	if (! empty($conf->projet->enabled))
    	{
    	    $langs->load("projects");
    	    $morehtmlref.='<br>'.$langs->trans('Project') . ' ';
    	    if ($user->rights->fournisseur->commande->creer)
    	    {
    	        if ($action != 'classify')
    	            $morehtmlref.='<a href="' . $_SERVER['PHP_SELF'] . '?action=classify&amp;id=' . $object->id . '">' . img_edit($langs->transnoentitiesnoconv('SetProject')) . '</a> : ';
    	            if ($action == 'classify') {
    	                //$morehtmlref.=$form->form_project($_SERVER['PHP_SELF'] . '?id=' . $object->id, $object->socid, $object->fk_project, 'projectid', 0, 0, 1, 1);
    	                $morehtmlref.='<form method="post" action="'.$_SERVER['PHP_SELF'].'?id='.$object->id.'">';
    	                $morehtmlref.='<input type="hidden" name="action" value="classin">';
    	                $morehtmlref.='<input type="hidden" name="token" value="'.$_SESSION['newtoken'].'">';
    	                $morehtmlref.=$formproject->select_projects($object->socid, $object->fk_project, 'projectid', $maxlength, 0, 1, 0, 1, 0, 0, '', 1);
    	                $morehtmlref.='<input type="submit" class="button valignmiddle" value="'.$langs->trans("Modify").'">';
    	                $morehtmlref.='</form>';
    	            } else {
    	                $morehtmlref.=$form->form_project($_SERVER['PHP_SELF'] . '?id=' . $object->id, $object->socid, $object->fk_project, 'none', 0, 0, 0, 1);
    	            }
    	    } else {
    	        if (! empty($object->fk_project)) {
    	            $proj = new Project($db);
    	            $proj->fetch($object->fk_project);
    	            $morehtmlref.='<a href="'.DOL_URL_ROOT.'/projet/card.php?id=' . $object->fk_project . '" title="' . $langs->trans('ShowProject') . '">';
    	            $morehtmlref.=$proj->ref;
    	            $morehtmlref.='</a>';
    	        } else {
    	            $morehtmlref.='';
    	        }
    	    }
    	}
    	$morehtmlref.='</div>';

    	$object->totalpaye = $alreadypaid;   // To give a chance to dol_banner_tab to use already paid amount to show correct status

    	dol_banner_tab($object, 'ref', $linkback, 1, 'ref', 'ref', $morehtmlref);

    	print '<div class="fichecenter">';
    	print '<div class="fichehalfleft">';
    	print '<div class="underbanner clearboth"></div>';

    	print '<table class="border" width="100%">';

        // Type
        print '<tr><td class="titlefield">'.$langs->trans('Type').'</td><td>';
        print $object->getLibType();
        if ($object->type == FactureFournisseur::TYPE_REPLACEMENT)
        {
            $facreplaced=new FactureFournisseur($db);
            $facreplaced->fetch($object->fk_facture_source);
            print ' ('.$langs->transnoentities("ReplaceInvoice",$facreplaced->getNomUrl(1)).')';
        }
        if ($object->type == FactureFournisseur::TYPE_CREDIT_NOTE)
        {
            $facusing=new FactureFournisseur($db);
            $facusing->fetch($object->fk_facture_source);
            print ' ('.$langs->transnoentities("CorrectInvoice",$facusing->getNomUrl(1)).')';
        }

        $facidavoir=$object->getListIdAvoirFromInvoice();
        if (count($facidavoir) > 0)
        {
            print ' ('.$langs->transnoentities("InvoiceHasAvoir");
            $i=0;
            foreach($facidavoir as $id)
            {
                if ($i==0) print ' ';
                else print ',';
                $facavoir=new FactureFournisseur($db);
                $facavoir->fetch($id);
                print $facavoir->getNomUrl(1);
            }
            print ')';
        }
        if (isset($facidnext) && $facidnext > 0)
        {
            $facthatreplace=new FactureFournisseur($db);
            $facthatreplace->fetch($facidnext);
            print ' ('.$langs->transnoentities("ReplacedByInvoice",$facthatreplace->getNomUrl(1)).')';
        }
        print '</td></tr>';

        // Label
        print '<tr>';
        print '<td>'.$form->editfieldkey("Label",'label',$object->label,$object,($user->rights->fournisseur->facture->creer)).'</td>';
        print '<td>'.$form->editfieldval("Label",'label',$object->label,$object,($user->rights->fournisseur->facture->creer)).'</td>';
        print '</tr>';

	    $form_permission = $object->statut<FactureFournisseur::STATUS_CLOSED && $user->rights->fournisseur->facture->creer && $object->getSommePaiement() <= 0;

        // Date
        print '<tr><td>'.$form->editfieldkey("DateInvoice",'datef',$object->datep,$object,$form_permission,'datepicker').'</td><td colspan="3">';
        print $form->editfieldval("Date",'datef',$object->datep,$object,$form_permission,'datepicker');
        print '</td>';

        // Due date
        print '<tr><td>'.$form->editfieldkey("DateMaxPayment",'date_lim_reglement',$object->date_echeance,$object,$form_permission,'datepicker').'</td><td colspan="3">';
        print $form->editfieldval("DateMaxPayment",'date_lim_reglement',$object->date_echeance,$object,$form_permission,'datepicker');
        if ($action != 'editdate_lim_reglement' && $object->hasDelay()) {
	        print img_warning($langs->trans('Late'));
        }
        print '</td>';

		// Conditions de reglement par defaut
		$langs->load('bills');
		print '<tr><td class="nowrap">';
		print '<table width="100%" class="nobordernopadding"><tr><td class="nowrap">';
		print $langs->trans('PaymentConditions');
		print '<td>';
		if ($action != 'editconditions') print '<td align="right"><a href="'.$_SERVER["PHP_SELF"].'?action=editconditions&amp;id='.$object->id.'">'.img_edit($langs->trans('SetConditions'),1).'</a></td>';
		print '</tr></table>';
		print '</td><td colspan="2">';
		if ($action == 'editconditions')
		{
			$form->form_conditions_reglement($_SERVER['PHP_SELF'].'?id='.$object->id,  $object->cond_reglement_id,'cond_reglement_id');
		}
		else
		{
			$form->form_conditions_reglement($_SERVER['PHP_SELF'].'?id='.$object->id,  $object->cond_reglement_id,'none');
		}
		print "</td>";
		print '</tr>';

		// Mode of payment
		$langs->load('bills');
		print '<tr><td class="nowrap">';
		print '<table width="100%" class="nobordernopadding"><tr><td class="nowrap">';
		print $langs->trans('PaymentMode');
		print '</td>';
		if ($action != 'editmode') print '<td align="right"><a href="'.$_SERVER["PHP_SELF"].'?action=editmode&amp;id='.$object->id.'">'.img_edit($langs->trans('SetMode'),1).'</a></td>';
		print '</tr></table>';
		print '</td><td colspan="2">';
		if ($action == 'editmode')
		{
			$form->form_modes_reglement($_SERVER['PHP_SELF'].'?id='.$object->id, $object->mode_reglement_id, 'mode_reglement_id', 'DBIT');
		}
		else
		{
			$form->form_modes_reglement($_SERVER['PHP_SELF'].'?id='.$object->id, $object->mode_reglement_id, 'none', 'DBIT');
		}
		print '</td></tr>';

		// Multicurrency
		if (! empty($conf->multicurrency->enabled))
		{
			// Multicurrency code
			print '<tr>';
			print '<td>';
			print '<table class="nobordernopadding" width="100%"><tr><td>';
			print fieldLabel('Currency','multicurrency_code');
			print '</td>';
			if ($action != 'editmulticurrencycode' && ! empty($object->brouillon))
				print '<td align="right"><a href="' . $_SERVER["PHP_SELF"] . '?action=editmulticurrencycode&amp;id=' . $object->id . '">' . img_edit($langs->transnoentitiesnoconv('SetMultiCurrencyCode'), 1) . '</a></td>';
			print '</tr></table>';
			print '</td><td colspan="3">';
			if ($action == 'editmulticurrencycode') {
				$form->form_multicurrency_code($_SERVER['PHP_SELF'] . '?id=' . $object->id, $object->multicurrency_code, 'multicurrency_code');
			} else {
				$form->form_multicurrency_code($_SERVER['PHP_SELF'] . '?id=' . $object->id, $object->multicurrency_code, 'none');
			}
			print '</td></tr>';

			// Multicurrency rate
			print '<tr>';
			print '<td>';
			print '<table class="nobordernopadding" width="100%"><tr><td>';
			print fieldLabel('CurrencyRate','multicurrency_tx');
			print '</td>';
			if ($action != 'editmulticurrencyrate' && ! empty($object->brouillon))
				print '<td align="right"><a href="' . $_SERVER["PHP_SELF"] . '?action=editmulticurrencyrate&amp;id=' . $object->id . '">' . img_edit($langs->transnoentitiesnoconv('SetMultiCurrencyCode'), 1) . '</a></td>';
			print '</tr></table>';
			print '</td><td colspan="3">';
			if ($action == 'editmulticurrencyrate' || $action == 'actualizemulticurrencyrate') {
    			if($action == 'actualizemulticurrencyrate') {
    				list($object->fk_multicurrency, $object->multicurrency_tx) = MultiCurrency::getIdAndTxFromCode($object->db, $object->multicurrency_code);
    			}
				$form->form_multicurrency_rate($_SERVER['PHP_SELF'] . '?id=' . $object->id, $object->multicurrency_tx, 'multicurrency_tx', $object->multicurrency_code);
			} else {
				$form->form_multicurrency_rate($_SERVER['PHP_SELF'] . '?id=' . $object->id, $object->multicurrency_tx, 'none', $object->multicurrency_code);
				if($object->statut == $object::STATUS_DRAFT && $object->multicurrency_code != $conf->currency) {
					print '<div class="inline-block"> &nbsp; &nbsp; &nbsp; &nbsp; ';
					print '<a href="'.$_SERVER["PHP_SELF"].'?id='.$object->id.'&action=actualizemulticurrencyrate">'.$langs->trans("ActualizeCurrency").'</a>';
					print '</div>';
				}
			}
			print '</td></tr>';
		}

        // Bank Account
        print '<tr><td class="nowrap">';
        print '<table width="100%" class="nobordernopadding"><tr><td class="nowrap">';
        print $langs->trans('BankAccount');
        print '<td>';
        if ($action != 'editbankaccount' && $user->rights->fournisseur->facture->creer)
            print '<td align="right"><a href="'.$_SERVER["PHP_SELF"].'?action=editbankaccount&amp;id='.$object->id.'">'.img_edit($langs->trans('SetBankAccount'),1).'</a></td>';
        print '</tr></table>';
        print '</td><td colspan="3">';
        if ($action == 'editbankaccount') {
            $form->formSelectAccount($_SERVER['PHP_SELF'].'?id='.$object->id, $object->fk_account, 'fk_account', 1);
        } else {
             $form->formSelectAccount($_SERVER['PHP_SELF'].'?id='.$object->id, $object->fk_account, 'none');
        }
        print "</td>";
        print '</tr>';

<<<<<<< HEAD
        // Status
        //print '<tr><td>'.$langs->trans('Status').'</td><td colspan="3">'.$object->getLibStatut(4,$alreadypaid).'</td></tr>';

        // Project
        /*
        if (! empty($conf->projet->enabled))
        {
            $langs->load('projects');
            print '<tr>';
            print '<td>';

            print '<table class="nobordernopadding" width="100%"><tr><td>';
            print $langs->trans('Project');
            print '</td>';
            if ($action != 'classify')
            {
                print '<td align="right"><a href="'.$_SERVER["PHP_SELF"].'?action=classify&amp;id='.$object->id.'">';
                print img_edit($langs->trans('SetProject'),1);
                print '</a></td>';
            }
            print '</tr></table>';

            print '</td><td colspan="3">';
            if ($action == 'classify')
            {
                $form->form_project($_SERVER['PHP_SELF'].'?id='.$object->id, (empty($conf->global->PROJECT_CAN_ALWAYS_LINK_TO_ALL_SUPPLIERS)?$object->socid:-1), $object->fk_project, 'projectid', 0, 0, 1);
            }
            else
            {
                $form->form_project($_SERVER['PHP_SELF'].'?id='.$object->id, $object->socid, $object->fk_project, 'none', 0, 0);
            }
            print '</td>';
            print '</tr>';
        }
		*/

=======
>>>>>>> 64da0e77
		// Incoterms
		if (!empty($conf->incoterm->enabled))
		{
			print '<tr><td>';
	        print '<table width="100%" class="nobordernopadding"><tr><td>';
	        print $langs->trans('IncotermLabel');
	        print '<td><td align="right">';
	        if ($user->rights->fournisseur->facture->creer) print '<a href="'.DOL_URL_ROOT.'/fourn/facture/card.php?facid='.$object->id.'&action=editincoterm">'.img_edit().'</a>';
	        else print '&nbsp;';
	        print '</td></tr></table>';
	        print '</td>';
	        print '<td colspan="3">';
			if ($action != 'editincoterm')
			{
				print $form->textwithpicto($object->display_incoterms(), $object->libelle_incoterms, 1);
			}
			else
			{
				print $form->select_incoterms((!empty($object->fk_incoterms) ? $object->fk_incoterms : ''), (!empty($object->location_incoterms)?$object->location_incoterms:''), $_SERVER['PHP_SELF'].'?id='.$object->id);
			}
	        print '</td></tr>';
		}

    	// Other attributes
    	$cols = 2;
    	include DOL_DOCUMENT_ROOT . '/core/tpl/extrafields_view.tpl.php';

    	print '</table>';

    	print '</div>';
    	print '<div class="fichehalfright">';
    	print '<div class="ficheaddleft">';
    	print '<div class="underbanner clearboth"></div>';

    	print '<table class="border centpercent">';

    	if (!empty($conf->multicurrency->enabled) && ($object->multicurrency_code != $conf->currency))
		{
    	    // Multicurrency Amount HT
    	    print '<tr><td class="titlefieldmiddle">' . fieldLabel('MulticurrencyAmountHT','multicurrency_total_ht') . '</td>';
    	    print '<td class="nowrap">' . price($object->multicurrency_total_ht, '', $langs, 0, - 1, - 1, (!empty($object->multicurrency_code) ? $object->multicurrency_code : $conf->currency)) . '</td>';
    	    print '</tr>';

    	    // Multicurrency Amount VAT
    	    print '<tr><td>' . fieldLabel('MulticurrencyAmountVAT','multicurrency_total_tva') . '</td>';
    	    print '<td>' . price($object->multicurrency_total_tva, '', $langs, 0, - 1, - 1, (!empty($object->multicurrency_code) ? $object->multicurrency_code : $conf->currency)) . '</td>';
    	    print '</tr>';

    	    // Multicurrency Amount TTC
    	    print '<tr><td height="10">' . fieldLabel('MulticurrencyAmountTTC','multicurrency_total_ttc') . '</td>';
    	    print '<td>' . price($object->multicurrency_total_ttc, '', $langs, 0, - 1, - 1, (!empty($object->multicurrency_code) ? $object->multicurrency_code : $conf->currency)) . '</td>';
    	    print '</tr>';
    	}

    	// Amount
    	print '<tr><td class="titlefield">'.$langs->trans('AmountHT').'</td><td>'.price($object->total_ht,1,$langs,0,-1,-1,$conf->currency).'</td></tr>';
    	print '<tr><td>'.$langs->trans('AmountVAT').'</td><td>'.price($object->total_tva,1,$langs,0,-1,-1,$conf->currency).'<div class="inline-block"> &nbsp; &nbsp; &nbsp; &nbsp; ';
    	if (GETPOST('calculationrule')) $calculationrule=GETPOST('calculationrule','alpha');
    	else $calculationrule=(empty($conf->global->MAIN_ROUNDOFTOTAL_NOT_TOTALOFROUND)?'totalofround':'roundoftotal');
    	if ($calculationrule == 'totalofround') $calculationrulenum=1;
    	else  $calculationrulenum=2;
    	$s=$langs->trans("ReCalculate").' ';
    	$s.='<a href="'.$_SERVER["PHP_SELF"].'?id='.$object->id.'&action=calculate&calculationrule=totalofround">'.$langs->trans("Mode1").'</a>';
    	$s.=' / ';
    	$s.='<a href="'.$_SERVER["PHP_SELF"].'?id='.$object->id.'&action=calculate&calculationrule=roundoftotal">'.$langs->trans("Mode2").'</a>';
    	print $form->textwithtooltip($s, $langs->trans("CalculationRuleDesc",$calculationrulenum).'<br>'.$langs->trans("CalculationRuleDescSupplier"), 2, 1, img_picto('','help'));
    	print '</div></td></tr>';

    	// Amount Local Taxes
    	//TODO: Place into a function to control showing by country or study better option
    	if ($societe->localtax1_assuj=="1") //Localtax1
    	{
    	    print '<tr><td>'.$langs->transcountry("AmountLT1",$societe->country_code).'</td>';
    	    print '<td>'.price($object->total_localtax1,1,$langs,0,-1,-1,$conf->currency).'</td>';
    	    print '</tr>';
    	}
    	if ($societe->localtax2_assuj=="1") //Localtax2
    	{
    	    print '<tr><td>'.$langs->transcountry("AmountLT2",$societe->country_code).'</td>';
    	    print '<td>'.price($object->total_localtax2,1,$langs,0,-1,-1,$conf->currency).'</td>';
    	    print '</tr>';
    	}
    	print '<tr><td>'.$langs->trans('AmountTTC').'</td><td colspan="3">'.price($object->total_ttc,1,$langs,0,-1,-1,$conf->currency).'</td></tr>';

    	print '</table>';

    	/*
    	 * List of payments
    	 */
    	
    	$totalpaye = 0;
    	
		$sign = 1;
		if ($object->type == FactureFournisseur::TYPE_CREDIT_NOTE) $sign = - 1;

		$nbrows=9; $nbcols=3;
    	if (! empty($conf->projet->enabled)) $nbrows++;
    	if (! empty($conf->banque->enabled)) { $nbrows++; $nbcols++; }
    	if (! empty($conf->incoterm->enabled)) $nbrows++;
		if (! empty($conf->multicurrency->enabled)) $nbrows += 5;

    	// Local taxes
    	if ($societe->localtax1_assuj=="1") $nbrows++;
    	if ($societe->localtax2_assuj=="1") $nbrows++;

    	$sql = 'SELECT p.datep as dp, p.ref, p.num_paiement, p.rowid, p.fk_bank,';
    	$sql.= ' c.id as paiement_type,';
    	$sql.= ' pf.amount,';
    	$sql.= ' ba.rowid as baid, ba.ref as baref, ba.label';
    	$sql.= ' FROM '.MAIN_DB_PREFIX.'paiementfourn as p';
    	$sql.= ' LEFT JOIN '.MAIN_DB_PREFIX.'bank as b ON p.fk_bank = b.rowid';
    	$sql.= ' LEFT JOIN '.MAIN_DB_PREFIX.'bank_account as ba ON b.fk_account = ba.rowid';
    	$sql.= ' LEFT JOIN '.MAIN_DB_PREFIX.'c_paiement as c ON p.fk_paiement = c.id';
    	$sql.= ' LEFT JOIN '.MAIN_DB_PREFIX.'paiementfourn_facturefourn as pf ON pf.fk_paiementfourn = p.rowid';
    	$sql.= ' WHERE pf.fk_facturefourn = '.$object->id;
    	$sql.= ' ORDER BY p.datep, p.tms';

    	$result = $db->query($sql);
    	if ($result)
    	{
    	    $num = $db->num_rows($result);
    	    $i = 0;
    	    print '<table class="noborder paymenttable" width="100%">';
    	    print '<tr class="liste_titre">';
    	    print '<td class="liste_titre">' . ($object->type == FactureFournisseur::TYPE_CREDIT_NOTE ? $langs->trans("PaymentsBack") : $langs->trans('Payments')) . '</td>';
    	    print '<td>'.$langs->trans('Date').'</td>';
    	    print '<td>'.$langs->trans('Type').'</td>';
    	    if (! empty($conf->banque->enabled)) print '<td align="right">'.$langs->trans('BankAccount').'</td>';
    	    print '<td align="right">'.$langs->trans('Amount').'</td>';
    	    print '<td width="18">&nbsp;</td>';
    	    print '</tr>';

    	    $var=false;
    	    if ($num > 0)
    	    {
    	        while ($i < $num)
    	        {
    	            $objp = $db->fetch_object($result);
    	            $var=!$var;
    	            print '<tr '.$bc[$var].'><td>';
    	            $paymentstatic->id=$objp->rowid;
    	            $paymentstatic->datepaye=$db->jdate($objp->dp);
    	            $paymentstatic->ref=($objp->ref ? $objp->ref : $objp->rowid);;
    	            $paymentstatic->num_paiement=$objp->num_paiement;
    	            $paymentstatic->payment_code=$objp->payment_code;
    	            print $paymentstatic->getNomUrl(1);
    	            print '</td>';
    	            print '<td>'.dol_print_date($db->jdate($objp->dp), 'day') . '</td>';
    	            print '<td>';
    	            print $form->form_modes_reglement(null, $objp->paiement_type,'none').' '.$objp->num_paiement;
    	            print '</td>';
    	            if (! empty($conf->banque->enabled))
    	            {
    	                $bankaccountstatic->id=$objp->baid;
    	                $bankaccountstatic->ref=$objp->baref;
    	                $bankaccountstatic->label=$objp->baref;
    	                print '<td align="right">';
    	                if ($objp->baid > 0) print $bankaccountstatic->getNomUrl(1,'transactions');
    	                print '</td>';
    	            }
    	            print '<td align="right">' . price($sign * $objp->amount) . '</td>';
    	            print '<td align="center">';
    	            if ($object->statut == FactureFournisseur::STATUS_VALIDATED && $object->paye == 0 && $user->societe_id == 0)
    	            {
    	                print '<a href="'.$_SERVER["PHP_SELF"].'?id='.$object->id.'&action=deletepaiement&paiement_id='.$objp->rowid.'">';
    	                print img_delete();
    	                print '</a>';
    	            }
    	            print '</td>';
    	            print '</tr>';
    	            $totalpaye += $objp->amount;
    	            $i++;
    	        }
    	    }
    	    else
    	    {
    	        print '<tr '.$bc[$var].'><td colspan="'.$nbcols.'" class="opacitymedium">'.$langs->trans("None").'</td><td></td><td></td></tr>';
    	    }

			/*
    	    if ($object->paye == 0)
    	    {
    	        print '<tr><td colspan="'.$nbcols.'" align="right">'.$langs->trans('AlreadyPaid').' :</td><td align="right">'.price($totalpaye).'</td><td></td></tr>';
    	        print '<tr><td colspan="'.$nbcols.'" align="right">'.$langs->trans("Billed").' :</td><td align="right">'.price($object->total_ttc).'</td><td></td></tr>';

    	        $resteapayer = $object->total_ttc - $totalpaye;

    	        print '<tr><td colspan="'.$nbcols.'" align="right">'.$langs->trans('RemainderToPay').' :</td>';
    	        print '<td align="right"'.($resteapayer?' class="amountremaintopay"':'').'>'.price($resteapayer).'</td><td></td></tr>';
    	    }
			*/

    	    $db->free($result);
    	}
    	else
    	{
    	    dol_print_error($db);
    	}

		if ($object->type != FactureFournisseur::TYPE_CREDIT_NOTE) 
		{
			// Total already paid
			print '<tr><td colspan="' . $nbcols . '" align="right">';
			if ($object->type != FactureFournisseur::TYPE_DEPOSIT)
				print $langs->trans('AlreadyPaidNoCreditNotesNoDeposits');
			else
				print $langs->trans('AlreadyPaid');
			print ' :</td><td align="right"'.(($totalpaye > 0)?' class="amountalreadypaid"':'').'>' . price($totalpaye) . '</td><td>&nbsp;</td></tr>';

			$resteapayeraffiche = $resteapayer;
			$cssforamountpaymentcomplete = 'amountpaymentcomplete';

			// Loop on each credit note or deposit amount applied
			$creditnoteamount = 0;
			$depositamount = 0;
			/*
			$sql = "SELECT re.rowid, re.amount_ht, re.amount_tva, re.amount_ttc,";
			$sql .= " re.description, re.fk_facture_source";
			$sql .= " FROM " . MAIN_DB_PREFIX . "societe_remise_except_supplier as re";
			$sql .= " WHERE fk_facture = " . $object->id;
			$resql = $db->query($sql);
			if ($resql) {
				$num = $db->num_rows($resql);
				$i = 0;
				$invoice = new FactureFournisseur($db);
				while ($i < $num) {
					$obj = $db->fetch_object($resql);
					$invoice->fetch($obj->fk_facture_source);
					print '<tr><td colspan="' . $nbcols . '" align="right">';
					if ($invoice->type == FactureFournisseur::TYPE_CREDIT_NOTE)
						print $langs->trans("CreditNote") . ' ';
					if ($invoice->type == FactureFournisseur::TYPE_DEPOSIT)
						print $langs->trans("Deposit") . ' ';
					print $invoice->getNomUrl(0);
					print ' :</td>';
					print '<td align="right">' . price($obj->amount_ttc) . '</td>';
					print '<td align="right">';
					print '<a href="' . $_SERVER["PHP_SELF"] . '?facid=' . $object->id . '&action=unlinkdiscount&discountid=' . $obj->rowid . '">' . img_delete() . '</a>';
					print '</td></tr>';
					$i ++;
					if ($invoice->type == FactureFournisseur::TYPE_CREDIT_NOTE)
						$creditnoteamount += $obj->amount_ttc;
					if ($invoice->type == FactureFournisseur::TYPE_DEPOSIT)
						$depositamount += $obj->amount_ttc;
				}
			} else {
				dol_print_error($db);
			}
            */
					
			// Paye partiellement 'escompte'
			if (($object->statut == FactureFournisseur::STATUS_CLOSED || $object->statut == FactureFournisseur::STATUS_ABANDONED) && $object->close_code == 'discount_vat') {
				print '<tr><td colspan="' . $nbcols . '" align="right" class="nowrap">';
				print $form->textwithpicto($langs->trans("Discount") . ':', $langs->trans("HelpEscompte"), - 1);
				print '</td><td align="right">' . price($object->total_ttc - $creditnoteamount - $depositamount - $totalpaye) . '</td><td>&nbsp;</td></tr>';
				$resteapayeraffiche = 0;
				$cssforamountpaymentcomplete = '';
			}
			// Paye partiellement ou Abandon 'badsupplier'
			if (($object->statut == FactureFournisseur::STATUS_CLOSED || $object->statut == FactureFournisseur::STATUS_ABANDONED) && $object->close_code == 'badsupplier') {
				print '<tr><td colspan="' . $nbcols . '" align="right" class="nowrap">';
				print $form->textwithpicto($langs->trans("Abandoned") . ':', $langs->trans("HelpAbandonBadCustomer"), - 1);
				print '</td><td align="right">' . price($object->total_ttc - $creditnoteamount - $depositamount - $totalpaye) . '</td><td>&nbsp;</td></tr>';
				// $resteapayeraffiche=0;
				$cssforamountpaymentcomplete = '';
			}
			// Paye partiellement ou Abandon 'product_returned'
			if (($object->statut == FactureFournisseur::STATUS_CLOSED || $object->statut == FactureFournisseur::STATUS_ABANDONED) && $object->close_code == 'product_returned') {
				print '<tr><td colspan="' . $nbcols . '" align="right" class="nowrap">';
				print $form->textwithpicto($langs->trans("ProductReturned") . ':', $langs->trans("HelpAbandonProductReturned"), - 1);
				print '</td><td align="right">' . price($object->total_ttc - $creditnoteamount - $depositamount - $totalpaye) . '</td><td>&nbsp;</td></tr>';
				$resteapayeraffiche = 0;
				$cssforamountpaymentcomplete = '';
			}
			// Paye partiellement ou Abandon 'abandon'
			if (($object->statut == FactureFournisseur::STATUS_CLOSED || $object->statut == FactureFournisseur::STATUS_ABANDONED) && $object->close_code == 'abandon') {
				print '<tr><td colspan="' . $nbcols . '" align="right" class="nowrap">';
				$text = $langs->trans("HelpAbandonOther");
				if ($object->close_note)
					$text .= '<br><br><b>' . $langs->trans("Reason") . '</b>:' . $object->close_note;
				print $form->textwithpicto($langs->trans("Abandoned") . ':', $text, - 1);
				print '</td><td align="right">' . price($object->total_ttc - $creditnoteamount - $depositamount - $totalpaye) . '</td><td>&nbsp;</td></tr>';
				$resteapayeraffiche = 0;
				$cssforamountpaymentcomplete = '';
			}

			// Billed
			print '<tr><td colspan="' . $nbcols . '" align="right">' . $langs->trans("Billed") . ' :</td><td align="right">' . price($object->total_ttc) . '</td><td>&nbsp;</td></tr>';

			// Remainder to pay
			print '<tr><td colspan="' . $nbcols . '" align="right">';
			if ($resteapayeraffiche >= 0)
				print $langs->trans('RemainderToPay');
			else
				print $langs->trans('ExcessReceived');
			print ' :</td>';
			print '<td align="right"'.($resteapayeraffiche?' class="amountremaintopay"':$cssforamountpaymentcomplete).'>' . price($resteapayeraffiche) . '</td>';
			print '<td class="nowrap">&nbsp;</td></tr>';
		}
		else // Credit note
		{
			// Total already paid back
			print '<tr><td colspan="' . $nbcols . '" align="right">';
			print $langs->trans('AlreadyPaidBack');
			print ' :</td><td align="right">' . price($sign * $totalpaye) . '</td><td>&nbsp;</td></tr>';

			// Billed
			print '<tr><td colspan="' . $nbcols . '" align="right">' . $langs->trans("Billed") . ' :</td><td align="right">' . price($sign * $object->total_ttc) . '</td><td>&nbsp;</td></tr>';

			// Remainder to pay back
			print '<tr><td colspan="' . $nbcols . '" align="right">';
			if ($resteapayeraffiche <= 0)
				print $langs->trans('RemainderToPayBack');
			else
				print $langs->trans('ExcessPaydBack');
			print ' :</td>';
			print '<td align="right" bgcolor="#f0f0f0"><b>' . price($sign * $resteapayeraffiche) . '</b></td>';
			print '<td class="nowrap">&nbsp;</td></tr>';

			// Sold credit note
			// print '<tr><td colspan="'.$nbcols.'" align="right">'.$langs->trans('TotalTTC').' :</td>';
			// print '<td align="right" style="border: 1px solid;" bgcolor="#f0f0f0"><b>'.price($sign *
			// $object->total_ttc).'</b></td><td>&nbsp;</td></tr>';
		}

		print '</table>';

        print '</div>';
        print '</div>';
        print '</div>';

        print '<div class="clearboth"></div><br>';

        if (! empty($conf->global->MAIN_DISABLE_CONTACTS_TAB))
        {
        	$blocname = 'contacts';
        	$title = $langs->trans('ContactsAddresses');
        	include DOL_DOCUMENT_ROOT.'/core/tpl/bloc_showhide.tpl.php';
        }

        if (! empty($conf->global->MAIN_DISABLE_NOTES_TAB))
        {
        	$colwidth=20;
        	$blocname = 'notes';
        	$title = $langs->trans('Notes');
        	include DOL_DOCUMENT_ROOT.'/core/tpl/bloc_showhide.tpl.php';
        }


        /*
         * Lines
         */
		print '<form name="addproduct" id="addproduct" action="'.$_SERVER["PHP_SELF"].'?id='.$object->id.(($action != 'editline')?'#add':'#line_'.GETPOST('lineid')).'" method="POST">';
		print '<input type="hidden" name="token" value="'.$_SESSION['newtoken'].'">';
		print '<input type="hidden" name="action" value="' . (($action != 'editline') ? 'addline' : 'updateline') . '">';
		print '<input type="hidden" name="mode" value="">';
		print '<input type="hidden" name="id" value="'.$object->id.'">';
		print '<input type="hidden" name="socid" value="'.$societe->id.'">';

		if (! empty($conf->use_javascript_ajax) && $object->statut == FactureFournisseur::STATUS_DRAFT) {
			include DOL_DOCUMENT_ROOT . '/core/tpl/ajaxrow.tpl.php';
		}

        print '<div class="div-table-responsive">';
		print '<table id="tablelines" class="noborder noshadow" width="100%">';

		global $forceall, $senderissupplier, $dateSelector, $inputalsopricewithtax;
		$forceall=1; $senderissupplier=1; $dateSelector=0; $inputalsopricewithtax=1;

		// Show object lines
		if (! empty($object->lines))
			$ret = $object->printObjectLines($action, $societe, $mysoc, $lineid, 1);

		$num=count($object->lines);

		// Form to add new line
        if ($object->statut == FactureFournisseur::STATUS_DRAFT && $user->rights->fournisseur->facture->creer)
		{
			if ($action != 'editline')
			{
				$var = true;

				// Add free products/services
				$object->formAddObjectLine(1, $societe, $mysoc);

				$parameters = array();
				$reshook = $hookmanager->executeHooks('formAddObjectLine', $parameters, $object, $action); // Note that $action and $object may have been modified by hook
			}
        }

        print '</table>';
        print '</div>';
        print '</form>';

        dol_fiche_end();


        if ($action != 'presend')
        {
            /*
             * Boutons actions
             */

            print '<div class="tabsAction">';

			$parameters = array();
			$reshook = $hookmanager->executeHooks('addMoreActionsButtons', $parameters, $object, $action); // Note that $action and $object may have been
			                                                                                          // modified by hook
			if (empty($reshook))
			{

			    // Modify a validated invoice with no payments
				if ($object->statut == FactureFournisseur::STATUS_VALIDATED && $action != 'edit' && $object->getSommePaiement() == 0 && $user->rights->fournisseur->facture->creer)
				{
					print '<div class="inline-block divButAction"><a class="butAction" href="'.$_SERVER['PHP_SELF'].'?id='.$object->id.'&amp;action=edit">'.$langs->trans('Modify').'</a></div>';
				}

	 	 		// Reopen a standard paid invoice
	            if (($object->type == FactureFournisseur::TYPE_STANDARD || $object->type == FactureFournisseur::TYPE_REPLACEMENT) && ($object->statut == 2 || $object->statut == 3))				// A paid invoice (partially or completely)
	            {
	                if (! $facidnext && $object->close_code != 'replaced')	// Not replaced by another invoice
	                {
	                    print '<div class="inline-block divButAction"><a class="butAction" href="'.$_SERVER['PHP_SELF'].'?id='.$object->id.'&amp;action=reopen">'.$langs->trans('ReOpen').'</a></div>';
	                }
	                else
	                {
	                    print '<div class="inline-block divButAction"><span class="butActionRefused" title="'.$langs->trans("DisabledBecauseReplacedInvoice").'">'.$langs->trans('ReOpen').'</span></div>';
	                }
	            }

	            // Send by mail
	            if (($object->statut == FactureFournisseur::STATUS_VALIDATED || $object->statut == FactureFournisseur::STATUS_CLOSED))
	            {
	                if (empty($conf->global->MAIN_USE_ADVANCED_PERMS) || $user->rights->fournisseur->supplier_invoice_advance->send)
	                {
	                    print '<div class="inline-block divButAction"><a class="butAction" href="'.$_SERVER['PHP_SELF'].'?id='.$object->id.'&amp;action=presend&amp;mode=init">'.$langs->trans('SendByMail').'</a></div>';
	                }
	                else print '<div class="inline-block divButAction"><span class="butActionRefused">'.$langs->trans('SendByMail').'</a></div>';
	            }

	            // Make payments
	            if ($object->type != FactureFournisseur::TYPE_CREDIT_NOTE && $action != 'edit' && $object->statut == FactureFournisseur::STATUS_VALIDATED && $object->paye == 0  && $user->societe_id == 0)
	            {
	                print '<div class="inline-block divButAction"><a class="butAction" href="paiement.php?facid='.$object->id.'&amp;action=create'.($object->fk_account>0?'&amp;accountid='.$object->fk_account:'').'">'.$langs->trans('DoPayment').'</a></div>';	// must use facid because id is for payment id not invoice
	            }

	            // Classify paid
	            if ($action != 'edit' && $object->statut == FactureFournisseur::STATUS_VALIDATED && $object->paye == 0  && $user->societe_id == 0)
	            {
	                print '<div class="inline-block divButAction"><a class="butAction" href="'.$_SERVER["PHP_SELF"].'?id='.$object->id.'&amp;action=paid"';
	                print '>'.$langs->trans('ClassifyPaid').'</a></div>';

	                //print '<a class="butAction" href="'.$_SERVER["PHP_SELF"].'?id='.$object->id.'&amp;action=paid">'.$langs->trans('ClassifyPaid').'</a>';
	            }

				// Reverse back money or convert to reduction
				if ($object->type == FactureFournisseur::TYPE_CREDIT_NOTE || $object->type == FactureFournisseur::TYPE_DEPOSIT) {
					// For credit note only
					if ($object->type == FactureFournisseur::TYPE_CREDIT_NOTE && $object->statut == 1 && $object->paye == 0)
					{
						if ($resteapayer == 0)
						{
							print '<div class="inline-block divButAction"><span class="butActionRefused" title="'.$langs->trans("DisabledBecauseRemainderToPayIsZero").'">'.$langs->trans('DoPaymentBack').'</span></div>';
						}
						else
						{
							print '<div class="inline-block divButAction"><a class="butAction" href="paiement.php?facid='.$object->id.'&amp;action=create&amp;accountid='.$object->fk_account.'">'.$langs->trans('DoPaymentBack').'</a></div>';
						}
					}

					// For credit note
					if ($object->type == FactureFournisseur::TYPE_CREDIT_NOTE && $object->statut == 1 && $object->paye == 0 && $user->rights->fournisseur->facture->creer && $object->getSommePaiement() == 0) {
						print '<div class="inline-block divButAction"><a class="butAction" href="' . $_SERVER["PHP_SELF"] . '?facid=' . $object->id . '&amp;action=converttoreduc">' . $langs->trans('ConvertToReduc') . '</a></div>';
					}
					// For deposit invoice
					if ($object->type == FactureFournisseur::TYPE_DEPOSIT && $object->paye == 1 && $resteapayer == 0 && $user->rights->fournisseur->facture->creer && empty($discount->id))
					{
						print '<div class="inline-block divButAction"><a class="butAction" href="'.$_SERVER["PHP_SELF"].'?facid='.$object->id.'&amp;action=converttoreduc">'.$langs->trans('ConvertToReduc').'</a></div>';
					}
				}

	            // Validate
	            if ($action != 'edit' && $object->statut == FactureFournisseur::STATUS_DRAFT)
	            {
	                if (count($object->lines))
	                {
				        if ((empty($conf->global->MAIN_USE_ADVANCED_PERMS) && ! empty($user->rights->fournisseur->facture->creer))
				       	|| (! empty($conf->global->MAIN_USE_ADVANCED_PERMS) && ! empty($user->rights->fournisseur->supplier_invoice_advance->validate)))
	                    {
	                        print '<div class="inline-block divButAction"><a class="butAction" href="'.$_SERVER["PHP_SELF"].'?id='.$object->id.'&amp;action=valid"';
	                        print '>'.$langs->trans('Validate').'</a></div>';
	                    }
	                    else
	                    {
	                        print '<div class="inline-block divButAction"><a class="butActionRefused" href="#" title="'.dol_escape_htmltag($langs->trans("NotAllowed")).'"';
	                        print '>'.$langs->trans('Validate').'</a></div>';
	                    }
	                }
	            }

				// Create event
				if ($conf->agenda->enabled && ! empty($conf->global->MAIN_ADD_EVENT_ON_ELEMENT_CARD)) 	// Add hidden condition because this is not a "workflow" action so should appears somewhere else on page.
				{
					print '<div class="inline-block divButAction"><a class="butAction" href="' . DOL_URL_ROOT . '/comm/action/card.php?action=create&amp;origin=' . $object->element . '&amp;originid=' . $object->id . '&amp;socid=' . $object->socid . '">' . $langs->trans("AddAction") . '</a></div>';
				}

	            // Clone
	            if ($action != 'edit' && $user->rights->fournisseur->facture->creer)
	            {
	                print '<div class="inline-block divButAction"><a class="butAction" href="'.$_SERVER["PHP_SELF"].'?id='.$object->id.'&amp;action=clone&amp;socid='.$object->socid.'">'.$langs->trans('ToClone').'</a></div>';
	            }

				// Create a credit note
				if (($object->type == FactureFournisseur::TYPE_STANDARD || $object->type == FactureFournisseur::TYPE_DEPOSIT) && $object->statut > 0 && $user->rights->fournisseur->facture->creer)
				{
					if (! $objectidnext)
					{
						print '<div class="inline-block divButAction"><a class="butAction" href="' . $_SERVER['PHP_SELF'] . '?socid=' . $object->socid .'&amp;fac_avoir=' . $object->id . '&amp;action=create&amp;type=2'.($object->fk_project > 0 ? '&amp;projectid='.$object->fk_project : '').'">' . $langs->trans("CreateCreditNote") . '</a></div>';
					}
				}

	            // Delete
	            if ($action != 'edit' && $user->rights->fournisseur->facture->supprimer)
	            {
                    if ($object->getSommePaiement()) {
                        print '<div class="inline-block divButAction"><a class="butActionRefused" href="#" title="' . $langs->trans("DisabledBecausePayments") . '">' . $langs->trans('Delete') . '</a></div>';
                    } else {
    	                print '<div class="inline-block divButAction"><a class="butActionDelete" href="'.$_SERVER["PHP_SELF"].'?id='.$object->id.'&amp;action=delete">'.$langs->trans('Delete').'</a></div>';
                    }
	            }
	            print '</div>';
	            print '<br>';

	            if ($action != 'edit')
	            {
					print '<div class="fichecenter"><div class="fichehalfleft">';

					/*
	                 * Documents generes
	                 */
	                $ref=dol_sanitizeFileName($object->ref);
	                $subdir = get_exdir($object->id,2,0,0,$object,'invoice_supplier').$ref;
	                $filedir = $conf->fournisseur->facture->dir_output.'/'.get_exdir($object->id,2,0,0,$object,'invoice_supplier').$ref;
	                $urlsource=$_SERVER['PHP_SELF'].'?id='.$object->id;
	                $genallowed=$user->rights->fournisseur->facture->creer;
	                $delallowed=$user->rights->fournisseur->facture->supprimer;
	                $modelpdf=(! empty($object->modelpdf)?$object->modelpdf:(empty($conf->global->INVOICE_SUPPLIER_ADDON_PDF)?'':$conf->global->INVOICE_SUPPLIER_ADDON_PDF));

	                print $formfile->showdocuments('facture_fournisseur',$subdir,$filedir,$urlsource,$genallowed,$delallowed,$modelpdf,1,0,0,40,0,'','','',$societe->default_lang);
	                $somethingshown=$formfile->numoffiles;

        			// Show links to link elements
        			$linktoelem = $form->showLinkToObjectBlock($object, null, array('invoice_supplier'));
        			$somethingshown = $form->showLinkedObjectBlock($object, $linktoelem);

        			print '</div><div class="fichehalfright"><div class="ficheaddleft">';
	                //print '</td><td valign="top" width="50%">';
	                //print '<br>';

	                // List of actions on element
	                include_once DOL_DOCUMENT_ROOT.'/core/class/html.formactions.class.php';
	                $formactions=new FormActions($db);
	                $somethingshown=$formactions->showactions($object,'invoice_supplier',$socid,0,'listaction'.($genallowed?'largetitle':''));

					print '</div></div></div>';
	                //print '</td></tr></table>';
	            }
			}
        }

        /*
         * Show mail form
         */
        if (GETPOST('modelselected')) {
        	$action = 'presend';
        }
        if ($action == 'presend')
        {
            $ref = dol_sanitizeFileName($object->ref);
            include_once DOL_DOCUMENT_ROOT.'/core/lib/files.lib.php';
            $fileparams = dol_most_recent_file($conf->fournisseur->facture->dir_output.'/'.get_exdir($object->id,2,0,0,$object,'invoice_supplier').$ref, preg_quote($ref,'/').'([^\-])+');
            $file=$fileparams['fullname'];

            // Define output language
            $outputlangs = $langs;
            $newlang = '';
            if ($conf->global->MAIN_MULTILANGS && empty($newlang) && ! empty($_REQUEST['lang_id']))
            	$newlang = $_REQUEST['lang_id'];
            if ($conf->global->MAIN_MULTILANGS && empty($newlang))
            	$newlang = $object->thirdparty->default_lang;

            if (!empty($newlang))
            {
                $outputlangs = new Translate('', $conf);
                $outputlangs->setDefaultLang($newlang);
                $outputlangs->load('bills');
            }

            // Build document if it not exists
            if (! $file || ! is_readable($file))
            {
	            $result = $object->generateDocument(GETPOST('model')?GETPOST('model'):$object->modelpdf, $outputlangs, $hidedetails, $hidedesc, $hideref);
                if ($result < 0)
                {
                    dol_print_error($db,$object->error,$object->errors);
                    exit;
                }
                $fileparams = dol_most_recent_file($conf->fournisseur->facture->dir_output.'/'.get_exdir($object->id,2,0,0,$object,'invoice_supplier').$ref, preg_quote($ref,'/').'([^\-])+');
                $file=$fileparams['fullname'];
            }

			print '<div class="clearboth"></div>';
            print '<br>';
            print load_fiche_titre($langs->trans('SendBillByMail'));

            dol_fiche_head('');

            // Cree l'objet formulaire mail
            include_once DOL_DOCUMENT_ROOT.'/core/class/html.formmail.class.php';
            $formmail = new FormMail($db);
            $formmail->param['langsmodels']=(empty($newlang)?$langs->defaultlang:$newlang);
            $formmail->fromtype = (GETPOST('fromtype')?GETPOST('fromtype'):(!empty($conf->global->MAIN_MAIL_DEFAULT_FROMTYPE)?$conf->global->MAIN_MAIL_DEFAULT_FROMTYPE:'user'));

            if($formmail->fromtype === 'user'){
                $formmail->fromid = $user->id;

            }
           	$formmail->trackid='sin'.$object->id;
            if (! empty($conf->global->MAIN_EMAIL_ADD_TRACK_ID) && ($conf->global->MAIN_EMAIL_ADD_TRACK_ID & 2))	// If bit 2 is set
            {
            	include DOL_DOCUMENT_ROOT.'/core/lib/functions2.lib.php';
            	$formmail->frommail=dolAddEmailTrackId($formmail->frommail, 'sin'.$object->id);
            }
            $formmail->withfrom=1;
			$liste=array();
			foreach ($object->thirdparty->thirdparty_and_contact_email_array(1) as $key=>$value)	$liste[$key]=$value;
			$formmail->withto=GETPOST("sendto")?GETPOST("sendto"):$liste;
			$formmail->withtocc=$liste;
            $formmail->withtoccc=$conf->global->MAIN_EMAIL_USECCC;
            $formmail->withtopic=$outputlangs->trans('SendBillRef','__REF__');
            $formmail->withfile=2;
            $formmail->withbody=1;
            $formmail->withdeliveryreceipt=1;
            $formmail->withcancel=1;
			// Tableau des substitutions
			$formmail->setSubstitFromObject($object);
            $formmail->substit['__SUPPLIERINVREF__']=$object->ref;

            //Find the good contact adress
            $custcontact='';
            $contactarr=array();
            $contactarr=$object->liste_contact(-1,'external');

            if (is_array($contactarr) && count($contactarr)>0) {
            	foreach($contactarr as $contact) {
            		if ($contact['libelle']==$langs->trans('TypeContact_invoice_supplier_external_BILLING')) {
            			require_once DOL_DOCUMENT_ROOT.'/contact/class/contact.class.php';
            			$contactstatic=new Contact($db);
            			$contactstatic->fetch($contact['id']);
            			$custcontact=$contactstatic->getFullName($langs,1);
            		}
            	}

            	if (!empty($custcontact)) {
            		$formmail->substit['__CONTACTCIVNAME__']=$custcontact;
            	}
            }

            // Tableau des parametres complementaires
            $formmail->param['action']='send';
            $formmail->param['models']='invoice_supplier_send';
            $formmail->param['models_id']=GETPOST('modelmailselected','int');
            $formmail->param['facid']=$object->id;
            $formmail->param['returnurl']=$_SERVER["PHP_SELF"].'?id='.$object->id;

            // Init list of files
            if (GETPOST("mode")=='init')
            {
                $formmail->clear_attached_files();
                $formmail->add_attached_files($file,basename($file),dol_mimetype($file));
            }

            // Show form
            print $formmail->get_form();

            dol_fiche_end();
        }
    }
}


// End of page
llxFooter();
$db->close();<|MERGE_RESOLUTION|>--- conflicted
+++ resolved
@@ -325,7 +325,7 @@
 	        if (empty($conf->global->INVOICE_MAX_OFFSET_IN_FUTURE)) setEventMessages($langs->trans("WarningInvoiceDateInFuture"), null, 'warnings');
 	        else setEventMessages($langs->trans("WarningInvoiceDateTooFarInFuture"), null, 'warnings');
 	    }
-    
+
 	    $object->fetch($id);
 
 	    $object->date=$newdate;
@@ -2227,45 +2227,6 @@
         print "</td>";
         print '</tr>';
 
-<<<<<<< HEAD
-        // Status
-        //print '<tr><td>'.$langs->trans('Status').'</td><td colspan="3">'.$object->getLibStatut(4,$alreadypaid).'</td></tr>';
-
-        // Project
-        /*
-        if (! empty($conf->projet->enabled))
-        {
-            $langs->load('projects');
-            print '<tr>';
-            print '<td>';
-
-            print '<table class="nobordernopadding" width="100%"><tr><td>';
-            print $langs->trans('Project');
-            print '</td>';
-            if ($action != 'classify')
-            {
-                print '<td align="right"><a href="'.$_SERVER["PHP_SELF"].'?action=classify&amp;id='.$object->id.'">';
-                print img_edit($langs->trans('SetProject'),1);
-                print '</a></td>';
-            }
-            print '</tr></table>';
-
-            print '</td><td colspan="3">';
-            if ($action == 'classify')
-            {
-                $form->form_project($_SERVER['PHP_SELF'].'?id='.$object->id, (empty($conf->global->PROJECT_CAN_ALWAYS_LINK_TO_ALL_SUPPLIERS)?$object->socid:-1), $object->fk_project, 'projectid', 0, 0, 1);
-            }
-            else
-            {
-                $form->form_project($_SERVER['PHP_SELF'].'?id='.$object->id, $object->socid, $object->fk_project, 'none', 0, 0);
-            }
-            print '</td>';
-            print '</tr>';
-        }
-		*/
-
-=======
->>>>>>> 64da0e77
 		// Incoterms
 		if (!empty($conf->incoterm->enabled))
 		{
@@ -2355,9 +2316,9 @@
     	/*
     	 * List of payments
     	 */
-    	
+
     	$totalpaye = 0;
-    	
+
 		$sign = 1;
 		if ($object->type == FactureFournisseur::TYPE_CREDIT_NOTE) $sign = - 1;
 
@@ -2465,7 +2426,7 @@
     	    dol_print_error($db);
     	}
 
-		if ($object->type != FactureFournisseur::TYPE_CREDIT_NOTE) 
+		if ($object->type != FactureFournisseur::TYPE_CREDIT_NOTE)
 		{
 			// Total already paid
 			print '<tr><td colspan="' . $nbcols . '" align="right">';
@@ -2515,7 +2476,7 @@
 				dol_print_error($db);
 			}
             */
-					
+
 			// Paye partiellement 'escompte'
 			if (($object->statut == FactureFournisseur::STATUS_CLOSED || $object->statut == FactureFournisseur::STATUS_ABANDONED) && $object->close_code == 'discount_vat') {
 				print '<tr><td colspan="' . $nbcols . '" align="right" class="nowrap">';
