--- conflicted
+++ resolved
@@ -776,11 +776,7 @@
 						$totaldeposits = $facture_source->getSumDepositsUsed();
 						$remain_to_pay = abs($facture_source->total_ttc - $totalpaye - $totalcreditnotes - $totaldeposits);
 
-<<<<<<< HEAD
-						$object->addline($langs->trans('invoiceAvoirLineWithPaymentRestAmount'), $remain_to_pay, 1, 0, 0, 0, 0, 0, '', '', 'TTC');
-=======
 						$object->addline($langs->trans('invoiceAvoirLineWithPaymentRestAmount'), $remain_to_pay, 0, 0, 0, 1, 0, 0, '', '', 'TTC');
->>>>>>> 40e923ec
 					}
 				}
 			}
