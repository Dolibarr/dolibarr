--- conflicted
+++ resolved
@@ -2990,13 +2990,9 @@
 		}
 		if (isset($objectidnext) && $objectidnext > 0) {
 			$facthatreplace = new FactureFournisseur($db);
-<<<<<<< HEAD
-			$facthatreplace->fetch($facidnext);
+
+			$facthatreplace->fetch($objectidnext);
 			print ' <span class="opacitymediumbycolor paddingleft">'.str_replace('{s1}', $facthatreplace->getNomUrl(1), $langs->transnoentities("ReplacedByInvoice", '{s1}')).'</span>';
-=======
-			$facthatreplace->fetch($objectidnext);
-			print ' ('.$langs->transnoentities("ReplacedByInvoice", $facthatreplace->getNomUrl(1)).')';
->>>>>>> ba21d9ff
 		}
 		if ($object->type == FactureFournisseur::TYPE_CREDIT_NOTE || $object->type == FactureFournisseur::TYPE_DEPOSIT) {
 			$discount = new DiscountAbsolute($db);
