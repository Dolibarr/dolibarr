<?php
/* Copyright (C) 2002-2005  Rodolphe Quiedeville    <rodolphe@quiedeville.org>
 * Copyright (C) 2004-2020	Laurent Destailleur 	<eldy@users.sourceforge.net>
 * Copyright (C) 2004		Christophe Combelles	<ccomb@free.fr>
 * Copyright (C) 2005		Marc Barilley			<marc@ocebo.fr>
 * Copyright (C) 2005-2013	Regis Houssin			<regis.houssin@inodbox.com>
 * Copyright (C) 2010-2019	Juanjo Menent			<jmenent@2byte.es>
 * Copyright (C) 2013-2015	Philippe Grand			<philippe.grand@atoo-net.com>
 * Copyright (C) 2013		Florian Henry			<florian.henry@open-concept.pro>
 * Copyright (C) 2014-2016  Marcos García			<marcosgdf@gmail.com>
 * Copyright (C) 2016-2020	Alexandre Spangaro		<aspangaro@open-dsi.fr>
 * Copyright (C) 2018       Frédéric France         <frederic.france@netlogic.fr>
 * Copyright (C) 2019       Ferran Marcet	        <fmarcet@2byte.es>
 *
 * This program is free software; you can redistribute it and/or modify
 * it under the terms of the GNU General Public License as published by
 * the Free Software Foundation; either version 3 of the License, or
 * (at your option) any later version.
 *
 * This program is distributed in the hope that it will be useful,
 * but WITHOUT ANY WARRANTY; without even the implied warranty of
 * MERCHANTABILITY or FITNESS FOR A PARTICULAR PURPOSE.  See the
 * GNU General Public License for more details.
 *
 * You should have received a copy of the GNU General Public License
 * along with this program. If not, see <https://www.gnu.org/licenses/>.
 */

/**
 *	\file       htdocs/fourn/facture/card.php
 *	\ingroup    facture, fournisseur
 *	\brief      Page for supplier invoice card (view, edit, validate)
 */

require '../../main.inc.php';
require_once DOL_DOCUMENT_ROOT.'/core/class/html.formfile.class.php';
require_once DOL_DOCUMENT_ROOT.'/fourn/class/fournisseur.class.php';
require_once DOL_DOCUMENT_ROOT.'/core/modules/supplier_invoice/modules_facturefournisseur.php';
require_once DOL_DOCUMENT_ROOT.'/fourn/class/fournisseur.facture.class.php';
require_once DOL_DOCUMENT_ROOT.'/fourn/class/paiementfourn.class.php';
require_once DOL_DOCUMENT_ROOT.'/core/class/discount.class.php';
require_once DOL_DOCUMENT_ROOT.'/core/lib/fourn.lib.php';
require_once DOL_DOCUMENT_ROOT.'/core/lib/files.lib.php';
require_once DOL_DOCUMENT_ROOT.'/core/class/doleditor.class.php';
if (!empty($conf->product->enabled)) {
	require_once DOL_DOCUMENT_ROOT.'/product/class/product.class.php';
	require_once DOL_DOCUMENT_ROOT.'/core/lib/product.lib.php';
}
if (!empty($conf->projet->enabled)) {
	require_once DOL_DOCUMENT_ROOT.'/projet/class/project.class.php';
	require_once DOL_DOCUMENT_ROOT.'/core/class/html.formprojet.class.php';
}

if (!empty($conf->variants->enabled)) {
	require_once DOL_DOCUMENT_ROOT.'/variants/class/ProductCombination.class.php';
}
if (!empty($conf->accounting->enabled)) require_once DOL_DOCUMENT_ROOT.'/accountancy/class/accountingjournal.class.php';


$langs->loadLangs(array('bills', 'compta', 'suppliers', 'companies', 'products', 'banks', 'admin'));
if (!empty($conf->incoterm->enabled)) $langs->load('incoterm');

$id = (GETPOST('facid', 'int') ? GETPOST('facid', 'int') : GETPOST('id', 'int'));
$socid = GETPOST('socid', 'int');
$action		= GETPOST('action', 'aZ09');
$confirm	= GETPOST("confirm");
$ref = GETPOST('ref', 'alpha');
$cancel		= GETPOST('cancel', 'alpha');
$lineid		= GETPOST('lineid', 'int');
$projectid = GETPOST('projectid', 'int');
$origin		= GETPOST('origin', 'alpha');
$originid = GETPOST('originid', 'int');

// PDF
$hidedetails = (GETPOST('hidedetails', 'int') ? GETPOST('hidedetails', 'int') : (!empty($conf->global->MAIN_GENERATE_DOCUMENTS_HIDE_DETAILS) ? 1 : 0));
$hidedesc = (GETPOST('hidedesc', 'int') ? GETPOST('hidedesc', 'int') : (!empty($conf->global->MAIN_GENERATE_DOCUMENTS_HIDE_DESC) ? 1 : 0));
$hideref = (GETPOST('hideref', 'int') ? GETPOST('hideref', 'int') : (!empty($conf->global->MAIN_GENERATE_DOCUMENTS_HIDE_REF) ? 1 : 0));

// Initialize technical object to manage hooks of page. Note that conf->hooks_modules contains array of hook context
$hookmanager->initHooks(array('invoicesuppliercard', 'globalcard'));

$object = new FactureFournisseur($db);
$extrafields = new ExtraFields($db);

// fetch optionals attributes and labels
$extrafields->fetch_name_optionals_label($object->table_element);

// Load object
if ($id > 0 || !empty($ref))
{
	$ret = $object->fetch($id, $ref);
	if ($ret < 0) dol_print_error($db, $object->error);
	$ret = $object->fetch_thirdparty();
	if ($ret < 0) dol_print_error($db, $object->error);
}

// Security check
$socid = '';
if (!empty($user->socid)) $socid = $user->socid;
$isdraft = (($object->statut == FactureFournisseur::STATUS_DRAFT) ? 1 : 0);
$result = restrictedArea($user, 'fournisseur', $id, 'facture_fourn', 'facture', 'fk_soc', 'rowid', $isdraft);

// Common permissions
$usercanread = $user->rights->fournisseur->facture->lire;
$usercancreate		= $user->rights->fournisseur->facture->creer;
$usercandelete		= $user->rights->fournisseur->facture->supprimer;

// Advanced permissions
$usercanvalidate = ((empty($conf->global->MAIN_USE_ADVANCED_PERMS) && !empty($usercancreate)) || (!empty($conf->global->MAIN_USE_ADVANCED_PERMS) && !empty($user->rights->fournisseur->supplier_invoice_advance->validate)));
$usercansend = (empty($conf->global->MAIN_USE_ADVANCED_PERMS) || $user->rights->fournisseur->supplier_invoice_advance->send);

// Permissions for includes
$permissionnote		= $usercancreate; // Used by the include of actions_setnotes.inc.php
$permissiondellink = $usercancreate; // Used by the include of actions_dellink.inc.php
$permissiontoedit = $usercancreate; // Used by the include of actions_lineupdown.inc.php
$permissiontoadd	= $usercancreate; // Used by the include of actions_addupdatedelete.inc.php and actions_lineupdown.inc.php

$error = 0;


/*
 * Actions
 */

$parameters = array('socid'=>$socid);
$reshook = $hookmanager->executeHooks('doActions', $parameters, $object, $action); // Note that $action and $object may have been modified by some hooks
if ($reshook < 0) setEventMessages($hookmanager->error, $hookmanager->errors, 'errors');

if (empty($reshook))
{
	if ($cancel)
	{
		if (!empty($backtopage))
		{
			header("Location: ".$backtopage);
			exit;
		}
		$action = '';
	}

	include DOL_DOCUMENT_ROOT.'/core/actions_setnotes.inc.php'; // Must be include, not include_once

	include DOL_DOCUMENT_ROOT.'/core/actions_dellink.inc.php'; // Must be include, not include_once

	include DOL_DOCUMENT_ROOT.'/core/actions_lineupdown.inc.php'; // Must be include, not include_once

	// Link invoice to order
	if (GETPOST('linkedOrder') && empty($cancel) && $id > 0)
	{
		$object->fetch($id);
		$object->fetch_thirdparty();
		$result = $object->add_object_linked('order_supplier', GETPOST('linkedOrder'));
	}

	// Action clone object
	if ($action == 'confirm_clone' && $confirm == 'yes' && $permissiontoadd)
	{
		$objectutil = dol_clone($object, 1); // To avoid to denaturate loaded object when setting some properties for clone. We use native clone to keep this->db valid.

		if (GETPOST('newsupplierref', 'alphanohtml')) $objectutil->ref_supplier = GETPOST('newsupplierref', 'alphanohtml');
		$objectutil->date = dol_mktime(12, 0, 0, GETPOST('newdatemonth', 'int'), GETPOST('newdateday', 'int'), GETPOST('newdateyear', 'int'));

		$result = $objectutil->createFromClone($user, $id);
		if ($result > 0)
		{
			header("Location: ".$_SERVER['PHP_SELF'].'?id='.$result);
			exit;
		} else {
			$langs->load("errors");
			setEventMessages($objectutil->error, $objectutil->errors, 'errors');
			$action = '';
		}
	}	elseif ($action == 'confirm_valid' && $confirm == 'yes' && $usercanvalidate) {
		$idwarehouse = GETPOST('idwarehouse');

		$object->fetch($id);
		$object->fetch_thirdparty();

		$qualified_for_stock_change = 0;
		if (empty($conf->global->STOCK_SUPPORTS_SERVICES))
		{
			$qualified_for_stock_change = $object->hasProductsOrServices(2);
		} else {
			$qualified_for_stock_change = $object->hasProductsOrServices(1);
		}

		// Check parameters
		if (!empty($conf->stock->enabled) && !empty($conf->global->STOCK_CALCULATE_ON_SUPPLIER_BILL) && $qualified_for_stock_change) {
			$langs->load("stocks");
			if (!$idwarehouse || $idwarehouse == -1)
			{
				$error++;
				setEventMessages($langs->trans('ErrorFieldRequired', $langs->transnoentitiesnoconv("Warehouse")), null, 'errors');
				$action = '';
			}
		}

		if (!$error) {
			$result = $object->validate($user, '', $idwarehouse);
			if ($result < 0) {
				setEventMessages($object->error, $object->errors, 'errors');
			} else {
				// Define output language
				if (empty($conf->global->MAIN_DISABLE_PDF_AUTOUPDATE))
				{
					$outputlangs = $langs;
					$newlang = '';
					if ($conf->global->MAIN_MULTILANGS && empty($newlang) && GETPOST('lang_id', 'aZ09')) $newlang = GETPOST('lang_id', 'aZ09');
					if ($conf->global->MAIN_MULTILANGS && empty($newlang))	$newlang = $object->thirdparty->default_lang;
					if (!empty($newlang)) {
						$outputlangs = new Translate("", $conf);
						$outputlangs->setDefaultLang($newlang);
					}
					$model = $object->model_pdf;
					$ret = $object->fetch($id); // Reload to get new records

					$result = $object->generateDocument($model, $outputlangs, $hidedetails, $hidedesc, $hideref);
					if ($result < 0) dol_print_error($db, $result);
				}
			}
		}
	} elseif ($action == 'confirm_delete' && $confirm == 'yes') {
		$object->fetch($id);
		$object->fetch_thirdparty();

		$isErasable = $object->is_erasable();

		if (($usercandelete && $isErasable > 0) || ($usercancreate && $isErasable == 1))
		{
			$result = $object->delete($user);
			if ($result > 0)
			{
				header('Location: list.php?restore_lastsearch_values=1');
				exit;
			} else {
				setEventMessages($object->error, $object->errors, 'errors');
			}
		}
	}

	// Remove a product line
	elseif ($action == 'confirm_deleteline' && $confirm == 'yes' && $usercancreate)
	{
		$result = $object->deleteline($lineid);
		if ($result > 0)
		{
			// Define output language
			/*$outputlangs = $langs;
			$newlang = '';
			if ($conf->global->MAIN_MULTILANGS && empty($newlang) && GETPOST('lang_id','aZ09'))
				$newlang = GETPOST('lang_id','aZ09');
			if ($conf->global->MAIN_MULTILANGS && empty($newlang))
				$newlang = $object->thirdparty->default_lang;
			if (! empty($newlang)) {
				$outputlangs = new Translate("", $conf);
				$outputlangs->setDefaultLang($newlang);
			}
			if (empty($conf->global->MAIN_DISABLE_PDF_AUTOUPDATE)) {
				$ret = $object->fetch($object->id); // Reload to get new records
				$object->generateDocument($object->model_pdf, $outputlangs, $hidedetails, $hidedesc, $hideref);
			}*/

			header('Location: '.$_SERVER["PHP_SELF"].'?id='.$object->id);
			exit;
		} else {
			setEventMessages($object->error, $object->errors, 'errors');
			/* Fix bug 1485 : Reset action to avoid asking again confirmation on failure */
			$action = '';
		}
	}

	// Delete link of credit note to invoice
	elseif ($action == 'unlinkdiscount' && $usercancreate)
	{
		$discount = new DiscountAbsolute($db);
		$result = $discount->fetch(GETPOST("discountid"));
		$discount->unlink_invoice();
	} elseif ($action == 'confirm_paid' && $confirm == 'yes' && $usercancreate) {
		$object->fetch($id);
		$result = $object->set_paid($user);
		if ($result < 0) {
			setEventMessages($object->error, $object->errors, 'errors');
		}
	}

	// Set supplier ref
	if ($action == 'setref_supplier' && $usercancreate) {
		$object->ref_supplier = GETPOST('ref_supplier', 'alpha');

		if ($object->update($user) < 0) {
			setEventMessages($object->error, $object->errors, 'errors');
		} else {
			// Define output language
			$outputlangs = $langs;
			$newlang = '';
			if ($conf->global->MAIN_MULTILANGS && empty($newlang) && GETPOST('lang_id', 'aZ09')) {
				$newlang = GETPOST('lang_id', 'aZ09');
			}
			if ($conf->global->MAIN_MULTILANGS && empty($newlang)) {
				$newlang = $object->thirdparty->default_lang;
			}
			if (!empty($newlang)) {
				$outputlangs = new Translate("", $conf);
				$outputlangs->setDefaultLang($newlang);
			}
			if (empty($conf->global->MAIN_DISABLE_PDF_AUTOUPDATE)) {
				$ret = $object->fetch($object->id); // Reload to get new records
				$object->generateDocument($object->model_pdf, $outputlangs, $hidedetails, $hidedesc, $hideref);
			}
		}
	}

	// payments conditions
	if ($action == 'setconditions' && $usercancreate) {
		$object->fetch($id);
		$object->cond_reglement_code = 0; // To clean property
		$object->cond_reglement_id = 0; // To clean property

		$error = 0;

		$db->begin();

		if (!$error) {
			$result = $object->setPaymentTerms(GETPOST('cond_reglement_id', 'int'));
			if ($result < 0) {
				$error++;
				setEventMessages($object->error, $object->errors, 'errors');
			}
		}

		if (!$error) {
			$old_date_echeance = $object->date_echeance;
			$new_date_echeance = $object->calculate_date_lim_reglement();
			if ($new_date_echeance > $old_date_echeance) $object->date_echeance = $new_date_echeance;
			if ($object->date_echeance < $object->date) $object->date_echeance = $object->date;
			$result = $object->update($user);
			if ($result < 0) {
				$error++;
				setEventMessages($object->error, $object->errors, 'errors');
			}
		}

		if ($error) {
			$db->rollback();
		} else {
			$db->commit();
		}
	}

	// Set incoterm
	elseif ($action == 'set_incoterms' && !empty($conf->incoterm->enabled))
	{
		$result = $object->setIncoterms(GETPOST('incoterm_id', 'int'), GETPOST('location_incoterms', 'alpha'));
	}

	// payment mode
	elseif ($action == 'setmode' && $usercancreate)
	{
		$result = $object->setPaymentMethods(GETPOST('mode_reglement_id', 'int'));
	}

	// Multicurrency Code
	elseif ($action == 'setmulticurrencycode' && $usercancreate) {
		$result = $object->setMulticurrencyCode(GETPOST('multicurrency_code', 'alpha'));
	}

	// Multicurrency rate
	elseif ($action == 'setmulticurrencyrate' && $usercancreate) {
		$result = $object->setMulticurrencyRate(price2num(GETPOST('multicurrency_tx', 'alpha')));
	}

	// bank account
	elseif ($action == 'setbankaccount' && $usercancreate) {
		$result = $object->setBankAccount(GETPOST('fk_account', 'int'));
	}

	// transport mode
	if ($action == 'settransportmode' && $user->rights->fournisseur->facture->creer)
	{
		$result = $object->setTransportMode(GETPOST('transport_mode_id', 'int'));
	}

	// Set label
	elseif ($action == 'setlabel' && $usercancreate)
	{
		$object->fetch($id);
		$object->label = GETPOST('label');
		$result = $object->update($user);
		if ($result < 0) dol_print_error($db);
	} elseif ($action == 'setdatef' && $usercancreate) {
		$newdate = dol_mktime(0, 0, 0, $_POST['datefmonth'], $_POST['datefday'], $_POST['datefyear']);
		if ($newdate > (dol_now() + (empty($conf->global->INVOICE_MAX_OFFSET_IN_FUTURE) ? 0 : $conf->global->INVOICE_MAX_OFFSET_IN_FUTURE)))
		{
			if (empty($conf->global->INVOICE_MAX_OFFSET_IN_FUTURE)) setEventMessages($langs->trans("WarningInvoiceDateInFuture"), null, 'warnings');
			else setEventMessages($langs->trans("WarningInvoiceDateTooFarInFuture"), null, 'warnings');
		}

		$object->fetch($id);

		$object->date = $newdate;
		$date_echence_calc = $object->calculate_date_lim_reglement();
		if (!empty($object->date_echeance) && $object->date_echeance < $date_echence_calc)
		{
			$object->date_echeance = $date_echence_calc;
		}
		if ($object->date_echeance && $object->date_echeance < $object->date)
		{
			$object->date_echeance = $object->date;
		}

		$result = $object->update($user);
		if ($result < 0) dol_print_error($db, $object->error);
	} elseif ($action == 'setdate_lim_reglement' && $usercancreate) {
		$object->fetch($id);
		$object->date_echeance = dol_mktime(12, 0, 0, $_POST['date_lim_reglementmonth'], $_POST['date_lim_reglementday'], $_POST['date_lim_reglementyear']);
		if (!empty($object->date_echeance) && $object->date_echeance < $object->date)
		{
			$object->date_echeance = $object->date;
			setEventMessages($langs->trans("DatePaymentTermCantBeLowerThanObjectDate"), null, 'warnings');
		}
		$result = $object->update($user);
		if ($result < 0) dol_print_error($db, $object->error);
	} elseif ($action == "setabsolutediscount" && $usercancreate)
	{
		// POST[remise_id] or POST[remise_id_for_payment]

		// We use the credit to reduce amount of invoice
		if (!empty($_POST["remise_id"])) {
			$ret = $object->fetch($id);
			if ($ret > 0) {
				$result = $object->insert_discount($_POST["remise_id"]);
				if ($result < 0) {
					setEventMessages($object->error, $object->errors, 'errors');
				}
			} else {
				dol_print_error($db, $object->error);
			}
		}
		// We use the credit to reduce remain to pay
		if (!empty($_POST["remise_id_for_payment"]))
		{
			require_once DOL_DOCUMENT_ROOT.'/core/class/discount.class.php';
			$discount = new DiscountAbsolute($db);
			$discount->fetch($_POST["remise_id_for_payment"]);

			//var_dump($object->getRemainToPay(0));
			//var_dump($discount->amount_ttc);exit;
			if (price2num($discount->amount_ttc) > price2num($object->getRemainToPay(0)))
			{
				// TODO Split the discount in 2 automatically
				$error++;
				setEventMessages($langs->trans("ErrorDiscountLargerThanRemainToPaySplitItBefore"), null, 'errors');
			}

			if (!$error)
			{
				$result = $discount->link_to_invoice(0, $id);
				if ($result < 0) {
					setEventMessages($discount->error, $discount->errors, 'errors');
				}
			}
		}

		if (empty($conf->global->MAIN_DISABLE_PDF_AUTOUPDATE))
		{
			$outputlangs = $langs;
			$newlang = '';
			if ($conf->global->MAIN_MULTILANGS && empty($newlang) && GETPOST('lang_id', 'aZ09')) $newlang = GETPOST('lang_id', 'aZ09');
			if ($conf->global->MAIN_MULTILANGS && empty($newlang))	$newlang = $object->thirdparty->default_lang;
			if (!empty($newlang)) {
				$outputlangs = new Translate("", $conf);
				$outputlangs->setDefaultLang($newlang);
			}
			$ret = $object->fetch($id); // Reload to get new records

			$result = $object->generateDocument($object->model_pdf, $outputlangs, $hidedetails, $hidedesc, $hideref);
			if ($result < 0) setEventMessages($object->error, $object->errors, 'errors');
		}
	}
	// Convertir en reduc
	elseif ($action == 'confirm_converttoreduc' && $confirm == 'yes' && $usercancreate)
	{
		$object->fetch($id);
		$object->fetch_thirdparty();
		//$object->fetch_lines();	// Already done into fetch

		// Check if there is already a discount (protection to avoid duplicate creation when resubmit post)
		$discountcheck = new DiscountAbsolute($db);
		$result = $discountcheck->fetch(0, 0, $object->id);

		$canconvert = 0;
		if ($object->type == FactureFournisseur::TYPE_DEPOSIT && empty($discountcheck->id)) $canconvert = 1; // we can convert deposit into discount if deposit is payed (completely, partially or not at all) and not already converted (see real condition into condition used to show button converttoreduc)
		if (($object->type == FactureFournisseur::TYPE_CREDIT_NOTE || $object->type == FactureFournisseur::TYPE_STANDARD) && $object->paye == 0 && empty($discountcheck->id)) $canconvert = 1; // we can convert credit note into discount if credit note is not refunded completely and not already converted and amount of payment is 0 (see also the real condition used as the condition to show button converttoreduc)
		if ($canconvert)
		{
			$db->begin();

			$amount_ht = $amount_tva = $amount_ttc = array();
			$multicurrency_amount_ht = $multicurrency_amount_tva = $multicurrency_amount_ttc = array();

			// Loop on each vat rate
			$i = 0;
			foreach ($object->lines as $line)
			{
				if ($line->product_type < 9 && $line->total_ht != 0) // Remove lines with product_type greater than or equal to 9
				{ 	// no need to create discount if amount is null
					$amount_ht[$line->tva_tx] += $line->total_ht;
					$amount_tva[$line->tva_tx] += $line->total_tva;
					$amount_ttc[$line->tva_tx] += $line->total_ttc;
					$i++;
				}
			}

			// If some payments were already done, we change the amount to pay using same prorate
			if (!empty($conf->global->SUPPLIER_INVOICE_ALLOW_REUSE_OF_CREDIT_WHEN_PARTIALLY_REFUNDED)) {
				$alreadypaid = $object->getSommePaiement(); // This can be not 0 if we allow to create credit to reuse from credit notes partially refunded.
				if ($alreadypaid && abs($alreadypaid) < abs($object->total_ttc)) {
					$ratio = abs(($object->total_ttc - $alreadypaid) / $object->total_ttc);
					foreach ($amount_ht as $vatrate => $val) {
						$amount_ht[$vatrate] = price2num($amount_ht[$vatrate] * $ratio, 'MU');
						$amount_tva[$vatrate] = price2num($amount_tva[$vatrate] * $ratio, 'MU');
						$amount_ttc[$vatrate] = price2num($amount_ttc[$vatrate] * $ratio, 'MU');
					}
				}
			}
			//var_dump($amount_ht);var_dump($amount_tva);var_dump($amount_ttc);exit;

			// Insert one discount by VAT rate category
			$discount = new DiscountAbsolute($db);
			if ($object->type == FactureFournisseur::TYPE_CREDIT_NOTE)
				$discount->description = '(CREDIT_NOTE)';
			elseif ($object->type == FactureFournisseur::TYPE_DEPOSIT)
				$discount->description = '(DEPOSIT)';
			elseif ($object->type == FactureFournisseur::TYPE_STANDARD || $object->type == FactureFournisseur::TYPE_REPLACEMENT || $object->type == FactureFournisseur::TYPE_SITUATION)
				$discount->description = '(EXCESS PAID)';
			else {
				setEventMessages($langs->trans('CantConvertToReducAnInvoiceOfThisType'), null, 'errors');
			}
			$discount->discount_type = 1; // Supplier discount
			$discount->fk_soc = $object->socid;
			$discount->fk_invoice_supplier_source = $object->id;

			$error = 0;

			if ($object->type == FactureFournisseur::TYPE_STANDARD || $object->type == FactureFournisseur::TYPE_REPLACEMENT || $object->type == FactureFournisseur::TYPE_SITUATION)
			{
				// If we're on a standard invoice, we have to get excess paid to create a discount in TTC without VAT

				// Total payments
				$sql = 'SELECT SUM(pf.amount) as total_paiements';
				$sql .= ' FROM '.MAIN_DB_PREFIX.'paiementfourn_facturefourn as pf, '.MAIN_DB_PREFIX.'paiementfourn as p';
				$sql .= ' LEFT JOIN '.MAIN_DB_PREFIX.'c_paiement as c ON p.fk_paiement = c.id AND c.entity IN ('.getEntity('c_paiement').')';
				$sql .= ' WHERE pf.fk_facturefourn = '.$object->id;
				$sql .= ' AND pf.fk_paiementfourn = p.rowid';
				$sql .= ' AND p.entity IN ('.getEntity('invoice').')';

				$resql = $db->query($sql);
				if (!$resql) dol_print_error($db);

				$res = $db->fetch_object($resql);
				$total_paiements = $res->total_paiements;

				// Total credit note and deposit
				$total_creditnote_and_deposit = 0;
				$sql = "SELECT re.rowid, re.amount_ht, re.amount_tva, re.amount_ttc,";
				$sql .= " re.description, re.fk_invoice_supplier_source";
				$sql .= " FROM ".MAIN_DB_PREFIX."societe_remise_except as re";
				$sql .= " WHERE fk_invoice_supplier = ".$object->id;
				$resql = $db->query($sql);
				if (!empty($resql)) {
					while ($obj = $db->fetch_object($resql)) {
						$total_creditnote_and_deposit += $obj->amount_ttc;
					}
				} else dol_print_error($db);

				$discount->amount_ht = $discount->amount_ttc = $total_paiements + $total_creditnote_and_deposit - $object->total_ttc;
				$discount->amount_tva = 0;
				$discount->tva_tx = 0;

				$result = $discount->create($user);
				if ($result < 0)
				{
					$error++;
				}
			}
			if ($object->type == FactureFournisseur::TYPE_CREDIT_NOTE || $object->type == FactureFournisseur::TYPE_DEPOSIT)
			{
				foreach ($amount_ht as $tva_tx => $xxx)
				{
					$discount->amount_ht = abs($amount_ht[$tva_tx]);
					$discount->amount_tva = abs($amount_tva[$tva_tx]);
					$discount->amount_ttc = abs($amount_ttc[$tva_tx]);
					$discount->tva_tx = abs($tva_tx);

					$result = $discount->create($user);
					if ($result < 0)
					{
						$error++;
						break;
					}
				}
			}

			if (empty($error))
			{
				if ($object->type != FactureFournisseur::TYPE_DEPOSIT) {
					// Classe facture
					$result = $object->set_paid($user);
					if ($result >= 0)
					{
						$db->commit();
					} else {
						setEventMessages($object->error, $object->errors, 'errors');
						$db->rollback();
					}
				} else {
					$db->commit();
				}
			} else {
				setEventMessages($discount->error, $discount->errors, 'errors');
				$db->rollback();
			}
		}
	}


	// Delete payment
	elseif ($action == 'confirm_delete_paiement' && $confirm == 'yes' && $usercancreate)
	{
	 	$object->fetch($id);
		if ($object->statut == FactureFournisseur::STATUS_VALIDATED && $object->paye == 0)
		{
			$paiementfourn = new PaiementFourn($db);
			$result = $paiementfourn->fetch(GETPOST('paiement_id'));
			if ($result > 0) {
				$result = $paiementfourn->delete(); // If fetch ok and found
				header("Location: ".$_SERVER['PHP_SELF']."?id=".$id);
			}
			if ($result < 0) {
				setEventMessages($paiementfourn->error, $paiementfourn->errors, 'errors');
			}
		}
	}

	// Create
	elseif ($action == 'add' && $usercancreate)
	{
		if ($socid > 0) $object->socid = GETPOST('socid', 'int');

		$db->begin();

		$error = 0;

		// Fill array 'array_options' with data from add form
		$ret = $extrafields->setOptionalsFromPost(null, $object);
		if ($ret < 0) $error++;

<<<<<<< HEAD
		$dateinvoice = dol_mktime(12, 0, 0, GETPOST('remonth', 'int'), GETPOST('reday', 'int'), GETPOST('reyear', 'int'));
		$datedue = dol_mktime(12, 0, 0, $_POST['echmonth'], $_POST['echday'], $_POST['echyear']);
=======
		$datefacture = dol_mktime(12, 0, 0, GETPOST('remonth', 'int'), GETPOST('reday', 'int'), GETPOST('reyear', 'int'));
		$datedue = dol_mktime(12, 0, 0, GETPOST('echmonth', 'int'), GETPOST('echday', 'int'), GETPOST('echyear', 'int'));
>>>>>>> 2c0f6d29

		// Replacement invoice
		if (GETPOST('type') == FactureFournisseur::TYPE_REPLACEMENT)
		{
			if (empty($dateinvoice)) {
				setEventMessages($langs->trans('ErrorFieldRequired', $langs->transnoentities('DateInvoice')), null, 'errors');
				$action = 'create';
				$_GET['socid'] = $_POST['socid'];
				$error++;
			} elseif ($dateinvoice > (dol_now() + (empty($conf->global->INVOICE_MAX_FUTURE_DELAY) ? 0 : $conf->global->INVOICE_MAX_FUTURE_DELAY))) {
				$error++;
				setEventMessages($langs->trans("ErrorDateIsInFuture"), null, 'errors');
				$action = 'create';
			}

			if (!(GETPOST('fac_replacement', 'int') > 0)) {
				$error++;
				setEventMessages($langs->trans("ErrorFieldRequired", $langs->transnoentitiesnoconv("ReplaceInvoice")), null, 'errors');
			}

			if (!$error) {
				// This is a replacement invoice
				$result = $object->fetch(GETPOST('fac_replacement', 'int'));
				$object->fetch_thirdparty();

				$object->ref = GETPOST('ref', 'nohtml');
				$object->ref_supplier = GETPOST('ref_supplier', 'alpha');
				$object->socid = GETPOST('socid', 'int');
				$object->libelle = GETPOST('label', 'nohtml');
				$object->date = $dateinvoice;
				$object->date_echeance = $datedue;
				$object->note_public = GETPOST('note_public', 'restricthtml');
				$object->note_private = GETPOST('note_private', 'restricthtml');
				$object->cond_reglement_id	= GETPOST('cond_reglement_id');
				$object->mode_reglement_id	= GETPOST('mode_reglement_id');
				$object->fk_account			= GETPOST('fk_account', 'int');
				$object->fk_project			= ($tmpproject > 0) ? $tmpproject : null;
				$object->fk_incoterms = GETPOST('incoterm_id', 'int');
				$object->location_incoterms	= GETPOST('location_incoterms', 'alpha');
				$object->multicurrency_code	= GETPOST('multicurrency_code', 'alpha');
				$object->multicurrency_tx = GETPOST('originmulticurrency_tx', 'int');
				$object->transport_mode_id	= GETPOST('transport_mode_id', 'int');

				// Proprietes particulieres a facture de remplacement
				$object->fk_facture_source = GETPOST('fac_replacement');
				$object->type = FactureFournisseur::TYPE_REPLACEMENT;

				$id = $object->createFromCurrent($user);
				if ($id <= 0) {
					$error++;
					setEventMessages($object->error, $object->errors, 'errors');
				}
			}
		}

		// Credit note invoice
		if (GETPOST('type') == FactureFournisseur::TYPE_CREDIT_NOTE)
		{
			$sourceinvoice = GETPOST('fac_avoir', 'int');
			if (!($sourceinvoice > 0) && empty($conf->global->INVOICE_CREDIT_NOTE_STANDALONE))
			{
				$error++;
				setEventMessages($langs->trans("ErrorFieldRequired", $langs->transnoentitiesnoconv("CorrectInvoice")), null, 'errors');
			}
			if (GETPOST('socid', 'int') < 1)
			{
				setEventMessages($langs->trans('ErrorFieldRequired', $langs->transnoentities('Supplier')), null, 'errors');
				$action = 'create';
				$error++;
			}

			if (empty($dateinvoice)) {
				setEventMessages($langs->trans('ErrorFieldRequired', $langs->transnoentities('DateInvoice')), null, 'errors');
				$action = 'create';
				$_GET['socid'] = $_POST['socid'];
				$error++;
			} elseif ($dateinvoice > (dol_now() + (empty($conf->global->INVOICE_MAX_FUTURE_DELAY) ? 0 : $conf->global->INVOICE_MAX_FUTURE_DELAY))) {
				$error++;
				setEventMessages($langs->trans("ErrorDateIsInFuture"), null, 'errors');
				$action = 'create';
			}

			if (!GETPOST('ref_supplier'))
			{
				setEventMessages($langs->trans('ErrorFieldRequired', $langs->transnoentities('RefSupplier')), null, 'errors');
				$action = 'create';
				$_GET['socid'] = $_POST['socid'];
				$error++;
			}

			if (!$error)
			{
				$tmpproject = GETPOST('projectid', 'int');

				// Creation facture
				$object->ref = GETPOST('ref', 'nohtml');
				$object->ref_supplier = GETPOST('ref_supplier', 'nohtml');
				$object->socid				= GETPOST('socid', 'int');
				$object->libelle = GETPOST('label', 'nohtml');
				$object->label				= GETPOST('label', 'nohtml');
				$object->date = $dateinvoice;
				$object->date_echeance = $datedue;
				$object->note_public = GETPOST('note_public', 'restricthtml');
				$object->note_private = GETPOST('note_private', 'restricthtml');
				$object->cond_reglement_id	= GETPOST('cond_reglement_id');
				$object->mode_reglement_id	= GETPOST('mode_reglement_id');
				$object->fk_account			= GETPOST('fk_account', 'int');
				$object->fk_project			= ($tmpproject > 0) ? $tmpproject : null;
				$object->fk_incoterms = GETPOST('incoterm_id', 'int');
				$object->location_incoterms	= GETPOST('location_incoterms', 'alpha');
				$object->multicurrency_code	= GETPOST('multicurrency_code', 'alpha');
				$object->multicurrency_tx = GETPOST('originmulticurrency_tx', 'int');
				$object->transport_mode_id	= GETPOST('transport_mode_id', 'int');

				// Proprietes particulieres a facture avoir
				$object->fk_facture_source = $sourceinvoice > 0 ? $sourceinvoice : '';
				$object->type = FactureFournisseur::TYPE_CREDIT_NOTE;

				$id = $object->create($user);

				if ($id <= 0) {
					$error++;
				}

				if (GETPOST('invoiceAvoirWithLines', 'int') == 1 && $id > 0)
				{
					$facture_source = new FactureFournisseur($db); // fetch origin object
					if ($facture_source->fetch($object->fk_facture_source) > 0)
					{
						$fk_parent_line = 0;

						foreach ($facture_source->lines as $line)
						{
							// Reset fk_parent_line for no child products and special product
							if (($line->product_type != 9 && empty($line->fk_parent_line)) || $line->product_type == 9) {
								$fk_parent_line = 0;
							}

							$line->fk_facture_fourn = $object->id;
							$line->fk_parent_line = $fk_parent_line;

							$line->subprice = -$line->subprice; // invert price for object
							$line->pa_ht = -$line->pa_ht;
							$line->total_ht = -$line->total_ht;
							$line->total_tva = -$line->total_tva;
							$line->total_ttc = -$line->total_ttc;
							$line->total_localtax1 = -$line->total_localtax1;
							$line->total_localtax2 = -$line->total_localtax2;

							$result = $line->insert();

							$object->lines[] = $line; // insert new line in current object

							// Defined the new fk_parent_line
							if ($result > 0 && $line->product_type == 9) {
								$fk_parent_line = $result;
							}
						}

						$object->update_price(1);
					}
				}

				if (GETPOST('invoiceAvoirWithPaymentRestAmount', 'int') == 1 && $id > 0)
				{
					$facture_source = new FactureFournisseur($db); // fetch origin object if not previously defined
					if ($facture_source->fetch($object->fk_facture_source) > 0)
					{
						$totalpaye = $facture_source->getSommePaiement();
						$totalcreditnotes = $facture_source->getSumCreditNotesUsed();
						$totaldeposits = $facture_source->getSumDepositsUsed();
						$remain_to_pay = abs($facture_source->total_ttc - $totalpaye - $totalcreditnotes - $totaldeposits);

						$object->addline($langs->trans('invoiceAvoirLineWithPaymentRestAmount'), $remain_to_pay, 0, 0, 0, 1, 0, 0, '', '', 'TTC');
					}
				}
			}
		}

		// Standard or deposit
		if (GETPOST('type') == FactureFournisseur::TYPE_STANDARD || GETPOST('type') == FactureFournisseur::TYPE_DEPOSIT)
		{
			if (GETPOST('socid', 'int') < 1)
			{
				setEventMessages($langs->trans('ErrorFieldRequired', $langs->transnoentities('Supplier')), null, 'errors');
				$action = 'create';
				$error++;
			}

			if (empty($dateinvoice)) {
				setEventMessages($langs->trans('ErrorFieldRequired', $langs->transnoentities('DateInvoice')), null, 'errors');
				$action = 'create';
				$_GET['socid'] = $_POST['socid'];
				$error++;
			} elseif ($dateinvoice > (dol_now() + (empty($conf->global->INVOICE_MAX_FUTURE_DELAY) ? 0 : $conf->global->INVOICE_MAX_FUTURE_DELAY))) {
				$error++;
				setEventMessages($langs->trans("ErrorDateIsInFuture"), null, 'errors');
				$action = 'create';
			}

			if (!GETPOST('ref_supplier'))
			{
				setEventMessages($langs->trans('ErrorFieldRequired', $langs->transnoentities('RefSupplier')), null, 'errors');
				$action = 'create';
				$_GET['socid'] = $_POST['socid'];
				$error++;
			}

			if (!$error)
			{
				$tmpproject = GETPOST('projectid', 'int');

				// Creation facture
<<<<<<< HEAD
				$object->ref           = $_POST['ref'];
				$object->ref_supplier  = $_POST['ref_supplier'];
				$object->socid         = $_POST['socid'];
				$object->libelle       = $_POST['label'];
				$object->date          = $dateinvoice;
=======
				$object->ref           = GETPOST('ref', 'nohtml');
				$object->ref_supplier  = GETPOST('ref_supplier', 'nohtml');
				$object->socid         = GETPOST('socid', 'int');
				$object->libelle       = GETPOST('label', 'nohtml');
				$object->date          = $datefacture;
>>>>>>> 2c0f6d29
				$object->date_echeance = $datedue;
				$object->note_public   = GETPOST('note_public', 'restricthtml');
				$object->note_private  = GETPOST('note_private', 'restricthtml');
				$object->cond_reglement_id = GETPOST('cond_reglement_id');
				$object->mode_reglement_id = GETPOST('mode_reglement_id');
				$object->fk_account        = GETPOST('fk_account', 'int');
				$object->fk_project = ($tmpproject > 0) ? $tmpproject : null;
				$object->fk_incoterms = GETPOST('incoterm_id', 'int');
				$object->location_incoterms = GETPOST('location_incoterms', 'alpha');
				$object->multicurrency_code = GETPOST('multicurrency_code', 'alpha');
				$object->multicurrency_tx = GETPOST('originmulticurrency_tx', 'int');
				$object->transport_mode_id = GETPOST('transport_mode_id');

				// Auto calculation of date due if not filled by user
				if (empty($object->date_echeance)) $object->date_echeance = $object->calculate_date_lim_reglement();

				$object->fetch_thirdparty();

				// If creation from another object of another module
				if (!$error && GETPOST('origin', 'alpha') && GETPOST('originid'))
				{
					// Parse element/subelement (ex: project_task)
					$element = $subelement = GETPOST('origin', 'alpha');
					/*if (preg_match('/^([^_]+)_([^_]+)/i',$_POST['origin'],$regs))
					 {
					$element = $regs[1];
					$subelement = $regs[2];
					}*/

					// For compatibility
					if ($element == 'order') {
						$element = $subelement = 'commande';
					}
					if ($element == 'propal') {
						$element = 'comm/propal'; $subelement = 'propal';
					}
					if ($element == 'contract') {
						$element = $subelement = 'contrat';
					}
					if ($element == 'order_supplier') {
						$element = 'fourn'; $subelement = 'fournisseur.commande';
					}
					if ($element == 'project')
					{
						$element = 'projet';
					}
					$object->origin    = GETPOST('origin', 'alpha');
					$object->origin_id = GETPOST('originid', 'int');


					require_once DOL_DOCUMENT_ROOT.'/'.$element.'/class/'.$subelement.'.class.php';
					$classname = ucfirst($subelement);
					if ($classname == 'Fournisseur.commande') $classname = 'CommandeFournisseur';
					$objectsrc = new $classname($db);
					$objectsrc->fetch($originid);
					$objectsrc->fetch_thirdparty();

					if (!empty($object->origin) && !empty($object->origin_id))
					{
						$object->linkedObjectsIds[$object->origin] = $object->origin_id;
					}

					// Add also link with order if object is reception
					if ($object->origin == 'reception')
					{
						$objectsrc->fetchObjectLinked();

						if (count($objectsrc->linkedObjectsIds['order_supplier']) > 0)
						{
							foreach ($objectsrc->linkedObjectsIds['order_supplier'] as $key => $value)
							{
								$object->linkedObjectsIds['order_supplier'] = $value;
							}
						}
					}

					$id = $object->create($user);

					// Add lines
					if ($id > 0)
					{
						require_once DOL_DOCUMENT_ROOT.'/'.$element.'/class/'.$subelement.'.class.php';
						$classname = ucfirst($subelement);
						if ($classname == 'Fournisseur.commande') $classname = 'CommandeFournisseur';
						$srcobject = new $classname($db);

						$result = $srcobject->fetch(GETPOST('originid', 'int'));
						if ($result > 0)
						{
							$lines = $srcobject->lines;
							if (empty($lines) && method_exists($srcobject, 'fetch_lines'))
							{
								$srcobject->fetch_lines();
								$lines = $srcobject->lines;
							}

							$num = count($lines);
							for ($i = 0; $i < $num; $i++) // TODO handle subprice < 0
							{
								$desc = ($lines[$i]->desc ? $lines[$i]->desc : $lines[$i]->libelle);
								$product_type = ($lines[$i]->product_type ? $lines[$i]->product_type : 0);

								// Extrafields
								if (method_exists($lines[$i], 'fetch_optionals')) {
									$lines[$i]->fetch_optionals();
								}

								// Dates
								// TODO mutualiser
								$date_start = $lines[$i]->date_debut_prevue;
								if ($lines[$i]->date_debut_reel) $date_start = $lines[$i]->date_debut_reel;
								if ($lines[$i]->date_start) $date_start = $lines[$i]->date_start;
								$date_end = $lines[$i]->date_fin_prevue;
								if ($lines[$i]->date_fin_reel) $date_end = $lines[$i]->date_fin_reel;
								if ($lines[$i]->date_end) $date_end = $lines[$i]->date_end;

								// FIXME Missing special_code  into addline and updateline methods
								$object->special_code = $lines[$i]->special_code;

								// FIXME If currency different from main currency, take multicurrency price
								if ($object->multicurrency_code != $conf->currency || $object->multicurrency_tx != 1)
								{
									$pu = 0;
									$pu_currency = $lines[$i]->multicurrency_subprice;
								} else {
									$pu = $lines[$i]->subprice;
									$pu_currency = 0;
								}

								// FIXME Missing $lines[$i]->ref_supplier and $lines[$i]->label into addline and updateline methods. They are filled when coming from order for example.
								$result = $object->addline(
									$desc,
									$pu,
									$lines[$i]->tva_tx,
									$lines[$i]->localtax1_tx,
									$lines[$i]->localtax2_tx,
									$lines[$i]->qty,
									$lines[$i]->fk_product,
									$lines[$i]->remise_percent,
									$date_start,
									$date_end,
									0,
									$lines[$i]->info_bits,
									'HT',
									$product_type,
									$lines[$i]->rang,
									0,
									$lines[$i]->array_options,
									$lines[$i]->fk_unit,
									$lines[$i]->id,
									$pu_currency,
									$lines[$i]->ref_supplier,
									$lines[$i]->special_code
								);

								if ($result < 0)
								{
									$error++;
									break;
								}
							}

							// Now reload line
							$object->fetch_lines();
						} else {
							$error++;
						}
					} else {
						$error++;
					}
				} elseif (!$error)
				{
					$id = $object->create($user);
					if ($id < 0)
					{
						$error++;
					}
				}
			}
		}

		if ($error)
		{
			$langs->load("errors");
			$db->rollback();

			setEventMessages($object->error, $object->errors, 'errors');
			$action = 'create';
			$_GET['socid'] = $_POST['socid'];
		} else {
			$db->commit();

			if (empty($conf->global->MAIN_DISABLE_PDF_AUTOUPDATE)) {
				$outputlangs = $langs;
				$result = $object->generateDocument($object->model_pdf, $outputlangs, $hidedetails, $hidedesc, $hideref);
				if ($result < 0)
				{
					dol_print_error($db, $object->error, $object->errors);
					exit;
				}
			}

			header("Location: ".$_SERVER['PHP_SELF']."?id=".$id);
			exit;
		}
	}

	// Edit line
	elseif ($action == 'updateline' && $usercancreate)
	{
		$db->begin();

		$object->fetch($id);
		$object->fetch_thirdparty();

		$tva_tx = (GETPOST('tva_tx') ? GETPOST('tva_tx') : 0);

		if (GETPOST('price_ht') != '' || GETPOST('multicurrency_subprice') != '')
		{
			$up = price2num(GETPOST('price_ht'));
			$price_base_type = 'HT';
		} else {
			$up = price2num(GETPOST('price_ttc'));
			$price_base_type = 'TTC';
		}

		if (GETPOST('productid') > 0)
		{
			$productsupplier = new ProductFournisseur($db);
			if (!empty($conf->global->SUPPLIER_INVOICE_WITH_PREDEFINED_PRICES_ONLY))
			{
				if (GETPOST('productid') > 0 && $productsupplier->get_buyprice(0, price2num(GETPOST('qty')), GETPOST('productid', 'int'), 'restricthtml', GETPOST('socid', 'int')) < 0)
				{
					setEventMessages($langs->trans("ErrorQtyTooLowForThisSupplier"), null, 'warnings');
				}
			}

			$prod = new Product($db);
			$prod->fetch(GETPOST('productid'));
			$label = $prod->description;
			if (trim($_POST['product_desc']) != trim($label)) $label = $_POST['product_desc'];

			$type = $prod->type;
		} else {
			$label = $_POST['product_desc'];
			$type = $_POST["type"] ? $_POST["type"] : 0;
		}

		$date_start = dol_mktime(GETPOST('date_starthour'), GETPOST('date_startmin'), GETPOST('date_startsec'), GETPOST('date_startmonth'), GETPOST('date_startday'), GETPOST('date_startyear'));
		$date_end = dol_mktime(GETPOST('date_endhour'), GETPOST('date_endmin'), GETPOST('date_endsec'), GETPOST('date_endmonth'), GETPOST('date_endday'), GETPOST('date_endyear'));

		// Define info_bits
		$info_bits = 0;
		if (preg_match('/\*/', $tva_tx))
			$info_bits |= 0x01;

		// Define vat_rate
		$tva_tx = str_replace('*', '', $tva_tx);
		$localtax1_tx = get_localtax($tva_tx, 1, $mysoc, $object->thirdparty);
		$localtax2_tx = get_localtax($tva_tx, 2, $mysoc, $object->thirdparty);

		$remise_percent = GETPOST('remise_percent');
		$pu_ht_devise = GETPOST('multicurrency_subprice');

		// Extrafields Lines
		$extralabelsline = $extrafields->fetch_name_optionals_label($object->table_element_line);
		$array_options = $extrafields->getOptionalsFromPost($object->table_element_line);
		// Unset extrafield POST Data
		if (is_array($extralabelsline)) {
			foreach ($extralabelsline as $key => $value) {
				unset($_POST["options_".$key]);
			}
		}

		$result = $object->updateline(GETPOST('lineid'), $label, $up, $tva_tx, $localtax1_tx, $localtax2_tx, GETPOST('qty'), GETPOST('productid'), $price_base_type, $info_bits, $type, $remise_percent, 0, $date_start, $date_end, $array_options, $_POST['units'], $pu_ht_devise, GETPOST('fourn_ref', 'alpha'));
		if ($result >= 0)
		{
			unset($_POST['label']);
			unset($_POST['fourn_ref']);
			unset($_POST['date_starthour']);
			unset($_POST['date_startmin']);
			unset($_POST['date_startsec']);
			unset($_POST['date_startday']);
			unset($_POST['date_startmonth']);
			unset($_POST['date_startyear']);
			unset($_POST['date_endhour']);
			unset($_POST['date_endmin']);
			unset($_POST['date_endsec']);
			unset($_POST['date_endday']);
			unset($_POST['date_endmonth']);
			unset($_POST['date_endyear']);

			$db->commit();
		} else {
			$db->rollback();
			setEventMessages($object->error, $object->errors, 'errors');
		}
	} elseif ($action == 'addline' && $usercancreate) {
		$db->begin();

		$ret = $object->fetch($id);
		if ($ret < 0)
		{
			dol_print_error($db, $object->error);
			exit;
		}
		$ret = $object->fetch_thirdparty();

		$langs->load('errors');
		$error = 0;

		// Set if we used free entry or predefined product
		$predef = '';
		$product_desc = (GETPOSTISSET('dp_desc') ? GETPOST('dp_desc', 'restricthtml') : '');
		$date_start = dol_mktime(GETPOST('date_start'.$predef.'hour'), GETPOST('date_start'.$predef.'min'), GETPOST('date_start'.$predef.'sec'), GETPOST('date_start'.$predef.'month'), GETPOST('date_start'.$predef.'day'), GETPOST('date_start'.$predef.'year'));
		$date_end = dol_mktime(GETPOST('date_end'.$predef.'hour'), GETPOST('date_end'.$predef.'min'), GETPOST('date_end'.$predef.'sec'), GETPOST('date_end'.$predef.'month'), GETPOST('date_end'.$predef.'day'), GETPOST('date_end'.$predef.'year'));

		$prod_entry_mode = GETPOST('prod_entry_mode');
		if ($prod_entry_mode == 'free')
		{
			$idprod = 0;
			$price_ht = price2num(GETPOST('price_ht'), 'MU');
			$tva_tx = (GETPOST('tva_tx') ? GETPOST('tva_tx') : 0);
		} else {
			$idprod = GETPOST('idprod', 'int');
			$price_ht = price2num(GETPOST('price_ht'), 'MU');
			$tva_tx = '';
		}

		$qty = price2num(GETPOST('qty'.$predef, 'alpha'), 'MS');
		$remise_percent = GETPOST('remise_percent'.$predef);
		$price_ht_devise = price2num(GETPOST('multicurrency_price_ht'), 'CU');

		// Extrafields
		$extralabelsline = $extrafields->fetch_name_optionals_label($object->table_element_line);
		$array_options = $extrafields->getOptionalsFromPost($object->table_element_line, $predef);
		// Unset extrafield
		if (is_array($extralabelsline)) {
			// Get extra fields
			foreach ($extralabelsline as $key => $value) {
				unset($_POST["options_".$key]);
			}
		}

		if ($prod_entry_mode == 'free' && GETPOST('price_ht') < 0 && $qty < 0)
		{
			setEventMessages($langs->trans('ErrorBothFieldCantBeNegative', $langs->transnoentitiesnoconv('UnitPrice'), $langs->transnoentitiesnoconv('Qty')), null, 'errors');
			$error++;
		}
		if ($prod_entry_mode == 'free' && !GETPOST('idprodfournprice') && GETPOST('type') < 0)
		{
			setEventMessages($langs->trans('ErrorFieldRequired', $langs->transnoentitiesnoconv('Type')), null, 'errors');
			$error++;
		}
		if ($prod_entry_mode == 'free' && GETPOST('price_ht') === '' && GETPOST('price_ttc') === '' && $price_ht_devise === '') // Unit price can be 0 but not ''
		{
			setEventMessages($langs->trans('ErrorFieldRequired', $langs->transnoentitiesnoconv('UnitPrice')), null, 'errors');
			$error++;
		}
		if ($prod_entry_mode == 'free' && !GETPOST('dp_desc'))
		{
			setEventMessages($langs->trans('ErrorFieldRequired', $langs->transnoentitiesnoconv('Description')), null, 'errors');
			$error++;
		}
		if (!GETPOST('qty'))
		{
			setEventMessages($langs->trans('ErrorFieldRequired', $langs->transnoentitiesnoconv('Qty')), null, 'errors');
			$error++;
		}

		if (!$error && !empty($conf->variants->enabled) && $prod_entry_mode != 'free') {
			if ($combinations = GETPOST('combinations', 'array')) {
				//Check if there is a product with the given combination
				$prodcomb = new ProductCombination($db);

				if ($res = $prodcomb->fetchByProductCombination2ValuePairs($idprod, $combinations)) {
					$idprod = $res->fk_product_child;
				} else {
					setEventMessages($langs->trans('ErrorProductCombinationNotFound'), null, 'errors');
					$error++;
				}
			}
		}

		if ($prod_entry_mode != 'free' && empty($error))	// With combolist mode idprodfournprice is > 0 or -1. With autocomplete, idprodfournprice is > 0 or ''
		{
			$productsupplier = new ProductFournisseur($db);

			$idprod = 0;
			if (GETPOST('idprodfournprice', 'alpha') == -1 || GETPOST('idprodfournprice', 'alpha') == '') $idprod = -99; // Same behaviour than with combolist. When not select idprodfournprice is now -99 (to avoid conflict with next action that may return -1, -2, ...)

			$reg = array();
			if (preg_match('/^idprod_([0-9]+)$/', GETPOST('idprodfournprice', 'alpha'), $reg))
			{
				$idprod = $reg[1];
				$res = $productsupplier->fetch($idprod); // Load product from its id
				// Call to init some price properties of $productsupplier
				// So if a supplier price already exists for another thirdparty (first one found), we use it as reference price
				if (!empty($conf->global->SUPPLIER_TAKE_FIRST_PRICE_IF_NO_PRICE_FOR_CURRENT_SUPPLIER))
				{
					$fksoctosearch = 0;
					$productsupplier->get_buyprice(0, -1, $idprod, 'none', $fksoctosearch); // We force qty to -1 to be sure to find if a supplier price exist
					if ($productsupplier->fourn_socid != $socid)	// The price we found is for another supplier, so we clear supplier price
					{
						$productsupplier->ref_supplier = '';
					}
				} else {
					$fksoctosearch = $object->thirdparty->id;
					$productsupplier->get_buyprice(0, -1, $idprod, 'none', $fksoctosearch); // We force qty to -1 to be sure to find if a supplier price exist
				}
			} elseif (GETPOST('idprodfournprice', 'alpha') > 0)
			{
				$qtytosearch = $qty; // Just to see if a price exists for the quantity. Not used to found vat.
				//$qtytosearch=-1;	       // We force qty to -1 to be sure to find if a supplier price exist
				$idprod = $productsupplier->get_buyprice(GETPOST('idprodfournprice', 'alpha'), $qtytosearch);
				$res = $productsupplier->fetch($idprod);
			}

			if ($idprod > 0)
			{
				$label = $productsupplier->label;

				// if we use supplier description of the products
				if (!empty($productsupplier->desc_supplier) && !empty($conf->global->PRODUIT_FOURN_TEXTS)) {
					$desc = $productsupplier->desc_supplier;
				} else $desc = $productsupplier->description;

				//If text set in desc is the same as product descpription (as now it's preloaded) whe add it only one time
				if ($product_desc==$desc && !empty($conf->global->PRODUIT_AUTOFILL_DESC)) {
					$product_desc='';
				}
				if (!empty($product_desc) && !empty($conf->global->MAIN_NO_CONCAT_DESCRIPTION)) $desc = $product_desc;
				if (!empty($product_desc) && trim($product_desc) != trim($desc)) $desc = dol_concatdesc($desc, $product_desc, '', !empty($conf->global->MAIN_CHANGE_ORDER_CONCAT_DESCRIPTION));

				$type = $productsupplier->type;
				if (GETPOST('price_ht') != '' || GETPOST('price_ht_devise') != '') {
					$price_base_type = 'HT';
					$pu = price2num($price_ht, 'MU');
					$pu_ht_devise = price2num($price_ht_devise, 'CU');
				} else {
					$price_base_type = ($productsupplier->fourn_price_base_type ? $productsupplier->fourn_price_base_type : 'HT');
					if (empty($object->multicurrency_code) || ($productsupplier->fourn_multicurrency_code != $object->multicurrency_code)) {	// If object is in a different currency and price not in this currency
						$pu = $productsupplier->fourn_pu;
						$pu_ht_devise = 0;
					} else {
						$pu = $productsupplier->fourn_pu;
						$pu_ht_devise = $productsupplier->fourn_multicurrency_unitprice;
					}
				}

				$ref_supplier = $productsupplier->ref_supplier;

				$tva_tx = get_default_tva($object->thirdparty, $mysoc, $productsupplier->id, GETPOST('idprodfournprice', 'alpha'));
				$tva_npr = get_default_npr($object->thirdparty, $mysoc, $productsupplier->id, GETPOST('idprodfournprice', 'alpha'));
				if (empty($tva_tx)) $tva_npr = 0;
				$localtax1_tx = get_localtax($tva_tx, 1, $mysoc, $object->thirdparty, $tva_npr);
				$localtax2_tx = get_localtax($tva_tx, 2, $mysoc, $object->thirdparty, $tva_npr);

				if (empty($pu)) $pu = 0; // If pu is '' or null, we force to have a numeric value

				$result = $object->addline(
					$desc,
					$pu,
					$tva_tx,
					$localtax1_tx,
					$localtax2_tx,
					$qty,
					$idprod,
					$remise_percent,
					$date_start,
					$date_end,
					0,
					$tva_npr,
					$price_base_type,
					$type,
					-1,
					0,
					$array_options,
					$productsupplier->fk_unit,
					0,
					$pu_ht_devise,
					$ref_supplier,
					''
				);
			}
			if ($idprod == -99 || $idprod == 0)
			{
				// Product not selected
				$error++;
				$langs->load("errors");
				setEventMessages($langs->trans("ErrorFieldRequired", $langs->transnoentitiesnoconv("ProductOrService")), null, 'errors');
			}
			if ($idprod == -1)
			{
				// Quantity too low
				$error++;
				$langs->load("errors");
				setEventMessages($langs->trans("ErrorQtyTooLowForThisSupplier"), null, 'errors');
			}
		} elseif (empty($error)) // $price_ht is already set
		{
			$tva_npr = (preg_match('/\*/', $tva_tx) ? 1 : 0);
			$tva_tx = str_replace('*', '', $tva_tx);
			$label = (GETPOST('product_label') ? GETPOST('product_label') : '');
			$desc = $product_desc;
			$type = GETPOST('type');
			$ref_supplier = GETPOST('fourn_ref', 'alpha');

			$fk_unit = GETPOST('units', 'alpha');

			if (!preg_match('/\((.*)\)/', $tva_tx)) {
				$tva_tx = price2num($tva_tx); // $txtva can have format '5,1' or '5.1' or '5.1(XXX)', we must clean only if '5,1'
			}

			// Local Taxes
			$localtax1_tx = get_localtax($tva_tx, 1, $mysoc, $object->thirdparty);
			$localtax2_tx = get_localtax($tva_tx, 2, $mysoc, $object->thirdparty);

			if (GETPOST('price_ht') != '' || GETPOST('price_ht_devise') != '') {
				$pu_ht = price2num($price_ht, 'MU'); // $pu_ht must be rounded according to settings
			} else {
				$pu_ttc = price2num(GETPOST('price_ttc'), 'MU');
				$pu_ht = price2num($pu_ttc / (1 + ($tva_tx / 100)), 'MU'); // $pu_ht must be rounded according to settings
			}
			$price_base_type = 'HT';
			$pu_ht_devise = price2num($price_ht_devise, 'CU');

			$result = $object->addline($product_desc, $pu_ht, $tva_tx, $localtax1_tx, $localtax2_tx, $qty, 0, $remise_percent, $date_start, $date_end, 0, $tva_npr, $price_base_type, $type, -1, 0, $array_options, $fk_unit, 0, $pu_ht_devise, $ref_supplier);
		}

		//print "xx".$tva_tx; exit;
		if (!$error && $result > 0)
		{
			$db->commit();

			// Define output language
			if (empty($conf->global->MAIN_DISABLE_PDF_AUTOUPDATE))
			{
				$outputlangs = $langs;
				$newlang = '';
				if ($conf->global->MAIN_MULTILANGS && empty($newlang) && GETPOST('lang_id', 'aZ09')) $newlang = GETPOST('lang_id', 'aZ09');
				if ($conf->global->MAIN_MULTILANGS && empty($newlang))	$newlang = $object->thirdparty->default_lang;
				if (!empty($newlang)) {
					$outputlangs = new Translate("", $conf);
					$outputlangs->setDefaultLang($newlang);
				}
				$model = $object->model_pdf;
				$ret = $object->fetch($id); // Reload to get new records

				$result = $object->generateDocument($model, $outputlangs, $hidedetails, $hidedesc, $hideref);
				if ($result < 0) dol_print_error($db, $result);
			}

			unset($_POST ['prod_entry_mode']);

			unset($_POST['qty']);
			unset($_POST['type']);
			unset($_POST['remise_percent']);
			unset($_POST['pu']);
			unset($_POST['price_ht']);
			unset($_POST['multicurrency_price_ht']);
			unset($_POST['price_ttc']);
			unset($_POST['fourn_ref']);
			unset($_POST['tva_tx']);
			unset($_POST['label']);
			unset($localtax1_tx);
			unset($localtax2_tx);
			unset($_POST['np_marginRate']);
			unset($_POST['np_markRate']);
			unset($_POST['dp_desc']);
			unset($_POST['idprodfournprice']);
			unset($_POST['units']);

			unset($_POST['date_starthour']);
			unset($_POST['date_startmin']);
			unset($_POST['date_startsec']);
			unset($_POST['date_startday']);
			unset($_POST['date_startmonth']);
			unset($_POST['date_startyear']);
			unset($_POST['date_endhour']);
			unset($_POST['date_endmin']);
			unset($_POST['date_endsec']);
			unset($_POST['date_endday']);
			unset($_POST['date_endmonth']);
			unset($_POST['date_endyear']);
		} else {
			$db->rollback();
			setEventMessages($object->error, $object->errors, 'errors');
		}

		$action = '';
	} elseif ($action == 'classin' && $usercancreate) {
		$object->fetch($id);
		$result = $object->setProject($projectid);
	}


	// Set invoice to draft status
	elseif ($action == 'confirm_edit' && $confirm == 'yes' && $usercancreate)
	{
		$object->fetch($id);

		$totalpaye = $object->getSommePaiement();
		$resteapayer = $object->total_ttc - $totalpaye;

		// We check that lines of invoices are exported in accountancy
		$ventilExportCompta = $object->getVentilExportCompta();

		if (!$ventilExportCompta)
		{
			// On verifie si aucun paiement n'a ete effectue
			if ($resteapayer == price2num($object->total_ttc, 'MT', 1) && $object->statut == FactureFournisseur::STATUS_VALIDATED)
			{
				$idwarehouse = GETPOST('idwarehouse');

				$object->fetch_thirdparty();

				$qualified_for_stock_change = 0;
				if (empty($conf->global->STOCK_SUPPORTS_SERVICES))
				{
					$qualified_for_stock_change = $object->hasProductsOrServices(2);
				} else {
					$qualified_for_stock_change = $object->hasProductsOrServices(1);
				}

				// Check parameters
				if (!empty($conf->stock->enabled) && !empty($conf->global->STOCK_CALCULATE_ON_SUPPLIER_BILL) && $qualified_for_stock_change)
				{
					$langs->load("stocks");
					if (!$idwarehouse || $idwarehouse == -1)
					{
						$error++;
						setEventMessages($langs->trans('ErrorFieldRequired', $langs->transnoentitiesnoconv("Warehouse")), null, 'errors');
						$action = '';
					}
				}

				$object->setDraft($user, $idwarehouse);

				// Define output language
				if (empty($conf->global->MAIN_DISABLE_PDF_AUTOUPDATE))
				{
					$outputlangs = $langs;
					$newlang = '';
					if ($conf->global->MAIN_MULTILANGS && empty($newlang) && GETPOST('lang_id', 'aZ09')) $newlang = GETPOST('lang_id', 'aZ09');
					if ($conf->global->MAIN_MULTILANGS && empty($newlang))	$newlang = $object->thirdparty->default_lang;
					if (!empty($newlang)) {
						$outputlangs = new Translate("", $conf);
						$outputlangs->setDefaultLang($newlang);
					}
					$model = $object->model_pdf;
					$ret = $object->fetch($id); // Reload to get new records

					$result = $object->generateDocument($model, $outputlangs, $hidedetails, $hidedesc, $hideref);
					if ($result < 0) dol_print_error($db, $result);
				}

				$action = '';
			}
		}
	}

	// Set invoice to validated/unpaid status
	elseif ($action == 'reopen' && $usercancreate)
	{
		$result = $object->fetch($id);
		if ($object->statut == FactureFournisseur::STATUS_CLOSED
		|| ($object->statut == FactureFournisseur::STATUS_ABANDONED && $object->close_code != 'replaced'))
		{
			$result = $object->set_unpaid($user);
			if ($result > 0)
			{
				header('Location: '.$_SERVER["PHP_SELF"].'?id='.$id);
				exit;
			} else {
				setEventMessages($object->error, $object->errors, 'errors');
			}
		}
	}

	// Actions when printing a doc from card
	include DOL_DOCUMENT_ROOT.'/core/actions_printing.inc.php';

	// Actions to send emails
	$triggersendname = 'BILL_SUPPLIER_SENTBYMAIL';
	$paramname = 'id';
	$autocopy = 'MAIN_MAIL_AUTOCOPY_SUPPLIER_INVOICE_TO';
	$trackid = 'sinv'.$object->id;
	include DOL_DOCUMENT_ROOT.'/core/actions_sendmails.inc.php';

	// Actions to build doc
	$upload_dir = $conf->fournisseur->facture->dir_output;
	$permissiontoadd = $usercancreate;
	include DOL_DOCUMENT_ROOT.'/core/actions_builddoc.inc.php';

	// Make calculation according to calculationrule
	if ($action == 'calculate')
	{
		$calculationrule = GETPOST('calculationrule');

		$object->fetch($id);
		$object->fetch_thirdparty();
		$result = $object->update_price(0, (($calculationrule == 'totalofround') ? '0' : '1'), 0, $object->thirdparty);
		if ($result <= 0)
		{
			dol_print_error($db, $result);
			exit;
		}
	}
	if ($action == 'update_extras')
	{
		$object->oldcopy = dol_clone($object);

		// Fill array 'array_options' with data from add form
		$ret = $extrafields->setOptionalsFromPost(null, $object, GETPOST('attribute', 'restricthtml'));
		if ($ret < 0) $error++;

		if (!$error)
		{
			// Actions on extra fields
			if (!$error)
			{
				$result = $object->insertExtraFields('BILL_SUPPLIER_MODIFY');
				if ($result < 0)
				{
					$error++;
				}
			}
		}

		if ($error)
			$action = 'edit_extras';
	}

	if (!empty($conf->global->MAIN_DISABLE_CONTACTS_TAB) && $usercancreate)
	{
		if ($action == 'addcontact')
		{
			$result = $object->fetch($id);

			if ($result > 0 && $id > 0)
			{
				$contactid = (GETPOST('userid') ? GETPOST('userid') : GETPOST('contactid'));
				$typeid = (GETPOST('typecontact') ? GETPOST('typecontact') : GETPOST('type'));
				$result = $object->add_contact($contactid, $typeid, GETPOST("source", 'aZ09'));
			}

			if ($result >= 0)
			{
				header("Location: ".$_SERVER['PHP_SELF']."?id=".$object->id);
				exit;
			} else {
				if ($object->error == 'DB_ERROR_RECORD_ALREADY_EXISTS')
				{
					$langs->load("errors");
					setEventMessages($langs->trans("ErrorThisContactIsAlreadyDefinedAsThisType"), null, 'errors');
				} else {
					setEventMessages($object->error, $object->errors, 'errors');
				}
			}
		}

		// bascule du statut d'un contact
		elseif ($action == 'swapstatut')
		{
			if ($object->fetch($id))
			{
				$result = $object->swapContactStatus(GETPOST('ligne'));
			} else {
				dol_print_error($db);
			}
		}

		// Efface un contact
		elseif ($action == 'deletecontact')
		{
			$object->fetch($id);
			$result = $object->delete_contact($_GET["lineid"]);

			if ($result >= 0)
			{
				header("Location: ".$_SERVER['PHP_SELF']."?id=".$object->id);
				exit;
			} else {
				dol_print_error($db);
			}
		}
	}
}


/*
 *	View
 */

$form = new Form($db);
$formfile = new FormFile($db);
$bankaccountstatic = new Account($db);
$paymentstatic = new PaiementFourn($db);
if (!empty($conf->projet->enabled)) { $formproject = new FormProjets($db); }

$now = dol_now();

$title = $langs->trans('SupplierInvoice')." - ".$langs->trans('Card');
$helpurl = "EN:Module_Suppliers_Invoices|FR:Module_Fournisseurs_Factures|ES:Módulo_Facturas_de_proveedores";
llxHeader('', $title, $helpurl);

// Mode creation
if ($action == 'create')
{
	$facturestatic = new FactureFournisseur($db);

	print load_fiche_titre($langs->trans('NewBill'), '', 'supplier_invoice');

	dol_htmloutput_events();

	$currency_code = $conf->currency;

	$societe = '';
	if (GETPOST('socid') > 0) {
		$societe = new Societe($db);
		$societe->fetch(GETPOST('socid', 'int'));
		if (!empty($conf->multicurrency->enabled) && !empty($societe->multicurrency_code)) $currency_code = $societe->multicurrency_code;
	}

	if (!empty($origin) && !empty($originid)) {
		// Parse element/subelement (ex: project_task)
		$element = $subelement = $origin;

		if ($element == 'project') {
			$projectid = $originid;
			$element = 'projet';
		}

		// For compatibility
		if ($element == 'order') {
			$element = $subelement = 'commande';
		}
		if ($element == 'propal') {
			$element = 'comm/propal'; $subelement = 'propal';
		}
		if ($element == 'contract') {
			$element = $subelement = 'contrat';
		}
		if ($element == 'order_supplier') {
			$element = 'fourn'; $subelement = 'fournisseur.commande';
		}

		require_once DOL_DOCUMENT_ROOT.'/'.$element.'/class/'.$subelement.'.class.php';
		$classname = ucfirst($subelement);
		if ($classname == 'Fournisseur.commande') $classname = 'CommandeFournisseur';
		$objectsrc = new $classname($db);
		$objectsrc->fetch($originid);
		$objectsrc->fetch_thirdparty();

		$projectid = (!empty($objectsrc->fk_project) ? $objectsrc->fk_project : '');
		//$ref_client			= (!empty($objectsrc->ref_client)?$object->ref_client:'');

		$soc = $objectsrc->thirdparty;
		$cond_reglement_id 	= (!empty($objectsrc->cond_reglement_id) ? $objectsrc->cond_reglement_id : (!empty($soc->cond_reglement_supplier_id) ? $soc->cond_reglement_supplier_id : 0)); // TODO maybe add default value option
		$mode_reglement_id 	= (!empty($objectsrc->mode_reglement_id) ? $objectsrc->mode_reglement_id : (!empty($soc->mode_reglement_supplier_id) ? $soc->mode_reglement_supplier_id : 0));
		$fk_account         = (!empty($objectsrc->fk_account) ? $objectsrc->fk_account : (!empty($soc->fk_account) ? $soc->fk_account : 0));
		$remise_percent 	= (!empty($objectsrc->remise_percent) ? $objectsrc->remise_percent : (!empty($soc->remise_supplier_percent) ? $soc->remise_supplier_percent : 0));
		$remise_absolue 	= (!empty($objectsrc->remise_absolue) ? $objectsrc->remise_absolue : (!empty($soc->remise_absolue) ? $soc->remise_absolue : 0));
		$dateinvoice = empty($conf->global->MAIN_AUTOFILL_DATE) ?-1 : '';
		$transport_mode_id = (!empty($objectsrc->transport_mode_id) ? $objectsrc->transport_mode_id : (!empty($soc->transport_mode_id) ? $soc->transport_mode_id : 0));

		if (!empty($conf->multicurrency->enabled))
		{
			if (!empty($objectsrc->multicurrency_code)) $currency_code = $objectsrc->multicurrency_code;
			if (!empty($conf->global->MULTICURRENCY_USE_ORIGIN_TX) && !empty($objectsrc->multicurrency_tx))	$currency_tx = $objectsrc->multicurrency_tx;
		}

		$datetmp = dol_mktime(12, 0, 0, GETPOST('remonth', 'int'), GETPOST('reday', 'int'), GETPOST('reyear', 'int'));
		$dateinvoice = ($datetmp == '' ? (empty($conf->global->MAIN_AUTOFILL_DATE) ?-1 : '') : $datetmp);
		$datetmp = dol_mktime(12, 0, 0, $_POST['echmonth'], $_POST['echday'], $_POST['echyear']);
		$datedue = ($datetmp == '' ?-1 : $datetmp);

		// Replicate extrafields
		$objectsrc->fetch_optionals();
		$object->array_options = $objectsrc->array_options;
	} else {
		$cond_reglement_id 	= $societe->cond_reglement_supplier_id;
		$mode_reglement_id 	= $societe->mode_reglement_supplier_id;
		$transport_mode_id = $societe->transport_mode_supplier_id;
		$fk_account         = $societe->fk_account;
		$datetmp = dol_mktime(12, 0, 0, GETPOST('remonth', 'int'), GETPOST('reday', 'int'), GETPOST('reyear', 'int'));
		$dateinvoice = ($datetmp == '' ? (empty($conf->global->MAIN_AUTOFILL_DATE) ?-1 : '') : $datetmp);
		$datetmp = dol_mktime(12, 0, 0, $_POST['echmonth'], $_POST['echday'], $_POST['echyear']);
		$datedue = ($datetmp == '' ?-1 : $datetmp);

		if (!empty($conf->multicurrency->enabled) && !empty($soc->multicurrency_code)) $currency_code = $soc->multicurrency_code;
	}

	// when payment condition is empty (means not override by payment condition form a other object, like third-party), try to use default value
	if (empty($cond_reglement_id)) {
		$cond_reglement_id = GETPOST("cond_reglement_id");
	}

	// when payment mode is empty (means not override by payment condition form a other object, like third-party), try to use default value
	if (empty($mode_reglement_id)) {
		$mode_reglement_id = GETPOST("mode_reglement_id");
	}

	$note_public = $object->getDefaultCreateValueFor('note_public', ((!empty($origin) && !empty($originid) && is_object($objectsrc) && !empty($conf->global->FACTUREFOURN_REUSE_NOTES_ON_CREATE_FROM)) ? $objectsrc->note_public : null));
	$note_private = $object->getDefaultCreateValueFor('note_private', ((!empty($origin) && !empty($originid) && is_object($objectsrc) && !empty($conf->global->FACTUREFOURN_REUSE_NOTES_ON_CREATE_FROM)) ? $objectsrc->note_private : null));

	print '<form name="add" action="'.$_SERVER["PHP_SELF"].'" method="post">';
	print '<input type="hidden" name="token" value="'.newToken().'">';
	print '<input type="hidden" name="action" value="add">';
	if ($societe->id > 0) print '<input type="hidden" name="socid" value="'.$societe->id.'">'."\n";
	print '<input type="hidden" name="origin" value="'.$origin.'">';
	print '<input type="hidden" name="originid" value="'.$originid.'">';
	if (!empty($currency_tx)) print '<input type="hidden" name="originmulticurrency_tx" value="'.$currency_tx.'">';

	print dol_get_fiche_head();

	print '<table class="border centpercent">';

	// Ref
	print '<tr><td class="titlefieldcreate">'.$langs->trans('Ref').'</td><td>'.$langs->trans('Draft').'</td></tr>';

	// Third party
	print '<tr><td class="fieldrequired">'.$langs->trans('Supplier').'</td>';
	print '<td>';

	if ($societe->id > 0)
	{
		$absolute_discount = $societe->getAvailableDiscounts('', '', 0, 1);
		print $societe->getNomUrl(1);
		print '<input type="hidden" name="socid" value="'.$societe->id.'">';
	} else {
		print img_picto('', 'company').$form->select_company($societe->id, 'socid', 's.fournisseur=1', 'SelectThirdParty', 0, 0, null, 0, 'minwidth300');
		// reload page to retrieve supplier informations
		if (!empty($conf->global->RELOAD_PAGE_ON_SUPPLIER_CHANGE))
		{
			print '<script type="text/javascript">
			$(document).ready(function() {
				$("#socid").change(function() {
					var socid = $(this).val();
					// reload page
					window.location.href = "'.$_SERVER["PHP_SELF"].'?action=create&socid="+socid;
				});
			});
			</script>';
		}
		print ' <a href="'.DOL_URL_ROOT.'/societe/card.php?action=create&client=0&fournisseur=1&backtopage='.urlencode($_SERVER["PHP_SELF"].'?action=create').'"><span class="fa fa-plus-circle valignmiddle paddingleft" title="'.$langs->trans("AddThirdParty").'"></span></a>';
	}
	print '</td></tr>';

	// Ref supplier
	print '<tr><td class="fieldrequired">'.$langs->trans('RefSupplier').'</td><td><input name="ref_supplier" value="'.(isset($_POST['ref_supplier']) ? $_POST['ref_supplier'] : $objectsrc->ref_supplier).'" type="text"';
	if ($societe->id > 0) print ' autofocus';
	print '></td>';
	print '</tr>';

	print '<tr><td class="tdtop fieldrequired">'.$langs->trans('Type').'</td><td>';

	print '<div class="tagtable">'."\n";

	// Standard invoice
	print '<div class="tagtr listofinvoicetype"><div class="tagtd listofinvoicetype">';
	$tmp = '<input type="radio" id="radio_standard" name="type" value="0"'.(GETPOST('type') == 0 ? ' checked' : '').'> ';
	$desc = $form->textwithpicto($tmp.$langs->trans("InvoiceStandardAsk"), $langs->transnoentities("InvoiceStandardDesc"), 1, 'help', '', 0, 3);
	print $desc;
	print '</div></div>';

	/* Not yet supported
	if ((empty($origin)) || ((($origin == 'propal') || ($origin == 'commande')) && (! empty($originid))))
	{
		// Deposit
		if (empty($conf->global->INVOICE_DISABLE_DEPOSIT))
		{
			print '<div class="tagtr listofinvoicetype"><div class="tagtd listofinvoicetype">';
			$tmp='<input type="radio" id="radio_deposit" name="type" value="3"' . (GETPOST('type') == 3 ? ' checked' : '') . '> ';
			print '<script type="text/javascript" language="javascript">
			jQuery(document).ready(function() {
				jQuery("#typedeposit, #valuedeposit").click(function() {
					jQuery("#radio_deposit").prop("checked", true);
				});
			});
			</script>';

			$desc = $form->textwithpicto($tmp.$langs->trans("InvoiceDeposit"), $langs->transnoentities("InvoiceDepositDesc"), 1, 'help', '', 0, 3);
			print '<table class="nobordernopadding"><tr><td>';
			print $desc;
			print '</td>';
			if (($origin == 'propal') || ($origin == 'commande'))
			{
				print '<td class="nowrap" style="padding-left: 5px">';
				$arraylist = array('amount' => $langs->transnoentitiesnoconv('FixAmount', $langs->transnoentitiesnoconv('Deposit')), 'variable' => $langs->transnoentitiesnoconv('VarAmountOneLine', $langs->transnoentitiesnoconv('Deposit')));
				print $form->selectarray('typedeposit', $arraylist, GETPOST('typedeposit'), 0, 0, 0, '', 1);
				print '</td>';
				print '<td class="nowrap" style="padding-left: 5px">' . $langs->trans('Value') . ':<input type="text" id="valuedeposit" name="valuedeposit" size="3" value="' . GETPOST('valuedeposit', 'int') . '"/>';
			}
			print '</td></tr></table>';

			print '</div></div>';
		}
	}
    */

	/* Not yet supported for supplier
	if ($societe->id > 0)
	{
		// Replacement
		if (empty($conf->global->INVOICE_DISABLE_REPLACEMENT))
		{
			// Type invoice
			$facids = $facturestatic->list_replacable_supplier_invoices($societe->id);
			if ($facids < 0) {
				dol_print_error($db, $facturestatic);
				exit();
			}
			$options = "";
			foreach ($facids as $facparam)
			{
				$options .= '<option value="' . $facparam ['id'] . '"';
				if ($facparam ['id'] == $_POST['fac_replacement'])
					$options .= ' selected';
				$options .= '>' . $facparam ['ref'];
				$options .= ' (' . $facturestatic->LibStatut(0, $facparam ['status']) . ')';
				$options .= '</option>';
			}

			print '<!-- replacement line -->';
			print '<div class="tagtr listofinvoicetype"><div class="tagtd listofinvoicetype">';
			$tmp='<input type="radio" name="type" id="radio_replacement" value="1"' . (GETPOST('type') == 1 ? ' checked' : '');
			if (! $options) $tmp.=' disabled';
			$tmp.='> ';
			print '<script type="text/javascript" language="javascript">
			jQuery(document).ready(function() {
				jQuery("#fac_replacement").change(function() {
					jQuery("#radio_replacement").prop("checked", true);
				});
			});
			</script>';
			$text = $tmp.$langs->trans("InvoiceReplacementAsk") . ' ';
			$text .= '<select class="flat" name="fac_replacement" id="fac_replacement"';
			if (! $options)
				$text .= ' disabled';
			$text .= '>';
			if ($options) {
				$text .= '<option value="-1">&nbsp;</option>';
				$text .= $options;
			} else {
				$text .= '<option value="-1">' . $langs->trans("NoReplacableInvoice") . '</option>';
			}
			$text .= '</select>';
			$desc = $form->textwithpicto($text, $langs->transnoentities("InvoiceReplacementDesc"), 1, 'help', '', 0, 3);
			print $desc;
			print '</div></div>';
		}
	}
	else
	{
		print '<div class="tagtr listofinvoicetype"><div class="tagtd listofinvoicetype">';
		$tmp='<input type="radio" name="type" id="radio_replacement" value="0" disabled> ';
		$text = $tmp.$langs->trans("InvoiceReplacement") . ' ';
		$text.= '('.$langs->trans("YouMustCreateInvoiceFromSupplierThird").') ';
		$desc = $form->textwithpicto($text, $langs->transnoentities("InvoiceReplacementDesc"), 1, 'help', '', 0, 3);
		print $desc;
		print '</div></div>';
	}
	*/

	if (empty($origin))
	{
		if ($societe->id > 0)
		{
			// Credit note
			if (empty($conf->global->INVOICE_DISABLE_CREDIT_NOTE))
			{
				// Show link for credit note
				$facids = $facturestatic->list_qualified_avoir_supplier_invoices($societe->id);
				if ($facids < 0)
				{
					dol_print_error($db, $facturestatic);
					exit;
				}
				$optionsav = "";
				$newinvoice_static = new FactureFournisseur($db);
				foreach ($facids as $key => $valarray)
				{
					$newinvoice_static->id = $key;
					$newinvoice_static->ref = $valarray ['ref'];
					$newinvoice_static->statut = $valarray ['status'];
					$newinvoice_static->type = $valarray ['type'];
					$newinvoice_static->paye = $valarray ['paye'];

					$optionsav .= '<option value="'.$key.'"';
					if ($key == GETPOST('fac_avoir', 'int'))
						$optionsav .= ' selected';
					$optionsav .= '>';
					$optionsav .= $newinvoice_static->ref;
					$optionsav .= ' ('.$newinvoice_static->getLibStatut(1, $valarray ['paymentornot']).')';
					$optionsav .= '</option>';
				}

				print '<div class="tagtr listofinvoicetype"><div class="tagtd listofinvoicetype">';
				$tmp = '<input type="radio" id="radio_creditnote" name="type" value="2"'.(GETPOST('type') == 2 ? ' checked' : '');
				if (!$optionsav) $tmp .= ' disabled';
				$tmp .= '> ';
				// Show credit note options only if we checked credit note
				print '<script type="text/javascript" language="javascript">
   				jQuery(document).ready(function() {
   					if (! jQuery("#radio_creditnote").is(":checked"))
   					{
   						jQuery("#credit_note_options").hide();
   					}
   					jQuery("#radio_creditnote").click(function() {
   						jQuery("#credit_note_options").show();
   					});
   					jQuery("#radio_standard, #radio_replacement, #radio_deposit").click(function() {
   						jQuery("#credit_note_options").hide();
   					});
   				});
   				</script>';
				$text = $tmp.$langs->transnoentities("InvoiceAvoirAsk").' ';
				// $text.='<input type="text" value="">';
				$text .= '<select class="flat valignmiddle" name="fac_avoir" id="fac_avoir"';
				if (!$optionsav)
					$text .= ' disabled';
				$text .= '>';
				if ($optionsav) {
					$text .= '<option value="-1"></option>';
					$text .= $optionsav;
				} else {
					$text .= '<option value="-1">'.$langs->trans("NoInvoiceToCorrect").'</option>';
				}
				$text .= '</select>';
				$desc = $form->textwithpicto($text, $langs->transnoentities("InvoiceAvoirDesc"), 1, 'help', '', 0, 3);
				print $desc;

				print '<div id="credit_note_options" class="clearboth">';
				print '&nbsp;&nbsp;&nbsp; <input type="checkbox" name="invoiceAvoirWithLines" id="invoiceAvoirWithLines" value="1" onclick="if($(this).is(\':checked\') ) { $(\'#radio_creditnote\').prop(\'checked\', true); $(\'#invoiceAvoirWithPaymentRestAmount\').removeAttr(\'checked\');   }" '.(GETPOST('invoiceAvoirWithLines', 'int') > 0 ? 'checked' : '').' /> ';
				print '<label for="invoiceAvoirWithLines">'.$langs->trans('invoiceAvoirWithLines')."</label>";
				print '<br>&nbsp;&nbsp;&nbsp; <input type="checkbox" name="invoiceAvoirWithPaymentRestAmount" id="invoiceAvoirWithPaymentRestAmount" value="1" onclick="if($(this).is(\':checked\') ) { $(\'#radio_creditnote\').prop(\'checked\', true);  $(\'#invoiceAvoirWithLines\').removeAttr(\'checked\');   }" '.(GETPOST('invoiceAvoirWithPaymentRestAmount', 'int') > 0 ? 'checked' : '').' /> ';
				print '<label for="invoiceAvoirWithPaymentRestAmount">'.$langs->trans('invoiceAvoirWithPaymentRestAmount')."</label>";
				print '</div>';

				print '</div></div>';
			}
		} else {
			print '<div class="tagtr listofinvoicetype"><div class="tagtd listofinvoicetype">';
			$tmp = '<input type="radio" name="type" id="radio_creditnote" value="0" disabled> ';
			$text = $tmp.$langs->trans("InvoiceAvoir").' ';
			$text .= '<span class="opacitymedium">('.$langs->trans("YouMustCreateInvoiceFromSupplierThird").')</span> ';
			$desc = $form->textwithpicto($text, $langs->transnoentities("InvoiceAvoirDesc"), 1, 'help', '', 0, 3);
			print $desc;
			print '</div></div>'."\n";
		}
	}

	print '</div>';

	print '</td></tr>';

	if ($societe->id > 0)
	{
		// Discounts for third party
		print '<tr><td>'.$langs->trans('Discounts').'</td><td>';

		$thirdparty = $societe;
		$discount_type = 1;
		$backtopage = urlencode($_SERVER["PHP_SELF"].'?socid='.$societe->id.'&action='.$action.'&origin='.GETPOST('origin').'&originid='.GETPOST('originid'));
		include DOL_DOCUMENT_ROOT.'/core/tpl/object_discounts.tpl.php';

		print '</td></tr>';
	}

	// Label
	print '<tr><td>'.$langs->trans('Label').'</td><td><input class="minwidth200" name="label" value="'.dol_escape_htmltag(GETPOST('label')).'" type="text"></td></tr>';

	// Date invoice
	print '<tr><td class="fieldrequired">'.$langs->trans('DateInvoice').'</td><td>';
	print $form->selectDate($dateinvoice, '', '', '', '', "add", 1, 1);
	print '</td></tr>';

	// Due date
	print '<tr><td>'.$langs->trans('DateMaxPayment').'</td><td>';
	print $form->selectDate($datedue, 'ech', '', '', '', "add", 1, 1);
	print '</td></tr>';

	// Payment term
	print '<tr><td class="nowrap">'.$langs->trans('PaymentConditionsShort').'</td><td>';
	$form->select_conditions_paiements(GETPOSTISSET('cond_reglement_id') ?GETPOST('cond_reglement_id', 'int') : $cond_reglement_id, 'cond_reglement_id');
	print '</td></tr>';

	// Payment mode
	print '<tr><td>'.$langs->trans('PaymentMode').'</td><td>';
	$form->select_types_paiements(GETPOSTISSET('mode_reglement_id') ?GETPOST('mode_reglement_id', 'int') : $mode_reglement_id, 'mode_reglement_id', 'DBIT');
	print '</td></tr>';

	// Bank Account
	if (!empty($conf->banque->enabled))
	{
		print '<tr><td>'.$langs->trans('BankAccount').'</td><td>';
		print img_picto('', 'bank_account').$form->select_comptes((GETPOSTISSET('fk_account') ?GETPOST('fk_account', 'alpha') : $fk_account), 'fk_account', 0, '', 1, '', 0, '', 1);
		print '</td></tr>';
	}

	// Project
	if (!empty($conf->projet->enabled))
	{
		$formproject = new FormProjets($db);

		$langs->load('projects');
		print '<tr><td>'.$langs->trans('Project').'</td><td>';
		print img_picto('', 'project').$formproject->select_projects((empty($conf->global->PROJECT_CAN_ALWAYS_LINK_TO_ALL_SUPPLIERS) ? $societe->id : -1), $projectid, 'projectid', 0, 0, 1, 1, 0, 0, 0, '', 1, 0, 'maxwidth500');
		print '</td></tr>';
	}

	// Incoterms
	if (!empty($conf->incoterm->enabled))
	{
		print '<tr>';
		print '<td><label for="incoterm_id">'.$form->textwithpicto($langs->trans("IncotermLabel"), $objectsrc->label_incoterms, 1).'</label></td>';
		print '<td colspan="3" class="maxwidthonsmartphone">';
		print $form->select_incoterms(GETPOSTISSET('incoterm_id') ? GETPOST('incoterm_id', 'alphanohtml') : (!empty($objectsrc->fk_incoterms) ? $objectsrc->fk_incoterms : ''), GETPOSTISSET('location_incoterms') ? GETPOST('location_incoterms', 'alphanohtml') : (!empty($objectsrc->location_incoterms) ? $objectsrc->location_incoterms : ''));
		print '</td></tr>';
	}

	// Multicurrency
	if (!empty($conf->multicurrency->enabled))
	{
		print '<tr>';
		print '<td>'.$form->editfieldkey('Currency', 'multicurrency_code', '', $object, 0).'</td>';
		print '<td class="maxwidthonsmartphone">';
		print $form->selectMultiCurrency((GETPOSTISSET('multicurrency_code') ?GETPOST('multicurrency_code', 'alpha') : $currency_code), 'multicurrency_code');
		print '</td></tr>';
	}

	// Intracomm report
	if (!empty($conf->intracommreport->enabled))
	{
		$langs->loadLangs(array("intracommreport"));
		print '<tr><td>'.$langs->trans('IntracommReportTransportMode').'</td><td>';
		$form->selectModeTransport(isset($_POST['transport_mode_id']) ? $_POST['transport_mode_id'] : $transport_mode_id, 'transport_mode_id');
		print '</td></tr>';
	}

	// Public note
	print '<tr><td>'.$langs->trans('NotePublic').'</td>';
	print '<td>';
	$doleditor = new DolEditor('note_public', (GETPOSTISSET('note_public') ?GETPOST('note_public', 'restricthtml') : $note_public), '', 80, 'dolibarr_notes', 'In', 0, false, empty($conf->global->FCKEDITOR_ENABLE_NOTE_PUBLIC) ? 0 : 1, ROWS_3, '90%');
	print $doleditor->Create(1);
	print '</td>';
	// print '<td><textarea name="note" wrap="soft" cols="60" rows="'.ROWS_5.'"></textarea></td>';
	print '</tr>';

	// Private note
	print '<tr><td>'.$langs->trans('NotePrivate').'</td>';
	print '<td>';
	$doleditor = new DolEditor('note_private', (GETPOSTISSET('note_private') ?GETPOST('note_private', 'restricthtml') : $note_private), '', 80, 'dolibarr_notes', 'In', 0, false, empty($conf->global->FCKEDITOR_ENABLE_NOTE_PRIVATE) ? 0 : 1, ROWS_3, '90%');
	print $doleditor->Create(1);
	print '</td>';
	// print '<td><textarea name="note" wrap="soft" cols="60" rows="'.ROWS_5.'"></textarea></td>';
	print '</tr>';

	if (empty($reshook))
	{
		print $object->showOptionals($extrafields, 'edit');
	}

	if (is_object($objectsrc))
	{
		print "\n<!-- ".$classname." info -->";
		print "\n";
		print '<input type="hidden" name="amount"         value="'.$objectsrc->total_ht.'">'."\n";
		print '<input type="hidden" name="total"          value="'.$objectsrc->total_ttc.'">'."\n";
		print '<input type="hidden" name="tva"            value="'.$objectsrc->total_tva.'">'."\n";
		print '<input type="hidden" name="origin"         value="'.$objectsrc->element.'">';
		print '<input type="hidden" name="originid"       value="'.$objectsrc->id.'">';

		$txt = $langs->trans($classname);
		if ($classname == 'CommandeFournisseur') {
			$langs->load('orders');
			$txt = $langs->trans("SupplierOrder");
		}
		print '<tr><td>'.$txt.'</td><td>'.$objectsrc->getNomUrl(1);
		// We check if Origin document (id and type is known) has already at least one invoice attached to it
		$objectsrc->fetchObjectLinked($originid, $origin, '', 'invoice_supplier');

		$invoice_supplier = $objectsrc->linkedObjects['invoice_supplier'];

		// count function need a array as argument (Note: the array must implement Countable too)
		if (is_array($invoice_supplier))
		{
			$cntinvoice = count($invoice_supplier);

			if ($cntinvoice >= 1)
			{
				setEventMessages('WarningBillExist', null, 'warnings');
				echo ' ('.$langs->trans('LatestRelatedBill').end($invoice_supplier)->getNomUrl(1).')';
			}
		}

		print '</td></tr>';
		print '<tr><td>'.$langs->trans('AmountHT').'</td><td>'.price($objectsrc->total_ht).'</td></tr>';
		print '<tr><td>'.$langs->trans('AmountVAT').'</td><td>'.price($objectsrc->total_tva)."</td></tr>";
		if ($mysoc->localtax1_assuj == "1" || $object->total_localtax1 != 0) //Localtax1
		{
			print '<tr><td>'.$langs->transcountry("AmountLT1", $mysoc->country_code).'</td><td>'.price($objectsrc->total_localtax1)."</td></tr>";
		}

		if ($mysoc->localtax2_assuj == "1" || $object->total_localtax2 != 0) //Localtax2
		{
			print '<tr><td>'.$langs->transcountry("AmountLT2", $mysoc->country_code).'</td><td>'.price($objectsrc->total_localtax2)."</td></tr>";
		}
		print '<tr><td>'.$langs->trans('AmountTTC').'</td><td>'.price($objectsrc->total_ttc)."</td></tr>";

		if (!empty($conf->multicurrency->enabled))
		{
			print '<tr><td>'.$langs->trans('MulticurrencyAmountHT').'</td><td>'.price($objectsrc->multicurrency_total_ht).'</td></tr>';
			print '<tr><td>'.$langs->trans('MulticurrencyAmountVAT').'</td><td>'.price($objectsrc->multicurrency_total_tva)."</td></tr>";
			print '<tr><td>'.$langs->trans('MulticurrencyAmountTTC').'</td><td>'.price($objectsrc->multicurrency_total_ttc)."</td></tr>";
		}
	}

	// Other options
	$parameters = array();
	$reshook = $hookmanager->executeHooks('formObjectOptions', $parameters, $object, $action); // Note that $action and $object may have been modified by hook
	print $hookmanager->resPrint;

	// Bouton "Create Draft"
	print "</table>\n";

	print dol_get_fiche_end();

	print '<div class="center">';
	print '<input type="submit" class="button" name="bouton" value="'.$langs->trans('CreateDraft').'">';
	print '&nbsp;&nbsp;&nbsp;&nbsp;&nbsp;';
	print '<input type="button" class="button button-cancel" value="'.$langs->trans("Cancel").'" onClick="javascript:history.go(-1)">';
	print '</div>';

	print "</form>\n";


	// Show origin lines
	if (is_object($objectsrc)) {
		print '<br>';

		$title = $langs->trans('ProductsAndServices');
		print load_fiche_titre($title);

		print '<table class="noborder centpercent">';

		$objectsrc->printOriginLinesList();

		print '</table>';
	}
} else {
	if ($id > 0 || !empty($ref)) {
		/* *************************************************************************** */
		/*                                                                             */
		/* Fiche en mode visu ou edition                                               */
		/*                                                                             */
		/* *************************************************************************** */

		$now = dol_now();

		$productstatic = new Product($db);

		$object->fetch($id, $ref);
		$result = $object->fetch_thirdparty();
		if ($result < 0) dol_print_error($db);

		$societe = new Fournisseur($db);
		$result = $societe->fetch($object->socid);
		if ($result < 0) dol_print_error($db);

		$totalpaye = $object->getSommePaiement();
		$totalcreditnotes = $object->getSumCreditNotesUsed();
		$totaldeposits = $object->getSumDepositsUsed();
		// print "totalpaye=".$totalpaye." totalcreditnotes=".$totalcreditnotes." totaldeposts=".$totaldeposits."
		// selleruserrevenuestamp=".$selleruserevenustamp;

		// We can also use bcadd to avoid pb with floating points
		// For example print 239.2 - 229.3 - 9.9; does not return 0.
		// $resteapayer=bcadd($object->total_ttc,$totalpaye,$conf->global->MAIN_MAX_DECIMALS_TOT);
		// $resteapayer=bcadd($resteapayer,$totalavoir,$conf->global->MAIN_MAX_DECIMALS_TOT);
		$resteapayer = price2num($object->total_ttc - $totalpaye - $totalcreditnotes - $totaldeposits, 'MT');

		if ($object->paye)
		{
			$resteapayer = 0;
		}
		$resteapayeraffiche = $resteapayer;

		if (!empty($conf->global->FACTURE_DEPOSITS_ARE_JUST_PAYMENTS)) {	// Never use this
			$filterabsolutediscount = "fk_invoice_supplier_source IS NULL"; // If we want deposit to be substracted to payments only and not to total of final invoice
			$filtercreditnote = "fk_invoice_supplier_source IS NOT NULL"; // If we want deposit to be substracted to payments only and not to total of final invoice
		} else {
			$filterabsolutediscount = "fk_invoice_supplier_source IS NULL OR (description LIKE '(DEPOSIT)%' AND description NOT LIKE '(EXCESS PAID)%')";
			$filtercreditnote = "fk_invoice_supplier_source IS NOT NULL AND (description NOT LIKE '(DEPOSIT)%' OR description LIKE '(EXCESS PAID)%')";
		}

		$absolute_discount = $societe->getAvailableDiscounts('', $filterabsolutediscount, 0, 1);
		$absolute_creditnote = $societe->getAvailableDiscounts('', $filtercreditnote, 0, 1);
		$absolute_discount = price2num($absolute_discount, 'MT');
		$absolute_creditnote = price2num($absolute_creditnote, 'MT');

		/*
         *	View card
         */
		$head = facturefourn_prepare_head($object);
		$titre = $langs->trans('SupplierInvoice');

		print dol_get_fiche_head($head, 'card', $titre, -1, 'supplier_invoice');

		$formconfirm = '';

		// Confirmation de la conversion de l'avoir en reduc
		if ($action == 'converttoreduc') {
			if ($object->type == FactureFournisseur::TYPE_STANDARD) $type_fac = 'ExcessPaid';
			elseif ($object->type == FactureFournisseur::TYPE_CREDIT_NOTE) $type_fac = 'CreditNote';
			elseif ($object->type == FactureFournisseur::TYPE_DEPOSIT) $type_fac = 'Deposit';
			$text = $langs->trans('ConfirmConvertToReducSupplier', strtolower($langs->transnoentities($type_fac)));
			$text .= '<br>'.$langs->trans('ConfirmConvertToReducSupplier2');
			$formconfirm = $form->formconfirm($_SERVER['PHP_SELF'].'?facid='.$object->id, $langs->trans('ConvertToReduc'), $text, 'confirm_converttoreduc', '', "yes", 2);
		}

		// Clone confirmation
		if ($action == 'clone')
		{
			// Create an array for form
			$formquestion = array(
				array('type' => 'text', 'name' => 'newsupplierref', 'label' => $langs->trans("RefSupplier"), 'value' => $langs->trans("CopyOf").' '.$object->ref_supplier),
				array('type' => 'date', 'name' => 'newdate', 'label' => $langs->trans("Date"), 'value' => dol_now())
			);
			// Ask confirmation to clone
			$formconfirm = $form->formconfirm($_SERVER["PHP_SELF"].'?id='.$object->id, $langs->trans('ToClone'), $langs->trans('ConfirmCloneInvoice', $object->ref), 'confirm_clone', $formquestion, 'yes', 1, 250);
		}

		// Confirmation of validation
		if ($action == 'valid')
		{
			// We check if number is temporary number
			if (preg_match('/^[\(]?PROV/i', $object->ref) || empty($object->ref)) {
				// empty should not happened, but when it occurs, the test save life
				$numref = $object->getNextNumRef($societe);
			} else {
				$numref = $object->ref;
			}

			if ($numref < 0) {
				setEventMessages($object->error, $object->errors, 'errors');
				$action = '';
			} else {
				$text = $langs->trans('ConfirmValidateBill', $numref);
				/*if (! empty($conf->notification->enabled))
				 {
				 require_once DOL_DOCUMENT_ROOT .'/core/class/notify.class.php';
				 $notify=new Notify($db);
				 $text.='<br>';
				 $text.=$notify->confirmMessage('BILL_SUPPLIER_VALIDATE',$object->socid, $object);
				 }*/
				$formquestion = array();

				$qualified_for_stock_change = 0;
				if (empty($conf->global->STOCK_SUPPORTS_SERVICES)) {
					$qualified_for_stock_change = $object->hasProductsOrServices(2);
				} else {
					$qualified_for_stock_change = $object->hasProductsOrServices(1);
				}

				if (!empty($conf->stock->enabled) && !empty($conf->global->STOCK_CALCULATE_ON_SUPPLIER_BILL) && $qualified_for_stock_change)
				{
					$langs->load("stocks");
					require_once DOL_DOCUMENT_ROOT.'/product/class/html.formproduct.class.php';
					$formproduct = new FormProduct($db);
					$warehouse = new Entrepot($db);
					$warehouse_array = $warehouse->list_array();
					if (count($warehouse_array) == 1) {
						$label = $object->type == FactureFournisseur::TYPE_CREDIT_NOTE ? $langs->trans("WarehouseForStockDecrease", current($warehouse_array)) : $langs->trans("WarehouseForStockIncrease", current($warehouse_array));
						$value = '<input type="hidden" id="idwarehouse" name="idwarehouse" value="'.key($warehouse_array).'">';
					} else {
						$label = $object->type == FactureFournisseur::TYPE_CREDIT_NOTE ? $langs->trans("SelectWarehouseForStockDecrease") : $langs->trans("SelectWarehouseForStockIncrease");
						$value = $formproduct->selectWarehouses(GETPOST('idwarehouse') ?GETPOST('idwarehouse') : 'ifone', 'idwarehouse', '', 1);
					}
					$formquestion = array(
						array('type' => 'other', 'name' => 'idwarehouse', 'label' => $label, 'value' => $value)
					);
				}

				$formconfirm = $form->formconfirm($_SERVER["PHP_SELF"].'?id='.$object->id, $langs->trans('ValidateBill'), $text, 'confirm_valid', $formquestion, 1, 1);
			}
		}

		// Confirmation edit (back to draft)
		if ($action == 'edit')
		{
			$formquestion = array();

			$qualified_for_stock_change = 0;
			if (empty($conf->global->STOCK_SUPPORTS_SERVICES))
			{
				$qualified_for_stock_change = $object->hasProductsOrServices(2);
			} else {
				$qualified_for_stock_change = $object->hasProductsOrServices(1);
			}
			if (!empty($conf->stock->enabled) && !empty($conf->global->STOCK_CALCULATE_ON_SUPPLIER_BILL) && $qualified_for_stock_change)
			{
				$langs->load("stocks");
				require_once DOL_DOCUMENT_ROOT.'/product/class/html.formproduct.class.php';
				$formproduct = new FormProduct($db);
				$warehouse = new Entrepot($db);
				$warehouse_array = $warehouse->list_array();
				if (count($warehouse_array) == 1) {
					$label = $object->type == FactureFournisseur::TYPE_CREDIT_NOTE ? $langs->trans("WarehouseForStockIncrease", current($warehouse_array)) : $langs->trans("WarehouseForStockDecrease", current($warehouse_array));
					$value = '<input type="hidden" id="idwarehouse" name="idwarehouse" value="'.key($warehouse_array).'">';
				} else {
					$label = $object->type == FactureFournisseur::TYPE_CREDIT_NOTE ? $langs->trans("SelectWarehouseForStockIncrease") : $langs->trans("SelectWarehouseForStockDecrease");
					$value = $formproduct->selectWarehouses(GETPOST('idwarehouse') ?GETPOST('idwarehouse') : 'ifone', 'idwarehouse', '', 1);
				}
				$formquestion = array(
					array('type' => 'other', 'name' => 'idwarehouse', 'label' => $label, 'value' => $value)
				);
			}
			$formconfirm = $form->formconfirm($_SERVER["PHP_SELF"].'?id='.$object->id, $langs->trans('UnvalidateBill'), $langs->trans('ConfirmUnvalidateBill', $object->ref), 'confirm_edit', $formquestion, 1, 1);
		}

		// Confirmation set paid
		if ($action == 'paid')
		{
			$formconfirm = $form->formconfirm($_SERVER["PHP_SELF"].'?id='.$object->id, $langs->trans('ClassifyPaid'), $langs->trans('ConfirmClassifyPaidBill', $object->ref), 'confirm_paid', '', 0, 1);
		}

		// Confirmation de la suppression de la facture fournisseur
		if ($action == 'delete')
		{
			$formconfirm = $form->formconfirm($_SERVER["PHP_SELF"].'?id='.$object->id, $langs->trans('DeleteBill'), $langs->trans('ConfirmDeleteBill'), 'confirm_delete', '', 0, 1);
		}
		if ($action == 'deletepayment')
		{
			$payment_id = GETPOST('paiement_id');
			$formconfirm = $form->formconfirm($_SERVER["PHP_SELF"].'?id='.$object->id.'&paiement_id='.$payment_id, $langs->trans('DeletePayment'), $langs->trans('ConfirmDeletePayment'), 'confirm_delete_paiement', '', 0, 1);
		}

	   	// Confirmation to delete line
		if ($action == 'ask_deleteline')
		{
			$formconfirm = $form->formconfirm($_SERVER["PHP_SELF"].'?id='.$object->id.'&lineid='.$lineid, $langs->trans('DeleteProductLine'), $langs->trans('ConfirmDeleteProductLine'), 'confirm_deleteline', '', 0, 1);
		}

		if (!$formconfirm)
		{
			$parameters = array('formConfirm' => $formconfirm, 'lineid'=>$lineid);
			$reshook = $hookmanager->executeHooks('formConfirm', $parameters, $object, $action); // Note that $action and $object may have been modified by hook
			if (empty($reshook)) $formconfirm .= $hookmanager->resPrint;
			elseif ($reshook > 0) $formconfirm = $hookmanager->resPrint;
		}

		// Print form confirm
		print $formconfirm;


		// Supplier invoice card
		$linkback = '<a href="'.DOL_URL_ROOT.'/fourn/facture/list.php?restore_lastsearch_values=1'.(!empty($socid) ? '&socid='.$socid : '').'">'.$langs->trans("BackToList").'</a>';

		$morehtmlref = '<div class="refidno">';
		// Ref supplier
		$morehtmlref .= $form->editfieldkey("RefSupplier", 'ref_supplier', $object->ref_supplier, $object, $usercancreate, 'string', '', 0, 1);
		$morehtmlref .= $form->editfieldval("RefSupplier", 'ref_supplier', $object->ref_supplier, $object, $usercancreate, 'string', '', null, null, '', 1);
		// Thirdparty
		$morehtmlref .= '<br>'.$langs->trans('ThirdParty').' : '.$object->thirdparty->getNomUrl(1);
		if (empty($conf->global->MAIN_DISABLE_OTHER_LINK) && $object->thirdparty->id > 0) $morehtmlref .= ' (<a href="'.DOL_URL_ROOT.'/fourn/facture/list.php?socid='.$object->thirdparty->id.'&search_company='.urlencode($object->thirdparty->name).'">'.$langs->trans("OtherBills").'</a>)';
		// Project
		if (!empty($conf->projet->enabled))
		{
			$langs->load("projects");
			$morehtmlref .= '<br>'.$langs->trans('Project').' ';
			if ($usercancreate)
			{
				if ($action != 'classify') {
					$morehtmlref .= '<a class="editfielda" href="'.$_SERVER['PHP_SELF'].'?action=classify&amp;id='.$object->id.'">'.img_edit($langs->transnoentitiesnoconv('SetProject')).'</a> : ';
				}
				if ($action == 'classify') {
					//$morehtmlref.=$form->form_project($_SERVER['PHP_SELF'] . '?id=' . $object->id, $object->socid, $object->fk_project, 'projectid', 0, 0, 1, 1);
					$morehtmlref .= '<form method="post" action="'.$_SERVER['PHP_SELF'].'?id='.$object->id.'">';
					$morehtmlref .= '<input type="hidden" name="action" value="classin">';
					$morehtmlref .= '<input type="hidden" name="token" value="'.newToken().'">';
					$morehtmlref .= $formproject->select_projects((empty($conf->global->PROJECT_CAN_ALWAYS_LINK_TO_ALL_SUPPLIERS) ? $object->socid : -1), $object->fk_project, 'projectid', $maxlength, 0, 1, 0, 1, 0, 0, '', 1);
					$morehtmlref .= '<input type="submit" class="button valignmiddle" value="'.$langs->trans("Modify").'">';
					$morehtmlref .= '</form>';
				} else {
					$morehtmlref .= $form->form_project($_SERVER['PHP_SELF'].'?id='.$object->id, $object->socid, $object->fk_project, 'none', 0, 0, 0, 1);
				}
			} else {
				if (!empty($object->fk_project)) {
					$proj = new Project($db);
					$proj->fetch($object->fk_project);
					$morehtmlref .= '<a href="'.DOL_URL_ROOT.'/projet/card.php?id='.$object->fk_project.'" title="'.$langs->trans('ShowProject').'">';
					$morehtmlref .= $proj->ref;
					$morehtmlref .= '</a>';
				} else {
					$morehtmlref .= '';
				}
			}
		}
		$morehtmlref .= '</div>';

		$object->totalpaye = $totalpaye; // To give a chance to dol_banner_tab to use already paid amount to show correct status

		dol_banner_tab($object, 'ref', $linkback, 1, 'ref', 'ref', $morehtmlref);

		print '<div class="fichecenter">';
		print '<div class="fichehalfleft">';
		print '<div class="underbanner clearboth"></div>';

		print '<table class="border tableforfield" width="100%">';

		// Type
		print '<tr><td class="titlefield">'.$langs->trans('Type').'</td><td>';
		print '<span class="badgeneutral">';
		print $object->getLibType();
		print '</span>';
		if ($object->type == FactureFournisseur::TYPE_REPLACEMENT)
		{
			$facreplaced = new FactureFournisseur($db);
			$facreplaced->fetch($object->fk_facture_source);
			print ' ('.$langs->transnoentities("ReplaceInvoice", $facreplaced->getNomUrl(1)).')';
		}
		if ($object->type == FactureFournisseur::TYPE_CREDIT_NOTE)
		{
			$facusing = new FactureFournisseur($db);
			$facusing->fetch($object->fk_facture_source);
			print ' ('.$langs->transnoentities("CorrectInvoice", $facusing->getNomUrl(1)).')';
		}

		$facidavoir = $object->getListIdAvoirFromInvoice();
		if (count($facidavoir) > 0)
		{
			print ' ('.$langs->transnoentities("InvoiceHasAvoir");
			$i = 0;
			foreach ($facidavoir as $id)
			{
				if ($i == 0) print ' ';
				else print ',';
				$facavoir = new FactureFournisseur($db);
				$facavoir->fetch($id);
				print $facavoir->getNomUrl(1);
			}
			print ')';
		}
		if (isset($facidnext) && $facidnext > 0)
		{
			$facthatreplace = new FactureFournisseur($db);
			$facthatreplace->fetch($facidnext);
			print ' ('.$langs->transnoentities("ReplacedByInvoice", $facthatreplace->getNomUrl(1)).')';
		}
		if ($object->type == FactureFournisseur::TYPE_CREDIT_NOTE || $object->type == FactureFournisseur::TYPE_DEPOSIT) {
			$discount = new DiscountAbsolute($db);
			$result = $discount->fetch(0, 0, $object->id);
			if ($result > 0) {
				print ' '.$langs->trans("CreditNoteConvertedIntoDiscount", $object->getLibType(1), $discount->getNomUrl(1, 'discount')).'<br>';
			}
		}
		print '</td></tr>';


		// Relative and absolute discounts
		print '<!-- Discounts --><tr><td>'.$langs->trans('Discounts');
		print '</td><td>';

		$thirdparty = $societe;
		$discount_type = 1;
		$backtopage = urlencode($_SERVER["PHP_SELF"].'?facid='.$object->id);
		include DOL_DOCUMENT_ROOT.'/core/tpl/object_discounts.tpl.php';

		print '</td></tr>';

		// Label
		print '<tr>';
		print '<td>'.$form->editfieldkey("Label", 'label', $object->label, $object, ($usercancreate)).'</td>';
		print '<td>'.$form->editfieldval("Label", 'label', $object->label, $object, ($usercancreate)).'</td>';
		print '</tr>';

		$form_permission = ($object->statut < FactureFournisseur::STATUS_CLOSED) && $usercancreate && ($object->getSommePaiement() <= 0);

		// Date
		print '<tr><td>'.$form->editfieldkey("DateInvoice", 'datef', $object->datep, $object, $form_permission, 'datepicker').'</td><td colspan="3">';
		print $form->editfieldval("Date", 'datef', $object->datep, $object, $form_permission, 'datepicker');
		print '</td>';

		// Default terms of the settlement
		$langs->load('bills');
		print '<tr><td class="nowrap">';
		print '<table width="100%" class="nobordernopadding"><tr><td class="nowrap">';
		print $langs->trans('PaymentConditions');
		print '<td>';
		if ($action != 'editconditions' && $usercancreate) {
			print '<td class="right"><a class="editfielda" href="'.$_SERVER["PHP_SELF"].'?action=editconditions&amp;id='.$object->id.'">'.img_edit($langs->trans('SetConditions'), 1).'</a></td>';
		}
		print '</tr></table>';
		print '</td><td colspan="2">';
		if ($action == 'editconditions')
		{
			$form->form_conditions_reglement($_SERVER['PHP_SELF'].'?id='.$object->id, $object->cond_reglement_id, 'cond_reglement_id');
		} else {
			$form->form_conditions_reglement($_SERVER['PHP_SELF'].'?id='.$object->id, $object->cond_reglement_id, 'none');
		}
		print "</td>";
		print '</tr>';

		// Due date
		print '<tr><td>'.$form->editfieldkey("DateMaxPayment", 'date_lim_reglement', $object->date_echeance, $object, $form_permission, 'datepicker').'</td><td colspan="3">';
		print $form->editfieldval("DateMaxPayment", 'date_lim_reglement', $object->date_echeance, $object, $form_permission, 'datepicker');
		if ($action != 'editdate_lim_reglement' && $object->hasDelay()) {
			print img_warning($langs->trans('Late'));
		}
		print '</td>';

		// Mode of payment
		$langs->load('bills');
		print '<tr><td class="nowrap">';
		print '<table width="100%" class="nobordernopadding"><tr><td class="nowrap">';
		print $langs->trans('PaymentMode');
		print '</td>';
		if ($action != 'editmode' && $usercancreate) {
			print '<td class="right"><a class="editfielda" href="'.$_SERVER["PHP_SELF"].'?action=editmode&amp;id='.$object->id.'">'.img_edit($langs->trans('SetMode'), 1).'</a></td>';
		}
		print '</tr></table>';
		print '</td><td colspan="2">';
		if ($action == 'editmode')
		{
			$form->form_modes_reglement($_SERVER['PHP_SELF'].'?id='.$object->id, $object->mode_reglement_id, 'mode_reglement_id', 'DBIT', 1, 1);
		} else {
			$form->form_modes_reglement($_SERVER['PHP_SELF'].'?id='.$object->id, $object->mode_reglement_id, 'none');
		}
		print '</td></tr>';

		// Multicurrency
		if (!empty($conf->multicurrency->enabled))
		{
			// Multicurrency code
			print '<tr>';
			print '<td>';
			print '<table class="nobordernopadding" width="100%"><tr><td>';
			print $form->editfieldkey('Currency', 'multicurrency_code', '', $object, 0);
			print '</td>';
			if ($action != 'editmulticurrencycode' && $object->statut == $object::STATUS_DRAFT)
				print '<td class="right"><a class="editfielda" href="'.$_SERVER["PHP_SELF"].'?action=editmulticurrencycode&amp;id='.$object->id.'">'.img_edit($langs->transnoentitiesnoconv('SetMultiCurrencyCode'), 1).'</a></td>';
			print '</tr></table>';
			print '</td><td colspan="3">';
			if ($action == 'editmulticurrencycode') {
				$form->form_multicurrency_code($_SERVER['PHP_SELF'].'?id='.$object->id, $object->multicurrency_code, 'multicurrency_code');
			} else {
				$form->form_multicurrency_code($_SERVER['PHP_SELF'].'?id='.$object->id, $object->multicurrency_code, 'none');
			}
			print '</td></tr>';

			// Multicurrency rate
			if ($object->multicurrency_code != $conf->currency || $object->multicurrency_tx != 1)
			{
				print '<tr>';
				print '<td>';
				print '<table class="nobordernopadding" width="100%"><tr><td>';
				print $form->editfieldkey('CurrencyRate', 'multicurrency_tx', '', $object, 0);
				print '</td>';
				if ($action != 'editmulticurrencyrate' && $object->statut == $object::STATUS_DRAFT && $object->multicurrency_code && $object->multicurrency_code != $conf->currency)
					print '<td class="right"><a class="editfielda" href="'.$_SERVER["PHP_SELF"].'?action=editmulticurrencyrate&amp;id='.$object->id.'">'.img_edit($langs->transnoentitiesnoconv('SetMultiCurrencyCode'), 1).'</a></td>';
				print '</tr></table>';
				print '</td><td colspan="3">';
				if ($action == 'editmulticurrencyrate' || $action == 'actualizemulticurrencyrate') {
					if ($action == 'actualizemulticurrencyrate') {
						list($object->fk_multicurrency, $object->multicurrency_tx) = MultiCurrency::getIdAndTxFromCode($object->db, $object->multicurrency_code);
					}
					$form->form_multicurrency_rate($_SERVER['PHP_SELF'].'?id='.$object->id, $object->multicurrency_tx, 'multicurrency_tx', $object->multicurrency_code);
				} else {
					$form->form_multicurrency_rate($_SERVER['PHP_SELF'].'?id='.$object->id, $object->multicurrency_tx, 'none', $object->multicurrency_code);
					if ($object->statut == $object::STATUS_DRAFT && $object->multicurrency_code && $object->multicurrency_code != $conf->currency) {
						print '<div class="inline-block"> &nbsp; &nbsp; &nbsp; &nbsp; ';
						print '<a href="'.$_SERVER["PHP_SELF"].'?id='.$object->id.'&action=actualizemulticurrencyrate">'.$langs->trans("ActualizeCurrency").'</a>';
						print '</div>';
					}
				}
				print '</td></tr>';
			}
		}

		// Bank Account
		if (!empty($conf->banque->enabled))
		{
			print '<tr><td class="nowrap">';
			print '<table width="100%" class="nobordernopadding"><tr><td class="nowrap">';
			print $langs->trans('BankAccount');
			print '<td>';
			if ($action != 'editbankaccount' && $usercancreate)
				print '<td class="right"><a class="editfielda" href="'.$_SERVER["PHP_SELF"].'?action=editbankaccount&amp;id='.$object->id.'">'.img_edit($langs->trans('SetBankAccount'), 1).'</a></td>';
			print '</tr></table>';
			print '</td><td colspan="3">';
			if ($action == 'editbankaccount') {
				$form->formSelectAccount($_SERVER['PHP_SELF'].'?id='.$object->id, $object->fk_account, 'fk_account', 1);
			} else {
				$form->formSelectAccount($_SERVER['PHP_SELF'].'?id='.$object->id, $object->fk_account, 'none');
			}
			print "</td>";
			print '</tr>';
		}

		// Incoterms
		if (!empty($conf->incoterm->enabled))
		{
			print '<tr><td>';
			print '<table width="100%" class="nobordernopadding"><tr><td>';
			print $langs->trans('IncotermLabel');
			print '<td><td class="right">';
			if ($usercancreate) print '<a class="editfielda" href="'.DOL_URL_ROOT.'/fourn/facture/card.php?facid='.$object->id.'&action=editincoterm">'.img_edit().'</a>';
			else print '&nbsp;';
			print '</td></tr></table>';
			print '</td>';
			print '<td colspan="3">';
			if ($action != 'editincoterm')
			{
				print $form->textwithpicto($object->display_incoterms(), $object->label_incoterms, 1);
			} else {
				print $form->select_incoterms((!empty($object->fk_incoterms) ? $object->fk_incoterms : ''), (!empty($object->location_incoterms) ? $object->location_incoterms : ''), $_SERVER['PHP_SELF'].'?id='.$object->id);
			}
			print '</td></tr>';
		}

		// Intracomm report
		if (!empty($conf->intracommreport->enabled)) {
			$langs->loadLangs(array("intracommreport"));
			print '<tr><td class="nowrap">';
			print '<table width="100%" class="nobordernopadding"><tr><td class="nowrap">';
			print $langs->trans('IntracommReportTransportMode');
			print '</td>';
			if ($action != 'editmode' && $user->rights->fournisseur->facture->creer) {
				print '<td class="right"><a href="'.$_SERVER["PHP_SELF"].'?action=editmode&amp;id='.$object->id.'">'.img_edit($langs->trans('SetMode'), 1).'</a></td>';
			}
			print '</tr></table>';
			print '</td>';

			print '<td>';
			if ($action == 'editmode')
			{
				$form->formSelectTransportMode($_SERVER['PHP_SELF'].'?id='.$object->id, $object->transport_mode_id, 'transport_mode_id', 1, 1);
			}
			else {
				$form->formSelectTransportMode($_SERVER['PHP_SELF'].'?id='.$object->id, $object->transport_mode_id, 'none');
			}
			print '</td></tr>';
		}

		// Other attributes
		$cols = 2;
		include DOL_DOCUMENT_ROOT.'/core/tpl/extrafields_view.tpl.php';

		print '</table>';

		print '</div>';
		print '<div class="fichehalfright">';
		print '<div class="ficheaddleft">';
		print '<div class="underbanner clearboth"></div>';

		print '<table class="border tableforfield centpercent">';

		if (!empty($conf->multicurrency->enabled) && ($object->multicurrency_code != $conf->currency))
		{
			// Multicurrency Amount HT
			print '<tr><td class="titlefieldmiddle">'.$form->editfieldkey('MulticurrencyAmountHT', 'multicurrency_total_ht', '', $object, 0).'</td>';
			print '<td class="nowrap">'.price($object->multicurrency_total_ht, '', $langs, 0, - 1, - 1, (!empty($object->multicurrency_code) ? $object->multicurrency_code : $conf->currency)).'</td>';
			print '</tr>';

			// Multicurrency Amount VAT
			print '<tr><td>'.$form->editfieldkey('MulticurrencyAmountVAT', 'multicurrency_total_tva', '', $object, 0).'</td>';
			print '<td>'.price($object->multicurrency_total_tva, '', $langs, 0, - 1, - 1, (!empty($object->multicurrency_code) ? $object->multicurrency_code : $conf->currency)).'</td>';
			print '</tr>';

			// Multicurrency Amount TTC
			print '<tr><td height="10">'.$form->editfieldkey('MulticurrencyAmountTTC', 'multicurrency_total_ttc', '', $object, 0).'</td>';
			print '<td>'.price($object->multicurrency_total_ttc, '', $langs, 0, - 1, - 1, (!empty($object->multicurrency_code) ? $object->multicurrency_code : $conf->currency)).'</td>';
			print '</tr>';
		}

		// Amount
		print '<tr><td class="titlefield">'.$langs->trans('AmountHT').'</td><td>'.price($object->total_ht, 1, $langs, 0, -1, -1, $conf->currency).'</td></tr>';
		print '<tr><td>'.$langs->trans('AmountVAT').'</td><td>'.price($object->total_tva, 1, $langs, 0, -1, -1, $conf->currency).'<div class="inline-block"> &nbsp; &nbsp; &nbsp; &nbsp; ';
		if (GETPOST('calculationrule')) $calculationrule = GETPOST('calculationrule', 'alpha');
		else $calculationrule = (empty($conf->global->MAIN_ROUNDOFTOTAL_NOT_TOTALOFROUND) ? 'totalofround' : 'roundoftotal');
		if ($calculationrule == 'totalofround') $calculationrulenum = 1;
		else $calculationrulenum = 2;
		// Show link for "recalculate"
		if ($object->getVentilExportCompta() == 0) {
			$s = $langs->trans("ReCalculate").' ';
			$s .= '<a href="'.$_SERVER["PHP_SELF"].'?id='.$object->id.'&action=calculate&calculationrule=totalofround">'.$langs->trans("Mode1").'</a>';
			$s .= ' / ';
			$s .= '<a href="'.$_SERVER["PHP_SELF"].'?id='.$object->id.'&action=calculate&calculationrule=roundoftotal">'.$langs->trans("Mode2").'</a>';
			print $form->textwithtooltip($s, $langs->trans("CalculationRuleDesc", $calculationrulenum).'<br>'.$langs->trans("CalculationRuleDescSupplier"), 2, 1, img_picto('', 'help'));
		}
		print '</div></td></tr>';

		// Amount Local Taxes
		//TODO: Place into a function to control showing by country or study better option
		if ($societe->localtax1_assuj == "1") //Localtax1
		{
			print '<tr><td>'.$langs->transcountry("AmountLT1", $societe->country_code).'</td>';
			print '<td>'.price($object->total_localtax1, 1, $langs, 0, -1, -1, $conf->currency).'</td>';
			print '</tr>';
		}
		if ($societe->localtax2_assuj == "1") //Localtax2
		{
			print '<tr><td>'.$langs->transcountry("AmountLT2", $societe->country_code).'</td>';
			print '<td>'.price($object->total_localtax2, 1, $langs, 0, -1, -1, $conf->currency).'</td>';
			print '</tr>';
		}
		print '<tr><td>'.$langs->trans('AmountTTC').'</td><td colspan="3">'.price($object->total_ttc, 1, $langs, 0, -1, -1, $conf->currency).'</td></tr>';

		print '</table>';

		/*
    	 * List of payments
    	 */

		$totalpaye = 0;

		$sign = 1;
		if ($object->type == FactureFournisseur::TYPE_CREDIT_NOTE) $sign = - 1;

		$nbrows = 9; $nbcols = 3;
		if (!empty($conf->projet->enabled)) $nbrows++;
		if (!empty($conf->banque->enabled)) { $nbrows++; $nbcols++; }
		if (!empty($conf->incoterm->enabled)) $nbrows++;
		if (!empty($conf->multicurrency->enabled)) $nbrows += 5;

		// Local taxes
		if ($societe->localtax1_assuj == "1") $nbrows++;
		if ($societe->localtax2_assuj == "1") $nbrows++;

		$sql = 'SELECT p.datep as dp, p.ref, p.num_paiement as num_payment, p.rowid, p.fk_bank,';
		$sql .= ' c.id as paiement_type,';
		$sql .= ' pf.amount,';
		$sql .= ' ba.rowid as baid, ba.ref as baref, ba.label, ba.number as banumber, ba.account_number, ba.fk_accountancy_journal';
		$sql .= ' FROM '.MAIN_DB_PREFIX.'paiementfourn as p';
		$sql .= ' LEFT JOIN '.MAIN_DB_PREFIX.'bank as b ON p.fk_bank = b.rowid';
		$sql .= ' LEFT JOIN '.MAIN_DB_PREFIX.'bank_account as ba ON b.fk_account = ba.rowid';
		$sql .= ' LEFT JOIN '.MAIN_DB_PREFIX.'c_paiement as c ON p.fk_paiement = c.id';
		$sql .= ' LEFT JOIN '.MAIN_DB_PREFIX.'paiementfourn_facturefourn as pf ON pf.fk_paiementfourn = p.rowid';
		$sql .= ' WHERE pf.fk_facturefourn = '.$object->id;
		$sql .= ' ORDER BY p.datep, p.tms';

		$result = $db->query($sql);
		if ($result)
		{
			$num = $db->num_rows($result);
			$i = 0;

			print '<div class="div-table-responsive-no-min">';
			print '<table class="noborder paymenttable" width="100%">';
			print '<tr class="liste_titre">';
			print '<td class="liste_titre">'.($object->type == FactureFournisseur::TYPE_CREDIT_NOTE ? $langs->trans("PaymentsBack") : $langs->trans('Payments')).'</td>';
			print '<td>'.$langs->trans('Date').'</td>';
			print '<td>'.$langs->trans('Type').'</td>';
			if (!empty($conf->banque->enabled)) print '<td class="right">'.$langs->trans('BankAccount').'</td>';
			print '<td class="right">'.$langs->trans('Amount').'</td>';
			print '<td width="18">&nbsp;</td>';
			print '</tr>';

			if ($num > 0)
			{
				while ($i < $num)
				{
					$objp = $db->fetch_object($result);

					$paymentstatic->id = $objp->rowid;
					$paymentstatic->datepaye = $db->jdate($objp->dp);
					$paymentstatic->ref = ($objp->ref ? $objp->ref : $objp->rowid);
					$paymentstatic->num_payment = $objp->num_payment;
					$paymentstatic->payment_code = $objp->payment_code;

					print '<tr class="oddeven">';
					print '<td>';
					print $paymentstatic->getNomUrl(1);
					print '</td>';
					print '<td>'.dol_print_date($db->jdate($objp->dp), 'day').'</td>';
					print '<td>';
					print $form->form_modes_reglement(null, $objp->paiement_type, 'none').' '.$objp->num_payment;
					print '</td>';
					if (!empty($conf->banque->enabled))
					{
						$bankaccountstatic->id = $objp->baid;
						$bankaccountstatic->ref = $objp->baref;
						$bankaccountstatic->label = $objp->baref;
						$bankaccountstatic->number = $objp->banumber;

						if (!empty($conf->accounting->enabled)) {
							$bankaccountstatic->account_number = $objp->account_number;

							$accountingjournal = new AccountingJournal($db);
							$accountingjournal->fetch($objp->fk_accountancy_journal);
							$bankaccountstatic->accountancy_journal = $accountingjournal->getNomUrl(0, 1, 1, '', 1);
						}

						print '<td class="right">';
						if ($objp->baid > 0) print $bankaccountstatic->getNomUrl(1, 'transactions');
						print '</td>';
					}
					print '<td class="right">'.price($sign * $objp->amount).'</td>';
					print '<td class="center">';
					if ($object->statut == FactureFournisseur::STATUS_VALIDATED && $object->paye == 0 && $user->socid == 0)
					{
						print '<a href="'.$_SERVER["PHP_SELF"].'?id='.$object->id.'&action=deletepayment&token='.newToken().'&paiement_id='.$objp->rowid.'">';
						print img_delete();
						print '</a>';
					}
					print '</td>';
					print '</tr>';
					$totalpaye += $objp->amount;
					$i++;
				}
			} else {
				print '<tr class="oddeven"><td colspan="'.$nbcols.'"><span class="opacitymedium">'.$langs->trans("None").'</span></td><td></td><td></td></tr>';
			}

			/*
    	    if ($object->paye == 0)
    	    {
    	        print '<tr><td colspan="'.$nbcols.'" class="right">'.$langs->trans('AlreadyPaid').' :</td><td class="right">'.price($totalpaye).'</td><td></td></tr>';
    	        print '<tr><td colspan="'.$nbcols.'" class="right">'.$langs->trans("Billed").' :</td><td class="right">'.price($object->total_ttc).'</td><td></td></tr>';

    	        $resteapayer = $object->total_ttc - $totalpaye;

    	        print '<tr><td colspan="'.$nbcols.'" class="right">'.$langs->trans('RemainderToPay').' :</td>';
    	        print '<td class="right'.($resteapayer?' amountremaintopay':'').'">'.price($resteapayer).'</td><td></td></tr>';
    	    }
			*/

			$db->free($result);
		} else {
			dol_print_error($db);
		}

		if ($object->type != FactureFournisseur::TYPE_CREDIT_NOTE)
		{
			// Total already paid
			print '<tr><td colspan="'.$nbcols.'" class="right">';
			print '<span class="opacitymedium">';
			if ($object->type != FactureFournisseur::TYPE_DEPOSIT)
				print $langs->trans('AlreadyPaidNoCreditNotesNoDeposits');
			else print $langs->trans('AlreadyPaid');
			print '</span>';
			print '</td><td class="right"'.(($totalpaye > 0) ? ' class="amountalreadypaid"' : '').'>'.price($totalpaye).'</td><td>&nbsp;</td></tr>';

			//$resteapayer = $object->total_ttc - $totalpaye;
			$resteapayeraffiche = $resteapayer;

			$cssforamountpaymentcomplete = 'amountpaymentcomplete';

			// Loop on each credit note or deposit amount applied
			$creditnoteamount = 0;
			$depositamount = 0;


			$sql = "SELECT re.rowid, re.amount_ht, re.amount_tva, re.amount_ttc,";
			$sql .= " re.description, re.fk_invoice_supplier_source";
			$sql .= " FROM ".MAIN_DB_PREFIX."societe_remise_except as re";
			$sql .= " WHERE fk_invoice_supplier = ".$object->id;
			$resql = $db->query($sql);
			if ($resql) {
				$num = $db->num_rows($resql);
				$i = 0;
				$invoice = new FactureFournisseur($db);
				while ($i < $num) {
					$obj = $db->fetch_object($resql);
					$invoice->fetch($obj->fk_invoice_supplier_source);
					print '<tr><td colspan="'.$nbcols.'" class="right">';
					if ($invoice->type == FactureFournisseur::TYPE_CREDIT_NOTE)
						print $langs->trans("CreditNote").' ';
					if ($invoice->type == FactureFournisseur::TYPE_DEPOSIT)
						print $langs->trans("Deposit").' ';
					print $invoice->getNomUrl(0);
					print ' :</td>';
					print '<td class="right">'.price($obj->amount_ttc).'</td>';
					print '<td class="right">';
					print '<a href="'.$_SERVER["PHP_SELF"].'?facid='.$object->id.'&action=unlinkdiscount&discountid='.$obj->rowid.'">'.img_delete().'</a>';
					print '</td></tr>';
					$i++;
					if ($invoice->type == FactureFournisseur::TYPE_CREDIT_NOTE)
						$creditnoteamount += $obj->amount_ttc;
					if ($invoice->type == FactureFournisseur::TYPE_DEPOSIT)
						$depositamount += $obj->amount_ttc;
				}
			} else {
				dol_print_error($db);
			}

			// Paye partiellement 'escompte'
			if (($object->statut == FactureFournisseur::STATUS_CLOSED || $object->statut == FactureFournisseur::STATUS_ABANDONED) && $object->close_code == 'discount_vat') {
				print '<tr><td colspan="'.$nbcols.'" class="right nowrap">';
				print '<span class="opacitymedium">';
				print $form->textwithpicto($langs->trans("Discount"), $langs->trans("HelpEscompte"), - 1);
				print '</span>';
				print '</td><td class="right">'.price($object->total_ttc - $creditnoteamount - $depositamount - $totalpaye).'</td><td>&nbsp;</td></tr>';
				$resteapayeraffiche = 0;
				$cssforamountpaymentcomplete = 'amountpaymentneutral';
			}
			// Paye partiellement ou Abandon 'badsupplier'
			if (($object->statut == FactureFournisseur::STATUS_CLOSED || $object->statut == FactureFournisseur::STATUS_ABANDONED) && $object->close_code == 'badsupplier') {
				print '<tr><td colspan="'.$nbcols.'" class="right nowrap">';
				print '<span class="opacitymedium">';
				print $form->textwithpicto($langs->trans("Abandoned"), $langs->trans("HelpAbandonBadCustomer"), - 1);
				print '</span>';
				print '</td><td class="right">'.price($object->total_ttc - $creditnoteamount - $depositamount - $totalpaye).'</td><td>&nbsp;</td></tr>';
				// $resteapayeraffiche=0;
				$cssforamountpaymentcomplete = 'amountpaymentneutral';
			}
			// Paye partiellement ou Abandon 'product_returned'
			if (($object->statut == FactureFournisseur::STATUS_CLOSED || $object->statut == FactureFournisseur::STATUS_ABANDONED) && $object->close_code == 'product_returned') {
				print '<tr><td colspan="'.$nbcols.'" class="right nowrap">';
				print '<span class="opacitymedium">';
				print $form->textwithpicto($langs->trans("ProductReturned"), $langs->trans("HelpAbandonProductReturned"), - 1);
				print '</span>';
				print '</td><td class="right">'.price($object->total_ttc - $creditnoteamount - $depositamount - $totalpaye).'</td><td>&nbsp;</td></tr>';
				$resteapayeraffiche = 0;
				$cssforamountpaymentcomplete = 'amountpaymentneutral';
			}
			// Paye partiellement ou Abandon 'abandon'
			if (($object->statut == FactureFournisseur::STATUS_CLOSED || $object->statut == FactureFournisseur::STATUS_ABANDONED) && $object->close_code == 'abandon') {
				print '<tr><td colspan="'.$nbcols.'" class="right nowrap">';
				$text = $langs->trans("HelpAbandonOther");
				if ($object->close_note)
					$text .= '<br><br><b>'.$langs->trans("Reason").'</b>:'.$object->close_note;
				print '<span class="opacitymedium">';
				print $form->textwithpicto($langs->trans("Abandoned"), $text, - 1);
				print '</span>';
				print '</td><td class="right">'.price($object->total_ttc - $creditnoteamount - $depositamount - $totalpaye).'</td><td>&nbsp;</td></tr>';
				$resteapayeraffiche = 0;
				$cssforamountpaymentcomplete = 'amountpaymentneutral';
			}

			// Billed
			print '<tr><td colspan="'.$nbcols.'" class="right">';
			print '<span class="opacitymedium">';
			print $langs->trans("Billed");
			print '</span>';
			print '</td><td class="right">'.price($object->total_ttc).'</td><td>&nbsp;</td></tr>';

			// Remainder to pay
			print '<tr><td colspan="'.$nbcols.'" class="right">';
			print '<span class="opacitymedium">';
			if ($resteapayeraffiche >= 0)
				print $langs->trans('RemainderToPay');
			else print $langs->trans('ExcessPaid');
			print '</span>';
			print '</td>';
			print '<td class="right'.($resteapayeraffiche ? ' amountremaintopay' : (' '.$cssforamountpaymentcomplete)).'">'.price($resteapayeraffiche).'</td>';
			print '<td class="nowrap">&nbsp;</td></tr>';
		} else // Credit note
		{
			$cssforamountpaymentcomplete = 'amountpaymentneutral';

			// Total already paid back
			print '<tr><td colspan="'.$nbcols.'" class="right">';
			print $langs->trans('AlreadyPaidBack');
			print ' :</td><td class="right">'.price($sign * $totalpaye).'</td><td>&nbsp;</td></tr>';

			// Billed
			print '<tr><td colspan="'.$nbcols.'" class="right">'.$langs->trans("Billed").' :</td><td class="right">'.price($sign * $object->total_ttc).'</td><td>&nbsp;</td></tr>';

			// Remainder to pay back
			print '<tr><td colspan="'.$nbcols.'" class="right">';
			print '<span class="opacitymedium">';
			if ($resteapayeraffiche <= 0)
				print $langs->trans('RemainderToPayBack');
			else print $langs->trans('ExcessPaid');
			print '</td>';
			print '</span>';
			print '<td class="right'.($resteapayeraffiche ? ' amountremaintopay' : (' '.$cssforamountpaymentcomplete)).'">'.price($sign * $resteapayeraffiche).'</td>';
			print '<td class="nowrap">&nbsp;</td></tr>';

			// Sold credit note
			// print '<tr><td colspan="'.$nbcols.'" class="right">'.$langs->trans('TotalTTC').' :</td>';
			// print '<td class="right" style="border: 1px solid;" bgcolor="#f0f0f0"><b>'.price($sign *
			// $object->total_ttc).'</b></td><td>&nbsp;</td></tr>';
		}

		print '</table>';
		print '</div>';

		print '</div>';
		print '</div>';
		print '</div>';

		print '<div class="clearboth"></div><br>';

		if (!empty($conf->global->MAIN_DISABLE_CONTACTS_TAB))
		{
			$blocname = 'contacts';
			$title = $langs->trans('ContactsAddresses');
			include DOL_DOCUMENT_ROOT.'/core/tpl/bloc_showhide.tpl.php';
		}

		if (!empty($conf->global->MAIN_DISABLE_NOTES_TAB))
		{
			$colwidth = 20;
			$blocname = 'notes';
			$title = $langs->trans('Notes');
			include DOL_DOCUMENT_ROOT.'/core/tpl/bloc_showhide.tpl.php';
		}


		/*
         * Lines
         */
		print '<form name="addproduct" id="addproduct" action="'.$_SERVER["PHP_SELF"].'?id='.$object->id.(($action != 'editline') ? '#addline' : '#line_'.GETPOST('lineid')).'" method="POST">';
		print '<input type="hidden" name="token" value="'.newToken().'">';
		print '<input type="hidden" name="action" value="'.(($action != 'editline') ? 'addline' : 'updateline').'">';
		print '<input type="hidden" name="mode" value="">';
		print '<input type="hidden" name="id" value="'.$object->id.'">';
		print '<input type="hidden" name="socid" value="'.$societe->id.'">';

		if (!empty($conf->use_javascript_ajax) && $object->statut == FactureFournisseur::STATUS_DRAFT) {
			include DOL_DOCUMENT_ROOT.'/core/tpl/ajaxrow.tpl.php';
		}

		print '<div class="div-table-responsive-no-min">';
		print '<table id="tablelines" class="noborder noshadow" width="100%">';

		global $forceall, $senderissupplier, $dateSelector, $inputalsopricewithtax;
		$forceall = 1; $dateSelector = 0; $inputalsopricewithtax = 1;
		$senderissupplier = 2; // $senderissupplier=2 is same than 1 but disable test on minimum qty and disable autofill qty with minimum.
		//if (! empty($conf->global->SUPPLIER_INVOICE_WITH_NOPRICEDEFINED)) $senderissupplier=2;
		if (!empty($conf->global->SUPPLIER_INVOICE_WITH_PREDEFINED_PRICES_ONLY)) $senderissupplier = 1;

		// Show object lines
		if (!empty($object->lines))
			$ret = $object->printObjectLines($action, $societe, $mysoc, $lineid, 1);

		$num = count($object->lines);

		// Form to add new line
		if ($object->statut == FactureFournisseur::STATUS_DRAFT && $usercancreate)
		{
			if ($action != 'editline')
			{
				// Add free products/services
				$object->formAddObjectLine(1, $societe, $mysoc);

				$parameters = array();
				$reshook = $hookmanager->executeHooks('formAddObjectLine', $parameters, $object, $action); // Note that $action and $object may have been modified by hook
			}
		}

		print '</table>';
		print '</div>';
		print '</form>';

		print dol_get_fiche_end();


		if ($action != 'presend')
		{
			/*
             * Buttons actions
             */

			print '<div class="tabsAction">';

			$parameters = array();
			$reshook = $hookmanager->executeHooks('addMoreActionsButtons', $parameters, $object, $action); // Note that $action and $object may have been
																									  // modified by hook
			if (empty($reshook))
			{
				// Modify a validated invoice with no payments
				if ($object->statut == FactureFournisseur::STATUS_VALIDATED && $action != 'confirm_edit' && $object->getSommePaiement() == 0 && $usercancreate)
				{
					// We check if lines of invoice are not already transfered into accountancy
					$ventilExportCompta = $object->getVentilExportCompta(); // Should be 0 since the sum of payments are zero. But we keep the protection.

					if ($ventilExportCompta == 0)
					{
						print '<div class="inline-block divButAction"><a class="butAction" href="'.$_SERVER['PHP_SELF'].'?id='.$object->id.'&amp;action=edit">'.$langs->trans('Modify').'</a></div>';
					} else {
						print '<div class="inline-block divButAction"><span class="butActionRefused classfortooltip" title="'.$langs->trans("DisabledBecauseDispatchedInBookkeeping").'">'.$langs->trans('Modify').'</span></div>';
					}
				}

				$discount = new DiscountAbsolute($db);
				$result = $discount->fetch(0, 0, $object->id);

	 	 		// Reopen a standard paid invoice
				if (($object->type == FactureFournisseur::TYPE_STANDARD || $object->type == FactureFournisseur::TYPE_REPLACEMENT
					|| ($object->type == FactureFournisseur::TYPE_CREDIT_NOTE && empty($discount->id)))
					&& ($object->statut == FactureFournisseur::STATUS_CLOSED || $object->statut == FactureFournisseur::STATUS_ABANDONED))				// A paid invoice (partially or completely)
				{
					if (!$facidnext && $object->close_code != 'replaced' && $usercancreate)	// Not replaced by another invoice
					{
						print '<div class="inline-block divButAction"><a class="butAction" href="'.$_SERVER['PHP_SELF'].'?id='.$object->id.'&amp;action=reopen">'.$langs->trans('ReOpen').'</a></div>';
					} else {
						if ($usercancreate) {
							print '<div class="inline-block divButAction"><span class="butActionRefused classfortooltip" title="'.$langs->trans("DisabledBecauseReplacedInvoice").'">'.$langs->trans('ReOpen').'</span></div>';
						} elseif (empty($conf->global->MAIN_BUTTON_HIDE_UNAUTHORIZED)) {
							print '<div class="inline-block divButAction"><span class="butActionRefused classfortooltip">'.$langs->trans('ReOpen').'</span></div>';
						}
					}
				}

				// Send by mail
				if (empty($user->socid)) {
					if (($object->statut == FactureFournisseur::STATUS_VALIDATED || $object->statut == FactureFournisseur::STATUS_CLOSED))
					{
						if ($usercansend)
						{
							print '<div class="inline-block divButAction"><a class="butAction" href="'.$_SERVER['PHP_SELF'].'?id='.$object->id.'&action=presend&mode=init#formmailbeforetitle">'.$langs->trans('SendMail').'</a></div>';
						} else print '<div class="inline-block divButAction"><span class="butActionRefused classfortooltip">'.$langs->trans('SendMail').'</a></div>';
					}
				}

				// Make payments
				if ($object->type != FactureFournisseur::TYPE_CREDIT_NOTE && $action != 'confirm_edit' && $object->statut == FactureFournisseur::STATUS_VALIDATED && $object->paye == 0 && $user->socid == 0)
				{
					print '<div class="inline-block divButAction"><a class="butAction" href="paiement.php?facid='.$object->id.'&amp;action=create'.($object->fk_account > 0 ? '&amp;accountid='.$object->fk_account : '').'">'.$langs->trans('DoPayment').'</a></div>'; // must use facid because id is for payment id not invoice
				}

				// Classify paid
				if ($action != 'confirm_edit' && $object->statut == FactureFournisseur::STATUS_VALIDATED && $object->paye == 0 && $user->socid == 0)
				{
					print '<div class="inline-block divButAction"><a class="butAction" href="'.$_SERVER["PHP_SELF"].'?id='.$object->id.'&amp;action=paid"';
					print '>'.$langs->trans('ClassifyPaid').'</a></div>';

					//print '<a class="butAction" href="'.$_SERVER["PHP_SELF"].'?id='.$object->id.'&amp;action=paid">'.$langs->trans('ClassifyPaid').'</a>';
				}

				// Reverse back money or convert to reduction
				if ($object->type == FactureFournisseur::TYPE_CREDIT_NOTE || $object->type == FactureFournisseur::TYPE_DEPOSIT || $object->type == FactureFournisseur::TYPE_STANDARD) {
					// For credit note only
					if ($object->type == FactureFournisseur::TYPE_CREDIT_NOTE && $object->statut == 1 && $object->paye == 0)
					{
						if ($resteapayer == 0)
						{
							print '<div class="inline-block divButAction"><span class="butActionRefused classfortooltip" title="'.$langs->trans("DisabledBecauseRemainderToPayIsZero").'">'.$langs->trans('DoPaymentBack').'</span></div>';
						} else {
							print '<div class="inline-block divButAction"><a class="butAction" href="paiement.php?facid='.$object->id.'&amp;action=create&amp;accountid='.$object->fk_account.'">'.$langs->trans('DoPaymentBack').'</a></div>';
						}
					}

					// For standard invoice with excess paid
					if ($object->type == FactureFournisseur::TYPE_STANDARD && empty($object->paye) && ($object->total_ttc - $totalpaye - $totalcreditnotes - $totaldeposits) < 0 && $usercancreate && empty($discount->id))
					{
						print '<div class="inline-block divButAction"><a class="butAction" href="'.$_SERVER["PHP_SELF"].'?facid='.$object->id.'&amp;action=converttoreduc">'.$langs->trans('ConvertExcessPaidToReduc').'</a></div>';
					}
					// For credit note
					if ($object->type == FactureFournisseur::TYPE_CREDIT_NOTE && $object->statut == 1 && $object->paye == 0 && $usercancreate
						&& (!empty($conf->global->SUPPLIER_INVOICE_ALLOW_REUSE_OF_CREDIT_WHEN_PARTIALLY_REFUNDED) || $object->getSommePaiement() == 0)
						) {
						print '<div class="inline-block divButAction"><a class="butAction" href="'.$_SERVER["PHP_SELF"].'?facid='.$object->id.'&amp;action=converttoreduc" title="'.dol_escape_htmltag($langs->trans("ConfirmConvertToReducSupplier2")).'">'.$langs->trans('ConvertToReduc').'</a></div>';
					}
					// For deposit invoice
					if ($object->type == FactureFournisseur::TYPE_DEPOSIT && $object->paye == 1 && $resteapayer == 0 && $usercancreate && empty($discount->id))
					{
						print '<div class="inline-block divButAction"><a class="butAction" href="'.$_SERVER["PHP_SELF"].'?facid='.$object->id.'&amp;action=converttoreduc">'.$langs->trans('ConvertToReduc').'</a></div>';
					}
				}

				// Validate
				if ($action != 'confirm_edit' && $object->statut == FactureFournisseur::STATUS_DRAFT)
				{
					if (count($object->lines))
					{
						if ($usercanvalidate)
						{
							print '<div class="inline-block divButAction"><a class="butAction" href="'.$_SERVER["PHP_SELF"].'?id='.$object->id.'&amp;action=valid"';
							print '>'.$langs->trans('Validate').'</a></div>';
						} else {
							print '<div class="inline-block divButAction"><a class="butActionRefused classfortooltip" href="#" title="'.dol_escape_htmltag($langs->trans("NotAllowed")).'"';
							print '>'.$langs->trans('Validate').'</a></div>';
						}
					}
				}

				// Create event
				/*if ($conf->agenda->enabled && ! empty($conf->global->MAIN_ADD_EVENT_ON_ELEMENT_CARD)) 	// Add hidden condition because this is not a "workflow" action so should appears somewhere else on page.
				{
					print '<div class="inline-block divButAction"><a class="butAction" href="' . DOL_URL_ROOT . '/comm/action/card.php?action=create&amp;origin=' . $object->element . '&amp;originid=' . $object->id . '&amp;socid=' . $object->socid . '">' . $langs->trans("AddAction") . '</a></div>';
				}*/

				// Clone
				if ($action != 'edit' && $usercancreate)
				{
					print '<div class="inline-block divButAction"><a class="butAction" href="'.$_SERVER["PHP_SELF"].'?id='.$object->id.'&amp;action=clone&amp;socid='.$object->socid.'">'.$langs->trans('ToClone').'</a></div>';
				}

				// Create a credit note
				if (($object->type == FactureFournisseur::TYPE_STANDARD || $object->type == FactureFournisseur::TYPE_DEPOSIT) && $object->statut > 0 && $usercancreate)
				{
					if (!$objectidnext)
					{
						print '<div class="inline-block divButAction"><a class="butAction" href="'.$_SERVER['PHP_SELF'].'?socid='.$object->socid.'&amp;fac_avoir='.$object->id.'&amp;action=create&amp;type=2'.($object->fk_project > 0 ? '&amp;projectid='.$object->fk_project : '').'">'.$langs->trans("CreateCreditNote").'</a></div>';
					}
				}

				// Delete
				$isErasable = $object->is_erasable();
				if ($action != 'confirm_edit' && ($user->rights->fournisseur->facture->supprimer || ($usercancreate && $isErasable == 1)))	// isErasable = 1 means draft with temporary ref (draft can always be deleted with no need of permissions)
				{
					//var_dump($isErasable);
					if ($isErasable == -4) {
						print '<div class="inline-block divButAction"><a class="butActionRefused classfortooltip" href="#" title="'.$langs->trans("DisabledBecausePayments").'">'.$langs->trans('Delete').'</a></div>';
					} elseif ($isErasable == -3) {	// Should never happen with supplier invoice
						print '<div class="inline-block divButAction"><a class="butActionRefused classfortooltip" href="#" title="'.$langs->trans("DisabledBecauseNotLastSituationInvoice").'">'.$langs->trans('Delete').'</a></div>';
					} elseif ($isErasable == -2) {	// Should never happen with supplier invoice
						print '<div class="inline-block divButAction"><a class="butActionRefused classfortooltip" href="#" title="'.$langs->trans("DisabledBecauseNotLastInvoice").'">'.$langs->trans('Delete').'</a></div>';
					} elseif ($isErasable == -1) {
						print '<div class="inline-block divButAction"><a class="butActionRefused classfortooltip" href="#" title="'.$langs->trans("DisabledBecauseDispatchedInBookkeeping").'">'.$langs->trans('Delete').'</a></div>';
					} elseif ($isErasable <= 0)	// Any other cases
					{
						print '<div class="inline-block divButAction"><a class="butActionRefused classfortooltip" href="#" title="'.$langs->trans("DisabledBecauseNotErasable").'">'.$langs->trans('Delete').'</a></div>';
					} else {
						print '<div class="inline-block divButAction"><a class="butActionDelete" href="'.$_SERVER["PHP_SELF"].'?id='.$object->id.'&amp;action=delete&amp;token='.newToken().'">'.$langs->trans('Delete').'</a></div>';
					}
				}
				print '</div>';

				if ($action != 'confirm_edit')
				{
					print '<div class="fichecenter"><div class="fichehalfleft">';

					/*
	                 * Documents generes
	                 */
					$ref = dol_sanitizeFileName($object->ref);
					$subdir = get_exdir($object->id, 2, 0, 0, $object, 'invoice_supplier').$ref;
					$filedir = $conf->fournisseur->facture->dir_output.'/'.$subdir;
					$urlsource = $_SERVER['PHP_SELF'].'?id='.$object->id;
					$genallowed = $usercanread;
					$delallowed = $usercancreate;
					$modelpdf = (!empty($object->model_pdf) ? $object->model_pdf : (empty($conf->global->INVOICE_SUPPLIER_ADDON_PDF) ? '' : $conf->global->INVOICE_SUPPLIER_ADDON_PDF));

					print $formfile->showdocuments('facture_fournisseur', $subdir, $filedir, $urlsource, $genallowed, $delallowed, $modelpdf, 1, 0, 0, 40, 0, '', '', '', $societe->default_lang);
					$somethingshown = $formfile->numoffiles;

					// Show links to link elements
					$linktoelem = $form->showLinkToObjectBlock($object, null, array('invoice_supplier'));
					$somethingshown = $form->showLinkedObjectBlock($object, $linktoelem);

					print '</div><div class="fichehalfright"><div class="ficheaddleft">';
					//print '</td><td valign="top" width="50%">';
					//print '<br>';

					// List of actions on element
					include_once DOL_DOCUMENT_ROOT.'/core/class/html.formactions.class.php';
					$formactions = new FormActions($db);
					$somethingshown = $formactions->showactions($object, 'invoice_supplier', $socid, 1, 'listaction'.($genallowed ? 'largetitle' : ''));

					print '</div></div></div>';
					//print '</td></tr></table>';
				}
			}
		}

		// Select mail models is same action as presend
		if (GETPOST('modelselected')) {
			$action = 'presend';
		}

		// Presend form
		$modelmail = 'invoice_supplier_send';
		$defaulttopic = 'SendBillRef';
		$diroutput = $conf->fournisseur->facture->dir_output;
		$autocopy = 'MAIN_MAIL_AUTOCOPY_SUPPLIER_INVOICE_TO';
		$trackid = 'sinv'.$object->id;

		include DOL_DOCUMENT_ROOT.'/core/tpl/card_presend.tpl.php';
	}
}


// End of page
llxFooter();
$db->close();<|MERGE_RESOLUTION|>--- conflicted
+++ resolved
@@ -655,13 +655,8 @@
 		$ret = $extrafields->setOptionalsFromPost(null, $object);
 		if ($ret < 0) $error++;
 
-<<<<<<< HEAD
 		$dateinvoice = dol_mktime(12, 0, 0, GETPOST('remonth', 'int'), GETPOST('reday', 'int'), GETPOST('reyear', 'int'));
-		$datedue = dol_mktime(12, 0, 0, $_POST['echmonth'], $_POST['echday'], $_POST['echyear']);
-=======
-		$datefacture = dol_mktime(12, 0, 0, GETPOST('remonth', 'int'), GETPOST('reday', 'int'), GETPOST('reyear', 'int'));
 		$datedue = dol_mktime(12, 0, 0, GETPOST('echmonth', 'int'), GETPOST('echday', 'int'), GETPOST('echyear', 'int'));
->>>>>>> 2c0f6d29
 
 		// Replacement invoice
 		if (GETPOST('type') == FactureFournisseur::TYPE_REPLACEMENT)
@@ -874,20 +869,13 @@
 			{
 				$tmpproject = GETPOST('projectid', 'int');
 
-				// Creation facture
-<<<<<<< HEAD
-				$object->ref           = $_POST['ref'];
-				$object->ref_supplier  = $_POST['ref_supplier'];
-				$object->socid         = $_POST['socid'];
-				$object->libelle       = $_POST['label'];
-				$object->date          = $dateinvoice;
-=======
+				// Creation invoice
 				$object->ref           = GETPOST('ref', 'nohtml');
 				$object->ref_supplier  = GETPOST('ref_supplier', 'nohtml');
 				$object->socid         = GETPOST('socid', 'int');
-				$object->libelle       = GETPOST('label', 'nohtml');
-				$object->date          = $datefacture;
->>>>>>> 2c0f6d29
+				$object->libelle       = GETPOST('label', 'nohtml');	// deprecated
+				$object->label         = GETPOST('label', 'nohtml');
+				$object->date          = $dateinvoice;
 				$object->date_echeance = $datedue;
 				$object->note_public   = GETPOST('note_public', 'restricthtml');
 				$object->note_private  = GETPOST('note_private', 'restricthtml');
