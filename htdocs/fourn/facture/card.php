<?php
/* Copyright (C) 2002-2005	Rodolphe Quiedeville	<rodolphe@quiedeville.org>
 * Copyright (C) 2004-2015	Laurent Destailleur 	<eldy@users.sourceforge.net>
 * Copyright (C) 2004		Christophe Combelles	<ccomb@free.fr>
 * Copyright (C) 2005		Marc Barilley			<marc@ocebo.fr>
 * Copyright (C) 2005-2013	Regis Houssin			<regis.houssin@capnetworks.com>
 * Copyright (C) 2010-2014	Juanjo Menent			<jmenent@2byte.es>
 * Copyright (C) 2013		Philippe Grand			<philippe.grand@atoo-net.com>
 * Copyright (C) 2013       Florian Henry		  	<florian.henry@open-concept.pro>
 * Copyright (C) 2014       Marcos García           <marcosgdf@gmail.com>
 *
 * This program is free software; you can redistribute it and/or modify
 * it under the terms of the GNU General Public License as published by
 * the Free Software Foundation; either version 3 of the License, or
 * (at your option) any later version.
 *
 * This program is distributed in the hope that it will be useful,
 * but WITHOUT ANY WARRANTY; without even the implied warranty of
 * MERCHANTABILITY or FITNESS FOR A PARTICULAR PURPOSE.  See the
 * GNU General Public License for more details.
 *
 * You should have received a copy of the GNU General Public License
 * along with this program. If not, see <http://www.gnu.org/licenses/>.
 */

/**
 *	\file       htdocs/fourn/facture/card.php
 *	\ingroup    facture, fournisseur
 *	\brief      Page for supplier invoice card (view, edit, validate)
 */

require '../../main.inc.php';
require_once DOL_DOCUMENT_ROOT.'/core/class/html.formfile.class.php';
require_once DOL_DOCUMENT_ROOT.'/fourn/class/fournisseur.class.php';
require_once DOL_DOCUMENT_ROOT.'/core/modules/supplier_invoice/modules_facturefournisseur.php';
require_once DOL_DOCUMENT_ROOT.'/fourn/class/fournisseur.facture.class.php';
require_once DOL_DOCUMENT_ROOT.'/fourn/class/paiementfourn.class.php';
require_once DOL_DOCUMENT_ROOT.'/core/lib/fourn.lib.php';
require_once DOL_DOCUMENT_ROOT.'/core/lib/files.lib.php';
require_once DOL_DOCUMENT_ROOT.'/core/class/doleditor.class.php';
if (!empty($conf->produit->enabled))
	require_once DOL_DOCUMENT_ROOT.'/product/class/product.class.php';
if (!empty($conf->projet->enabled)) {
	require_once DOL_DOCUMENT_ROOT.'/projet/class/project.class.php';
	require_once DOL_DOCUMENT_ROOT.'/core/class/html.formprojet.class.php';
}


$langs->load('bills');
$langs->load('compta');
$langs->load('suppliers');
$langs->load('companies');
$langs->load('products');
$langs->load('banks');
if (!empty($conf->incoterm->enabled)) $langs->load('incoterm');

$id			= (GETPOST('facid','int') ? GETPOST('facid','int') : GETPOST('id','int'));
$action		= GETPOST("action");
$confirm	= GETPOST("confirm");
$ref		= GETPOST('ref','alpha');
$cancel     = GETPOST('cancel','alpha');
$lineid     = GETPOST('lineid', 'int');

//PDF
$hidedetails = (GETPOST('hidedetails','int') ? GETPOST('hidedetails','int') : (! empty($conf->global->MAIN_GENERATE_DOCUMENTS_HIDE_DETAILS) ? 1 : 0));
$hidedesc 	 = (GETPOST('hidedesc','int') ? GETPOST('hidedesc','int') : (! empty($conf->global->MAIN_GENERATE_DOCUMENTS_HIDE_DESC) ?  1 : 0));
$hideref 	 = (GETPOST('hideref','int') ? GETPOST('hideref','int') : (! empty($conf->global->MAIN_GENERATE_DOCUMENTS_HIDE_REF) ? 1 : 0));

// Security check
$socid='';
if (! empty($user->societe_id)) $socid=$user->societe_id;
$result = restrictedArea($user, 'fournisseur', $id, 'facture_fourn', 'facture');

// Initialize technical object to manage hooks of thirdparties. Note that conf->hooks_modules contains array array
$hookmanager->initHooks(array('invoicesuppliercard','globalcard'));

$object=new FactureFournisseur($db);
$extrafields = new ExtraFields($db);

// fetch optionals attributes and labels
$extralabels=$extrafields->fetch_name_optionals_label($object->table_element);

// Load object
if ($id > 0 || ! empty($ref))
{
	$ret=$object->fetch($id, $ref);
}

$permissionnote=$user->rights->fournisseur->facture->creer;	// Used by the include of actions_setnotes.inc.php
$permissionedit=$user->rights->fournisseur->facture->creer; // Used by the include of actions_lineupdown.inc.php


/*
 * Actions
 */

$parameters=array('socid'=>$socid);
$reshook=$hookmanager->executeHooks('doActions',$parameters,$object,$action);    // Note that $action and $object may have been modified by some hooks
if ($reshook < 0) setEventMessages($hookmanager->error, $hookmanager->errors, 'errors');

if (empty($reshook))
{
	if ($cancel) $action='';

	include DOL_DOCUMENT_ROOT.'/core/actions_setnotes.inc.php';	// Must be include, not include_once

	include DOL_DOCUMENT_ROOT.'/core/actions_lineupdown.inc.php';	// Must be include, not include_once

	// Action clone object
	if ($action == 'confirm_clone' && $confirm == 'yes')
	{
	//    if (1==0 && empty($_REQUEST["clone_content"]) && empty($_REQUEST["clone_receivers"]))
	//    {
	//        $mesg='<div class="error">'.$langs->trans("NoCloneOptionsSpecified").'</div>';
	//    }
	//    else
	//    {
	        $result=$object->createFromClone($id);
	        if ($result > 0)
	        {
	            header("Location: ".$_SERVER['PHP_SELF'].'?action=editref_supplier&id='.$result);
	            exit;
	        }
	        else
	        {
	            $langs->load("errors");
		        setEventMessage($langs->trans($object->error), 'errors');
	            $action='';
	        }
	//    }
	}

	elseif ($action == 'confirm_valid' && $confirm == 'yes' &&
	    ((empty($conf->global->MAIN_USE_ADVANCED_PERMS) && ! empty($user->rights->fournisseur->facture->creer))
	    || (! empty($conf->global->MAIN_USE_ADVANCED_PERMS) && ! empty($user->rights->fournisseur->supplier_invoice_advance->validate)))
	)
	{
	    $idwarehouse=GETPOST('idwarehouse');

	    $object->fetch($id);
	    $object->fetch_thirdparty();

	    $qualified_for_stock_change=0;
	    if (empty($conf->global->STOCK_SUPPORTS_SERVICES))
	    {
	    	$qualified_for_stock_change=$object->hasProductsOrServices(2);
	    }
	    else
	    {
	    	$qualified_for_stock_change=$object->hasProductsOrServices(1);
	    }

	    // Check parameters
	    if (! empty($conf->stock->enabled) && ! empty($conf->global->STOCK_CALCULATE_ON_SUPPLIER_BILL) && $qualified_for_stock_change)
	    {
	        $langs->load("stocks");
	        if (! $idwarehouse || $idwarehouse == -1)
	        {
	            $error++;
		        setEventMessage($langs->trans('ErrorFieldRequired',$langs->transnoentitiesnoconv("Warehouse")), 'errors');
	            $action='';
	        }
	    }

	    if (! $error)
	    {
	        $result = $object->validate($user,'',$idwarehouse);
	        if ($result < 0)
	        {
	            setEventMessages($object->error,$object->errors,'errors');
	        }
	    }
	}

	elseif ($action == 'confirm_delete' && $confirm == 'yes' && $user->rights->fournisseur->facture->supprimer)
	{
	    $object->fetch($id);
	    $object->fetch_thirdparty();
	    $result=$object->delete($id);
	    if ($result > 0)
	    {
	        header('Location: list.php');
	        exit;
	    }
	    else
	    {
		    setEventMessage($object->error, 'errors');
	    }
	}

	// Remove a product line
	else if ($action == 'confirm_deleteline' && $confirm == 'yes' && $user->rights->fournisseur->facture->creer)
	{
		$result = $object->deleteline($lineid);
		if ($result > 0)
		{
			// Define output language
			$outputlangs = $langs;
			$newlang = '';
			if ($conf->global->MAIN_MULTILANGS && empty($newlang) && GETPOST('lang_id'))
				$newlang = GETPOST('lang_id');
			if ($conf->global->MAIN_MULTILANGS && empty($newlang))
				$newlang = $object->thirdparty->default_lang;
			if (! empty($newlang)) {
				$outputlangs = new Translate("", $conf);
				$outputlangs->setDefaultLang($newlang);
			}
			if (empty($conf->global->MAIN_DISABLE_PDF_AUTOUPDATE)) {
				$ret = $object->fetch($object->id); // Reload to get new records
				$object->generateDocument($object->modelpdf, $outputlangs, $hidedetails, $hidedesc, $hideref);
			}

			header('Location: '.$_SERVER["PHP_SELF"].'?id='.$object->id);
			exit;
		}
		else
		{
			setEventMessage($object->error, 'errors');
			/* Fix bug 1485 : Reset action to avoid asking again confirmation on failure */
			$action='';
		}
	}

	elseif ($action == 'confirm_paid' && $confirm == 'yes' && $user->rights->fournisseur->facture->creer)
	{
	    $object->fetch($id);
	    $result=$object->set_paid($user);
	    if ($result<0)
	    {
	        setEventMessage($object->error,'errors');
	    }
	}

	// Set supplier ref
	if ($action == 'setref_supplier' && $user->rights->fournisseur->commande->creer)
	{
	    $result=$object->setValueFrom('ref_supplier',GETPOST('ref_supplier','alpha'));
	    if ($result < 0) dol_print_error($db, $object->error);
	}

	// conditions de reglement
	if ($action == 'setconditions' && $user->rights->fournisseur->commande->creer)
	{
	    $result=$object->setPaymentTerms(GETPOST('cond_reglement_id','int'));
	}

	// mode de reglement
	else if ($action == 'setmode' && $user->rights->fournisseur->commande->creer)
	{
	    $result = $object->setPaymentMethods(GETPOST('mode_reglement_id','int'));
	}

	// bank account
	else if ($action == 'setbankaccount' && $user->rights->fournisseur->facture->creer) {
	    $result=$object->setBankAccount(GETPOST('fk_account', 'int'));
	}

	// Set label
	elseif ($action == 'setlabel' && $user->rights->fournisseur->facture->creer)
	{
	    $object->fetch($id);
	    $object->label=$_POST['label'];
	    $result=$object->update($user);
	    if ($result < 0) dol_print_error($db);
	}
	elseif ($action == 'setdatef' && $user->rights->fournisseur->facture->creer)
	{
	    $object->fetch($id);
	    $object->date=dol_mktime(12,0,0,$_POST['datefmonth'],$_POST['datefday'],$_POST['datefyear']);
	    if ($object->date_echeance && $object->date_echeance < $object->date) $object->date_echeance=$object->date;
	    $result=$object->update($user);
	    if ($result < 0) dol_print_error($db,$object->error);
	}
	elseif ($action == 'setdate_lim_reglement' && $user->rights->fournisseur->facture->creer)
	{
	    $object->fetch($id);
	    $object->date_echeance=dol_mktime(12,0,0,$_POST['date_lim_reglementmonth'],$_POST['date_lim_reglementday'],$_POST['date_lim_reglementyear']);
	    if (! empty($object->date_echeance) && $object->date_echeance < $object->date)
	    {
	    	$object->date_echeance=$object->date;
	    	setEventMessage($langs->trans("DatePaymentTermCantBeLowerThanObjectDate"),'warnings');
	    }
	    $result=$object->update($user);
	    if ($result < 0) dol_print_error($db,$object->error);
	}

	// Delete payment
	elseif ($action == 'deletepaiement' && $user->rights->fournisseur->facture->creer)
	{
	    $object->fetch($id);
	    if ($object->statut == FactureFournisseur::STATUS_VALIDATED && $object->paye == 0)
	    {
	    	$paiementfourn = new PaiementFourn($db);
	        $result=$paiementfourn->fetch(GETPOST('paiement_id'));
	        if ($result > 0) $result=$paiementfourn->delete(); // If fetch ok and found
	        if ($result < 0) {
		        setEventMessage($paiementfourn->error, 'errors');
	        }
	    }
	}

	// Create
	elseif ($action == 'add' && $user->rights->fournisseur->facture->creer)
	{
	    $error=0;

	    $datefacture=dol_mktime(12,0,0,$_POST['remonth'],$_POST['reday'],$_POST['reyear']);
	    $datedue=dol_mktime(12,0,0,$_POST['echmonth'],$_POST['echday'],$_POST['echyear']);

	    if (GETPOST('socid','int')<1)
	    {
		    setEventMessage($langs->trans('ErrorFieldRequired',$langs->transnoentities('Supplier')), 'errors');
	    	$action='create';
	    	$error++;
	    }

	    if ($datefacture == '')
	    {
		    setEventMessage($langs->trans('ErrorFieldRequired',$langs->transnoentities('DateInvoice')), 'errors');
	        $action='create';
	        $_GET['socid']=$_POST['socid'];
	        $error++;
	    }
	    if (! GETPOST('ref_supplier'))
	    {
		    setEventMessage($langs->trans('ErrorFieldRequired',$langs->transnoentities('RefSupplier')), 'errors');
	        $action='create';
	        $_GET['socid']=$_POST['socid'];
	        $error++;
	    }

	    // Fill array 'array_options' with data from add form

	    if (! $error)
	    {
	        $db->begin();

	        $extralabels = $extrafields->fetch_name_optionals_label($object->table_element);
			$ret = $extrafields->setOptionalsFromPost($extralabels, $object);
			if ($ret < 0) $error++;

	        $tmpproject = GETPOST('projectid', 'int');

	        // Creation facture
	        $object->ref           = $_POST['ref'];
			$object->ref_supplier  = $_POST['ref_supplier'];
	        $object->socid         = $_POST['socid'];
	        $object->libelle       = $_POST['libelle'];
	        $object->date          = $datefacture;
	        $object->date_echeance = $datedue;
	        $object->note_public   = GETPOST('note_public');
	        $object->note_private  = GETPOST('note_private');
			$object->cond_reglement_id = GETPOST('cond_reglement_id');
	        $object->mode_reglement_id = GETPOST('mode_reglement_id');
	        $object->fk_account        = GETPOST('fk_account', 'int');
	        $object->fk_project    = ($tmpproject > 0) ? $tmpproject : null;
			$object->fk_incoterms = GETPOST('incoterm_id', 'int');
	        $object->location_incoterms = GETPOST('location_incoterms', 'alpha');

			// Auto calculation of date due if not filled by user
			if(empty($object->date_echeance)) $object->date_echeance = $object->calculate_date_lim_reglement();

	        // If creation from another object of another module
	        if ($_POST['origin'] && $_POST['originid'])
	        {
	            // Parse element/subelement (ex: project_task)
	            $element = $subelement = $_POST['origin'];
	            /*if (preg_match('/^([^_]+)_([^_]+)/i',$_POST['origin'],$regs))
	             {
	            $element = $regs[1];
	            $subelement = $regs[2];
	            }*/

	            // For compatibility
	            if ($element == 'order')    {
	                $element = $subelement = 'commande';
	            }
	            if ($element == 'propal')   {
	                $element = 'comm/propal'; $subelement = 'propal';
	            }
	            if ($element == 'contract') {
	                $element = $subelement = 'contrat';
	            }
	            if ($element == 'order_supplier') {
	                $element = 'fourn'; $subelement = 'fournisseur.commande';
	            }
	            if ($element == 'project')
	            {
	            	$element = 'projet';
	            }
	            $object->origin    = $_POST['origin'];
	            $object->origin_id = $_POST['originid'];

	            $id = $object->create($user);

	            // Add lines
	            if ($id > 0)
	            {
	                require_once DOL_DOCUMENT_ROOT.'/'.$element.'/class/'.$subelement.'.class.php';
	                $classname = ucfirst($subelement);
	                if ($classname == 'Fournisseur.commande') $classname='CommandeFournisseur';
	                $srcobject = new $classname($db);

	                $result=$srcobject->fetch($_POST['originid']);
	                if ($result > 0)
	                {
	                    $lines = $srcobject->lines;
	                    if (empty($lines) && method_exists($srcobject,'fetch_lines'))
	                    {
	                    	$srcobject->fetch_lines();
	                    	$lines = $srcobject->lines;
	                    }

	                    $num=count($lines);
	                    for ($i = 0; $i < $num; $i++)
	                    {
	                        $desc=($lines[$i]->desc?$lines[$i]->desc:$lines[$i]->libelle);
	                        $product_type=($lines[$i]->product_type?$lines[$i]->product_type:0);

	                        // Dates
	                        // TODO mutualiser
	                        $date_start=$lines[$i]->date_debut_prevue;
	                        if ($lines[$i]->date_debut_reel) $date_start=$lines[$i]->date_debut_reel;
	                        if ($lines[$i]->date_start) $date_start=$lines[$i]->date_start;
	                        $date_end=$lines[$i]->date_fin_prevue;
	                        if ($lines[$i]->date_fin_reel) $date_end=$lines[$i]->date_fin_reel;
	                        if ($lines[$i]->date_end) $date_end=$lines[$i]->date_end;

	                        // FIXME Missing $lines[$i]->ref_supplier and $lines[$i]->label into addline and updateline methods. They are filled when coming from order for example.
	                        $result = $object->addline(
	                            $desc,
	                            $lines[$i]->subprice,
	                            $lines[$i]->tva_tx,
	                            $lines[$i]->localtax1_tx,
	                            $lines[$i]->localtax2_tx,
	                            $lines[$i]->qty,
	                            $lines[$i]->fk_product,
	                            $lines[$i]->remise_percent,
	                            $date_start,
	                            $date_end,
	                            0,
	                            $lines[$i]->info_bits,
	                            'HT',
	                            $product_type,
	                        	$lines[$i]->rang,
	                        	1,
	                        	$lines[$i]->array_options,
	                        	$lines[$i]->fk_unit
	                        );

	                        if ($result < 0)
	                        {
	                            $error++;
	                            break;
	                        }
	                    }
	                }
	                else
	                {
	                    $error++;
	                }
	            }
	            else
	            {
	                $error++;
	            }
	        }
	        // If some invoice's lines already known
	        else
	        {
	            $id = $object->create($user);
	            if ($id < 0)
	            {
	                $error++;
	            }

	            if (! $error)
	            {
	                for ($i = 1 ; $i < 9 ; $i++)
	                {
	                    $label = $_POST['label'.$i];
	                    $amountht  = price2num($_POST['amount'.$i]);
	                    $amountttc = price2num($_POST['amountttc'.$i]);
	                    $tauxtva   = price2num($_POST['tauxtva'.$i]);
	                    $qty = $_POST['qty'.$i];
	                    $fk_product = $_POST['fk_product'.$i];
	                    if ($label)
	                    {
	                        if ($amountht)
	                        {
	                            $price_base='HT'; $amount=$amountht;
	                        }
	                        else
	                        {
	                            $price_base='TTC'; $amount=$amountttc;
	                        }
	                        $atleastoneline=1;

	                        $product=new Product($db);
	                        $product->fetch($_POST['idprod'.$i]);

	                        $ret=$object->addline($label, $amount, $tauxtva, $product->localtax1_tx, $product->localtax2_tx, $qty, $fk_product, $remise_percent, '', '', '', 0, $price_base, $_POST['rang'.$i], 1);
	                        if ($ret < 0) $error++;
	                    }
	                }
	            }
	        }

	        if ($error)
	        {
	            $langs->load("errors");
	            $db->rollback();
		        setEventMessage($langs->trans($object->error), 'errors');
	            $action='create';
	            $_GET['socid']=$_POST['socid'];
	        }
	        else
	        {
	            $db->commit();

	            if (empty($conf->global->MAIN_DISABLE_PDF_AUTOUPDATE)) {
		            $outputlangs = $langs;
		            $result = $object->generateDocument($object->modelpdf, $outputlangs, $hidedetails, $hidedesc, $hideref);
	            	if ($result	<= 0)
	            	{
	            		dol_print_error($db,$result);
	            		exit;
	            	}
	            }

	            header("Location: ".$_SERVER['PHP_SELF']."?id=".$id);
	            exit;
	        }
	    }
	}

	// Edit line
	elseif ($action == 'updateline' && $user->rights->fournisseur->facture->creer)
	{
		$db->begin();

			$object->fetch($id);
	        $object->fetch_thirdparty();

	        $tva_tx = GETPOST('tva_tx');

			if (GETPOST('price_ht') != '')
	    	{
	    		$up = price2num(GETPOST('price_ht'));
	    		$price_base_type = 'HT';
	    	}
	    	else
	    	{
	    		$up = price2num(GETPOST('price_ttc'));
	    		$price_base_type = 'TTC';
	    	}

	        if (GETPOST('productid'))
	        {
	            $prod = new Product($db);
	            $prod->fetch(GETPOST('productid'));
	            $label = $prod->description;
	            if (trim($_POST['product_desc']) != trim($label)) $label=$_POST['product_desc'];

	            $type = $prod->type;
	        }
	        else
	        {
	            $label = $_POST['product_desc'];
	            $type = $_POST["type"]?$_POST["type"]:0;
	        }

	    	$date_start=dol_mktime(GETPOST('date_start'.$date_pf.'hour'), GETPOST('date_start'.$date_pf.'min'), 0, GETPOST('date_start'.$date_pf.'month'), GETPOST('date_start'.$date_pf.'day'), GETPOST('date_start'.$date_pf.'year'));
	    	$date_end=dol_mktime(GETPOST('date_end'.$date_pf.'hour'), GETPOST('date_end'.$date_pf.'min'), 0, GETPOST('date_end'.$date_pf.'month'), GETPOST('date_end'.$date_pf.'day'), GETPOST('date_end'.$date_pf.'year'));

	        $localtax1_tx= get_localtax($_POST['tauxtva'], 1, $mysoc,$object->thirdparty);
	        $localtax2_tx= get_localtax($_POST['tauxtva'], 2, $mysoc,$object->thirdparty);
	        $remise_percent=GETPOST('remise_percent');

			// Extrafields Lines
			$extrafieldsline = new ExtraFields($db);
			$extralabelsline = $extrafieldsline->fetch_name_optionals_label($object->table_element_line);
			$array_options = $extrafieldsline->getOptionalsFromPost($extralabelsline);
			// Unset extrafield POST Data
			if (is_array($extralabelsline)) {
				foreach ($extralabelsline as $key => $value) {
					unset($_POST["options_" . $key]);
				}
			}

	        $result=$object->updateline(GETPOST('lineid'), $label, $up, $tva_tx, $localtax1_tx, $localtax2_tx, GETPOST('qty'), GETPOST('productid'), $price_base_type, 0, $type, $remise_percent, 0, $date_start, $date_end, $array_options, $_POST['units']);
	        if ($result >= 0)
	        {
	            unset($_POST['label']);
	            $db->commit();
	        }
	        else
	        {
	        	$db->rollback();
	            setEventMessage($object->error,'errors');
	        }
	}

	elseif ($action == 'addline' && $user->rights->fournisseur->facture->creer)
	{
		$db->begin();

	    $ret=$object->fetch($id);
	    if ($ret < 0)
	    {
	        dol_print_error($db,$object->error);
	        exit;
	    }
	    $ret=$object->fetch_thirdparty();

	    $langs->load('errors');
		$error=0;

		// Set if we used free entry or predefined product
		$predef='';
		$product_desc=(GETPOST('dp_desc')?GETPOST('dp_desc'):'');
		if (GETPOST('prod_entry_mode') == 'free')
		{
			$idprod=0;
			$price_ht = GETPOST('price_ht');
			$tva_tx = (GETPOST('tva_tx') ? GETPOST('tva_tx') : 0);
		}
		else
		{
			$idprod=GETPOST('idprod', 'int');
			$price_ht = '';
			$tva_tx = '';
		}

		$qty = GETPOST('qty'.$predef);
		$remise_percent=GETPOST('remise_percent'.$predef);

	    // Extrafields
	    $extrafieldsline = new ExtraFields($db);
	    $extralabelsline = $extrafieldsline->fetch_name_optionals_label($object->table_element_line);
	    $array_options = $extrafieldsline->getOptionalsFromPost($extralabelsline, $predef);
	    // Unset extrafield
	    if (is_array($extralabelsline)) {
	    	// Get extra fields
	    	foreach ($extralabelsline as $key => $value) {
	    		unset($_POST["options_" . $key]);
	    	}
	    }

	    if (GETPOST('prod_entry_mode')=='free' && GETPOST('price_ht') < 0 && $qty < 0)
	    {
	        setEventMessage($langs->trans('ErrorBothFieldCantBeNegative', $langs->transnoentitiesnoconv('UnitPrice'), $langs->transnoentitiesnoconv('Qty')), 'errors');
	        $error++;
	    }
	    if (GETPOST('prod_entry_mode')=='free'  && ! GETPOST('idprodfournprice') && GETPOST('type') < 0)
	    {
	        setEventMessage($langs->trans('ErrorFieldRequired', $langs->transnoentitiesnoconv('Type')), 'errors');
	        $error++;
	    }
	    if (GETPOST('prod_entry_mode')=='free' && GETPOST('price_ht')==='' && GETPOST('price_ttc')==='') // Unit price can be 0 but not ''
	    {
	        setEventMessage($langs->trans($langs->trans('ErrorFieldRequired', $langs->transnoentitiesnoconv('UnitPrice'))), 'errors');
	        $error++;
	    }
	    if (GETPOST('prod_entry_mode')=='free' && ! GETPOST('dp_desc'))
	    {
	        setEventMessage($langs->trans('ErrorFieldRequired', $langs->transnoentitiesnoconv('Description')), 'errors');
	        $error++;
	    }
	    if (! GETPOST('qty'))
	    {
	        setEventMessage($langs->trans('ErrorFieldRequired', $langs->transnoentitiesnoconv('Qty')), 'errors');
	        $error++;
	    }

	    if (GETPOST('prod_entry_mode') != 'free')	// With combolist mode idprodfournprice is > 0 or -1. With autocomplete, idprodfournprice is > 0 or ''
	    {
	    	$idprod=0;
	    	$productsupplier=new ProductFournisseur($db);

	        if (GETPOST('idprodfournprice') == -1 || GETPOST('idprodfournprice') == '') $idprod=-2;	// Same behaviour than with combolist. When not select idprodfournprice is now -2 (to avoid conflict with next action that may return -1)

	    	if (GETPOST('idprodfournprice') > 0)
	    	{
	    		$idprod=$productsupplier->get_buyprice(GETPOST('idprodfournprice'), $qty);    // Just to see if a price exists for the quantity. Not used to found vat.
	    	}

		    //Replaces $fk_unit with the product's
	        if ($idprod > 0)
	        {
	            $result=$productsupplier->fetch($idprod);

	            $label = $productsupplier->label;

	            $desc = $productsupplier->description;
	            if (trim($product_desc) != trim($desc)) $desc = dol_concatdesc($desc, $product_desc);

	            $tvatx=get_default_tva($object->thirdparty, $mysoc, $productsupplier->id, $_POST['idprodfournprice']);
	            $npr = get_default_npr($object->thirdparty, $mysoc, $productsupplier->id, $_POST['idprodfournprice']);

	            $localtax1_tx= get_localtax($tvatx, 1, $mysoc,$object->thirdparty);
	            $localtax2_tx= get_localtax($tvatx, 2, $mysoc,$object->thirdparty);

	            $type = $productsupplier->type;
	            $price_base_type = 'HT';

	            // TODO Save the product supplier ref into database into field ref_supplier (must rename field ref into ref_supplier first)
	            $result=$object->addline($desc, $productsupplier->fourn_pu, $tvatx, $localtax1_tx, $localtax2_tx, $qty, $idprod, $remise_percent, '', '', 0, $npr, $price_base_type, $type, -1, 0, $array_options, $productsupplier->fk_unit);
	        }
	    	if ($idprod == -2 || $idprod == 0)
	        {
	            // Product not selected
	            $error++;
	            $langs->load("errors");
		        setEventMessage($langs->trans("ErrorFieldRequired",$langs->transnoentitiesnoconv("ProductOrService")), 'errors');
	        }
	        if ($idprod == -1)
	        {
	            // Quantity too low
	            $error++;
	            $langs->load("errors");
		        setEventMessage($langs->trans("ErrorQtyTooLowForThisSupplier"), 'errors');
	        }
	    }
	    else if( GETPOST('price_ht')!=='' || GETPOST('price_ttc')!=='' )
		{
			$pu_ht = price2num($price_ht, 'MU');
			$pu_ttc = price2num(GETPOST('price_ttc'), 'MU');
			$tva_npr = (preg_match('/\*/', $tva_tx) ? 1 : 0);
			$tva_tx = str_replace('*', '', $tva_tx);
			$label = (GETPOST('product_label') ? GETPOST('product_label') : '');
			$desc = $product_desc;
			$type = GETPOST('type');

			$fk_unit= GETPOST('units', 'alpha');

	    	$tva_tx = price2num($tva_tx);	// When vat is text input field

	    	// Local Taxes
	    	$localtax1_tx= get_localtax($tva_tx, 1,$mysoc,$object->thirdparty);
	    	$localtax2_tx= get_localtax($tva_tx, 2,$mysoc,$object->thirdparty);

	    	if (!empty($_POST['price_ht']))
	    	{
	    		$ht = price2num($_POST['price_ht']);
	            $price_base_type = 'HT';
	        }
	        else
			{
	    		$ttc = price2num($_POST['price_ttc']);
	            $ht = $ttc / (1 + ($tva_tx / 100));
	            $price_base_type = 'HT';
	        }

			$result=$object->addline($product_desc, $ht, $tva_tx, $localtax1_tx, $localtax2_tx, $qty, 0, $remise_percent, $datestart, $dateend, 0, $npr, $price_base_type, $type, -1, 0, $array_options, $fk_unit);
	    }

	    //print "xx".$tva_tx; exit;
	    if (! $error && $result > 0)
	    {
	    	$db->commit();

	        // Define output language
	    	if (empty($conf->global->MAIN_DISABLE_PDF_AUTOUPDATE))
	    	{
	    		$outputlangs = $langs;
	    		$newlang = '';
	    		if ($conf->global->MAIN_MULTILANGS && empty($newlang) && GETPOST('lang_id')) $newlang = GETPOST('lang_id','alpha');
	    		if ($conf->global->MAIN_MULTILANGS && empty($newlang))	$newlang = $object->thirdparty->default_lang;
	    		if (! empty($newlang)) {
	    			$outputlangs = new Translate("", $conf);
	    			$outputlangs->setDefaultLang($newlang);
	    		}
	    		$model=$object->modelpdf;
	    		$ret = $object->fetch($id); // Reload to get new records

	    		$result=$object->generateDocument($model, $outputlangs, $hidedetails, $hidedesc, $hideref);
	    		if ($result < 0) dol_print_error($db,$result);
	    	}

			unset($_POST ['prod_entry_mode']);

	    	unset($_POST['qty']);
	    	unset($_POST['type']);
	    	unset($_POST['remise_percent']);
	    	unset($_POST['pu']);
	    	unset($_POST['price_ht']);
	    	unset($_POST['price_ttc']);
	    	unset($_POST['tva_tx']);
	    	unset($_POST['label']);
	    	unset($localtax1_tx);
	    	unset($localtax2_tx);
			unset($_POST['np_marginRate']);
			unset($_POST['np_markRate']);
	    	unset($_POST['dp_desc']);
			unset($_POST['idprodfournprice']);
		    unset($_POST['units']);

	    	unset($_POST['date_starthour']);
	    	unset($_POST['date_startmin']);
	    	unset($_POST['date_startsec']);
	    	unset($_POST['date_startday']);
	    	unset($_POST['date_startmonth']);
	    	unset($_POST['date_startyear']);
	    	unset($_POST['date_endhour']);
	    	unset($_POST['date_endmin']);
	    	unset($_POST['date_endsec']);
	    	unset($_POST['date_endday']);
	    	unset($_POST['date_endmonth']);
	    	unset($_POST['date_endyear']);
	    }
	    else
		{
	    	$db->rollback();
		    setEventMessage($object->error, 'errors');
	    }

	    $action = '';
	}

	elseif ($action == 'classin')
	{
	    $object->fetch($id);
	    $result=$object->setProject($_POST['projectid']);
	}


	// Set invoice to draft status
	elseif ($action == 'edit' && $user->rights->fournisseur->facture->creer)
	{
	    $object->fetch($id);

	    $totalpaye = $object->getSommePaiement();
	    $resteapayer = $object->total_ttc - $totalpaye;

	    // On verifie si les lignes de factures ont ete exportees en compta et/ou ventilees
	    //$ventilExportCompta = $object->getVentilExportCompta();

	    // On verifie si aucun paiement n'a ete effectue
	    if ($resteapayer == $object->total_ttc	&& $object->paye == 0 && $ventilExportCompta == 0)
	    {
	        $object->set_draft($user);

	        // Define output language
	    	if (empty($conf->global->MAIN_DISABLE_PDF_AUTOUPDATE))
	    	{
	    		$outputlangs = $langs;
	    		$newlang = '';
	    		if ($conf->global->MAIN_MULTILANGS && empty($newlang) && GETPOST('lang_id')) $newlang = GETPOST('lang_id','alpha');
	    		if ($conf->global->MAIN_MULTILANGS && empty($newlang))	$newlang = $object->thirdparty->default_lang;
	    		if (! empty($newlang)) {
	    			$outputlangs = new Translate("", $conf);
	    			$outputlangs->setDefaultLang($newlang);
	    		}
	    		$model=$object->modelpdf;
	    		$ret = $object->fetch($id); // Reload to get new records

	    		$result=$object->generateDocument($model, $outputlangs, $hidedetails, $hidedesc, $hideref);
	    		if ($result < 0) dol_print_error($db,$result);
	    	}

	        $action='';
	    }
	}

	// Set invoice to validated/unpaid status
	elseif ($action == 'reopen' && $user->rights->fournisseur->facture->creer)
	{
	    $result = $object->fetch($id);
	    if ($object->statut == FactureFournisseur::STATUS_CLOSED
	    || ($object->statut == FactureFournisseur::STATUS_ABANDONED && $object->close_code != 'replaced'))
	    {
	        $result = $object->set_unpaid($user);
	        if ($result > 0)
	        {
	            header('Location: '.$_SERVER["PHP_SELF"].'?id='.$id);
	            exit;
	        }
	        else
	        {
		        setEventMessage($object->error, 'errors');
	        }
	    }
	}

	// Link invoice to order
	if (GETPOST('linkedOrder')) {
		$object->fetch($id);
		$object->fetch_thirdparty();
		$result = $object->add_object_linked('commande', GETPOST('linkedOrder'));
	}

	// Add file in email form
	if (GETPOST('addfile'))
	{
	    require_once DOL_DOCUMENT_ROOT.'/core/lib/files.lib.php';

	    // Set tmp user directory TODO Use a dedicated directory for temp mails files
	    $vardir=$conf->user->dir_output."/".$user->id;
	    $upload_dir_tmp = $vardir.'/temp';

	    dol_add_file_process($upload_dir_tmp,0,0);
	    $action='presend';
	}

	// Remove file in email form
	if (! empty($_POST['removedfile']))
	{
	    require_once DOL_DOCUMENT_ROOT.'/core/lib/files.lib.php';

	    // Set tmp user directory
	    $vardir=$conf->user->dir_output."/".$user->id;
	    $upload_dir_tmp = $vardir.'/temp';

		// TODO Delete only files that was uploaded from email form
	    dol_remove_file_process($_POST['removedfile'],0);
	    $action='presend';
	}

	// Send mail
	if ($action == 'send' && ! $_POST['addfile'] && ! $_POST['removedfile'] && ! $_POST['cancel'])
	{
	    $langs->load('mails');

	    $object->fetch($id);
	    $result=$object->fetch_thirdparty();
	    if ($result > 0)
	    {
            if ($_POST['sendto'])
            {
                // Le destinataire a ete fourni via le champ libre
                $sendto = $_POST['sendto'];
                $sendtoid = 0;
            }
            elseif ($_POST['receiver'] != '-1')
            {
                // Recipient was provided from combo list
                if ($_POST['receiver'] == 'thirdparty') // Id of third party
                {
                    $sendto = $object->client->email;
                    $sendtoid = 0;
                }
                else	// Id du contact
                {
                    $sendto = $object->client->contact_get_property($_POST['receiver'],'email');
                    $sendtoid = $_POST['receiver'];
                }
            }

            if (dol_strlen($sendto))
            {
                $langs->load("commercial");

                $from = $_POST['fromname'] . ' <' . $_POST['frommail'] .'>';
                $replyto = $_POST['replytoname']. ' <' . $_POST['replytomail'].'>';
                $message = $_POST['message'];
                $sendtocc = $_POST['sendtocc'];
                $deliveryreceipt = $_POST['deliveryreceipt'];

                if ($action == 'send')
                {
                    if (dol_strlen($_POST['subject'])) $subject=$_POST['subject'];
                    else $subject = $langs->transnoentities('CustomerOrder').' '.$object->ref;
                    $actiontypecode='AC_SUP_INV';
                    $actionmsg = $langs->transnoentities('MailSentBy').' '.$from.' '.$langs->transnoentities('To').' '.$sendto;
                    if ($message)
                    {
						if ($sendtocc) $actionmsg = dol_concatdesc($actionmsg, $langs->transnoentities('Bcc') . ": " . $sendtocc);
						$actionmsg = dol_concatdesc($actionmsg, $langs->transnoentities('MailTopic') . ": " . $subject);
						$actionmsg = dol_concatdesc($actionmsg, $langs->transnoentities('TextUsedInTheMessageBody') . ":");
						$actionmsg = dol_concatdesc($actionmsg, $message);
                    }
                    $actionmsg2=$langs->transnoentities('Action'.$actiontypecode);
                }

                // Create form object
                include_once DOL_DOCUMENT_ROOT.'/core/class/html.formmail.class.php';
                $formmail = new FormMail($db);

                $attachedfiles=$formmail->get_attached_files();
                $filepath = $attachedfiles['paths'];
                $filename = $attachedfiles['names'];
                $mimetype = $attachedfiles['mimes'];

                // Send mail
                require_once DOL_DOCUMENT_ROOT.'/core/class/CMailFile.class.php';
                $mailfile = new CMailFile($subject,$sendto,$from,$message,$filepath,$mimetype,$filename,$sendtocc,'',$deliveryreceipt,-1);
                if ($mailfile->error)
                {
                    setEventMessage($mailfile->error,'errors');
                }
                else
                {
                    $result=$mailfile->sendfile();
                    if ($result)
                    {
                        $mesg=$langs->trans('MailSuccessfulySent',$mailfile->getValidAddress($from,2),$mailfile->getValidAddress($sendto,2));		// Must not contain "
                        setEventMessage($mesg);

                        $error=0;

                        // Initialisation donnees
                        $object->sendtoid		= $sendtoid;
                        $object->actiontypecode	= $actiontypecode;
                        $object->actionmsg		= $actionmsg;
                        $object->actionmsg2		= $actionmsg2;
                        $object->fk_element		= $object->id;
                        $object->elementtype	= $object->element;

                        // Appel des triggers
                        include_once DOL_DOCUMENT_ROOT . '/core/class/interfaces.class.php';
                        $interface=new Interfaces($db);
                        $result=$interface->run_triggers('BILL_SUPPLIER_SENTBYMAIL',$object,$user,$langs,$conf);
                        if ($result < 0) {
                            $error++; $object->errors=$interface->errors;
                        }
                        // Fin appel triggers

                        if ($error)
                        {
                            dol_print_error($db);
                        }
                        else
                        {
                            // Redirect here
                            // This avoid sending mail twice if going out and then back to page
                            header('Location: '.$_SERVER["PHP_SELF"].'?id='.$object->id);
                            exit;
                        }
                    }
                    else
                    {
                        $langs->load("other");
                        if ($mailfile->error)
                        {
                            $mesg.=$langs->trans('ErrorFailedToSendMail',$from,$sendto);
                            $mesg.='<br>'.$mailfile->error;
                        }
                        else
                        {
                            $mesg.='No mail sent. Feature is disabled by option MAIN_DISABLE_ALL_MAILS';
                        }
	                    setEventMessage($mesg, 'errors');
                    }
                }
            }

            else
            {
                $langs->load("other");
	            setEventMessage($langs->trans('ErrorMailRecipientIsEmpty'), 'errors');
                dol_syslog('Recipient email is empty');
            }
	    }
	    else
	    {
	        $langs->load("other");
		    setEventMessage($langs->trans('ErrorFailedToReadEntity',$langs->trans("Invoice")), 'errors');
	        dol_syslog('Unable to read data from the invoice. The invoice file has perhaps not been generated.');
	    }

	    //$action = 'presend';
	}

	// Build document
	if ($action == 'builddoc')
	{
		// Save modele used
	    $object->fetch($id);
	    $object->fetch_thirdparty();

		// Save last template used to generate document
		if (GETPOST('model')) $object->setDocModel($user, GETPOST('model','alpha'));

	    $outputlangs = $langs;
	    $newlang=GETPOST('lang_id','alpha');
	    if ($conf->global->MAIN_MULTILANGS && empty($newlang)) $newlang=$object->client->default_lang;
	    if (! empty($newlang))
	    {
	        $outputlangs = new Translate("",$conf);
	        $outputlangs->setDefaultLang($newlang);
	    }
		$result = $object->generateDocument($object->modelpdf, $outputlangs, $hidedetails, $hidedesc, $hideref);
	    if ($result	<= 0)
	    {
			setEventMessages($object->error, $object->errors, 'errors');
    	    $action='';
	    }
	}
	// Make calculation according to calculationrule
	if ($action == 'calculate')
	{
		$calculationrule=GETPOST('calculationrule');

	    $object->fetch($id);
	    $object->fetch_thirdparty();
		$result=$object->update_price(0, (($calculationrule=='totalofround')?'0':'1'), 0, $object->thirdparty);
	    if ($result	<= 0)
	    {
	        dol_print_error($db,$result);
	        exit;
	    }
	}
	// Delete file in doc form
	if ($action == 'remove_file')
	{
	    require_once DOL_DOCUMENT_ROOT.'/core/lib/files.lib.php';

	    if ($object->fetch($id))
	    {
	    	$object->fetch_thirdparty();
	        $upload_dir =	$conf->fournisseur->facture->dir_output . "/";
	        $file =	$upload_dir	. '/' .	GETPOST('file');
	        $ret=dol_delete_file($file,0,0,0,$object);
	        if ($ret) setEventMessage($langs->trans("FileWasRemoved", GETPOST('urlfile')));
	        else setEventMessage($langs->trans("ErrorFailToDeleteFile", GETPOST('urlfile')), 'errors');
	    }
	}

	if ($action == 'update_extras')
	{
		// Fill array 'array_options' with data from add form
		$extralabels=$extrafields->fetch_name_optionals_label($object->table_element);
		$ret = $extrafields->setOptionalsFromPost($extralabels,$object,GETPOST('attribute'));
		if ($ret < 0) $error++;

		if (!$error)
		{
			// Actions on extra fields (by external module or standard code)
			// TODO le hook fait double emploi avec le trigger !!
			$hookmanager->initHooks(array('supplierinvoicedao'));
			$parameters=array('id'=>$object->id);

			$reshook=$hookmanager->executeHooks('insertExtraFields',$parameters,$object,$action); // Note that $action and $object may have been modified by some hooks

			if (empty($reshook))
			{
				if (empty($conf->global->MAIN_EXTRAFIELDS_DISABLED)) // For avoid conflicts if trigger used
				{

					$result=$object->insertExtraFields();

					if ($result < 0)
					{
						$error++;
					}

				}
			}
			else if ($reshook < 0) $error++;
		}
		else
		{
			$action = 'edit_extras';
		}
	}

	if (! empty($conf->global->MAIN_DISABLE_CONTACTS_TAB) && $user->rights->fournisseur->facture->creer)
	{
		if ($action == 'addcontact')
		{
			$result = $object->fetch($id);

			if ($result > 0 && $id > 0)
			{
				$contactid = (GETPOST('userid') ? GETPOST('userid') : GETPOST('contactid'));
				$result = $object->add_contact($contactid, $_POST["type"], $_POST["source"]);
			}

			if ($result >= 0)
			{
				header("Location: ".$_SERVER['PHP_SELF']."?id=".$object->id);
				exit;
			}
			else
			{
				if ($object->error == 'DB_ERROR_RECORD_ALREADY_EXISTS')
				{
					$langs->load("errors");
					setEventMessage($langs->trans("ErrorThisContactIsAlreadyDefinedAsThisType"), 'errors');
				}
				else
				{
					setEventMessage($object->error, 'errors');
				}
			}
		}

		// bascule du statut d'un contact
		else if ($action == 'swapstatut')
		{
			if ($object->fetch($id))
			{
				$result=$object->swapContactStatus(GETPOST('ligne'));
			}
			else
			{
				dol_print_error($db);
			}
		}

		// Efface un contact
		else if ($action == 'deletecontact')
		{
			$object->fetch($id);
			$result = $object->delete_contact($_GET["lineid"]);

			if ($result >= 0)
			{
				header("Location: ".$_SERVER['PHP_SELF']."?id=".$object->id);
				exit;
			}
			else {
				dol_print_error($db);
			}
		}
	}
}


/*
 *	View
 */

$form = new Form($db);
$formfile = new FormFile($db);
$bankaccountstatic=new Account($db);

llxHeader('','','');

// Mode creation
if ($action == 'create')
{
	$facturestatic = new FactureFournisseur($db);
	$extralabels = $extrafields->fetch_name_optionals_label($facturestatic->table_element);

    print_fiche_titre($langs->trans('NewBill'));

    dol_htmloutput_events();

    $societe='';
    if (GETPOST('socid') > 0)
    {
        $societe=new Societe($db);
        $societe->fetch(GETPOST('socid','int'));
    }

    if (GETPOST('origin') && GETPOST('originid'))
    {
        // Parse element/subelement (ex: project_task)
        $element = $subelement = GETPOST('origin');

        if ($element == 'project')
        {
            $projectid=GETPOST('originid');
            $element = 'projet';
        }
        else if (in_array($element,array('order_supplier')))
        {
            // For compatibility
            if ($element == 'order')    {
                $element = $subelement = 'commande';
            }
            if ($element == 'propal')   {
                $element = 'comm/propal'; $subelement = 'propal';
            }
            if ($element == 'contract') {
                $element = $subelement = 'contrat';
            }
            if ($element == 'order_supplier') {
                $element = 'fourn'; $subelement = 'fournisseur.commande';
            }

            require_once DOL_DOCUMENT_ROOT.'/'.$element.'/class/'.$subelement.'.class.php';
            $classname = ucfirst($subelement);
            if ($classname == 'Fournisseur.commande') $classname='CommandeFournisseur';
            $objectsrc = new $classname($db);
            $objectsrc->fetch(GETPOST('originid'));
            $objectsrc->fetch_thirdparty();

            $projectid			= (!empty($objectsrc->fk_project)?$objectsrc->fk_project:'');
            //$ref_client			= (!empty($objectsrc->ref_client)?$object->ref_client:'');

            $soc = $objectsrc->thirdparty;
            $cond_reglement_id 	= (!empty($objectsrc->cond_reglement_id)?$objectsrc->cond_reglement_id:(!empty($soc->cond_reglement_supplier_id)?$soc->cond_reglement_supplier_id:1));
            $mode_reglement_id 	= (!empty($objectsrc->mode_reglement_id)?$objectsrc->mode_reglement_id:(!empty($soc->mode_reglement_supplier_id)?$soc->mode_reglement_supplier_id:0));
            $fk_account         = (! empty($objectsrc->fk_account)?$objectsrc->fk_account:(! empty($soc->fk_account)?$soc->fk_account:0));
            $remise_percent 	= (!empty($objectsrc->remise_percent)?$objectsrc->remise_percent:(!empty($soc->remise_percent)?$soc->remise_percent:0));
            $remise_absolue 	= (!empty($objectsrc->remise_absolue)?$objectsrc->remise_absolue:(!empty($soc->remise_absolue)?$soc->remise_absolue:0));
            $dateinvoice		= empty($conf->global->MAIN_AUTOFILL_DATE)?-1:'';

            $datetmp=dol_mktime(12,0,0,$_POST['remonth'],$_POST['reday'],$_POST['reyear']);
            $dateinvoice=($datetmp==''?(empty($conf->global->MAIN_AUTOFILL_DATE)?-1:''):$datetmp);
            $datetmp=dol_mktime(12,0,0,$_POST['echmonth'],$_POST['echday'],$_POST['echyear']);
            $datedue=($datetmp==''?-1:$datetmp);
        }
    }
    else
    {
		$cond_reglement_id 	= $societe->cond_reglement_supplier_id;
		$mode_reglement_id 	= $societe->mode_reglement_supplier_id;
        $fk_account         = $societe->fk_account;
        $datetmp=dol_mktime(12,0,0,$_POST['remonth'],$_POST['reday'],$_POST['reyear']);
        $dateinvoice=($datetmp==''?(empty($conf->global->MAIN_AUTOFILL_DATE)?-1:''):$datetmp);
        $datetmp=dol_mktime(12,0,0,$_POST['echmonth'],$_POST['echday'],$_POST['echyear']);
        $datedue=($datetmp==''?-1:$datetmp);
    }

    dol_fiche_head();

    print '<form name="add" action="'.$_SERVER["PHP_SELF"].'" method="post">';
    print '<input type="hidden" name="token" value="'.$_SESSION['newtoken'].'">';
    print '<input type="hidden" name="action" value="add">';
    print '<input type="hidden" name="origin" value="'.GETPOST('origin').'">';
    print '<input type="hidden" name="originid" value="'.GETPOST('originid').'">';

    print '<table class="border" width="100%">';

    // Ref
    print '<tr><td>'.$langs->trans('Ref').'</td><td>'.$langs->trans('Draft').'</td></tr>';

    // Third party
    print '<tr><td class="fieldrequired">'.$langs->trans('Supplier').'</td>';
    print '<td>';

    if (GETPOST('socid') > 0)
    {
        print $societe->getNomUrl(1);
        print '<input type="hidden" name="socid" value="'.GETPOST('socid','int').'">';
    }
    else
    {
        print $form->select_company(GETPOST('socid','int'),'socid','s.fournisseur = 1',1);
    }
    print '</td></tr>';

    // Ref supplier
    print '<tr><td class="fieldrequired">'.$langs->trans('RefSupplier').'</td><td><input name="ref_supplier" value="'.(isset($_POST['ref_supplier'])?$_POST['ref_supplier']:'').'" type="text"></td>';
    print '</tr>';

    print '<tr><td valign="top" class="fieldrequired">'.$langs->trans('Type').'</td><td colspan="2">';
    print '<table class="nobordernopadding">'."\n";

    // Standard invoice
    print '<tr height="18"><td width="16px" valign="middle">';
    print '<input type="radio" name="type" value="0"'.($_POST['type']==0?' checked':'').'>';
    print '</td><td valign="middle">';
    $desc=$form->textwithpicto($langs->trans("InvoiceStandardAsk"),$langs->transnoentities("InvoiceStandardDesc"),1);
    print $desc;
    print '</td></tr>'."\n";

    /*
     // Deposit
    print '<tr height="18"><td width="16px" valign="middle">';
    print '<input type="radio" name="type" value="3"'.($_POST['type']==3?' checked':'').'>';
    print '</td><td valign="middle">';
    $desc=$form->textwithpicto($langs->trans("InvoiceDeposit"),$langs->transnoentities("InvoiceDepositDesc"),1);
    print $desc;
    print '</td></tr>'."\n";

    // Proforma
    if (! empty($conf->global->FACTURE_USE_PROFORMAT))
    {
    print '<tr height="18"><td width="16px" valign="middle">';
    print '<input type="radio" name="type" value="4"'.($_POST['type']==4?' checked':'').'>';
    print '</td><td valign="middle">';
    $desc=$form->textwithpicto($langs->trans("InvoiceProForma"),$langs->transnoentities("InvoiceProFormaDesc"),1);
    print $desc;
    print '</td></tr>'."\n";
    }

    // Replacement
    print '<tr height="18"><td valign="middle">';
    print '<input type="radio" name="type" value="1"'.($_POST['type']==1?' checked':'');
    if (! $options) print ' disabled';
    print '>';
    print '</td><td valign="middle">';
    $text=$langs->trans("InvoiceReplacementAsk").' ';
    $text.='<select class="flat" name="fac_replacement"';
    if (! $options) $text.=' disabled';
    $text.='>';
    if ($options)
    {
    $text.='<option value="-1">&nbsp;</option>';
    $text.=$options;
    }
    else
    {
    $text.='<option value="-1">'.$langs->trans("NoReplacableInvoice").'</option>';
    }
    $text.='</select>';
    $desc=$form->textwithpicto($text,$langs->transnoentities("InvoiceReplacementDesc"),1);
    print $desc;
    print '</td></tr>';

    // Credit note
    print '<tr height="18"><td valign="middle">';
    print '<input type="radio" name="type" value="2"'.($_POST['type']==2?' checked':'');
    if (! $optionsav) print ' disabled';
    print '>';
    print '</td><td valign="middle">';
    $text=$langs->transnoentities("InvoiceAvoirAsk").' ';
    //	$text.='<input type="text" value="">';
    $text.='<select class="flat" name="fac_avoir"';
    if (! $optionsav) $text.=' disabled';
    $text.='>';
    if ($optionsav)
    {
    $text.='<option value="-1">&nbsp;</option>';
    $text.=$optionsav;
    }
    else
    {
    $text.='<option value="-1">'.$langs->trans("NoInvoiceToCorrect").'</option>';
    }
    $text.='</select>';
    $desc=$form->textwithpicto($text,$langs->transnoentities("InvoiceAvoirDesc"),1);
    print $desc;
    print '</td></tr>'."\n";
    */
    print '</table>';
    print '</td></tr>';

    // Label
    print '<tr><td>'.$langs->trans('Label').'</td><td><input size="30" name="libelle" value="'.(isset($_POST['libelle'])?$_POST['libelle']:'').'" type="text"></td></tr>';

    // Date invoice
    print '<tr><td class="fieldrequired">'.$langs->trans('DateInvoice').'</td><td>';
    $form->select_date($dateinvoice,'','','','',"add",1,1);
    print '</td></tr>';

    // Due date
    print '<tr><td>'.$langs->trans('DateMaxPayment').'</td><td>';
    $form->select_date($datedue,'ech','','','',"add",1,1);
    print '</td></tr>';

	// Payment term
	print '<tr><td class="nowrap">'.$langs->trans('PaymentConditionsShort').'</td><td colspan="2">';
	$form->select_conditions_paiements(isset($_POST['cond_reglement_id'])?$_POST['cond_reglement_id']:$cond_reglement_id, 'cond_reglement_id');
	print '</td></tr>';

	// Payment mode
	print '<tr><td>'.$langs->trans('PaymentMode').'</td><td colspan="2">';
	$form->select_types_paiements(isset($_POST['mode_reglement_id'])?$_POST['mode_reglement_id']:$mode_reglement_id, 'mode_reglement_id', 'DBIT');
	print '</td></tr>';

	// Project
	if (! empty($conf->projet->enabled))
	{
		$formproject = new FormProjets($db);

		$langs->load('projects');
		print '<tr><td>' . $langs->trans('Project') . '</td><td colspan="2">';
		$formproject->select_projects((empty($conf->global->PROJECT_CAN_ALWAYS_LINK_TO_ALL_SUPPLIERS)?$societe->id:'-1'), $projectid, 'projectid', 0);
		print '</td></tr>';
	}

	// Incoterms
	if (!empty($conf->incoterm->enabled))
	{
		print '<tr>';
		print '<td><label for="incoterm_id">'.$form->textwithpicto($langs->trans("IncotermLabel"), $objectsrc->libelle_incoterms, 1).'</label></td>';
        print '<td colspan="3" class="maxwidthonsmartphone">';
        print $form->select_incoterms((!empty($objectsrc->fk_incoterms) ? $objectsrc->fk_incoterms : ''), (!empty($objectsrc->location_incoterms)?$objectsrc->location_incoterms:''));
		print '</td></tr>';
	}

    // Bank Account
    print '<tr><td>'.$langs->trans('BankAccount').'</td><td colspan="2">';
    $form->select_comptes($fk_account, 'fk_account', 0, '', 1);
    print '</td></tr>';

	// Public note
	print '<tr><td>'.$langs->trans('NotePublic').'</td>';
    print '<td>';
    $doleditor = new DolEditor('note_public', GETPOST('note_public'), '', 80, 'dolibarr_notes', 'In', 0, false, true, ROWS_3, 70);
    print $doleditor->Create(1);
    print '</td>';
   // print '<td><textarea name="note" wrap="soft" cols="60" rows="'.ROWS_5.'"></textarea></td>';
    print '</tr>';

    // Private note
    print '<tr><td>'.$langs->trans('NotePrivate').'</td>';
    print '<td>';
    $doleditor = new DolEditor('note_private', GETPOST('note_private'), '', 80, 'dolibarr_notes', 'In', 0, false, true, ROWS_3, 70);
    print $doleditor->Create(1);
    print '</td>';
    // print '<td><textarea name="note" wrap="soft" cols="60" rows="'.ROWS_5.'"></textarea></td>';
    print '</tr>';

	if (empty($reshook) && ! empty($extrafields->attribute_label))
	{
		print $object->showOptionals($extrafields, 'edit');
	}

    if (is_object($objectsrc))
    {
        print "\n<!-- ".$classname." info -->";
        print "\n";
        print '<input type="hidden" name="amount"         value="'.$objectsrc->total_ht.'">'."\n";
        print '<input type="hidden" name="total"          value="'.$objectsrc->total_ttc.'">'."\n";
        print '<input type="hidden" name="tva"            value="'.$objectsrc->total_tva.'">'."\n";
        print '<input type="hidden" name="origin"         value="'.$objectsrc->element.'">';
        print '<input type="hidden" name="originid"       value="'.$objectsrc->id.'">';

        $txt=$langs->trans($classname);
        if ($classname=='CommandeFournisseur') {
	        $langs->load('orders');
	        $txt=$langs->trans("SupplierOrder");
        }
        print '<tr><td>'.$txt.'</td><td colspan="2">'.$objectsrc->getNomUrl(1);
        //We check if Origin document has already an invoice attached to it
        $objectsrc->fetchObjectLinked($originid,'','','invoice_supplier');
        $cntinvoice=count($objectsrc->linkedObjects['invoice_supplier']);
        if ($cntinvoice>=1)
        {
        	setEventMessage('WarningBillExist','warnings');
        	echo ' ('.$langs->trans('LatestRelatedBill').end($objectsrc->linkedObjects['facture'])->getNomUrl(1).')';
        }
        echo '</td></tr>';
        print '<tr><td>'.$langs->trans('TotalHT').'</td><td colspan="2">'.price($objectsrc->total_ht).'</td></tr>';
        print '<tr><td>'.$langs->trans('TotalVAT').'</td><td colspan="2">'.price($objectsrc->total_tva)."</td></tr>";
        if ($mysoc->country_code=='ES')
        {
            if ($mysoc->localtax1_assuj=="1" || $object->total_localtax1 != 0) //Localtax1
            {
                print '<tr><td>'.$langs->transcountry("AmountLT1",$mysoc->country_code).'</td><td colspan="2">'.price($objectsrc->total_localtax1)."</td></tr>";
            }

            if ($mysoc->localtax2_assuj=="1" || $object->total_localtax2 != 0) //Localtax2
            {
                print '<tr><td>'.$langs->transcountry("AmountLT2",$mysoc->country_code).'</td><td colspan="2">'.price($objectsrc->total_localtax2)."</td></tr>";
            }
        }
        print '<tr><td>'.$langs->trans('TotalTTC').'</td><td colspan="2">'.price($objectsrc->total_ttc)."</td></tr>";
    }
    else
    {
    	// TODO more bugs
        if (1==2 && ! empty($conf->global->PRODUCT_SHOW_WHEN_CREATE))
        {
            print '<tr class="liste_titre">';
            print '<td>&nbsp;</td>';
            print '<td>'.$langs->trans('Label').'</td>';
            print '<td align="right">'.$langs->trans('PriceUHT').'</td>';
            print '<td align="right">'.$langs->trans('VAT').'</td>';
            print '<td align="right">'.$langs->trans('Qty').'</td>';
            print '<td align="right">'.$langs->trans('PriceUTTC').'</td>';
            print '</tr>';

            for ($i = 1 ; $i < 9 ; $i++)
            {
                $value_qty = '1';
                $value_tauxtva = '';
                print '<tr><td>'.$i.'</td>';
                print '<td><input size="50" name="label'.$i.'" value="'.$value_label.'" type="text"></td>';
                print '<td align="right"><input type="text" size="8" name="amount'.$i.'" value="'.$value_pu.'"></td>';
                print '<td align="right">';
                print $form->load_tva('tauxtva'.$i,$value_tauxtva,$societe,$mysoc);
                print '</td>';
                print '<td align="right"><input type="text" size="3" name="qty'.$i.'" value="'.$value_qty.'"></td>';
                print '<td align="right"><input type="text" size="8" name="amountttc'.$i.'" value=""></td></tr>';
            }
        }
    }

    // Other options
    $parameters=array('colspan' => ' colspan="6"');
    $reshook=$hookmanager->executeHooks('formObjectOptions',$parameters,$object,$action); // Note that $action and $object may have been modified by hook

    // Bouton "Create Draft"
    print "</table>\n";

    dol_fiche_end();

    print '<div class="center"><input type="submit" class="button" name="bouton" value="'.$langs->trans('CreateDraft').'"></div>';

    print "</form>\n";


    // Show origin lines
    if (is_object($objectsrc))
    {
        print '<br>';

        $title=$langs->trans('ProductsAndServices');
        print_titre($title);

        print '<table class="noborder" width="100%">';

        $objectsrc->printOriginLinesList();

        print '</table>';
    }
}
else
{
    if ($id > 0 || ! empty($ref))
    {
        /* *************************************************************************** */
        /*                                                                             */
        /* Fiche en mode visu ou edition                                               */
        /*                                                                             */
        /* *************************************************************************** */

        $now=dol_now();

        $productstatic = new Product($db);

        $object->fetch($id,$ref);
        $result=$object->fetch_thirdparty();
        if ($result < 0) dol_print_error($db);

        $societe = new Fournisseur($db);
        $result=$societe->fetch($object->socid);
        if ($result < 0) dol_print_error($db);

        // fetch optionals attributes and labels
		$extralabels = $extrafields->fetch_name_optionals_label($object->table_element);

        /*
         *	View card
         */
        $head = facturefourn_prepare_head($object);
        $titre=$langs->trans('SupplierInvoice');

        dol_fiche_head($head, 'card', $titre, 0, 'bill');

        // Clone confirmation
        if ($action == 'clone')
        {
            // Create an array for form
            $formquestion=array(
            //'text' => $langs->trans("ConfirmClone"),
            //array('type' => 'checkbox', 'name' => 'clone_content',   'label' => $langs->trans("CloneMainAttributes"),   'value' => 1)
            );
            // Paiement incomplet. On demande si motif = escompte ou autre
			$formconfirm = $form->formconfirm($_SERVER["PHP_SELF"].'?id='.$object->id,$langs->trans('CloneInvoice'),$langs->trans('ConfirmCloneInvoice',$object->ref),'confirm_clone',$formquestion,'yes', 1);
        }

        // Confirmation de la validation
        if ($action == 'valid')
        {
			 // on verifie si l'objet est en numerotation provisoire
            $objectref = substr($object->ref, 1, 4);
            if ($objectref == 'PROV')
            {
                $savdate=$object->date;
                if (! empty($conf->global->FAC_FORCE_DATE_VALIDATION))
                {
                    $object->date=dol_now();
                    //TODO: Possibly will have to control payment information into suppliers
                    //$object->date_lim_reglement=$object->calculate_date_lim_reglement();
                }
                $numref = $object->getNextNumRef($societe);
            }
            else
            {
                $numref = $object->ref;
            }

            $text=$langs->trans('ConfirmValidateBill',$numref);
            /*if (! empty($conf->notification->enabled))
            {
            	require_once DOL_DOCUMENT_ROOT .'/core/class/notify.class.php';
            	$notify=new Notify($db);
            	$text.='<br>';
            	$text.=$notify->confirmMessage('BILL_SUPPLIER_VALIDATE',$object->socid, $object);
            }*/
            $formquestion=array();

            $qualified_for_stock_change=0;
		    if (empty($conf->global->STOCK_SUPPORTS_SERVICES))
		    {
		    	$qualified_for_stock_change=$object->hasProductsOrServices(2);
		    }
		    else
		    {
		    	$qualified_for_stock_change=$object->hasProductsOrServices(1);
		    }

            if (! empty($conf->stock->enabled) && ! empty($conf->global->STOCK_CALCULATE_ON_SUPPLIER_BILL) && $qualified_for_stock_change)
            {
                $langs->load("stocks");
                require_once DOL_DOCUMENT_ROOT.'/product/class/html.formproduct.class.php';
                $formproduct=new FormProduct($db);
                $formquestion=array(
                //'text' => $langs->trans("ConfirmClone"),
                //array('type' => 'checkbox', 'name' => 'clone_content',   'label' => $langs->trans("CloneMainAttributes"),   'value' => 1),
                //array('type' => 'checkbox', 'name' => 'update_prices',   'label' => $langs->trans("PuttingPricesUpToDate"),   'value' => 1),
                array('type' => 'other', 'name' => 'idwarehouse',   'label' => $langs->trans("SelectWarehouseForStockIncrease"),   'value' => $formproduct->selectWarehouses(GETPOST('idwarehouse'),'idwarehouse','',1)));
            }

			$formconfirm = $form->formconfirm($_SERVER["PHP_SELF"].'?id='.$object->id, $langs->trans('ValidateBill'), $text, 'confirm_valid', $formquestion, 1, 1, 240);

        }

        // Confirmation set paid
        if ($action == 'paid')
        {
			$formconfirm = $form->formconfirm($_SERVER["PHP_SELF"].'?id='.$object->id, $langs->trans('ClassifyPaid'), $langs->trans('ConfirmClassifyPaidBill', $object->ref), 'confirm_paid', '', 0, 1);

        }

        // Confirmation de la suppression de la facture fournisseur
        if ($action == 'delete')
        {
			$formconfirm = $form->formconfirm($_SERVER["PHP_SELF"].'?id='.$object->id, $langs->trans('DeleteBill'), $langs->trans('ConfirmDeleteBill'), 'confirm_delete', '', 0, 1);

        }

       	// Confirmation to delete line
		if ($action == 'ask_deleteline')
		{
			$formconfirm=$form->formconfirm($_SERVER["PHP_SELF"].'?id='.$object->id.'&lineid='.$lineid, $langs->trans('DeleteProductLine'), $langs->trans('ConfirmDeleteProductLine'), 'confirm_deleteline', '', 0, 1);
		}

        if (!$formconfirm) {
			$parameters=array('lineid'=>$lineid);
			$reshook = $hookmanager->executeHooks('formConfirm', $parameters, $object, $action); // Note that $action and $object may have been modified by hook
			if (empty($reshook)) $formconfirm.=$hookmanager->resPrint;
			elseif ($reshook > 0) $formconfirm=$hookmanager->resPrint;
		}

		// Print form confirm
		print $formconfirm;


        /**
         * 	Invoice
         */
        print '<table class="border" width="100%">';

        $linkback = '<a href="'.DOL_URL_ROOT.'/fourn/facture/list.php'.(! empty($socid)?'?socid='.$socid:'').'">'.$langs->trans("BackToList").'</a>';

        // Ref
        print '<tr><td class="nowrap" width="20%">'.$langs->trans("Ref").'</td><td colspan="4">';
        print $form->showrefnav($object, 'ref', $linkback, 1, 'ref', 'ref');
        print '</td>';
        print "</tr>\n";

        // Ref supplier
        print '<tr><td>'.$form->editfieldkey("RefSupplier",'ref_supplier',$object->ref_supplier,$object,($object->statut<FactureFournisseur::STATUS_CLOSED && $user->rights->fournisseur->facture->creer)).'</td><td colspan="4">';
        print $form->editfieldval("RefSupplier",'ref_supplier',$object->ref_supplier,$object,($object->statut<FactureFournisseur::STATUS_CLOSED && $user->rights->fournisseur->facture->creer));
        print '</td></tr>';

        // Third party
        print '<tr><td>'.$langs->trans('Supplier').'</td><td colspan="4">'.$societe->getNomUrl(1,'supplier');
        print ' &nbsp; (<a href="'.DOL_URL_ROOT.'/fourn/facture/list.php?socid='.$object->socid.'">'.$langs->trans('OtherBills').'</a>)</td>';
        print '</tr>';

        // Type
        print '<tr><td>'.$langs->trans('Type').'</td><td colspan="4">';
        print $object->getLibType();
        if ($object->type == FactureFournisseur::TYPE_REPLACEMENT)
        {
            $facreplaced=new FactureFournisseur($db);
            $facreplaced->fetch($object->fk_facture_source);
            print ' ('.$langs->transnoentities("ReplaceInvoice",$facreplaced->getNomUrl(1)).')';
        }
        if ($object->type == FactureFournisseur::TYPE_CREDIT_NOTE)
        {
            $facusing=new FactureFournisseur($db);
            $facusing->fetch($object->fk_facture_source);
            print ' ('.$langs->transnoentities("CorrectInvoice",$facusing->getNomUrl(1)).')';
        }

        $facidavoir=$object->getListIdAvoirFromInvoice();
        if (count($facidavoir) > 0)
        {
            print ' ('.$langs->transnoentities("InvoiceHasAvoir");
            $i=0;
            foreach($facidavoir as $id)
            {
                if ($i==0) print ' ';
                else print ',';
                $facavoir=new FactureFournisseur($db);
                $facavoir->fetch($id);
                print $facavoir->getNomUrl(1);
            }
            print ')';
        }
        if (isset($facidnext) && $facidnext > 0)
        {
            $facthatreplace=new FactureFournisseur($db);
            $facthatreplace->fetch($facidnext);
            print ' ('.$langs->transnoentities("ReplacedByInvoice",$facthatreplace->getNomUrl(1)).')';
        }
        print '</td></tr>';

        // Label
        print '<tr><td>'.$form->editfieldkey("Label",'label',$object->label,$object,($user->rights->fournisseur->facture->creer)).'</td>';
        print '<td colspan="3">'.$form->editfieldval("Label",'label',$object->label,$object,($user->rights->fournisseur->facture->creer)).'</td>';

        /*
         * List of payments
         */
        $nbrows=9; $nbcols=2;
        if (! empty($conf->projet->enabled)) $nbrows++;
        if (! empty($conf->banque->enabled)) { $nbrows++; $nbcols++; }

        // Local taxes
        if ($societe->localtax1_assuj=="1") $nbrows++;
        if ($societe->localtax2_assuj=="1") $nbrows++;

        print '<td rowspan="'.$nbrows.'" valign="top">';

        $sql = 'SELECT p.datep as dp, p.num_paiement, p.rowid, p.fk_bank,';
        $sql.= ' c.id as paiement_type,';
        $sql.= ' pf.amount,';
        $sql.= ' ba.rowid as baid, ba.ref, ba.label';
        $sql.= ' FROM '.MAIN_DB_PREFIX.'paiementfourn as p';
        $sql.= ' LEFT JOIN '.MAIN_DB_PREFIX.'bank as b ON p.fk_bank = b.rowid';
        $sql.= ' LEFT JOIN '.MAIN_DB_PREFIX.'bank_account as ba ON b.fk_account = ba.rowid';
        $sql.= ' LEFT JOIN '.MAIN_DB_PREFIX.'c_paiement as c ON p.fk_paiement = c.id';
        $sql.= ' LEFT JOIN '.MAIN_DB_PREFIX.'paiementfourn_facturefourn as pf ON pf.fk_paiementfourn = p.rowid';
        $sql.= ' WHERE pf.fk_facturefourn = '.$object->id;
        $sql.= ' ORDER BY p.datep, p.tms';

        $result = $db->query($sql);
        if ($result)
        {
            $num = $db->num_rows($result);
            $i = 0; $totalpaye = 0;
            print '<table class="nobordernopadding" width="100%">';
            print '<tr class="liste_titre">';
            print '<td>'.$langs->trans('Payments').'</td>';
            print '<td>'.$langs->trans('Type').'</td>';
            if (! empty($conf->banque->enabled)) print '<td align="right">'.$langs->trans('BankAccount').'</td>';
            print '<td align="right">'.$langs->trans('Amount').'</td>';
            print '<td width="18">&nbsp;</td>';
            print '</tr>';

            $var=true;
            if ($num > 0)
            {
                while ($i < $num)
                {
                    $objp = $db->fetch_object($result);
                    $var=!$var;
                    print '<tr '.$bc[$var].'>';
                    print '<td class="nowrap"><a href="'.DOL_URL_ROOT.'/fourn/paiement/card.php?id='.$objp->rowid.'">'.img_object($langs->trans('ShowPayment'),'payment').' '.dol_print_date($db->jdate($objp->dp),'day')."</a></td>\n";
                    print '<td>';
                    print $form->form_modes_reglement(null, $objp->paiement_type,'none').' '.$objp->num_paiement;
                    print '</td>';
                    if (! empty($conf->banque->enabled))
                    {
                        $bankaccountstatic->id=$objp->baid;
                        $bankaccountstatic->ref=$objp->ref;
                        $bankaccountstatic->label=$objp->ref;
                        print '<td align="right">';
                        if ($objp->baid > 0) print $bankaccountstatic->getNomUrl(1,'transactions');
                        print '</td>';
                    }
                    print '<td align="right">'.price($objp->amount).'</td>';
                    print '<td align="center">';
                    if ($object->statut == FactureFournisseur::STATUS_VALIDATED && $object->paye == 0 && $user->societe_id == 0)
                    {
                        print '<a href="'.$_SERVER["PHP_SELF"].'?id='.$object->id.'&action=deletepaiement&paiement_id='.$objp->rowid.'">';
                        print img_delete();
                        print '</a>';
                    }
                    print '</td>';
                    print '</tr>';
                    $totalpaye += $objp->amount;
                    $i++;
                }
            }
            else
            {
                 print '<tr '.$bc[$var].'><td colspan="'.$nbcols.'">'.$langs->trans("None").'</td><td></td><td></td></tr>';
            }

            if ($object->paye == 0)
            {
                print '<tr><td colspan="'.$nbcols.'" align="right">'.$langs->trans('AlreadyPaid').' :</td><td align="right"><b>'.price($totalpaye).'</b></td><td></td></tr>';
                print '<tr><td colspan="'.$nbcols.'" align="right">'.$langs->trans("Billed").' :</td><td align="right" style="border: 1px solid;">'.price($object->total_ttc).'</td><td></td></tr>';

                $resteapayer = $object->total_ttc - $totalpaye;

                print '<tr><td colspan="'.$nbcols.'" align="right">'.$langs->trans('RemainderToPay').' :</td>';
                print '<td align="right" style="border: 1px solid;" bgcolor="#f0f0f0"><b>'.price($resteapayer).'</b></td><td></td></tr>';
            }
            print '</table>';
            $db->free($result);
        }
        else
        {
            dol_print_error($db);
        }
        print '</td>';

        print '</tr>';

	    $form_permission = $object->statut<FactureFournisseur::STATUS_CLOSED && $user->rights->fournisseur->facture->creer && $object->getSommePaiement() <= 0;

        // Date
        print '<tr><td>'.$form->editfieldkey("Date",'datef',$object->datep,$object,$form_permission,'datepicker').'</td><td colspan="3">';
        print $form->editfieldval("Date",'datef',$object->datep,$object,$form_permission,'datepicker');
        print '</td>';

        // Due date
        print '<tr><td>'.$form->editfieldkey("DateMaxPayment",'date_lim_reglement',$object->date_echeance,$object,$form_permission,'datepicker').'</td><td colspan="3">';
        print $form->editfieldval("DateMaxPayment",'date_lim_reglement',$object->date_echeance,$object,$form_permission,'datepicker');
        if ($action != 'editdate_lim_reglement' && $object->statut < FactureFournisseur::STATUS_CLOSED && $object->date_echeance && $object->date_echeance < ($now - $conf->facture->fournisseur->warning_delay)) print img_warning($langs->trans('Late'));
        print '</td>';

		// Conditions de reglement par defaut
		$langs->load('bills');
		print '<tr><td class="nowrap">';
		print '<table width="100%" class="nobordernopadding"><tr><td class="nowrap">';
		print $langs->trans('PaymentConditions');
		print '<td>';
		if ($action != 'editconditions') print '<td align="right"><a href="'.$_SERVER["PHP_SELF"].'?action=editconditions&amp;id='.$object->id.'">'.img_edit($langs->trans('SetConditions'),1).'</a></td>';
		print '</tr></table>';
		print '</td><td colspan="2">';
		if ($action == 'editconditions')
		{
			$form->form_conditions_reglement($_SERVER['PHP_SELF'].'?id='.$object->id,  $object->cond_reglement_id,'cond_reglement_id');
		}
		else
		{
			$form->form_conditions_reglement($_SERVER['PHP_SELF'].'?id='.$object->id,  $object->cond_reglement_id,'none');
		}
		print "</td>";
		print '</tr>';

		// Mode of payment
		$langs->load('bills');
		print '<tr><td class="nowrap">';
		print '<table width="100%" class="nobordernopadding"><tr><td class="nowrap">';
		print $langs->trans('PaymentMode');
		print '</td>';
		if ($action != 'editmode') print '<td align="right"><a href="'.$_SERVER["PHP_SELF"].'?action=editmode&amp;id='.$object->id.'">'.img_edit($langs->trans('SetMode'),1).'</a></td>';
		print '</tr></table>';
		print '</td><td colspan="2">';
		if ($action == 'editmode')
		{
			$form->form_modes_reglement($_SERVER['PHP_SELF'].'?id='.$object->id, $object->mode_reglement_id, 'mode_reglement_id', 'DBIT');
		}
		else
		{
			$form->form_modes_reglement($_SERVER['PHP_SELF'].'?id='.$object->id, $object->mode_reglement_id, 'none', 'DBIT');
		}
		print '</td></tr>';

        // Bank Account
        print '<tr><td class="nowrap">';
        print '<table width="100%" class="nobordernopadding"><tr><td class="nowrap">';
        print $langs->trans('BankAccount');
        print '<td>';
        if ($action != 'editbankaccount' && $user->rights->fournisseur->facture->creer)
            print '<td align="right"><a href="'.$_SERVER["PHP_SELF"].'?action=editbankaccount&amp;id='.$object->id.'">'.img_edit($langs->trans('SetBankAccount'),1).'</a></td>';
        print '</tr></table>';
        print '</td><td colspan="3">';
        if ($action == 'editbankaccount') {
            $form->formSelectAccount($_SERVER['PHP_SELF'].'?id='.$object->id, $object->fk_account, 'fk_account', 1);
        } else {
             $form->formSelectAccount($_SERVER['PHP_SELF'].'?id='.$object->id, $object->fk_account, 'none');
        }
        print "</td>";
        print '</tr>';

        // Status
        $alreadypaid=$object->getSommePaiement();
        print '<tr><td>'.$langs->trans('Status').'</td><td colspan="3">'.$object->getLibStatut(4,$alreadypaid).'</td></tr>';

        // Amount
        print '<tr><td>'.$langs->trans('AmountHT').'</td><td colspan="3">'.price($object->total_ht,1,$langs,0,-1,-1,$conf->currency).'</td></tr>';
        print '<tr><td>'.$langs->trans('AmountVAT').'</td><td>'.price($object->total_tva,1,$langs,0,-1,-1,$conf->currency).'</td><td colspan="2" align="left">';
        if (GETPOST('calculationrule')) $calculationrule=GETPOST('calculationrule','alpha');
        else $calculationrule=(empty($conf->global->MAIN_ROUNDOFTOTAL_NOT_TOTALOFROUND)?'totalofround':'roundoftotal');
        if ($calculationrule == 'totalofround') $calculationrulenum=1;
        else  $calculationrulenum=2;
        $s=$langs->trans("ReCalculate").' ';
        $s.='<a href="'.$_SERVER["PHP_SELF"].'?id='.$object->id.'&action=calculate&calculationrule=totalofround">'.$langs->trans("Mode1").'</a>';
        $s.=' / ';
        $s.='<a href="'.$_SERVER["PHP_SELF"].'?id='.$object->id.'&action=calculate&calculationrule=roundoftotal">'.$langs->trans("Mode2").'</a>';
        print $form->textwithtooltip($s, $langs->trans("CalculationRuleDesc",$calculationrulenum).'<br>'.$langs->trans("CalculationRuleDescSupplier"), 2, 1, img_picto('','help'));
        print '</td></tr>';

        // Amount Local Taxes
        //TODO: Place into a function to control showing by country or study better option
        if ($societe->localtax1_assuj=="1") //Localtax1
        {
            print '<tr><td>'.$langs->transcountry("AmountLT1",$societe->country_code).'</td>';
            print '<td colspan="3">'.price($object->total_localtax1,1,$langs,0,-1,-1,$conf->currency).'</td>';
            print '</tr>';
        }
        if ($societe->localtax2_assuj=="1") //Localtax2
        {
            print '<tr><td>'.$langs->transcountry("AmountLT2",$societe->country_code).'</td>';
            print '<td colspan="3">'.price($object->total_localtax2,1,$langs,0,-1,-1,$conf->currency).'</td>';
            print '</tr>';
        }
        print '<tr><td>'.$langs->trans('AmountTTC').'</td><td colspan="3">'.price($object->total_ttc,1,$langs,0,-1,-1,$conf->currency).'</td></tr>';

        // Project
        if (! empty($conf->projet->enabled))
        {
            $langs->load('projects');
            print '<tr>';
            print '<td>';

            print '<table class="nobordernopadding" width="100%"><tr><td>';
            print $langs->trans('Project');
            print '</td>';
            if ($action != 'classify')
            {
                print '<td align="right"><a href="'.$_SERVER["PHP_SELF"].'?action=classify&amp;id='.$object->id.'">';
                print img_edit($langs->trans('SetProject'),1);
                print '</a></td>';
            }
            print '</tr></table>';

            print '</td><td colspan="3">';
            if ($action == 'classify')
            {
                $form->form_project($_SERVER['PHP_SELF'].'?id='.$object->id, (empty($conf->global->PROJECT_CAN_ALWAYS_LINK_TO_ALL_SUPPLIERS)?$object->socid:'-1'), $object->fk_project, 'projectid', 0, 0, 1);
            }
            else
            {
                $form->form_project($_SERVER['PHP_SELF'].'?id='.$object->id, $object->socid, $object->fk_project, 'none', 0, 0);
            }
            print '</td>';
            print '</tr>';
        }

		// Incoterms
		if (!empty($conf->incoterm->enabled))
		{
			print '<tr><td>';
	        print '<table width="100%" class="nobordernopadding"><tr><td>';
	        print $langs->trans('IncotermLabel');
	        print '<td><td align="right">';
	        if ($user->rights->fournisseur->facture->creer) print '<a href="'.DOL_URL_ROOT.'/fourn/facture/card.php?facid='.$object->id.'&action=editincoterm">'.img_edit().'</a>';
	        else print '&nbsp;';
	        print '</td></tr></table>';
	        print '</td>';
	        print '<td colspan="3">';
			if ($action != 'editincoterm')
			{
				print $form->textwithpicto($object->display_incoterms(), $object->libelle_incoterms, 1);
			}
			else
			{
				print $form->select_incoterms((!empty($object->fk_incoterms) ? $object->fk_incoterms : ''), (!empty($object->location_incoterms)?$object->location_incoterms:''), $_SERVER['PHP_SELF'].'?id='.$object->id);
			}
	        print '</td></tr>';
		}

        // Other attributes
        $cols = 4;
		include DOL_DOCUMENT_ROOT . '/core/tpl/extrafields_view.tpl.php';

        print '</table><br>';

        if (! empty($conf->global->MAIN_DISABLE_CONTACTS_TAB))
        {
        	$blocname = 'contacts';
        	$title = $langs->trans('ContactsAddresses');
        	include DOL_DOCUMENT_ROOT.'/core/tpl/bloc_showhide.tpl.php';
        }

        if (! empty($conf->global->MAIN_DISABLE_NOTES_TAB))
        {
        	$colwidth=20;
        	$blocname = 'notes';
        	$title = $langs->trans('Notes');
        	include DOL_DOCUMENT_ROOT.'/core/tpl/bloc_showhide.tpl.php';
        }


        /*
         * Lines
         */
		//$result = $object->getLinesArray();


		print '	<form name="addproduct" id="addproduct" action="'.$_SERVER["PHP_SELF"].'?id='.$object->id.(($action != 'editline')?'#add':'#line_'.GETPOST('lineid')).'" method="POST">
		<input type="hidden" name="token" value="'.$_SESSION['newtoken'].'">
		<input type="hidden" name="action" value="' . (($action != 'editline') ? 'addline' : 'updateline') . '">
		<input type="hidden" name="mode" value="">
		<input type="hidden" name="id" value="'.$object->id.'">
        <input type="hidden" name="socid" value="'.$societe->id.'">
		';

		if (! empty($conf->use_javascript_ajax) && $object->statut == FactureFournisseur::STATUS_DRAFT) {
			include DOL_DOCUMENT_ROOT . '/core/tpl/ajaxrow.tpl.php';
		}

		print '<table id="tablelines" class="noborder noshadow" width="100%">';

       	global $forceall, $senderissupplier, $dateSelector, $inputalsopricewithtax;
		$forceall=1; $senderissupplier=1; $dateSelector=0; $inputalsopricewithtax=1;

		// Show object lines
		if (! empty($object->lines))
			$ret = $object->printObjectLines($action, $soc, $mysoc, $lineid, 1);

		$num=count($object->lines);

		/*
		$var=1;
        for ($i = 0; $i < $num; $i++)
        {
            if ($i == 0)
            {
                print '<tr class="liste_titre"><td>'.$langs->trans('Label').'</td>';
                print '<td align="right">'.$langs->trans('VAT').'</td>';
                print '<td align="right">'.$langs->trans('PriceUHT').'</td>';
                print '<td align="right">'.$langs->trans('PriceUTTC').'</td>';
                print '<td align="right">'.$langs->trans('Qty').'</td>';
                print '<td align="right">'.$langs->trans('ReductionShort').'</td>';
                print '<td align="right">'.$langs->trans('TotalHTShort').'</td>';
                print '<td align="right">'.$langs->trans('TotalTTCShort').'</td>';
                print '<td>&nbsp;</td>';
                print '<td>&nbsp;</td>';
                print '</tr>';
            }

            // Show product and description
            $type=(! empty($object->lines[$i]->product_type)?$object->lines[$i]->product_type:(! empty($object->lines[$i]->fk_product_type)?$object->lines[$i]->fk_product_type:0));
            // Try to enhance type detection using date_start and date_end for free lines where type was not saved.
            $date_start='';
            $date_end='';
            if (! empty($object->lines[$i]->date_start))
            {
            	$date_start=$object->lines[$i]->date_start;
            	$type=1;
            }
            if (! empty($object->lines[$i]->date_end))
            {
            	$date_end=$object->lines[$i]->date_end;
            	$type=1;
            }

            $var=!$var;

            // Edit line
            if ($object->statut == 0 && $action == 'editline' && $_GET['lineid'] == $object->lines[$i]->rowid)
            {
                print '<tr '.$bc[$var].'>';

                // Show product and description
                print '<td>';

                print '<input type="hidden" name="lineid" value="'.$object->lines[$i]->rowid.'">';

                if ((! empty($conf->product->enabled) || ! empty($conf->service->enabled)) && $object->lines[$i]->fk_product > 0)
                {
                    print '<input type="hidden" name="idprod" value="'.$object->lines[$i]->fk_product.'">';
                    $product_static=new ProductFournisseur($db);
                    $product_static->fetch($object->lines[$i]->fk_product);
                    $text=$product_static->getNomUrl(1);
                    $text.= ' - '.$product_static->libelle;
                    print $text;
                    print '<br>';
                }
                else
				{
                    $forceall=1;	// For suppliers, we always show all types
                    print $form->select_type_of_lines($object->lines[$i]->product_type,'type',1,0,$forceall);
                    if ($forceall || (! empty($conf->product->enabled) && ! empty($conf->service->enabled))
                    || (empty($conf->product->enabled) && empty($conf->service->enabled))) print '<br>';
                }

                if (is_object($hookmanager))
                {
                    $parameters=array('fk_parent_line'=>$line->fk_parent_line, 'line'=>$object->lines[$i],'var'=>$var,'num'=>$num,'i'=>$i);
                    $reshook=$hookmanager->executeHooks('formEditProductOptions',$parameters,$object,$action);
                }

                $nbrows=ROWS_2;
                if (! empty($conf->global->MAIN_INPUT_DESC_HEIGHT)) $nbrows=$conf->global->MAIN_INPUT_DESC_HEIGHT;
                $doleditor=new DolEditor('desc',$object->lines[$i]->description,'',128,'dolibarr_details','',false,true,$conf->global->FCKEDITOR_ENABLE_DETAILS,$nbrows,70);
                $doleditor->Create();
                print '</td>';

                // VAT
                print '<td align="right">';
                print $form->load_tva('tauxtva',$object->lines[$i]->tva_tx,$societe,$mysoc);
                print '</td>';

                // Unit price
                print '<td align="right" class="nowrap"><input size="4" name="puht" type="text" value="'.price($object->lines[$i]->pu_ht).'"></td>';

                print '<td align="right" class="nowrap"><input size="4" name="puttc" type="text" value=""></td>';

                print '<td align="right"><input size="1" name="qty" type="text" value="'.$object->lines[$i]->qty.'"></td>';

                print '<td align="right" class="nowrap"><input size="1" name="remise_percent" type="text" value="'.$object->lines[$i]->remise_percent.'"><span class="hideonsmartphone">%</span></td>';

                print '<td align="right" class="nowrap">&nbsp;</td>';

                print '<td align="right" class="nowrap">&nbsp;</td>';

                print '<td align="center" colspan="2"><input type="submit" class="button" name="save" value="'.$langs->trans('Save').'">';
                print '<br><input type="submit" class="button" name="cancel" value="'.$langs->trans('Cancel').'"></td>';

                print '</tr>';
            }
            else // Affichage simple de la ligne
            {
                print '<tr id="row-'.$object->lines[$i]->rowid.'" '.$bc[$var].'>';

                // Show product and description
                print '<td>';
                if ($object->lines[$i]->fk_product)
                {
                    print '<a name="'.$object->lines[$i]->rowid.'"></a>'; // ancre pour retourner sur la ligne

                    $product_static=new ProductFournisseur($db);
                    $product_static->fetch($object->lines[$i]->fk_product);
                    $text=$product_static->getNomUrl(1);
                    $text.= ' - '.$product_static->libelle;
                    $description=($conf->global->PRODUIT_DESC_IN_FORM?'':dol_htmlentitiesbr($object->lines[$i]->description));
                    print $form->textwithtooltip($text,$description,3,'','',$i);

                    // Show range
                    print_date_range($date_start,$date_end);

                    // Add description in form
                    if (! empty($conf->global->PRODUIT_DESC_IN_FORM)) print ($object->lines[$i]->description && $object->lines[$i]->description!=$product_static->libelle)?'<br>'.dol_htmlentitiesbr($object->lines[$i]->description):'';
                }

                // Description - Editor wysiwyg
                if (! $object->lines[$i]->fk_product)
                {
                    if ($type==1) $text = img_object($langs->trans('Service'),'service');
                    else $text = img_object($langs->trans('Product'),'product');
                    print $text.' '.nl2br($object->lines[$i]->description);

                    // Show range
                    print_date_range($date_start,$date_end);
                }

                if (is_object($hookmanager))
                {
                	$parameters=array('fk_parent_line'=>$line->fk_parent_line, 'line'=>$object->lines[$i],'var'=>$var,'num'=>$num,'i'=>$i);
                	$reshook=$hookmanager->executeHooks('formViewProductSupplierOptions',$parameters,$object,$action);
                }
                print '</td>';

                // VAT
                print '<td align="right">'.vatrate($object->lines[$i]->tva_tx, true, $object->lines[$i]->info_bits).'</td>';

                // Unit price
                print '<td align="right" class="nowrap">'.price($object->lines[$i]->pu_ht,'MU').'</td>';

                print '<td align="right" class="nowrap">'.($object->lines[$i]->pu_ttc?price($object->lines[$i]->pu_ttc,'MU'):'&nbsp;').'</td>';

                print '<td align="right">'.$object->lines[$i]->qty.'</td>';

                print '<td align="right">'.(($object->lines[$i]->remise_percent > 0)?$object->lines[$i]->remise_percent.'%':'').'</td>';

                print '<td align="right" class="nowrap">'.price($object->lines[$i]->total_ht).'</td>';

                print '<td align="right" class="nowrap">'.price($object->lines[$i]->total_ttc).'</td>';

				if (is_object($hookmanager))
				{
					$parameters=array('line'=>$object->lines[$i],'num'=>$num,'i'=>$i);
					$reshook=$hookmanager->executeHooks('printObjectLine',$parameters,$object,$action);
				}

                print '<td align="center" width="16">';
                if ($object->statut == 0) print '<a href="'.$_SERVER["PHP_SELF"].'?id='.$object->id.'&amp;action=editline&amp;etat=0&amp;lineid='.$object->lines[$i]->rowid.'">'.img_edit().'</a>';
                else print '&nbsp;';
                print '</td>';

                print '<td align="center" width="16">';
                if ($object->statut == 0)
                {
                	print '<a href="'.$_SERVER["PHP_SELF"].'?id='.$object->id.'&amp;action=confirm_delete_line&amp;lineid='.$object->lines[$i]->rowid.'">'.img_delete().'</a>';
                }
                else print '&nbsp;';
                print '</td>';

                print '</tr>';
            }

        }
*/
		// Form to add new line
        if ($object->statut == FactureFournisseur::STATUS_DRAFT && $user->rights->fournisseur->facture->creer)
		{
			if ($action != 'editline')
			{
				$var = true;

				// Add free products/services
				$object->formAddObjectLine(1, $societe, $mysoc);

				$parameters = array();
				$reshook = $hookmanager->executeHooks('formAddObjectLine', $parameters, $object, $action); // Note that $action and $object may have been modified by hook
			}
        }

        print '</table>';


        print '</form>';

        dol_fiche_end();


        if ($action != 'presend')
        {
            /*
             * Boutons actions
             */

            print '<div class="tabsAction">';

		    // Modify a validated invoice with no payments
			if ($object->statut == FactureFournisseur::STATUS_VALIDATED && $action != 'edit' && $object->getSommePaiement() == 0 && $user->rights->fournisseur->facture->creer)
			{
				print '<a class="butAction" href="'.$_SERVER['PHP_SELF'].'?id='.$object->id.'&amp;action=edit">'.$langs->trans('Modify').'</a>';
			}

 	 		// Reopen a standard paid invoice
            if (($object->type == FactureFournisseur::TYPE_STANDARD || $object->type == FactureFournisseur::TYPE_REPLACEMENT) && ($object->statut == 2 || $object->statut == 3))				// A paid invoice (partially or completely)
            {
                if (! $facidnext && $object->close_code != 'replaced')	// Not replaced by another invoice
                {
                    print '<a class="butAction" href="'.$_SERVER['PHP_SELF'].'?id='.$object->id.'&amp;action=reopen">'.$langs->trans('ReOpen').'</a>';
                }
                else
                {
                    print '<span class="butActionRefused" title="'.$langs->trans("DisabledBecauseReplacedInvoice").'">'.$langs->trans('ReOpen').'</span>';
                }
            }

            // Send by mail
            if (($object->statut == FactureFournisseur::STATUS_VALIDATED || $object->statut == FactureFournisseur::STATUS_CLOSED))
            {
                if (empty($conf->global->MAIN_USE_ADVANCED_PERMS) || $user->rights->fournisseur->supplier_invoice_advance->send)
                {
                    print '<a class="butAction" href="'.$_SERVER['PHP_SELF'].'?id='.$object->id.'&amp;action=presend&amp;mode=init">'.$langs->trans('SendByMail').'</a>';
                }
                else print '<a class="butActionRefused" href="#">'.$langs->trans('SendByMail').'</a>';
            }


            // Make payments
            if ($action != 'edit' && $object->statut == FactureFournisseur::STATUS_VALIDATED && $object->paye == 0  && $user->societe_id == 0)
            {
                print '<a class="butAction" href="paiement.php?facid='.$object->id.'&amp;action=create &amp;accountid='.$object->fk_account.'">'.$langs->trans('DoPayment').'</a>';	// must use facid because id is for payment id not invoice
            }

            // Classify paid
            if ($action != 'edit' && $object->statut == FactureFournisseur::STATUS_VALIDATED && $object->paye == 0  && $user->societe_id == 0)
            {
                print '<a class="butAction" href="'.$_SERVER["PHP_SELF"].'?id='.$object->id.'&amp;action=paid"';
                print '>'.$langs->trans('ClassifyPaid').'</a>';

                //print '<a class="butAction" href="'.$_SERVER["PHP_SELF"].'?id='.$object->id.'&amp;action=paid">'.$langs->trans('ClassifyPaid').'</a>';
            }

            // Validate
            if ($action != 'edit' && $object->statut == FactureFournisseur::STATUS_DRAFT)
            {
                if (count($object->lines))
                {
			        if ((empty($conf->global->MAIN_USE_ADVANCED_PERMS) && ! empty($user->rights->fournisseur->facture->creer))
			       	|| (! empty($conf->global->MAIN_USE_ADVANCED_PERMS) && ! empty($user->rights->fournisseur->supplier_invoice_advance->validate)))
                    {
                        print '<a class="butAction" href="'.$_SERVER["PHP_SELF"].'?id='.$object->id.'&amp;action=valid"';
                        print '>'.$langs->trans('Validate').'</a>';
                    }
                    else
                    {
                        print '<a class="butActionRefused" href="#" title="'.dol_escape_htmltag($langs->trans("NotAllowed")).'"';
                        print '>'.$langs->trans('Validate').'</a>';
                    }
                }
            }

            // Clone
            if ($action != 'edit' && $user->rights->fournisseur->facture->creer)
            {
                print '<a class="butAction" href="'.$_SERVER["PHP_SELF"].'?id='.$object->id.'&amp;action=clone&amp;socid='.$object->socid.'">'.$langs->trans('ToClone').'</a>';
            }

            // Delete
            if ($action != 'edit' && $user->rights->fournisseur->facture->supprimer)
            {
                print '<a class="butActionDelete" href="'.$_SERVER["PHP_SELF"].'?id='.$object->id.'&amp;action=delete">'.$langs->trans('Delete').'</a>';
            }
            print '</div>';
            print '<br>';

            if ($action != 'edit')
            {
				print '<div class="fichecenter"><div class="fichehalfleft">';
            	//print '<table width="100%"><tr><td width="50%" valign="top">';
                //print '<a name="builddoc"></a>'; // ancre

                /*
                 * Documents generes
                */

                $ref=dol_sanitizeFileName($object->ref);
                $subdir = get_exdir($object->id,2,0,0,$object,'invoice_supplier').$ref;
                $filedir = $conf->fournisseur->facture->dir_output.'/'.get_exdir($object->id,2,0,0,$object,'invoice_supplier').$ref;
                $urlsource=$_SERVER['PHP_SELF'].'?id='.$object->id;
                $genallowed=$user->rights->fournisseur->facture->creer;
                $delallowed=$user->rights->fournisseur->facture->supprimer;
                $modelpdf=(! empty($object->modelpdf)?$object->modelpdf:(empty($conf->global->INVOICE_SUPPLIER_ADDON_PDF)?'':$conf->global->INVOICE_SUPPLIER_ADDON_PDF));

                print $formfile->showdocuments('facture_fournisseur',$subdir,$filedir,$urlsource,$genallowed,$delallowed,$modelpdf,1,0,0,40,0,'','','',$societe->default_lang);
                $somethingshown=$formfile->numoffiles;

				// Linked object block
				$somethingshown = $form->showLinkedObjectBlock($object);

				// Show links to link elements
				$linktoelem = $form->showLinkToObjectBlock($object,array('supplier_order'));
				if ($linktoelem) print '<br>'.$linktoelem;


				print '</div><div class="fichehalfright"><div class="ficheaddleft">';
                //print '</td><td valign="top" width="50%">';
                //print '<br>';

                // List of actions on element
                include_once DOL_DOCUMENT_ROOT.'/core/class/html.formactions.class.php';
                $formactions=new FormActions($db);
                $somethingshown=$formactions->showactions($object,'invoice_supplier',$socid);

				print '</div></div></div>';
                //print '</td></tr></table>';
            }
        }
        /*
         * Show mail form
        */
        if (GETPOST('modelselected')) {
        	$action = 'presend';
        }
        if ($action == 'presend')
        {
            $ref = dol_sanitizeFileName($object->ref);
            include_once DOL_DOCUMENT_ROOT.'/core/lib/files.lib.php';
<<<<<<< HEAD
            $fileparams = dol_most_recent_file($conf->fournisseur->facture->dir_output.'/'.get_exdir($object->id,2,0,0,$object,'invoice_supplier').$ref, preg_quote($ref,'/'));
=======
            $fileparams = dol_most_recent_file($conf->fournisseur->facture->dir_output.'/'.get_exdir($object->id,2).$ref, preg_quote($ref, '/').'([^\-])+');
>>>>>>> 05a653ee
            $file=$fileparams['fullname'];

            // Define output language
            $outputlangs = $langs;
            $newlang = '';
            if ($conf->global->MAIN_MULTILANGS && empty($newlang) && ! empty($_REQUEST['lang_id']))
            	$newlang = $_REQUEST['lang_id'];
            if ($conf->global->MAIN_MULTILANGS && empty($newlang))
            	$newlang = $object->client->default_lang;

            if (!empty($newlang))
            {
                $outputlangs = new Translate('', $conf);
                $outputlangs->setDefaultLang($newlang);
                $outputlangs->load('bills');
            }

            // Build document if it not exists
            if (! $file || ! is_readable($file))
            {
	            $result = $object->generateDocument(GETPOST('model')?GETPOST('model'):$object->modelpdf, $outputlangs, $hidedetails, $hidedesc, $hideref);
                if ($result <= 0)
                {
                    dol_print_error($db,$result);
                    exit;
                }
<<<<<<< HEAD
                $fileparams = dol_most_recent_file($conf->fournisseur->facture->dir_output.'/'.get_exdir($object->id,2,0,0,$object,'invoice_supplier').$ref, preg_quote($ref,'/'));
=======
                $fileparams = dol_most_recent_file($conf->fournisseur->facture->dir_output.'/'.get_exdir($object->id,2).$ref, preg_quote($ref, '/').'([^\-])+');
>>>>>>> 05a653ee
                $file=$fileparams['fullname'];
            }

            print '<br>';
            print_titre($langs->trans('SendBillByMail'));

            // Cree l'objet formulaire mail
            include_once DOL_DOCUMENT_ROOT.'/core/class/html.formmail.class.php';
            $formmail = new FormMail($db);
            $formmail->param['langsmodels']=(empty($newlang)?$langs->defaultlang:$newlang);
            $formmail->fromtype = 'user';
            $formmail->fromid   = $user->id;
            $formmail->fromname = $user->getFullName($langs);
            $formmail->frommail = $user->email;
            $formmail->withfrom=1;
			$liste=array();
			foreach ($object->thirdparty->thirdparty_and_contact_email_array(1) as $key=>$value)	$liste[$key]=$value;
			$formmail->withto=GETPOST("sendto")?GETPOST("sendto"):$liste;
			$formmail->withtocc=$liste;
            $formmail->withtoccc=$conf->global->MAIN_EMAIL_USECCC;
            $formmail->withtopic=$outputlangs->trans('SendBillRef','__FACREF__');
            $formmail->withfile=2;
            $formmail->withbody=1;
            $formmail->withdeliveryreceipt=1;
            $formmail->withcancel=1;
            // Tableau des substitutions
            $formmail->substit['__FACREF__']=$object->ref;
            $formmail->substit['__SIGNATURE__']=$user->signature;
            $formmail->substit['__PERSONALIZED__']='';
            $formmail->substit['__CONTACTCIVNAME__']='';

            //Find the good contact adress
            $custcontact='';
            $contactarr=array();
            $contactarr=$object->liste_contact(-1,'external');

            if (is_array($contactarr) && count($contactarr)>0) {
            	foreach($contactarr as $contact) {
            		if ($contact['libelle']==$langs->trans('TypeContact_invoice_supplier_external_BILLING')) {
            			require_once DOL_DOCUMENT_ROOT.'/contact/class/contact.class.php';
            			$contactstatic=new Contact($db);
            			$contactstatic->fetch($contact['id']);
            			$custcontact=$contactstatic->getFullName($langs,1);
            		}
            	}

            	if (!empty($custcontact)) {
            		$formmail->substit['__CONTACTCIVNAME__']=$custcontact;
            	}
            }

            // Tableau des parametres complementaires
            $formmail->param['action']='send';
            $formmail->param['models']='invoice_supplier_send';
            $formmail->param['models_id']=GETPOST('modelmailselected','int');
            $formmail->param['facid']=$object->id;
            $formmail->param['returnurl']=$_SERVER["PHP_SELF"].'?id='.$object->id;

            // Init list of files
            if (GETPOST("mode")=='init')
            {
                $formmail->clear_attached_files();
                $formmail->add_attached_files($file,basename($file),dol_mimetype($file));
            }

            // Show form
            print $formmail->get_form();

            print '<br>';
        }
    }
}


// End of page
llxFooter();
$db->close();<|MERGE_RESOLUTION|>--- conflicted
+++ resolved
@@ -2443,11 +2443,7 @@
         {
             $ref = dol_sanitizeFileName($object->ref);
             include_once DOL_DOCUMENT_ROOT.'/core/lib/files.lib.php';
-<<<<<<< HEAD
-            $fileparams = dol_most_recent_file($conf->fournisseur->facture->dir_output.'/'.get_exdir($object->id,2,0,0,$object,'invoice_supplier').$ref, preg_quote($ref,'/'));
-=======
-            $fileparams = dol_most_recent_file($conf->fournisseur->facture->dir_output.'/'.get_exdir($object->id,2).$ref, preg_quote($ref, '/').'([^\-])+');
->>>>>>> 05a653ee
+            $fileparams = dol_most_recent_file($conf->fournisseur->facture->dir_output.'/'.get_exdir($object->id,2,0,0,$object,'invoice_supplier').$ref, preg_quote($ref,'/').'([^\-])+');
             $file=$fileparams['fullname'];
 
             // Define output language
@@ -2474,11 +2470,7 @@
                     dol_print_error($db,$result);
                     exit;
                 }
-<<<<<<< HEAD
-                $fileparams = dol_most_recent_file($conf->fournisseur->facture->dir_output.'/'.get_exdir($object->id,2,0,0,$object,'invoice_supplier').$ref, preg_quote($ref,'/'));
-=======
-                $fileparams = dol_most_recent_file($conf->fournisseur->facture->dir_output.'/'.get_exdir($object->id,2).$ref, preg_quote($ref, '/').'([^\-])+');
->>>>>>> 05a653ee
+                $fileparams = dol_most_recent_file($conf->fournisseur->facture->dir_output.'/'.get_exdir($object->id,2,0,0,$object,'invoice_supplier').$ref, preg_quote($ref,'/').'([^\-])+');
                 $file=$fileparams['fullname'];
             }
 
