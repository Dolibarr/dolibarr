<?php
/* Copyright (C) 2002-2005  Rodolphe Quiedeville    <rodolphe@quiedeville.org>
 * Copyright (C) 2004-2016	Laurent Destailleur 	<eldy@users.sourceforge.net>
 * Copyright (C) 2004		Christophe Combelles	<ccomb@free.fr>
 * Copyright (C) 2005		Marc Barilley			<marc@ocebo.fr>
 * Copyright (C) 2005-2013	Regis Houssin			<regis.houssin@inodbox.com>
 * Copyright (C) 2010-2019	Juanjo Menent			<jmenent@2byte.es>
 * Copyright (C) 2013-2015	Philippe Grand			<philippe.grand@atoo-net.com>
 * Copyright (C) 2013		Florian Henry			<florian.henry@open-concept.pro>
 * Copyright (C) 2014-2016  Marcos García			<marcosgdf@gmail.com>
<<<<<<< HEAD
 * Copyright (C) 2016-2019	Alexandre Spangaro		<aspangaro@open-dsi.fr>
 * Copyright (C) 2018       Frédéric France         <frederic.france@netlogic.fr>
=======
 * Copyright (C) 2016-2017	Alexandre Spangaro		<aspangaro@open-dsi.fr>
 * Copyright (C) 2018-2019  Frédéric France         <frederic.france@netlogic.fr>
 * Copyright (C) 2019       Ferran Marcet	        <fmarcet@2byte.es>
>>>>>>> 4ade8642
 *
 * This program is free software; you can redistribute it and/or modify
 * it under the terms of the GNU General Public License as published by
 * the Free Software Foundation; either version 3 of the License, or
 * (at your option) any later version.
 *
 * This program is distributed in the hope that it will be useful,
 * but WITHOUT ANY WARRANTY; without even the implied warranty of
 * MERCHANTABILITY or FITNESS FOR A PARTICULAR PURPOSE.  See the
 * GNU General Public License for more details.
 *
 * You should have received a copy of the GNU General Public License
 * along with this program. If not, see <https://www.gnu.org/licenses/>.
 */

/**
 *	\file       htdocs/fourn/facture/card.php
 *	\ingroup    facture, fournisseur
 *	\brief      Page for supplier invoice card (view, edit, validate)
 */

require '../../main.inc.php';
require_once DOL_DOCUMENT_ROOT.'/core/class/html.formfile.class.php';
require_once DOL_DOCUMENT_ROOT.'/fourn/class/fournisseur.class.php';
require_once DOL_DOCUMENT_ROOT.'/core/modules/supplier_invoice/modules_facturefournisseur.php';
require_once DOL_DOCUMENT_ROOT.'/fourn/class/fournisseur.facture.class.php';
require_once DOL_DOCUMENT_ROOT.'/fourn/class/paiementfourn.class.php';
require_once DOL_DOCUMENT_ROOT.'/core/class/discount.class.php';
require_once DOL_DOCUMENT_ROOT.'/core/lib/fourn.lib.php';
require_once DOL_DOCUMENT_ROOT.'/core/lib/files.lib.php';
require_once DOL_DOCUMENT_ROOT.'/core/class/doleditor.class.php';
if (!empty($conf->product->enabled)) {
	require_once DOL_DOCUMENT_ROOT.'/product/class/product.class.php';
}
if (!empty($conf->projet->enabled)) {
	require_once DOL_DOCUMENT_ROOT.'/projet/class/project.class.php';
	require_once DOL_DOCUMENT_ROOT.'/core/class/html.formprojet.class.php';
}

if (!empty($conf->variants->enabled)) {
	require_once DOL_DOCUMENT_ROOT.'/variants/class/ProductCombination.class.php';
}
if (!empty($conf->accounting->enabled)) require_once DOL_DOCUMENT_ROOT.'/accountancy/class/accountingjournal.class.php';


$langs->loadLangs(array('bills', 'compta', 'suppliers', 'companies', 'products', 'banks'));
if (!empty($conf->incoterm->enabled)) $langs->load('incoterm');

$id = (GETPOST('facid', 'int') ? GETPOST('facid', 'int') : GETPOST('id', 'int'));
$socid = GETPOST('socid', 'int');
$action		= GETPOST('action', 'aZ09');
$confirm	= GETPOST("confirm");
$ref = GETPOST('ref', 'alpha');
$cancel		= GETPOST('cancel', 'alpha');
$lineid		= GETPOST('lineid', 'int');
$projectid = GETPOST('projectid', 'int');
$origin		= GETPOST('origin', 'alpha');
$originid = GETPOST('originid', 'int');

// PDF
$hidedetails = (GETPOST('hidedetails', 'int') ? GETPOST('hidedetails', 'int') : (!empty($conf->global->MAIN_GENERATE_DOCUMENTS_HIDE_DETAILS) ? 1 : 0));
$hidedesc = (GETPOST('hidedesc', 'int') ? GETPOST('hidedesc', 'int') : (!empty($conf->global->MAIN_GENERATE_DOCUMENTS_HIDE_DESC) ? 1 : 0));
$hideref = (GETPOST('hideref', 'int') ? GETPOST('hideref', 'int') : (!empty($conf->global->MAIN_GENERATE_DOCUMENTS_HIDE_REF) ? 1 : 0));

// Initialize technical object to manage hooks of page. Note that conf->hooks_modules contains array of hook context
$hookmanager->initHooks(array('invoicesuppliercard', 'globalcard'));

$object = new FactureFournisseur($db);
$extrafields = new ExtraFields($db);

// fetch optionals attributes and labels
$extrafields->fetch_name_optionals_label($object->table_element);

// Load object
if ($id > 0 || !empty($ref))
{
	$ret = $object->fetch($id, $ref);
	if ($ret < 0) dol_print_error($db, $object->error);
	$ret = $object->fetch_thirdparty();
	if ($ret < 0) dol_print_error($db, $object->error);
}

// Security check
$socid = '';
if (!empty($user->socid)) $socid = $user->socid;
$isdraft = (($object->statut == FactureFournisseur::STATUS_DRAFT) ? 1 : 0);
$result = restrictedArea($user, 'fournisseur', $id, 'facture_fourn', 'facture', 'fk_soc', 'rowid', $isdraft);

$permissionnote = $user->rights->fournisseur->facture->creer; // Used by the include of actions_setnotes.inc.php
$permissiondellink = $user->rights->fournisseur->facture->creer; // Used by the include of actions_dellink.inc.php
$permissiontoadd = $user->rights->fournisseur->facture->creer; // Used by the include of actions_addupdatedelete.inc.php and actions_lineupdown.inc.php


/*
 * Actions
 */

$parameters = array('socid'=>$socid);
$reshook = $hookmanager->executeHooks('doActions', $parameters, $object, $action); // Note that $action and $object may have been modified by some hooks
if ($reshook < 0) setEventMessages($hookmanager->error, $hookmanager->errors, 'errors');

if (empty($reshook))
{
	if ($cancel)
	{
		if (!empty($backtopage))
		{
			header("Location: ".$backtopage);
			exit;
		}
		$action = '';
	}

	include DOL_DOCUMENT_ROOT.'/core/actions_setnotes.inc.php'; // Must be include, not include_once

	include DOL_DOCUMENT_ROOT.'/core/actions_dellink.inc.php'; // Must be include, not include_once

	include DOL_DOCUMENT_ROOT.'/core/actions_lineupdown.inc.php'; // Must be include, not include_once

	// Link invoice to order
	if (GETPOST('linkedOrder') && empty($cancel) && $id > 0)
	{
		$object->fetch($id);
		$object->fetch_thirdparty();
		$result = $object->add_object_linked('order_supplier', GETPOST('linkedOrder'));
	}

	// Action clone object
	if ($action == 'confirm_clone' && $confirm == 'yes' && $permissiontoadd)
	{
	    $objectutil = dol_clone($object, 1); // To avoid to denaturate loaded object when setting some properties for clone. We use native clone to keep this->db valid.

	    if (GETPOST('newsupplierref', 'alphanohtml')) $objectutil->ref_supplier = GETPOST('newsupplierref', 'alphanohtml');
	    $objectutil->date = dol_mktime(12, 0, 0, GETPOST('newdatemonth', 'int'), GETPOST('newdateday', 'int'), GETPOST('newdateyear', 'int'));

	    $result = $objectutil->createFromClone($user, $id);
        if ($result > 0)
        {
        	header("Location: ".$_SERVER['PHP_SELF'].'?id='.$result);
        	exit;
        }
        else
        {
        	$langs->load("errors");
        	setEventMessages($objectutil->error, $objectutil->errors, 'errors');
        	$action = '';
        }
	}

	elseif ($action == 'confirm_valid' && $confirm == 'yes' &&
		((empty($conf->global->MAIN_USE_ADVANCED_PERMS) && !empty($user->rights->fournisseur->facture->creer))
		|| (!empty($conf->global->MAIN_USE_ADVANCED_PERMS) && !empty($user->rights->fournisseur->supplier_invoice_advance->validate)))
	)
	{
		$idwarehouse = GETPOST('idwarehouse');

		$object->fetch($id);
		$object->fetch_thirdparty();

		$qualified_for_stock_change = 0;
		if (empty($conf->global->STOCK_SUPPORTS_SERVICES))
		{
			$qualified_for_stock_change = $object->hasProductsOrServices(2);
		}
		else
		{
			$qualified_for_stock_change = $object->hasProductsOrServices(1);
		}

		// Check parameters
		if (!empty($conf->stock->enabled) && !empty($conf->global->STOCK_CALCULATE_ON_SUPPLIER_BILL) && $qualified_for_stock_change)
		{
			$langs->load("stocks");
			if (!$idwarehouse || $idwarehouse == -1)
			{
				$error++;
				setEventMessages($langs->trans('ErrorFieldRequired', $langs->transnoentitiesnoconv("Warehouse")), null, 'errors');
				$action = '';
			}
		}

		if (!$error)
		{
			$result = $object->validate($user, '', $idwarehouse);
			if ($result < 0)
			{
				setEventMessages($object->error, $object->errors, 'errors');
			} else {
				// Define output language
				if (empty($conf->global->MAIN_DISABLE_PDF_AUTOUPDATE))
				{
					$outputlangs = $langs;
					$newlang = '';
					if ($conf->global->MAIN_MULTILANGS && empty($newlang) && GETPOST('lang_id', 'aZ09')) $newlang = GETPOST('lang_id', 'aZ09');
					if ($conf->global->MAIN_MULTILANGS && empty($newlang))	$newlang = $object->thirdparty->default_lang;
					if (!empty($newlang)) {
						$outputlangs = new Translate("", $conf);
						$outputlangs->setDefaultLang($newlang);
					}
					$model = $object->modelpdf;
					$ret = $object->fetch($id); // Reload to get new records

					$result = $object->generateDocument($model, $outputlangs, $hidedetails, $hidedesc, $hideref);
					if ($result < 0) dol_print_error($db, $result);
				}
			}
		}
	}

	elseif ($action == 'confirm_delete' && $confirm == 'yes')
	{
		$object->fetch($id);
		$object->fetch_thirdparty();

		$isErasable = $object->is_erasable();

		if (($user->rights->fournisseur->facture->supprimer && $isErasable > 0)
			|| ($user->rights->fournisseur->facture->creer && $isErasable == 1))
		{
			$result = $object->delete($user);
			if ($result > 0)
			{
				header('Location: list.php?restore_lastsearch_values=1');
				exit;
			}
			else
			{
				setEventMessages($object->error, $object->errors, 'errors');
			}
		}
	}

	// Remove a product line
	elseif ($action == 'confirm_deleteline' && $confirm == 'yes' && $user->rights->fournisseur->facture->creer)
	{
		$result = $object->deleteline($lineid);
		if ($result > 0)
		{
			// Define output language
			/*$outputlangs = $langs;
			$newlang = '';
			if ($conf->global->MAIN_MULTILANGS && empty($newlang) && GETPOST('lang_id','aZ09'))
				$newlang = GETPOST('lang_id','aZ09');
			if ($conf->global->MAIN_MULTILANGS && empty($newlang))
				$newlang = $object->thirdparty->default_lang;
			if (! empty($newlang)) {
				$outputlangs = new Translate("", $conf);
				$outputlangs->setDefaultLang($newlang);
			}
			if (empty($conf->global->MAIN_DISABLE_PDF_AUTOUPDATE)) {
				$ret = $object->fetch($object->id); // Reload to get new records
				$object->generateDocument($object->modelpdf, $outputlangs, $hidedetails, $hidedesc, $hideref);
			}*/

			header('Location: '.$_SERVER["PHP_SELF"].'?id='.$object->id);
			exit;
		}
		else
		{
			setEventMessages($object->error, $object->errors, 'errors');
			/* Fix bug 1485 : Reset action to avoid asking again confirmation on failure */
			$action = '';
		}
	}

	// Delete link of credit note to invoice
	elseif ($action == 'unlinkdiscount' && $user->rights->fournisseur->facture->creer)
	{
		$discount = new DiscountAbsolute($db);
		$result = $discount->fetch(GETPOST("discountid"));
		$discount->unlink_invoice();
	}

	elseif ($action == 'confirm_paid' && $confirm == 'yes' && $user->rights->fournisseur->facture->creer)
	{
		$object->fetch($id);
		$result = $object->set_paid($user);
		if ($result < 0)
		{
			setEventMessages($object->error, $object->errors, 'errors');
		}
	}

	// Set supplier ref
	if ($action == 'setref_supplier' && $user->rights->fournisseur->facture->creer)
	{
		$object->ref_supplier = GETPOST('ref_supplier', 'alpha');

		if ($object->update($user) < 0) {
			setEventMessages($object->error, $object->errors, 'errors');
		}
		else
		{
			// Define output language
			$outputlangs = $langs;
			$newlang = '';
			if ($conf->global->MAIN_MULTILANGS && empty($newlang) && GETPOST('lang_id', 'aZ09')) {
				$newlang = GETPOST('lang_id', 'aZ09');
			}
			if ($conf->global->MAIN_MULTILANGS && empty($newlang)) {
				$newlang = $object->thirdparty->default_lang;
			}
			if (!empty($newlang)) {
				$outputlangs = new Translate("", $conf);
				$outputlangs->setDefaultLang($newlang);
			}
			if (empty($conf->global->MAIN_DISABLE_PDF_AUTOUPDATE)) {
				$ret = $object->fetch($object->id); // Reload to get new records
				$object->generateDocument($object->modelpdf, $outputlangs, $hidedetails, $hidedesc, $hideref);
			}
		}
	}

	// payments conditions
	if ($action == 'setconditions' && $user->rights->fournisseur->facture->creer)
	{
		$result = $object->setPaymentTerms(GETPOST('cond_reglement_id', 'int'));
	}

	// Set incoterm
	elseif ($action == 'set_incoterms' && !empty($conf->incoterm->enabled))
	{
		$result = $object->setIncoterms(GETPOST('incoterm_id', 'int'), GETPOST('location_incoterms', 'alpha'));
	}

	// payment mode
	elseif ($action == 'setmode' && $user->rights->fournisseur->facture->creer)
	{
		$result = $object->setPaymentMethods(GETPOST('mode_reglement_id', 'int'));
	}

	// Multicurrency Code
	elseif ($action == 'setmulticurrencycode' && $user->rights->fournisseur->facture->creer) {
		$result = $object->setMulticurrencyCode(GETPOST('multicurrency_code', 'alpha'));
	}

	// Multicurrency rate
	elseif ($action == 'setmulticurrencyrate' && $user->rights->fournisseur->facture->creer) {
		$result = $object->setMulticurrencyRate(price2num(GETPOST('multicurrency_tx', 'alpha')));
	}

	// bank account
	elseif ($action == 'setbankaccount' && $user->rights->fournisseur->facture->creer) {
		$result = $object->setBankAccount(GETPOST('fk_account', 'int'));
	}

    // transport mode
    if ($action == 'settransportmode' && $user->rights->fournisseur->facture->creer)
    {
        $result=$object->setTransportMode(GETPOST('transport_mode_id', 'int'));
    }

	// Set label
	elseif ($action == 'setlabel' && $user->rights->fournisseur->facture->creer)
	{
		$object->fetch($id);
		$object->label = GETPOST('label');
		$result = $object->update($user);
		if ($result < 0) dol_print_error($db);
	}
	elseif ($action == 'setdatef' && $user->rights->fournisseur->facture->creer)
	{
		$newdate = dol_mktime(0, 0, 0, $_POST['datefmonth'], $_POST['datefday'], $_POST['datefyear']);
		if ($newdate > (dol_now() + (empty($conf->global->INVOICE_MAX_OFFSET_IN_FUTURE) ? 0 : $conf->global->INVOICE_MAX_OFFSET_IN_FUTURE)))
		{
			if (empty($conf->global->INVOICE_MAX_OFFSET_IN_FUTURE)) setEventMessages($langs->trans("WarningInvoiceDateInFuture"), null, 'warnings');
			else setEventMessages($langs->trans("WarningInvoiceDateTooFarInFuture"), null, 'warnings');
		}

		$object->fetch($id);

		$object->date = $newdate;
		$date_echence_calc = $object->calculate_date_lim_reglement();
		if (!empty($object->date_echeance) && $object->date_echeance < $date_echence_calc)
		{
			$object->date_echeance = $date_echence_calc;
		}
		if ($object->date_echeance && $object->date_echeance < $object->date)
		{
			$object->date_echeance = $object->date;
		}

		$result = $object->update($user);
		if ($result < 0) dol_print_error($db, $object->error);
	}
	elseif ($action == 'setdate_lim_reglement' && $user->rights->fournisseur->facture->creer)
	{
		$object->fetch($id);
		$object->date_echeance = dol_mktime(12, 0, 0, $_POST['date_lim_reglementmonth'], $_POST['date_lim_reglementday'], $_POST['date_lim_reglementyear']);
		if (!empty($object->date_echeance) && $object->date_echeance < $object->date)
		{
			$object->date_echeance = $object->date;
			setEventMessages($langs->trans("DatePaymentTermCantBeLowerThanObjectDate"), null, 'warnings');
		}
		$result = $object->update($user);
		if ($result < 0) dol_print_error($db, $object->error);
	}
	elseif ($action == "setabsolutediscount" && $user->rights->fournisseur->facture->creer)
	{
		// POST[remise_id] or POST[remise_id_for_payment]

		// We use the credit to reduce amount of invoice
		if (!empty($_POST["remise_id"])) {
			$ret = $object->fetch($id);
			if ($ret > 0) {
				$result = $object->insert_discount($_POST["remise_id"]);
				if ($result < 0) {
					setEventMessages($object->error, $object->errors, 'errors');
				}
			} else {
				dol_print_error($db, $object->error);
			}
		}
		// We use the credit to reduce remain to pay
		if (!empty($_POST["remise_id_for_payment"]))
		{
			require_once DOL_DOCUMENT_ROOT.'/core/class/discount.class.php';
			$discount = new DiscountAbsolute($db);
			$discount->fetch($_POST["remise_id_for_payment"]);

			//var_dump($object->getRemainToPay(0));
			//var_dump($discount->amount_ttc);exit;
			if (price2num($discount->amount_ttc) > price2num($object->getRemainToPay(0)))
			{
				// TODO Split the discount in 2 automatically
				$error++;
				setEventMessages($langs->trans("ErrorDiscountLargerThanRemainToPaySplitItBefore"), null, 'errors');
			}

			if (!$error)
			{
				$result = $discount->link_to_invoice(0, $id);
				if ($result < 0) {
					setEventMessages($discount->error, $discount->errors, 'errors');
				}
			}
		}

		if (empty($conf->global->MAIN_DISABLE_PDF_AUTOUPDATE))
		{
			$outputlangs = $langs;
			$newlang = '';
			if ($conf->global->MAIN_MULTILANGS && empty($newlang) && GETPOST('lang_id', 'aZ09')) $newlang = GETPOST('lang_id', 'aZ09');
			if ($conf->global->MAIN_MULTILANGS && empty($newlang))	$newlang = $object->thirdparty->default_lang;
			if (!empty($newlang)) {
				$outputlangs = new Translate("", $conf);
				$outputlangs->setDefaultLang($newlang);
			}
			$ret = $object->fetch($id); // Reload to get new records

			$result = $object->generateDocument($object->modelpdf, $outputlangs, $hidedetails, $hidedesc, $hideref);
			if ($result < 0) setEventMessages($object->error, $object->errors, 'errors');
		}
	}
	// Convertir en reduc
	elseif ($action == 'confirm_converttoreduc' && $confirm == 'yes' && $user->rights->fournisseur->facture->creer)
	{
		$object->fetch($id);
		$object->fetch_thirdparty();
		//$object->fetch_lines();	// Already done into fetch

		// Check if there is already a discount (protection to avoid duplicate creation when resubmit post)
		$discountcheck = new DiscountAbsolute($db);
		$result = $discountcheck->fetch(0, 0, $object->id);

		$canconvert = 0;
		if ($object->type == FactureFournisseur::TYPE_DEPOSIT && empty($discountcheck->id)) $canconvert = 1; // we can convert deposit into discount if deposit is payed (completely, partially or not at all) and not already converted (see real condition into condition used to show button converttoreduc)
		if (($object->type == FactureFournisseur::TYPE_CREDIT_NOTE || $object->type == FactureFournisseur::TYPE_STANDARD) && $object->paye == 0 && empty($discountcheck->id)) $canconvert = 1; // we can convert credit note into discount if credit note is not payed back and not already converted and amount of payment is 0 (see real condition into condition used to show button converttoreduc)
		if ($canconvert)
		{
			$db->begin();

			$amount_ht = $amount_tva = $amount_ttc = array();

			// Loop on each vat rate
			$i = 0;
			foreach ($object->lines as $line)
			{
				if ($line->product_type < 9 && $line->total_ht != 0) // Remove lines with product_type greater than or equal to 9
				{ 	// no need to create discount if amount is null
					$amount_ht[$line->tva_tx] += $line->total_ht;
					$amount_tva[$line->tva_tx] += $line->total_tva;
					$amount_ttc[$line->tva_tx] += $line->total_ttc;
					$i++;
				}
			}

			// Insert one discount by VAT rate category
			$discount = new DiscountAbsolute($db);
			if ($object->type == FactureFournisseur::TYPE_CREDIT_NOTE)
				$discount->description = '(CREDIT_NOTE)';
			elseif ($object->type == FactureFournisseur::TYPE_DEPOSIT)
				$discount->description = '(DEPOSIT)';
			elseif ($object->type == FactureFournisseur::TYPE_STANDARD || $object->type == FactureFournisseur::TYPE_REPLACEMENT || $object->type == FactureFournisseur::TYPE_SITUATION)
				$discount->description = '(EXCESS PAID)';
			else {
				setEventMessages($langs->trans('CantConvertToReducAnInvoiceOfThisType'), null, 'errors');
			}
			$discount->discount_type = 1; // Supplier discount
			$discount->fk_soc = $object->socid;
			$discount->fk_invoice_supplier_source = $object->id;

			$error = 0;

			if ($object->type == FactureFournisseur::TYPE_STANDARD || $object->type == FactureFournisseur::TYPE_REPLACEMENT || $object->type == FactureFournisseur::TYPE_SITUATION)
			{
				// If we're on a standard invoice, we have to get excess paid to create a discount in TTC without VAT

				$sql = 'SELECT SUM(pf.amount) as total_paiements';
				$sql .= ' FROM '.MAIN_DB_PREFIX.'paiementfourn_facturefourn as pf, '.MAIN_DB_PREFIX.'paiementfourn as p';
				$sql .= ' LEFT JOIN '.MAIN_DB_PREFIX.'c_paiement as c ON p.fk_paiement = c.id AND c.entity IN ('.getEntity('c_paiement').')';
				$sql .= ' WHERE pf.fk_facturefourn = '.$object->id;
				$sql .= ' AND pf.fk_paiementfourn = p.rowid';
				$sql .= ' AND p.entity IN ('.getEntity('invoice').')';

				$resql = $db->query($sql);
				if (!$resql) dol_print_error($db);

				$res = $db->fetch_object($resql);
				$total_paiements = $res->total_paiements;

				$discount->amount_ht = $discount->amount_ttc = $total_paiements - $object->total_ttc;
				$discount->amount_tva = 0;
				$discount->tva_tx = 0;

				$result = $discount->create($user);
				if ($result < 0)
				{
					$error++;
				}
			}
			if ($object->type == FactureFournisseur::TYPE_CREDIT_NOTE || $object->type == FactureFournisseur::TYPE_DEPOSIT)
			{
				foreach ($amount_ht as $tva_tx => $xxx)
				{
					$discount->amount_ht = abs($amount_ht[$tva_tx]);
					$discount->amount_tva = abs($amount_tva[$tva_tx]);
					$discount->amount_ttc = abs($amount_ttc[$tva_tx]);
					$discount->tva_tx = abs($tva_tx);

					$result = $discount->create($user);
					if ($result < 0)
					{
						$error++;
						break;
					}
				}
			}

			if (empty($error))
			{
				if ($object->type != FactureFournisseur::TYPE_DEPOSIT) {
					// Classe facture
					$result = $object->set_paid($user);
					if ($result >= 0)
					{
						$db->commit();
					}
					else
					{
						setEventMessages($object->error, $object->errors, 'errors');
						$db->rollback();
					}
				} else {
					$db->commit();
				}
			}
			else
			{
				setEventMessages($discount->error, $discount->errors, 'errors');
				$db->rollback();
			}
		}
	}


	// Delete payment
	elseif ($action == 'confirm_delete_paiement' && $confirm == 'yes' && $user->rights->fournisseur->facture->creer)
	{
	 	$object->fetch($id);
		if ($object->statut == FactureFournisseur::STATUS_VALIDATED && $object->paye == 0)
		{
			$paiementfourn = new PaiementFourn($db);
			$result = $paiementfourn->fetch(GETPOST('paiement_id'));
			if ($result > 0) {
				$result = $paiementfourn->delete(); // If fetch ok and found
				header("Location: ".$_SERVER['PHP_SELF']."?id=".$id);
			}
			if ($result < 0) {
				setEventMessages($paiementfourn->error, $paiementfourn->errors, 'errors');
			}
		}
	}

	// Create
	elseif ($action == 'add' && $user->rights->fournisseur->facture->creer)
	{
		if ($socid > 0) $object->socid = GETPOST('socid', 'int');

		$db->begin();

		$error = 0;

		// Fill array 'array_options' with data from add form
		$ret = $extrafields->setOptionalsFromPost(null, $object);
		if ($ret < 0) $error++;

		$datefacture = dol_mktime(12, 0, 0, $_POST['remonth'], $_POST['reday'], $_POST['reyear']);
		$datedue = dol_mktime(12, 0, 0, $_POST['echmonth'], $_POST['echday'], $_POST['echyear']);

		// Replacement invoice
		if ($_POST['type'] == FactureFournisseur::TYPE_REPLACEMENT)
		{
			if ($datefacture == '')
			{
				setEventMessages($langs->trans('ErrorFieldRequired', $langs->transnoentities('DateInvoice')), null, 'errors');
				$action = 'create';
				$_GET['socid'] = $_POST['socid'];
				$error++;
			}
			if (!($_POST['fac_replacement'] > 0)) {
				$error++;
				setEventMessages($langs->trans("ErrorFieldRequired", $langs->transnoentitiesnoconv("ReplaceInvoice")), null, 'errors');
			}

			if (!$error) {
				// This is a replacement invoice
				$result = $object->fetch(GETPOST('fac_replacement'), 'int');
				$object->fetch_thirdparty();

				$object->ref = GETPOST('ref', 'nohtml');
				$object->ref_supplier = GETPOST('ref_supplier', 'alpha');
				$object->socid = GETPOST('socid', 'int');
				$object->libelle = GETPOST('label', 'nohtml');
				$object->date = $datefacture;
				$object->date_echeance = $datedue;
				$object->note_public = GETPOST('note_public', 'none');
				$object->note_private = GETPOST('note_private', 'none');
				$object->cond_reglement_id	= GETPOST('cond_reglement_id');
				$object->mode_reglement_id	= GETPOST('mode_reglement_id');
				$object->fk_account			= GETPOST('fk_account', 'int');
				$object->fk_project			= ($tmpproject > 0) ? $tmpproject : null;
				$object->fk_incoterms = GETPOST('incoterm_id', 'int');
				$object->location_incoterms	= GETPOST('location_incoterms', 'alpha');
				$object->multicurrency_code	= GETPOST('multicurrency_code', 'alpha');
<<<<<<< HEAD
				$object->multicurrency_tx	= GETPOST('originmulticurrency_tx', 'int');
				$object->transport_mode_id	= GETPOST('transport_mode_id');
=======
				$object->multicurrency_tx = GETPOST('originmulticurrency_tx', 'int');
>>>>>>> 4ade8642

				// Proprietes particulieres a facture de remplacement
				$object->fk_facture_source = GETPOST('fac_replacement');
				$object->type = FactureFournisseur::TYPE_REPLACEMENT;

				$id = $object->createFromCurrent($user);
				if ($id <= 0) {
					$error++;
					setEventMessages($object->error, $object->errors, 'errors');
				}
			}
		}

		// Credit note invoice
		if ($_POST['type'] == FactureFournisseur::TYPE_CREDIT_NOTE)
		{
			$sourceinvoice = GETPOST('fac_avoir', 'int');
			if (!($sourceinvoice > 0) && empty($conf->global->INVOICE_CREDIT_NOTE_STANDALONE))
			{
				$error++;
				setEventMessages($langs->trans("ErrorFieldRequired", $langs->transnoentitiesnoconv("CorrectInvoice")), null, 'errors');
			}
			if (GETPOST('socid', 'int') < 1)
			{
				setEventMessages($langs->trans('ErrorFieldRequired', $langs->transnoentities('Supplier')), null, 'errors');
				$action = 'create';
				$error++;
			}
			if ($datefacture == '')
			{
				setEventMessages($langs->trans('ErrorFieldRequired', $langs->transnoentities('DateInvoice')), null, 'errors');
				$action = 'create';
				$_GET['socid'] = $_POST['socid'];
				$error++;
			}
			if (!GETPOST('ref_supplier'))
			{
				setEventMessages($langs->trans('ErrorFieldRequired', $langs->transnoentities('RefSupplier')), null, 'errors');
				$action = 'create';
				$_GET['socid'] = $_POST['socid'];
				$error++;
			}

			if (!$error)
			{
				$tmpproject = GETPOST('projectid', 'int');

				// Creation facture
				$object->ref = GETPOST('ref', 'nohtml');
				$object->ref_supplier = GETPOST('ref_supplier', 'nohtml');
				$object->socid				= GETPOST('socid', 'int');
				$object->libelle = GETPOST('label', 'nohtml');
				$object->label				= GETPOST('label', 'nohtml');
				$object->date = $datefacture;
				$object->date_echeance = $datedue;
				$object->note_public = GETPOST('note_public', 'none');
				$object->note_private = GETPOST('note_private', 'none');
				$object->cond_reglement_id	= GETPOST('cond_reglement_id');
				$object->mode_reglement_id	= GETPOST('mode_reglement_id');
				$object->fk_account			= GETPOST('fk_account', 'int');
				$object->fk_project			= ($tmpproject > 0) ? $tmpproject : null;
				$object->fk_incoterms = GETPOST('incoterm_id', 'int');
				$object->location_incoterms	= GETPOST('location_incoterms', 'alpha');
				$object->multicurrency_code	= GETPOST('multicurrency_code', 'alpha');
<<<<<<< HEAD
				$object->multicurrency_tx	= GETPOST('originmulticurrency_tx', 'int');
				$object->transport_mode_id	= GETPOST('transport_mode_id');
=======
				$object->multicurrency_tx = GETPOST('originmulticurrency_tx', 'int');
>>>>>>> 4ade8642

				// Proprietes particulieres a facture avoir
				$object->fk_facture_source = $sourceinvoice > 0 ? $sourceinvoice : '';
				$object->type = FactureFournisseur::TYPE_CREDIT_NOTE;

				$id = $object->create($user);

				if ($id <= 0) {
					$error++;
				}

				if (GETPOST('invoiceAvoirWithLines', 'int') == 1 && $id > 0)
				{
					$facture_source = new FactureFournisseur($db); // fetch origin object
					if ($facture_source->fetch($object->fk_facture_source) > 0)
					{
						$fk_parent_line = 0;

						foreach ($facture_source->lines as $line)
						{
							// Reset fk_parent_line for no child products and special product
							if (($line->product_type != 9 && empty($line->fk_parent_line)) || $line->product_type == 9) {
								$fk_parent_line = 0;
							}

							$line->fk_facture_fourn = $object->id;
							$line->fk_parent_line = $fk_parent_line;

							$line->subprice = -$line->subprice; // invert price for object
							$line->pa_ht = -$line->pa_ht;
							$line->total_ht = -$line->total_ht;
							$line->total_tva = -$line->total_tva;
							$line->total_ttc = -$line->total_ttc;
							$line->total_localtax1 = -$line->total_localtax1;
							$line->total_localtax2 = -$line->total_localtax2;

							$result = $line->insert();

							$object->lines[] = $line; // insert new line in current object

							// Defined the new fk_parent_line
							if ($result > 0 && $line->product_type == 9) {
								$fk_parent_line = $result;
							}
						}

						$object->update_price(1);
					}
				}

				if (GETPOST('invoiceAvoirWithPaymentRestAmount', 'int') == 1 && $id > 0)
				{
					$facture_source = new FactureFournisseur($db); // fetch origin object if not previously defined
					if ($facture_source->fetch($object->fk_facture_source) > 0)
					{
						$totalpaye = $facture_source->getSommePaiement();
						$totalcreditnotes = $facture_source->getSumCreditNotesUsed();
						$totaldeposits = $facture_source->getSumDepositsUsed();
						$remain_to_pay = abs($facture_source->total_ttc - $totalpaye - $totalcreditnotes - $totaldeposits);

						$object->addline($langs->trans('invoiceAvoirLineWithPaymentRestAmount'), $remain_to_pay, 0, 0, 0, 1, 0, 0, '', '', 'TTC');
					}
				}
			}
		}

		// Standard or deposit
		if ($_POST['type'] == FactureFournisseur::TYPE_STANDARD || $_POST['type'] == FactureFournisseur::TYPE_DEPOSIT)
		{
			if (GETPOST('socid', 'int') < 1)
			{
				setEventMessages($langs->trans('ErrorFieldRequired', $langs->transnoentities('Supplier')), null, 'errors');
				$action = 'create';
				$error++;
			}

			if ($datefacture == '')
			{
				setEventMessages($langs->trans('ErrorFieldRequired', $langs->transnoentities('DateInvoice')), null, 'errors');
				$action = 'create';
				$_GET['socid'] = $_POST['socid'];
				$error++;
			}
			if (!GETPOST('ref_supplier'))
			{
				setEventMessages($langs->trans('ErrorFieldRequired', $langs->transnoentities('RefSupplier')), null, 'errors');
				$action = 'create';
				$_GET['socid'] = $_POST['socid'];
				$error++;
			}

			if (!$error)
			{
				$tmpproject = GETPOST('projectid', 'int');

				// Creation facture
				$object->ref           = $_POST['ref'];
				$object->ref_supplier  = $_POST['ref_supplier'];
				$object->socid         = $_POST['socid'];
				$object->libelle       = $_POST['label'];
				$object->date          = $datefacture;
				$object->date_echeance = $datedue;
				$object->note_public   = GETPOST('note_public', 'none');
				$object->note_private  = GETPOST('note_private', 'none');
				$object->cond_reglement_id = GETPOST('cond_reglement_id');
				$object->mode_reglement_id = GETPOST('mode_reglement_id');
				$object->fk_account        = GETPOST('fk_account', 'int');
				$object->fk_project = ($tmpproject > 0) ? $tmpproject : null;
				$object->fk_incoterms = GETPOST('incoterm_id', 'int');
				$object->location_incoterms = GETPOST('location_incoterms', 'alpha');
				$object->multicurrency_code = GETPOST('multicurrency_code', 'alpha');
				$object->multicurrency_tx = GETPOST('originmulticurrency_tx', 'int');
				$object->transport_mode_id	= GETPOST('transport_mode_id');

				// Auto calculation of date due if not filled by user
				if (empty($object->date_echeance)) $object->date_echeance = $object->calculate_date_lim_reglement();

				$object->fetch_thirdparty();

				// If creation from another object of another module
				if (!$error && $_POST['origin'] && $_POST['originid'])
				{
					// Parse element/subelement (ex: project_task)
					$element = $subelement = GETPOST('origin');
					/*if (preg_match('/^([^_]+)_([^_]+)/i',$_POST['origin'],$regs))
					 {
					$element = $regs[1];
					$subelement = $regs[2];
					}*/

					// For compatibility
					if ($element == 'order') {
						$element = $subelement = 'commande';
					}
					if ($element == 'propal') {
						$element = 'comm/propal'; $subelement = 'propal';
					}
					if ($element == 'contract') {
						$element = $subelement = 'contrat';
					}
					if ($element == 'order_supplier') {
						$element = 'fourn'; $subelement = 'fournisseur.commande';
					}
					if ($element == 'project')
					{
						$element = 'projet';
					}
					$object->origin    = GETPOST('origin');
					$object->origin_id = GETPOST('originid');


					require_once DOL_DOCUMENT_ROOT.'/'.$element.'/class/'.$subelement.'.class.php';
					$classname = ucfirst($subelement);
					if ($classname == 'Fournisseur.commande') $classname = 'CommandeFournisseur';
					$objectsrc = new $classname($db);
					$objectsrc->fetch($originid);
					$objectsrc->fetch_thirdparty();

					if ($object->origin == 'reception')
					{
						$objectsrc->fetchObjectLinked();

						if (count($objectsrc->linkedObjectsIds['order_supplier']) > 0)
						{
							foreach ($objectsrc->linkedObjectsIds['order_supplier'] as $key => $value)
							{
								$object->linked_objects['order_supplier'] = $value;
							}
						}
					}

					$id = $object->create($user);

					// Add lines
					if ($id > 0)
					{
						require_once DOL_DOCUMENT_ROOT.'/'.$element.'/class/'.$subelement.'.class.php';
						$classname = ucfirst($subelement);
						if ($classname == 'Fournisseur.commande') $classname = 'CommandeFournisseur';
						$srcobject = new $classname($db);

						$result = $srcobject->fetch(GETPOST('originid', 'int'));
						if ($result > 0)
						{
							$lines = $srcobject->lines;
							if (empty($lines) && method_exists($srcobject, 'fetch_lines'))
							{
								$srcobject->fetch_lines();
								$lines = $srcobject->lines;
							}

							$num = count($lines);
							for ($i = 0; $i < $num; $i++) // TODO handle subprice < 0
							{
								$desc = ($lines[$i]->desc ? $lines[$i]->desc : $lines[$i]->libelle);
								$product_type = ($lines[$i]->product_type ? $lines[$i]->product_type : 0);

								// Extrafields
								if (empty($conf->global->MAIN_EXTRAFIELDS_DISABLED) && method_exists($lines[$i], 'fetch_optionals')) {
									$lines[$i]->fetch_optionals($lines[$i]->rowid);
								}

								// Dates
								// TODO mutualiser
								$date_start = $lines[$i]->date_debut_prevue;
								if ($lines[$i]->date_debut_reel) $date_start = $lines[$i]->date_debut_reel;
								if ($lines[$i]->date_start) $date_start = $lines[$i]->date_start;
								$date_end = $lines[$i]->date_fin_prevue;
								if ($lines[$i]->date_fin_reel) $date_end = $lines[$i]->date_fin_reel;
								if ($lines[$i]->date_end) $date_end = $lines[$i]->date_end;

								// FIXME Missing special_code  into addline and updateline methods
								$object->special_code = $lines[$i]->special_code;

								// FIXME Missing $lines[$i]->ref_supplier and $lines[$i]->label into addline and updateline methods. They are filled when coming from order for example.
								$result = $object->addline(
									$desc,
									$lines[$i]->subprice,
									$lines[$i]->tva_tx,
									$lines[$i]->localtax1_tx,
									$lines[$i]->localtax2_tx,
									$lines[$i]->qty,
									$lines[$i]->fk_product,
									$lines[$i]->remise_percent,
									$date_start,
									$date_end,
									0,
									$lines[$i]->info_bits,
									'HT',
									$product_type,
									$lines[$i]->rang,
									0,
									$lines[$i]->array_options,
									$lines[$i]->fk_unit,
									$lines[$i]->id,
									0,
									$lines[$i]->ref_supplier,
									$lines[$i]->special_code
								);

								if ($result < 0)
								{
									$error++;
									break;
								}
							}

							// Now reload line
							$object->fetch_lines();
						}
						else
						{
							$error++;
						}
					}
					else
					{
						$error++;
					}
				}
				elseif (!$error)
				{
					$id = $object->create($user);
					if ($id < 0)
					{
						$error++;
					}
				}
			}
		}

		if ($error)
		{
			$langs->load("errors");
			$db->rollback();

			setEventMessages($object->error, $object->errors, 'errors');
			$action = 'create';
			$_GET['socid'] = $_POST['socid'];
		}
		else
		{
			$db->commit();

			if (empty($conf->global->MAIN_DISABLE_PDF_AUTOUPDATE)) {
				$outputlangs = $langs;
				$result = $object->generateDocument($object->modelpdf, $outputlangs, $hidedetails, $hidedesc, $hideref);
				if ($result < 0)
				{
					dol_print_error($db, $object->error, $object->errors);
					exit;
				}
			}

			header("Location: ".$_SERVER['PHP_SELF']."?id=".$id);
			exit;
		}
	}

	// Edit line
	elseif ($action == 'updateline' && $user->rights->fournisseur->facture->creer)
	{
		$db->begin();

		$object->fetch($id);
		$object->fetch_thirdparty();

        $tva_tx = (GETPOST('tva_tx') ? GETPOST('tva_tx') : 0);

		if (GETPOST('price_ht') != '')
		{
			$up = price2num(GETPOST('price_ht'));
			$price_base_type = 'HT';
		}
		else
		{
			$up = price2num(GETPOST('price_ttc'));
			$price_base_type = 'TTC';
		}

		if (GETPOST('productid') > 0)
		{
			$productsupplier = new ProductFournisseur($db);
			if (!empty($conf->global->SUPPLIER_INVOICE_WITH_PREDEFINED_PRICES_ONLY))
			{
				if (GETPOST('productid') > 0 && $productsupplier->get_buyprice(0, price2num($_POST['qty']), GETPOST('productid'), 'none', GETPOST('socid', 'int')) < 0)
				{
					setEventMessages($langs->trans("ErrorQtyTooLowForThisSupplier"), null, 'warnings');
				}
			}

			$prod = new Product($db);
			$prod->fetch(GETPOST('productid'));
			$label = $prod->description;
			if (trim($_POST['product_desc']) != trim($label)) $label = $_POST['product_desc'];

			$type = $prod->type;
		}
		else
		{
			$label = $_POST['product_desc'];
			$type = $_POST["type"] ? $_POST["type"] : 0;
		}

		$date_start = dol_mktime(GETPOST('date_starthour'), GETPOST('date_startmin'), GETPOST('date_startsec'), GETPOST('date_startmonth'), GETPOST('date_startday'), GETPOST('date_startyear'));
		$date_end = dol_mktime(GETPOST('date_endhour'), GETPOST('date_endmin'), GETPOST('date_endsec'), GETPOST('date_endmonth'), GETPOST('date_endday'), GETPOST('date_endyear'));

	    // Define info_bits
	    $info_bits = 0;
	    if (preg_match('/\*/', $tva_tx))
	    	$info_bits |= 0x01;

	    // Define vat_rate
	    $tva_tx = str_replace('*', '', $tva_tx);
        $localtax1_tx = get_localtax($tva_tx, 1, $mysoc, $object->thirdparty);
        $localtax2_tx = get_localtax($tva_tx, 2, $mysoc, $object->thirdparty);

        $remise_percent = GETPOST('remise_percent');
		$pu_ht_devise = GETPOST('multicurrency_subprice');

		// Extrafields Lines
		$extralabelsline = $extrafields->fetch_name_optionals_label($object->table_element_line);
		$array_options = $extrafields->getOptionalsFromPost($object->table_element_line);
		// Unset extrafield POST Data
		if (is_array($extralabelsline)) {
			foreach ($extralabelsline as $key => $value) {
				unset($_POST["options_".$key]);
			}
		}

        $result = $object->updateline(GETPOST('lineid'), $label, $up, $tva_tx, $localtax1_tx, $localtax2_tx, GETPOST('qty'), GETPOST('productid'), $price_base_type, $info_bits, $type, $remise_percent, 0, $date_start, $date_end, $array_options, $_POST['units'], $pu_ht_devise, GETPOST('fourn_ref', 'alpha'));
        if ($result >= 0)
        {
            unset($_POST['label']);
            unset($_POST['fourn_ref']);
            unset($_POST['date_starthour']);
			unset($_POST['date_startmin']);
			unset($_POST['date_startsec']);
			unset($_POST['date_startday']);
			unset($_POST['date_startmonth']);
			unset($_POST['date_startyear']);
			unset($_POST['date_endhour']);
			unset($_POST['date_endmin']);
			unset($_POST['date_endsec']);
			unset($_POST['date_endday']);
			unset($_POST['date_endmonth']);
			unset($_POST['date_endyear']);

			$db->commit();
		}
		else
		{
			$db->rollback();
			setEventMessages($object->error, $object->errors, 'errors');
		}
	}

	elseif ($action == 'addline' && $user->rights->fournisseur->facture->creer)
	{
		$db->begin();

		$ret = $object->fetch($id);
		if ($ret < 0)
		{
			dol_print_error($db, $object->error);
			exit;
		}
		$ret = $object->fetch_thirdparty();

		$langs->load('errors');
		$error = 0;

		// Set if we used free entry or predefined product
		$predef = '';
		$product_desc = (GETPOST('dp_desc') ?GETPOST('dp_desc') : '');
		$date_start = dol_mktime(GETPOST('date_start'.$predef.'hour'), GETPOST('date_start'.$predef.'min'), GETPOST('date_start'.$predef.'sec'), GETPOST('date_start'.$predef.'month'), GETPOST('date_start'.$predef.'day'), GETPOST('date_start'.$predef.'year'));
		$date_end = dol_mktime(GETPOST('date_end'.$predef.'hour'), GETPOST('date_end'.$predef.'min'), GETPOST('date_end'.$predef.'sec'), GETPOST('date_end'.$predef.'month'), GETPOST('date_end'.$predef.'day'), GETPOST('date_end'.$predef.'year'));

		$prod_entry_mode = GETPOST('prod_entry_mode');
		if ($prod_entry_mode == 'free')
		{
			$idprod = 0;
			$price_ht = GETPOST('price_ht');
			$tva_tx = (GETPOST('tva_tx') ? GETPOST('tva_tx') : 0);
		}
		else
		{
			$idprod = GETPOST('idprod', 'int');
			$price_ht = '';
			$tva_tx = '';
		}

		$qty = GETPOST('qty'.$predef);
		$remise_percent = GETPOST('remise_percent'.$predef);
		$price_ht_devise = GETPOST('multicurrency_price_ht');

		// Extrafields
		$extralabelsline = $extrafields->fetch_name_optionals_label($object->table_element_line);
		$array_options = $extrafields->getOptionalsFromPost($object->table_element_line, $predef);
		// Unset extrafield
		if (is_array($extralabelsline)) {
			// Get extra fields
			foreach ($extralabelsline as $key => $value) {
				unset($_POST["options_".$key]);
			}
		}

		if ($prod_entry_mode == 'free' && GETPOST('price_ht') < 0 && $qty < 0)
		{
			setEventMessages($langs->trans('ErrorBothFieldCantBeNegative', $langs->transnoentitiesnoconv('UnitPrice'), $langs->transnoentitiesnoconv('Qty')), null, 'errors');
			$error++;
		}
		if ($prod_entry_mode == 'free' && !GETPOST('idprodfournprice') && GETPOST('type') < 0)
		{
			setEventMessages($langs->trans('ErrorFieldRequired', $langs->transnoentitiesnoconv('Type')), null, 'errors');
			$error++;
		}
		if ($prod_entry_mode == 'free' && GETPOST('price_ht') === '' && GETPOST('price_ttc') === '' && $price_ht_devise === '') // Unit price can be 0 but not ''
		{
			setEventMessages($langs->trans('ErrorFieldRequired', $langs->transnoentitiesnoconv('UnitPrice')), null, 'errors');
			$error++;
		}
		if ($prod_entry_mode == 'free' && !GETPOST('dp_desc'))
		{
			setEventMessages($langs->trans('ErrorFieldRequired', $langs->transnoentitiesnoconv('Description')), null, 'errors');
			$error++;
		}
		if (!GETPOST('qty'))
		{
			setEventMessages($langs->trans('ErrorFieldRequired', $langs->transnoentitiesnoconv('Qty')), null, 'errors');
			$error++;
		}

		if (!$error && !empty($conf->variants->enabled) && $prod_entry_mode != 'free') {
			if ($combinations = GETPOST('combinations', 'array')) {
				//Check if there is a product with the given combination
				$prodcomb = new ProductCombination($db);

				if ($res = $prodcomb->fetchByProductCombination2ValuePairs($idprod, $combinations)) {
					$idprod = $res->fk_product_child;
				} else {
					setEventMessages($langs->trans('ErrorProductCombinationNotFound'), null, 'errors');
					$error++;
				}
			}
		}

		if ($prod_entry_mode != 'free' && empty($error))	// With combolist mode idprodfournprice is > 0 or -1. With autocomplete, idprodfournprice is > 0 or ''
		{
			$productsupplier = new ProductFournisseur($db);

			$idprod = 0;
			if (GETPOST('idprodfournprice', 'alpha') == -1 || GETPOST('idprodfournprice', 'alpha') == '') $idprod = -99; // Same behaviour than with combolist. When not select idprodfournprice is now -99 (to avoid conflict with next action that may return -1, -2, ...)

			if (preg_match('/^idprod_([0-9]+)$/', GETPOST('idprodfournprice', 'alpha'), $reg))
			{
				$idprod = $reg[1];
				$res = $productsupplier->fetch($idprod); // Load product from its id
				// Call to init some price properties of $productsupplier
				// So if a supplier price already exists for another thirdparty (first one found), we use it as reference price
				if (!empty($conf->global->SUPPLIER_TAKE_FIRST_PRICE_IF_NO_PRICE_FOR_CURRENT_SUPPLIER))
				{
					$fksoctosearch = 0;
					$productsupplier->get_buyprice(0, -1, $idprod, 'none', $fksoctosearch); // We force qty to -1 to be sure to find if a supplier price exist
					if ($productsupplier->fourn_socid != $socid)	// The price we found is for another supplier, so we clear supplier price
					{
						$productsupplier->ref_supplier = '';
					}
				}
				else
				{
					$fksoctosearch = $object->thirdparty->id;
					$productsupplier->get_buyprice(0, -1, $idprod, 'none', $fksoctosearch); // We force qty to -1 to be sure to find if a supplier price exist
				}
			}
			elseif (GETPOST('idprodfournprice', 'alpha') > 0)
			{
				$qtytosearch = $qty; // Just to see if a price exists for the quantity. Not used to found vat.
				//$qtytosearch=-1;	       // We force qty to -1 to be sure to find if a supplier price exist
				$idprod = $productsupplier->get_buyprice(GETPOST('idprodfournprice', 'alpha'), $qtytosearch);
				$res = $productsupplier->fetch($idprod);
			}

			if ($idprod > 0)
			{
				$label = $productsupplier->label;

				// if we use supplier description of the products
				if (!empty($productsupplier->desc_supplier) && !empty($conf->global->PRODUIT_FOURN_TEXTS)) {
				    $desc = $productsupplier->desc_supplier;
				} else $desc = $productsupplier->description;

				if (trim($product_desc) != trim($desc)) $desc = dol_concatdesc($desc, $product_desc, '', !empty($conf->global->MAIN_CHANGE_ORDER_CONCAT_DESCRIPTION));

				$type = $productsupplier->type;
				$price_base_type = ($productsupplier->fourn_price_base_type ? $productsupplier->fourn_price_base_type : 'HT');

				$ref_supplier = $productsupplier->ref_supplier;

				$tva_tx = get_default_tva($object->thirdparty, $mysoc, $productsupplier->id, GETPOST('idprodfournprice', 'alpha'));
				$tva_npr = get_default_npr($object->thirdparty, $mysoc, $productsupplier->id, GETPOST('idprodfournprice', 'alpha'));
				if (empty($tva_tx)) $tva_npr = 0;
				$localtax1_tx = get_localtax($tva_tx, 1, $mysoc, $object->thirdparty, $tva_npr);
				$localtax2_tx = get_localtax($tva_tx, 2, $mysoc, $object->thirdparty, $tva_npr);

				$pu = $productsupplier->fourn_pu;
				if (empty($pu)) $pu = 0; // If pu is '' or null, we force to have a numeric value

				$result = $object->addline(
					$desc,
					$pu,
					$tva_tx,
					$localtax1_tx,
					$localtax2_tx,
					$qty,
					$idprod,
					$remise_percent,
					$date_start,
					$date_end,
					0,
					$tva_npr,
					$price_base_type,
					$type,
					-1,
					0,
					$array_options,
					$productsupplier->fk_unit,
					0,
                    $productsupplier->fourn_multicurrency_unitprice,
                    $ref_supplier
				);
			}
			if ($idprod == -99 || $idprod == 0)
			{
				// Product not selected
				$error++;
				$langs->load("errors");
				setEventMessages($langs->trans("ErrorFieldRequired", $langs->transnoentitiesnoconv("ProductOrService")), null, 'errors');
			}
			if ($idprod == -1)
			{
				// Quantity too low
				$error++;
				$langs->load("errors");
				setEventMessages($langs->trans("ErrorQtyTooLowForThisSupplier"), null, 'errors');
			}
		}
		elseif (empty($error)) // $price_ht is already set
		{
			$tva_npr = (preg_match('/\*/', $tva_tx) ? 1 : 0);
			$tva_tx = str_replace('*', '', $tva_tx);
			$label = (GETPOST('product_label') ? GETPOST('product_label') : '');
			$desc = $product_desc;
			$type = GETPOST('type');
			$ref_supplier = GETPOST('fourn_ref', 'alpha');

			$fk_unit = GETPOST('units', 'alpha');

			$tva_tx = price2num($tva_tx); // When vat is text input field

			// Local Taxes
			$localtax1_tx = get_localtax($tva_tx, 1, $mysoc, $object->thirdparty);
			$localtax2_tx = get_localtax($tva_tx, 2, $mysoc, $object->thirdparty);

			if ($price_ht !== '')
			{
				$pu_ht = price2num($price_ht, 'MU'); // $pu_ht must be rounded according to settings
			}
			else
			{
				$pu_ttc = price2num(GETPOST('price_ttc'), 'MU');
				$pu_ht = price2num($pu_ttc / (1 + ($tva_tx / 100)), 'MU'); // $pu_ht must be rounded according to settings
			}
			$price_base_type = 'HT';
			$pu_ht_devise = price2num($price_ht_devise, 'MU');

			$result = $object->addline($product_desc, $pu_ht, $tva_tx, $localtax1_tx, $localtax2_tx, $qty, 0, $remise_percent, $date_start, $date_end, 0, $tva_npr, $price_base_type, $type, -1, 0, $array_options, $fk_unit, 0, $pu_ht_devise, $ref_supplier);
		}

		//print "xx".$tva_tx; exit;
		if (!$error && $result > 0)
		{
			$db->commit();

			// Define output language
			if (empty($conf->global->MAIN_DISABLE_PDF_AUTOUPDATE))
			{
				$outputlangs = $langs;
				$newlang = '';
				if ($conf->global->MAIN_MULTILANGS && empty($newlang) && GETPOST('lang_id', 'aZ09')) $newlang = GETPOST('lang_id', 'aZ09');
				if ($conf->global->MAIN_MULTILANGS && empty($newlang))	$newlang = $object->thirdparty->default_lang;
				if (!empty($newlang)) {
					$outputlangs = new Translate("", $conf);
					$outputlangs->setDefaultLang($newlang);
				}
				$model = $object->modelpdf;
				$ret = $object->fetch($id); // Reload to get new records

				$result = $object->generateDocument($model, $outputlangs, $hidedetails, $hidedesc, $hideref);
				if ($result < 0) dol_print_error($db, $result);
			}

			unset($_POST ['prod_entry_mode']);

			unset($_POST['qty']);
			unset($_POST['type']);
			unset($_POST['remise_percent']);
			unset($_POST['pu']);
			unset($_POST['price_ht']);
			unset($_POST['multicurrency_price_ht']);
			unset($_POST['price_ttc']);
			unset($_POST['fourn_ref']);
			unset($_POST['tva_tx']);
			unset($_POST['label']);
			unset($localtax1_tx);
			unset($localtax2_tx);
			unset($_POST['np_marginRate']);
			unset($_POST['np_markRate']);
			unset($_POST['dp_desc']);
			unset($_POST['idprodfournprice']);
			unset($_POST['units']);

			unset($_POST['date_starthour']);
			unset($_POST['date_startmin']);
			unset($_POST['date_startsec']);
			unset($_POST['date_startday']);
			unset($_POST['date_startmonth']);
			unset($_POST['date_startyear']);
			unset($_POST['date_endhour']);
			unset($_POST['date_endmin']);
			unset($_POST['date_endsec']);
			unset($_POST['date_endday']);
			unset($_POST['date_endmonth']);
			unset($_POST['date_endyear']);
		}
		else
		{
			$db->rollback();
			setEventMessages($object->error, $object->errors, 'errors');
		}

		$action = '';
	}

	elseif ($action == 'classin' && $user->rights->fournisseur->facture->creer)
	{
		$object->fetch($id);
		$result = $object->setProject($projectid);
	}


	// Set invoice to draft status
	elseif ($action == 'confirm_edit' && $confirm == 'yes' && $user->rights->fournisseur->facture->creer)
	{
		$object->fetch($id);

		$totalpaye = $object->getSommePaiement();
		$resteapayer = $object->total_ttc - $totalpaye;

		// We check that lines of invoices are exported in accountancy
		$ventilExportCompta = $object->getVentilExportCompta();

		if (!$ventilExportCompta)
		{
		    // On verifie si aucun paiement n'a ete effectue
			if ($resteapayer == price2num($object->total_ttc, 'MT', 1) && $object->statut == FactureFournisseur::STATUS_VALIDATED)
		    {
	            $idwarehouse = GETPOST('idwarehouse');

	            $object->fetch_thirdparty();

	            $qualified_for_stock_change = 0;
	            if (empty($conf->global->STOCK_SUPPORTS_SERVICES))
	            {
	                $qualified_for_stock_change = $object->hasProductsOrServices(2);
	            }
	            else
	            {
	                $qualified_for_stock_change = $object->hasProductsOrServices(1);
	            }

	            // Check parameters
	            if (!empty($conf->stock->enabled) && !empty($conf->global->STOCK_CALCULATE_ON_SUPPLIER_BILL) && $qualified_for_stock_change)
	            {
	                $langs->load("stocks");
	                if (!$idwarehouse || $idwarehouse == -1)
	                {
	                    $error++;
	                    setEventMessages($langs->trans('ErrorFieldRequired', $langs->transnoentitiesnoconv("Warehouse")), null, 'errors');
	                    $action = '';
	                }
	            }

	            $object->setDraft($user, $idwarehouse);

				// Define output language
				if (empty($conf->global->MAIN_DISABLE_PDF_AUTOUPDATE))
				{
					$outputlangs = $langs;
					$newlang = '';
					if ($conf->global->MAIN_MULTILANGS && empty($newlang) && GETPOST('lang_id', 'aZ09')) $newlang = GETPOST('lang_id', 'aZ09');
					if ($conf->global->MAIN_MULTILANGS && empty($newlang))	$newlang = $object->thirdparty->default_lang;
					if (!empty($newlang)) {
						$outputlangs = new Translate("", $conf);
						$outputlangs->setDefaultLang($newlang);
					}
					$model = $object->modelpdf;
					$ret = $object->fetch($id); // Reload to get new records

					$result = $object->generateDocument($model, $outputlangs, $hidedetails, $hidedesc, $hideref);
					if ($result < 0) dol_print_error($db, $result);
				}

				$action = '';
			}
		}
	}

	// Set invoice to validated/unpaid status
	elseif ($action == 'reopen' && $user->rights->fournisseur->facture->creer)
	{
		$result = $object->fetch($id);
		if ($object->statut == FactureFournisseur::STATUS_CLOSED
		|| ($object->statut == FactureFournisseur::STATUS_ABANDONED && $object->close_code != 'replaced'))
		{
			$result = $object->set_unpaid($user);
			if ($result > 0)
			{
				header('Location: '.$_SERVER["PHP_SELF"].'?id='.$id);
				exit;
			}
			else
			{
				setEventMessages($object->error, $object->errors, 'errors');
			}
		}
	}

	// Actions when printing a doc from card
	include DOL_DOCUMENT_ROOT.'/core/actions_printing.inc.php';

	// Actions to send emails
	$triggersendname = 'BILL_SUPPLIER_SENTBYMAIL';
	$paramname = 'id';
	$autocopy = 'MAIN_MAIL_AUTOCOPY_SUPPLIER_INVOICE_TO';
	$trackid = 'sin'.$object->id;
	include DOL_DOCUMENT_ROOT.'/core/actions_sendmails.inc.php';

	// Actions to build doc
	$upload_dir = $conf->fournisseur->facture->dir_output;
	$permissiontoadd = $user->rights->fournisseur->facture->creer;
	include DOL_DOCUMENT_ROOT.'/core/actions_builddoc.inc.php';

	// Make calculation according to calculationrule
	if ($action == 'calculate')
	{
		$calculationrule = GETPOST('calculationrule');

		$object->fetch($id);
		$object->fetch_thirdparty();
		$result = $object->update_price(0, (($calculationrule == 'totalofround') ? '0' : '1'), 0, $object->thirdparty);
		if ($result <= 0)
		{
			dol_print_error($db, $result);
			exit;
		}
	}
	if ($action == 'update_extras')
	{
		$object->oldcopy = dol_clone($object);

		// Fill array 'array_options' with data from add form
		$ret = $extrafields->setOptionalsFromPost(null, $object, GETPOST('attribute', 'none'));
		if ($ret < 0) $error++;

		if (!$error)
		{
			// Actions on extra fields
			if (empty($conf->global->MAIN_EXTRAFIELDS_DISABLED)) // For avoid conflicts if trigger used
			{
				$result = $object->insertExtraFields('BILL_SUPPLIER_MODIFY');
				if ($result < 0)
				{
					$error++;
				}
			}
		}

		if ($error)
			$action = 'edit_extras';
	}

	if (!empty($conf->global->MAIN_DISABLE_CONTACTS_TAB) && $user->rights->fournisseur->facture->creer)
	{
		if ($action == 'addcontact')
		{
			$result = $object->fetch($id);

			if ($result > 0 && $id > 0)
			{
				$contactid = (GETPOST('userid') ? GETPOST('userid') : GETPOST('contactid'));
				$result = $object->add_contact($contactid, $_POST["type"], $_POST["source"]);
			}

			if ($result >= 0)
			{
				header("Location: ".$_SERVER['PHP_SELF']."?id=".$object->id);
				exit;
			}
			else
			{
				if ($object->error == 'DB_ERROR_RECORD_ALREADY_EXISTS')
				{
					$langs->load("errors");
					setEventMessages($langs->trans("ErrorThisContactIsAlreadyDefinedAsThisType"), null, 'errors');
				}
				else
				{
					setEventMessages($object->error, $object->errors, 'errors');
				}
			}
		}

		// bascule du statut d'un contact
		elseif ($action == 'swapstatut')
		{
			if ($object->fetch($id))
			{
				$result = $object->swapContactStatus(GETPOST('ligne'));
			}
			else
			{
				dol_print_error($db);
			}
		}

		// Efface un contact
		elseif ($action == 'deletecontact')
		{
			$object->fetch($id);
			$result = $object->delete_contact($_GET["lineid"]);

			if ($result >= 0)
			{
				header("Location: ".$_SERVER['PHP_SELF']."?id=".$object->id);
				exit;
			}
			else {
				dol_print_error($db);
			}
		}
	}
}


/*
 *	View
 */

$form = new Form($db);
$formfile = new FormFile($db);
$bankaccountstatic = new Account($db);
$paymentstatic = new PaiementFourn($db);
if (!empty($conf->projet->enabled)) { $formproject = new FormProjets($db); }

$now = dol_now();

$title = $langs->trans('SupplierInvoice')." - ".$langs->trans('Card');
$helpurl = "EN:Module_Suppliers_Invoices|FR:Module_Fournisseurs_Factures|ES:Módulo_Facturas_de_proveedores";
llxHeader('', $title, $helpurl);

// Mode creation
if ($action == 'create')
{
	$facturestatic = new FactureFournisseur($db);

	print load_fiche_titre($langs->trans('NewBill'));

	dol_htmloutput_events();

	$currency_code = $conf->currency;

	$societe = '';
	if (GETPOST('socid') > 0)
	{
		$societe = new Societe($db);
		$societe->fetch(GETPOST('socid', 'int'));
		if (!empty($conf->multicurrency->enabled) && !empty($societe->multicurrency_code)) $currency_code = $societe->multicurrency_code;
	}

	if (!empty($origin) && !empty($originid))
	{
		// Parse element/subelement (ex: project_task)
		$element = $subelement = $origin;

		if ($element == 'project')
		{
			$projectid = $originid;
			$element = 'projet';
		}

		// For compatibility
		if ($element == 'order') {
			$element = $subelement = 'commande';
		}
		if ($element == 'propal') {
			$element = 'comm/propal'; $subelement = 'propal';
		}
		if ($element == 'contract') {
			$element = $subelement = 'contrat';
		}
		if ($element == 'order_supplier') {
			$element = 'fourn'; $subelement = 'fournisseur.commande';
		}

		require_once DOL_DOCUMENT_ROOT.'/'.$element.'/class/'.$subelement.'.class.php';
		$classname = ucfirst($subelement);
		if ($classname == 'Fournisseur.commande') $classname = 'CommandeFournisseur';
		$objectsrc = new $classname($db);
		$objectsrc->fetch($originid);
		$objectsrc->fetch_thirdparty();

		$projectid = (!empty($objectsrc->fk_project) ? $objectsrc->fk_project : '');
		//$ref_client			= (!empty($objectsrc->ref_client)?$object->ref_client:'');

<<<<<<< HEAD
			$soc = $objectsrc->thirdparty;
			$cond_reglement_id 	= (!empty($objectsrc->cond_reglement_id)?$objectsrc->cond_reglement_id:(!empty($soc->cond_reglement_supplier_id)?$soc->cond_reglement_supplier_id:0)); // TODO maybe add default value option
			$mode_reglement_id 	= (!empty($objectsrc->mode_reglement_id)?$objectsrc->mode_reglement_id:(!empty($soc->mode_reglement_supplier_id)?$soc->mode_reglement_supplier_id:0));
			$fk_account         = (! empty($objectsrc->fk_account)?$objectsrc->fk_account:(! empty($soc->fk_account)?$soc->fk_account:0));
			$remise_percent 	= (!empty($objectsrc->remise_percent)?$objectsrc->remise_percent:(!empty($soc->remise_supplier_percent)?$soc->remise_supplier_percent:0));
			$remise_absolue 	= (!empty($objectsrc->remise_absolue)?$objectsrc->remise_absolue:(!empty($soc->remise_absolue)?$soc->remise_absolue:0));
			$dateinvoice		= empty($conf->global->MAIN_AUTOFILL_DATE)?-1:'';
			$transport_mode_id  = (!empty($objectsrc->transport_mode_id)?$objectsrc->transport_mode_id:(!empty($soc->transport_mode_id)?$soc->transport_mode_id:0));


        if (!empty($conf->multicurrency->enabled))
			{
				if (!empty($objectsrc->multicurrency_code)) $currency_code = $objectsrc->multicurrency_code;
				if (!empty($conf->global->MULTICURRENCY_USE_ORIGIN_TX) && !empty($objectsrc->multicurrency_tx))	$currency_tx = $objectsrc->multicurrency_tx;
			}
=======
		$soc = $objectsrc->thirdparty;
		$cond_reglement_id 	= (!empty($objectsrc->cond_reglement_id) ? $objectsrc->cond_reglement_id : (!empty($soc->cond_reglement_supplier_id) ? $soc->cond_reglement_supplier_id : 0)); // TODO maybe add default value option
		$mode_reglement_id 	= (!empty($objectsrc->mode_reglement_id) ? $objectsrc->mode_reglement_id : (!empty($soc->mode_reglement_supplier_id) ? $soc->mode_reglement_supplier_id : 0));
		$fk_account         = (!empty($objectsrc->fk_account) ? $objectsrc->fk_account : (!empty($soc->fk_account) ? $soc->fk_account : 0));
		$remise_percent 	= (!empty($objectsrc->remise_percent) ? $objectsrc->remise_percent : (!empty($soc->remise_supplier_percent) ? $soc->remise_supplier_percent : 0));
		$remise_absolue 	= (!empty($objectsrc->remise_absolue) ? $objectsrc->remise_absolue : (!empty($soc->remise_absolue) ? $soc->remise_absolue : 0));
		$dateinvoice = empty($conf->global->MAIN_AUTOFILL_DATE) ?-1 : '';

		if (!empty($conf->multicurrency->enabled))
		{
			if (!empty($objectsrc->multicurrency_code)) $currency_code = $objectsrc->multicurrency_code;
			if (!empty($conf->global->MULTICURRENCY_USE_ORIGIN_TX) && !empty($objectsrc->multicurrency_tx))	$currency_tx = $objectsrc->multicurrency_tx;
		}
>>>>>>> 4ade8642

		$datetmp = dol_mktime(12, 0, 0, $_POST['remonth'], $_POST['reday'], $_POST['reyear']);
		$dateinvoice = ($datetmp == '' ? (empty($conf->global->MAIN_AUTOFILL_DATE) ?-1 : '') : $datetmp);
		$datetmp = dol_mktime(12, 0, 0, $_POST['echmonth'], $_POST['echday'], $_POST['echyear']);
		$datedue = ($datetmp == '' ?-1 : $datetmp);

		// Replicate extrafields
		$objectsrc->fetch_optionals($originid);
		$object->array_options = $objectsrc->array_options;
	}
	else
	{
		$cond_reglement_id 	= $societe->cond_reglement_supplier_id;
		$mode_reglement_id 	= $societe->mode_reglement_supplier_id;
		$fk_account         = $societe->fk_account;
<<<<<<< HEAD
		$datetmp            = dol_mktime(12, 0, 0, $_POST['remonth'], $_POST['reday'], $_POST['reyear']);
		$dateinvoice        = ($datetmp==''?(empty($conf->global->MAIN_AUTOFILL_DATE)?-1:''):$datetmp);
		$datetmp            = dol_mktime(12, 0, 0, $_POST['echmonth'], $_POST['echday'], $_POST['echyear']);
		$datedue            = ($datetmp==''?-1:$datetmp);
        $transport_mode_id  = $societe->transport_mode_supplier_id;
=======
		$datetmp = dol_mktime(12, 0, 0, $_POST['remonth'], $_POST['reday'], $_POST['reyear']);
		$dateinvoice = ($datetmp == '' ? (empty($conf->global->MAIN_AUTOFILL_DATE) ?-1 : '') : $datetmp);
		$datetmp = dol_mktime(12, 0, 0, $_POST['echmonth'], $_POST['echday'], $_POST['echyear']);
		$datedue = ($datetmp == '' ?-1 : $datetmp);
>>>>>>> 4ade8642

		if (!empty($conf->multicurrency->enabled) && !empty($soc->multicurrency_code)) $currency_code = $soc->multicurrency_code;
	}

	print '<form name="add" action="'.$_SERVER["PHP_SELF"].'" method="post">';
	print '<input type="hidden" name="token" value="'.newToken().'">';
	print '<input type="hidden" name="action" value="add">';
	if ($societe->id > 0) print '<input type="hidden" name="socid" value="'.$societe->id.'">'."\n";
	print '<input type="hidden" name="origin" value="'.$origin.'">';
	print '<input type="hidden" name="originid" value="'.$originid.'">';
	if (!empty($currency_tx)) print '<input type="hidden" name="originmulticurrency_tx" value="'.$currency_tx.'">';

	dol_fiche_head();

	print '<table class="border centpercent">';

	// Ref
	print '<tr><td class="titlefieldcreate">'.$langs->trans('Ref').'</td><td>'.$langs->trans('Draft').'</td></tr>';

	// Third party
	print '<tr><td class="fieldrequired">'.$langs->trans('Supplier').'</td>';
	print '<td>';

	if ($societe->id > 0)
	{
		$absolute_discount = $societe->getAvailableDiscounts('', '', 0, 1);
		print $societe->getNomUrl(1);
		print '<input type="hidden" name="socid" value="'.$societe->id.'">';
	}
	else
	{
		print $form->select_company($societe->id, 'socid', 's.fournisseur=1', 'SelectThirdParty', 0, 0, null, 0, 'minwidth300');
		// reload page to retrieve supplier informations
		if (!empty($conf->global->RELOAD_PAGE_ON_SUPPLIER_CHANGE))
		{
			print '<script type="text/javascript">
			$(document).ready(function() {
				$("#socid").change(function() {
					var socid = $(this).val();
					// reload page
					window.location.href = "'.$_SERVER["PHP_SELF"].'?action=create&socid="+socid;
				});
			});
			</script>';
		}
		print ' <a href="'.DOL_URL_ROOT.'/societe/card.php?action=create&client=0&fournisseur=1&backtopage='.urlencode($_SERVER["PHP_SELF"].'?action=create').'"><span class="valignmiddle text-plus-circle">'.$langs->trans("AddThirdParty").'</span><span class="fa fa-plus-circle valignmiddle paddingleft"></span></a>';
	}
	print '</td></tr>';

	// Ref supplier
    print '<tr><td class="fieldrequired">'.$langs->trans('RefSupplier').'</td><td><input name="ref_supplier" value="'.(isset($_POST['ref_supplier']) ? $_POST['ref_supplier'] : $objectsrc->ref_supplier).'" type="text"></td>';
	print '</tr>';

	print '<tr><td class="tdtop fieldrequired">'.$langs->trans('Type').'</td><td>';

	print '<div class="tagtable">'."\n";

	// Standard invoice
	print '<div class="tagtr listofinvoicetype"><div class="tagtd listofinvoicetype">';
	$tmp = '<input type="radio" id="radio_standard" name="type" value="0"'.(GETPOST('type') == 0 ? ' checked' : '').'> ';
	$desc = $form->textwithpicto($tmp.$langs->trans("InvoiceStandardAsk"), $langs->transnoentities("InvoiceStandardDesc"), 1, 'help', '', 0, 3);
	print $desc;
	print '</div></div>';

	/* Not yet supported
	if ((empty($origin)) || ((($origin == 'propal') || ($origin == 'commande')) && (! empty($originid))))
	{
		// Deposit
		if (empty($conf->global->INVOICE_DISABLE_DEPOSIT))
		{
			print '<div class="tagtr listofinvoicetype"><div class="tagtd listofinvoicetype">';
			$tmp='<input type="radio" id="radio_deposit" name="type" value="3"' . (GETPOST('type') == 3 ? ' checked' : '') . '> ';
			print '<script type="text/javascript" language="javascript">
			jQuery(document).ready(function() {
				jQuery("#typedeposit, #valuedeposit").click(function() {
					jQuery("#radio_deposit").prop("checked", true);
				});
			});
			</script>';

			$desc = $form->textwithpicto($tmp.$langs->trans("InvoiceDeposit"), $langs->transnoentities("InvoiceDepositDesc"), 1, 'help', '', 0, 3);
			print '<table class="nobordernopadding"><tr><td>';
			print $desc;
			print '</td>';
			if (($origin == 'propal') || ($origin == 'commande'))
			{
				print '<td class="nowrap" style="padding-left: 5px">';
				$arraylist = array('amount' => 'FixAmount','variable' => 'VarAmount');
				print $form->selectarray('typedeposit', $arraylist, GETPOST('typedeposit'), 0, 0, 0, '', 1);
				print '</td>';
				print '<td class="nowrap" style="padding-left: 5px">' . $langs->trans('Value') . ':<input type="text" id="valuedeposit" name="valuedeposit" size="3" value="' . GETPOST('valuedeposit', 'int') . '"/>';
			}
			print '</td></tr></table>';

			print '</div></div>';
		}
	}
    */

	/* Not yet supported for supplier
	if ($societe->id > 0)
	{
		// Replacement
		if (empty($conf->global->INVOICE_DISABLE_REPLACEMENT))
		{
			// Type invoice
			$facids = $facturestatic->list_replacable_supplier_invoices($societe->id);
			if ($facids < 0) {
				dol_print_error($db, $facturestatic);
				exit();
			}
			$options = "";
			foreach ($facids as $facparam)
			{
				$options .= '<option value="' . $facparam ['id'] . '"';
				if ($facparam ['id'] == $_POST['fac_replacement'])
					$options .= ' selected';
				$options .= '>' . $facparam ['ref'];
				$options .= ' (' . $facturestatic->LibStatut(0, $facparam ['status']) . ')';
				$options .= '</option>';
			}

			print '<!-- replacement line -->';
			print '<div class="tagtr listofinvoicetype"><div class="tagtd listofinvoicetype">';
			$tmp='<input type="radio" name="type" id="radio_replacement" value="1"' . (GETPOST('type') == 1 ? ' checked' : '');
			if (! $options) $tmp.=' disabled';
			$tmp.='> ';
			print '<script type="text/javascript" language="javascript">
			jQuery(document).ready(function() {
				jQuery("#fac_replacement").change(function() {
					jQuery("#radio_replacement").prop("checked", true);
				});
			});
			</script>';
			$text = $tmp.$langs->trans("InvoiceReplacementAsk") . ' ';
			$text .= '<select class="flat" name="fac_replacement" id="fac_replacement"';
			if (! $options)
				$text .= ' disabled';
			$text .= '>';
			if ($options) {
				$text .= '<option value="-1">&nbsp;</option>';
				$text .= $options;
			} else {
				$text .= '<option value="-1">' . $langs->trans("NoReplacableInvoice") . '</option>';
			}
			$text .= '</select>';
			$desc = $form->textwithpicto($text, $langs->transnoentities("InvoiceReplacementDesc"), 1, 'help', '', 0, 3);
			print $desc;
			print '</div></div>';
		}
	}
	else
	{
		print '<div class="tagtr listofinvoicetype"><div class="tagtd listofinvoicetype">';
		$tmp='<input type="radio" name="type" id="radio_replacement" value="0" disabled> ';
		$text = $tmp.$langs->trans("InvoiceReplacement") . ' ';
		$text.= '('.$langs->trans("YouMustCreateInvoiceFromSupplierThird").') ';
		$desc = $form->textwithpicto($text, $langs->transnoentities("InvoiceReplacementDesc"), 1, 'help', '', 0, 3);
		print $desc;
		print '</div></div>';
	}
	*/

	if (empty($origin))
	{
		if ($societe->id > 0)
		{
			// Credit note
			if (empty($conf->global->INVOICE_DISABLE_CREDIT_NOTE))
			{
				// Show link for credit note
				$facids = $facturestatic->list_qualified_avoir_supplier_invoices($societe->id);
				if ($facids < 0)
				{
					dol_print_error($db, $facturestatic);
					exit;
				}
				$optionsav = "";
				$newinvoice_static = new FactureFournisseur($db);
				foreach ($facids as $key => $valarray)
				{
					$newinvoice_static->id = $key;
					$newinvoice_static->ref = $valarray ['ref'];
					$newinvoice_static->statut = $valarray ['status'];
					$newinvoice_static->type = $valarray ['type'];
					$newinvoice_static->paye = $valarray ['paye'];

					$optionsav .= '<option value="'.$key.'"';
					if ($key == GETPOST('fac_avoir', 'int'))
						$optionsav .= ' selected';
					$optionsav .= '>';
					$optionsav .= $newinvoice_static->ref;
					$optionsav .= ' ('.$newinvoice_static->getLibStatut(1, $valarray ['paymentornot']).')';
					$optionsav .= '</option>';
				}

				print '<div class="tagtr listofinvoicetype"><div class="tagtd listofinvoicetype">';
				$tmp = '<input type="radio" id="radio_creditnote" name="type" value="2"'.(GETPOST('type') == 2 ? ' checked' : '');
				if (!$optionsav) $tmp .= ' disabled';
				$tmp .= '> ';
				// Show credit note options only if we checked credit note
				print '<script type="text/javascript" language="javascript">
   				jQuery(document).ready(function() {
   					if (! jQuery("#radio_creditnote").is(":checked"))
   					{
   						jQuery("#credit_note_options").hide();
   					}
   					jQuery("#radio_creditnote").click(function() {
   						jQuery("#credit_note_options").show();
   					});
   					jQuery("#radio_standard, #radio_replacement, #radio_deposit").click(function() {
   						jQuery("#credit_note_options").hide();
   					});
   				});
   				</script>';
				$text = $tmp.$langs->transnoentities("InvoiceAvoirAsk").' ';
				// $text.='<input type="text" value="">';
				$text .= '<select class="flat valignmiddle" name="fac_avoir" id="fac_avoir"';
				if (!$optionsav)
					$text .= ' disabled';
				$text .= '>';
				if ($optionsav) {
					$text .= '<option value="-1"></option>';
					$text .= $optionsav;
				} else {
					$text .= '<option value="-1">'.$langs->trans("NoInvoiceToCorrect").'</option>';
				}
				$text .= '</select>';
				$desc = $form->textwithpicto($text, $langs->transnoentities("InvoiceAvoirDesc"), 1, 'help', '', 0, 3);
				print $desc;

				print '<div id="credit_note_options" class="clearboth">';
				print '&nbsp;&nbsp;&nbsp; <input type="checkbox" name="invoiceAvoirWithLines" id="invoiceAvoirWithLines" value="1" onclick="if($(this).is(\':checked\') ) { $(\'#radio_creditnote\').prop(\'checked\', true); $(\'#invoiceAvoirWithPaymentRestAmount\').removeAttr(\'checked\');   }" '.(GETPOST('invoiceAvoirWithLines', 'int') > 0 ? 'checked' : '').' /> ';
				print '<label for="invoiceAvoirWithLines">'.$langs->trans('invoiceAvoirWithLines')."</label>";
				print '<br>&nbsp;&nbsp;&nbsp; <input type="checkbox" name="invoiceAvoirWithPaymentRestAmount" id="invoiceAvoirWithPaymentRestAmount" value="1" onclick="if($(this).is(\':checked\') ) { $(\'#radio_creditnote\').prop(\'checked\', true);  $(\'#invoiceAvoirWithLines\').removeAttr(\'checked\');   }" '.(GETPOST('invoiceAvoirWithPaymentRestAmount', 'int') > 0 ? 'checked' : '').' /> ';
				print '<label for="invoiceAvoirWithPaymentRestAmount">'.$langs->trans('invoiceAvoirWithPaymentRestAmount')."</label>";
				print '</div>';

				print '</div></div>';
			}
		}
		else
		{
			print '<div class="tagtr listofinvoicetype"><div class="tagtd listofinvoicetype">';
			$tmp = '<input type="radio" name="type" id="radio_creditnote" value="0" disabled> ';
			$text = $tmp.$langs->trans("InvoiceAvoir").' ';
			$text .= '('.$langs->trans("YouMustCreateInvoiceFromSupplierThird").') ';
			$desc = $form->textwithpicto($text, $langs->transnoentities("InvoiceAvoirDesc"), 1, 'help', '', 0, 3);
			print $desc;
			print '</div></div>'."\n";
		}
	}

	print '</div>';

	print '</td></tr>';

	if ($societe->id > 0)
	{
		// Discounts for third party
		print '<tr><td>'.$langs->trans('Discounts').'</td><td>';

		$thirdparty = $societe;
		$discount_type = 1;
		$backtopage = urlencode($_SERVER["PHP_SELF"].'?socid='.$societe->id.'&action='.$action.'&origin='.GETPOST('origin').'&originid='.GETPOST('originid'));
		include DOL_DOCUMENT_ROOT.'/core/tpl/object_discounts.tpl.php';

		print '</td></tr>';
	}

	// Label
	print '<tr><td>'.$langs->trans('Label').'</td><td><input class="minwidth200" name="label" value="'.dol_escape_htmltag(GETPOST('label')).'" type="text"></td></tr>';

	// Date invoice
	print '<tr><td class="fieldrequired">'.$langs->trans('DateInvoice').'</td><td>';
	print $form->selectDate($dateinvoice, '', '', '', '', "add", 1, 1);
	print '</td></tr>';

	// Due date
	print '<tr><td>'.$langs->trans('DateMaxPayment').'</td><td>';
	print $form->selectDate($datedue, 'ech', '', '', '', "add", 1, 1);
	print '</td></tr>';

	// Payment term
	print '<tr><td class="nowrap">'.$langs->trans('PaymentConditionsShort').'</td><td>';
	$form->select_conditions_paiements(GETPOSTISSET('cond_reglement_id') ?GETPOST('cond_reglement_id', 'int') : $cond_reglement_id, 'cond_reglement_id');
	print '</td></tr>';

	// Payment mode
	print '<tr><td>'.$langs->trans('PaymentMode').'</td><td>';
	$form->select_types_paiements(GETPOSTISSET('mode_reglement_id') ?GETPOST('mode_reglement_id', 'int') : $mode_reglement_id, 'mode_reglement_id', 'DBIT');
	print '</td></tr>';

	// Bank Account
	print '<tr><td>'.$langs->trans('BankAccount').'</td><td>';
	$form->select_comptes((GETPOSTISSET('fk_account') ?GETPOST('fk_account', 'alpha') : $fk_account), 'fk_account', 0, '', 1);
	print '</td></tr>';

	// Multicurrency
	if (!empty($conf->multicurrency->enabled))
	{
		print '<tr>';
		print '<td>'.$form->editfieldkey('Currency', 'multicurrency_code', '', $object, 0).'</td>';
		print '<td class="maxwidthonsmartphone">';
		print $form->selectMultiCurrency((GETPOSTISSET('multicurrency_code') ?GETPOST('multicurrency_code', 'alpha') : $currency_code), 'multicurrency_code');
		print '</td></tr>';
	}

	// Project
	if (!empty($conf->projet->enabled))
	{
		$formproject = new FormProjets($db);

		$langs->load('projects');
		print '<tr><td>'.$langs->trans('Project').'</td><td>';
		$formproject->select_projects((empty($conf->global->PROJECT_CAN_ALWAYS_LINK_TO_ALL_SUPPLIERS) ? $societe->id : -1), $projectid, 'projectid', 0, 0, 1, 1);
		print '</td></tr>';
	}

	// Incoterms
	if (!empty($conf->incoterm->enabled))
	{
		print '<tr>';
		print '<td><label for="incoterm_id">'.$form->textwithpicto($langs->trans("IncotermLabel"), $objectsrc->label_incoterms, 1).'</label></td>';
		print '<td colspan="3" class="maxwidthonsmartphone">';
		print $form->select_incoterms(GETPOSTISSET('incoterm_id') ? GETPOST('incoterm_id', 'alphanohtml') : (!empty($objectsrc->fk_incoterms) ? $objectsrc->fk_incoterms : ''), GETPOSTISSET('location_incoterms') ? GETPOST('location_incoterms', 'alphanohtml') : (!empty($objectsrc->location_incoterms) ? $objectsrc->location_incoterms : ''));
		print '</td></tr>';
	}

    // Intracomm report
    if (!empty($conf->intracommreport->enabled))
    {
        $langs->loadLangs(array("intracommreport"));
        print '<tr><td>' . $langs->trans('IntracommReportTransportMode') . '</td><td>';
        $form->selectModeTransport(isset($_POST['transport_mode_id']) ? $_POST['transport_mode_id'] : $transport_mode_id, 'transport_mode_id');
        print '</td></tr>';
    }

	// Public note
	print '<tr><td>'.$langs->trans('NotePublic').'</td>';
	print '<td>';
	$note_public = $object->getDefaultCreateValueFor('note_public');
	if (empty($note_public))$note_public = $objectsrc->note_public;
	$doleditor = new DolEditor('note_public', (GETPOSTISSET('note_public') ?GETPOST('note_public', 'none') : $note_public), '', 80, 'dolibarr_notes', 'In', 0, false, true, ROWS_3, '90%');
	print $doleditor->Create(1);
	print '</td>';
    // print '<td><textarea name="note" wrap="soft" cols="60" rows="'.ROWS_5.'"></textarea></td>';
	print '</tr>';

	// Private note
	print '<tr><td>'.$langs->trans('NotePrivate').'</td>';
	print '<td>';
	$note_private = $object->getDefaultCreateValueFor('note_private');
	if (empty($note_private))$note_private = $objectsrc->note_private;

	$doleditor = new DolEditor('note_private', (GETPOSTISSET('note_private') ?GETPOST('note_private', 'none') : $note_private), '', 80, 'dolibarr_notes', 'In', 0, false, true, ROWS_3, '90%');
	print $doleditor->Create(1);
	print '</td>';
	// print '<td><textarea name="note" wrap="soft" cols="60" rows="'.ROWS_5.'"></textarea></td>';
	print '</tr>';

	if (empty($reshook))
	{
		print $object->showOptionals($extrafields, 'edit');
	}

	if (is_object($objectsrc))
	{
		print "\n<!-- ".$classname." info -->";
		print "\n";
		print '<input type="hidden" name="amount"         value="'.$objectsrc->total_ht.'">'."\n";
		print '<input type="hidden" name="total"          value="'.$objectsrc->total_ttc.'">'."\n";
		print '<input type="hidden" name="tva"            value="'.$objectsrc->total_tva.'">'."\n";
		print '<input type="hidden" name="origin"         value="'.$objectsrc->element.'">';
		print '<input type="hidden" name="originid"       value="'.$objectsrc->id.'">';

		$txt = $langs->trans($classname);
		if ($classname == 'CommandeFournisseur') {
			$langs->load('orders');
			$txt = $langs->trans("SupplierOrder");
		}
		print '<tr><td>'.$txt.'</td><td>'.$objectsrc->getNomUrl(1);
		// We check if Origin document (id and type is known) has already at least one invoice attached to it
		$objectsrc->fetchObjectLinked($originid, $origin, '', 'invoice_supplier');

		$invoice_supplier = $objectsrc->linkedObjects['invoice_supplier'];

		// count function need a array as argument (Note: the array must implement Countable too)
		if (is_array($invoice_supplier))
		{
<<<<<<< HEAD
			setEventMessages('WarningBillExist', null, 'warnings');
			print ' ('.$langs->trans('LatestRelatedBill').end($objectsrc->linkedObjects['invoice_supplier'])->getNomUrl(1).')';
		}
		print '</td></tr>';
=======
			$cntinvoice = count($invoice_supplier);

			if ($cntinvoice >= 1)
			{
				setEventMessages('WarningBillExist', null, 'warnings');
				echo ' ('.$langs->trans('LatestRelatedBill').end($invoice_supplier)->getNomUrl(1).')';
			}
		}

		echo '</td></tr>';
>>>>>>> 4ade8642
		print '<tr><td>'.$langs->trans('AmountHT').'</td><td>'.price($objectsrc->total_ht).'</td></tr>';
		print '<tr><td>'.$langs->trans('AmountVAT').'</td><td>'.price($objectsrc->total_tva)."</td></tr>";
		if ($mysoc->localtax1_assuj == "1" || $object->total_localtax1 != 0) //Localtax1
		{
			print '<tr><td>'.$langs->transcountry("AmountLT1", $mysoc->country_code).'</td><td>'.price($objectsrc->total_localtax1)."</td></tr>";
		}

		if ($mysoc->localtax2_assuj == "1" || $object->total_localtax2 != 0) //Localtax2
		{
			print '<tr><td>'.$langs->transcountry("AmountLT2", $mysoc->country_code).'</td><td>'.price($objectsrc->total_localtax2)."</td></tr>";
		}
		print '<tr><td>'.$langs->trans('AmountTTC').'</td><td>'.price($objectsrc->total_ttc)."</td></tr>";

		if (!empty($conf->multicurrency->enabled))
		{
			print '<tr><td>'.$langs->trans('MulticurrencyAmountHT').'</td><td>'.price($objectsrc->multicurrency_total_ht).'</td></tr>';
			print '<tr><td>'.$langs->trans('MulticurrencyAmountVAT').'</td><td>'.price($objectsrc->multicurrency_total_tva)."</td></tr>";
			print '<tr><td>'.$langs->trans('MulticurrencyAmountTTC').'</td><td>'.price($objectsrc->multicurrency_total_ttc)."</td></tr>";
		}
	}

	// Other options
	$parameters = array();
	$reshook = $hookmanager->executeHooks('formObjectOptions', $parameters, $object, $action); // Note that $action and $object may have been modified by hook
	print $hookmanager->resPrint;

	// Bouton "Create Draft"
	print "</table>\n";

	dol_fiche_end();

	print '<div class="center">';
	print '<input type="submit" class="button" name="bouton" value="'.$langs->trans('CreateDraft').'">';
	print '&nbsp;&nbsp;&nbsp;&nbsp;&nbsp;';
	print '<input type="button" class="button" value="'.$langs->trans("Cancel").'" onClick="javascript:history.go(-1)">';
	print '</div>';

	print "</form>\n";


	// Show origin lines
	if (is_object($objectsrc))
	{
		print '<br>';

		$title = $langs->trans('ProductsAndServices');
		print load_fiche_titre($title);

		print '<table class="noborder centpercent">';

		$objectsrc->printOriginLinesList();

		print '</table>';
	}
}
else
{
	if ($id > 0 || !empty($ref))
	{
		/* *************************************************************************** */
		/*                                                                             */
		/* Fiche en mode visu ou edition                                               */
		/*                                                                             */
		/* *************************************************************************** */

		$now = dol_now();

		$productstatic = new Product($db);

		$object->fetch($id, $ref);
		$result = $object->fetch_thirdparty();
		if ($result < 0) dol_print_error($db);

		$societe = new Fournisseur($db);
		$result = $societe->fetch($object->socid);
		if ($result < 0) dol_print_error($db);

		$totalpaye = $object->getSommePaiement();
		$totalcreditnotes = $object->getSumCreditNotesUsed();
		$totaldeposits = $object->getSumDepositsUsed();
		// print "totalpaye=".$totalpaye." totalcreditnotes=".$totalcreditnotes." totaldeposts=".$totaldeposits."
		// selleruserrevenuestamp=".$selleruserevenustamp;

		// We can also use bcadd to avoid pb with floating points
		// For example print 239.2 - 229.3 - 9.9; does not return 0.
		// $resteapayer=bcadd($object->total_ttc,$totalpaye,$conf->global->MAIN_MAX_DECIMALS_TOT);
		// $resteapayer=bcadd($resteapayer,$totalavoir,$conf->global->MAIN_MAX_DECIMALS_TOT);
		$resteapayer = price2num($object->total_ttc - $totalpaye - $totalcreditnotes - $totaldeposits, 'MT');

		if ($object->paye)
		{
			$resteapayer = 0;
		}
		$resteapayeraffiche = $resteapayer;

		if (!empty($conf->global->FACTURE_DEPOSITS_ARE_JUST_PAYMENTS)) {	// Never use this
			$filterabsolutediscount = "fk_invoice_supplier_source IS NULL"; // If we want deposit to be substracted to payments only and not to total of final invoice
			$filtercreditnote = "fk_invoice_supplier_source IS NOT NULL"; // If we want deposit to be substracted to payments only and not to total of final invoice
		} else {
			$filterabsolutediscount = "fk_invoice_supplier_source IS NULL OR (description LIKE '(DEPOSIT)%' AND description NOT LIKE '(EXCESS PAID)%')";
			$filtercreditnote = "fk_invoice_supplier_source IS NOT NULL AND (description NOT LIKE '(DEPOSIT)%' OR description LIKE '(EXCESS PAID)%')";
		}

		$absolute_discount = $societe->getAvailableDiscounts('', $filterabsolutediscount, 0, 1);
		$absolute_creditnote = $societe->getAvailableDiscounts('', $filtercreditnote, 0, 1);
		$absolute_discount = price2num($absolute_discount, 'MT');
		$absolute_creditnote = price2num($absolute_creditnote, 'MT');

		/*
         *	View card
         */
		$head = facturefourn_prepare_head($object);
		$titre = $langs->trans('SupplierInvoice');

		dol_fiche_head($head, 'card', $titre, -1, 'bill');

		$formconfirm = '';

		// Confirmation de la conversion de l'avoir en reduc
		if ($action == 'converttoreduc') {
			if ($object->type == FactureFournisseur::TYPE_STANDARD) $type_fac = 'ExcessPaid';
			elseif ($object->type == FactureFournisseur::TYPE_CREDIT_NOTE) $type_fac = 'CreditNote';
			elseif ($object->type == FactureFournisseur::TYPE_DEPOSIT) $type_fac = 'Deposit';
			$text = $langs->trans('ConfirmConvertToReducSupplier', strtolower($langs->transnoentities($type_fac)));
			$text .= '<br>'.$langs->trans('ConfirmConvertToReducSupplier2');
			$formconfirm = $form->formconfirm($_SERVER['PHP_SELF'].'?facid='.$object->id, $langs->trans('ConvertToReduc'), $text, 'confirm_converttoreduc', '', "yes", 2);
		}

		// Clone confirmation
		if ($action == 'clone')
		{
			// Create an array for form
			$formquestion = array(
			    array('type' => 'text', 'name' => 'newsupplierref', 'label' => $langs->trans("RefSupplier"), 'value' => $langs->trans("CopyOf").' '.$object->ref_supplier),
			    array('type' => 'date', 'name' => 'newdate', 'label' => $langs->trans("Date"), 'value' => dol_now())
			);
			// Ask confirmation to clone
			$formconfirm = $form->formconfirm($_SERVER["PHP_SELF"].'?id='.$object->id, $langs->trans('ToClone'), $langs->trans('ConfirmCloneInvoice', $object->ref), 'confirm_clone', $formquestion, 'yes', 1, 250);
		}

		// Confirmation de la validation
		if ($action == 'valid')
		{
			 // on verifie si l'objet est en numerotation provisoire
			$objectref = substr($object->ref, 1, 4);
			if ($objectref == 'PROV')
			{
				$savdate = $object->date;
				$numref = $object->getNextNumRef($societe);
			}
			else
			{
				$numref = $object->ref;
			}

			$text = $langs->trans('ConfirmValidateBill', $numref);
			/*if (! empty($conf->notification->enabled))
            {
            	require_once DOL_DOCUMENT_ROOT .'/core/class/notify.class.php';
            	$notify=new Notify($db);
            	$text.='<br>';
            	$text.=$notify->confirmMessage('BILL_SUPPLIER_VALIDATE',$object->socid, $object);
            }*/
			$formquestion = array();

			$qualified_for_stock_change = 0;
			if (empty($conf->global->STOCK_SUPPORTS_SERVICES))
			{
				$qualified_for_stock_change = $object->hasProductsOrServices(2);
			}
			else
			{
				$qualified_for_stock_change = $object->hasProductsOrServices(1);
			}

            if (!empty($conf->stock->enabled) && !empty($conf->global->STOCK_CALCULATE_ON_SUPPLIER_BILL) && $qualified_for_stock_change)
            {
                $langs->load("stocks");
                require_once DOL_DOCUMENT_ROOT.'/product/class/html.formproduct.class.php';
                $formproduct = new FormProduct($db);
                $warehouse = new Entrepot($db);
                $warehouse_array = $warehouse->list_array();
                if (count($warehouse_array) == 1) {
                    $label = $object->type == FactureFournisseur::TYPE_CREDIT_NOTE ? $langs->trans("WarehouseForStockDecrease", current($warehouse_array)) : $langs->trans("WarehouseForStockIncrease", current($warehouse_array));
                    $value = '<input type="hidden" id="idwarehouse" name="idwarehouse" value="'.key($warehouse_array).'">';
                } else {
                    $label = $object->type == FactureFournisseur::TYPE_CREDIT_NOTE ? $langs->trans("SelectWarehouseForStockDecrease") : $langs->trans("SelectWarehouseForStockIncrease");
                    $value = $formproduct->selectWarehouses(GETPOST('idwarehouse') ?GETPOST('idwarehouse') : 'ifone', 'idwarehouse', '', 1);
                }
                $formquestion = array(
                    array('type' => 'other', 'name' => 'idwarehouse', 'label' => $label, 'value' => $value)
                );
            }

			$formconfirm = $form->formconfirm($_SERVER["PHP_SELF"].'?id='.$object->id, $langs->trans('ValidateBill'), $text, 'confirm_valid', $formquestion, 1, 1);
        }

        // Confirmation edit (back to draft)
        if ($action == 'edit')
        {
            $formquestion = array();

            $qualified_for_stock_change = 0;
            if (empty($conf->global->STOCK_SUPPORTS_SERVICES))
            {
                $qualified_for_stock_change = $object->hasProductsOrServices(2);
            }
            else
            {
                $qualified_for_stock_change = $object->hasProductsOrServices(1);
            }
            if (!empty($conf->stock->enabled) && !empty($conf->global->STOCK_CALCULATE_ON_SUPPLIER_BILL) && $qualified_for_stock_change)
            {
                $langs->load("stocks");
                require_once DOL_DOCUMENT_ROOT.'/product/class/html.formproduct.class.php';
                $formproduct = new FormProduct($db);
                $warehouse = new Entrepot($db);
                $warehouse_array = $warehouse->list_array();
                if (count($warehouse_array) == 1) {
                    $label = $object->type == FactureFournisseur::TYPE_CREDIT_NOTE ? $langs->trans("WarehouseForStockIncrease", current($warehouse_array)) : $langs->trans("WarehouseForStockDecrease", current($warehouse_array));
                    $value = '<input type="hidden" id="idwarehouse" name="idwarehouse" value="'.key($warehouse_array).'">';
                } else {
                    $label = $object->type == FactureFournisseur::TYPE_CREDIT_NOTE ? $langs->trans("SelectWarehouseForStockIncrease") : $langs->trans("SelectWarehouseForStockDecrease");
                    $value = $formproduct->selectWarehouses(GETPOST('idwarehouse') ?GETPOST('idwarehouse') : 'ifone', 'idwarehouse', '', 1);
                }
                $formquestion = array(
                    array('type' => 'other', 'name' => 'idwarehouse', 'label' => $label, 'value' => $value)
                );
            }
            $formconfirm = $form->formconfirm($_SERVER["PHP_SELF"].'?id='.$object->id, $langs->trans('UnvalidateBill'), $langs->trans('ConfirmUnvalidateBill', $object->ref), 'confirm_edit', $formquestion, 1, 1);
		}

		// Confirmation set paid
		if ($action == 'paid')
		{
			$formconfirm = $form->formconfirm($_SERVER["PHP_SELF"].'?id='.$object->id, $langs->trans('ClassifyPaid'), $langs->trans('ConfirmClassifyPaidBill', $object->ref), 'confirm_paid', '', 0, 1);
		}

		// Confirmation de la suppression de la facture fournisseur
		if ($action == 'delete')
		{
			$formconfirm = $form->formconfirm($_SERVER["PHP_SELF"].'?id='.$object->id, $langs->trans('DeleteBill'), $langs->trans('ConfirmDeleteBill'), 'confirm_delete', '', 0, 1);
		}
		if ($action == 'deletepaiement')
		{
			$payment_id = GETPOST('paiement_id');
			$formconfirm = $form->formconfirm($_SERVER["PHP_SELF"].'?id='.$object->id.'&paiement_id='.$payment_id, $langs->trans('DeletePayment'), $langs->trans('ConfirmDeletePayment'), 'confirm_delete_paiement', '', 0, 1);
		}

	   	// Confirmation to delete line
		if ($action == 'ask_deleteline')
		{
			$formconfirm = $form->formconfirm($_SERVER["PHP_SELF"].'?id='.$object->id.'&lineid='.$lineid, $langs->trans('DeleteProductLine'), $langs->trans('ConfirmDeleteProductLine'), 'confirm_deleteline', '', 0, 1);
		}

		if (!$formconfirm)
		{
			$parameters = array('lineid'=>$lineid);
			$reshook = $hookmanager->executeHooks('formConfirm', $parameters, $object, $action); // Note that $action and $object may have been modified by hook
			if (empty($reshook)) $formconfirm .= $hookmanager->resPrint;
			elseif ($reshook > 0) $formconfirm = $hookmanager->resPrint;
		}

		// Print form confirm
		print $formconfirm;


        // Supplier invoice card
        $linkback = '<a href="'.DOL_URL_ROOT.'/fourn/facture/list.php?restore_lastsearch_values=1'.(!empty($socid) ? '&socid='.$socid : '').'">'.$langs->trans("BackToList").'</a>';

    	$morehtmlref = '<div class="refidno">';
    	// Ref supplier
    	$morehtmlref .= $form->editfieldkey("RefSupplier", 'ref_supplier', $object->ref_supplier, $object, $user->rights->fournisseur->facture->creer, 'string', '', 0, 1);
    	$morehtmlref .= $form->editfieldval("RefSupplier", 'ref_supplier', $object->ref_supplier, $object, $user->rights->fournisseur->facture->creer, 'string', '', null, null, '', 1);
    	// Thirdparty
    	$morehtmlref .= '<br>'.$langs->trans('ThirdParty').' : '.$object->thirdparty->getNomUrl(1);
    	if (empty($conf->global->MAIN_DISABLE_OTHER_LINK) && $object->thirdparty->id > 0) $morehtmlref .= ' (<a href="'.DOL_URL_ROOT.'/fourn/facture/list.php?socid='.$object->thirdparty->id.'&search_company='.urlencode($object->thirdparty->name).'">'.$langs->trans("OtherBills").'</a>)';
    	// Project
    	if (!empty($conf->projet->enabled))
    	{
    	    $langs->load("projects");
    	    $morehtmlref .= '<br>'.$langs->trans('Project').' ';
    	    if ($user->rights->fournisseur->facture->creer)
    	    {
                if ($action != 'classify') {
                    $morehtmlref .= '<a class="editfielda" href="'.$_SERVER['PHP_SELF'].'?action=classify&amp;id='.$object->id.'">'.img_edit($langs->transnoentitiesnoconv('SetProject')).'</a> : ';
                }
                if ($action == 'classify') {
                    //$morehtmlref.=$form->form_project($_SERVER['PHP_SELF'] . '?id=' . $object->id, $object->socid, $object->fk_project, 'projectid', 0, 0, 1, 1);
                    $morehtmlref .= '<form method="post" action="'.$_SERVER['PHP_SELF'].'?id='.$object->id.'">';
                    $morehtmlref .= '<input type="hidden" name="action" value="classin">';
                    $morehtmlref .= '<input type="hidden" name="token" value="'.newToken().'">';
                    $morehtmlref .= $formproject->select_projects((empty($conf->global->PROJECT_CAN_ALWAYS_LINK_TO_ALL_SUPPLIERS) ? $object->socid : -1), $object->fk_project, 'projectid', $maxlength, 0, 1, 0, 1, 0, 0, '', 1);
                    $morehtmlref .= '<input type="submit" class="button valignmiddle" value="'.$langs->trans("Modify").'">';
                    $morehtmlref .= '</form>';
                } else {
                    $morehtmlref .= $form->form_project($_SERVER['PHP_SELF'].'?id='.$object->id, $object->socid, $object->fk_project, 'none', 0, 0, 0, 1);
                }
    	    } else {
    	        if (!empty($object->fk_project)) {
    	            $proj = new Project($db);
    	            $proj->fetch($object->fk_project);
    	            $morehtmlref .= '<a href="'.DOL_URL_ROOT.'/projet/card.php?id='.$object->fk_project.'" title="'.$langs->trans('ShowProject').'">';
    	            $morehtmlref .= $proj->ref;
    	            $morehtmlref .= '</a>';
    	        } else {
    	            $morehtmlref .= '';
    	        }
    	    }
    	}
    	$morehtmlref .= '</div>';

    	$object->totalpaye = $totalpaye; // To give a chance to dol_banner_tab to use already paid amount to show correct status

    	dol_banner_tab($object, 'ref', $linkback, 1, 'ref', 'ref', $morehtmlref);

    	print '<div class="fichecenter">';
    	print '<div class="fichehalfleft">';
    	print '<div class="underbanner clearboth"></div>';

    	print '<table class="border tableforfield" width="100%">';

        // Type
        print '<tr><td class="titlefield">'.$langs->trans('Type').'</td><td>';
        print $object->getLibType();
        if ($object->type == FactureFournisseur::TYPE_REPLACEMENT)
        {
            $facreplaced = new FactureFournisseur($db);
            $facreplaced->fetch($object->fk_facture_source);
            print ' ('.$langs->transnoentities("ReplaceInvoice", $facreplaced->getNomUrl(1)).')';
        }
        if ($object->type == FactureFournisseur::TYPE_CREDIT_NOTE)
        {
            $facusing = new FactureFournisseur($db);
            $facusing->fetch($object->fk_facture_source);
            print ' ('.$langs->transnoentities("CorrectInvoice", $facusing->getNomUrl(1)).')';
        }

        $facidavoir = $object->getListIdAvoirFromInvoice();
        if (count($facidavoir) > 0)
        {
            print ' ('.$langs->transnoentities("InvoiceHasAvoir");
            $i = 0;
            foreach ($facidavoir as $id)
            {
                if ($i == 0) print ' ';
                else print ',';
                $facavoir = new FactureFournisseur($db);
                $facavoir->fetch($id);
                print $facavoir->getNomUrl(1);
            }
            print ')';
        }
        if (isset($facidnext) && $facidnext > 0)
        {
            $facthatreplace = new FactureFournisseur($db);
            $facthatreplace->fetch($facidnext);
            print ' ('.$langs->transnoentities("ReplacedByInvoice", $facthatreplace->getNomUrl(1)).')';
        }
        if ($object->type == FactureFournisseur::TYPE_CREDIT_NOTE || $object->type == FactureFournisseur::TYPE_DEPOSIT) {
            $discount = new DiscountAbsolute($db);
            $result = $discount->fetch(0, 0, $object->id);
            if ($result > 0) {
                print '. '.$langs->trans("CreditNoteConvertedIntoDiscount", $object->getLibType(1), $discount->getNomUrl(1, 'discount')).'<br>';
            }
        }
        print '</td></tr>';


        // Relative and absolute discounts
		print '<!-- Discounts --><tr><td>'.$langs->trans('Discounts');
		print '</td><td>';

		$thirdparty = $societe;
		$discount_type = 1;
		$backtopage = urlencode($_SERVER["PHP_SELF"].'?facid='.$object->id);
		include DOL_DOCUMENT_ROOT.'/core/tpl/object_discounts.tpl.php';

		print '</td></tr>';

        // Label
        print '<tr>';
        print '<td>'.$form->editfieldkey("Label", 'label', $object->label, $object, ($user->rights->fournisseur->facture->creer)).'</td>';
        print '<td>'.$form->editfieldval("Label", 'label', $object->label, $object, ($user->rights->fournisseur->facture->creer)).'</td>';
        print '</tr>';

	    $form_permission = ($object->statut < FactureFournisseur::STATUS_CLOSED) && $user->rights->fournisseur->facture->creer && ($object->getSommePaiement() <= 0);

        // Date
        print '<tr><td>'.$form->editfieldkey("DateInvoice", 'datef', $object->datep, $object, $form_permission, 'datepicker').'</td><td colspan="3">';
        print $form->editfieldval("Date", 'datef', $object->datep, $object, $form_permission, 'datepicker');
        print '</td>';

        // Due date
        print '<tr><td>'.$form->editfieldkey("DateMaxPayment", 'date_lim_reglement', $object->date_echeance, $object, $form_permission, 'datepicker').'</td><td colspan="3">';
        print $form->editfieldval("DateMaxPayment", 'date_lim_reglement', $object->date_echeance, $object, $form_permission, 'datepicker');
        if ($action != 'editdate_lim_reglement' && $object->hasDelay()) {
	        print img_warning($langs->trans('Late'));
        }
        print '</td>';

		// Default terms of the settlement
		$langs->load('bills');
		print '<tr><td class="nowrap">';
		print '<table width="100%" class="nobordernopadding"><tr><td class="nowrap">';
		print $langs->trans('PaymentConditions');
		print '<td>';
		if ($action != 'editconditions' && $user->rights->fournisseur->facture->creer) {
			print '<td class="right"><a class="editfielda" href="'.$_SERVER["PHP_SELF"].'?action=editconditions&amp;id='.$object->id.'">'.img_edit($langs->trans('SetConditions'), 1).'</a></td>';
		}
		print '</tr></table>';
		print '</td><td colspan="2">';
		if ($action == 'editconditions')
		{
			$form->form_conditions_reglement($_SERVER['PHP_SELF'].'?id='.$object->id, $object->cond_reglement_id, 'cond_reglement_id');
		}
		else
		{
			$form->form_conditions_reglement($_SERVER['PHP_SELF'].'?id='.$object->id, $object->cond_reglement_id, 'none');
		}
		print "</td>";
		print '</tr>';

		// Mode of payment
		$langs->load('bills');
		print '<tr><td class="nowrap">';
		print '<table width="100%" class="nobordernopadding"><tr><td class="nowrap">';
		print $langs->trans('PaymentMode');
		print '</td>';
		if ($action != 'editmode' && $user->rights->fournisseur->facture->creer) {
			print '<td class="right"><a class="editfielda" href="'.$_SERVER["PHP_SELF"].'?action=editmode&amp;id='.$object->id.'">'.img_edit($langs->trans('SetMode'), 1).'</a></td>';
		}
		print '</tr></table>';
		print '</td><td colspan="2">';
		if ($action == 'editmode')
		{
			$form->form_modes_reglement($_SERVER['PHP_SELF'].'?id='.$object->id, $object->mode_reglement_id, 'mode_reglement_id', 'DBIT', 1, 1);
		}
		else
		{
			$form->form_modes_reglement($_SERVER['PHP_SELF'].'?id='.$object->id, $object->mode_reglement_id, 'none');
		}
		print '</td></tr>';

		// Multicurrency
		if (!empty($conf->multicurrency->enabled))
		{
			// Multicurrency code
			print '<tr>';
			print '<td>';
			print '<table class="nobordernopadding" width="100%"><tr><td>';
			print $form->editfieldkey('Currency', 'multicurrency_code', '', $object, 0);
			print '</td>';
			if ($action != 'editmulticurrencycode' && $object->statut == $object::STATUS_DRAFT)
				print '<td class="right"><a class="editfielda" href="'.$_SERVER["PHP_SELF"].'?action=editmulticurrencycode&amp;id='.$object->id.'">'.img_edit($langs->transnoentitiesnoconv('SetMultiCurrencyCode'), 1).'</a></td>';
			print '</tr></table>';
			print '</td><td colspan="3">';
			if ($action == 'editmulticurrencycode') {
				$form->form_multicurrency_code($_SERVER['PHP_SELF'].'?id='.$object->id, $object->multicurrency_code, 'multicurrency_code');
			} else {
				$form->form_multicurrency_code($_SERVER['PHP_SELF'].'?id='.$object->id, $object->multicurrency_code, 'none');
			}
			print '</td></tr>';

			// Multicurrency rate
			if ($object->multicurrency_code != $conf->currency || $object->multicurrency_tx != 1)
			{
				print '<tr>';
				print '<td>';
				print '<table class="nobordernopadding" width="100%"><tr><td>';
				print $form->editfieldkey('CurrencyRate', 'multicurrency_tx', '', $object, 0);
				print '</td>';
				if ($action != 'editmulticurrencyrate' && $object->statut == $object::STATUS_DRAFT && $object->multicurrency_code && $object->multicurrency_code != $conf->currency)
					print '<td class="right"><a class="editfielda" href="'.$_SERVER["PHP_SELF"].'?action=editmulticurrencyrate&amp;id='.$object->id.'">'.img_edit($langs->transnoentitiesnoconv('SetMultiCurrencyCode'), 1).'</a></td>';
				print '</tr></table>';
				print '</td><td colspan="3">';
				if ($action == 'editmulticurrencyrate' || $action == 'actualizemulticurrencyrate') {
					if ($action == 'actualizemulticurrencyrate') {
						list($object->fk_multicurrency, $object->multicurrency_tx) = MultiCurrency::getIdAndTxFromCode($object->db, $object->multicurrency_code);
					}
					$form->form_multicurrency_rate($_SERVER['PHP_SELF'].'?id='.$object->id, $object->multicurrency_tx, 'multicurrency_tx', $object->multicurrency_code);
				} else {
					$form->form_multicurrency_rate($_SERVER['PHP_SELF'].'?id='.$object->id, $object->multicurrency_tx, 'none', $object->multicurrency_code);
					if ($object->statut == $object::STATUS_DRAFT && $object->multicurrency_code && $object->multicurrency_code != $conf->currency) {
						print '<div class="inline-block"> &nbsp; &nbsp; &nbsp; &nbsp; ';
						print '<a href="'.$_SERVER["PHP_SELF"].'?id='.$object->id.'&action=actualizemulticurrencyrate">'.$langs->trans("ActualizeCurrency").'</a>';
						print '</div>';
					}
				}
				print '</td></tr>';
			}
		}

		// Bank Account
		print '<tr><td class="nowrap">';
		print '<table width="100%" class="nobordernopadding"><tr><td class="nowrap">';
		print $langs->trans('BankAccount');
		print '<td>';
		if ($action != 'editbankaccount' && $user->rights->fournisseur->facture->creer)
			print '<td class="right"><a class="editfielda" href="'.$_SERVER["PHP_SELF"].'?action=editbankaccount&amp;id='.$object->id.'">'.img_edit($langs->trans('SetBankAccount'), 1).'</a></td>';
		print '</tr></table>';
		print '</td><td colspan="3">';
		if ($action == 'editbankaccount') {
			$form->formSelectAccount($_SERVER['PHP_SELF'].'?id='.$object->id, $object->fk_account, 'fk_account', 1);
		} else {
			 $form->formSelectAccount($_SERVER['PHP_SELF'].'?id='.$object->id, $object->fk_account, 'none');
		}
		print "</td>";
		print '</tr>';

		// Incoterms
		if (!empty($conf->incoterm->enabled))
		{
			print '<tr><td>';
			print '<table width="100%" class="nobordernopadding"><tr><td>';
			print $langs->trans('IncotermLabel');
			print '<td><td class="right">';
			if ($user->rights->fournisseur->facture->creer) print '<a class="editfielda" href="'.DOL_URL_ROOT.'/fourn/facture/card.php?facid='.$object->id.'&action=editincoterm">'.img_edit().'</a>';
			else print '&nbsp;';
			print '</td></tr></table>';
			print '</td>';
			print '<td colspan="3">';
			if ($action != 'editincoterm')
			{
				print $form->textwithpicto($object->display_incoterms(), $object->label_incoterms, 1);
			}
			else
			{
				print $form->select_incoterms((!empty($object->fk_incoterms) ? $object->fk_incoterms : ''), (!empty($object->location_incoterms) ? $object->location_incoterms : ''), $_SERVER['PHP_SELF'].'?id='.$object->id);
			}
			print '</td></tr>';
		}

        // Intracomm report
        $langs->loadLangs(array("intracommreport"));
        print '<tr><td class="nowrap">';
        print '<table width="100%" class="nobordernopadding"><tr><td class="nowrap">';
        print $langs->trans('IntracommReportTransportMode');
        print '</td>';
        if ($action != 'editmode' && $user->rights->fournisseur->facture->creer) {
            print '<td class="right"><a href="'.$_SERVER["PHP_SELF"].'?action=editmode&amp;id='.$object->id.'">'.img_edit($langs->trans('SetMode'), 1).'</a></td>';
        }
        print '</tr></table>';
        print '</td><td colspan="2">';
        if ($action == 'editmode')
        {
            $form->formTransportMode($_SERVER['PHP_SELF'].'?id='.$object->id, $object->transport_mode_id, 'transport_mode_id', 1, 1);
        }
        else
        {
            $form->formTransportMode($_SERVER['PHP_SELF'].'?id='.$object->id, $object->transport_mode_id, 'none');
        }
        print '</td></tr>';

		// Other attributes
		$cols = 2;
		include DOL_DOCUMENT_ROOT.'/core/tpl/extrafields_view.tpl.php';

		print '</table>';

		print '</div>';
		print '<div class="fichehalfright">';
		print '<div class="ficheaddleft">';
		print '<div class="underbanner clearboth"></div>';

		print '<table class="border tableforfield centpercent">';

		if (!empty($conf->multicurrency->enabled) && ($object->multicurrency_code != $conf->currency))
		{
			// Multicurrency Amount HT
			print '<tr><td class="titlefieldmiddle">'.$form->editfieldkey('MulticurrencyAmountHT', 'multicurrency_total_ht', '', $object, 0).'</td>';
			print '<td class="nowrap">'.price($object->multicurrency_total_ht, '', $langs, 0, - 1, - 1, (!empty($object->multicurrency_code) ? $object->multicurrency_code : $conf->currency)).'</td>';
			print '</tr>';

			// Multicurrency Amount VAT
			print '<tr><td>'.$form->editfieldkey('MulticurrencyAmountVAT', 'multicurrency_total_tva', '', $object, 0).'</td>';
			print '<td>'.price($object->multicurrency_total_tva, '', $langs, 0, - 1, - 1, (!empty($object->multicurrency_code) ? $object->multicurrency_code : $conf->currency)).'</td>';
			print '</tr>';

			// Multicurrency Amount TTC
			print '<tr><td height="10">'.$form->editfieldkey('MulticurrencyAmountTTC', 'multicurrency_total_ttc', '', $object, 0).'</td>';
			print '<td>'.price($object->multicurrency_total_ttc, '', $langs, 0, - 1, - 1, (!empty($object->multicurrency_code) ? $object->multicurrency_code : $conf->currency)).'</td>';
			print '</tr>';
		}

		// Amount
		print '<tr><td class="titlefield">'.$langs->trans('AmountHT').'</td><td>'.price($object->total_ht, 1, $langs, 0, -1, -1, $conf->currency).'</td></tr>';
		print '<tr><td>'.$langs->trans('AmountVAT').'</td><td>'.price($object->total_tva, 1, $langs, 0, -1, -1, $conf->currency).'<div class="inline-block"> &nbsp; &nbsp; &nbsp; &nbsp; ';
		if (GETPOST('calculationrule')) $calculationrule = GETPOST('calculationrule', 'alpha');
		else $calculationrule = (empty($conf->global->MAIN_ROUNDOFTOTAL_NOT_TOTALOFROUND) ? 'totalofround' : 'roundoftotal');
		if ($calculationrule == 'totalofround') $calculationrulenum = 1;
		else  $calculationrulenum = 2;
		// Show link for "recalculate"
		if ($object->getVentilExportCompta() == 0) {
			$s = $langs->trans("ReCalculate").' ';
			$s .= '<a href="'.$_SERVER["PHP_SELF"].'?id='.$object->id.'&action=calculate&calculationrule=totalofround">'.$langs->trans("Mode1").'</a>';
			$s .= ' / ';
			$s .= '<a href="'.$_SERVER["PHP_SELF"].'?id='.$object->id.'&action=calculate&calculationrule=roundoftotal">'.$langs->trans("Mode2").'</a>';
			print $form->textwithtooltip($s, $langs->trans("CalculationRuleDesc", $calculationrulenum).'<br>'.$langs->trans("CalculationRuleDescSupplier"), 2, 1, img_picto('', 'help'));
		}
		print '</div></td></tr>';

		// Amount Local Taxes
		//TODO: Place into a function to control showing by country or study better option
		if ($societe->localtax1_assuj == "1") //Localtax1
		{
			print '<tr><td>'.$langs->transcountry("AmountLT1", $societe->country_code).'</td>';
			print '<td>'.price($object->total_localtax1, 1, $langs, 0, -1, -1, $conf->currency).'</td>';
			print '</tr>';
		}
		if ($societe->localtax2_assuj == "1") //Localtax2
		{
			print '<tr><td>'.$langs->transcountry("AmountLT2", $societe->country_code).'</td>';
			print '<td>'.price($object->total_localtax2, 1, $langs, 0, -1, -1, $conf->currency).'</td>';
			print '</tr>';
		}
		print '<tr><td>'.$langs->trans('AmountTTC').'</td><td colspan="3">'.price($object->total_ttc, 1, $langs, 0, -1, -1, $conf->currency).'</td></tr>';

		print '</table>';

		/*
    	 * List of payments
    	 */

		$totalpaye = 0;

		$sign = 1;
		if ($object->type == FactureFournisseur::TYPE_CREDIT_NOTE) $sign = - 1;

		$nbrows = 9; $nbcols = 3;
		if (!empty($conf->projet->enabled)) $nbrows++;
		if (!empty($conf->banque->enabled)) { $nbrows++; $nbcols++; }
		if (!empty($conf->incoterm->enabled)) $nbrows++;
		if (!empty($conf->multicurrency->enabled)) $nbrows += 5;

		// Local taxes
		if ($societe->localtax1_assuj == "1") $nbrows++;
		if ($societe->localtax2_assuj == "1") $nbrows++;

		$sql = 'SELECT p.datep as dp, p.ref, p.num_paiement, p.rowid, p.fk_bank,';
		$sql .= ' c.id as paiement_type,';
		$sql .= ' pf.amount,';
		$sql .= ' ba.rowid as baid, ba.ref as baref, ba.label, ba.number as banumber, ba.account_number, ba.fk_accountancy_journal';
		$sql .= ' FROM '.MAIN_DB_PREFIX.'paiementfourn as p';
		$sql .= ' LEFT JOIN '.MAIN_DB_PREFIX.'bank as b ON p.fk_bank = b.rowid';
		$sql .= ' LEFT JOIN '.MAIN_DB_PREFIX.'bank_account as ba ON b.fk_account = ba.rowid';
		$sql .= ' LEFT JOIN '.MAIN_DB_PREFIX.'c_paiement as c ON p.fk_paiement = c.id';
		$sql .= ' LEFT JOIN '.MAIN_DB_PREFIX.'paiementfourn_facturefourn as pf ON pf.fk_paiementfourn = p.rowid';
		$sql .= ' WHERE pf.fk_facturefourn = '.$object->id;
		$sql .= ' ORDER BY p.datep, p.tms';

		$result = $db->query($sql);
		if ($result)
		{
			$num = $db->num_rows($result);
			$i = 0;

			print '<div class="div-table-responsive-no-min">';
			print '<table class="noborder paymenttable" width="100%">';
			print '<tr class="liste_titre">';
			print '<td class="liste_titre">'.($object->type == FactureFournisseur::TYPE_CREDIT_NOTE ? $langs->trans("PaymentsBack") : $langs->trans('Payments')).'</td>';
			print '<td>'.$langs->trans('Date').'</td>';
			print '<td>'.$langs->trans('Type').'</td>';
			if (!empty($conf->banque->enabled)) print '<td class="right">'.$langs->trans('BankAccount').'</td>';
			print '<td class="right">'.$langs->trans('Amount').'</td>';
			print '<td width="18">&nbsp;</td>';
			print '</tr>';

			if ($num > 0)
			{
				while ($i < $num)
				{
					$objp = $db->fetch_object($result);

					$paymentstatic->id = $objp->rowid;
					$paymentstatic->datepaye = $db->jdate($objp->dp);
					$paymentstatic->ref = ($objp->ref ? $objp->ref : $objp->rowid);
					$paymentstatic->num_paiement = $objp->num_paiement;
					$paymentstatic->payment_code = $objp->payment_code;

					print '<tr class="oddeven">';
					print '<td>';
					print $paymentstatic->getNomUrl(1);
					print '</td>';
					print '<td>'.dol_print_date($db->jdate($objp->dp), 'day').'</td>';
					print '<td>';
					print $form->form_modes_reglement(null, $objp->paiement_type, 'none').' '.$objp->num_paiement;
					print '</td>';
					if (!empty($conf->banque->enabled))
					{
						$bankaccountstatic->id = $objp->baid;
						$bankaccountstatic->ref = $objp->baref;
						$bankaccountstatic->label = $objp->baref;
						$bankaccountstatic->number = $objp->banumber;

						if (!empty($conf->accounting->enabled)) {
							$bankaccountstatic->account_number = $objp->account_number;

							$accountingjournal = new AccountingJournal($db);
							$accountingjournal->fetch($objp->fk_accountancy_journal);
							$bankaccountstatic->accountancy_journal = $accountingjournal->getNomUrl(0, 1, 1, '', 1);
						}

						print '<td class="right">';
						if ($objp->baid > 0) print $bankaccountstatic->getNomUrl(1, 'transactions');
						print '</td>';
					}
					print '<td class="right">'.price($sign * $objp->amount).'</td>';
					print '<td class="center">';
					if ($object->statut == FactureFournisseur::STATUS_VALIDATED && $object->paye == 0 && $user->socid == 0)
					{
						print '<a href="'.$_SERVER["PHP_SELF"].'?id='.$object->id.'&action=deletepaiement&paiement_id='.$objp->rowid.'">';
						print img_delete();
						print '</a>';
					}
					print '</td>';
					print '</tr>';
					$totalpaye += $objp->amount;
					$i++;
				}
			}
			else
			{
				print '<tr class="oddeven"><td colspan="'.$nbcols.'"><span class="opacitymedium">'.$langs->trans("None").'</span></td><td></td><td></td></tr>';
			}

			/*
    	    if ($object->paye == 0)
    	    {
    	        print '<tr><td colspan="'.$nbcols.'" class="right">'.$langs->trans('AlreadyPaid').' :</td><td class="right">'.price($totalpaye).'</td><td></td></tr>';
    	        print '<tr><td colspan="'.$nbcols.'" class="right">'.$langs->trans("Billed").' :</td><td class="right">'.price($object->total_ttc).'</td><td></td></tr>';

    	        $resteapayer = $object->total_ttc - $totalpaye;

    	        print '<tr><td colspan="'.$nbcols.'" class="right">'.$langs->trans('RemainderToPay').' :</td>';
    	        print '<td class="right'.($resteapayer?' amountremaintopay':'').'">'.price($resteapayer).'</td><td></td></tr>';
    	    }
			*/

			$db->free($result);
		}
		else
		{
			dol_print_error($db);
		}

		if ($object->type != FactureFournisseur::TYPE_CREDIT_NOTE)
		{
			// Total already paid
			print '<tr><td colspan="'.$nbcols.'" class="right">';
			if ($object->type != FactureFournisseur::TYPE_DEPOSIT)
				print $langs->trans('AlreadyPaidNoCreditNotesNoDeposits');
			else
				print $langs->trans('AlreadyPaid');
			print ' :</td><td class="right"'.(($totalpaye > 0) ? ' class="amountalreadypaid"' : '').'>'.price($totalpaye).'</td><td>&nbsp;</td></tr>';

			//$resteapayer = $object->total_ttc - $totalpaye;
			$resteapayeraffiche = $resteapayer;

			$cssforamountpaymentcomplete = 'amountpaymentcomplete';

			// Loop on each credit note or deposit amount applied
			$creditnoteamount = 0;
			$depositamount = 0;


			$sql = "SELECT re.rowid, re.amount_ht, re.amount_tva, re.amount_ttc,";
			$sql .= " re.description, re.fk_invoice_supplier_source";
			$sql .= " FROM ".MAIN_DB_PREFIX."societe_remise_except as re";
			$sql .= " WHERE fk_invoice_supplier = ".$object->id;
			$resql = $db->query($sql);
			if ($resql) {
				$num = $db->num_rows($resql);
				$i = 0;
				$invoice = new FactureFournisseur($db);
				while ($i < $num) {
					$obj = $db->fetch_object($resql);
					$invoice->fetch($obj->fk_invoice_supplier_source);
					print '<tr><td colspan="'.$nbcols.'" class="right">';
					if ($invoice->type == FactureFournisseur::TYPE_CREDIT_NOTE)
						print $langs->trans("CreditNote").' ';
					if ($invoice->type == FactureFournisseur::TYPE_DEPOSIT)
						print $langs->trans("Deposit").' ';
					print $invoice->getNomUrl(0);
					print ' :</td>';
					print '<td class="right">'.price($obj->amount_ttc).'</td>';
					print '<td class="right">';
					print '<a href="'.$_SERVER["PHP_SELF"].'?facid='.$object->id.'&action=unlinkdiscount&discountid='.$obj->rowid.'">'.img_delete().'</a>';
					print '</td></tr>';
					$i++;
					if ($invoice->type == FactureFournisseur::TYPE_CREDIT_NOTE)
						$creditnoteamount += $obj->amount_ttc;
					if ($invoice->type == FactureFournisseur::TYPE_DEPOSIT)
						$depositamount += $obj->amount_ttc;
				}
			} else {
				dol_print_error($db);
			}

			// Paye partiellement 'escompte'
			if (($object->statut == FactureFournisseur::STATUS_CLOSED || $object->statut == FactureFournisseur::STATUS_ABANDONED) && $object->close_code == 'discount_vat') {
				print '<tr><td colspan="'.$nbcols.'" class="right nowrap">';
				print $form->textwithpicto($langs->trans("Discount").':', $langs->trans("HelpEscompte"), - 1);
				print '</td><td class="right">'.price($object->total_ttc - $creditnoteamount - $depositamount - $totalpaye).'</td><td>&nbsp;</td></tr>';
				$resteapayeraffiche = 0;
				$cssforamountpaymentcomplete = 'amountpaymentneutral';
			}
			// Paye partiellement ou Abandon 'badsupplier'
			if (($object->statut == FactureFournisseur::STATUS_CLOSED || $object->statut == FactureFournisseur::STATUS_ABANDONED) && $object->close_code == 'badsupplier') {
				print '<tr><td colspan="'.$nbcols.'" class="right nowrap">';
				print $form->textwithpicto($langs->trans("Abandoned").':', $langs->trans("HelpAbandonBadCustomer"), - 1);
				print '</td><td class="right">'.price($object->total_ttc - $creditnoteamount - $depositamount - $totalpaye).'</td><td>&nbsp;</td></tr>';
				// $resteapayeraffiche=0;
				$cssforamountpaymentcomplete = 'amountpaymentneutral';
			}
			// Paye partiellement ou Abandon 'product_returned'
			if (($object->statut == FactureFournisseur::STATUS_CLOSED || $object->statut == FactureFournisseur::STATUS_ABANDONED) && $object->close_code == 'product_returned') {
				print '<tr><td colspan="'.$nbcols.'" class="right nowrap">';
				print $form->textwithpicto($langs->trans("ProductReturned").':', $langs->trans("HelpAbandonProductReturned"), - 1);
				print '</td><td class="right">'.price($object->total_ttc - $creditnoteamount - $depositamount - $totalpaye).'</td><td>&nbsp;</td></tr>';
				$resteapayeraffiche = 0;
				$cssforamountpaymentcomplete = 'amountpaymentneutral';
			}
			// Paye partiellement ou Abandon 'abandon'
			if (($object->statut == FactureFournisseur::STATUS_CLOSED || $object->statut == FactureFournisseur::STATUS_ABANDONED) && $object->close_code == 'abandon') {
				print '<tr><td colspan="'.$nbcols.'" class="right nowrap">';
				$text = $langs->trans("HelpAbandonOther");
				if ($object->close_note)
					$text .= '<br><br><b>'.$langs->trans("Reason").'</b>:'.$object->close_note;
				print $form->textwithpicto($langs->trans("Abandoned").':', $text, - 1);
				print '</td><td class="right">'.price($object->total_ttc - $creditnoteamount - $depositamount - $totalpaye).'</td><td>&nbsp;</td></tr>';
				$resteapayeraffiche = 0;
				$cssforamountpaymentcomplete = 'amountpaymentneutral';
			}

			// Billed
			print '<tr><td colspan="'.$nbcols.'" class="right">'.$langs->trans("Billed").' :</td><td class="right">'.price($object->total_ttc).'</td><td>&nbsp;</td></tr>';

			// Remainder to pay
			print '<tr><td colspan="'.$nbcols.'" class="right">';
			if ($resteapayeraffiche >= 0)
				print $langs->trans('RemainderToPay');
			else
				print $langs->trans('ExcessPaid');
			print ' :</td>';
			print '<td class="right'.($resteapayeraffiche ? ' amountremaintopay' : (' '.$cssforamountpaymentcomplete)).'">'.price($resteapayeraffiche).'</td>';
			print '<td class="nowrap">&nbsp;</td></tr>';
		}
		else // Credit note
		{
			$cssforamountpaymentcomplete = 'amountpaymentneutral';

			// Total already paid back
			print '<tr><td colspan="'.$nbcols.'" class="right">';
			print $langs->trans('AlreadyPaidBack');
			print ' :</td><td class="right">'.price($sign * $totalpaye).'</td><td>&nbsp;</td></tr>';

			// Billed
			print '<tr><td colspan="'.$nbcols.'" class="right">'.$langs->trans("Billed").' :</td><td class="right">'.price($sign * $object->total_ttc).'</td><td>&nbsp;</td></tr>';

			// Remainder to pay back
			print '<tr><td colspan="'.$nbcols.'" class="right">';
			if ($resteapayeraffiche <= 0)
				print $langs->trans('RemainderToPayBack');
			else
				print $langs->trans('ExcessPaid');
			print ' :</td>';
			print '<td class="right'.($resteapayeraffiche ? ' amountremaintopay' : (' '.$cssforamountpaymentcomplete)).'">'.price($sign * $resteapayeraffiche).'</td>';
			print '<td class="nowrap">&nbsp;</td></tr>';

			// Sold credit note
			// print '<tr><td colspan="'.$nbcols.'" class="right">'.$langs->trans('TotalTTC').' :</td>';
			// print '<td class="right" style="border: 1px solid;" bgcolor="#f0f0f0"><b>'.price($sign *
			// $object->total_ttc).'</b></td><td>&nbsp;</td></tr>';
		}

		print '</table>';
		print '</div>';

		print '</div>';
		print '</div>';
		print '</div>';

		print '<div class="clearboth"></div><br>';

		if (!empty($conf->global->MAIN_DISABLE_CONTACTS_TAB))
		{
			$blocname = 'contacts';
			$title = $langs->trans('ContactsAddresses');
			include DOL_DOCUMENT_ROOT.'/core/tpl/bloc_showhide.tpl.php';
		}

		if (!empty($conf->global->MAIN_DISABLE_NOTES_TAB))
		{
			$colwidth = 20;
			$blocname = 'notes';
			$title = $langs->trans('Notes');
			include DOL_DOCUMENT_ROOT.'/core/tpl/bloc_showhide.tpl.php';
		}


		/*
         * Lines
         */
		print '<form name="addproduct" id="addproduct" action="'.$_SERVER["PHP_SELF"].'?id='.$object->id.(($action != 'editline') ? '#addline' : '#line_'.GETPOST('lineid')).'" method="POST">';
		print '<input type="hidden" name="token" value="'.newToken().'">';
		print '<input type="hidden" name="action" value="'.(($action != 'editline') ? 'addline' : 'updateline').'">';
		print '<input type="hidden" name="mode" value="">';
		print '<input type="hidden" name="id" value="'.$object->id.'">';
		print '<input type="hidden" name="socid" value="'.$societe->id.'">';

		if (!empty($conf->use_javascript_ajax) && $object->statut == FactureFournisseur::STATUS_DRAFT) {
			include DOL_DOCUMENT_ROOT.'/core/tpl/ajaxrow.tpl.php';
		}

		print '<div class="div-table-responsive-no-min">';
		print '<table id="tablelines" class="noborder noshadow" width="100%">';

		global $forceall, $senderissupplier, $dateSelector, $inputalsopricewithtax;
		$forceall = 1; $dateSelector = 0; $inputalsopricewithtax = 1;
		$senderissupplier = 2; // $senderissupplier=2 is same than 1 but disable test on minimum qty and disable autofill qty with minimum.
		//if (! empty($conf->global->SUPPLIER_INVOICE_WITH_NOPRICEDEFINED)) $senderissupplier=2;
		if (!empty($conf->global->SUPPLIER_INVOICE_WITH_PREDEFINED_PRICES_ONLY)) $senderissupplier = 1;

		// Show object lines
		if (!empty($object->lines))
			$ret = $object->printObjectLines($action, $societe, $mysoc, $lineid, 1);

		$num = count($object->lines);

		// Form to add new line
		if ($object->statut == FactureFournisseur::STATUS_DRAFT && $user->rights->fournisseur->facture->creer)
		{
			if ($action != 'editline')
			{
				// Add free products/services
				$object->formAddObjectLine(1, $societe, $mysoc);

				$parameters = array();
				$reshook = $hookmanager->executeHooks('formAddObjectLine', $parameters, $object, $action); // Note that $action and $object may have been modified by hook
			}
		}

		print '</table>';
		print '</div>';
		print '</form>';

		dol_fiche_end();


		if ($action != 'presend')
		{
			/*
             * Buttons actions
             */

			print '<div class="tabsAction">';

			$parameters = array();
			$reshook = $hookmanager->executeHooks('addMoreActionsButtons', $parameters, $object, $action); // Note that $action and $object may have been
																									  // modified by hook
			if (empty($reshook))
			{
			    // Modify a validated invoice with no payments
				if ($object->statut == FactureFournisseur::STATUS_VALIDATED && $action != 'confirm_edit' && $object->getSommePaiement() == 0 && $user->rights->fournisseur->facture->creer)
				{
					// We check if lines of invoice are not already transfered into accountancy
					$ventilExportCompta = $object->getVentilExportCompta(); // Should be 0 since the sum of payments are zero. But we keep the protection.

					if ($ventilExportCompta == 0)
					{
						print '<div class="inline-block divButAction"><a class="butAction" href="'.$_SERVER['PHP_SELF'].'?id='.$object->id.'&amp;action=edit">'.$langs->trans('Modify').'</a></div>';
					}
					else
					{
						print '<div class="inline-block divButAction"><span class="butActionRefused classfortooltip" title="'.$langs->trans("DisabledBecauseDispatchedInBookkeeping").'">'.$langs->trans('Modify').'</span></div>';
					}
				}

				$discount = new DiscountAbsolute($db);
				$result = $discount->fetch(0, 0, $object->id);

	 	 		// Reopen a standard paid invoice
				if (($object->type == FactureFournisseur::TYPE_STANDARD || $object->type == FactureFournisseur::TYPE_REPLACEMENT
					|| ($object->type == FactureFournisseur::TYPE_CREDIT_NOTE && empty($discount->id)))
					&& ($object->statut == FactureFournisseur::STATUS_CLOSED || $object->statut == FactureFournisseur::STATUS_ABANDONED))				// A paid invoice (partially or completely)
				{
					if (!$facidnext && $object->close_code != 'replaced' && $user->rights->fournisseur->facture->creer)	// Not replaced by another invoice
					{
						print '<div class="inline-block divButAction"><a class="butAction" href="'.$_SERVER['PHP_SELF'].'?id='.$object->id.'&amp;action=reopen">'.$langs->trans('ReOpen').'</a></div>';
					}
					else
					{
						if ($user->rights->fournisseur->facture->creer) {
							print '<div class="inline-block divButAction"><span class="butActionRefused classfortooltip" title="'.$langs->trans("DisabledBecauseReplacedInvoice").'">'.$langs->trans('ReOpen').'</span></div>';
						} elseif (empty($conf->global->MAIN_BUTTON_HIDE_UNAUTHORIZED)) {
							print '<div class="inline-block divButAction"><span class="butActionRefused classfortooltip">'.$langs->trans('ReOpen').'</span></div>';
						}
					}
				}

				// Send by mail
				if (($object->statut == FactureFournisseur::STATUS_VALIDATED || $object->statut == FactureFournisseur::STATUS_CLOSED))
				{
					if (empty($conf->global->MAIN_USE_ADVANCED_PERMS) || $user->rights->fournisseur->supplier_invoice_advance->send)
					{
						print '<div class="inline-block divButAction"><a class="butAction" href="'.$_SERVER['PHP_SELF'].'?id='.$object->id.'&action=presend&mode=init#formmailbeforetitle">'.$langs->trans('SendMail').'</a></div>';
					}
					else print '<div class="inline-block divButAction"><span class="butActionRefused classfortooltip">'.$langs->trans('SendMail').'</a></div>';
				}

	            // Make payments
	            if ($object->type != FactureFournisseur::TYPE_CREDIT_NOTE && $action != 'confirm_edit' && $object->statut == FactureFournisseur::STATUS_VALIDATED && $object->paye == 0 && $user->socid == 0)
	            {
	                print '<div class="inline-block divButAction"><a class="butAction" href="paiement.php?facid='.$object->id.'&amp;action=create'.($object->fk_account > 0 ? '&amp;accountid='.$object->fk_account : '').'">'.$langs->trans('DoPayment').'</a></div>'; // must use facid because id is for payment id not invoice
	            }

	            // Classify paid
	            if ($action != 'confirm_edit' && $object->statut == FactureFournisseur::STATUS_VALIDATED && $object->paye == 0 && $user->socid == 0)
	            {
	                print '<div class="inline-block divButAction"><a class="butAction" href="'.$_SERVER["PHP_SELF"].'?id='.$object->id.'&amp;action=paid"';
	                print '>'.$langs->trans('ClassifyPaid').'</a></div>';

					//print '<a class="butAction" href="'.$_SERVER["PHP_SELF"].'?id='.$object->id.'&amp;action=paid">'.$langs->trans('ClassifyPaid').'</a>';
				}

				// Reverse back money or convert to reduction
				if ($object->type == FactureFournisseur::TYPE_CREDIT_NOTE || $object->type == FactureFournisseur::TYPE_DEPOSIT || $object->type == FactureFournisseur::TYPE_STANDARD) {
					// For credit note only
					if ($object->type == FactureFournisseur::TYPE_CREDIT_NOTE && $object->statut == 1 && $object->paye == 0)
					{
						if ($resteapayer == 0)
						{
							print '<div class="inline-block divButAction"><span class="butActionRefused classfortooltip" title="'.$langs->trans("DisabledBecauseRemainderToPayIsZero").'">'.$langs->trans('DoPaymentBack').'</span></div>';
						}
						else
						{
							print '<div class="inline-block divButAction"><a class="butAction" href="paiement.php?facid='.$object->id.'&amp;action=create&amp;accountid='.$object->fk_account.'">'.$langs->trans('DoPaymentBack').'</a></div>';
						}
					}

					// For standard invoice with excess paid
					if ($object->type == FactureFournisseur::TYPE_STANDARD && empty($object->paye) && ($object->total_ttc - $totalpaye - $totalcreditnotes - $totaldeposits) < 0 && $user->rights->fournisseur->facture->creer && empty($discount->id))
					{
						print '<div class="inline-block divButAction"><a class="butAction" href="'.$_SERVER["PHP_SELF"].'?facid='.$object->id.'&amp;action=converttoreduc">'.$langs->trans('ConvertExcessPaidToReduc').'</a></div>';
					}
					// For credit note
					if ($object->type == FactureFournisseur::TYPE_CREDIT_NOTE && $object->statut == 1 && $object->paye == 0 && $user->rights->fournisseur->facture->creer && $object->getSommePaiement() == 0) {
						print '<div class="inline-block divButAction"><a class="butAction" href="'.$_SERVER["PHP_SELF"].'?facid='.$object->id.'&amp;action=converttoreduc" title="'.dol_escape_htmltag($langs->trans("ConfirmConvertToReducSupplier2")).'">'.$langs->trans('ConvertToReduc').'</a></div>';
					}
					// For deposit invoice
					if ($object->type == FactureFournisseur::TYPE_DEPOSIT && $object->paye == 1 && $resteapayer == 0 && $user->rights->fournisseur->facture->creer && empty($discount->id))
					{
						print '<div class="inline-block divButAction"><a class="butAction" href="'.$_SERVER["PHP_SELF"].'?facid='.$object->id.'&amp;action=converttoreduc">'.$langs->trans('ConvertToReduc').'</a></div>';
					}
				}

	            // Validate
	            if ($action != 'confirm_edit' && $object->statut == FactureFournisseur::STATUS_DRAFT)
	            {
	                if (count($object->lines))
	                {
				        if ((empty($conf->global->MAIN_USE_ADVANCED_PERMS) && !empty($user->rights->fournisseur->facture->creer))
				       	|| (!empty($conf->global->MAIN_USE_ADVANCED_PERMS) && !empty($user->rights->fournisseur->supplier_invoice_advance->validate)))
	                    {
	                        print '<div class="inline-block divButAction"><a class="butAction" href="'.$_SERVER["PHP_SELF"].'?id='.$object->id.'&amp;action=valid"';
	                        print '>'.$langs->trans('Validate').'</a></div>';
	                    }
	                    else
	                    {
	                        print '<div class="inline-block divButAction"><a class="butActionRefused classfortooltip" href="#" title="'.dol_escape_htmltag($langs->trans("NotAllowed")).'"';
	                        print '>'.$langs->trans('Validate').'</a></div>';
	                    }
	                }
	            }

				// Create event
				/*if ($conf->agenda->enabled && ! empty($conf->global->MAIN_ADD_EVENT_ON_ELEMENT_CARD)) 	// Add hidden condition because this is not a "workflow" action so should appears somewhere else on page.
				{
					print '<div class="inline-block divButAction"><a class="butAction" href="' . DOL_URL_ROOT . '/comm/action/card.php?action=create&amp;origin=' . $object->element . '&amp;originid=' . $object->id . '&amp;socid=' . $object->socid . '">' . $langs->trans("AddAction") . '</a></div>';
				}*/

				// Clone
				if ($action != 'edit' && $user->rights->fournisseur->facture->creer)
				{
					print '<div class="inline-block divButAction"><a class="butAction" href="'.$_SERVER["PHP_SELF"].'?id='.$object->id.'&amp;action=clone&amp;socid='.$object->socid.'">'.$langs->trans('ToClone').'</a></div>';
				}

				// Create a credit note
				if (($object->type == FactureFournisseur::TYPE_STANDARD || $object->type == FactureFournisseur::TYPE_DEPOSIT) && $object->statut > 0 && $user->rights->fournisseur->facture->creer)
				{
					if (!$objectidnext)
					{
						print '<div class="inline-block divButAction"><a class="butAction" href="'.$_SERVER['PHP_SELF'].'?socid='.$object->socid.'&amp;fac_avoir='.$object->id.'&amp;action=create&amp;type=2'.($object->fk_project > 0 ? '&amp;projectid='.$object->fk_project : '').'">'.$langs->trans("CreateCreditNote").'</a></div>';
					}
				}

	            // Delete
				$isErasable = $object->is_erasable();
				if ($action != 'confirm_edit' && ($user->rights->fournisseur->facture->supprimer || ($user->rights->fournisseur->facture->creer && $isErasable == 1)))	// isErasable = 1 means draft with temporary ref (draft can always be deleted with no need of permissions)
	            {
	            	//var_dump($isErasable);
	            	if ($isErasable == -4) {
	            		print '<div class="inline-block divButAction"><a class="butActionRefused classfortooltip" href="#" title="'.$langs->trans("DisabledBecausePayments").'">'.$langs->trans('Delete').'</a></div>';
	            	}
	            	elseif ($isErasable == -3) {	// Should never happen with supplier invoice
	            		print '<div class="inline-block divButAction"><a class="butActionRefused classfortooltip" href="#" title="'.$langs->trans("DisabledBecauseNotLastSituationInvoice").'">'.$langs->trans('Delete').'</a></div>';
	            	}
	            	elseif ($isErasable == -2) {	// Should never happen with supplier invoice
	            		print '<div class="inline-block divButAction"><a class="butActionRefused classfortooltip" href="#" title="'.$langs->trans("DisabledBecauseNotLastInvoice").'">'.$langs->trans('Delete').'</a></div>';
	            	}
	            	elseif ($isErasable == -1) {
	            		print '<div class="inline-block divButAction"><a class="butActionRefused classfortooltip" href="#" title="'.$langs->trans("DisabledBecauseDispatchedInBookkeeping").'">'.$langs->trans('Delete').'</a></div>';
	            	}
	            	elseif ($isErasable <= 0)	// Any other cases
	            	{
	            		print '<div class="inline-block divButAction"><a class="butActionRefused classfortooltip" href="#" title="'.$langs->trans("DisabledBecauseNotErasable").'">'.$langs->trans('Delete').'</a></div>';
	            	}
                    else
                    {
    	                print '<div class="inline-block divButAction"><a class="butActionDelete" href="'.$_SERVER["PHP_SELF"].'?id='.$object->id.'&amp;action=delete">'.$langs->trans('Delete').'</a></div>';
                    }
	            }
	            print '</div>';

	            if ($action != 'confirm_edit')
	            {
					print '<div class="fichecenter"><div class="fichehalfleft">';

					/*
	                 * Documents generes
	                 */
					$ref = dol_sanitizeFileName($object->ref);
					$subdir = get_exdir($object->id, 2, 0, 0, $object, 'invoice_supplier').$ref;
					$filedir = $conf->fournisseur->facture->dir_output.'/'.$subdir;
					$urlsource = $_SERVER['PHP_SELF'].'?id='.$object->id;
					$genallowed = $user->rights->fournisseur->facture->lire;
					$delallowed = $user->rights->fournisseur->facture->creer;
					$modelpdf = (!empty($object->modelpdf) ? $object->modelpdf : (empty($conf->global->INVOICE_SUPPLIER_ADDON_PDF) ? '' : $conf->global->INVOICE_SUPPLIER_ADDON_PDF));

					print $formfile->showdocuments('facture_fournisseur', $subdir, $filedir, $urlsource, $genallowed, $delallowed, $modelpdf, 1, 0, 0, 40, 0, '', '', '', $societe->default_lang);
					$somethingshown = $formfile->numoffiles;

					// Show links to link elements
					$linktoelem = $form->showLinkToObjectBlock($object, null, array('invoice_supplier'));
					$somethingshown = $form->showLinkedObjectBlock($object, $linktoelem);

					print '</div><div class="fichehalfright"><div class="ficheaddleft">';
					//print '</td><td valign="top" width="50%">';
					//print '<br>';

					// List of actions on element
					include_once DOL_DOCUMENT_ROOT.'/core/class/html.formactions.class.php';
					$formactions = new FormActions($db);
					$somethingshown = $formactions->showactions($object, 'invoice_supplier', $socid, 1, 'listaction'.($genallowed ? 'largetitle' : ''));

					print '</div></div></div>';
					//print '</td></tr></table>';
				}
			}
		}

		// Select mail models is same action as presend
		if (GETPOST('modelselected')) {
			$action = 'presend';
		}

		// Presend form
		$modelmail = 'invoice_supplier_send';
		$defaulttopic = 'SendBillRef';
		$diroutput = $conf->fournisseur->facture->dir_output;
		$autocopy = 'MAIN_MAIL_AUTOCOPY_SUPPLIER_INVOICE_TO';
		$trackid = 'sin'.$object->id;

		include DOL_DOCUMENT_ROOT.'/core/tpl/card_presend.tpl.php';
	}
}


// End of page
llxFooter();
$db->close();<|MERGE_RESOLUTION|>--- conflicted
+++ resolved
@@ -8,14 +8,9 @@
  * Copyright (C) 2013-2015	Philippe Grand			<philippe.grand@atoo-net.com>
  * Copyright (C) 2013		Florian Henry			<florian.henry@open-concept.pro>
  * Copyright (C) 2014-2016  Marcos García			<marcosgdf@gmail.com>
-<<<<<<< HEAD
- * Copyright (C) 2016-2019	Alexandre Spangaro		<aspangaro@open-dsi.fr>
+ * Copyright (C) 2016-2020	Alexandre Spangaro		<aspangaro@open-dsi.fr>
  * Copyright (C) 2018       Frédéric France         <frederic.france@netlogic.fr>
-=======
- * Copyright (C) 2016-2017	Alexandre Spangaro		<aspangaro@open-dsi.fr>
- * Copyright (C) 2018-2019  Frédéric France         <frederic.france@netlogic.fr>
  * Copyright (C) 2019       Ferran Marcet	        <fmarcet@2byte.es>
->>>>>>> 4ade8642
  *
  * This program is free software; you can redistribute it and/or modify
  * it under the terms of the GNU General Public License as published by
@@ -661,12 +656,8 @@
 				$object->fk_incoterms = GETPOST('incoterm_id', 'int');
 				$object->location_incoterms	= GETPOST('location_incoterms', 'alpha');
 				$object->multicurrency_code	= GETPOST('multicurrency_code', 'alpha');
-<<<<<<< HEAD
 				$object->multicurrency_tx	= GETPOST('originmulticurrency_tx', 'int');
-				$object->transport_mode_id	= GETPOST('transport_mode_id');
-=======
-				$object->multicurrency_tx = GETPOST('originmulticurrency_tx', 'int');
->>>>>>> 4ade8642
+				$object->transport_mode_id	= GETPOST('transport_mode_id', 'int');
 
 				// Proprietes particulieres a facture de remplacement
 				$object->fk_facture_source = GETPOST('fac_replacement');
@@ -731,12 +722,8 @@
 				$object->fk_incoterms = GETPOST('incoterm_id', 'int');
 				$object->location_incoterms	= GETPOST('location_incoterms', 'alpha');
 				$object->multicurrency_code	= GETPOST('multicurrency_code', 'alpha');
-<<<<<<< HEAD
 				$object->multicurrency_tx	= GETPOST('originmulticurrency_tx', 'int');
-				$object->transport_mode_id	= GETPOST('transport_mode_id');
-=======
-				$object->multicurrency_tx = GETPOST('originmulticurrency_tx', 'int');
->>>>>>> 4ade8642
+				$object->transport_mode_id	= GETPOST('transport_mode_id', 'int');
 
 				// Proprietes particulieres a facture avoir
 				$object->fk_facture_source = $sourceinvoice > 0 ? $sourceinvoice : '';
@@ -1702,23 +1689,6 @@
 		$projectid = (!empty($objectsrc->fk_project) ? $objectsrc->fk_project : '');
 		//$ref_client			= (!empty($objectsrc->ref_client)?$object->ref_client:'');
 
-<<<<<<< HEAD
-			$soc = $objectsrc->thirdparty;
-			$cond_reglement_id 	= (!empty($objectsrc->cond_reglement_id)?$objectsrc->cond_reglement_id:(!empty($soc->cond_reglement_supplier_id)?$soc->cond_reglement_supplier_id:0)); // TODO maybe add default value option
-			$mode_reglement_id 	= (!empty($objectsrc->mode_reglement_id)?$objectsrc->mode_reglement_id:(!empty($soc->mode_reglement_supplier_id)?$soc->mode_reglement_supplier_id:0));
-			$fk_account         = (! empty($objectsrc->fk_account)?$objectsrc->fk_account:(! empty($soc->fk_account)?$soc->fk_account:0));
-			$remise_percent 	= (!empty($objectsrc->remise_percent)?$objectsrc->remise_percent:(!empty($soc->remise_supplier_percent)?$soc->remise_supplier_percent:0));
-			$remise_absolue 	= (!empty($objectsrc->remise_absolue)?$objectsrc->remise_absolue:(!empty($soc->remise_absolue)?$soc->remise_absolue:0));
-			$dateinvoice		= empty($conf->global->MAIN_AUTOFILL_DATE)?-1:'';
-			$transport_mode_id  = (!empty($objectsrc->transport_mode_id)?$objectsrc->transport_mode_id:(!empty($soc->transport_mode_id)?$soc->transport_mode_id:0));
-
-
-        if (!empty($conf->multicurrency->enabled))
-			{
-				if (!empty($objectsrc->multicurrency_code)) $currency_code = $objectsrc->multicurrency_code;
-				if (!empty($conf->global->MULTICURRENCY_USE_ORIGIN_TX) && !empty($objectsrc->multicurrency_tx))	$currency_tx = $objectsrc->multicurrency_tx;
-			}
-=======
 		$soc = $objectsrc->thirdparty;
 		$cond_reglement_id 	= (!empty($objectsrc->cond_reglement_id) ? $objectsrc->cond_reglement_id : (!empty($soc->cond_reglement_supplier_id) ? $soc->cond_reglement_supplier_id : 0)); // TODO maybe add default value option
 		$mode_reglement_id 	= (!empty($objectsrc->mode_reglement_id) ? $objectsrc->mode_reglement_id : (!empty($soc->mode_reglement_supplier_id) ? $soc->mode_reglement_supplier_id : 0));
@@ -1726,13 +1696,13 @@
 		$remise_percent 	= (!empty($objectsrc->remise_percent) ? $objectsrc->remise_percent : (!empty($soc->remise_supplier_percent) ? $soc->remise_supplier_percent : 0));
 		$remise_absolue 	= (!empty($objectsrc->remise_absolue) ? $objectsrc->remise_absolue : (!empty($soc->remise_absolue) ? $soc->remise_absolue : 0));
 		$dateinvoice = empty($conf->global->MAIN_AUTOFILL_DATE) ?-1 : '';
+		$transport_mode_id  = (!empty($objectsrc->transport_mode_id) ? $objectsrc->transport_mode_id : (!empty($soc->transport_mode_id) ? $soc->transport_mode_id : 0));
 
 		if (!empty($conf->multicurrency->enabled))
 		{
 			if (!empty($objectsrc->multicurrency_code)) $currency_code = $objectsrc->multicurrency_code;
 			if (!empty($conf->global->MULTICURRENCY_USE_ORIGIN_TX) && !empty($objectsrc->multicurrency_tx))	$currency_tx = $objectsrc->multicurrency_tx;
 		}
->>>>>>> 4ade8642
 
 		$datetmp = dol_mktime(12, 0, 0, $_POST['remonth'], $_POST['reday'], $_POST['reyear']);
 		$dateinvoice = ($datetmp == '' ? (empty($conf->global->MAIN_AUTOFILL_DATE) ?-1 : '') : $datetmp);
@@ -1748,18 +1718,11 @@
 		$cond_reglement_id 	= $societe->cond_reglement_supplier_id;
 		$mode_reglement_id 	= $societe->mode_reglement_supplier_id;
 		$fk_account         = $societe->fk_account;
-<<<<<<< HEAD
-		$datetmp            = dol_mktime(12, 0, 0, $_POST['remonth'], $_POST['reday'], $_POST['reyear']);
-		$dateinvoice        = ($datetmp==''?(empty($conf->global->MAIN_AUTOFILL_DATE)?-1:''):$datetmp);
-		$datetmp            = dol_mktime(12, 0, 0, $_POST['echmonth'], $_POST['echday'], $_POST['echyear']);
-		$datedue            = ($datetmp==''?-1:$datetmp);
-        $transport_mode_id  = $societe->transport_mode_supplier_id;
-=======
-		$datetmp = dol_mktime(12, 0, 0, $_POST['remonth'], $_POST['reday'], $_POST['reyear']);
-		$dateinvoice = ($datetmp == '' ? (empty($conf->global->MAIN_AUTOFILL_DATE) ?-1 : '') : $datetmp);
-		$datetmp = dol_mktime(12, 0, 0, $_POST['echmonth'], $_POST['echday'], $_POST['echyear']);
-		$datedue = ($datetmp == '' ?-1 : $datetmp);
->>>>>>> 4ade8642
+		$datetmp			= dol_mktime(12, 0, 0, $_POST['remonth'], $_POST['reday'], $_POST['reyear']);
+		$dateinvoice		= ($datetmp == '' ? (empty($conf->global->MAIN_AUTOFILL_DATE) ?-1 : '') : $datetmp);
+		$datetmp			= dol_mktime(12, 0, 0, $_POST['echmonth'], $_POST['echday'], $_POST['echyear']);
+		$datedue			= ($datetmp == '' ?-1 : $datetmp);
+        $transport_mode_id	= $societe->transport_mode_supplier_id;
 
 		if (!empty($conf->multicurrency->enabled) && !empty($soc->multicurrency_code)) $currency_code = $soc->multicurrency_code;
 	}
@@ -2150,12 +2113,6 @@
 		// count function need a array as argument (Note: the array must implement Countable too)
 		if (is_array($invoice_supplier))
 		{
-<<<<<<< HEAD
-			setEventMessages('WarningBillExist', null, 'warnings');
-			print ' ('.$langs->trans('LatestRelatedBill').end($objectsrc->linkedObjects['invoice_supplier'])->getNomUrl(1).')';
-		}
-		print '</td></tr>';
-=======
 			$cntinvoice = count($invoice_supplier);
 
 			if ($cntinvoice >= 1)
@@ -2165,8 +2122,7 @@
 			}
 		}
 
-		echo '</td></tr>';
->>>>>>> 4ade8642
+		print '</td></tr>';
 		print '<tr><td>'.$langs->trans('AmountHT').'</td><td>'.price($objectsrc->total_ht).'</td></tr>';
 		print '<tr><td>'.$langs->trans('AmountVAT').'</td><td>'.price($objectsrc->total_tva)."</td></tr>";
 		if ($mysoc->localtax1_assuj == "1" || $object->total_localtax1 != 0) //Localtax1
