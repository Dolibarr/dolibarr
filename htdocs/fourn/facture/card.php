<?php
/* Copyright (C) 2002-2005	Rodolphe Quiedeville	<rodolphe@quiedeville.org>
 * Copyright (C) 2004-2016	Laurent Destailleur 	<eldy@users.sourceforge.net>
 * Copyright (C) 2004		Christophe Combelles	<ccomb@free.fr>
 * Copyright (C) 2005		Marc Barilley			<marc@ocebo.fr>
 * Copyright (C) 2005-2013	Regis Houssin			<regis.houssin@capnetworks.com>
 * Copyright (C) 2010-2014	Juanjo Menent			<jmenent@2byte.es>
 * Copyright (C) 2013-2015	Philippe Grand			<philippe.grand@atoo-net.com>
 * Copyright (C) 2013		Florian Henry			<florian.henry@open-concept.pro>
 * Copyright (C) 2014-2016  Marcos García			<marcosgdf@gmail.com>
 * Copyright (C) 2016-2017	Alexandre Spangaro		<aspangaro@zendsi.com>
 *
 * This program is free software; you can redistribute it and/or modify
 * it under the terms of the GNU General Public License as published by
 * the Free Software Foundation; either version 3 of the License, or
 * (at your option) any later version.
 *
 * This program is distributed in the hope that it will be useful,
 * but WITHOUT ANY WARRANTY; without even the implied warranty of
 * MERCHANTABILITY or FITNESS FOR A PARTICULAR PURPOSE.  See the
 * GNU General Public License for more details.
 *
 * You should have received a copy of the GNU General Public License
 * along with this program. If not, see <http://www.gnu.org/licenses/>.
 */

/**
 *	\file       htdocs/fourn/facture/card.php
 *	\ingroup    facture, fournisseur
 *	\brief      Page for supplier invoice card (view, edit, validate)
 */

require '../../main.inc.php';
require_once DOL_DOCUMENT_ROOT.'/core/class/html.formfile.class.php';
require_once DOL_DOCUMENT_ROOT.'/fourn/class/fournisseur.class.php';
require_once DOL_DOCUMENT_ROOT.'/core/modules/supplier_invoice/modules_facturefournisseur.php';
require_once DOL_DOCUMENT_ROOT.'/fourn/class/fournisseur.facture.class.php';
require_once DOL_DOCUMENT_ROOT.'/fourn/class/paiementfourn.class.php';
require_once DOL_DOCUMENT_ROOT.'/core/lib/fourn.lib.php';
require_once DOL_DOCUMENT_ROOT.'/core/lib/files.lib.php';
require_once DOL_DOCUMENT_ROOT.'/core/class/doleditor.class.php';
if (!empty($conf->produit->enabled))
	require_once DOL_DOCUMENT_ROOT.'/product/class/product.class.php';
if (!empty($conf->projet->enabled)) {
	require_once DOL_DOCUMENT_ROOT.'/projet/class/project.class.php';
	require_once DOL_DOCUMENT_ROOT.'/core/class/html.formprojet.class.php';
}

if (!empty($conf->variants->enabled)) {
	require_once DOL_DOCUMENT_ROOT.'/variants/class/ProductCombination.class.php';
}
if (! empty($conf->accounting->enabled)) require_once DOL_DOCUMENT_ROOT . '/accountancy/class/accountingjournal.class.php';


$langs->load('bills');
$langs->load('compta');
$langs->load('suppliers');
$langs->load('companies');
$langs->load('products');
$langs->load('banks');
if (!empty($conf->incoterm->enabled)) $langs->load('incoterm');

$id			= (GETPOST('facid','int') ? GETPOST('facid','int') : GETPOST('id','int'));
$socid		= GETPOST('socid', 'int');
$action		= GETPOST('action','aZ09');
$confirm	= GETPOST("confirm");
$ref		= GETPOST('ref','alpha');
$cancel		= GETPOST('cancel','alpha');
$lineid		= GETPOST('lineid', 'int');
$projectid	= GETPOST('projectid','int');
$origin		= GETPOST('origin', 'alpha');
$originid	= GETPOST('originid', 'int');

// PDF
$hidedetails = (GETPOST('hidedetails','int') ? GETPOST('hidedetails','int') : (! empty($conf->global->MAIN_GENERATE_DOCUMENTS_HIDE_DETAILS) ? 1 : 0));
$hidedesc 	 = (GETPOST('hidedesc','int') ? GETPOST('hidedesc','int') : (! empty($conf->global->MAIN_GENERATE_DOCUMENTS_HIDE_DESC) ?  1 : 0));
$hideref 	 = (GETPOST('hideref','int') ? GETPOST('hideref','int') : (! empty($conf->global->MAIN_GENERATE_DOCUMENTS_HIDE_REF) ? 1 : 0));

// Security check
$socid='';
if (! empty($user->societe_id)) $socid=$user->societe_id;
$result = restrictedArea($user, 'fournisseur', $id, 'facture_fourn', 'facture');

// Initialize technical object to manage hooks of page. Note that conf->hooks_modules contains array of hook context
$hookmanager->initHooks(array('invoicesuppliercard','globalcard'));

$object=new FactureFournisseur($db);
$extrafields = new ExtraFields($db);

// fetch optionals attributes and labels
$extralabels=$extrafields->fetch_name_optionals_label($object->table_element);

// Load object
if ($id > 0 || ! empty($ref))
{
	$ret=$object->fetch($id, $ref);
	if ($ret < 0) dol_print_error($db,$object->error);
	$ret=$object->fetch_thirdparty();
	if ($ret < 0) dol_print_error($db,$object->error);
}

$permissionnote=$user->rights->fournisseur->facture->creer;	// Used by the include of actions_setnotes.inc.php
$permissiondellink=$user->rights->fournisseur->facture->creer;	// Used by the include of actions_dellink.inc.php
$permissionedit=$user->rights->fournisseur->facture->creer; // Used by the include of actions_lineupdown.inc.php


/*
 * Actions
 */

$parameters=array('socid'=>$socid);
$reshook=$hookmanager->executeHooks('doActions',$parameters,$object,$action);    // Note that $action and $object may have been modified by some hooks
if ($reshook < 0) setEventMessages($hookmanager->error, $hookmanager->errors, 'errors');

if (empty($reshook))
{
	if ($cancel)
	{
		if (! empty($backtopage))
		{
			header("Location: ".$backtopage);
			exit;
		}
		$action='';
	}

	include DOL_DOCUMENT_ROOT.'/core/actions_setnotes.inc.php';	// Must be include, not include_once

	include DOL_DOCUMENT_ROOT.'/core/actions_dellink.inc.php';		// Must be include, not include_once

	include DOL_DOCUMENT_ROOT.'/core/actions_lineupdown.inc.php';	// Must be include, not include_once

	// Link invoice to order
	if (GETPOST('linkedOrder') && empty($cancel) && $id > 0)
	{
		$object->fetch($id);
		$object->fetch_thirdparty();
		$result = $object->add_object_linked('order_supplier', GETPOST('linkedOrder'));
	}

	// Action clone object
	if ($action == 'confirm_clone' && $confirm == 'yes')
	{
	//    if (1==0 && empty($_REQUEST["clone_content"]) && empty($_REQUEST["clone_receivers"]))
	//    {
	//        $mesg='<div class="error">'.$langs->trans("NoCloneOptionsSpecified").'</div>';
	//    }
	//    else
	//    {
			$result=$object->createFromClone($id);
			if ($result > 0)
			{
				header("Location: ".$_SERVER['PHP_SELF'].'?action=editref_supplier&id='.$result);
				exit;
			}
			else
			{
				$langs->load("errors");
				setEventMessages($langs->trans($object->error), null, 'errors');
				$action='';
			}
	//    }
	}

	elseif ($action == 'confirm_valid' && $confirm == 'yes' &&
		((empty($conf->global->MAIN_USE_ADVANCED_PERMS) && ! empty($user->rights->fournisseur->facture->creer))
		|| (! empty($conf->global->MAIN_USE_ADVANCED_PERMS) && ! empty($user->rights->fournisseur->supplier_invoice_advance->validate)))
	)
	{
		$idwarehouse=GETPOST('idwarehouse');

		$object->fetch($id);
		$object->fetch_thirdparty();

		$qualified_for_stock_change=0;
		if (empty($conf->global->STOCK_SUPPORTS_SERVICES))
		{
			$qualified_for_stock_change=$object->hasProductsOrServices(2);
		}
		else
		{
			$qualified_for_stock_change=$object->hasProductsOrServices(1);
		}

		// Check parameters
		if (! empty($conf->stock->enabled) && ! empty($conf->global->STOCK_CALCULATE_ON_SUPPLIER_BILL) && $qualified_for_stock_change)
		{
			$langs->load("stocks");
			if (! $idwarehouse || $idwarehouse == -1)
			{
				$error++;
				setEventMessages($langs->trans('ErrorFieldRequired',$langs->transnoentitiesnoconv("Warehouse")), null, 'errors');
				$action='';
			}
		}

		if (! $error)
		{
			$result = $object->validate($user,'',$idwarehouse);
			if ($result < 0)
			{
				setEventMessages($object->error,$object->errors,'errors');
			}else{
				// Define output language
				if (empty($conf->global->MAIN_DISABLE_PDF_AUTOUPDATE))
				{
					$outputlangs = $langs;
					$newlang = '';
					if ($conf->global->MAIN_MULTILANGS && empty($newlang) && GETPOST('lang_id','aZ09')) $newlang = GETPOST('lang_id','aZ09');
					if ($conf->global->MAIN_MULTILANGS && empty($newlang))	$newlang = $object->thirdparty->default_lang;
					if (! empty($newlang)) {
						$outputlangs = new Translate("", $conf);
						$outputlangs->setDefaultLang($newlang);
					}
					$model=$object->modelpdf;
					$ret = $object->fetch($id); // Reload to get new records

					$result=$object->generateDocument($model, $outputlangs, $hidedetails, $hidedesc, $hideref);
					if ($result < 0) dol_print_error($db,$result);
				}
			}
		}
	}

	elseif ($action == 'confirm_delete' && $confirm == 'yes' && $user->rights->fournisseur->facture->supprimer)
	{
		$object->fetch($id);
		$object->fetch_thirdparty();
		$result=$object->delete($user);
		if ($result > 0)
		{
			header('Location: list.php');
			exit;
		}
		else
		{
			setEventMessages($object->error, $object->errors, 'errors');
		}
	}

	// Remove a product line
	else if ($action == 'confirm_deleteline' && $confirm == 'yes' && $user->rights->fournisseur->facture->creer)
	{
		$result = $object->deleteline($lineid);
		if ($result > 0)
		{
			// Define output language
			/*$outputlangs = $langs;
			$newlang = '';
			if ($conf->global->MAIN_MULTILANGS && empty($newlang) && GETPOST('lang_id','aZ09'))
				$newlang = GETPOST('lang_id','aZ09');
			if ($conf->global->MAIN_MULTILANGS && empty($newlang))
				$newlang = $object->thirdparty->default_lang;
			if (! empty($newlang)) {
				$outputlangs = new Translate("", $conf);
				$outputlangs->setDefaultLang($newlang);
			}
			if (empty($conf->global->MAIN_DISABLE_PDF_AUTOUPDATE)) {
				$ret = $object->fetch($object->id); // Reload to get new records
				$object->generateDocument($object->modelpdf, $outputlangs, $hidedetails, $hidedesc, $hideref);
			}*/

			header('Location: '.$_SERVER["PHP_SELF"].'?id='.$object->id);
			exit;
		}
		else
		{
			setEventMessages($object->error, $object->errors, 'errors');
			/* Fix bug 1485 : Reset action to avoid asking again confirmation on failure */
			$action='';
		}
	}

	elseif ($action == 'confirm_paid' && $confirm == 'yes' && $user->rights->fournisseur->facture->creer)
	{
		$object->fetch($id);
		$result=$object->set_paid($user);
		if ($result<0)
		{
			setEventMessages($object->error, $object->errors, 'errors');
		}
	}

	// Set supplier ref
	if ($action == 'setref_supplier' && $user->rights->fournisseur->facture->creer)
	{
		$object->ref_supplier = GETPOST('ref_supplier', 'alpha');

		if ($object->update($user) < 0) {
			setEventMessages($object->error, $object->errors, 'errors');
		}
		else
		{
			// Define output language
			$outputlangs = $langs;
			$newlang = '';
			if ($conf->global->MAIN_MULTILANGS && empty($newlang) && GETPOST('lang_id','aZ09'))
				$newlang = GETPOST('lang_id','aZ09');
				if ($conf->global->MAIN_MULTILANGS && empty($newlang))
					$newlang = $object->thirdparty->default_lang;
					if (! empty($newlang)) {
						$outputlangs = new Translate("", $conf);
						$outputlangs->setDefaultLang($newlang);
					}
					if (empty($conf->global->MAIN_DISABLE_PDF_AUTOUPDATE)) {
						$ret = $object->fetch($object->id); // Reload to get new records
						$object->generateDocument($object->modelpdf, $outputlangs, $hidedetails, $hidedesc, $hideref);
					}
		}
	}

	// payments conditions
	if ($action == 'setconditions' && $user->rights->fournisseur->facture->creer)
	{
		$result=$object->setPaymentTerms(GETPOST('cond_reglement_id','int'));
	}

	// payment mode
	else if ($action == 'setmode' && $user->rights->fournisseur->facture->creer)
	{
		$result = $object->setPaymentMethods(GETPOST('mode_reglement_id','int'));
	}

	// Multicurrency Code
	else if ($action == 'setmulticurrencycode' && $user->rights->facture->creer) {
		$result = $object->setMulticurrencyCode(GETPOST('multicurrency_code', 'alpha'));
	}

	// Multicurrency rate
	else if ($action == 'setmulticurrencyrate' && $user->rights->facture->creer) {
		$result = $object->setMulticurrencyRate(price2num(GETPOST('multicurrency_tx', 'alpha')));
	}

	// bank account
	else if ($action == 'setbankaccount' && $user->rights->fournisseur->facture->creer) {
		$result=$object->setBankAccount(GETPOST('fk_account', 'int'));
	}

	// Set label
	elseif ($action == 'setlabel' && $user->rights->fournisseur->facture->creer)
	{
		$object->fetch($id);
		$object->label=GETPOST('label');
		$result=$object->update($user);
		if ($result < 0) dol_print_error($db);
	}
	elseif ($action == 'setdatef' && $user->rights->fournisseur->facture->creer)
	{
		$newdate=dol_mktime(0,0,0,$_POST['datefmonth'],$_POST['datefday'],$_POST['datefyear']);
		if ($newdate > (dol_now() + (empty($conf->global->INVOICE_MAX_OFFSET_IN_FUTURE)?0:$conf->global->INVOICE_MAX_OFFSET_IN_FUTURE)))
		{
			if (empty($conf->global->INVOICE_MAX_OFFSET_IN_FUTURE)) setEventMessages($langs->trans("WarningInvoiceDateInFuture"), null, 'warnings');
			else setEventMessages($langs->trans("WarningInvoiceDateTooFarInFuture"), null, 'warnings');
		}

		$object->fetch($id);

		$object->date=$newdate;
		$date_echence_calc=$object->calculate_date_lim_reglement();
		if (!empty($object->date_echeance) &&  $object->date_echeance < $date_echence_calc)
		{
			$object->date_echeance = $date_echence_calc;
		}
		if ($object->date_echeance && $object->date_echeance < $object->date)
		{
			$object->date_echeance=$object->date;
		}

		$result=$object->update($user);
		if ($result < 0) dol_print_error($db,$object->error);
	}
	elseif ($action == 'setdate_lim_reglement' && $user->rights->fournisseur->facture->creer)
	{
		$object->fetch($id);
		$object->date_echeance=dol_mktime(12,0,0,$_POST['date_lim_reglementmonth'],$_POST['date_lim_reglementday'],$_POST['date_lim_reglementyear']);
		if (! empty($object->date_echeance) && $object->date_echeance < $object->date)
		{
			$object->date_echeance=$object->date;
			setEventMessages($langs->trans("DatePaymentTermCantBeLowerThanObjectDate"), null, 'warnings');
		}
		$result=$object->update($user);
		if ($result < 0) dol_print_error($db,$object->error);
	}

	// Delete payment
	elseif ($action == 'confirm_delete_paiement' && $confirm == 'yes' && $user->rights->fournisseur->facture->creer)
	{
	 	$object->fetch($id);
		if ($object->statut == FactureFournisseur::STATUS_VALIDATED && $object->paye == 0)
		{
			$paiementfourn = new PaiementFourn($db);
			$result=$paiementfourn->fetch(GETPOST('paiement_id'));
			if ($result > 0) {
				$result=$paiementfourn->delete(); // If fetch ok and found
				header("Location: ".$_SERVER['PHP_SELF']."?id=".$id);
			}
			if ($result < 0) {
				setEventMessages($paiementfourn->error, $paiementfourn->errors, 'errors');
			}
		}
	}

	// Create
	elseif ($action == 'add' && $user->rights->fournisseur->facture->creer)
	{
		if ($socid > 0) $object->socid = GETPOST('socid', 'int');

		$db->begin();

		$error = 0;

		// Fill array 'array_options' with data from add form
		$extralabels = $extrafields->fetch_name_optionals_label($object->table_element);
		$ret = $extrafields->setOptionalsFromPost($extralabels, $object);
		if ($ret < 0) $error++;

		$datefacture=dol_mktime(12,0,0,$_POST['remonth'],$_POST['reday'],$_POST['reyear']);
		$datedue=dol_mktime(12,0,0,$_POST['echmonth'],$_POST['echday'],$_POST['echyear']);

		// Replacement invoice
		if ($_POST['type'] == FactureFournisseur::TYPE_REPLACEMENT)
		{
			if ($datefacture == '')
			{
				setEventMessages($langs->trans('ErrorFieldRequired',$langs->transnoentities('DateInvoice')), null, 'errors');
				$action='create';
				$_GET['socid']=$_POST['socid'];
				$error++;
			}
			if (! ($_POST['fac_replacement'] > 0)) {
				$error ++;
				setEventMessages($langs->trans("ErrorFieldRequired", $langs->transnoentitiesnoconv("ReplaceInvoice")), null, 'errors');
			}

			if (! $error) {
				// This is a replacement invoice
				$result = $object->fetch(GETPOST('fac_replacement'),'int');
				$object->fetch_thirdparty();

				$object->ref				= GETPOST('ref');
				$object->ref_supplier		= GETPOST('ref_supplier','alpha');
				$object->socid				= GETPOST('socid','int');
				$object->libelle			= GETPOST('label');
				$object->date				= $datefacture;
				$object->date_echeance		= $datedue;
				$object->note_public		= GETPOST('note_public','none');
				$object->note_private		= GETPOST('note_private','none');
				$object->cond_reglement_id	= GETPOST('cond_reglement_id');
				$object->mode_reglement_id	= GETPOST('mode_reglement_id');
				$object->fk_account			= GETPOST('fk_account', 'int');
				$object->fk_project			= ($tmpproject > 0) ? $tmpproject : null;
				$object->fk_incoterms		= GETPOST('incoterm_id', 'int');
				$object->location_incoterms	= GETPOST('location_incoterms', 'alpha');
				$object->multicurrency_code	= GETPOST('multicurrency_code', 'alpha');
				$object->multicurrency_tx	= GETPOST('originmulticurrency_tx', 'int');

				// Proprietes particulieres a facture de remplacement
				$object->fk_facture_source = GETPOST('fac_replacement');
				$object->type = FactureFournisseur::TYPE_REPLACEMENT;

				$id = $object->createFromCurrent($user);
				if ($id <= 0) {
					$error++;
					setEventMessages($object->error, $object->errors, 'errors');
				}
			}
		}

		// Credit note invoice
		if ($_POST['type'] == FactureFournisseur::TYPE_CREDIT_NOTE)
		{
			$sourceinvoice = GETPOST('fac_avoir');
			if (! ($sourceinvoice > 0) && empty($conf->global->INVOICE_CREDIT_NOTE_STANDALONE))
			{
				$error ++;
				setEventMessages($langs->trans("ErrorFieldRequired", $langs->transnoentitiesnoconv("CorrectInvoice")), null, 'errors');
			}
			if (GETPOST('socid','int')<1)
			{
				setEventMessages($langs->trans('ErrorFieldRequired',$langs->transnoentities('Supplier')), null, 'errors');
				$action='create';
				$error++;
			}
			if ($datefacture == '')
			{
				setEventMessages($langs->trans('ErrorFieldRequired',$langs->transnoentities('DateInvoice')), null, 'errors');
				$action='create';
				$_GET['socid']=$_POST['socid'];
				$error++;
			}
			if (! GETPOST('ref_supplier'))
			{
				setEventMessages($langs->trans('ErrorFieldRequired',$langs->transnoentities('RefSupplier')), null, 'errors');
				$action='create';
				$_GET['socid']=$_POST['socid'];
				$error++;
			}

			if (! $error)
			{
				$tmpproject = GETPOST('projectid', 'int');

				// Creation facture
				$object->ref				= $_POST['ref'];
				$object->ref_supplier		= $_POST['ref_supplier'];
				$object->socid				= $_POST['socid'];
				$object->libelle			= $_POST['label'];
				$object->date				= $datefacture;
				$object->date_echeance		= $datedue;
				$object->note_public		= GETPOST('note_public','none');
				$object->note_private		= GETPOST('note_private','none');
				$object->cond_reglement_id	= GETPOST('cond_reglement_id');
				$object->mode_reglement_id	= GETPOST('mode_reglement_id');
				$object->fk_account			= GETPOST('fk_account', 'int');
				$object->fk_project			= ($tmpproject > 0) ? $tmpproject : null;
				$object->fk_incoterms		= GETPOST('incoterm_id', 'int');
				$object->location_incoterms	= GETPOST('location_incoterms', 'alpha');
				$object->multicurrency_code	= GETPOST('multicurrency_code', 'alpha');
				$object->multicurrency_tx	= GETPOST('originmulticurrency_tx', 'int');

				// Proprietes particulieres a facture avoir
				$object->fk_facture_source	= $sourceinvoice > 0 ? $sourceinvoice : '';
				$object->type = FactureFournisseur::TYPE_CREDIT_NOTE;

				$id = $object->create($user);

				if (GETPOST('invoiceAvoirWithLines', 'int')==1 && $id>0)
				{
					$facture_source = new FactureFournisseur($db); // fetch origin object
					if ($facture_source->fetch($object->fk_facture_source)>0)
					{
						$fk_parent_line = 0;

						foreach($facture_source->lines as $line)
						{
							// Reset fk_parent_line for no child products and special product
							if (($line->product_type != 9 && empty($line->fk_parent_line)) || $line->product_type == 9) {
								$fk_parent_line = 0;
							}

							$line->fk_facture_fourn = $object->id;
							$line->fk_parent_line = $fk_parent_line;

							$line->subprice =-$line->subprice; // invert price for object
							$line->pa_ht = -$line->pa_ht;
							$line->total_ht=-$line->total_ht;
							$line->total_tva=-$line->total_tva;
							$line->total_ttc=-$line->total_ttc;
							$line->total_localtax1=-$line->total_localtax1;
							$line->total_localtax2=-$line->total_localtax2;

							$result = $line->insert();

							$object->lines[] = $line; // insert new line in current object

							// Defined the new fk_parent_line
							if ($result > 0 && $line->product_type == 9) {
								$fk_parent_line = $result;
							}
						}

						$object->update_price(1);
					}

				}

				if(GETPOST('invoiceAvoirWithPaymentRestAmount', 'int')==1 && $id>0)
				{
					$facture_source = new FactureFournisseur($db); // fetch origin object if not previously defined
					if ($facture_source->fetch($object->fk_facture_source)>0)
					{
						$totalpaye = $facture_source->getSommePaiement();
						$totalcreditnotes = $facture_source->getSumCreditNotesUsed();
						$totaldeposits = $facture_source->getSumDepositsUsed();
						$remain_to_pay = abs($facture_source->total_ttc - $totalpaye - $totalcreditnotes - $totaldeposits);

						$object->addline($langs->trans('invoiceAvoirLineWithPaymentRestAmount'),$remain_to_pay,1,0,0,0,0,0,'','','TTC');
					}
				}
			}
		}

		// Standard or deposit
		if ($_POST['type'] == FactureFournisseur::TYPE_STANDARD || $_POST['type'] == FactureFournisseur::TYPE_DEPOSIT)
		{
			if (GETPOST('socid','int')<1)
			{
				setEventMessages($langs->trans('ErrorFieldRequired',$langs->transnoentities('Supplier')), null, 'errors');
				$action='create';
				$error++;
			}

			if ($datefacture == '')
			{
				setEventMessages($langs->trans('ErrorFieldRequired',$langs->transnoentities('DateInvoice')), null, 'errors');
				$action='create';
				$_GET['socid']=$_POST['socid'];
				$error++;
			}
			if (! GETPOST('ref_supplier'))
			{
				setEventMessages($langs->trans('ErrorFieldRequired',$langs->transnoentities('RefSupplier')), null, 'errors');
				$action='create';
				$_GET['socid']=$_POST['socid'];
				$error++;
			}

			if (! $error)
			{
				$tmpproject = GETPOST('projectid', 'int');

				// Creation facture
				$object->ref           = $_POST['ref'];
				$object->ref_supplier  = $_POST['ref_supplier'];
				$object->socid         = $_POST['socid'];
				$object->libelle       = $_POST['label'];
				$object->date          = $datefacture;
				$object->date_echeance = $datedue;
				$object->note_public   = GETPOST('note_public','none');
				$object->note_private  = GETPOST('note_private','none');
				$object->cond_reglement_id = GETPOST('cond_reglement_id');
				$object->mode_reglement_id = GETPOST('mode_reglement_id');
				$object->fk_account        = GETPOST('fk_account', 'int');
				$object->fk_project    = ($tmpproject > 0) ? $tmpproject : null;
				$object->fk_incoterms = GETPOST('incoterm_id', 'int');
				$object->location_incoterms = GETPOST('location_incoterms', 'alpha');
				$object->multicurrency_code = GETPOST('multicurrency_code', 'alpha');
				$object->multicurrency_tx = GETPOST('originmulticurrency_tx', 'int');

				// Auto calculation of date due if not filled by user
				if(empty($object->date_echeance)) $object->date_echeance = $object->calculate_date_lim_reglement();

				// If creation from another object of another module
				if (! $error && $_POST['origin'] && $_POST['originid'])
				{
					// Parse element/subelement (ex: project_task)
					$element = $subelement = GETPOST('origin');
					/*if (preg_match('/^([^_]+)_([^_]+)/i',$_POST['origin'],$regs))
					 {
					$element = $regs[1];
					$subelement = $regs[2];
					}*/

					// For compatibility
					if ($element == 'order')    {
						$element = $subelement = 'commande';
					}
					if ($element == 'propal')   {
						$element = 'comm/propal'; $subelement = 'propal';
					}
					if ($element == 'contract') {
						$element = $subelement = 'contrat';
					}
					if ($element == 'order_supplier') {
						$element = 'fourn'; $subelement = 'fournisseur.commande';
					}
					if ($element == 'project')
					{
						$element = 'projet';
					}
					$object->origin    = GETPOST('origin');
					$object->origin_id = GETPOST('originid');

					$id = $object->create($user);

					// Add lines
					if ($id > 0)
					{
						require_once DOL_DOCUMENT_ROOT.'/'.$element.'/class/'.$subelement.'.class.php';
						$classname = ucfirst($subelement);
						if ($classname == 'Fournisseur.commande') $classname='CommandeFournisseur';
						$srcobject = new $classname($db);

						$result=$srcobject->fetch(GETPOST('originid','int'));
						if ($result > 0)
						{
							$lines = $srcobject->lines;
							if (empty($lines) && method_exists($srcobject,'fetch_lines'))
							{
								$srcobject->fetch_lines();
								$lines = $srcobject->lines;
							}

							$num=count($lines);
							for ($i = 0; $i < $num; $i++)
							{
								$desc=($lines[$i]->desc?$lines[$i]->desc:$lines[$i]->libelle);
								$product_type=($lines[$i]->product_type?$lines[$i]->product_type:0);

								// Dates
								// TODO mutualiser
								$date_start=$lines[$i]->date_debut_prevue;
								if ($lines[$i]->date_debut_reel) $date_start=$lines[$i]->date_debut_reel;
								if ($lines[$i]->date_start) $date_start=$lines[$i]->date_start;
								$date_end=$lines[$i]->date_fin_prevue;
								if ($lines[$i]->date_fin_reel) $date_end=$lines[$i]->date_fin_reel;
								if ($lines[$i]->date_end) $date_end=$lines[$i]->date_end;

								// FIXME Missing $lines[$i]->ref_supplier and $lines[$i]->label into addline and updateline methods. They are filled when coming from order for example.
								$result = $object->addline(
									$desc,
									$lines[$i]->subprice,
									$lines[$i]->tva_tx,
									$lines[$i]->localtax1_tx,
									$lines[$i]->localtax2_tx,
									$lines[$i]->qty,
									$lines[$i]->fk_product,
									$lines[$i]->remise_percent,
									$date_start,
									$date_end,
									0,
									$lines[$i]->info_bits,
									'HT',
									$product_type,
									$lines[$i]->rang,
									0,
									$lines[$i]->array_options,
									$lines[$i]->fk_unit,
									$lines[$i]->id
								);

								if ($result < 0)
								{
									$error++;
									break;
								}
							}

							// Now reload line
							$object->fetch_lines();
						}
						else
						{
							$error++;
						}
					}
					else
					{
						$error++;
					}
				}
				else if (! $error)
				{
					$id = $object->create($user);
					if ($id < 0)
					{
						$error++;
					}

					if (! $error)
					{
						// If some invoice's lines already known
						for ($i = 1 ; $i < 9 ; $i++)
						{
							$label = $_POST['label'.$i];
							$amountht  = price2num($_POST['amount'.$i]);
							$amountttc = price2num($_POST['amountttc'.$i]);
							$tauxtva   = price2num($_POST['tauxtva'.$i]);
							$qty = $_POST['qty'.$i];
							$fk_product = $_POST['fk_product'.$i];
							if ($label)
							{
								if ($amountht)
								{
									$price_base='HT'; $amount=$amountht;
								}
								else
								{
									$price_base='TTC'; $amount=$amountttc;
								}
								$atleastoneline=1;

								$product=new Product($db);
								$product->fetch($_POST['idprod'.$i]);

								$ret=$object->addline($label, $amount, $tauxtva, $product->localtax1_tx, $product->localtax2_tx, $qty, $fk_product, $remise_percent, '', '', '', 0, $price_base, $_POST['rang'.$i], 1);
								if ($ret < 0) $error++;
							}
						}
					}
				}
			}
		}

		if ($error)
		{
			$langs->load("errors");
			$db->rollback();

			setEventMessages($object->error, $object->errors, 'errors');
			$action='create';
			$_GET['socid']=$_POST['socid'];
		}
		else
		{
			$db->commit();

			if (empty($conf->global->MAIN_DISABLE_PDF_AUTOUPDATE)) {
				$outputlangs = $langs;
				$result = $object->generateDocument($object->modelpdf, $outputlangs, $hidedetails, $hidedesc, $hideref);
				if ($result	< 0)
				{
					dol_print_error($db,$object->error,$object->errors);
					exit;
				}
			}

			header("Location: ".$_SERVER['PHP_SELF']."?id=".$id);
			exit;
		}
	}

	// Edit line
	elseif ($action == 'updateline' && $user->rights->fournisseur->facture->creer)
	{
		$db->begin();

			$object->fetch($id);
			$object->fetch_thirdparty();

			$tva_tx = GETPOST('tva_tx');

			if (GETPOST('price_ht') != '')
			{
				$up = price2num(GETPOST('price_ht'));
				$price_base_type = 'HT';
			}
			else
			{
				$up = price2num(GETPOST('price_ttc'));
				$price_base_type = 'TTC';
			}

			if (GETPOST('productid'))
			{
				$prod = new Product($db);
				$prod->fetch(GETPOST('productid'));
				$label = $prod->description;
				if (trim($_POST['product_desc']) != trim($label)) $label=$_POST['product_desc'];

				$type = $prod->type;
			}
			else
			{
				$label = $_POST['product_desc'];
				$type = $_POST["type"]?$_POST["type"]:0;
			}

			$date_start=dol_mktime(GETPOST('date_starthour'), GETPOST('date_startmin'), GETPOST('date_startsec'), GETPOST('date_startmonth'), GETPOST('date_startday'), GETPOST('date_startyear'));
			$date_end=dol_mktime(GETPOST('date_endhour'), GETPOST('date_endmin'), GETPOST('date_endsec'), GETPOST('date_endmonth'), GETPOST('date_endday'), GETPOST('date_endyear'));

			$localtax1_tx= get_localtax($_POST['tauxtva'], 1, $mysoc,$object->thirdparty);
			$localtax2_tx= get_localtax($_POST['tauxtva'], 2, $mysoc,$object->thirdparty);
			$remise_percent=GETPOST('remise_percent');
			$pu_ht_devise = GETPOST('multicurrency_subprice');

			// Extrafields Lines
			$extrafieldsline = new ExtraFields($db);
			$extralabelsline = $extrafieldsline->fetch_name_optionals_label($object->table_element_line);
			$array_options = $extrafieldsline->getOptionalsFromPost($extralabelsline);
			// Unset extrafield POST Data
			if (is_array($extralabelsline)) {
				foreach ($extralabelsline as $key => $value) {
					unset($_POST["options_" . $key]);
				}
			}

			$result=$object->updateline(GETPOST('lineid'), $label, $up, $tva_tx, $localtax1_tx, $localtax2_tx, GETPOST('qty'), GETPOST('productid'), $price_base_type, 0, $type, $remise_percent, 0, $date_start, $date_end, $array_options, $_POST['units'], $pu_ht_devise);
			if ($result >= 0)
			{
				unset($_POST['label']);
				unset($_POST['date_starthour']);
				unset($_POST['date_startmin']);
				unset($_POST['date_startsec']);
				unset($_POST['date_startday']);
				unset($_POST['date_startmonth']);
				unset($_POST['date_startyear']);
				unset($_POST['date_endhour']);
				unset($_POST['date_endmin']);
				unset($_POST['date_endsec']);
				unset($_POST['date_endday']);
				unset($_POST['date_endmonth']);
				unset($_POST['date_endyear']);

				$db->commit();
			}
			else
			{
				$db->rollback();
				setEventMessages($object->error, $object->errors, 'errors');
			}
	}

	elseif ($action == 'addline' && $user->rights->fournisseur->facture->creer)
	{
		$db->begin();

		$ret=$object->fetch($id);
		if ($ret < 0)
		{
			dol_print_error($db,$object->error);
			exit;
		}
		$ret=$object->fetch_thirdparty();

		$langs->load('errors');
		$error=0;

		// Set if we used free entry or predefined product
		$predef='';
		$product_desc=(GETPOST('dp_desc')?GETPOST('dp_desc'):'');
		$prod_entry_mode = GETPOST('prod_entry_mode');
		if ($prod_entry_mode == 'free')
		{
			$idprod=0;
			$price_ht = GETPOST('price_ht');
			$tva_tx = (GETPOST('tva_tx') ? GETPOST('tva_tx') : 0);
		}
		else
		{
			$idprod=GETPOST('idprod', 'int');
			$price_ht = '';
			$tva_tx = '';
		}

		$qty = GETPOST('qty'.$predef);
		$remise_percent=GETPOST('remise_percent'.$predef);
		$price_ht_devise = GETPOST('multicurrency_price_ht');

		$date_start=dol_mktime(GETPOST('date_start'.$predef.'hour'), GETPOST('date_start'.$predef.'min'), GETPOST('date_start' . $predef . 'sec'), GETPOST('date_start'.$predef.'month'), GETPOST('date_start'.$predef.'day'), GETPOST('date_start'.$predef.'year'));
		$date_end=dol_mktime(GETPOST('date_end'.$predef.'hour'), GETPOST('date_end'.$predef.'min'), GETPOST('date_end' . $predef . 'sec'), GETPOST('date_end'.$predef.'month'), GETPOST('date_end'.$predef.'day'), GETPOST('date_end'.$predef.'year'));

		// Extrafields
		$extrafieldsline = new ExtraFields($db);
		$extralabelsline = $extrafieldsline->fetch_name_optionals_label($object->table_element_line);
		$array_options = $extrafieldsline->getOptionalsFromPost($extralabelsline, $predef);
		// Unset extrafield
		if (is_array($extralabelsline)) {
			// Get extra fields
			foreach ($extralabelsline as $key => $value) {
				unset($_POST["options_" . $key]);
			}
		}

		if ($prod_entry_mode =='free' && GETPOST('price_ht') < 0 && $qty < 0)
		{
			setEventMessages($langs->trans('ErrorBothFieldCantBeNegative', $langs->transnoentitiesnoconv('UnitPrice'), $langs->transnoentitiesnoconv('Qty')), null, 'errors');
			$error++;
		}
		if ($prod_entry_mode =='free'  && ! GETPOST('idprodfournprice') && GETPOST('type') < 0)
		{
			setEventMessages($langs->trans('ErrorFieldRequired', $langs->transnoentitiesnoconv('Type')), null, 'errors');
			$error++;
		}
		if ($prod_entry_mode =='free' && GETPOST('price_ht')==='' && GETPOST('price_ttc')==='' && $price_ht_devise==='') // Unit price can be 0 but not ''
		{
			setEventMessages($langs->trans($langs->trans('ErrorFieldRequired', $langs->transnoentitiesnoconv('UnitPrice'))), null, 'errors');
			$error++;
		}
		if ($prod_entry_mode =='free' && ! GETPOST('dp_desc'))
		{
			setEventMessages($langs->trans('ErrorFieldRequired', $langs->transnoentitiesnoconv('Description')), null, 'errors');
			$error++;
		}
		if (! GETPOST('qty'))
		{
			setEventMessages($langs->trans('ErrorFieldRequired', $langs->transnoentitiesnoconv('Qty')), null, 'errors');
			$error++;
		}

		if (!$error && !empty($conf->variants->enabled) && $prod_entry_mode != 'free') {
			if ($combinations = GETPOST('combinations', 'array')) {
				//Check if there is a product with the given combination
				$prodcomb = new ProductCombination($db);

				if ($res = $prodcomb->fetchByProductCombination2ValuePairs($idprod, $combinations)) {
					$idprod = $res->fk_product_child;
				} else {
					setEventMessage($langs->trans('ErrorProductCombinationNotFound'), 'errors');
					$error ++;
				}
			}
		}

		if ($prod_entry_mode != 'free' && empty($error))	// With combolist mode idprodfournprice is > 0 or -1. With autocomplete, idprodfournprice is > 0 or ''
		{
			$productsupplier=new ProductFournisseur($db);

			$idprod=0;
			if (GETPOST('idprodfournprice') == -1 || GETPOST('idprodfournprice') == '') $idprod=-99;	// Same behaviour than with combolist. When not select idprodfournprice is now -99 (to avoid conflict with next action that may return -1, -2, ...)

			if (preg_match('/^idprod_([0-9]+)$/',GETPOST('idprodfournprice'), $reg))
			{
				$idprod=$reg[1];
				$res=$productsupplier->fetch($idprod);
				// Call to init properties of $productsupplier
				// So if a supplier price already exists for another thirdparty (first one found), we use it as reference price
				$productsupplier->get_buyprice(0, -1, $idprod, 'none');        // We force qty to -1 to be sure to find if a supplier price exist
			}
			elseif (GETPOST('idprodfournprice') > 0)
			{
				$qtytosearch=$qty; 	   // Just to see if a price exists for the quantity. Not used to found vat.
				//$qtytosearch=-1;	       // We force qty to -1 to be sure to find if a supplier price exist
				$idprod=$productsupplier->get_buyprice(GETPOST('idprodfournprice'), $qtytosearch);
				$res=$productsupplier->fetch($idprod);
			}

			//Replaces $fk_unit with the product's
			if ($idprod > 0)
			{
				$label = $productsupplier->label;

				$desc = $productsupplier->description;
				if (trim($product_desc) != trim($desc)) $desc = dol_concatdesc($desc, $product_desc);

				$tva_tx=get_default_tva($object->thirdparty, $mysoc, $productsupplier->id, $_POST['idprodfournprice']);
				$tva_npr = get_default_npr($object->thirdparty, $mysoc, $productsupplier->id, $_POST['idprodfournprice']);
				if (empty($tva_tx)) $tva_npr=0;
				$localtax1_tx= get_localtax($tva_tx, 1, $mysoc, $object->thirdparty, $tva_npr);
				$localtax2_tx= get_localtax($tva_tx, 2, $mysoc, $object->thirdparty, $tva_npr);

				$type = $productsupplier->type;
				$price_base_type = 'HT';

				// TODO Save the product supplier ref into database (like done for supplier propal and order) into field ref_supplier (must rename field ref into ref_supplier first)
				$result=$object->addline(
					$desc,
					$productsupplier->fourn_pu,
					$tva_tx,
					$localtax1_tx,
					$localtax2_tx,
					$qty,
					$idprod,
					$remise_percent,
					$date_start,
					$date_end,
					0,
					$tva_npr,
					$price_base_type,
					$type,
					-1,
					0,
					$array_options,
					$productsupplier->fk_unit
				);
			}
			if ($idprod == -99 || $idprod == 0)
			{
				// Product not selected
				$error++;
				$langs->load("errors");
				setEventMessages($langs->trans("ErrorFieldRequired", $langs->transnoentitiesnoconv("ProductOrService")), null, 'errors');
			}
			if ($idprod == -1)
			{
				// Quantity too low
				$error++;
				$langs->load("errors");
				setEventMessages($langs->trans("ErrorQtyTooLowForThisSupplier"), null, 'errors');
			}
		}
		else if (empty($error)) // $price_ht is already set
		{
			$tva_npr = (preg_match('/\*/', $tva_tx) ? 1 : 0);
			$tva_tx = str_replace('*', '', $tva_tx);
			$label = (GETPOST('product_label') ? GETPOST('product_label') : '');
			$desc = $product_desc;
			$type = GETPOST('type');

			$fk_unit= GETPOST('units', 'alpha');

			$tva_tx = price2num($tva_tx);	// When vat is text input field

			// Local Taxes
			$localtax1_tx= get_localtax($tva_tx, 1,$mysoc,$object->thirdparty);
			$localtax2_tx= get_localtax($tva_tx, 2,$mysoc,$object->thirdparty);

			if ($price_ht !== '')
			{
				$pu_ht = price2num($price_ht, 'MU'); // $pu_ht must be rounded according to settings
			}
			else
			{
				$pu_ttc = price2num(GETPOST('price_ttc'), 'MU');
				$pu_ht = price2num($pu_ttc / (1 + ($tva_tx / 100)), 'MU'); // $pu_ht must be rounded according to settings
			}
			$price_base_type = 'HT';
			$pu_ht_devise = price2num($price_ht_devise, 'MU');

			$result=$object->addline($product_desc, $pu_ht, $tva_tx, $localtax1_tx, $localtax2_tx, $qty, 0, $remise_percent, $date_start, $date_end, 0, $tva_npr, $price_base_type, $type, -1, 0, $array_options, $fk_unit, 0, $pu_ht_devise);
		}

		//print "xx".$tva_tx; exit;
		if (! $error && $result > 0)
		{
			$db->commit();

			// Define output language
			if (empty($conf->global->MAIN_DISABLE_PDF_AUTOUPDATE))
			{
				$outputlangs = $langs;
				$newlang = '';
				if ($conf->global->MAIN_MULTILANGS && empty($newlang) && GETPOST('lang_id','aZ09')) $newlang = GETPOST('lang_id','aZ09');
				if ($conf->global->MAIN_MULTILANGS && empty($newlang))	$newlang = $object->thirdparty->default_lang;
				if (! empty($newlang)) {
					$outputlangs = new Translate("", $conf);
					$outputlangs->setDefaultLang($newlang);
				}
				$model=$object->modelpdf;
				$ret = $object->fetch($id); // Reload to get new records

				$result=$object->generateDocument($model, $outputlangs, $hidedetails, $hidedesc, $hideref);
				if ($result < 0) dol_print_error($db,$result);
			}

			unset($_POST ['prod_entry_mode']);

			unset($_POST['qty']);
			unset($_POST['type']);
			unset($_POST['remise_percent']);
			unset($_POST['pu']);
			unset($_POST['price_ht']);
			unset($_POST['multicurrency_price_ht']);
			unset($_POST['price_ttc']);
			unset($_POST['tva_tx']);
			unset($_POST['label']);
			unset($localtax1_tx);
			unset($localtax2_tx);
			unset($_POST['np_marginRate']);
			unset($_POST['np_markRate']);
			unset($_POST['dp_desc']);
			unset($_POST['idprodfournprice']);
			unset($_POST['units']);

			unset($_POST['date_starthour']);
			unset($_POST['date_startmin']);
			unset($_POST['date_startsec']);
			unset($_POST['date_startday']);
			unset($_POST['date_startmonth']);
			unset($_POST['date_startyear']);
			unset($_POST['date_endhour']);
			unset($_POST['date_endmin']);
			unset($_POST['date_endsec']);
			unset($_POST['date_endday']);
			unset($_POST['date_endmonth']);
			unset($_POST['date_endyear']);
		}
		else
		{
			$db->rollback();
			setEventMessages($object->error, $object->errors, 'errors');
		}

		$action = '';
	}

	elseif ($action == 'classin' && $user->rights->fournisseur->facture->creer)
	{
		$object->fetch($id);
		$result=$object->setProject($projectid);
	}


	// Set invoice to draft status
	elseif ($action == 'confirm_edit' && $confirm == 'yes' && $user->rights->fournisseur->facture->creer)
	{
<<<<<<< HEAD
		$object->fetch($id);

		$totalpaye = $object->getSommePaiement();
		$resteapayer = $object->total_ttc - $totalpaye;

		// On verifie si les lignes de factures ont ete exportees en compta et/ou ventilees
		//$ventilExportCompta = $object->getVentilExportCompta();

		// On verifie si aucun paiement n'a ete effectue
		if ($resteapayer == $object->total_ttc	&& $object->paye == 0 && $ventilExportCompta == 0)
		{
			$object->set_draft($user);

			// Define output language
			if (empty($conf->global->MAIN_DISABLE_PDF_AUTOUPDATE))
			{
				$outputlangs = $langs;
				$newlang = '';
				if ($conf->global->MAIN_MULTILANGS && empty($newlang) && GETPOST('lang_id','aZ09')) $newlang = GETPOST('lang_id','aZ09');
				if ($conf->global->MAIN_MULTILANGS && empty($newlang))	$newlang = $object->thirdparty->default_lang;
				if (! empty($newlang)) {
					$outputlangs = new Translate("", $conf);
					$outputlangs->setDefaultLang($newlang);
				}
				$model=$object->modelpdf;
				$ret = $object->fetch($id); // Reload to get new records

				$result=$object->generateDocument($model, $outputlangs, $hidedetails, $hidedesc, $hideref);
				if ($result < 0) dol_print_error($db,$result);
			}

			$action='';
		}
=======
	    $object->fetch($id);

	    $totalpaye = $object->getSommePaiement();
	    $resteapayer = $object->total_ttc - $totalpaye;

	    // On verifie si les lignes de factures ont ete exportees en compta et/ou ventilees
	    //$ventilExportCompta = $object->getVentilExportCompta();

	    // On verifie si aucun paiement n'a ete effectue
	    if ($resteapayer == $object->total_ttc	&& $object->paye == 0 && $ventilExportCompta == 0)
	    {
            $idwarehouse = GETPOST('idwarehouse');

            $object->fetch_thirdparty();

            $qualified_for_stock_change=0;
            if (empty($conf->global->STOCK_SUPPORTS_SERVICES))
            {
                $qualified_for_stock_change=$object->hasProductsOrServices(2);
            }
            else
            {
                $qualified_for_stock_change=$object->hasProductsOrServices(1);
            }

            // Check parameters
            if (! empty($conf->stock->enabled) && ! empty($conf->global->STOCK_CALCULATE_ON_SUPPLIER_BILL) && $qualified_for_stock_change)
            {
                $langs->load("stocks");
                if (! $idwarehouse || $idwarehouse == -1)
                {
                    $error++;
                    setEventMessages($langs->trans('ErrorFieldRequired',$langs->transnoentitiesnoconv("Warehouse")), null, 'errors');
                    $action='';
                }
            }

            $object->set_draft($user, $idwarehouse);

	        // Define output language
	    	if (empty($conf->global->MAIN_DISABLE_PDF_AUTOUPDATE))
	    	{
	    		$outputlangs = $langs;
	    		$newlang = '';
	    		if ($conf->global->MAIN_MULTILANGS && empty($newlang) && GETPOST('lang_id','aZ09')) $newlang = GETPOST('lang_id','aZ09');
	    		if ($conf->global->MAIN_MULTILANGS && empty($newlang))	$newlang = $object->thirdparty->default_lang;
	    		if (! empty($newlang)) {
	    			$outputlangs = new Translate("", $conf);
	    			$outputlangs->setDefaultLang($newlang);
	    		}
	    		$model=$object->modelpdf;
	    		$ret = $object->fetch($id); // Reload to get new records

	    		$result=$object->generateDocument($model, $outputlangs, $hidedetails, $hidedesc, $hideref);
	    		if ($result < 0) dol_print_error($db,$result);
	    	}

	        $action='';
	    }
>>>>>>> 6b0d0602
	}

	// Set invoice to validated/unpaid status
	elseif ($action == 'reopen' && $user->rights->fournisseur->facture->creer)
	{
		$result = $object->fetch($id);
		if ($object->statut == FactureFournisseur::STATUS_CLOSED
		|| ($object->statut == FactureFournisseur::STATUS_ABANDONED && $object->close_code != 'replaced'))
		{
			$result = $object->set_unpaid($user);
			if ($result > 0)
			{
				header('Location: '.$_SERVER["PHP_SELF"].'?id='.$id);
				exit;
			}
			else
			{
				setEventMessages($object->error, $object->errors, 'errors');
			}
		}
	}

	// Actions when printing a doc from card
	include DOL_DOCUMENT_ROOT.'/core/actions_printing.inc.php';

	// Actions to send emails
	$trigger_name='BILL_SUPPLIER_SENTBYMAIL';
	$paramname='id';
	$autocopy='MAIN_MAIL_AUTOCOPY_SUPPLIER_INVOICE_TO';
	$trackid='sin'.$object->id;
	include DOL_DOCUMENT_ROOT.'/core/actions_sendmails.inc.php';

	// Actions to build doc
	$upload_dir = $conf->fournisseur->facture->dir_output;
	$permissioncreate = $user->rights->fournisseur->facture->creer;
	include DOL_DOCUMENT_ROOT.'/core/actions_builddoc.inc.php';

	// Make calculation according to calculationrule
	if ($action == 'calculate')
	{
		$calculationrule=GETPOST('calculationrule');

		$object->fetch($id);
		$object->fetch_thirdparty();
		$result=$object->update_price(0, (($calculationrule=='totalofround')?'0':'1'), 0, $object->thirdparty);
		if ($result	<= 0)
		{
			dol_print_error($db,$result);
			exit;
		}
	}
	if ($action == 'update_extras')
	{
		// Fill array 'array_options' with data from add form
		$extralabels=$extrafields->fetch_name_optionals_label($object->table_element);
		$ret = $extrafields->setOptionalsFromPost($extralabels,$object,GETPOST('attribute'));
		if ($ret < 0) $error++;

		if (!$error)
		{
			// Actions on extra fields (by external module or standard code)
			// TODO le hook fait double emploi avec le trigger !!
			$hookmanager->initHooks(array('supplierinvoicedao'));
			$parameters=array('id'=>$object->id);

			$reshook=$hookmanager->executeHooks('insertExtraFields',$parameters,$object,$action); // Note that $action and $object may have been modified by some hooks

			if (empty($reshook))
			{
				if (empty($conf->global->MAIN_EXTRAFIELDS_DISABLED)) // For avoid conflicts if trigger used
				{

					$result=$object->insertExtraFields();

					if ($result < 0)
					{
						$error++;
					}

				}
			}
			else if ($reshook < 0) $error++;
		}
		else
		{
			$action = 'edit_extras';
		}
	}

	if (! empty($conf->global->MAIN_DISABLE_CONTACTS_TAB) && $user->rights->fournisseur->facture->creer)
	{
		if ($action == 'addcontact')
		{
			$result = $object->fetch($id);

			if ($result > 0 && $id > 0)
			{
				$contactid = (GETPOST('userid') ? GETPOST('userid') : GETPOST('contactid'));
				$result = $object->add_contact($contactid, $_POST["type"], $_POST["source"]);
			}

			if ($result >= 0)
			{
				header("Location: ".$_SERVER['PHP_SELF']."?id=".$object->id);
				exit;
			}
			else
			{
				if ($object->error == 'DB_ERROR_RECORD_ALREADY_EXISTS')
				{
					$langs->load("errors");
					setEventMessages($langs->trans("ErrorThisContactIsAlreadyDefinedAsThisType"), null, 'errors');
				}
				else
				{
					setEventMessages($object->error, $object->errors, 'errors');
				}
			}
		}

		// bascule du statut d'un contact
		else if ($action == 'swapstatut')
		{
			if ($object->fetch($id))
			{
				$result=$object->swapContactStatus(GETPOST('ligne'));
			}
			else
			{
				dol_print_error($db);
			}
		}

		// Efface un contact
		else if ($action == 'deletecontact')
		{
			$object->fetch($id);
			$result = $object->delete_contact($_GET["lineid"]);

			if ($result >= 0)
			{
				header("Location: ".$_SERVER['PHP_SELF']."?id=".$object->id);
				exit;
			}
			else {
				dol_print_error($db);
			}
		}
	}
}


/*
 *	View
 */

$form = new Form($db);
$formfile = new FormFile($db);
$bankaccountstatic=new Account($db);
$paymentstatic=new PaiementFourn($db);
if (! empty($conf->projet->enabled)) { $formproject = new FormProjets($db); }

$now = dol_now();

$title = $langs->trans('SupplierInvoice') . " - " . $langs->trans('Card');
$helpurl = "EN:Module_Suppliers_Invoices|FR:Module_Fournisseurs_Factures|ES:Módulo_Facturas_de_proveedores";
llxHeader('', $title, $helpurl);

// Mode creation
if ($action == 'create')
{
	$facturestatic = new FactureFournisseur($db);
	$extralabels = $extrafields->fetch_name_optionals_label($facturestatic->table_element);

	print load_fiche_titre($langs->trans('NewBill'));

	dol_htmloutput_events();

	$currency_code = $conf->currency;

	$societe='';
	if (GETPOST('socid') > 0)
	{
		$societe=new Societe($db);
		$societe->fetch(GETPOST('socid','int'));
		if (!empty($conf->multicurrency->enabled) && !empty($societe->multicurrency_code)) $currency_code = $societe->multicurrency_code;
	}

	if (! empty($origin) && ! empty($originid))
	{
		// Parse element/subelement (ex: project_task)
		$element = $subelement = $origin;

		if ($element == 'project')
		{
			$projectid = $originid;
			$element = 'projet';
		}
		else if (in_array($element,array('order_supplier')))
		{
			// For compatibility
			if ($element == 'order')    {
				$element = $subelement = 'commande';
			}
			if ($element == 'propal')   {
				$element = 'comm/propal'; $subelement = 'propal';
			}
			if ($element == 'contract') {
				$element = $subelement = 'contrat';
			}
			if ($element == 'order_supplier') {
				$element = 'fourn'; $subelement = 'fournisseur.commande';
			}

			require_once DOL_DOCUMENT_ROOT.'/'.$element.'/class/'.$subelement.'.class.php';
			$classname = ucfirst($subelement);
			if ($classname == 'Fournisseur.commande') $classname='CommandeFournisseur';
			$objectsrc = new $classname($db);
			$objectsrc->fetch($originid);
			$objectsrc->fetch_thirdparty();

			$projectid			= (!empty($objectsrc->fk_project)?$objectsrc->fk_project:'');
			//$ref_client			= (!empty($objectsrc->ref_client)?$object->ref_client:'');

			$soc = $objectsrc->thirdparty;
			$cond_reglement_id 	= (!empty($objectsrc->cond_reglement_id)?$objectsrc->cond_reglement_id:(!empty($soc->cond_reglement_supplier_id)?$soc->cond_reglement_supplier_id:1));
			$mode_reglement_id 	= (!empty($objectsrc->mode_reglement_id)?$objectsrc->mode_reglement_id:(!empty($soc->mode_reglement_supplier_id)?$soc->mode_reglement_supplier_id:0));
			$fk_account         = (! empty($objectsrc->fk_account)?$objectsrc->fk_account:(! empty($soc->fk_account)?$soc->fk_account:0));
			$remise_percent 	= (!empty($objectsrc->remise_percent)?$objectsrc->remise_percent:(!empty($soc->remise_percent)?$soc->remise_percent:0));
			$remise_absolue 	= (!empty($objectsrc->remise_absolue)?$objectsrc->remise_absolue:(!empty($soc->remise_absolue)?$soc->remise_absolue:0));
			$dateinvoice		= empty($conf->global->MAIN_AUTOFILL_DATE)?-1:'';

			if (!empty($conf->multicurrency->enabled))
			{
				if (!empty($objectsrc->multicurrency_code)) $currency_code = $objectsrc->multicurrency_code;
				if (!empty($conf->global->MULTICURRENCY_USE_ORIGIN_TX) && !empty($objectsrc->multicurrency_tx))	$currency_tx = $objectsrc->multicurrency_tx;
			}

			$datetmp=dol_mktime(12,0,0,$_POST['remonth'],$_POST['reday'],$_POST['reyear']);
			$dateinvoice=($datetmp==''?(empty($conf->global->MAIN_AUTOFILL_DATE)?-1:''):$datetmp);
			$datetmp=dol_mktime(12,0,0,$_POST['echmonth'],$_POST['echday'],$_POST['echyear']);
			$datedue=($datetmp==''?-1:$datetmp);

			// Replicate extrafields
			$objectsrc->fetch_optionals($originid);
			$object->array_options = $objectsrc->array_options;

		}
	}
	else
	{
		$cond_reglement_id 	= $societe->cond_reglement_supplier_id;
		$mode_reglement_id 	= $societe->mode_reglement_supplier_id;
		$fk_account         = $societe->fk_account;
		$datetmp=dol_mktime(12,0,0,$_POST['remonth'],$_POST['reday'],$_POST['reyear']);
		$dateinvoice=($datetmp==''?(empty($conf->global->MAIN_AUTOFILL_DATE)?-1:''):$datetmp);
		$datetmp=dol_mktime(12,0,0,$_POST['echmonth'],$_POST['echday'],$_POST['echyear']);
		$datedue=($datetmp==''?-1:$datetmp);

		if (!empty($conf->multicurrency->enabled) && !empty($soc->multicurrency_code)) $currency_code = $soc->multicurrency_code;
	}

	print '<form name="add" action="'.$_SERVER["PHP_SELF"].'" method="post">';
	print '<input type="hidden" name="token" value="'.$_SESSION['newtoken'].'">';
	print '<input type="hidden" name="action" value="add">';
	if ($societe->id > 0) print '<input type="hidden" name="socid" value="' . $societe->id . '">' . "\n";
	print '<input type="hidden" name="origin" value="'.$origin.'">';
	print '<input type="hidden" name="originid" value="'.$originid.'">';
	if (!empty($currency_tx)) print '<input type="hidden" name="originmulticurrency_tx" value="' . $currency_tx . '">';

	dol_fiche_head();

	print '<table class="border" width="100%">';

	// Ref
	print '<tr><td class="titlefieldcreate">'.$langs->trans('Ref').'</td><td>'.$langs->trans('Draft').'</td></tr>';

	// Third party
	print '<tr><td class="fieldrequired">'.$langs->trans('Supplier').'</td>';
	print '<td>';

	if ($societe->id > 0)
	{
		print $societe->getNomUrl(1);
		print '<input type="hidden" name="socid" value="'.$societe->id.'">';
	}
	else
	{
		print $form->select_company($societe->id, 'socid', 's.fournisseur = 1', 'SelectThirdParty', 0, 0, null, 0, 'minwidth300');
		// reload page to retrieve supplier informations
		if (!empty($conf->global->RELOAD_PAGE_ON_SUPPLIER_CHANGE))
		{
			print '<script type="text/javascript">
			$(document).ready(function() {
				$("#socid").change(function() {
					var socid = $(this).val();
					// reload page
					window.location.href = "'.$_SERVER["PHP_SELF"].'?action=create&socid="+socid;
				});
			});
			</script>';
		}
		print ' <a href="'.DOL_URL_ROOT.'/societe/card.php?action=create&client=0&fournisseur=1&backtopage='.urlencode($_SERVER["PHP_SELF"].'?action=create').'">'.$langs->trans("AddThirdParty").'</a>';
	}
	print '</td></tr>';

	// Ref supplier
	print '<tr><td class="fieldrequired">'.$langs->trans('RefSupplier').'</td><td><input name="ref_supplier" value="'.(isset($_POST['ref_supplier'])?$_POST['ref_supplier']:'').'" type="text"></td>';
	print '</tr>';

	// Type invoice
	$facids = $facturestatic->list_replacable_supplier_invoices($societe->id);
	if ($facids < 0) {
		dol_print_error($db, $facturestatic);
		exit();
	}
	$options = "";
	foreach ($facids as $facparam)
	{
		$options .= '<option value="' . $facparam ['id'] . '"';
		if ($facparam ['id'] == $_POST['fac_replacement'])
			$options .= ' selected';
		$options .= '>' . $facparam ['ref'];
		$options .= ' (' . $facturestatic->LibStatut(0, $facparam ['status']) . ')';
		$options .= '</option>';
	}

	// Show link for credit note
	$facids=$facturestatic->list_qualified_avoir_supplier_invoices($societe->id);
	if ($facids < 0)
	{
		dol_print_error($db,$facturestatic);
		exit;
	}
	$optionsav = "";
	$newinvoice_static = new FactureFournisseur($db);
	foreach ($facids as $key => $valarray)
	{
		$newinvoice_static->id = $key;
		$newinvoice_static->ref = $valarray ['ref'];
		$newinvoice_static->statut = $valarray ['status'];
		$newinvoice_static->type = $valarray ['type'];
		$newinvoice_static->paye = $valarray ['paye'];

		$optionsav .= '<option value="' . $key . '"';
		if ($key == GETPOST('fac_avoir','int'))
			$optionsav .= ' selected';
		$optionsav .= '>';
		$optionsav .= $newinvoice_static->ref;
		$optionsav .= ' (' . $newinvoice_static->getLibStatut(1, $valarray ['paymentornot']) . ')';
		$optionsav .= '</option>';
	}

	print '<tr><td class="tdtop fieldrequired">'.$langs->trans('Type').'</td><td>';

	print '<div class="tagtable">' . "\n";

	// Standard invoice
	print '<div class="tagtr listofinvoicetype"><div class="tagtd listofinvoicetype">';
	$tmp='<input type="radio" id="radio_standard" name="type" value="0"' . (GETPOST('type') == 0 ? ' checked' : '') . '> ';
	$desc = $form->textwithpicto($tmp.$langs->trans("InvoiceStandardAsk"), $langs->transnoentities("InvoiceStandardDesc"), 1, 'help', '', 0, 3);
	print $desc;
	print '</div></div>';

	/* Not yet supported
	if ((empty($origin)) || ((($origin == 'propal') || ($origin == 'commande')) && (! empty($originid))))
	{
		// Deposit
		if (empty($conf->global->INVOICE_DISABLE_DEPOSIT))
		{
			print '<div class="tagtr listofinvoicetype"><div class="tagtd listofinvoicetype">';
			$tmp='<input type="radio" id="radio_deposit" name="type" value="3"' . (GETPOST('type') == 3 ? ' checked' : '') . '> ';
			print '<script type="text/javascript" language="javascript">
			jQuery(document).ready(function() {
				jQuery("#typedeposit, #valuedeposit").click(function() {
					jQuery("#radio_deposit").prop("checked", true);
				});
			});
			</script>';

			$desc = $form->textwithpicto($tmp.$langs->trans("InvoiceDeposit"), $langs->transnoentities("InvoiceDepositDesc"), 1, 'help', '', 0, 3);
			print '<table class="nobordernopadding"><tr><td>';
			print $desc;
			print '</td>';
			if (($origin == 'propal') || ($origin == 'commande'))
			{
				print '<td class="nowrap" style="padding-left: 5px">';
				$arraylist = array('amount' => 'FixAmount','variable' => 'VarAmount');
				print $form->selectarray('typedeposit', $arraylist, GETPOST('typedeposit'), 0, 0, 0, '', 1);
				print '</td>';
				print '<td class="nowrap" style="padding-left: 5px">' . $langs->trans('Value') . ':<input type="text" id="valuedeposit" name="valuedeposit" size="3" value="' . GETPOST('valuedeposit', 'int') . '"/>';
			}
			print '</td></tr></table>';

			print '</div></div>';
		}
	}
    */

	/* Not yet supporter for supplier
	if ($societe->id > 0)
	{
		// Replacement
		if (empty($conf->global->INVOICE_DISABLE_REPLACEMENT))
		{
			print '<!-- replacement line -->';
			print '<div class="tagtr listofinvoicetype"><div class="tagtd listofinvoicetype">';
			$tmp='<input type="radio" name="type" id="radio_replacement" value="1"' . (GETPOST('type') == 1 ? ' checked' : '');
			if (! $options) $tmp.=' disabled';
			$tmp.='> ';
			print '<script type="text/javascript" language="javascript">
			jQuery(document).ready(function() {
				jQuery("#fac_replacement").change(function() {
					jQuery("#radio_replacement").prop("checked", true);
				});
			});
			</script>';
			$text = $tmp.$langs->trans("InvoiceReplacementAsk") . ' ';
			$text .= '<select class="flat" name="fac_replacement" id="fac_replacement"';
			if (! $options)
				$text .= ' disabled';
			$text .= '>';
			if ($options) {
				$text .= '<option value="-1">&nbsp;</option>';
				$text .= $options;
			} else {
				$text .= '<option value="-1">' . $langs->trans("NoReplacableInvoice") . '</option>';
			}
			$text .= '</select>';
			$desc = $form->textwithpicto($text, $langs->transnoentities("InvoiceReplacementDesc"), 1, 'help', '', 0, 3);
			print $desc;
			print '</div></div>';
		}
	}
	else
	{
		print '<div class="tagtr listofinvoicetype"><div class="tagtd listofinvoicetype">';
		$tmp='<input type="radio" name="type" id="radio_replacement" value="0" disabled> ';
		$text = $tmp.$langs->trans("InvoiceReplacement") . ' ';
		$text.= '('.$langs->trans("YouMustCreateInvoiceFromSupplierThird").') ';
		$desc = $form->textwithpicto($text, $langs->transnoentities("InvoiceReplacementDesc"), 1, 'help', '', 0, 3);
		print $desc;
		print '</div></div>';
	}
	*/

	if (empty($origin))
	{
		if ($conf->global->MAIN_FEATURES_LEVEL > 0)        // Need to fix reports of standard accounting module to manage supplier credit note
		{
			if ($societe->id > 0)
			{
				// Credit note
				if (empty($conf->global->INVOICE_DISABLE_CREDIT_NOTE))
				{
					print '<div class="tagtr listofinvoicetype"><div class="tagtd listofinvoicetype">';
					$tmp='<input type="radio" id="radio_creditnote" name="type" value="2"' . (GETPOST('type') == 2 ? ' checked' : '');
					if (! $optionsav) $tmp.=' disabled';
					$tmp.= '> ';
					// Show credit note options only if we checked credit note
					print '<script type="text/javascript" language="javascript">
    				jQuery(document).ready(function() {
    					if (! jQuery("#radio_creditnote").is(":checked"))
    					{
    						jQuery("#credit_note_options").hide();
    					}
    					jQuery("#radio_creditnote").click(function() {
    						jQuery("#credit_note_options").show();
    					});
    					jQuery("#radio_standard, #radio_replacement, #radio_deposit").click(function() {
    						jQuery("#credit_note_options").hide();
    					});
    				});
    				</script>';
					$text = $tmp.$langs->transnoentities("InvoiceAvoirAsk") . ' ';
					// $text.='<input type="text" value="">';
					$text .= '<select class="flat valignmiddle" name="fac_avoir" id="fac_avoir"';
					if (! $optionsav)
						$text .= ' disabled';
					$text .= '>';
					if ($optionsav) {
						$text .= '<option value="-1"></option>';
						$text .= $optionsav;
					} else {
						$text .= '<option value="-1">' . $langs->trans("NoInvoiceToCorrect") . '</option>';
					}
					$text .= '</select>';
					$desc = $form->textwithpicto($text, $langs->transnoentities("InvoiceAvoirDesc"), 1, 'help', '', 0, 3);
					print $desc;

					print '<div id="credit_note_options" class="clearboth">';
					print '&nbsp;&nbsp;&nbsp; <input type="checkbox" name="invoiceAvoirWithLines" id="invoiceAvoirWithLines" value="1" onclick="if($(this).is(\':checked\') ) { $(\'#radio_creditnote\').prop(\'checked\', true); $(\'#invoiceAvoirWithPaymentRestAmount\').removeAttr(\'checked\');   }" '.(GETPOST('invoiceAvoirWithLines','int')>0 ? 'checked':'').' /> <label for="invoiceAvoirWithLines">'.$langs->trans('invoiceAvoirWithLines')."</label>";
					print '<br>&nbsp;&nbsp;&nbsp; <input type="checkbox" name="invoiceAvoirWithPaymentRestAmount" id="invoiceAvoirWithPaymentRestAmount" value="1" onclick="if($(this).is(\':checked\') ) { $(\'#radio_creditnote\').prop(\'checked\', true);  $(\'#invoiceAvoirWithLines\').removeAttr(\'checked\');   }" '.(GETPOST('invoiceAvoirWithPaymentRestAmount','int')>0 ? 'checked':'').' /> <label for="invoiceAvoirWithPaymentRestAmount">'.$langs->trans('invoiceAvoirWithPaymentRestAmount')."</label>";
					print '</div>';

					print '</div></div>';
				}
			}
			else
			{
				print '<div class="tagtr listofinvoicetype"><div class="tagtd listofinvoicetype">';
				$tmp='<input type="radio" name="type" id="radio_creditnote" value="0" disabled> ';
				$text = $tmp.$langs->trans("InvoiceAvoir") . ' ';
				$text.= '('.$langs->trans("YouMustCreateInvoiceFromSupplierThird").') ';
				$desc = $form->textwithpicto($text, $langs->transnoentities("InvoiceAvoirDesc"), 1, 'help', '', 0, 3);
				print $desc;
				print '</div></div>' . "\n";
			}
		}
	}

	print '</div>';

	print '</td></tr>';

	if ($socid > 0)
	{
		// Discounts for third party
		print '<tr><td>' . $langs->trans('Discounts') . '</td><td>';
		if ($soc->remise_percent)
			print $langs->trans("CompanyHasRelativeDiscount", '<a href="' . DOL_URL_ROOT . '/comm/remise.php?id=' . $soc->id . '&backtopage=' . urlencode($_SERVER["PHP_SELF"] . '?socid=' . $soc->id . '&action=' . $action . '&origin=' . GETPOST('origin') . '&originid=' . GETPOST('originid')) . '">' . $soc->remise_percent . '</a>');
		else
			print $langs->trans("CompanyHasNoRelativeDiscount");
		print ' <a href="' . DOL_URL_ROOT . '/comm/remise.php?id=' . $soc->id . '&backtopage=' . urlencode($_SERVER["PHP_SELF"] . '?socid=' . $soc->id . '&action=' . $action . '&origin=' . GETPOST('origin') . '&originid=' . GETPOST('originid')) . '">(' . $langs->trans("EditRelativeDiscount") . ')</a>';
		print '. ';
		print '<br>';
		if ($absolute_discount)
			print $langs->trans("CompanyHasAbsoluteDiscount", '<a href="' . DOL_URL_ROOT . '/comm/remx.php?id=' . $soc->id . '&backtopage=' . urlencode($_SERVER["PHP_SELF"] . '?socid=' . $soc->id . '&action=' . $action . '&origin=' . GETPOST('origin') . '&originid=' . GETPOST('originid')) . '">' . price($absolute_discount) . '</a>', $langs->trans("Currency" . $conf->currency));
		else
			print $langs->trans("CompanyHasNoAbsoluteDiscount");
		print ' <a href="' . DOL_URL_ROOT . '/comm/remx.php?id=' . $soc->id . '&backtopage=' . urlencode($_SERVER["PHP_SELF"] . '?socid=' . $soc->id . '&action=' . $action . '&origin=' . GETPOST('origin') . '&originid=' . GETPOST('originid')) . '">(' . $langs->trans("EditGlobalDiscounts") . ')</a>';
		print '.';
		print '</td></tr>';
	}

	// Label
	print '<tr><td>'.$langs->trans('Label').'</td><td><input class="minwidth200" name="label" value="'.dol_escape_htmltag(GETPOST('label')).'" type="text"></td></tr>';

	// Date invoice
	print '<tr><td class="fieldrequired">'.$langs->trans('DateInvoice').'</td><td>';
	$form->select_date($dateinvoice,'','','','',"add",1,1);
	print '</td></tr>';

	// Due date
	print '<tr><td>'.$langs->trans('DateMaxPayment').'</td><td>';
	$form->select_date($datedue,'ech','','','',"add",1,1);
	print '</td></tr>';

	// Payment term
	print '<tr><td class="nowrap">'.$langs->trans('PaymentConditionsShort').'</td><td>';
	$form->select_conditions_paiements(isset($_POST['cond_reglement_id'])?$_POST['cond_reglement_id']:$cond_reglement_id, 'cond_reglement_id');
	print '</td></tr>';

	// Payment mode
	print '<tr><td>'.$langs->trans('PaymentMode').'</td><td>';
	$form->select_types_paiements(isset($_POST['mode_reglement_id'])?$_POST['mode_reglement_id']:$mode_reglement_id, 'mode_reglement_id', 'DBIT');
	print '</td></tr>';

	// Bank Account
	print '<tr><td>'.$langs->trans('BankAccount').'</td><td>';
	$form->select_comptes($fk_account, 'fk_account', 0, '', 1);
	print '</td></tr>';

	// Multicurrency
	if (! empty($conf->multicurrency->enabled))
	{
		print '<tr>';
		print '<td>'.fieldLabel('Currency','multicurrency_code').'</td>';
		print '<td class="maxwidthonsmartphone">';
		print $form->selectMultiCurrency($currency_code, 'multicurrency_code');
		print '</td></tr>';
	}

	// Project
	if (! empty($conf->projet->enabled))
	{
		$formproject = new FormProjets($db);

		$langs->load('projects');
		print '<tr><td>' . $langs->trans('Project') . '</td><td>';
		$formproject->select_projects((empty($conf->global->PROJECT_CAN_ALWAYS_LINK_TO_ALL_SUPPLIERS)?$societe->id:-1), $projectid, 'projectid', 0, 0, 1, 1);
		print '</td></tr>';
	}

	// Incoterms
	if (!empty($conf->incoterm->enabled))
	{
		print '<tr>';
		print '<td><label for="incoterm_id">'.$form->textwithpicto($langs->trans("IncotermLabel"), $objectsrc->libelle_incoterms, 1).'</label></td>';
		print '<td colspan="3" class="maxwidthonsmartphone">';
		print $form->select_incoterms((!empty($objectsrc->fk_incoterms) ? $objectsrc->fk_incoterms : ''), (!empty($objectsrc->location_incoterms)?$objectsrc->location_incoterms:''));
		print '</td></tr>';
	}

	// Public note
	print '<tr><td>'.$langs->trans('NotePublic').'</td>';
	print '<td>';
	$note_public = $object->getDefaultCreateValueFor('note_public');
	$doleditor = new DolEditor('note_public', $note_public, '', 80, 'dolibarr_notes', 'In', 0, false, true, ROWS_3, '90%');
	print $doleditor->Create(1);
	print '</td>';
   // print '<td><textarea name="note" wrap="soft" cols="60" rows="'.ROWS_5.'"></textarea></td>';
	print '</tr>';

	// Private note
	print '<tr><td>'.$langs->trans('NotePrivate').'</td>';
	print '<td>';
	$note_private = $object->getDefaultCreateValueFor('note_private');
	$doleditor = new DolEditor('note_private', $note_private, '', 80, 'dolibarr_notes', 'In', 0, false, true, ROWS_3, '90%');
	print $doleditor->Create(1);
	print '</td>';
	// print '<td><textarea name="note" wrap="soft" cols="60" rows="'.ROWS_5.'"></textarea></td>';
	print '</tr>';

	if (empty($reshook) && ! empty($extrafields->attribute_label))
	{
		print $object->showOptionals($extrafields, 'edit');
	}

	if (is_object($objectsrc))
	{
		print "\n<!-- ".$classname." info -->";
		print "\n";
		print '<input type="hidden" name="amount"         value="'.$objectsrc->total_ht.'">'."\n";
		print '<input type="hidden" name="total"          value="'.$objectsrc->total_ttc.'">'."\n";
		print '<input type="hidden" name="tva"            value="'.$objectsrc->total_tva.'">'."\n";
		print '<input type="hidden" name="origin"         value="'.$objectsrc->element.'">';
		print '<input type="hidden" name="originid"       value="'.$objectsrc->id.'">';

		$txt=$langs->trans($classname);
		if ($classname=='CommandeFournisseur') {
			$langs->load('orders');
			$txt=$langs->trans("SupplierOrder");
		}
		print '<tr><td>'.$txt.'</td><td>'.$objectsrc->getNomUrl(1);
		// We check if Origin document (id and type is known) has already at least one invoice attached to it
		$objectsrc->fetchObjectLinked($originid,$origin,'','invoice_supplier');
		$cntinvoice=count($objectsrc->linkedObjects['invoice_supplier']);
		if ($cntinvoice>=1)
		{
			setEventMessages('WarningBillExist', null, 'warnings');
			echo ' ('.$langs->trans('LatestRelatedBill').end($objectsrc->linkedObjects['invoice_supplier'])->getNomUrl(1).')';
		}
		echo '</td></tr>';
		print '<tr><td>'.$langs->trans('TotalHT').'</td><td>'.price($objectsrc->total_ht).'</td></tr>';
		print '<tr><td>'.$langs->trans('TotalVAT').'</td><td>'.price($objectsrc->total_tva)."</td></tr>";
		if ($mysoc->localtax1_assuj=="1" || $object->total_localtax1 != 0) //Localtax1
		{
			print '<tr><td>'.$langs->transcountry("AmountLT1",$mysoc->country_code).'</td><td>'.price($objectsrc->total_localtax1)."</td></tr>";
		}

		if ($mysoc->localtax2_assuj=="1" || $object->total_localtax2 != 0) //Localtax2
		{
			print '<tr><td>'.$langs->transcountry("AmountLT2",$mysoc->country_code).'</td><td>'.price($objectsrc->total_localtax2)."</td></tr>";
		}
		print '<tr><td>'.$langs->trans('TotalTTC').'</td><td>'.price($objectsrc->total_ttc)."</td></tr>";

		if (!empty($conf->multicurrency->enabled))
		{
			print '<tr><td>' . $langs->trans('MulticurrencyTotalHT') . '</td><td>' . price($objectsrc->multicurrency_total_ht) . '</td></tr>';
			print '<tr><td>' . $langs->trans('MulticurrencyTotalVAT') . '</td><td>' . price($objectsrc->multicurrency_total_tva) . "</td></tr>";
			print '<tr><td>' . $langs->trans('MulticurrencyTotalTTC') . '</td><td>' . price($objectsrc->multicurrency_total_ttc) . "</td></tr>";
		}
	}

	// Other options
	$parameters=array();
	$reshook=$hookmanager->executeHooks('formObjectOptions',$parameters,$object,$action); // Note that $action and $object may have been modified by hook
	print $hookmanager->resPrint;

	// Bouton "Create Draft"
	print "</table>\n";

	dol_fiche_end();

	print '<div class="center">';
	print '<input type="submit" class="button" name="bouton" value="'.$langs->trans('CreateDraft').'">';
	print '&nbsp;&nbsp;&nbsp;&nbsp;&nbsp;';
	print '<input type="button" class="button" value="' . $langs->trans("Cancel") . '" onClick="javascript:history.go(-1)">';
	print '</div>';

	print "</form>\n";


	// Show origin lines
	if (is_object($objectsrc))
	{
		print '<br>';

		$title=$langs->trans('ProductsAndServices');
		print load_fiche_titre($title);

		print '<table class="noborder" width="100%">';

		$objectsrc->printOriginLinesList();

		print '</table>';
	}
}
else
{
	if ($id > 0 || ! empty($ref))
	{
		/* *************************************************************************** */
		/*                                                                             */
		/* Fiche en mode visu ou edition                                               */
		/*                                                                             */
		/* *************************************************************************** */

		$now=dol_now();

		$productstatic = new Product($db);

		$object->fetch($id,$ref);
		$result=$object->fetch_thirdparty();
		if ($result < 0) dol_print_error($db);

		$societe = new Fournisseur($db);
		$result=$societe->fetch($object->socid);
		if ($result < 0) dol_print_error($db);

		// fetch optionals attributes and labels
		$extralabels = $extrafields->fetch_name_optionals_label($object->table_element);

		$alreadypaid=$object->getSommePaiement();

		/*
         *	View card
         */
		$head = facturefourn_prepare_head($object);
		$titre=$langs->trans('SupplierInvoice');

		dol_fiche_head($head, 'card', $titre, -1, 'bill');

		// Clone confirmation
		if ($action == 'clone')
		{
			// Create an array for form
			$formquestion=array(
			//'text' => $langs->trans("ConfirmClone"),
			//array('type' => 'checkbox', 'name' => 'clone_content',   'label' => $langs->trans("CloneMainAttributes"),   'value' => 1)
			);
			// Paiement incomplet. On demande si motif = escompte ou autre
			$formconfirm = $form->formconfirm($_SERVER["PHP_SELF"].'?id='.$object->id,$langs->trans('CloneInvoice'),$langs->trans('ConfirmCloneInvoice',$object->ref),'confirm_clone',$formquestion,'yes', 1);
		}

		// Confirmation de la validation
		if ($action == 'valid')
		{
			 // on verifie si l'objet est en numerotation provisoire
			$objectref = substr($object->ref, 1, 4);
			if ($objectref == 'PROV')
			{
				$savdate=$object->date;
				$numref = $object->getNextNumRef($societe);
			}
			else
			{
				$numref = $object->ref;
			}

			$text=$langs->trans('ConfirmValidateBill',$numref);
			/*if (! empty($conf->notification->enabled))
            {
            	require_once DOL_DOCUMENT_ROOT .'/core/class/notify.class.php';
            	$notify=new Notify($db);
            	$text.='<br>';
            	$text.=$notify->confirmMessage('BILL_SUPPLIER_VALIDATE',$object->socid, $object);
            }*/
<<<<<<< HEAD
			$formquestion=array();

			$qualified_for_stock_change=0;
			if (empty($conf->global->STOCK_SUPPORTS_SERVICES))
			{
				$qualified_for_stock_change=$object->hasProductsOrServices(2);
			}
			else
			{
				$qualified_for_stock_change=$object->hasProductsOrServices(1);
			}

			if (! empty($conf->stock->enabled) && ! empty($conf->global->STOCK_CALCULATE_ON_SUPPLIER_BILL) && $qualified_for_stock_change)
			{
				$langs->load("stocks");
				require_once DOL_DOCUMENT_ROOT.'/product/class/html.formproduct.class.php';
				$formproduct=new FormProduct($db);
				$formquestion=array(
				//'text' => $langs->trans("ConfirmClone"),
				//array('type' => 'checkbox', 'name' => 'clone_content',   'label' => $langs->trans("CloneMainAttributes"),   'value' => 1),
				//array('type' => 'checkbox', 'name' => 'update_prices',   'label' => $langs->trans("PuttingPricesUpToDate"),   'value' => 1),
				array('type' => 'other', 'name' => 'idwarehouse',   'label' => $langs->trans("SelectWarehouseForStockIncrease"),   'value' => $formproduct->selectWarehouses(GETPOST('idwarehouse'),'idwarehouse','',1)));
			}
=======
            $formquestion=array();

            $qualified_for_stock_change=0;
		    if (empty($conf->global->STOCK_SUPPORTS_SERVICES))
		    {
		    	$qualified_for_stock_change=$object->hasProductsOrServices(2);
		    }
		    else
		    {
		    	$qualified_for_stock_change=$object->hasProductsOrServices(1);
		    }

            if (! empty($conf->stock->enabled) && ! empty($conf->global->STOCK_CALCULATE_ON_SUPPLIER_BILL) && $qualified_for_stock_change)
            {
                $langs->load("stocks");
                require_once DOL_DOCUMENT_ROOT.'/product/class/html.formproduct.class.php';
                $formproduct=new FormProduct($db);
                $warehouse = new Entrepot($db);
                $warehouse_array = $warehouse->list_array();
                if (count($warehouse_array) == 1) {
                    $label = $object->type == FactureFournisseur::TYPE_CREDIT_NOTE ? $langs->trans("WarehouseForStockDecrease", current($warehouse_array)) : $langs->trans("WarehouseForStockIncrease", current($warehouse_array));
                    $value = '<input type="hidden" id="idwarehouse" name="idwarehouse" value="' . key($warehouse_array) . '">';
                } else {
                    $label = $object->type == FactureFournisseur::TYPE_CREDIT_NOTE ? $langs->trans("SelectWarehouseForStockDecrease") : $langs->trans("SelectWarehouseForStockIncrease");
                    $value = $formproduct->selectWarehouses(GETPOST('idwarehouse')?GETPOST('idwarehouse'):'ifone', 'idwarehouse', '', 1);
                }
                $formquestion = array(
                    array('type' => 'other','name' => 'idwarehouse','label' => $label,'value' => $value)
                );
            }
>>>>>>> 6b0d0602

			$formconfirm = $form->formconfirm($_SERVER["PHP_SELF"].'?id='.$object->id, $langs->trans('ValidateBill'), $text, 'confirm_valid', $formquestion, 1, 1);

        }

        // Confirmation edit (back to draft)
        if ($action == 'edit')
        {
            $formquestion = array();

            $qualified_for_stock_change = 0;
            if (empty($conf->global->STOCK_SUPPORTS_SERVICES))
            {
                $qualified_for_stock_change = $object->hasProductsOrServices(2);
            }
            else
            {
                $qualified_for_stock_change = $object->hasProductsOrServices(1);
            }
            if (! empty($conf->stock->enabled) && ! empty($conf->global->STOCK_CALCULATE_ON_SUPPLIER_BILL) && $qualified_for_stock_change)
            {
                $langs->load("stocks");
                require_once DOL_DOCUMENT_ROOT.'/product/class/html.formproduct.class.php';
                $formproduct = new FormProduct($db);
                $warehouse = new Entrepot($db);
                $warehouse_array = $warehouse->list_array();
                if (count($warehouse_array) == 1) {
                    $label = $object->type == FactureFournisseur::TYPE_CREDIT_NOTE ? $langs->trans("WarehouseForStockIncrease", current($warehouse_array)) : $langs->trans("WarehouseForStockDecrease", current($warehouse_array));
                    $value = '<input type="hidden" id="idwarehouse" name="idwarehouse" value="' . key($warehouse_array) . '">';
                } else {
                    $label = $object->type == FactureFournisseur::TYPE_CREDIT_NOTE ? $langs->trans("SelectWarehouseForStockIncrease") : $langs->trans("SelectWarehouseForStockDecrease");
                    $value = $formproduct->selectWarehouses(GETPOST('idwarehouse')?GETPOST('idwarehouse'):'ifone', 'idwarehouse', '', 1);
                }
                $formquestion = array(
                    array('type' => 'other','name' => 'idwarehouse','label' => $label,'value' => $value)
                );
            }
            $formconfirm = $form->formconfirm($_SERVER["PHP_SELF"].'?id='.$object->id, $langs->trans('UnvalidateBill'), $langs->trans('ConfirmUnvalidateBill', $object->ref), 'confirm_edit', $formquestion, 1, 1);

		}

		// Confirmation set paid
		if ($action == 'paid')
		{
			$formconfirm = $form->formconfirm($_SERVER["PHP_SELF"].'?id='.$object->id, $langs->trans('ClassifyPaid'), $langs->trans('ConfirmClassifyPaidBill', $object->ref), 'confirm_paid', '', 0, 1);

		}

		// Confirmation de la suppression de la facture fournisseur
		if ($action == 'delete')
		{
			$formconfirm = $form->formconfirm($_SERVER["PHP_SELF"].'?id='.$object->id, $langs->trans('DeleteBill'), $langs->trans('ConfirmDeleteBill'), 'confirm_delete', '', 0, 1);

		}
		if ($action == 'deletepaiement')
		{
			$payment_id = GETPOST('paiement_id');
			$formconfirm = $form->formconfirm($_SERVER["PHP_SELF"].'?id='.$object->id.'&paiement_id='.$payment_id, $langs->trans('DeletePayment'), $langs->trans('ConfirmDeletePayment'), 'confirm_delete_paiement', '', 0, 1);

		}

	   	// Confirmation to delete line
		if ($action == 'ask_deleteline')
		{
			$formconfirm=$form->formconfirm($_SERVER["PHP_SELF"].'?id='.$object->id.'&lineid='.$lineid, $langs->trans('DeleteProductLine'), $langs->trans('ConfirmDeleteProductLine'), 'confirm_deleteline', '', 0, 1);
		}

		if (!$formconfirm)
		{
			$parameters=array('lineid'=>$lineid);
			$reshook = $hookmanager->executeHooks('formConfirm', $parameters, $object, $action); // Note that $action and $object may have been modified by hook
			if (empty($reshook)) $formconfirm.=$hookmanager->resPrint;
			elseif ($reshook > 0) $formconfirm=$hookmanager->resPrint;
		}

		// Print form confirm
		print $formconfirm;


        // Supplier invoice card
        $linkback = '<a href="'.DOL_URL_ROOT.'/fourn/facture/list.php?restore_lastsearch_values=1'.(! empty($socid)?'&socid='.$socid:'').'">'.$langs->trans("BackToList").'</a>';

    	$morehtmlref='<div class="refidno">';
    	// Ref supplier
    	$morehtmlref.=$form->editfieldkey("RefSupplier", 'ref_supplier', $object->ref_supplier, $object, $user->rights->fournisseur->facture->creer, 'string', '', 0, 1);
    	$morehtmlref.=$form->editfieldval("RefSupplier", 'ref_supplier', $object->ref_supplier, $object, $user->rights->fournisseur->facture->creer, 'string', '', null, null, '', 1);
    	// Thirdparty
    	$morehtmlref.='<br>'.$langs->trans('ThirdParty') . ' : ' . $object->thirdparty->getNomUrl(1);
		if (empty($conf->global->MAIN_DISABLE_OTHER_LINK) && $object->thirdparty->id > 0) $morehtmlref.=' (<a href="'.DOL_URL_ROOT.'/fourn/facture/list.php?socid='.$object->thirdparty->id.'">'.$langs->trans("OtherBills").'</a>)';
    	// Project
    	if (! empty($conf->projet->enabled))
    	{
    	    $langs->load("projects");
    	    $morehtmlref.='<br>'.$langs->trans('Project') . ' ';
    	    if ($user->rights->fournisseur->facture->creer)
    	    {
    	        if ($action != 'classify')
    	            $morehtmlref.='<a href="' . $_SERVER['PHP_SELF'] . '?action=classify&amp;id=' . $object->id . '">' . img_edit($langs->transnoentitiesnoconv('SetProject')) . '</a> : ';
    	            if ($action == 'classify') {
    	                //$morehtmlref.=$form->form_project($_SERVER['PHP_SELF'] . '?id=' . $object->id, $object->socid, $object->fk_project, 'projectid', 0, 0, 1, 1);
    	                $morehtmlref.='<form method="post" action="'.$_SERVER['PHP_SELF'].'?id='.$object->id.'">';
    	                $morehtmlref.='<input type="hidden" name="action" value="classin">';
    	                $morehtmlref.='<input type="hidden" name="token" value="'.$_SESSION['newtoken'].'">';
    	                $morehtmlref.=$formproject->select_projects((empty($conf->global->PROJECT_CAN_ALWAYS_LINK_TO_ALL_SUPPLIERS)?$object->socid:-1), $object->fk_project, 'projectid', $maxlength, 0, 1, 0, 1, 0, 0, '', 1);
    	                $morehtmlref.='<input type="submit" class="button valignmiddle" value="'.$langs->trans("Modify").'">';
    	                $morehtmlref.='</form>';
    	            } else {
    	                $morehtmlref.=$form->form_project($_SERVER['PHP_SELF'] . '?id=' . $object->id, $object->socid, $object->fk_project, 'none', 0, 0, 0, 1);
    	            }
    	    } else {
    	        if (! empty($object->fk_project)) {
    	            $proj = new Project($db);
    	            $proj->fetch($object->fk_project);
    	            $morehtmlref.='<a href="'.DOL_URL_ROOT.'/projet/card.php?id=' . $object->fk_project . '" title="' . $langs->trans('ShowProject') . '">';
    	            $morehtmlref.=$proj->ref;
    	            $morehtmlref.='</a>';
    	        } else {
    	            $morehtmlref.='';
    	        }
    	    }
    	}
    	$morehtmlref.='</div>';

    	$object->totalpaye = $alreadypaid;   // To give a chance to dol_banner_tab to use already paid amount to show correct status

    	dol_banner_tab($object, 'ref', $linkback, 1, 'ref', 'ref', $morehtmlref);

    	print '<div class="fichecenter">';
    	print '<div class="fichehalfleft">';
    	print '<div class="underbanner clearboth"></div>';

    	print '<table class="border" width="100%">';

        // Type
        print '<tr><td class="titlefield">'.$langs->trans('Type').'</td><td>';
        print $object->getLibType();
        if ($object->type == FactureFournisseur::TYPE_REPLACEMENT)
        {
            $facreplaced=new FactureFournisseur($db);
            $facreplaced->fetch($object->fk_facture_source);
            print ' ('.$langs->transnoentities("ReplaceInvoice",$facreplaced->getNomUrl(1)).')';
        }
        if ($object->type == FactureFournisseur::TYPE_CREDIT_NOTE)
        {
            $facusing=new FactureFournisseur($db);
            $facusing->fetch($object->fk_facture_source);
            print ' ('.$langs->transnoentities("CorrectInvoice",$facusing->getNomUrl(1)).')';
        }

        $facidavoir=$object->getListIdAvoirFromInvoice();
        if (count($facidavoir) > 0)
        {
            print ' ('.$langs->transnoentities("InvoiceHasAvoir");
            $i=0;
            foreach($facidavoir as $id)
            {
                if ($i==0) print ' ';
                else print ',';
                $facavoir=new FactureFournisseur($db);
                $facavoir->fetch($id);
                print $facavoir->getNomUrl(1);
            }
            print ')';
        }
        if (isset($facidnext) && $facidnext > 0)
        {
            $facthatreplace=new FactureFournisseur($db);
            $facthatreplace->fetch($facidnext);
            print ' ('.$langs->transnoentities("ReplacedByInvoice",$facthatreplace->getNomUrl(1)).')';
        }
        print '</td></tr>';

        // Label
        print '<tr>';
        print '<td>'.$form->editfieldkey("Label",'label',$object->label,$object,($user->rights->fournisseur->facture->creer)).'</td>';
        print '<td>'.$form->editfieldval("Label",'label',$object->label,$object,($user->rights->fournisseur->facture->creer)).'</td>';
        print '</tr>';

	    $form_permission = $object->statut<FactureFournisseur::STATUS_CLOSED && $user->rights->fournisseur->facture->creer && $object->getSommePaiement() <= 0;

        // Date
        print '<tr><td>'.$form->editfieldkey("DateInvoice",'datef',$object->datep,$object,$form_permission,'datepicker').'</td><td colspan="3">';
        print $form->editfieldval("Date",'datef',$object->datep,$object,$form_permission,'datepicker');
        print '</td>';

        // Due date
        print '<tr><td>'.$form->editfieldkey("DateMaxPayment",'date_lim_reglement',$object->date_echeance,$object,$form_permission,'datepicker').'</td><td colspan="3">';
        print $form->editfieldval("DateMaxPayment",'date_lim_reglement',$object->date_echeance,$object,$form_permission,'datepicker');
        if ($action != 'editdate_lim_reglement' && $object->hasDelay()) {
	        print img_warning($langs->trans('Late'));
        }
        print '</td>';

		// Conditions de reglement par defaut
		$langs->load('bills');
		print '<tr><td class="nowrap">';
		print '<table width="100%" class="nobordernopadding"><tr><td class="nowrap">';
		print $langs->trans('PaymentConditions');
		print '<td>';
		if ($action != 'editconditions' && $user->rights->fournisseur->facture->creer) {
			print '<td align="right"><a href="'.$_SERVER["PHP_SELF"].'?action=editconditions&amp;id='.$object->id.'">'.img_edit($langs->trans('SetConditions'),1).'</a></td>';
		}
		print '</tr></table>';
		print '</td><td colspan="2">';
		if ($action == 'editconditions')
		{
			$form->form_conditions_reglement($_SERVER['PHP_SELF'].'?id='.$object->id,  $object->cond_reglement_id,'cond_reglement_id');
		}
		else
		{
			$form->form_conditions_reglement($_SERVER['PHP_SELF'].'?id='.$object->id,  $object->cond_reglement_id,'none');
		}
		print "</td>";
		print '</tr>';

		// Mode of payment
		$langs->load('bills');
		print '<tr><td class="nowrap">';
		print '<table width="100%" class="nobordernopadding"><tr><td class="nowrap">';
		print $langs->trans('PaymentMode');
		print '</td>';
		if ($action != 'editmode' && $user->rights->fournisseur->facture->creer) {
			print '<td align="right"><a href="'.$_SERVER["PHP_SELF"].'?action=editmode&amp;id='.$object->id.'">'.img_edit($langs->trans('SetMode'),1).'</a></td>';
		}
		print '</tr></table>';
		print '</td><td colspan="2">';
		if ($action == 'editmode')
		{
			$form->form_modes_reglement($_SERVER['PHP_SELF'].'?id='.$object->id, $object->mode_reglement_id, 'mode_reglement_id', 'DBIT');
		}
		else
		{
			$form->form_modes_reglement($_SERVER['PHP_SELF'].'?id='.$object->id, $object->mode_reglement_id, 'none', 'DBIT');
		}
		print '</td></tr>';

		// Multicurrency
		if (! empty($conf->multicurrency->enabled))
		{
			// Multicurrency code
			print '<tr>';
			print '<td>';
			print '<table class="nobordernopadding" width="100%"><tr><td>';
			print fieldLabel('Currency','multicurrency_code');
			print '</td>';
			if ($action != 'editmulticurrencycode' && ! empty($object->brouillon))
				print '<td align="right"><a href="' . $_SERVER["PHP_SELF"] . '?action=editmulticurrencycode&amp;id=' . $object->id . '">' . img_edit($langs->transnoentitiesnoconv('SetMultiCurrencyCode'), 1) . '</a></td>';
			print '</tr></table>';
			print '</td><td colspan="3">';
			if ($action == 'editmulticurrencycode') {
				$form->form_multicurrency_code($_SERVER['PHP_SELF'] . '?id=' . $object->id, $object->multicurrency_code, 'multicurrency_code');
			} else {
				$form->form_multicurrency_code($_SERVER['PHP_SELF'] . '?id=' . $object->id, $object->multicurrency_code, 'none');
			}
			print '</td></tr>';

			// Multicurrency rate
			print '<tr>';
			print '<td>';
			print '<table class="nobordernopadding" width="100%"><tr><td>';
			print fieldLabel('CurrencyRate','multicurrency_tx');
			print '</td>';
			if ($action != 'editmulticurrencyrate' && ! empty($object->brouillon) && $object->multicurrency_code && $object->multicurrency_code != $conf->currency)
				print '<td align="right"><a href="' . $_SERVER["PHP_SELF"] . '?action=editmulticurrencyrate&amp;id=' . $object->id . '">' . img_edit($langs->transnoentitiesnoconv('SetMultiCurrencyCode'), 1) . '</a></td>';
			print '</tr></table>';
			print '</td><td colspan="3">';
			if ($action == 'editmulticurrencyrate' || $action == 'actualizemulticurrencyrate') {
				if($action == 'actualizemulticurrencyrate') {
					list($object->fk_multicurrency, $object->multicurrency_tx) = MultiCurrency::getIdAndTxFromCode($object->db, $object->multicurrency_code);
				}
				$form->form_multicurrency_rate($_SERVER['PHP_SELF'] . '?id=' . $object->id, $object->multicurrency_tx, 'multicurrency_tx', $object->multicurrency_code);
			} else {
				$form->form_multicurrency_rate($_SERVER['PHP_SELF'] . '?id=' . $object->id, $object->multicurrency_tx, 'none', $object->multicurrency_code);
				if($object->statut == $object::STATUS_DRAFT && $object->multicurrency_code && $object->multicurrency_code != $conf->currency) {
					print '<div class="inline-block"> &nbsp; &nbsp; &nbsp; &nbsp; ';
					print '<a href="'.$_SERVER["PHP_SELF"].'?id='.$object->id.'&action=actualizemulticurrencyrate">'.$langs->trans("ActualizeCurrency").'</a>';
					print '</div>';
				}
			}
			print '</td></tr>';
		}

		// Bank Account
		print '<tr><td class="nowrap">';
		print '<table width="100%" class="nobordernopadding"><tr><td class="nowrap">';
		print $langs->trans('BankAccount');
		print '<td>';
		if ($action != 'editbankaccount' && $user->rights->fournisseur->facture->creer)
			print '<td align="right"><a href="'.$_SERVER["PHP_SELF"].'?action=editbankaccount&amp;id='.$object->id.'">'.img_edit($langs->trans('SetBankAccount'),1).'</a></td>';
		print '</tr></table>';
		print '</td><td colspan="3">';
		if ($action == 'editbankaccount') {
			$form->formSelectAccount($_SERVER['PHP_SELF'].'?id='.$object->id, $object->fk_account, 'fk_account', 1);
		} else {
			 $form->formSelectAccount($_SERVER['PHP_SELF'].'?id='.$object->id, $object->fk_account, 'none');
		}
		print "</td>";
		print '</tr>';

		// Incoterms
		if (!empty($conf->incoterm->enabled))
		{
			print '<tr><td>';
			print '<table width="100%" class="nobordernopadding"><tr><td>';
			print $langs->trans('IncotermLabel');
			print '<td><td align="right">';
			if ($user->rights->fournisseur->facture->creer) print '<a href="'.DOL_URL_ROOT.'/fourn/facture/card.php?facid='.$object->id.'&action=editincoterm">'.img_edit().'</a>';
			else print '&nbsp;';
			print '</td></tr></table>';
			print '</td>';
			print '<td colspan="3">';
			if ($action != 'editincoterm')
			{
				print $form->textwithpicto($object->display_incoterms(), $object->libelle_incoterms, 1);
			}
			else
			{
				print $form->select_incoterms((!empty($object->fk_incoterms) ? $object->fk_incoterms : ''), (!empty($object->location_incoterms)?$object->location_incoterms:''), $_SERVER['PHP_SELF'].'?id='.$object->id);
			}
			print '</td></tr>';
		}

		// Other attributes
		$cols = 2;
		include DOL_DOCUMENT_ROOT . '/core/tpl/extrafields_view.tpl.php';

		print '</table>';

		print '</div>';
		print '<div class="fichehalfright">';
		print '<div class="ficheaddleft">';
		print '<div class="underbanner clearboth"></div>';

		print '<table class="border centpercent">';

		if (!empty($conf->multicurrency->enabled) && ($object->multicurrency_code != $conf->currency))
		{
			// Multicurrency Amount HT
			print '<tr><td class="titlefieldmiddle">' . fieldLabel('MulticurrencyAmountHT','multicurrency_total_ht') . '</td>';
			print '<td class="nowrap">' . price($object->multicurrency_total_ht, '', $langs, 0, - 1, - 1, (!empty($object->multicurrency_code) ? $object->multicurrency_code : $conf->currency)) . '</td>';
			print '</tr>';

			// Multicurrency Amount VAT
			print '<tr><td>' . fieldLabel('MulticurrencyAmountVAT','multicurrency_total_tva') . '</td>';
			print '<td>' . price($object->multicurrency_total_tva, '', $langs, 0, - 1, - 1, (!empty($object->multicurrency_code) ? $object->multicurrency_code : $conf->currency)) . '</td>';
			print '</tr>';

			// Multicurrency Amount TTC
			print '<tr><td height="10">' . fieldLabel('MulticurrencyAmountTTC','multicurrency_total_ttc') . '</td>';
			print '<td>' . price($object->multicurrency_total_ttc, '', $langs, 0, - 1, - 1, (!empty($object->multicurrency_code) ? $object->multicurrency_code : $conf->currency)) . '</td>';
			print '</tr>';
		}

		// Amount
		print '<tr><td class="titlefield">'.$langs->trans('AmountHT').'</td><td>'.price($object->total_ht,1,$langs,0,-1,-1,$conf->currency).'</td></tr>';
		print '<tr><td>'.$langs->trans('AmountVAT').'</td><td>'.price($object->total_tva,1,$langs,0,-1,-1,$conf->currency).'<div class="inline-block"> &nbsp; &nbsp; &nbsp; &nbsp; ';
		if (GETPOST('calculationrule')) $calculationrule=GETPOST('calculationrule','alpha');
		else $calculationrule=(empty($conf->global->MAIN_ROUNDOFTOTAL_NOT_TOTALOFROUND)?'totalofround':'roundoftotal');
		if ($calculationrule == 'totalofround') $calculationrulenum=1;
		else  $calculationrulenum=2;
		$s=$langs->trans("ReCalculate").' ';
		$s.='<a href="'.$_SERVER["PHP_SELF"].'?id='.$object->id.'&action=calculate&calculationrule=totalofround">'.$langs->trans("Mode1").'</a>';
		$s.=' / ';
		$s.='<a href="'.$_SERVER["PHP_SELF"].'?id='.$object->id.'&action=calculate&calculationrule=roundoftotal">'.$langs->trans("Mode2").'</a>';
		print $form->textwithtooltip($s, $langs->trans("CalculationRuleDesc",$calculationrulenum).'<br>'.$langs->trans("CalculationRuleDescSupplier"), 2, 1, img_picto('','help'));
		print '</div></td></tr>';

		// Amount Local Taxes
		//TODO: Place into a function to control showing by country or study better option
		if ($societe->localtax1_assuj=="1") //Localtax1
		{
			print '<tr><td>'.$langs->transcountry("AmountLT1",$societe->country_code).'</td>';
			print '<td>'.price($object->total_localtax1,1,$langs,0,-1,-1,$conf->currency).'</td>';
			print '</tr>';
		}
		if ($societe->localtax2_assuj=="1") //Localtax2
		{
			print '<tr><td>'.$langs->transcountry("AmountLT2",$societe->country_code).'</td>';
			print '<td>'.price($object->total_localtax2,1,$langs,0,-1,-1,$conf->currency).'</td>';
			print '</tr>';
		}
		print '<tr><td>'.$langs->trans('AmountTTC').'</td><td colspan="3">'.price($object->total_ttc,1,$langs,0,-1,-1,$conf->currency).'</td></tr>';

		print '</table>';

		/*
    	 * List of payments
    	 */

		$totalpaye = 0;

		$sign = 1;
		if ($object->type == FactureFournisseur::TYPE_CREDIT_NOTE) $sign = - 1;

		$nbrows=9; $nbcols=3;
		if (! empty($conf->projet->enabled)) $nbrows++;
		if (! empty($conf->banque->enabled)) { $nbrows++; $nbcols++; }
		if (! empty($conf->incoterm->enabled)) $nbrows++;
		if (! empty($conf->multicurrency->enabled)) $nbrows += 5;

		// Local taxes
		if ($societe->localtax1_assuj=="1") $nbrows++;
		if ($societe->localtax2_assuj=="1") $nbrows++;

		$sql = 'SELECT p.datep as dp, p.ref, p.num_paiement, p.rowid, p.fk_bank,';
		$sql.= ' c.id as paiement_type,';
		$sql.= ' pf.amount,';
		$sql.= ' ba.rowid as baid, ba.ref as baref, ba.label, ba.number as banumber, ba.account_number, ba.fk_accountancy_journal';
		$sql.= ' FROM '.MAIN_DB_PREFIX.'paiementfourn as p';
		$sql.= ' LEFT JOIN '.MAIN_DB_PREFIX.'bank as b ON p.fk_bank = b.rowid';
		$sql.= ' LEFT JOIN '.MAIN_DB_PREFIX.'bank_account as ba ON b.fk_account = ba.rowid';
		$sql.= ' LEFT JOIN '.MAIN_DB_PREFIX.'c_paiement as c ON p.fk_paiement = c.id AND c.entity IN (' . getEntity('c_paiement').')';
		$sql.= ' LEFT JOIN '.MAIN_DB_PREFIX.'paiementfourn_facturefourn as pf ON pf.fk_paiementfourn = p.rowid';
		$sql.= ' WHERE pf.fk_facturefourn = '.$object->id;
		$sql.= ' ORDER BY p.datep, p.tms';

		$result = $db->query($sql);
		if ($result)
		{
			$num = $db->num_rows($result);
			$i = 0;
			print '<table class="noborder paymenttable" width="100%">';
			print '<tr class="liste_titre">';
			print '<td class="liste_titre">' . ($object->type == FactureFournisseur::TYPE_CREDIT_NOTE ? $langs->trans("PaymentsBack") : $langs->trans('Payments')) . '</td>';
			print '<td>'.$langs->trans('Date').'</td>';
			print '<td>'.$langs->trans('Type').'</td>';
			if (! empty($conf->banque->enabled)) print '<td align="right">'.$langs->trans('BankAccount').'</td>';
			print '<td align="right">'.$langs->trans('Amount').'</td>';
			print '<td width="18">&nbsp;</td>';
			print '</tr>';

			$var=false;
			if ($num > 0)
			{
				while ($i < $num)
				{
					$objp = $db->fetch_object($result);

					print '<tr class="oddeven"><td>';
					$paymentstatic->id=$objp->rowid;
					$paymentstatic->datepaye=$db->jdate($objp->dp);
					$paymentstatic->ref=($objp->ref ? $objp->ref : $objp->rowid);;
					$paymentstatic->num_paiement=$objp->num_paiement;
					$paymentstatic->payment_code=$objp->payment_code;
					print $paymentstatic->getNomUrl(1);
					print '</td>';
					print '<td>'.dol_print_date($db->jdate($objp->dp), 'day') . '</td>';
					print '<td>';
					print $form->form_modes_reglement(null, $objp->paiement_type,'none').' '.$objp->num_paiement;
					print '</td>';
					if (! empty($conf->banque->enabled))
					{
						$bankaccountstatic->id=$objp->baid;
						$bankaccountstatic->ref=$objp->baref;
						$bankaccountstatic->label=$objp->baref;
						$bankaccountstatic->number = $objp->banumber;

						if (! empty($conf->accounting->enabled)) {
							$bankaccountstatic->account_number = $objp->account_number;

							$accountingjournal = new AccountingJournal($db);
							$accountingjournal->fetch($objp->fk_accountancy_journal);
							$bankaccountstatic->accountancy_journal = $accountingjournal->getNomUrl(0,1,1,'',1);
						}

						print '<td align="right">';
						if ($objp->baid > 0) print $bankaccountstatic->getNomUrl(1,'transactions');
						print '</td>';
					}
					print '<td align="right">' . price($sign * $objp->amount) . '</td>';
					print '<td align="center">';
					if ($object->statut == FactureFournisseur::STATUS_VALIDATED && $object->paye == 0 && $user->societe_id == 0)
					{
						print '<a href="'.$_SERVER["PHP_SELF"].'?id='.$object->id.'&action=deletepaiement&paiement_id='.$objp->rowid.'">';
						print img_delete();
						print '</a>';
					}
					print '</td>';
					print '</tr>';
					$totalpaye += $objp->amount;
					$i++;
				}
			}
			else
			{
				print '<tr class="oddeven"><td colspan="'.$nbcols.'" class="opacitymedium">'.$langs->trans("None").'</td><td></td><td></td></tr>';
			}

			/*
    	    if ($object->paye == 0)
    	    {
    	        print '<tr><td colspan="'.$nbcols.'" align="right">'.$langs->trans('AlreadyPaid').' :</td><td align="right">'.price($totalpaye).'</td><td></td></tr>';
    	        print '<tr><td colspan="'.$nbcols.'" align="right">'.$langs->trans("Billed").' :</td><td align="right">'.price($object->total_ttc).'</td><td></td></tr>';

    	        $resteapayer = $object->total_ttc - $totalpaye;

    	        print '<tr><td colspan="'.$nbcols.'" align="right">'.$langs->trans('RemainderToPay').' :</td>';
    	        print '<td align="right"'.($resteapayer?' class="amountremaintopay"':'').'>'.price($resteapayer).'</td><td></td></tr>';
    	    }
			*/

			$db->free($result);
		}
		else
		{
			dol_print_error($db);
		}

		if ($object->type != FactureFournisseur::TYPE_CREDIT_NOTE)
		{
			// Total already paid
			print '<tr><td colspan="' . $nbcols . '" align="right">';
			if ($object->type != FactureFournisseur::TYPE_DEPOSIT)
				print $langs->trans('AlreadyPaidNoCreditNotesNoDeposits');
			else
				print $langs->trans('AlreadyPaid');
			print ' :</td><td align="right"'.(($totalpaye > 0)?' class="amountalreadypaid"':'').'>' . price($totalpaye) . '</td><td>&nbsp;</td></tr>';

			$resteapayer = $object->total_ttc - $totalpaye;
			$resteapayeraffiche = $resteapayer;
			$cssforamountpaymentcomplete = 'amountpaymentcomplete';

			// Loop on each credit note or deposit amount applied
			$creditnoteamount = 0;
			$depositamount = 0;
			/*
			$sql = "SELECT re.rowid, re.amount_ht, re.amount_tva, re.amount_ttc,";
			$sql .= " re.description, re.fk_facture_source";
			$sql .= " FROM " . MAIN_DB_PREFIX . "societe_remise_except_supplier as re";
			$sql .= " WHERE fk_facture = " . $object->id;
			$resql = $db->query($sql);
			if ($resql) {
				$num = $db->num_rows($resql);
				$i = 0;
				$invoice = new FactureFournisseur($db);
				while ($i < $num) {
					$obj = $db->fetch_object($resql);
					$invoice->fetch($obj->fk_facture_source);
					print '<tr><td colspan="' . $nbcols . '" align="right">';
					if ($invoice->type == FactureFournisseur::TYPE_CREDIT_NOTE)
						print $langs->trans("CreditNote") . ' ';
					if ($invoice->type == FactureFournisseur::TYPE_DEPOSIT)
						print $langs->trans("Deposit") . ' ';
					print $invoice->getNomUrl(0);
					print ' :</td>';
					print '<td align="right">' . price($obj->amount_ttc) . '</td>';
					print '<td align="right">';
					print '<a href="' . $_SERVER["PHP_SELF"] . '?facid=' . $object->id . '&action=unlinkdiscount&discountid=' . $obj->rowid . '">' . img_delete() . '</a>';
					print '</td></tr>';
					$i ++;
					if ($invoice->type == FactureFournisseur::TYPE_CREDIT_NOTE)
						$creditnoteamount += $obj->amount_ttc;
					if ($invoice->type == FactureFournisseur::TYPE_DEPOSIT)
						$depositamount += $obj->amount_ttc;
				}
			} else {
				dol_print_error($db);
			}
            */

			// Paye partiellement 'escompte'
			if (($object->statut == FactureFournisseur::STATUS_CLOSED || $object->statut == FactureFournisseur::STATUS_ABANDONED) && $object->close_code == 'discount_vat') {
				print '<tr><td colspan="' . $nbcols . '" align="right" class="nowrap">';
				print $form->textwithpicto($langs->trans("Discount") . ':', $langs->trans("HelpEscompte"), - 1);
				print '</td><td align="right">' . price($object->total_ttc - $creditnoteamount - $depositamount - $totalpaye) . '</td><td>&nbsp;</td></tr>';
				$resteapayeraffiche = 0;
				$cssforamountpaymentcomplete = '';
			}
			// Paye partiellement ou Abandon 'badsupplier'
			if (($object->statut == FactureFournisseur::STATUS_CLOSED || $object->statut == FactureFournisseur::STATUS_ABANDONED) && $object->close_code == 'badsupplier') {
				print '<tr><td colspan="' . $nbcols . '" align="right" class="nowrap">';
				print $form->textwithpicto($langs->trans("Abandoned") . ':', $langs->trans("HelpAbandonBadCustomer"), - 1);
				print '</td><td align="right">' . price($object->total_ttc - $creditnoteamount - $depositamount - $totalpaye) . '</td><td>&nbsp;</td></tr>';
				// $resteapayeraffiche=0;
				$cssforamountpaymentcomplete = '';
			}
			// Paye partiellement ou Abandon 'product_returned'
			if (($object->statut == FactureFournisseur::STATUS_CLOSED || $object->statut == FactureFournisseur::STATUS_ABANDONED) && $object->close_code == 'product_returned') {
				print '<tr><td colspan="' . $nbcols . '" align="right" class="nowrap">';
				print $form->textwithpicto($langs->trans("ProductReturned") . ':', $langs->trans("HelpAbandonProductReturned"), - 1);
				print '</td><td align="right">' . price($object->total_ttc - $creditnoteamount - $depositamount - $totalpaye) . '</td><td>&nbsp;</td></tr>';
				$resteapayeraffiche = 0;
				$cssforamountpaymentcomplete = '';
			}
			// Paye partiellement ou Abandon 'abandon'
			if (($object->statut == FactureFournisseur::STATUS_CLOSED || $object->statut == FactureFournisseur::STATUS_ABANDONED) && $object->close_code == 'abandon') {
				print '<tr><td colspan="' . $nbcols . '" align="right" class="nowrap">';
				$text = $langs->trans("HelpAbandonOther");
				if ($object->close_note)
					$text .= '<br><br><b>' . $langs->trans("Reason") . '</b>:' . $object->close_note;
				print $form->textwithpicto($langs->trans("Abandoned") . ':', $text, - 1);
				print '</td><td align="right">' . price($object->total_ttc - $creditnoteamount - $depositamount - $totalpaye) . '</td><td>&nbsp;</td></tr>';
				$resteapayeraffiche = 0;
				$cssforamountpaymentcomplete = '';
			}

			// Billed
			print '<tr><td colspan="' . $nbcols . '" align="right">' . $langs->trans("Billed") . ' :</td><td align="right">' . price($object->total_ttc) . '</td><td>&nbsp;</td></tr>';

			// Remainder to pay
			print '<tr><td colspan="' . $nbcols . '" align="right">';
			if ($resteapayeraffiche >= 0)
				print $langs->trans('RemainderToPay');
			else
				print $langs->trans('ExcessReceived');
			print ' :</td>';
			print '<td align="right"'.($resteapayeraffiche?' class="amountremaintopay"':$cssforamountpaymentcomplete).'>' . price($resteapayeraffiche) . '</td>';
			print '<td class="nowrap">&nbsp;</td></tr>';
		}
		else // Credit note
		{
			// Total already paid back
			print '<tr><td colspan="' . $nbcols . '" align="right">';
			print $langs->trans('AlreadyPaidBack');
			print ' :</td><td align="right">' . price($sign * $totalpaye) . '</td><td>&nbsp;</td></tr>';

			// Billed
			print '<tr><td colspan="' . $nbcols . '" align="right">' . $langs->trans("Billed") . ' :</td><td align="right">' . price($sign * $object->total_ttc) . '</td><td>&nbsp;</td></tr>';

			// Remainder to pay back
			print '<tr><td colspan="' . $nbcols . '" align="right">';
			if ($resteapayeraffiche <= 0)
				print $langs->trans('RemainderToPayBack');
			else
				print $langs->trans('ExcessPaydBack');
			print ' :</td>';
			print '<td align="right" bgcolor="#f0f0f0"><b>' . price($sign * $resteapayeraffiche) . '</b></td>';
			print '<td class="nowrap">&nbsp;</td></tr>';

			// Sold credit note
			// print '<tr><td colspan="'.$nbcols.'" align="right">'.$langs->trans('TotalTTC').' :</td>';
			// print '<td align="right" style="border: 1px solid;" bgcolor="#f0f0f0"><b>'.price($sign *
			// $object->total_ttc).'</b></td><td>&nbsp;</td></tr>';
		}

		print '</table>';

		print '</div>';
		print '</div>';
		print '</div>';

		print '<div class="clearboth"></div><br>';

		if (! empty($conf->global->MAIN_DISABLE_CONTACTS_TAB))
		{
			$blocname = 'contacts';
			$title = $langs->trans('ContactsAddresses');
			include DOL_DOCUMENT_ROOT.'/core/tpl/bloc_showhide.tpl.php';
		}

		if (! empty($conf->global->MAIN_DISABLE_NOTES_TAB))
		{
			$colwidth=20;
			$blocname = 'notes';
			$title = $langs->trans('Notes');
			include DOL_DOCUMENT_ROOT.'/core/tpl/bloc_showhide.tpl.php';
		}


		/*
         * Lines
         */
		print '<form name="addproduct" id="addproduct" action="'.$_SERVER["PHP_SELF"].'?id='.$object->id.(($action != 'editline')?'#add':'#line_'.GETPOST('lineid')).'" method="POST">';
		print '<input type="hidden" name="token" value="'.$_SESSION['newtoken'].'">';
		print '<input type="hidden" name="action" value="' . (($action != 'editline') ? 'addline' : 'updateline') . '">';
		print '<input type="hidden" name="mode" value="">';
		print '<input type="hidden" name="id" value="'.$object->id.'">';
		print '<input type="hidden" name="socid" value="'.$societe->id.'">';

		if (! empty($conf->use_javascript_ajax) && $object->statut == FactureFournisseur::STATUS_DRAFT) {
			include DOL_DOCUMENT_ROOT . '/core/tpl/ajaxrow.tpl.php';
		}

		print '<div class="div-table-responsive-no-min">';
		print '<table id="tablelines" class="noborder noshadow" width="100%">';

		global $forceall, $senderissupplier, $dateSelector, $inputalsopricewithtax;
		$forceall=1; $senderissupplier=1; $dateSelector=0; $inputalsopricewithtax=1;

		// Show object lines
		if (! empty($object->lines))
			$ret = $object->printObjectLines($action, $societe, $mysoc, $lineid, 1);

		$num=count($object->lines);

		// Form to add new line
		if ($object->statut == FactureFournisseur::STATUS_DRAFT && $user->rights->fournisseur->facture->creer)
		{
			if ($action != 'editline')
			{
				$var = true;

				// Add free products/services
				$object->formAddObjectLine(1, $societe, $mysoc);

				$parameters = array();
				$reshook = $hookmanager->executeHooks('formAddObjectLine', $parameters, $object, $action); // Note that $action and $object may have been modified by hook
			}
		}

		print '</table>';
		print '</div>';
		print '</form>';

		dol_fiche_end();


		if ($action != 'presend')
		{
			/*
             * Boutons actions
             */

			print '<div class="tabsAction">';

			$parameters = array();
			$reshook = $hookmanager->executeHooks('addMoreActionsButtons', $parameters, $object, $action); // Note that $action and $object may have been
																									  // modified by hook
			if (empty($reshook))
			{

<<<<<<< HEAD
				// Modify a validated invoice with no payments
				if ($object->statut == FactureFournisseur::STATUS_VALIDATED && $action != 'edit' && $object->getSommePaiement() == 0 && $user->rights->fournisseur->facture->creer)
=======
			    // Modify a validated invoice with no payments
				if ($object->statut == FactureFournisseur::STATUS_VALIDATED && $action != 'confirm_edit' && $object->getSommePaiement() == 0 && $user->rights->fournisseur->facture->creer)
>>>>>>> 6b0d0602
				{
					print '<div class="inline-block divButAction"><a class="butAction" href="'.$_SERVER['PHP_SELF'].'?id='.$object->id.'&amp;action=edit">'.$langs->trans('Modify').'</a></div>';
				}

	 	 		// Reopen a standard paid invoice
<<<<<<< HEAD
				if (($object->type == FactureFournisseur::TYPE_STANDARD || $object->type == FactureFournisseur::TYPE_REPLACEMENT) && ($object->statut == 2 || $object->statut == 3))				// A paid invoice (partially or completely)
				{
					if (! $facidnext && $object->close_code != 'replaced' && $user->rights->fournisseur->facture->creer)	// Not replaced by another invoice
					{
						print '<div class="inline-block divButAction"><a class="butAction" href="'.$_SERVER['PHP_SELF'].'?id='.$object->id.'&amp;action=reopen">'.$langs->trans('ReOpen').'</a></div>';
					}
					else
					{
						if ($user->rights->fournisseur->facture->creer) {
							print '<div class="inline-block divButAction"><span class="butActionRefused" title="'.$langs->trans("DisabledBecauseReplacedInvoice").'">'.$langs->trans('ReOpen').'</span></div>';
						} elseif (empty($conf->global->MAIN_BUTTON_HIDE_UNAUTHORIZED)) {
							print '<div class="inline-block divButAction"><span class="butActionRefused">'.$langs->trans('ReOpen').'</span></div>';
						}
					}
				}

				// Send by mail
				if (($object->statut == FactureFournisseur::STATUS_VALIDATED || $object->statut == FactureFournisseur::STATUS_CLOSED))
				{
					if (empty($conf->global->MAIN_USE_ADVANCED_PERMS) || $user->rights->fournisseur->supplier_invoice_advance->send)
					{
						print '<div class="inline-block divButAction"><a class="butAction" href="'.$_SERVER['PHP_SELF'].'?id='.$object->id.'&action=presend&mode=init#formmailbeforetitle">'.$langs->trans('SendByMail').'</a></div>';
					}
					else print '<div class="inline-block divButAction"><span class="butActionRefused">'.$langs->trans('SendByMail').'</a></div>';
				}

				// Make payments
				if ($object->type != FactureFournisseur::TYPE_CREDIT_NOTE && $action != 'edit' && $object->statut == FactureFournisseur::STATUS_VALIDATED && $object->paye == 0  && $user->societe_id == 0)
				{
					print '<div class="inline-block divButAction"><a class="butAction" href="paiement.php?facid='.$object->id.'&amp;action=create'.($object->fk_account>0?'&amp;accountid='.$object->fk_account:'').'">'.$langs->trans('DoPayment').'</a></div>';	// must use facid because id is for payment id not invoice
				}

				// Classify paid
				if ($action != 'edit' && $object->statut == FactureFournisseur::STATUS_VALIDATED && $object->paye == 0  && $user->societe_id == 0)
				{
					print '<div class="inline-block divButAction"><a class="butAction" href="'.$_SERVER["PHP_SELF"].'?id='.$object->id.'&amp;action=paid"';
					print '>'.$langs->trans('ClassifyPaid').'</a></div>';

					//print '<a class="butAction" href="'.$_SERVER["PHP_SELF"].'?id='.$object->id.'&amp;action=paid">'.$langs->trans('ClassifyPaid').'</a>';
				}
=======
	            if (($object->type == FactureFournisseur::TYPE_STANDARD || $object->type == FactureFournisseur::TYPE_REPLACEMENT) && ($object->statut == 2 || $object->statut == 3))				// A paid invoice (partially or completely)
	            {
	                if (! $facidnext && $object->close_code != 'replaced' && $user->rights->fournisseur->facture->creer)	// Not replaced by another invoice
	                {
	                    print '<div class="inline-block divButAction"><a class="butAction" href="'.$_SERVER['PHP_SELF'].'?id='.$object->id.'&amp;action=reopen">'.$langs->trans('ReOpen').'</a></div>';
	                }
	                else
	                {
	                	if ($user->rights->fournisseur->facture->creer) {
	                        print '<div class="inline-block divButAction"><span class="butActionRefused" title="'.$langs->trans("DisabledBecauseReplacedInvoice").'">'.$langs->trans('ReOpen').'</span></div>';
		                } elseif (empty($conf->global->MAIN_BUTTON_HIDE_UNAUTHORIZED)) {
			                print '<div class="inline-block divButAction"><span class="butActionRefused">'.$langs->trans('ReOpen').'</span></div>';
		                }
	                }
	            }

	            // Send by mail
	            if (($object->statut == FactureFournisseur::STATUS_VALIDATED || $object->statut == FactureFournisseur::STATUS_CLOSED))
	            {
	                if (empty($conf->global->MAIN_USE_ADVANCED_PERMS) || $user->rights->fournisseur->supplier_invoice_advance->send)
	                {
	                    print '<div class="inline-block divButAction"><a class="butAction" href="'.$_SERVER['PHP_SELF'].'?id='.$object->id.'&action=presend&mode=init#formmailbeforetitle">'.$langs->trans('SendByMail').'</a></div>';
	                }
	                else print '<div class="inline-block divButAction"><span class="butActionRefused">'.$langs->trans('SendByMail').'</a></div>';
	            }

	            // Make payments
	            if ($object->type != FactureFournisseur::TYPE_CREDIT_NOTE && $action != 'confirm_edit' && $object->statut == FactureFournisseur::STATUS_VALIDATED && $object->paye == 0  && $user->societe_id == 0)
	            {
	                print '<div class="inline-block divButAction"><a class="butAction" href="paiement.php?facid='.$object->id.'&amp;action=create'.($object->fk_account>0?'&amp;accountid='.$object->fk_account:'').'">'.$langs->trans('DoPayment').'</a></div>';	// must use facid because id is for payment id not invoice
	            }

	            // Classify paid
	            if ($action != 'confirm_edit' && $object->statut == FactureFournisseur::STATUS_VALIDATED && $object->paye == 0  && $user->societe_id == 0)
	            {
	                print '<div class="inline-block divButAction"><a class="butAction" href="'.$_SERVER["PHP_SELF"].'?id='.$object->id.'&amp;action=paid"';
	                print '>'.$langs->trans('ClassifyPaid').'</a></div>';

	                //print '<a class="butAction" href="'.$_SERVER["PHP_SELF"].'?id='.$object->id.'&amp;action=paid">'.$langs->trans('ClassifyPaid').'</a>';
	            }
>>>>>>> 6b0d0602

				// Reverse back money or convert to reduction
				if ($object->type == FactureFournisseur::TYPE_CREDIT_NOTE || $object->type == FactureFournisseur::TYPE_DEPOSIT) {
					// For credit note only
					if ($object->type == FactureFournisseur::TYPE_CREDIT_NOTE && $object->statut == 1 && $object->paye == 0)
					{
						if ($resteapayer == 0)
						{
							print '<div class="inline-block divButAction"><span class="butActionRefused" title="'.$langs->trans("DisabledBecauseRemainderToPayIsZero").'">'.$langs->trans('DoPaymentBack').'</span></div>';
						}
						else
						{
							print '<div class="inline-block divButAction"><a class="butAction" href="paiement.php?facid='.$object->id.'&amp;action=create&amp;accountid='.$object->fk_account.'">'.$langs->trans('DoPaymentBack').'</a></div>';
						}
					}

					// For credit note
					if ($object->type == FactureFournisseur::TYPE_CREDIT_NOTE && $object->statut == 1 && $object->paye == 0 && $user->rights->fournisseur->facture->creer && $object->getSommePaiement() == 0) {
						print '<div class="inline-block divButAction"><a class="butAction" href="' . $_SERVER["PHP_SELF"] . '?facid=' . $object->id . '&amp;action=converttoreduc">' . $langs->trans('ConvertToReduc') . '</a></div>';
					}
					// For deposit invoice
					if ($object->type == FactureFournisseur::TYPE_DEPOSIT && $object->paye == 1 && $resteapayer == 0 && $user->rights->fournisseur->facture->creer && empty($discount->id))
					{
						print '<div class="inline-block divButAction"><a class="butAction" href="'.$_SERVER["PHP_SELF"].'?facid='.$object->id.'&amp;action=converttoreduc">'.$langs->trans('ConvertToReduc').'</a></div>';
					}
				}

<<<<<<< HEAD
				// Validate
				if ($action != 'edit' && $object->statut == FactureFournisseur::STATUS_DRAFT)
				{
					if (count($object->lines))
					{
						if ((empty($conf->global->MAIN_USE_ADVANCED_PERMS) && ! empty($user->rights->fournisseur->facture->creer))
					   	|| (! empty($conf->global->MAIN_USE_ADVANCED_PERMS) && ! empty($user->rights->fournisseur->supplier_invoice_advance->validate)))
						{
							print '<div class="inline-block divButAction"><a class="butAction" href="'.$_SERVER["PHP_SELF"].'?id='.$object->id.'&amp;action=valid"';
							print '>'.$langs->trans('Validate').'</a></div>';
						}
						else
						{
							print '<div class="inline-block divButAction"><a class="butActionRefused" href="#" title="'.dol_escape_htmltag($langs->trans("NotAllowed")).'"';
							print '>'.$langs->trans('Validate').'</a></div>';
						}
					}
				}
=======
	            // Validate
	            if ($action != 'confirm_edit' && $object->statut == FactureFournisseur::STATUS_DRAFT)
	            {
	                if (count($object->lines))
	                {
				        if ((empty($conf->global->MAIN_USE_ADVANCED_PERMS) && ! empty($user->rights->fournisseur->facture->creer))
				       	|| (! empty($conf->global->MAIN_USE_ADVANCED_PERMS) && ! empty($user->rights->fournisseur->supplier_invoice_advance->validate)))
	                    {
	                        print '<div class="inline-block divButAction"><a class="butAction" href="'.$_SERVER["PHP_SELF"].'?id='.$object->id.'&amp;action=valid"';
	                        print '>'.$langs->trans('Validate').'</a></div>';
	                    }
	                    else
	                    {
	                        print '<div class="inline-block divButAction"><a class="butActionRefused" href="#" title="'.dol_escape_htmltag($langs->trans("NotAllowed")).'"';
	                        print '>'.$langs->trans('Validate').'</a></div>';
	                    }
	                }
	            }
>>>>>>> 6b0d0602

				// Create event
				if ($conf->agenda->enabled && ! empty($conf->global->MAIN_ADD_EVENT_ON_ELEMENT_CARD)) 	// Add hidden condition because this is not a "workflow" action so should appears somewhere else on page.
				{
					print '<div class="inline-block divButAction"><a class="butAction" href="' . DOL_URL_ROOT . '/comm/action/card.php?action=create&amp;origin=' . $object->element . '&amp;originid=' . $object->id . '&amp;socid=' . $object->socid . '">' . $langs->trans("AddAction") . '</a></div>';
				}

<<<<<<< HEAD
				// Clone
				if ($action != 'edit' && $user->rights->fournisseur->facture->creer)
				{
					print '<div class="inline-block divButAction"><a class="butAction" href="'.$_SERVER["PHP_SELF"].'?id='.$object->id.'&amp;action=clone&amp;socid='.$object->socid.'">'.$langs->trans('ToClone').'</a></div>';
				}
=======
	            // Clone
	            if ($action != 'confirm_edit' && $user->rights->fournisseur->facture->creer)
	            {
	                print '<div class="inline-block divButAction"><a class="butAction" href="'.$_SERVER["PHP_SELF"].'?id='.$object->id.'&amp;action=clone&amp;socid='.$object->socid.'">'.$langs->trans('ToClone').'</a></div>';
	            }
>>>>>>> 6b0d0602

				// Create a credit note
				if (($object->type == FactureFournisseur::TYPE_STANDARD || $object->type == FactureFournisseur::TYPE_DEPOSIT) && $object->statut > 0 && $user->rights->fournisseur->facture->creer)
				{
					if (! $objectidnext)
					{
						print '<div class="inline-block divButAction"><a class="butAction" href="' . $_SERVER['PHP_SELF'] . '?socid=' . $object->socid .'&amp;fac_avoir=' . $object->id . '&amp;action=create&amp;type=2'.($object->fk_project > 0 ? '&amp;projectid='.$object->fk_project : '').'">' . $langs->trans("CreateCreditNote") . '</a></div>';
					}
				}

<<<<<<< HEAD
				// Delete
				if ($action != 'edit' && $user->rights->fournisseur->facture->supprimer)
				{
					if ($object->getSommePaiement()) {
						print '<div class="inline-block divButAction"><a class="butActionRefused" href="#" title="' . $langs->trans("DisabledBecausePayments") . '">' . $langs->trans('Delete') . '</a></div>';
					} else {
						print '<div class="inline-block divButAction"><a class="butActionDelete" href="'.$_SERVER["PHP_SELF"].'?id='.$object->id.'&amp;action=delete">'.$langs->trans('Delete').'</a></div>';
					}
				}
				print '</div>';

				if ($action != 'edit')
				{
=======
	            // Delete
	            if ($action != 'confirm_edit' && $user->rights->fournisseur->facture->supprimer)
	            {
                    if ($object->getSommePaiement()) {
                        print '<div class="inline-block divButAction"><a class="butActionRefused" href="#" title="' . $langs->trans("DisabledBecausePayments") . '">' . $langs->trans('Delete') . '</a></div>';
                    } else {
    	                print '<div class="inline-block divButAction"><a class="butActionDelete" href="'.$_SERVER["PHP_SELF"].'?id='.$object->id.'&amp;action=delete">'.$langs->trans('Delete').'</a></div>';
                    }
	            }
	            print '</div>';

	            if ($action != 'confirm_edit')
	            {
>>>>>>> 6b0d0602
					print '<div class="fichecenter"><div class="fichehalfleft">';

					/*
	                 * Documents generes
	                 */
					$ref=dol_sanitizeFileName($object->ref);
					$subdir = get_exdir($object->id, 2, 0, 0, $object, 'invoice_supplier').$ref;
					$filedir = $conf->fournisseur->facture->dir_output.'/'.$subdir;
					$urlsource=$_SERVER['PHP_SELF'].'?id='.$object->id;
					$genallowed=$user->rights->fournisseur->facture->lire;
					$delallowed=$user->rights->fournisseur->facture->creer;
					$modelpdf=(! empty($object->modelpdf)?$object->modelpdf:(empty($conf->global->INVOICE_SUPPLIER_ADDON_PDF)?'':$conf->global->INVOICE_SUPPLIER_ADDON_PDF));

					print $formfile->showdocuments('facture_fournisseur',$subdir,$filedir,$urlsource,$genallowed,$delallowed,$modelpdf,1,0,0,40,0,'','','',$societe->default_lang);
					$somethingshown=$formfile->numoffiles;

					// Show links to link elements
					$linktoelem = $form->showLinkToObjectBlock($object, null, array('invoice_supplier'));
					$somethingshown = $form->showLinkedObjectBlock($object, $linktoelem);

					print '</div><div class="fichehalfright"><div class="ficheaddleft">';
					//print '</td><td valign="top" width="50%">';
					//print '<br>';

					// List of actions on element
					include_once DOL_DOCUMENT_ROOT.'/core/class/html.formactions.class.php';
					$formactions=new FormActions($db);
					$somethingshown = $formactions->showactions($object,'invoice_supplier',$socid,1,'listaction'.($genallowed?'largetitle':''));

					print '</div></div></div>';
					//print '</td></tr></table>';
				}
			}
		}

		// Select mail models is same action as presend
		if (GETPOST('modelselected')) {
			$action = 'presend';
		}

		// Presend form
		$modelmail='supplier_order_send';
		$defaulttopic='SendBillRef';
		$diroutput = $conf->fournisseur->facture->dir_output;
		$trackid = 'sin'.$object->id;

		include DOL_DOCUMENT_ROOT.'/core/tpl/card_presend.tpl.php';
	}
}


// End of page
llxFooter();
$db->close();<|MERGE_RESOLUTION|>--- conflicted
+++ resolved
@@ -1164,7 +1164,6 @@
 	// Set invoice to draft status
 	elseif ($action == 'confirm_edit' && $confirm == 'yes' && $user->rights->fournisseur->facture->creer)
 	{
-<<<<<<< HEAD
 		$object->fetch($id);
 
 		$totalpaye = $object->getSommePaiement();
@@ -1173,42 +1172,8 @@
 		// On verifie si les lignes de factures ont ete exportees en compta et/ou ventilees
 		//$ventilExportCompta = $object->getVentilExportCompta();
 
-		// On verifie si aucun paiement n'a ete effectue
-		if ($resteapayer == $object->total_ttc	&& $object->paye == 0 && $ventilExportCompta == 0)
-		{
-			$object->set_draft($user);
-
-			// Define output language
-			if (empty($conf->global->MAIN_DISABLE_PDF_AUTOUPDATE))
-			{
-				$outputlangs = $langs;
-				$newlang = '';
-				if ($conf->global->MAIN_MULTILANGS && empty($newlang) && GETPOST('lang_id','aZ09')) $newlang = GETPOST('lang_id','aZ09');
-				if ($conf->global->MAIN_MULTILANGS && empty($newlang))	$newlang = $object->thirdparty->default_lang;
-				if (! empty($newlang)) {
-					$outputlangs = new Translate("", $conf);
-					$outputlangs->setDefaultLang($newlang);
-				}
-				$model=$object->modelpdf;
-				$ret = $object->fetch($id); // Reload to get new records
-
-				$result=$object->generateDocument($model, $outputlangs, $hidedetails, $hidedesc, $hideref);
-				if ($result < 0) dol_print_error($db,$result);
-			}
-
-			$action='';
-		}
-=======
-	    $object->fetch($id);
-
-	    $totalpaye = $object->getSommePaiement();
-	    $resteapayer = $object->total_ttc - $totalpaye;
-
-	    // On verifie si les lignes de factures ont ete exportees en compta et/ou ventilees
-	    //$ventilExportCompta = $object->getVentilExportCompta();
-
 	    // On verifie si aucun paiement n'a ete effectue
-	    if ($resteapayer == $object->total_ttc	&& $object->paye == 0 && $ventilExportCompta == 0)
+	    if ($resteapayer == $object->total_ttc && $object->paye == 0 && $ventilExportCompta == 0)
 	    {
             $idwarehouse = GETPOST('idwarehouse');
 
@@ -1238,27 +1203,26 @@
 
             $object->set_draft($user, $idwarehouse);
 
-	        // Define output language
-	    	if (empty($conf->global->MAIN_DISABLE_PDF_AUTOUPDATE))
-	    	{
-	    		$outputlangs = $langs;
-	    		$newlang = '';
-	    		if ($conf->global->MAIN_MULTILANGS && empty($newlang) && GETPOST('lang_id','aZ09')) $newlang = GETPOST('lang_id','aZ09');
-	    		if ($conf->global->MAIN_MULTILANGS && empty($newlang))	$newlang = $object->thirdparty->default_lang;
-	    		if (! empty($newlang)) {
-	    			$outputlangs = new Translate("", $conf);
-	    			$outputlangs->setDefaultLang($newlang);
-	    		}
-	    		$model=$object->modelpdf;
-	    		$ret = $object->fetch($id); // Reload to get new records
-
-	    		$result=$object->generateDocument($model, $outputlangs, $hidedetails, $hidedesc, $hideref);
-	    		if ($result < 0) dol_print_error($db,$result);
-	    	}
-
-	        $action='';
-	    }
->>>>>>> 6b0d0602
+			// Define output language
+			if (empty($conf->global->MAIN_DISABLE_PDF_AUTOUPDATE))
+			{
+				$outputlangs = $langs;
+				$newlang = '';
+				if ($conf->global->MAIN_MULTILANGS && empty($newlang) && GETPOST('lang_id','aZ09')) $newlang = GETPOST('lang_id','aZ09');
+				if ($conf->global->MAIN_MULTILANGS && empty($newlang))	$newlang = $object->thirdparty->default_lang;
+				if (! empty($newlang)) {
+					$outputlangs = new Translate("", $conf);
+					$outputlangs->setDefaultLang($newlang);
+				}
+				$model=$object->modelpdf;
+				$ret = $object->fetch($id); // Reload to get new records
+
+				$result=$object->generateDocument($model, $outputlangs, $hidedetails, $hidedesc, $hideref);
+				if ($result < 0) dol_print_error($db,$result);
+			}
+
+			$action='';
+		}
 	}
 
 	// Set invoice to validated/unpaid status
@@ -2028,7 +1992,6 @@
             	$text.='<br>';
             	$text.=$notify->confirmMessage('BILL_SUPPLIER_VALIDATE',$object->socid, $object);
             }*/
-<<<<<<< HEAD
 			$formquestion=array();
 
 			$qualified_for_stock_change=0;
@@ -2040,30 +2003,6 @@
 			{
 				$qualified_for_stock_change=$object->hasProductsOrServices(1);
 			}
-
-			if (! empty($conf->stock->enabled) && ! empty($conf->global->STOCK_CALCULATE_ON_SUPPLIER_BILL) && $qualified_for_stock_change)
-			{
-				$langs->load("stocks");
-				require_once DOL_DOCUMENT_ROOT.'/product/class/html.formproduct.class.php';
-				$formproduct=new FormProduct($db);
-				$formquestion=array(
-				//'text' => $langs->trans("ConfirmClone"),
-				//array('type' => 'checkbox', 'name' => 'clone_content',   'label' => $langs->trans("CloneMainAttributes"),   'value' => 1),
-				//array('type' => 'checkbox', 'name' => 'update_prices',   'label' => $langs->trans("PuttingPricesUpToDate"),   'value' => 1),
-				array('type' => 'other', 'name' => 'idwarehouse',   'label' => $langs->trans("SelectWarehouseForStockIncrease"),   'value' => $formproduct->selectWarehouses(GETPOST('idwarehouse'),'idwarehouse','',1)));
-			}
-=======
-            $formquestion=array();
-
-            $qualified_for_stock_change=0;
-		    if (empty($conf->global->STOCK_SUPPORTS_SERVICES))
-		    {
-		    	$qualified_for_stock_change=$object->hasProductsOrServices(2);
-		    }
-		    else
-		    {
-		    	$qualified_for_stock_change=$object->hasProductsOrServices(1);
-		    }
 
             if (! empty($conf->stock->enabled) && ! empty($conf->global->STOCK_CALCULATE_ON_SUPPLIER_BILL) && $qualified_for_stock_change)
             {
@@ -2083,7 +2022,6 @@
                     array('type' => 'other','name' => 'idwarehouse','label' => $label,'value' => $value)
                 );
             }
->>>>>>> 6b0d0602
 
 			$formconfirm = $form->formconfirm($_SERVER["PHP_SELF"].'?id='.$object->id, $langs->trans('ValidateBill'), $text, 'confirm_valid', $formquestion, 1, 1);
 
@@ -2805,19 +2743,13 @@
 			if (empty($reshook))
 			{
 
-<<<<<<< HEAD
-				// Modify a validated invoice with no payments
-				if ($object->statut == FactureFournisseur::STATUS_VALIDATED && $action != 'edit' && $object->getSommePaiement() == 0 && $user->rights->fournisseur->facture->creer)
-=======
 			    // Modify a validated invoice with no payments
 				if ($object->statut == FactureFournisseur::STATUS_VALIDATED && $action != 'confirm_edit' && $object->getSommePaiement() == 0 && $user->rights->fournisseur->facture->creer)
->>>>>>> 6b0d0602
 				{
 					print '<div class="inline-block divButAction"><a class="butAction" href="'.$_SERVER['PHP_SELF'].'?id='.$object->id.'&amp;action=edit">'.$langs->trans('Modify').'</a></div>';
 				}
 
 	 	 		// Reopen a standard paid invoice
-<<<<<<< HEAD
 				if (($object->type == FactureFournisseur::TYPE_STANDARD || $object->type == FactureFournisseur::TYPE_REPLACEMENT) && ($object->statut == 2 || $object->statut == 3))				// A paid invoice (partially or completely)
 				{
 					if (! $facidnext && $object->close_code != 'replaced' && $user->rights->fournisseur->facture->creer)	// Not replaced by another invoice
@@ -2844,47 +2776,6 @@
 					else print '<div class="inline-block divButAction"><span class="butActionRefused">'.$langs->trans('SendByMail').'</a></div>';
 				}
 
-				// Make payments
-				if ($object->type != FactureFournisseur::TYPE_CREDIT_NOTE && $action != 'edit' && $object->statut == FactureFournisseur::STATUS_VALIDATED && $object->paye == 0  && $user->societe_id == 0)
-				{
-					print '<div class="inline-block divButAction"><a class="butAction" href="paiement.php?facid='.$object->id.'&amp;action=create'.($object->fk_account>0?'&amp;accountid='.$object->fk_account:'').'">'.$langs->trans('DoPayment').'</a></div>';	// must use facid because id is for payment id not invoice
-				}
-
-				// Classify paid
-				if ($action != 'edit' && $object->statut == FactureFournisseur::STATUS_VALIDATED && $object->paye == 0  && $user->societe_id == 0)
-				{
-					print '<div class="inline-block divButAction"><a class="butAction" href="'.$_SERVER["PHP_SELF"].'?id='.$object->id.'&amp;action=paid"';
-					print '>'.$langs->trans('ClassifyPaid').'</a></div>';
-
-					//print '<a class="butAction" href="'.$_SERVER["PHP_SELF"].'?id='.$object->id.'&amp;action=paid">'.$langs->trans('ClassifyPaid').'</a>';
-				}
-=======
-	            if (($object->type == FactureFournisseur::TYPE_STANDARD || $object->type == FactureFournisseur::TYPE_REPLACEMENT) && ($object->statut == 2 || $object->statut == 3))				// A paid invoice (partially or completely)
-	            {
-	                if (! $facidnext && $object->close_code != 'replaced' && $user->rights->fournisseur->facture->creer)	// Not replaced by another invoice
-	                {
-	                    print '<div class="inline-block divButAction"><a class="butAction" href="'.$_SERVER['PHP_SELF'].'?id='.$object->id.'&amp;action=reopen">'.$langs->trans('ReOpen').'</a></div>';
-	                }
-	                else
-	                {
-	                	if ($user->rights->fournisseur->facture->creer) {
-	                        print '<div class="inline-block divButAction"><span class="butActionRefused" title="'.$langs->trans("DisabledBecauseReplacedInvoice").'">'.$langs->trans('ReOpen').'</span></div>';
-		                } elseif (empty($conf->global->MAIN_BUTTON_HIDE_UNAUTHORIZED)) {
-			                print '<div class="inline-block divButAction"><span class="butActionRefused">'.$langs->trans('ReOpen').'</span></div>';
-		                }
-	                }
-	            }
-
-	            // Send by mail
-	            if (($object->statut == FactureFournisseur::STATUS_VALIDATED || $object->statut == FactureFournisseur::STATUS_CLOSED))
-	            {
-	                if (empty($conf->global->MAIN_USE_ADVANCED_PERMS) || $user->rights->fournisseur->supplier_invoice_advance->send)
-	                {
-	                    print '<div class="inline-block divButAction"><a class="butAction" href="'.$_SERVER['PHP_SELF'].'?id='.$object->id.'&action=presend&mode=init#formmailbeforetitle">'.$langs->trans('SendByMail').'</a></div>';
-	                }
-	                else print '<div class="inline-block divButAction"><span class="butActionRefused">'.$langs->trans('SendByMail').'</a></div>';
-	            }
-
 	            // Make payments
 	            if ($object->type != FactureFournisseur::TYPE_CREDIT_NOTE && $action != 'confirm_edit' && $object->statut == FactureFournisseur::STATUS_VALIDATED && $object->paye == 0  && $user->societe_id == 0)
 	            {
@@ -2897,9 +2788,8 @@
 	                print '<div class="inline-block divButAction"><a class="butAction" href="'.$_SERVER["PHP_SELF"].'?id='.$object->id.'&amp;action=paid"';
 	                print '>'.$langs->trans('ClassifyPaid').'</a></div>';
 
-	                //print '<a class="butAction" href="'.$_SERVER["PHP_SELF"].'?id='.$object->id.'&amp;action=paid">'.$langs->trans('ClassifyPaid').'</a>';
-	            }
->>>>>>> 6b0d0602
+					//print '<a class="butAction" href="'.$_SERVER["PHP_SELF"].'?id='.$object->id.'&amp;action=paid">'.$langs->trans('ClassifyPaid').'</a>';
+				}
 
 				// Reverse back money or convert to reduction
 				if ($object->type == FactureFournisseur::TYPE_CREDIT_NOTE || $object->type == FactureFournisseur::TYPE_DEPOSIT) {
@@ -2927,26 +2817,6 @@
 					}
 				}
 
-<<<<<<< HEAD
-				// Validate
-				if ($action != 'edit' && $object->statut == FactureFournisseur::STATUS_DRAFT)
-				{
-					if (count($object->lines))
-					{
-						if ((empty($conf->global->MAIN_USE_ADVANCED_PERMS) && ! empty($user->rights->fournisseur->facture->creer))
-					   	|| (! empty($conf->global->MAIN_USE_ADVANCED_PERMS) && ! empty($user->rights->fournisseur->supplier_invoice_advance->validate)))
-						{
-							print '<div class="inline-block divButAction"><a class="butAction" href="'.$_SERVER["PHP_SELF"].'?id='.$object->id.'&amp;action=valid"';
-							print '>'.$langs->trans('Validate').'</a></div>';
-						}
-						else
-						{
-							print '<div class="inline-block divButAction"><a class="butActionRefused" href="#" title="'.dol_escape_htmltag($langs->trans("NotAllowed")).'"';
-							print '>'.$langs->trans('Validate').'</a></div>';
-						}
-					}
-				}
-=======
 	            // Validate
 	            if ($action != 'confirm_edit' && $object->statut == FactureFournisseur::STATUS_DRAFT)
 	            {
@@ -2965,7 +2835,6 @@
 	                    }
 	                }
 	            }
->>>>>>> 6b0d0602
 
 				// Create event
 				if ($conf->agenda->enabled && ! empty($conf->global->MAIN_ADD_EVENT_ON_ELEMENT_CARD)) 	// Add hidden condition because this is not a "workflow" action so should appears somewhere else on page.
@@ -2973,19 +2842,11 @@
 					print '<div class="inline-block divButAction"><a class="butAction" href="' . DOL_URL_ROOT . '/comm/action/card.php?action=create&amp;origin=' . $object->element . '&amp;originid=' . $object->id . '&amp;socid=' . $object->socid . '">' . $langs->trans("AddAction") . '</a></div>';
 				}
 
-<<<<<<< HEAD
 				// Clone
 				if ($action != 'edit' && $user->rights->fournisseur->facture->creer)
 				{
 					print '<div class="inline-block divButAction"><a class="butAction" href="'.$_SERVER["PHP_SELF"].'?id='.$object->id.'&amp;action=clone&amp;socid='.$object->socid.'">'.$langs->trans('ToClone').'</a></div>';
 				}
-=======
-	            // Clone
-	            if ($action != 'confirm_edit' && $user->rights->fournisseur->facture->creer)
-	            {
-	                print '<div class="inline-block divButAction"><a class="butAction" href="'.$_SERVER["PHP_SELF"].'?id='.$object->id.'&amp;action=clone&amp;socid='.$object->socid.'">'.$langs->trans('ToClone').'</a></div>';
-	            }
->>>>>>> 6b0d0602
 
 				// Create a credit note
 				if (($object->type == FactureFournisseur::TYPE_STANDARD || $object->type == FactureFournisseur::TYPE_DEPOSIT) && $object->statut > 0 && $user->rights->fournisseur->facture->creer)
@@ -2996,21 +2857,6 @@
 					}
 				}
 
-<<<<<<< HEAD
-				// Delete
-				if ($action != 'edit' && $user->rights->fournisseur->facture->supprimer)
-				{
-					if ($object->getSommePaiement()) {
-						print '<div class="inline-block divButAction"><a class="butActionRefused" href="#" title="' . $langs->trans("DisabledBecausePayments") . '">' . $langs->trans('Delete') . '</a></div>';
-					} else {
-						print '<div class="inline-block divButAction"><a class="butActionDelete" href="'.$_SERVER["PHP_SELF"].'?id='.$object->id.'&amp;action=delete">'.$langs->trans('Delete').'</a></div>';
-					}
-				}
-				print '</div>';
-
-				if ($action != 'edit')
-				{
-=======
 	            // Delete
 	            if ($action != 'confirm_edit' && $user->rights->fournisseur->facture->supprimer)
 	            {
@@ -3024,7 +2870,6 @@
 
 	            if ($action != 'confirm_edit')
 	            {
->>>>>>> 6b0d0602
 					print '<div class="fichecenter"><div class="fichehalfleft">';
 
 					/*
