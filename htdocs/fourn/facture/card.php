--- conflicted
+++ resolved
@@ -4106,29 +4106,17 @@
 
 					// For standard invoice with excess paid
 					if ($object->type == FactureFournisseur::TYPE_STANDARD && empty($object->paid) && ($object->total_ttc - $totalpaid - $totalcreditnotes - $totaldeposits) < 0 && $usercancreate && empty($discount->id)) {
-<<<<<<< HEAD
-						print '<a class="butAction'.($conf->use_javascript_ajax ? ' reposition' : '').'" href="'.$_SERVER["PHP_SELF"].'?facid='.$object->id.'&amp;action=converttoreduc&token='.newToken().'">'.$langs->trans('ConvertExcessPaidToReduc').'</a>';
-=======
 						print '<a class="butAction'.($conf->use_javascript_ajax ? ' reposition' : '').'" href="'.$_SERVER["PHP_SELF"].'?facid='.$object->id.'&action=converttoreduc&token='.newToken().'">'.$langs->trans('ConvertExcessPaidToReduc').'</a>';
->>>>>>> e30ee023
 					}
 					// For credit note
 					if ($object->type == FactureFournisseur::TYPE_CREDIT_NOTE && $object->status == 1 && $object->paid == 0 && $usercancreate
 						&& (getDolGlobalString('SUPPLIER_INVOICE_ALLOW_REUSE_OF_CREDIT_WHEN_PARTIALLY_REFUNDED') || $object->getSommePaiement() == 0)
 					) {
-<<<<<<< HEAD
-						print '<a class="butAction'.($conf->use_javascript_ajax ? ' reposition' : '').'" href="'.$_SERVER["PHP_SELF"].'?facid='.$object->id.'&amp;action=converttoreduc&token='.newToken().'" title="'.dol_escape_htmltag($langs->trans("ConfirmConvertToReducSupplier2")).'">'.$langs->trans('ConvertToReduc').'</a>';
-					}
-					// For deposit invoice
-					if ($object->type == FactureFournisseur::TYPE_DEPOSIT && $usercancreate && $object->status > 0 && empty($discount->id)) {
-						print '<a class="butAction'.($conf->use_javascript_ajax ? ' reposition' : '').'" href="'.$_SERVER["PHP_SELF"].'?facid='.$object->id.'&amp;action=converttoreduc&token='.newToken().'">'.$langs->trans('ConvertToReduc').'</a>';
-=======
 						print '<a class="butAction'.($conf->use_javascript_ajax ? ' reposition' : '').'" href="'.$_SERVER["PHP_SELF"].'?facid='.$object->id.'&action=converttoreduc&token='.newToken().'" title="'.dol_escape_htmltag($langs->trans("ConfirmConvertToReducSupplier2")).'">'.$langs->trans('ConvertToReduc').'</a>';
 					}
 					// For deposit invoice
 					if ($object->type == FactureFournisseur::TYPE_DEPOSIT && $usercancreate && $object->status > 0 && empty($discount->id)) {
 						print '<a class="butAction'.($conf->use_javascript_ajax ? ' reposition' : '').'" href="'.$_SERVER["PHP_SELF"].'?facid='.$object->id.'&action=converttoreduc&token='.newToken().'">'.$langs->trans('ConvertToReduc').'</a>';
->>>>>>> e30ee023
 					}
 				}
 
@@ -4139,22 +4127,14 @@
 						($object->type == FactureFournisseur::TYPE_DEPOSIT && $object->total_ttc > 0 && ($resteapayer == 0 || (getDolGlobalString('SUPPLIER_INVOICE_CAN_SET_PAID_EVEN_IF_PARTIALLY_PAID') && $object->total_ttc == $resteapayer)))
 				)
 				) {
-<<<<<<< HEAD
-					print '<a class="butAction'.($conf->use_javascript_ajax ? ' reposition' : '').'" href="'.$_SERVER["PHP_SELF"].'?id='.$object->id.'&amp;action=paid&token='.newToken().'">'.$langs->trans('ClassifyPaid').'</a>';
-=======
 					print '<a class="butAction'.($conf->use_javascript_ajax ? ' reposition' : '').'" href="'.$_SERVER["PHP_SELF"].'?id='.$object->id.'&action=paid&token='.newToken().'">'.$langs->trans('ClassifyPaid').'</a>';
->>>>>>> e30ee023
 				}
 
 				// Classify 'closed not completely paid' (possible if validated and not yet filed paid)
 				if ($object->status == FactureFournisseur::STATUS_VALIDATED && $object->paid == 0 && $resteapayer > 0 && (!getDolGlobalString('SUPPLIER_INVOICE_CAN_SET_PAID_EVEN_IF_PARTIALLY_PAID') || $object->total_ttc != $resteapayer)) {
 					if ($totalpaid > 0 || $totalcreditnotes > 0) {
 						// If one payment or one credit note was linked to this invoice
-<<<<<<< HEAD
-						print '<a class="butAction'.($conf->use_javascript_ajax ? ' reposition' : '').'" href="'.$_SERVER['PHP_SELF'].'?id='.$object->id.'&amp;action=paid&token='.newToken().'">'.$langs->trans('ClassifyPaidPartially').'</a>';
-=======
 						print '<a class="butAction'.($conf->use_javascript_ajax ? ' reposition' : '').'" href="'.$_SERVER['PHP_SELF'].'?id='.$object->id.'&action=paid&token='.newToken().'">'.$langs->trans('ClassifyPaidPartially').'</a>';
->>>>>>> e30ee023
 					} else {
 						if (!getDolGlobalString('INVOICE_CAN_NEVER_BE_CANCELED')) {
 							print '<a class="butAction'.($conf->use_javascript_ajax ? ' reposition' : '').'" href="'.$_SERVER['PHP_SELF'].'?id='.$object->id.'&action=canceled">'.$langs->trans('ClassifyCanceled').'</a>';
