<?php
/* Copyright (C) 2002-2005	Rodolphe Quiedeville	<rodolphe@quiedeville.org>
 * Copyright (C) 2004-2016	Laurent Destailleur 	<eldy@users.sourceforge.net>
 * Copyright (C) 2004		Christophe Combelles	<ccomb@free.fr>
 * Copyright (C) 2005		Marc Barilley			<marc@ocebo.fr>
 * Copyright (C) 2005-2013	Regis Houssin			<regis.houssin@capnetworks.com>
 * Copyright (C) 2010-2014	Juanjo Menent			<jmenent@2byte.es>
 * Copyright (C) 2013-2015	Philippe Grand			<philippe.grand@atoo-net.com>
 * Copyright (C) 2013		Florian Henry			<florian.henry@open-concept.pro>
 * Copyright (C) 2014		Marcos García			<marcosgdf@gmail.com>
 * Copyright (C) 2016		Alexandre Spangaro		<aspangaro@zendsi.com>
 *
 * This program is free software; you can redistribute it and/or modify
 * it under the terms of the GNU General Public License as published by
 * the Free Software Foundation; either version 3 of the License, or
 * (at your option) any later version.
 *
 * This program is distributed in the hope that it will be useful,
 * but WITHOUT ANY WARRANTY; without even the implied warranty of
 * MERCHANTABILITY or FITNESS FOR A PARTICULAR PURPOSE.  See the
 * GNU General Public License for more details.
 *
 * You should have received a copy of the GNU General Public License
 * along with this program. If not, see <http://www.gnu.org/licenses/>.
 */

/**
 *	\file       htdocs/fourn/facture/card.php
 *	\ingroup    facture, fournisseur
 *	\brief      Page for supplier invoice card (view, edit, validate)
 */

require '../../main.inc.php';
require_once DOL_DOCUMENT_ROOT.'/core/class/html.formfile.class.php';
require_once DOL_DOCUMENT_ROOT.'/fourn/class/fournisseur.class.php';
require_once DOL_DOCUMENT_ROOT.'/core/modules/supplier_invoice/modules_facturefournisseur.php';
require_once DOL_DOCUMENT_ROOT.'/fourn/class/fournisseur.facture.class.php';
require_once DOL_DOCUMENT_ROOT.'/fourn/class/paiementfourn.class.php';
require_once DOL_DOCUMENT_ROOT.'/core/lib/fourn.lib.php';
require_once DOL_DOCUMENT_ROOT.'/core/lib/files.lib.php';
require_once DOL_DOCUMENT_ROOT.'/core/class/doleditor.class.php';
if (!empty($conf->produit->enabled))
	require_once DOL_DOCUMENT_ROOT.'/product/class/product.class.php';
if (!empty($conf->projet->enabled)) {
	require_once DOL_DOCUMENT_ROOT.'/projet/class/project.class.php';
	require_once DOL_DOCUMENT_ROOT.'/core/class/html.formprojet.class.php';
}


$langs->load('bills');
$langs->load('compta');
$langs->load('suppliers');
$langs->load('companies');
$langs->load('products');
$langs->load('banks');
if (!empty($conf->incoterm->enabled)) $langs->load('incoterm');

$id			= (GETPOST('facid','int') ? GETPOST('facid','int') : GETPOST('id','int'));
$socid		= GETPOST('socid', 'int');
$action		= GETPOST("action");
$confirm	= GETPOST("confirm");
$ref		= GETPOST('ref','alpha');
$cancel		= GETPOST('cancel','alpha');
$lineid		= GETPOST('lineid', 'int');
$projectid	= GETPOST('projectid','int');
$origin		= GETPOST('origin', 'alpha');
$originid	= GETPOST('originid', 'int');

//PDF
$hidedetails = (GETPOST('hidedetails','int') ? GETPOST('hidedetails','int') : (! empty($conf->global->MAIN_GENERATE_DOCUMENTS_HIDE_DETAILS) ? 1 : 0));
$hidedesc 	 = (GETPOST('hidedesc','int') ? GETPOST('hidedesc','int') : (! empty($conf->global->MAIN_GENERATE_DOCUMENTS_HIDE_DESC) ?  1 : 0));
$hideref 	 = (GETPOST('hideref','int') ? GETPOST('hideref','int') : (! empty($conf->global->MAIN_GENERATE_DOCUMENTS_HIDE_REF) ? 1 : 0));

// Security check
$socid='';
if (! empty($user->societe_id)) $socid=$user->societe_id;
$result = restrictedArea($user, 'fournisseur', $id, 'facture_fourn', 'facture');

// Initialize technical object to manage hooks of thirdparties. Note that conf->hooks_modules contains array array
$hookmanager->initHooks(array('invoicesuppliercard','globalcard'));

$object=new FactureFournisseur($db);
$extrafields = new ExtraFields($db);

// fetch optionals attributes and labels
$extralabels=$extrafields->fetch_name_optionals_label($object->table_element);

// Load object
if ($id > 0 || ! empty($ref))
{
	$ret=$object->fetch($id, $ref);
	if ($ret < 0) dol_print_error($db,$object->error);
	$ret=$object->fetch_thirdparty();
	if ($ret < 0) dol_print_error($db,$object->error);
}

$permissionnote=$user->rights->fournisseur->facture->creer;	// Used by the include of actions_setnotes.inc.php
$permissiondellink=$user->rights->fournisseur->facture->creer;	// Used by the include of actions_dellink.inc.php
$permissionedit=$user->rights->fournisseur->facture->creer; // Used by the include of actions_lineupdown.inc.php


/*
 * Actions
 */

$parameters=array('socid'=>$socid);
$reshook=$hookmanager->executeHooks('doActions',$parameters,$object,$action);    // Note that $action and $object may have been modified by some hooks
if ($reshook < 0) setEventMessages($hookmanager->error, $hookmanager->errors, 'errors');

if (empty($reshook))
{
	if ($cancel) $action='';

	include DOL_DOCUMENT_ROOT.'/core/actions_setnotes.inc.php';	// Must be include, not include_once

	include DOL_DOCUMENT_ROOT.'/core/actions_dellink.inc.php';		// Must be include, not include_once

	include DOL_DOCUMENT_ROOT.'/core/actions_lineupdown.inc.php';	// Must be include, not include_once

	// Link invoice to order
	if (GETPOST('linkedOrder') && empty($cancel) && $id > 0)
	{
	    $object->fetch($id);
	    $object->fetch_thirdparty();
	    $result = $object->add_object_linked('order_supplier', GETPOST('linkedOrder'));
	}

	// Action clone object
	if ($action == 'confirm_clone' && $confirm == 'yes')
	{
	//    if (1==0 && empty($_REQUEST["clone_content"]) && empty($_REQUEST["clone_receivers"]))
	//    {
	//        $mesg='<div class="error">'.$langs->trans("NoCloneOptionsSpecified").'</div>';
	//    }
	//    else
	//    {
	        $result=$object->createFromClone($id);
	        if ($result > 0)
	        {
	            header("Location: ".$_SERVER['PHP_SELF'].'?action=editref_supplier&id='.$result);
	            exit;
	        }
	        else
	        {
	            $langs->load("errors");
		        setEventMessages($langs->trans($object->error), null, 'errors');
	            $action='';
	        }
	//    }
	}

	elseif ($action == 'confirm_valid' && $confirm == 'yes' &&
	    ((empty($conf->global->MAIN_USE_ADVANCED_PERMS) && ! empty($user->rights->fournisseur->facture->creer))
	    || (! empty($conf->global->MAIN_USE_ADVANCED_PERMS) && ! empty($user->rights->fournisseur->supplier_invoice_advance->validate)))
	)
	{
	    $idwarehouse=GETPOST('idwarehouse');

	    $object->fetch($id);
	    $object->fetch_thirdparty();

	    $qualified_for_stock_change=0;
	    if (empty($conf->global->STOCK_SUPPORTS_SERVICES))
	    {
	    	$qualified_for_stock_change=$object->hasProductsOrServices(2);
	    }
	    else
	    {
	    	$qualified_for_stock_change=$object->hasProductsOrServices(1);
	    }

	    // Check parameters
	    if (! empty($conf->stock->enabled) && ! empty($conf->global->STOCK_CALCULATE_ON_SUPPLIER_BILL) && $qualified_for_stock_change)
	    {
	        $langs->load("stocks");
	        if (! $idwarehouse || $idwarehouse == -1)
	        {
	            $error++;
		        setEventMessages($langs->trans('ErrorFieldRequired',$langs->transnoentitiesnoconv("Warehouse")), null, 'errors');
	            $action='';
	        }
	    }

	    if (! $error)
	    {
	        $result = $object->validate($user,'',$idwarehouse);
	        if ($result < 0)
	        {
	            setEventMessages($object->error,$object->errors,'errors');
	        }
	    }
	}

	elseif ($action == 'confirm_delete' && $confirm == 'yes' && $user->rights->fournisseur->facture->supprimer)
	{
	    $object->fetch($id);
	    $object->fetch_thirdparty();
	    $result=$object->delete($id);
	    if ($result > 0)
	    {
	        header('Location: list.php');
	        exit;
	    }
	    else
	    {
		    setEventMessages($object->error, $object->errors, 'errors');
	    }
	}

	// Remove a product line
	else if ($action == 'confirm_deleteline' && $confirm == 'yes' && $user->rights->fournisseur->facture->creer)
	{
		$result = $object->deleteline($lineid);
		if ($result > 0)
		{
			// Define output language
			/*$outputlangs = $langs;
			$newlang = '';
			if ($conf->global->MAIN_MULTILANGS && empty($newlang) && GETPOST('lang_id'))
				$newlang = GETPOST('lang_id');
			if ($conf->global->MAIN_MULTILANGS && empty($newlang))
				$newlang = $object->thirdparty->default_lang;
			if (! empty($newlang)) {
				$outputlangs = new Translate("", $conf);
				$outputlangs->setDefaultLang($newlang);
			}
			if (empty($conf->global->MAIN_DISABLE_PDF_AUTOUPDATE)) {
				$ret = $object->fetch($object->id); // Reload to get new records
				$object->generateDocument($object->modelpdf, $outputlangs, $hidedetails, $hidedesc, $hideref);
			}*/

			header('Location: '.$_SERVER["PHP_SELF"].'?id='.$object->id);
			exit;
		}
		else
		{
			setEventMessages($object->error, $object->errors, 'errors');
			/* Fix bug 1485 : Reset action to avoid asking again confirmation on failure */
			$action='';
		}
	}

	elseif ($action == 'confirm_paid' && $confirm == 'yes' && $user->rights->fournisseur->facture->creer)
	{
	    $object->fetch($id);
	    $result=$object->set_paid($user);
	    if ($result<0)
	    {
	        setEventMessages($object->error, $object->errors, 'errors');
	    }
	}

	// Set supplier ref
	if ($action == 'setref_supplier' && $user->rights->fournisseur->commande->creer)
	{
		$object->ref_supplier = GETPOST('ref_supplier', 'alpha');

		if ($object->update($user) < 0) {
			setEventMessages($object->error, $object->errors, 'errors');
		}
		else
		{
		    // Define output language
		    $outputlangs = $langs;
		    $newlang = '';
		    if ($conf->global->MAIN_MULTILANGS && empty($newlang) && GETPOST('lang_id'))
		        $newlang = GETPOST('lang_id');
		        if ($conf->global->MAIN_MULTILANGS && empty($newlang))
		            $newlang = $object->thirdparty->default_lang;
		            if (! empty($newlang)) {
		                $outputlangs = new Translate("", $conf);
		                $outputlangs->setDefaultLang($newlang);
		            }
		            if (empty($conf->global->MAIN_DISABLE_PDF_AUTOUPDATE)) {
		                $ret = $object->fetch($object->id); // Reload to get new records
		                $object->generateDocument($object->modelpdf, $outputlangs, $hidedetails, $hidedesc, $hideref);
		            }
		}
	}

	// payments conditions
	if ($action == 'setconditions' && $user->rights->fournisseur->commande->creer)
	{
	    $result=$object->setPaymentTerms(GETPOST('cond_reglement_id','int'));
	}

	// payment mode
	else if ($action == 'setmode' && $user->rights->fournisseur->commande->creer)
	{
	    $result = $object->setPaymentMethods(GETPOST('mode_reglement_id','int'));
	}

	// Multicurrency Code
	else if ($action == 'setmulticurrencycode' && $user->rights->facture->creer) {
		$result = $object->setMulticurrencyCode(GETPOST('multicurrency_code', 'alpha'));
	}

	// Multicurrency rate
	else if ($action == 'setmulticurrencyrate' && $user->rights->facture->creer) {
		$result = $object->setMulticurrencyRate(price2num(GETPOST('multicurrency_tx')));
	}

	// bank account
	else if ($action == 'setbankaccount' && $user->rights->fournisseur->facture->creer) {
	    $result=$object->setBankAccount(GETPOST('fk_account', 'int'));
	}

	// Set label
	elseif ($action == 'setlabel' && $user->rights->fournisseur->facture->creer)
	{
	    $object->fetch($id);
	    $object->label=GETPOST('label');
	    $result=$object->update($user);
	    if ($result < 0) dol_print_error($db);
	}
	elseif ($action == 'setdatef' && $user->rights->fournisseur->facture->creer)
	{
	    $newdate=dol_mktime(0,0,0,$_POST['datefmonth'],$_POST['datefday'],$_POST['datefyear']);
	    if ($newdate > (dol_now() + (empty($conf->global->INVOICE_MAX_OFFSET_IN_FUTURE)?0:$conf->global->INVOICE_MAX_OFFSET_IN_FUTURE)))
	    {
	        if (empty($conf->global->INVOICE_MAX_OFFSET_IN_FUTURE)) setEventMessages($langs->trans("WarningInvoiceDateInFuture"), null, 'warnings');
	        else setEventMessages($langs->trans("WarningInvoiceDateTooFarInFuture"), null, 'warnings');
	    }
	    $object->fetch($id);
	    $object->date=$newdate;
	    if ($object->date_echeance && $object->date_echeance < $object->date) $object->date_echeance=$object->date;
	    $result=$object->update($user);
	    if ($result < 0) dol_print_error($db,$object->error);
	}
	elseif ($action == 'setdate_lim_reglement' && $user->rights->fournisseur->facture->creer)
	{
	    $object->fetch($id);
	    $object->date_echeance=dol_mktime(12,0,0,$_POST['date_lim_reglementmonth'],$_POST['date_lim_reglementday'],$_POST['date_lim_reglementyear']);
	    if (! empty($object->date_echeance) && $object->date_echeance < $object->date)
	    {
	    	$object->date_echeance=$object->date;
	    	setEventMessages($langs->trans("DatePaymentTermCantBeLowerThanObjectDate"), null, 'warnings');
	    }
	    $result=$object->update($user);
	    if ($result < 0) dol_print_error($db,$object->error);
	}

	// Delete payment
	elseif ($action == 'confirm_delete_paiement' && $confirm == 'yes' && $user->rights->fournisseur->facture->creer)
	{
	 	$object->fetch($id);
	    if ($object->statut == FactureFournisseur::STATUS_VALIDATED && $object->paye == 0)
	    {
	    	$paiementfourn = new PaiementFourn($db);
	        $result=$paiementfourn->fetch(GETPOST('paiement_id'));
	        if ($result > 0) {
	        	$result=$paiementfourn->delete(); // If fetch ok and found
	        	header("Location: ".$_SERVER['PHP_SELF']."?id=".$id);
			}
	        if ($result < 0) {
		        setEventMessages($paiementfourn->error, $paiementfourn->errors, 'errors');
	        }
	    }
	}

	// Create
	elseif ($action == 'add' && $user->rights->fournisseur->facture->creer)
	{
		if ($socid > 0) $object->socid = GETPOST('socid', 'int');

		$db->begin();

		$error = 0;

		// Fill array 'array_options' with data from add form
		$extralabels = $extrafields->fetch_name_optionals_label($object->table_element);
		$ret = $extrafields->setOptionalsFromPost($extralabels, $object);
		if ($ret < 0) $error++;

		$datefacture=dol_mktime(12,0,0,$_POST['remonth'],$_POST['reday'],$_POST['reyear']);
		$datedue=dol_mktime(12,0,0,$_POST['echmonth'],$_POST['echday'],$_POST['echyear']);

		// Replacement invoice
		if ($_POST['type'] == FactureFournisseur::TYPE_REPLACEMENT)
		{
			if ($datefacture == '')
			{
				setEventMessages($langs->trans('ErrorFieldRequired',$langs->transnoentities('DateInvoice')), null, 'errors');
				$action='create';
				$_GET['socid']=$_POST['socid'];
				$error++;
			}
			if (! ($_POST['fac_replacement'] > 0)) {
				$error ++;
				setEventMessages($langs->trans("ErrorFieldRequired", $langs->transnoentitiesnoconv("ReplaceInvoice")), null, 'errors');
			}

			if (! $error) {
				// This is a replacement invoice
				$result = $object->fetch(GETPOST('fac_replacement'),'int');
				$object->fetch_thirdparty();

				$object->ref				= GETPOST('ref');
				$object->ref_supplier		= GETPOST('ref_supplier','alpha');
				$object->socid				= GETPOST('socid','int');
				$object->libelle			= GETPOST('label');
				$object->date				= $datefacture;
				$object->date_echeance		= $datedue;
				$object->note_public		= GETPOST('note_public');
				$object->note_private		= GETPOST('note_private');
				$object->cond_reglement_id	= GETPOST('cond_reglement_id');
				$object->mode_reglement_id	= GETPOST('mode_reglement_id');
				$object->fk_account			= GETPOST('fk_account', 'int');
				$object->fk_project			= ($tmpproject > 0) ? $tmpproject : null;
				$object->fk_incoterms		= GETPOST('incoterm_id', 'int');
				$object->location_incoterms	= GETPOST('location_incoterms', 'alpha');
				$object->multicurrency_code	= GETPOST('multicurrency_code', 'alpha');
				$object->multicurrency_tx	= GETPOST('originmulticurrency_tx', 'int');

				// Proprietes particulieres a facture de remplacement
				$object->fk_facture_source = GETPOST('fac_replacement');
				$object->type = FactureFournisseur::TYPE_REPLACEMENT;

				$id = $object->createFromCurrent($user);
				if ($id <= 0) {
				    $error++;
					setEventMessages($object->error, $object->errors, 'errors');
				}
			}
		}

		// Credit note invoice
		if ($_POST['type'] == FactureFournisseur::TYPE_CREDIT_NOTE)
		{
			$sourceinvoice = GETPOST('fac_avoir');
			if (! ($sourceinvoice > 0) && empty($conf->global->INVOICE_CREDIT_NOTE_STANDALONE))
			{
				$error ++;
				setEventMessages($langs->trans("ErrorFieldRequired", $langs->transnoentitiesnoconv("CorrectInvoice")), null, 'errors');
			}
			if (GETPOST('socid','int')<1)
			{
				setEventMessages($langs->trans('ErrorFieldRequired',$langs->transnoentities('Supplier')), null, 'errors');
				$action='create';
				$error++;
			}
			if ($datefacture == '')
			{
				setEventMessages($langs->trans('ErrorFieldRequired',$langs->transnoentities('DateInvoice')), null, 'errors');
				$action='create';
				$_GET['socid']=$_POST['socid'];
				$error++;
			}
			if (! GETPOST('ref_supplier'))
			{
				setEventMessages($langs->trans('ErrorFieldRequired',$langs->transnoentities('RefSupplier')), null, 'errors');
				$action='create';
				$_GET['socid']=$_POST['socid'];
				$error++;
			}

			if (! $error)
			{
				$tmpproject = GETPOST('projectid', 'int');

				// Creation facture
				$object->ref				= $_POST['ref'];
				$object->ref_supplier		= $_POST['ref_supplier'];
				$object->socid				= $_POST['socid'];
				$object->libelle			= $_POST['label'];
				$object->date				= $datefacture;
				$object->date_echeance		= $datedue;
				$object->note_public		= GETPOST('note_public');
				$object->note_private		= GETPOST('note_private');
				$object->cond_reglement_id	= GETPOST('cond_reglement_id');
				$object->mode_reglement_id	= GETPOST('mode_reglement_id');
				$object->fk_account			= GETPOST('fk_account', 'int');
				$object->fk_project			= ($tmpproject > 0) ? $tmpproject : null;
				$object->fk_incoterms		= GETPOST('incoterm_id', 'int');
				$object->location_incoterms	= GETPOST('location_incoterms', 'alpha');
				$object->multicurrency_code	= GETPOST('multicurrency_code', 'alpha');
				$object->multicurrency_tx	= GETPOST('originmulticurrency_tx', 'int');

				// Proprietes particulieres a facture avoir
				$object->fk_facture_source	= $sourceinvoice > 0 ? $sourceinvoice : '';
				$object->type = FactureFournisseur::TYPE_CREDIT_NOTE;

				$id = $object->create($user);

				if (GETPOST('invoiceAvoirWithLines', 'int')==1 && $id>0)
				{
					$facture_source = new FactureFournisseur($db); // fetch origin object
					if ($facture_source->fetch($object->fk_facture_source)>0)
					{
						$fk_parent_line = 0;

						foreach($facture_source->lines as $line)
						{
							// Reset fk_parent_line for no child products and special product
							if (($line->product_type != 9 && empty($line->fk_parent_line)) || $line->product_type == 9) {
								$fk_parent_line = 0;
							}

							$line->fk_facture_fourn = $object->id;
							$line->fk_parent_line = $fk_parent_line;

							$line->subprice =-$line->subprice; // invert price for object
							$line->pa_ht = -$line->pa_ht;
							$line->total_ht=-$line->total_ht;
							$line->total_tva=-$line->total_tva;
							$line->total_ttc=-$line->total_ttc;
							$line->total_localtax1=-$line->total_localtax1;
							$line->total_localtax2=-$line->total_localtax2;

							$result = $line->insert();

							$object->lines[] = $line; // insert new line in current object

							// Defined the new fk_parent_line
							if ($result > 0 && $line->product_type == 9) {
                                $fk_parent_line = $result;
							}
						}

						$object->update_price(1);
					}

				}

				if(GETPOST('invoiceAvoirWithPaymentRestAmount', 'int')==1 && $id>0)
				{
					$facture_source = new FactureFournisseur($db); // fetch origin object if not previously defined
					if ($facture_source->fetch($object->fk_facture_source)>0)
					{
						$totalpaye = $facture_source->getSommePaiement();
						$totalcreditnotes = $facture_source->getSumCreditNotesUsed();
						$totaldeposits = $facture_source->getSumDepositsUsed();
						$remain_to_pay = abs($facture_source->total_ttc - $totalpaye - $totalcreditnotes - $totaldeposits);

						$object->addline($langs->trans('invoiceAvoirLineWithPaymentRestAmount'),$remain_to_pay,1,0,0,0,0,0,'','','TTC');
					}
				}
			}
		}

		// Standard or deposit
		if ($_POST['type'] == FactureFournisseur::TYPE_STANDARD || $_POST['type'] == FactureFournisseur::TYPE_DEPOSIT)
		{
			if (GETPOST('socid','int')<1)
			{
				setEventMessages($langs->trans('ErrorFieldRequired',$langs->transnoentities('Supplier')), null, 'errors');
				$action='create';
				$error++;
			}

			if ($datefacture == '')
			{
				setEventMessages($langs->trans('ErrorFieldRequired',$langs->transnoentities('DateInvoice')), null, 'errors');
				$action='create';
				$_GET['socid']=$_POST['socid'];
				$error++;
			}
			if (! GETPOST('ref_supplier'))
			{
				setEventMessages($langs->trans('ErrorFieldRequired',$langs->transnoentities('RefSupplier')), null, 'errors');
				$action='create';
				$_GET['socid']=$_POST['socid'];
				$error++;
			}

			if (! $error)
			{
				$tmpproject = GETPOST('projectid', 'int');

				// Creation facture
				$object->ref           = $_POST['ref'];
				$object->ref_supplier  = $_POST['ref_supplier'];
				$object->socid         = $_POST['socid'];
				$object->libelle       = $_POST['label'];
				$object->date          = $datefacture;
				$object->date_echeance = $datedue;
				$object->note_public   = GETPOST('note_public');
				$object->note_private  = GETPOST('note_private');
				$object->cond_reglement_id = GETPOST('cond_reglement_id');
				$object->mode_reglement_id = GETPOST('mode_reglement_id');
				$object->fk_account        = GETPOST('fk_account', 'int');
				$object->fk_project    = ($tmpproject > 0) ? $tmpproject : null;
				$object->fk_incoterms = GETPOST('incoterm_id', 'int');
				$object->location_incoterms = GETPOST('location_incoterms', 'alpha');
				$object->multicurrency_code = GETPOST('multicurrency_code', 'alpha');
				$object->multicurrency_tx = GETPOST('originmulticurrency_tx', 'int');

				// Auto calculation of date due if not filled by user
				if(empty($object->date_echeance)) $object->date_echeance = $object->calculate_date_lim_reglement();

				// If creation from another object of another module
				if (! $error && $_POST['origin'] && $_POST['originid'])
				{
					// Parse element/subelement (ex: project_task)
					$element = $subelement = GETPOST('origin');
					/*if (preg_match('/^([^_]+)_([^_]+)/i',$_POST['origin'],$regs))
					 {
					$element = $regs[1];
					$subelement = $regs[2];
					}*/

					// For compatibility
					if ($element == 'order')    {
						$element = $subelement = 'commande';
					}
					if ($element == 'propal')   {
						$element = 'comm/propal'; $subelement = 'propal';
					}
					if ($element == 'contract') {
						$element = $subelement = 'contrat';
					}
					if ($element == 'order_supplier') {
						$element = 'fourn'; $subelement = 'fournisseur.commande';
					}
					if ($element == 'project')
					{
						$element = 'projet';
					}
					$object->origin    = GETPOST('origin');
					$object->origin_id = GETPOST('originid');

					$id = $object->create($user);

					// Add lines
					if ($id > 0)
					{
						require_once DOL_DOCUMENT_ROOT.'/'.$element.'/class/'.$subelement.'.class.php';
						$classname = ucfirst($subelement);
						if ($classname == 'Fournisseur.commande') $classname='CommandeFournisseur';
						$srcobject = new $classname($db);

						$result=$srcobject->fetch(GETPOST('originid','int'));
						if ($result > 0)
						{
							$lines = $srcobject->lines;
							if (empty($lines) && method_exists($srcobject,'fetch_lines'))
							{
								$srcobject->fetch_lines();
								$lines = $srcobject->lines;
							}

							$num=count($lines);
							for ($i = 0; $i < $num; $i++)
							{
								$desc=($lines[$i]->desc?$lines[$i]->desc:$lines[$i]->libelle);
								$product_type=($lines[$i]->product_type?$lines[$i]->product_type:0);

								// Dates
								// TODO mutualiser
								$date_start=$lines[$i]->date_debut_prevue;
								if ($lines[$i]->date_debut_reel) $date_start=$lines[$i]->date_debut_reel;
								if ($lines[$i]->date_start) $date_start=$lines[$i]->date_start;
								$date_end=$lines[$i]->date_fin_prevue;
								if ($lines[$i]->date_fin_reel) $date_end=$lines[$i]->date_fin_reel;
								if ($lines[$i]->date_end) $date_end=$lines[$i]->date_end;

								// FIXME Missing $lines[$i]->ref_supplier and $lines[$i]->label into addline and updateline methods. They are filled when coming from order for example.
								$result = $object->addline(
									$desc,
									$lines[$i]->subprice,
									$lines[$i]->tva_tx,
									$lines[$i]->localtax1_tx,
									$lines[$i]->localtax2_tx,
									$lines[$i]->qty,
									$lines[$i]->fk_product,
									$lines[$i]->remise_percent,
									$date_start,
									$date_end,
									0,
									$lines[$i]->info_bits,
									'HT',
									$product_type,
									$lines[$i]->rang,
									0,
									$lines[$i]->array_options,
									$lines[$i]->fk_unit,
									$lines[$i]->id
								);

								if ($result < 0)
								{
									$error++;
									break;
								}
							}

							// Now reload line
							$object->fetch_lines();
						}
						else
						{
							$error++;
						}
					}
					else
					{
						$error++;
					}
				}
				else if (! $error)
				{
					$id = $object->create($user);
					if ($id < 0)
					{
						$error++;
					}

					if (! $error)
					{
						// If some invoice's lines already known
						for ($i = 1 ; $i < 9 ; $i++)
						{
							$label = $_POST['label'.$i];
							$amountht  = price2num($_POST['amount'.$i]);
							$amountttc = price2num($_POST['amountttc'.$i]);
							$tauxtva   = price2num($_POST['tauxtva'.$i]);
							$qty = $_POST['qty'.$i];
							$fk_product = $_POST['fk_product'.$i];
							if ($label)
							{
								if ($amountht)
								{
									$price_base='HT'; $amount=$amountht;
								}
								else
								{
									$price_base='TTC'; $amount=$amountttc;
								}
								$atleastoneline=1;

								$product=new Product($db);
								$product->fetch($_POST['idprod'.$i]);

								$ret=$object->addline($label, $amount, $tauxtva, $product->localtax1_tx, $product->localtax2_tx, $qty, $fk_product, $remise_percent, '', '', '', 0, $price_base, $_POST['rang'.$i], 1);
								if ($ret < 0) $error++;
							}
						}
					}
				}
			}
		}

		if ($error)
		{
			$langs->load("errors");
			$db->rollback();

			setEventMessages($object->error, $object->errors, 'errors');
			$action='create';
			$_GET['socid']=$_POST['socid'];
		}
		else
		{
			$db->commit();

			if (empty($conf->global->MAIN_DISABLE_PDF_AUTOUPDATE)) {
				$outputlangs = $langs;
				$result = $object->generateDocument($object->modelpdf, $outputlangs, $hidedetails, $hidedesc, $hideref);
				if ($result	< 0)
				{
					dol_print_error($db,$object->error,$object->errors);
					exit;
				}
			}

			header("Location: ".$_SERVER['PHP_SELF']."?id=".$id);
			exit;
		}
	}

	// Edit line
	elseif ($action == 'updateline' && $user->rights->fournisseur->facture->creer)
	{
		$db->begin();

			$object->fetch($id);
	        $object->fetch_thirdparty();

	        $tva_tx = GETPOST('tva_tx');

			if (GETPOST('price_ht') != '')
	    	{
	    		$up = price2num(GETPOST('price_ht'));
	    		$price_base_type = 'HT';
	    	}
	    	else
	    	{
	    		$up = price2num(GETPOST('price_ttc'));
	    		$price_base_type = 'TTC';
	    	}

	        if (GETPOST('productid'))
	        {
	            $prod = new Product($db);
	            $prod->fetch(GETPOST('productid'));
	            $label = $prod->description;
	            if (trim($_POST['product_desc']) != trim($label)) $label=$_POST['product_desc'];

	            $type = $prod->type;
	        }
	        else
	        {
	            $label = $_POST['product_desc'];
	            $type = $_POST["type"]?$_POST["type"]:0;
	        }

		    $date_start=dol_mktime(GETPOST('date_starthour'), GETPOST('date_startmin'), GETPOST('date_startsec'), GETPOST('date_startmonth'), GETPOST('date_startday'), GETPOST('date_startyear'));
		    $date_end=dol_mktime(GETPOST('date_endhour'), GETPOST('date_endmin'), GETPOST('date_endsec'), GETPOST('date_endmonth'), GETPOST('date_endday'), GETPOST('date_endyear'));

	        $localtax1_tx= get_localtax($_POST['tauxtva'], 1, $mysoc,$object->thirdparty);
	        $localtax2_tx= get_localtax($_POST['tauxtva'], 2, $mysoc,$object->thirdparty);
	        $remise_percent=GETPOST('remise_percent');
			$pu_ht_devise = GETPOST('multicurrency_subprice');

			// Extrafields Lines
			$extrafieldsline = new ExtraFields($db);
			$extralabelsline = $extrafieldsline->fetch_name_optionals_label($object->table_element_line);
			$array_options = $extrafieldsline->getOptionalsFromPost($extralabelsline);
			// Unset extrafield POST Data
			if (is_array($extralabelsline)) {
				foreach ($extralabelsline as $key => $value) {
					unset($_POST["options_" . $key]);
				}
			}

	        $result=$object->updateline(GETPOST('lineid'), $label, $up, $tva_tx, $localtax1_tx, $localtax2_tx, GETPOST('qty'), GETPOST('productid'), $price_base_type, 0, $type, $remise_percent, 0, $date_start, $date_end, $array_options, $_POST['units'], $pu_ht_devise);
	        if ($result >= 0)
	        {
	            unset($_POST['label']);
				unset($_POST['date_starthour']);
				unset($_POST['date_startmin']);
				unset($_POST['date_startsec']);
				unset($_POST['date_startday']);
				unset($_POST['date_startmonth']);
				unset($_POST['date_startyear']);
				unset($_POST['date_endhour']);
				unset($_POST['date_endmin']);
				unset($_POST['date_endsec']);
				unset($_POST['date_endday']);
				unset($_POST['date_endmonth']);
				unset($_POST['date_endyear']);

	            $db->commit();
	        }
	        else
	        {
	        	$db->rollback();
	            setEventMessages($object->error, $object->errors, 'errors');
	        }
	}

	elseif ($action == 'addline' && $user->rights->fournisseur->facture->creer)
	{
		$db->begin();

	    $ret=$object->fetch($id);
	    if ($ret < 0)
	    {
	        dol_print_error($db,$object->error);
	        exit;
	    }
	    $ret=$object->fetch_thirdparty();

	    $langs->load('errors');
		$error=0;

		// Set if we used free entry or predefined product
		$predef='';
		$product_desc=(GETPOST('dp_desc')?GETPOST('dp_desc'):'');
		if (GETPOST('prod_entry_mode') == 'free')
		{
			$idprod=0;
			$price_ht = GETPOST('price_ht');
			$tva_tx = (GETPOST('tva_tx') ? GETPOST('tva_tx') : 0);
		}
		else
		{
			$idprod=GETPOST('idprod', 'int');
			$price_ht = '';
			$tva_tx = '';
		}

		$qty = GETPOST('qty'.$predef);
		$remise_percent=GETPOST('remise_percent'.$predef);
		$price_ht_devise = GETPOST('multicurrency_price_ht');

		$date_start=dol_mktime(GETPOST('date_start'.$predef.'hour'), GETPOST('date_start'.$predef.'min'), GETPOST('date_start' . $predef . 'sec'), GETPOST('date_start'.$predef.'month'), GETPOST('date_start'.$predef.'day'), GETPOST('date_start'.$predef.'year'));
		$date_end=dol_mktime(GETPOST('date_end'.$predef.'hour'), GETPOST('date_end'.$predef.'min'), GETPOST('date_end' . $predef . 'sec'), GETPOST('date_end'.$predef.'month'), GETPOST('date_end'.$predef.'day'), GETPOST('date_end'.$predef.'year'));

	    // Extrafields
	    $extrafieldsline = new ExtraFields($db);
	    $extralabelsline = $extrafieldsline->fetch_name_optionals_label($object->table_element_line);
	    $array_options = $extrafieldsline->getOptionalsFromPost($extralabelsline, $predef);
	    // Unset extrafield
	    if (is_array($extralabelsline)) {
	    	// Get extra fields
	    	foreach ($extralabelsline as $key => $value) {
	    		unset($_POST["options_" . $key]);
	    	}
	    }

	    if (GETPOST('prod_entry_mode')=='free' && GETPOST('price_ht') < 0 && $qty < 0)
	    {
	        setEventMessages($langs->trans('ErrorBothFieldCantBeNegative', $langs->transnoentitiesnoconv('UnitPrice'), $langs->transnoentitiesnoconv('Qty')), null, 'errors');
	        $error++;
	    }
	    if (GETPOST('prod_entry_mode')=='free'  && ! GETPOST('idprodfournprice') && GETPOST('type') < 0)
	    {
	        setEventMessages($langs->trans('ErrorFieldRequired', $langs->transnoentitiesnoconv('Type')), null, 'errors');
	        $error++;
	    }
	    if (GETPOST('prod_entry_mode')=='free' && GETPOST('price_ht')==='' && GETPOST('price_ttc')==='' && $price_ht_devise==='') // Unit price can be 0 but not ''
	    {
	        setEventMessages($langs->trans($langs->trans('ErrorFieldRequired', $langs->transnoentitiesnoconv('UnitPrice'))), null, 'errors');
	        $error++;
	    }
	    if (GETPOST('prod_entry_mode')=='free' && ! GETPOST('dp_desc'))
	    {
	        setEventMessages($langs->trans('ErrorFieldRequired', $langs->transnoentitiesnoconv('Description')), null, 'errors');
	        $error++;
	    }
	    if (! GETPOST('qty'))
	    {
	        setEventMessages($langs->trans('ErrorFieldRequired', $langs->transnoentitiesnoconv('Qty')), null, 'errors');
	        $error++;
	    }

	    if (GETPOST('prod_entry_mode') != 'free' && empty($error))	// With combolist mode idprodfournprice is > 0 or -1. With autocomplete, idprodfournprice is > 0 or ''
	    {
	    	$idprod=0;
	    	$productsupplier=new ProductFournisseur($db);

	        if (GETPOST('idprodfournprice') == -1 || GETPOST('idprodfournprice') == '') $idprod=-2;	// Same behaviour than with combolist. When not select idprodfournprice is now -2 (to avoid conflict with next action that may return -1)

	    	if (GETPOST('idprodfournprice') > 0)
	    	{
	    		$idprod=$productsupplier->get_buyprice(GETPOST('idprodfournprice'), $qty);    // Just to see if a price exists for the quantity. Not used to found vat.
	    	}

		    //Replaces $fk_unit with the product's
	        if ($idprod > 0)
	        {
	            $result=$productsupplier->fetch($idprod);

	            $label = $productsupplier->label;

	            $desc = $productsupplier->description;
	            if (trim($product_desc) != trim($desc)) $desc = dol_concatdesc($desc, $product_desc);

	            $tva_tx=get_default_tva($object->thirdparty, $mysoc, $productsupplier->id, $_POST['idprodfournprice']);
	            $tva_npr = get_default_npr($object->thirdparty, $mysoc, $productsupplier->id, $_POST['idprodfournprice']);
				if (empty($tva_tx)) $tva_npr=0;
	            $localtax1_tx= get_localtax($tva_tx, 1, $mysoc, $object->thirdparty, $tva_npr);
	            $localtax2_tx= get_localtax($tva_tx, 2, $mysoc, $object->thirdparty, $tva_npr);

	            $type = $productsupplier->type;
	            $price_base_type = 'HT';

	            // TODO Save the product supplier ref into database into field ref_supplier (must rename field ref into ref_supplier first)
	            $result=$object->addline($desc, $productsupplier->fourn_pu, $tva_tx, $localtax1_tx, $localtax2_tx, $qty, $idprod, $remise_percent, $date_start, $date_end, 0, $tva_npr, $price_base_type, $type, -1, 0, $array_options, $productsupplier->fk_unit);
	        }
	    	if ($idprod == -2 || $idprod == 0)
	        {
	            // Product not selected
	            $error++;
	            $langs->load("errors");
		        setEventMessages($langs->trans("ErrorFieldRequired", $langs->transnoentitiesnoconv("ProductOrService")), null, 'errors');
	        }
	        if ($idprod == -1)
	        {
	            // Quantity too low
	            $error++;
	            $langs->load("errors");
		        setEventMessages($langs->trans("ErrorQtyTooLowForThisSupplier"), null, 'errors');
	        }
	    }
		else if (empty($error)) // $price_ht is already set
		{
			$tva_npr = (preg_match('/\*/', $tva_tx) ? 1 : 0);
			$tva_tx = str_replace('*', '', $tva_tx);
			$label = (GETPOST('product_label') ? GETPOST('product_label') : '');
			$desc = $product_desc;
			$type = GETPOST('type');

			$fk_unit= GETPOST('units', 'alpha');

	    	$tva_tx = price2num($tva_tx);	// When vat is text input field

	    	// Local Taxes
	    	$localtax1_tx= get_localtax($tva_tx, 1,$mysoc,$object->thirdparty);
	    	$localtax2_tx= get_localtax($tva_tx, 2,$mysoc,$object->thirdparty);

			if ($price_ht !== '')
			{
				$pu_ht = price2num($price_ht, 'MU'); // $pu_ht must be rounded according to settings
			}
			else
			{
				$pu_ttc = price2num(GETPOST('price_ttc'), 'MU');
				$pu_ht = price2num($pu_ttc / (1 + ($tva_tx / 100)), 'MU'); // $pu_ht must be rounded according to settings
			}
			$price_base_type = 'HT';
			$pu_ht_devise = price2num($price_ht_devise, 'MU');
			
			$result=$object->addline($product_desc, $pu_ht, $tva_tx, $localtax1_tx, $localtax2_tx, $qty, 0, $remise_percent, $date_start, $date_end, 0, $tva_npr, $price_base_type, $type, -1, 0, $array_options, $fk_unit, 0, $pu_ht_devise);
	    }

	    //print "xx".$tva_tx; exit;
	    if (! $error && $result > 0)
	    {
	    	$db->commit();

	        // Define output language
	    	if (empty($conf->global->MAIN_DISABLE_PDF_AUTOUPDATE))
	    	{
	    		$outputlangs = $langs;
	    		$newlang = '';
	    		if ($conf->global->MAIN_MULTILANGS && empty($newlang) && GETPOST('lang_id')) $newlang = GETPOST('lang_id','alpha');
	    		if ($conf->global->MAIN_MULTILANGS && empty($newlang))	$newlang = $object->thirdparty->default_lang;
	    		if (! empty($newlang)) {
	    			$outputlangs = new Translate("", $conf);
	    			$outputlangs->setDefaultLang($newlang);
	    		}
	    		$model=$object->modelpdf;
	    		$ret = $object->fetch($id); // Reload to get new records

	    		$result=$object->generateDocument($model, $outputlangs, $hidedetails, $hidedesc, $hideref);
	    		if ($result < 0) dol_print_error($db,$result);
	    	}

			unset($_POST ['prod_entry_mode']);

	    	unset($_POST['qty']);
	    	unset($_POST['type']);
	    	unset($_POST['remise_percent']);
	    	unset($_POST['pu']);
	    	unset($_POST['price_ht']);
			unset($_POST['multicurrency_price_ht']);
	    	unset($_POST['price_ttc']);
	    	unset($_POST['tva_tx']);
	    	unset($_POST['label']);
	    	unset($localtax1_tx);
	    	unset($localtax2_tx);
			unset($_POST['np_marginRate']);
			unset($_POST['np_markRate']);
	    	unset($_POST['dp_desc']);
			unset($_POST['idprodfournprice']);
		    unset($_POST['units']);

	    	unset($_POST['date_starthour']);
	    	unset($_POST['date_startmin']);
	    	unset($_POST['date_startsec']);
	    	unset($_POST['date_startday']);
	    	unset($_POST['date_startmonth']);
	    	unset($_POST['date_startyear']);
	    	unset($_POST['date_endhour']);
	    	unset($_POST['date_endmin']);
	    	unset($_POST['date_endsec']);
	    	unset($_POST['date_endday']);
	    	unset($_POST['date_endmonth']);
	    	unset($_POST['date_endyear']);
	    }
	    else
		{
	    	$db->rollback();
		    setEventMessages($object->error, $object->errors, 'errors');
	    }

	    $action = '';
	}

	elseif ($action == 'classin')
	{
	    $object->fetch($id);
	    $result=$object->setProject($projectid);
	}


	// Set invoice to draft status
	elseif ($action == 'edit' && $user->rights->fournisseur->facture->creer)
	{
	    $object->fetch($id);

	    $totalpaye = $object->getSommePaiement();
	    $resteapayer = $object->total_ttc - $totalpaye;

	    // On verifie si les lignes de factures ont ete exportees en compta et/ou ventilees
	    //$ventilExportCompta = $object->getVentilExportCompta();

	    // On verifie si aucun paiement n'a ete effectue
	    if ($resteapayer == $object->total_ttc	&& $object->paye == 0 && $ventilExportCompta == 0)
	    {
	        $object->set_draft($user);

	        // Define output language
	    	if (empty($conf->global->MAIN_DISABLE_PDF_AUTOUPDATE))
	    	{
	    		$outputlangs = $langs;
	    		$newlang = '';
	    		if ($conf->global->MAIN_MULTILANGS && empty($newlang) && GETPOST('lang_id')) $newlang = GETPOST('lang_id','alpha');
	    		if ($conf->global->MAIN_MULTILANGS && empty($newlang))	$newlang = $object->thirdparty->default_lang;
	    		if (! empty($newlang)) {
	    			$outputlangs = new Translate("", $conf);
	    			$outputlangs->setDefaultLang($newlang);
	    		}
	    		$model=$object->modelpdf;
	    		$ret = $object->fetch($id); // Reload to get new records

	    		$result=$object->generateDocument($model, $outputlangs, $hidedetails, $hidedesc, $hideref);
	    		if ($result < 0) dol_print_error($db,$result);
	    	}

	        $action='';
	    }
	}

	// Set invoice to validated/unpaid status
	elseif ($action == 'reopen' && $user->rights->fournisseur->facture->creer)
	{
	    $result = $object->fetch($id);
	    if ($object->statut == FactureFournisseur::STATUS_CLOSED
	    || ($object->statut == FactureFournisseur::STATUS_ABANDONED && $object->close_code != 'replaced'))
	    {
	        $result = $object->set_unpaid($user);
	        if ($result > 0)
	        {
	            header('Location: '.$_SERVER["PHP_SELF"].'?id='.$id);
	            exit;
	        }
	        else
	        {
		        setEventMessages($object->error, $object->errors, 'errors');
	        }
	    }
	}

	/*
	 * Send mail
	 */

	// Actions to send emails
	$actiontypecode='AC_SUP_INV';
	$trigger_name='BILL_SUPPLIER_SENTBYMAIL';
	$paramname='id';
	$mode='emailfromsupplierinvoice';
	$trackid='sin'.$object->id;
	include DOL_DOCUMENT_ROOT.'/core/actions_sendmails.inc.php';


	// Build document
	if ($action == 'builddoc')
	{
		// Save modele used
	    $object->fetch($id);
	    $object->fetch_thirdparty();

		// Save last template used to generate document
		if (GETPOST('model')) $object->setDocModel($user, GETPOST('model','alpha'));

	    $outputlangs = $langs;
	    $newlang=GETPOST('lang_id','alpha');
	    if ($conf->global->MAIN_MULTILANGS && empty($newlang)) $newlang=$object->thirdparty->default_lang;
	    if (! empty($newlang))
	    {
	        $outputlangs = new Translate("",$conf);
	        $outputlangs->setDefaultLang($newlang);
	    }
		$result = $object->generateDocument($object->modelpdf, $outputlangs, $hidedetails, $hidedesc, $hideref);
	    if ($result	< 0)
	    {
			setEventMessages($object->error, $object->errors, 'errors');
    	    $action='';
	    }
	}
	// Make calculation according to calculationrule
	if ($action == 'calculate')
	{
		$calculationrule=GETPOST('calculationrule');

	    $object->fetch($id);
	    $object->fetch_thirdparty();
		$result=$object->update_price(0, (($calculationrule=='totalofround')?'0':'1'), 0, $object->thirdparty);
	    if ($result	<= 0)
	    {
	        dol_print_error($db,$result);
	        exit;
	    }
	}
	// Delete file in doc form
	if ($action == 'remove_file')
	{
	    require_once DOL_DOCUMENT_ROOT.'/core/lib/files.lib.php';

	    if ($object->fetch($id))
	    {
	    	$object->fetch_thirdparty();
	        $upload_dir =	$conf->fournisseur->facture->dir_output . "/";
	        $file =	$upload_dir	. '/' .	GETPOST('file');
	        $ret=dol_delete_file($file,0,0,0,$object);
	        if ($ret) setEventMessages($langs->trans("FileWasRemoved", GETPOST('urlfile')), null, 'mesgs');
	        else setEventMessages($langs->trans("ErrorFailToDeleteFile", GETPOST('urlfile')), null, 'errors');
	    }
	}

	if ($action == 'update_extras')
	{
		// Fill array 'array_options' with data from add form
		$extralabels=$extrafields->fetch_name_optionals_label($object->table_element);
		$ret = $extrafields->setOptionalsFromPost($extralabels,$object,GETPOST('attribute'));
		if ($ret < 0) $error++;

		if (!$error)
		{
			// Actions on extra fields (by external module or standard code)
			// TODO le hook fait double emploi avec le trigger !!
			$hookmanager->initHooks(array('supplierinvoicedao'));
			$parameters=array('id'=>$object->id);

			$reshook=$hookmanager->executeHooks('insertExtraFields',$parameters,$object,$action); // Note that $action and $object may have been modified by some hooks

			if (empty($reshook))
			{
				if (empty($conf->global->MAIN_EXTRAFIELDS_DISABLED)) // For avoid conflicts if trigger used
				{

					$result=$object->insertExtraFields();

					if ($result < 0)
					{
						$error++;
					}

				}
			}
			else if ($reshook < 0) $error++;
		}
		else
		{
			$action = 'edit_extras';
		}
	}

	if (! empty($conf->global->MAIN_DISABLE_CONTACTS_TAB) && $user->rights->fournisseur->facture->creer)
	{
		if ($action == 'addcontact')
		{
			$result = $object->fetch($id);

			if ($result > 0 && $id > 0)
			{
				$contactid = (GETPOST('userid') ? GETPOST('userid') : GETPOST('contactid'));
				$result = $object->add_contact($contactid, $_POST["type"], $_POST["source"]);
			}

			if ($result >= 0)
			{
				header("Location: ".$_SERVER['PHP_SELF']."?id=".$object->id);
				exit;
			}
			else
			{
				if ($object->error == 'DB_ERROR_RECORD_ALREADY_EXISTS')
				{
					$langs->load("errors");
					setEventMessages($langs->trans("ErrorThisContactIsAlreadyDefinedAsThisType"), null, 'errors');
				}
				else
				{
					setEventMessages($object->error, $object->errors, 'errors');
				}
			}
		}

		// bascule du statut d'un contact
		else if ($action == 'swapstatut')
		{
			if ($object->fetch($id))
			{
				$result=$object->swapContactStatus(GETPOST('ligne'));
			}
			else
			{
				dol_print_error($db);
			}
		}

		// Efface un contact
		else if ($action == 'deletecontact')
		{
			$object->fetch($id);
			$result = $object->delete_contact($_GET["lineid"]);

			if ($result >= 0)
			{
				header("Location: ".$_SERVER['PHP_SELF']."?id=".$object->id);
				exit;
			}
			else {
				dol_print_error($db);
			}
		}
	}
}


/*
 *	View
 */

$form = new Form($db);
$formfile = new FormFile($db);
$bankaccountstatic=new Account($db);
$paymentstatic=new PaiementFourn($db);
if (! empty($conf->projet->enabled)) { $formproject = new FormProjets($db); }
<<<<<<< HEAD

$now = dol_now();

=======

$now = dol_now();

>>>>>>> c39fcce9
$title = $langs->trans('SupplierInvoice') . " - " . $langs->trans('Card');
$helpurl = "EN:Module_Suppliers_Invoices|FR:Module_Fournisseurs_Factures|ES:Módulo_Facturas_de_proveedores";
llxHeader('', $title, $helpurl);

// Mode creation
if ($action == 'create')
{
	$facturestatic = new FactureFournisseur($db);
	$extralabels = $extrafields->fetch_name_optionals_label($facturestatic->table_element);

    print load_fiche_titre($langs->trans('NewBill'));

    dol_htmloutput_events();

	$currency_code = $conf->currency;

	$societe='';
	if (GETPOST('socid') > 0)
	{
		$societe=new Societe($db);
		$societe->fetch(GETPOST('socid','int'));
		if (!empty($conf->multicurrency->enabled) && !empty($societe->multicurrency_code)) $currency_code = $societe->multicurrency_code;
	}

    if (! empty($origin) && ! empty($originid))
    {
        // Parse element/subelement (ex: project_task)
        $element = $subelement = $origin;

        if ($element == 'project')
        {
            $projectid = $originid;
            $element = 'projet';
        }
        else if (in_array($element,array('order_supplier')))
        {
            // For compatibility
            if ($element == 'order')    {
                $element = $subelement = 'commande';
            }
            if ($element == 'propal')   {
                $element = 'comm/propal'; $subelement = 'propal';
            }
            if ($element == 'contract') {
                $element = $subelement = 'contrat';
            }
            if ($element == 'order_supplier') {
                $element = 'fourn'; $subelement = 'fournisseur.commande';
            }

            require_once DOL_DOCUMENT_ROOT.'/'.$element.'/class/'.$subelement.'.class.php';
            $classname = ucfirst($subelement);
            if ($classname == 'Fournisseur.commande') $classname='CommandeFournisseur';
            $objectsrc = new $classname($db);
            $objectsrc->fetch($originid);
            $objectsrc->fetch_thirdparty();

            $projectid			= (!empty($objectsrc->fk_project)?$objectsrc->fk_project:'');
            //$ref_client			= (!empty($objectsrc->ref_client)?$object->ref_client:'');

            $soc = $objectsrc->thirdparty;
            $cond_reglement_id 	= (!empty($objectsrc->cond_reglement_id)?$objectsrc->cond_reglement_id:(!empty($soc->cond_reglement_supplier_id)?$soc->cond_reglement_supplier_id:1));
            $mode_reglement_id 	= (!empty($objectsrc->mode_reglement_id)?$objectsrc->mode_reglement_id:(!empty($soc->mode_reglement_supplier_id)?$soc->mode_reglement_supplier_id:0));
            $fk_account         = (! empty($objectsrc->fk_account)?$objectsrc->fk_account:(! empty($soc->fk_account)?$soc->fk_account:0));
            $remise_percent 	= (!empty($objectsrc->remise_percent)?$objectsrc->remise_percent:(!empty($soc->remise_percent)?$soc->remise_percent:0));
            $remise_absolue 	= (!empty($objectsrc->remise_absolue)?$objectsrc->remise_absolue:(!empty($soc->remise_absolue)?$soc->remise_absolue:0));
            $dateinvoice		= empty($conf->global->MAIN_AUTOFILL_DATE)?-1:'';

			if (!empty($conf->multicurrency->enabled))
			{
				if (!empty($objectsrc->multicurrency_code)) $currency_code = $objectsrc->multicurrency_code;
				if (!empty($conf->global->MULTICURRENCY_USE_ORIGIN_TX) && !empty($objectsrc->multicurrency_tx))	$currency_tx = $objectsrc->multicurrency_tx;
			}

            $datetmp=dol_mktime(12,0,0,$_POST['remonth'],$_POST['reday'],$_POST['reyear']);
            $dateinvoice=($datetmp==''?(empty($conf->global->MAIN_AUTOFILL_DATE)?-1:''):$datetmp);
            $datetmp=dol_mktime(12,0,0,$_POST['echmonth'],$_POST['echday'],$_POST['echyear']);
            $datedue=($datetmp==''?-1:$datetmp);
        }
    }
    else
    {
		$cond_reglement_id 	= $societe->cond_reglement_supplier_id;
		$mode_reglement_id 	= $societe->mode_reglement_supplier_id;
        $fk_account         = $societe->fk_account;
        $datetmp=dol_mktime(12,0,0,$_POST['remonth'],$_POST['reday'],$_POST['reyear']);
        $dateinvoice=($datetmp==''?(empty($conf->global->MAIN_AUTOFILL_DATE)?-1:''):$datetmp);
        $datetmp=dol_mktime(12,0,0,$_POST['echmonth'],$_POST['echday'],$_POST['echyear']);
        $datedue=($datetmp==''?-1:$datetmp);

		if (!empty($conf->multicurrency->enabled) && !empty($soc->multicurrency_code)) $currency_code = $soc->multicurrency_code;
    }

    print '<form name="add" action="'.$_SERVER["PHP_SELF"].'" method="post">';
    print '<input type="hidden" name="token" value="'.$_SESSION['newtoken'].'">';
    print '<input type="hidden" name="action" value="add">';
    if ($societe->id > 0) print '<input type="hidden" name="socid" value="' . $societe->id . '">' . "\n";
    print '<input type="hidden" name="origin" value="'.$origin.'">';
    print '<input type="hidden" name="originid" value="'.$originid.'">';
	if (!empty($currency_tx)) print '<input type="hidden" name="originmulticurrency_tx" value="' . $currency_tx . '">';

    dol_fiche_head();

    print '<table class="border" width="100%">';

    // Ref
    print '<tr><td class="titlefieldcreate">'.$langs->trans('Ref').'</td><td>'.$langs->trans('Draft').'</td></tr>';

    // Third party
    print '<tr><td class="fieldrequired">'.$langs->trans('Supplier').'</td>';
    print '<td>';

    if ($societe->id > 0)
    {
        print $societe->getNomUrl(1);
        print '<input type="hidden" name="socid" value="'.$societe->id.'">';
    }
    else
    {
        print $form->select_company($societe->id, 'socid', 's.fournisseur = 1', 'SelectThirdParty');
    }
    print '</td></tr>';

    // Ref supplier
    print '<tr><td class="fieldrequired">'.$langs->trans('RefSupplier').'</td><td><input name="ref_supplier" value="'.(isset($_POST['ref_supplier'])?$_POST['ref_supplier']:'').'" type="text"></td>';
    print '</tr>';

    // Type invoice
	$facids = $facturestatic->list_replacable_supplier_invoices($societe->id);
	if ($facids < 0) {
		dol_print_error($db, $facturestatic);
		exit();
	}
	$options = "";
	foreach ($facids as $facparam)
	{
		$options .= '<option value="' . $facparam ['id'] . '"';
		if ($facparam ['id'] == $_POST['fac_replacement'])
			$options .= ' selected';
		$options .= '>' . $facparam ['ref'];
		$options .= ' (' . $facturestatic->LibStatut(0, $facparam ['status']) . ')';
		$options .= '</option>';
	}

	// Show link for credit note
	$facids=$facturestatic->list_qualified_avoir_supplier_invoices($societe->id);
	if ($facids < 0)
	{
		dol_print_error($db,$facturestatic);
		exit;
	}
	$optionsav = "";
	$newinvoice_static = new FactureFournisseur($db);
	foreach ($facids as $key => $valarray)
	{
		$newinvoice_static->id = $key;
		$newinvoice_static->ref = $valarray ['ref'];
		$newinvoice_static->statut = $valarray ['status'];
		$newinvoice_static->type = $valarray ['type'];
		$newinvoice_static->paye = $valarray ['paye'];

		$optionsav .= '<option value="' . $key . '"';
		if ($key == GETPOST('fac_avoir','int'))
			$optionsav .= ' selected';
		$optionsav .= '>';
		$optionsav .= $newinvoice_static->ref;
		$optionsav .= ' (' . $newinvoice_static->getLibStatut(1, $valarray ['paymentornot']) . ')';
		$optionsav .= '</option>';
	}

	print '<tr><td class="tdtop fieldrequired">'.$langs->trans('Type').'</td><td>';

	print '<div class="tagtable">' . "\n";

	// Standard invoice
	print '<div class="tagtr listofinvoicetype"><div class="tagtd listofinvoicetype">';
	$tmp='<input type="radio" id="radio_standard" name="type" value="0"' . (GETPOST('type') == 0 ? ' checked' : '') . '> ';
	$desc = $form->textwithpicto($tmp.$langs->trans("InvoiceStandardAsk"), $langs->transnoentities("InvoiceStandardDesc"), 1, 'help', '', 0, 3);
	print $desc;
	print '</div></div>';

	/* Not yet supported
	if ((empty($origin)) || ((($origin == 'propal') || ($origin == 'commande')) && (! empty($originid))))
	{
		// Deposit
		if (empty($conf->global->INVOICE_DISABLE_DEPOSIT)) 
		{
			print '<div class="tagtr listofinvoicetype"><div class="tagtd listofinvoicetype">';
			$tmp='<input type="radio" id="radio_deposit" name="type" value="3"' . (GETPOST('type') == 3 ? ' checked' : '') . '> ';
			print '<script type="text/javascript" language="javascript">
			jQuery(document).ready(function() {
				jQuery("#typedeposit, #valuedeposit").click(function() {
					jQuery("#radio_deposit").prop("checked", true);
				});
			});
			</script>';

			$desc = $form->textwithpicto($tmp.$langs->trans("InvoiceDeposit"), $langs->transnoentities("InvoiceDepositDesc"), 1, 'help', '', 0, 3);
			print '<table class="nobordernopadding"><tr><td>';
			print $desc;
			print '</td>';
			if (($origin == 'propal') || ($origin == 'commande'))
			{
				print '<td class="nowrap" style="padding-left: 5px">';
				$arraylist = array('amount' => 'FixAmount','variable' => 'VarAmount');
				print $form->selectarray('typedeposit', $arraylist, GETPOST('typedeposit'), 0, 0, 0, '', 1);
				print '</td>';
				print '<td class="nowrap" style="padding-left: 5px">' . $langs->trans('Value') . ':<input type="text" id="valuedeposit" name="valuedeposit" size="3" value="' . GETPOST('valuedeposit', 'int') . '"/>';
			}
			print '</td></tr></table>';

			print '</div></div>';
		}
	}
    */
	
	/* Not yet supporter for supplier
	if ($societe->id > 0)
	{
		// Replacement
		if (empty($conf->global->INVOICE_DISABLE_REPLACEMENT)) 
		{
			print '<!-- replacement line -->';
			print '<div class="tagtr listofinvoicetype"><div class="tagtd listofinvoicetype">';
			$tmp='<input type="radio" name="type" id="radio_replacement" value="1"' . (GETPOST('type') == 1 ? ' checked' : '');
			if (! $options) $tmp.=' disabled';
			$tmp.='> ';
			print '<script type="text/javascript" language="javascript">
			jQuery(document).ready(function() {
				jQuery("#fac_replacement").change(function() {
					jQuery("#radio_replacement").prop("checked", true);
				});
			});
			</script>';
			$text = $tmp.$langs->trans("InvoiceReplacementAsk") . ' ';
			$text .= '<select class="flat" name="fac_replacement" id="fac_replacement"';
			if (! $options)
				$text .= ' disabled';
			$text .= '>';
			if ($options) {
				$text .= '<option value="-1">&nbsp;</option>';
				$text .= $options;
			} else {
				$text .= '<option value="-1">' . $langs->trans("NoReplacableInvoice") . '</option>';
			}
			$text .= '</select>';
			$desc = $form->textwithpicto($text, $langs->transnoentities("InvoiceReplacementDesc"), 1, 'help', '', 0, 3);
			print $desc;
			print '</div></div>';
		}
	}
	else
	{
		print '<div class="tagtr listofinvoicetype"><div class="tagtd listofinvoicetype">';
		$tmp='<input type="radio" name="type" id="radio_replacement" value="0" disabled> ';
		$text = $tmp.$langs->trans("InvoiceReplacement") . ' ';
		$text.= '('.$langs->trans("YouMustCreateInvoiceFromSupplierThird").') ';
		$desc = $form->textwithpicto($text, $langs->transnoentities("InvoiceReplacementDesc"), 1, 'help', '', 0, 3);
		print $desc;
		print '</div></div>';
	}
	*/

	if (empty($origin))
	{
        if ($conf->global->MAIN_FEATURES_LEVEL > 0)        // Need to fix reports of standard accounting module to manage supplier credit note
        {
    	    if ($societe->id > 0)
    		{
    		    // Credit note
    			if (empty($conf->global->INVOICE_DISABLE_CREDIT_NOTE)) 
    			{
    				print '<div class="tagtr listofinvoicetype"><div class="tagtd listofinvoicetype">';
    				$tmp='<input type="radio" id="radio_creditnote" name="type" value="2"' . (GETPOST('type') == 2 ? ' checked' : '');
    				if (! $optionsav) $tmp.=' disabled';
    				$tmp.= '> ';
    				// Show credit note options only if we checked credit note
    				print '<script type="text/javascript" language="javascript">
    				jQuery(document).ready(function() {
    					if (! jQuery("#radio_creditnote").is(":checked"))
    					{
    						jQuery("#credit_note_options").hide();
    					}
    					jQuery("#radio_creditnote").click(function() {
    						jQuery("#credit_note_options").show();
    					});
    					jQuery("#radio_standard, #radio_replacement, #radio_deposit").click(function() {
    						jQuery("#credit_note_options").hide();
    					});
    				});
    				</script>';
    				$text = $tmp.$langs->transnoentities("InvoiceAvoirAsk") . ' ';
    				// $text.='<input type="text" value="">';
    				$text .= '<select class="flat valignmiddle" name="fac_avoir" id="fac_avoir"';
    				if (! $optionsav)
    					$text .= ' disabled';
    				$text .= '>';
    				if ($optionsav) {
    					$text .= '<option value="-1"></option>';
    					$text .= $optionsav;
    				} else {
    					$text .= '<option value="-1">' . $langs->trans("NoInvoiceToCorrect") . '</option>';
    				}
    				$text .= '</select>';
    				$desc = $form->textwithpicto($text, $langs->transnoentities("InvoiceAvoirDesc"), 1, 'help', '', 0, 3);
    				print $desc;
    
    				print '<div id="credit_note_options" class="clearboth">';
    				print '&nbsp;&nbsp;&nbsp; <input data-role="none" type="checkbox" name="invoiceAvoirWithLines" id="invoiceAvoirWithLines" value="1" onclick="if($(this).is(\':checked\') ) { $(\'#radio_creditnote\').prop(\'checked\', true); $(\'#invoiceAvoirWithPaymentRestAmount\').removeAttr(\'checked\');   }" '.(GETPOST('invoiceAvoirWithLines','int')>0 ? 'checked':'').' /> <label for="invoiceAvoirWithLines">'.$langs->trans('invoiceAvoirWithLines')."</label>";
    				print '<br>&nbsp;&nbsp;&nbsp; <input data-role="none" type="checkbox" name="invoiceAvoirWithPaymentRestAmount" id="invoiceAvoirWithPaymentRestAmount" value="1" onclick="if($(this).is(\':checked\') ) { $(\'#radio_creditnote\').prop(\'checked\', true);  $(\'#invoiceAvoirWithLines\').removeAttr(\'checked\');   }" '.(GETPOST('invoiceAvoirWithPaymentRestAmount','int')>0 ? 'checked':'').' /> <label for="invoiceAvoirWithPaymentRestAmount">'.$langs->trans('invoiceAvoirWithPaymentRestAmount')."</label>";
    				print '</div>';
    
    				print '</div></div>';
    			}
    		}
    		else
    		{
    			print '<div class="tagtr listofinvoicetype"><div class="tagtd listofinvoicetype">';
    			$tmp='<input type="radio" name="type" id="radio_creditnote" value="0" disabled> ';
    			$text = $tmp.$langs->trans("InvoiceAvoir") . ' ';
    			$text.= '('.$langs->trans("YouMustCreateInvoiceFromSupplierThird").') ';
    			$desc = $form->textwithpicto($text, $langs->transnoentities("InvoiceAvoirDesc"), 1, 'help', '', 0, 3);
    			print $desc;
    			print '</div></div>' . "\n";
    		}
        }
	}

	print '</div>';

	print '</td></tr>';

	if ($socid > 0)
	{
		// Discounts for third party
		print '<tr><td>' . $langs->trans('Discounts') . '</td><td colspan="2">';
		if ($soc->remise_percent)
			print $langs->trans("CompanyHasRelativeDiscount", '<a href="' . DOL_URL_ROOT . '/comm/remise.php?id=' . $soc->id . '&backtopage=' . urlencode($_SERVER["PHP_SELF"] . '?socid=' . $soc->id . '&action=' . $action . '&origin=' . GETPOST('origin') . '&originid=' . GETPOST('originid')) . '">' . $soc->remise_percent . '</a>');
		else
			print $langs->trans("CompanyHasNoRelativeDiscount");
		print ' <a href="' . DOL_URL_ROOT . '/comm/remise.php?id=' . $soc->id . '&backtopage=' . urlencode($_SERVER["PHP_SELF"] . '?socid=' . $soc->id . '&action=' . $action . '&origin=' . GETPOST('origin') . '&originid=' . GETPOST('originid')) . '">(' . $langs->trans("EditRelativeDiscount") . ')</a>';
		print '. ';
		print '<br>';
		if ($absolute_discount)
			print $langs->trans("CompanyHasAbsoluteDiscount", '<a href="' . DOL_URL_ROOT . '/comm/remx.php?id=' . $soc->id . '&backtopage=' . urlencode($_SERVER["PHP_SELF"] . '?socid=' . $soc->id . '&action=' . $action . '&origin=' . GETPOST('origin') . '&originid=' . GETPOST('originid')) . '">' . price($absolute_discount) . '</a>', $langs->trans("Currency" . $conf->currency));
		else
			print $langs->trans("CompanyHasNoAbsoluteDiscount");
		print ' <a href="' . DOL_URL_ROOT . '/comm/remx.php?id=' . $soc->id . '&backtopage=' . urlencode($_SERVER["PHP_SELF"] . '?socid=' . $soc->id . '&action=' . $action . '&origin=' . GETPOST('origin') . '&originid=' . GETPOST('originid')) . '">(' . $langs->trans("EditGlobalDiscounts") . ')</a>';
		print '.';
		print '</td></tr>';
	}

    // Label
    print '<tr><td>'.$langs->trans('Label').'</td><td><input class="minwidth200" name="label" value="'.dol_escape_htmltag(GETPOST('label')).'" type="text"></td></tr>';

    // Date invoice
    print '<tr><td class="fieldrequired">'.$langs->trans('DateInvoice').'</td><td>';
    $form->select_date($dateinvoice,'','','','',"add",1,1);
    print '</td></tr>';

    // Due date
    print '<tr><td>'.$langs->trans('DateMaxPayment').'</td><td>';
    $form->select_date($datedue,'ech','','','',"add",1,1);
    print '</td></tr>';

	// Payment term
	print '<tr><td class="nowrap">'.$langs->trans('PaymentConditionsShort').'</td><td colspan="2">';
	$form->select_conditions_paiements(isset($_POST['cond_reglement_id'])?$_POST['cond_reglement_id']:$cond_reglement_id, 'cond_reglement_id');
	print '</td></tr>';

	// Payment mode
	print '<tr><td>'.$langs->trans('PaymentMode').'</td><td colspan="2">';
	$form->select_types_paiements(isset($_POST['mode_reglement_id'])?$_POST['mode_reglement_id']:$mode_reglement_id, 'mode_reglement_id', 'DBIT');
	print '</td></tr>';

    // Bank Account
    print '<tr><td>'.$langs->trans('BankAccount').'</td><td colspan="2">';
    $form->select_comptes($fk_account, 'fk_account', 0, '', 1);
    print '</td></tr>';

	// Multicurrency
	if (! empty($conf->multicurrency->enabled))
	{
		print '<tr>';
		print '<td>'.fieldLabel('Currency','multicurrency_code').'</td>';
        print '<td colspan="2" class="maxwidthonsmartphone">';
	    print $form->selectMultiCurrency($currency_code, 'multicurrency_code');
		print '</td></tr>';
	}

	// Project
	if (! empty($conf->projet->enabled))
	{
		$formproject = new FormProjets($db);

		$langs->load('projects');
		print '<tr><td>' . $langs->trans('Project') . '</td><td colspan="2">';
		$formproject->select_projects((empty($conf->global->PROJECT_CAN_ALWAYS_LINK_TO_ALL_SUPPLIERS)?$societe->id:-1), $projectid, 'projectid', 0, 0, 1, 1);
		print '</td></tr>';
	}

	// Incoterms
	if (!empty($conf->incoterm->enabled))
	{
		print '<tr>';
		print '<td><label for="incoterm_id">'.$form->textwithpicto($langs->trans("IncotermLabel"), $objectsrc->libelle_incoterms, 1).'</label></td>';
        print '<td colspan="3" class="maxwidthonsmartphone">';
        print $form->select_incoterms((!empty($objectsrc->fk_incoterms) ? $objectsrc->fk_incoterms : ''), (!empty($objectsrc->location_incoterms)?$objectsrc->location_incoterms:''));
		print '</td></tr>';
	}

	// Public note
	print '<tr><td>'.$langs->trans('NotePublic').'</td>';
    print '<td>';
    $note_public = $object->getDefaultCreateValueFor('note_public');
    $doleditor = new DolEditor('note_public', $note_public, '', 80, 'dolibarr_notes', 'In', 0, false, true, ROWS_3, '90%');
    print $doleditor->Create(1);
    print '</td>';
   // print '<td><textarea name="note" wrap="soft" cols="60" rows="'.ROWS_5.'"></textarea></td>';
    print '</tr>';

    // Private note
    print '<tr><td>'.$langs->trans('NotePrivate').'</td>';
    print '<td>';
    $note_private = $object->getDefaultCreateValueFor('note_private');
    $doleditor = new DolEditor('note_private', $note_private, '', 80, 'dolibarr_notes', 'In', 0, false, true, ROWS_3, '90%');
    print $doleditor->Create(1);
    print '</td>';
    // print '<td><textarea name="note" wrap="soft" cols="60" rows="'.ROWS_5.'"></textarea></td>';
    print '</tr>';

	if (empty($reshook) && ! empty($extrafields->attribute_label))
	{
		print $object->showOptionals($extrafields, 'edit');
	}

    if (is_object($objectsrc))
    {
        print "\n<!-- ".$classname." info -->";
        print "\n";
        print '<input type="hidden" name="amount"         value="'.$objectsrc->total_ht.'">'."\n";
        print '<input type="hidden" name="total"          value="'.$objectsrc->total_ttc.'">'."\n";
        print '<input type="hidden" name="tva"            value="'.$objectsrc->total_tva.'">'."\n";
        print '<input type="hidden" name="origin"         value="'.$objectsrc->element.'">';
        print '<input type="hidden" name="originid"       value="'.$objectsrc->id.'">';

        $txt=$langs->trans($classname);
        if ($classname=='CommandeFournisseur') {
	        $langs->load('orders');
	        $txt=$langs->trans("SupplierOrder");
        }
        print '<tr><td>'.$txt.'</td><td colspan="2">'.$objectsrc->getNomUrl(1);
        // We check if Origin document (id and type is known) has already at least one invoice attached to it
        $objectsrc->fetchObjectLinked($originid,$origin,'','invoice_supplier');
        $cntinvoice=count($objectsrc->linkedObjects['invoice_supplier']);
        if ($cntinvoice>=1)
        {
        	setEventMessages('WarningBillExist', null, 'warnings');
        	echo ' ('.$langs->trans('LatestRelatedBill').end($objectsrc->linkedObjects['invoice_supplier'])->getNomUrl(1).')';
        }
        echo '</td></tr>';
        print '<tr><td>'.$langs->trans('TotalHT').'</td><td colspan="2">'.price($objectsrc->total_ht).'</td></tr>';
        print '<tr><td>'.$langs->trans('TotalVAT').'</td><td colspan="2">'.price($objectsrc->total_tva)."</td></tr>";
        if ($mysoc->country_code=='ES')
        {
            if ($mysoc->localtax1_assuj=="1" || $object->total_localtax1 != 0) //Localtax1
            {
                print '<tr><td>'.$langs->transcountry("AmountLT1",$mysoc->country_code).'</td><td colspan="2">'.price($objectsrc->total_localtax1)."</td></tr>";
            }

            if ($mysoc->localtax2_assuj=="1" || $object->total_localtax2 != 0) //Localtax2
            {
                print '<tr><td>'.$langs->transcountry("AmountLT2",$mysoc->country_code).'</td><td colspan="2">'.price($objectsrc->total_localtax2)."</td></tr>";
            }
        }
        print '<tr><td>'.$langs->trans('TotalTTC').'</td><td colspan="2">'.price($objectsrc->total_ttc)."</td></tr>";

		if (!empty($conf->multicurrency->enabled))
		{
			print '<tr><td>' . $langs->trans('MulticurrencyTotalHT') . '</td><td colspan="2">' . price($objectsrc->multicurrency_total_ht) . '</td></tr>';
			print '<tr><td>' . $langs->trans('MulticurrencyTotalVAT') . '</td><td colspan="2">' . price($objectsrc->multicurrency_total_tva) . "</td></tr>";
			print '<tr><td>' . $langs->trans('MulticurrencyTotalTTC') . '</td><td colspan="2">' . price($objectsrc->multicurrency_total_ttc) . "</td></tr>";
		}
    }

    // Other options
    $parameters=array('colspan' => ' colspan="6"');
    $reshook=$hookmanager->executeHooks('formObjectOptions',$parameters,$object,$action); // Note that $action and $object may have been modified by hook

    // Bouton "Create Draft"
    print "</table>\n";

    dol_fiche_end();

    print '<div class="center">';
    print '<input type="submit" class="button" name="bouton" value="'.$langs->trans('CreateDraft').'">';
	print '&nbsp;&nbsp;&nbsp;&nbsp;&nbsp;';
	print '<input type="button" class="button" value="' . $langs->trans("Cancel") . '" onClick="javascript:history.go(-1)">';
    print '</div>';

    print "</form>\n";


    // Show origin lines
    if (is_object($objectsrc))
    {
        print '<br>';

        $title=$langs->trans('ProductsAndServices');
        print load_fiche_titre($title);

        print '<table class="noborder" width="100%">';

        $objectsrc->printOriginLinesList();

        print '</table>';
    }
}
else
{
    if ($id > 0 || ! empty($ref))
    {
        /* *************************************************************************** */
        /*                                                                             */
        /* Fiche en mode visu ou edition                                               */
        /*                                                                             */
        /* *************************************************************************** */

        $now=dol_now();

        $productstatic = new Product($db);

        $object->fetch($id,$ref);
        $result=$object->fetch_thirdparty();
        if ($result < 0) dol_print_error($db);

        $societe = new Fournisseur($db);
        $result=$societe->fetch($object->socid);
        if ($result < 0) dol_print_error($db);

        // fetch optionals attributes and labels
		$extralabels = $extrafields->fetch_name_optionals_label($object->table_element);

		$alreadypaid=$object->getSommePaiement();

        /*
         *	View card
         */
        $head = facturefourn_prepare_head($object);
        $titre=$langs->trans('SupplierInvoice');

        dol_fiche_head($head, 'card', $titre, 0, 'bill');

        // Clone confirmation
        if ($action == 'clone')
        {
            // Create an array for form
            $formquestion=array(
            //'text' => $langs->trans("ConfirmClone"),
            //array('type' => 'checkbox', 'name' => 'clone_content',   'label' => $langs->trans("CloneMainAttributes"),   'value' => 1)
            );
            // Paiement incomplet. On demande si motif = escompte ou autre
			$formconfirm = $form->formconfirm($_SERVER["PHP_SELF"].'?id='.$object->id,$langs->trans('CloneInvoice'),$langs->trans('ConfirmCloneInvoice',$object->ref),'confirm_clone',$formquestion,'yes', 1);
        }

        // Confirmation de la validation
        if ($action == 'valid')
        {
			 // on verifie si l'objet est en numerotation provisoire
            $objectref = substr($object->ref, 1, 4);
            if ($objectref == 'PROV')
            {
                $savdate=$object->date;
                $numref = $object->getNextNumRef($societe);
            }
            else
            {
                $numref = $object->ref;
            }

            $text=$langs->trans('ConfirmValidateBill',$numref);
            /*if (! empty($conf->notification->enabled))
            {
            	require_once DOL_DOCUMENT_ROOT .'/core/class/notify.class.php';
            	$notify=new Notify($db);
            	$text.='<br>';
            	$text.=$notify->confirmMessage('BILL_SUPPLIER_VALIDATE',$object->socid, $object);
            }*/
            $formquestion=array();

            $qualified_for_stock_change=0;
		    if (empty($conf->global->STOCK_SUPPORTS_SERVICES))
		    {
		    	$qualified_for_stock_change=$object->hasProductsOrServices(2);
		    }
		    else
		    {
		    	$qualified_for_stock_change=$object->hasProductsOrServices(1);
		    }

            if (! empty($conf->stock->enabled) && ! empty($conf->global->STOCK_CALCULATE_ON_SUPPLIER_BILL) && $qualified_for_stock_change)
            {
                $langs->load("stocks");
                require_once DOL_DOCUMENT_ROOT.'/product/class/html.formproduct.class.php';
                $formproduct=new FormProduct($db);
                $formquestion=array(
                //'text' => $langs->trans("ConfirmClone"),
                //array('type' => 'checkbox', 'name' => 'clone_content',   'label' => $langs->trans("CloneMainAttributes"),   'value' => 1),
                //array('type' => 'checkbox', 'name' => 'update_prices',   'label' => $langs->trans("PuttingPricesUpToDate"),   'value' => 1),
                array('type' => 'other', 'name' => 'idwarehouse',   'label' => $langs->trans("SelectWarehouseForStockIncrease"),   'value' => $formproduct->selectWarehouses(GETPOST('idwarehouse'),'idwarehouse','',1)));
            }

			$formconfirm = $form->formconfirm($_SERVER["PHP_SELF"].'?id='.$object->id, $langs->trans('ValidateBill'), $text, 'confirm_valid', $formquestion, 1, 1, 240);

        }

        // Confirmation set paid
        if ($action == 'paid')
        {
			$formconfirm = $form->formconfirm($_SERVER["PHP_SELF"].'?id='.$object->id, $langs->trans('ClassifyPaid'), $langs->trans('ConfirmClassifyPaidBill', $object->ref), 'confirm_paid', '', 0, 1);

        }

        // Confirmation de la suppression de la facture fournisseur
        if ($action == 'delete')
        {
			$formconfirm = $form->formconfirm($_SERVER["PHP_SELF"].'?id='.$object->id, $langs->trans('DeleteBill'), $langs->trans('ConfirmDeleteBill'), 'confirm_delete', '', 0, 1);

        }
        if ($action == 'deletepaiement')
        {
        	$payment_id = GETPOST('paiement_id');
			$formconfirm = $form->formconfirm($_SERVER["PHP_SELF"].'?id='.$object->id.'&paiement_id='.$payment_id, $langs->trans('DeletePayment'), $langs->trans('ConfirmDeletePayment'), 'confirm_delete_paiement', '', 0, 1);

        }

       	// Confirmation to delete line
		if ($action == 'ask_deleteline')
		{
			$formconfirm=$form->formconfirm($_SERVER["PHP_SELF"].'?id='.$object->id.'&lineid='.$lineid, $langs->trans('DeleteProductLine'), $langs->trans('ConfirmDeleteProductLine'), 'confirm_deleteline', '', 0, 1);
		}

        if (!$formconfirm)
        {
			$parameters=array('lineid'=>$lineid);
			$reshook = $hookmanager->executeHooks('formConfirm', $parameters, $object, $action); // Note that $action and $object may have been modified by hook
			if (empty($reshook)) $formconfirm.=$hookmanager->resPrint;
			elseif ($reshook > 0) $formconfirm=$hookmanager->resPrint;
		}

		// Print form confirm
		print $formconfirm;


        // Supplier invoice card
        $linkback = '<a href="'.DOL_URL_ROOT.'/fourn/facture/list.php'.(! empty($socid)?'?socid='.$socid:'').'">'.$langs->trans("BackToList").'</a>';

    	$morehtmlref='<div class="refidno">';
    	// Ref supplier
    	$morehtmlref.=$form->editfieldkey("RefSupplier", 'ref_supplier', $object->ref_supplier, $object, $user->rights->fournisseur->commande->creer, 'string', '', 0, 1);
    	$morehtmlref.=$form->editfieldval("RefSupplier", 'ref_supplier', $object->ref_supplier, $object, $user->rights->fournisseur->commande->creer, 'string', '', null, null, '', 1);
    	// Thirdparty
    	$morehtmlref.='<br>'.$langs->trans('ThirdParty') . ' : ' . $object->thirdparty->getNomUrl(1);
    	// Project
    	if (! empty($conf->projet->enabled))
    	{
    	    $langs->load("projects");
    	    $morehtmlref.='<br>'.$langs->trans('Project') . ' ';
    	    if ($user->rights->fournisseur->commande->creer)
    	    {
    	        if ($action != 'classify')
    	            $morehtmlref.='<a href="' . $_SERVER['PHP_SELF'] . '?action=classify&amp;id=' . $object->id . '">' . img_edit($langs->transnoentitiesnoconv('SetProject')) . '</a> : ';
    	            if ($action == 'classify') {
    	                //$morehtmlref.=$form->form_project($_SERVER['PHP_SELF'] . '?id=' . $object->id, $object->socid, $object->fk_project, 'projectid', 0, 0, 1, 1);
    	                $morehtmlref.='<form method="post" action="'.$_SERVER['PHP_SELF'].'?id='.$object->id.'">';
    	                $morehtmlref.='<input type="hidden" name="action" value="classin">';
    	                $morehtmlref.='<input type="hidden" name="token" value="'.$_SESSION['newtoken'].'">';
    	                $morehtmlref.=$formproject->select_projects($object->socid, $object->fk_project, 'projectid', $maxlength, 0, 1, 0, 1, 0, 0, '', 1);
    	                $morehtmlref.='<input type="submit" class="button valignmiddle" value="'.$langs->trans("Modify").'">';
    	                $morehtmlref.='</form>';
    	            } else {
    	                $morehtmlref.=$form->form_project($_SERVER['PHP_SELF'] . '?id=' . $object->id, $object->socid, $object->fk_project, 'none', 0, 0, 0, 1);
    	            }
    	    } else {
    	        if (! empty($object->fk_project)) {
    	            $proj = new Project($db);
    	            $proj->fetch($object->fk_project);
    	            $morehtmlref.='<a href="'.DOL_URL_ROOT.'/projet/card.php?id=' . $object->fk_project . '" title="' . $langs->trans('ShowProject') . '">';
    	            $morehtmlref.=$proj->ref;
    	            $morehtmlref.='</a>';
    	        } else {
    	            $morehtmlref.='';
    	        }
    	    }
    	}
    	$morehtmlref.='</div>';

    	$object->totalpaye = $alreadypaid;   // To give a chance to dol_banner_tab to use already paid amount to show correct status

    	dol_banner_tab($object, 'ref', $linkback, 1, 'ref', 'ref', $morehtmlref);	

    	print '<div class="fichecenter">';
    	print '<div class="fichehalfleft">';
    	print '<div class="underbanner clearboth"></div>';

    	print '<table class="border" width="100%">';

        // Type
        print '<tr><td class="titlefield">'.$langs->trans('Type').'</td><td>';
        print $object->getLibType();
        if ($object->type == FactureFournisseur::TYPE_REPLACEMENT)
        {
            $facreplaced=new FactureFournisseur($db);
            $facreplaced->fetch($object->fk_facture_source);
            print ' ('.$langs->transnoentities("ReplaceInvoice",$facreplaced->getNomUrl(1)).')';
        }
        if ($object->type == FactureFournisseur::TYPE_CREDIT_NOTE)
        {
            $facusing=new FactureFournisseur($db);
            $facusing->fetch($object->fk_facture_source);
            print ' ('.$langs->transnoentities("CorrectInvoice",$facusing->getNomUrl(1)).')';
        }

        $facidavoir=$object->getListIdAvoirFromInvoice();
        if (count($facidavoir) > 0)
        {
            print ' ('.$langs->transnoentities("InvoiceHasAvoir");
            $i=0;
            foreach($facidavoir as $id)
            {
                if ($i==0) print ' ';
                else print ',';
                $facavoir=new FactureFournisseur($db);
                $facavoir->fetch($id);
                print $facavoir->getNomUrl(1);
            }
            print ')';
        }
        if (isset($facidnext) && $facidnext > 0)
        {
            $facthatreplace=new FactureFournisseur($db);
            $facthatreplace->fetch($facidnext);
            print ' ('.$langs->transnoentities("ReplacedByInvoice",$facthatreplace->getNomUrl(1)).')';
        }
        print '</td></tr>';

        // Label
        print '<tr>';
        print '<td>'.$form->editfieldkey("Label",'label',$object->label,$object,($user->rights->fournisseur->facture->creer)).'</td>';
        print '<td>'.$form->editfieldval("Label",'label',$object->label,$object,($user->rights->fournisseur->facture->creer)).'</td>';
        print '</tr>';

	    $form_permission = $object->statut<FactureFournisseur::STATUS_CLOSED && $user->rights->fournisseur->facture->creer && $object->getSommePaiement() <= 0;

        // Date
        print '<tr><td>'.$form->editfieldkey("DateInvoice",'datef',$object->datep,$object,$form_permission,'datepicker').'</td><td colspan="3">';
        print $form->editfieldval("Date",'datef',$object->datep,$object,$form_permission,'datepicker');
        print '</td>';

        // Due date
        print '<tr><td>'.$form->editfieldkey("DateMaxPayment",'date_lim_reglement',$object->date_echeance,$object,$form_permission,'datepicker').'</td><td colspan="3">';
        print $form->editfieldval("DateMaxPayment",'date_lim_reglement',$object->date_echeance,$object,$form_permission,'datepicker');
        if ($action != 'editdate_lim_reglement' && $object->hasDelay()) {
	        print img_warning($langs->trans('Late'));
        }
        print '</td>';

		// Conditions de reglement par defaut
		$langs->load('bills');
		print '<tr><td class="nowrap">';
		print '<table width="100%" class="nobordernopadding"><tr><td class="nowrap">';
		print $langs->trans('PaymentConditions');
		print '<td>';
		if ($action != 'editconditions') print '<td align="right"><a href="'.$_SERVER["PHP_SELF"].'?action=editconditions&amp;id='.$object->id.'">'.img_edit($langs->trans('SetConditions'),1).'</a></td>';
		print '</tr></table>';
		print '</td><td colspan="2">';
		if ($action == 'editconditions')
		{
			$form->form_conditions_reglement($_SERVER['PHP_SELF'].'?id='.$object->id,  $object->cond_reglement_id,'cond_reglement_id');
		}
		else
		{
			$form->form_conditions_reglement($_SERVER['PHP_SELF'].'?id='.$object->id,  $object->cond_reglement_id,'none');
		}
		print "</td>";
		print '</tr>';

		// Mode of payment
		$langs->load('bills');
		print '<tr><td class="nowrap">';
		print '<table width="100%" class="nobordernopadding"><tr><td class="nowrap">';
		print $langs->trans('PaymentMode');
		print '</td>';
		if ($action != 'editmode') print '<td align="right"><a href="'.$_SERVER["PHP_SELF"].'?action=editmode&amp;id='.$object->id.'">'.img_edit($langs->trans('SetMode'),1).'</a></td>';
		print '</tr></table>';
		print '</td><td colspan="2">';
		if ($action == 'editmode')
		{
			$form->form_modes_reglement($_SERVER['PHP_SELF'].'?id='.$object->id, $object->mode_reglement_id, 'mode_reglement_id', 'DBIT');
		}
		else
		{
			$form->form_modes_reglement($_SERVER['PHP_SELF'].'?id='.$object->id, $object->mode_reglement_id, 'none', 'DBIT');
		}
		print '</td></tr>';

		// Multicurrency
		if (! empty($conf->multicurrency->enabled))
		{
			// Multicurrency code
			print '<tr>';
			print '<td>';
			print '<table class="nobordernopadding" width="100%"><tr><td>';
			print fieldLabel('Currency','multicurrency_code');
			print '</td>';
			if ($action != 'editmulticurrencycode' && ! empty($object->brouillon))
				print '<td align="right"><a href="' . $_SERVER["PHP_SELF"] . '?action=editmulticurrencycode&amp;id=' . $object->id . '">' . img_edit($langs->transnoentitiesnoconv('SetMultiCurrencyCode'), 1) . '</a></td>';
			print '</tr></table>';
			print '</td><td colspan="3">';
			if ($action == 'editmulticurrencycode') {
				$form->form_multicurrency_code($_SERVER['PHP_SELF'] . '?id=' . $object->id, $object->multicurrency_code, 'multicurrency_code');
			} else {
				$form->form_multicurrency_code($_SERVER['PHP_SELF'] . '?id=' . $object->id, $object->multicurrency_code, 'none');
			}
			print '</td></tr>';

			// Multicurrency rate
			print '<tr>';
			print '<td>';
			print '<table class="nobordernopadding" width="100%"><tr><td>';
			print fieldLabel('CurrencyRate','multicurrency_tx');
			print '</td>';
			if ($action != 'editmulticurrencyrate' && ! empty($object->brouillon))
				print '<td align="right"><a href="' . $_SERVER["PHP_SELF"] . '?action=editmulticurrencyrate&amp;id=' . $object->id . '">' . img_edit($langs->transnoentitiesnoconv('SetMultiCurrencyCode'), 1) . '</a></td>';
			print '</tr></table>';
			print '</td><td colspan="3">';
			if ($action == 'editmulticurrencyrate' || $action == 'actualizemulticurrencyrate') {
    			if($action == 'actualizemulticurrencyrate') {
    				list($object->fk_multicurrency, $object->multicurrency_tx) = MultiCurrency::getIdAndTxFromCode($object->db, $object->multicurrency_code);
    			}
				$form->form_multicurrency_rate($_SERVER['PHP_SELF'] . '?id=' . $object->id, $object->multicurrency_tx, 'multicurrency_tx', $object->multicurrency_code);
			} else {
				$form->form_multicurrency_rate($_SERVER['PHP_SELF'] . '?id=' . $object->id, $object->multicurrency_tx, 'none', $object->multicurrency_code);
				if($object->statut == $object::STATUS_DRAFT && $object->multicurrency_code != $conf->currency) {
					print '<div class="inline-block"> &nbsp; &nbsp; &nbsp; &nbsp; ';
					print '<a href="'.$_SERVER["PHP_SELF"].'?id='.$object->id.'&action=actualizemulticurrencyrate">'.$langs->trans("ActualizeCurrency").'</a>';
					print '</div>';
				}
			}
			print '</td></tr>';
		}

        // Bank Account
        print '<tr><td class="nowrap">';
        print '<table width="100%" class="nobordernopadding"><tr><td class="nowrap">';
        print $langs->trans('BankAccount');
        print '<td>';
        if ($action != 'editbankaccount' && $user->rights->fournisseur->facture->creer)
            print '<td align="right"><a href="'.$_SERVER["PHP_SELF"].'?action=editbankaccount&amp;id='.$object->id.'">'.img_edit($langs->trans('SetBankAccount'),1).'</a></td>';
        print '</tr></table>';
        print '</td><td colspan="3">';
        if ($action == 'editbankaccount') {
            $form->formSelectAccount($_SERVER['PHP_SELF'].'?id='.$object->id, $object->fk_account, 'fk_account', 1);
        } else {
             $form->formSelectAccount($_SERVER['PHP_SELF'].'?id='.$object->id, $object->fk_account, 'none');
        }
        print "</td>";
        print '</tr>';
<<<<<<< HEAD

        // Status
        //print '<tr><td>'.$langs->trans('Status').'</td><td colspan="3">'.$object->getLibStatut(4,$alreadypaid).'</td></tr>';

        // Project
        /*
        if (! empty($conf->projet->enabled))
        {
            $langs->load('projects');
            print '<tr>';
            print '<td>';

            print '<table class="nobordernopadding" width="100%"><tr><td>';
            print $langs->trans('Project');
            print '</td>';
            if ($action != 'classify')
            {
                print '<td align="right"><a href="'.$_SERVER["PHP_SELF"].'?action=classify&amp;id='.$object->id.'">';
                print img_edit($langs->trans('SetProject'),1);
                print '</a></td>';
            }
            print '</tr></table>';

            print '</td><td colspan="3">';
            if ($action == 'classify')
            {
                $form->form_project($_SERVER['PHP_SELF'].'?id='.$object->id, (empty($conf->global->PROJECT_CAN_ALWAYS_LINK_TO_ALL_SUPPLIERS)?$object->socid:-1), $object->fk_project, 'projectid', 0, 0, 1);
            }
            else
            {
                $form->form_project($_SERVER['PHP_SELF'].'?id='.$object->id, $object->socid, $object->fk_project, 'none', 0, 0);
            }
            print '</td>';
            print '</tr>';
        }
		*/
=======
>>>>>>> c39fcce9
		
		// Incoterms
		if (!empty($conf->incoterm->enabled))
		{
			print '<tr><td>';
	        print '<table width="100%" class="nobordernopadding"><tr><td>';
	        print $langs->trans('IncotermLabel');
	        print '<td><td align="right">';
	        if ($user->rights->fournisseur->facture->creer) print '<a href="'.DOL_URL_ROOT.'/fourn/facture/card.php?facid='.$object->id.'&action=editincoterm">'.img_edit().'</a>';
	        else print '&nbsp;';
	        print '</td></tr></table>';
	        print '</td>';
	        print '<td colspan="3">';
			if ($action != 'editincoterm')
			{
				print $form->textwithpicto($object->display_incoterms(), $object->libelle_incoterms, 1);
			}
			else
			{
				print $form->select_incoterms((!empty($object->fk_incoterms) ? $object->fk_incoterms : ''), (!empty($object->location_incoterms)?$object->location_incoterms:''), $_SERVER['PHP_SELF'].'?id='.$object->id);
			}
	        print '</td></tr>';
		}

    	// Other attributes
    	$cols = 2;
    	include DOL_DOCUMENT_ROOT . '/core/tpl/extrafields_view.tpl.php';
    
    	print '</table>';
    	
    	print '</div>';
    	print '<div class="fichehalfright">';
    	print '<div class="ficheaddleft">';
    	print '<div class="underbanner clearboth"></div>';
<<<<<<< HEAD

    	print '<table class="border centpercent">';

    	if (!empty($conf->multicurrency->enabled) && ($object->multicurrency_code != $conf->currency))
		{
    	    // Multicurrency Amount HT
    	    print '<tr><td class="titlefieldmiddle">' . fieldLabel('MulticurrencyAmountHT','multicurrency_total_ht') . '</td>';
    	    print '<td class="nowrap">' . price($object->multicurrency_total_ht, '', $langs, 0, - 1, - 1, (!empty($object->multicurrency_code) ? $object->multicurrency_code : $conf->currency)) . '</td>';
    	    print '</tr>';
    	
    	    // Multicurrency Amount VAT
    	    print '<tr><td>' . fieldLabel('MulticurrencyAmountVAT','multicurrency_total_tva') . '</td>';
    	    print '<td>' . price($object->multicurrency_total_tva, '', $langs, 0, - 1, - 1, (!empty($object->multicurrency_code) ? $object->multicurrency_code : $conf->currency)) . '</td>';
    	    print '</tr>';
    	
    	    // Multicurrency Amount TTC
    	    print '<tr><td height="10">' . fieldLabel('MulticurrencyAmountTTC','multicurrency_total_ttc') . '</td>';
    	    print '<td>' . price($object->multicurrency_total_ttc, '', $langs, 0, - 1, - 1, (!empty($object->multicurrency_code) ? $object->multicurrency_code : $conf->currency)) . '</td>';
    	    print '</tr>';
    	}

    	// Amount
    	print '<tr><td class="titlefield">'.$langs->trans('AmountHT').'</td><td>'.price($object->total_ht,1,$langs,0,-1,-1,$conf->currency).'</td></tr>';
    	print '<tr><td>'.$langs->trans('AmountVAT').'</td><td>'.price($object->total_tva,1,$langs,0,-1,-1,$conf->currency).'<div class="inline-block"> &nbsp; &nbsp; &nbsp; &nbsp; ';
    	if (GETPOST('calculationrule')) $calculationrule=GETPOST('calculationrule','alpha');
    	else $calculationrule=(empty($conf->global->MAIN_ROUNDOFTOTAL_NOT_TOTALOFROUND)?'totalofround':'roundoftotal');
    	if ($calculationrule == 'totalofround') $calculationrulenum=1;
    	else  $calculationrulenum=2;
    	$s=$langs->trans("ReCalculate").' ';
    	$s.='<a href="'.$_SERVER["PHP_SELF"].'?id='.$object->id.'&action=calculate&calculationrule=totalofround">'.$langs->trans("Mode1").'</a>';
    	$s.=' / ';
    	$s.='<a href="'.$_SERVER["PHP_SELF"].'?id='.$object->id.'&action=calculate&calculationrule=roundoftotal">'.$langs->trans("Mode2").'</a>';
    	print $form->textwithtooltip($s, $langs->trans("CalculationRuleDesc",$calculationrulenum).'<br>'.$langs->trans("CalculationRuleDescSupplier"), 2, 1, img_picto('','help'));
    	print '</div></td></tr>';

    	// Amount Local Taxes
    	//TODO: Place into a function to control showing by country or study better option
    	if ($societe->localtax1_assuj=="1") //Localtax1
    	{
    	    print '<tr><td>'.$langs->transcountry("AmountLT1",$societe->country_code).'</td>';
    	    print '<td>'.price($object->total_localtax1,1,$langs,0,-1,-1,$conf->currency).'</td>';
    	    print '</tr>';
    	}
    	if ($societe->localtax2_assuj=="1") //Localtax2
    	{
    	    print '<tr><td>'.$langs->transcountry("AmountLT2",$societe->country_code).'</td>';
    	    print '<td>'.price($object->total_localtax2,1,$langs,0,-1,-1,$conf->currency).'</td>';
    	    print '</tr>';
    	}
    	print '<tr><td>'.$langs->trans('AmountTTC').'</td><td colspan="3">'.price($object->total_ttc,1,$langs,0,-1,-1,$conf->currency).'</td></tr>';

    	print '</table>';
 
    	/*
    	 * List of payments
    	 */
		$sign = 1;
		if ($object->type == FactureFournisseur::TYPE_CREDIT_NOTE) $sign = - 1;

		$nbrows=9; $nbcols=3;
    	if (! empty($conf->projet->enabled)) $nbrows++;
    	if (! empty($conf->banque->enabled)) { $nbrows++; $nbcols++; }
    	if (! empty($conf->incoterm->enabled)) $nbrows++;
		if (! empty($conf->multicurrency->enabled)) $nbrows += 5;

    	// Local taxes
    	if ($societe->localtax1_assuj=="1") $nbrows++;
    	if ($societe->localtax2_assuj=="1") $nbrows++;

    	$sql = 'SELECT p.datep as dp, p.ref, p.num_paiement, p.rowid, p.fk_bank,';
    	$sql.= ' c.id as paiement_type,';
    	$sql.= ' pf.amount,';
    	$sql.= ' ba.rowid as baid, ba.ref as baref, ba.label';
    	$sql.= ' FROM '.MAIN_DB_PREFIX.'paiementfourn as p';
    	$sql.= ' LEFT JOIN '.MAIN_DB_PREFIX.'bank as b ON p.fk_bank = b.rowid';
    	$sql.= ' LEFT JOIN '.MAIN_DB_PREFIX.'bank_account as ba ON b.fk_account = ba.rowid';
    	$sql.= ' LEFT JOIN '.MAIN_DB_PREFIX.'c_paiement as c ON p.fk_paiement = c.id';
    	$sql.= ' LEFT JOIN '.MAIN_DB_PREFIX.'paiementfourn_facturefourn as pf ON pf.fk_paiementfourn = p.rowid';
    	$sql.= ' WHERE pf.fk_facturefourn = '.$object->id;
    	$sql.= ' ORDER BY p.datep, p.tms';

    	$result = $db->query($sql);
    	if ($result)
    	{
    	    $num = $db->num_rows($result);
    	    $i = 0; $totalpaye = 0;
    	    print '<table class="noborder paymenttable" width="100%">';
    	    print '<tr class="liste_titre">';
    	    print '<td class="liste_titre">' . ($object->type == FactureFournisseur::TYPE_CREDIT_NOTE ? $langs->trans("PaymentsBack") : $langs->trans('Payments')) . '</td>';
    	    print '<td>'.$langs->trans('Date').'</td>';
    	    print '<td>'.$langs->trans('Type').'</td>';
    	    if (! empty($conf->banque->enabled)) print '<td align="right">'.$langs->trans('BankAccount').'</td>';
    	    print '<td align="right">'.$langs->trans('Amount').'</td>';
    	    print '<td width="18">&nbsp;</td>';
    	    print '</tr>';

    	    $var=false;
    	    if ($num > 0)
    	    {
    	        while ($i < $num)
    	        {
    	            $objp = $db->fetch_object($result);
    	            $var=!$var;
    	            print '<tr '.$bc[$var].'><td>';
    	            $paymentstatic->id=$objp->rowid;
    	            $paymentstatic->datepaye=$db->jdate($objp->dp);
    	            $paymentstatic->ref=($objp->ref ? $objp->ref : $objp->rowid);;
    	            $paymentstatic->num_paiement=$objp->num_paiement;
    	            $paymentstatic->payment_code=$objp->payment_code;
    	            print $paymentstatic->getNomUrl(1);
    	            print '</td>';
    	            print '<td>'.dol_print_date($db->jdate($objp->dp), 'day') . '</td>';
    	            print '<td>';
    	            print $form->form_modes_reglement(null, $objp->paiement_type,'none').' '.$objp->num_paiement;
    	            print '</td>';
    	            if (! empty($conf->banque->enabled))
    	            {
    	                $bankaccountstatic->id=$objp->baid;
    	                $bankaccountstatic->ref=$objp->baref;
    	                $bankaccountstatic->label=$objp->baref;
    	                print '<td align="right">';
    	                if ($objp->baid > 0) print $bankaccountstatic->getNomUrl(1,'transactions');
    	                print '</td>';
    	            }
    	            print '<td align="right">' . price($sign * $objp->amount) . '</td>';
    	            print '<td align="center">';
    	            if ($object->statut == FactureFournisseur::STATUS_VALIDATED && $object->paye == 0 && $user->societe_id == 0)
    	            {
    	                print '<a href="'.$_SERVER["PHP_SELF"].'?id='.$object->id.'&action=deletepaiement&paiement_id='.$objp->rowid.'">';
    	                print img_delete();
    	                print '</a>';
    	            }
    	            print '</td>';
    	            print '</tr>';
    	            $totalpaye += $objp->amount;
    	            $i++;
    	        }
    	    }
    	    else
    	    {
    	        print '<tr '.$bc[$var].'><td colspan="'.$nbcols.'" class="opacitymedium">'.$langs->trans("None").'</td><td></td><td></td></tr>';
    	    }

			/*
    	    if ($object->paye == 0)
    	    {
    	        print '<tr><td colspan="'.$nbcols.'" align="right">'.$langs->trans('AlreadyPaid').' :</td><td align="right">'.price($totalpaye).'</td><td></td></tr>';
    	        print '<tr><td colspan="'.$nbcols.'" align="right">'.$langs->trans("Billed").' :</td><td align="right">'.price($object->total_ttc).'</td><td></td></tr>';
    	
    	        $resteapayer = $object->total_ttc - $totalpaye;
    	
    	        print '<tr><td colspan="'.$nbcols.'" align="right">'.$langs->trans('RemainderToPay').' :</td>';
    	        print '<td align="right"'.($resteapayer?' class="amountremaintopay"':'').'>'.price($resteapayer).'</td><td></td></tr>';
    	    }
			*/

    	    $db->free($result);
    	}
    	else
    	{
    	    dol_print_error($db);
    	}

		if ($object->type != FactureFournisseur::TYPE_CREDIT_NOTE) {
			// Total already paid
			print '<tr><td colspan="' . $nbcols . '" align="right">';
			if ($object->type != FactureFournisseur::TYPE_DEPOSIT)
				print $langs->trans('AlreadyPaidNoCreditNotesNoDeposits');
			else
				print $langs->trans('AlreadyPaid');
			print ' :</td><td align="right"'.(($totalpaye > 0)?' class="amountalreadypaid"':'').'>' . price($totalpaye) . '</td><td>&nbsp;</td></tr>';

			$resteapayeraffiche = $resteapayer;
			$cssforamountpaymentcomplete = 'amountpaymentcomplete';

			// Loop on each credit note or deposit amount applied
			$creditnoteamount = 0;
			$depositamount = 0;
			$sql = "SELECT re.rowid, re.amount_ht, re.amount_tva, re.amount_ttc,";
			$sql .= " re.description, re.fk_facture_source";
			$sql .= " FROM " . MAIN_DB_PREFIX . "societe_remise_except as re";
			$sql .= " WHERE fk_facture = " . $object->id;
			$resql = $db->query($sql);
			if ($resql) {
				$num = $db->num_rows($resql);
				$i = 0;
				$invoice = new FactureFournisseur($db);
				while ($i < $num) {
					$obj = $db->fetch_object($resql);
					$invoice->fetch($obj->fk_facture_source);
					print '<tr><td colspan="' . $nbcols . '" align="right">';
					if ($invoice->type == FactureFournisseur::TYPE_CREDIT_NOTE)
						print $langs->trans("CreditNote") . ' ';
					if ($invoice->type == FactureFournisseur::TYPE_DEPOSIT)
						print $langs->trans("Deposit") . ' ';
					print $invoice->getNomUrl(0);
					print ' :</td>';
					print '<td align="right">' . price($obj->amount_ttc) . '</td>';
					print '<td align="right">';
					print '<a href="' . $_SERVER["PHP_SELF"] . '?facid=' . $object->id . '&action=unlinkdiscount&discountid=' . $obj->rowid . '">' . img_delete() . '</a>';
					print '</td></tr>';
					$i ++;
					if ($invoice->type == FactureFournisseur::TYPE_CREDIT_NOTE)
						$creditnoteamount += $obj->amount_ttc;
					if ($invoice->type == FactureFournisseur::TYPE_DEPOSIT)
						$depositamount += $obj->amount_ttc;
				}
			} else {
				dol_print_error($db);
			}

			// Paye partiellement 'escompte'
			if (($object->statut == FactureFournisseur::STATUS_CLOSED || $object->statut == FactureFournisseur::STATUS_ABANDONED) && $object->close_code == 'discount_vat') {
				print '<tr><td colspan="' . $nbcols . '" align="right" class="nowrap">';
				print $form->textwithpicto($langs->trans("Discount") . ':', $langs->trans("HelpEscompte"), - 1);
				print '</td><td align="right">' . price($object->total_ttc - $creditnoteamount - $depositamount - $totalpaye) . '</td><td>&nbsp;</td></tr>';
				$resteapayeraffiche = 0;
				$cssforamountpaymentcomplete = '';
			}
			// Paye partiellement ou Abandon 'badsupplier'
			if (($object->statut == FactureFournisseur::STATUS_CLOSED || $object->statut == FactureFournisseur::STATUS_ABANDONED) && $object->close_code == 'badsupplier') {
				print '<tr><td colspan="' . $nbcols . '" align="right" class="nowrap">';
				print $form->textwithpicto($langs->trans("Abandoned") . ':', $langs->trans("HelpAbandonBadCustomer"), - 1);
				print '</td><td align="right">' . price($object->total_ttc - $creditnoteamount - $depositamount - $totalpaye) . '</td><td>&nbsp;</td></tr>';
				// $resteapayeraffiche=0;
				$cssforamountpaymentcomplete = '';
			}
			// Paye partiellement ou Abandon 'product_returned'
			if (($object->statut == FactureFournisseur::STATUS_CLOSED || $object->statut == FactureFournisseur::STATUS_ABANDONED) && $object->close_code == 'product_returned') {
				print '<tr><td colspan="' . $nbcols . '" align="right" class="nowrap">';
				print $form->textwithpicto($langs->trans("ProductReturned") . ':', $langs->trans("HelpAbandonProductReturned"), - 1);
				print '</td><td align="right">' . price($object->total_ttc - $creditnoteamount - $depositamount - $totalpaye) . '</td><td>&nbsp;</td></tr>';
				$resteapayeraffiche = 0;
				$cssforamountpaymentcomplete = '';
			}
			// Paye partiellement ou Abandon 'abandon'
			if (($object->statut == FactureFournisseur::STATUS_CLOSED || $object->statut == FactureFournisseur::STATUS_ABANDONED) && $object->close_code == 'abandon') {
				print '<tr><td colspan="' . $nbcols . '" align="right" class="nowrap">';
				$text = $langs->trans("HelpAbandonOther");
				if ($object->close_note)
					$text .= '<br><br><b>' . $langs->trans("Reason") . '</b>:' . $object->close_note;
				print $form->textwithpicto($langs->trans("Abandoned") . ':', $text, - 1);
				print '</td><td align="right">' . price($object->total_ttc - $creditnoteamount - $depositamount - $totalpaye) . '</td><td>&nbsp;</td></tr>';
				$resteapayeraffiche = 0;
				$cssforamountpaymentcomplete = '';
			}

			// Billed
			print '<tr><td colspan="' . $nbcols . '" align="right">' . $langs->trans("Billed") . ' :</td><td align="right">' . price($object->total_ttc) . '</td><td>&nbsp;</td></tr>';

			// Remainder to pay
			print '<tr><td colspan="' . $nbcols . '" align="right">';
			if ($resteapayeraffiche >= 0)
				print $langs->trans('RemainderToPay');
			else
				print $langs->trans('ExcessReceived');
			print ' :</td>';
			print '<td align="right"'.($resteapayeraffiche?' class="amountremaintopay"':$cssforamountpaymentcomplete).'>' . price($resteapayeraffiche) . '</td>';
			print '<td class="nowrap">&nbsp;</td></tr>';
		} 
		else // Credit note
		{
			// Total already paid back
			print '<tr><td colspan="' . $nbcols . '" align="right">';
			print $langs->trans('AlreadyPaidBack');
			print ' :</td><td align="right">' . price($sign * $totalpaye) . '</td><td>&nbsp;</td></tr>';

			// Billed
			print '<tr><td colspan="' . $nbcols . '" align="right">' . $langs->trans("Billed") . ' :</td><td align="right">' . price($sign * $object->total_ttc) . '</td><td>&nbsp;</td></tr>';

			// Remainder to pay back
			print '<tr><td colspan="' . $nbcols . '" align="right">';
			if ($resteapayeraffiche <= 0)
				print $langs->trans('RemainderToPayBack');
			else
				print $langs->trans('ExcessPaydBack');
			print ' :</td>';
			print '<td align="right" bgcolor="#f0f0f0"><b>' . price($sign * $resteapayeraffiche) . '</b></td>';
			print '<td class="nowrap">&nbsp;</td></tr>';

			// Sold credit note
			// print '<tr><td colspan="'.$nbcols.'" align="right">'.$langs->trans('TotalTTC').' :</td>';
			// print '<td align="right" style="border: 1px solid;" bgcolor="#f0f0f0"><b>'.price($sign *
			// $object->total_ttc).'</b></td><td>&nbsp;</td></tr>';
		}

		print '</table>';

=======

    	print '<table class="border centpercent">';

    	if (!empty($conf->multicurrency->enabled) && ($object->multicurrency_code != $conf->currency))
		{
    	    // Multicurrency Amount HT
    	    print '<tr><td class="titlefieldmiddle">' . fieldLabel('MulticurrencyAmountHT','multicurrency_total_ht') . '</td>';
    	    print '<td class="nowrap">' . price($object->multicurrency_total_ht, '', $langs, 0, - 1, - 1, (!empty($object->multicurrency_code) ? $object->multicurrency_code : $conf->currency)) . '</td>';
    	    print '</tr>';
    	
    	    // Multicurrency Amount VAT
    	    print '<tr><td>' . fieldLabel('MulticurrencyAmountVAT','multicurrency_total_tva') . '</td>';
    	    print '<td>' . price($object->multicurrency_total_tva, '', $langs, 0, - 1, - 1, (!empty($object->multicurrency_code) ? $object->multicurrency_code : $conf->currency)) . '</td>';
    	    print '</tr>';
    	
    	    // Multicurrency Amount TTC
    	    print '<tr><td height="10">' . fieldLabel('MulticurrencyAmountTTC','multicurrency_total_ttc') . '</td>';
    	    print '<td>' . price($object->multicurrency_total_ttc, '', $langs, 0, - 1, - 1, (!empty($object->multicurrency_code) ? $object->multicurrency_code : $conf->currency)) . '</td>';
    	    print '</tr>';
    	}

    	// Amount
    	print '<tr><td class="titlefield">'.$langs->trans('AmountHT').'</td><td>'.price($object->total_ht,1,$langs,0,-1,-1,$conf->currency).'</td></tr>';
    	print '<tr><td>'.$langs->trans('AmountVAT').'</td><td>'.price($object->total_tva,1,$langs,0,-1,-1,$conf->currency).'<div class="inline-block"> &nbsp; &nbsp; &nbsp; &nbsp; ';
    	if (GETPOST('calculationrule')) $calculationrule=GETPOST('calculationrule','alpha');
    	else $calculationrule=(empty($conf->global->MAIN_ROUNDOFTOTAL_NOT_TOTALOFROUND)?'totalofround':'roundoftotal');
    	if ($calculationrule == 'totalofround') $calculationrulenum=1;
    	else  $calculationrulenum=2;
    	$s=$langs->trans("ReCalculate").' ';
    	$s.='<a href="'.$_SERVER["PHP_SELF"].'?id='.$object->id.'&action=calculate&calculationrule=totalofround">'.$langs->trans("Mode1").'</a>';
    	$s.=' / ';
    	$s.='<a href="'.$_SERVER["PHP_SELF"].'?id='.$object->id.'&action=calculate&calculationrule=roundoftotal">'.$langs->trans("Mode2").'</a>';
    	print $form->textwithtooltip($s, $langs->trans("CalculationRuleDesc",$calculationrulenum).'<br>'.$langs->trans("CalculationRuleDescSupplier"), 2, 1, img_picto('','help'));
    	print '</div></td></tr>';

    	// Amount Local Taxes
    	//TODO: Place into a function to control showing by country or study better option
    	if ($societe->localtax1_assuj=="1") //Localtax1
    	{
    	    print '<tr><td>'.$langs->transcountry("AmountLT1",$societe->country_code).'</td>';
    	    print '<td>'.price($object->total_localtax1,1,$langs,0,-1,-1,$conf->currency).'</td>';
    	    print '</tr>';
    	}
    	if ($societe->localtax2_assuj=="1") //Localtax2
    	{
    	    print '<tr><td>'.$langs->transcountry("AmountLT2",$societe->country_code).'</td>';
    	    print '<td>'.price($object->total_localtax2,1,$langs,0,-1,-1,$conf->currency).'</td>';
    	    print '</tr>';
    	}
    	print '<tr><td>'.$langs->trans('AmountTTC').'</td><td colspan="3">'.price($object->total_ttc,1,$langs,0,-1,-1,$conf->currency).'</td></tr>';

    	print '</table>';
 
    	/*
    	 * List of payments
    	 */
    	
    	$totalpaye = 0;
    	
		$sign = 1;
		if ($object->type == FactureFournisseur::TYPE_CREDIT_NOTE) $sign = - 1;

		$nbrows=9; $nbcols=3;
    	if (! empty($conf->projet->enabled)) $nbrows++;
    	if (! empty($conf->banque->enabled)) { $nbrows++; $nbcols++; }
    	if (! empty($conf->incoterm->enabled)) $nbrows++;
		if (! empty($conf->multicurrency->enabled)) $nbrows += 5;

    	// Local taxes
    	if ($societe->localtax1_assuj=="1") $nbrows++;
    	if ($societe->localtax2_assuj=="1") $nbrows++;

    	$sql = 'SELECT p.datep as dp, p.ref, p.num_paiement, p.rowid, p.fk_bank,';
    	$sql.= ' c.id as paiement_type,';
    	$sql.= ' pf.amount,';
    	$sql.= ' ba.rowid as baid, ba.ref as baref, ba.label';
    	$sql.= ' FROM '.MAIN_DB_PREFIX.'paiementfourn as p';
    	$sql.= ' LEFT JOIN '.MAIN_DB_PREFIX.'bank as b ON p.fk_bank = b.rowid';
    	$sql.= ' LEFT JOIN '.MAIN_DB_PREFIX.'bank_account as ba ON b.fk_account = ba.rowid';
    	$sql.= ' LEFT JOIN '.MAIN_DB_PREFIX.'c_paiement as c ON p.fk_paiement = c.id';
    	$sql.= ' LEFT JOIN '.MAIN_DB_PREFIX.'paiementfourn_facturefourn as pf ON pf.fk_paiementfourn = p.rowid';
    	$sql.= ' WHERE pf.fk_facturefourn = '.$object->id;
    	$sql.= ' ORDER BY p.datep, p.tms';

    	$result = $db->query($sql);
    	if ($result)
    	{
    	    $num = $db->num_rows($result);
    	    $i = 0;
    	    print '<table class="noborder paymenttable" width="100%">';
    	    print '<tr class="liste_titre">';
    	    print '<td class="liste_titre">' . ($object->type == FactureFournisseur::TYPE_CREDIT_NOTE ? $langs->trans("PaymentsBack") : $langs->trans('Payments')) . '</td>';
    	    print '<td>'.$langs->trans('Date').'</td>';
    	    print '<td>'.$langs->trans('Type').'</td>';
    	    if (! empty($conf->banque->enabled)) print '<td align="right">'.$langs->trans('BankAccount').'</td>';
    	    print '<td align="right">'.$langs->trans('Amount').'</td>';
    	    print '<td width="18">&nbsp;</td>';
    	    print '</tr>';

    	    $var=false;
    	    if ($num > 0)
    	    {
    	        while ($i < $num)
    	        {
    	            $objp = $db->fetch_object($result);
    	            $var=!$var;
    	            print '<tr '.$bc[$var].'><td>';
    	            $paymentstatic->id=$objp->rowid;
    	            $paymentstatic->datepaye=$db->jdate($objp->dp);
    	            $paymentstatic->ref=($objp->ref ? $objp->ref : $objp->rowid);;
    	            $paymentstatic->num_paiement=$objp->num_paiement;
    	            $paymentstatic->payment_code=$objp->payment_code;
    	            print $paymentstatic->getNomUrl(1);
    	            print '</td>';
    	            print '<td>'.dol_print_date($db->jdate($objp->dp), 'day') . '</td>';
    	            print '<td>';
    	            print $form->form_modes_reglement(null, $objp->paiement_type,'none').' '.$objp->num_paiement;
    	            print '</td>';
    	            if (! empty($conf->banque->enabled))
    	            {
    	                $bankaccountstatic->id=$objp->baid;
    	                $bankaccountstatic->ref=$objp->baref;
    	                $bankaccountstatic->label=$objp->baref;
    	                print '<td align="right">';
    	                if ($objp->baid > 0) print $bankaccountstatic->getNomUrl(1,'transactions');
    	                print '</td>';
    	            }
    	            print '<td align="right">' . price($sign * $objp->amount) . '</td>';
    	            print '<td align="center">';
    	            if ($object->statut == FactureFournisseur::STATUS_VALIDATED && $object->paye == 0 && $user->societe_id == 0)
    	            {
    	                print '<a href="'.$_SERVER["PHP_SELF"].'?id='.$object->id.'&action=deletepaiement&paiement_id='.$objp->rowid.'">';
    	                print img_delete();
    	                print '</a>';
    	            }
    	            print '</td>';
    	            print '</tr>';
    	            $totalpaye += $objp->amount;
    	            $i++;
    	        }
    	    }
    	    else
    	    {
    	        print '<tr '.$bc[$var].'><td colspan="'.$nbcols.'" class="opacitymedium">'.$langs->trans("None").'</td><td></td><td></td></tr>';
    	    }

			/*
    	    if ($object->paye == 0)
    	    {
    	        print '<tr><td colspan="'.$nbcols.'" align="right">'.$langs->trans('AlreadyPaid').' :</td><td align="right">'.price($totalpaye).'</td><td></td></tr>';
    	        print '<tr><td colspan="'.$nbcols.'" align="right">'.$langs->trans("Billed").' :</td><td align="right">'.price($object->total_ttc).'</td><td></td></tr>';
    	
    	        $resteapayer = $object->total_ttc - $totalpaye;
    	
    	        print '<tr><td colspan="'.$nbcols.'" align="right">'.$langs->trans('RemainderToPay').' :</td>';
    	        print '<td align="right"'.($resteapayer?' class="amountremaintopay"':'').'>'.price($resteapayer).'</td><td></td></tr>';
    	    }
			*/

    	    $db->free($result);
    	}
    	else
    	{
    	    dol_print_error($db);
    	}

		if ($object->type != FactureFournisseur::TYPE_CREDIT_NOTE) 
		{
			// Total already paid
			print '<tr><td colspan="' . $nbcols . '" align="right">';
			if ($object->type != FactureFournisseur::TYPE_DEPOSIT)
				print $langs->trans('AlreadyPaidNoCreditNotesNoDeposits');
			else
				print $langs->trans('AlreadyPaid');
			print ' :</td><td align="right"'.(($totalpaye > 0)?' class="amountalreadypaid"':'').'>' . price($totalpaye) . '</td><td>&nbsp;</td></tr>';

			$resteapayeraffiche = $resteapayer;
			$cssforamountpaymentcomplete = 'amountpaymentcomplete';

			// Loop on each credit note or deposit amount applied
			$creditnoteamount = 0;
			$depositamount = 0;
			/*
			$sql = "SELECT re.rowid, re.amount_ht, re.amount_tva, re.amount_ttc,";
			$sql .= " re.description, re.fk_facture_source";
			$sql .= " FROM " . MAIN_DB_PREFIX . "societe_remise_except_supplier as re";
			$sql .= " WHERE fk_facture = " . $object->id;
			$resql = $db->query($sql);
			if ($resql) {
				$num = $db->num_rows($resql);
				$i = 0;
				$invoice = new FactureFournisseur($db);
				while ($i < $num) {
					$obj = $db->fetch_object($resql);
					$invoice->fetch($obj->fk_facture_source);
					print '<tr><td colspan="' . $nbcols . '" align="right">';
					if ($invoice->type == FactureFournisseur::TYPE_CREDIT_NOTE)
						print $langs->trans("CreditNote") . ' ';
					if ($invoice->type == FactureFournisseur::TYPE_DEPOSIT)
						print $langs->trans("Deposit") . ' ';
					print $invoice->getNomUrl(0);
					print ' :</td>';
					print '<td align="right">' . price($obj->amount_ttc) . '</td>';
					print '<td align="right">';
					print '<a href="' . $_SERVER["PHP_SELF"] . '?facid=' . $object->id . '&action=unlinkdiscount&discountid=' . $obj->rowid . '">' . img_delete() . '</a>';
					print '</td></tr>';
					$i ++;
					if ($invoice->type == FactureFournisseur::TYPE_CREDIT_NOTE)
						$creditnoteamount += $obj->amount_ttc;
					if ($invoice->type == FactureFournisseur::TYPE_DEPOSIT)
						$depositamount += $obj->amount_ttc;
				}
			} else {
				dol_print_error($db);
			}
            */
					
			// Paye partiellement 'escompte'
			if (($object->statut == FactureFournisseur::STATUS_CLOSED || $object->statut == FactureFournisseur::STATUS_ABANDONED) && $object->close_code == 'discount_vat') {
				print '<tr><td colspan="' . $nbcols . '" align="right" class="nowrap">';
				print $form->textwithpicto($langs->trans("Discount") . ':', $langs->trans("HelpEscompte"), - 1);
				print '</td><td align="right">' . price($object->total_ttc - $creditnoteamount - $depositamount - $totalpaye) . '</td><td>&nbsp;</td></tr>';
				$resteapayeraffiche = 0;
				$cssforamountpaymentcomplete = '';
			}
			// Paye partiellement ou Abandon 'badsupplier'
			if (($object->statut == FactureFournisseur::STATUS_CLOSED || $object->statut == FactureFournisseur::STATUS_ABANDONED) && $object->close_code == 'badsupplier') {
				print '<tr><td colspan="' . $nbcols . '" align="right" class="nowrap">';
				print $form->textwithpicto($langs->trans("Abandoned") . ':', $langs->trans("HelpAbandonBadCustomer"), - 1);
				print '</td><td align="right">' . price($object->total_ttc - $creditnoteamount - $depositamount - $totalpaye) . '</td><td>&nbsp;</td></tr>';
				// $resteapayeraffiche=0;
				$cssforamountpaymentcomplete = '';
			}
			// Paye partiellement ou Abandon 'product_returned'
			if (($object->statut == FactureFournisseur::STATUS_CLOSED || $object->statut == FactureFournisseur::STATUS_ABANDONED) && $object->close_code == 'product_returned') {
				print '<tr><td colspan="' . $nbcols . '" align="right" class="nowrap">';
				print $form->textwithpicto($langs->trans("ProductReturned") . ':', $langs->trans("HelpAbandonProductReturned"), - 1);
				print '</td><td align="right">' . price($object->total_ttc - $creditnoteamount - $depositamount - $totalpaye) . '</td><td>&nbsp;</td></tr>';
				$resteapayeraffiche = 0;
				$cssforamountpaymentcomplete = '';
			}
			// Paye partiellement ou Abandon 'abandon'
			if (($object->statut == FactureFournisseur::STATUS_CLOSED || $object->statut == FactureFournisseur::STATUS_ABANDONED) && $object->close_code == 'abandon') {
				print '<tr><td colspan="' . $nbcols . '" align="right" class="nowrap">';
				$text = $langs->trans("HelpAbandonOther");
				if ($object->close_note)
					$text .= '<br><br><b>' . $langs->trans("Reason") . '</b>:' . $object->close_note;
				print $form->textwithpicto($langs->trans("Abandoned") . ':', $text, - 1);
				print '</td><td align="right">' . price($object->total_ttc - $creditnoteamount - $depositamount - $totalpaye) . '</td><td>&nbsp;</td></tr>';
				$resteapayeraffiche = 0;
				$cssforamountpaymentcomplete = '';
			}

			// Billed
			print '<tr><td colspan="' . $nbcols . '" align="right">' . $langs->trans("Billed") . ' :</td><td align="right">' . price($object->total_ttc) . '</td><td>&nbsp;</td></tr>';

			// Remainder to pay
			print '<tr><td colspan="' . $nbcols . '" align="right">';
			if ($resteapayeraffiche >= 0)
				print $langs->trans('RemainderToPay');
			else
				print $langs->trans('ExcessReceived');
			print ' :</td>';
			print '<td align="right"'.($resteapayeraffiche?' class="amountremaintopay"':$cssforamountpaymentcomplete).'>' . price($resteapayeraffiche) . '</td>';
			print '<td class="nowrap">&nbsp;</td></tr>';
		} 
		else // Credit note
		{
			// Total already paid back
			print '<tr><td colspan="' . $nbcols . '" align="right">';
			print $langs->trans('AlreadyPaidBack');
			print ' :</td><td align="right">' . price($sign * $totalpaye) . '</td><td>&nbsp;</td></tr>';

			// Billed
			print '<tr><td colspan="' . $nbcols . '" align="right">' . $langs->trans("Billed") . ' :</td><td align="right">' . price($sign * $object->total_ttc) . '</td><td>&nbsp;</td></tr>';

			// Remainder to pay back
			print '<tr><td colspan="' . $nbcols . '" align="right">';
			if ($resteapayeraffiche <= 0)
				print $langs->trans('RemainderToPayBack');
			else
				print $langs->trans('ExcessPaydBack');
			print ' :</td>';
			print '<td align="right" bgcolor="#f0f0f0"><b>' . price($sign * $resteapayeraffiche) . '</b></td>';
			print '<td class="nowrap">&nbsp;</td></tr>';

			// Sold credit note
			// print '<tr><td colspan="'.$nbcols.'" align="right">'.$langs->trans('TotalTTC').' :</td>';
			// print '<td align="right" style="border: 1px solid;" bgcolor="#f0f0f0"><b>'.price($sign *
			// $object->total_ttc).'</b></td><td>&nbsp;</td></tr>';
		}

		print '</table>';

>>>>>>> c39fcce9
        print '</div>';
        print '</div>';
        print '</div>';
        
        print '<div class="clearboth"></div><br>';
        
        if (! empty($conf->global->MAIN_DISABLE_CONTACTS_TAB))
        {
        	$blocname = 'contacts';
        	$title = $langs->trans('ContactsAddresses');
        	include DOL_DOCUMENT_ROOT.'/core/tpl/bloc_showhide.tpl.php';
        }

        if (! empty($conf->global->MAIN_DISABLE_NOTES_TAB))
        {
        	$colwidth=20;
        	$blocname = 'notes';
        	$title = $langs->trans('Notes');
        	include DOL_DOCUMENT_ROOT.'/core/tpl/bloc_showhide.tpl.php';
        }


        /*
         * Lines
         */
		print '<form name="addproduct" id="addproduct" action="'.$_SERVER["PHP_SELF"].'?id='.$object->id.(($action != 'editline')?'#add':'#line_'.GETPOST('lineid')).'" method="POST">';
		print '<input type="hidden" name="token" value="'.$_SESSION['newtoken'].'">';
		print '<input type="hidden" name="action" value="' . (($action != 'editline') ? 'addline' : 'updateline') . '">';
		print '<input type="hidden" name="mode" value="">';
		print '<input type="hidden" name="id" value="'.$object->id.'">';
		print '<input type="hidden" name="socid" value="'.$societe->id.'">';

		if (! empty($conf->use_javascript_ajax) && $object->statut == FactureFournisseur::STATUS_DRAFT) {
			include DOL_DOCUMENT_ROOT . '/core/tpl/ajaxrow.tpl.php';
		}

        print '<div class="div-table-responsive">';
		print '<table id="tablelines" class="noborder noshadow" width="100%">';

		global $forceall, $senderissupplier, $dateSelector, $inputalsopricewithtax;
		$forceall=1; $senderissupplier=1; $dateSelector=0; $inputalsopricewithtax=1;

		// Show object lines
		if (! empty($object->lines))
			$ret = $object->printObjectLines($action, $societe, $mysoc, $lineid, 1);

		$num=count($object->lines);

		// Form to add new line
        if ($object->statut == FactureFournisseur::STATUS_DRAFT && $user->rights->fournisseur->facture->creer)
		{
			if ($action != 'editline')
			{
				$var = true;

				// Add free products/services
				$object->formAddObjectLine(1, $societe, $mysoc);

				$parameters = array();
				$reshook = $hookmanager->executeHooks('formAddObjectLine', $parameters, $object, $action); // Note that $action and $object may have been modified by hook
			}
        }

        print '</table>';
        print '</div>';
        print '</form>';

        dol_fiche_end();


        if ($action != 'presend')
        {
            /*
             * Boutons actions
             */

            print '<div class="tabsAction">';

			$parameters = array();
			$reshook = $hookmanager->executeHooks('addMoreActionsButtons', $parameters, $object, $action); // Note that $action and $object may have been
			                                                                                          // modified by hook
			if (empty($reshook))
			{

			    // Modify a validated invoice with no payments
				if ($object->statut == FactureFournisseur::STATUS_VALIDATED && $action != 'edit' && $object->getSommePaiement() == 0 && $user->rights->fournisseur->facture->creer)
				{
					print '<div class="inline-block divButAction"><a class="butAction" href="'.$_SERVER['PHP_SELF'].'?id='.$object->id.'&amp;action=edit">'.$langs->trans('Modify').'</a></div>';
				}

	 	 		// Reopen a standard paid invoice
	            if (($object->type == FactureFournisseur::TYPE_STANDARD || $object->type == FactureFournisseur::TYPE_REPLACEMENT) && ($object->statut == 2 || $object->statut == 3))				// A paid invoice (partially or completely)
	            {
	                if (! $facidnext && $object->close_code != 'replaced')	// Not replaced by another invoice
	                {
	                    print '<div class="inline-block divButAction"><a class="butAction" href="'.$_SERVER['PHP_SELF'].'?id='.$object->id.'&amp;action=reopen">'.$langs->trans('ReOpen').'</a></div>';
	                }
	                else
	                {
	                    print '<div class="inline-block divButAction"><span class="butActionRefused" title="'.$langs->trans("DisabledBecauseReplacedInvoice").'">'.$langs->trans('ReOpen').'</span></div>';
	                }
	            }

	            // Send by mail
	            if (($object->statut == FactureFournisseur::STATUS_VALIDATED || $object->statut == FactureFournisseur::STATUS_CLOSED))
	            {
	                if (empty($conf->global->MAIN_USE_ADVANCED_PERMS) || $user->rights->fournisseur->supplier_invoice_advance->send)
	                {
	                    print '<div class="inline-block divButAction"><a class="butAction" href="'.$_SERVER['PHP_SELF'].'?id='.$object->id.'&amp;action=presend&amp;mode=init">'.$langs->trans('SendByMail').'</a></div>';
	                }
	                else print '<div class="inline-block divButAction"><span class="butActionRefused">'.$langs->trans('SendByMail').'</a></div>';
	            }

	            // Make payments
	            if ($object->type != FactureFournisseur::TYPE_CREDIT_NOTE && $action != 'edit' && $object->statut == FactureFournisseur::STATUS_VALIDATED && $object->paye == 0  && $user->societe_id == 0)
	            {
	                print '<div class="inline-block divButAction"><a class="butAction" href="paiement.php?facid='.$object->id.'&amp;action=create'.($object->fk_account>0?'&amp;accountid='.$object->fk_account:'').'">'.$langs->trans('DoPayment').'</a></div>';	// must use facid because id is for payment id not invoice
	            }

	            // Classify paid
	            if ($action != 'edit' && $object->statut == FactureFournisseur::STATUS_VALIDATED && $object->paye == 0  && $user->societe_id == 0)
	            {
	                print '<div class="inline-block divButAction"><a class="butAction" href="'.$_SERVER["PHP_SELF"].'?id='.$object->id.'&amp;action=paid"';
	                print '>'.$langs->trans('ClassifyPaid').'</a></div>';

	                //print '<a class="butAction" href="'.$_SERVER["PHP_SELF"].'?id='.$object->id.'&amp;action=paid">'.$langs->trans('ClassifyPaid').'</a>';
	            }

				// Reverse back money or convert to reduction
				if ($object->type == FactureFournisseur::TYPE_CREDIT_NOTE || $object->type == FactureFournisseur::TYPE_DEPOSIT) {
					// For credit note only
					if ($object->type == FactureFournisseur::TYPE_CREDIT_NOTE && $object->statut == 1 && $object->paye == 0)
					{
						if ($resteapayer == 0)
						{
							print '<div class="inline-block divButAction"><span class="butActionRefused" title="'.$langs->trans("DisabledBecauseRemainderToPayIsZero").'">'.$langs->trans('DoPaymentBack').'</span></div>';
						}
						else
						{
							print '<div class="inline-block divButAction"><a class="butAction" href="paiement.php?facid='.$object->id.'&amp;action=create&amp;accountid='.$object->fk_account.'">'.$langs->trans('DoPaymentBack').'</a></div>';
						}
					}

					// For credit note
					if ($object->type == FactureFournisseur::TYPE_CREDIT_NOTE && $object->statut == 1 && $object->paye == 0 && $user->rights->fournisseur->facture->creer && $object->getSommePaiement() == 0) {
						print '<div class="inline-block divButAction"><a class="butAction" href="' . $_SERVER["PHP_SELF"] . '?facid=' . $object->id . '&amp;action=converttoreduc">' . $langs->trans('ConvertToReduc') . '</a></div>';
					}
					// For deposit invoice
					if ($object->type == FactureFournisseur::TYPE_DEPOSIT && $object->paye == 1 && $resteapayer == 0 && $user->rights->fournisseur->facture->creer && empty($discount->id))
					{
						print '<div class="inline-block divButAction"><a class="butAction" href="'.$_SERVER["PHP_SELF"].'?facid='.$object->id.'&amp;action=converttoreduc">'.$langs->trans('ConvertToReduc').'</a></div>';
					}
				}

	            // Validate
	            if ($action != 'edit' && $object->statut == FactureFournisseur::STATUS_DRAFT)
	            {
	                if (count($object->lines))
	                {
				        if ((empty($conf->global->MAIN_USE_ADVANCED_PERMS) && ! empty($user->rights->fournisseur->facture->creer))
				       	|| (! empty($conf->global->MAIN_USE_ADVANCED_PERMS) && ! empty($user->rights->fournisseur->supplier_invoice_advance->validate)))
	                    {
	                        print '<div class="inline-block divButAction"><a class="butAction" href="'.$_SERVER["PHP_SELF"].'?id='.$object->id.'&amp;action=valid"';
	                        print '>'.$langs->trans('Validate').'</a></div>';
	                    }
	                    else
	                    {
	                        print '<div class="inline-block divButAction"><a class="butActionRefused" href="#" title="'.dol_escape_htmltag($langs->trans("NotAllowed")).'"';
	                        print '>'.$langs->trans('Validate').'</a></div>';
	                    }
	                }
	            }

				// Create event
				if ($conf->agenda->enabled && ! empty($conf->global->MAIN_ADD_EVENT_ON_ELEMENT_CARD)) 	// Add hidden condition because this is not a "workflow" action so should appears somewhere else on page.
				{
					print '<div class="inline-block divButAction"><a class="butAction" href="' . DOL_URL_ROOT . '/comm/action/card.php?action=create&amp;origin=' . $object->element . '&amp;originid=' . $object->id . '&amp;socid=' . $object->socid . '">' . $langs->trans("AddAction") . '</a></div>';
				}

	            // Clone
	            if ($action != 'edit' && $user->rights->fournisseur->facture->creer)
	            {
	                print '<div class="inline-block divButAction"><a class="butAction" href="'.$_SERVER["PHP_SELF"].'?id='.$object->id.'&amp;action=clone&amp;socid='.$object->socid.'">'.$langs->trans('ToClone').'</a></div>';
	            }

				// Create a credit note
				if (($object->type == FactureFournisseur::TYPE_STANDARD || $object->type == FactureFournisseur::TYPE_DEPOSIT) && $object->statut > 0 && $user->rights->fournisseur->facture->creer)
				{
					if (! $objectidnext)
					{
						print '<div class="inline-block divButAction"><a class="butAction" href="' . $_SERVER['PHP_SELF'] . '?socid=' . $object->socid .'&amp;fac_avoir=' . $object->id . '&amp;action=create&amp;type=2'.($object->fk_project > 0 ? '&amp;projectid='.$object->fk_project : '').'">' . $langs->trans("CreateCreditNote") . '</a></div>';
					}
				}

	            // Delete
	            if ($action != 'edit' && $user->rights->fournisseur->facture->supprimer)
	            {
                    if ($object->getSommePaiement()) {
                        print '<div class="inline-block divButAction"><a class="butActionRefused" href="#" title="' . $langs->trans("DisabledBecausePayments") . '">' . $langs->trans('Delete') . '</a></div>';
                    } else {
    	                print '<div class="inline-block divButAction"><a class="butActionDelete" href="'.$_SERVER["PHP_SELF"].'?id='.$object->id.'&amp;action=delete">'.$langs->trans('Delete').'</a></div>';
                    }
	            }
	            print '</div>';
	            print '<br>';

	            if ($action != 'edit')
	            {
					print '<div class="fichecenter"><div class="fichehalfleft">';

					/*
	                 * Documents generes
	                 */
	                $ref=dol_sanitizeFileName($object->ref);
	                $subdir = get_exdir($object->id,2,0,0,$object,'invoice_supplier').$ref;
	                $filedir = $conf->fournisseur->facture->dir_output.'/'.get_exdir($object->id,2,0,0,$object,'invoice_supplier').$ref;
	                $urlsource=$_SERVER['PHP_SELF'].'?id='.$object->id;
	                $genallowed=$user->rights->fournisseur->facture->creer;
	                $delallowed=$user->rights->fournisseur->facture->supprimer;
	                $modelpdf=(! empty($object->modelpdf)?$object->modelpdf:(empty($conf->global->INVOICE_SUPPLIER_ADDON_PDF)?'':$conf->global->INVOICE_SUPPLIER_ADDON_PDF));

	                print $formfile->showdocuments('facture_fournisseur',$subdir,$filedir,$urlsource,$genallowed,$delallowed,$modelpdf,1,0,0,40,0,'','','',$societe->default_lang);
	                $somethingshown=$formfile->numoffiles;

        			// Show links to link elements
        			$linktoelem = $form->showLinkToObjectBlock($object, null, array('invoice_supplier'));
        			$somethingshown = $form->showLinkedObjectBlock($object, $linktoelem);

        			print '</div><div class="fichehalfright"><div class="ficheaddleft">';
	                //print '</td><td valign="top" width="50%">';
	                //print '<br>';

	                // List of actions on element
	                include_once DOL_DOCUMENT_ROOT.'/core/class/html.formactions.class.php';
	                $formactions=new FormActions($db);
	                $somethingshown=$formactions->showactions($object,'invoice_supplier',$socid,0,'listaction'.($genallowed?'largetitle':''));

					print '</div></div></div>';
	                //print '</td></tr></table>';
	            }
			}
        }

        /*
         * Show mail form
         */
        if (GETPOST('modelselected')) {
        	$action = 'presend';
        }
        if ($action == 'presend')
        {
            $ref = dol_sanitizeFileName($object->ref);
            include_once DOL_DOCUMENT_ROOT.'/core/lib/files.lib.php';
            $fileparams = dol_most_recent_file($conf->fournisseur->facture->dir_output.'/'.get_exdir($object->id,2,0,0,$object,'invoice_supplier').$ref, preg_quote($ref,'/').'([^\-])+');
            $file=$fileparams['fullname'];

            // Define output language
            $outputlangs = $langs;
            $newlang = '';
            if ($conf->global->MAIN_MULTILANGS && empty($newlang) && ! empty($_REQUEST['lang_id']))
            	$newlang = $_REQUEST['lang_id'];
            if ($conf->global->MAIN_MULTILANGS && empty($newlang))
            	$newlang = $object->thirdparty->default_lang;

            if (!empty($newlang))
            {
                $outputlangs = new Translate('', $conf);
                $outputlangs->setDefaultLang($newlang);
                $outputlangs->load('bills');
            }

            // Build document if it not exists
            if (! $file || ! is_readable($file))
            {
	            $result = $object->generateDocument(GETPOST('model')?GETPOST('model'):$object->modelpdf, $outputlangs, $hidedetails, $hidedesc, $hideref);
                if ($result < 0)
                {
                    dol_print_error($db,$object->error,$object->errors);
                    exit;
                }
                $fileparams = dol_most_recent_file($conf->fournisseur->facture->dir_output.'/'.get_exdir($object->id,2,0,0,$object,'invoice_supplier').$ref, preg_quote($ref,'/').'([^\-])+');
                $file=$fileparams['fullname'];
            }

			print '<div class="clearboth"></div>';
            print '<br>';
            print load_fiche_titre($langs->trans('SendBillByMail'));

            dol_fiche_head('');

            // Cree l'objet formulaire mail
            include_once DOL_DOCUMENT_ROOT.'/core/class/html.formmail.class.php';
            $formmail = new FormMail($db);
            $formmail->param['langsmodels']=(empty($newlang)?$langs->defaultlang:$newlang);
            $formmail->fromtype = (GETPOST('fromtype')?GETPOST('fromtype'):(!empty($conf->global->MAIN_MAIL_DEFAULT_FROMTYPE)?$conf->global->MAIN_MAIL_DEFAULT_FROMTYPE:'user'));

            if($formmail->fromtype === 'user'){
                $formmail->fromid = $user->id;

            }
           	$formmail->trackid='sin'.$object->id;
            if (! empty($conf->global->MAIN_EMAIL_ADD_TRACK_ID) && ($conf->global->MAIN_EMAIL_ADD_TRACK_ID & 2))	// If bit 2 is set
            {
            	include DOL_DOCUMENT_ROOT.'/core/lib/functions2.lib.php';
            	$formmail->frommail=dolAddEmailTrackId($formmail->frommail, 'sin'.$object->id);
            }
            $formmail->withfrom=1;
			$liste=array();
			foreach ($object->thirdparty->thirdparty_and_contact_email_array(1) as $key=>$value)	$liste[$key]=$value;
			$formmail->withto=GETPOST("sendto")?GETPOST("sendto"):$liste;
			$formmail->withtocc=$liste;
            $formmail->withtoccc=$conf->global->MAIN_EMAIL_USECCC;
            $formmail->withtopic=$outputlangs->trans('SendBillRef','__REF__');
            $formmail->withfile=2;
            $formmail->withbody=1;
            $formmail->withdeliveryreceipt=1;
            $formmail->withcancel=1;
			// Tableau des substitutions
			$formmail->setSubstitFromObject($object);
            $formmail->substit['__SUPPLIERINVREF__']=$object->ref;

            //Find the good contact adress
            $custcontact='';
            $contactarr=array();
            $contactarr=$object->liste_contact(-1,'external');

            if (is_array($contactarr) && count($contactarr)>0) {
            	foreach($contactarr as $contact) {
            		if ($contact['libelle']==$langs->trans('TypeContact_invoice_supplier_external_BILLING')) {
            			require_once DOL_DOCUMENT_ROOT.'/contact/class/contact.class.php';
            			$contactstatic=new Contact($db);
            			$contactstatic->fetch($contact['id']);
            			$custcontact=$contactstatic->getFullName($langs,1);
            		}
            	}

            	if (!empty($custcontact)) {
            		$formmail->substit['__CONTACTCIVNAME__']=$custcontact;
            	}
            }

            // Tableau des parametres complementaires
            $formmail->param['action']='send';
            $formmail->param['models']='invoice_supplier_send';
            $formmail->param['models_id']=GETPOST('modelmailselected','int');
            $formmail->param['facid']=$object->id;
            $formmail->param['returnurl']=$_SERVER["PHP_SELF"].'?id='.$object->id;

            // Init list of files
            if (GETPOST("mode")=='init')
            {
                $formmail->clear_attached_files();
                $formmail->add_attached_files($file,basename($file),dol_mimetype($file));
            }

            // Show form
            print $formmail->get_form();

            dol_fiche_end();
        }
    }
}


// End of page
llxFooter();
$db->close();<|MERGE_RESOLUTION|>--- conflicted
+++ resolved
@@ -1312,15 +1312,9 @@
 $bankaccountstatic=new Account($db);
 $paymentstatic=new PaiementFourn($db);
 if (! empty($conf->projet->enabled)) { $formproject = new FormProjets($db); }
-<<<<<<< HEAD
 
 $now = dol_now();
 
-=======
-
-$now = dol_now();
-
->>>>>>> c39fcce9
 $title = $langs->trans('SupplierInvoice') . " - " . $langs->trans('Card');
 $helpurl = "EN:Module_Suppliers_Invoices|FR:Module_Fournisseurs_Factures|ES:Módulo_Facturas_de_proveedores";
 llxHeader('', $title, $helpurl);
@@ -2189,45 +2183,6 @@
         }
         print "</td>";
         print '</tr>';
-<<<<<<< HEAD
-
-        // Status
-        //print '<tr><td>'.$langs->trans('Status').'</td><td colspan="3">'.$object->getLibStatut(4,$alreadypaid).'</td></tr>';
-
-        // Project
-        /*
-        if (! empty($conf->projet->enabled))
-        {
-            $langs->load('projects');
-            print '<tr>';
-            print '<td>';
-
-            print '<table class="nobordernopadding" width="100%"><tr><td>';
-            print $langs->trans('Project');
-            print '</td>';
-            if ($action != 'classify')
-            {
-                print '<td align="right"><a href="'.$_SERVER["PHP_SELF"].'?action=classify&amp;id='.$object->id.'">';
-                print img_edit($langs->trans('SetProject'),1);
-                print '</a></td>';
-            }
-            print '</tr></table>';
-
-            print '</td><td colspan="3">';
-            if ($action == 'classify')
-            {
-                $form->form_project($_SERVER['PHP_SELF'].'?id='.$object->id, (empty($conf->global->PROJECT_CAN_ALWAYS_LINK_TO_ALL_SUPPLIERS)?$object->socid:-1), $object->fk_project, 'projectid', 0, 0, 1);
-            }
-            else
-            {
-                $form->form_project($_SERVER['PHP_SELF'].'?id='.$object->id, $object->socid, $object->fk_project, 'none', 0, 0);
-            }
-            print '</td>';
-            print '</tr>';
-        }
-		*/
-=======
->>>>>>> c39fcce9
 		
 		// Incoterms
 		if (!empty($conf->incoterm->enabled))
@@ -2262,7 +2217,6 @@
     	print '<div class="fichehalfright">';
     	print '<div class="ficheaddleft">';
     	print '<div class="underbanner clearboth"></div>';
-<<<<<<< HEAD
 
     	print '<table class="border centpercent">';
 
@@ -2319,6 +2273,9 @@
     	/*
     	 * List of payments
     	 */
+    	
+    	$totalpaye = 0;
+    	
 		$sign = 1;
 		if ($object->type == FactureFournisseur::TYPE_CREDIT_NOTE) $sign = - 1;
 
@@ -2348,7 +2305,7 @@
     	if ($result)
     	{
     	    $num = $db->num_rows($result);
-    	    $i = 0; $totalpaye = 0;
+    	    $i = 0;
     	    print '<table class="noborder paymenttable" width="100%">';
     	    print '<tr class="liste_titre">';
     	    print '<td class="liste_titre">' . ($object->type == FactureFournisseur::TYPE_CREDIT_NOTE ? $langs->trans("PaymentsBack") : $langs->trans('Payments')) . '</td>';
@@ -2426,298 +2383,6 @@
     	    dol_print_error($db);
     	}
 
-		if ($object->type != FactureFournisseur::TYPE_CREDIT_NOTE) {
-			// Total already paid
-			print '<tr><td colspan="' . $nbcols . '" align="right">';
-			if ($object->type != FactureFournisseur::TYPE_DEPOSIT)
-				print $langs->trans('AlreadyPaidNoCreditNotesNoDeposits');
-			else
-				print $langs->trans('AlreadyPaid');
-			print ' :</td><td align="right"'.(($totalpaye > 0)?' class="amountalreadypaid"':'').'>' . price($totalpaye) . '</td><td>&nbsp;</td></tr>';
-
-			$resteapayeraffiche = $resteapayer;
-			$cssforamountpaymentcomplete = 'amountpaymentcomplete';
-
-			// Loop on each credit note or deposit amount applied
-			$creditnoteamount = 0;
-			$depositamount = 0;
-			$sql = "SELECT re.rowid, re.amount_ht, re.amount_tva, re.amount_ttc,";
-			$sql .= " re.description, re.fk_facture_source";
-			$sql .= " FROM " . MAIN_DB_PREFIX . "societe_remise_except as re";
-			$sql .= " WHERE fk_facture = " . $object->id;
-			$resql = $db->query($sql);
-			if ($resql) {
-				$num = $db->num_rows($resql);
-				$i = 0;
-				$invoice = new FactureFournisseur($db);
-				while ($i < $num) {
-					$obj = $db->fetch_object($resql);
-					$invoice->fetch($obj->fk_facture_source);
-					print '<tr><td colspan="' . $nbcols . '" align="right">';
-					if ($invoice->type == FactureFournisseur::TYPE_CREDIT_NOTE)
-						print $langs->trans("CreditNote") . ' ';
-					if ($invoice->type == FactureFournisseur::TYPE_DEPOSIT)
-						print $langs->trans("Deposit") . ' ';
-					print $invoice->getNomUrl(0);
-					print ' :</td>';
-					print '<td align="right">' . price($obj->amount_ttc) . '</td>';
-					print '<td align="right">';
-					print '<a href="' . $_SERVER["PHP_SELF"] . '?facid=' . $object->id . '&action=unlinkdiscount&discountid=' . $obj->rowid . '">' . img_delete() . '</a>';
-					print '</td></tr>';
-					$i ++;
-					if ($invoice->type == FactureFournisseur::TYPE_CREDIT_NOTE)
-						$creditnoteamount += $obj->amount_ttc;
-					if ($invoice->type == FactureFournisseur::TYPE_DEPOSIT)
-						$depositamount += $obj->amount_ttc;
-				}
-			} else {
-				dol_print_error($db);
-			}
-
-			// Paye partiellement 'escompte'
-			if (($object->statut == FactureFournisseur::STATUS_CLOSED || $object->statut == FactureFournisseur::STATUS_ABANDONED) && $object->close_code == 'discount_vat') {
-				print '<tr><td colspan="' . $nbcols . '" align="right" class="nowrap">';
-				print $form->textwithpicto($langs->trans("Discount") . ':', $langs->trans("HelpEscompte"), - 1);
-				print '</td><td align="right">' . price($object->total_ttc - $creditnoteamount - $depositamount - $totalpaye) . '</td><td>&nbsp;</td></tr>';
-				$resteapayeraffiche = 0;
-				$cssforamountpaymentcomplete = '';
-			}
-			// Paye partiellement ou Abandon 'badsupplier'
-			if (($object->statut == FactureFournisseur::STATUS_CLOSED || $object->statut == FactureFournisseur::STATUS_ABANDONED) && $object->close_code == 'badsupplier') {
-				print '<tr><td colspan="' . $nbcols . '" align="right" class="nowrap">';
-				print $form->textwithpicto($langs->trans("Abandoned") . ':', $langs->trans("HelpAbandonBadCustomer"), - 1);
-				print '</td><td align="right">' . price($object->total_ttc - $creditnoteamount - $depositamount - $totalpaye) . '</td><td>&nbsp;</td></tr>';
-				// $resteapayeraffiche=0;
-				$cssforamountpaymentcomplete = '';
-			}
-			// Paye partiellement ou Abandon 'product_returned'
-			if (($object->statut == FactureFournisseur::STATUS_CLOSED || $object->statut == FactureFournisseur::STATUS_ABANDONED) && $object->close_code == 'product_returned') {
-				print '<tr><td colspan="' . $nbcols . '" align="right" class="nowrap">';
-				print $form->textwithpicto($langs->trans("ProductReturned") . ':', $langs->trans("HelpAbandonProductReturned"), - 1);
-				print '</td><td align="right">' . price($object->total_ttc - $creditnoteamount - $depositamount - $totalpaye) . '</td><td>&nbsp;</td></tr>';
-				$resteapayeraffiche = 0;
-				$cssforamountpaymentcomplete = '';
-			}
-			// Paye partiellement ou Abandon 'abandon'
-			if (($object->statut == FactureFournisseur::STATUS_CLOSED || $object->statut == FactureFournisseur::STATUS_ABANDONED) && $object->close_code == 'abandon') {
-				print '<tr><td colspan="' . $nbcols . '" align="right" class="nowrap">';
-				$text = $langs->trans("HelpAbandonOther");
-				if ($object->close_note)
-					$text .= '<br><br><b>' . $langs->trans("Reason") . '</b>:' . $object->close_note;
-				print $form->textwithpicto($langs->trans("Abandoned") . ':', $text, - 1);
-				print '</td><td align="right">' . price($object->total_ttc - $creditnoteamount - $depositamount - $totalpaye) . '</td><td>&nbsp;</td></tr>';
-				$resteapayeraffiche = 0;
-				$cssforamountpaymentcomplete = '';
-			}
-
-			// Billed
-			print '<tr><td colspan="' . $nbcols . '" align="right">' . $langs->trans("Billed") . ' :</td><td align="right">' . price($object->total_ttc) . '</td><td>&nbsp;</td></tr>';
-
-			// Remainder to pay
-			print '<tr><td colspan="' . $nbcols . '" align="right">';
-			if ($resteapayeraffiche >= 0)
-				print $langs->trans('RemainderToPay');
-			else
-				print $langs->trans('ExcessReceived');
-			print ' :</td>';
-			print '<td align="right"'.($resteapayeraffiche?' class="amountremaintopay"':$cssforamountpaymentcomplete).'>' . price($resteapayeraffiche) . '</td>';
-			print '<td class="nowrap">&nbsp;</td></tr>';
-		} 
-		else // Credit note
-		{
-			// Total already paid back
-			print '<tr><td colspan="' . $nbcols . '" align="right">';
-			print $langs->trans('AlreadyPaidBack');
-			print ' :</td><td align="right">' . price($sign * $totalpaye) . '</td><td>&nbsp;</td></tr>';
-
-			// Billed
-			print '<tr><td colspan="' . $nbcols . '" align="right">' . $langs->trans("Billed") . ' :</td><td align="right">' . price($sign * $object->total_ttc) . '</td><td>&nbsp;</td></tr>';
-
-			// Remainder to pay back
-			print '<tr><td colspan="' . $nbcols . '" align="right">';
-			if ($resteapayeraffiche <= 0)
-				print $langs->trans('RemainderToPayBack');
-			else
-				print $langs->trans('ExcessPaydBack');
-			print ' :</td>';
-			print '<td align="right" bgcolor="#f0f0f0"><b>' . price($sign * $resteapayeraffiche) . '</b></td>';
-			print '<td class="nowrap">&nbsp;</td></tr>';
-
-			// Sold credit note
-			// print '<tr><td colspan="'.$nbcols.'" align="right">'.$langs->trans('TotalTTC').' :</td>';
-			// print '<td align="right" style="border: 1px solid;" bgcolor="#f0f0f0"><b>'.price($sign *
-			// $object->total_ttc).'</b></td><td>&nbsp;</td></tr>';
-		}
-
-		print '</table>';
-
-=======
-
-    	print '<table class="border centpercent">';
-
-    	if (!empty($conf->multicurrency->enabled) && ($object->multicurrency_code != $conf->currency))
-		{
-    	    // Multicurrency Amount HT
-    	    print '<tr><td class="titlefieldmiddle">' . fieldLabel('MulticurrencyAmountHT','multicurrency_total_ht') . '</td>';
-    	    print '<td class="nowrap">' . price($object->multicurrency_total_ht, '', $langs, 0, - 1, - 1, (!empty($object->multicurrency_code) ? $object->multicurrency_code : $conf->currency)) . '</td>';
-    	    print '</tr>';
-    	
-    	    // Multicurrency Amount VAT
-    	    print '<tr><td>' . fieldLabel('MulticurrencyAmountVAT','multicurrency_total_tva') . '</td>';
-    	    print '<td>' . price($object->multicurrency_total_tva, '', $langs, 0, - 1, - 1, (!empty($object->multicurrency_code) ? $object->multicurrency_code : $conf->currency)) . '</td>';
-    	    print '</tr>';
-    	
-    	    // Multicurrency Amount TTC
-    	    print '<tr><td height="10">' . fieldLabel('MulticurrencyAmountTTC','multicurrency_total_ttc') . '</td>';
-    	    print '<td>' . price($object->multicurrency_total_ttc, '', $langs, 0, - 1, - 1, (!empty($object->multicurrency_code) ? $object->multicurrency_code : $conf->currency)) . '</td>';
-    	    print '</tr>';
-    	}
-
-    	// Amount
-    	print '<tr><td class="titlefield">'.$langs->trans('AmountHT').'</td><td>'.price($object->total_ht,1,$langs,0,-1,-1,$conf->currency).'</td></tr>';
-    	print '<tr><td>'.$langs->trans('AmountVAT').'</td><td>'.price($object->total_tva,1,$langs,0,-1,-1,$conf->currency).'<div class="inline-block"> &nbsp; &nbsp; &nbsp; &nbsp; ';
-    	if (GETPOST('calculationrule')) $calculationrule=GETPOST('calculationrule','alpha');
-    	else $calculationrule=(empty($conf->global->MAIN_ROUNDOFTOTAL_NOT_TOTALOFROUND)?'totalofround':'roundoftotal');
-    	if ($calculationrule == 'totalofround') $calculationrulenum=1;
-    	else  $calculationrulenum=2;
-    	$s=$langs->trans("ReCalculate").' ';
-    	$s.='<a href="'.$_SERVER["PHP_SELF"].'?id='.$object->id.'&action=calculate&calculationrule=totalofround">'.$langs->trans("Mode1").'</a>';
-    	$s.=' / ';
-    	$s.='<a href="'.$_SERVER["PHP_SELF"].'?id='.$object->id.'&action=calculate&calculationrule=roundoftotal">'.$langs->trans("Mode2").'</a>';
-    	print $form->textwithtooltip($s, $langs->trans("CalculationRuleDesc",$calculationrulenum).'<br>'.$langs->trans("CalculationRuleDescSupplier"), 2, 1, img_picto('','help'));
-    	print '</div></td></tr>';
-
-    	// Amount Local Taxes
-    	//TODO: Place into a function to control showing by country or study better option
-    	if ($societe->localtax1_assuj=="1") //Localtax1
-    	{
-    	    print '<tr><td>'.$langs->transcountry("AmountLT1",$societe->country_code).'</td>';
-    	    print '<td>'.price($object->total_localtax1,1,$langs,0,-1,-1,$conf->currency).'</td>';
-    	    print '</tr>';
-    	}
-    	if ($societe->localtax2_assuj=="1") //Localtax2
-    	{
-    	    print '<tr><td>'.$langs->transcountry("AmountLT2",$societe->country_code).'</td>';
-    	    print '<td>'.price($object->total_localtax2,1,$langs,0,-1,-1,$conf->currency).'</td>';
-    	    print '</tr>';
-    	}
-    	print '<tr><td>'.$langs->trans('AmountTTC').'</td><td colspan="3">'.price($object->total_ttc,1,$langs,0,-1,-1,$conf->currency).'</td></tr>';
-
-    	print '</table>';
- 
-    	/*
-    	 * List of payments
-    	 */
-    	
-    	$totalpaye = 0;
-    	
-		$sign = 1;
-		if ($object->type == FactureFournisseur::TYPE_CREDIT_NOTE) $sign = - 1;
-
-		$nbrows=9; $nbcols=3;
-    	if (! empty($conf->projet->enabled)) $nbrows++;
-    	if (! empty($conf->banque->enabled)) { $nbrows++; $nbcols++; }
-    	if (! empty($conf->incoterm->enabled)) $nbrows++;
-		if (! empty($conf->multicurrency->enabled)) $nbrows += 5;
-
-    	// Local taxes
-    	if ($societe->localtax1_assuj=="1") $nbrows++;
-    	if ($societe->localtax2_assuj=="1") $nbrows++;
-
-    	$sql = 'SELECT p.datep as dp, p.ref, p.num_paiement, p.rowid, p.fk_bank,';
-    	$sql.= ' c.id as paiement_type,';
-    	$sql.= ' pf.amount,';
-    	$sql.= ' ba.rowid as baid, ba.ref as baref, ba.label';
-    	$sql.= ' FROM '.MAIN_DB_PREFIX.'paiementfourn as p';
-    	$sql.= ' LEFT JOIN '.MAIN_DB_PREFIX.'bank as b ON p.fk_bank = b.rowid';
-    	$sql.= ' LEFT JOIN '.MAIN_DB_PREFIX.'bank_account as ba ON b.fk_account = ba.rowid';
-    	$sql.= ' LEFT JOIN '.MAIN_DB_PREFIX.'c_paiement as c ON p.fk_paiement = c.id';
-    	$sql.= ' LEFT JOIN '.MAIN_DB_PREFIX.'paiementfourn_facturefourn as pf ON pf.fk_paiementfourn = p.rowid';
-    	$sql.= ' WHERE pf.fk_facturefourn = '.$object->id;
-    	$sql.= ' ORDER BY p.datep, p.tms';
-
-    	$result = $db->query($sql);
-    	if ($result)
-    	{
-    	    $num = $db->num_rows($result);
-    	    $i = 0;
-    	    print '<table class="noborder paymenttable" width="100%">';
-    	    print '<tr class="liste_titre">';
-    	    print '<td class="liste_titre">' . ($object->type == FactureFournisseur::TYPE_CREDIT_NOTE ? $langs->trans("PaymentsBack") : $langs->trans('Payments')) . '</td>';
-    	    print '<td>'.$langs->trans('Date').'</td>';
-    	    print '<td>'.$langs->trans('Type').'</td>';
-    	    if (! empty($conf->banque->enabled)) print '<td align="right">'.$langs->trans('BankAccount').'</td>';
-    	    print '<td align="right">'.$langs->trans('Amount').'</td>';
-    	    print '<td width="18">&nbsp;</td>';
-    	    print '</tr>';
-
-    	    $var=false;
-    	    if ($num > 0)
-    	    {
-    	        while ($i < $num)
-    	        {
-    	            $objp = $db->fetch_object($result);
-    	            $var=!$var;
-    	            print '<tr '.$bc[$var].'><td>';
-    	            $paymentstatic->id=$objp->rowid;
-    	            $paymentstatic->datepaye=$db->jdate($objp->dp);
-    	            $paymentstatic->ref=($objp->ref ? $objp->ref : $objp->rowid);;
-    	            $paymentstatic->num_paiement=$objp->num_paiement;
-    	            $paymentstatic->payment_code=$objp->payment_code;
-    	            print $paymentstatic->getNomUrl(1);
-    	            print '</td>';
-    	            print '<td>'.dol_print_date($db->jdate($objp->dp), 'day') . '</td>';
-    	            print '<td>';
-    	            print $form->form_modes_reglement(null, $objp->paiement_type,'none').' '.$objp->num_paiement;
-    	            print '</td>';
-    	            if (! empty($conf->banque->enabled))
-    	            {
-    	                $bankaccountstatic->id=$objp->baid;
-    	                $bankaccountstatic->ref=$objp->baref;
-    	                $bankaccountstatic->label=$objp->baref;
-    	                print '<td align="right">';
-    	                if ($objp->baid > 0) print $bankaccountstatic->getNomUrl(1,'transactions');
-    	                print '</td>';
-    	            }
-    	            print '<td align="right">' . price($sign * $objp->amount) . '</td>';
-    	            print '<td align="center">';
-    	            if ($object->statut == FactureFournisseur::STATUS_VALIDATED && $object->paye == 0 && $user->societe_id == 0)
-    	            {
-    	                print '<a href="'.$_SERVER["PHP_SELF"].'?id='.$object->id.'&action=deletepaiement&paiement_id='.$objp->rowid.'">';
-    	                print img_delete();
-    	                print '</a>';
-    	            }
-    	            print '</td>';
-    	            print '</tr>';
-    	            $totalpaye += $objp->amount;
-    	            $i++;
-    	        }
-    	    }
-    	    else
-    	    {
-    	        print '<tr '.$bc[$var].'><td colspan="'.$nbcols.'" class="opacitymedium">'.$langs->trans("None").'</td><td></td><td></td></tr>';
-    	    }
-
-			/*
-    	    if ($object->paye == 0)
-    	    {
-    	        print '<tr><td colspan="'.$nbcols.'" align="right">'.$langs->trans('AlreadyPaid').' :</td><td align="right">'.price($totalpaye).'</td><td></td></tr>';
-    	        print '<tr><td colspan="'.$nbcols.'" align="right">'.$langs->trans("Billed").' :</td><td align="right">'.price($object->total_ttc).'</td><td></td></tr>';
-    	
-    	        $resteapayer = $object->total_ttc - $totalpaye;
-    	
-    	        print '<tr><td colspan="'.$nbcols.'" align="right">'.$langs->trans('RemainderToPay').' :</td>';
-    	        print '<td align="right"'.($resteapayer?' class="amountremaintopay"':'').'>'.price($resteapayer).'</td><td></td></tr>';
-    	    }
-			*/
-
-    	    $db->free($result);
-    	}
-    	else
-    	{
-    	    dol_print_error($db);
-    	}
-
 		if ($object->type != FactureFournisseur::TYPE_CREDIT_NOTE) 
 		{
 			// Total already paid
@@ -2846,7 +2511,6 @@
 
 		print '</table>';
 
->>>>>>> c39fcce9
         print '</div>';
         print '</div>';
         print '</div>';
