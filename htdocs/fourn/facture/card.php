--- conflicted
+++ resolved
@@ -1533,7 +1533,6 @@
 			$db->rollback();
 			setEventMessages($object->error, $object->errors, 'errors');
 		}
-<<<<<<< HEAD
 	} elseif ($action == 'addline' && GETPOST('submitforalllines', 'aZ09') && (GETPOST('alldate_start', 'alpha') || GETPOST('alldate_end', 'alpha')) && $usercancreate) {
 		// Define date start and date end for all line
 		$alldate_start = dol_mktime(GETPOST('alldate_starthour'), GETPOST('alldate_startmin'), 0, GETPOST('alldate_startmonth'), GETPOST('alldate_startday'), GETPOST('alldate_startyear'));
@@ -1543,10 +1542,7 @@
 				$result = $object->updateline($line->id, $line->desc, $line->subprice, $line->tva_tx, $line->localtax1_tx, $line->localtax2_tx, $line->qty, $line->fk_product, 'HT', $line->info_bits, $line->product_type, $line->remise_percent, 0, $alldate_start, $alldate_end, $line->array_options, $line->fk_unit, $line->multicurrency_subprice, $line->ref_supplier, $line->rang);
 			}
 		}
-	} elseif ($action == 'addline' && GETPOST('submitforalllines', 'aZ09') && GETPOST('vatforalllines', 'alpha') && $usercancreate) {
-=======
 	} elseif ($action == 'addline' && GETPOST('submitforalllines', 'aZ09') && GETPOST('vatforalllines', 'alpha') != '' && $usercancreate) {
->>>>>>> 8243abde
 		// Define vat_rate
 		$vat_rate = (GETPOST('vatforalllines') ? GETPOST('vatforalllines') : 0);
 		$vat_rate = str_replace('*', '', $vat_rate);
