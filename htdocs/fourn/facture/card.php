<?php
/* Copyright (C) 2002-2005	Rodolphe Quiedeville	<rodolphe@quiedeville.org>
 * Copyright (C) 2004-2016	Laurent Destailleur 	<eldy@users.sourceforge.net>
 * Copyright (C) 2004		Christophe Combelles	<ccomb@free.fr>
 * Copyright (C) 2005		Marc Barilley			<marc@ocebo.fr>
 * Copyright (C) 2005-2013	Regis Houssin			<regis.houssin@capnetworks.com>
 * Copyright (C) 2010-2014	Juanjo Menent			<jmenent@2byte.es>
 * Copyright (C) 2013-2015	Philippe Grand			<philippe.grand@atoo-net.com>
 * Copyright (C) 2013		Florian Henry			<florian.henry@open-concept.pro>
 * Copyright (C) 2014-2016  Marcos García			<marcosgdf@gmail.com>
 * Copyright (C) 2016-2017	Alexandre Spangaro		<aspangaro@zendsi.com>
 *
 * This program is free software; you can redistribute it and/or modify
 * it under the terms of the GNU General Public License as published by
 * the Free Software Foundation; either version 3 of the License, or
 * (at your option) any later version.
 *
 * This program is distributed in the hope that it will be useful,
 * but WITHOUT ANY WARRANTY; without even the implied warranty of
 * MERCHANTABILITY or FITNESS FOR A PARTICULAR PURPOSE.  See the
 * GNU General Public License for more details.
 *
 * You should have received a copy of the GNU General Public License
 * along with this program. If not, see <http://www.gnu.org/licenses/>.
 */

/**
 *	\file       htdocs/fourn/facture/card.php
 *	\ingroup    facture, fournisseur
 *	\brief      Page for supplier invoice card (view, edit, validate)
 */

require '../../main.inc.php';
require_once DOL_DOCUMENT_ROOT.'/core/class/html.formfile.class.php';
require_once DOL_DOCUMENT_ROOT.'/fourn/class/fournisseur.class.php';
require_once DOL_DOCUMENT_ROOT.'/core/modules/supplier_invoice/modules_facturefournisseur.php';
require_once DOL_DOCUMENT_ROOT.'/fourn/class/fournisseur.facture.class.php';
require_once DOL_DOCUMENT_ROOT.'/fourn/class/paiementfourn.class.php';
require_once DOL_DOCUMENT_ROOT.'/core/lib/fourn.lib.php';
require_once DOL_DOCUMENT_ROOT.'/core/lib/files.lib.php';
require_once DOL_DOCUMENT_ROOT.'/core/class/doleditor.class.php';
if (!empty($conf->produit->enabled))
	require_once DOL_DOCUMENT_ROOT.'/product/class/product.class.php';
if (!empty($conf->projet->enabled)) {
	require_once DOL_DOCUMENT_ROOT.'/projet/class/project.class.php';
	require_once DOL_DOCUMENT_ROOT.'/core/class/html.formprojet.class.php';
}

if (!empty($conf->variants->enabled)) {
	require_once DOL_DOCUMENT_ROOT.'/variants/class/ProductCombination.class.php';
}
if (! empty($conf->accounting->enabled)) require_once DOL_DOCUMENT_ROOT . '/accountancy/class/accountingjournal.class.php';


$langs->load('bills');
$langs->load('compta');
$langs->load('suppliers');
$langs->load('companies');
$langs->load('products');
$langs->load('banks');
if (!empty($conf->incoterm->enabled)) $langs->load('incoterm');

$id			= (GETPOST('facid','int') ? GETPOST('facid','int') : GETPOST('id','int'));
$socid		= GETPOST('socid', 'int');
$action		= GETPOST('action','aZ09');
$confirm	= GETPOST("confirm");
$ref		= GETPOST('ref','alpha');
$cancel		= GETPOST('cancel','alpha');
$lineid		= GETPOST('lineid', 'int');
$projectid	= GETPOST('projectid','int');
$origin		= GETPOST('origin', 'alpha');
$originid	= GETPOST('originid', 'int');

// PDF
$hidedetails = (GETPOST('hidedetails','int') ? GETPOST('hidedetails','int') : (! empty($conf->global->MAIN_GENERATE_DOCUMENTS_HIDE_DETAILS) ? 1 : 0));
$hidedesc 	 = (GETPOST('hidedesc','int') ? GETPOST('hidedesc','int') : (! empty($conf->global->MAIN_GENERATE_DOCUMENTS_HIDE_DESC) ?  1 : 0));
$hideref 	 = (GETPOST('hideref','int') ? GETPOST('hideref','int') : (! empty($conf->global->MAIN_GENERATE_DOCUMENTS_HIDE_REF) ? 1 : 0));

// Security check
$socid='';
if (! empty($user->societe_id)) $socid=$user->societe_id;
$result = restrictedArea($user, 'fournisseur', $id, 'facture_fourn', 'facture');

// Initialize technical object to manage hooks of page. Note that conf->hooks_modules contains array of hook context
$hookmanager->initHooks(array('invoicesuppliercard','globalcard'));

$object=new FactureFournisseur($db);
$extrafields = new ExtraFields($db);

// fetch optionals attributes and labels
$extralabels=$extrafields->fetch_name_optionals_label($object->table_element);

// Load object
if ($id > 0 || ! empty($ref))
{
	$ret=$object->fetch($id, $ref);
	if ($ret < 0) dol_print_error($db,$object->error);
	$ret=$object->fetch_thirdparty();
	if ($ret < 0) dol_print_error($db,$object->error);
}

$permissionnote=$user->rights->fournisseur->facture->creer;	// Used by the include of actions_setnotes.inc.php
$permissiondellink=$user->rights->fournisseur->facture->creer;	// Used by the include of actions_dellink.inc.php
$permissionedit=$user->rights->fournisseur->facture->creer; // Used by the include of actions_lineupdown.inc.php


/*
 * Actions
 */

$parameters=array('socid'=>$socid);
$reshook=$hookmanager->executeHooks('doActions',$parameters,$object,$action);    // Note that $action and $object may have been modified by some hooks
if ($reshook < 0) setEventMessages($hookmanager->error, $hookmanager->errors, 'errors');

if (empty($reshook))
{
	if ($cancel)
	{
		if (! empty($backtopage))
		{
			header("Location: ".$backtopage);
			exit;
		}
		$action='';
	}

	include DOL_DOCUMENT_ROOT.'/core/actions_setnotes.inc.php';	// Must be include, not include_once

	include DOL_DOCUMENT_ROOT.'/core/actions_dellink.inc.php';		// Must be include, not include_once

	include DOL_DOCUMENT_ROOT.'/core/actions_lineupdown.inc.php';	// Must be include, not include_once

	// Link invoice to order
	if (GETPOST('linkedOrder') && empty($cancel) && $id > 0)
	{
		$object->fetch($id);
		$object->fetch_thirdparty();
		$result = $object->add_object_linked('order_supplier', GETPOST('linkedOrder'));
	}

	// Action clone object
	if ($action == 'confirm_clone' && $confirm == 'yes')
	{
	//    if (1==0 && empty($_REQUEST["clone_content"]) && empty($_REQUEST["clone_receivers"]))
	//    {
	//        $mesg='<div class="error">'.$langs->trans("NoCloneOptionsSpecified").'</div>';
	//    }
	//    else
	//    {
			$result=$object->createFromClone($id);
			if ($result > 0)
			{
				header("Location: ".$_SERVER['PHP_SELF'].'?action=editref_supplier&id='.$result);
				exit;
			}
			else
			{
				$langs->load("errors");
				setEventMessages($langs->trans($object->error), null, 'errors');
				$action='';
			}
	//    }
	}

	elseif ($action == 'confirm_valid' && $confirm == 'yes' &&
		((empty($conf->global->MAIN_USE_ADVANCED_PERMS) && ! empty($user->rights->fournisseur->facture->creer))
		|| (! empty($conf->global->MAIN_USE_ADVANCED_PERMS) && ! empty($user->rights->fournisseur->supplier_invoice_advance->validate)))
	)
	{
		$idwarehouse=GETPOST('idwarehouse');

		$object->fetch($id);
		$object->fetch_thirdparty();

		$qualified_for_stock_change=0;
		if (empty($conf->global->STOCK_SUPPORTS_SERVICES))
		{
			$qualified_for_stock_change=$object->hasProductsOrServices(2);
		}
		else
		{
			$qualified_for_stock_change=$object->hasProductsOrServices(1);
		}

		// Check parameters
		if (! empty($conf->stock->enabled) && ! empty($conf->global->STOCK_CALCULATE_ON_SUPPLIER_BILL) && $qualified_for_stock_change)
		{
			$langs->load("stocks");
			if (! $idwarehouse || $idwarehouse == -1)
			{
				$error++;
				setEventMessages($langs->trans('ErrorFieldRequired',$langs->transnoentitiesnoconv("Warehouse")), null, 'errors');
				$action='';
			}
		}

		if (! $error)
		{
			$result = $object->validate($user,'',$idwarehouse);
			if ($result < 0)
			{
				setEventMessages($object->error,$object->errors,'errors');
			}else{
				// Define output language
				if (empty($conf->global->MAIN_DISABLE_PDF_AUTOUPDATE))
				{
					$outputlangs = $langs;
					$newlang = '';
					if ($conf->global->MAIN_MULTILANGS && empty($newlang) && GETPOST('lang_id','aZ09')) $newlang = GETPOST('lang_id','aZ09');
					if ($conf->global->MAIN_MULTILANGS && empty($newlang))	$newlang = $object->thirdparty->default_lang;
					if (! empty($newlang)) {
						$outputlangs = new Translate("", $conf);
						$outputlangs->setDefaultLang($newlang);
					}
					$model=$object->modelpdf;
					$ret = $object->fetch($id); // Reload to get new records

					$result=$object->generateDocument($model, $outputlangs, $hidedetails, $hidedesc, $hideref);
					if ($result < 0) dol_print_error($db,$result);
				}
			}
		}
	}

	elseif ($action == 'confirm_delete' && $confirm == 'yes' && $user->rights->fournisseur->facture->supprimer)
	{
		$object->fetch($id);
		$object->fetch_thirdparty();
		$result=$object->delete($user);
		if ($result > 0)
		{
			header('Location: list.php');
			exit;
		}
		else
		{
			setEventMessages($object->error, $object->errors, 'errors');
		}
	}

	// Remove a product line
	else if ($action == 'confirm_deleteline' && $confirm == 'yes' && $user->rights->fournisseur->facture->creer)
	{
		$result = $object->deleteline($lineid);
		if ($result > 0)
		{
			// Define output language
			/*$outputlangs = $langs;
			$newlang = '';
			if ($conf->global->MAIN_MULTILANGS && empty($newlang) && GETPOST('lang_id','aZ09'))
				$newlang = GETPOST('lang_id','aZ09');
			if ($conf->global->MAIN_MULTILANGS && empty($newlang))
				$newlang = $object->thirdparty->default_lang;
			if (! empty($newlang)) {
				$outputlangs = new Translate("", $conf);
				$outputlangs->setDefaultLang($newlang);
			}
			if (empty($conf->global->MAIN_DISABLE_PDF_AUTOUPDATE)) {
				$ret = $object->fetch($object->id); // Reload to get new records
				$object->generateDocument($object->modelpdf, $outputlangs, $hidedetails, $hidedesc, $hideref);
			}*/

			header('Location: '.$_SERVER["PHP_SELF"].'?id='.$object->id);
			exit;
		}
		else
		{
			setEventMessages($object->error, $object->errors, 'errors');
			/* Fix bug 1485 : Reset action to avoid asking again confirmation on failure */
			$action='';
		}
	}

	elseif ($action == 'confirm_paid' && $confirm == 'yes' && $user->rights->fournisseur->facture->creer)
	{
		$object->fetch($id);
		$result=$object->set_paid($user);
		if ($result<0)
		{
			setEventMessages($object->error, $object->errors, 'errors');
		}
	}

	// Set supplier ref
	if ($action == 'setref_supplier' && $user->rights->fournisseur->facture->creer)
	{
		$object->ref_supplier = GETPOST('ref_supplier', 'alpha');

		if ($object->update($user) < 0) {
			setEventMessages($object->error, $object->errors, 'errors');
		}
		else
		{
			// Define output language
			$outputlangs = $langs;
			$newlang = '';
			if ($conf->global->MAIN_MULTILANGS && empty($newlang) && GETPOST('lang_id','aZ09'))
				$newlang = GETPOST('lang_id','aZ09');
				if ($conf->global->MAIN_MULTILANGS && empty($newlang))
					$newlang = $object->thirdparty->default_lang;
					if (! empty($newlang)) {
						$outputlangs = new Translate("", $conf);
						$outputlangs->setDefaultLang($newlang);
					}
					if (empty($conf->global->MAIN_DISABLE_PDF_AUTOUPDATE)) {
						$ret = $object->fetch($object->id); // Reload to get new records
						$object->generateDocument($object->modelpdf, $outputlangs, $hidedetails, $hidedesc, $hideref);
					}
		}
	}

	// payments conditions
	if ($action == 'setconditions' && $user->rights->fournisseur->facture->creer)
	{
		$result=$object->setPaymentTerms(GETPOST('cond_reglement_id','int'));
	}

	// payment mode
	else if ($action == 'setmode' && $user->rights->fournisseur->facture->creer)
	{
		$result = $object->setPaymentMethods(GETPOST('mode_reglement_id','int'));
	}

	// Multicurrency Code
	else if ($action == 'setmulticurrencycode' && $user->rights->facture->creer) {
		$result = $object->setMulticurrencyCode(GETPOST('multicurrency_code', 'alpha'));
	}

	// Multicurrency rate
	else if ($action == 'setmulticurrencyrate' && $user->rights->facture->creer) {
		$result = $object->setMulticurrencyRate(price2num(GETPOST('multicurrency_tx', 'alpha')));
	}

	// bank account
	else if ($action == 'setbankaccount' && $user->rights->fournisseur->facture->creer) {
		$result=$object->setBankAccount(GETPOST('fk_account', 'int'));
	}

	// Set label
	elseif ($action == 'setlabel' && $user->rights->fournisseur->facture->creer)
	{
		$object->fetch($id);
		$object->label=GETPOST('label');
		$result=$object->update($user);
		if ($result < 0) dol_print_error($db);
	}
	elseif ($action == 'setdatef' && $user->rights->fournisseur->facture->creer)
	{
		$newdate=dol_mktime(0,0,0,$_POST['datefmonth'],$_POST['datefday'],$_POST['datefyear']);
		if ($newdate > (dol_now() + (empty($conf->global->INVOICE_MAX_OFFSET_IN_FUTURE)?0:$conf->global->INVOICE_MAX_OFFSET_IN_FUTURE)))
		{
			if (empty($conf->global->INVOICE_MAX_OFFSET_IN_FUTURE)) setEventMessages($langs->trans("WarningInvoiceDateInFuture"), null, 'warnings');
			else setEventMessages($langs->trans("WarningInvoiceDateTooFarInFuture"), null, 'warnings');
		}

		$object->fetch($id);

		$object->date=$newdate;
		$date_echence_calc=$object->calculate_date_lim_reglement();
		if (!empty($object->date_echeance) &&  $object->date_echeance < $date_echence_calc)
		{
			$object->date_echeance = $date_echence_calc;
		}
		if ($object->date_echeance && $object->date_echeance < $object->date)
		{
			$object->date_echeance=$object->date;
		}

		$result=$object->update($user);
		if ($result < 0) dol_print_error($db,$object->error);
	}
	elseif ($action == 'setdate_lim_reglement' && $user->rights->fournisseur->facture->creer)
	{
		$object->fetch($id);
		$object->date_echeance=dol_mktime(12,0,0,$_POST['date_lim_reglementmonth'],$_POST['date_lim_reglementday'],$_POST['date_lim_reglementyear']);
		if (! empty($object->date_echeance) && $object->date_echeance < $object->date)
		{
			$object->date_echeance=$object->date;
			setEventMessages($langs->trans("DatePaymentTermCantBeLowerThanObjectDate"), null, 'warnings');
		}
		$result=$object->update($user);
		if ($result < 0) dol_print_error($db,$object->error);
	}

	// Delete payment
	elseif ($action == 'confirm_delete_paiement' && $confirm == 'yes' && $user->rights->fournisseur->facture->creer)
	{
	 	$object->fetch($id);
		if ($object->statut == FactureFournisseur::STATUS_VALIDATED && $object->paye == 0)
		{
			$paiementfourn = new PaiementFourn($db);
			$result=$paiementfourn->fetch(GETPOST('paiement_id'));
			if ($result > 0) {
				$result=$paiementfourn->delete(); // If fetch ok and found
				header("Location: ".$_SERVER['PHP_SELF']."?id=".$id);
			}
			if ($result < 0) {
				setEventMessages($paiementfourn->error, $paiementfourn->errors, 'errors');
			}
		}
	}

	// Create
	elseif ($action == 'add' && $user->rights->fournisseur->facture->creer)
	{
		if ($socid > 0) $object->socid = GETPOST('socid', 'int');

		$db->begin();

		$error = 0;

		// Fill array 'array_options' with data from add form
		$extralabels = $extrafields->fetch_name_optionals_label($object->table_element);
		$ret = $extrafields->setOptionalsFromPost($extralabels, $object);
		if ($ret < 0) $error++;

		$datefacture=dol_mktime(12,0,0,$_POST['remonth'],$_POST['reday'],$_POST['reyear']);
		$datedue=dol_mktime(12,0,0,$_POST['echmonth'],$_POST['echday'],$_POST['echyear']);

		// Replacement invoice
		if ($_POST['type'] == FactureFournisseur::TYPE_REPLACEMENT)
		{
			if ($datefacture == '')
			{
				setEventMessages($langs->trans('ErrorFieldRequired',$langs->transnoentities('DateInvoice')), null, 'errors');
				$action='create';
				$_GET['socid']=$_POST['socid'];
				$error++;
			}
			if (! ($_POST['fac_replacement'] > 0)) {
				$error ++;
				setEventMessages($langs->trans("ErrorFieldRequired", $langs->transnoentitiesnoconv("ReplaceInvoice")), null, 'errors');
			}

			if (! $error) {
				// This is a replacement invoice
				$result = $object->fetch(GETPOST('fac_replacement'),'int');
				$object->fetch_thirdparty();

				$object->ref				= GETPOST('ref');
				$object->ref_supplier		= GETPOST('ref_supplier','alpha');
				$object->socid				= GETPOST('socid','int');
				$object->libelle			= GETPOST('label');
				$object->date				= $datefacture;
				$object->date_echeance		= $datedue;
				$object->note_public		= GETPOST('note_public','none');
				$object->note_private		= GETPOST('note_private','none');
				$object->cond_reglement_id	= GETPOST('cond_reglement_id');
				$object->mode_reglement_id	= GETPOST('mode_reglement_id');
				$object->fk_account			= GETPOST('fk_account', 'int');
				$object->fk_project			= ($tmpproject > 0) ? $tmpproject : null;
				$object->fk_incoterms		= GETPOST('incoterm_id', 'int');
				$object->location_incoterms	= GETPOST('location_incoterms', 'alpha');
				$object->multicurrency_code	= GETPOST('multicurrency_code', 'alpha');
				$object->multicurrency_tx	= GETPOST('originmulticurrency_tx', 'int');

				// Proprietes particulieres a facture de remplacement
				$object->fk_facture_source = GETPOST('fac_replacement');
				$object->type = FactureFournisseur::TYPE_REPLACEMENT;

				$id = $object->createFromCurrent($user);
				if ($id <= 0) {
					$error++;
					setEventMessages($object->error, $object->errors, 'errors');
				}
			}
		}

		// Credit note invoice
		if ($_POST['type'] == FactureFournisseur::TYPE_CREDIT_NOTE)
		{
			$sourceinvoice = GETPOST('fac_avoir');
			if (! ($sourceinvoice > 0) && empty($conf->global->INVOICE_CREDIT_NOTE_STANDALONE))
			{
				$error ++;
				setEventMessages($langs->trans("ErrorFieldRequired", $langs->transnoentitiesnoconv("CorrectInvoice")), null, 'errors');
			}
			if (GETPOST('socid','int')<1)
			{
				setEventMessages($langs->trans('ErrorFieldRequired',$langs->transnoentities('Supplier')), null, 'errors');
				$action='create';
				$error++;
			}
			if ($datefacture == '')
			{
				setEventMessages($langs->trans('ErrorFieldRequired',$langs->transnoentities('DateInvoice')), null, 'errors');
				$action='create';
				$_GET['socid']=$_POST['socid'];
				$error++;
			}
			if (! GETPOST('ref_supplier'))
			{
				setEventMessages($langs->trans('ErrorFieldRequired',$langs->transnoentities('RefSupplier')), null, 'errors');
				$action='create';
				$_GET['socid']=$_POST['socid'];
				$error++;
			}

			if (! $error)
			{
				$tmpproject = GETPOST('projectid', 'int');

				// Creation facture
				$object->ref				= $_POST['ref'];
				$object->ref_supplier		= $_POST['ref_supplier'];
				$object->socid				= $_POST['socid'];
				$object->libelle			= $_POST['label'];
				$object->date				= $datefacture;
				$object->date_echeance		= $datedue;
				$object->note_public		= GETPOST('note_public','none');
				$object->note_private		= GETPOST('note_private','none');
				$object->cond_reglement_id	= GETPOST('cond_reglement_id');
				$object->mode_reglement_id	= GETPOST('mode_reglement_id');
				$object->fk_account			= GETPOST('fk_account', 'int');
				$object->fk_project			= ($tmpproject > 0) ? $tmpproject : null;
				$object->fk_incoterms		= GETPOST('incoterm_id', 'int');
				$object->location_incoterms	= GETPOST('location_incoterms', 'alpha');
				$object->multicurrency_code	= GETPOST('multicurrency_code', 'alpha');
				$object->multicurrency_tx	= GETPOST('originmulticurrency_tx', 'int');

				// Proprietes particulieres a facture avoir
				$object->fk_facture_source	= $sourceinvoice > 0 ? $sourceinvoice : '';
				$object->type = FactureFournisseur::TYPE_CREDIT_NOTE;

				$id = $object->create($user);

				if (GETPOST('invoiceAvoirWithLines', 'int')==1 && $id>0)
				{
					$facture_source = new FactureFournisseur($db); // fetch origin object
					if ($facture_source->fetch($object->fk_facture_source)>0)
					{
						$fk_parent_line = 0;

						foreach($facture_source->lines as $line)
						{
							// Reset fk_parent_line for no child products and special product
							if (($line->product_type != 9 && empty($line->fk_parent_line)) || $line->product_type == 9) {
								$fk_parent_line = 0;
							}

							$line->fk_facture_fourn = $object->id;
							$line->fk_parent_line = $fk_parent_line;

							$line->subprice =-$line->subprice; // invert price for object
							$line->pa_ht = -$line->pa_ht;
							$line->total_ht=-$line->total_ht;
							$line->total_tva=-$line->total_tva;
							$line->total_ttc=-$line->total_ttc;
							$line->total_localtax1=-$line->total_localtax1;
							$line->total_localtax2=-$line->total_localtax2;

							$result = $line->insert();

							$object->lines[] = $line; // insert new line in current object

							// Defined the new fk_parent_line
							if ($result > 0 && $line->product_type == 9) {
								$fk_parent_line = $result;
							}
						}

						$object->update_price(1);
					}

				}

				if(GETPOST('invoiceAvoirWithPaymentRestAmount', 'int')==1 && $id>0)
				{
					$facture_source = new FactureFournisseur($db); // fetch origin object if not previously defined
					if ($facture_source->fetch($object->fk_facture_source)>0)
					{
						$totalpaye = $facture_source->getSommePaiement();
						$totalcreditnotes = $facture_source->getSumCreditNotesUsed();
						$totaldeposits = $facture_source->getSumDepositsUsed();
						$remain_to_pay = abs($facture_source->total_ttc - $totalpaye - $totalcreditnotes - $totaldeposits);

						$object->addline($langs->trans('invoiceAvoirLineWithPaymentRestAmount'),$remain_to_pay,1,0,0,0,0,0,'','','TTC');
					}
				}
			}
		}

		// Standard or deposit
		if ($_POST['type'] == FactureFournisseur::TYPE_STANDARD || $_POST['type'] == FactureFournisseur::TYPE_DEPOSIT)
		{
			if (GETPOST('socid','int')<1)
			{
				setEventMessages($langs->trans('ErrorFieldRequired',$langs->transnoentities('Supplier')), null, 'errors');
				$action='create';
				$error++;
			}

			if ($datefacture == '')
			{
				setEventMessages($langs->trans('ErrorFieldRequired',$langs->transnoentities('DateInvoice')), null, 'errors');
				$action='create';
				$_GET['socid']=$_POST['socid'];
				$error++;
			}
			if (! GETPOST('ref_supplier'))
			{
				setEventMessages($langs->trans('ErrorFieldRequired',$langs->transnoentities('RefSupplier')), null, 'errors');
				$action='create';
				$_GET['socid']=$_POST['socid'];
				$error++;
			}

			if (! $error)
			{
				$tmpproject = GETPOST('projectid', 'int');

				// Creation facture
				$object->ref           = $_POST['ref'];
				$object->ref_supplier  = $_POST['ref_supplier'];
				$object->socid         = $_POST['socid'];
				$object->libelle       = $_POST['label'];
				$object->date          = $datefacture;
				$object->date_echeance = $datedue;
				$object->note_public   = GETPOST('note_public','none');
				$object->note_private  = GETPOST('note_private','none');
				$object->cond_reglement_id = GETPOST('cond_reglement_id');
				$object->mode_reglement_id = GETPOST('mode_reglement_id');
				$object->fk_account        = GETPOST('fk_account', 'int');
				$object->fk_project    = ($tmpproject > 0) ? $tmpproject : null;
				$object->fk_incoterms = GETPOST('incoterm_id', 'int');
				$object->location_incoterms = GETPOST('location_incoterms', 'alpha');
				$object->multicurrency_code = GETPOST('multicurrency_code', 'alpha');
				$object->multicurrency_tx = GETPOST('originmulticurrency_tx', 'int');

				// Auto calculation of date due if not filled by user
				if(empty($object->date_echeance)) $object->date_echeance = $object->calculate_date_lim_reglement();

				// If creation from another object of another module
				if (! $error && $_POST['origin'] && $_POST['originid'])
				{
					// Parse element/subelement (ex: project_task)
					$element = $subelement = GETPOST('origin');
					/*if (preg_match('/^([^_]+)_([^_]+)/i',$_POST['origin'],$regs))
					 {
					$element = $regs[1];
					$subelement = $regs[2];
					}*/

					// For compatibility
					if ($element == 'order')    {
						$element = $subelement = 'commande';
					}
					if ($element == 'propal')   {
						$element = 'comm/propal'; $subelement = 'propal';
					}
					if ($element == 'contract') {
						$element = $subelement = 'contrat';
					}
					if ($element == 'order_supplier') {
						$element = 'fourn'; $subelement = 'fournisseur.commande';
					}
					if ($element == 'project')
					{
						$element = 'projet';
					}
					$object->origin    = GETPOST('origin');
					$object->origin_id = GETPOST('originid');

					$id = $object->create($user);

					// Add lines
					if ($id > 0)
					{
						require_once DOL_DOCUMENT_ROOT.'/'.$element.'/class/'.$subelement.'.class.php';
						$classname = ucfirst($subelement);
						if ($classname == 'Fournisseur.commande') $classname='CommandeFournisseur';
						$srcobject = new $classname($db);

						$result=$srcobject->fetch(GETPOST('originid','int'));
						if ($result > 0)
						{
							$lines = $srcobject->lines;
							if (empty($lines) && method_exists($srcobject,'fetch_lines'))
							{
								$srcobject->fetch_lines();
								$lines = $srcobject->lines;
							}

							$num=count($lines);
							for ($i = 0; $i < $num; $i++)
							{
								$desc=($lines[$i]->desc?$lines[$i]->desc:$lines[$i]->libelle);
								$product_type=($lines[$i]->product_type?$lines[$i]->product_type:0);

								// Dates
								// TODO mutualiser
								$date_start=$lines[$i]->date_debut_prevue;
								if ($lines[$i]->date_debut_reel) $date_start=$lines[$i]->date_debut_reel;
								if ($lines[$i]->date_start) $date_start=$lines[$i]->date_start;
								$date_end=$lines[$i]->date_fin_prevue;
								if ($lines[$i]->date_fin_reel) $date_end=$lines[$i]->date_fin_reel;
								if ($lines[$i]->date_end) $date_end=$lines[$i]->date_end;

								// FIXME Missing $lines[$i]->ref_supplier and $lines[$i]->label into addline and updateline methods. They are filled when coming from order for example.
								$result = $object->addline(
									$desc,
									$lines[$i]->subprice,
									$lines[$i]->tva_tx,
									$lines[$i]->localtax1_tx,
									$lines[$i]->localtax2_tx,
									$lines[$i]->qty,
									$lines[$i]->fk_product,
									$lines[$i]->remise_percent,
									$date_start,
									$date_end,
									0,
									$lines[$i]->info_bits,
									'HT',
									$product_type,
									$lines[$i]->rang,
									0,
									$lines[$i]->array_options,
									$lines[$i]->fk_unit,
									$lines[$i]->id
								);

								if ($result < 0)
								{
									$error++;
									break;
								}
							}

							// Now reload line
							$object->fetch_lines();
						}
						else
						{
							$error++;
						}
					}
					else
					{
						$error++;
					}
				}
				else if (! $error)
				{
					$id = $object->create($user);
					if ($id < 0)
					{
						$error++;
					}

					if (! $error)
					{
						// If some invoice's lines already known
						for ($i = 1 ; $i < 9 ; $i++)
						{
							$label = $_POST['label'.$i];
							$amountht  = price2num($_POST['amount'.$i]);
							$amountttc = price2num($_POST['amountttc'.$i]);
							$tauxtva   = price2num($_POST['tauxtva'.$i]);
							$qty = $_POST['qty'.$i];
							$fk_product = $_POST['fk_product'.$i];
							if ($label)
							{
								if ($amountht)
								{
									$price_base='HT'; $amount=$amountht;
								}
								else
								{
									$price_base='TTC'; $amount=$amountttc;
								}
								$atleastoneline=1;

								$product=new Product($db);
								$product->fetch($_POST['idprod'.$i]);

								$ret=$object->addline($label, $amount, $tauxtva, $product->localtax1_tx, $product->localtax2_tx, $qty, $fk_product, $remise_percent, '', '', '', 0, $price_base, $_POST['rang'.$i], 1);
								if ($ret < 0) $error++;
							}
						}
					}
				}
			}
		}

		if ($error)
		{
			$langs->load("errors");
			$db->rollback();

			setEventMessages($object->error, $object->errors, 'errors');
			$action='create';
			$_GET['socid']=$_POST['socid'];
		}
		else
		{
			$db->commit();

			if (empty($conf->global->MAIN_DISABLE_PDF_AUTOUPDATE)) {
				$outputlangs = $langs;
				$result = $object->generateDocument($object->modelpdf, $outputlangs, $hidedetails, $hidedesc, $hideref);
				if ($result	< 0)
				{
					dol_print_error($db,$object->error,$object->errors);
					exit;
				}
			}

			header("Location: ".$_SERVER['PHP_SELF']."?id=".$id);
			exit;
		}
	}

	// Edit line
	elseif ($action == 'updateline' && $user->rights->fournisseur->facture->creer)
	{
		$db->begin();

			$object->fetch($id);
			$object->fetch_thirdparty();

			$tva_tx = GETPOST('tva_tx');

			if (GETPOST('price_ht') != '')
			{
				$up = price2num(GETPOST('price_ht'));
				$price_base_type = 'HT';
			}
			else
			{
				$up = price2num(GETPOST('price_ttc'));
				$price_base_type = 'TTC';
			}

			if (GETPOST('productid'))
			{
				$prod = new Product($db);
				$prod->fetch(GETPOST('productid'));
				$label = $prod->description;
				if (trim($_POST['product_desc']) != trim($label)) $label=$_POST['product_desc'];

				$type = $prod->type;
			}
			else
			{
				$label = $_POST['product_desc'];
				$type = $_POST["type"]?$_POST["type"]:0;
			}

			$date_start=dol_mktime(GETPOST('date_starthour'), GETPOST('date_startmin'), GETPOST('date_startsec'), GETPOST('date_startmonth'), GETPOST('date_startday'), GETPOST('date_startyear'));
			$date_end=dol_mktime(GETPOST('date_endhour'), GETPOST('date_endmin'), GETPOST('date_endsec'), GETPOST('date_endmonth'), GETPOST('date_endday'), GETPOST('date_endyear'));

			$localtax1_tx= get_localtax($_POST['tauxtva'], 1, $mysoc,$object->thirdparty);
			$localtax2_tx= get_localtax($_POST['tauxtva'], 2, $mysoc,$object->thirdparty);
			$remise_percent=GETPOST('remise_percent');
			$pu_ht_devise = GETPOST('multicurrency_subprice');

			// Extrafields Lines
			$extrafieldsline = new ExtraFields($db);
			$extralabelsline = $extrafieldsline->fetch_name_optionals_label($object->table_element_line);
			$array_options = $extrafieldsline->getOptionalsFromPost($extralabelsline);
			// Unset extrafield POST Data
			if (is_array($extralabelsline)) {
				foreach ($extralabelsline as $key => $value) {
					unset($_POST["options_" . $key]);
				}
			}

			$result=$object->updateline(GETPOST('lineid'), $label, $up, $tva_tx, $localtax1_tx, $localtax2_tx, GETPOST('qty'), GETPOST('productid'), $price_base_type, 0, $type, $remise_percent, 0, $date_start, $date_end, $array_options, $_POST['units'], $pu_ht_devise);
			if ($result >= 0)
			{
				unset($_POST['label']);
				unset($_POST['date_starthour']);
				unset($_POST['date_startmin']);
				unset($_POST['date_startsec']);
				unset($_POST['date_startday']);
				unset($_POST['date_startmonth']);
				unset($_POST['date_startyear']);
				unset($_POST['date_endhour']);
				unset($_POST['date_endmin']);
				unset($_POST['date_endsec']);
				unset($_POST['date_endday']);
				unset($_POST['date_endmonth']);
				unset($_POST['date_endyear']);

				$db->commit();
			}
			else
			{
				$db->rollback();
				setEventMessages($object->error, $object->errors, 'errors');
			}
	}

	elseif ($action == 'addline' && $user->rights->fournisseur->facture->creer)
	{
		$db->begin();

		$ret=$object->fetch($id);
		if ($ret < 0)
		{
			dol_print_error($db,$object->error);
			exit;
		}
		$ret=$object->fetch_thirdparty();

		$langs->load('errors');
		$error=0;

		// Set if we used free entry or predefined product
		$predef='';
		$product_desc=(GETPOST('dp_desc')?GETPOST('dp_desc'):'');
		$prod_entry_mode = GETPOST('prod_entry_mode');
		if ($prod_entry_mode == 'free')
		{
			$idprod=0;
			$price_ht = GETPOST('price_ht');
			$tva_tx = (GETPOST('tva_tx') ? GETPOST('tva_tx') : 0);
		}
		else
		{
			$idprod=GETPOST('idprod', 'int');
			$price_ht = '';
			$tva_tx = '';
		}

		$qty = GETPOST('qty'.$predef);
		$remise_percent=GETPOST('remise_percent'.$predef);
		$price_ht_devise = GETPOST('multicurrency_price_ht');

		$date_start=dol_mktime(GETPOST('date_start'.$predef.'hour'), GETPOST('date_start'.$predef.'min'), GETPOST('date_start' . $predef . 'sec'), GETPOST('date_start'.$predef.'month'), GETPOST('date_start'.$predef.'day'), GETPOST('date_start'.$predef.'year'));
		$date_end=dol_mktime(GETPOST('date_end'.$predef.'hour'), GETPOST('date_end'.$predef.'min'), GETPOST('date_end' . $predef . 'sec'), GETPOST('date_end'.$predef.'month'), GETPOST('date_end'.$predef.'day'), GETPOST('date_end'.$predef.'year'));

		// Extrafields
		$extrafieldsline = new ExtraFields($db);
		$extralabelsline = $extrafieldsline->fetch_name_optionals_label($object->table_element_line);
		$array_options = $extrafieldsline->getOptionalsFromPost($extralabelsline, $predef);
		// Unset extrafield
		if (is_array($extralabelsline)) {
			// Get extra fields
			foreach ($extralabelsline as $key => $value) {
				unset($_POST["options_" . $key]);
			}
		}

		if ($prod_entry_mode =='free' && GETPOST('price_ht') < 0 && $qty < 0)
		{
			setEventMessages($langs->trans('ErrorBothFieldCantBeNegative', $langs->transnoentitiesnoconv('UnitPrice'), $langs->transnoentitiesnoconv('Qty')), null, 'errors');
			$error++;
		}
		if ($prod_entry_mode =='free'  && ! GETPOST('idprodfournprice') && GETPOST('type') < 0)
		{
			setEventMessages($langs->trans('ErrorFieldRequired', $langs->transnoentitiesnoconv('Type')), null, 'errors');
			$error++;
		}
		if ($prod_entry_mode =='free' && GETPOST('price_ht')==='' && GETPOST('price_ttc')==='' && $price_ht_devise==='') // Unit price can be 0 but not ''
		{
			setEventMessages($langs->trans($langs->trans('ErrorFieldRequired', $langs->transnoentitiesnoconv('UnitPrice'))), null, 'errors');
			$error++;
		}
		if ($prod_entry_mode =='free' && ! GETPOST('dp_desc'))
		{
			setEventMessages($langs->trans('ErrorFieldRequired', $langs->transnoentitiesnoconv('Description')), null, 'errors');
			$error++;
		}
		if (! GETPOST('qty'))
		{
			setEventMessages($langs->trans('ErrorFieldRequired', $langs->transnoentitiesnoconv('Qty')), null, 'errors');
			$error++;
		}

		if (!$error && !empty($conf->variants->enabled) && $prod_entry_mode != 'free') {
			if ($combinations = GETPOST('combinations', 'array')) {
				//Check if there is a product with the given combination
				$prodcomb = new ProductCombination($db);

				if ($res = $prodcomb->fetchByProductCombination2ValuePairs($idprod, $combinations)) {
					$idprod = $res->fk_product_child;
				} else {
					setEventMessage($langs->trans('ErrorProductCombinationNotFound'), 'errors');
					$error ++;
				}
			}
		}

		if ($prod_entry_mode != 'free' && empty($error))	// With combolist mode idprodfournprice is > 0 or -1. With autocomplete, idprodfournprice is > 0 or ''
		{
			$productsupplier=new ProductFournisseur($db);

			$idprod=0;
			if (GETPOST('idprodfournprice') == -1 || GETPOST('idprodfournprice') == '') $idprod=-99;	// Same behaviour than with combolist. When not select idprodfournprice is now -99 (to avoid conflict with next action that may return -1, -2, ...)

			if (preg_match('/^idprod_([0-9]+)$/',GETPOST('idprodfournprice'), $reg))
			{
				$idprod=$reg[1];
				$res=$productsupplier->fetch($idprod);
				// Call to init properties of $productsupplier
				// So if a supplier price already exists for another thirdparty (first one found), we use it as reference price
				$productsupplier->get_buyprice(0, -1, $idprod, 'none');        // We force qty to -1 to be sure to find if a supplier price exist
			}
			elseif (GETPOST('idprodfournprice') > 0)
			{
				$qtytosearch=$qty; 	   // Just to see if a price exists for the quantity. Not used to found vat.
				//$qtytosearch=-1;	       // We force qty to -1 to be sure to find if a supplier price exist
				$idprod=$productsupplier->get_buyprice(GETPOST('idprodfournprice'), $qtytosearch);
				$res=$productsupplier->fetch($idprod);
			}

			//Replaces $fk_unit with the product's
			if ($idprod > 0)
			{
				$label = $productsupplier->label;

				$desc = $productsupplier->description;
				if (trim($product_desc) != trim($desc)) $desc = dol_concatdesc($desc, $product_desc);

				$tva_tx=get_default_tva($object->thirdparty, $mysoc, $productsupplier->id, $_POST['idprodfournprice']);
				$tva_npr = get_default_npr($object->thirdparty, $mysoc, $productsupplier->id, $_POST['idprodfournprice']);
				if (empty($tva_tx)) $tva_npr=0;
				$localtax1_tx= get_localtax($tva_tx, 1, $mysoc, $object->thirdparty, $tva_npr);
				$localtax2_tx= get_localtax($tva_tx, 2, $mysoc, $object->thirdparty, $tva_npr);

				$type = $productsupplier->type;
				$price_base_type = 'HT';

				// TODO Save the product supplier ref into database (like done for supplier propal and order) into field ref_supplier (must rename field ref into ref_supplier first)
				$result=$object->addline(
					$desc,
					$productsupplier->fourn_pu,
					$tva_tx,
					$localtax1_tx,
					$localtax2_tx,
					$qty,
					$idprod,
					$remise_percent,
					$date_start,
					$date_end,
					0,
					$tva_npr,
					$price_base_type,
					$type,
					-1,
					0,
					$array_options,
					$productsupplier->fk_unit
				);
			}
			if ($idprod == -99 || $idprod == 0)
			{
				// Product not selected
				$error++;
				$langs->load("errors");
				setEventMessages($langs->trans("ErrorFieldRequired", $langs->transnoentitiesnoconv("ProductOrService")), null, 'errors');
			}
			if ($idprod == -1)
			{
				// Quantity too low
				$error++;
				$langs->load("errors");
				setEventMessages($langs->trans("ErrorQtyTooLowForThisSupplier"), null, 'errors');
			}
		}
		else if (empty($error)) // $price_ht is already set
		{
			$tva_npr = (preg_match('/\*/', $tva_tx) ? 1 : 0);
			$tva_tx = str_replace('*', '', $tva_tx);
			$label = (GETPOST('product_label') ? GETPOST('product_label') : '');
			$desc = $product_desc;
			$type = GETPOST('type');

			$fk_unit= GETPOST('units', 'alpha');

			$tva_tx = price2num($tva_tx);	// When vat is text input field

			// Local Taxes
			$localtax1_tx= get_localtax($tva_tx, 1,$mysoc,$object->thirdparty);
			$localtax2_tx= get_localtax($tva_tx, 2,$mysoc,$object->thirdparty);

			if ($price_ht !== '')
			{
				$pu_ht = price2num($price_ht, 'MU'); // $pu_ht must be rounded according to settings
			}
			else
			{
				$pu_ttc = price2num(GETPOST('price_ttc'), 'MU');
				$pu_ht = price2num($pu_ttc / (1 + ($tva_tx / 100)), 'MU'); // $pu_ht must be rounded according to settings
			}
			$price_base_type = 'HT';
			$pu_ht_devise = price2num($price_ht_devise, 'MU');

			$result=$object->addline($product_desc, $pu_ht, $tva_tx, $localtax1_tx, $localtax2_tx, $qty, 0, $remise_percent, $date_start, $date_end, 0, $tva_npr, $price_base_type, $type, -1, 0, $array_options, $fk_unit, 0, $pu_ht_devise);
		}

		//print "xx".$tva_tx; exit;
		if (! $error && $result > 0)
		{
			$db->commit();

			// Define output language
			if (empty($conf->global->MAIN_DISABLE_PDF_AUTOUPDATE))
			{
				$outputlangs = $langs;
				$newlang = '';
				if ($conf->global->MAIN_MULTILANGS && empty($newlang) && GETPOST('lang_id','aZ09')) $newlang = GETPOST('lang_id','aZ09');
				if ($conf->global->MAIN_MULTILANGS && empty($newlang))	$newlang = $object->thirdparty->default_lang;
				if (! empty($newlang)) {
					$outputlangs = new Translate("", $conf);
					$outputlangs->setDefaultLang($newlang);
				}
				$model=$object->modelpdf;
				$ret = $object->fetch($id); // Reload to get new records

				$result=$object->generateDocument($model, $outputlangs, $hidedetails, $hidedesc, $hideref);
				if ($result < 0) dol_print_error($db,$result);
			}

			unset($_POST ['prod_entry_mode']);

			unset($_POST['qty']);
			unset($_POST['type']);
			unset($_POST['remise_percent']);
			unset($_POST['pu']);
			unset($_POST['price_ht']);
			unset($_POST['multicurrency_price_ht']);
			unset($_POST['price_ttc']);
			unset($_POST['tva_tx']);
			unset($_POST['label']);
			unset($localtax1_tx);
			unset($localtax2_tx);
			unset($_POST['np_marginRate']);
			unset($_POST['np_markRate']);
			unset($_POST['dp_desc']);
			unset($_POST['idprodfournprice']);
			unset($_POST['units']);

			unset($_POST['date_starthour']);
			unset($_POST['date_startmin']);
			unset($_POST['date_startsec']);
			unset($_POST['date_startday']);
			unset($_POST['date_startmonth']);
			unset($_POST['date_startyear']);
			unset($_POST['date_endhour']);
			unset($_POST['date_endmin']);
			unset($_POST['date_endsec']);
			unset($_POST['date_endday']);
			unset($_POST['date_endmonth']);
			unset($_POST['date_endyear']);
		}
		else
		{
			$db->rollback();
			setEventMessages($object->error, $object->errors, 'errors');
		}

		$action = '';
	}

	elseif ($action == 'classin' && $user->rights->fournisseur->facture->creer)
	{
		$object->fetch($id);
		$result=$object->setProject($projectid);
	}


	// Set invoice to draft status
	elseif ($action == 'edit' && $user->rights->fournisseur->facture->creer)
	{
		$object->fetch($id);

		$totalpaye = $object->getSommePaiement();
		$resteapayer = $object->total_ttc - $totalpaye;

		// On verifie si les lignes de factures ont ete exportees en compta et/ou ventilees
		//$ventilExportCompta = $object->getVentilExportCompta();

		// On verifie si aucun paiement n'a ete effectue
		if ($resteapayer == $object->total_ttc	&& $object->paye == 0 && $ventilExportCompta == 0)
		{
			$object->set_draft($user);

			// Define output language
			if (empty($conf->global->MAIN_DISABLE_PDF_AUTOUPDATE))
			{
				$outputlangs = $langs;
				$newlang = '';
				if ($conf->global->MAIN_MULTILANGS && empty($newlang) && GETPOST('lang_id','aZ09')) $newlang = GETPOST('lang_id','aZ09');
				if ($conf->global->MAIN_MULTILANGS && empty($newlang))	$newlang = $object->thirdparty->default_lang;
				if (! empty($newlang)) {
					$outputlangs = new Translate("", $conf);
					$outputlangs->setDefaultLang($newlang);
				}
				$model=$object->modelpdf;
				$ret = $object->fetch($id); // Reload to get new records

				$result=$object->generateDocument($model, $outputlangs, $hidedetails, $hidedesc, $hideref);
				if ($result < 0) dol_print_error($db,$result);
			}

			$action='';
		}
	}

	// Set invoice to validated/unpaid status
	elseif ($action == 'reopen' && $user->rights->fournisseur->facture->creer)
	{
		$result = $object->fetch($id);
		if ($object->statut == FactureFournisseur::STATUS_CLOSED
		|| ($object->statut == FactureFournisseur::STATUS_ABANDONED && $object->close_code != 'replaced'))
		{
			$result = $object->set_unpaid($user);
			if ($result > 0)
			{
				header('Location: '.$_SERVER["PHP_SELF"].'?id='.$id);
				exit;
			}
			else
			{
				setEventMessages($object->error, $object->errors, 'errors');
			}
		}
	}

	// Actions when printing a doc from card
	include DOL_DOCUMENT_ROOT.'/core/actions_printing.inc.php';

	// Actions to send emails
	$trigger_name='BILL_SUPPLIER_SENTBYMAIL';
	$paramname='id';
	$autocopy='MAIN_MAIL_AUTOCOPY_SUPPLIER_INVOICE_TO';
	$trackid='sin'.$object->id;
	include DOL_DOCUMENT_ROOT.'/core/actions_sendmails.inc.php';

	// Actions to build doc
	$upload_dir = $conf->fournisseur->facture->dir_output;
	$permissioncreate = $user->rights->fournisseur->facture->creer;
	include DOL_DOCUMENT_ROOT.'/core/actions_builddoc.inc.php';

	// Make calculation according to calculationrule
	if ($action == 'calculate')
	{
		$calculationrule=GETPOST('calculationrule');

		$object->fetch($id);
		$object->fetch_thirdparty();
		$result=$object->update_price(0, (($calculationrule=='totalofround')?'0':'1'), 0, $object->thirdparty);
		if ($result	<= 0)
		{
			dol_print_error($db,$result);
			exit;
		}
	}
	if ($action == 'update_extras')
	{
		// Fill array 'array_options' with data from add form
		$extralabels=$extrafields->fetch_name_optionals_label($object->table_element);
		$ret = $extrafields->setOptionalsFromPost($extralabels,$object,GETPOST('attribute'));
		if ($ret < 0) $error++;

		if (!$error)
		{
			// Actions on extra fields (by external module or standard code)
			// TODO le hook fait double emploi avec le trigger !!
			$hookmanager->initHooks(array('supplierinvoicedao'));
			$parameters=array('id'=>$object->id);

			$reshook=$hookmanager->executeHooks('insertExtraFields',$parameters,$object,$action); // Note that $action and $object may have been modified by some hooks

			if (empty($reshook))
			{
				if (empty($conf->global->MAIN_EXTRAFIELDS_DISABLED)) // For avoid conflicts if trigger used
				{

					$result=$object->insertExtraFields();

					if ($result < 0)
					{
						$error++;
					}

				}
			}
			else if ($reshook < 0) $error++;
		}
		else
		{
			$action = 'edit_extras';
		}
	}

	if (! empty($conf->global->MAIN_DISABLE_CONTACTS_TAB) && $user->rights->fournisseur->facture->creer)
	{
		if ($action == 'addcontact')
		{
			$result = $object->fetch($id);

			if ($result > 0 && $id > 0)
			{
				$contactid = (GETPOST('userid') ? GETPOST('userid') : GETPOST('contactid'));
				$result = $object->add_contact($contactid, $_POST["type"], $_POST["source"]);
			}

			if ($result >= 0)
			{
				header("Location: ".$_SERVER['PHP_SELF']."?id=".$object->id);
				exit;
			}
			else
			{
				if ($object->error == 'DB_ERROR_RECORD_ALREADY_EXISTS')
				{
					$langs->load("errors");
					setEventMessages($langs->trans("ErrorThisContactIsAlreadyDefinedAsThisType"), null, 'errors');
				}
				else
				{
					setEventMessages($object->error, $object->errors, 'errors');
				}
			}
		}

		// bascule du statut d'un contact
		else if ($action == 'swapstatut')
		{
			if ($object->fetch($id))
			{
				$result=$object->swapContactStatus(GETPOST('ligne'));
			}
			else
			{
				dol_print_error($db);
			}
		}

		// Efface un contact
		else if ($action == 'deletecontact')
		{
			$object->fetch($id);
			$result = $object->delete_contact($_GET["lineid"]);

			if ($result >= 0)
			{
				header("Location: ".$_SERVER['PHP_SELF']."?id=".$object->id);
				exit;
			}
			else {
				dol_print_error($db);
			}
		}
	}
}


/*
 *	View
 */

$form = new Form($db);
$formfile = new FormFile($db);
$bankaccountstatic=new Account($db);
$paymentstatic=new PaiementFourn($db);
if (! empty($conf->projet->enabled)) { $formproject = new FormProjets($db); }

$now = dol_now();

$title = $langs->trans('SupplierInvoice') . " - " . $langs->trans('Card');
$helpurl = "EN:Module_Suppliers_Invoices|FR:Module_Fournisseurs_Factures|ES:Módulo_Facturas_de_proveedores";
llxHeader('', $title, $helpurl);

// Mode creation
if ($action == 'create')
{
	$facturestatic = new FactureFournisseur($db);
	$extralabels = $extrafields->fetch_name_optionals_label($facturestatic->table_element);

	print load_fiche_titre($langs->trans('NewBill'));

	dol_htmloutput_events();

	$currency_code = $conf->currency;

	$societe='';
	if (GETPOST('socid') > 0)
	{
		$societe=new Societe($db);
		$societe->fetch(GETPOST('socid','int'));
		if (!empty($conf->multicurrency->enabled) && !empty($societe->multicurrency_code)) $currency_code = $societe->multicurrency_code;
	}

	if (! empty($origin) && ! empty($originid))
	{
		// Parse element/subelement (ex: project_task)
		$element = $subelement = $origin;

		if ($element == 'project')
		{
			$projectid = $originid;
			$element = 'projet';
		}
		else if (in_array($element,array('order_supplier')))
		{
			// For compatibility
			if ($element == 'order')    {
				$element = $subelement = 'commande';
			}
			if ($element == 'propal')   {
				$element = 'comm/propal'; $subelement = 'propal';
			}
			if ($element == 'contract') {
				$element = $subelement = 'contrat';
			}
			if ($element == 'order_supplier') {
				$element = 'fourn'; $subelement = 'fournisseur.commande';
			}

			require_once DOL_DOCUMENT_ROOT.'/'.$element.'/class/'.$subelement.'.class.php';
			$classname = ucfirst($subelement);
			if ($classname == 'Fournisseur.commande') $classname='CommandeFournisseur';
			$objectsrc = new $classname($db);
			$objectsrc->fetch($originid);
			$objectsrc->fetch_thirdparty();

			$projectid			= (!empty($objectsrc->fk_project)?$objectsrc->fk_project:'');
			//$ref_client			= (!empty($objectsrc->ref_client)?$object->ref_client:'');

			$soc = $objectsrc->thirdparty;
			$cond_reglement_id 	= (!empty($objectsrc->cond_reglement_id)?$objectsrc->cond_reglement_id:(!empty($soc->cond_reglement_supplier_id)?$soc->cond_reglement_supplier_id:1));
			$mode_reglement_id 	= (!empty($objectsrc->mode_reglement_id)?$objectsrc->mode_reglement_id:(!empty($soc->mode_reglement_supplier_id)?$soc->mode_reglement_supplier_id:0));
			$fk_account         = (! empty($objectsrc->fk_account)?$objectsrc->fk_account:(! empty($soc->fk_account)?$soc->fk_account:0));
			$remise_percent 	= (!empty($objectsrc->remise_percent)?$objectsrc->remise_percent:(!empty($soc->remise_percent)?$soc->remise_percent:0));
			$remise_absolue 	= (!empty($objectsrc->remise_absolue)?$objectsrc->remise_absolue:(!empty($soc->remise_absolue)?$soc->remise_absolue:0));
			$dateinvoice		= empty($conf->global->MAIN_AUTOFILL_DATE)?-1:'';

			if (!empty($conf->multicurrency->enabled))
			{
				if (!empty($objectsrc->multicurrency_code)) $currency_code = $objectsrc->multicurrency_code;
				if (!empty($conf->global->MULTICURRENCY_USE_ORIGIN_TX) && !empty($objectsrc->multicurrency_tx))	$currency_tx = $objectsrc->multicurrency_tx;
			}

<<<<<<< HEAD
			$datetmp=dol_mktime(12,0,0,$_POST['remonth'],$_POST['reday'],$_POST['reyear']);
			$dateinvoice=($datetmp==''?(empty($conf->global->MAIN_AUTOFILL_DATE)?-1:''):$datetmp);
			$datetmp=dol_mktime(12,0,0,$_POST['echmonth'],$_POST['echday'],$_POST['echyear']);
			$datedue=($datetmp==''?-1:$datetmp);
			
			// Replicate extrafields
			$objectsrc->fetch_optionals($originid);
			$object->array_options = $objectsrc->array_options;
			
		}
	}
	else
	{
=======
            $datetmp=dol_mktime(12,0,0,$_POST['remonth'],$_POST['reday'],$_POST['reyear']);
            $dateinvoice=($datetmp==''?(empty($conf->global->MAIN_AUTOFILL_DATE)?-1:''):$datetmp);
            $datetmp=dol_mktime(12,0,0,$_POST['echmonth'],$_POST['echday'],$_POST['echyear']);
            $datedue=($datetmp==''?-1:$datetmp);

            // Replicate extrafields
            $objectsrc->fetch_optionals($originid);
            $object->array_options = $objectsrc->array_options;
        }
    }
    else
    {
>>>>>>> 7ee64fc0
		$cond_reglement_id 	= $societe->cond_reglement_supplier_id;
		$mode_reglement_id 	= $societe->mode_reglement_supplier_id;
		$fk_account         = $societe->fk_account;
		$datetmp=dol_mktime(12,0,0,$_POST['remonth'],$_POST['reday'],$_POST['reyear']);
		$dateinvoice=($datetmp==''?(empty($conf->global->MAIN_AUTOFILL_DATE)?-1:''):$datetmp);
		$datetmp=dol_mktime(12,0,0,$_POST['echmonth'],$_POST['echday'],$_POST['echyear']);
		$datedue=($datetmp==''?-1:$datetmp);

		if (!empty($conf->multicurrency->enabled) && !empty($soc->multicurrency_code)) $currency_code = $soc->multicurrency_code;
	}

	print '<form name="add" action="'.$_SERVER["PHP_SELF"].'" method="post">';
	print '<input type="hidden" name="token" value="'.$_SESSION['newtoken'].'">';
	print '<input type="hidden" name="action" value="add">';
	if ($societe->id > 0) print '<input type="hidden" name="socid" value="' . $societe->id . '">' . "\n";
	print '<input type="hidden" name="origin" value="'.$origin.'">';
	print '<input type="hidden" name="originid" value="'.$originid.'">';
	if (!empty($currency_tx)) print '<input type="hidden" name="originmulticurrency_tx" value="' . $currency_tx . '">';

	dol_fiche_head();

	print '<table class="border" width="100%">';

	// Ref
	print '<tr><td class="titlefieldcreate">'.$langs->trans('Ref').'</td><td>'.$langs->trans('Draft').'</td></tr>';

	// Third party
	print '<tr><td class="fieldrequired">'.$langs->trans('Supplier').'</td>';
	print '<td>';

	if ($societe->id > 0)
	{
		print $societe->getNomUrl(1);
		print '<input type="hidden" name="socid" value="'.$societe->id.'">';
	}
	else
	{
		print $form->select_company($societe->id, 'socid', 's.fournisseur = 1', 'SelectThirdParty', 0, 0, null, 0, 'minwidth300');
		// reload page to retrieve supplier informations
		if (!empty($conf->global->RELOAD_PAGE_ON_SUPPLIER_CHANGE))
		{
			print '<script type="text/javascript">
			$(document).ready(function() {
				$("#socid").change(function() {
					var socid = $(this).val();
					// reload page
					window.location.href = "'.$_SERVER["PHP_SELF"].'?action=create&socid="+socid;
				});
			});
			</script>';
		}
		print ' <a href="'.DOL_URL_ROOT.'/societe/card.php?action=create&client=0&fournisseur=1&backtopage='.urlencode($_SERVER["PHP_SELF"].'?action=create').'">'.$langs->trans("AddThirdParty").'</a>';
	}
	print '</td></tr>';

	// Ref supplier
	print '<tr><td class="fieldrequired">'.$langs->trans('RefSupplier').'</td><td><input name="ref_supplier" value="'.(isset($_POST['ref_supplier'])?$_POST['ref_supplier']:'').'" type="text"></td>';
	print '</tr>';

	// Type invoice
	$facids = $facturestatic->list_replacable_supplier_invoices($societe->id);
	if ($facids < 0) {
		dol_print_error($db, $facturestatic);
		exit();
	}
	$options = "";
	foreach ($facids as $facparam)
	{
		$options .= '<option value="' . $facparam ['id'] . '"';
		if ($facparam ['id'] == $_POST['fac_replacement'])
			$options .= ' selected';
		$options .= '>' . $facparam ['ref'];
		$options .= ' (' . $facturestatic->LibStatut(0, $facparam ['status']) . ')';
		$options .= '</option>';
	}

	// Show link for credit note
	$facids=$facturestatic->list_qualified_avoir_supplier_invoices($societe->id);
	if ($facids < 0)
	{
		dol_print_error($db,$facturestatic);
		exit;
	}
	$optionsav = "";
	$newinvoice_static = new FactureFournisseur($db);
	foreach ($facids as $key => $valarray)
	{
		$newinvoice_static->id = $key;
		$newinvoice_static->ref = $valarray ['ref'];
		$newinvoice_static->statut = $valarray ['status'];
		$newinvoice_static->type = $valarray ['type'];
		$newinvoice_static->paye = $valarray ['paye'];

		$optionsav .= '<option value="' . $key . '"';
		if ($key == GETPOST('fac_avoir','int'))
			$optionsav .= ' selected';
		$optionsav .= '>';
		$optionsav .= $newinvoice_static->ref;
		$optionsav .= ' (' . $newinvoice_static->getLibStatut(1, $valarray ['paymentornot']) . ')';
		$optionsav .= '</option>';
	}

	print '<tr><td class="tdtop fieldrequired">'.$langs->trans('Type').'</td><td>';

	print '<div class="tagtable">' . "\n";

	// Standard invoice
	print '<div class="tagtr listofinvoicetype"><div class="tagtd listofinvoicetype">';
	$tmp='<input type="radio" id="radio_standard" name="type" value="0"' . (GETPOST('type') == 0 ? ' checked' : '') . '> ';
	$desc = $form->textwithpicto($tmp.$langs->trans("InvoiceStandardAsk"), $langs->transnoentities("InvoiceStandardDesc"), 1, 'help', '', 0, 3);
	print $desc;
	print '</div></div>';

	/* Not yet supported
	if ((empty($origin)) || ((($origin == 'propal') || ($origin == 'commande')) && (! empty($originid))))
	{
		// Deposit
		if (empty($conf->global->INVOICE_DISABLE_DEPOSIT))
		{
			print '<div class="tagtr listofinvoicetype"><div class="tagtd listofinvoicetype">';
			$tmp='<input type="radio" id="radio_deposit" name="type" value="3"' . (GETPOST('type') == 3 ? ' checked' : '') . '> ';
			print '<script type="text/javascript" language="javascript">
			jQuery(document).ready(function() {
				jQuery("#typedeposit, #valuedeposit").click(function() {
					jQuery("#radio_deposit").prop("checked", true);
				});
			});
			</script>';

			$desc = $form->textwithpicto($tmp.$langs->trans("InvoiceDeposit"), $langs->transnoentities("InvoiceDepositDesc"), 1, 'help', '', 0, 3);
			print '<table class="nobordernopadding"><tr><td>';
			print $desc;
			print '</td>';
			if (($origin == 'propal') || ($origin == 'commande'))
			{
				print '<td class="nowrap" style="padding-left: 5px">';
				$arraylist = array('amount' => 'FixAmount','variable' => 'VarAmount');
				print $form->selectarray('typedeposit', $arraylist, GETPOST('typedeposit'), 0, 0, 0, '', 1);
				print '</td>';
				print '<td class="nowrap" style="padding-left: 5px">' . $langs->trans('Value') . ':<input type="text" id="valuedeposit" name="valuedeposit" size="3" value="' . GETPOST('valuedeposit', 'int') . '"/>';
			}
			print '</td></tr></table>';

			print '</div></div>';
		}
	}
    */

	/* Not yet supporter for supplier
	if ($societe->id > 0)
	{
		// Replacement
		if (empty($conf->global->INVOICE_DISABLE_REPLACEMENT))
		{
			print '<!-- replacement line -->';
			print '<div class="tagtr listofinvoicetype"><div class="tagtd listofinvoicetype">';
			$tmp='<input type="radio" name="type" id="radio_replacement" value="1"' . (GETPOST('type') == 1 ? ' checked' : '');
			if (! $options) $tmp.=' disabled';
			$tmp.='> ';
			print '<script type="text/javascript" language="javascript">
			jQuery(document).ready(function() {
				jQuery("#fac_replacement").change(function() {
					jQuery("#radio_replacement").prop("checked", true);
				});
			});
			</script>';
			$text = $tmp.$langs->trans("InvoiceReplacementAsk") . ' ';
			$text .= '<select class="flat" name="fac_replacement" id="fac_replacement"';
			if (! $options)
				$text .= ' disabled';
			$text .= '>';
			if ($options) {
				$text .= '<option value="-1">&nbsp;</option>';
				$text .= $options;
			} else {
				$text .= '<option value="-1">' . $langs->trans("NoReplacableInvoice") . '</option>';
			}
			$text .= '</select>';
			$desc = $form->textwithpicto($text, $langs->transnoentities("InvoiceReplacementDesc"), 1, 'help', '', 0, 3);
			print $desc;
			print '</div></div>';
		}
	}
	else
	{
		print '<div class="tagtr listofinvoicetype"><div class="tagtd listofinvoicetype">';
		$tmp='<input type="radio" name="type" id="radio_replacement" value="0" disabled> ';
		$text = $tmp.$langs->trans("InvoiceReplacement") . ' ';
		$text.= '('.$langs->trans("YouMustCreateInvoiceFromSupplierThird").') ';
		$desc = $form->textwithpicto($text, $langs->transnoentities("InvoiceReplacementDesc"), 1, 'help', '', 0, 3);
		print $desc;
		print '</div></div>';
	}
	*/

	if (empty($origin))
	{
		if ($conf->global->MAIN_FEATURES_LEVEL > 0)        // Need to fix reports of standard accounting module to manage supplier credit note
		{
			if ($societe->id > 0)
			{
				// Credit note
				if (empty($conf->global->INVOICE_DISABLE_CREDIT_NOTE))
				{
					print '<div class="tagtr listofinvoicetype"><div class="tagtd listofinvoicetype">';
					$tmp='<input type="radio" id="radio_creditnote" name="type" value="2"' . (GETPOST('type') == 2 ? ' checked' : '');
					if (! $optionsav) $tmp.=' disabled';
					$tmp.= '> ';
					// Show credit note options only if we checked credit note
					print '<script type="text/javascript" language="javascript">
    				jQuery(document).ready(function() {
    					if (! jQuery("#radio_creditnote").is(":checked"))
    					{
    						jQuery("#credit_note_options").hide();
    					}
    					jQuery("#radio_creditnote").click(function() {
    						jQuery("#credit_note_options").show();
    					});
    					jQuery("#radio_standard, #radio_replacement, #radio_deposit").click(function() {
    						jQuery("#credit_note_options").hide();
    					});
    				});
    				</script>';
					$text = $tmp.$langs->transnoentities("InvoiceAvoirAsk") . ' ';
					// $text.='<input type="text" value="">';
					$text .= '<select class="flat valignmiddle" name="fac_avoir" id="fac_avoir"';
					if (! $optionsav)
						$text .= ' disabled';
					$text .= '>';
					if ($optionsav) {
						$text .= '<option value="-1"></option>';
						$text .= $optionsav;
					} else {
						$text .= '<option value="-1">' . $langs->trans("NoInvoiceToCorrect") . '</option>';
					}
					$text .= '</select>';
					$desc = $form->textwithpicto($text, $langs->transnoentities("InvoiceAvoirDesc"), 1, 'help', '', 0, 3);
					print $desc;

					print '<div id="credit_note_options" class="clearboth">';
					print '&nbsp;&nbsp;&nbsp; <input type="checkbox" name="invoiceAvoirWithLines" id="invoiceAvoirWithLines" value="1" onclick="if($(this).is(\':checked\') ) { $(\'#radio_creditnote\').prop(\'checked\', true); $(\'#invoiceAvoirWithPaymentRestAmount\').removeAttr(\'checked\');   }" '.(GETPOST('invoiceAvoirWithLines','int')>0 ? 'checked':'').' /> <label for="invoiceAvoirWithLines">'.$langs->trans('invoiceAvoirWithLines')."</label>";
					print '<br>&nbsp;&nbsp;&nbsp; <input type="checkbox" name="invoiceAvoirWithPaymentRestAmount" id="invoiceAvoirWithPaymentRestAmount" value="1" onclick="if($(this).is(\':checked\') ) { $(\'#radio_creditnote\').prop(\'checked\', true);  $(\'#invoiceAvoirWithLines\').removeAttr(\'checked\');   }" '.(GETPOST('invoiceAvoirWithPaymentRestAmount','int')>0 ? 'checked':'').' /> <label for="invoiceAvoirWithPaymentRestAmount">'.$langs->trans('invoiceAvoirWithPaymentRestAmount')."</label>";
					print '</div>';

					print '</div></div>';
				}
			}
			else
			{
				print '<div class="tagtr listofinvoicetype"><div class="tagtd listofinvoicetype">';
				$tmp='<input type="radio" name="type" id="radio_creditnote" value="0" disabled> ';
				$text = $tmp.$langs->trans("InvoiceAvoir") . ' ';
				$text.= '('.$langs->trans("YouMustCreateInvoiceFromSupplierThird").') ';
				$desc = $form->textwithpicto($text, $langs->transnoentities("InvoiceAvoirDesc"), 1, 'help', '', 0, 3);
				print $desc;
				print '</div></div>' . "\n";
			}
		}
	}

	print '</div>';

	print '</td></tr>';

	if ($socid > 0)
	{
		// Discounts for third party
		print '<tr><td>' . $langs->trans('Discounts') . '</td><td>';
		if ($soc->remise_percent)
			print $langs->trans("CompanyHasRelativeDiscount", '<a href="' . DOL_URL_ROOT . '/comm/remise.php?id=' . $soc->id . '&backtopage=' . urlencode($_SERVER["PHP_SELF"] . '?socid=' . $soc->id . '&action=' . $action . '&origin=' . GETPOST('origin') . '&originid=' . GETPOST('originid')) . '">' . $soc->remise_percent . '</a>');
		else
			print $langs->trans("CompanyHasNoRelativeDiscount");
		print ' <a href="' . DOL_URL_ROOT . '/comm/remise.php?id=' . $soc->id . '&backtopage=' . urlencode($_SERVER["PHP_SELF"] . '?socid=' . $soc->id . '&action=' . $action . '&origin=' . GETPOST('origin') . '&originid=' . GETPOST('originid')) . '">(' . $langs->trans("EditRelativeDiscount") . ')</a>';
		print '. ';
		print '<br>';
		if ($absolute_discount)
			print $langs->trans("CompanyHasAbsoluteDiscount", '<a href="' . DOL_URL_ROOT . '/comm/remx.php?id=' . $soc->id . '&backtopage=' . urlencode($_SERVER["PHP_SELF"] . '?socid=' . $soc->id . '&action=' . $action . '&origin=' . GETPOST('origin') . '&originid=' . GETPOST('originid')) . '">' . price($absolute_discount) . '</a>', $langs->trans("Currency" . $conf->currency));
		else
			print $langs->trans("CompanyHasNoAbsoluteDiscount");
		print ' <a href="' . DOL_URL_ROOT . '/comm/remx.php?id=' . $soc->id . '&backtopage=' . urlencode($_SERVER["PHP_SELF"] . '?socid=' . $soc->id . '&action=' . $action . '&origin=' . GETPOST('origin') . '&originid=' . GETPOST('originid')) . '">(' . $langs->trans("EditGlobalDiscounts") . ')</a>';
		print '.';
		print '</td></tr>';
	}

	// Label
	print '<tr><td>'.$langs->trans('Label').'</td><td><input class="minwidth200" name="label" value="'.dol_escape_htmltag(GETPOST('label')).'" type="text"></td></tr>';

	// Date invoice
	print '<tr><td class="fieldrequired">'.$langs->trans('DateInvoice').'</td><td>';
	$form->select_date($dateinvoice,'','','','',"add",1,1);
	print '</td></tr>';

	// Due date
	print '<tr><td>'.$langs->trans('DateMaxPayment').'</td><td>';
	$form->select_date($datedue,'ech','','','',"add",1,1);
	print '</td></tr>';

	// Payment term
	print '<tr><td class="nowrap">'.$langs->trans('PaymentConditionsShort').'</td><td>';
	$form->select_conditions_paiements(isset($_POST['cond_reglement_id'])?$_POST['cond_reglement_id']:$cond_reglement_id, 'cond_reglement_id');
	print '</td></tr>';

	// Payment mode
	print '<tr><td>'.$langs->trans('PaymentMode').'</td><td>';
	$form->select_types_paiements(isset($_POST['mode_reglement_id'])?$_POST['mode_reglement_id']:$mode_reglement_id, 'mode_reglement_id', 'DBIT');
	print '</td></tr>';

	// Bank Account
	print '<tr><td>'.$langs->trans('BankAccount').'</td><td>';
	$form->select_comptes($fk_account, 'fk_account', 0, '', 1);
	print '</td></tr>';

	// Multicurrency
	if (! empty($conf->multicurrency->enabled))
	{
		print '<tr>';
		print '<td>'.fieldLabel('Currency','multicurrency_code').'</td>';
		print '<td class="maxwidthonsmartphone">';
		print $form->selectMultiCurrency($currency_code, 'multicurrency_code');
		print '</td></tr>';
	}

	// Project
	if (! empty($conf->projet->enabled))
	{
		$formproject = new FormProjets($db);

		$langs->load('projects');
		print '<tr><td>' . $langs->trans('Project') . '</td><td>';
		$formproject->select_projects((empty($conf->global->PROJECT_CAN_ALWAYS_LINK_TO_ALL_SUPPLIERS)?$societe->id:-1), $projectid, 'projectid', 0, 0, 1, 1);
		print '</td></tr>';
	}

	// Incoterms
	if (!empty($conf->incoterm->enabled))
	{
		print '<tr>';
		print '<td><label for="incoterm_id">'.$form->textwithpicto($langs->trans("IncotermLabel"), $objectsrc->libelle_incoterms, 1).'</label></td>';
		print '<td colspan="3" class="maxwidthonsmartphone">';
		print $form->select_incoterms((!empty($objectsrc->fk_incoterms) ? $objectsrc->fk_incoterms : ''), (!empty($objectsrc->location_incoterms)?$objectsrc->location_incoterms:''));
		print '</td></tr>';
	}

	// Public note
	print '<tr><td>'.$langs->trans('NotePublic').'</td>';
	print '<td>';
	$note_public = $object->getDefaultCreateValueFor('note_public');
	$doleditor = new DolEditor('note_public', $note_public, '', 80, 'dolibarr_notes', 'In', 0, false, true, ROWS_3, '90%');
	print $doleditor->Create(1);
	print '</td>';
   // print '<td><textarea name="note" wrap="soft" cols="60" rows="'.ROWS_5.'"></textarea></td>';
	print '</tr>';

	// Private note
	print '<tr><td>'.$langs->trans('NotePrivate').'</td>';
	print '<td>';
	$note_private = $object->getDefaultCreateValueFor('note_private');
	$doleditor = new DolEditor('note_private', $note_private, '', 80, 'dolibarr_notes', 'In', 0, false, true, ROWS_3, '90%');
	print $doleditor->Create(1);
	print '</td>';
	// print '<td><textarea name="note" wrap="soft" cols="60" rows="'.ROWS_5.'"></textarea></td>';
	print '</tr>';

	if (empty($reshook) && ! empty($extrafields->attribute_label))
	{
		print $object->showOptionals($extrafields, 'edit');
	}

	if (is_object($objectsrc))
	{
		print "\n<!-- ".$classname." info -->";
		print "\n";
		print '<input type="hidden" name="amount"         value="'.$objectsrc->total_ht.'">'."\n";
		print '<input type="hidden" name="total"          value="'.$objectsrc->total_ttc.'">'."\n";
		print '<input type="hidden" name="tva"            value="'.$objectsrc->total_tva.'">'."\n";
		print '<input type="hidden" name="origin"         value="'.$objectsrc->element.'">';
		print '<input type="hidden" name="originid"       value="'.$objectsrc->id.'">';

		$txt=$langs->trans($classname);
		if ($classname=='CommandeFournisseur') {
			$langs->load('orders');
			$txt=$langs->trans("SupplierOrder");
		}
		print '<tr><td>'.$txt.'</td><td>'.$objectsrc->getNomUrl(1);
		// We check if Origin document (id and type is known) has already at least one invoice attached to it
		$objectsrc->fetchObjectLinked($originid,$origin,'','invoice_supplier');
		$cntinvoice=count($objectsrc->linkedObjects['invoice_supplier']);
		if ($cntinvoice>=1)
		{
			setEventMessages('WarningBillExist', null, 'warnings');
			echo ' ('.$langs->trans('LatestRelatedBill').end($objectsrc->linkedObjects['invoice_supplier'])->getNomUrl(1).')';
		}
		echo '</td></tr>';
		print '<tr><td>'.$langs->trans('TotalHT').'</td><td>'.price($objectsrc->total_ht).'</td></tr>';
		print '<tr><td>'.$langs->trans('TotalVAT').'</td><td>'.price($objectsrc->total_tva)."</td></tr>";
		if ($mysoc->localtax1_assuj=="1" || $object->total_localtax1 != 0) //Localtax1
		{
			print '<tr><td>'.$langs->transcountry("AmountLT1",$mysoc->country_code).'</td><td>'.price($objectsrc->total_localtax1)."</td></tr>";
		}

		if ($mysoc->localtax2_assuj=="1" || $object->total_localtax2 != 0) //Localtax2
		{
			print '<tr><td>'.$langs->transcountry("AmountLT2",$mysoc->country_code).'</td><td>'.price($objectsrc->total_localtax2)."</td></tr>";
		}
		print '<tr><td>'.$langs->trans('TotalTTC').'</td><td>'.price($objectsrc->total_ttc)."</td></tr>";

		if (!empty($conf->multicurrency->enabled))
		{
			print '<tr><td>' . $langs->trans('MulticurrencyTotalHT') . '</td><td>' . price($objectsrc->multicurrency_total_ht) . '</td></tr>';
			print '<tr><td>' . $langs->trans('MulticurrencyTotalVAT') . '</td><td>' . price($objectsrc->multicurrency_total_tva) . "</td></tr>";
			print '<tr><td>' . $langs->trans('MulticurrencyTotalTTC') . '</td><td>' . price($objectsrc->multicurrency_total_ttc) . "</td></tr>";
		}
	}

	// Other options
	$parameters=array();
	$reshook=$hookmanager->executeHooks('formObjectOptions',$parameters,$object,$action); // Note that $action and $object may have been modified by hook
	print $hookmanager->resPrint;

	// Bouton "Create Draft"
	print "</table>\n";

	dol_fiche_end();

	print '<div class="center">';
	print '<input type="submit" class="button" name="bouton" value="'.$langs->trans('CreateDraft').'">';
	print '&nbsp;&nbsp;&nbsp;&nbsp;&nbsp;';
	print '<input type="button" class="button" value="' . $langs->trans("Cancel") . '" onClick="javascript:history.go(-1)">';
	print '</div>';

	print "</form>\n";


	// Show origin lines
	if (is_object($objectsrc))
	{
		print '<br>';

		$title=$langs->trans('ProductsAndServices');
		print load_fiche_titre($title);

		print '<table class="noborder" width="100%">';

		$objectsrc->printOriginLinesList();

		print '</table>';
	}
}
else
{
	if ($id > 0 || ! empty($ref))
	{
		/* *************************************************************************** */
		/*                                                                             */
		/* Fiche en mode visu ou edition                                               */
		/*                                                                             */
		/* *************************************************************************** */

		$now=dol_now();

		$productstatic = new Product($db);

		$object->fetch($id,$ref);
		$result=$object->fetch_thirdparty();
		if ($result < 0) dol_print_error($db);

		$societe = new Fournisseur($db);
		$result=$societe->fetch($object->socid);
		if ($result < 0) dol_print_error($db);

		// fetch optionals attributes and labels
		$extralabels = $extrafields->fetch_name_optionals_label($object->table_element);

		$alreadypaid=$object->getSommePaiement();

		/*
         *	View card
         */
		$head = facturefourn_prepare_head($object);
		$titre=$langs->trans('SupplierInvoice');

		dol_fiche_head($head, 'card', $titre, -1, 'bill');

		// Clone confirmation
		if ($action == 'clone')
		{
			// Create an array for form
			$formquestion=array(
			//'text' => $langs->trans("ConfirmClone"),
			//array('type' => 'checkbox', 'name' => 'clone_content',   'label' => $langs->trans("CloneMainAttributes"),   'value' => 1)
			);
			// Paiement incomplet. On demande si motif = escompte ou autre
			$formconfirm = $form->formconfirm($_SERVER["PHP_SELF"].'?id='.$object->id,$langs->trans('CloneInvoice'),$langs->trans('ConfirmCloneInvoice',$object->ref),'confirm_clone',$formquestion,'yes', 1);
		}

		// Confirmation de la validation
		if ($action == 'valid')
		{
			 // on verifie si l'objet est en numerotation provisoire
			$objectref = substr($object->ref, 1, 4);
			if ($objectref == 'PROV')
			{
				$savdate=$object->date;
				$numref = $object->getNextNumRef($societe);
			}
			else
			{
				$numref = $object->ref;
			}

			$text=$langs->trans('ConfirmValidateBill',$numref);
			/*if (! empty($conf->notification->enabled))
            {
            	require_once DOL_DOCUMENT_ROOT .'/core/class/notify.class.php';
            	$notify=new Notify($db);
            	$text.='<br>';
            	$text.=$notify->confirmMessage('BILL_SUPPLIER_VALIDATE',$object->socid, $object);
            }*/
			$formquestion=array();

			$qualified_for_stock_change=0;
			if (empty($conf->global->STOCK_SUPPORTS_SERVICES))
			{
				$qualified_for_stock_change=$object->hasProductsOrServices(2);
			}
			else
			{
				$qualified_for_stock_change=$object->hasProductsOrServices(1);
			}

			if (! empty($conf->stock->enabled) && ! empty($conf->global->STOCK_CALCULATE_ON_SUPPLIER_BILL) && $qualified_for_stock_change)
			{
				$langs->load("stocks");
				require_once DOL_DOCUMENT_ROOT.'/product/class/html.formproduct.class.php';
				$formproduct=new FormProduct($db);
				$formquestion=array(
				//'text' => $langs->trans("ConfirmClone"),
				//array('type' => 'checkbox', 'name' => 'clone_content',   'label' => $langs->trans("CloneMainAttributes"),   'value' => 1),
				//array('type' => 'checkbox', 'name' => 'update_prices',   'label' => $langs->trans("PuttingPricesUpToDate"),   'value' => 1),
				array('type' => 'other', 'name' => 'idwarehouse',   'label' => $langs->trans("SelectWarehouseForStockIncrease"),   'value' => $formproduct->selectWarehouses(GETPOST('idwarehouse'),'idwarehouse','',1)));
			}

			$formconfirm = $form->formconfirm($_SERVER["PHP_SELF"].'?id='.$object->id, $langs->trans('ValidateBill'), $text, 'confirm_valid', $formquestion, 1, 1, 240);

		}

		// Confirmation set paid
		if ($action == 'paid')
		{
			$formconfirm = $form->formconfirm($_SERVER["PHP_SELF"].'?id='.$object->id, $langs->trans('ClassifyPaid'), $langs->trans('ConfirmClassifyPaidBill', $object->ref), 'confirm_paid', '', 0, 1);

		}

		// Confirmation de la suppression de la facture fournisseur
		if ($action == 'delete')
		{
			$formconfirm = $form->formconfirm($_SERVER["PHP_SELF"].'?id='.$object->id, $langs->trans('DeleteBill'), $langs->trans('ConfirmDeleteBill'), 'confirm_delete', '', 0, 1);

		}
		if ($action == 'deletepaiement')
		{
			$payment_id = GETPOST('paiement_id');
			$formconfirm = $form->formconfirm($_SERVER["PHP_SELF"].'?id='.$object->id.'&paiement_id='.$payment_id, $langs->trans('DeletePayment'), $langs->trans('ConfirmDeletePayment'), 'confirm_delete_paiement', '', 0, 1);

		}

	   	// Confirmation to delete line
		if ($action == 'ask_deleteline')
		{
			$formconfirm=$form->formconfirm($_SERVER["PHP_SELF"].'?id='.$object->id.'&lineid='.$lineid, $langs->trans('DeleteProductLine'), $langs->trans('ConfirmDeleteProductLine'), 'confirm_deleteline', '', 0, 1);
		}

		if (!$formconfirm)
		{
			$parameters=array('lineid'=>$lineid);
			$reshook = $hookmanager->executeHooks('formConfirm', $parameters, $object, $action); // Note that $action and $object may have been modified by hook
			if (empty($reshook)) $formconfirm.=$hookmanager->resPrint;
			elseif ($reshook > 0) $formconfirm=$hookmanager->resPrint;
		}

		// Print form confirm
		print $formconfirm;


        // Supplier invoice card
        $linkback = '<a href="'.DOL_URL_ROOT.'/fourn/facture/list.php?restore_lastsearch_values=1'.(! empty($socid)?'&socid='.$socid:'').'">'.$langs->trans("BackToList").'</a>';

    	$morehtmlref='<div class="refidno">';
    	// Ref supplier
    	$morehtmlref.=$form->editfieldkey("RefSupplier", 'ref_supplier', $object->ref_supplier, $object, $user->rights->fournisseur->facture->creer, 'string', '', 0, 1);
    	$morehtmlref.=$form->editfieldval("RefSupplier", 'ref_supplier', $object->ref_supplier, $object, $user->rights->fournisseur->facture->creer, 'string', '', null, null, '', 1);
    	// Thirdparty
    	$morehtmlref.='<br>'.$langs->trans('ThirdParty') . ' : ' . $object->thirdparty->getNomUrl(1);
		if (empty($conf->global->MAIN_DISABLE_OTHER_LINK) && $object->thirdparty->id > 0) $morehtmlref.=' (<a href="'.DOL_URL_ROOT.'/fourn/facture/list.php?socid='.$object->thirdparty->id.'">'.$langs->trans("OtherBills").'</a>)';
    	// Project
    	if (! empty($conf->projet->enabled))
    	{
    	    $langs->load("projects");
    	    $morehtmlref.='<br>'.$langs->trans('Project') . ' ';
    	    if ($user->rights->fournisseur->facture->creer)
    	    {
    	        if ($action != 'classify')
    	            $morehtmlref.='<a href="' . $_SERVER['PHP_SELF'] . '?action=classify&amp;id=' . $object->id . '">' . img_edit($langs->transnoentitiesnoconv('SetProject')) . '</a> : ';
    	            if ($action == 'classify') {
    	                //$morehtmlref.=$form->form_project($_SERVER['PHP_SELF'] . '?id=' . $object->id, $object->socid, $object->fk_project, 'projectid', 0, 0, 1, 1);
    	                $morehtmlref.='<form method="post" action="'.$_SERVER['PHP_SELF'].'?id='.$object->id.'">';
    	                $morehtmlref.='<input type="hidden" name="action" value="classin">';
    	                $morehtmlref.='<input type="hidden" name="token" value="'.$_SESSION['newtoken'].'">';
    	                $morehtmlref.=$formproject->select_projects((empty($conf->global->PROJECT_CAN_ALWAYS_LINK_TO_ALL_SUPPLIERS)?$object->socid:-1), $object->fk_project, 'projectid', $maxlength, 0, 1, 0, 1, 0, 0, '', 1);
    	                $morehtmlref.='<input type="submit" class="button valignmiddle" value="'.$langs->trans("Modify").'">';
    	                $morehtmlref.='</form>';
    	            } else {
    	                $morehtmlref.=$form->form_project($_SERVER['PHP_SELF'] . '?id=' . $object->id, $object->socid, $object->fk_project, 'none', 0, 0, 0, 1);
    	            }
    	    } else {
    	        if (! empty($object->fk_project)) {
    	            $proj = new Project($db);
    	            $proj->fetch($object->fk_project);
    	            $morehtmlref.='<a href="'.DOL_URL_ROOT.'/projet/card.php?id=' . $object->fk_project . '" title="' . $langs->trans('ShowProject') . '">';
    	            $morehtmlref.=$proj->ref;
    	            $morehtmlref.='</a>';
    	        } else {
    	            $morehtmlref.='';
    	        }
    	    }
    	}
    	$morehtmlref.='</div>';

    	$object->totalpaye = $alreadypaid;   // To give a chance to dol_banner_tab to use already paid amount to show correct status

    	dol_banner_tab($object, 'ref', $linkback, 1, 'ref', 'ref', $morehtmlref);

    	print '<div class="fichecenter">';
    	print '<div class="fichehalfleft">';
    	print '<div class="underbanner clearboth"></div>';

    	print '<table class="border" width="100%">';

        // Type
        print '<tr><td class="titlefield">'.$langs->trans('Type').'</td><td>';
        print $object->getLibType();
        if ($object->type == FactureFournisseur::TYPE_REPLACEMENT)
        {
            $facreplaced=new FactureFournisseur($db);
            $facreplaced->fetch($object->fk_facture_source);
            print ' ('.$langs->transnoentities("ReplaceInvoice",$facreplaced->getNomUrl(1)).')';
        }
        if ($object->type == FactureFournisseur::TYPE_CREDIT_NOTE)
        {
            $facusing=new FactureFournisseur($db);
            $facusing->fetch($object->fk_facture_source);
            print ' ('.$langs->transnoentities("CorrectInvoice",$facusing->getNomUrl(1)).')';
        }

        $facidavoir=$object->getListIdAvoirFromInvoice();
        if (count($facidavoir) > 0)
        {
            print ' ('.$langs->transnoentities("InvoiceHasAvoir");
            $i=0;
            foreach($facidavoir as $id)
            {
                if ($i==0) print ' ';
                else print ',';
                $facavoir=new FactureFournisseur($db);
                $facavoir->fetch($id);
                print $facavoir->getNomUrl(1);
            }
            print ')';
        }
        if (isset($facidnext) && $facidnext > 0)
        {
            $facthatreplace=new FactureFournisseur($db);
            $facthatreplace->fetch($facidnext);
            print ' ('.$langs->transnoentities("ReplacedByInvoice",$facthatreplace->getNomUrl(1)).')';
        }
        print '</td></tr>';

        // Label
        print '<tr>';
        print '<td>'.$form->editfieldkey("Label",'label',$object->label,$object,($user->rights->fournisseur->facture->creer)).'</td>';
        print '<td>'.$form->editfieldval("Label",'label',$object->label,$object,($user->rights->fournisseur->facture->creer)).'</td>';
        print '</tr>';

	    $form_permission = $object->statut<FactureFournisseur::STATUS_CLOSED && $user->rights->fournisseur->facture->creer && $object->getSommePaiement() <= 0;

        // Date
        print '<tr><td>'.$form->editfieldkey("DateInvoice",'datef',$object->datep,$object,$form_permission,'datepicker').'</td><td colspan="3">';
        print $form->editfieldval("Date",'datef',$object->datep,$object,$form_permission,'datepicker');
        print '</td>';

        // Due date
        print '<tr><td>'.$form->editfieldkey("DateMaxPayment",'date_lim_reglement',$object->date_echeance,$object,$form_permission,'datepicker').'</td><td colspan="3">';
        print $form->editfieldval("DateMaxPayment",'date_lim_reglement',$object->date_echeance,$object,$form_permission,'datepicker');
        if ($action != 'editdate_lim_reglement' && $object->hasDelay()) {
	        print img_warning($langs->trans('Late'));
        }
        print '</td>';

		// Conditions de reglement par defaut
		$langs->load('bills');
		print '<tr><td class="nowrap">';
		print '<table width="100%" class="nobordernopadding"><tr><td class="nowrap">';
		print $langs->trans('PaymentConditions');
		print '<td>';
		if ($action != 'editconditions' && $user->rights->fournisseur->facture->creer) {
			print '<td align="right"><a href="'.$_SERVER["PHP_SELF"].'?action=editconditions&amp;id='.$object->id.'">'.img_edit($langs->trans('SetConditions'),1).'</a></td>';
		}
		print '</tr></table>';
		print '</td><td colspan="2">';
		if ($action == 'editconditions')
		{
			$form->form_conditions_reglement($_SERVER['PHP_SELF'].'?id='.$object->id,  $object->cond_reglement_id,'cond_reglement_id');
		}
		else
		{
			$form->form_conditions_reglement($_SERVER['PHP_SELF'].'?id='.$object->id,  $object->cond_reglement_id,'none');
		}
		print "</td>";
		print '</tr>';

		// Mode of payment
		$langs->load('bills');
		print '<tr><td class="nowrap">';
		print '<table width="100%" class="nobordernopadding"><tr><td class="nowrap">';
		print $langs->trans('PaymentMode');
		print '</td>';
		if ($action != 'editmode' && $user->rights->fournisseur->facture->creer) {
			print '<td align="right"><a href="'.$_SERVER["PHP_SELF"].'?action=editmode&amp;id='.$object->id.'">'.img_edit($langs->trans('SetMode'),1).'</a></td>';
		}
		print '</tr></table>';
		print '</td><td colspan="2">';
		if ($action == 'editmode')
		{
			$form->form_modes_reglement($_SERVER['PHP_SELF'].'?id='.$object->id, $object->mode_reglement_id, 'mode_reglement_id', 'DBIT');
		}
		else
		{
			$form->form_modes_reglement($_SERVER['PHP_SELF'].'?id='.$object->id, $object->mode_reglement_id, 'none', 'DBIT');
		}
		print '</td></tr>';

		// Multicurrency
		if (! empty($conf->multicurrency->enabled))
		{
			// Multicurrency code
			print '<tr>';
			print '<td>';
			print '<table class="nobordernopadding" width="100%"><tr><td>';
			print fieldLabel('Currency','multicurrency_code');
			print '</td>';
			if ($action != 'editmulticurrencycode' && ! empty($object->brouillon))
				print '<td align="right"><a href="' . $_SERVER["PHP_SELF"] . '?action=editmulticurrencycode&amp;id=' . $object->id . '">' . img_edit($langs->transnoentitiesnoconv('SetMultiCurrencyCode'), 1) . '</a></td>';
			print '</tr></table>';
			print '</td><td colspan="3">';
			if ($action == 'editmulticurrencycode') {
				$form->form_multicurrency_code($_SERVER['PHP_SELF'] . '?id=' . $object->id, $object->multicurrency_code, 'multicurrency_code');
			} else {
				$form->form_multicurrency_code($_SERVER['PHP_SELF'] . '?id=' . $object->id, $object->multicurrency_code, 'none');
			}
			print '</td></tr>';

			// Multicurrency rate
			print '<tr>';
			print '<td>';
			print '<table class="nobordernopadding" width="100%"><tr><td>';
			print fieldLabel('CurrencyRate','multicurrency_tx');
			print '</td>';
			if ($action != 'editmulticurrencyrate' && ! empty($object->brouillon) && $object->multicurrency_code && $object->multicurrency_code != $conf->currency)
				print '<td align="right"><a href="' . $_SERVER["PHP_SELF"] . '?action=editmulticurrencyrate&amp;id=' . $object->id . '">' . img_edit($langs->transnoentitiesnoconv('SetMultiCurrencyCode'), 1) . '</a></td>';
			print '</tr></table>';
			print '</td><td colspan="3">';
			if ($action == 'editmulticurrencyrate' || $action == 'actualizemulticurrencyrate') {
				if($action == 'actualizemulticurrencyrate') {
					list($object->fk_multicurrency, $object->multicurrency_tx) = MultiCurrency::getIdAndTxFromCode($object->db, $object->multicurrency_code);
				}
				$form->form_multicurrency_rate($_SERVER['PHP_SELF'] . '?id=' . $object->id, $object->multicurrency_tx, 'multicurrency_tx', $object->multicurrency_code);
			} else {
				$form->form_multicurrency_rate($_SERVER['PHP_SELF'] . '?id=' . $object->id, $object->multicurrency_tx, 'none', $object->multicurrency_code);
				if($object->statut == $object::STATUS_DRAFT && $object->multicurrency_code && $object->multicurrency_code != $conf->currency) {
					print '<div class="inline-block"> &nbsp; &nbsp; &nbsp; &nbsp; ';
					print '<a href="'.$_SERVER["PHP_SELF"].'?id='.$object->id.'&action=actualizemulticurrencyrate">'.$langs->trans("ActualizeCurrency").'</a>';
					print '</div>';
				}
			}
			print '</td></tr>';
		}

		// Bank Account
		print '<tr><td class="nowrap">';
		print '<table width="100%" class="nobordernopadding"><tr><td class="nowrap">';
		print $langs->trans('BankAccount');
		print '<td>';
		if ($action != 'editbankaccount' && $user->rights->fournisseur->facture->creer)
			print '<td align="right"><a href="'.$_SERVER["PHP_SELF"].'?action=editbankaccount&amp;id='.$object->id.'">'.img_edit($langs->trans('SetBankAccount'),1).'</a></td>';
		print '</tr></table>';
		print '</td><td colspan="3">';
		if ($action == 'editbankaccount') {
			$form->formSelectAccount($_SERVER['PHP_SELF'].'?id='.$object->id, $object->fk_account, 'fk_account', 1);
		} else {
			 $form->formSelectAccount($_SERVER['PHP_SELF'].'?id='.$object->id, $object->fk_account, 'none');
		}
		print "</td>";
		print '</tr>';

		// Incoterms
		if (!empty($conf->incoterm->enabled))
		{
			print '<tr><td>';
			print '<table width="100%" class="nobordernopadding"><tr><td>';
			print $langs->trans('IncotermLabel');
			print '<td><td align="right">';
			if ($user->rights->fournisseur->facture->creer) print '<a href="'.DOL_URL_ROOT.'/fourn/facture/card.php?facid='.$object->id.'&action=editincoterm">'.img_edit().'</a>';
			else print '&nbsp;';
			print '</td></tr></table>';
			print '</td>';
			print '<td colspan="3">';
			if ($action != 'editincoterm')
			{
				print $form->textwithpicto($object->display_incoterms(), $object->libelle_incoterms, 1);
			}
			else
			{
				print $form->select_incoterms((!empty($object->fk_incoterms) ? $object->fk_incoterms : ''), (!empty($object->location_incoterms)?$object->location_incoterms:''), $_SERVER['PHP_SELF'].'?id='.$object->id);
			}
			print '</td></tr>';
		}

		// Other attributes
		$cols = 2;
		include DOL_DOCUMENT_ROOT . '/core/tpl/extrafields_view.tpl.php';

		print '</table>';

		print '</div>';
		print '<div class="fichehalfright">';
		print '<div class="ficheaddleft">';
		print '<div class="underbanner clearboth"></div>';

		print '<table class="border centpercent">';

		if (!empty($conf->multicurrency->enabled) && ($object->multicurrency_code != $conf->currency))
		{
			// Multicurrency Amount HT
			print '<tr><td class="titlefieldmiddle">' . fieldLabel('MulticurrencyAmountHT','multicurrency_total_ht') . '</td>';
			print '<td class="nowrap">' . price($object->multicurrency_total_ht, '', $langs, 0, - 1, - 1, (!empty($object->multicurrency_code) ? $object->multicurrency_code : $conf->currency)) . '</td>';
			print '</tr>';

			// Multicurrency Amount VAT
			print '<tr><td>' . fieldLabel('MulticurrencyAmountVAT','multicurrency_total_tva') . '</td>';
			print '<td>' . price($object->multicurrency_total_tva, '', $langs, 0, - 1, - 1, (!empty($object->multicurrency_code) ? $object->multicurrency_code : $conf->currency)) . '</td>';
			print '</tr>';

			// Multicurrency Amount TTC
			print '<tr><td height="10">' . fieldLabel('MulticurrencyAmountTTC','multicurrency_total_ttc') . '</td>';
			print '<td>' . price($object->multicurrency_total_ttc, '', $langs, 0, - 1, - 1, (!empty($object->multicurrency_code) ? $object->multicurrency_code : $conf->currency)) . '</td>';
			print '</tr>';
		}

		// Amount
		print '<tr><td class="titlefield">'.$langs->trans('AmountHT').'</td><td>'.price($object->total_ht,1,$langs,0,-1,-1,$conf->currency).'</td></tr>';
		print '<tr><td>'.$langs->trans('AmountVAT').'</td><td>'.price($object->total_tva,1,$langs,0,-1,-1,$conf->currency).'<div class="inline-block"> &nbsp; &nbsp; &nbsp; &nbsp; ';
		if (GETPOST('calculationrule')) $calculationrule=GETPOST('calculationrule','alpha');
		else $calculationrule=(empty($conf->global->MAIN_ROUNDOFTOTAL_NOT_TOTALOFROUND)?'totalofround':'roundoftotal');
		if ($calculationrule == 'totalofround') $calculationrulenum=1;
		else  $calculationrulenum=2;
		$s=$langs->trans("ReCalculate").' ';
		$s.='<a href="'.$_SERVER["PHP_SELF"].'?id='.$object->id.'&action=calculate&calculationrule=totalofround">'.$langs->trans("Mode1").'</a>';
		$s.=' / ';
		$s.='<a href="'.$_SERVER["PHP_SELF"].'?id='.$object->id.'&action=calculate&calculationrule=roundoftotal">'.$langs->trans("Mode2").'</a>';
		print $form->textwithtooltip($s, $langs->trans("CalculationRuleDesc",$calculationrulenum).'<br>'.$langs->trans("CalculationRuleDescSupplier"), 2, 1, img_picto('','help'));
		print '</div></td></tr>';

		// Amount Local Taxes
		//TODO: Place into a function to control showing by country or study better option
		if ($societe->localtax1_assuj=="1") //Localtax1
		{
			print '<tr><td>'.$langs->transcountry("AmountLT1",$societe->country_code).'</td>';
			print '<td>'.price($object->total_localtax1,1,$langs,0,-1,-1,$conf->currency).'</td>';
			print '</tr>';
		}
		if ($societe->localtax2_assuj=="1") //Localtax2
		{
			print '<tr><td>'.$langs->transcountry("AmountLT2",$societe->country_code).'</td>';
			print '<td>'.price($object->total_localtax2,1,$langs,0,-1,-1,$conf->currency).'</td>';
			print '</tr>';
		}
		print '<tr><td>'.$langs->trans('AmountTTC').'</td><td colspan="3">'.price($object->total_ttc,1,$langs,0,-1,-1,$conf->currency).'</td></tr>';

		print '</table>';

		/*
    	 * List of payments
    	 */

		$totalpaye = 0;

		$sign = 1;
		if ($object->type == FactureFournisseur::TYPE_CREDIT_NOTE) $sign = - 1;

		$nbrows=9; $nbcols=3;
		if (! empty($conf->projet->enabled)) $nbrows++;
		if (! empty($conf->banque->enabled)) { $nbrows++; $nbcols++; }
		if (! empty($conf->incoterm->enabled)) $nbrows++;
		if (! empty($conf->multicurrency->enabled)) $nbrows += 5;

		// Local taxes
		if ($societe->localtax1_assuj=="1") $nbrows++;
		if ($societe->localtax2_assuj=="1") $nbrows++;

		$sql = 'SELECT p.datep as dp, p.ref, p.num_paiement, p.rowid, p.fk_bank,';
		$sql.= ' c.id as paiement_type,';
		$sql.= ' pf.amount,';
		$sql.= ' ba.rowid as baid, ba.ref as baref, ba.label, ba.number as banumber, ba.account_number, ba.fk_accountancy_journal';
		$sql.= ' FROM '.MAIN_DB_PREFIX.'paiementfourn as p';
		$sql.= ' LEFT JOIN '.MAIN_DB_PREFIX.'bank as b ON p.fk_bank = b.rowid';
		$sql.= ' LEFT JOIN '.MAIN_DB_PREFIX.'bank_account as ba ON b.fk_account = ba.rowid';
		$sql.= ' LEFT JOIN '.MAIN_DB_PREFIX.'c_paiement as c ON p.fk_paiement = c.id AND c.entity IN (' . getEntity('c_paiement').')';
		$sql.= ' LEFT JOIN '.MAIN_DB_PREFIX.'paiementfourn_facturefourn as pf ON pf.fk_paiementfourn = p.rowid';
		$sql.= ' WHERE pf.fk_facturefourn = '.$object->id;
		$sql.= ' ORDER BY p.datep, p.tms';

		$result = $db->query($sql);
		if ($result)
		{
			$num = $db->num_rows($result);
			$i = 0;
			print '<table class="noborder paymenttable" width="100%">';
			print '<tr class="liste_titre">';
			print '<td class="liste_titre">' . ($object->type == FactureFournisseur::TYPE_CREDIT_NOTE ? $langs->trans("PaymentsBack") : $langs->trans('Payments')) . '</td>';
			print '<td>'.$langs->trans('Date').'</td>';
			print '<td>'.$langs->trans('Type').'</td>';
			if (! empty($conf->banque->enabled)) print '<td align="right">'.$langs->trans('BankAccount').'</td>';
			print '<td align="right">'.$langs->trans('Amount').'</td>';
			print '<td width="18">&nbsp;</td>';
			print '</tr>';

			$var=false;
			if ($num > 0)
			{
				while ($i < $num)
				{
					$objp = $db->fetch_object($result);

					print '<tr class="oddeven"><td>';
					$paymentstatic->id=$objp->rowid;
					$paymentstatic->datepaye=$db->jdate($objp->dp);
					$paymentstatic->ref=($objp->ref ? $objp->ref : $objp->rowid);;
					$paymentstatic->num_paiement=$objp->num_paiement;
					$paymentstatic->payment_code=$objp->payment_code;
					print $paymentstatic->getNomUrl(1);
					print '</td>';
					print '<td>'.dol_print_date($db->jdate($objp->dp), 'day') . '</td>';
					print '<td>';
					print $form->form_modes_reglement(null, $objp->paiement_type,'none').' '.$objp->num_paiement;
					print '</td>';
					if (! empty($conf->banque->enabled))
					{
						$bankaccountstatic->id=$objp->baid;
						$bankaccountstatic->ref=$objp->baref;
						$bankaccountstatic->label=$objp->baref;
						$bankaccountstatic->number = $objp->banumber;

						if (! empty($conf->accounting->enabled)) {
							$bankaccountstatic->account_number = $objp->account_number;

							$accountingjournal = new AccountingJournal($db);
							$accountingjournal->fetch($objp->fk_accountancy_journal);
							$bankaccountstatic->accountancy_journal = $accountingjournal->getNomUrl(0,1,1,'',1);
						}

						print '<td align="right">';
						if ($objp->baid > 0) print $bankaccountstatic->getNomUrl(1,'transactions');
						print '</td>';
					}
					print '<td align="right">' . price($sign * $objp->amount) . '</td>';
					print '<td align="center">';
					if ($object->statut == FactureFournisseur::STATUS_VALIDATED && $object->paye == 0 && $user->societe_id == 0)
					{
						print '<a href="'.$_SERVER["PHP_SELF"].'?id='.$object->id.'&action=deletepaiement&paiement_id='.$objp->rowid.'">';
						print img_delete();
						print '</a>';
					}
					print '</td>';
					print '</tr>';
					$totalpaye += $objp->amount;
					$i++;
				}
			}
			else
			{
				print '<tr class="oddeven"><td colspan="'.$nbcols.'" class="opacitymedium">'.$langs->trans("None").'</td><td></td><td></td></tr>';
			}

			/*
    	    if ($object->paye == 0)
    	    {
    	        print '<tr><td colspan="'.$nbcols.'" align="right">'.$langs->trans('AlreadyPaid').' :</td><td align="right">'.price($totalpaye).'</td><td></td></tr>';
    	        print '<tr><td colspan="'.$nbcols.'" align="right">'.$langs->trans("Billed").' :</td><td align="right">'.price($object->total_ttc).'</td><td></td></tr>';

    	        $resteapayer = $object->total_ttc - $totalpaye;

    	        print '<tr><td colspan="'.$nbcols.'" align="right">'.$langs->trans('RemainderToPay').' :</td>';
    	        print '<td align="right"'.($resteapayer?' class="amountremaintopay"':'').'>'.price($resteapayer).'</td><td></td></tr>';
    	    }
			*/

			$db->free($result);
		}
		else
		{
			dol_print_error($db);
		}

		if ($object->type != FactureFournisseur::TYPE_CREDIT_NOTE)
		{
			// Total already paid
			print '<tr><td colspan="' . $nbcols . '" align="right">';
			if ($object->type != FactureFournisseur::TYPE_DEPOSIT)
				print $langs->trans('AlreadyPaidNoCreditNotesNoDeposits');
			else
				print $langs->trans('AlreadyPaid');
			print ' :</td><td align="right"'.(($totalpaye > 0)?' class="amountalreadypaid"':'').'>' . price($totalpaye) . '</td><td>&nbsp;</td></tr>';

			$resteapayer = $object->total_ttc - $totalpaye;
			$resteapayeraffiche = $resteapayer;
			$cssforamountpaymentcomplete = 'amountpaymentcomplete';

			// Loop on each credit note or deposit amount applied
			$creditnoteamount = 0;
			$depositamount = 0;
			/*
			$sql = "SELECT re.rowid, re.amount_ht, re.amount_tva, re.amount_ttc,";
			$sql .= " re.description, re.fk_facture_source";
			$sql .= " FROM " . MAIN_DB_PREFIX . "societe_remise_except_supplier as re";
			$sql .= " WHERE fk_facture = " . $object->id;
			$resql = $db->query($sql);
			if ($resql) {
				$num = $db->num_rows($resql);
				$i = 0;
				$invoice = new FactureFournisseur($db);
				while ($i < $num) {
					$obj = $db->fetch_object($resql);
					$invoice->fetch($obj->fk_facture_source);
					print '<tr><td colspan="' . $nbcols . '" align="right">';
					if ($invoice->type == FactureFournisseur::TYPE_CREDIT_NOTE)
						print $langs->trans("CreditNote") . ' ';
					if ($invoice->type == FactureFournisseur::TYPE_DEPOSIT)
						print $langs->trans("Deposit") . ' ';
					print $invoice->getNomUrl(0);
					print ' :</td>';
					print '<td align="right">' . price($obj->amount_ttc) . '</td>';
					print '<td align="right">';
					print '<a href="' . $_SERVER["PHP_SELF"] . '?facid=' . $object->id . '&action=unlinkdiscount&discountid=' . $obj->rowid . '">' . img_delete() . '</a>';
					print '</td></tr>';
					$i ++;
					if ($invoice->type == FactureFournisseur::TYPE_CREDIT_NOTE)
						$creditnoteamount += $obj->amount_ttc;
					if ($invoice->type == FactureFournisseur::TYPE_DEPOSIT)
						$depositamount += $obj->amount_ttc;
				}
			} else {
				dol_print_error($db);
			}
            */

			// Paye partiellement 'escompte'
			if (($object->statut == FactureFournisseur::STATUS_CLOSED || $object->statut == FactureFournisseur::STATUS_ABANDONED) && $object->close_code == 'discount_vat') {
				print '<tr><td colspan="' . $nbcols . '" align="right" class="nowrap">';
				print $form->textwithpicto($langs->trans("Discount") . ':', $langs->trans("HelpEscompte"), - 1);
				print '</td><td align="right">' . price($object->total_ttc - $creditnoteamount - $depositamount - $totalpaye) . '</td><td>&nbsp;</td></tr>';
				$resteapayeraffiche = 0;
				$cssforamountpaymentcomplete = '';
			}
			// Paye partiellement ou Abandon 'badsupplier'
			if (($object->statut == FactureFournisseur::STATUS_CLOSED || $object->statut == FactureFournisseur::STATUS_ABANDONED) && $object->close_code == 'badsupplier') {
				print '<tr><td colspan="' . $nbcols . '" align="right" class="nowrap">';
				print $form->textwithpicto($langs->trans("Abandoned") . ':', $langs->trans("HelpAbandonBadCustomer"), - 1);
				print '</td><td align="right">' . price($object->total_ttc - $creditnoteamount - $depositamount - $totalpaye) . '</td><td>&nbsp;</td></tr>';
				// $resteapayeraffiche=0;
				$cssforamountpaymentcomplete = '';
			}
			// Paye partiellement ou Abandon 'product_returned'
			if (($object->statut == FactureFournisseur::STATUS_CLOSED || $object->statut == FactureFournisseur::STATUS_ABANDONED) && $object->close_code == 'product_returned') {
				print '<tr><td colspan="' . $nbcols . '" align="right" class="nowrap">';
				print $form->textwithpicto($langs->trans("ProductReturned") . ':', $langs->trans("HelpAbandonProductReturned"), - 1);
				print '</td><td align="right">' . price($object->total_ttc - $creditnoteamount - $depositamount - $totalpaye) . '</td><td>&nbsp;</td></tr>';
				$resteapayeraffiche = 0;
				$cssforamountpaymentcomplete = '';
			}
			// Paye partiellement ou Abandon 'abandon'
			if (($object->statut == FactureFournisseur::STATUS_CLOSED || $object->statut == FactureFournisseur::STATUS_ABANDONED) && $object->close_code == 'abandon') {
				print '<tr><td colspan="' . $nbcols . '" align="right" class="nowrap">';
				$text = $langs->trans("HelpAbandonOther");
				if ($object->close_note)
					$text .= '<br><br><b>' . $langs->trans("Reason") . '</b>:' . $object->close_note;
				print $form->textwithpicto($langs->trans("Abandoned") . ':', $text, - 1);
				print '</td><td align="right">' . price($object->total_ttc - $creditnoteamount - $depositamount - $totalpaye) . '</td><td>&nbsp;</td></tr>';
				$resteapayeraffiche = 0;
				$cssforamountpaymentcomplete = '';
			}

			// Billed
			print '<tr><td colspan="' . $nbcols . '" align="right">' . $langs->trans("Billed") . ' :</td><td align="right">' . price($object->total_ttc) . '</td><td>&nbsp;</td></tr>';

			// Remainder to pay
			print '<tr><td colspan="' . $nbcols . '" align="right">';
			if ($resteapayeraffiche >= 0)
				print $langs->trans('RemainderToPay');
			else
				print $langs->trans('ExcessReceived');
			print ' :</td>';
			print '<td align="right"'.($resteapayeraffiche?' class="amountremaintopay"':$cssforamountpaymentcomplete).'>' . price($resteapayeraffiche) . '</td>';
			print '<td class="nowrap">&nbsp;</td></tr>';
		}
		else // Credit note
		{
			// Total already paid back
			print '<tr><td colspan="' . $nbcols . '" align="right">';
			print $langs->trans('AlreadyPaidBack');
			print ' :</td><td align="right">' . price($sign * $totalpaye) . '</td><td>&nbsp;</td></tr>';

			// Billed
			print '<tr><td colspan="' . $nbcols . '" align="right">' . $langs->trans("Billed") . ' :</td><td align="right">' . price($sign * $object->total_ttc) . '</td><td>&nbsp;</td></tr>';

			// Remainder to pay back
			print '<tr><td colspan="' . $nbcols . '" align="right">';
			if ($resteapayeraffiche <= 0)
				print $langs->trans('RemainderToPayBack');
			else
				print $langs->trans('ExcessPaydBack');
			print ' :</td>';
			print '<td align="right" bgcolor="#f0f0f0"><b>' . price($sign * $resteapayeraffiche) . '</b></td>';
			print '<td class="nowrap">&nbsp;</td></tr>';

			// Sold credit note
			// print '<tr><td colspan="'.$nbcols.'" align="right">'.$langs->trans('TotalTTC').' :</td>';
			// print '<td align="right" style="border: 1px solid;" bgcolor="#f0f0f0"><b>'.price($sign *
			// $object->total_ttc).'</b></td><td>&nbsp;</td></tr>';
		}

		print '</table>';

		print '</div>';
		print '</div>';
		print '</div>';

		print '<div class="clearboth"></div><br>';

		if (! empty($conf->global->MAIN_DISABLE_CONTACTS_TAB))
		{
			$blocname = 'contacts';
			$title = $langs->trans('ContactsAddresses');
			include DOL_DOCUMENT_ROOT.'/core/tpl/bloc_showhide.tpl.php';
		}

		if (! empty($conf->global->MAIN_DISABLE_NOTES_TAB))
		{
			$colwidth=20;
			$blocname = 'notes';
			$title = $langs->trans('Notes');
			include DOL_DOCUMENT_ROOT.'/core/tpl/bloc_showhide.tpl.php';
		}


		/*
         * Lines
         */
		print '<form name="addproduct" id="addproduct" action="'.$_SERVER["PHP_SELF"].'?id='.$object->id.(($action != 'editline')?'#add':'#line_'.GETPOST('lineid')).'" method="POST">';
		print '<input type="hidden" name="token" value="'.$_SESSION['newtoken'].'">';
		print '<input type="hidden" name="action" value="' . (($action != 'editline') ? 'addline' : 'updateline') . '">';
		print '<input type="hidden" name="mode" value="">';
		print '<input type="hidden" name="id" value="'.$object->id.'">';
		print '<input type="hidden" name="socid" value="'.$societe->id.'">';

		if (! empty($conf->use_javascript_ajax) && $object->statut == FactureFournisseur::STATUS_DRAFT) {
			include DOL_DOCUMENT_ROOT . '/core/tpl/ajaxrow.tpl.php';
		}

		print '<div class="div-table-responsive-no-min">';
		print '<table id="tablelines" class="noborder noshadow" width="100%">';

		global $forceall, $senderissupplier, $dateSelector, $inputalsopricewithtax;
		$forceall=1; $senderissupplier=1; $dateSelector=0; $inputalsopricewithtax=1;

		// Show object lines
		if (! empty($object->lines))
			$ret = $object->printObjectLines($action, $societe, $mysoc, $lineid, 1);

		$num=count($object->lines);

		// Form to add new line
		if ($object->statut == FactureFournisseur::STATUS_DRAFT && $user->rights->fournisseur->facture->creer)
		{
			if ($action != 'editline')
			{
				$var = true;

				// Add free products/services
				$object->formAddObjectLine(1, $societe, $mysoc);

				$parameters = array();
				$reshook = $hookmanager->executeHooks('formAddObjectLine', $parameters, $object, $action); // Note that $action and $object may have been modified by hook
			}
		}

		print '</table>';
		print '</div>';
		print '</form>';

		dol_fiche_end();


		if ($action != 'presend')
		{
			/*
             * Boutons actions
             */

			print '<div class="tabsAction">';

			$parameters = array();
			$reshook = $hookmanager->executeHooks('addMoreActionsButtons', $parameters, $object, $action); // Note that $action and $object may have been
																									  // modified by hook
			if (empty($reshook))
			{

				// Modify a validated invoice with no payments
				if ($object->statut == FactureFournisseur::STATUS_VALIDATED && $action != 'edit' && $object->getSommePaiement() == 0 && $user->rights->fournisseur->facture->creer)
				{
					print '<div class="inline-block divButAction"><a class="butAction" href="'.$_SERVER['PHP_SELF'].'?id='.$object->id.'&amp;action=edit">'.$langs->trans('Modify').'</a></div>';
				}

	 	 		// Reopen a standard paid invoice
				if (($object->type == FactureFournisseur::TYPE_STANDARD || $object->type == FactureFournisseur::TYPE_REPLACEMENT) && ($object->statut == 2 || $object->statut == 3))				// A paid invoice (partially or completely)
				{
					if (! $facidnext && $object->close_code != 'replaced' && $user->rights->fournisseur->facture->creer)	// Not replaced by another invoice
					{
						print '<div class="inline-block divButAction"><a class="butAction" href="'.$_SERVER['PHP_SELF'].'?id='.$object->id.'&amp;action=reopen">'.$langs->trans('ReOpen').'</a></div>';
					}
					else
					{
						if ($user->rights->fournisseur->facture->creer) {
							print '<div class="inline-block divButAction"><span class="butActionRefused" title="'.$langs->trans("DisabledBecauseReplacedInvoice").'">'.$langs->trans('ReOpen').'</span></div>';
						} elseif (empty($conf->global->MAIN_BUTTON_HIDE_UNAUTHORIZED)) {
							print '<div class="inline-block divButAction"><span class="butActionRefused">'.$langs->trans('ReOpen').'</span></div>';
						}
					}
				}

				// Send by mail
				if (($object->statut == FactureFournisseur::STATUS_VALIDATED || $object->statut == FactureFournisseur::STATUS_CLOSED))
				{
					if (empty($conf->global->MAIN_USE_ADVANCED_PERMS) || $user->rights->fournisseur->supplier_invoice_advance->send)
					{
						print '<div class="inline-block divButAction"><a class="butAction" href="'.$_SERVER['PHP_SELF'].'?id='.$object->id.'&action=presend&mode=init#formmailbeforetitle">'.$langs->trans('SendByMail').'</a></div>';
					}
					else print '<div class="inline-block divButAction"><span class="butActionRefused">'.$langs->trans('SendByMail').'</a></div>';
				}

				// Make payments
				if ($object->type != FactureFournisseur::TYPE_CREDIT_NOTE && $action != 'edit' && $object->statut == FactureFournisseur::STATUS_VALIDATED && $object->paye == 0  && $user->societe_id == 0)
				{
					print '<div class="inline-block divButAction"><a class="butAction" href="paiement.php?facid='.$object->id.'&amp;action=create'.($object->fk_account>0?'&amp;accountid='.$object->fk_account:'').'">'.$langs->trans('DoPayment').'</a></div>';	// must use facid because id is for payment id not invoice
				}

				// Classify paid
				if ($action != 'edit' && $object->statut == FactureFournisseur::STATUS_VALIDATED && $object->paye == 0  && $user->societe_id == 0)
				{
					print '<div class="inline-block divButAction"><a class="butAction" href="'.$_SERVER["PHP_SELF"].'?id='.$object->id.'&amp;action=paid"';
					print '>'.$langs->trans('ClassifyPaid').'</a></div>';

					//print '<a class="butAction" href="'.$_SERVER["PHP_SELF"].'?id='.$object->id.'&amp;action=paid">'.$langs->trans('ClassifyPaid').'</a>';
				}

				// Reverse back money or convert to reduction
				if ($object->type == FactureFournisseur::TYPE_CREDIT_NOTE || $object->type == FactureFournisseur::TYPE_DEPOSIT) {
					// For credit note only
					if ($object->type == FactureFournisseur::TYPE_CREDIT_NOTE && $object->statut == 1 && $object->paye == 0)
					{
						if ($resteapayer == 0)
						{
							print '<div class="inline-block divButAction"><span class="butActionRefused" title="'.$langs->trans("DisabledBecauseRemainderToPayIsZero").'">'.$langs->trans('DoPaymentBack').'</span></div>';
						}
						else
						{
							print '<div class="inline-block divButAction"><a class="butAction" href="paiement.php?facid='.$object->id.'&amp;action=create&amp;accountid='.$object->fk_account.'">'.$langs->trans('DoPaymentBack').'</a></div>';
						}
					}

					// For credit note
					if ($object->type == FactureFournisseur::TYPE_CREDIT_NOTE && $object->statut == 1 && $object->paye == 0 && $user->rights->fournisseur->facture->creer && $object->getSommePaiement() == 0) {
						print '<div class="inline-block divButAction"><a class="butAction" href="' . $_SERVER["PHP_SELF"] . '?facid=' . $object->id . '&amp;action=converttoreduc">' . $langs->trans('ConvertToReduc') . '</a></div>';
					}
					// For deposit invoice
					if ($object->type == FactureFournisseur::TYPE_DEPOSIT && $object->paye == 1 && $resteapayer == 0 && $user->rights->fournisseur->facture->creer && empty($discount->id))
					{
						print '<div class="inline-block divButAction"><a class="butAction" href="'.$_SERVER["PHP_SELF"].'?facid='.$object->id.'&amp;action=converttoreduc">'.$langs->trans('ConvertToReduc').'</a></div>';
					}
				}

				// Validate
				if ($action != 'edit' && $object->statut == FactureFournisseur::STATUS_DRAFT)
				{
					if (count($object->lines))
					{
						if ((empty($conf->global->MAIN_USE_ADVANCED_PERMS) && ! empty($user->rights->fournisseur->facture->creer))
					   	|| (! empty($conf->global->MAIN_USE_ADVANCED_PERMS) && ! empty($user->rights->fournisseur->supplier_invoice_advance->validate)))
						{
							print '<div class="inline-block divButAction"><a class="butAction" href="'.$_SERVER["PHP_SELF"].'?id='.$object->id.'&amp;action=valid"';
							print '>'.$langs->trans('Validate').'</a></div>';
						}
						else
						{
							print '<div class="inline-block divButAction"><a class="butActionRefused" href="#" title="'.dol_escape_htmltag($langs->trans("NotAllowed")).'"';
							print '>'.$langs->trans('Validate').'</a></div>';
						}
					}
				}

				// Create event
				if ($conf->agenda->enabled && ! empty($conf->global->MAIN_ADD_EVENT_ON_ELEMENT_CARD)) 	// Add hidden condition because this is not a "workflow" action so should appears somewhere else on page.
				{
					print '<div class="inline-block divButAction"><a class="butAction" href="' . DOL_URL_ROOT . '/comm/action/card.php?action=create&amp;origin=' . $object->element . '&amp;originid=' . $object->id . '&amp;socid=' . $object->socid . '">' . $langs->trans("AddAction") . '</a></div>';
				}

				// Clone
				if ($action != 'edit' && $user->rights->fournisseur->facture->creer)
				{
					print '<div class="inline-block divButAction"><a class="butAction" href="'.$_SERVER["PHP_SELF"].'?id='.$object->id.'&amp;action=clone&amp;socid='.$object->socid.'">'.$langs->trans('ToClone').'</a></div>';
				}

				// Create a credit note
				if (($object->type == FactureFournisseur::TYPE_STANDARD || $object->type == FactureFournisseur::TYPE_DEPOSIT) && $object->statut > 0 && $user->rights->fournisseur->facture->creer)
				{
					if (! $objectidnext)
					{
						print '<div class="inline-block divButAction"><a class="butAction" href="' . $_SERVER['PHP_SELF'] . '?socid=' . $object->socid .'&amp;fac_avoir=' . $object->id . '&amp;action=create&amp;type=2'.($object->fk_project > 0 ? '&amp;projectid='.$object->fk_project : '').'">' . $langs->trans("CreateCreditNote") . '</a></div>';
					}
				}

				// Delete
				if ($action != 'edit' && $user->rights->fournisseur->facture->supprimer)
				{
					if ($object->getSommePaiement()) {
						print '<div class="inline-block divButAction"><a class="butActionRefused" href="#" title="' . $langs->trans("DisabledBecausePayments") . '">' . $langs->trans('Delete') . '</a></div>';
					} else {
						print '<div class="inline-block divButAction"><a class="butActionDelete" href="'.$_SERVER["PHP_SELF"].'?id='.$object->id.'&amp;action=delete">'.$langs->trans('Delete').'</a></div>';
					}
				}
				print '</div>';

				if ($action != 'edit')
				{
					print '<div class="fichecenter"><div class="fichehalfleft">';

					/*
	                 * Documents generes
	                 */
<<<<<<< HEAD
					$ref=dol_sanitizeFileName($object->ref);
					$subdir = get_exdir($object->id, 2, 0, 0, $object, 'invoice_supplier').$ref;
					$filedir = $conf->fournisseur->facture->dir_output.'/'.$subdir;
					$urlsource=$_SERVER['PHP_SELF'].'?id='.$object->id;
					$genallowed=$user->rights->fournisseur->facture->creer;
					$delallowed=$user->rights->fournisseur->facture->supprimer;
					$modelpdf=(! empty($object->modelpdf)?$object->modelpdf:(empty($conf->global->INVOICE_SUPPLIER_ADDON_PDF)?'':$conf->global->INVOICE_SUPPLIER_ADDON_PDF));

					print $formfile->showdocuments('facture_fournisseur',$subdir,$filedir,$urlsource,$genallowed,$delallowed,$modelpdf,1,0,0,40,0,'','','',$societe->default_lang);
					$somethingshown=$formfile->numoffiles;

					// Show links to link elements
					$linktoelem = $form->showLinkToObjectBlock($object, null, array('invoice_supplier'));
					$somethingshown = $form->showLinkedObjectBlock($object, $linktoelem);

					print '</div><div class="fichehalfright"><div class="ficheaddleft">';
					//print '</td><td valign="top" width="50%">';
					//print '<br>';

					// List of actions on element
					include_once DOL_DOCUMENT_ROOT.'/core/class/html.formactions.class.php';
					$formactions=new FormActions($db);
					$somethingshown = $formactions->showactions($object,'invoice_supplier',$socid,1,'listaction'.($genallowed?'largetitle':''));
=======
	                $ref=dol_sanitizeFileName($object->ref);
	                $subdir = get_exdir($object->id, 2, 0, 0, $object, 'invoice_supplier').$ref;
	                $filedir = $conf->fournisseur->facture->dir_output.'/'.$subdir;
	                $urlsource=$_SERVER['PHP_SELF'].'?id='.$object->id;
	                $genallowed=$user->rights->fournisseur->facture->lire;
	                $delallowed=$user->rights->fournisseur->facture->creer;
	                $modelpdf=(! empty($object->modelpdf)?$object->modelpdf:(empty($conf->global->INVOICE_SUPPLIER_ADDON_PDF)?'':$conf->global->INVOICE_SUPPLIER_ADDON_PDF));

	                print $formfile->showdocuments('facture_fournisseur',$subdir,$filedir,$urlsource,$genallowed,$delallowed,$modelpdf,1,0,0,40,0,'','','',$societe->default_lang);
	                $somethingshown=$formfile->numoffiles;

        			// Show links to link elements
        			$linktoelem = $form->showLinkToObjectBlock($object, null, array('invoice_supplier'));
        			$somethingshown = $form->showLinkedObjectBlock($object, $linktoelem);

        			print '</div><div class="fichehalfright"><div class="ficheaddleft">';
	                //print '</td><td valign="top" width="50%">';
	                //print '<br>';

	                // List of actions on element
	                include_once DOL_DOCUMENT_ROOT.'/core/class/html.formactions.class.php';
	                $formactions=new FormActions($db);
	                $somethingshown=$formactions->showactions($object,'invoice_supplier',$socid,0,'listaction'.($genallowed?'largetitle':''));
>>>>>>> 7ee64fc0

					print '</div></div></div>';
					//print '</td></tr></table>';
				}
			}
		}

		// Select mail models is same action as presend
		if (GETPOST('modelselected')) {
			$action = 'presend';
		}

		// Presend form
		$modelmail='supplier_order_send';
		$defaulttopic='SendBillRef';
		$diroutput = $conf->fournisseur->facture->dir_output;
		$trackid = 'sin'.$object->id;

		include DOL_DOCUMENT_ROOT.'/core/tpl/card_presend.tpl.php';
	}
}


// End of page
llxFooter();
$db->close();<|MERGE_RESOLUTION|>--- conflicted
+++ resolved
@@ -1435,34 +1435,19 @@
 				if (!empty($conf->global->MULTICURRENCY_USE_ORIGIN_TX) && !empty($objectsrc->multicurrency_tx))	$currency_tx = $objectsrc->multicurrency_tx;
 			}
 
-<<<<<<< HEAD
 			$datetmp=dol_mktime(12,0,0,$_POST['remonth'],$_POST['reday'],$_POST['reyear']);
 			$dateinvoice=($datetmp==''?(empty($conf->global->MAIN_AUTOFILL_DATE)?-1:''):$datetmp);
 			$datetmp=dol_mktime(12,0,0,$_POST['echmonth'],$_POST['echday'],$_POST['echyear']);
 			$datedue=($datetmp==''?-1:$datetmp);
-			
+
 			// Replicate extrafields
 			$objectsrc->fetch_optionals($originid);
 			$object->array_options = $objectsrc->array_options;
-			
+
 		}
 	}
 	else
 	{
-=======
-            $datetmp=dol_mktime(12,0,0,$_POST['remonth'],$_POST['reday'],$_POST['reyear']);
-            $dateinvoice=($datetmp==''?(empty($conf->global->MAIN_AUTOFILL_DATE)?-1:''):$datetmp);
-            $datetmp=dol_mktime(12,0,0,$_POST['echmonth'],$_POST['echday'],$_POST['echyear']);
-            $datedue=($datetmp==''?-1:$datetmp);
-
-            // Replicate extrafields
-            $objectsrc->fetch_optionals($originid);
-            $object->array_options = $objectsrc->array_options;
-        }
-    }
-    else
-    {
->>>>>>> 7ee64fc0
 		$cond_reglement_id 	= $societe->cond_reglement_supplier_id;
 		$mode_reglement_id 	= $societe->mode_reglement_supplier_id;
 		$fk_account         = $societe->fk_account;
@@ -2821,13 +2806,12 @@
 					/*
 	                 * Documents generes
 	                 */
-<<<<<<< HEAD
 					$ref=dol_sanitizeFileName($object->ref);
 					$subdir = get_exdir($object->id, 2, 0, 0, $object, 'invoice_supplier').$ref;
 					$filedir = $conf->fournisseur->facture->dir_output.'/'.$subdir;
 					$urlsource=$_SERVER['PHP_SELF'].'?id='.$object->id;
-					$genallowed=$user->rights->fournisseur->facture->creer;
-					$delallowed=$user->rights->fournisseur->facture->supprimer;
+					$genallowed=$user->rights->fournisseur->facture->lire;
+					$delallowed=$user->rights->fournisseur->facture->creer;
 					$modelpdf=(! empty($object->modelpdf)?$object->modelpdf:(empty($conf->global->INVOICE_SUPPLIER_ADDON_PDF)?'':$conf->global->INVOICE_SUPPLIER_ADDON_PDF));
 
 					print $formfile->showdocuments('facture_fournisseur',$subdir,$filedir,$urlsource,$genallowed,$delallowed,$modelpdf,1,0,0,40,0,'','','',$societe->default_lang);
@@ -2845,31 +2829,6 @@
 					include_once DOL_DOCUMENT_ROOT.'/core/class/html.formactions.class.php';
 					$formactions=new FormActions($db);
 					$somethingshown = $formactions->showactions($object,'invoice_supplier',$socid,1,'listaction'.($genallowed?'largetitle':''));
-=======
-	                $ref=dol_sanitizeFileName($object->ref);
-	                $subdir = get_exdir($object->id, 2, 0, 0, $object, 'invoice_supplier').$ref;
-	                $filedir = $conf->fournisseur->facture->dir_output.'/'.$subdir;
-	                $urlsource=$_SERVER['PHP_SELF'].'?id='.$object->id;
-	                $genallowed=$user->rights->fournisseur->facture->lire;
-	                $delallowed=$user->rights->fournisseur->facture->creer;
-	                $modelpdf=(! empty($object->modelpdf)?$object->modelpdf:(empty($conf->global->INVOICE_SUPPLIER_ADDON_PDF)?'':$conf->global->INVOICE_SUPPLIER_ADDON_PDF));
-
-	                print $formfile->showdocuments('facture_fournisseur',$subdir,$filedir,$urlsource,$genallowed,$delallowed,$modelpdf,1,0,0,40,0,'','','',$societe->default_lang);
-	                $somethingshown=$formfile->numoffiles;
-
-        			// Show links to link elements
-        			$linktoelem = $form->showLinkToObjectBlock($object, null, array('invoice_supplier'));
-        			$somethingshown = $form->showLinkedObjectBlock($object, $linktoelem);
-
-        			print '</div><div class="fichehalfright"><div class="ficheaddleft">';
-	                //print '</td><td valign="top" width="50%">';
-	                //print '<br>';
-
-	                // List of actions on element
-	                include_once DOL_DOCUMENT_ROOT.'/core/class/html.formactions.class.php';
-	                $formactions=new FormActions($db);
-	                $somethingshown=$formactions->showactions($object,'invoice_supplier',$socid,0,'listaction'.($genallowed?'largetitle':''));
->>>>>>> 7ee64fc0
 
 					print '</div></div></div>';
 					//print '</td></tr></table>';
